# Changelog

## 23.7.3
### Additions and Improvements

### Breaking Changes
- Removed support for Kotti network (ETC) [#5816](https://github.com/hyperledger/besu/pull/5816)

### Additions and Improvements

### Bug Fixes
- do not create ignorable storage on revert storage-variables subcommand [#5830](https://github.com/hyperledger/besu/pull/5830) 

### Download Links


## 23.7.2

### Additions and Improvements
- Add new methods to `OperationTracer` to capture contexts enter/exit [#5756](https://github.com/hyperledger/besu/pull/5756)
- Add Holešky as predefined network name [#5797](https://github.com/hyperledger/besu/pull/5797)

### Breaking Changes
- Add ABI-decoded revert reason to `eth_call` and `eth_estimateGas` responses [#5705](https://github.com/hyperledger/besu/issues/5705)
- Layered transaction pool implementation is now stable and enabled by default, so the following changes to experimental options have been done [#5772](https://github.com/hyperledger/besu):
  - `--Xlayered-tx-pool` is gone, to select the implementation use the new `--tx-pool` option with values `layered` (default) or `legacy`
  - `--Xlayered-tx-pool-layer-max-capacity`, `--Xlayered-tx-pool-max-prioritized` and `--Xlayered-tx-pool-max-future-by-sender` just drop the `X` and keep the same behavior

### Additions and Improvements
- Add missing methods to the `Transaction` interface [#5732](https://github.com/hyperledger/besu/pull/5732)
- Add `benchmark` subcommand to `evmtool` [#5754](https://github.com/hyperledger/besu/issues/5754)
- JSON output is now compact by default. This can be overridden by the new `--json-pretty-print-enabled` CLI option. [#5766](https://github.com/hyperledger/besu/pull/5766)
<<<<<<< HEAD
- Layered transaction pool implementation is now stable and enabled by default. If you want still to use the legacy implementation, use `--tx-pool=legacy` [#5772](https://github.com/hyperledger/besu)
=======
- New `eth_getBlockReceipts` JSON-RPC method to retrieve all transaction receipts for a block in a single call [#5771](https://github.com/hyperledger/besu/pull/5771) 
- Add new methods to `OperationTracer` to capture contexts enter/exit [#5756](https://github.com/hyperledger/besu/pull/5756)
>>>>>>> 3597ccbf

### Bug Fixes
- Make smart contract permissioning features work with london fork [#5727](https://github.com/hyperledger/besu/pull/5727)
- Add type to PendingTransactionDetail, fix eth_subscribe [#5729](https://github.com/hyperledger/besu/pull/5729)
- EvmTool "run" mode did not reflect contracts created within the transaction. [#5755](https://github.com/hyperledger/besu/pull/5755)
- Fixing snapsync issue with forest during the heal step [#5776](https://github.com/hyperledger/besu/pull/5776)

### Download Links


## 23.7.1

### Breaking Changes
- Removed deprecated GoQuorum permissioning interop [#5607](https://github.com/hyperledger/besu/pull/5607)
- Removed support for version 0 of the database as it is no longer used by any active node. [#5698](https://github.com/hyperledger/besu/pull/5698)

### Additions and Improvements
- `evmtool` launcher binaries now ship as part of the standard distribution. [#5701](https://github.com/hyperledger/besu/pull/5701)
- EvmTool now executes the `execution-spec-tests` via the `t8n` and `b11r`. See the [README](ethereum/evmtool/README.md) in EvmTool for more instructions.
- Improve lifecycle management of the transaction pool [#5634](https://github.com/hyperledger/besu/pull/5634)
- Add extension points in AbstractCreateOperation for EVM libraries to react to contract creations [#5656](https://github.com/hyperledger/besu/pull/5656)
- Update to Tuweni 2.4.2. [#5684](https://github.com/hyperledger/besu/pull/5684)
- Decouple data field from Enum JsonRpcError by creating new enum holder RpcErrorType[#5629](https://github.com/hyperledger/besu/pull/5629)
- Update to bouncycastle 1.75 [#5675](https://github.com/hyperledger/besu/pull/5675)
- Extend OperationTracer with new methods [#5662](https://github.com/hyperledger/besu/pull/5662)
- Eip 6780 selfdestruct [#5430](https://github.com/hyperledger/besu/pull/5430)
- Add new debug_getRawTransaction to the DEBUG engine [#5635](https://github.com/hyperledger/besu/pull/5635)

### Bug Fixes
- Use the node's configuration to determine if DNS enode URLs are allowed in calls to `admin_addPeer` and `admin_removePeer` [#5584](https://github.com/hyperledger/besu/pull/5584)
- Align the implementation of Eth/68 `NewPooledTransactionHashes` to other clients, using unsigned int for encoding size. [#5640](https://github.com/hyperledger/besu/pull/5640)
- Failure at startup when enabling layered txpool before initial sync done [#5636](https://github.com/hyperledger/besu/issues/5636)
- Remove miner-related option warnings if the change isn't using Ethash consensus algorithm [#5669](https://github.com/hyperledger/besu/pull/5669)
- Fix for pending transactions reference leak [#5693](https://github.com/hyperledger/besu/pull/5693)
- Address a performance regression observed in import testing [#5734](https://github.com/hyperledger/besu/pull/5734)
- Update native libraries that have JPMS friendly module names [#5749](https://github.com/hyperledger/besu/pull/5749)

### Download Links
https://hyperledger.jfrog.io/artifactory/besu-binaries/besu/23.7.1/besu-23.7.1.tar.gz / sha256: 85dce66c2dbd21b4e5d3310770434dd373018a046b78d5037f6d4955256793cd
https://hyperledger.jfrog.io/artifactory/besu-binaries/besu/23.7.1/besu-23.7.1.zip / sha256: dfac11b2d6d9e8076ab2f86324d48d563badf76fd2a4aadc4469a97aef374ef5


## 23.7.0

- Was not released (failed burn-in test)


## 23.4.4

### Breaking Changes
- Move blockchain related variables in a dedicated storage, to pave the way to future optimizations [#5471](https://github.com/hyperledger/besu/pull/5471). The migration is performed automatically at startup,
and in case a rollback is needed, before installing a previous version, the migration can be reverted, using the subcommand `storage revert-variables` with the same configuration use to run Besu.
- Remove deprecated Rinkeby named network. [#5540](https://github.com/hyperledger/besu/pull/5540)
- Use BlobDB for blockchain storage to reduce initial sync time and write amplification (PR #5475). This PR reduces sync time by 14 hours on m6a.xlarge VM (1 day 8 hours 27 minutes instead of 1 day 22 hours 4 minutes).
### Additions and Improvements
- Allow Ethstats connection url to specify ws:// or wss:// scheme. [#5494](https://github.com/hyperledger/besu/issues/5494)
- Add support for Shanghai changes to the GraphQL service [#5496](https://github.com/hyperledger/besu/pull/5496)
- Unite the tx-pool CLI options under the same Tx Pool Options group in UX. [#5466](https://github.com/hyperledger/besu/issues/5466)
- Tidy DEBUG logs by moving engine API full logging to TRACE [#5529](https://github.com/hyperledger/besu/pull/5529)
- Remove PoW validation if merge is enabled as it is not needed any more [#5538](https://github.com/hyperledger/besu/pull/5538)
- Use BlobDB for blockchain storage to reduce initial sync time and write amplification [#5475](https://github.com/hyperledger/besu/pull/5475)
- Add healing flat db mechanism with early access CLI options `--Xsnapsync-synchronizer-flat-db-healing-enabled=true` [#5319](https://github.com/hyperledger/besu/pull/5319)
- Add debug_getRawTransaction method to the DEBUG suite [#5635](https://github.com/hyperledger/besu/pull/5635)

### Bug Fixes
- Fix backwards sync bug where chain is rolled back too far, especially when restarting Nimbus [#5497](https://github.com/hyperledger/besu/pull/5497)
- Check to ensure storage and transactions are not closed prior to reading/writing [#5527](https://github.com/hyperledger/besu/pull/5527) 
- Fix the unavailability of account code and storage on GraphQL/Bonsai [#5548](https://github.com/hyperledger/besu/pull/5548)

### Download Links
https://hyperledger.jfrog.io/artifactory/besu-binaries/besu/23.4.4/besu-23.4.4.tar.gz / sha256: bd476d235b6fe1f236a62bc709f41c87deb68b72c47bb5b58e56b9d9283af2c4
https://hyperledger.jfrog.io/artifactory/besu-binaries/besu/23.4.4/besu-23.4.4.zip / sha256: 4575000f4fd21d318e7b77340c9281d496bc800bee5b45a13684319e6f28bf27

## 23.4.3

- Was not released (failed burn-in test)

- ## 23.4.2

- Was not released (failed burn-in test)

## 23.4.1

### Breaking Changes
- Add request content length limit for the JSON-RPC API (5MB) [#5467](https://github.com/hyperledger/besu/pull/5467)
- `min-block-occupancy-ratio` options is now ignored on PoS networks [#5491](https://github.com/hyperledger/besu/pull/5491)

### Additions and Improvements
- Set the retention policy for RocksDB log files to maintain only the logs from the last week [#5428](https://github.com/hyperledger/besu/pull/5428)
- "Big-EOF" (the EOF version initially slotted for Shanghai) has been moved from Cancun to FutureEIPs [#5429](https://github.com/hyperledger/besu/pull/5429)
- EIP-4844: Zero blob transactions are invalid [#5425](https://github.com/hyperledger/besu/pull/5425)
- Transaction pool flag to disable specific behaviors for locally submitted transactions [#5418](https://github.com/hyperledger/besu/pull/5418)
- Added In-Protocol Deposit prototype (EIP-6110) in the experimental eip. [#5005](https://github.com/hyperledger/besu/pull/5055) [#5295](https://github.com/hyperledger/besu/pull/5295)
- New optional feature to save the txpool content to file on shutdown and reloading it on startup [#5434](https://github.com/hyperledger/besu/pull/5434)
- New option to send SNI header in TLS ClientHello message [#5439](https://github.com/hyperledger/besu/pull/5439)
- Early access - layered transaction pool implementation [#5290](https://github.com/hyperledger/besu/pull/5290)
- New RPC method `debug_getRawReceipts` [#5476](https://github.com/hyperledger/besu/pull/5476)
- Add TrieLogFactory plugin support [#5440](https://github.com/hyperledger/besu/pull/5440)
- Ignore `min-block-occupancy-ratio` option when on PoS networks, since in some cases, it prevents to have full blocks even if enough transactions are present [#5491](https://github.com/hyperledger/besu/pull/5491) 

### Bug Fixes
- Fix eth_feeHistory response for the case in which blockCount is higher than highestBlock requested. [#5397](https://github.com/hyperledger/besu/pull/5397)
- Fix Besu Docker image failing to start due to NoClassDefFoundError with org.xerial.snappy.Snappy library. [#5462](https://github.com/hyperledger/besu/pull/5462)

### Download Links

https://hyperledger.jfrog.io/hyperledger/besu-binaries/besu/23.4.1/besu-23.4.1.tar.gz / sha256: 49d3a7a069cae307497093d834f873ce7804a46dd59207d5e8321459532d318e
https://hyperledger.jfrog.io/hyperledger/besu-binaries/besu/23.4.1/besu-23.4.1.zip / sha256: 1d82ed83a816968aa9366d9310b275ca6438100f5d3eb1ec03d3474b2a5f5e76

## 23.4.0

### Breaking Changes
- In `evmtool` (an offline EVM executor tool principally used for reference tests), the `--prestate` and `--genesis` options no longer parse genesis files containing IBFT, QBFT, and Clique network definitions. The same genesis files will work with those json entries removed. [#5192](https://github.com/hyperledger/besu/pull/5192)
- In `--ethstats`, if the port is not specified in the URI, it will default to 443 and 80 for ssl and non-ssl connections respectively instead of 3000. [#5301](https://github.com/hyperledger/besu/pull/5301)
- Remove IBFT 1.0 feature [#5302](https://github.com/hyperledger/besu/pull/5302)
- Remove GoQuorum-compatible privacy feature [#5303](https://github.com/hyperledger/besu/pull/5303)
- Remove launcher command line utility [#5355](https://github.com/hyperledger/besu/pull/5355)
- Remove deprecated `tx-pool-future-max-by-account` option, see instead: `tx-pool-limit-by-account-percentage` [#5361](https://github.com/hyperledger/besu/pull/5361)
- Default configuration for the deprecated ECIP-1049 network has been removed from the CLI network list [#5371](https://github.com/hyperledger/besu/pull/5371)
- Besu now requires glibc 2.32 or later to run. Ubuntu 20.04 users will need to update to a newer version of Ubuntu, 22.04 or later to run Besu

### Additions and Improvements
- An alternate build target for the EVM using GraalVM AOT compilation was added.  [#5192](https://github.com/hyperledger/besu/pull/5192)
- To generate the binary install and use GraalVM 23.3.r17 or higher and run `./gradlew nativeCompile`.  The binary will be located in `ethereum/evmtool/build/native/nativeCompile`
- Upgrade RocksDB version from 7.7.3 to 8.0.0. Besu Team [contributed](https://github.com/facebook/rocksdb/pull/11099) to this release to make disabling checksum verification work. 
- Log an error with stacktrace when RPC responds with internal error [#5288](https://github.com/hyperledger/besu/pull/5288)
- `--ethstats-cacert` to specify root CA of ethstats server (useful for non-production environments). [#5301](https://github.com/hyperledger/besu/pull/5301)
- Update most dependencies to latest version [#5269](https://github.com/hyperledger/besu/pull/5269)
- If jemalloc is used, print its version in the configuration overview [#4738](https://github.com/hyperledger/besu/pull/4738)
- Add metrics for accounts and storage reads (Flat database vs Merkle Patricia Trie) [#5315](https://github.com/hyperledger/besu/pull/5315)
- Offload LogBloom cache generation to computation executor, to avoid interfere with other scheduled tasks [#4530](https://github.com/hyperledger/besu/pull/4530)
- Reference tests are upgraded to use v12.1 of the ethereum tests [#5343](https://github.com/hyperledger/besu/pull/5343)
- Add new sepolia bootnodes, which should improve peering in the testnet. [#5352](https://github.com/hyperledger/besu/pull/5352)
- Renamed --bonsai-maximum-back-layers-to-load option to --bonsai-historical-block-limit for clarity. Removed --Xbonsai-use-snapshots option as it is no longer functional [#5337](https://github.com/hyperledger/besu/pull/5337)
- Change Forest to use TransactionDB instead of OptimisticTransactionDB [#5328](https://github.com/hyperledger/besu/pull/5328)
- Performance: Reduced usage of UInt256 in EVM operations [#5331](https://github.com/hyperledger/besu/pull/5331)
- Changed wrong error message "Invalid params" when private tx is reverted to "Execution reverted" with correct revert reason in data. [#5369](https://github.com/hyperledger/besu/pull/5369)
- Changes to the way gas is estimated to provide an exact gas estimate [#5142](https://github.com/hyperledger/besu/pull/5142)
- Add zero reads to Bonsai TrieLogs [#5317](https://github.com/hyperledger/besu/pull/5317) 
- Bonsai TrieLog serialization interface and default implementation [#5372](https://github.com/hyperledger/besu/pull/5372) 

### Bug Fixes
- Fix eth_getBlockByNumber cache error for latest block when called during syncing [#5292](https://github.com/hyperledger/besu/pull/5292)
- Fix QBFT and IBFT unable to propose blocks on London when zeroBaseFee is used [#5276](https://github.com/hyperledger/besu/pull/5276) 
- Make QBFT validator smart contract mode work with london fork [#5249](https://github.com/hyperledger/besu/issues/5249)
- Try to connect to EthStats server by default with ssl followed by non-ssl. [#5301](https://github.com/hyperledger/besu/pull/5301)
- Allow --miner-extra-data to be used in Proof-of-Stake block production [#5291](https://github.com/hyperledger/besu/pull/5291)
- Add withdrawals to payloadId calculation to avoid collisions [#5321](https://github.com/hyperledger/besu/pull/5321) 
- Re-implement trace_block, trace_filter and trace_replayBlockTransactions RPC endpoints to fix memory issues and improve performance [#5131](https://github.com/hyperledger/besu/pull/5131)

### Download Links
https://hyperledger.jfrog.io/hyperledger/besu-binaries/besu/23.4.0/besu-23.4.0.zip / sha256: 023a267ee07ed6e069cb15020c1c0262efc5ea0a3e32adc6596068cff7fd0be5
https://hyperledger.jfrog.io/hyperledger/besu-binaries/besu/23.4.0/besu-23.4.0.tar.gz / sha256: 821695b3255c9f646f4d527e374219c96416f498231520f2eec2bebedc53f5a0

## 23.1.3 - Nimbus Hotfix
This update is strongly recommended for anyone running Nimbus with Besu. Due to the way Nimbus send request data, this can lead to a missed block proposal in certain circumstances.

### Bug Fixes
Add withdrawals to payloadId calculation to avoid collisions #5321
Download Links
https://hyperledger.jfrog.io/hyperledger/besu-binaries/besu/23.1.3/besu-23.1.3.tar.gz / sha256: 36898932a7535c4d126c1980443b33c9a4971f9354112992a18ee134c1777aa3
https://hyperledger.jfrog.io/hyperledger/besu-binaries/besu/23.1.3/besu-23.1.3.zip / sha256: adb3b17e45217f86a56f07f09faba2e5d8a0eb8a585ad5307696d6cc58ee2f73

## 23.1.2
This update is a mainnet-compatible Shanghai/Capella upgrade and is recommended for all Mainnet users.

### Breaking Changes

### Additions and Improvements
- Schedule Shanghai (Shapella) fork for Mainnet [#5230](https://github.com/hyperledger/besu/pull/5230)
- Increase default from 1000 to 5000 for `--rpc-max-logs-range` [#5209](https://github.com/hyperledger/besu/pull/5209)
- Bonsai-safe refactor [#5123](https://github.com/hyperledger/besu/pull/5123)
- Safe tracing [#5197](https://github.com/hyperledger/besu/pull/5197)

### Bug Fixes
- Persist backward sync status to support resuming across restarts [#5182](https://github.com/hyperledger/besu/pull/5182)

### Download Links
https://hyperledger.jfrog.io/hyperledger/besu-binaries/besu/23.1.2/besu-23.1.2.tar.gz / sha256: 3d3a709a3aab993a0801b412a4719d74e319f942ddc13fb0f30b3c4a54d12538
https://hyperledger.jfrog.io/hyperledger/besu-binaries/besu/23.1.2/besu-23.1.2.zip / sha256: 2a9ff091cb4349fc23625a52089400bb6529a831eb22d15d0221cb27039ab203

## 23.1.1
This update is required for the Goerli Shanghai/Capella upgrade and recommended for all Mainnet users. If you use Besu on Goerli, update to 23.1.1. If you previously used 23.1.1-RC1, update to test 23.1.1 on Goerli. 

### Breaking Changes

### Additions and Improvements
- Add support for Shanghai in Sepolia https://github.com/hyperledger/besu/pull/5088
- Add implementation for engine_getPayloadBodiesByRangeV1 and engine_getPayloadBodiesByHashV1 https://github.com/hyperledger/besu/pull/4980
- If a PoS block creation repetition takes less than a configurable duration, then waits before next repetition https://github.com/hyperledger/besu/pull/5048
- Allow other users to read the /opt/besu dir when using docker https://github.com/hyperledger/besu/pull/5092
- Invalid params - add some error detail #5066
- Added the option --kzg-trusted-setup to pass a custom setup file for custom networks or to override the default one for named networks [#5084](https://github.com/hyperledger/besu/pull/5084)
- Gas accounting for EIP-4844 [#4992](https://github.com/hyperledger/besu/pull/4992)
- Goerli configs for shapella [#5151](https://github.com/hyperledger/besu/pull/5151)

### Bug Fixes
- Fix engine_getPayloadV2 block value calculation [#5040](https://github.com/hyperledger/besu/issues/5040)
- Moves check for init code length before balance check [#5077](https://github.com/hyperledger/besu/pull/5077)
- Address concurrency problems with eth_call [#5179](https://github.com/hyperledger/besu/pull/5179)

### Download Links
https://hyperledger.jfrog.io/hyperledger/besu-binaries/besu/23.1.1/besu-23.1.1.tar.gz / sha256: 11c3e5cdbc06df16a690e7ee9f98eefa46848f9fa280824b6e4c896d88f6b975
https://hyperledger.jfrog.io/hyperledger/besu-binaries/besu/23.1.1/besu-23.1.1.zip / sha256: afcf852f193adb8e82d187aa4f02e4669f12cc680270624d37101b94cf37adec

## 23.1.1-RC1
### Sepolia Shanghai Release aka Sepolia Shapella aka Shapolia

This update is **not recommended for mainnet users**.

Besu 23.1.1-RC1 is a **required update for Sepolia users**

Sepolia Shanghai hardfork scheduled for: **Tue Feb 28 2023 04:04:48 UTC**

---

This release has everything from [23.1.0](https://github.com/hyperledger/besu/releases/tag/23.1.0) and in addition the following:

### Additions and Improvements
- Add support for Shanghai in Sepolia https://github.com/hyperledger/besu/pull/5088
- Add implementation for engine_getPayloadBodiesByRangeV1 and engine_getPayloadBodiesByHashV1 https://github.com/hyperledger/besu/pull/4980
- If a PoS block creation repetition takes less than a configurable duration, then waits before next repetition https://github.com/hyperledger/besu/pull/5048
- Allow other users to read the /opt/besu dir when using docker https://github.com/hyperledger/besu/pull/5092
- Invalid params - add some error detail [#5066](https://github.com/hyperledger/besu/pull/5066)

### Bug fixes
- Fix engine_getPayloadV2 block value calculation https://github.com/hyperledger/besu/issues/5040
- Moves check for init code length before balance check https://github.com/hyperledger/besu/pull/5077

### Download Links
https://hyperledger.jfrog.io/hyperledger/besu-binaries/besu/23.1.1-RC1/besu-23.1.1-RC1.tar.gz / sha256: 82cff41f3eace02006b0e670605848e0e77e045892f8fa9aad66cbd84a88221e
https://hyperledger.jfrog.io/hyperledger/besu-binaries/besu/23.1.1-RC1/besu-23.1.1-RC1.zip / sha256: 469c8d6a8ca9d78ee111ff1128d00bf3bcddacbf5b800ef6047717a2da0cc21d

## 23.1.0
Besu 23.1.0 is a recommended update for Mainnet users. Thank you all for your patience as we crafted this quarterly release.

This is a rather large release with some breaking changes, so please be sure to read these notes carefully before you upgrade any Besu instances. We are including a move to Java 17 LTS. To build and run Besu, please make sure you have Java 17 on the host machine. Additionally, there are a host of spec compliance changes that change existing formats, so please check the specific RPC updates. Lastly, this release formalizes a deprecation notice for GoQuorum privacy modes and IBFT1.0 in Besu. These will be removed in the 23.4 series, unless otherwise stated.

From the improvements and fixes side, we have a host of execution performance improvements and fixes for defects with bonsai storage. We have also included an error detection and auto-heal capability for nodes that encounter state issues. This should keep nodes online and validating that may have previously required a resync.

One final note. 23.1.0 is not a Shanghai ready release. If you intend to test Besu on the long-lived testnets like Zhejiang, please [follow the instructions here](https://notes.ethereum.org/@launchpad/zhejiang). We will have more to share on our official Shanghai releases soon.

### Breaking Changes
- Change JsonRpc http service to return the error -32602 (Invalid params) with a 200 http status code
- Besu requires minimum Java 17 and up to build and run [#3320](https://github.com/hyperledger/besu/issues/3320)
- PKCS11 with nss module (PKCS11 based HSM can be used in DevP2P TLS and QBFT PKI) does not work with RSA keys
  in Java 17. SoftHSM is tested manually and working. (Other PKCS11 HSM are not tested). The relevant unit and acceptance
  tests are updated to use EC private keys instead of RSA keys.
- Change eth_feeHistory parameter `blockCount` to accept hexadecimal string (was accepting plain integer) [#5047](https://github.com/hyperledger/besu/pull/5047)
- Default configurations for the deprecated Ropsten, Kiln, Shandong, and Astor networks have been removed from the CLI network list. These networks can currently be accessed but will require a user-provided genesis configuration. [#4869](https://github.com/hyperledger/besu/pull/4869)
- GoQuorum-compatible privacy is deprecated and will be removed in 23.4
- IBFT 1.0 is deprecated and will be removed in 23.4
- Optimize SSTORE Operation execution time (memoize current and original value) [#4836](https://github.com/hyperledger/besu/pull/4836)

### Additions and Improvements
- Default rpc batch request to 1024 [#5104](https://github.com/hyperledger/besu/pull/5104) [#5108](https://github.com/hyperledger/besu/pull/5108)
- Add a new CLI option to limit the number of requests in a single RPC batch request. [#4965](https://github.com/hyperledger/besu/pull/4965)
- Support for new DATAHASH opcode as part of EIP-4844 [#4823](https://github.com/hyperledger/besu/issues/4823)
- Send only hash announcement for blob transaction type [#4940](https://github.com/hyperledger/besu/pull/4940)
- Add `excess_data_gas` field to block header [#4958](https://github.com/hyperledger/besu/pull/4958)
- Add `max_fee_per_data_gas` field to transaction [#4970](https://github.com/hyperledger/besu/pull/4970)
- Added option to evm CLI tool to allow code execution at specific forks [#4913](https://github.com/hyperledger/besu/pull/4913)
- Improve get account performance by using the world state updater cache [#4897](https://github.com/hyperledger/besu/pull/4897)
- Add new KZG precompile and option to override the trusted setup being used [#4822](https://github.com/hyperledger/besu/issues/4822)
- Add implementation for eth_createAccessList RPC method [#4942](https://github.com/hyperledger/besu/pull/4942)
- Updated reference tests to v11.3 [#4996](https://github.com/hyperledger/besu/pull/4996)
- Add DebugGetRawBlock and DebugGetRawHeader RPC methods [#5011](https://github.com/hyperledger/besu/pull/5011)
- Besu requires minimum Java 17 and up to build and run [#3320](https://github.com/hyperledger/besu/issues/3320)
- Add worldstate auto-heal mechanism [#5059](https://github.com/hyperledger/besu/pull/5059)
- Support for EIP-4895 - Withdrawals for Shanghai fork
- Improve SLOAD and SSTORE performance by caching empty slots [#4874](https://github.com/hyperledger/besu/pull/4874)
- RPC methods that lookup block by hash will now return an error response if no block found [#4582](https://github.com/hyperledger/besu/pull/4582)
- Added support for `safe` and `finalized` strings for the RPC methods using defaultBlock parameter [#4902](https://github.com/hyperledger/besu/pull/4902)
- Added post-execution state logging option to EVM Tool [#4709](https://github.com/hyperledger/besu/pull/4709)
- Add access list to Transaction Call Object [#4802](https://github.com/hyperledger/besu/issues/4801)
- Add timestamp fork support, including shanghaiTime and cancunTime forks [#4743](https://github.com/hyperledger/besu/pull/4743)
- Optimization:  Memoize transaction size and hash at the same time [#4812](https://github.com/hyperledger/besu/pull/4812)
- Add chain data pruning feature with three experimental CLI options: `--Xchain-pruning-enabled`, `--Xchain-pruning-blocks-retained` and `--Xchain-pruning-frequency` [#4686](https://github.com/hyperledger/besu/pull/4686)
  - Note that chain pruning is hidden and disabled by default. Once you choose to enable chain pruning, a new column family will be added to the db and you cannot roll back to a previous versi
    on of Besu.

### Bug Fixes
- Mitigation fix for stale bonsai code storage leading to log rolling issues on contract recreates [#4906](https://github.com/hyperledger/besu/pull/4906)
- Ensure latest cached layered worldstate is subscribed to storage, fix problem with RPC calls using 'latest' [#5076](https://github.com/hyperledger/besu/pull/5076)
- Fix for segmentation faults on worldstate truncation, snap-sync starts [#4786](https://github.com/hyperledger/besu/pull/4786)
- Fix for worldstate mismatch on failed forkchoiceUpdate [#4862](https://github.com/hyperledger/besu/pull/4862)

Download Links
https://hyperledger.jfrog.io/hyperledger/besu-binaries/besu/23.1.0/besu-23.1.0.tar.gz / sha256: 9081da04d47c3ff0a6ecc2256d353c7a02212f9b46f2c867a9365e18026c3a6e
https://hyperledger.jfrog.io/hyperledger/besu-binaries/besu/23.1.0/besu-23.1.0.zip / sha256: e037f5c8f976150af40403311d1c81018f4c3dfbef0ad33324d8c3e708d1fdca

## 23.1.0-RC1

### Breaking Changes
- Default configurations for the deprecated Ropsten, Kiln, Shandong, and Astor networks have been removed from the CLI network list. These networks can currently be accessed but will require a user-provided genesis configuration. [#4869](https://github.com/hyperledger/besu/pull/4869)

### Additions and Improvements

- Improve SLOAD and SSTORE performance by caching empty slots [#4874](https://github.com/hyperledger/besu/pull/4874)
- RPC methods that lookup block by hash will now return an error response if no block found [#4582](https://github.com/hyperledger/besu/pull/4582)
- Added support for `safe` and `finalized` strings for the RPC methods using defaultBlock parameter [#4902](https://github.com/hyperledger/besu/pull/4902)

### Bug Fixes

### Download Links
https://hyperledger.jfrog.io/hyperledger/besu-binaries/besu/23.1.0-RC1/besu-23.1.0-RC1.tar.gz / sha256: 30906891e528b3b4e3ce8e2313550a1da066b31ea10b05456dd0ad026792b46d
https://hyperledger.jfrog.io/hyperledger/besu-binaries/besu/23.1.0-RC1/besu-23.1.0-RC1.zip / sha256: 9067d1929079ae4a7c165e6f1e2bae08834939ed191f976d26544dc93352c306

## 23.1.0-beta

### Breaking Changes
- GoQuorum-compatible privacy is deprecated and will be removed in 23.4
- IBFT 1.0 is deprecated and will be removed in 23.4
- Optimize SSTORE Operation execution time (memoize current and original value) [#4836](https://github.com/hyperledger/besu/pull/4836)

### Additions and Improvements
- Added post-execution state logging option to EVM Tool [#4709](https://github.com/hyperledger/besu/pull/4709)
- Add access list to Transaction Call Object [#4802](https://github.com/hyperledger/besu/issues/4801)
- Add timestamp fork support, including shanghaiTime and cancunTime forks [#4743](https://github.com/hyperledger/besu/pull/4743)
- Optimization:  Memoize transaction size and hash at the same time [#4812](https://github.com/hyperledger/besu/pull/4812)
- Add chain data pruning feature with three experimental CLI options: `--Xchain-pruning-enabled`, `--Xchain-pruning-blocks-retained` and `--Xchain-pruning-frequency` [#4686](https://github.com/hyperledger/besu/pull/4686)
  - Note that chain pruning is hidden and disabled by default. Once you choose to enable chain pruning, a new column family will be added to the db and you cannot roll back to a previous version of Besu.

### Bug Fixes
- Fix for segmentation faults on worldstate truncation, snap-sync starts [#4786](https://github.com/hyperledger/besu/pull/4786)
- Fix for worldstate mismatch on failed forkchoiceUpdate [#4862](https://github.com/hyperledger/besu/pull/4862)

### Download Links

## 22.10.3

### Breaking Changes
- Added `--rpc-max-logs-range` CLI option to allow limiting the number of blocks queried by `eth_getLogs` RPC API. Default value: 1000 [#4597](https://github.com/hyperledger/besu/pull/4597)
- The `graalvm` docker variant no longer meets the performance requirements for Ethereum Mainnet.  The `openjdk-11` and `openjdk-latest` variants are recommended in its place.

### Additions and Improvements
- Implement Eth/68 sub-protocol [#4715](https://github.com/hyperledger/besu/issues/4715)
- Increase the speed of modexp gas execution and execution. [#4780](https://github.com/hyperledger/besu/pull/4780)
- Added experimental CLI options `--Xeth-capability-max` and `--Xeth-capability-min` to specify a range of capabilities to be supported by the Eth protocol. [#4752](https://github.com/hyperledger/besu/pull/4752)
- Set the default curve in the EVMTool, like is done in production operations [#4790](https://github.com/hyperledger/besu/pull/4790)

### Bug Fixes
- Fix storage key format for eth_getProof so that it follows the EIP-1474 spec [#4564](https://github.com/hyperledger/besu/pull/4564)

### Download Links
https://hyperledger.jfrog.io/hyperledger/besu-binaries/besu/22.10.3/besu-22.10.3.tar.gz / sha256: 7213f9445a84a196e94ae1877c6fdb1e51d37bfb19615da02ef5121d4f40e38c
https://hyperledger.jfrog.io/hyperledger/besu-binaries/besu/22.10.3/besu-22.10.3.zip / sha256: 0bf6bc98e01b0c1045f1b7d841a390c575bc5203c2a4e543d922fbc1ea0d3d5d

## 22.10.2
This is a hotfix release to resolve a race condition that results in segfaults, introduced in 22.10.1 release.

### Bug Fixes
- bugfix for async operations on Snapshot worldstates [#4767](https://github.com/hyperledger/besu/pull/4767)

### Download Links
https://hyperledger.jfrog.io/hyperledger/besu-binaries/besu/22.10.2/besu-22.10.2.tar.gz  / sha256: cdb36141e3cba6379d35016e0a2de2edba579d4786124b5f7257b1e4a68867a2
https://hyperledger.jfrog.io/hyperledger/besu-binaries/besu/22.10.2/besu-22.10.2.zip / sha256: 4c9208f684762670cb4f2c6ebfb6930e05e339a7c3c586fe8caa9f26462830aa


## 22.10.1

### Breaking Changes
- Fields `publicKey` and `raw` removed from RPC API `Transaction` result object [#4575](https://github.com/hyperledger/besu/pull/4575)

### Additions and Improvements
- Explain and improve price validation for London and local transactions during block proposal selection [#4602](https://github.com/hyperledger/besu/pull/4602)
- Support for ephemeral testnet Shandong, for EOF testing. [#4599](https://github.com/hyperledger/besu/pull/4599)
- Improve performance of block processing by parallelizing some parts during the "commit" step [#4635](https://github.com/hyperledger/besu/pull/4635)
- Upgrade RocksDB version from 7.6.0 to 7.7.3
- Added new RPC endpoints `debug_setHead` & `debug_replayBlock  [#4580](https://github.com/hyperledger/besu/pull/4580)
- Upgrade OpenTelemetry to version 1.19.0 [#3675](https://github.com/hyperledger/besu/pull/3675)
- Implement Eth/67 sub-protocol [#4596](https://github.com/hyperledger/besu/issues/4596)
- Backward sync log UX improvements [#4655](https://github.com/hyperledger/besu/pull/4655)
- Enable RocksDB Bloom filters to improve read performance [#4682](https://github.com/hyperledger/besu/pull/4682)
- Backward sync: use retry switching peer when fetching data from peers [#4656](https://github.com/hyperledger/besu/pull/4656)
- Shanghai implementation of EIP-3651 Warm coinbase [#4620](https://github.com/hyperledger/besu/pull/4620) 
- Shanghai implementation of EIP-3855 Push0 [#4660](https://github.com/hyperledger/besu/pull/4660)
- Shanghai implementation of EIP-3540 and EIP-3670 Ethereum Object Format and Code Validation [#4644](https://github.com/hyperledger/besu/pull/4644)
- Remove some log statements that are keeping some objects live in heap for a long time, to reduce the amount of memory required during initial sync [#4705](https://github.com/hyperledger/besu/pull/4705)
- Add field `type` to Transaction receipt object (eth_getTransactionReceipt) [#4505](https://github.com/hyperledger/besu/issues/4505)
- Print an overview of configuration and system information at startup [#4451](https://github.com/hyperledger/besu/pull/4451)
- Do not send new payloads to backward sync if initial sync is in progress [#4720](https://github.com/hyperledger/besu/issues/4720)
- Improve the way transaction fee cap validation is done on London fee market to not depend on transient network conditions [#4598](https://github.com/hyperledger/besu/pull/4598) 
- Preload and cache account and storage data from RocksDB to improve performance  [#4737](https://github.com/hyperledger/besu/issues/4737)

### Bug Fixes
- Restore updating chain head and finalized block during backward sync [#4718](https://github.com/hyperledger/besu/pull/4718)

### Download Links
https://hyperledger.jfrog.io/hyperledger/besu-binaries/besu/22.10.1/besu-22.10.1.tar.gz  / sha256: b6757b9fc69b782cdabb95b1e784d31b1effcc2e25c6b198b2f9d6b3786c7a8a
https://hyperledger.jfrog.io/hyperledger/besu-binaries/besu/22.10.1/besu-22.10.1.zip / sha256: 0dbee534620c7cc0fac0596e6df0c7f8a74be9df9cecd9d4f1407016f30fb9a1

## 22.10.0

### Breaking Changes
- Internal and interface APIs relating to storage have migrated from `UInt256` to `Bytes32` [#4562](https://github.com/hyperledger/besu/pull/4562)
- Flexible Privacy Groups (early access) support to Tessera's EC encryptor (contracts modified) [#4282](https://github.com/hyperledger/besu/pull/4282)
  * Before this change, the `bytes32` type was used for the enclave public keys, just supporting encryptors with public keys of that length (like the default NaCl)
  * For the EC encryptor, the encoded public key length is 91
- `--tx-pool-hashes-max-size` option removed (deprecated in 22.1.3)
- `--Xmerge-support` option removed (deprecated in 22.4.2) [#4518](https://github.com/hyperledger/besu/pull/4518)
- Breaking API changes in the `OperationTracer` interface to enable performance work.
  * The `traceExecution` method has been replaced with `tracePreExecution` and `tracePostExecution` methods, called just before and just after operation execution.
  * See `DebugOperationTracer` and `StandardJsonTracer` for migration examples.

### Additions and Improvements
- Updated jackson-databind library to version 2.13.4.2 addressing [CVE-2022-42003](https://nvd.nist.gov/vuln/detail/CVE-2022-42003)
- Update snapsync feature to avoid restarting the download of the world state from scratch when restarting Besu [#4381](https://github.com/hyperledger/besu/pull/4381)
- Added worldstate snapshot isolation to improve the stability of bonsai (`--Xbonsai-use-snapshots=true`) [#4351](https://github.com/hyperledger/besu/pull/4531)
- Reduce the number of runtime exceptions (SecurityModuleException) and unnecessary executions during ECIES handshake, by trying to decrypt EIP-8 formatted messages first [#4508](https://github.com/hyperledger/besu/pull/4508).
- Improved RLP processing of zero-length string as 0x80 [#4283](https://github.com/hyperledger/besu/pull/4283) [#4388](https://github.com/hyperledger/besu/issues/4388)
- Increased level of detail in JSON-RPC parameter error log messages [#4510](https://github.com/hyperledger/besu/pull/4510)
- New unstable configuration options to set the maximum time, in milliseconds, a PoS block creation jobs is allowed to run [#4519](https://github.com/hyperledger/besu/pull/4519)
- Tune EthScheduler thread pools to avoid recreating too many threads [#4529](https://github.com/hyperledger/besu/pull/4529)
- RocksDB snapshot based worldstate and plugin-api addition of Snapshot interfaces [#4409](https://github.com/hyperledger/besu/pull/4409)
- Continuously try to build better block proposals until timeout or GetPayload is called [#4516](https://github.com/hyperledger/besu/pull/4516)
- Upgrade RocksDB database version from 6.29.5 to 7.6.0 [#4517](https://github.com/hyperledger/besu/pull/4517)
- Avoid connecting to self when using static-nodes [#4521](https://github.com/hyperledger/besu/pull/4521)
- EVM performance has increased 20%-100% depending on the particulars of the contract. [#4540](https://github.com/hyperledger/besu/pull/4540)
- Improve calculateRootHash method performance during Block processing [#4568](https://github.com/hyperledger/besu/pull/4568)
- Bring GraphQL into compliance with execution-api specs [#4112](https://github.com/hyperledger/besu/pull/4112)
- Refactor unverified forkchoice event [#4487](https://github.com/hyperledger/besu/pull/4487)
- Improve UX of initial sync logs, pushing not relevant logs to debug level [#4486](https://github.com/hyperledger/besu/pull/4486)
- Optimize pivot block selector on PoS networks [#4488](https://github.com/hyperledger/besu/pull/4488)
- Optimize Snap sync on PoS networks [#4462](https://github.com/hyperledger/besu/pull/4462)

### Bug Fixes
- Fixed default fromBlock value and improved parameter interpretation in eth_getLogs RPC handler [#4513](https://github.com/hyperledger/besu/pull/4513)
- Fix for NoSuchElementException for missing invalid reason when rejecting a local sent transaction [#4569](https://github.com/hyperledger/besu/pull/4569)
- Corrects treating a block as bad on internal error during either validation or processing [#4512](https://github.com/hyperledger/besu/issues/4512)
- Corrects emission of blockadded events when rewinding during a re-org. Fix for [#4495](https://github.com/hyperledger/besu/issues/4495)
- Always return a transaction type for pending transactions [#4364](https://github.com/hyperledger/besu/pull/4364)
- Avoid a cyclic reference while printing EngineExchangeTransitionConfigurationParameter [#4357](https://github.com/hyperledger/besu/pull/4357)
- Corrects treating a block as bad on internal error [#4512](https://github.com/hyperledger/besu/issues/4512)
- In GraphQL update scalar parsing to be variable friendly [#4522](https://github.com/hyperledger/besu/pull/4522)
- Initiate connection to maintained peers soon after startup. [#4469](https://github.com/hyperledger/besu/pull/4469)
- Update apache-commons-text to 1.10.0 to address CVE-2022-42889 [#4542](https://github.com/hyperledger/besu/pull/4542)

### Download Links

https://hyperledger.jfrog.io/hyperledger/besu-binaries/besu/22.10.0/besu-22.10.0.tar.gz  / sha256: 88fb5df567e4ec3547d7d2970cfef00debbd020c0da66b19166d43779b3b2b85
https://hyperledger.jfrog.io/hyperledger/besu-binaries/besu/22.10.0/besu-22.10.0.zip / sha256: c8e39f7c879409cb9b47f4d3de5e9c521249083830a8c9a45e8a14a319fe195d

## 22.10.0-RC2

### Breaking Changes
- Flexible Privacy Groups (early access) support to Tessera's EC encryptor (contracts modified) [#4282](https://github.com/hyperledger/besu/pull/4282)
  * Before this change, the `bytes32` type was used for the enclave public keys, just supporting encryptors with public keys of that length (like the default NaCl)
  * For the EC encryptor, the encoded public key length is 91
- `--tx-pool-hashes-max-size` option removed (deprecated in 22.1.3)
- `--Xmerge-support` option remove (deprecated in 22.4.2) [#4518](https://github.com/hyperledger/besu/pull/4518)
- Breaking API changes in the `OperationTracer` interface to enable performance work.
  * The `traceExecution` method has been replaced with `tracePreExecution` and `tracePostExecution` methods, called just before and just after operation execution. 
  * See `DebugOperationTracer` and `StandardJsonTracer` for migration examples.

### Additions and Improvements
- Reduce the number of runtime exceptions (SecurityModuleException) and unnecessary executions during ECIES handshake, by trying to decrypt EIP-8 formatted messages first [#4508](https://github.com/hyperledger/besu/pull/4508).
- Improved RLP processing of zero-length string as 0x80 [#4283](https://github.com/hyperledger/besu/pull/4283) [#4388](https://github.com/hyperledger/besu/issues/4388)
- Increased level of detail in JSON-RPC parameter error log messages [#4510](https://github.com/hyperledger/besu/pull/4510)
- New experimental configuration options to set the maximum time, in milliseconds, a PoS block creation jobs is allowed to run [#4519](https://github.com/hyperledger/besu/pull/4519)
- Tune EthScheduler thread pools to avoid recreating too many threads [#4529](https://github.com/hyperledger/besu/pull/4529)
- RocksDB snapshot based worldstate and plugin-api addition of Snapshot interfaces [#4409](https://github.com/hyperledger/besu/pull/4409)
- Continuously try to build better block proposals until timeout or GetPayload is called [#4516](https://github.com/hyperledger/besu/pull/4516)
- Upgrade RocksDB database version from 6.29.5 to 7.6.0 [#4517](https://github.com/hyperledger/besu/pull/4517)
- Avoid connecting to self when using static-nodes [#4521](https://github.com/hyperledger/besu/pull/4521)
- EVM performance has increased 20%-100% depending on the particulars of the contract. [#4540](https://github.com/hyperledger/besu/pull/4540)
- Improve calculateRootHash method performance during Block processing [#4568](https://github.com/hyperledger/besu/pull/4568)

### Bug Fixes
- Corrects emission of blockadded events when rewinding during a re-org. Fix for [#4495](https://github.com/hyperledger/besu/issues/4495)
- Always return a transaction type for pending transactions [#4364](https://github.com/hyperledger/besu/pull/4364)
- Avoid a cyclic reference while printing EngineExchangeTransitionConfigurationParameter [#4357](https://github.com/hyperledger/besu/pull/4357)
- Corrects treating a block as bad on internal error [#4512](https://github.com/hyperledger/besu/issues/4512)
- In GraphQL update scalar parsing to be variable friendly [#4522](https://github.com/hyperledger/besu/pull/4522)
- Initiate connection to maintained peers soon after startup. [#4469](https://github.com/hyperledger/besu/pull/4469)
- Update apache-commons-text to 1.10.0 to address CVE-2022-42889 [#4542](https://github.com/hyperledger/besu/pull/4542)

### Download Links


## 22.10.0-RC1

### Additions and Improvements
- Bring GraphQL into compliance with execution-api specs [#4112](https://github.com/hyperledger/besu/pull/4112)
- Refactor unverified forkchoice event [#4487](https://github.com/hyperledger/besu/pull/4487)
- Improve UX of initial sync logs, pushing not relevant logs to debug level [#4486](https://github.com/hyperledger/besu/pull/4486)
- Optimize pivot block selector on PoS networks [#4488](https://github.com/hyperledger/besu/pull/4488)
- Optimize Snap sync on PoS networks [#4462](https://github.com/hyperledger/besu/pull/4462)

### Bug Fixes

### Download Links
https://hyperledger.jfrog.io/artifactory/besu-binaries/besu/22.10.0-RC1/besu-22.10.0-RC1.zip / sha256: 16fd47533aa2986491143e5f4a052c0aa4866ebfa415abbf3ca868e4fbeac6ce
https://hyperledger.jfrog.io/artifactory/besu-binaries/besu/22.10.0-RC1/besu-22.10.0-RC1.tar.gz / sha256: 48fd3480e4380580ed9187302be987e9eca2b445935ec6a509e7269898d8a4a8

## 22.7.7

### Additions and Improvements
- Tune EthScheduler thread pools to avoid recreating too many threads [#4529](https://github.com/hyperledger/besu/issues/4529)
- Reduce the number of runtime exceptions (SecurityModuleException) and unnecessary executions during ECIES handshake, by trying to decrypt EIP-8 formatted messages first [#4508](https://github.com/hyperledger/besu/pull/4508).
- The block variable was keeping too much memory while waiting for future to finish [#4489](https://github.com/hyperledger/besu/issues/4489)

### Bug Fixes
- Corrects treating a block as bad on internal error [#4512](https://github.com/hyperledger/besu/issues/4512)
- update appache-commons-text to 1.10.0 to address CVE-2022-42889 [#4542](https://github.com/hyperledger/besu/pull/4542)
- In GraphQL update scalar parsing to be variable friendly [#4522](https://github.com/hyperledger/besu/pull/4522)

### Download Links
https://hyperledger.jfrog.io/hyperledger/besu-binaries/besu/22.7.7/besu-22.7.7.zip / sha256: 79b2b1518605603d8268f873f2576617ca8340d89c045e0eda6896f40defea0d
https://hyperledger.jfrog.io/hyperledger/besu-binaries/besu/22.7.7/besu-22.7.7.tar.gz / sha256: 161c52ba9be8508767e80dbce796b4ad2cc5b649f7ed15387c6359d1e15753f6

## 22.7.6
Hotfix release of the 22.7.x series to address [#4495](https://github.com/hyperledger/besu/issues/4495) which could result in failed block proposals on merge networks.

### Additions and Improvements
- Bring GraphQL into compliance with execution-api specs [#4112](https://github.com/hyperledger/besu/pull/4112)

### Bug Fixes
- Corrects emission of blockadded events when rewinding during a re-org. [#4497](https://github.com/hyperledger/besu/issues/4497)

### Download Links
https://hyperledger.jfrog.io/hyperledger/besu-binaries/besu/22.7.6/besu-22.7.6.zip / sha256: ae05040027b96ba458a08cfee8577dafe1d85a3afce793f00f798cedb3ab547d
https://hyperledger.jfrog.io/hyperledger/besu-binaries/besu/22.7.6/besu-22.7.6.tar.gz / sha256: 9e538852f16fd39b884c4c342beaad813e33ab24890634c01eee3d37dc1da893

## 22.7.5

### Additions and Improvements
- Avoid sending added block events to transaction pool, and processing incoming transactions during initial sync [#4457](https://github.com/hyperledger/besu/pull/4457)
- When building a new proposal, keep the best block built until now instead of the last one [#4455](https://github.com/hyperledger/besu/pull/4455)
- Add Mainnet to merged networks [#4463](https://github.com/hyperledger/besu/pull/4463)

### Bug Fixes
- Fixed logIndex value returned by eth_getLogs RPC call [#4355](https://github.com/hyperledger/besu/pull/4355)

### Download Links
https://hyperledger.jfrog.io/hyperledger/besu-binaries/besu/22.7.5/besu-22.7.5.zip / sha256: b5d7b255b249beea0f46ec397122823c75f2373083a71a9f7b4c98b2b0f94997
https://hyperledger.jfrog.io/hyperledger/besu-binaries/besu/22.7.5/besu-22.7.5.tar.gz / sha256: 91e3cbc16c46c53f7bf55bdd968553d0fb4087bff1e244cb03ac175ac54cf718


## 22.7.4

### Bug Fixes
- Remove records that track transactions by sender when they are empty to same memory in the transaction pool [#4415](https://github.com/hyperledger/besu/pull/4415)
- Add Toml configuration file support for _--Xplugin-rocksdb-high-spec-enabled_ flag [#4438](https://github.com/hyperledger/besu/pull/4438)

### Download Links
- https://hyperledger.jfrog.io/hyperledger/besu-binaries/besu/22.7.4/besu-22.7.4.zip / sha256: 4f2a0c20bee7f266ec1dcb45fa90ae1ca42f4b22e9b21a601b7705357259aea9
- https://hyperledger.jfrog.io/hyperledger/besu-binaries/besu/22.7.4/besu-22.7.4.tar.gz / sha256: a60efc4d515ac94710bbc6d61a24f409b03fcfc02323bee2a2d75c883fc99dce

## 22.7.3

### Additions and Improvements
- Allow free gas networks in the London fee market [#4061](https://github.com/hyperledger/besu/issues/4061)
- Upgrade besu-native to 0.6.0 and use Blake2bf native implementation if available by default [#4264](https://github.com/hyperledger/besu/pull/4264)
- Resets engine QoS timer with every call to the engine API instead of only when ExchangeTransitionConfiguration is called [#4411](https://github.com/hyperledger/besu/issues/4411)
- ExchangeTransitionConfiguration mismatch will only submit a debug log not a warning anymore [#4411](https://github.com/hyperledger/besu/issues/4411)
- Upgrade besu-native to 0.6.1 and include linux arm64 build of bls12-381 [#4416](https://github.com/hyperledger/besu/pull/4416)
- Create a new flag on RocksDB (_--Xplugin-rocksdb-high-spec-enabled_) for high spec hardware to boost performance
- Transaction pool improvements to avoid filling the pool with not executable transactions, that could result in empty or semi-empty block proposals [#4425](https://github.com/hyperledger/besu/pull/4425)
- Limit Transaction pool consumption by sender to a configurable percentage of the pool size [#4417](https://github.com/hyperledger/besu/pull/4417)

### Bug Fixes
- Retry block creation if there is a transient error and we still have time, to mitigate empty block issue [#4407](https://github.com/hyperledger/besu/pull/4407)
- Fix StacklessClosedChannelException in Besu and resulted timeout errors in CL clients ([#4398](https://github.com/hyperledger/besu/issues/4398), [#4400](https://github.com/hyperledger/besu/issues/4400))
- Return JSON-RPC error code instead of INVALID in engine api when certain storage exceptions are encountered ([#4349](https://github.com/hyperledger/besu/issues/4349))

### Download links
- https://hyperledger.jfrog.io/artifactory/besu-binaries/besu/22.7.3/besu-22.7.3.tar.gz / sha256: `b0863fe2406cab57caf8a02f2bf02632cc5198622ac48b69bc63c128703bbd79`
- https://hyperledger.jfrog.io/artifactory/besu-binaries/besu/22.7.3/besu-22.7.3.zip / sha256: `368c6cb86119f8fe30bb12ab8c63b4d95a0fd8baf9c9414307a0a4033756b709`

## 22.7.2
### Besu 22.7.2 is a recommended release for the Merge and Mainnet users. 22.7.1 remains Merge-ready. This release provides additional robustness before the Merge with some fixes and improvements in sync, peering, and logging.

### Additions and Improvements
- Better management of jemalloc presence/absence in startup script [#4237](https://github.com/hyperledger/besu/pull/4237)
- Retry mechanism when getting a broadcasted block fail on all peers [#4271](https://github.com/hyperledger/besu/pull/4271)
- Filter out disconnected peers when fetching available peers [#4269](https://github.com/hyperledger/besu/pull/4269)
- Updated the default value of fast-sync-min-peers post merge [#4298](https://github.com/hyperledger/besu/pull/4298)
- Log imported block info post merge [#4310](https://github.com/hyperledger/besu/pull/4310)
- Transaction pool eviction by sender from tail of transaction list [#4327](https://github.com/hyperledger/besu/pull/4327)
- Transaction pool sender future nonce limits [#4336](https://github.com/hyperledger/besu/pull/4336)
- Pandas! Pandas now appear in 3 phases: The black bear and polar bear that are preparing? Those will appear when
your client has TTD configured (which is setup by default for mainnet), is in sync, and processing Proof of Work blocks. In the second phase you will see them powering up when the Terminal Total Difficulty block is added to the blockchain.
The final form of the Ethereum Panda will appear when the first finalized block is received from the Consensus Layer.

### Bug Fixes
- Accept wit/80 from Nethermind [#4279](https://github.com/hyperledger/besu/pull/4279)
- Properly shutdown the miner executor, to avoid waiting 30 seconds when stopping [#4353](https://github.com/hyperledger/besu/pull/4353)

### Download links
- https://hyperledger.jfrog.io/artifactory/besu-binaries/besu/22.7.2/besu-22.7.2.tar.gz / sha256: `8030a48f824c7bbc138b38a9e84e5531950bc16f6d21cda8b215232cce334214`
- https://hyperledger.jfrog.io/artifactory/besu-binaries/besu/22.7.2/besu-22.7.2.zip / sha256: `72653171b1ddd910e705fc6f616d7f1f4c120ef0d91718f0376f3ee5f2982c11`


## 22.7.1
### Merge Ready Release. Required update for The Merge on ethereum mainnet!
### Additions and Improvements
- Introduce a cap to reputation score increase [#4230](https://github.com/hyperledger/besu/pull/4230)
- Add experimental CLI option for `--Xp2p-peer-lower-bound` [#4200](https://github.com/hyperledger/besu/pull/4200)
- Improve pending blocks retrieval mechanism [#4227](https://github.com/hyperledger/besu/pull/4227)
- Set mainnet terminal total difficulty [#4260](https://github.com/hyperledger/besu/pull/4260)

### Bug Fixes
- Fixes off-by-one error for mainnet TTD fallback [#4223](https://github.com/hyperledger/besu/pull/4223)
- Fix off-by-one error in AbstractRetryingPeerTask [#4254](https://github.com/hyperledger/besu/pull/4254)
- Refactor and fix retrying get block switching peer [#4256](https://github.com/hyperledger/besu/pull/4256)
- Fix encoding of key (short hex) in eth_getProof [#4261](https://github.com/hyperledger/besu/pull/4261)
- Fix for post-merge networks fast-sync [#4224](https://github.com/hyperledger/besu/pull/4224), [#4276](https://github.com/hyperledger/besu/pull/4276)

### Download links
- https://hyperledger.jfrog.io/artifactory/besu-binaries/besu/22.7.1/besu-22.7.1.tar.gz / sha256: `7cca4c11e1d7525c172f2af9fbf456d134ada60e970d8b6abcfcd6c623b5dd36`
- https://hyperledger.jfrog.io/artifactory/besu-binaries/besu/22.7.1/besu-22.7.1.zip / sha256: `ba6e0b9b65ac36d041a5072392f119ff76e8e9f53a3d7b1e1a658ef1e4705d7a`



## 22.7.0

### Additions and Improvements
- Deprecation warning for Ropsten, Rinkeby, Kiln [#4173](https://github.com/hyperledger/besu/pull/4173)

### Bug Fixes

- Fixes previous known issue [#3890](https://github.com/hyperledger/besu/issues/3890)from RC3 requiring a restart post-merge to continue correct transaction handling.
- Stop producing stack traces when a get headers response only contains the range start header [#4189](https://github.com/hyperledger/besu/pull/4189)
- Upgrade Spotless to 6.8.0 [#4195](https://github.com/hyperledger/besu/pull/4195)
- Upgrade Gradle to 7.5 [#4196](https://github.com/hyperledger/besu/pull/4196)

### Download links
- https://hyperledger.jfrog.io/artifactory/besu-binaries/besu/22.7.0/besu-22.7.0.tar.gz / sha256: `af21104a880c37706b660aa816e1c38b2b3f603a97420ddcbc889324b71aa50e`
- https://hyperledger.jfrog.io/artifactory/besu-binaries/besu/22.7.0/besu-22.7.0.zip / sha256: `5b1586362e6e739c206c25224bb753a372bad70c0b22dbe091f9253024ebdc45`

## 22.7.0-RC3

### Known/Outstanding issues:
- Besu requires a restart post-merge to re-enable remote transaction processing [#3890](https://github.com/hyperledger/besu/issues/3890)

### Additions and Improvements
- Engine API: Change expiration time for JWT tokens to 60s [#4168](https://github.com/hyperledger/besu/pull/4168)
- Sepolia mergeNetSplit block [#4158](https://github.com/hyperledger/besu/pull/4158)
- Goerli TTD [#4160](https://github.com/hyperledger/besu/pull/4160)
- Several logging improvements

### Bug Fixes
- Allow to set any value for baseFeePerGas in the genesis file [#4177](https://github.com/hyperledger/besu/pull/4177)
- Fix for stack overflow when searching for TTD block [#4169](https://github.com/hyperledger/besu/pull/4169)
- Fix for chain stuck issue [#4175](https://github.com/hyperledger/besu/pull/4175)

### Download links
- https://hyperledger.jfrog.io/artifactory/besu-binaries/besu/22.7.0-RC3/besu-22.7.0-RC3.tar.gz / sha256: `6a1ee89c82db9fa782d34733d8a8c726670378bcb71befe013da48d7928490a6`
- https://hyperledger.jfrog.io/artifactory/besu-binaries/besu/22.7.0-RC3/besu-22.7.0-RC3.zip / sha256: `5de22445ab2a270cf33e1850cd28f1946442b7104738f0d1ac253a009c53414e`

## 22.7.0-RC2

### Additions and Improvements
- Add a block to the bad blocks if it did not descend from the terminal block [#4080](https://github.com/hyperledger/besu/pull/4080)
- Backward sync exception improvements [#4092](https://github.com/hyperledger/besu/pull/4092)
- Remove block header checks during backward sync, since they will be always performed during block import phase [#4098](https://github.com/hyperledger/besu/pull/4098)
- Optimize the backward sync retry strategy [#4095](https://github.com/hyperledger/besu/pull/4095)
- Add support for jemalloc library to better handle rocksdb memory consumption [#4126](https://github.com/hyperledger/besu/pull/4126)
- RocksDB configuration changes to improve performance. [#4132](https://github.com/hyperledger/besu/pull/4132)

### Bug Fixes
- Changed max message size in the p2p layer to 16.7MB from 10MB to improve peering performance [#4120](https://github.com/hyperledger/besu/pull/4120)
- Fixes for parent stateroot mismatch when using Bonsai storage mode (please report if you encounter this bug on this version) [#4094](https://github.com/hyperledger/besu/pull/4094)
- Above Bonsai related fixes have addressed situations where the event log was not indexed properly [#3921](https://github.com/hyperledger/besu/pull/3921)
- Fixes related to backward sync and reorgs [#4097](https://github.com/hyperledger/besu/pull/4097)
- Checkpoint sync with more merge friendly checkpoint blocks [#4085](https://github.com/hyperledger/besu/pull/4085)
- Fixes around RocksDB performance and memory usage [#4128](https://github.com/hyperledger/besu/pull/4128)
- Fix for RPC performance parallelization to improve RPC performance under heavy load [#3959](https://github.com/hyperledger/besu/pull/3959)
- Fix for post-Merge peering after PoW is removed in our logic for weighting peers [#4116](https://github.com/hyperledger/besu/pull/4116)
- Various logging changes to improve UX- Return the correct latest valid hash in case of bad block when calling engine methods [#4056](https://github.com/hyperledger/besu/pull/4056)
- Add a PoS block header rule to check that the current block is more recent than its parent [#4066](https://github.com/hyperledger/besu/pull/4066)
- Fixed a trie log layer issue on bonsai during reorg [#4069](https://github.com/hyperledger/besu/pull/4069)
- Fix transition protocol schedule to return the pre Merge schedule when reorg pre TTD [#4078](https://github.com/hyperledger/besu/pull/4078)
- Remove hash to sync from the queue only if the sync step succeeds [#4105](https://github.com/hyperledger/besu/pull/4105)
- The build process runs successfully even though the system language is not English [#4102](https://github.com/hyperledger/besu/pull/4102)
- Avoid starting or stopping the BlockPropagationManager more than once [#4122](https://github.com/hyperledger/besu/pull/4122)

### Download links
- https://hyperledger.jfrog.io/artifactory/besu-binaries/besu/22.7.0-RC2/besu-22.7.0-RC2.tar.gz / sha256: `befe15b893820c9c6451a74fd87b41f555ff28561494b3bebadd5da5c7ce25d3`
- https://hyperledger.jfrog.io/artifactory/besu-binaries/besu/22.7.0-RC2/besu-22.7.0-RC2.zip / sha256: `d56c340f5982b882fbecca2697ca72a5bbefe0e978d2d4504211f012e2242a81`

## 22.7.0-RC1

### Additions and Improvements
- Do not require a minimum block height when downloading headers or blocks [#3911](https://github.com/hyperledger/besu/pull/3911)
- When on PoS the head can be only be updated by ForkchoiceUpdate [#3994](https://github.com/hyperledger/besu/pull/3994)
- Version information available in metrics [#3997](https://github.com/hyperledger/besu/pull/3997)
- Add TTD and DNS to Sepolia config [#4024](https://github.com/hyperledger/besu/pull/4024)
- Return `type` with value `0x0` when serializing legacy transactions [#4027](https://github.com/hyperledger/besu/pull/4027)
- Ignore `ForkchoiceUpdate` if `newHead` is an ancestor of the chain head [#4055](https://github.com/hyperledger/besu/pull/4055)

### Bug Fixes
- Fixed a snapsync issue that can sometimes block the healing step [#3920](https://github.com/hyperledger/besu/pull/3920)
- Support free gas networks in the London fee market [#4003](https://github.com/hyperledger/besu/pull/4003)
- Limit the size of outgoing eth subprotocol messages.  [#4034](https://github.com/hyperledger/besu/pull/4034)
- Fixed a state root mismatch issue on bonsai that may appear occasionally [#4041](https://github.com/hyperledger/besu/pull/4041)

### Download links
- https://hyperledger.jfrog.io/artifactory/besu-binaries/besu/22.7.0-RC1/besu-22.7.0-RC1.tar.gz / sha256: `60ad8b53402beb62c24ad791799d9cfe444623a58f6f6cf1d0728459cb641e63`
- https://hyperledger.jfrog.io/artifactory/besu-binaries/besu/22.7.0-RC1/besu-22.7.0-RC1.zip / sha256: `7acfb3a73382bf70f6337e83cb7e9e472b4e5a9da88c5ed2fbd9e82fcf2046dc`

## 22.4.3

### Additions and Improvements
- \[EXPERIMENTAL\] Add checkpoint sync `--sync-mode="X_CHECKPOINT"` [#3849](https://github.com/hyperledger/besu/pull/3849)
- Support `finalized` and `safe` as tags for the block parameter in RPC APIs [#3950](https://github.com/hyperledger/besu/pull/3950)
- Added verification of payload attributes in ForkchoiceUpdated [#3837](https://github.com/hyperledger/besu/pull/3837)
- Add support for Gray Glacier hardfork [#3961](https://github.com/hyperledger/besu/issues/3961)

### Bug Fixes
- alias engine-rpc-port parameter with the former rpc param name [#3958](https://github.com/hyperledger/besu/pull/3958)

## 22.4.2

### Additions and Improvements
- Engine API Update: Replace deprecated INVALID_TERMINAL_BLOCK with INVALID last valid hash 0x0 [#3882](https://github.com/hyperledger/besu/pull/3882)
- Deprecate experimental merge flag and engine-rpc-enabled flag [#3875](https://github.com/hyperledger/besu/pull/3875)
- Update besu-native dependencies to 0.5.0 for linux arm64 support
- Update ropsten TTD to 100000000000000000000000

### Bug Fixes
- Stop backward sync if genesis block has been reached [#3869](https://github.com/hyperledger/besu/pull/3869)
- Allow to backward sync to request headers back to last finalized block if present or genesis [#3888](https://github.com/hyperledger/besu/pull/3888)

### Download link
- https://hyperledger.jfrog.io/artifactory/besu-binaries/besu/22.4.2/besu-22.4.2.zip / sha256: `e8e9eb7e3f544ecefeec863712fb8d3f6a569c9d70825a4ed2581c596db8fd45`
- https://hyperledger.jfrog.io/artifactory/besu-binaries/besu/22.4.2/besu-22.4.2.tar.gz / sha256: `9db0c37440cb56bcf671b8de13e0ecb6235171a497bdad91020b8c4a9dac2a27`

## 22.4.1

### Additions and Improvements
- GraphQL - allow null log topics in queries which match any topic [#3662](https://github.com/hyperledger/besu/pull/3662)
- multi-arch docker builds for amd64 and arm64 [#2954](https://github.com/hyperledger/besu/pull/2954)
- Filter Netty native lib errors likewise the pure Java implementation [#3807](https://github.com/hyperledger/besu/pull/3807)
- Add ropsten terminal total difficulty config [#3871](https://github.com/hyperledger/besu/pull/3871)

### Bug Fixes
- Stop the BlockPropagationManager when it receives the TTD reached event [#3809](https://github.com/hyperledger/besu/pull/3809)
- Correct getMixHashOrPrevRandao to return the value present in the block header [#3839](https://github.com/hyperledger/besu/pull/3839)

## 22.4.0

### Breaking Changes
- Version 22.4.x will be the last series to support Java 11. Version 22.7.0 will require Java 17 to build and run.
- In the Besu EVM Library all references to SHA3 have been renamed to the more accurate name Keccak256, including class names and comment. [#3749](https://github.com/hyperledger/besu/pull/3749)
- Removed the Gas object and replaced it with a primitive long [#3674](https://github.com/hyperledger/besu/pull/3674)
- Column family added for backward sync [#3638](https://github.com/hyperledger/besu/pull/3638)
  - Note that this added column family makes this a one-way upgrade. That is, once you upgrade your db to this version, you cannot roll back to a previous version of Besu.

### Bug Fixes
- Fix nullpointer on snapsync [#3773](https://github.com/hyperledger/besu/pull/3773)
- Introduce RocksDbSegmentIdentifier to avoid changing the storage plugin [#3755](https://github.com/hyperledger/besu/pull/3755)

## Download Links
- https://hyperledger.jfrog.io/artifactory/besu-binaries/besu/22.4.0/besu-22.4.0.zip / SHA256 d89e102a1941e70be31c176a6dd65cd5f3d69c4c
- https://hyperledger.jfrog.io/artifactory/besu-binaries/besu/22.4.0/besu-22.4.0.tar.gz / SHA256 868e38749dd40debe028624f8267f1fce7587010

## 22.4.0-RC2

### Breaking Changes
- In the Besu EVM Library all references to SHA3 have been renamed to the more accurate name Kecack256, including class names and comment. [#3749](https://github.com/hyperledger/besu/pull/3749)

### Additions and Improvements
- Onchain node permissioning
  - Log the enodeURL that was previously only throwing an IllegalStateException during the isPermitted check [#3697](https://github.com/hyperledger/besu/pull/3697),
  - Fail startup if node permissioning smart contract version does not match [#3765](https://github.com/hyperledger/besu/pull/3765)
- \[EXPERIMENTAL\] Add snapsync `--sync-mode="X_SNAP"` (only as client) [#3710](https://github.com/hyperledger/besu/pull/3710)
- Adapt Fast sync, and Snap sync, to use finalized block, from consensus layer, as pivot after the Merge [#3506](https://github.com/hyperledger/besu/issues/3506)
- Add IPC JSON-RPC interface (BSD/MacOS and Linux only) [#3695](https://github.com/hyperledger/besu/pull/3695)
- Column family added for backward sync [#3638](https://github.com/hyperledger/besu/pull/3638)
  - Note that this added column family makes this a one-way upgrade. That is, once you upgrade your db to this version, you cannot roll back to a previous version of Besu.

## Download Links
- https://hyperledger.jfrog.io/artifactory/besu-binaries/besu/22.4.0-RC2/besu-22.4.0-RC2.zip /  SHA256 5fa7f927c6717ebf503291c058815cd0c5fcfab13245d3b6beb66eb20cf7ac24
- https://hyperledger.jfrog.io/artifactory/besu-binaries/besu/22.4.0-RC2/besu-22.4.0-RC2.tar.gz / SHA256 1c4ecd17552cf5ebf120fc35dad753f45cb951ea0f817381feb2477ec0fff9c9

## 22.4.0-RC1

### Additions and Improvements
- Unit tests are now executed with JUnit5 [#3620](https://github.com/hyperledger/besu/pull/3620)
- Removed the Gas object and replaced it with a primitive long [#3674]

### Bug Fixes
- Flexible Privacy Precompile handles null payload ID [#3664](https://github.com/hyperledger/besu/pull/3664)
- Subcommand blocks import throws exception [#3646](https://github.com/hyperledger/besu/pull/3646)

## Download Links
- https://hyperledger.jfrog.io/artifactory/besu-binaries/besu/22.4.0-RC1/besu-22.4.0-RC1.zip / SHA256 0779082acc20a98eb810eb08778e0c0e1431046c07bc89019a2761fd1baa4c25
- https://hyperledger.jfrog.io/artifactory/besu-binaries/besu/22.4.0-RC1/besu-22.4.0-RC1.tar.gz / SHA256 15d8b0e335f962f95da46864109db9f28ed4f7bc351995b2b8db477c12b94860

## 22.1.3

### Breaking Changes
- Remove the experimental flag for bonsai tries CLI options `--data-storage-format` and `--bonsai-maximum-back-layers-to-load` [#3578](https://github.com/hyperledger/besu/pull/3578)
- Column family added for backward sync [#3532](https://github.com/hyperledger/besu/pull/3532)
  - Note that this added column family makes this a one-way upgrade. That is, once you upgrade your db to this version, you cannot roll back to a previous version of Besu.

### Deprecations
- `--tx-pool-hashes-max-size` is now deprecated and has no more effect, and it will be removed in a future release.

### Additions and Improvements
- Tune transaction synchronization parameter to adapt to mainnet traffic [#3610](https://github.com/hyperledger/besu/pull/3610)
- Improve eth/66 support [#3616](https://github.com/hyperledger/besu/pull/3616)
- Avoid reprocessing remote transactions already seen [#3626](https://github.com/hyperledger/besu/pull/3626)
- Upgraded jackson-databind dependency version [#3647](https://github.com/hyperledger/besu/pull/3647)

## Download Links
- https://hyperledger.jfrog.io/artifactory/besu-binaries/besu/22.1.3/besu-22.1.3.zip /  SHA256 9dafb80f2ec9ce8d732fd9e9894ca2455dd02418971c89cd6ccee94c53354d5d
- https://hyperledger.jfrog.io/artifactory/besu-binaries/besu/22.1.3/besu-22.1.3.tar.gz / SHA256 f9f8d37353aa4b5d12e87c08dd86328c1cffc591c6fc9e076c0f85a1d4663dfe

## 22.1.2

### Additions and Improvements
- Execution layer (The Merge):
  - Execution specific RPC endpoint [#3378](https://github.com/hyperledger/besu/issues/3378)
  - Adds JWT authentication to Engine APIs
  - Supports kiln V2.1 spec
- Tracing APIs
  - new API methods: trace_rawTransaction, trace_get, trace_callMany
  - added revertReason to trace APIs including: trace_transaction, trace_get, trace_call, trace_callMany, and trace_rawTransaction
- Allow mining beneficiary to transition at specific blocks for ibft2 and qbft consensus mechanisms.  [#3115](https://github.com/hyperledger/besu/issues/3115)
- Return richer information from the PrecompiledContract interface. [\#3546](https://github.com/hyperledger/besu/pull/3546)

### Bug Fixes
- Reject locally-sourced transactions below the minimum gas price when not mining. [#3397](https://github.com/hyperledger/besu/pull/3397)
- Fixed bug with contract address supplied to `debug_accountAt` [#3518](https://github.com/hyperledger/besu/pull/3518)

## Download Links
- https://hyperledger.jfrog.io/artifactory/besu-binaries/besu/22.1.2/besu-22.1.2.zip /  SHA256 1b26e3f8982c3a9dbabc72171f83f1cfe89eef84ead45b184ee9101f411c1251
- https://hyperledger.jfrog.io/artifactory/besu-binaries/besu/22.1.2/besu-22.1.2.tar.gz / SHA256 1eca9abddf351eaaf4e6eaa1b9536b8b4fd7d30a81d39f9d44ffeb198627ee7a

## 22.1.1

### Additions and Improvements
- Allow optional RPC methods that bypass authentication [#3382](https://github.com/hyperledger/besu/pull/3382)
- Execution layer (The Merge):
  - Extend block creation and mining to support The Merge [#3412](https://github.com/hyperledger/besu/pull/3412)
  - Backward sync [#3410](https://github.com/hyperledger/besu/pull/3410)
  - Extend validateAndProcessBlock to return an error message in case of failure, so it can be returned to the caller of ExecutePayload API [#3411](https://github.com/hyperledger/besu/pull/3411)
  - Persist latest finalized block [#2913](https://github.com/hyperledger/besu/issues/2913)
  - Add PostMergeContext, and stop syncing after the switch to PoS [#3453](https://github.com/hyperledger/besu/pull/3453)
  - Add header validation rules needed to validate The Merge blocks [#3454](https://github.com/hyperledger/besu/pull/3454)
  - Add core components: controller builder, protocol scheduler, coordinator, block creator and processor. [#3461](https://github.com/hyperledger/besu/pull/3461)
  - Execution specific RPC endpoint [#2914](https://github.com/hyperledger/besu/issues/2914), [#3350](https://github.com/hyperledger/besu/pull/3350)
- QBFT consensus algorithm is production ready

## Download Links
- https://hyperledger.jfrog.io/artifactory/besu-binaries/besu/22.1.1/besu-22.1.1.zip /  SHA256 cfff79e19e5f9a184d0b62886990698b77d019a0745ea63b5f9373870518173e
- https://hyperledger.jfrog.io/artifactory/besu-binaries/besu/22.1.1/besu-22.1.1.tar.gz / SHA256 51cc9d35215f977ac7338e5c611c60f225fd6a8c1c26f188e661624a039e83f3

## 22.1.0

### Breaking Changes
- Plugin API: BlockHeader.getBaseFee() method now returns an optional Wei instead of an optional Long [#3065](https://github.com/hyperledger/besu/issues/3065)
- Removed deprecated hash variable `protected volatile Hash hash;` which was used for private transactions [#3110](https://github.com/hyperledger/besu/pull/3110)

### Additions and Improvements
- Add support for additional JWT authentication algorithms [#3017](https://github.com/hyperledger/besu/pull/3017)
- Represent baseFee as Wei instead of long accordingly to the spec [#2785](https://github.com/hyperledger/besu/issues/2785)
- Implements [EIP-4399](https://eips.ethereum.org/EIPS/eip-4399) to repurpose DIFFICULTY opcode after the merge as a source of entropy from the Beacon chain. [#3081](https://github.com/hyperledger/besu/issues/3081)
- Re-order external services (e.g JsonRpcHttpService) to start before blocks start processing [#3118](https://github.com/hyperledger/besu/pull/3118)
- Stream JSON RPC responses to avoid creating big JSON strings in memory [#3076](https://github.com/hyperledger/besu/pull/3076)
- Ethereum Classic Mystique Hard Fork [#3256](https://github.com/hyperledger/besu/pull/3256)
- Genesis file parameter `blockperiodseconds` is validated as a positive integer on startup to prevent unexpected runtime behaviour [#3186](https://github.com/hyperledger/besu/pull/3186)
- Add option to require replay protection for locally submitted transactions [\#1975](https://github.com/hyperledger/besu/issues/1975)
- Update to block header validation for IBFT and QBFT to support London fork EIP-1559 [#3251](https://github.com/hyperledger/besu/pull/3251)
- Move into SLF4J as logging facade [#3285](https://github.com/hyperledger/besu/pull/3285)
- Changing the order in which we traverse the word state tree during fast sync. This should improve fast sync during subsequent pivot changes.[#3202](https://github.com/hyperledger/besu/pull/3202)
- Updated besu-native to version 0.4.3 [#3331](https://github.com/hyperledger/besu/pull/3331)
- Refactor synchronizer to asynchronously retrieve blocks from peers, and to change peer when retrying to get a block. [#3326](https://github.com/hyperledger/besu/pull/3326)
- Disable RocksDB TTL compactions [#3356](https://github.com/hyperledger/besu/pull/3356)
- add a websocket frame size configuration CLI parameter [#3386](https://github.com/hyperledger/besu/pull/3386)
- Add `--ec-curve` parameter to export/export-address public-key subcommands [#3333](https://github.com/hyperledger/besu/pull/3333)

### Bug Fixes
- Change the base docker image from Debian Buster to Ubuntu 20.04 [#3171](https://github.com/hyperledger/besu/issues/3171) fixes [#3045](https://github.com/hyperledger/besu/issues/3045)
- Make 'to' field optional in eth_call method according to the spec [#3177](https://github.com/hyperledger/besu/pull/3177)
- Update to log4j 2.17.1. Resolves potential vulnerability only exploitable when using custom log4j configurations that are writable by untrusted users.
- Fix regression on cors-origin star value
- Fix for ethFeeHistory accepting hex values for blockCount
- Fix a sync issue, when the chain downloader incorrectly shutdown when a task in the pipeline is cancelled. [#3319](https://github.com/hyperledger/besu/pull/3319)
- add a websocket frame size configuration CLI parameter [3368][https://github.com/hyperledger/besu/pull/3379]
- Prevent node from peering to itself [#3342](https://github.com/hyperledger/besu/pull/3342)
- Fix an `IndexOutOfBoundsException` exception when getting block from peers. [#3304](https://github.com/hyperledger/besu/issues/3304)
- Handle legacy eth64 without throwing null pointer exceptions [#3343](https://github.com/hyperledger/besu/pull/3343)

### Download Links
- https://hyperledger.jfrog.io/artifactory/besu-binaries/besu/22.1.0/besu-22.1.0.tar.gz \ SHA256 232bd7f274691ca14c26289fdc289d3fcdf69426dd96e2fa1601f4d079645c2f
- https://hyperledger.jfrog.io/artifactory/besu-binaries/besu/22.1.0/besu-22.1.0.zip \ SHA256 1b701ff5b647b64aff3d73d6f1fe3fdf73f14adbe31504011eff1660ab56ad2b

## 21.10.9

### Bug Fixes
- Fix regression on cors-origin star value
- Fix for ethFeeHistory accepting hex values for blockCount

 **Full Changelog**: https://github.com/hyperledger/besu/compare/21.10.8...21.10.9

[besu-21.10.9.tar.gz](https://hyperledger.jfrog.io/artifactory/besu-binaries/besu/21.10.9/besu-21.10.9.tar.gz) a4b85ba72ee73017303e4b2f0fdde84a87d376c2c17fdcebfa4e34680f52fc71
[besu-21.10.9.zip](https://hyperledger.jfrog.io/artifactory/besu-binaries/besu/21.10.9/besu-21.10.9.zip) c3ba3f07340fa80064ba7c06f2c0ec081184e000f9a925d132084352d0665ef9

## 21.10.8

### Additions and Improvements
- Ethereum Classic Mystique Hard Fork [#3256](https://github.com/hyperledger/besu/pull/3256)

### Download Links
https://hyperledger.jfrog.io/artifactory/besu-binaries/besu/21.10.8/besu-21.10.8.tar.gz \ SHA256 d325e2e36bc38a707a9eebf92068f5021606a8c6b6464bb4b4d59008ef8014fc
https://hyperledger.jfrog.io/artifactory/besu-binaries/besu/21.10.8/besu-21.10.8.zip \ SHA256 a91da1e82fb378e16437327bba56dd299aafdb0614ba528167a1dae85440c5af

## 21.10.7

### Bug Fixes
- Update dependencies (including vert.x, kubernetes client-java, okhttp, commons-codec)

### Additions and Improvements
- Add support for additional JWT authentication algorithms [#3017](https://github.com/hyperledger/besu/pull/3017)
- Remove Orion ATs

### Download Links
https://hyperledger.jfrog.io/artifactory/besu-binaries/besu/21.10.7/besu-21.10.7.tar.gz \ SHA256 94cee804fcaea366c9575380ef0e30ed04bf2fc7451190a94887f14c07f301ff
https://hyperledger.jfrog.io/artifactory/besu-binaries/besu/21.10.7/besu-21.10.7.zip \ SHA256 faf1ebfb20aa6171aa6ea98d7653339272567c318711d11e350471b5bba62c00

## 21.10.6

### Bug Fixes
- Update log4j to 2.17.1

### Download Links
https://hyperledger.jfrog.io/artifactory/besu-binaries/besu/21.10.6/besu-21.10.6.tar.gz \ SHA256 ef579490031dd4eb3704b4041e352cfb2e7e787fcff7506b69ef88843d4e1220
https://hyperledger.jfrog.io/artifactory/besu-binaries/besu/21.10.6/besu-21.10.6.zip \ SHA256 0fdda65bc993905daa14824840724d0b74e3f16f771f5726f5307f6d9575a719

## 21.10.5

### Bug Fixes
- Update log4j to 2.17.0

### Download Links
https://hyperledger.jfrog.io/artifactory/besu-binaries/besu/21.10.5/besu-21.10.5.tar.gz \ SHA256 0d1b6ed8f3e1325ad0d4acabad63c192385e6dcbefe40dc6b647e8ad106445a8
https://hyperledger.jfrog.io/artifactory/besu-binaries/besu/21.10.5/besu-21.10.5.zip \ SHA256 a1689a8a65c4c6f633b686983a6a1653e7ac86e742ad2ec6351176482d6e0c57

## 21.10.4

### Bug Fixes
- Update log4j to 2.16.0.
- Change the base docker image from Debian Buster to Ubuntu 20.04 [#3171](https://github.com/hyperledger/besu/issues/3171) fixes [#3045](https://github.com/hyperledger/besu/issues/3045)

### Download links
This release is not recommended for production use.

## 21.10.3

### Additions and Improvements
- Updated log4j to 2.15.0 and disabled JNDI message format lookups to improve security.
- Represent baseFee as Wei instead of long accordingly to the spec [#2785](https://github.com/hyperledger/besu/issues/2785)
- Adding support of the NO_COLOR environment variable as described in the [NO_COLOR](https://no-color.org/) standard [#3085](https://github.com/hyperledger/besu/pull/3085)
- Add `privx_findFlexiblePrivacyGroup` RPC Method, `privx_findOnchainPrivacyGroup` will be removed in a future release [#3075](https://github.com/hyperledger/besu/pull/3075)
- The invalid value is now shown when `--bootnodes` cannot parse an item to make it easier to identify which option is invalid.
- Adding two new options to be able to specify desired TLS protocol version and Java cipher suites [#3105](https://github.com/hyperledger/besu/pull/3105)
- Implements [EIP-4399](https://eips.ethereum.org/EIPS/eip-4399) to repurpose DIFFICULTY opcode after the merge as a source of entropy from the Beacon chain. [#3081](https://github.com/hyperledger/besu/issues/3081)

### Bug Fixes
- Change the base docker image from Debian Buster to Ubuntu 20.04 [#3171](https://github.com/hyperledger/besu/issues/3171) fixes [#3045](https://github.com/hyperledger/besu/issues/3045)

### Download Link
This release is not recommended for production use.

## 21.10.2

### Additions and Improvements
- Add discovery options to genesis file [#2944](https://github.com/hyperledger/besu/pull/2944)
- Add validate-config subcommand to perform basic syntax validation of TOML config [#2994](https://github.com/hyperledger/besu/pull/2994)
- Updated Sepolia Nodes [#3034](https://github.com/hyperledger/besu/pull/3034) [#3035](https://github.com/hyperledger/besu/pull/3035)

### Bug Fixes
- Reduce shift calculations to shifts that may have an actual result. [#3039](https://github.com/hyperledger/besu/pull/3039)
- DNS Discovery daemon wasn't started [#3033](https://github.com/hyperledger/besu/pull/3033)

### Download Link
This release is not recommended for production use.

## 21.10.1

### Additions and Improvements
- Add CLI autocomplete scripts. [#2854](https://github.com/hyperledger/besu/pull/2854)
- Add support for PKCS11 keystore on PKI Block Creation. [#2865](https://github.com/hyperledger/besu/pull/2865)
- Optimize EVM Memory for MLOAD Operations [#2917](https://github.com/hyperledger/besu/pull/2917)
- Upgrade CircleCI OpenJDK docker image to version 11.0.12. [#2928](https://github.com/hyperledger/besu/pull/2928)
- Update JDK 11 to latest version in Besu Docker images. [#2925](https://github.com/hyperledger/besu/pull/2925)
- Add Sepolia proof-of-work testnet configurations [#2920](https://github.com/hyperledger/besu/pull/2920)
- Allow block period to be configured for IBFT2 and QBFT using transitions [#2902](https://github.com/hyperledger/besu/pull/2902)
- Add support for binary messages (0x02) for websocket. [#2980](https://github.com/hyperledger/besu/pull/2980)

### Bug Fixes
- Do not change the sender balance, but set gas fee to zero, when simulating a transaction without enforcing balance checks. [#2454](https://github.com/hyperledger/besu/pull/2454)
- Ensure genesis block has the default base fee if london is at block 0 [#2920](https://github.com/hyperledger/besu/pull/2920)
- Fixes the exit condition for loading a BonsaiPersistedWorldState for a sibling block of the last one persisted [#2967](https://github.com/hyperledger/besu/pull/2967)

### Early Access Features
- Enable plugins to expose custom JSON-RPC / WebSocket methods [#1317](https://github.com/hyperledger/besu/issues/1317)

### Download Link
This release is not recommended for production use.

## 21.10.0

### Additions and Improvements
- The EVM has been factored out into a standalone module, suitable for inclusion as a library. [#2790](https://github.com/hyperledger/besu/pull/2790)
- Low level performance improvements changes to cut worst-case EVM performance in half. [#2796](https://github.com/hyperledger/besu/pull/2796)
- Migrate `ExceptionalHaltReason` from an enum to an interface to allow downstream users of the EVM to add new exceptional halt reasons. [#2810](https://github.com/hyperledger/besu/pull/2810)
- reduces need for JUMPDEST analysis via caching [#2607](https://github.com/hyperledger/besu/pull/2821)
- Add support for custom private key file for public-key export and public-key export-address commands [#2801](https://github.com/hyperledger/besu/pull/2801)
- Add CLI autocomplete scripts. [#2854](https://github.com/hyperledger/besu/pull/2854)
- Added support for PKCS11 keystore on PKI Block Creation. [#2865](https://github.com/hyperledger/besu/pull/2865)
- add support for ArrowGlacier hardfork [#2943](https://github.com/hyperledger/besu/issues/2943)

### Bug Fixes
- Allow BESU_CONFIG_FILE environment to specify TOML file [#2455](https://github.com/hyperledger/besu/issues/2455)
- Fix bug with private contracts not able to call public contracts that call public contracts [#2816](https://github.com/hyperledger/besu/pull/2816)
- Fixes the exit condition for loading a BonsaiPersistedWorldState for a sibling block of the last one persisted [#2967](https://github.com/hyperledger/besu/pull/2967)
- Fixes bonsai getMutable regression affecting fast-sync [#2934](https://github.com/hyperledger/besu/pull/2934)
- Regression in RC1 involving LogOperation and frame memory overwrites [#2908](https://github.com/hyperledger/besu/pull/2908)
- Allow `eth_call` and `eth_estimateGas` to accept contract address as sender. [#2891](https://github.com/hyperledger/besu/pull/2891)

### Early Access Features
- Enable plugins to expose custom JSON-RPC / WebSocket methods [#1317](https://github.com/hyperledger/besu/issues/1317)

### Download Link
This release is not recommended for production use. \
SHA256: 71374454753c2ee595f4f34dc6913f731818d50150accbc98088aace313c6935

## 21.10.0-RC4

### Additions and Improvements

### Bug Fixes
- Fixes the exit condition for loading a BonsaiPersistedWorldState for a sibling block of the last one persisted [#2967](https://github.com/hyperledger/besu/pull/2967)
- Fixes bonsai getMutable regression affecting fast-sync [#2934](https://github.com/hyperledger/besu/pull/2934)

### Early Access Features
### Download Link
This release is not recommended for production use. \
SHA256: b16e15764b8bc06c5c3f9f19bc8b99fa48e7894aa5a6ccdad65da49bbf564793

## 21.10.0-RC3

### Bug Fixes
- Regression in RC1 involving LogOperation and frame memory overwrites [#2908](https://github.com/hyperledger/besu/pull/2908)
- Allow `eth_call` and `eth_estimateGas` to accept contract address as sender. [#2891](https://github.com/hyperledger/besu/pull/2891)
- Fix Concurrency issues in Ethpeers. [#2896](https://github.com/hyperledger/besu/pull/2896)

### Download
This release is not recommended for production use. \
SHA256: 3d4857589336717bf5e4e5ef711b9a7f3bc46b49e1cf5b3b6574a00ccc6eda94

## 21.10.0-RC1/RC2
### Additions and Improvements
- The EVM has been factored out into a standalone module, suitable for inclusion as a library. [#2790](https://github.com/hyperledger/besu/pull/2790)
- Low level performance improvements changes to cut worst-case EVM performance in half. [#2796](https://github.com/hyperledger/besu/pull/2796)
- Migrate `ExceptionalHaltReason` from an enum to an interface to allow downstream users of the EVM to add new exceptional halt reasons. [#2810](https://github.com/hyperledger/besu/pull/2810)
- reduces need for JUMPDEST analysis via caching [#2607](https://github.com/hyperledger/besu/pull/2821)
- Add support for custom private key file for public-key export and public-key export-address commands [#2801](https://github.com/hyperledger/besu/pull/2801)

### Bug Fixes
- Allow BESU_CONFIG_FILE environment to specify TOML file [#2455](https://github.com/hyperledger/besu/issues/2455)
- Fix bug with private contracts not able to call public contracts that call public contracts [#2816](https://github.com/hyperledger/besu/pull/2816)

### Early Access Features

### Download
This release is not recommended for production use. \
SHA256: 536612e5e4d7a5e7a582f729f01ba591ba68cc389e8379fea3571ed85322ff51


## 21.7.4
### Additions and Improvements
- Upgrade Gradle to 7.2, which supports building with Java 17 [#2761](https://github.com/hyperledger/besu/pull/2376)

### Bug Fixes
- Set an idle timeout for metrics connections, to clean up ports when no longer used [\#2748](https://github.com/hyperledger/besu/pull/2748)
- Onchain privacy groups can be unlocked after being locked without having to add a participant [\#2693](https://github.com/hyperledger/besu/pull/2693)
- Update Gas Schedule for Ethereum Classic [#2746](https://github.com/hyperledger/besu/pull/2746)

### Early Access Features
- \[EXPERIMENTAL\] Added support for QBFT with PKI-backed Block Creation. [#2647](https://github.com/hyperledger/besu/issues/2647)
- \[EXPERIMENTAL\] Added support for QBFT to use retrieve validators from a smart contract [#2574](https://github.com/hyperledger/besu/pull/2574)

### Download Link
https://hyperledger.jfrog.io/native/besu-binaries/besu/21.7.4/besu-21.7.4.zip \
SHA256: 778d3c42851db11fec9171f77b22662f2baeb9b2ce913d7cfaaf1042ec19b7f9

## 21.7.3
### Additions and Improvements
- Migration to Apache Tuweni 2.0 [\#2376](https://github.com/hyperledger/besu/pull/2376)
- \[EXPERIMENTAL\] Added support for DevP2P-over-TLS [#2536](https://github.com/hyperledger/besu/pull/2536)
- `eth_getWork`, `eth_submitWork` support over the Stratum port [#2581](https://github.com/hyperledger/besu/pull/2581)
- Stratum metrics [#2583](https://github.com/hyperledger/besu/pull/2583)
- Support for mining ommers [#2576](https://github.com/hyperledger/besu/pull/2576)
- Updated onchain permissioning to validate permissions on transaction submission [\#2595](https://github.com/hyperledger/besu/pull/2595)
- Removed deprecated CLI option `--privacy-precompiled-address` [#2605](https://github.com/hyperledger/besu/pull/2605)
- Removed code supporting EIP-1702. [#2657](https://github.com/hyperledger/besu/pull/2657)
- A native library was added for the alternative signature algorithm secp256r1, which will be used by default [#2630](https://github.com/hyperledger/besu/pull/2630)
- The command line option --Xsecp-native-enabled was added as an alias for --Xsecp256k1-native-enabled [#2630](https://github.com/hyperledger/besu/pull/2630)
- Added Labelled gauges for metrics [#2646](https://github.com/hyperledger/besu/pull/2646)
- support for `eth/66` networking protocol [#2365](https://github.com/hyperledger/besu/pull/2365)
- update RPC methods for post london 1559 transaction [#2535](https://github.com/hyperledger/besu/pull/2535)
- \[EXPERIMENTAL\] Added support for using DNS host name in place of IP address in onchain node permissioning rules [#2667](https://github.com/hyperledger/besu/pull/2667)
- Implement EIP-3607 Reject transactions from senders with deployed code. [#2676](https://github.com/hyperledger/besu/pull/2676)
- Ignore all unknown fields when supplied to eth_estimateGas or eth_call. [\#2690](https://github.com/hyperledger/besu/pull/2690)

### Bug Fixes
- Consider effective price and effective priority fee in transaction replacement rules [\#2529](https://github.com/hyperledger/besu/issues/2529)
- GetTransactionCount should return the latest transaction count if it is greater than the transaction pool [\#2633](https://github.com/hyperledger/besu/pull/2633)

### Early Access Features

## 21.7.2

### Additions and Improvements
This release contains improvements and bugfixes for optimum compatibility with other London client versions.

## Bug Fixes
- hotfix for private transaction identification for mainnet transactions [#2609](https://github.com/hyperledger/besu/pull/2609)

## Download Link
https://hyperledger.jfrog.io/artifactory/besu-binaries/besu/21.7.2/besu-21.7.2.zip \
db47fd9ba33b36436ed6798d2474f7621c733353fd04f49d6defffd12e3b6e14


## 21.7.1

### Additions and Improvements
- `priv_call` now uses NO_TRACING OperationTracer implementation which improves memory usage [\#2482](https://github.com/hyperledger/besu/pull/2482)
- Ping and Pong messages now support ENR encoding as scalars or bytes [\#2512](https://github.com/hyperledger/besu/pull/2512)

### Download Link
https://hyperledger.jfrog.io/artifactory/besu-binaries/besu/21.7.1/besu-21.7.1.zip \
sha256sum 83fc44e39a710a95d8b6cbbbf04010dea76122bafcc633a993cd15304905a402

## 21.7.0

### Additions and Improvements
This release contains the activation blocks for London across all supported testnets. They are:
  * Ropsten 10_499_401 (24 Jun 2021)
  * Goerli 5_062_605 (30 Jun 2021)
  * Rinkeby 8_897_988 (7 Jul 2021)
  * Mainnet 12_965_000 (4 Aug 2021)
- eip-1559 changes: accept transactions which have maxFeePerGas below current baseFee [\#2374](https://github.com/hyperledger/besu/pull/2374)
- Introduced transitions for IBFT2 block rewards [\#1977](https://github.com/hyperledger/besu/pull/1977)
- Change Ethstats's status from experimental feature to stable. [\#2405](https://github.com/hyperledger/besu/pull/2405)
- Fixed disabling of native libraries for secp256k1 and altBn128. [\#2163](https://github.com/hyperledger/besu/pull/2163)
- eth_feeHistory API for wallet providers [\#2466](https://github.com/hyperledger/besu/pull/2466)

### Bug Fixes
- Ibft2 could create invalid RoundChange messages in some circumstances containing duplicate prepares [\#2449](https://github.com/hyperledger/besu/pull/2449)
- Updated `eth_sendRawTransaction` to return an error when maxPriorityFeePerGas exceeds maxFeePerGas [\#2424](https://github.com/hyperledger/besu/pull/2424)
- Fixed NoSuchElementException with EIP1559 transaction receipts when using eth_getTransactionReceipt [\#2477](https://github.com/hyperledger/besu/pull/2477)

### Early Access Features
- QBFT is a Byzantine Fault Tolerant consensus algorithm, building on the capabilities of IBFT and IBFT 2.0. It aims to provide performance improvements in cases of excess round change, and provides interoperability with other EEA compliant clients, such as GoQuorum.
  - Note: QBFT currently only supports new networks. Existing networks using IBFT2.0 cannot migrate to QBFT. This will become available in a future release.
  - Note: QBFT is an early access feature pending community feedback. Please make use of QBFT in new development networks and reach out in case of issues or concerns
- GoQuorum-compatible privacy. This mode uses Tessera and is interoperable with GoQuorum.
  - Note: GoQuorum-compatible privacy is an early access feature pending community feedback.

### Download Link
https://hyperledger.jfrog.io/artifactory/besu-binaries/besu/21.7.0/besu-21.7.0.zip
sha256sum 389465fdcc2cc5e5007a02dc2b8a2c43d577198867316bc5cc4392803ed71034

## 21.7.0-RC2

### Additions and Improvements
- eth_feeHistory API for wallet providers [\#2466](https://github.com/hyperledger/besu/pull/2466)
### Bug Fixes
- Ibft2 could create invalid RoundChange messages in some circumstances containing duplicate prepares [\#2449](https://github.com/hyperledger/besu/pull/2449)

## Download Link
https://hyperledger.jfrog.io/artifactory/besu-binaries/besu/21.7.0-RC2/besu-21.7.0-RC2.zip
sha256sum 7bc97c359386cad84d449f786dc0a8ed8728616b6704ce473c63f1d94af3a9ef


## 21.7.0-RC1

### Additions and Improvements
- eip-1559 changes: accept transactions which have maxFeePerGas below current baseFee [\#2374](https://github.com/hyperledger/besu/pull/2374)
- Introduced transitions for IBFT2 block rewards [\#1977](https://github.com/hyperledger/besu/pull/1977)
- Change Ethstats's status from experimental feature to stable. [\#2405](https://github.com/hyperledger/besu/pull/2405)
- Fixed disabling of native libraries for secp256k1 and altBn128. [\#2163](https://github.com/hyperledger/besu/pull/2163)


### Bug Fixes

- Updated `eth_sendRawTransaction` to return an error when maxPriorityFeePerGas exceeds maxFeePerGas [\#2424](https://github.com/hyperledger/besu/pull/2424)

### Early Access Features
This release contains the activation blocks for London across all supported testnets. They are:
  * Ropsten 10_499_401 (24 Jun 2021)
  * Goerli 5_062_605 (30 Jun 2021)
  * Rinkeby 8_897_988 (7 Jul 2021)

## Download Link
https://hyperledger.jfrog.io/artifactory/besu-binaries/besu/21.7.0-RC1/besu-21.7.0-RC1.zip
sha256sum fc959646af65a0e267fc4d695e0af7e87331d774e6e8e890f5cc391549ed175a

## 21.1.7

## Privacy users - Orion Project Deprecation
Tessera is now the recommended Private Transaction Manager for Hyperledger Besu.

Now that all primary Orion functionality has been merged into Tessera, Orion is being deprecated.
We encourage all users with active projects to use the provided migration instructions,
documented [here](https://docs.orion.consensys.net/en/latest/Tutorials/Migrating-from-Orion-to-Tessera/).

We will continue to support Orion users until 30th November 2021. If you have any questions or
concerns, please reach out to the ConsenSys protocol engineering team in the
[#orion channel on Discord](https://discord.gg/hYpHRjK) or by [email](mailto:quorum@consensys.net).


### Additions and Improvements
* Upgrade OpenTelemetry to 1.2.0. [\#2313](https://github.com/hyperledger/besu/pull/2313)

* Ethereum Classic Magneto Hard Fork [\#2315](https://github.com/hyperledger/besu/pull/2315)

* Added support for the upcoming CALAVERAS ephemeral testnet and removed the configuration for the deprecated BAIKAL ephemeral testnet. [\#2343](https://github.com/hyperledger/besu/pull/2343)

### Bug Fixes
* Fix invalid transfer values with the tracing API specifically for CALL operation [\#2319](https://github.com/hyperledger/besu/pull/2319)

### Early Access Features

#### Previously identified known issues

- Fixed issue in discv5 where nonce was incorrectly reused. [\#2075](https://github.com/hyperledger/besu/pull/2075)
- Fixed issues in debug_standardTraceBadBlockToFile and debug_standardTraceBlockToFile. [\#2120](https://github.com/hyperledger/besu/pull/2120)
- Fixed invalid error code in several JSON RPC methods when the requested block is not in the range. [\#2138](https://github.com/hyperledger/besu/pull/2138)

## Download Link
https://hyperledger.jfrog.io/artifactory/besu-binaries/besu/21.1.7/besu-21.1.7.zip

sha256: f415c9b67d26819caeb9940324b2b1b9ce6e872c9181052739438545e84e2531


## 21.1.6

### Additions and Improvements

* Added support for the upcoming BAIKAL ephemeral testnet and removed the configuration for the deprecated YOLOv3 ephemeral testnet. [\#2237](https://github.com/hyperledger/besu/pull/2237)
* Implemented [EIP-3541](https://eips.ethereum.org/EIPS/eip-3541): Reject new contracts starting with the 0xEF byte [\#2243](https://github.com/hyperledger/besu/pull/2243)
* Implemented [EIP-3529](https://eips.ethereum.org/EIPS/eip-3529): Reduction in refunds [\#2238](https://github.com/hyperledger/besu/pull/2238)
* Implemented [EIP-3554](https://eips.ethereum.org/EIPS/eip-3554): Difficulty Bomb Delay [\#2289](https://github.com/hyperledger/besu/pull/2289)
* \[EXPERIMENTAL\] Added support for secp256r1 keys. [#2008](https://github.com/hyperledger/besu/pull/2008)

### Bug Fixes

- Added ACCESS_LIST transactions to the list of transactions using legacy gas pricing for 1559 [\#2239](https://github.com/hyperledger/besu/pull/2239)
- Reduced logging level of public key decoding failure of malformed packets. [\#2143](https://github.com/hyperledger/besu/pull/2143)
- Add 1559 parameters to json-rpc responses.  [\#2222](https://github.com/hyperledger/besu/pull/2222)

### Early Access Features

#### Previously identified known issues

- Fixed issue in discv5 where nonce was incorrectly reused. [\#2075](https://github.com/hyperledger/besu/pull/2075)
- Fixed issues in debug_standardTraceBadBlockToFile and debug_standardTraceBlockToFile. [\#2120](https://github.com/hyperledger/besu/pull/2120)
- Fixed invalid error code in several JSON RPC methods when the requested block is not in the range. [\#2138](https://github.com/hyperledger/besu/pull/2138)

## Download Link
https://hyperledger.jfrog.io/artifactory/besu-binaries/besu/21.1.6/besu-21.1.6.zip

sha256: 3952c69a32bb390ec84ccf4c2c3eb600ea3696af9a05914985d10e1632ef8488

## 21.1.5

### Additions and Improvements

- Ignore `nonce` when supplied to eth_estimateGas or eth_call. [\#2133](https://github.com/hyperledger/besu/pull/2133)
- Ignore `privateFor` for tx estimation. [\#2160](https://github.com/hyperledger/besu/pull/2160)

### Bug Fixes

- Fixed `NullPointerException` when crossing network upgrade blocks when peer discovery is disabled. [\#2140](https://github.com/hyperledger/besu/pull/2140)

### Early Access Features

#### Previously identified known issues

- Fixed issue in discv5 where nonce was incorrectly reused. [\#2075](https://github.com/hyperledger/besu/pull/2075)
- Fixed issues in debug_standardTraceBadBlockToFile and debug_standardTraceBlockToFile. [\#2120](https://github.com/hyperledger/besu/pull/2120)

## Download Link
https://hyperledger.jfrog.io/artifactory/besu-binaries/besu/21.1.5/besu-21.1.5.zip

sha256: edd78fcc772cfa97d11d8ee7b5766e6fac4b31b582f940838a292f2aeb204777

## 21.1.4

### Additions and Improvements

- Adds `--discovery-dns-url` CLI command [\#2088](https://github.com/hyperledger/besu/pull/2088)

### Bug Fixes

- Fixed issue in discv5 where nonce was incorrectly reused. [\#2075](https://github.com/hyperledger/besu/pull/2075)
- Fixed issues in debug_standardTraceBadBlockToFile and debug_standardTraceBlockToFile. [\#2120](https://github.com/hyperledger/besu/pull/2120)

### Early Access Features

#### Previously identified known issues

- [Fast sync when running Besu on cloud providers](KNOWN_ISSUES.md#fast-sync-when-running-besu-on-cloud-providers)
- [Privacy users with private transactions created using v1.3.4 or earlier](KNOWN_ISSUES.md#privacy-users-with-private-transactions-created-using-v134-or-earlier)

## Download Link
https://hyperledger.jfrog.io/artifactory/besu-binaries/besu/21.1.4/besu-21.1.4.zip
58ae55b492680d92aeccfbed477e8b9c25ccc1a97cca71895e27448d754a7d8b

## 21.1.3

### Additions and Improvements
* Increase node diversity when downloading blocks [\#2033](https://github.com/hyperledger/besu/pull/2033)

### Bug Fixes
* Ethereum Node Records are now dynamically recalculated when we pass network upgrade blocks. This allows for better peering through transitions without needing to restart the node. [\#1998](https://github.com/hyperledger/besu/pull/1998)


### Early Access Features

#### Previously identified known issues

- [Fast sync when running Besu on cloud providers](KNOWN_ISSUES.md#fast-sync-when-running-besu-on-cloud-providers)
- [Privacy users with private transactions created using v1.3.4 or earlier](KNOWN_ISSUES.md#privacy-users-with-private-transactions-created-using-v134-or-earlier)

### Download link
https://hyperledger.jfrog.io/artifactory/besu-binaries/besu/21.1.3/besu-21.1.3.zip
38893cae225e5c53036d06adbeccc30aeb86ef08c543fb742941a8c618485c8a

## 21.1.2

### Berlin Network Upgrade

### Important note: the 21.1.1 release contains an outdated version of the Berlin network upgrade. If you are using Besu on public Ethereum networks, you must upgrade to 21.1.2.

This release contains the activation blocks for Berlin across all supported testnets and the Ethereum mainnet. They are:
  * Ropsten 9_812_189 (10 Mar 2021)
  * Goerli 4_460_644 (17 Mar 2021)
  * Rinkeby 8_290_928 (24 Mar 2021)
  * Ethereum 12_244_000 (14 Apr 2021)


### Additions and Improvements
- Added option to set a limit for JSON-RPC connections
  * HTTP connections `--rpc-http-max-active-connections` [\#1996](https://github.com/hyperledger/besu/pull/1996)
  * WS connections `--rpc-ws-max-active-connections` [\#2006](https://github.com/hyperledger/besu/pull/2006)
- Added ASTOR testnet ETC support [\#2017](https://github.com/hyperledger/besu/pull/2017)
### Bug Fixes
* Don't Register BLS12 precompiles for Berlin [\#2015](https://github.com/hyperledger/besu/pull/2015)

#### Previously identified known issues

- [Fast sync when running Besu on cloud providers](KNOWN_ISSUES.md#fast-sync-when-running-besu-on-cloud-providers)
- [Privacy users with private transactions created using v1.3.4 or earlier](KNOWN_ISSUES.md#privacy-users-with-private-transactions-created-using-v134-or-earlier)

### Download link
https://hyperledger.jfrog.io/artifactory/besu-binaries/besu/21.1.2/besu-21.1.2.zip
02f4b6622756b77fed814d8c1bbf986c6178d8f5adb9d61076e061124c3d12aa

## 21.1.1

### Berlin Network Upgrade

### Important note: this release contains an outdated version of the Berlin network upgrade. If you are using Besu on public Ethereum networks, you must upgrade to 21.1.2.

This release contains the activation blocks for Berlin across all supported testnets and the Ethereum mainnet. They are:
  * Ropsten 9_812_189 (10 Mar 2021)
  * Goerli 4_460_644 (17 Mar 2021)
  * Rinkeby 8_290_928 (24 Mar 2021)
  * Ethereum 12_244_000 (14 Apr 2021)

### Additions and Improvements
* Removed EIP-2315 from the Berlin network upgrade [\#1983](https://github.com/hyperledger/besu/pull/1983)
* Added `besu_transaction_pool_transactions` to the reported metrics, counting the mempool size [\#1869](https://github.com/hyperledger/besu/pull/1869)
* Distributions and maven artifacts have been moved off of bintray [\#1886](https://github.com/hyperledger/besu/pull/1886)
* admin_peers json RPC response now includes the remote nodes enode URL
* add support for keccak mining and a ecip1049_dev network [\#1882](https://github.com/hyperledger/besu/pull/1882)
### Bug Fixes
* Fixed incorrect `groupId` in published maven pom files.
* Fixed GraphQL response for missing account, return empty account instead [\#1946](https://github.com/hyperledger/besu/issues/1946)

### Early Access Features

#### Previously identified known issues

- [Fast sync when running Besu on cloud providers](KNOWN_ISSUES.md#fast-sync-when-running-besu-on-cloud-providers)
- [Privacy users with private transactions created using v1.3.4 or earlier](KNOWN_ISSUES.md#privacy-users-with-private-transactions-created-using-v134-or-earlier)

### Download link
sha256: `c22a80a54e9fed864734b9fbd69a0a46840fd27ca5211648a3eaf8a955417218 `


## 21.1.0

### Important note: this release contains an outdated version of the Berlin network upgrade, which was changed on March 5, 2021 ([link](https://github.com/ethereum/pm/issues/263#issuecomment-791473406)). If you are using Besu on public Ethereum networks, you must upgrade to 21.1.2.

## 21.1.0 Features

Features added between 20.10.0 to 21.1.0 include:
* Berlin Network Upgrade: this release contains the activation blocks for Berlin across all supported testnets and the Ethereum mainnet. They are:
  * Ropsten 9_812_189 (10 Mar 2021)
  * Goerli 4_460_644 (17 Mar 2021)
  * Rinkeby 8_290_928 (24 Mar 2021)
  * Ethereum 12_244_000 (14 Apr 2021)
* Besu Launcher: Besu now has support for the [Quorum Mainnet Launcher](https://github.com/ConsenSys/quorum-mainnet-launcher) which makes it easy for users to configure and launch Besu on the Ethereum mainnet.
* Bonsai Tries: A new database format which reduces storage requirements and improves performance for access to recent state. _Note: only full sync is currently supported._
* Miner Data JSON-RPC: The `eth_getMinerDataByBlockHash` and `eth_getMinerDataByBlockNumber` endpoints return miner rewards and coinbase address for a given block.
* EIP-1898 support: [The EIP](https://eips.ethereum.org/EIPS/eip-1898) adds `blockHash` to JSON-RPC methods which accept a default block parameter.

### Early Access Features
* Bonsai Tries: A new database format which reduces storage requirements and improves performance for access to recent state. _Note: only full sync is currently supported._
* QBFT: A new consensus algorithm to support interoperability with other Enterprise Ethereum Alliance compatible clients.

### 21.1.0 Breaking Changes
* `--skip-pow-validation-enabled` is now an error with `block import --format JSON`. This is because the JSON format doesn't include the nonce so the proof of work must be calculated.
* `eth_call` will not return a JSON-RPC result if the call fails, but will return an error instead. If it was for a revert the revert reason will be included.
* `eth_call` will not fail for account balance issues by default. An parameter `"strict": true` can be added to the call parameters (with `to` and `from`) to enforce balance checks.

### Additions and Improvements
* Added `besu_transaction_pool_transactions` to the reported metrics, counting the mempool size [\#1869](https://github.com/hyperledger/besu/pull/1869)
* Added activation blocks for Berlin Network Upgrade [\#1929](https://github.com/hyperledger/besu/pull/1929)

### Bug Fixes
* Fixed representation of access list for access list transactions in JSON-RPC results.

#### Previously identified known issues

- [Fast sync when running Besu on cloud providers](KNOWN_ISSUES.md#fast-sync-when-running-besu-on-cloud-providers)
- [Privacy users with private transactions created using v1.3.4 or earlier](KNOWN_ISSUES.md#privacy-users-with-private-transactions-created-using-v134-or-earlier)

### Download link
sha256: `e4c8fe4007e3e5f7f2528cbf1eeb5457caf06536c974a6ff4305035ff5724476`

## 21.1.0-RC2
### Additions and Improvements
* Support for the Berlin Network Upgrade, although the block number must be set manually with `--override-genesis-config=berlinBlock=<blocknumber>`. This is because the block numbers haven't been determined yet. The next release will include the number in the genesis file so it will support Berlin with no intervention. [\#1898](https://github.com/hyperledger/besu/pull/1898)

## 21.1.0-RC1

### 21.1.0 Breaking Changes
* `--skip-pow-validation-enabled` is now an error with `block import --format JSON`. This is because the JSON format doesn't include the nonce so the proof of work must be calculated.
* `eth_call` will not return a JSON-RPC result if the call fails, but will return an error instead. If it was for a revert the revert reason will be included.
* `eth_call` will not fail for account balance issues by default. An parameter `"strict": true` can be added to the call parameters (with `to` and `from`) to enforce balance checks.

### Additions and Improvements
* Removed unused flags in default genesis configs [\#1812](https://github.com/hyperledger/besu/pull/1812)
* `--skip-pow-validation-enabled` is now an error with `block import --format JSON`. This is because the JSON format doesn't include the nonce so the proof of work must be calculated. [\#1815](https://github.com/hyperledger/besu/pull/1815)
* Added a new CLI option `--Xlauncher` to start a mainnet launcher. It will help to configure Besu easily.
* Return the revert reason from `eth_call` JSON-RPC api calls when the contract causes a revert. [\#1829](https://github.com/hyperledger/besu/pull/1829)
* Added `chainId`, `publicKey`, and `raw` to JSON-RPC api calls returning detailed transaction results. [\#1835](https://github.com/hyperledger/besu/pull/1835)

### Bug Fixes
* Ethereum classic heights will no longer be reported in mainnet metrics. Issue [\#1751](https://github.com/hyperledger/besu/pull/1751) Fix [\#1820](https://github.com/hyperledger/besu/pull/1820)
* Don't enforce balance checks in `eth_call` unless explicitly requested. Issue [\#502](https://github.com/hyperledger/besu/pull/502) Fix [\#1834](https://github.com/hyperledger/besu/pull/1834)

### Early Access Features

#### Previously identified known issues

- [Fast sync when running Besu on cloud providers](KNOWN_ISSUES.md#fast-sync-when-running-besu-on-cloud-providers)
- [Privacy users with private transactions created using v1.3.4 or earlier](KNOWN_ISSUES.md#privacy-users-with-private-transactions-created-using-v134-or-earlier)


### Download link

Link removed because this release contains an outdated version of the Berlin network upgrade, which was changed on March 5, 2021 ([link](https://github.com/ethereum/pm/issues/263#issuecomment-791473406)). If you are using Besu on public Ethereum networks, you must upgrade to 21.1.1. sha256 hash left for reference.

sha256: `b0fe3942052b8fd43fc3025a298a6c701f9edae2e100f0c563a1c5a4ceef71f1`

## 20.10.4

### Additions and Improvements
* Implemented [EIP-778](https://eips.ethereum.org/EIPS/eip-778): Ethereum Node Records (ENR) [\#1680](https://github.com/hyperledger/besu/pull/1680)
* Implemented [EIP-868](https://eips.ethereum.org/EIPS/eip-868): Node Discovery v4 ENR Extension [\#1721](https://github.com/hyperledger/besu/pull/1721)
* Added revert reason to eth_estimateGas RPC call. [\#1730](https://github.com/hyperledger/besu/pull/1730)
* Added command line option --static-nodes-file. [#1644](https://github.com/hyperledger/besu/pull/1644)
* Implemented [EIP-1898](https://eips.ethereum.org/EIPS/eip-1898): Add `blockHash` to JSON-RPC methods which accept a default block parameter [\#1757](https://github.com/hyperledger/besu/pull/1757)

### Bug Fixes
* Accept locally-sourced transactions below the minimum gas price. [#1480](https://github.com/hyperledger/besu/issues/1480) [#1743](https://github.com/hyperledger/besu/pull/1743)

#### Previously identified known issues

- [Fast sync when running Besu on cloud providers](KNOWN_ISSUES.md#fast-sync-when-running-besu-on-cloud-providers)
- [Privacy users with private transactions created using v1.3.4 or earlier](KNOWN_ISSUES.md#privacy-users-with-private-transactions-created-using-v134-or-earlier)

### Download link
https://hyperledger.jfrog.io/artifactory/besu-binaries/besu/20.10.4/besu-20.10.4.zip
sha256: f15cd5243b809659bba1706c1745aecafc012d3fc44a91419522da925493537c

## 20.10.3

### Additions and Improvements
* Added `memory` as an option to `--key-value-storage`.  This ephemeral storage is intended for sync testing and debugging.  [\#1617](https://github.com/hyperledger/besu/pull/1617)
* Fixed gasPrice parameter not always respected when passed to `eth_estimateGas` endpoint [\#1636](https://github.com/hyperledger/besu/pull/1636)
* Enabled eth65 by default [\#1682](https://github.com/hyperledger/besu/pull/1682)
* Warn that bootnodes will be ignored if specified with discovery disabled [\#1717](https://github.com/hyperledger/besu/pull/1717)

### Bug Fixes
* Accept to use default port values if not in use. [#1673](https://github.com/hyperledger/besu/pull/1673)
* Block Validation Errors should be at least INFO level not DEBUG or TRACE.  Bug [\#1568](https://github.com/hyperledger/besu/pull/1568) PR [\#1706](https://github.com/hyperledger/besu/pull/1706)
* Fixed invalid and wrong trace data, especially when calling a precompiled contract [#1710](https://github.com/hyperledger/besu/pull/1710)

#### Previously identified known issues

- [Fast sync when running Besu on cloud providers](KNOWN_ISSUES.md#fast-sync-when-running-besu-on-cloud-providers)
- [Privacy users with private transactions created using v1.3.4 or earlier](KNOWN_ISSUES.md#privacy-users-with-private-transactions-created-using-v134-or-earlier)

### Download link
https://hyperledger.jfrog.io/artifactory/besu-binaries/besu/20.10.3/besu-20.10.3.zip
sha256: `b5f46d945754dedcbbb1e5dd96bf2bfd13272ff09c6a66c0150b979a578f4389`

## 20.10.2

### Additions and Improvements
* Added support for batched requests in WebSockets. [#1583](https://github.com/hyperledger/besu/pull/1583)
* Added protocols section to `admin_peers` to provide info about peer health. [\#1582](https://github.com/hyperledger/besu/pull/1582)
* Added CLI option `--goquorum-compatibility-enabled` to enable GoQuorum compatibility mode. [#1598](https://github.com/hyperledger/besu/pull/1598). Note that this mode is incompatible with Mainnet.

### Bug Fixes

* Ibft2 will discard any received messages targeting a chain height <= current head - this resolves some corner cases in system correctness directly following block import. [#1575](https://github.com/hyperledger/besu/pull/1575)
* EvmTool now throws `UnsupportedForkException` when there is an unknown fork and is YOLOv2 compatible [\#1584](https://github.com/hyperledger/besu/pull/1584)
* `eth_newFilter` now supports `blockHash` parameter as per the spec [\#1548](https://github.com/hyperledger/besu/issues/1540). (`blockhash` is also still supported.)
* Fixed an issue that caused loss of peers and desynchronization when eth65 was enabled [\#1601](https://github.com/hyperledger/besu/pull/1601)

#### Previously identified known issues

- [Fast sync when running Besu on cloud providers](KNOWN_ISSUES.md#fast-sync-when-running-besu-on-cloud-providers)
- [Privacy users with private transactions created using v1.3.4 or earlier](KNOWN_ISSUES.md#privacy-users-with-private-transactions-created-using-v134-or-earlier)

### Download Link

https://hyperledger.jfrog.io/artifactory/besu-binaries/besu/20.10.2/besu-20.10.2.zip
sha256: `710aed228dcbe9b8103aef39e4431b0c63e73c3a708ce88bcd1ecfa1722ad307`

## 20.10.1

### Additions and Improvements
* `--random-peer-priority-enabled` flag added. Allows for incoming connections to be prioritized randomly. This will prevent (typically small, stable) networks from forming impenetrable peer cliques. [#1440](https://github.com/hyperledger/besu/pull/1440)
* `miner_changeTargetGasLimit` RPC added. If a target gas limit is set, allows the node operator to change it at runtime.
* Hide deprecated `--host-whitelist` option. [\#1444](https://github.com/hyperledger/besu/pull/1444)
* Prioritize high gas prices during mining. Previously we ordered only by the order in which the transactions were received. This will increase expected profit when mining. [\#1449](https://github.com/hyperledger/besu/pull/1449)
* Added support for the updated smart contract-based [node permissioning EEA interface](https://entethalliance.github.io/client-spec/spec.html#dfn-connectionallowed). [\#1435](https://github.com/hyperledger/besu/pull/1435) and [\#1496](https://github.com/hyperledger/besu/pull/1496)
* Added EvmTool binary to the distribution.  EvmTool is a CLI that can execute EVM bytecode and execute ethereum state tests. [\#1465](https://github.com/hyperledger/besu/pull/1465)
* Updated the libraries for secp256k1 and AltBN series precompiles. These updates provide significant performance improvements to those areas. [\#1499](https://github.com/hyperledger/besu/pull/1499)
* Provide MegaGas/second measurements in the log when doing a full block import, such as the catch up phase of a fast sync. [\#1512](https://github.com/hyperledger/besu/pull/1512)
* Added new endpoints to get miner data, `eth_getMinerDataByBlockHash` and `eth_getMinerDataByBlockNumber`. [\#1538](https://github.com/hyperledger/besu/pull/1538)
* Added direct support for OpenTelemetry metrics [\#1492](https://github.com/hyperledger/besu/pull/1492)
* Added support for `qip714block` config parameter in genesis file, paving the way towards permissioning interoperability between Besu and GoQuorum. [\#1545](https://github.com/hyperledger/besu/pull/1545)
* Added new CLI option `--compatibility-eth64-forkid-enabled`. [\#1542](https://github.com/hyperledger/besu/pull/1542)

### Bug Fixes

* Fix a bug on `eth_estimateGas` which returned `Internal error` instead of `Execution reverted` in case of reverted transaction. [\#1478](https://github.com/hyperledger/besu/pull/1478)
* Fixed a bug where Local Account Permissioning was being incorrectly enforced on block import/validation. [\#1510](https://github.com/hyperledger/besu/pull/1510)
* Fixed invalid enode URL when discovery is disabled  [\#1521](https://github.com/hyperledger/besu/pull/1521)
* Removed duplicate files from zip and tar.gz distributions. [\#1566](https://github.com/hyperledger/besu/pull/1566)
* Add a more rational value to eth_gasPrice, based on a configurable percentile of prior block's transactions (default: median of last 100 blocks).  [\#1563](https://github.com/hyperledger/besu/pull/1563)

## Deprecated

### --privacy-precompiled-address (Scheduled for removal in _Next_ Release)
Deprecated in 1.5.1
- CLI option `--privacy-precompiled-address` option removed. This address is now derived, based	on `--privacy-onchain-groups-enabled`. [\#1222](https://github.com/hyperledger/besu/pull/1222)

### Besu Sample Network repository

The [Besu Sample Networks repository](https://github.com/ConsenSys/besu-sample-networks) has been replaced by the [Quorum Developer Quickstart](https://besu.hyperledger.org/en/latest/Tutorials/Developer-Quickstart).

#### Previously identified known issues

- [Eth/65 loses peers](KNOWN_ISSUES.md#eth65-loses-peers)
- [Fast sync when running Besu on cloud providers](KNOWN_ISSUES.md#fast-sync-when-running-besu-on-cloud-providers)
- [Privacy users with private transactions created using v1.3.4 or earlier](KNOWN_ISSUES.md#privacy-users-with-private-transactions-created-using-v134-or-earlier)

### Download Link

https://hyperledger.jfrog.io/artifactory/besu-binaries/besu/20.10.1/besu-20.10.1.zip
sha256: `ac4fae310957c176564396f73c0f03c60c41129d43d078560d0dab533a69fd2a`

## 20.10.0

## Release format

Hyperledger Besu is moving its versioning scheme to [CalVer](https://calver.org/) starting with the 20.10.0 (formerly 1.6.0) release. More information about the specific version of CalVer Besu is using can be found on the [wiki](https://wiki.hyperledger.org/display/BESU/Using+CalVer+for+Besu+Releases).

## 20.10 Breaking Changes

When upgrading to 20.10, ensure you've taken into account the following breaking changes.

### JSON-RPC HTTP Error Codes For Valid Calls ([\#1426](https://github.com/hyperledger/besu/pull/1426))

Prior versions of Besu would set the HTTP Status 400 Bad Request for JSON-RPC requests that completed in an error, regardless of the kind of error.  These responses could include a complete JSON-RPC response with an error field.

In Besu version 20.10, properly formatted requests that have valid parameters (count and content) will return a HTTP Status 200 OK, with an error field if an error occurred. For example, requesting an account that does not exist in the chain, or a block by hash that Besu does not have, will now return HTTP 200 OK responses. Unparsable requests, improperly formatted requests, or requests with invalid parameters will continue to return HTTP 400 Bad Request.

Users of Web3J should note that many calls will now return a result with the error field containing the message whereas before a call would throw an exception with the error message as the exception message.

## 20.10.0 Additions and Improvements

* Added support for ECIP-1099 / Classic Thanos Fork: Calibrate Epoch Duration. [\#1421](https://github.com/hyperledger/besu/pull/1421) [\#1441](https://github.com/hyperledger/besu/pull/1441) [\#1462](https://github.com/hyperledger/besu/pull/1462)
* Added the Open Telemetry Java agent to report traces to a remote backend. Added an example to showcase the trace reporting capabilities.
* Added EvmTool binary to the distribution.  EvmTool is a CLI that can execute EVM bytecode and execute ethereum state tests. Documentation for it is available [here](https://besu.hyperledger.org/en/stable/HowTo/Troubleshoot/Use-EVM-Tool/). [\#1465](https://github.com/hyperledger/besu/pull/1465)
* Added support for the upcoming YOLOv2 ephemeral testnet and removed the flag for the deprecated YOLOv1 ephemeral testnet. [#1386](https://github.com/hyperledger/besu/pull/1386)
* Added `debug_standardTraceBlockToFile` JSON-RPC API. This API accepts a block hash and will replay the block. It returns a list of files containing the result of the trace (one file per transaction). [\#1392](https://github.com/hyperledger/besu/pull/1392)
* Added `debug_standardTraceBadBlockToFile` JSON-RPC API. This API is similar to `debug_standardTraceBlockToFile`, but can be used to obtain info about a block which has been rejected as invalid. [\#1403](https://github.com/hyperledger/besu/pull/1403)
* Added support for EIP-2929 to YOLOv2. [#1387](https://github.com/hyperledger/besu/pull/1387)
* Added `--start-block` and `--end-block` to the `blocks import` subcommand [\#1399](https://github.com/hyperledger/besu/pull/1399)
* Added support for multi-tenancy when using the early access feature of [onchain privacy group management](https://besu.hyperledger.org/en/stable/Concepts/Privacy/Onchain-PrivacyGroups/)
* \[Reverted\] Fixed memory leak in eth/65 subprotocol behavior. It is now enabled by default. [\#1420](https://github.com/hyperledger/besu/pull/1420), [#1348](https://github.com/hyperledger/besu/pull/1348), [#1321](https://github.com/hyperledger/besu/pull/1321)

### Bug Fixes

* Log block import rejection reasons at "INFO" level.  Bug [#1412](https://github.com/hyperledger/besu/issues/1412)
* Fixed NPE when executing `eth_estimateGas` with privacy enabled.  Bug [#1404](https://github.com/hyperledger/besu/issues/1404)

#### Previously identified known issues

- [Eth/65 loses peers](KNOWN_ISSUES.md#eth65-loses-peers)
- [Fast sync when running Besu on cloud providers](KNOWN_ISSUES.md#fast-sync-when-running-besu-on-cloud-providers)
- [Privacy users with private transactions created using v1.3.4 or earlier](KNOWN_ISSUES.md#privacy-users-with-private-transactions-created-using-v134-or-earlier)

## Deprecated and Scheduled for removal in _Next_ Release

### --privacy-precompiled-address
Deprecated in 1.5.1
- CLI option `--privacy-precompiled-address` option removed. This address is now derived, based
on `--privacy-onchain-groups-enabled`. [\#1222](https://github.com/hyperledger/besu/pull/1222)

### Download link
https://hyperledger.jfrog.io/artifactory/besu-binaries/besu/20.10.0/besu-20.10.0.zip

sha256sum: `2b50a375aae64b838a2cd9d43747006492cae573f1be11745b7f643646fd5a01`

## 1.5.5

### Additions and Improvements
* The new version of the [web3js-eea library (v0.10)](https://github.com/PegaSysEng/web3js-eea) supports the onchain privacy group management changes made in Besu v1.5.3.

### Bug Fixes
* Added `debug_getBadBlocks` JSON-RPC API to analyze and detect consensus flaws. Even if a block is rejected it will be returned by this method [\#1378](https://github.com/hyperledger/besu/pull/1378)
* Fix logs queries missing results against chain head [\#1351](https://github.com/hyperledger/besu/pull/1351) and [\#1381](https://github.com/hyperledger/besu/pull/1381)

#### Previously identified known issues

- [Eth/65 loses peers](KNOWN_ISSUES.md#eth65-loses-peers)
- [Fast sync when running Besu on cloud providers](KNOWN_ISSUES.md#fast-sync-when-running-besu-on-cloud-providers)
- [Privacy users with private transactions created using v1.3.4 or earlier](KNOWN_ISSUES.md#privacy-users-with-private-transactions-created-using-v134-or-earlier)
- [Changes not saved to database correctly causing inconsistent private states](KNOWN_ISSUES.md#Changes-not-saved-to-database-correctly-causing-inconsistent-private-states)

### Download link

https://hyperledger.jfrog.io/artifactory/besu-binaries/besu/1.5.5/besu-1.5.5.zip

sha256sum: `e67b0a899dc4421054eaa9a8112cb89e1e5f6a56f0d8aa1b0c5111c53dfad2ad`


## 1.5.4

### Additions and Improvements

* Added `priv_debugGetStateRoot` JSON-RPC API to retrieve the state root of a specified privacy group. [\#1326](https://github.com/hyperledger/besu/pull/1326)
* Added reorg logging and `--reorg-logging-threshold` to configure the same. Besu now logs any reorgs where the old or new chain head is more than the threshold away from their common ancestors. The default is 6.
* Added `debug_batchSendRawTransaction` JSON-RPC API to submit multiple signed transactions with a single call. [\#1350](https://github.com/hyperledger/besu/pull/1350)

### Bug Fixes

* The metrics HTTP server no longer rejects requests containing `Accept` header that doesn't precisely match the prometheus text format [\#1345](https://github.com/hyperledger/besu/pull/1345)
* JSON-RPC method `net_version` should return network ID instead of chain ID [\#1355](https://github.com/hyperledger/besu/pull/1355)

#### Previously identified known issues

- [Logs queries missing results against chain head](KNOWN_ISSUES.md#Logs-queries-missing-results-against-chain-head)
- [Eth/65 loses peers](KNOWN_ISSUES.md#eth65-loses-peers)
- [Fast sync when running Besu on cloud providers](KNOWN_ISSUES.md#fast-sync-when-running-besu-on-cloud-providers)
- [Privacy users with private transactions created using v1.3.4 or earlier](KNOWN_ISSUES.md#privacy-users-with-private-transactions-created-using-v134-or-earlier)
- [Changes not saved to database correctly causing inconsistent private states](KNOWN_ISSUES.md#Changes-not-saved-to-database-correctly-causing-inconsistent-private-states)

### Download link
https://hyperledger.jfrog.io/artifactory/besu-binaries/besu/1.5.4/besu-1.5.4.zip

sha256sum: `1f4df8e1c5e3b5b3abf6289ccfe70f302aa7c29a652b2eb713ffbdc507670420`

## 1.5.3

### Additions and Improvements

* The EvmTool now processes State Tests from the Ethereum Reference Tests. [\#1311](https://github.com/hyperledger/besu/pull/1311)
* Early access DNS support added via the `--Xdns-enabled` and `--Xdns-update-enabled` CLI options. [\#1247](https://github.com/hyperledger/besu/pull/1247)
* Add genesis config option `ecip1017EraRounds` for Ethereum Classic chains. [\#1329](https://github.com/hyperledger/besu/pull/1329)

### Bug Fixes

* K8S Permissioning to use of Service IP's rather than pod IP's which can fail [\#1190](https://github.com/hyperledger/besu/issues/1190)

#### Previously identified known issues

- [Logs queries missing results against chain head](KNOWN_ISSUES.md#Logs-queries-missing-results-against-chain-head)
- [Eth/65 loses peers](KNOWN_ISSUES.md#eth65-loses-peers)
- [Fast sync when running Besu on cloud providers](KNOWN_ISSUES.md#fast-sync-when-running-besu-on-cloud-providers)
- [Privacy users with private transactions created using v1.3.4 or earlier](KNOWN_ISSUES.md#privacy-users-with-private-transactions-created-using-v134-or-earlier)
- [Changes not saved to database correctly causing inconsistent private states](KNOWN_ISSUES.md#Changes-not-saved-to-database-correctly-causing-inconsistent-private-states)

### Breaking Change to Onchain Privacy Group Management

This [early access feature](https://besu.hyperledger.org/en/stable/Concepts/Privacy/Onchain-PrivacyGroups/) was changed in a way that makes onchain privacy groups created with previous versions no longer usable.

To enhance control over permissions on the privacy group management contract:

* The enclave key was removed as the first parameter for `addParticipant` and `removeParticipant`.
* The owner of the privacy group management contract is the signer of the private transaction that creates
  the privacy group. In the default onchain privacy group management contract implementation, only the
  owner can add and remove participants, and upgrade the management contract.

The onchain privacy support in the current version of the web3js-eea library (v0.9) will not be compatible with Besu v1.5.3.  We are actively working on an upgrade to webj3-eea that will support these changes.

### Download link
https://hyperledger.jfrog.io/artifactory/besu-binaries/besu/1.5.3/besu-1.5.3.zip

sha256sum: `735cd511e1dae1590f2829d9535cb383aa8c526f059b3451859e5fcfccc48985`

## 1.5.2

### Additions and Improvements

* Experimental offline backup and restore has been added via the `operator x-backup-state` and `operator x-restore-state` CLI commands.  Data formats will be fluid for as long as the `x-` prefix is present in the CLI so it is advised not to rely on these backups for disaster recovery. [\#1235](https://github.com/hyperledger/besu/pull/1235)
* Experimental ethstats support added via the `Xethstats` and `Xethstats-contact` CLI commands. [\#1239](https://github.com/hyperledger/besu/pull/1239)
* Peers added via the JSON-RPC `admin_addPeer` and `admin_removePeer` will be shared or no longer shared via discovery respectively.  Previously they were not shared. [\#1177](https://github.com/hyperledger/besu/pull/1177) contributed by [br0tchain](https://github.com/br0tchain).
* New Docker Images (see below). [\#1277](https://github.com/hyperledger/besu/pull/1277)
* Reworked static peer discovery handling. [\#1292](https://github.com/hyperledger/besu/pull/1292)

### New Java VMs in Docker Image

* New docker images are being generated to use the latest version of OpenJDK (currently 14.0.1) with the tag suffix of `-openjdk-latest`, for example `1.5.2-openjdk-latest`.
* New docker images are being generated to use [GraalVM](https://www.graalvm.org/) with the tag suffix of `-graalvm`, for example `1.5.2-graalvm`.
* The existing images based on Java 11 are also being tagged with the suffix `-openjdk-11`, for example `1.5.2-openjdk-11`, as well as `1.5.2`.

The intent is that the major Java VM version or Java VM type shipped with the default docker images (`latest`, `1.5.x`, etc.) may be changed during future quarterly releases but will remain consistent within quarterly releases.

### Bug Fixes
- Offchain permissioning - fixed bug where sync status check prevented peering if static nodes configured. [\#1252](https://github.com/hyperledger/besu/issues/1252)

- GraphQL queries of `miner` in IBFT networks will no longer return an error.  PR [\#1282](https://github.com/hyperledger/besu/pull/1282) issue [\#1272](https://github.com/hyperledger/besu/issues/1272).

#### Previously identified known issues

- [Logs queries missing results against chain head](KNOWN_ISSUES.md#Logs-queries-missing-results-against-chain-head)
- [Eth/65 loses peers](KNOWN_ISSUES.md#eth65-loses-peers)
- [Fast sync when running Besu on cloud providers](KNOWN_ISSUES.md#fast-sync-when-running-besu-on-cloud-providers)
- [Privacy users with private transactions created using v1.3.4 or earlier](KNOWN_ISSUES.md#privacy-users-with-private-transactions-created-using-v134-or-earlier)
- [Permissioning issues on Kubernetes](KNOWN_ISSUES.md#Kubernetes-permissioning-uses-Service-IPs-rather-than-pod-IPs-which-can-fail)
- [Restarts caused by insufficient memory can cause inconsistent private state](KNOWN_ISSUES.md#Restart-caused-by-insufficient-memory-can-cause-inconsistent-private-state)

### New and Old Maintainer

- [David Mechler](https://github.com/hyperledger/besu/commits?author=davemec) has been added as a [new maintainer](https://github.com/hyperledger/besu/pull/1267).
- [Edward Evans](https://github.com/hyperledger/besu/commits?author=EdJoJob) voluntarily moved to [emeritus status](https://github.com/hyperledger/besu/pull/1270).

### Download link
https://hyperledger.jfrog.io/artifactory/besu-binaries/besu/1.5.2/besu-1.5.2.zip

sha256sum: `629f44e230a635b09f8d82f2196d70d31193233718118a46412f11c50772dc85`

## 1.5.1

### Deprecated
- CLI option `--privacy-precompiled-address` option is deprecated. This address is now derived, based
on `--privacy-onchain-groups-enabled`. [\#1222](https://github.com/hyperledger/besu/pull/1222)

### Additions and Improvements

* In an IBFT2 network, a fixed block reward value and recipient address can be defined in genesis file [\#1132](https://github.com/hyperledger/besu/pull/1132)
* JSON-RPC HTTP API Authorization: exit early when checking user permissions. [\#1144](https://github.com/hyperledger/besu/pull/1144)
* HTTP/2 is enabled for JSON-RPC HTTP API over TLS. [\#1145](https://github.com/hyperledger/besu/pull/1145)
* Color output in consoles. It can be disabled with `--color-enabled=false` [\#1257](https://github.com/hyperledger/besu/pull/1257)
* Add compatibility with ClusterIP services for the Kubernetes Nat Manager  [\#1156](https://github.com/hyperledger/besu/pull/1156)
* In an IBFT2 network; a fixed block reward value and recipient address can be defined in genesis file [\#1132](https://github.com/hyperledger/besu/pull/1132)
* Add fee cap for transactions submitted via RPC. [\#1137](https://github.com/hyperledger/besu/pull/1137)

### Bug fixes

* When the default sync mode was changed to fast sync for named networks, there was one caveat we didn't address. The `dev` network should've been full sync by default. This has now been fixed. [\#1257](https://github.com/hyperledger/besu/pull/1257)
* Fix synchronization timeout issue when the blocks were too large [\#1149](https://github.com/hyperledger/besu/pull/1149)
* Fix missing results from eth_getLogs request. [\#1154](https://github.com/hyperledger/besu/pull/1154)
* Fix issue allowing Besu to be used for DDoS amplification. [\#1146](https://github.com/hyperledger/besu/pull/1146)

### Known Issues

Known issues are open issues categorized as [Very High or High impact](https://wiki.hyperledger.org/display/BESU/Defect+Prioritisation+Policy).

#### Previously identified known issues

- [Scope of logs query causing Besu to hang](KNOWN_ISSUES.md#scope-of-logs-query-causing-besu-to-hang)
- [Eth/65 loses peers](KNOWN_ISSUES.md#eth65-loses-peers)
- [Fast sync when running Besu on cloud providers](KNOWN_ISSUES.md#fast-sync-when-running-besu-on-cloud-providers)
- [Privacy users with private transactions created using v1.3.4 or earlier](KNOWN_ISSUES.md#privacy-users-with-private-transactions-created-using-v134-or-earlier)
- [Permissioning issues on Kubernetes](KNOWN_ISSUES.md#Kubernetes-permissioning-uses-Service-IPs-rather-than-pod-IPs-which-can-fail)
- [Restarts caused by insufficient memory can cause inconsistent private state](KNOWN_ISSUES.md#Restart-caused-by-insufficient-memory-can-cause-inconsistent-private-state)

### Download link
https://hyperledger.jfrog.io/artifactory/besu-binaries/besu/1.5.1/besu-1.5.1.zip

sha256sum: `c17f49b6b8686822417184952487fc135772f0be03514085926a6984fd955b88`

## 1.5 Breaking changes

When upgrading to 1.5, ensure you've taken into account the following breaking changes.

### Docker users with volume mounts

To maintain best security practices, we're changing the `user:group` on the Docker container to `besu`.

What this means for you:

* If you are running Besu as a binary, there is no impact.
* If you are running Besu as a Docker container *and* have a volume mount for data,  ensure that the
permissions on the directory allow other users and groups to r/w. Ideally this should be set to
`besu:besu` as the owner.

Note that the `besu` user only exists within the container not outside it. The same user ID may match
a different user outside the image.

If you’re mounting local folders, it is best to set the user via the Docker `—user` argument. Use the
UID because the username may not exist inside the docker container. Ensure the directory being mounted
is owned by that user.

### Remove Manual NAT method

The NAT manager `MANUAL` method has been removed.
If you have been using the `MANUAL` method, use the `NONE` method instead. The behavior of the
`NONE` method is the same as the previously supported `MANUAL` methods.

### Privacy users

Besu minor version upgrades require upgrading Orion to the latest minor version. That is, for
Besu <> Orion node pairs, when upgrading Besu to v1.5, it is required that Orion is upgraded to
v1.6. Older versions of Orion will no longer work with Besu v1.5.

## 1.5 Features

Features added between from 1.4 to 1.5 include:
* Mining Support
  Besu supports `eth_hashrate` and `eth_submitHashrate` to obtain the hashrate when we mine with a GPU mining worker.
* Tracing
  The [Tracing API](https://besu.hyperledger.org/en/latest/Reference/API-Methods/#trace-methods) is no longer an Early Access feature and now has full support for `trace_replayBlockTransactions`, `trace_Block` and `trace_transaction`.
* Plugin API Block Events
  `BlockAdded` and `BlockReorg` are now exposed via the [Plugin API](https://javadoc.io/doc/org.hyperledger.besu/plugin-api/latest/org/hyperledger/besu/plugin/services/BesuEvents.html).
* [Filters](https://besu.hyperledger.org/en/stable/HowTo/Interact/Filters/Accessing-Logs-Using-JSON-RPC/) and
  [subscriptions](https://besu.hyperledger.org/en/stable/HowTo/Interact/APIs/RPC-PubSub/) for private contracts.
* [SecurityModule Plugin API](https://javadoc.io/doc/org.hyperledger.besu/plugin-api/latest/org/hyperledger/besu/plugin/services/SecurityModuleService.html)
  This allows use of a different [security module](https://besu.hyperledger.org/en/stable/Reference/CLI/CLI-Syntax/#security-module)
  as a plugin to provide cryptographic function that can be used by NodeKey (such as sign, ECDHKeyAgreement etc.).
* [Onchain privacy groups](https://besu.hyperledger.org/en/latest/Concepts/Privacy/Onchain-PrivacyGroups/)
  with add and remove members. This is an early access feature. Early access features are not recommended
  for production networks and may have unstable interfaces.

## 1.5 Additions and Improvements

* Public Networks Default to Fast Sync: The default sync mode for named permissionless networks, such as the Ethereum mainnet and testnets, is now `FAST`.
  * The default is unchanged for private networks. That is, the sync mode defaults to `FULL` for private networks.
  * Use the [`--sync-mode` command line option](https://besu.hyperledger.org/Reference/CLI/CLI-Syntax/#sync-mode) to change the sync mode. [\#384](https://github.com/hyperledger/besu/pull/384)
* Proper Mining Support: Added full support for `eth_hashrate` and `eth_submitHashrate`. It is now possible to have the hashrate when we mine with a GPU mining worker [\#1063](https://github.com/hyperledger/besu/pull/1063)
* Performance Improvements: The addition of native libraries ([\#775](https://github.com/hyperledger/besu/pull/775)) and changes to data structures in the EVM ([\#1089](https://github.com/hyperledger/besu/pull/1089)) have improved Besu sync and EVM execution times.
* Tracing API Improvements: The [Tracing API](https://besu.hyperledger.org/en/latest/Reference/API-Methods/#trace-methods) is no longer an Early Access feature and now has full support for `trace_replayBlockTransactions`, `trace_Block` and `trace_transaction`.
* New Plugin API Block Events: `BlockAdded` and `BlockReorg` are now exposed via the Plugin API [\#637](https://github.com/hyperledger/besu/pull/637).
* Added experimental CLI option `--Xnat-kube-pod-name` to specify the name of the loadbalancer used by the Kubernetes nat manager [\#1078](https://github.com/hyperledger/besu/pull/1078)
- Local permissioning TOML config now supports additional keys (`nodes-allowlist` and `accounts-allowlist`).
Support for `nodes-whitelist` and `accounts-whitelist` will be removed in a future release.
- Add missing `mixHash` field for `eth_getBlockBy*` JSON RPC endpoints. [\#1098](https://github.com/hyperledger/besu/pull/1098)
* Besu now has a strict check on private transactions to ensure the privateFrom in the transaction
matches the sender Orion key that has distributed the payload. Besu 1.5+ requires Orion 1.6+ to work.
[#357](https://github.com/PegaSysEng/orion/issues/357)

### Bug fixes

No bug fixes with [user impact in this release](https://wiki.hyperledger.org/display/BESU/Changelog).

### Known Issues

Known issues are open issues categorized as [Very High or High impact](https://wiki.hyperledger.org/display/BESU/Defect+Prioritisation+Policy).

#### New known issues

- K8S permissioning uses of Service IPs rather than pod IPs which can fail. [\#1190](https://github.com/hyperledger/besu/pull/1190)
Workaround - Do not use permissioning on K8S.

- Restart caused by insufficient memory can cause inconsistent private state. [\#1110](https://github.com/hyperledger/besu/pull/1110)
Workaround - Ensure you allocate enough memory for the Java Runtime Environment that the node does not run out of memory.

#### Previously identified known issues

- [Scope of logs query causing Besu to hang](KNOWN_ISSUES.md#scope-of-logs-query-causing-besu-to-hang)
- [Eth/65 loses peers](KNOWN_ISSUES.md#eth65-loses-peers)
- [Fast sync when running Besu on cloud providers](KNOWN_ISSUES.md#fast-sync-when-running-besu-on-cloud-providers)
- [Privacy users with private transactions created using v1.3.4 or earlier](KNOWN_ISSUES.md#privacy-users-with-private-transactions-created-using-v134-or-earlier)

### Download link
https://hyperledger.jfrog.io/artifactory/besu-binaries/besu/1.5.0/besu-1.5.0.zip

sha256sum: `56929d6a71cc681688351041c919e9630ab6df7de37dd0c4ae9e19a4f44460b2`

**For download links of releases prior to 1.5.0, please visit https://hyperledger.jfrog.io/artifactory/besu-binaries/besu/**

## 1.4.6

### Additions and Improvements

- Print node address on startup. [\#938](https://github.com/hyperledger/besu/pull/938)
- Transaction pool: price bump replacement mechanism configurable through CLI. [\#928](https://github.com/hyperledger/besu/pull/928) [\#930](https://github.com/hyperledger/besu/pull/930)

### Bug Fixes

- Added timeout to queries. [\#986](https://github.com/hyperledger/besu/pull/986)
- Fixed issue where networks using onchain permissioning could stall when the bootnodes were not validators. [\#969](https://github.com/hyperledger/besu/pull/969)
- Update getForks method to ignore ClassicForkBlock chain parameter to fix issue with ETC syncing. [\#1014](https://github.com/hyperledger/besu/pull/1014)

### Known Issues

Known issues are open issues categorized as [Very High or High impact](https://wiki.hyperledger.org/display/BESU/Defect+Prioritisation+Policy).

#### Previously identified known issues

- [Scope of logs query causing Besu to hang](KNOWN_ISSUES.md#scope-of-logs-query-causing-besu-to-hang)
- [Eth/65 loses peers](KNOWN_ISSUES.md#eth65-loses-peers)
- [Fast sync when running Besu on cloud providers](KNOWN_ISSUES.md#fast-sync-when-running-besu-on-cloud-providers)
- [Privacy users with private transactions created using v1.3.4 or earlier](KNOWN_ISSUES.md#privacy-users-with-private-transactions-created-using-v134-or-earlier)

## 1.4.5

### Additions and Improvements

- Implemented WebSocket logs subscription for private contracts (`priv_subscribe`/`priv_unsubscribe`) [\#762](https://github.com/hyperledger/besu/pull/762)
- Introduced SecurityModule plugin API. This allows use of a different security module as a plugin to
  provide cryptographic function that can be used by NodeKey (such as sign, ECDHKeyAgreement etc.). KeyPairSecurityModule
  is registered and used by default. The CLI option `--security-module=<name> (defaults to localfile)` can be used
  to identify the security module plugin name to use instead. [\#713](https://github.com/hyperledger/besu/pull/713)
- Several testing related changes to improve compatibility with [Hive](https://hivetests.ethdevops.io/) and Retesteth.
  [\#806](https://github.com/hyperledger/besu/pull/806) and [#845](https://github.com/hyperledger/besu/pull/845)
- Native libraries for secp256k1 and Altbn128 encryption are enabled by default.  To disable these libraries use
  `--Xsecp256k1-native-enabled=false` and `--Xaltbn128-native-enabled=false`. [\#775](https://github.com/hyperledger/besu/pull/775)

### Bug Fixes

- Fixed `eth_estimateGas` JSON RPC so it no longer returns gas estimates that are too low. [\#842](https://github.com/hyperledger/besu/pull/842)
- Full help not displayed unless explicitly requested. [\#437](https://github.com/hyperledger/besu/pull/437)
- Compatibility with undocumented Geth `eth_subscribe` fields. [\#654](https://github.com/hyperledger/besu/pull/654)
- Current block number included as part of `eth_getWork` response. [\#849](https://github.com/hyperledger/besu/pull/849)

### Known Issues

Known issues are open issues categorized as [Very High or High impact](https://wiki.hyperledger.org/display/BESU/Defect+Prioritisation+Policy).

#### New known issues

* Scope of logs query causing Besu to crash. [\#944](https://github.com/hyperledger/besu/pull/944)

Workaround - Limit the number of blocks queried by each `eth_getLogs` call.

#### Previously identified known issues

- [`Intrinsic gas exceeds gas limit` returned when calling `delete mapping[addr]` or `mapping[addr] = 0`](KNOWN_ISSUES.md#intrinsic-gas-exceeds-gas-limit)
- [Eth/65 not backwards compatible](KNOWN_ISSUES.md#eth65-not-backwards-compatible)
- [Error full syncing with pruning](KNOWN_ISSUES.md#error-full-syncing-with-pruning)
- [Fast sync when running Besu on cloud providers](KNOWN_ISSUES.md#fast-sync-when-running-besu-on-cloud-providers)
- [Bootnodes must be validators when using onchain permissioning](KNOWN_ISSUES.md#bootnodes-must-be-validators-when-using-onchain-permissioning)
- [Privacy users with private transactions created using v1.3.4 or earlier](KNOWN_ISSUES.md#privacy-users-with-private-transactions-created-using-v134-or-earlier)

## 1.4.4

### Additions and Improvements

- Implemented [`priv_getLogs`](https://besu.hyperledger.org/en/latest/Reference/API-Methods/#priv_getlogs). [\#686](https://github.com/hyperledger/besu/pull/686)
- Implemented private contract log filters including JSON-RPC methods to interact with private filters. [\#735](https://github.com/hyperledger/besu/pull/735)
- Implemented EIP-2315: Simple Subroutines for the EVM [\#717](https://github.com/hyperledger/besu/pull/717)
- Implemented Splunk logging. [\#725](https://github.com/hyperledger/besu/pull/725)
- Implemented optional native library encryption. [\#675](https://github.com/hyperledger/besu/pull/675).  To enable add `--Xsecp256k1-native-enabled` (for transaciton signatures) and/or `--Xaltbn128-native-enabled` (for altbn128 precomiled contracts) as command line options.

### Bug Fixes

- Flag added to toggle `eth/65` off by default. `eth/65` will remain toggled off by default until
a fix is completed for the [eth/65 known issue](KNOWN_ISSUES.md). [\#741](https://github.com/hyperledger/besu/pull/741)
- Resolve crashing NAT detectors on GKE. [\#731](https://github.com/hyperledger/besu/pull/731) fixes [\#507](https://github.com/hyperledger/besu/issues/507).
[Besu-Kubernetes Readme](https://github.com/PegaSysEng/besu-kubernetes/blob/master/README.md#network-topology-and-high-availability-requirements)
updated to reflect changes.
- Deal with quick service start failures [\#714](https://github.com/hyperledger/besu/pull/714) fixes [\#662](https://github.com/hyperledger/besu/issues/662)

### Known Issues

Known issues are open issues categorized as [Very High or High impact](https://wiki.hyperledger.org/display/BESU/Defect+Prioritisation+Policy).

#### New known issues

- `Intrinsic gas exceeds gas limit` returned when calling `delete mapping[addr]` or `mapping[addr] = 0` [\#696](https://github.com/hyperledger/besu/issues/696)

Calling delete and set to 0 Solidity mapping in Solidity fail.

#### Previously identified known issues

- [Eth/65 not backwards compatible](KNOWN_ISSUES.md#eth65-not-backwards-compatible)
- [Error full syncing with pruning](KNOWN_ISSUES.md#error-full-syncing-with-pruning)
- [Fast sync when running Besu on cloud providers](KNOWN_ISSUES.md#fast-sync-when-running-besu-on-cloud-providers)
- [Bootnodes must be validators when using onchain permissioning](KNOWN_ISSUES.md#bootnodes-must-be-validators-when-using-onchain-permissioning)
- [Privacy users with private transactions created using v1.3.4 or earlier](KNOWN_ISSUES.md#privacy-users-with-private-transactions-created-using-v134-or-earlier)

## 1.4.3

### Issues identified with 1.4.3 release

The `eth/65` change is not [backwards compatible](https://github.com/hyperledger/besu/issues/723).
This has the following impact:
* In a private network, nodes using the 1.4.3 client cannot interact with nodes using 1.4.2 or earlier
clients.
* On mainnet, synchronizing eventually stalls.

Workaround -> revert to v1.4.2.

A [fix](https://github.com/hyperledger/besu/pull/732) is currently [being tested](https://github.com/hyperledger/besu/pull/733).

### Critical Issue for Privacy Users

A critical issue for privacy users with private transactions created using Hyperledger Besu v1.3.4
or earlier has been identified. If you have a network with private transaction created using v1.3.4
or earlier, please read the following and take the appropriate steps:
https://wiki.hyperledger.org/display/BESU/Critical+Issue+for+Privacy+Users

### Additions and Improvements

- Added `eth/65` support. [\#608](https://github.com/hyperledger/besu/pull/608)
- Added block added and block reorg events. Added revert reason to block added transactions. [\#637](https://github.com/hyperledger/besu/pull/637)

### Deprecated

- Private Transaction `hash` field and `getHash()` method have been deprecated. They will be removed
in 1.5.0 release. [\#639](https://github.com/hyperledger/besu/pull/639)

### Known Issues

#### Fast sync when running Besu on cloud providers

A known [RocksDB issue](https://github.com/facebook/rocksdb/issues/6435) causes fast sync to fail
when running Besu on certain cloud providers. The following error is displayed repeatedly:

```
...
EthScheduler-Services-1 (importBlock) | ERROR | PipelineChainDownloader | Chain download failed. Restarting after short delay.
java.util.concurrent.CompletionException: org.hyperledger.besu.plugin.services.exception.StorageException: org.rocksdb.RocksDBException: block checksum mismatch:
....
```

This behaviour has been seen on AWS and Digital Ocean.

Workaround -> On AWS, a full restart of the AWS VM is required to restart the fast sync.

Fast sync is not currently supported on Digital Ocean. We are investigating options to
[add support for fast sync on Digital Ocean](https://github.com/hyperledger/besu/issues/591).

#### Error full syncing with pruning

- Error syncing with mainnet on Besu 1.3.7 node - MerkleTrieException [\#580](https://github.com/hyperledger/besu/issues/580)
The associated error is `Unable to load trie node value for hash` and is caused by the combination of
full sync and pruning.

Workarounds:
1. Explicitly disable pruning using `--pruning-enabled=false` when using fast sync.
2. If the `MerkleTrieException` occurs, delete the database and resync.

A fix for this issue is being actively worked on.

#### Fast sync reverting to full sync

In some cases of FastSyncException, fast sync reverts back to a full sync before having reached the
pivot block. [\#683](https://github.com/hyperledger/besu/issues/683)

Workaround -> To re-attempt fast syncing rather than continue full syncing, stop Besu, delete your
database, and start again.

#### Bootnodes must be validators when using onchain permissioning

- Onchain permissioning nodes can't peer when using a non-validator bootnode [\#528](https://github.com/hyperledger/besu/issues/528)

Workaround -> When using onchain permissioning, ensure bootnodes are also validators.


## 1.4.2

### Additions and Improvements

- Added `trace_block` JSON RPC API [\#449](https://github.com/hyperledger/besu/pull/449)
- Added `pulledStates` and `knownStates` to the EthQL `syncing` query and `eth_syncing` JSON-RPC api [\#565](https://github.com/hyperledger/besu/pull/565)

### Bug Fixes

- Fixed file parsing behaviour for privacy enclave keystore password file [\#554](https://github.com/hyperledger/besu/pull/554) (thanks to [magooster](https://github.com/magooster))
- Fixed known issue with being unable to re-add members to onchain privacy groups [\#471](https://github.com/hyperledger/besu/pull/471)

### Updated Early Access Features

* [Onchain privacy groups](https://besu.hyperledger.org/en/latest/Concepts/Privacy/Onchain-PrivacyGroups/) with add and remove members. Known issue resolved (see above).
* [TRACE API](https://besu.hyperledger.org/en/latest/Reference/API-Methods/#trace-methods) now includes `trace_block`, `trace_replayBlockTransactions`, and `trace_transaction`.
Fixed some issues on the trace replay block transactions API [\#522](https://github.com/hyperledger/besu/pull/522).

### Known Issues

#### Fast sync defaulting to full sync

-  When fast sync cannot find enough valid peers rapidly enough, Besu defaults to full sync.

Workarounds:
1. To re-attempt fast syncing rather than continue full syncing, stop Besu, delete your database,
and start again.
2. When fast syncing, explicitly disable pruning using `--pruning-enabled=false` to reduce the likelihood
of encountering the pruning bug.

A fix to remove the default to full sync is [in progress](https://github.com/hyperledger/besu/pull/427)
is being actively worked on.

#### Error full syncing with pruning

- Error syncing with mainnet on Besu 1.3.7 node - MerkleTrieException [\#BESU-160](https://jira.hyperledger.org/browse/BESU-160)
The associated error is `Unable to load trie node value for hash` and is caused by the combination of
full sync and pruning.

Workarounds:
1. Explicitly disable pruning using `--pruning-enabled=false` when using fast sync.
2. If the `MerkleTrieException` occurs, delete the database and resync.

A fix for this issue is being actively worked on.

#### Bootnodes must be validators when using onchain permissioning

- Onchain permissioning nodes can't peer when using a non-validator bootnode [\#BESU-181](https://jira.hyperledger.org/browse/BESU-181)

Workaround -> When using onchain permissioning, ensure bootnodes are also validators.

## 1.4.1

### Additions and Improvements

- Added priv_getCode [\#250](https://github.com/hyperledger/besu/pull/408). Gets the bytecode associated with a private address.
- Added `trace_transaction` JSON RPC API [\#441](https://github.com/hyperledger/besu/pull/441)
- Removed -X unstable prefix for pruning options (`--pruning-blocks-retained`, `--pruning-block-confirmations`) [\#440](https://github.com/hyperledger/besu/pull/440)
- Implemented [ECIP-1088](https://ecips.ethereumclassic.org/ECIPs/ecip-1088): Phoenix EVM and Protocol upgrades. [\#434](https://github.com/hyperledger/besu/pull/434)

### Bug Fixes

- [BESU-25](https://jira.hyperledger.org/browse/BESU-25) Use v5 Devp2p when pinging [\#392](https://github.com/hyperledger/besu/pull/392)
- Fixed a bug to manage concurrent access to cache files [\#438](https://github.com/hyperledger/besu/pull/438)
- Fixed configuration file bug: `pruning-blocks-retained` now accepts an integer in the config [\#440](https://github.com/hyperledger/besu/pull/440)
- Specifying RPC credentials file should not force RPC Authentication to be enabled [\#454](https://github.com/hyperledger/besu/pull/454)
- Enhanced estimateGas messages [\#436](https://github.com/hyperledger/besu/pull/436). When a estimateGas request fails a validation check, an improved error message is returned in the response.

### Early Access Features

Early access features are available features that are not recommended for production networks and may
have unstable interfaces.

* [Onchain privacy groups](https://besu.hyperledger.org/en/latest/Concepts/Privacy/Onchain-PrivacyGroups/) with add and remove members.
  Not being able to to re-add a member to an onchain privacy group is a [known issue](https://github.com/hyperledger/besu/issues/455)
  with the add and remove functionality.

### Known Issues

#### Fast sync defaulting to full sync

-  When fast sync cannot find enough valid peers rapidly enough, Besu defaults to full sync.

Workarounds:
1. To re-attempt fast syncing rather than continue full syncing, stop Besu, delete your database,
and start again.
2. When fast syncing, explicitly disable pruning using `--pruning-enabled=false` to reduce the likelihood
of encountering the pruning bug.

A fix to remove the default to full sync is [in progress](https://github.com/hyperledger/besu/pull/427)
and is planned for inclusion in v1.4.1.

#### Error full syncing with pruning

- Error syncing with mainnet on Besu 1.3.7 node - MerkleTrieException [\#BESU-160](https://jira.hyperledger.org/browse/BESU-160)
The associated error is `Unable to load trie node value for hash` and is caused by the combination of
full sync and pruning.

Workarounds:
1. Explicitly disable pruning using `--pruning-enabled=false` when using fast sync.
2. If the `MerkleTrieException` occurs, delete the database and resync.

Investigation of this issue is in progress and a fix is targeted for v1.4.1.

#### Bootnodes must be validators when using onchain permissioning

- Onchain permissioning nodes can't peer when using a non-validator bootnode [\#BESU-181](https://jira.hyperledger.org/browse/BESU-181)

Workaround -> When using onchain permissioning, ensure bootnodes are also validators.

## 1.4.0

### Private State Migration

Hyperledger Besu v1.4 implements a new data structure for private state storage that is not backwards compatible.
A migration will be performed when starting v1.4 for the first time to reprocess existing private transactions
and re-create the private state data in the v1.4 format.

If you have existing private transactions, see [migration details](docs/Private-Txns-Migration.md).

### Additions and Improvements

* [TLS support](https://besu.hyperledger.org/en/latest/Concepts/TLS/) to secure client and server communication.

* [Multi-tenancy](https://besu.hyperledger.org/en/latest/Concepts/Privacy/Multi-Tenancy/) to enable multiple participants to use the same Besu and Orion node.

* [Plugin APIs](https://besu.hyperledger.org/en/latest/Concepts/Plugins/) to enable building of Java plugins to extend Hyperledger Besu.

* Support for additional [NAT methods](https://besu.hyperledger.org/en/latest/HowTo/Find-and-Connect/Specifying-NAT/).

* Added [`priv_call`](https://besu.hyperledger.org/en/latest/Reference/API-Methods/#priv_call) which invokes
a private contract function locally and does not change the private state.

* Besu has moved from an internal Bytes library to the [Apache Tuweni](https://tuweni.apache.org/) Bytes library.
This includes using the library in the Plugins API interfaces. [#295](https://github.com/hyperledger/besu/pull/295) and [#215](https://github.com/hyperledger/besu/pull/215)

### Early Access Features

Early access features are available features that are not recommended for production networks and may
have unstable interfaces.

* [Reorg compatible privacy](https://besu.hyperledger.org/en/latest/Concepts/Privacy/Privacy-Overview/#reorg-compatible-privacy)
to enable private transactions on networks using consensus mechanisms that fork.

* [Tracing API](https://besu.hyperledger.org/en/latest/Concepts/Transactions/Trace-Types) to obtain detailed information about transaction processing.

### Bug Fixes

See RC and Beta sections below.

### Known Issues

#### Fast sync defaulting to full sync

-  When fast sync cannot find enough valid peers rapidly enough, Besu defaults to full sync.

Workarounds:
1. To re-attempt fast syncing rather than continue full syncing, stop Besu, delete your database,
and start again.
2. When fast syncing, explicitly disable pruning using `--pruning-enabled=false` to reduce the likelihood
of encountering the pruning bug.

A fix to remove the default to full sync is [in progress](https://github.com/hyperledger/besu/pull/427)
and is planned for inclusion in v1.4.1.

#### Error full syncing with pruning

- Error syncing with mainnet on Besu 1.3.7 node - MerkleTrieException [\#BESU-160](https://jira.hyperledger.org/browse/BESU-160)
The associated error is `Unable to load trie node value for hash` and is caused by the combination of
full sync and pruning.

Workarounds:
1. Explicitly disable pruning using `--pruning-enabled=false` when using fast sync.
2. If the `MerkleTrieException` occurs, delete the database and resync.

Investigation of this issue is in progress and a fix is targeted for v1.4.1.

#### Bootnodes must be validators when using onchain permissioning

- Onchain permissioning nodes can't peer when using a non-validator bootnode [\#BESU-181](https://jira.hyperledger.org/browse/BESU-181)

Workaround -> When using onchain permissioning, ensure bootnodes are also validators.


## 1.4.0 RC-2

### Private State Migration
Hyperledger Besu v1.4 implements a new data structure for private state storage that is not backwards compatible.
A migration will be performed when starting v1.4 for the first time to reprocess existing private transactions
and re-create the private state data in the v1.4 format.
If you have existing private transactions, see [migration details](docs/Private-Txns-Migration.md).

## 1.4.0 RC-1

### Additions and Improvements

- New`trace_replayBlockTransactions` JSON-RPC API

This can be enabled using the `--rpc-http-api TRACE` CLI flag.  There are some philosophical differences between Besu and other implementations that are outlined in [trace_rpc_apis](docs/trace_rpc_apis.md).

- Ability to automatically detect Docker NAT settings from inside the conainter.

The default NAT method (AUTO) can detect this so no user intervention is required to enable this.

- Added [Multi-tenancy](https://besu.hyperledger.org/en/latest/Concepts/Privacy/Multi-Tenancy/) support which allows multiple participants to use the same Besu node for private transactions.

- Added TLS support for communication with privacy enclave

### Bug Fixes

- Private transactions are now validated before sent to the enclave [\#356](https://github.com/hyperledger/besu/pull/356)

### Known Bugs

- Error syncing with mainnet on Besu 1.3.7 node - MerkleTrieException [\#BESU-160](https://jira.hyperledger.org/browse/BESU-160)

Workaround -> Don't enable pruning when syncing to mainnet.

- Onchain permissioning nodes can't peer when using a non-validator bootnode [\#BESU-181](https://jira.hyperledger.org/browse/BESU-181)

Workaround -> When using onchain permissioning, ensure bootnodes are also validators.

## 1.4 Beta 3

### Additions and Improvements

- CLI option to enable TLS client auth for JSON-RPC HTTP [\#340](https://github.com/hyperledger/besu/pull/340)

Added CLI options to enable TLS client authentication and trusting client certificates:
~~~
--rpc-http-tls-client-auth-enabled - Enable TLS client authentication for the JSON-RPC HTTP service (default: false)
--rpc-http-tls-known-clients-file - Path to file containing client's certificate common name and fingerprint for client authentication.
--rpc-http-tls-ca-clients-enabled - Enable to accept clients certificate signed by a valid CA for client authentication (default: false)
~~~
If client-auth is enabled, user must either enable CA signed clients OR provide a known-clients file. An error is reported
if both CA signed clients is disabled and known-clients file is not specified.

- Stable Plugins APIs [\#346](https://github.com/hyperledger/besu/pull/346)

The `BesuEvents` service and related `data` package have been marked as a stable plugin API.

### Bug Fixes

- Return missing signers from getSignerMetrics [\#343](https://github.com/hyperledger/besu/pull/)

### Experimental Features

- Experimental support for `trace_replayBlockTransactions` - multiple PRs

Added support for the `trace_replayBlockTransactions` JSON-RPC call. To enable this API add
`TRACE` to the `rpc-http-api` options (for example,  `--rpc-http-api TRACE` on the command line).

This is not a production ready API.  There are known bugs relating to traced memory from calls and
returns, and the gas calculation reported in the flat traces does not always match up with the
correct gas calculated for consensus.

## 1.4 Beta 2

### Additions and Improvements

- Enable TLS for JSON-RPC HTTP Service [\#253](https://github.com/hyperledger/besu/pull/253)

Exposes new command line parameters to enable TLS on Ethereum JSON-RPC HTTP interface to allow clients like EthSigner to connect via TLS:
`--rpc-http-tls-enabled=true`
(Optional - Only required if `--rpc-http-enabled` is set to true) Set to `true` to enable TLS. False by default.
`--rpc-http-tls-keystore-file="/path/to/cert.pfx"`
(Must be specified if TLS is enabled) Path to PKCS12 format key store which contains server's certificate and it's private key
`--rpc-http-tls-keystore-password-file="/path/to/cert.passwd"`
(Must be specified if TLS is enabled) Path to the text file containing password for unlocking key store.
`--rpc-http-tls-known-clients-file="/path/to/rpc_tls_clients.txt"`
(Optional) Path to a plain text file containing space separated client’s certificate’s common name and its sha-256 fingerprints when
they are not signed by a known CA. The presence of this file (even empty) enables TLS client authentication. That is, the client
presents the certificate to server on TLS handshake and server establishes that the client certificate is either signed by a
proper/known CA. Otherwise, server trusts client certificate by reading the sha-256 fingerprint from known clients file specified above.

The format of the file is (as an example):
`localhost DF:65:B8:02:08:5E:91:82:0F:91:F5:1C:96:56:92:C4:1A:F6:C6:27:FD:6C:FC:31:F2:BB:90:17:22:59:5B:50`

### Bug Fixes

- TotalDifficulty is a BigInteger [\#253](https://github.com/hyperledger/besu/pull/253).
  Don't try and cast total difficulty down to a long because it will overflow long in a reasonable timeframe.

## 1.4 Beta 1

### Additions and Improvements

- Besu has moved from an internal Bytes library to the [Apache Tuweni](https://tuweni.apache.org/) Bytes library.  This includes using the library in the Plugins API interfaces. [#295](https://github.com/hyperledger/besu/pull/295) and [#215](https://github.com/hyperledger/besu/pull/215)
- Besu stops processing blocks if Orion is unavailable [\#253](https://github.com/hyperledger/besu/pull/253)
- Added priv_call [\#250](https://github.com/hyperledger/besu/pull/250).  Invokes a private contract function locally and does not change the private state.
- Support for [EIP-2124](https://github.com/ethereum/EIPs/blob/master/EIPS/eip-2124.md), which results in faster peer discovery [\#156](https://github.com/hyperledger/besu/pull/156)

## 1.3.8

### Additions and Improvements

- `admin_generateLogBloomCache` JSON-RPC API to generate a cache of the block bloombits that improves performance for log queries [\#262](https://github.com/hyperledger/besu/pull/262)

## Critical Fix in 1.3.7

1.3.7 includes a critical fix for Ethereum MainNet users and the Muir Glacier upgrade. We recommend users of Ethereum public networks
(MainNet, Ropsten, Rinkeby, and Goerli) upgrade immediately. This upgrade is also strongly recommended for users of private networks.

For more details, see [Hyperledger Besu Wiki](https://wiki.hyperledger.org/display/BESU/Mainnet+Consensus+Bug+Identified+and+Resolved+in+Hyperledger+Besu).

## Muir Glacier Compatibility

For compatibility with Ethereum Muir Glacier upgrade, use v1.3.7 or later.

## ETC Agharta Compatibility

For compatibility with ETC Agharta upgrade, use 1.3.7 or later.

### 1.3.7

### Additions and Improvements

- Hard Fork Support: Configures the Agharta activation block for the ETC MainNet configuration [\#251](https://github.com/hyperledger/besu/pull/251) (thanks to [soc1c](https://github.com/soc1c))
- `operator generate-log-bloom-cache` command line option to generate a cache of the block bloombits that improves performance for log queries  [\#245](https://github.com/hyperledger/besu/pull/245)

### Bug Fixes

- Resolves a Mainnet consensus issue [\#254](https://github.com/hyperledger/besu/pull/254)

### New Maintainer

[Edward Mack](https://github.com/hyperledger/besu/commits?author=edwardmack) added as a [new maintainer](https://github.com/hyperledger/besu/pull/219).

### 1.3.6

### Additions and Improvements

- Performance improvements:
  * Multithread Websockets to increase throughput [\#231](https://github.com/hyperledger/besu/pull/231)
  * NewBlockHeaders performance improvement [\#230](https://github.com/hyperledger/besu/pull/230)
- EIP2384 - Ice Age Adustment around Istanbul [\#211](https://github.com/hyperledger/besu/pull/211)
- Documentation updates include:
  * [Configuring mining using the Stratum protocol](https://besu.hyperledger.org/en/latest/HowTo/Configure/Configure-Mining/)
  * [ETC network command line options](https://besu.hyperledger.org/en/latest/Reference/CLI/CLI-Syntax/#network)
- Hard Fork Support:
   * MuirGlacier for Ethereum Mainnet and Ropsten Testnet
   * Agharta for Kotti and Mordor Testnets

### Bug Fixes

- [\#210](https://github.com/hyperledger/besu/pull/210) fixes WebSocket frames handling
  User impact: PING/PONG frames handling in Websocket services was not implemented

### 1.3.5

### Additions and Improvements

- Log Event Streaming for Plugin API [\#186](https://github.com/hyperledger/besu/pull/186)
- Allow use a external JWT public key in authenticated APIs [\#183](https://github.com/hyperledger/besu/pull/183)
- ETC Configuration, classic fork peer validator [\#176](https://github.com/hyperledger/besu/pull/176) (thanks to [edwardmack](https://github.com/edwardmack))
- Allow IBFT validators to be changed at a given block [\#173](https://github.com/hyperledger/besu/pull/173)
- Support external mining using Stratum [\#140](https://github.com/hyperledger/besu/pull/140) (thanks to [atoulme](https://github.com/atoulme))
- Add more fields to private transaction receipt [\#85](https://github.com/hyperledger/besu/pull/85) (thanks to [josh-richardson](https://github.com/josh-richardson))
- [Pruning documentation](https://besu.hyperledger.org/en/latest/Concepts/Pruning/)

### Technical Improvements

- ETC - Cleanup [\#201](https://github.com/hyperledger/besu/pull/201) (thanks to [GregTheGreek](https://github.com/GregTheGreek))
- User specific enclave public key configuration in auth file [\#196](https://github.com/hyperledger/besu/pull/196)
- Change CustomForks -\> Transitions [\#193](https://github.com/hyperledger/besu/pull/193)
- Pass identity information into RpcMethod from Http Service [\#189](https://github.com/hyperledger/besu/pull/189)
- Remove the use of JsonRpcParameters from RpcMethods [\#188](https://github.com/hyperledger/besu/pull/188)
- Repaired Metrics name collision between Privacy and RocksDB [\#187](https://github.com/hyperledger/besu/pull/187)
- Multi-Tenancy: Do not specify a public key anymore when requesting a … [\#185](https://github.com/hyperledger/besu/pull/185)
- Updates to circle building acceptance tests [\#184](https://github.com/hyperledger/besu/pull/184)
- Move Apache Tuweni dependency to official release [\#181](https://github.com/hyperledger/besu/pull/181) (thanks to [atoulme](https://github.com/atoulme))
- Update Gradle to 6.0, support Java 13 [\#180](https://github.com/hyperledger/besu/pull/180)
- ETC Atlantis fork [\#179](https://github.com/hyperledger/besu/pull/179) (thanks to [edwardmack](https://github.com/edwardmack))
- ETC Gotham Fork [\#178](https://github.com/hyperledger/besu/pull/178) (thanks to [edwardmack](https://github.com/edwardmack))
- ETC DieHard fork support [\#177](https://github.com/hyperledger/besu/pull/177) (thanks to [edwardmack](https://github.com/edwardmack))
- Remove 'parentHash', 'number' and 'gasUsed' fields from the genesis d… [\#175](https://github.com/hyperledger/besu/pull/175) (thanks to [SweeXordious](https://github.com/SweeXordious))
- Enable pruning by default for fast sync and validate conflicts with privacy [\#172](https://github.com/hyperledger/besu/pull/172)
- Update RocksDB [\#170](https://github.com/hyperledger/besu/pull/170)
- Vpdate ver to 1.3.5-snapshot [\#169](https://github.com/hyperledger/besu/pull/169)
- Added PoaQueryService method that returns local node signer… [\#163](https://github.com/hyperledger/besu/pull/163)
- Add versioning to privacy storage [\#149](https://github.com/hyperledger/besu/pull/149)
- Update reference tests [\#139](https://github.com/hyperledger/besu/pull/139)

### 1.3.4

- Reverted _Enable pruning by default for fast sync (#135)_ [\#164](https://github.com/hyperledger/besu/pull/164)

### 1.3.3

### Technical Improvements

- Add --identity flag for client identification in node browsers [\#150](https://github.com/hyperledger/besu/pull/150)
- Istanbul Mainnet Block [\#145](https://github.com/hyperledger/besu/pull/150)
- Add priv\_getEeaTransactionCount [\#110](https://github.com/hyperledger/besu/pull/110)

### Additions and Improvements

- Redesign of how JsonRpcMethods are created [\#159](https://github.com/hyperledger/besu/pull/159)
- Moving JsonRpcMethods classes into the same package, prior to refactor [\#154](https://github.com/hyperledger/besu/pull/154)
- Reflect default logging in CLI help [\#148](https://github.com/hyperledger/besu/pull/148)
- Handle zero port better in NAT [\#147](https://github.com/hyperledger/besu/pull/147)
- Rework how filter and log query parameters are created/used [\#146](https://github.com/hyperledger/besu/pull/146)
- Don't generate shutdown tasks in controller [\#141](https://github.com/hyperledger/besu/pull/141)
- Ibft queries [\#138](https://github.com/hyperledger/besu/pull/138)
- Enable pruning by default for fast sync [\#135](https://github.com/hyperledger/besu/pull/135)
- Ensure spotless runs in CI [\#132](https://github.com/hyperledger/besu/pull/132)
- Add more logging around peer disconnects [\#131](https://github.com/hyperledger/besu/pull/131)
- Repair EthGetLogs returning incorrect results [\#128](https://github.com/hyperledger/besu/pull/128)
- Use Bloombits for Logs queries [\#127](https://github.com/hyperledger/besu/pull/127)
- Improve message when extraData missing [\#121](https://github.com/hyperledger/besu/pull/121)
- Fix miner startup logic [\#104](https://github.com/hyperledger/besu/pull/104)
- Support log reordring from reorgs in `LogSubscriptionService` [\#86](https://github.com/hyperledger/besu/pull/86)

### 1.3.2

### Additions and Improvements

- besu -v to print plugin versions[\#123](https://github.com/hyperledger/besu/pull/123)

### Technical Improvements

- Update Governance and Code of Conduct verbiage [\#120](https://github.com/hyperledger/besu/pull/120)
- Fix private transaction root mismatch [\#118](https://github.com/hyperledger/besu/pull/118)
- Programatically enforce plugin CLI variable names [\#117](https://github.com/hyperledger/besu/pull/117)
- Additional unit test for selecting replaced pending transactions [\#116](https://github.com/hyperledger/besu/pull/116)
- Only set sync targets that have an estimated height value [\#115](https://github.com/hyperledger/besu/pull/115)
- Fix rlpx startup [\#114](https://github.com/hyperledger/besu/pull/114)
- Expose getPayload in Transaction plugin-api interface. [\#113](https://github.com/hyperledger/besu/pull/113)
- Dependency Version Upgrades [\#112](https://github.com/hyperledger/besu/pull/112)
- Add hash field in Transaction plugin interface. [\#111](https://github.com/hyperledger/besu/pull/111)
- Rework sync status events [\#106](https://github.com/hyperledger/besu/pull/106)

### 1.3.1

### Additions and Improvements

- Added GraphQL query/logs support [\#94](https://github.com/hyperledger/besu/pull/94)

### Technical Improvements

- Add totalDiffculty to BlockPropagated events. [\#97](https://github.com/hyperledger/besu/pull/97)
- Merge BlockchainQueries classes [\#101](https://github.com/hyperledger/besu/pull/101)
- Fixed casing of dynamic MetricCategorys [\#99](https://github.com/hyperledger/besu/pull/99)
- Fix private transactions breaking evm [\#96](https://github.com/hyperledger/besu/pull/96)
- Make SyncState variables thread-safe [\#95](https://github.com/hyperledger/besu/pull/95)
- Fix transaction tracking by sender [\#93](https://github.com/hyperledger/besu/pull/93)
- Make logic in PersistBlockTask more explicit to fix a LGTM warning [\#92](https://github.com/hyperledger/besu/pull/92)
- Removed Unused methods in the transaction simulator. [\#91](https://github.com/hyperledger/besu/pull/91)
- Fix ThreadBesuNodeRunner BesuConfiguration setup [\#90](https://github.com/hyperledger/besu/pull/90)
- JsonRpc method disabled error condition rewrite and unit test [\#80](https://github.com/hyperledger/besu/pull/80)
- Round trip testing of state trie account values [\#31](https://github.com/hyperledger/besu/pull/31)

### 1.3

### Breaking Change

- Disallow comments in Genesis JSON file. [\#49](https://github.com/hyperledger/besu/pull/49)

### Additions and Improvements

- Add `--required-block` command line option to deal with chain splits [\#79](https://github.com/hyperledger/besu/pull/79)
- Store db metadata file in the root data directory. [\#46](https://github.com/hyperledger/besu/pull/46)
- Add `--target-gas-limit` command line option. [\#24](https://github.com/hyperledger/besu/pull/24)(thanks to new contributor [cfelde](https://github.com/cfelde))
- Allow private contracts to access public state. [\#9](https://github.com/hyperledger/besu/pull/9)
- Documentation updates include:
  - Added [sample load balancer configurations](https://besu.hyperledger.org/en/latest/HowTo/Configure/Configure-HA/Sample-Configuration/)
  - Added [`retesteth`](https://besu.hyperledger.org/en/latest/Reference/CLI/CLI-Subcommands/#retesteth) subcommand
  - Added [`debug_accountRange`](https://besu.hyperledger.org/en/latest/Reference/API-Methods/#debug_accountrange) JSON-RPC API method
  - Clarified purpose of [static nodes](https://besu.hyperledger.org/en/latest/HowTo/Find-and-Connect/Managing-Peers/#static-nodes)
  - Added links [Kubernetes reference implementations](https://besu.hyperledger.org/en/latest/HowTo/Deploy/Kubernetes/)
  - Added content about [access between private and public states](https://besu.hyperledger.org/en/latest/Concepts/Privacy/Privacy-Groups/#access-between-states)
  - Added restriction that [account permissioning cannot be used with random key signing](https://besu.hyperledger.org/en/latest/HowTo/Use-Privacy/Sign-Privacy-Marker-Transactions/).
  - Added high availability requirement for [private transaction manager](https://besu.hyperledger.org/en/latest/Concepts/Privacy/Privacy-Overview/#availability) (ie, Orion)
  - Added [genesis file reference](https://besu.hyperledger.org/en/latest/Reference/Config-Items/)

### Technical Improvements

- Less verbose synching subscriptions [\#59](https://github.com/hyperledger/besu/pull/59)
- Return enclave key instead of private transaction hash [\#53](https://github.com/hyperledger/besu/pull/53)
- Fix mark sweep pruner bugs where nodes that should be kept were being swept  [\#50](https://github.com/hyperledger/besu/pull/50)
- Clean up BesuConfiguration construction [\#51](https://github.com/hyperledger/besu/pull/51)
- Private tx nonce errors return same msg as any tx [\#48](https://github.com/hyperledger/besu/pull/48)
- Fix default logging [\#47](https://github.com/hyperledger/besu/pull/47)
- Introduce virtual operation. [\#45](https://github.com/hyperledger/besu/pull/45)
- Downgrade RocksDBPlugin Logging Levels [\#44](https://github.com/hyperledger/besu/pull/44)
- Infrastructure for exposing PoA metrics for plugins. [\#37](https://github.com/hyperledger/besu/pull/37)
- Refactor privacy storage. [\#7](https://github.com/hyperledger/besu/pull/7)

## 1.2.4

### Additions and Improvements

- Add Istanbul block (5435345) for Rinkeby [\#35](https://github.com/hyperledger/besu/pull/35)
- Add Istanbul block (1561651) for Goerli [\#27](https://github.com/hyperledger/besu/pull/27)
- Add Istanbul block (6485846) for Ropsten [\#26](https://github.com/hyperledger/besu/pull/26)
- Add privDistributeRawTransaction endpoint [\#23](https://github.com/hyperledger/besu/pull/23) (thanks to [josh-richardson](https://github.com/josh-richardson))

### Technical Improvements

- Refactors pantheon private key to signing private key [\#34](https://github.com/hyperledger/besu/pull/34) (thanks to [josh-richardson](https://github.com/josh-richardson))
- Support both BESU\_ and PANTHEON\_ env var prefixes [\#32](https://github.com/hyperledger/besu/pull/32)
- Use only fully validated peers for fast sync pivot selection [\#21](https://github.com/hyperledger/besu/pull/21)
- Support Version Rollbacks for RocksDB \(\#6\) [\#19](https://github.com/hyperledger/besu/pull/19)
- Update Cava library to Tuweni Library [\#18](https://github.com/hyperledger/besu/pull/18)
- StateTrieAccountValue:Version should be written as an int, not a long [\#17](https://github.com/hyperledger/besu/pull/17)
- Handle discovery peers with updated endpoints [\#12](https://github.com/hyperledger/besu/pull/12)
- Change retesteth port [\#11](https://github.com/hyperledger/besu/pull/11)
- Renames eea\_getTransactionReceipt to priv\_getTransactionReceipt [\#10](https://github.com/hyperledger/besu/pull/10) (thanks to [josh-richardson](https://github.com/josh-richardson))
- Support Version Rollbacks for RocksDB [\#6](https://github.com/hyperledger/besu/pull/6)
- Moving AT DSL into its own module [\#3](https://github.com/hyperledger/besu/pull/3)

## 1.2.3

### Additions and Improvements
- Added an override facility for genesis configs [\#1915](https://github.com/PegaSysEng/pantheon/pull/1915)
- Finer grained logging configuration [\#1895](https://github.com/PegaSysEng/pantheon/pull/1895) (thanks to [matkt](https://github.com/matkt))

### Technical Improvements

- Add archiving of docker test reports [\#1921](https://github.com/PegaSysEng/pantheon/pull/1921)
- Events API: Transaction dropped, sync status, and renames [\#1919](https://github.com/PegaSysEng/pantheon/pull/1919)
- Remove metrics from plugin registration [\#1918](https://github.com/PegaSysEng/pantheon/pull/1918)
- Replace uses of Instant.now from within the IBFT module [\#1911](https://github.com/PegaSysEng/pantheon/pull/1911)
- Update plugins-api build script [\#1908](https://github.com/PegaSysEng/pantheon/pull/1908)
- Ignore flaky tracing tests [\#1907](https://github.com/PegaSysEng/pantheon/pull/1907)
- Ensure plugin-api module gets published at the correct maven path [\#1905](https://github.com/PegaSysEng/pantheon/pull/1905)
- Return the plugin-apis to this repo [\#1900](https://github.com/PegaSysEng/pantheon/pull/1900)
- Stop autogenerating BesuInfo.java [\#1899](https://github.com/PegaSysEng/pantheon/pull/1899)
- Extracted Metrics interfaces to plugins-api. [\#1898](https://github.com/PegaSysEng/pantheon/pull/1898)
- Fix key value storage clear so it removes all values [\#1894](https://github.com/PegaSysEng/pantheon/pull/1894)
- Ethsigner test [\#1892](https://github.com/PegaSysEng/pantheon/pull/1892) (thanks to [iikirilov](https://github.com/iikirilov))
- Return null private transaction receipt instead of error [\#1872](https://github.com/PegaSysEng/pantheon/pull/1872) (thanks to [iikirilov](https://github.com/iikirilov))
- Implement trace replay block transactions trace option [\#1886](https://github.com/PegaSysEng/pantheon/pull/1886)
- Use object parameter instead of list of parameters for priv\_createPrivacyGroup [\#1868](https://github.com/PegaSysEng/pantheon/pull/1868) (thanks to [iikirilov](https://github.com/iikirilov))
- Refactor privacy acceptance tests [\#1864](https://github.com/PegaSysEng/pantheon/pull/1864) (thanks to [iikirilov](https://github.com/iikirilov))

## 1.2.2

### Additions and Improvements
- Support large numbers for the `--network-id` option [\#1891](https://github.com/PegaSysEng/pantheon/pull/1891)
- Added eea\_getTransactionCount Json Rpc [\#1861](https://github.com/PegaSysEng/pantheon/pull/1861)
- PrivacyMarkerTransaction to be signed with a randomly generated key [\#1844](https://github.com/PegaSysEng/pantheon/pull/1844)
- Implement eth\_getproof JSON RPC API [\#1824](https://github.com/PegaSysEng/pantheon/pull/1824) (thanks to [matkt](https://github.com/matkt))
- Documentation updates include:
  - [Improved navigation](https://docs.pantheon.pegasys.tech/en/latest/)
  - [Added permissioning diagram](https://docs.pantheon.pegasys.tech/en/latest/Concepts/Permissioning/Permissioning-Overview/#onchain)
  - [Added Responsible Disclosure policy](https://docs.pantheon.pegasys.tech/en/latest/Reference/Responsible-Disclosure/)
  - [Added `blocks export` subcommand](https://besu.hyperledger.org/en/latest/Reference/CLI/CLI-Subcommands/#export)

### Technical Improvements
- Update the `pantheon blocks export` command usage [\#1887](https://github.com/PegaSysEng/pantheon/pull/1887) (thanks to [matkt](https://github.com/matkt))
- Stop Returning null for 'pending' RPC calls [\#1883](https://github.com/PegaSysEng/pantheon/pull/1883)
- Blake validation errors are hard errors [\#1882](https://github.com/PegaSysEng/pantheon/pull/1882)
- Add test cases for trace\_replayBlockTransactions [\#1881](https://github.com/PegaSysEng/pantheon/pull/1881)
- Simplify json rpc spec test setup [\#1880](https://github.com/PegaSysEng/pantheon/pull/1880)
- Tweak JSON import format [\#1878](https://github.com/PegaSysEng/pantheon/pull/1878)
- Transactions listeners should use the subscriber pattern [\#1877](https://github.com/PegaSysEng/pantheon/pull/1877)
- Maven spotless [\#1876](https://github.com/PegaSysEng/pantheon/pull/1876)
- Don't cache for localbalance [\#1875](https://github.com/PegaSysEng/pantheon/pull/1875)
- EIP-1108 - Reprice alt\_bn128  [\#1874](https://github.com/PegaSysEng/pantheon/pull/1874)
- Create stub trace\_replayBlockTransactions json-rpc method  [\#1873](https://github.com/PegaSysEng/pantheon/pull/1873)
- Improve trace log [\#1870](https://github.com/PegaSysEng/pantheon/pull/1870)
- Pruning Command Line Flags [\#1869](https://github.com/PegaSysEng/pantheon/pull/1869)
- Re-enable istanbul [\#1865](https://github.com/PegaSysEng/pantheon/pull/1865)
- Fix logic to disconnect from peers on fork [\#1863](https://github.com/PegaSysEng/pantheon/pull/1863)
- Blake 2b tweaks [\#1862](https://github.com/PegaSysEng/pantheon/pull/1862)
- Sweep state roots before child nodes [\#1854](https://github.com/PegaSysEng/pantheon/pull/1854)
- Update export subcommand to export blocks in rlp format [\#1852](https://github.com/PegaSysEng/pantheon/pull/1852)
- Updating docker tests to make it easier to follow & ensure it listens on the right interface on docker [\#1851](https://github.com/PegaSysEng/pantheon/pull/1851)
- Disable Istanbul block [\#1849](https://github.com/PegaSysEng/pantheon/pull/1849)
- Add read-only blockchain factory method [\#1845](https://github.com/PegaSysEng/pantheon/pull/1845)
- Removing the release plugin in favour of the new process with branches [\#1843](https://github.com/PegaSysEng/pantheon/pull/1843)
- Update Görli bootnodes [\#1842](https://github.com/PegaSysEng/pantheon/pull/1842)
- Upgrade graphql library to version 13.0 [\#1834](https://github.com/PegaSysEng/pantheon/pull/1834)
- Database versioning and enable multi-column database [\#1830](https://github.com/PegaSysEng/pantheon/pull/1830)
- Fixes invalid JsonGetter, comment [\#1811](https://github.com/PegaSysEng/pantheon/pull/1811) (thanks to [josh-richardson](https://github.com/josh-richardson))
- Add EthSigner acceptance test [\#1655](https://github.com/PegaSysEng/pantheon/pull/1655) (thanks to [iikirilov](https://github.com/iikirilov))
- Support plugin Richdata APIs via implementation [\#1581](https://github.com/PegaSysEng/pantheon/pull/1581)

## 1.2.1

### Additions and Improvements

- Removed the release plugin in favour of the new process with branches
[#1841](https://github.com/PegaSysEng/pantheon/pull/1841)
[#1843](https://github.com/PegaSysEng/pantheon/pull/1843)
[#1848](https://github.com/PegaSysEng/pantheon/pull/1848)
[#1855](https://github.com/PegaSysEng/pantheon/pull/1855)
- Updated Görli bootnodes [#1842](https://github.com/PegaSysEng/pantheon/pull/1842)
- Removed unnecessary test dependency [#1839](https://github.com/PegaSysEng/pantheon/pull/1839)
- Added warning when comments are used in genesis file [#1838](https://github.com/PegaSysEng/pantheon/pull/1838)
- Added an experimental flag for disabling timers [#1837](https://github.com/PegaSysEng/pantheon/pull/1837)
- Fixed FlatFileTaskCollection tests [#1833](https://github.com/PegaSysEng/pantheon/pull/1833)
- Added chain json import utility [#1832](https://github.com/PegaSysEng/pantheon/pull/1832)
- Added tests to AllNodesVisitor trie traversal [#1831](https://github.com/PegaSysEng/pantheon/pull/1831)
- Updated privateFrom to be required [#1829](https://github.com/PegaSysEng/pantheon/pull/1829) (thanks to [iikirilov](https://github.com/iikirilov))
- Made explicit that streamed accounts may be missing their address [#1828](https://github.com/PegaSysEng/pantheon/pull/1828)
- Refactored normalizeKeys method [#1826](https://github.com/PegaSysEng/pantheon/pull/1826)
- Removed dead parameters [#1825](https://github.com/PegaSysEng/pantheon/pull/1825)
- Added a nicer name for Corretto [#1819](https://github.com/PegaSysEng/pantheon/pull/1819)
- Changed core JSON-RPC method to support ReTestEth
[#1815](https://github.com/PegaSysEng/pantheon/pull/1815)
[#1818](https://github.com/PegaSysEng/pantheon/pull/1818)
- Added rewind to block functionality [#1814](https://github.com/PegaSysEng/pantheon/pull/1814)
- Added support for NoReward and NoProof seal engines [#1813](https://github.com/PegaSysEng/pantheon/pull/1813)
- Added strict short hex strings for retesteth [#1812](https://github.com/PegaSysEng/pantheon/pull/1812)
- Cleaned up genesis parsing [#1809](https://github.com/PegaSysEng/pantheon/pull/1809)
- Updating Orion to v1.3.2 [#1805](https://github.com/PegaSysEng/pantheon/pull/1805)
- Updaated newHeads subscription to emit events only for canonical blocks [#1798](https://github.com/PegaSysEng/pantheon/pull/1798)
- Repricing for trie-size-dependent opcodes [#1795](https://github.com/PegaSysEng/pantheon/pull/1795)
- Revised Istanbul Versioning assignemnts [#1794](https://github.com/PegaSysEng/pantheon/pull/1794)
- Updated RevertReason to return BytesValue [#1793](https://github.com/PegaSysEng/pantheon/pull/1793)
- Updated way priv_getPrivacyPrecompileAddress source [#1786](https://github.com/PegaSysEng/pantheon/pull/1786) (thanks to [iikirilov](https://github.com/iikirilov))
- Updated Chain ID opcode to return 0 as default [#1785](https://github.com/PegaSysEng/pantheon/pull/1785)
- Allowed fixedDifficulty=1 [#1784](https://github.com/PegaSysEng/pantheon/pull/1784)
- Updated Docker image defaults host interfaces [#1782](https://github.com/PegaSysEng/pantheon/pull/1782)
- Added tracking of world state account key preimages [#1780](https://github.com/PegaSysEng/pantheon/pull/1780)
- Modified PrivGetPrivateTransaction to take public tx hash [#1778](https://github.com/PegaSysEng/pantheon/pull/1778) (thanks to [josh-richardson](https://github.com/josh-richardson))
- Removed enclave public key from parameter
[#1789](https://github.com/PegaSysEng/pantheon/pull/1789)
[#1777](https://github.com/PegaSysEng/pantheon/pull/1777) (thanks to [iikirilov](https://github.com/iikirilov))
- Added storage key preimage tracking [#1772](https://github.com/PegaSysEng/pantheon/pull/1772)
- Updated priv_getPrivacyPrecompileAddress method return [#1766](https://github.com/PegaSysEng/pantheon/pull/1766) (thanks to [iikirilov](https://github.com/iikirilov))
- Added tests for permissioning with static nodes behaviour [#1764](https://github.com/PegaSysEng/pantheon/pull/1764)
- Added integration test for contract creation with privacyGroupId [#1762](https://github.com/PegaSysEng/pantheon/pull/1762) (thanks to [josh-richardson](https://github.com/josh-richardson))
- Added report node local address as the coinbase in Clique and IBFT
[#1758](https://github.com/PegaSysEng/pantheon/pull/1758)
[#1760](https://github.com/PegaSysEng/pantheon/pull/1760)
- Fixed private tx signature validation [#1753](https://github.com/PegaSysEng/pantheon/pull/1753)
- Updated CI configuration
[#1751](https://github.com/PegaSysEng/pantheon/pull/1751)
[#1835](https://github.com/PegaSysEng/pantheon/pull/1835)
- Added CLI flag for setting WorldStateDownloader task cache size [#1749](https://github.com/PegaSysEng/pantheon/pull/1749) (thanks to [matkt](https://github.com/matkt))
- Updated vertx to 2.8.0 [#1748](https://github.com/PegaSysEng/pantheon/pull/1748)
- changed RevertReason to BytesValue [#1746](https://github.com/PegaSysEng/pantheon/pull/1746)
- Added static nodes acceptance test [#1745](https://github.com/PegaSysEng/pantheon/pull/1745)
- Added report 0 hashrate when the mining coordinator doesn't support mining
[#1744](https://github.com/PegaSysEng/pantheon/pull/1744)
[#1757](https://github.com/PegaSysEng/pantheon/pull/1757)
- Implemented EIP-2200 - Net Gas Metering Revised [#1743](https://github.com/PegaSysEng/pantheon/pull/1743)
- Added chainId validation to PrivateTransactionValidator [#1741](https://github.com/PegaSysEng/pantheon/pull/1741)
- Reduced intrinsic gas cost [#1739](https://github.com/PegaSysEng/pantheon/pull/1739)
- De-duplicated test blocks data files [#1737](https://github.com/PegaSysEng/pantheon/pull/1737)
- Renamed various EEA methods to priv methods [#1736](https://github.com/PegaSysEng/pantheon/pull/1736) (thanks to [josh-richardson](https://github.com/josh-richardson))
- Permissioning Acceptance Test [#1735](https://github.com/PegaSysEng/pantheon/pull/1735)
 [#1759](https://github.com/PegaSysEng/pantheon/pull/1759)
- Add nonce handling to GenesisState [#1728](https://github.com/PegaSysEng/pantheon/pull/1728)
- Added 100-continue to HTTP [#1727](https://github.com/PegaSysEng/pantheon/pull/1727)
- Fixed get_signerMetrics [#1725](https://github.com/PegaSysEng/pantheon/pull/1725) (thanks to [matkt](https://github.com/matkt))
- Reworked "in-sync" checks [#1720](https://github.com/PegaSysEng/pantheon/pull/1720)
- Added Accounts Permissioning Acceptance Tests [#1719](https://github.com/PegaSysEng/pantheon/pull/1719)
- Added PrivateTransactionValidator to unify logic [#1713](https://github.com/PegaSysEng/pantheon/pull/1713)
- Added JSON-RPC API to report validator block production information [#1687](https://github.com/PegaSysEng/pantheon/pull/1687) (thanks to [matkt](https://github.com/matkt))
- Added Mark Sweep Pruner [#1638](https://github.com/PegaSysEng/pantheon/pull/1638)
- Added the Blake2b F compression function as a precompile in Besu [#1614](https://github.com/PegaSysEng/pantheon/pull/1614) (thanks to [iikirilov](https://github.com/iikirilov))
- Documentation updates include:
  - Added CPU requirements [#1734](https://github.com/PegaSysEng/pantheon/pull/1734)
  - Added reference to Ansible role [#1733](https://github.com/PegaSysEng/pantheon/pull/1733)
  - Updated revert reason example [#1754](https://github.com/PegaSysEng/pantheon/pull/1754)
  - Added content on deploying for production [#1774](https://github.com/PegaSysEng/pantheon/pull/1774)
  - Updated docker docs for location of data path [#1790](https://github.com/PegaSysEng/pantheon/pull/1790)
  - Updated permissiong documentation
  [#1792](https://github.com/PegaSysEng/pantheon/pull/1792)
  [#1652](https://github.com/PegaSysEng/pantheon/pull/1652)
  - Added permissioning webinar in the resources [#1717](https://github.com/PegaSysEng/pantheon/pull/1717)
  - Add web3.js-eea reference doc [#1617](https://github.com/PegaSysEng/pantheon/pull/1617)
  - Updated privacy documentation
  [#1650](https://github.com/PegaSysEng/pantheon/pull/1650)
  [#1721](https://github.com/PegaSysEng/pantheon/pull/1721)
  [#1722](https://github.com/PegaSysEng/pantheon/pull/1722)
  [#1724](https://github.com/PegaSysEng/pantheon/pull/1724)
  [#1729](https://github.com/PegaSysEng/pantheon/pull/1729)
  [#1730](https://github.com/PegaSysEng/pantheon/pull/1730)
  [#1731](https://github.com/PegaSysEng/pantheon/pull/1731)
  [#1732](https://github.com/PegaSysEng/pantheon/pull/1732)
  [#1740](https://github.com/PegaSysEng/pantheon/pull/1740)
  [#1750](https://github.com/PegaSysEng/pantheon/pull/1750)
  [#1761](https://github.com/PegaSysEng/pantheon/pull/1761)
  [#1765](https://github.com/PegaSysEng/pantheon/pull/1765)
  [#1769](https://github.com/PegaSysEng/pantheon/pull/1769)
  [#1770](https://github.com/PegaSysEng/pantheon/pull/1770)
  [#1771](https://github.com/PegaSysEng/pantheon/pull/1771)
  [#1773](https://github.com/PegaSysEng/pantheon/pull/1773)
  [#1787](https://github.com/PegaSysEng/pantheon/pull/1787)
  [#1788](https://github.com/PegaSysEng/pantheon/pull/1788)
  [#1796](https://github.com/PegaSysEng/pantheon/pull/1796)
  [#1803](https://github.com/PegaSysEng/pantheon/pull/1803)
  [#1810](https://github.com/PegaSysEng/pantheon/pull/1810)
  [#1817](https://github.com/PegaSysEng/pantheon/pull/1817)
  - Added documentation for getSignerMetrics [#1723](https://github.com/PegaSysEng/pantheon/pull/1723) (thanks to [matkt](https://github.com/matkt))
  - Added Java 11+ as a prerequisite for installing Besu using Homebrew. [#1755](https://github.com/PegaSysEng/pantheon/pull/1755)
  - Fixed documentation formatting and typos [#1718](https://github.com/PegaSysEng/pantheon/pull/1718)
  [#1742](https://github.com/PegaSysEng/pantheon/pull/1742)
  [#1763](https://github.com/PegaSysEng/pantheon/pull/1763)
  [#1779](https://github.com/PegaSysEng/pantheon/pull/1779)
  [#1781](https://github.com/PegaSysEng/pantheon/pull/1781)
  [#1827](https://github.com/PegaSysEng/pantheon/pull/1827)
  [#1767](https://github.com/PegaSysEng/pantheon/pull/1767) (thanks to [helderjnpinto](https://github.com/helderjnpinto))
  - Moved the docs to a [new doc repos](https://github.com/PegaSysEng/doc.pantheon) [#1822](https://github.com/PegaSysEng/pantheon/pull/1822)
- Explicitly configure some maven artifactIds [#1853](https://github.com/PegaSysEng/pantheon/pull/1853)
- Update export subcommand to export blocks in rlp format [#1852](https://github.com/PegaSysEng/pantheon/pull/1852)
- Implement `eth_getproof` JSON RPC API [#1824](https://github.com/PegaSysEng/pantheon/pull/1824)
- Database versioning and enable multi-column database [#1830](https://github.com/PegaSysEng/pantheon/pull/1830)
- Disable smoke tests on windows [#1847](https://github.com/PegaSysEng/pantheon/pull/1847)
- Add read-only blockchain factory method [#1845](https://github.com/PegaSysEng/pantheon/pull/1845)

## 1.2

### Additions and Improvements

- Add UPnP Support [\#1334](https://github.com/PegaSysEng/pantheon/pull/1334) (thanks to [notlesh](https://github.com/notlesh))
- Limit the fraction of wire connections initiated by peers [\#1665](https://github.com/PegaSysEng/pantheon/pull/1665)
- EIP-1706 - Disable SSTORE with gasleft lt call stipend  [\#1706](https://github.com/PegaSysEng/pantheon/pull/1706)
- EIP-1108 - Reprice alt\_bn128 [\#1704](https://github.com/PegaSysEng/pantheon/pull/1704)
- EIP-1344 ChainID Opcode [\#1690](https://github.com/PegaSysEng/pantheon/pull/1690)
- New release docker image [\#1664](https://github.com/PegaSysEng/pantheon/pull/1664)
- Support changing log level at runtime [\#1656](https://github.com/PegaSysEng/pantheon/pull/1656) (thanks to [matkt](https://github.com/matkt))
- Implement dump command to dump a specific block from storage [\#1641](https://github.com/PegaSysEng/pantheon/pull/1641) (thanks to [matkt](https://github.com/matkt))
- Add eea\_findPrivacyGroup endpoint to Besu [\#1635](https://github.com/PegaSysEng/pantheon/pull/1635) (thanks to [Puneetha17](https://github.com/Puneetha17))
- Updated eea send raw transaction with privacy group ID [\#1611](https://github.com/PegaSysEng/pantheon/pull/1611) (thanks to [iikirilov](https://github.com/iikirilov))
- Added Revert Reason [\#1603](https://github.com/PegaSysEng/pantheon/pull/1603)
- Documentation updates include:
  - Added [UPnP content](https://besu.hyperledger.org/en/latest/HowTo/Find-and-Connect/Using-UPnP/)
  - Added [load balancer image](https://besu.hyperledger.org/en/stable/)
  - Added [revert reason](https://besu.hyperledger.org/en/latest/HowTo/Send-Transactions/Revert-Reason/)
  - Added [admin\_changeLogLevel](https://besu.hyperledger.org/en/latest/Reference/API-Methods/#admin_changeloglevel) JSON RPC API (thanks to [matkt](https://github.com/matkt))
  - Updated for [new Docker image](https://besu.hyperledger.org/en/stable/)
  - Added [Docker image migration content](https://besu.hyperledger.org/en/latest/HowTo/Get-Started/Migration-Docker/)
  - Added [transaction validation content](https://besu.hyperledger.org/en/latest/Concepts/Transactions/Transaction-Validation/)
  - Updated [permissioning overview](https://besu.hyperledger.org/en/stable/) for onchain account permissioning
  - Updated [quickstart](https://besu.hyperledger.org/en/latest/HowTo/Deploy/Monitoring-Performance/#monitor-node-performance-using-prometheus) to include Prometheus and Grafana
  - Added [remote connections limits options](https://besu.hyperledger.org/en/latest/Reference/CLI/CLI-Syntax/#remote-connections-limit-enabled)
  - Updated [web3.js-eea reference](https://docs.pantheon.pegasys.tech/en/latest/Reference/web3js-eea-Methods/) to include privacy group methods
  - Updated [onchain permissioning to include account permissioning](hhttps://besu.hyperledger.org/en/latest/Concepts/Permissioning/Onchain-Permissioning/) and [Permissioning Management Dapp](https://besu.hyperledger.org/en/latest/Tutorials/Permissioning/Getting-Started-Onchain-Permissioning/#start-the-development-server-for-the-permissioning-management-dapp)
  - Added [deployment procedure for Permissioning Management Dapp](https://besu.hyperledger.org/en/stable/)
  - Added privacy content for [EEA-compliant and Besu-extended privacy](https://besu.hyperledger.org/en/latest/Concepts/Privacy/Privacy-Groups/)
  - Added content on [creating and managing privacy groups](https://besu.hyperledger.org/en/latest/Reference/web3js-eea-Methods/#createprivacygroup)
  - Added content on [accessing private and privacy marker transactions](https://besu.hyperledger.org/en/latest/HowTo/Use-Privacy/Access-Private-Transactions/)
  - Added content on [system requirements](https://besu.hyperledger.org/en/latest/HowTo/Get-Started/System-Requirements/)
  - Added reference to [Besu role on Galaxy to deploy using Ansible](https://besu.hyperledger.org/en/latest/HowTo/Deploy/Ansible/).

### Technical Improvements

- Remove enclave public key from parameter [\#1789](https://github.com/PegaSysEng/pantheon/pull/1789)
- Update defaults host interfaces [\#1782](https://github.com/PegaSysEng/pantheon/pull/1782)
- Modifies PrivGetPrivateTransaction to take public tx hash [\#1778](https://github.com/PegaSysEng/pantheon/pull/1778)
- Remove enclave public key from parameter [\#1777](https://github.com/PegaSysEng/pantheon/pull/1777)
- Return the ethereum address of the privacy precompile from priv_getPrivacyPrecompileAddress [\#1766](https://github.com/PegaSysEng/pantheon/pull/1766)
- Report node local address as the coinbase in Clique and IBFT [\#1760](https://github.com/PegaSysEng/pantheon/pull/1760)
- Additional integration test for contract creation with privacyGroupId [\#1762](https://github.com/PegaSysEng/pantheon/pull/1762)
- Report 0 hashrate when the mining coordinator doesn't support mining [\#1757](https://github.com/PegaSysEng/pantheon/pull/1757)
- Fix private tx signature validation [\#1753](https://github.com/PegaSysEng/pantheon/pull/1753)
- RevertReason changed to BytesValue [\#1746](https://github.com/PegaSysEng/pantheon/pull/1746)
- Renames various eea methods to priv methods [\#1736](https://github.com/PegaSysEng/pantheon/pull/1736)
- Update Orion version [\#1716](https://github.com/PegaSysEng/pantheon/pull/1716)
- Rename CLI flag for better ordering of options [\#1715](https://github.com/PegaSysEng/pantheon/pull/1715)
- Routine dependency updates [\#1712](https://github.com/PegaSysEng/pantheon/pull/1712)
- Fix spelling error in getApplicationPrefix method name [\#1711](https://github.com/PegaSysEng/pantheon/pull/1711)
- Wait and retry if best peer's chain is too short for fast sync [\#1708](https://github.com/PegaSysEng/pantheon/pull/1708)
- Eea get private transaction fix [\#1707](https://github.com/PegaSysEng/pantheon/pull/1707) (thanks to [iikirilov](https://github.com/iikirilov))
- Rework remote connection limit flag defaults [\#1705](https://github.com/PegaSysEng/pantheon/pull/1705)
- Report invalid options from config file [\#1703](https://github.com/PegaSysEng/pantheon/pull/1703)
- Add ERROR to list of CLI log level options [\#1699](https://github.com/PegaSysEng/pantheon/pull/1699)
- Enable onchain account permissioning CLI option [\#1686](https://github.com/PegaSysEng/pantheon/pull/1686)
- Exempt static nodes from all connection limits [\#1685](https://github.com/PegaSysEng/pantheon/pull/1685)
- Enclave refactoring [\#1684](https://github.com/PegaSysEng/pantheon/pull/1684)
- Add opcode and precompiled support for versioning  [\#1683](https://github.com/PegaSysEng/pantheon/pull/1683)
- Use a percentage instead of fraction for the remote connections percentage CLI option. [\#1682](https://github.com/PegaSysEng/pantheon/pull/1682)
- Added error msg for calling eth\_sendTransaction [\#1681](https://github.com/PegaSysEng/pantheon/pull/1681)
- Remove instructions for installing with Chocolatey [\#1680](https://github.com/PegaSysEng/pantheon/pull/1680)
- remove zulu-jdk8 from smoke tests [\#1679](https://github.com/PegaSysEng/pantheon/pull/1679)
- Add new MainNet bootnodes [\#1678](https://github.com/PegaSysEng/pantheon/pull/1678)
- updating smoke tests to use \>= jdk11 [\#1677](https://github.com/PegaSysEng/pantheon/pull/1677)
- Fix handling of remote connection limit [\#1676](https://github.com/PegaSysEng/pantheon/pull/1676)
- Add accountVersion to MessageFrame [\#1675](https://github.com/PegaSysEng/pantheon/pull/1675)
- Change getChildren return type [\#1674](https://github.com/PegaSysEng/pantheon/pull/1674)
- Use Log4J message template instead of String.format [\#1673](https://github.com/PegaSysEng/pantheon/pull/1673)
- Return hashrate of 0 when not mining. [\#1672](https://github.com/PegaSysEng/pantheon/pull/1672)
- Add hooks for validation  [\#1671](https://github.com/PegaSysEng/pantheon/pull/1671)
- Upgrade to pantheon-build:0.0.6-jdk11 which really does include jdk11 [\#1670](https://github.com/PegaSysEng/pantheon/pull/1670)
- Onchain permissioning startup check [\#1669](https://github.com/PegaSysEng/pantheon/pull/1669)
- Update BesuCommand to accept minTransactionGasPriceWei as an integer [\#1668](https://github.com/PegaSysEng/pantheon/pull/1668) (thanks to [matkt](https://github.com/matkt))
- Privacy group id consistent [\#1667](https://github.com/PegaSysEng/pantheon/pull/1667) (thanks to [iikirilov](https://github.com/iikirilov))
- Change eea\_getPrivateTransaction endpoint to accept hex [\#1666](https://github.com/PegaSysEng/pantheon/pull/1666) (thanks to [Puneetha17](https://github.com/Puneetha17))
- Factorise metrics code for KeyValueStorage database [\#1663](https://github.com/PegaSysEng/pantheon/pull/1663))
- Create a metric tracking DB size [\#1662](https://github.com/PegaSysEng/pantheon/pull/1662)
- AT- Removing unused methods on KeyValueStorage [\#1661](https://github.com/PegaSysEng/pantheon/pull/1661)
- Add Prerequisites and Quick-Start [\#1660](https://github.com/PegaSysEng/pantheon/pull/1660) (thanks to [lazaridiscom](https://github.com/lazaridiscom))
- Java 11 updates [\#1658](https://github.com/PegaSysEng/pantheon/pull/1658)
- Make test generated keys deterministic w/in block generator [\#1657](https://github.com/PegaSysEng/pantheon/pull/1657)
- Rename privacyGroupId to createPrivacyGroupId [\#1654](https://github.com/PegaSysEng/pantheon/pull/1654) (thanks to [Puneetha17](https://github.com/Puneetha17))
- Intermittent Test Failures in TransactionsMessageSenderTest [\#1653](https://github.com/PegaSysEng/pantheon/pull/1653)
- Sanity check the generated distribution files before upload [\#1648](https://github.com/PegaSysEng/pantheon/pull/1648)
- Use JDK 11 for release builds [\#1647](https://github.com/PegaSysEng/pantheon/pull/1647)
- Support multiple private marker transactions in a block  [\#1646](https://github.com/PegaSysEng/pantheon/pull/1646)
- Display World State Sync Progress in Logs [\#1645](https://github.com/PegaSysEng/pantheon/pull/1645)
- Remove the docker gradle plugin, handle building docker with shell now [\#1644](https://github.com/PegaSysEng/pantheon/pull/1644)
- Switch to using metric names from EIP-2159 [\#1634](https://github.com/PegaSysEng/pantheon/pull/1634)
- Account versioning [\#1612](https://github.com/PegaSysEng/pantheon/pull/1612)

## 1.1.4

### Additions and Improvements

- \[PAN-2832\] Support setting config options via environment variables [\#1597](https://github.com/PegaSysEng/pantheon/pull/1597)
- Print Besu version when starting [\#1593](https://github.com/PegaSysEng/pantheon/pull/1593)
- \[PAN-2746\] Add eea\_createPrivacyGroup & eea\_deletePrivacyGroup endpoint [\#1560](https://github.com/PegaSysEng/pantheon/pull/1560) (thanks to [Puneetha17](https://github.com/Puneetha17))

Documentation updates include:
- Added [readiness and liveness endpoints](https://besu.hyperledger.org/en/latest/HowTo/Interact/APIs/Using-JSON-RPC-API/#readiness-and-liveness-endpoints)
- Added [high availability content](https://besu.hyperledger.org/en/latest/HowTo/Configure/Configure-HA/High-Availability/)
- Added [web3js-eea client library](https://besu.hyperledger.org/en/latest/Tutorials/Quickstarts/Privacy-Quickstart/#clone-eeajs-libraries)
- Added content on [setting CLI options using environment variables](https://besu.hyperledger.org/en/latest/Reference/CLI/CLI-Syntax/#specifying-options)

### Technical Improvements

- Read config from env vars when no config file specified [\#1639](https://github.com/PegaSysEng/pantheon/pull/1639)
- Upgrade jackson-databind to 2.9.9.1 [\#1636](https://github.com/PegaSysEng/pantheon/pull/1636)
- Update Reference Tests [\#1633](https://github.com/PegaSysEng/pantheon/pull/1633)
- Ignore discport during static node permissioning check [\#1631](https://github.com/PegaSysEng/pantheon/pull/1631)
- Check connections more frequently during acceptance tests [\#1630](https://github.com/PegaSysEng/pantheon/pull/1630)
- Refactor experimental CLI options [\#1629](https://github.com/PegaSysEng/pantheon/pull/1629)
- JSON-RPC api net_services should display the actual ports [\#1628](https://github.com/PegaSysEng/pantheon/pull/1628)
- Refactor CLI [\#1627](https://github.com/PegaSysEng/pantheon/pull/1627)
- Simplify BesuCommand `run` and `parse` methods. [\#1626](https://github.com/PegaSysEng/pantheon/pull/1626)
- PAN-2860: Ignore discport during startup whitelist validation [\#1625](https://github.com/PegaSysEng/pantheon/pull/1625)
- Freeze plugin api version [\#1624](https://github.com/PegaSysEng/pantheon/pull/1624)
- Implement incoming transaction messages CLI option as an unstable command. [\#1622](https://github.com/PegaSysEng/pantheon/pull/1622)
- Update smoke tests docker images for zulu and openjdk to private ones [\#1620](https://github.com/PegaSysEng/pantheon/pull/1620)
- Remove duplication between EeaTransactionCountRpc & PrivateTransactionHandler [\#1619](https://github.com/PegaSysEng/pantheon/pull/1619)
- \[PAN-2709\] - nonce too low error [\#1618](https://github.com/PegaSysEng/pantheon/pull/1618)
- Cache TransactionValidationParams instead of creating new object for each call [\#1616](https://github.com/PegaSysEng/pantheon/pull/1616)
- \[PAN-2850\] Create a transaction pool configuration object [\#1615](https://github.com/PegaSysEng/pantheon/pull/1615)
- Add TransactionValidationParam to TxProcessor [\#1613](https://github.com/PegaSysEng/pantheon/pull/1613)
- Expose a CLI option to configure the life time of transaction messages. [\#1610](https://github.com/PegaSysEng/pantheon/pull/1610)
- Implement Prometheus metric counter for skipped expired transaction messages. [\#1609](https://github.com/PegaSysEng/pantheon/pull/1609)
- Upload jars to bintray as part of releases [\#1608](https://github.com/PegaSysEng/pantheon/pull/1608)
- Avoid publishing docker-pantheon directory to bintray during a release [\#1606](https://github.com/PegaSysEng/pantheon/pull/1606)
- \[PAN-2756\] Istanbul scaffolding [\#1605](https://github.com/PegaSysEng/pantheon/pull/1605)
- Implement a timeout in TransactionMessageProcessor [\#1604](https://github.com/PegaSysEng/pantheon/pull/1604)
- Reject transactions with gas price below the configured minimum [\#1602](https://github.com/PegaSysEng/pantheon/pull/1602)
- Always build the k8s image, only push to dockerhub for master branch [\#1601](https://github.com/PegaSysEng/pantheon/pull/1601)
- Properly validate AltBN128 pairing precompile input [\#1600](https://github.com/PegaSysEng/pantheon/pull/1600)
- \[PAN-2871\] Columnar rocksdb [\#1599](https://github.com/PegaSysEng/pantheon/pull/1599)
- Reverting change to dockerfile [\#1594](https://github.com/PegaSysEng/pantheon/pull/1594)
- Update dependency versions [\#1592](https://github.com/PegaSysEng/pantheon/pull/1592)
- \[PAN-2797\] Clean up failed connections [\#1591](https://github.com/PegaSysEng/pantheon/pull/1591)
- Cleaning up the build process for docker [\#1590](https://github.com/PegaSysEng/pantheon/pull/1590)
- \[PAN-2786\] Stop Transaction Pool Queue from Growing Unbounded [\#1586](https://github.com/PegaSysEng/pantheon/pull/1586)

## 1.1.3

### Additions and Improvements

- \[PAN-2811\] Be more lenient with discovery message deserialization. Completes our support for EIP-8 and enables Besu to work on Rinkeby again. [\#1580](https://github.com/PegaSysEng/pantheon/pull/1580)
- Added liveness and readiness probe stub endpoints [\#1553](https://github.com/PegaSysEng/pantheon/pull/1553)
- Implemented operator tool. \(blockchain network configuration for permissioned networks\) [\#1511](https://github.com/PegaSysEng/pantheon/pull/1511)
- \[PAN-2754\] Added eea\_getPrivacyPrecompileAddress [\#1579](https://github.com/PegaSysEng/pantheon/pull/1579) (thanks to [Puneetha17](https://github.com/Puneetha17))
- Publish the chain head gas used, gas limit, transaction count and ommer metrics [\#1551](https://github.com/PegaSysEng/pantheon/pull/1551)
- Add subscribe and unsubscribe count metrics [\#1541](https://github.com/PegaSysEng/pantheon/pull/1541)
- Add pivot block metrics [\#1537](https://github.com/PegaSysEng/pantheon/pull/1537)

Documentation updates include:

- Updated [IBFT 2.0 tutorial](https://besu.hyperledger.org/en/latest/Tutorials/Private-Network/Create-IBFT-Network/) to use network configuration tool
- Added [debug\_traceBlock\* methods](https://besu.hyperledger.org/en/latest/Reference/API-Methods/#debug_traceblock)
- Reorganised [monitoring documentation](https://besu.hyperledger.org/en/latest/HowTo/Deploy/Monitoring-Performance/)
- Added [link to sample Grafana dashboard](https://besu.hyperledger.org/en/latest/HowTo/Deploy/Monitoring-Performance/#monitor-node-performance-using-prometheus)
- Added [note about replacing transactions in transaction pool](https://besu.hyperledger.org/en/latest/Concepts/Transactions/Transaction-Pool/#replacing-transactions-with-same-nonce)
- Updated [example transaction scripts](https://besu.hyperledger.org/en/latest/HowTo/Send-Transactions/Transactions/#example-javascript-scripts)
- Updated [Alethio Ethstats and Explorer documentation](https://besu.hyperledger.org/en/latest/Concepts/AlethioOverview/)

### Technical Improvements

- PAN-2816: Hiding experimental account permissioning cli options [\#1584](https://github.com/PegaSysEng/pantheon/pull/1584)
- \[PAN-2630\] Synchronizer should disconnect the sync target peer on invalid block data [\#1578](https://github.com/PegaSysEng/pantheon/pull/1578)
- Rename MetricCategory to BesuMetricCategory [\#1574](https://github.com/PegaSysEng/pantheon/pull/1574)
- Convert MetricsConfigiguration to use a builder [\#1572](https://github.com/PegaSysEng/pantheon/pull/1572)
- PAN-2794: Including flag for onchain permissioning check on tx processor [\#1571](https://github.com/PegaSysEng/pantheon/pull/1571)
- Fix behaviour for absent account permissiong smart contract [\#1569](https://github.com/PegaSysEng/pantheon/pull/1569)
- Expand readiness check to check peer count and sync state [\#1568](https://github.com/PegaSysEng/pantheon/pull/1568)
- \[PAN-2798\] Reorganize p2p classes [\#1567](https://github.com/PegaSysEng/pantheon/pull/1567)
- PAN-2729: Account Smart Contract Permissioning ATs [\#1565](https://github.com/PegaSysEng/pantheon/pull/1565)
- Timeout build after 1 hour to prevent it hanging forever. [\#1564](https://github.com/PegaSysEng/pantheon/pull/1564)
- \[PAN-2791\] Make permissions checks for ongoing connections more granular [\#1563](https://github.com/PegaSysEng/pantheon/pull/1563)
- \[PAN-2721\] Fix TopicParameter deserialization [\#1562](https://github.com/PegaSysEng/pantheon/pull/1562)
- \[PAN-2779\] Allow signing private transaction with any key [\#1561](https://github.com/PegaSysEng/pantheon/pull/1561) (thanks to [iikirilov](https://github.com/iikirilov))
- \[PAN-2783\] Invert dependency between permissioning and p2p [\#1557](https://github.com/PegaSysEng/pantheon/pull/1557)
- Removing account filter from TransactionPool [\#1556](https://github.com/PegaSysEng/pantheon/pull/1556)
- \[PAN-1952\] - Remove ignored pending transaction event publish acceptance test [\#1552](https://github.com/PegaSysEng/pantheon/pull/1552)
- Make MetricCategories more flexible [\#1550](https://github.com/PegaSysEng/pantheon/pull/1550)
- Fix encoding for account permissioning check call [\#1549](https://github.com/PegaSysEng/pantheon/pull/1549)
- Discard known remote transactions prior to validation [\#1548](https://github.com/PegaSysEng/pantheon/pull/1548)
- \[PAN-2009\] - Fix cluster clean start after stop in Acceptance tests [\#1546](https://github.com/PegaSysEng/pantheon/pull/1546)
- FilterIdGenerator fixes [\#1544](https://github.com/PegaSysEng/pantheon/pull/1544)
- Only increment the added transaction counter if we actually added the transaction [\#1543](https://github.com/PegaSysEng/pantheon/pull/1543)
- When retrieving transactions by hash, check the pending transactions first [\#1542](https://github.com/PegaSysEng/pantheon/pull/1542)
- Fix thread safety in SubscriptionManager [\#1540](https://github.com/PegaSysEng/pantheon/pull/1540)
- \[PAN-2731\] Extract connection management from P2PNetwork [\#1538](https://github.com/PegaSysEng/pantheon/pull/1538)
- \[PAN-2010\] format filter id as quantity [\#1534](https://github.com/PegaSysEng/pantheon/pull/1534)
- PAN-2445: Onchain account permissioning [\#1507](https://github.com/PegaSysEng/pantheon/pull/1507)
- \[PAN-2672\] Return specific and useful error for enclave issues [\#1455](https://github.com/PegaSysEng/pantheon/pull/1455) (thanks to [Puneetha17](https://github.com/Puneetha17))

## 1.1.2

### Additions and Improvements

Documentation updates include:

- Added [GraphQL options](https://besu.hyperledger.org/en/latest/Reference/CLI/CLI-Syntax/#graphql-http-cors-origins)
- Added [troubleshooting point about illegal reflective access error](https://besu.hyperledger.org/en/latest/HowTo/Troubleshoot/Troubleshooting/#illegal-reflective-access-error-on-startup)
- Added [trusted bootnode behaviour for permissioning](https://besu.hyperledger.org/en/latest/Concepts/Permissioning/Onchain-Permissioning/#bootnodes)
- Added [how to obtain a WS authentication token](https://besu.hyperledger.org/en/latest/HowTo/Interact/APIs/Authentication/#obtaining-an-authentication-token)
- Updated [example scripts and added package.json file for creating signed transactions](https://besu.hyperledger.org/en/latest/HowTo/Send-Transactions/Transactions/)

### Technical Improvements

- Replaced Void datatype with void [\#1530](https://github.com/PegaSysEng/pantheon/pull/1530)
- Fix estimate gas RPC failing for clique when no blocks have been created [\#1528](https://github.com/PegaSysEng/pantheon/pull/1528)
- Avoid auto-boxing for gauge metrics [\#1526](https://github.com/PegaSysEng/pantheon/pull/1526)
- Add AT to ensure 0-miner Clique/IBFT are valid [\#1525](https://github.com/PegaSysEng/pantheon/pull/1525)
- AT DSL - renaming to suffix of Conditions and co-locating with Conditions [\#1524](https://github.com/PegaSysEng/pantheon/pull/1524)
- Set disconnect flag immediately when disconnecting a peer [\#1521](https://github.com/PegaSysEng/pantheon/pull/1521)
- \[PAN-2547\] Modified JSON-RPC subscription processing to avoid blocking [\#1519](https://github.com/PegaSysEng/pantheon/pull/1519)
- Dependency Version Updates [\#1517](https://github.com/PegaSysEng/pantheon/pull/1517)
- AT DSL - renaming ibft to ibft2 [\#1516](https://github.com/PegaSysEng/pantheon/pull/1516)
- \[PIE-1578\] Added local transaction permissioning metrics [\#1515](https://github.com/PegaSysEng/pantheon/pull/1515)
- \[PIE-1577\] Added node local metrics [\#1514](https://github.com/PegaSysEng/pantheon/pull/1514)
- AT DSL - Removing WaitCondition, consistently applying Condition instead [\#1513](https://github.com/PegaSysEng/pantheon/pull/1513)
- Remove usage of deprecated ConcurrentSet [\#1512](https://github.com/PegaSysEng/pantheon/pull/1512)
- Log error if clique or ibft have 0 validators in genesis [\#1509](https://github.com/PegaSysEng/pantheon/pull/1509)
- GraphQL library upgrade changes. [\#1508](https://github.com/PegaSysEng/pantheon/pull/1508)
- Add metrics to assist monitoring and alerting [\#1506](https://github.com/PegaSysEng/pantheon/pull/1506)
- Use external pantheon-plugin-api library [\#1505](https://github.com/PegaSysEng/pantheon/pull/1505)
- Tilde [\#1504](https://github.com/PegaSysEng/pantheon/pull/1504)
- Dependency version updates [\#1503](https://github.com/PegaSysEng/pantheon/pull/1503)
- Simplify text [\#1501](https://github.com/PegaSysEng/pantheon/pull/1501) (thanks to [bgravenorst](https://github.com/bgravenorst))
- \[PAN-1625\] Clique AT mining continues if validator offline [\#1500](https://github.com/PegaSysEng/pantheon/pull/1500)
- Acceptance Test DSL Node refactoring [\#1498](https://github.com/PegaSysEng/pantheon/pull/1498)
- Updated an incorrect command [\#1497](https://github.com/PegaSysEng/pantheon/pull/1497) (thanks to [bgravenorst](https://github.com/bgravenorst))
- Acceptance Test and DSL rename for IBFT2 [\#1493](https://github.com/PegaSysEng/pantheon/pull/1493)
- \[PIE-1580\] Metrics for smart contract permissioning actions [\#1492](https://github.com/PegaSysEng/pantheon/pull/1492)
- Handle RLPException when processing incoming DevP2P messages [\#1491](https://github.com/PegaSysEng/pantheon/pull/1491)
- Limit spotless checks to java classes in expected java  dirs [\#1490](https://github.com/PegaSysEng/pantheon/pull/1490)
- \[PAN-2560\] Add LocalNode class [\#1489](https://github.com/PegaSysEng/pantheon/pull/1489)
- Changed Enode length error String implementation. [\#1486](https://github.com/PegaSysEng/pantheon/pull/1486)
- PAN-2715 - return block not found reasons in error [\#1485](https://github.com/PegaSysEng/pantheon/pull/1485)
- \[PAN-2652\] Refactor Privacy acceptance test and add Privacy Ibft test [\#1483](https://github.com/PegaSysEng/pantheon/pull/1483) (thanks to [iikirilov](https://github.com/iikirilov))
- \[PAN-2603\] Onchain account permissioning support [\#1475](https://github.com/PegaSysEng/pantheon/pull/1475)
- Make CLI options names with hyphen-minus searchable and reduce index size [\#1476](https://github.com/PegaSysEng/pantheon/pull/1476)
- Added warning banner when using latest version [\#1454](https://github.com/PegaSysEng/pantheon/pull/1454)
- Add RTD config file to fix Python version issue [\#1453](https://github.com/PegaSysEng/pantheon/pull/1453)
- \[PAN-2647\] Validate Private Transaction nonce before submitting to Transaction Pool [\#1449](https://github.com/PegaSysEng/pantheon/pull/1449) (thanks to [iikirilov](https://github.com/iikirilov))
- Add placeholders system to have global variables in markdown [\#1425](https://github.com/PegaSysEng/pantheon/pull/1425)

## 1.1.1

### Additions and Improvements

- [GraphQL](https://besu.hyperledger.org/en/latest/HowTo/Interact/APIs/GraphQL/) [\#1311](https://github.com/PegaSysEng/pantheon/pull/1311) (thanks to [zyfrank](https://github.com/zyfrank))
- Added [`--tx-pool-retention-hours`](https://besu.hyperledger.org/en/latest/Reference/CLI/CLI-Syntax/#tx-pool-retention-hours) [\#1333](https://github.com/PegaSysEng/pantheon/pull/1333)
- Added Genesis file support for specifying the maximum stack size. [\#1431](https://github.com/PegaSysEng/pantheon/pull/1431)
- Included transaction details when subscribed to Pending transactions [\#1410](https://github.com/PegaSysEng/pantheon/pull/1410)
- Documentation updates include:
  - [Added configuration items specified in the genesis file](https://besu.hyperledger.org/en/latest/Reference/Config-Items/#configuration-items)
  - [Added pending transaction details subscription](https://besu.hyperledger.org/en/latest/HowTo/Interact/APIs/RPC-PubSub/#pending-transactionss)
  - [Added Troubleshooting content](https://besu.hyperledger.org/en/latest/HowTo/Troubleshoot/Troubleshooting/)
  - [Added Privacy Quickstart](https://besu.hyperledger.org/en/latest/Tutorials/Quickstarts/Privacy-Quickstart/)
  - [Added privacy roadmap](https://github.com/hyperledger/besu/blob/master/ROADMAP.md)


### Technical Improvements

- Create MaintainedPeers class [\#1484](https://github.com/PegaSysEng/pantheon/pull/1484)
- Fix for permissioned network with single bootnode [\#1479](https://github.com/PegaSysEng/pantheon/pull/1479)
- Have ThreadBesuNodeRunner support plugin tests [\#1477](https://github.com/PegaSysEng/pantheon/pull/1477)
- Less pointless plugins errors [\#1473](https://github.com/PegaSysEng/pantheon/pull/1473)
- Rename GraphQLRPC to just GraphQL [\#1472](https://github.com/PegaSysEng/pantheon/pull/1472)
- eth\_protocolVersion is a Quantity, not an Integer [\#1470](https://github.com/PegaSysEng/pantheon/pull/1470)
- Don't require 'to' in 'blocks' queries [\#1464](https://github.com/PegaSysEng/pantheon/pull/1464)
- Events Plugin - Add initial "NewBlock" event message [\#1463](https://github.com/PegaSysEng/pantheon/pull/1463)
- Make restriction field in Private Transaction an enum [\#1462](https://github.com/PegaSysEng/pantheon/pull/1462) (thanks to [iikirilov](https://github.com/iikirilov))
- Helpful graphql error when an account doesn't exist [\#1460](https://github.com/PegaSysEng/pantheon/pull/1460)
- Acceptance Test Cleanup [\#1458](https://github.com/PegaSysEng/pantheon/pull/1458)
- Large chain id support for private transactions [\#1452](https://github.com/PegaSysEng/pantheon/pull/1452)
- Optimise TransactionPool.addRemoteTransaction [\#1448](https://github.com/PegaSysEng/pantheon/pull/1448)
- Reduce synchronization in PendingTransactions [\#1447](https://github.com/PegaSysEng/pantheon/pull/1447)
- Add simple PeerPermissions interface [\#1446](https://github.com/PegaSysEng/pantheon/pull/1446)
- Make sure ThreadBesuNodeRunner is exercised by automation [\#1442](https://github.com/PegaSysEng/pantheon/pull/1442)
- Decode devp2p packets off the event thread [\#1439](https://github.com/PegaSysEng/pantheon/pull/1439)
- Allow config files to specify no bootnodes [\#1438](https://github.com/PegaSysEng/pantheon/pull/1438)
- Capture all logs and errors in the Besu log output [\#1437](https://github.com/PegaSysEng/pantheon/pull/1437)
- Ensure failed Txns are deleted when detected during mining [\#1436](https://github.com/PegaSysEng/pantheon/pull/1436)
- Plugin Framework [\#1435](https://github.com/PegaSysEng/pantheon/pull/1435)
- Equals cleanup [\#1434](https://github.com/PegaSysEng/pantheon/pull/1434)
- Transaction smart contract permissioning controller [\#1433](https://github.com/PegaSysEng/pantheon/pull/1433)
- Renamed AccountPermissioningProver to TransactionPermissio… [\#1432](https://github.com/PegaSysEng/pantheon/pull/1432)
- Refactorings and additions to add Account based Smart Contract permissioning [\#1430](https://github.com/PegaSysEng/pantheon/pull/1430)
- Fix p2p PeerInfo handling [\#1428](https://github.com/PegaSysEng/pantheon/pull/1428)
- IbftProcessor logs when a throwable terminates mining [\#1427](https://github.com/PegaSysEng/pantheon/pull/1427)
- Renamed AccountWhitelistController [\#1424](https://github.com/PegaSysEng/pantheon/pull/1424)
- Unwrap DelegatingBytes32 and prevent Hash from wrapping other Hash instances [\#1423](https://github.com/PegaSysEng/pantheon/pull/1423)
- If nonce is invalid, do not delete during mining [\#1422](https://github.com/PegaSysEng/pantheon/pull/1422)
- Deleting unused windows jenkinsfile [\#1421](https://github.com/PegaSysEng/pantheon/pull/1421)
- Get all our smoke tests for all platforms in 1 jenkins job [\#1420](https://github.com/PegaSysEng/pantheon/pull/1420)
- Add pending object to GraphQL queries [\#1419](https://github.com/PegaSysEng/pantheon/pull/1419)
- Start listening for p2p connections after start\(\) is invoked [\#1418](https://github.com/PegaSysEng/pantheon/pull/1418)
- Improved JSON-RPC responses when EnodeURI parameter has invalid EnodeId [\#1417](https://github.com/PegaSysEng/pantheon/pull/1417)
- Use port 0 when starting a websocket server in tests [\#1416](https://github.com/PegaSysEng/pantheon/pull/1416)
- Windows jdk smoke tests [\#1413](https://github.com/PegaSysEng/pantheon/pull/1413)
- Change AT discard RPC tests to be more reliable by checking discard using proposals [\#1411](https://github.com/PegaSysEng/pantheon/pull/1411)
- Simple account permissioning [\#1409](https://github.com/PegaSysEng/pantheon/pull/1409)
- Fix clique miner to respect changes to vanity data made via JSON-RPC [\#1408](https://github.com/PegaSysEng/pantheon/pull/1408)
- Avoid recomputing the logs bloom filter when reading receipts [\#1407](https://github.com/PegaSysEng/pantheon/pull/1407)
- Remove NodePermissioningLocalConfig external references [\#1406](https://github.com/PegaSysEng/pantheon/pull/1406)
- Add constantinople fix block for Rinkeby [\#1404](https://github.com/PegaSysEng/pantheon/pull/1404)
- Update EnodeURL to support enodes with listening disabled [\#1403](https://github.com/PegaSysEng/pantheon/pull/1403)
- Integration Integration test\(s\) on p2p of 'net\_services'  [\#1402](https://github.com/PegaSysEng/pantheon/pull/1402)
- Reference tests fail on Windows [\#1401](https://github.com/PegaSysEng/pantheon/pull/1401)
- Fix non-deterministic test caused by variable size of generated transactions [\#1399](https://github.com/PegaSysEng/pantheon/pull/1399)
- Start BlockPropagationManager immediately - don't wait for full sync [\#1398](https://github.com/PegaSysEng/pantheon/pull/1398)
- Added error message for RPC method disabled [\#1396](https://github.com/PegaSysEng/pantheon/pull/1396)
- Fix intermittency in FullSyncChainDownloaderTest [\#1394](https://github.com/PegaSysEng/pantheon/pull/1394)
- Add explanatory comment about default port [\#1392](https://github.com/PegaSysEng/pantheon/pull/1392)
- Handle case where peers advertise a listening port of 0 [\#1391](https://github.com/PegaSysEng/pantheon/pull/1391)
- Cache extra data [\#1389](https://github.com/PegaSysEng/pantheon/pull/1389)
- Update Log message in IBFT Controller [\#1387](https://github.com/PegaSysEng/pantheon/pull/1387)
- Remove unnecessary field [\#1384](https://github.com/PegaSysEng/pantheon/pull/1384)
- Add getPeer method to PeerConnection [\#1383](https://github.com/PegaSysEng/pantheon/pull/1383)
- Removing smart quotes [\#1381](https://github.com/PegaSysEng/pantheon/pull/1381) (thanks to [jmcnevin](https://github.com/jmcnevin))
- Use streams and avoid iterating child nodes multiple times [\#1380](https://github.com/PegaSysEng/pantheon/pull/1380)
- Use execute instead of submit so unhandled exceptions get logged [\#1379](https://github.com/PegaSysEng/pantheon/pull/1379)
- Prefer EnodeURL over Endpoint [\#1378](https://github.com/PegaSysEng/pantheon/pull/1378)
- Add flat file based task collection [\#1377](https://github.com/PegaSysEng/pantheon/pull/1377)
- Consolidate local enode representation [\#1376](https://github.com/PegaSysEng/pantheon/pull/1376)
- Rename rocksdDbConfiguration to rocksDbConfiguration [\#1375](https://github.com/PegaSysEng/pantheon/pull/1375)
- Remove EthTaskChainDownloader and supporting code [\#1373](https://github.com/PegaSysEng/pantheon/pull/1373)
- Handle the pipeline being aborted while finalizing an async operation [\#1372](https://github.com/PegaSysEng/pantheon/pull/1372)
- Rename methods that create and return streams away from getX\(\) [\#1368](https://github.com/PegaSysEng/pantheon/pull/1368)
- eea\_getTransactionCount fails if account has not interacted with private state [\#1367](https://github.com/PegaSysEng/pantheon/pull/1367) (thanks to [iikirilov](https://github.com/iikirilov))
- Increase RocksDB settings [\#1364](https://github.com/PegaSysEng/pantheon/pull/1364) ([ajsutton](https://github.com/ajsutton))
- Don't abort in-progress master builds when a new commit is added. [\#1358](https://github.com/PegaSysEng/pantheon/pull/1358)
- Request open ended headers from sync target [\#1355](https://github.com/PegaSysEng/pantheon/pull/1355)
- Enable the pipeline chain downloader by default [\#1344](https://github.com/PegaSysEng/pantheon/pull/1344)
- Create P2PNetwork Builder [\#1343](https://github.com/PegaSysEng/pantheon/pull/1343)
- Include static nodes in permissioning logic [\#1339](https://github.com/PegaSysEng/pantheon/pull/1339)
- JsonRpcError decoding to include message [\#1336](https://github.com/PegaSysEng/pantheon/pull/1336)
- Cache current chain head info [\#1335](https://github.com/PegaSysEng/pantheon/pull/1335)
- Queue pending requests when all peers are busy [\#1331](https://github.com/PegaSysEng/pantheon/pull/1331)
- Fix failed tests on Windows [\#1332](https://github.com/PegaSysEng/pantheon/pull/1332)
- Provide error message when invalid key specified in key file [\#1328](https://github.com/PegaSysEng/pantheon/pull/1328)
- Allow whitespace in file paths loaded from resources directory [\#1329](https://github.com/PegaSysEng/pantheon/pull/1329)
- Allow whitespace in path [\#1327](https://github.com/PegaSysEng/pantheon/pull/1327)
- Require block numbers for debug\_traceBlockByNumber to be in hex [\#1326](https://github.com/PegaSysEng/pantheon/pull/1326)
- Improve logging of chain download errors in the pipeline chain downloader [\#1325](https://github.com/PegaSysEng/pantheon/pull/1325)
- Ensure eth scheduler is stopped in tests [\#1324](https://github.com/PegaSysEng/pantheon/pull/1324)
- Normalize account permissioning addresses in whitelist [\#1321](https://github.com/PegaSysEng/pantheon/pull/1321)
- Allow private contract invocations in multiple privacy groups [\#1318](https://github.com/PegaSysEng/pantheon/pull/1318) (thanks to [iikirilov](https://github.com/iikirilov))
- Fix account permissioning check case matching [\#1315](https://github.com/PegaSysEng/pantheon/pull/1315)
- Use header validation mode for ommers [\#1313](https://github.com/PegaSysEng/pantheon/pull/1313)
- Configure RocksDb max background compaction and thread count [\#1312](https://github.com/PegaSysEng/pantheon/pull/1312)
- Missing p2p info when queried live [\#1310](https://github.com/PegaSysEng/pantheon/pull/1310)
- Tx limit size send peers follow up [\#1308](https://github.com/PegaSysEng/pantheon/pull/1308)
- Remove remnants of the old dev mode [\#1307](https://github.com/PegaSysEng/pantheon/pull/1307)
- Remove duplicate init code from BesuController instances [\#1305](https://github.com/PegaSysEng/pantheon/pull/1305)
- Stop synchronizer prior to stopping the network [\#1302](https://github.com/PegaSysEng/pantheon/pull/1302)
- Evict old transactions [\#1299](https://github.com/PegaSysEng/pantheon/pull/1299)
- Send local transactions to new peers [\#1253](https://github.com/PegaSysEng/pantheon/pull/1253)

## 1.1

### Additions and Improvements

- [Privacy](https://besu.hyperledger.org/en/latest/Concepts/Privacy/Privacy-Overview/)
- [Onchain Permissioning](https://besu.hyperledger.org/en/latest/Concepts/Permissioning/Permissioning-Overview/#onchain)
- [Fastsync](https://besu.hyperledger.org/en/latest/Reference/CLI/CLI-Syntax/#fast-sync-min-peers)
- Documentation updates include:
    - Added JSON-RPC methods:
      - [`txpool_pantheonStatistics`](https://besu.hyperledger.org/en/latest/Reference/API-Methods/#txpool_besustatistics)
      - [`net_services`](https://besu.hyperledger.org/en/latest/Reference/API-Methods/#net_services)
    - [Updated to indicate Docker image doesn't run on Windows](https://besu.hyperledger.org/en/latest/HowTo/Get-Started/Run-Docker-Image/)
    - [Added how to configure a free gas network](https://besu.hyperledger.org/en/latest/HowTo/Configure/FreeGas/)

### Technical Improvements

- priv_getTransactionCount fails if account has not interacted with private state [\#1369](https://github.com/PegaSysEng/pantheon/pull/1369)
- Updating Orion to 0.9.0 [\#1360](https://github.com/PegaSysEng/pantheon/pull/1360)
- Allow use of large chain IDs [\#1357](https://github.com/PegaSysEng/pantheon/pull/1357)
- Allow private contract invocations in multiple privacy groups [\#1340](https://github.com/PegaSysEng/pantheon/pull/1340)
- Missing p2p info when queried live [\#1338](https://github.com/PegaSysEng/pantheon/pull/1338)
- Fix expose transaction statistics [\#1337](https://github.com/PegaSysEng/pantheon/pull/1337)
- Normalize account permissioning addresses in whitelist [\#1321](https://github.com/PegaSysEng/pantheon/pull/1321)
- Update Enclave executePost method [\#1319](https://github.com/PegaSysEng/pantheon/pull/1319)
- Fix account permissioning check case matching [\#1315](https://github.com/PegaSysEng/pantheon/pull/1315)
- Removing 'all' from the help wording for host-whitelist [\#1304](https://github.com/PegaSysEng/pantheon/pull/1304)

## 1.1 RC

### Technical Improvements

- Better errors for when permissioning contract is set up wrong [\#1296](https://github.com/PegaSysEng/pantheon/pull/1296)
- Consolidate p2p node info methods [\#1288](https://github.com/PegaSysEng/pantheon/pull/1288)
- Update permissioning smart contract interface to match updated EEA proposal [\#1287](https://github.com/PegaSysEng/pantheon/pull/1287)
- Switch to new sync target if it exceeds the td threshold [\#1286](https://github.com/PegaSysEng/pantheon/pull/1286)
- Fix running ATs with in-process node runner [\#1285](https://github.com/PegaSysEng/pantheon/pull/1285)
- Simplify enode construction [\#1283](https://github.com/PegaSysEng/pantheon/pull/1283)
- Cleanup PeerConnection interface [\#1282](https://github.com/PegaSysEng/pantheon/pull/1282)
- Undo changes to PendingTransactions method visibility [\#1281](https://github.com/PegaSysEng/pantheon/pull/1281)
- Use default enclave public key to generate eea_getTransactionReceipt [\#1280](https://github.com/PegaSysEng/pantheon/pull/1280) (thanks to [Puneetha17](https://github.com/Puneetha17))
- Rollback to rocksdb 5.15.10 [\#1279](https://github.com/PegaSysEng/pantheon/pull/1279)
- Log error when a JSON decode problem is encountered [\#1278](https://github.com/PegaSysEng/pantheon/pull/1278)
- Create EnodeURL builder [\#1275](https://github.com/PegaSysEng/pantheon/pull/1275)
- Keep enode nodeId stored as a BytesValue [\#1274](https://github.com/PegaSysEng/pantheon/pull/1274)
- Feature/move subclass in pantheon command [\#1272](https://github.com/PegaSysEng/pantheon/pull/1272)
- Expose sync mode option [\#1270](https://github.com/PegaSysEng/pantheon/pull/1270)
- Refactor RocksDBStats [\#1266](https://github.com/PegaSysEng/pantheon/pull/1266)
- Normalize EnodeURLs [\#1264](https://github.com/PegaSysEng/pantheon/pull/1264)
- Build broken in Java 12 [\#1263](https://github.com/PegaSysEng/pantheon/pull/1263)
- Make PeerDiscovertAgentTest less flakey [\#1262](https://github.com/PegaSysEng/pantheon/pull/1262)
- Ignore extra json rpc params [\#1261](https://github.com/PegaSysEng/pantheon/pull/1261)
- Fetch local transactions in isolation [\#1259](https://github.com/PegaSysEng/pantheon/pull/1259)
- Update to debug trace transaction [\#1258](https://github.com/PegaSysEng/pantheon/pull/1258)
- Use labelled timer to differentiate between rocks db metrics [\#1254](https://github.com/PegaSysEng/pantheon/pull/1254) (thanks to [Puneetha17](https://github.com/Puneetha17))
- Migrate TransactionPool (& affiliated test) from 'core' to 'eth' [\#1251](https://github.com/PegaSysEng/pantheon/pull/1251)
- Use single instance of Rocksdb for privacy [\#1247](https://github.com/PegaSysEng/pantheon/pull/1247) (thanks to [Puneetha17](https://github.com/Puneetha17))
- Subscribing to sync events should receive false when in sync [\#1240](https://github.com/PegaSysEng/pantheon/pull/1240)
- Ignore transactions from the network while behind chain head [\#1228](https://github.com/PegaSysEng/pantheon/pull/1228)
- RocksDB Statistics in Metrics [\#1169](https://github.com/PegaSysEng/pantheon/pull/1169)
- Add block trace RPC methods [\#1088](https://github.com/PegaSysEng/pantheon/pull/1088) (thanks to [kziemianek](https://github.com/kziemianek))

## 1.0.3

### Additions and Improvements

- Notify of dropped messages [\#1156](https://github.com/PegaSysEng/pantheon/pull/1156)
- Documentation updates include:
    - Added [Permissioning Overview](https://besu.hyperledger.org/en/latest/Concepts/Permissioning/Permissioning-Overview/)
    - Added content on [Network vs Node Configuration](https://besu.hyperledger.org/en/latest/HowTo/Configure/Using-Configuration-File/)
    - Updated [RAM requirements](https://besu.hyperledger.org/en/latest/HowTo/Get-Started/System-Requirements/#ram)
    - Added [Privacy Overview](https://besu.hyperledger.org/en/latest/Concepts/Privacy/Privacy-Overview/) and [Processing Private Transactions](https://besu.hyperledger.org/en/latest/Concepts/Privacy/Private-Transaction-Processing/)
    - Renaming of Ethstats Lite Explorer to [Ethereum Lite Explorer](https://besu.hyperledger.org/en/latest/HowTo/Deploy/Lite-Block-Explorer/#lite-block-explorer-documentation) (thanks to [tzapu](https://github.com/tzapu))
    - Added content on using [Truffle with Besu](https://besu.hyperledger.org/en/latest/HowTo/Develop-Dapps/Truffle/)
    - Added [`droppedPendingTransactions` RPC Pub/Sub subscription](https://besu.hyperledger.org/en/latest/HowTo/Interact/APIs/RPC-PubSub/#dropped-transactions)
    - Added [`eea_*` JSON-RPC API methods](https://besu.hyperledger.org/en/latest/Reference/API-Methods/#eea-methods)
    - Added [architecture diagram](https://besu.hyperledger.org/en/latest/Concepts/ArchitectureOverview/)
    - Updated [permissioning CLI options](https://besu.hyperledger.org/en/latest/Reference/CLI/CLI-Syntax/#permissions-accounts-config-file-enabled) and [permissioned network tutorial](https://besu.hyperledger.org/en/stable/)

### Technical Improvements

- Choose sync target based on td rather than height [\#1256](https://github.com/PegaSysEng/pantheon/pull/1256)
- CLI ewp options [\#1246](https://github.com/PegaSysEng/pantheon/pull/1246)
- Update BesuCommand.java [\#1245](https://github.com/PegaSysEng/pantheon/pull/1245)
- Reduce memory usage in import [\#1239](https://github.com/PegaSysEng/pantheon/pull/1239)
- Improve eea_sendRawTransaction error messages [\#1238](https://github.com/PegaSysEng/pantheon/pull/1238) (thanks to [Puneetha17](https://github.com/Puneetha17))
- Single topic filter [\#1235](https://github.com/PegaSysEng/pantheon/pull/1235)
- Enable pipeline chain downloader for fast sync [\#1232](https://github.com/PegaSysEng/pantheon/pull/1232)
- Make contract size limit configurable [\#1227](https://github.com/PegaSysEng/pantheon/pull/1227)
- Refactor PrivacyParameters config to use builder pattern [\#1226](https://github.com/PegaSysEng/pantheon/pull/1226) (thanks to [antonydenyer](https://github.com/antonydenyer))
- Different request limits for different request types [\#1224](https://github.com/PegaSysEng/pantheon/pull/1224)
- Finish off fast sync pipeline download [\#1222](https://github.com/PegaSysEng/pantheon/pull/1222)
- Enable fast-sync options on command line [\#1218](https://github.com/PegaSysEng/pantheon/pull/1218)
- Replace filtering headers after the fact with calculating number to request up-front [\#1216](https://github.com/PegaSysEng/pantheon/pull/1216)
- Support async processing while maintaining output order [\#1215](https://github.com/PegaSysEng/pantheon/pull/1215)
- Add Unstable Options to the CLI [\#1213](https://github.com/PegaSysEng/pantheon/pull/1213)
- Add private cluster acceptance tests [\#1211](https://github.com/PegaSysEng/pantheon/pull/1211) (thanks to [Puneetha17](https://github.com/Puneetha17))
- Re-aligned smart contract interface to EEA client spec 477 [\#1209](https://github.com/PegaSysEng/pantheon/pull/1209)
- Count the number of items discarded when a pipe is aborted [\#1208](https://github.com/PegaSysEng/pantheon/pull/1208)
- Pipeline chain download - fetch and import data [\#1207](https://github.com/PegaSysEng/pantheon/pull/1207)
- Permission provider that allows bootnodes if you have no other connections [\#1206](https://github.com/PegaSysEng/pantheon/pull/1206)
- Cancel in-progress async operations when the pipeline is aborted [\#1205](https://github.com/PegaSysEng/pantheon/pull/1205)
- Pipeline chain download - Checkpoints [\#1203](https://github.com/PegaSysEng/pantheon/pull/1203)
- Push development images to public dockerhub [\#1202](https://github.com/PegaSysEng/pantheon/pull/1202)
- Push builds of master as docker development images [\#1200](https://github.com/PegaSysEng/pantheon/pull/1200)
- Doc CI pipeline for build and tests [\#1199](https://github.com/PegaSysEng/pantheon/pull/1199)
- Replace the use of a disconnect listener with EthPeer.isDisconnected [\#1197](https://github.com/PegaSysEng/pantheon/pull/1197)
- Prep chain downloader for branch by abstraction [\#1194](https://github.com/PegaSysEng/pantheon/pull/1194)
- Maintain the state of MessageFrame in private Tx [\#1193](https://github.com/PegaSysEng/pantheon/pull/1193) (thanks to [Puneetha17](https://github.com/Puneetha17))
- Persist private world state only if we are mining [\#1191](https://github.com/PegaSysEng/pantheon/pull/1191) (thanks to [Puneetha17](https://github.com/Puneetha17))
- Remove SyncState from SyncTargetManager [\#1188](https://github.com/PegaSysEng/pantheon/pull/1188)
- Acceptance tests base for smart contract node permissioning [\#1186](https://github.com/PegaSysEng/pantheon/pull/1186)
- Fix metrics breakages [\#1185](https://github.com/PegaSysEng/pantheon/pull/1185)
- Typo [\#1184](https://github.com/PegaSysEng/pantheon/pull/1184) (thanks to [araskachoi](https://github.com/araskachoi))
- StaticNodesParserTest to pass on Windows [\#1183](https://github.com/PegaSysEng/pantheon/pull/1183)
- Don't mark world state as stalled until a minimum time without progress is reached [\#1179](https://github.com/PegaSysEng/pantheon/pull/1179)
- Use header validation policy in DownloadHeaderSequenceTask [\#1172](https://github.com/PegaSysEng/pantheon/pull/1172)
- Bond with bootnodes [\#1160](https://github.com/PegaSysEng/pantheon/pull/1160)

## 1.0.2

### Additions and Improvements

- Removed DB init when using `public-key` subcommand [\#1049](https://github.com/PegaSysEng/pantheon/pull/1049)
- Output enode URL on startup [\#1137](https://github.com/PegaSysEng/pantheon/pull/1137)
- Added Remove Peer JSON-RPC [\#1129](https://github.com/PegaSysEng/pantheon/pull/1129)
- Added `net_enode` JSON-RPC [\#1119](https://github.com/PegaSysEng/pantheon/pull/1119) (thanks to [mbergstrand](https://github.com/mbergstrand))
- Maintain a `staticnodes.json` [\#1106](https://github.com/PegaSysEng/pantheon/pull/1106)
- Added `tx-pool-max-size` command line parameter [\#1078](https://github.com/PegaSysEng/pantheon/pull/1078)
- Added PendingTransactions JSON-RPC [\#1043](https://github.com/PegaSysEng/pantheon/pull/1043) (thanks to [EdwinLeeGreene](https://github.com/EdwinLeeGreene))
- Added `admin_nodeInfo` JSON-RPC [\#1012](https://github.com/PegaSysEng/pantheon/pull/1012)
- Added `--metrics-category` CLI to only enable select metrics [\#969](https://github.com/PegaSysEng/pantheon/pull/969)
- Documentation updates include:
   - Updated endpoints in [Private Network Quickstart](https://besu.hyperledger.org/en/latest/Tutorials/Quickstarts/Private-Network-Quickstart/) (thanks to [laubai](https://github.com/laubai))
   - Updated [documentation contribution guidelines](https://besu.hyperledger.org/en/stable/)
   - Added [`admin_removePeer`](https://besu.hyperledger.org/en/latest/Reference/API-Methods/#admin_removepeer)
   - Updated [tutorials](https://besu.hyperledger.org/en/latest/Tutorials/Private-Network/Create-Private-Clique-Network/) for printing of enode on startup
   - Added [`txpool_pantheonTransactions`](https://besu.hyperledger.org/en/stable/Reference/API-Methods/#txpool_besutransactions)
   - Added [Transaction Pool content](https://besu.hyperledger.org/en/latest/Concepts/Transactions/Transaction-Pool/)
   - Added [`tx-pool-max-size` CLI option](https://besu.hyperledger.org/en/latest/Reference/CLI/CLI-Syntax/#tx-pool-max-size)
   - Updated [developer build instructions to use installDist](https://besu.hyperledger.org/en/stable/)
   - Added [Azure quickstart tutorial](https://besu.hyperledger.org/en/latest/Tutorials/Quickstarts/Azure-Private-Network-Quickstart/)
   - Enabled copy button in code blocks
   - Added [IBFT 1.0](https://besu.hyperledger.org/en/latest/HowTo/Configure/Consensus-Protocols/QuorumIBFT/)
   - Added section on using [Geth attach with Besu](https://besu.hyperledger.org/en/latest/HowTo/Interact/APIs/Using-JSON-RPC-API/#geth-console)
   - Enabled the edit link doc site to ease external doc contributions
   - Added [EthStats docs](https://besu.hyperledger.org/HowTo/Deploy/Lite-Network-Monitor/) (thanks to [baxy](https://github.com/baxy))
   - Updated [Postman collection](https://besu.hyperledger.org/en/latest/HowTo/Interact/APIs/Authentication/#postman)
   - Added [`metrics-category` CLI option](https://besu.hyperledger.org/en/latest/Reference/CLI/CLI-Syntax/#metrics-category)
   - Added information on [block time and timeout settings](https://besu.hyperledger.org/en/latest/HowTo/Configure/Consensus-Protocols/IBFT/#block-time) for IBFT 2.0
   - Added [`admin_nodeInfo`](https://besu.hyperledger.org/en/latest/Reference/API-Methods/#admin_nodeinfo)
   - Added [permissions images](https://besu.hyperledger.org/en/latest/Concepts/Permissioning/Permissioning-Overview/)
   - Added permissioning blog to [Resources](https://besu.hyperledger.org/en/latest/Reference/Resources/)
   - Updated [Create Permissioned Network](https://besu.hyperledger.org/en/latest/Tutorials/Permissioning/Create-Permissioned-Network/) tutorial to use `export-address`
   - Updated [Clique](https://besu.hyperledger.org/en/latest/HowTo/Configure/Consensus-Protocols/Clique/) and [IBFT 2.0](https://besu.hyperledger.org/en/latest/HowTo/Configure/Consensus-Protocols/IBFT/) docs to include complete genesis file
   - Updated [Clique tutorial](https://besu.hyperledger.org/en/latest/Tutorials/Private-Network/Create-Private-Clique-Network/) to use `export-address` subcommand
   - Added IBFT 2.0 [future message configuration options](https://besu.hyperledger.org/en/latest/HowTo/Configure/Consensus-Protocols/IBFT/#optional-configuration-options)

### Technical Improvements
- Fixed so self persists to the whitelist [\#1176](https://github.com/PegaSysEng/pantheon/pull/1176)
- Fixed to add self to permissioning whitelist [\#1175](https://github.com/PegaSysEng/pantheon/pull/1175)
- Fixed permissioning issues [\#1174](https://github.com/PegaSysEng/pantheon/pull/1174)
- AdminAddPeer returns custom Json RPC error code [\#1171](https://github.com/PegaSysEng/pantheon/pull/1171)
- Periodically connect to peers from table [\#1170](https://github.com/PegaSysEng/pantheon/pull/1170)
- Improved bootnodes option error message [\#1092](https://github.com/PegaSysEng/pantheon/pull/1092)
- Automatically restrict trailing peers while syncing [\#1167](https://github.com/PegaSysEng/pantheon/pull/1167)
- Avoid bonding to ourselves [\#1166](https://github.com/PegaSysEng/pantheon/pull/1166)
- Fix Push Metrics [\#1164](https://github.com/PegaSysEng/pantheon/pull/1164)
- Synchroniser waits for new peer if best is up to date [\#1161](https://github.com/PegaSysEng/pantheon/pull/1161)
- Don't attempt to download checkpoint headers if the number of headers is negative [\#1158](https://github.com/PegaSysEng/pantheon/pull/1158)
- Capture metrics on Vertx event loop and worker thread queues [\#1155](https://github.com/PegaSysEng/pantheon/pull/1155)
- Simplify node permissioning ATs [\#1153](https://github.com/PegaSysEng/pantheon/pull/1153)
- Add metrics around discovery process [\#1152](https://github.com/PegaSysEng/pantheon/pull/1152)
- Prevent connecting to self [\#1150](https://github.com/PegaSysEng/pantheon/pull/1150)
- Refactoring permissioning ATs [\#1148](https://github.com/PegaSysEng/pantheon/pull/1148)
- Added two extra Ropsten bootnodes [\#1147](https://github.com/PegaSysEng/pantheon/pull/1147)
- Fixed TCP port handling [\#1144](https://github.com/PegaSysEng/pantheon/pull/1144)
- Better error on bad header [\#1143](https://github.com/PegaSysEng/pantheon/pull/1143)
- Refresh peer table while we have fewer than maxPeers connected [\#1142](https://github.com/PegaSysEng/pantheon/pull/1142)
- Refactor jsonrpc consumption of local node permissioning controller [\#1140](https://github.com/PegaSysEng/pantheon/pull/1140)
- Disconnect peers before the pivot block while fast syncing [\#1139](https://github.com/PegaSysEng/pantheon/pull/1139)
- Reduce the default transaction pool size from 30,000 to 4096 [\#1136](https://github.com/PegaSysEng/pantheon/pull/1136)
- Fail at load if static nodes not whitelisted [\#1135](https://github.com/PegaSysEng/pantheon/pull/1135)
- Fix private transaction acceptance test [\#1134](https://github.com/PegaSysEng/pantheon/pull/1134) (thanks to [Puneetha17](https://github.com/Puneetha17))
- Quieter exceptions when network is unreachable [\#1133](https://github.com/PegaSysEng/pantheon/pull/1133)
- nodepermissioningcontroller used for devp2p connection filtering [\#1132](https://github.com/PegaSysEng/pantheon/pull/1132)
- Remove duplicates from apis specified via CLI [\#1131](https://github.com/PegaSysEng/pantheon/pull/1131)
- Synchronizer returns false if it is in sync [\#1130](https://github.com/PegaSysEng/pantheon/pull/1130)
- Added fromHexStringStrict to check for exactly 20 byte addresses [\#1128](https://github.com/PegaSysEng/pantheon/pull/1128)
- Fix deadlock scenario in AsyncOperationProcessor and re-enable WorldStateDownloaderTest [\#1126](https://github.com/PegaSysEng/pantheon/pull/1126)
- Ignore WorldStateDownloaderTest [\#1125](https://github.com/PegaSysEng/pantheon/pull/1125)
- Updated local config permissioning flags [\#1118](https://github.com/PegaSysEng/pantheon/pull/1118)
- Pipeline Improvements [\#1117](https://github.com/PegaSysEng/pantheon/pull/1117)
- Permissioning cli smart contract [\#1116](https://github.com/PegaSysEng/pantheon/pull/1116)
- Adding default pending transactions value in BesuControllerBuilder [\#1114](https://github.com/PegaSysEng/pantheon/pull/1114)
- Fix intermittency in WorldStateDownloaderTest [\#1113](https://github.com/PegaSysEng/pantheon/pull/1113)
- Reduce number of seen blocks and transactions Besu tracks [\#1112](https://github.com/PegaSysEng/pantheon/pull/1112)
- Timeout long test [\#1111](https://github.com/PegaSysEng/pantheon/pull/1111)
- Errorprone 2.3.3 upgrades [\#1110](https://github.com/PegaSysEng/pantheon/pull/1110)
- Add metric to capture memory used by RocksDB table readers [\#1108](https://github.com/PegaSysEng/pantheon/pull/1108)
- Don't allow creation of multiple gauges with the same name [\#1107](https://github.com/PegaSysEng/pantheon/pull/1107)
- Update Peer Discovery to use NodePermissioningController [\#1105](https://github.com/PegaSysEng/pantheon/pull/1105)
- Move starting world state download process inside WorldDownloadState [\#1104](https://github.com/PegaSysEng/pantheon/pull/1104)
- Enable private Tx capability to Clique [\#1102](https://github.com/PegaSysEng/pantheon/pull/1102) (thanks to [Puneetha17](https://github.com/Puneetha17))
- Enable private Tx capability to IBFT [\#1101](https://github.com/PegaSysEng/pantheon/pull/1101) (thanks to [Puneetha17](https://github.com/Puneetha17))
- Version Upgrades [\#1100](https://github.com/PegaSysEng/pantheon/pull/1100)
- Don't delete completed tasks from RocksDbTaskQueue [\#1099](https://github.com/PegaSysEng/pantheon/pull/1099)
- Support flat mapping with multiple threads [\#1098](https://github.com/PegaSysEng/pantheon/pull/1098)
- Add pipe stage name to thread while executing [\#1097](https://github.com/PegaSysEng/pantheon/pull/1097)
- Use pipeline for world state download [\#1096](https://github.com/PegaSysEng/pantheon/pull/1096)
- TXPool JSON RPC tweaks [\#1095](https://github.com/PegaSysEng/pantheon/pull/1095)
- Add in-memory cache over world state download queue [\#1087](https://github.com/PegaSysEng/pantheon/pull/1087)
- Trim default metrics [\#1086](https://github.com/PegaSysEng/pantheon/pull/1086)
- Improve imported block log line [\#1085](https://github.com/PegaSysEng/pantheon/pull/1085)
- Smart contract permission controller [\#1083](https://github.com/PegaSysEng/pantheon/pull/1083)
- Add timeout when waiting for JSON-RPC, WebSocket RPC and Metrics services to stop [\#1082](https://github.com/PegaSysEng/pantheon/pull/1082)
- Add pipeline framework to make parallel processing simpler [\#1077](https://github.com/PegaSysEng/pantheon/pull/1077)
- Node permissioning controller [\#1075](https://github.com/PegaSysEng/pantheon/pull/1075)
- Smart contract permission controller stub [\#1074](https://github.com/PegaSysEng/pantheon/pull/1074)
- Expose a synchronous start method in Runner [\#1072](https://github.com/PegaSysEng/pantheon/pull/1072)
- Changes in chain head should trigger new permissioning check for active peers [\#1071](https://github.com/PegaSysEng/pantheon/pull/1071)
- Fix exceptions fetching metrics after world state download completes [\#1066](https://github.com/PegaSysEng/pantheon/pull/1066)
- Accept transactions in the pool with nonce above account sender nonce [\#1065](https://github.com/PegaSysEng/pantheon/pull/1065)
- Repair Istanbul to handle Eth/62 & Eth/63 [\#1063](https://github.com/PegaSysEng/pantheon/pull/1063)
- Close Private Storage Provider [\#1059](https://github.com/PegaSysEng/pantheon/pull/1059) (thanks to [Puneetha17](https://github.com/Puneetha17))
- Add labels to Pipelined tasks metrics [\#1057](https://github.com/PegaSysEng/pantheon/pull/1057)
- Re-enable Quorum Synchronisation [\#1056](https://github.com/PegaSysEng/pantheon/pull/1056)
- Don't log expected failures as errors [\#1054](https://github.com/PegaSysEng/pantheon/pull/1054)
- Make findSuitablePeer abstract [\#1053](https://github.com/PegaSysEng/pantheon/pull/1053)
- Track added at in txpool [\#1048](https://github.com/PegaSysEng/pantheon/pull/1048)
- Fix ImportBlocksTask to only request from peers that claim to have the blocks [\#1047](https://github.com/PegaSysEng/pantheon/pull/1047)
- Don't run the dao block validator if dao block is 0 [\#1044](https://github.com/PegaSysEng/pantheon/pull/1044)
- Don't make unnecessary copies of data in RocksDbKeyValueStorage [\#1040](https://github.com/PegaSysEng/pantheon/pull/1040)
- Update discovery logic to trust bootnodes only when out of sync [\#1039](https://github.com/PegaSysEng/pantheon/pull/1039)
- Fix IndexOutOfBoundsException in DetermineCommonAncestorTask [\#1038](https://github.com/PegaSysEng/pantheon/pull/1038)
- Add `rpc_modules` JSON-RPC [\#1036](https://github.com/PegaSysEng/pantheon/pull/1036)
- Simple permissioning smart contract [\#1035](https://github.com/PegaSysEng/pantheon/pull/1035)
- Refactor enodeurl to use inetaddr [\#1032](https://github.com/PegaSysEng/pantheon/pull/1032)
- Update CLI options in mismatched genesis file message [\#1031](https://github.com/PegaSysEng/pantheon/pull/1031)
- Remove dependence of eth.core on eth.permissioning [\#1030](https://github.com/PegaSysEng/pantheon/pull/1030)
- Make alloc optional and provide nicer error messages when genesis config is invalid [\#1029](https://github.com/PegaSysEng/pantheon/pull/1029)
- Handle metrics request closing before response is generated [\#1028](https://github.com/PegaSysEng/pantheon/pull/1028)
- Change EthNetworkConfig bootnodes to always be URIs [\#1027](https://github.com/PegaSysEng/pantheon/pull/1027)
- Avoid port conflicts in acceptance tests [\#1025](https://github.com/PegaSysEng/pantheon/pull/1025)
- Include reference tests in jacoco [\#1024](https://github.com/PegaSysEng/pantheon/pull/1024)
- Acceptance test - configurable gas price [\#1023](https://github.com/PegaSysEng/pantheon/pull/1023)
- Get Internal logs and output [\#1022](https://github.com/PegaSysEng/pantheon/pull/1022) (thanks to [Puneetha17](https://github.com/Puneetha17))
- Fix race condition in WebSocketService [\#1021](https://github.com/PegaSysEng/pantheon/pull/1021)
- Ensure devp2p ports are written to ports file correctly [\#1020](https://github.com/PegaSysEng/pantheon/pull/1020)
- Report the correct tcp port in PING packets when it differs from the UDP port [\#1019](https://github.com/PegaSysEng/pantheon/pull/1019)
- Refactor transient transaction processor [\#1017](https://github.com/PegaSysEng/pantheon/pull/1017)
- Resume world state download from existing queue [\#1016](https://github.com/PegaSysEng/pantheon/pull/1016)
- IBFT Acceptance tests updated with longer timeout on first block [\#1015](https://github.com/PegaSysEng/pantheon/pull/1015)
- Update IBFT acceptances tests to await first block [\#1013](https://github.com/PegaSysEng/pantheon/pull/1013)
- Remove full hashimoto implementation as its never used [\#1011](https://github.com/PegaSysEng/pantheon/pull/1011)
- Created SyncStatus notifications [\#1010](https://github.com/PegaSysEng/pantheon/pull/1010)
- Address acceptance test intermittency [\#1008](https://github.com/PegaSysEng/pantheon/pull/1008)
- Consider a world state download stalled after 100 requests with no progress [\#1007](https://github.com/PegaSysEng/pantheon/pull/1007)
- Reduce log level when block miner is interrupted [\#1006](https://github.com/PegaSysEng/pantheon/pull/1006)
- RunnerTest fail on Windows due to network startup timing issue [\#1005](https://github.com/PegaSysEng/pantheon/pull/1005)
- Generate Private Contract Address [\#1004](https://github.com/PegaSysEng/pantheon/pull/1004) (thanks to [vinistevam](https://github.com/vinistevam))
- Delete the legacy pipelined import code [\#1003](https://github.com/PegaSysEng/pantheon/pull/1003)
- Fix race condition in WebSocket AT [\#1002](https://github.com/PegaSysEng/pantheon/pull/1002)
- Cleanup IBFT logging levels [\#995](https://github.com/PegaSysEng/pantheon/pull/995)
- Integration Test implementation dependency for non-IntelliJ IDE [\#992](https://github.com/PegaSysEng/pantheon/pull/992)
- Ignore fast sync and full sync tests to avoid race condition [\#991](https://github.com/PegaSysEng/pantheon/pull/991)
- Make acceptance tests use the process based runner again [\#990](https://github.com/PegaSysEng/pantheon/pull/990)
- RoundChangeCertificateValidator requires unique authors [\#989](https://github.com/PegaSysEng/pantheon/pull/989)
- Make Rinkeby the benchmark chain.  [\#986](https://github.com/PegaSysEng/pantheon/pull/986)
- Add metrics to Parallel Download pipeline [\#985](https://github.com/PegaSysEng/pantheon/pull/985)
- Change ExpectBlockNumber to require at least the specified block number [\#981](https://github.com/PegaSysEng/pantheon/pull/981)
- Fix benchmark compilation [\#980](https://github.com/PegaSysEng/pantheon/pull/980)
- RPC tests can use 127.0.0.1 loopback rather than localhost [\#974](https://github.com/PegaSysEng/pantheon/pull/974) thanks to [glethuillier](https://github.com/glethuillier) for raising)
- Disable picocli ansi when testing [\#973](https://github.com/PegaSysEng/pantheon/pull/973)
- Add a jmh benchmark for WorldStateDownloader [\#972](https://github.com/PegaSysEng/pantheon/pull/972)
- Gradle dependency for JMH annotation, for IDEs that aren't IntelliJ \(… [\#971](https://github.com/PegaSysEng/pantheon/pull/971)
- Separate download state tracking from WorldStateDownloader [\#967](https://github.com/PegaSysEng/pantheon/pull/967)
- Gradle dependency for JMH annotation, for IDEs that aren't IntelliJ [\#966](https://github.com/PegaSysEng/pantheon/pull/966)
- Truffle HDwallet Web3 1.0 [\#964](https://github.com/PegaSysEng/pantheon/pull/964)
- Add missing JavaDoc tags in JSONToRLP [\#963](https://github.com/PegaSysEng/pantheon/pull/963)
- Only import block if it isn't already on the block chain [\#962](https://github.com/PegaSysEng/pantheon/pull/962)
- CLI stack traces when debugging [\#960](https://github.com/PegaSysEng/pantheon/pull/960)
- Create peer discovery packets on a worker thread [\#955](https://github.com/PegaSysEng/pantheon/pull/955)
- Remove start functionality from IbftController and IbftBlockHeightMan… [\#952](https://github.com/PegaSysEng/pantheon/pull/952)
- Cleanup IBFT executors [\#951](https://github.com/PegaSysEng/pantheon/pull/951)
- Single threaded world state persistence [\#950](https://github.com/PegaSysEng/pantheon/pull/950)
- Fix version number on master [\#946](https://github.com/PegaSysEng/pantheon/pull/946)
- Change automatic benchmark  [\#945](https://github.com/PegaSysEng/pantheon/pull/945)
- Eliminate redundant header validation [\#943](https://github.com/PegaSysEng/pantheon/pull/943)
- RocksDbQueue Threading Tweaks [\#940](https://github.com/PegaSysEng/pantheon/pull/940)
- Validate DAO block [\#939](https://github.com/PegaSysEng/pantheon/pull/939)
- Complete Private Transaction Processor [\#938](https://github.com/PegaSysEng/pantheon/pull/938) (thanks to [iikirilov](https://github.com/iikirilov))
- Add metrics for netty queue length [\#932](https://github.com/PegaSysEng/pantheon/pull/932)
- Update GetNodeDataFromPeerTask to return a map [\#931](https://github.com/PegaSysEng/pantheon/pull/931)

## 1.0.1

Public key address export subcommand was missing in 1.0 release.

### Additions and Improvements
- Added `public-key export-address` subcommand [\#888](https://github.com/PegaSysEng/pantheon/pull/888)
- Documentation update for the [`public-key export-address`](https://besu.hyperledger.org/en/stable/) subcommand.
- Updated [IBFT 2.0 overview](https://besu.hyperledger.org/en/stable/) to include use of `rlp encode` command and information on setting IBFT 2.0 properties to achieve your desired block time.

## 1.0

### Additions and Improvements
- [IBFT 2.0](https://besu.hyperledger.org/en/latest/Tutorials/Private-Network/Create-IBFT-Network/)
- [Permissioning](https://besu.hyperledger.org/en/latest/Concepts/Permissioning/Permissioning-Overview/)
- [JSON-RPC Authentication](https://besu.hyperledger.org/en/latest/HowTo/Interact/APIs/Authentication/)
- Added `rlp encode` subcommand [\#965](https://github.com/PegaSysEng/pantheon/pull/965)
- Method to reload permissions file [\#834](https://github.com/PegaSysEng/pantheon/pull/834)
- Added rebind mitigation for Websockets. [\#905](https://github.com/PegaSysEng/pantheon/pull/905)
- Support genesis contract code [\#749](https://github.com/PegaSysEng/pantheon/pull/749) (thanks to [kziemianek](https://github.com/kziemianek)).
- Documentation updates include:
  - Added details on [port configuration](https://besu.hyperledger.org/en/latest/HowTo/Find-and-Connect/Configuring-Ports/)
  - Added [Resources page](https://besu.hyperledger.org/en/latest/Reference/Resources/) linking to Besu blog posts and webinars
  - Added [JSON-RPC Authentication](https://besu.hyperledger.org/en/latest/HowTo/Interact/APIs/Authentication/)
  - Added [tutorial to create permissioned network](https://besu.hyperledger.org/en/latest/Tutorials/Permissioning/Create-Permissioned-Network/)
  - Added [Permissioning](https://besu.hyperledger.org/en/latest/Concepts/Permissioning/Permissioning-Overview/) content
  - Added [Permissioning API methods](https://besu.hyperledger.org/en/latest/Reference/API-Methods/#permissioning-methods)
  - Added [tutorial to create Clique private network](https://besu.hyperledger.org/en/latest/Tutorials/Private-Network/Create-Private-Clique-Network/)
  - Added [tutorial to create IBFT 2.0 private network](https://besu.hyperledger.org/en/latest/Tutorials/Private-Network/Create-IBFT-Network/)

### Technical Improvements
- RoundChangeCertificateValidator requires unique authors [\#997](https://github.com/PegaSysEng/pantheon/pull/997)
- RPC tests can use 127.0.0.1 loopback rather than localhost [\#979](https://github.com/PegaSysEng/pantheon/pull/979)
- Integration Test implementation dependency for non-IntelliJ IDE [\#978](https://github.com/PegaSysEng/pantheon/pull/978)
- Only import block if it isn't already on the block chain [\#977](https://github.com/PegaSysEng/pantheon/pull/977)
- Disable picocli ansi when testing [\#975](https://github.com/PegaSysEng/pantheon/pull/975)
- Create peer discovery packets on a worker thread [\#961](https://github.com/PegaSysEng/pantheon/pull/961)
- Removed Orion snapshot dependency [\#933](https://github.com/PegaSysEng/pantheon/pull/933)
- Use network ID instead of chain ID in MainnetBesuController. [\#929](https://github.com/PegaSysEng/pantheon/pull/929)
- Propagate new block messages to other clients in a worker thread [\#928](https://github.com/PegaSysEng/pantheon/pull/928)
- Parallel downloader should stop on puts if requested. [\#927](https://github.com/PegaSysEng/pantheon/pull/927)
- Permission config file location and option under docker [\#925](https://github.com/PegaSysEng/pantheon/pull/925)
- Fixed potential stall in world state download [\#922](https://github.com/PegaSysEng/pantheon/pull/922)
- Refactoring to introduce deleteOnExit\(\) for temp files [\#920](https://github.com/PegaSysEng/pantheon/pull/920)
- Reduce "Received transactions message" log from debug to trace [\#919](https://github.com/PegaSysEng/pantheon/pull/919)
- Handle PeerNotConnected exceptions when sending wire keep alives [\#918](https://github.com/PegaSysEng/pantheon/pull/918)
- admin_addpeers: error if node not whitelisted [\#917](https://github.com/PegaSysEng/pantheon/pull/917)
- Expose the Ibft MiningCoordinator [\#916](https://github.com/PegaSysEng/pantheon/pull/916)
- Check perm api against perm cli [\#915](https://github.com/PegaSysEng/pantheon/pull/915)
- Update metrics when completing a world state request with existing data [\#914](https://github.com/PegaSysEng/pantheon/pull/914)
- Improve RocksDBQueue dequeue performance [\#913](https://github.com/PegaSysEng/pantheon/pull/913)
- Error when removing bootnodes from nodes whitelist [\#912](https://github.com/PegaSysEng/pantheon/pull/912)
- Incremental Optimization\(s\) on BlockBroadcaster [\#911](https://github.com/PegaSysEng/pantheon/pull/911)
- Check permissions CLI dependencies [\#909](https://github.com/PegaSysEng/pantheon/pull/909)
- Limit the number of times we retry peer discovery interactions [\#908](https://github.com/PegaSysEng/pantheon/pull/908)
- IBFT to use VoteTallyCache [\#907](https://github.com/PegaSysEng/pantheon/pull/907)
- Add metric to expose number of inflight world state requests [\#906](https://github.com/PegaSysEng/pantheon/pull/906)
- Bootnodes not on whitelist - improve errors [\#904](https://github.com/PegaSysEng/pantheon/pull/904)
- Make chain download cancellable [\#901](https://github.com/PegaSysEng/pantheon/pull/901)
- Enforce accounts must start with 0x [\#900](https://github.com/PegaSysEng/pantheon/pull/900)
- When picking fast sync pivot block, use the peer with the best total difficulty [\#899](https://github.com/PegaSysEng/pantheon/pull/899)
- Process world state download data on a worker thread [\#898](https://github.com/PegaSysEng/pantheon/pull/898)
- CLI mixin help [\#895](https://github.com/PegaSysEng/pantheon/pull/895) ([macfarla](https://github.com/macfarla))
- Use absolute datapath instead of relative. [\#894](https://github.com/PegaSysEng/pantheon/pull/894).
- Fix task queue so that the updated failure count for requests is stored [\#893](https://github.com/PegaSysEng/pantheon/pull/893)
- Fix authentication header [\#891](https://github.com/PegaSysEng/pantheon/pull/891)
- Reorganize eth tasks [\#890](https://github.com/PegaSysEng/pantheon/pull/890)
- Unit tests of BlockBroadcaster [\#887](https://github.com/PegaSysEng/pantheon/pull/887)
- Fix authentication file validation errors [\#886](https://github.com/PegaSysEng/pantheon/pull/886)
- Fixing file locations under docker [\#885](https://github.com/PegaSysEng/pantheon/pull/885)
- Handle exceptions properly in EthScheduler [\#884](https://github.com/PegaSysEng/pantheon/pull/884)
- More bootnodes for goerli [\#880](https://github.com/PegaSysEng/pantheon/pull/880)
- Rename password hash command [\#879](https://github.com/PegaSysEng/pantheon/pull/879)
- Add metrics for EthScheduler executors [\#878](https://github.com/PegaSysEng/pantheon/pull/878)
- Disconnect peer removed from node whitelist [\#877](https://github.com/PegaSysEng/pantheon/pull/877)
- Reduce logging noise from invalid peer discovery packets and handshaking [\#876](https://github.com/PegaSysEng/pantheon/pull/876)
- Detect stalled world state downloads [\#875](https://github.com/PegaSysEng/pantheon/pull/875)
- Limit size of Ibft future message buffer [\#873](https://github.com/PegaSysEng/pantheon/pull/873)
- Ibft2: Replace NewRound with extended Proposal [\#872](https://github.com/PegaSysEng/pantheon/pull/872)
- Fixed admin_addPeer to periodically check maintained connections [\#871](https://github.com/PegaSysEng/pantheon/pull/871)
- WebSocket method permissions [\#870](https://github.com/PegaSysEng/pantheon/pull/870)
- Select new pivot block when world state becomes unavailable [\#869](https://github.com/PegaSysEng/pantheon/pull/869)
- Introduce FutureUtils to reduce duplicated code around CompletableFuture [\#868](https://github.com/PegaSysEng/pantheon/pull/868)
- Implement world state cancel [\#867](https://github.com/PegaSysEng/pantheon/pull/867)
- Renaming authentication configuration file CLI command [\#865](https://github.com/PegaSysEng/pantheon/pull/865)
- Break out RoundChangeCertificate validation [\#864](https://github.com/PegaSysEng/pantheon/pull/864)
- Disconnect peers where the common ancestor is before our fast sync pivot [\#862](https://github.com/PegaSysEng/pantheon/pull/862)
- Initial scaffolding for block propagation [\#860](https://github.com/PegaSysEng/pantheon/pull/860)
- Fix NullPointerException when determining fast sync pivot [\#859](https://github.com/PegaSysEng/pantheon/pull/859)
- Check for invalid token [\#856](https://github.com/PegaSysEng/pantheon/pull/856)
- Moving NodeWhitelistController to permissioning package [\#855](https://github.com/PegaSysEng/pantheon/pull/855)
- Fix state download race condition by creating a TaskQueue API [\#853](https://github.com/PegaSysEng/pantheon/pull/853)
- Changed separator in JSON RPC permissions [\#852](https://github.com/PegaSysEng/pantheon/pull/852)
- WebSocket acceptance tests now can use WebSockets [\#851](https://github.com/PegaSysEng/pantheon/pull/851)
- IBFT notifies EthPeer when remote node has a better block [\#849](https://github.com/PegaSysEng/pantheon/pull/849)
- Support resuming fast-sync downloads [\#848](https://github.com/PegaSysEng/pantheon/pull/848)
- Tweak Fast Sync Config [\#847](https://github.com/PegaSysEng/pantheon/pull/847)
- RPC authentication configuration validation + tests. [\#846](https://github.com/PegaSysEng/pantheon/pull/846)
- Tidy-up FastSyncState persistence [\#845](https://github.com/PegaSysEng/pantheon/pull/845)
- Do parallel extract signatures in the parallel block importer. [\#844](https://github.com/PegaSysEng/pantheon/pull/844)
- Fix 'the Input Is Too Long' Error on Windows [\#843](https://github.com/PegaSysEng/pantheon/pull/843) (thanks to [glethuillier](https://github.com/glethuillier)).
- Remove unnecessary sleep [\#842](https://github.com/PegaSysEng/pantheon/pull/842)
- Shutdown improvements [\#841](https://github.com/PegaSysEng/pantheon/pull/841)
- Speed up shutdown time [\#838](https://github.com/PegaSysEng/pantheon/pull/838)
- Add metrics to world state downloader [\#837](https://github.com/PegaSysEng/pantheon/pull/837)
- Store pivot block header [\#836](https://github.com/PegaSysEng/pantheon/pull/836)
- Clique should use beneficiary of zero on epoch blocks [\#833](https://github.com/PegaSysEng/pantheon/pull/833)
- Clique should ignore proposals for address 0 [\#831](https://github.com/PegaSysEng/pantheon/pull/831)
- Fix intermittency in FullSyncDownloaderTest [\#830](https://github.com/PegaSysEng/pantheon/pull/830)
- Added the authentication service to the WebSocket service [\#829](https://github.com/PegaSysEng/pantheon/pull/829)
- Extract creation and init of ProtocolContext into a re-usable class [\#828](https://github.com/PegaSysEng/pantheon/pull/828)
- Prevent duplicate commit seals in ibft header [\#827](https://github.com/PegaSysEng/pantheon/pull/827)
- Validate Ibft vanity data length [\#826](https://github.com/PegaSysEng/pantheon/pull/826)
- Refactored json rpc authentication to be provided as a service [\#825](https://github.com/PegaSysEng/pantheon/pull/825)
- Handle unavailable world states [\#824](https://github.com/PegaSysEng/pantheon/pull/824)
- Password in JWT payload [\#823](https://github.com/PegaSysEng/pantheon/pull/823)
- Homogenize error messages when required parameters are set [\#822](https://github.com/PegaSysEng/pantheon/pull/822) ([glethuillier](https://github.com/glethuillier)).
- Set remote peer chain head to parent of block received in NEW\_BLOCK\_MESSAGE [\#819](https://github.com/PegaSysEng/pantheon/pull/819)
- Peer disconnects should not result in stack traces [\#818](https://github.com/PegaSysEng/pantheon/pull/818)
- Abort previous builds [\#817](https://github.com/PegaSysEng/pantheon/pull/817)
- Parallel build stages [\#816](https://github.com/PegaSysEng/pantheon/pull/816)
- JWT authentication for JSON-RPC [\#815](https://github.com/PegaSysEng/pantheon/pull/815)
- Log errors that occur while finding a common ancestor [\#814](https://github.com/PegaSysEng/pantheon/pull/814)
- Shuffled log levels [\#813](https://github.com/PegaSysEng/pantheon/pull/813)
- Prevent duplicate IBFT messages being processed by state machine [\#811](https://github.com/PegaSysEng/pantheon/pull/811)
- Fix Orion startup ports [\#810](https://github.com/PegaSysEng/pantheon/pull/810)
- Commit world state continuously [\#809](https://github.com/PegaSysEng/pantheon/pull/809)
- Improve block propagation time [\#808](https://github.com/PegaSysEng/pantheon/pull/808)
- JSON-RPC authentication cli options & acceptance tests [\#807](https://github.com/PegaSysEng/pantheon/pull/807)
- Remove privacy not supported warning [\#806](https://github.com/PegaSysEng/pantheon/pull/806) (thanks to [vinistevam](https://github.com/vinistevam))
- Wire up Private Transaction Processor [\#805](https://github.com/PegaSysEng/pantheon/pull/805) (thanks to [Puneetha17](https://github.com/Puneetha17))
- Apply a limit to the number of responses in RespondingEthPeer.respondWhile [\#803](https://github.com/PegaSysEng/pantheon/pull/803)
- Avoid requesting empty block bodies from the network. [\#802](https://github.com/PegaSysEng/pantheon/pull/802)
- Handle partial responses to get receipts requests [\#801](https://github.com/PegaSysEng/pantheon/pull/801)
- Rename functions in Ibft MessageValidator [\#800](https://github.com/PegaSysEng/pantheon/pull/800)
- Upgrade GoogleJavaFormat to 1.7 [\#795](https://github.com/PegaSysEng/pantheon/pull/795)
- Minor refactorings of IntegrationTest infrastructure [\#786](https://github.com/PegaSysEng/pantheon/pull/786)
- Rework Ibft MessageValidatorFactory [\#785](https://github.com/PegaSysEng/pantheon/pull/785)
- Rework IbftRoundFactory [\#784](https://github.com/PegaSysEng/pantheon/pull/784)
- Rename artefacts to artifacts within IBFT [\#782](https://github.com/PegaSysEng/pantheon/pull/782)
- Rename TerminatedRoundArtefacts to PreparedRoundArtefacts [\#781](https://github.com/PegaSysEng/pantheon/pull/781)
- Rename Ibft MessageFactory methods [\#779](https://github.com/PegaSysEng/pantheon/pull/779)
- Update WorldStateDownloader to only filter out known code requests [\#777](https://github.com/PegaSysEng/pantheon/pull/777)
- Multiple name options only search for the longest one [\#776](https://github.com/PegaSysEng/pantheon/pull/776)
- Move ethTaskTimer to abstract root [\#775](https://github.com/PegaSysEng/pantheon/pull/775)
- Parallel Block importer [\#774](https://github.com/PegaSysEng/pantheon/pull/774)
- Wait for a peer with an estimated chain height before selecting a pivot block [\#772](https://github.com/PegaSysEng/pantheon/pull/772)
- Randomly perform full validation when fast syncing blocks [\#770](https://github.com/PegaSysEng/pantheon/pull/770)
- IBFT Message rework, piggybacking blocks on msgs. [\#769](https://github.com/PegaSysEng/pantheon/pull/769)
- EthScheduler additions [\#767](https://github.com/PegaSysEng/pantheon/pull/767)
- Fixing node whitelist isPermitted check [\#766](https://github.com/PegaSysEng/pantheon/pull/766)
- Eth/63 labels [\#764](https://github.com/PegaSysEng/pantheon/pull/764)
- Permissioning whitelist persistence. [\#763](https://github.com/PegaSysEng/pantheon/pull/763)
- Created message validators for NewRound and RoundChange [\#760](https://github.com/PegaSysEng/pantheon/pull/760)
- Add tests for FastSyncChainDownloader as a whole [\#758](https://github.com/PegaSysEng/pantheon/pull/758)
- Flatten IBFT Message API [\#757](https://github.com/PegaSysEng/pantheon/pull/757)
- Added TerminatedRoundArtefacts [\#756](https://github.com/PegaSysEng/pantheon/pull/756)
- Fix thread names in EthScheduler to include the thread number [\#755](https://github.com/PegaSysEng/pantheon/pull/755)
- Separate round change reception from RoundChangeCertificate [\#754](https://github.com/PegaSysEng/pantheon/pull/754)
- JSON-RPC authentication login [\#753](https://github.com/PegaSysEng/pantheon/pull/753)
- Spilt Ibft MessageValidator into components [\#752](https://github.com/PegaSysEng/pantheon/pull/752)
- Ensure first checkpoint headers is always in local blockchain for FastSyncCheckpointHeaderManager [\#750](https://github.com/PegaSysEng/pantheon/pull/750)
- Refactored permissioning components to be Optional. [\#747](https://github.com/PegaSysEng/pantheon/pull/747)
- Integrate rocksdb-based queue into WorldStateDownloader [\#746](https://github.com/PegaSysEng/pantheon/pull/746)
- Generify orion to enclave [\#745](https://github.com/PegaSysEng/pantheon/pull/745) (thanks to [vinistevam](https://github.com/vinistevam))
- Moved IBFT Message factory to use wrapped message types [\#744](https://github.com/PegaSysEng/pantheon/pull/744)
- Handle timeouts when requesting checkpoint headers correctly [\#743](https://github.com/PegaSysEng/pantheon/pull/743)
- Update RoundChangeManager to use flattened message [\#742](https://github.com/PegaSysEng/pantheon/pull/742)
- Handle validation failures when fast importing blocks [\#741](https://github.com/PegaSysEng/pantheon/pull/741)
- Updated IbftRound and RoundState APIs to use wrapped messages [\#740](https://github.com/PegaSysEng/pantheon/pull/740)
- Exception handling [\#739](https://github.com/PegaSysEng/pantheon/pull/739)
- Upgrade dependency versions and build cleanup [\#738](https://github.com/PegaSysEng/pantheon/pull/738)
- Update IbftBlockHeigntManager to accept new message types. [\#737](https://github.com/PegaSysEng/pantheon/pull/737)
- Error response handling for permissions APIs [\#736](https://github.com/PegaSysEng/pantheon/pull/736)
- IPV6 bootnodes don't work [\#735](https://github.com/PegaSysEng/pantheon/pull/735)
- Updated to use tags of pantheon build rather than another repo [\#734](https://github.com/PegaSysEng/pantheon/pull/734)
- Log milestones at startup and other minor logging improvements [\#733](https://github.com/PegaSysEng/pantheon/pull/733)
- Create wrapper types for Ibft Signed messages [\#731](https://github.com/PegaSysEng/pantheon/pull/731)
- Ibft to uniquely ID messages by their hash [\#730](https://github.com/PegaSysEng/pantheon/pull/730)
- Rename ibftrevised to ibft2 [\#722](https://github.com/PegaSysEng/pantheon/pull/722)
- Limit ibft msg queues [\#704](https://github.com/PegaSysEng/pantheon/pull/704)
- Implement privacy precompiled contract [\#696](https://github.com/PegaSysEng/pantheon/pull/696) (thanks to [Puneetha17](https://github.com/Puneetha17))
- Integration of RecursivePeerRefreshState and PeerDiscoveryController [\#420](https://github.com/PegaSysEng/pantheon/pull/420)

## 0.9.1

Built and compatible with with JDK8.

## 0.9

### Breaking Changes to Command Line

Breaking changes have been made to the command line options in v0.9 to improve usability. Many v0.8 command line options no longer work.

The [documentation](https://docs.pantheon.pegasys.tech/en/latest/) has been updated throughout to use the changed command line options and the [command line reference](https://besu.hyperledger.org/en/stable/) documents the changed options.

| Previous Option                     | New Option                                                                                                                                                                                                                                  | Change                            |
|-------------------------------------|------------------------------------------------------------------------------------------------------------------------------------------------------------------------------------------------------------------------------------------|----------------------------------|
| `--config`                          | [`--config-file`](https://besu.hyperledger.org/en/latest/Reference/CLI/CLI-Syntax/#config-file)                                                                                                                                  | Renamed                          |
| `--datadir`                         | [`--data-path`](https://besu.hyperledger.org/en/latest/Reference/CLI/CLI-Syntax/#data-path)                                                                                                                                      | Renamed                          |
| `--dev-mode`                        | [`--network=dev`](https://besu.hyperledger.org/en/latest/Reference/CLI/CLI-Syntax/#network)                                                                                                                                     | Replaced by `--network` option   |
| `--genesis`                         | [`--genesis-file`](https://besu.hyperledger.org/en/latest/Reference/CLI/CLI-Syntax/#genesis-file)                                                                                                                                | Renamed                          |
| `--goerli`                          | [`--network=goerli`](https://besu.hyperledger.org/en/latest/Reference/CLI/CLI-Syntax/#network)                                                                                                                                  | Replaced by `--network` option   |
| `--metrics-listen=<HOST:PORT>`      | [`--metrics-host=<HOST>`](https://besu.hyperledger.org/en/latest/Reference/CLI/CLI-Syntax/#metrics-host) and [`--metrics-port=<PORT>`](https://besu.hyperledger.org/en/latest/Reference/CLI/CLI-Syntax/#metrics-port) | Split into host and port options |
| `--miner-extraData`                 | [`--miner-extra-data`](https://besu.hyperledger.org/en/latest/Reference/CLI/CLI-Syntax/#miner-extra-data)                                                                                                                       | Renamed                          |
| `--miner-minTransactionGasPriceWei` | [`--min-gas-price`](https://besu.hyperledger.org/en/latest/Reference/CLI/CLI-Syntax/#min-gas-price)                                                                                                                              | Renamed                          |
| `--no-discovery`                    | [`--discovery-enabled`](https://besu.hyperledger.org/en/latest/Reference/CLI/CLI-Syntax/#discovery-enabled)                                                                                                                      | Replaced                         |
| `--node-private-key`                | [`--node-private-key-file`](https://besu.hyperledger.org/en/latest/Reference/CLI/CLI-Syntax/#node-private-key-file)                                                                                                              | Renamed                          |
| `--ottoman`                         | N/A                                                                                                                                                                                                                                         | Removed                          |
| `--p2p-listen=<HOST:PORT>`          | [`--p2p-host=<HOST>`](https://besu.hyperledger.org/en/latest/Reference/CLI/CLI-Syntax/#p2p-hostt) and [`--p2p-port=<PORT>`](https://besu.hyperledger.org/en/latest/Reference/CLI/CLI-Syntax/#p2p-port) | Split into host and port options |
| `--rinkeby`                         | [`--network=rinkeby`](https://besu.hyperledger.org/en/latest/Reference/CLI/CLI-Syntax/#network)                                                                                                                                     | Replaced by `--network` option   |
| `--ropsten`                         | [`--network=ropsten`](https://besu.hyperledger.org/en/latest/Reference/CLI/CLI-Syntax/#network)                                                                                                                                     | Replaced by `--network` option   |
| `--rpc-enabled`                     | [` --rpc-http-enabled`](https://besu.hyperledger.org/en/latest/Reference/CLI/CLI-Syntax/#rpc-http-enabled)| Renamed|
| `--rpc-listen=<HOST:PORT>`          | [`--rpc-http-host=<HOST>`](https://besu.hyperledger.org/en/latest/Reference/CLI/CLI-Syntax/#rpc-http-host) and [`--rpc-http-port=<PORT>`](https://besu.hyperledger.org/en/latest/Reference/CLI/CLI-Syntax/#rpc-http-port) | Split into host and port options |
| `--rpc-api`                         | [`--rpc-http-api`](https://besu.hyperledger.org/en/latest/Reference/CLI/CLI-Syntax/#rpc-http-api)| Renamed |
| `--rpc-cors-origins`                | [`--rpc-http-cors-origins`](https://besu.hyperledger.org/en/latest/Reference/CLI/CLI-Syntax/#rpc-http-cors-origins) | Renamed |
| `--ws-enabled`                      | [`--rpc-ws-enabled`](https://besu.hyperledger.org/en/latest/Reference/CLI/CLI-Syntax/#rpc-ws-enabled)  | Renamed |
| `--ws-api`                          | [`--rpc-ws-api`](https://besu.hyperledger.org/en/latest/Reference/CLI/CLI-Syntax/#rpc-ws-api) | Renamed|
| `--ws-listen=<HOST:PORT>`           | [`--rpc-ws-host=<HOST>`](https://besu.hyperledger.org/en/latest/Reference/CLI/CLI-Syntax/#rpc-ws-host) and [`--rpc-ws-port=<PORT>`](https://besu.hyperledger.org/en/latest/Reference/CLI/CLI-Syntax/#rpc-ws-port) | Split into host and port options |
| `--ws-refresh-delay`                | [`--rpc-ws-refresh-delay`](https://besu.hyperledger.org/en/latest/Reference/CLI/CLI-Syntax/#rpc-ws-refresh-delay)|Renamed|

| Previous Subcommand                 | New Subcommand                                                                                                                                                                                                                  | Change                            |
|-------------------------------------|------------------------------------------------------------------------------------------------------------------------------------------------------------------------------------------------------------------------------------------|----------------------------------|
| `pantheon import <block-file>`      | [`pantheon blocks import --from=<block-file>`](https://besu.hyperledger.org/en/latest/Reference/CLI/CLI-Subcommands/#blocks)                                                                                            | Renamed                          |
| `pantheon export-pub-key <key-file>`| [`pantheon public-key export --to=<key-file>`](https://besu.hyperledger.org/en/latest/Reference/CLI/CLI-Subcommands/#public-key)                                                                                                      | Renamed                          |


### Private Network Quickstart

The Private Network Quickstart has been moved from the `pantheon` repository to the `pantheon-quickstart`
repository. The [Private Network Quickstart tutorial](https://besu.hyperledger.org/en/latest/Tutorials/Quickstarts/Private-Network-Quickstart/)
has been updated to use the moved quickstart.

### Additions and Improvements

- `--network=goerli` supports relaunch of Görli testnet [\#717](https://github.com/PegaSysEng/pantheon/pull/717)
- TOML authentication provider [\#689](https://github.com/PegaSysEng/pantheon/pull/689)
- Metrics Push Gateway Options [\#678](https://github.com/PegaSysEng/pantheon/pull/678)
- Additional logging details for IBFT 2.0 [\#650](https://github.com/PegaSysEng/pantheon/pull/650)
- Permissioning config TOML file [\#643](https://github.com/PegaSysEng/pantheon/pull/643)
- Added metrics Prometheus Push Gateway Support [\#638](https://github.com/PegaSysEng/pantheon/pull/638)
- Clique and IBFT not enabled by default in RPC APIs [\#635](https://github.com/PegaSysEng/pantheon/pull/635)
- Added `admin_addPeer` JSON-RPC API method [\#622](https://github.com/PegaSysEng/pantheon/pull/622)
- Implemented `--p2p-enabled` configuration item [\#619](https://github.com/PegaSysEng/pantheon/pull/619)
- Command options and commands renaming [\#618](https://github.com/PegaSysEng/pantheon/pull/618)
- Added IBFT get pending votes [\#603](https://github.com/PegaSysEng/pantheon/pull/603)
- Implement Petersburg hardfork [\#601](https://github.com/PegaSysEng/pantheon/pull/601)
- Added private transaction abstraction [\#592](https://github.com/PegaSysEng/pantheon/pull/592) (thanks to [iikirilov](https://github.com/iikirilov))
- Added privacy command line commands [\#584](https://github.com/PegaSysEng/pantheon/pull/584) (thanks to [Puneetha17](https://github.com/Puneetha17))
- Documentation updates include:
  - Updated [Private Network Quickstart tutorial](https://besu.hyperledger.org/en/latest/Tutorials/Quickstarts/Private-Network-Quickstart/)
    to use quickstart in `pantheon-quickstart` repository and indicate that the quickstart is not supported on Windows.
  - Added IBFT 2.0 [content](https://besu.hyperledger.org/en/latest/HowTo/Configure/Consensus-Protocols/IBFT/) and [JSON RPC API methods](https://besu.hyperledger.org/en/latest/Reference/API-Methods/#ibft-20-methods).
  - Added [consensus protocols content](https://besu.hyperledger.org/en/latest/Concepts/Consensus-Protocols/Comparing-PoA/).
  - Added content on [events and logs](https://besu.hyperledger.org/en/latest/Concepts/Events-and-Logs/), and [using filters](https://besu.hyperledger.org/en/latest/HowTo/Interact/Filters/Accessing-Logs-Using-JSON-RPC/).
  - Added content on integrating with [Prometheus Push Gateway](https://besu.hyperledger.org/en/latest/HowTo/Deploy/Monitoring-Performance/#running-prometheus-with-besu-in-push-mode)

### Technical Improvements

- Download receipts during fast sync and import without processing transactions [\#701](https://github.com/PegaSysEng/pantheon/pull/701)
- Removed CLI options for `--nodes-whitelist` and `--accounts-whitelist` [\#694](https://github.com/PegaSysEng/pantheon/pull/694)
- Delegate `getRootCause` through to Guava's implementation [\#692](https://github.com/PegaSysEng/pantheon/pull/692)
- Benchmark update [\#691](https://github.com/PegaSysEng/pantheon/pull/691)
- Implement chain download for fast sync [\#690](https://github.com/PegaSysEng/pantheon/pull/690)
- Allow missing accounts to create zero-cost transactions [\#685](https://github.com/PegaSysEng/pantheon/pull/685)
- Node private key location should be fixed under docker [\#684](https://github.com/PegaSysEng/pantheon/pull/684)
- Parallel Processing File Import Performance [\#683](https://github.com/PegaSysEng/pantheon/pull/683)
- Integrate actual `WorldStateDownloader` with the fast sync work flow [\#682](https://github.com/PegaSysEng/pantheon/pull/682)
- Removed `--max-trailing-peers` option [\#680](https://github.com/PegaSysEng/pantheon/pull/680)
- Enabled warning on CLI dependent options [\#679](https://github.com/PegaSysEng/pantheon/pull/679)
- Update WorldStateDownloader run\(\) interface to accept header [\#677](https://github.com/PegaSysEng/pantheon/pull/677)
- Fixed Difficulty calculator [\#663](https://github.com/PegaSysEng/pantheon/pull/663)
- `discovery-enabled` option refactoring [\#661](https://github.com/PegaSysEng/pantheon/pull/661)
- Update orion default port approach [\#660](https://github.com/PegaSysEng/pantheon/pull/660)
- Extract out generic parts of Downloader [\#659](https://github.com/PegaSysEng/pantheon/pull/659)
- Start world downloader [\#658](https://github.com/PegaSysEng/pantheon/pull/658)
- Create a simple `WorldStateDownloader` [\#657](https://github.com/PegaSysEng/pantheon/pull/657)
- Added handling for when p2p is disabled [\#655](https://github.com/PegaSysEng/pantheon/pull/655)
- Enabled command line configuration for privacy precompiled contract address [\#653](https://github.com/PegaSysEng/pantheon/pull/653) (thanks to [Puneetha17](https://github.com/Puneetha17))
- IBFT transmitted packets are logged by gossiper [\#652](https://github.com/PegaSysEng/pantheon/pull/652)
- `admin_addPeer` acceptance test [\#651](https://github.com/PegaSysEng/pantheon/pull/651)
- Added `p2pEnabled` configuration to `ProcessBesuNodeRunner` [\#649](https://github.com/PegaSysEng/pantheon/pull/649)
- Added description to automatic benchmarks [\#646](https://github.com/PegaSysEng/pantheon/pull/646)
- Added `network` option [\#645](https://github.com/PegaSysEng/pantheon/pull/645)
- Remove OrionConfiguration [\#644](https://github.com/PegaSysEng/pantheon/pull/644) (thanks to [Puneetha17](https://github.com/Puneetha17))
- IBFT Json Acceptance tests [\#634](https://github.com/PegaSysEng/pantheon/pull/634)
- Upgraded build image to one that contains libsodium [\#632](https://github.com/PegaSysEng/pantheon/pull/632)
- Command line fixes [\#630](https://github.com/PegaSysEng/pantheon/pull/630)
- Consider peer count insufficient until minimum peers for fast sync are connected [\#629](https://github.com/PegaSysEng/pantheon/pull/629)
- Build tweaks [\#628](https://github.com/PegaSysEng/pantheon/pull/628)
- IBFT ensure non-validator does not partake in consensus [\#627](https://github.com/PegaSysEng/pantheon/pull/627)
- Added ability in acceptance tests to set up a node with `--no-discovery` [\#624](https://github.com/PegaSysEng/pantheon/pull/624)
- Gossip integration test [\#623](https://github.com/PegaSysEng/pantheon/pull/623)
- Removed quickstart code and CI pipeline [\#616](https://github.com/PegaSysEng/pantheon/pull/616)
- IBFT Integration Tests - Spurious Behaviour [\#615](https://github.com/PegaSysEng/pantheon/pull/615)
- Refactoring for more readable IBFT IT [\#614](https://github.com/PegaSysEng/pantheon/pull/614)
- Start of fast sync downloader [\#613](https://github.com/PegaSysEng/pantheon/pull/613)
- Split `IbftProcessor` into looping and event processing [\#612](https://github.com/PegaSysEng/pantheon/pull/612)
- IBFT Int Test - changed `TestContextFactory` to a builder [\#611](https://github.com/PegaSysEng/pantheon/pull/611)
- Discard prior round change msgs [\#610](https://github.com/PegaSysEng/pantheon/pull/610)
- `IbftGetValidatorsByBlockHash` added to json factory [\#607](https://github.com/PegaSysEng/pantheon/pull/607)
- IBFT Validator RPCs to return list of strings [\#606](https://github.com/PegaSysEng/pantheon/pull/606)
- Update Benchmark [\#605](https://github.com/PegaSysEng/pantheon/pull/605)
- Remove db package and move classes to more appropriate locations [\#599](https://github.com/PegaSysEng/pantheon/pull/599)
- Added `GetReceiptsFromPeerTask` [\#598](https://github.com/PegaSysEng/pantheon/pull/598)
- Added `GetNodeDataFromPeerTask` [\#597](https://github.com/PegaSysEng/pantheon/pull/597)
- Fixed deprecation warnings [\#596](https://github.com/PegaSysEng/pantheon/pull/596)
- IBFT Integration Tests - Future Height [\#591](https://github.com/PegaSysEng/pantheon/pull/591)
- Added `getNodeData` to `EthPeer` to enable requesting node data [\#589](https://github.com/PegaSysEng/pantheon/pull/589)
- `Blockcreator` to use `parentblock` specified at constuction [\#588](https://github.com/PegaSysEng/pantheon/pull/588)
- Support responding to `GetNodeData` requests [\#587](https://github.com/PegaSysEng/pantheon/pull/587)
- IBFT validates block on proposal reception [\#583](https://github.com/PegaSysEng/pantheon/pull/583)
- Rework `NewRoundValidator` tests [\#582](https://github.com/PegaSysEng/pantheon/pull/582)
- IBFT split extra data validation rule into components [\#581](https://github.com/PegaSysEng/pantheon/pull/581)
- Allow attached rules to be flagged `light` [\#580](https://github.com/PegaSysEng/pantheon/pull/580)
- Split Block Validation from Importing [\#579](https://github.com/PegaSysEng/pantheon/pull/579)
- Refactor `RoundChangeManager` creation [\#578](https://github.com/PegaSysEng/pantheon/pull/578)
- Add `-SNAPSHOT` postfix to version [\#577](https://github.com/PegaSysEng/pantheon/pull/577)
- IBFT - prevent proposed block being imported twice [\#576](https://github.com/PegaSysEng/pantheon/pull/576)
- Version upgrades [\#571](https://github.com/PegaSysEng/pantheon/pull/571)
- Tests that CLI options are disabled under docker [\#566](https://github.com/PegaSysEng/pantheon/pull/566)
- Renamed IBFT networking classes [\#555](https://github.com/PegaSysEng/pantheon/pull/555)
- Removed dead code from the consensus package [\#554](https://github.com/PegaSysEng/pantheon/pull/554)
- Prepared private transaction support [\#538](https://github.com/PegaSysEng/pantheon/pull/538) (thanks to [iikirilov](https://github.com/iikirilov))

## 0.8.5

Indefinitely delays the roll-out of Constantinople on Ethereum Mainnet due to a [potential security issue](https://blog.ethereum.org/2019/01/15/security-alert-ethereum-constantinople-postponement/) detected.

## Additions and Improvements
- Remove Constantinople fork block [\#574](https://github.com/PegaSysEng/pantheon/pull/574)

## Technical Improvements
- Rename IBFT message packages [\#568](https://github.com/PegaSysEng/pantheon/pull/568)


## 0.8.4

### Docker Image

If you have been running a node using the v0.8.3 Docker image, the node was not saving data to the
specified [data directory](https://besu.hyperledger.org/en/stable/),
or referring to the custom [configuration file](https://besu.hyperledger.org/en/stable/)
or [genesis file](https://besu.hyperledger.org/en/stable/).

To recover the node key and data directory from the Docker container:
`docker cp <container>:/opt/pantheon/key <destination_file>`
`docker cp <container>:/opt/pantheon/database <destination_directory>`

Where `container` is the name or ID of the Docker container containing the Besu node.

The container can be running or stopped when you copy the key and data directory. If your node was
fully synchronized to MainNet, the data directory will be ~2TB.

When restarting your node with the v0.8.4 Docker image:

* Save the node key in the [`key` file](https://besu.hyperledger.org/en/latest/Concepts/Node-Keys/#node-private-key) in the data
    directory or specify the location using the [`--node-private-key` option](https://besu.hyperledger.org/en/stable/).
* Specify the `<destination_directory` as a [volume for the data directory](https://besu.hyperledger.org/en/stable/).

### Bug Fixes
- Fixing default resource locations inside docker [\#529](https://github.com/PegaSysEng/pantheon/pull/529)
- NewRoundMessageValidator ignores Round Number when comparing blocks [\#523](https://github.com/PegaSysEng/pantheon/pull/523)
- Fix Array Configurable command line options [\#514](https://github.com/PegaSysEng/pantheon/pull/514)

## Additions and Improvements
- RocksDB Metrics [\#531](https://github.com/PegaSysEng/pantheon/pull/531)
- Added `ibft_getValidatorsByBlockHash` JSON RPC [\#519](https://github.com/PegaSysEng/pantheon/pull/519)
- Expose metrics to Prometheus [\#506](https://github.com/PegaSysEng/pantheon/pull/506)
- Added `ibft_getValidatorsByBlockNumber` [\#499](https://github.com/PegaSysEng/pantheon/pull/499)
- Added `Roadmap.md` file. [\#494](https://github.com/PegaSysEng/pantheon/pull/494)
- Added JSON RPC `eth hashrate` method. [\#488](https://github.com/PegaSysEng/pantheon/pull/488)
- Account whitelist API [\#487](https://github.com/PegaSysEng/pantheon/pull/487)
- Added nodes whitelist JSON-RPC APIs [\#476](https://github.com/PegaSysEng/pantheon/pull/476)
- Added account whitelisting [\#460](https://github.com/PegaSysEng/pantheon/pull/460)
- Added configurable refresh delay for SyncingSubscriptionService on start up [\#383](https://github.com/PegaSysEng/pantheon/pull/383)
- Added the Command Line Style Guide  [\#530](https://github.com/PegaSysEng/pantheon/pull/530)
- Documentation updates include:
  * Migrated to new [documentation site](https://docs.pantheon.pegasys.tech/en/latest/)
  * Added [configuration file content](https://besu.hyperledger.org/en/stable/)
  * Added [tutorial to create private network](https://besu.hyperledger.org/en/latest/Tutorials/Private-Network/Create-Private-Network/)
  * Added content on [enabling non-default APIs](https://besu.hyperledger.org/en/latest/Reference/API-Methods/)

## Technical Improvements

-  Updated `--bootnodes` command option to take zero arguments [\#548](https://github.com/PegaSysEng/pantheon/pull/548)
- IBFT Integration Testing - Local Node is proposer [\#527](https://github.com/PegaSysEng/pantheon/pull/527)
- Remove vertx from discovery tests [\#539](https://github.com/PegaSysEng/pantheon/pull/539)
- IBFT Integration testing - Round Change [\#537](https://github.com/PegaSysEng/pantheon/pull/537)
- NewRoundMessageValidator creates RoundChangeValidator with correct value [\#518](https://github.com/PegaSysEng/pantheon/pull/518)
- Remove time dependency from BlockTimer tests [\#513](https://github.com/PegaSysEng/pantheon/pull/513)
- Gradle 5.1 [\#512](https://github.com/PegaSysEng/pantheon/pull/512)
- Metrics measurement adjustment [\#511](https://github.com/PegaSysEng/pantheon/pull/511)
- Metrics export for import command. [\#509](https://github.com/PegaSysEng/pantheon/pull/509)
- IBFT Integration test framework [\#502](https://github.com/PegaSysEng/pantheon/pull/502)
- IBFT message gossiping [\#501](https://github.com/PegaSysEng/pantheon/pull/501)
- Remove non-transactional mutation from KeyValueStore [\#500](https://github.com/PegaSysEng/pantheon/pull/500)
- Ensured that the blockchain queries class handles optionals better. [\#486](https://github.com/PegaSysEng/pantheon/pull/486)
- IBFT mining acceptance test [\#483](https://github.com/PegaSysEng/pantheon/pull/483)
- Set base directory name to be lowercase in building.md [\#474](https://github.com/PegaSysEng/pantheon/pull/474) (Thanks to [Matthalp](https://github.com/Matthalp))
- Moved admin\_peers to Admin API group [\#473](https://github.com/PegaSysEng/pantheon/pull/473)
- Nodes whitelist acceptance test [\#472](https://github.com/PegaSysEng/pantheon/pull/472)
- Rework RoundChangeManagerTest to not reuse validators [\#469](https://github.com/PegaSysEng/pantheon/pull/469)
- Ignore node files to support truffle. [\#467](https://github.com/PegaSysEng/pantheon/pull/467)
- IBFT pantheon controller [\#461](https://github.com/PegaSysEng/pantheon/pull/461)
- IBFT Round to update internal state on reception of NewRound Message [\#451](https://github.com/PegaSysEng/pantheon/pull/451)
- Update RoundChangeManager correctly create its message validator [\#450](https://github.com/PegaSysEng/pantheon/pull/450)
- Use seconds for block timer time unit [\#445](https://github.com/PegaSysEng/pantheon/pull/445)
- IBFT controller and future msgs handling [\#431](https://github.com/PegaSysEng/pantheon/pull/431)
- Allow IBFT Round to be created using PreparedCert [\#429](https://github.com/PegaSysEng/pantheon/pull/429)
- Added MessageValidatorFactory [\#425](https://github.com/PegaSysEng/pantheon/pull/425)
- Inround payload [\#423](https://github.com/PegaSysEng/pantheon/pull/423)
- Updated IbftConfig Fields [\#422](https://github.com/PegaSysEng/pantheon/pull/422)
- Repair IbftBlockCreator and add tests [\#421](https://github.com/PegaSysEng/pantheon/pull/421)
- Make Besu behave as a submodule [\#419](https://github.com/PegaSysEng/pantheon/pull/419)
- Ibft Height Manager [\#418](https://github.com/PegaSysEng/pantheon/pull/418)
- Ensure bootnodes are a subset of node whitelist [\#414](https://github.com/PegaSysEng/pantheon/pull/414)
- IBFT Consensus Round Classes [\#405](https://github.com/PegaSysEng/pantheon/pull/405)
- IBFT message payload tests [\#404](https://github.com/PegaSysEng/pantheon/pull/404)
- Validate enodeurl syntax from command line [\#403](https://github.com/PegaSysEng/pantheon/pull/403)
- Update errorprone [\#401](https://github.com/PegaSysEng/pantheon/pull/401)
- IBFT round change manager [\#393](https://github.com/PegaSysEng/pantheon/pull/393)
- IBFT RoundState [\#392](https://github.com/PegaSysEng/pantheon/pull/392)
- Move Block data generator test helper to test support package [\#391](https://github.com/PegaSysEng/pantheon/pull/391)
- IBFT message tests [\#367](https://github.com/PegaSysEng/pantheon/pull/367)

## 0.8.3

### Breaking Change to JSON RPC-API

From v0.8.3, incoming HTTP requests are only accepted from hostnames specified using the `--host-whitelist` command-line option. If not specified, the default value for `--host-whitelist` is `localhost`.

If using the URL `http://127.0.0.1` to make JSON-RPC calls, use `--host-whitelist` to specify the hostname `127.0.0.1` or update the hostname to `localhost`.

If your application publishes RPC ports, specify the hostnames when starting Besu. For example:

```bash
pantheon --host-whitelist=example.com
```

Specify `*` or `all` for `--host-whitelist` to effectively disable host protection and replicate pre-v0.8.3 behavior. This is not recommended for production code.

### Bug Fixes

- Repair Clique Proposer Selection [\#339](https://github.com/PegaSysEng/pantheon/pull/339)
- High TX volume swamps block processing [\#337](https://github.com/PegaSysEng/pantheon/pull/337)
- Check if the connectFuture has completed successfully [\#293](https://github.com/PegaSysEng/pantheon/pull/293)
- Switch back to Xerial Snappy Library [\#284](https://github.com/PegaSysEng/pantheon/pull/284)
- ShortHex of 0 should be '0x0', not '0x' [\#272](https://github.com/PegaSysEng/pantheon/pull/272)
- Fix pantheon CLI default values infinite loop [\#266](https://github.com/PegaSysEng/pantheon/pull/266)

### Additions and Improvements

- Added `--nodes-whitelist` parameter to CLI and NodeWhitelistController [\#346](https://github.com/PegaSysEng/pantheon/pull/346)
- Discovery wiring for `--node-whitelist` [\#365](https://github.com/PegaSysEng/pantheon/pull/365)
- Plumb in three more metrics [\#344](https://github.com/PegaSysEng/pantheon/pull/344)
- `ProposerSelection` to support multiple IBFT implementations [\#307](https://github.com/PegaSysEng/pantheon/pull/307)
- Configuration to support IBFT original and revised [\#306](https://github.com/PegaSysEng/pantheon/pull/306)
- Added host whitelist for JSON-RPC. [**Breaking Change**](#breaking-change-to-json-rpc-api) [\#295](https://github.com/PegaSysEng/pantheon/pull/295)
- Reduce `Block creation processed cancelled` log message to debug [\#294](https://github.com/PegaSysEng/pantheon/pull/294)
- Implement iterative peer search [\#268](https://github.com/PegaSysEng/pantheon/pull/268)
- Added RLP enc/dec for PrePrepare, Commit and NewRound messages [\#200](https://github.com/PegaSysEng/pantheon/pull/200)
- IBFT block mining [\#169](https://github.com/PegaSysEng/pantheon/pull/169)
- Added `--goerli` CLI option [\#370](https://github.com/PegaSysEng/pantheon/pull/370) (Thanks to [@Nashatyrev](https://github.com/Nashatyrev))
- Begin capturing metrics to better understand Besu's behaviour [\#326](https://github.com/PegaSysEng/pantheon/pull/326)
- Documentation updates include:
   * Added Coding Conventions [\#342](https://github.com/PegaSysEng/pantheon/pull/342)
   * Reorganised [Installation documentation](https://github.com/PegaSysEng/pantheon/wiki/Installation) and added [Chocolatey installation](https://github.com/PegaSysEng/pantheon/wiki/Install-Binaries#windows-with-chocolatey) for Windows
   * Reorganised [JSON-RPC API documentation](https://github.com/PegaSysEng/pantheon/wiki/JSON-RPC-API)
   * Updated [RPC Pub/Sub API documentation](https://github.com/PegaSysEng/pantheon/wiki/RPC-PubSub)

### Technical Improvements

- Extracted non-Docker CLI parameters to picoCLI mixin. [\#323](https://github.com/PegaSysEng/pantheon/pull/323)
- IBFT preprepare to validate round matches block [\#329](https://github.com/PegaSysEng/pantheon/pull/329)
- Fix acceptance test [\#324](https://github.com/PegaSysEng/pantheon/pull/324)
- Added the `IbftFinalState` [\#385](https://github.com/PegaSysEng/pantheon/pull/385)
- Constantinople Fork Block [\#382](https://github.com/PegaSysEng/pantheon/pull/382)
- Fix `pantheon.cli.BesuCommandTest` test on Windows [\#380](https://github.com/PegaSysEng/pantheon/pull/380)
- JDK smoke testing is being configured differently now [\#374](https://github.com/PegaSysEng/pantheon/pull/374)
- Re-enable clique AT [\#373](https://github.com/PegaSysEng/pantheon/pull/373)
- Ignoring acceptance test [\#372](https://github.com/PegaSysEng/pantheon/pull/372)
- Changes to support Gradle 5.0 [\#371](https://github.com/PegaSysEng/pantheon/pull/371)
- Clique: Prevent out of turn blocks interrupt in-turn mining [\#364](https://github.com/PegaSysEng/pantheon/pull/364)
- Time all tasks [\#361](https://github.com/PegaSysEng/pantheon/pull/361)
- Rework `VoteTallyCache` to better represent purpose [\#360](https://github.com/PegaSysEng/pantheon/pull/360)
- Add an `UNKNOWN` `DisconnectReason` [\#359](https://github.com/PegaSysEng/pantheon/pull/359)
- New round validation [\#353](https://github.com/PegaSysEng/pantheon/pull/353)
- Update get validators for block hash test to start from block 1 [\#352](https://github.com/PegaSysEng/pantheon/pull/352)
- Idiomatic Builder Pattern [\#345](https://github.com/PegaSysEng/pantheon/pull/345)
- Revert `Repair Clique Proposer Selection` \#339 - Breaks Görli testnet [\#343](https://github.com/PegaSysEng/pantheon/pull/343)
- No fixed ports in tests [\#340](https://github.com/PegaSysEng/pantheon/pull/340)
- Update clique acceptance test genesis file to use correct clique property names [\#338](https://github.com/PegaSysEng/pantheon/pull/338)
- Supporting list of addresses in logs subscription [\#336](https://github.com/PegaSysEng/pantheon/pull/336)
- Render handler exception to `System.err` instead of `.out` [\#334](https://github.com/PegaSysEng/pantheon/pull/334)
- Renamed IBFT message classes [\#333](https://github.com/PegaSysEng/pantheon/pull/333)
- Add additional RLP tests [\#332](https://github.com/PegaSysEng/pantheon/pull/332)
- Downgrading spotless to 3.13.0 to fix threading issues [\#325](https://github.com/PegaSysEng/pantheon/pull/325)
- `eth_getTransactionReceipt` acceptance test [\#322](https://github.com/PegaSysEng/pantheon/pull/322)
- Upgrade vertx to 3.5.4 [\#316](https://github.com/PegaSysEng/pantheon/pull/316)
- Round change validation [\#315](https://github.com/PegaSysEng/pantheon/pull/315)
- Basic IBFT message validators [\#314](https://github.com/PegaSysEng/pantheon/pull/314)
- Minor repairs to clique block scheduling [\#308](https://github.com/PegaSysEng/pantheon/pull/308)
- Dependencies Version upgrade [\#303](https://github.com/PegaSysEng/pantheon/pull/303)
- Build multiple JVM [\#301](https://github.com/PegaSysEng/pantheon/pull/301)
- Smart contract acceptance test [\#296](https://github.com/PegaSysEng/pantheon/pull/296)
- Fixing WebSocket error response [\#292](https://github.com/PegaSysEng/pantheon/pull/292)
- Reword error messages following exceptions during mining [\#291](https://github.com/PegaSysEng/pantheon/pull/291)
- Clique acceptance tests [\#290](https://github.com/PegaSysEng/pantheon/pull/290)
- Delegate creation of additional JSON-RPC methods to the BesuController [\#289](https://github.com/PegaSysEng/pantheon/pull/289)
- Remove unnecessary `RlpInput` and `RlpOutput` classes [\#287](https://github.com/PegaSysEng/pantheon/pull/287)
- Remove `RlpUtils` [\#285](https://github.com/PegaSysEng/pantheon/pull/285)
- Enabling previously ignored acceptance tests [\#282](https://github.com/PegaSysEng/pantheon/pull/282)
- IPv6 peers [\#281](https://github.com/PegaSysEng/pantheon/pull/281)
- IPv6 Bootnode [\#280](https://github.com/PegaSysEng/pantheon/pull/280)
- Acceptance test for `getTransactionReceipt` JSON-RPC method [\#278](https://github.com/PegaSysEng/pantheon/pull/278)
- Inject `StorageProvider` into `BesuController` instances [\#259](https://github.com/PegaSysEng/pantheon/pull/259)

## 0.8.2

### Removed
 - Removed `import-blockchain` command because nothing exports to the required format yet (PR [\#223](https://github.com/PegaSysEng/pantheon/pull/223))

### Bug Fixes
 - `io.netty.util.internal.OutOfDirectMemoryError` errors by removing reference counting from network messages.
 - Log spam: endless loop in `nioEventLoopGroup` thanks to [@5chdn](https://github.com/5chdn) for reporting) (PR [#261](https://github.com/PegaSysEng/pantheon/pull/261))
 - Rinkeby import can stall with too many fragments thanks to [@steffenkux](https://github.com/steffenkux) and [@5chdn](https://github.com/5chdn) for reporting) (PR [#255](https://github.com/PegaSysEng/pantheon/pull/255))
 - Clique incorrectly used the chain ID instead of the network ID in ETH status messages (PR [#209](https://github.com/PegaSysEng/pantheon/pull/209))
 - Gradle deprecation warnings (PR [#246](https://github.com/PegaSysEng/pantheon/pull/246) with thanks to [@jvirtanen](https://github.com/jvirtanen))
 - Consensus issue on Ropsten:
    - Treat output length as a maximum length for CALL operations (PR [#236](https://github.com/PegaSysEng/pantheon/pull/236))
    - ECRec precompile should return empty instead of 32 zero bytes when the input is invalid (PR [#227](https://github.com/PegaSysEng/pantheon/pull/227))
 - File name too long error while building from source thanks to [@5chdn](https://github.com/5chdn) for reporting) (PR [#221](https://github.com/PegaSysEng/pantheon/pull/221))
 - Loop syntax in `runBesuPrivateNetwork.sh` (PR [#237](https://github.com/PegaSysEng/pantheon/pull/237) thanks to [@matt9ucci](https://github.com/matt9ucci))
 - Fix `CompressionException: Snappy decompression failed` errors thanks to [@5chdn](https://github.com/5chdn) for reporting) (PR [#274](https://github.com/PegaSysEng/pantheon/pull/274))

### Additions and Improvements
 - Added `--ropsten` command line argument to make syncing to Ropsten easier (PR [#197](https://github.com/PegaSysEng/pantheon/pull/197) with thanks to [@jvirtanen](https://github.com/jvirtanen))
 - Enabled constantinople in `--dev-mode` (PR [#256](https://github.com/PegaSysEng/pantheon/pull/256))
 - Supported Constantinople with Clique thanks to [@5chdn](https://github.com/5chdn) for reporting) (PR [#250](https://github.com/PegaSysEng/pantheon/pull/250), PR [#247](https://github.com/PegaSysEng/pantheon/pull/247))
 - Implemented `eth_chainId` JSON-RPC method (PR [#219](https://github.com/PegaSysEng/pantheon/pull/219))
 - Updated client version to be ethstats friendly (PR [#258](https://github.com/PegaSysEng/pantheon/pull/258))
 - Added `--node-private-key` option to allow nodekey file to be specified separately to data directory thanks to [@peterbroadhurst](https://github.com/peterbroadhurst) for requesting)  (PR [#234](https://github.com/PegaSysEng/pantheon/pull/234))
 - Added `--banned-nodeids` option to prevent connection to specific nodes (PR [#254](https://github.com/PegaSysEng/pantheon/pull/254))
 - Send client quitting disconnect message to peers on shutdown (PR [#253](https://github.com/PegaSysEng/pantheon/pull/253))
 - Improved error message for port conflict error (PR [#232](https://github.com/PegaSysEng/pantheon/pull/232))
 - Improved documentation by adding the following pages:
    * [Getting Started](https://github.com/PegaSysEng/pantheon/wiki/Getting-Started)
    * [Network ID and Chain ID](https://github.com/PegaSysEng/pantheon/wiki/NetworkID-And-ChainID)
    * [Node Keys](https://github.com/PegaSysEng/pantheon/wiki/Node-Keys)
    * [Networking](https://github.com/PegaSysEng/pantheon/wiki/Networking)
    * [Accounts for Testing](https://github.com/PegaSysEng/pantheon/wiki/Accounts-for-Testing)
    * [Logging](https://github.com/PegaSysEng/pantheon/wiki/Logging)
    * [Proof of Authority](https://github.com/PegaSysEng/pantheon/wiki/Proof-of-Authority)
    * [Passing JVM Options](https://github.com/PegaSysEng/pantheon/wiki/Passing-JVM-Options)


 ### Technical Improvements
 - Upgraded Ethereum reference tests to 6.0 beta 2. (thanks to [@jvirtanen](https://github.com/jvirtanen) for the initial upgrade to beta 1)
 - Set Java compiler default encoding to UTF-8 (PR [#238](https://github.com/PegaSysEng/pantheon/pull/238) thanks to [@matt9ucci](https://github.com/matt9ucci))
 - Removed duplicate code defining default JSON-RPC APIs (PR [#218](https://github.com/PegaSysEng/pantheon/pull/218) thanks to [@matt9ucci](https://github.com/matt9ucci))
 - Improved code for parsing config (PRs [#208](https://github.com/PegaSysEng/pantheon/pull/208), [#209](https://github.com/PegaSysEng/pantheon/pull/209))
 - Use `java.time.Clock` in favour of a custom Clock interface (PR [#220](https://github.com/PegaSysEng/pantheon/pull/220))
 - Improve modularity of storage systems (PR [#211](https://github.com/PegaSysEng/pantheon/pull/211), [#207](https://github.com/PegaSysEng/pantheon/pull/207))
 - Treat JavaDoc warnings as errors (PR [#171](https://github.com/PegaSysEng/pantheon/pull/171))
 - Add benchmark for `BlockHashOperation `as a template for benchmarking other EVM operations (PR [#203](https://github.com/PegaSysEng/pantheon/pull/203))
 - Added unit tests for `EthBlockNumber` (PR [#195](https://github.com/PegaSysEng/pantheon/pull/195) thanks to [@jvirtanen](https://github.com/jvirtanen))
 - Code style improvements (PR [#196](https://github.com/PegaSysEng/pantheon/pull/196) thanks to [@jvirtanen](https://github.com/jvirtanen))
 - Added unit tests for `Web3ClientVersion` (PR [#194](https://github.com/PegaSysEng/pantheon/pull/194) with thanks to [@jvirtanen](https://github.com/jvirtanen))
 - Removed RLPUtils from `RawBlockIterator` (PR [#179](https://github.com/PegaSysEng/pantheon/pull/179))
 - Replace the JNI based snappy library with a pure-Java version (PR [#257](https://github.com/PegaSysEng/pantheon/pull/257))<|MERGE_RESOLUTION|>--- conflicted
+++ resolved
@@ -5,11 +5,15 @@
 
 ### Breaking Changes
 - Removed support for Kotti network (ETC) [#5816](https://github.com/hyperledger/besu/pull/5816)
-
-### Additions and Improvements
-
-### Bug Fixes
-- do not create ignorable storage on revert storage-variables subcommand [#5830](https://github.com/hyperledger/besu/pull/5830) 
+- Layered transaction pool implementation is now stable and enabled by default, so the following changes to experimental options have been done [#5772](https://github.com/hyperledger/besu):
+    - `--Xlayered-tx-pool` is gone, to select the implementation use the new `--tx-pool` option with values `layered` (default) or `legacy`
+    - `--Xlayered-tx-pool-layer-max-capacity`, `--Xlayered-tx-pool-max-prioritized` and `--Xlayered-tx-pool-max-future-by-sender` just drop the `X` and keep the same behavior
+
+### Additions and Improvements
+- Layered transaction pool implementation is now stable and enabled by default. If you want still to use the legacy implementation, use `--tx-pool=legacy` [#5772](https://github.com/hyperledger/besu)
+
+### Bug Fixes
+- do not create ignorable storage on revert storage-variables subcommand [#5830](https://github.com/hyperledger/besu/pull/5830)
 
 ### Download Links
 
@@ -22,20 +26,13 @@
 
 ### Breaking Changes
 - Add ABI-decoded revert reason to `eth_call` and `eth_estimateGas` responses [#5705](https://github.com/hyperledger/besu/issues/5705)
-- Layered transaction pool implementation is now stable and enabled by default, so the following changes to experimental options have been done [#5772](https://github.com/hyperledger/besu):
-  - `--Xlayered-tx-pool` is gone, to select the implementation use the new `--tx-pool` option with values `layered` (default) or `legacy`
-  - `--Xlayered-tx-pool-layer-max-capacity`, `--Xlayered-tx-pool-max-prioritized` and `--Xlayered-tx-pool-max-future-by-sender` just drop the `X` and keep the same behavior
 
 ### Additions and Improvements
 - Add missing methods to the `Transaction` interface [#5732](https://github.com/hyperledger/besu/pull/5732)
 - Add `benchmark` subcommand to `evmtool` [#5754](https://github.com/hyperledger/besu/issues/5754)
 - JSON output is now compact by default. This can be overridden by the new `--json-pretty-print-enabled` CLI option. [#5766](https://github.com/hyperledger/besu/pull/5766)
-<<<<<<< HEAD
-- Layered transaction pool implementation is now stable and enabled by default. If you want still to use the legacy implementation, use `--tx-pool=legacy` [#5772](https://github.com/hyperledger/besu)
-=======
 - New `eth_getBlockReceipts` JSON-RPC method to retrieve all transaction receipts for a block in a single call [#5771](https://github.com/hyperledger/besu/pull/5771) 
 - Add new methods to `OperationTracer` to capture contexts enter/exit [#5756](https://github.com/hyperledger/besu/pull/5756)
->>>>>>> 3597ccbf
 
 ### Bug Fixes
 - Make smart contract permissioning features work with london fork [#5727](https://github.com/hyperledger/besu/pull/5727)
