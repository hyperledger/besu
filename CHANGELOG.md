# Changelog

## 1.6.0-RC1

### Additions and Improvements
<<<<<<< HEAD
* Added `debug_standardTraceBlockToFile` JSON-RPC API. This API accepts a block hash and will replay the block. It returns a list of files containing the result of the trace (one file per transaction). [\#1392](https://github.com/hyperledger/besu/pull/1392)
=======
* Added support for the upcoming YOLOv2 ephemeral testnet and removed the flag for the deprecated YOLOv1 ephemeral testnet.     
>>>>>>> c1f37f85

### Bug Fixes

#### Previously identified known issues

- [Eth/65 loses peers](KNOWN_ISSUES.md#eth65-loses-peers)
- [Fast sync when running Besu on cloud providers](KNOWN_ISSUES.md#fast-sync-when-running-besu-on-cloud-providers)
- [Privacy users with private transactions created using v1.3.4 or earlier](KNOWN_ISSUES.md#privacy-users-with-private-transactions-created-using-v134-or-earlier)
- [Changes not saved to database correctly causing inconsistent private states](KNOWN_ISSUES.md#Changes-not-saved-to-database-correctly-causing-inconsistent-private-states)

## 1.5.5

### Additions and Improvements
* The new version of the [web3js-eea library (v0.10)](https://github.com/PegaSysEng/web3js-eea) supports the onchain privacy group management changes made in Besu v1.5.3.

### Bug Fixes
* Added `debug_getBadBlocks` JSON-RPC API to analyze and detect consensus flaws. Even if a block is rejected it will be returned by this method [\#1378](https://github.com/hyperledger/besu/pull/1378)
* Fix logs queries missing results against chain head [\#1351](https://github.com/hyperledger/besu/pull/1351) and [\#1381](https://github.com/hyperledger/besu/pull/1381) 

#### Previously identified known issues

- [Eth/65 loses peers](KNOWN_ISSUES.md#eth65-loses-peers)
- [Fast sync when running Besu on cloud providers](KNOWN_ISSUES.md#fast-sync-when-running-besu-on-cloud-providers)
- [Privacy users with private transactions created using v1.3.4 or earlier](KNOWN_ISSUES.md#privacy-users-with-private-transactions-created-using-v134-or-earlier)
- [Changes not saved to database correctly causing inconsistent private states](KNOWN_ISSUES.md#Changes-not-saved-to-database-correctly-causing-inconsistent-private-states)

### Download link

https://dl.bintray.com/hyperledger-org/besu-repo/besu-1.5.5.zip

sha256sum: `e67b0a899dc4421054eaa9a8112cb89e1e5f6a56f0d8aa1b0c5111c53dfad2ad`


## 1.5.4

### Additions and Improvements

* Added `priv_debugGetStateRoot` JSON-RPC API to retrieve the state root of a specified privacy group. [\#1326](https://github.com/hyperledger/besu/pull/1326)
* Added reorg logging and `--reorg-logging-threshold` to configure the same. Besu now logs any reorgs where the old or new chain head is more than the threshold away from their common ancestors. The default is 6.
* Added `debug_batchSendRawTransaction` JSON-RPC API to submit multiple signed transactions with a single call. [\#1350](https://github.com/hyperledger/besu/pull/1350)

### Bug Fixes

* The metrics HTTP server no longer rejects requests containing `Accept` header that doesn't precisely match the prometheus text format [\#1345](https://github.com/hyperledger/besu/pull/1345)
* JSON-RPC method `net_version` should return network ID instead of chain ID [\#1355](https://github.com/hyperledger/besu/pull/1355)

#### Previously identified known issues

- [Logs queries missing results against chain head](KNOWN_ISSUES.md#Logs-queries-missing-results-against-chain-head)
- [Eth/65 loses peers](KNOWN_ISSUES.md#eth65-loses-peers)
- [Fast sync when running Besu on cloud providers](KNOWN_ISSUES.md#fast-sync-when-running-besu-on-cloud-providers)
- [Privacy users with private transactions created using v1.3.4 or earlier](KNOWN_ISSUES.md#privacy-users-with-private-transactions-created-using-v134-or-earlier)
- [Changes not saved to database correctly causing inconsistent private states](KNOWN_ISSUES.md#Changes-not-saved-to-database-correctly-causing-inconsistent-private-states)

### Download link
https://dl.bintray.com/hyperledger-org/besu-repo/besu-1.5.4.zip

sha256sum: `1f4df8e1c5e3b5b3abf6289ccfe70f302aa7c29a652b2eb713ffbdc507670420`

## 1.5.3

### Additions and Improvements

* The EvmTool now processes State Tests from the Ethereum Reference Tests. [\#1311](https://github.com/hyperledger/besu/pull/1311)
* Early access DNS support added via the `--Xdns-enabled` and `--Xdns-update-enabled` CLI options. [\#1247](https://github.com/hyperledger/besu/pull/1247)
* Add genesis config option `ecip1017EraRounds` for Ethereum Classic chains. [\#1329](https://github.com/hyperledger/besu/pull/1329)

### Bug Fixes

* K8S Permissioning to use of Service IP's rather than pod IP's which can fail [\#1190](https://github.com/hyperledger/besu/issues/1190)

#### Previously identified known issues

- [Logs queries missing results against chain head](KNOWN_ISSUES.md#Logs-queries-missing-results-against-chain-head)
- [Eth/65 loses peers](KNOWN_ISSUES.md#eth65-loses-peers)
- [Fast sync when running Besu on cloud providers](KNOWN_ISSUES.md#fast-sync-when-running-besu-on-cloud-providers)
- [Privacy users with private transactions created using v1.3.4 or earlier](KNOWN_ISSUES.md#privacy-users-with-private-transactions-created-using-v134-or-earlier)
- [Changes not saved to database correctly causing inconsistent private states](KNOWN_ISSUES.md#Changes-not-saved-to-database-correctly-causing-inconsistent-private-states)

### Breaking Change to Onchain Privacy Group Management

This [early access feature](https://besu.hyperledger.org/en/stable/Concepts/Privacy/Onchain-PrivacyGroups/) was changed in a way that makes onchain privacy groups created with previous versions no longer usable.

To enhance control over permissions on the privacy group management contract:

* The enclave key was removed as the first parameter for `addParticipant` and `removeParticipant`.
* The owner of the privacy group management contract is the signer of the private transaction that creates
  the privacy group. In the default onchain privacy group management contract implementation, only the
  owner can add and remove participants, and upgrade the management contract.

The onchain privacy support in the current version of the web3js-eea library (v0.9) will not be compatible with Besu v1.5.3.  We are actively working on an upgrade to webj3-eea that will support these changes.   

### Download link
https://dl.bintray.com/hyperledger-org/besu-repo/besu-1.5.3.zip

sha256sum: `735cd511e1dae1590f2829d9535cb383aa8c526f059b3451859e5fcfccc48985`

## 1.5.2

### Additions and Improvements

* Experimental offline backup and restore has been added via the `operator x-backup-state` and `operator x-restore-state` CLI commands.  Data formats will be fluid for as long as the `x-` prefix is present in the CLI so it is advised not to rely on these backups for disaster recovery. [\#1235](https://github.com/hyperledger/besu/pull/1235)
* Experimental ethstats support added via the `Xethstats` and `Xethstats-contact` CLI commands. [\#1239](https://github.com/hyperledger/besu/pull/1239)
* Peers added via the JSON-RPC `admin_addPeer` and `admin_removePeer` will be shared or no longer shared via discovery respectively.  Previously they were not shared. [\#1177](https://github.com/hyperledger/besu/pull/1177) contributed by [br0tchain](https://github.com/br0tchain).
* New Docker Images (see below). [\#1277](https://github.com/hyperledger/besu/pull/1277)
* Reworked static peer discovery handling. [\#1292](https://github.com/hyperledger/besu/pull/1292)

### New Java VMs in Docker Image

* New docker images are being generated to use the latest version of OpenJDK (currently 14.0.1) with the tag suffix of `-openjdk-latest`, for example `1.5.2-openjdk-latest`.
* New docker images are being generated to use [GraalVM](https://www.graalvm.org/) with the tag suffix of `-graalvm`, for example `1.5.2-graalvm`.
* The existing images based on Java 11 are also being tagged with the suffix `-openjdk-11`, for example `1.5.2-openjdk-11`, as well as `1.5.2`.  

The intent is that the major Java VM version or Java VM type shipped with the default docker images (`latest`, `1.5.x`, etc.) may be changed during future quarterly releases but will remain consistent within quarterly releases.

### Bug Fixes
- Offchain permissioning - fixed bug where sync status check prevented peering if static nodes configured. [\#1252](https://github.com/hyperledger/besu/issues/1252)

- GraphQL queries of `miner` in IBFT networks will no longer return an error.  PR [\#1282](https://github.com/hyperledger/besu/pull/1282) issue [\#1272](https://github.com/hyperledger/besu/issues/1272).

#### Previously identified known issues

- [Logs queries missing results against chain head](KNOWN_ISSUES.md#Logs-queries-missing-results-against-chain-head)
- [Eth/65 loses peers](KNOWN_ISSUES.md#eth65-loses-peers)
- [Fast sync when running Besu on cloud providers](KNOWN_ISSUES.md#fast-sync-when-running-besu-on-cloud-providers)
- [Privacy users with private transactions created using v1.3.4 or earlier](KNOWN_ISSUES.md#privacy-users-with-private-transactions-created-using-v134-or-earlier)
- [Permissioning issues on Kubernetes](KNOWN_ISSUES.md#Kubernetes-permissioning-uses-Service-IPs-rather-than-pod-IPs-which-can-fail)
- [Restarts caused by insufficient memory can cause inconsistent private state](KNOWN_ISSUES.md#Restart-caused-by-insufficient-memory-can-cause-inconsistent-private-state)

### New and Old Maintainer

- [David Mechler](https://github.com/hyperledger/besu/commits?author=davemec) has been added as a [new maintainer](https://github.com/hyperledger/besu/pull/1267).
- [Edward Evans](https://github.com/hyperledger/besu/commits?author=EdJoJob) voluntarily moved to [emeritus status](https://github.com/hyperledger/besu/pull/1270).

### Download link
https://dl.bintray.com/hyperledger-org/besu-repo/besu-1.5.2.zip

sha256sum: `629f44e230a635b09f8d82f2196d70d31193233718118a46412f11c50772dc85`

## 1.5.1

### Deprecated
- CLI option `--privacy-precompiled-address` option is deprecated. This address is now derived, based
on `--privacy-onchain-groups-enabled`. [\#1222](https://github.com/hyperledger/besu/pull/1222)

### Additions and Improvements

* In an IBFT2 network, a fixed block reward value and recipient address can be defined in genesis file [\#1132](https://github.com/hyperledger/besu/pull/1132)
* JSON-RPC HTTP API Authorization: exit early when checking user permissions. [\#1144](https://github.com/hyperledger/besu/pull/1144)
* HTTP/2 is enabled for JSON-RPC HTTP API over TLS. [\#1145](https://github.com/hyperledger/besu/pull/1145)
* Color output in consoles. It can be disabled with `--color-enabled=false` [\#1257](https://github.com/hyperledger/besu/pull/1257)
* Add compatibility with ClusterIP services for the Kubernetes Nat Manager  [\#1156](https://github.com/hyperledger/besu/pull/1156)
* In an IBFT2 network; a fixed block reward value and recipient address can be defined in genesis file [\#1132](https://github.com/hyperledger/besu/pull/1132)
* Add fee cap for transactions submitted via RPC. [\#1137](https://github.com/hyperledger/besu/pull/1137)

### Bug fixes

* When the default sync mode was changed to fast sync for named networks, there was one caveat we didn't address. The `dev` network should've been full sync by default. This has now been fixed. [\#1257](https://github.com/hyperledger/besu/pull/1257)
* Fix synchronization timeout issue when the blocks were too large [\#1149](https://github.com/hyperledger/besu/pull/1149)
* Fix missing results from eth_getLogs request. [\#1154](https://github.com/hyperledger/besu/pull/1154)
* Fix issue allowing Besu to be used for DDoS amplification. [\#1146](https://github.com/hyperledger/besu/pull/1146)

### Known Issues

Known issues are open issues categorized as [Very High or High impact](https://wiki.hyperledger.org/display/BESU/Defect+Prioritisation+Policy).

#### Previously identified known issues

- [Scope of logs query causing Besu to hang](KNOWN_ISSUES.md#scope-of-logs-query-causing-besu-to-hang)
- [Eth/65 loses peers](KNOWN_ISSUES.md#eth65-loses-peers)
- [Fast sync when running Besu on cloud providers](KNOWN_ISSUES.md#fast-sync-when-running-besu-on-cloud-providers)
- [Privacy users with private transactions created using v1.3.4 or earlier](KNOWN_ISSUES.md#privacy-users-with-private-transactions-created-using-v134-or-earlier)
- [Permissioning issues on Kubernetes](KNOWN_ISSUES.md#Kubernetes-permissioning-uses-Service-IPs-rather-than-pod-IPs-which-can-fail)
- [Restarts caused by insufficient memory can cause inconsistent private state](KNOWN_ISSUES.md#Restart-caused-by-insufficient-memory-can-cause-inconsistent-private-state)

### Download link
https://dl.bintray.com/hyperledger-org/besu-repo/besu-1.5.1.zip

sha256sum: `c17f49b6b8686822417184952487fc135772f0be03514085926a6984fd955b88`

## 1.5 Breaking changes

When upgrading to 1.5, ensure you've taken into account the following breaking changes.

### Docker users with volume mounts

To maintain best security practices, we're changing the `user:group` on the Docker container to `besu`.

What this means for you:

* If you are running Besu as a binary, there is no impact.
* If you are running Besu as a Docker container *and* have a volume mount for data,  ensure that the
permissions on the directory allow other users and groups to r/w. Ideally this should be set to
`besu:besu` as the owner.

Note that the `besu` user only exists within the container not outside it. The same user ID may match
a different user outside the image.

If you’re mounting local folders, it is best to set the user via the Docker `—user` argument. Use the
UID because the username may not exist inside the docker container. Ensure the directory being mounted
is owned by that user.

### Remove Manual NAT method

The NAT manager `MANUAL` method has been removed.
If you have have been using the `MANUAL` method, use the `NONE` method instead. The behavior of the
`NONE` method is the same as the previously supported `MANUAL` methods.

### Privacy users

Besu minor version upgrades require upgrading Orion to the latest minor version. That is, for
Besu <> Orion node pairs, when upgrading Besu to v1.5, it is required that Orion is upgraded to
v1.6. Older versions of Orion will no longer work with Besu v1.5.

## 1.5 Features

Features added between from 1.4 to 1.5 include:
* Mining Support
  Besu supports `eth_hashrate` and `eth_submitHashrate` to obtain the hashrate when we mine with a GPU mining worker.
* Tracing
  The [Tracing API](https://besu.hyperledger.org/en/latest/Reference/API-Methods/#trace-methods) is no longer an Early Access feature and now has full support for `trace_replayBlockTransactions`, `trace_Block` and `trace_transaction`.
* Plugin API Block Events
  `BlockAdded` and `BlockReorg` are now exposed via the [Plugin API](https://javadoc.io/doc/org.hyperledger.besu/plugin-api/latest/org/hyperledger/besu/plugin/services/BesuEvents.html).
* [Filters](https://besu.hyperledger.org/en/stable/HowTo/Interact/Filters/Accessing-Logs-Using-JSON-RPC/) and
  [subscriptions](https://besu.hyperledger.org/en/stable/HowTo/Interact/APIs/RPC-PubSub/) for private contracts.
* [SecurityModule Plugin API](https://javadoc.io/doc/org.hyperledger.besu/plugin-api/latest/org/hyperledger/besu/plugin/services/SecurityModuleService.html)
  This allows use of a different [security module](https://besu.hyperledger.org/en/stable/Reference/CLI/CLI-Syntax/#security-module)
  as a plugin to provide cryptographic function that can be used by NodeKey (such as sign, ECDHKeyAgreement etc.).
* [Onchain privacy groups](https://besu.hyperledger.org/en/latest/Concepts/Privacy/Onchain-PrivacyGroups/)
  with add and remove members. This is an early access feature. Early access features are not recommended
  for production networks and may have unstable interfaces.

## 1.5 Additions and Improvements

* Public Networks Default to Fast Sync: The default sync mode for named permissionless networks, such as the Ethereum mainnet and testnets, is now `FAST`.
  * The default is unchanged for private networks. That is, the sync mode defaults to `FULL` for private networks.
  * Use the [`--sync-mode` command line option](https://besu.hyperledger.org/Reference/CLI/CLI-Syntax/#sync-mode) to change the sync mode. [\#384](https://github.com/hyperledger/besu/pull/384)
* Proper Mining Support: Added full support for `eth_hashrate` and `eth_submitHashrate`. It is now possible to have the hashrate when we mine with a GPU mining worker [\#1063](https://github.com/hyperledger/besu/pull/1063)
* Performance Improvements: The addition of native libraries ([\#775](https://github.com/hyperledger/besu/pull/775)) and changes to data structures in the EVM ([\#1089](https://github.com/hyperledger/besu/pull/1089)) have improved Besu sync and EVM execution times.
* Tracing API Improvements: The [Tracing API](https://besu.hyperledger.org/en/latest/Reference/API-Methods/#trace-methods) is no longer an Early Access feature and now has full support for `trace_replayBlockTransactions`, `trace_Block` and `trace_transaction`.
* New Plugin API Block Events: `BlockAdded` and `BlockReorg` are now exposed via the Plugin API [\#637](https://github.com/hyperledger/besu/pull/637).
* Added experimental CLI option `--Xnat-kube-pod-name` to specify the name of the loadbalancer used by the Kubernetes nat manager [\#1078](https://github.com/hyperledger/besu/pull/1078)
- Local permissioning TOML config now supports additional keys (`nodes-allowlist` and `accounts-allowlist`).
Support for `nodes-whitelist` and `accounts-whitelist` will be removed in a future release.
- Add missing `mixHash` field for `eth_getBlockBy*` JSON RPC endpoints. [\#1098](https://github.com/hyperledger/besu/pull/1098)
* Besu now has a strict check on private transactions to ensure the privateFrom in the transaction
matches the sender Orion key that has distributed the payload. Besu 1.5+ requires Orion 1.6+ to work.
[#357](https://github.com/PegaSysEng/orion/issues/357)

### Bug fixes

No bug fixes with [user impact in this release](https://wiki.hyperledger.org/display/BESU/Changelog).

### Known Issues

Known issues are open issues categorized as [Very High or High impact](https://wiki.hyperledger.org/display/BESU/Defect+Prioritisation+Policy).

#### New known issues

- K8S permissioning uses of Service IPs rather than pod IPs which can fail. [\#1190](https://github.com/hyperledger/besu/pull/1190)
Workaround - Do not use permissioning on K8S.

- Restart caused by insufficient memory can cause inconsistent private state. [\#1110](https://github.com/hyperledger/besu/pull/1110)
Workaround - Ensure you allocate enough memory for the Java Runtime Environment that the node does not run out of memory.

#### Previously identified known issues
 
- [Scope of logs query causing Besu to hang](KNOWN_ISSUES.md#scope-of-logs-query-causing-besu-to-hang)
- [Eth/65 loses peers](KNOWN_ISSUES.md#eth65-loses-peers)
- [Fast sync when running Besu on cloud providers](KNOWN_ISSUES.md#fast-sync-when-running-besu-on-cloud-providers)
- [Privacy users with private transactions created using v1.3.4 or earlier](KNOWN_ISSUES.md#privacy-users-with-private-transactions-created-using-v134-or-earlier)

### Download link
https://dl.bintray.com/hyperledger-org/besu-repo/besu-1.5.0.zip

sha256sum: `56929d6a71cc681688351041c919e9630ab6df7de37dd0c4ae9e19a4f44460b2`

**For download links of releases prior to 1.5.0, please visit https://dl.bintray.com/hyperledger-org/besu-repo/**

## 1.4.6

### Additions and Improvements

- Print node address on startup. [\#938](https://github.com/hyperledger/besu/pull/938)
- Transaction pool: price bump replacement mechanism configurable through CLI. [\#928](https://github.com/hyperledger/besu/pull/928) [\#930](https://github.com/hyperledger/besu/pull/930)

### Bug Fixes

- Added timeout to queries. [\#986](https://github.com/hyperledger/besu/pull/986)
- Fixed issue where networks using onchain permissioning could stall when the bootnodes were not validators. [\#969](https://github.com/hyperledger/besu/pull/969)
- Update getForks method to ignore ClassicForkBlock chain parameter to fix issue with ETC syncing. [\#1014](https://github.com/hyperledger/besu/pull/1014)

### Known Issues

Known issues are open issues categorized as [Very High or High impact](https://wiki.hyperledger.org/display/BESU/Defect+Prioritisation+Policy).

#### Previously identified known issues

- [Scope of logs query causing Besu to hang](KNOWN_ISSUES.md#scope-of-logs-query-causing-besu-to-hang)
- [Eth/65 loses peers](KNOWN_ISSUES.md#eth65-loses-peers)
- [Fast sync when running Besu on cloud providers](KNOWN_ISSUES.md#fast-sync-when-running-besu-on-cloud-providers)
- [Privacy users with private transactions created using v1.3.4 or earlier](KNOWN_ISSUES.md#privacy-users-with-private-transactions-created-using-v134-or-earlier)

## 1.4.5

### Additions and Improvements

- Implemented WebSocket logs subscription for private contracts (`priv_subscribe`/`priv_unsubscribe`) [\#762](https://github.com/hyperledger/besu/pull/762)
- Introduced SecurityModule plugin API. This allows use of a different security module as a plugin to
  provide cryptographic function that can be used by NodeKey (such as sign, ECDHKeyAgreement etc.). KeyPairSecurityModule
  is registered and used by default. The CLI option `--security-module=<name> (defaults to localfile)` can be used
  to identify the security module plugin name to use instead. [\#713](https://github.com/hyperledger/besu/pull/713)
- Several testing related changes to improve compatibility with [Hive](https://hivetests.ethdevops.io/) and Retesteth.
  [\#806](https://github.com/hyperledger/besu/pull/806) and [#845](https://github.com/hyperledger/besu/pull/845)
- Native libraries for secp256k1 and Altbn128 encryption are enabled by default.  To disable these libraries use
  `--Xsecp256k1-native-enabled=false` and `--Xaltbn128-native-enabled=false`. [\#775](https://github.com/hyperledger/besu/pull/775)

### Bug Fixes

- Fixed `eth_estimateGas` JSON RPC so it no longer returns gas estimates that are too low. [\#842](https://github.com/hyperledger/besu/pull/842)
- Full help not displayed unless explicitly requested. [\#437](https://github.com/hyperledger/besu/pull/437)
- Compatibility with undocumented Geth `eth_subscribe` fields. [\#654](https://github.com/hyperledger/besu/pull/654)
- Current block number included as part of `eth_getWork` response. [\#849](https://github.com/hyperledger/besu/pull/849)

### Known Issues

Known issues are open issues categorized as [Very High or High impact](https://wiki.hyperledger.org/display/BESU/Defect+Prioritisation+Policy).

#### New known issues

* Scope of logs query causing Besu to crash. [\#944](https://github.com/hyperledger/besu/pull/944)

Workaround - Limit the number of blocks queried by each `eth_getLogs` call.

#### Previously identified known issues

- [`Intrinsic gas exceeds gas limit` returned when calling `delete mapping[addr]` or `mapping[addr] = 0`](KNOWN_ISSUES.md#intrinsic-gas-exceeds-gas-limit)
- [Eth/65 not backwards compatible](KNOWN_ISSUES.md#eth65-not-backwards-compatible)
- [Error full syncing with pruning](KNOWN_ISSUES.md#error-full-syncing-with-pruning)
- [Fast sync when running Besu on cloud providers](KNOWN_ISSUES.md#fast-sync-when-running-besu-on-cloud-providers)
- [Bootnodes must be validators when using onchain permissioning](KNOWN_ISSUES.md#bootnodes-must-be-validators-when-using-onchain-permissioning)
- [Privacy users with private transactions created using v1.3.4 or earlier](KNOWN_ISSUES.md#privacy-users-with-private-transactions-created-using-v134-or-earlier)

## 1.4.4

### Additions and Improvements

- Implemented [`priv_getLogs`](https://besu.hyperledger.org/en/latest/Reference/API-Methods/#priv_getlogs). [\#686](https://github.com/hyperledger/besu/pull/686)
- Implemented private contract log filters including JSON-RPC methods to interact with private filters. [\#735](https://github.com/hyperledger/besu/pull/735)
- Implemented EIP-2315: Simple Subroutines for the EVM [\#717](https://github.com/hyperledger/besu/pull/717)
- Implemented Splunk logging. [\#725](https://github.com/hyperledger/besu/pull/725)
- Implemented optional native library encryption. [\#675](https://github.com/hyperledger/besu/pull/675).  To enable add `--Xsecp256k1-native-enabled` (for transaciton signatures) and/or `--Xaltbn128-native-enabled` (for altbn128 precomiled contracts) as command line options.

### Bug Fixes

- Flag added to toggle `eth/65` off by default. `eth/65` will remain toggled off by default until
a fix is completed for the [eth/65 known issue](KNOWN_ISSUES.md). [\#741](https://github.com/hyperledger/besu/pull/741)
- Resolve crashing NAT detectors on GKE. [\#731](https://github.com/hyperledger/besu/pull/731) fixes [\#507](https://github.com/hyperledger/besu/issues/507).
[Besu-Kubernetes Readme](https://github.com/PegaSysEng/besu-kubernetes/blob/master/README.md#network-topology-and-high-availability-requirements)
updated to reflect changes.  
- Deal with quick service start failures [\#714](https://github.com/hyperledger/besu/pull/714) fixes [\#662](https://github.com/hyperledger/besu/issues/662)

### Known Issues

Known issues are open issues categorized as [Very High or High impact](https://wiki.hyperledger.org/display/BESU/Defect+Prioritisation+Policy).

#### New known issues

- `Intrinsic gas exceeds gas limit` returned when calling `delete mapping[addr]` or `mapping[addr] = 0` [\#696](https://github.com/hyperledger/besu/issues/696)

Calling delete and set to 0 Solidity mapping in Solidity fail.

#### Previously identified known issues

- [Eth/65 not backwards compatible](KNOWN_ISSUES.md#eth65-not-backwards-compatible)
- [Error full syncing with pruning](KNOWN_ISSUES.md#error-full-syncing-with-pruning)
- [Fast sync when running Besu on cloud providers](KNOWN_ISSUES.md#fast-sync-when-running-besu-on-cloud-providers)
- [Bootnodes must be validators when using onchain permissioning](KNOWN_ISSUES.md#bootnodes-must-be-validators-when-using-onchain-permissioning)
- [Privacy users with private transactions created using v1.3.4 or earlier](KNOWN_ISSUES.md#privacy-users-with-private-transactions-created-using-v134-or-earlier)

## 1.4.3

### Issues identified with 1.4.3 release

The `eth/65` change is not [backwards compatible](https://github.com/hyperledger/besu/issues/723).
This has the following impact:
* In a private network, nodes using the 1.4.3 client cannot interact with nodes using 1.4.2 or earlier
clients.
* On mainnet, synchronizing eventually stalls.   

Workaround -> revert to v1.4.2.

A [fix](https://github.com/hyperledger/besu/pull/732) is currently [being tested](https://github.com/hyperledger/besu/pull/733).

### Critical Issue for Privacy Users

A critical issue for privacy users with private transactions created using Hyperledger Besu v1.3.4
or earlier has been identified. If you have a network with private transaction created using v1.3.4
or earlier, please read the following and take the appropriate steps:
https://wiki.hyperledger.org/display/BESU/Critical+Issue+for+Privacy+Users

### Additions and Improvements

- Added `eth/65` support. [\#608](https://github.com/hyperledger/besu/pull/608)
- Added block added and block reorg events. Added revert reason to block added transactions. [\#637](https://github.com/hyperledger/besu/pull/637)

### Deprecated

- Private Transaction `hash` field and `getHash()` method have been deprecated. They will be removed
in 1.5.0 release. [\#639](https://github.com/hyperledger/besu/pull/639)

### Known Issues

#### Fast sync when running Besu on cloud providers  

A known [RocksDB issue](https://github.com/facebook/rocksdb/issues/6435) causes fast sync to fail
when running Besu on certain cloud providers. The following error is displayed repeatedly:

```
...
EthScheduler-Services-1 (importBlock) | ERROR | PipelineChainDownloader | Chain download failed. Restarting after short delay.
java.util.concurrent.CompletionException: org.hyperledger.besu.plugin.services.exception.StorageException: org.rocksdb.RocksDBException: block checksum mismatch:
....
```

This behaviour has been seen on AWS and Digital Ocean.

Workaround -> On AWS, a full restart of the AWS VM is required to restart the fast sync.

Fast sync is not currently supported on Digital Ocean. We are investigating options to
[add support for fast sync on Digital Ocean](https://github.com/hyperledger/besu/issues/591).

#### Error full syncing with pruning

- Error syncing with mainnet on Besu 1.3.7 node - MerkleTrieException [\#580](https://github.com/hyperledger/besu/issues/580)
The associated error is `Unable to load trie node value for hash` and is caused by the combination of
full sync and pruning.

Workarounds:
1. Explicitly disable pruning using `--pruning-enabled=false` when using fast sync.
2. If the `MerkleTrieException` occurs, delete the database and resync.

A fix for this issue is being actively worked on.

#### Fast sync reverting to full sync

In some cases of FastSyncException, fast sync reverts back to a full sync before having reached the
pivot block. [\#683](https://github.com/hyperledger/besu/issues/683)

Workaround -> To re-attempt fast syncing rather than continue full syncing, stop Besu, delete your
database, and start again.

#### Bootnodes must be validators when using onchain permissioning

- Onchain permissioning nodes can't peer when using a non-validator bootnode [\#528](https://github.com/hyperledger/besu/issues/528)

Workaround -> When using onchain permissioning, ensure bootnodes are also validators.


## 1.4.2

### Additions and Improvements

- Added `trace_block` JSON RPC API [\#449](https://github.com/hyperledger/besu/pull/449)
- Added `pulledStates` and `knownStates` to the EthQL `syncing` query and `eth_syncing` JSON-RPC api [\#565](https://github.com/hyperledger/besu/pull/565)

### Bug Fixes

- Fixed file parsing behaviour for privacy enclave keystore password file [\#554](https://github.com/hyperledger/besu/pull/554) (thanks to [magooster](https://github.com/magooster))
- Fixed known issue with being unable to re-add members to onchain privacy groups [\#471](https://github.com/hyperledger/besu/pull/471)

### Updated Early Access Features

* [Onchain privacy groups](https://besu.hyperledger.org/en/latest/Concepts/Privacy/Onchain-PrivacyGroups/) with add and remove members. Known issue resolved (see above).
* [TRACE API](https://besu.hyperledger.org/en/latest/Reference/API-Methods/#trace-methods) now includes `trace_block`, `trace_replayBlockTransactions`, and `trace_transaction`.
Fixed some issues on the trace replay block transactions API [\#522](https://github.com/hyperledger/besu/pull/522).

### Known Issues

#### Fast sync defaulting to full sync

-  When fast sync cannot find enough valid peers rapidly enough, Besu defaults to full sync.

Workarounds:
1. To re-attempt fast syncing rather than continue full syncing, stop Besu, delete your database,
and start again.
2. When fast syncing, explicitly disable pruning using `--pruning-enabled=false` to reduce the likelihood
of encountering the pruning bug.

A fix to remove the default to full sync is [in progress](https://github.com/hyperledger/besu/pull/427)
is being actively worked on.

#### Error full syncing with pruning

- Error syncing with mainnet on Besu 1.3.7 node - MerkleTrieException [\#BESU-160](https://jira.hyperledger.org/browse/BESU-160)
The associated error is `Unable to load trie node value for hash` and is caused by the combination of
full sync and pruning.

Workarounds:
1. Explicitly disable pruning using `--pruning-enabled=false` when using fast sync.
2. If the `MerkleTrieException` occurs, delete the database and resync.

A fix for this issue is being actively worked on.

#### Bootnodes must be validators when using onchain permissioning

- Onchain permissioning nodes can't peer when using a non-validator bootnode [\#BESU-181](https://jira.hyperledger.org/browse/BESU-181)

Workaround -> When using onchain permissioning, ensure bootnodes are also validators.

## 1.4.1

### Additions and Improvements

- Added priv_getCode [\#250](https://github.com/hyperledger/besu/pull/408). Gets the bytecode associated with a private address.
- Added `trace_transaction` JSON RPC API [\#441](https://github.com/hyperledger/besu/pull/441)
- Removed -X unstable prefix for pruning options (`--pruning-blocks-retained`, `--pruning-block-confirmations`) [\#440](https://github.com/hyperledger/besu/pull/440)
- Implemented [ECIP-1088](https://ecips.ethereumclassic.org/ECIPs/ecip-1088): Phoenix EVM and Protocol upgrades. [\#434](https://github.com/hyperledger/besu/pull/434)

### Bug Fixes

- [BESU-25](https://jira.hyperledger.org/browse/BESU-25) Use v5 Devp2p when pinging [\#392](https://github.com/hyperledger/besu/pull/392)
- Fixed a bug to manage concurrent access to cache files [\#438](https://github.com/hyperledger/besu/pull/438)
- Fixed configuration file bug: `pruning-blocks-retained` now accepts an integer in the config [\#440](https://github.com/hyperledger/besu/pull/440)
- Specifying RPC credentials file should not force RPC Authentication to be enabled [\#454](https://github.com/hyperledger/besu/pull/454)
- Enhanced estimateGas messages [\#436](https://github.com/hyperledger/besu/pull/436). When a estimateGas request fails a validation check, an improved error message is returned in the response.

### Early Access Features

Early access features are available features that are not recommended for production networks and may
have unstable interfaces.

* [Onchain privacy groups](https://besu.hyperledger.org/en/latest/Concepts/Privacy/Onchain-PrivacyGroups/) with add and remove members.
  Not being able to to re-add a member to an onchain privacy group is a [known issue](https://github.com/hyperledger/besu/issues/455)
  with the add and remove functionality.

### Known Issues

#### Fast sync defaulting to full sync

-  When fast sync cannot find enough valid peers rapidly enough, Besu defaults to full sync.

Workarounds:
1. To re-attempt fast syncing rather than continue full syncing, stop Besu, delete your database,
and start again.
2. When fast syncing, explicitly disable pruning using `--pruning-enabled=false` to reduce the likelihood
of encountering the pruning bug.

A fix to remove the default to full sync is [in progress](https://github.com/hyperledger/besu/pull/427)
and is planned for inclusion in v1.4.1.

#### Error full syncing with pruning

- Error syncing with mainnet on Besu 1.3.7 node - MerkleTrieException [\#BESU-160](https://jira.hyperledger.org/browse/BESU-160)
The associated error is `Unable to load trie node value for hash` and is caused by the combination of
full sync and pruning.

Workarounds:
1. Explicitly disable pruning using `--pruning-enabled=false` when using fast sync.
2. If the `MerkleTrieException` occurs, delete the database and resync.

Investigation of this issue is in progress and a fix is targeted for v1.4.1.

#### Bootnodes must be validators when using onchain permissioning

- Onchain permissioning nodes can't peer when using a non-validator bootnode [\#BESU-181](https://jira.hyperledger.org/browse/BESU-181)

Workaround -> When using onchain permissioning, ensure bootnodes are also validators.

## 1.4.0

### Private State Migration

Hyperledger Besu v1.4 implements a new data structure for private state storage that is not backwards compatible.
A migration will be performed when starting v1.4 for the first time to reprocess existing private transactions
and re-create the private state data in the v1.4 format.

If you have existing private transactions, see [migration details](docs/Private-Txns-Migration.md).

### Additions and Improvements

* [TLS support](https://besu.hyperledger.org/en/latest/Concepts/TLS/) to secure client and server communication.

* [Multi-tenancy](https://besu.hyperledger.org/en/latest/Concepts/Privacy/Multi-Tenancy/) to enable multiple participants to use the same Besu and Orion node.

* [Plugin APIs](https://besu.hyperledger.org/en/latest/Concepts/Plugins/) to enable building of Java plugins to extend Hyperledger Besu.

* Support for additional [NAT methods](https://besu.hyperledger.org/en/latest/HowTo/Find-and-Connect/Specifying-NAT/).

* Added [`priv_call`](https://besu.hyperledger.org/en/latest/Reference/API-Methods/#priv_call) which invokes
a private contract function locally and does not change the private state.

* Besu has moved from an internal Bytes library to the [Apache Tuweni](https://tuweni.apache.org/) Bytes library.  
This includes using the library in the Plugins API interfaces. [#295](https://github.com/hyperledger/besu/pull/295) and [#215](https://github.com/hyperledger/besu/pull/215)

### Early Access Features

Early access features are available features that are not recommended for production networks and may
have unstable interfaces.

* [Reorg compatible privacy](https://besu.hyperledger.org/en/latest/Concepts/Privacy/Privacy-Overview/#reorg-compatible-privacy)
to enable private transactions on networks using consensus mechanisms that fork.

* [Tracing API](https://besu.hyperledger.org/en/latest/Concepts/Transactions/Trace-Types) to obtain detailed information about transaction processing.

### Bug Fixes

See RC and Beta sections below.

### Known Issues

#### Fast sync defaulting to full sync

-  When fast sync cannot find enough valid peers rapidly enough, Besu defaults to full sync.

Workarounds:
1. To re-attempt fast syncing rather than continue full syncing, stop Besu, delete your database,
and start again.
2. When fast syncing, explicitly disable pruning using `--pruning-enabled=false` to reduce the likelihood
of encountering the pruning bug.

A fix to remove the default to full sync is [in progress](https://github.com/hyperledger/besu/pull/427)
and is planned for inclusion in v1.4.1.

#### Error full syncing with pruning

- Error syncing with mainnet on Besu 1.3.7 node - MerkleTrieException [\#BESU-160](https://jira.hyperledger.org/browse/BESU-160)
The associated error is `Unable to load trie node value for hash` and is caused by the combination of
full sync and pruning.

Workarounds:
1. Explicitly disable pruning using `--pruning-enabled=false` when using fast sync.
2. If the `MerkleTrieException` occurs, delete the database and resync.

Investigation of this issue is in progress and a fix is targeted for v1.4.1.

#### Bootnodes must be validators when using onchain permissioning

- Onchain permissioning nodes can't peer when using a non-validator bootnode [\#BESU-181](https://jira.hyperledger.org/browse/BESU-181)

Workaround -> When using onchain permissioning, ensure bootnodes are also validators.


## 1.4.0 RC-2

### Private State Migration
Hyperledger Besu v1.4 implements a new data structure for private state storage that is not backwards compatible.
A migration will be performed when starting v1.4 for the first time to reprocess existing private transactions
and re-create the private state data in the v1.4 format.
If you have existing private transactions, see [migration details](docs/Private-Txns-Migration.md).

## 1.4.0 RC-1

### Additions and Improvements

- New`trace_replayBlockTransactions` JSON-RPC API

This can be enabled using the `--rpc-http-api TRACE` CLI flag.  There are some philosophical differences between Besu and other implementations that are outlined in [trace_rpc_apis](docs/trace_rpc_apis.md).

- Ability to automatically detect Docker NAT settings from inside the conainter.

The default NAT method (AUTO) can detect this so no user intervention is required to enable this.

- Added [Multi-tenancy](https://besu.hyperledger.org/en/latest/Concepts/Privacy/Multi-Tenancy/) support which allows multiple participants to use the same Besu node for private transactions.

- Added TLS support for communication with privacy enclave

### Bug Fixes

- Private transactions are now validated before sent to the enclave [\#356](https://github.com/hyperledger/besu/pull/356)

### Known Bugs

- Error syncing with mainnet on Besu 1.3.7 node - MerkleTrieException [\#BESU-160](https://jira.hyperledger.org/browse/BESU-160)

Workaround -> Don't enable pruning when syncing to mainnet.

- Onchain permissioning nodes can't peer when using a non-validator bootnode [\#BESU-181](https://jira.hyperledger.org/browse/BESU-181)

Workaround -> When using onchain permissioning, ensure bootnodes are also validators.

## 1.4 Beta 3

### Additions and Improvements

- CLI option to enable TLS client auth for JSON-RPC HTTP [\#340](https://github.com/hyperledger/besu/pull/340)

Added CLI options to enable TLS client authentication and trusting client certificates:
~~~
--rpc-http-tls-client-auth-enabled - Enable TLS client authentication for the JSON-RPC HTTP service (default: false)
--rpc-http-tls-known-clients-file - Path to file containing client's certificate common name and fingerprint for client authentication.
--rpc-http-tls-ca-clients-enabled - Enable to accept clients certificate signed by a valid CA for client authentication (default: false)
~~~
If client-auth is enabled, user must either enable CA signed clients OR provide a known-clients file. An error is reported
if both CA signed clients is disabled and known-clients file is not specified.

- Stable Plugins APIs [\#346](https://github.com/hyperledger/besu/pull/346)

The `BesuEvents` service and related `data` package have been marked as a stable plugin API.

### Bug Fixes

- Return missing signers from getSignerMetrics [\#343](https://github.com/hyperledger/besu/pull/)

### Experimental Features

- Experimental support for `trace_replayBlockTransactions` - multiple PRs

Added support for the `trace_replayBlockTransactions` JSON-RPC call. To enable this API add
`TRACE` to the `rpc-http-api` options (for example,  `--rpc-http-api TRACE` on the command line).

This is not a production ready API.  There are known bugs relating to traced memory from calls and
returns, and the gas calculation reported in the flat traces does not always match up with the
correct gas calculated for consensus.

## 1.4 Beta 2

### Additions and Improvements

- Enable TLS for JSON-RPC HTTP Service [\#253](https://github.com/hyperledger/besu/pull/253)

Exposes new command line parameters to enable TLS on Ethereum JSON-RPC HTTP interface to allow clients like EthSigner to connect via TLS:
`--rpc-http-tls-enabled=true`
(Optional - Only required if `--rpc-http-enabled` is set to true) Set to `true` to enable TLS. False by default.
`--rpc-http-tls-keystore-file="/path/to/cert.pfx"`
(Must be specified if TLS is enabled) Path to PKCS12 format key store which contains server's certificate and it's private key
`--rpc-http-tls-keystore-password-file="/path/to/cert.passwd"`
(Must be specified if TLS is enabled) Path to the text file containing password for unlocking key store.
`--rpc-http-tls-known-clients-file="/path/to/rpc_tls_clients.txt"`
(Optional) Path to a plain text file containing space separated client’s certificate’s common name and its sha-256 fingerprints when
they are not signed by a known CA. The presence of this file (even empty) enables TLS client authentication. That is, the client
presents the certificate to server on TLS handshake and server establishes that the client certificate is either signed by a
proper/known CA. Otherwise, server trusts client certificate by reading the sha-256 fingerprint from known clients file specified above.

The format of the file is (as an example):
`localhost DF:65:B8:02:08:5E:91:82:0F:91:F5:1C:96:56:92:C4:1A:F6:C6:27:FD:6C:FC:31:F2:BB:90:17:22:59:5B:50`

### Bug Fixes

- TotalDifficulty is a BigInteger [\#253](https://github.com/hyperledger/besu/pull/253).
  Don't try and cast total difficulty down to a long because it will overflow long in a reasonable timeframe.

## 1.4 Beta 1

### Additions and Improvements

- Besu has moved from an internal Bytes library to the [Apache Tuweni](https://tuweni.apache.org/) Bytes library.  This includes using the library in the Plugins API interfaces. [#295](https://github.com/hyperledger/besu/pull/295) and [#215](https://github.com/hyperledger/besu/pull/215)
- Besu stops processing blocks if Orion is unavailable [\#253](https://github.com/hyperledger/besu/pull/253)
- Added priv_call [\#250](https://github.com/hyperledger/besu/pull/250).  Invokes a private contract function locally and does not change the private state.
- Support for [EIP-2124](https://github.com/ethereum/EIPs/blob/master/EIPS/eip-2124.md), which results in faster peer discovery [\#156](https://github.com/hyperledger/besu/pull/156)

## 1.3.8

### Additions and Improvements

- `admin_generateLogBloomCache` JSON-RPC API to generate a cache of the block bloombits that improves performance for log queries [\#262](https://github.com/hyperledger/besu/pull/262)

## Critical Fix in 1.3.7

1.3.7 includes a critical fix for Ethereum MainNet users and the Muir Glacier upgrade. We recommend users of Ethereum public networks
(MainNet, Ropsten, Rinkeby, and Goerli) upgrade immediately. This upgrade is also strongly recommended for users of private networks.

For more details, see [Hyperledger Besu Wiki](https://wiki.hyperledger.org/display/BESU/Mainnet+Consensus+Bug+Identified+and+Resolved+in+Hyperledger+Besu).

## Muir Glacier Compatibility

For compatibility with Ethereum Muir Glacier upgrade, use v1.3.7 or later.

## ETC Agharta Compatibility

For compatibility with ETC Agharta upgrade, use 1.3.7 or later.

### 1.3.7

### Additions and Improvements

- Hard Fork Support: Configures the Agharta activation block for the ETC MainNet configuration [\#251](https://github.com/hyperledger/besu/pull/251) (thanks to [soc1c](https://github.com/soc1c))
- `operator generate-log-bloom-cache` command line option to generate a cache of the block bloombits that improves performance for log queries  [\#245](https://github.com/hyperledger/besu/pull/245)

### Bug Fixes

- Resolves a Mainnet consensus issue [\#254](https://github.com/hyperledger/besu/pull/254)

### New Maintainer

[Edward Mack](https://github.com/hyperledger/besu/commits?author=edwardmack) added as a [new maintainer](https://github.com/hyperledger/besu/pull/219).

### 1.3.6

### Additions and Improvements

- Performance improvements:
  * Multithread Websockets to increase throughput [\#231](https://github.com/hyperledger/besu/pull/231)
  * NewBlockHeaders performance improvement [\#230](https://github.com/hyperledger/besu/pull/230)
- EIP2384 - Ice Age Adustment around Istanbul [\#211](https://github.com/hyperledger/besu/pull/211)
- Documentation updates include:
  * [Configuring mining using the Stratum protocol](https://besu.hyperledger.org/en/latest/HowTo/Configure/Configure-Mining/)
  * [ETC network command line options](https://besu.hyperledger.org/en/latest/Reference/CLI/CLI-Syntax/#network)
- Hard Fork Support:
   * MuirGlacier for Ethereum Mainnet and Ropsten Testnet
   * Agharta for Kotti and Mordor Testnets

### Bug Fixes

- [\#210](https://github.com/hyperledger/besu/pull/210) fixes WebSocket frames handling
  User impact: PING/PONG frames handling in Websocket services was not implemented

### 1.3.5

### Additions and Improvements

- Log Event Streaming for Plugin API [\#186](https://github.com/hyperledger/besu/pull/186)
- Allow use a external JWT public key in authenticated APIs [\#183](https://github.com/hyperledger/besu/pull/183)
- ETC Configuration, classic fork peer validator [\#176](https://github.com/hyperledger/besu/pull/176) (thanks to [edwardmack](https://github.com/edwardmack))
- Allow IBFT validators to be changed at a given block [\#173](https://github.com/hyperledger/besu/pull/173)
- Support external mining using Stratum [\#140](https://github.com/hyperledger/besu/pull/140) (thanks to [atoulme](https://github.com/atoulme))
- Add more fields to private transaction receipt [\#85](https://github.com/hyperledger/besu/pull/85) (thanks to [josh-richardson](https://github.com/josh-richardson))
- [Pruning documentation](https://besu.hyperledger.org/en/latest/Concepts/Pruning/)

### Technical Improvements

- ETC - Cleanup [\#201](https://github.com/hyperledger/besu/pull/201) (thanks to [GregTheGreek](https://github.com/GregTheGreek))
- User specific enclave public key configuration in auth file [\#196](https://github.com/hyperledger/besu/pull/196)
- Change CustomForks -\> Transitions [\#193](https://github.com/hyperledger/besu/pull/193)
- Pass identity information into RpcMethod from Http Service [\#189](https://github.com/hyperledger/besu/pull/189)
- Remove the use of JsonRpcParameters from RpcMethods [\#188](https://github.com/hyperledger/besu/pull/188)
- Repaired Metrics name collision between Privacy and RocksDB [\#187](https://github.com/hyperledger/besu/pull/187)
- Multi-Tenancy: Do not specify a public key anymore when requesting a … [\#185](https://github.com/hyperledger/besu/pull/185)
- Updates to circle building acceptance tests [\#184](https://github.com/hyperledger/besu/pull/184)
- Move Apache Tuweni dependency to official release [\#181](https://github.com/hyperledger/besu/pull/181) (thanks to [atoulme](https://github.com/atoulme))
- Update Gradle to 6.0, support Java 13 [\#180](https://github.com/hyperledger/besu/pull/180)
- ETC Atlantis fork [\#179](https://github.com/hyperledger/besu/pull/179) (thanks to [edwardmack](https://github.com/edwardmack))
- ETC Gotham Fork [\#178](https://github.com/hyperledger/besu/pull/178) (thanks to [edwardmack](https://github.com/edwardmack))
- ETC DieHard fork support [\#177](https://github.com/hyperledger/besu/pull/177) (thanks to [edwardmack](https://github.com/edwardmack))
- Remove 'parentHash', 'number' and 'gasUsed' fields from the genesis d… [\#175](https://github.com/hyperledger/besu/pull/175) (thanks to [SweeXordious](https://github.com/SweeXordious))
- Enable pruning by default for fast sync and validate conflicts with privacy [\#172](https://github.com/hyperledger/besu/pull/172)
- Update RocksDB [\#170](https://github.com/hyperledger/besu/pull/170)
- Vpdate ver to 1.3.5-snapshot [\#169](https://github.com/hyperledger/besu/pull/169)
- Added PoaQueryService method that returns local node signer… [\#163](https://github.com/hyperledger/besu/pull/163)
- Add versioning to privacy storage [\#149](https://github.com/hyperledger/besu/pull/149)
- Update reference tests [\#139](https://github.com/hyperledger/besu/pull/139)

### 1.3.4

- Reverted _Enable pruning by default for fast sync (#135)_ [\#164](https://github.com/hyperledger/besu/pull/164)

### 1.3.3

### Technical Improvements

- Add --identity flag for client identification in node browsers [\#150](https://github.com/hyperledger/besu/pull/150)
- Istanbul Mainnet Block [\#145](https://github.com/hyperledger/besu/pull/150)
- Add priv\_getEeaTransactionCount [\#110](https://github.com/hyperledger/besu/pull/110)

### Additions and Improvements

- Redesign of how JsonRpcMethods are created [\#159](https://github.com/hyperledger/besu/pull/159)
- Moving JsonRpcMethods classes into the same package, prior to refactor [\#154](https://github.com/hyperledger/besu/pull/154)
- Reflect default logging in CLI help [\#148](https://github.com/hyperledger/besu/pull/148)
- Handle zero port better in NAT [\#147](https://github.com/hyperledger/besu/pull/147)
- Rework how filter and log query parameters are created/used [\#146](https://github.com/hyperledger/besu/pull/146)
- Don't generate shutdown tasks in controller [\#141](https://github.com/hyperledger/besu/pull/141)
- Ibft queries [\#138](https://github.com/hyperledger/besu/pull/138)
- Enable pruning by default for fast sync [\#135](https://github.com/hyperledger/besu/pull/135)
- Ensure spotless runs in CI [\#132](https://github.com/hyperledger/besu/pull/132)
- Add more logging around peer disconnects [\#131](https://github.com/hyperledger/besu/pull/131)
- Repair EthGetLogs returning incorrect results [\#128](https://github.com/hyperledger/besu/pull/128)
- Use Bloombits for Logs queries [\#127](https://github.com/hyperledger/besu/pull/127)
- Improve message when extraData missing [\#121](https://github.com/hyperledger/besu/pull/121)
- Fix miner startup logic [\#104](https://github.com/hyperledger/besu/pull/104)
- Support log reordring from reorgs in `LogSubscriptionService` [\#86](https://github.com/hyperledger/besu/pull/86)

### 1.3.2

### Additions and Improvements

- besu -v to print plugin versions[\#123](https://github.com/hyperledger/besu/pull/123)

### Technical Improvements

- Update Governance and Code of Conduct verbiage [\#120](https://github.com/hyperledger/besu/pull/120)
- Fix private transaction root mismatch [\#118](https://github.com/hyperledger/besu/pull/118)
- Programatically enforce plugin CLI variable names [\#117](https://github.com/hyperledger/besu/pull/117)
- Additional unit test for selecting replaced pending transactions [\#116](https://github.com/hyperledger/besu/pull/116)
- Only set sync targets that have an estimated height value [\#115](https://github.com/hyperledger/besu/pull/115)
- Fix rlpx startup [\#114](https://github.com/hyperledger/besu/pull/114)
- Expose getPayload in Transaction plugin-api interface. [\#113](https://github.com/hyperledger/besu/pull/113)
- Dependency Version Upgrades [\#112](https://github.com/hyperledger/besu/pull/112)
- Add hash field in Transaction plugin interface. [\#111](https://github.com/hyperledger/besu/pull/111)
- Rework sync status events [\#106](https://github.com/hyperledger/besu/pull/106)

### 1.3.1

### Additions and Improvements

- Added GraphQL query/logs support [\#94](https://github.com/hyperledger/besu/pull/94)

### Technical Improvements

- Add totalDiffculty to BlockPropagated events. [\#97](https://github.com/hyperledger/besu/pull/97)
- Merge BlockchainQueries classes [\#101](https://github.com/hyperledger/besu/pull/101)
- Fixed casing of dynamic MetricCategorys [\#99](https://github.com/hyperledger/besu/pull/99)
- Fix private transactions breaking evm [\#96](https://github.com/hyperledger/besu/pull/96)
- Make SyncState variables thread-safe [\#95](https://github.com/hyperledger/besu/pull/95)
- Fix transaction tracking by sender [\#93](https://github.com/hyperledger/besu/pull/93)
- Make logic in PersistBlockTask more explicit to fix a LGTM warning [\#92](https://github.com/hyperledger/besu/pull/92)
- Removed Unused methods in the transaction simulator. [\#91](https://github.com/hyperledger/besu/pull/91)
- Fix ThreadBesuNodeRunner BesuConfiguration setup [\#90](https://github.com/hyperledger/besu/pull/90)
- JsonRpc method disabled error condition rewrite and unit test [\#80](https://github.com/hyperledger/besu/pull/80)
- Round trip testing of state trie account values [\#31](https://github.com/hyperledger/besu/pull/31)

### 1.3

### Breaking Change

- Disallow comments in Genesis JSON file. [\#49](https://github.com/hyperledger/besu/pull/49)

### Additions and Improvements

- Add `--required-block` command line option to deal with chain splits [\#79](https://github.com/hyperledger/besu/pull/79)
- Store db metadata file in the root data directory. [\#46](https://github.com/hyperledger/besu/pull/46)
- Add `--target-gas-limit` command line option. [\#24](https://github.com/hyperledger/besu/pull/24)(thanks to new contributor [cfelde](https://github.com/cfelde))
- Allow private contracts to access public state. [\#9](https://github.com/hyperledger/besu/pull/9)
- Documentation updates include:
  - Added [sample load balancer configurations](https://besu.hyperledger.org/en/latest/HowTo/Configure/Configure-HA/Sample-Configuration/)  
  - Added [`retesteth`](https://besu.hyperledger.org/en/latest/Reference/CLI/CLI-Subcommands/#retesteth) subcommand
  - Added [`debug_accountRange`](https://besu.hyperledger.org/en/latest/Reference/API-Methods/#debug_accountrange) JSON-RPC API method
  - Clarified purpose of [static nodes](https://besu.hyperledger.org/en/latest/HowTo/Find-and-Connect/Managing-Peers/#static-nodes)
  - Added links [Kubernetes reference implementations](https://besu.hyperledger.org/en/latest/HowTo/Deploy/Kubernetes/)
  - Added content about [access between private and public states](https://besu.hyperledger.org/en/latest/Concepts/Privacy/Privacy-Groups/#access-between-states)
  - Added restriction that [account permissioning cannot be used with random key signing](https://besu.hyperledger.org/en/latest/HowTo/Use-Privacy/Sign-Privacy-Marker-Transactions/).
  - Added high availability requirement for [private transaction manager](https://besu.hyperledger.org/en/latest/Concepts/Privacy/Privacy-Overview/#availability) (ie, Orion)
  - Added [genesis file reference](https://besu.hyperledger.org/en/latest/Reference/Config-Items/)

### Technical Improvements

- Less verbose synching subscriptions [\#59](https://github.com/hyperledger/besu/pull/59)
- Return enclave key instead of private transaction hash [\#53](https://github.com/hyperledger/besu/pull/53)
- Fix mark sweep pruner bugs where nodes that should be kept were being swept  [\#50](https://github.com/hyperledger/besu/pull/50)
- Clean up BesuConfiguration construction [\#51](https://github.com/hyperledger/besu/pull/51)
- Private tx nonce errors return same msg as any tx [\#48](https://github.com/hyperledger/besu/pull/48)
- Fix default logging [\#47](https://github.com/hyperledger/besu/pull/47)
- Introduce virtual operation. [\#45](https://github.com/hyperledger/besu/pull/45)
- Downgrade RocksDBPlugin Logging Levels [\#44](https://github.com/hyperledger/besu/pull/44)
- Infrastructure for exposing PoA metrics for plugins. [\#37](https://github.com/hyperledger/besu/pull/37)
- Refactor privacy storage. [\#7](https://github.com/hyperledger/besu/pull/7)

## 1.2.4

### Additions and Improvements

- Add Istanbul block (5435345) for Rinkeby [\#35](https://github.com/hyperledger/besu/pull/35)
- Add Istanbul block (1561651) for Goerli [\#27](https://github.com/hyperledger/besu/pull/27)
- Add Istanbul block (6485846) for Ropsten [\#26](https://github.com/hyperledger/besu/pull/26)
- Add privDistributeRawTransaction endpoint [\#23](https://github.com/hyperledger/besu/pull/23) (thanks to [josh-richardson](https://github.com/josh-richardson))

### Technical Improvements

- Refactors pantheon private key to signing private key [\#34](https://github.com/hyperledger/besu/pull/34) (thanks to [josh-richardson](https://github.com/josh-richardson))
- Support both BESU\_ and PANTHEON\_ env var prefixes [\#32](https://github.com/hyperledger/besu/pull/32)
- Use only fully validated peers for fast sync pivot selection [\#21](https://github.com/hyperledger/besu/pull/21)
- Support Version Rollbacks for RocksDB \(\#6\) [\#19](https://github.com/hyperledger/besu/pull/19)
- Update Cava library to Tuweni Library [\#18](https://github.com/hyperledger/besu/pull/18)
- StateTrieAccountValue:Version should be written as an int, not a long [\#17](https://github.com/hyperledger/besu/pull/17)
- Handle discovery peers with updated endpoints [\#12](https://github.com/hyperledger/besu/pull/12)
- Change retesteth port [\#11](https://github.com/hyperledger/besu/pull/11)
- Renames eea\_getTransactionReceipt to priv\_getTransactionReceipt [\#10](https://github.com/hyperledger/besu/pull/10) (thanks to [josh-richardson](https://github.com/josh-richardson))
- Support Version Rollbacks for RocksDB [\#6](https://github.com/hyperledger/besu/pull/6)
- Moving AT DSL into its own module [\#3](https://github.com/hyperledger/besu/pull/3)

## 1.2.3

### Additions and Improvements
- Added an override facility for genesis configs [\#1915](https://github.com/PegaSysEng/pantheon/pull/1915)
- Finer grained logging configuration [\#1895](https://github.com/PegaSysEng/pantheon/pull/1895) (thanks to [matkt](https://github.com/matkt))

### Technical Improvements

- Add archiving of docker test reports [\#1921](https://github.com/PegaSysEng/pantheon/pull/1921)
- Events API: Transaction dropped, sync status, and renames [\#1919](https://github.com/PegaSysEng/pantheon/pull/1919)
- Remove metrics from plugin registration [\#1918](https://github.com/PegaSysEng/pantheon/pull/1918)
- Replace uses of Instant.now from within the IBFT module [\#1911](https://github.com/PegaSysEng/pantheon/pull/1911)
- Update plugins-api build script [\#1908](https://github.com/PegaSysEng/pantheon/pull/1908)
- Ignore flaky tracing tests [\#1907](https://github.com/PegaSysEng/pantheon/pull/1907)
- Ensure plugin-api module gets published at the correct maven path [\#1905](https://github.com/PegaSysEng/pantheon/pull/1905)
- Return the plugin-apis to this repo [\#1900](https://github.com/PegaSysEng/pantheon/pull/1900)
- Stop autogenerating BesuInfo.java [\#1899](https://github.com/PegaSysEng/pantheon/pull/1899)
- Extracted Metrics interfaces to plugins-api. [\#1898](https://github.com/PegaSysEng/pantheon/pull/1898)
- Fix key value storage clear so it removes all values [\#1894](https://github.com/PegaSysEng/pantheon/pull/1894)
- Ethsigner test [\#1892](https://github.com/PegaSysEng/pantheon/pull/1892) (thanks to [iikirilov](https://github.com/iikirilov))
- Return null private transaction receipt instead of error [\#1872](https://github.com/PegaSysEng/pantheon/pull/1872) (thanks to [iikirilov](https://github.com/iikirilov))
- Implement trace replay block transactions trace option [\#1886](https://github.com/PegaSysEng/pantheon/pull/1886)
- Use object parameter instead of list of parameters for priv\_createPrivacyGroup [\#1868](https://github.com/PegaSysEng/pantheon/pull/1868) (thanks to [iikirilov](https://github.com/iikirilov))
- Refactor privacy acceptance tests [\#1864](https://github.com/PegaSysEng/pantheon/pull/1864) (thanks to [iikirilov](https://github.com/iikirilov))

## 1.2.2

### Additions and Improvements
- Support large numbers for the `--network-id` option [\#1891](https://github.com/PegaSysEng/pantheon/pull/1891)
- Added eea\_getTransactionCount Json Rpc [\#1861](https://github.com/PegaSysEng/pantheon/pull/1861)
- PrivacyMarkerTransaction to be signed with a randomly generated key [\#1844](https://github.com/PegaSysEng/pantheon/pull/1844)
- Implement eth\_getproof JSON RPC API [\#1824](https://github.com/PegaSysEng/pantheon/pull/1824) (thanks to [matkt](https://github.com/matkt))
- Documentation updates include:
  - [Improved navigation](https://docs.pantheon.pegasys.tech/en/latest/)
  - [Added permissioning diagram](https://docs.pantheon.pegasys.tech/en/latest/Concepts/Permissioning/Permissioning-Overview/#onchain)
  - [Added Responsible Disclosure policy](https://docs.pantheon.pegasys.tech/en/latest/Reference/Responsible-Disclosure/)
  - [Added `blocks export` subcommand](https://besu.hyperledger.org/en/latest/Reference/CLI/CLI-Subcommands/#export)

### Technical Improvements  
- Update the `pantheon blocks export` command usage [\#1887](https://github.com/PegaSysEng/pantheon/pull/1887) (thanks to [matkt](https://github.com/matkt))
- Stop Returning null for 'pending' RPC calls [\#1883](https://github.com/PegaSysEng/pantheon/pull/1883)
- Blake validation errors are hard errors [\#1882](https://github.com/PegaSysEng/pantheon/pull/1882)
- Add test cases for trace\_replayBlockTransactions [\#1881](https://github.com/PegaSysEng/pantheon/pull/1881)
- Simplify json rpc spec test setup [\#1880](https://github.com/PegaSysEng/pantheon/pull/1880)
- Tweak JSON import format [\#1878](https://github.com/PegaSysEng/pantheon/pull/1878)
- Transactions listeners should use the subscriber pattern [\#1877](https://github.com/PegaSysEng/pantheon/pull/1877)
- Maven spotless [\#1876](https://github.com/PegaSysEng/pantheon/pull/1876)
- Don't cache for localbalance [\#1875](https://github.com/PegaSysEng/pantheon/pull/1875)
- EIP-1108 - Reprice alt\_bn128  [\#1874](https://github.com/PegaSysEng/pantheon/pull/1874)
- Create stub trace\_replayBlockTransactions json-rpc method  [\#1873](https://github.com/PegaSysEng/pantheon/pull/1873)
- Improve trace log [\#1870](https://github.com/PegaSysEng/pantheon/pull/1870)
- Pruning Command Line Flags [\#1869](https://github.com/PegaSysEng/pantheon/pull/1869)
- Re-enable istanbul [\#1865](https://github.com/PegaSysEng/pantheon/pull/1865)
- Fix logic to disconnect from peers on fork [\#1863](https://github.com/PegaSysEng/pantheon/pull/1863)
- Blake 2b tweaks [\#1862](https://github.com/PegaSysEng/pantheon/pull/1862)
- Sweep state roots before child nodes [\#1854](https://github.com/PegaSysEng/pantheon/pull/1854)
- Update export subcommand to export blocks in rlp format [\#1852](https://github.com/PegaSysEng/pantheon/pull/1852)
- Updating docker tests to make it easier to follow & ensure it listens on the right interface on docker [\#1851](https://github.com/PegaSysEng/pantheon/pull/1851)
- Disable Istanbul block [\#1849](https://github.com/PegaSysEng/pantheon/pull/1849)
- Add read-only blockchain factory method [\#1845](https://github.com/PegaSysEng/pantheon/pull/1845)
- Removing the release plugin in favour of the new process with branches [\#1843](https://github.com/PegaSysEng/pantheon/pull/1843)
- Update Görli bootnodes [\#1842](https://github.com/PegaSysEng/pantheon/pull/1842)
- Upgrade graphql library to version 13.0 [\#1834](https://github.com/PegaSysEng/pantheon/pull/1834)
- Database versioning and enable multi-column database [\#1830](https://github.com/PegaSysEng/pantheon/pull/1830)
- Fixes invalid JsonGetter, comment [\#1811](https://github.com/PegaSysEng/pantheon/pull/1811) (thanks to [josh-richardson](https://github.com/josh-richardson))
- Add EthSigner acceptance test [\#1655](https://github.com/PegaSysEng/pantheon/pull/1655) (thanks to [iikirilov](https://github.com/iikirilov))
- Support plugin Richdata APIs via implementation [\#1581](https://github.com/PegaSysEng/pantheon/pull/1581)

## 1.2.1

### Additions and Improvements

- Removed the release plugin in favour of the new process with branches
[#1841](https://github.com/PegaSysEng/pantheon/pull/1841)
[#1843](https://github.com/PegaSysEng/pantheon/pull/1843)
[#1848](https://github.com/PegaSysEng/pantheon/pull/1848)
[#1855](https://github.com/PegaSysEng/pantheon/pull/1855)
- Updated Görli bootnodes [#1842](https://github.com/PegaSysEng/pantheon/pull/1842)
- Removed unnecessary test dependency [#1839](https://github.com/PegaSysEng/pantheon/pull/1839)
- Added warning when comments are used in genesis file [#1838](https://github.com/PegaSysEng/pantheon/pull/1838)
- Added an experimental flag for disabling timers [#1837](https://github.com/PegaSysEng/pantheon/pull/1837)
- Fixed FlatFileTaskCollection tests [#1833](https://github.com/PegaSysEng/pantheon/pull/1833)
- Added chain json import utility [#1832](https://github.com/PegaSysEng/pantheon/pull/1832)
- Added tests to AllNodesVisitor trie traversal [#1831](https://github.com/PegaSysEng/pantheon/pull/1831)
- Updated privateFrom to be required [#1829](https://github.com/PegaSysEng/pantheon/pull/1829) (thanks to [iikirilov](https://github.com/iikirilov))
- Made explicit that streamed accounts may be missing their address [#1828](https://github.com/PegaSysEng/pantheon/pull/1828)
- Refactored normalizeKeys method [#1826](https://github.com/PegaSysEng/pantheon/pull/1826)
- Removed dead parameters [#1825](https://github.com/PegaSysEng/pantheon/pull/1825)
- Added a nicer name for Corretto [#1819](https://github.com/PegaSysEng/pantheon/pull/1819)
- Changed core JSON-RPC method to support ReTestEth
[#1815](https://github.com/PegaSysEng/pantheon/pull/1815)
[#1818](https://github.com/PegaSysEng/pantheon/pull/1818)
- Added rewind to block functionality [#1814](https://github.com/PegaSysEng/pantheon/pull/1814)
- Added support for NoReward and NoProof seal engines [#1813](https://github.com/PegaSysEng/pantheon/pull/1813)
- Added strict short hex strings for retesteth [#1812](https://github.com/PegaSysEng/pantheon/pull/1812)
- Cleaned up genesis parsing [#1809](https://github.com/PegaSysEng/pantheon/pull/1809)
- Updating Orion to v1.3.2 [#1805](https://github.com/PegaSysEng/pantheon/pull/1805)
- Updaated newHeads subscription to emit events only for canonical blocks [#1798](https://github.com/PegaSysEng/pantheon/pull/1798)
- Repricing for trie-size-dependent opcodes [#1795](https://github.com/PegaSysEng/pantheon/pull/1795)
- Revised Istanbul Versioning assignemnts [#1794](https://github.com/PegaSysEng/pantheon/pull/1794)
- Updated RevertReason to return BytesValue [#1793](https://github.com/PegaSysEng/pantheon/pull/1793)
- Updated way priv_getPrivacyPrecompileAddress source [#1786](https://github.com/PegaSysEng/pantheon/pull/1786) (thanks to [iikirilov](https://github.com/iikirilov))
- Updated Chain ID opcode to return 0 as default [#1785](https://github.com/PegaSysEng/pantheon/pull/1785)
- Allowed fixedDifficulty=1 [#1784](https://github.com/PegaSysEng/pantheon/pull/1784)
- Updated Docker image defaults host interfaces [#1782](https://github.com/PegaSysEng/pantheon/pull/1782)
- Added tracking of world state account key preimages [#1780](https://github.com/PegaSysEng/pantheon/pull/1780)
- Modified PrivGetPrivateTransaction to take public tx hash [#1778](https://github.com/PegaSysEng/pantheon/pull/1778) (thanks to [josh-richardson](https://github.com/josh-richardson))
- Removed enclave public key from parameter
[#1789](https://github.com/PegaSysEng/pantheon/pull/1789)
[#1777](https://github.com/PegaSysEng/pantheon/pull/1777) (thanks to [iikirilov](https://github.com/iikirilov))
- Added storage key preimage tracking [#1772](https://github.com/PegaSysEng/pantheon/pull/1772)
- Updated priv_getPrivacyPrecompileAddress method return [#1766](https://github.com/PegaSysEng/pantheon/pull/1766) (thanks to [iikirilov](https://github.com/iikirilov))
- Added tests for permissioning with static nodes behaviour [#1764](https://github.com/PegaSysEng/pantheon/pull/1764)
- Added integration test for contract creation with privacyGroupId [#1762](https://github.com/PegaSysEng/pantheon/pull/1762) (thanks to [josh-richardson](https://github.com/josh-richardson))
- Added report node local address as the coinbase in Clique and IBFT
[#1758](https://github.com/PegaSysEng/pantheon/pull/1758)
[#1760](https://github.com/PegaSysEng/pantheon/pull/1760)
- Fixed private tx signature validation [#1753](https://github.com/PegaSysEng/pantheon/pull/1753)
- Updated CI configuration
[#1751](https://github.com/PegaSysEng/pantheon/pull/1751)
[#1835](https://github.com/PegaSysEng/pantheon/pull/1835)
- Added CLI flag for setting WorldStateDownloader task cache size [#1749](https://github.com/PegaSysEng/pantheon/pull/1749) (thanks to [matkt](https://github.com/matkt))
- Updated vertx to 2.8.0 [#1748](https://github.com/PegaSysEng/pantheon/pull/1748)
- changed RevertReason to BytesValue [#1746](https://github.com/PegaSysEng/pantheon/pull/1746)
- Added static nodes acceptance test [#1745](https://github.com/PegaSysEng/pantheon/pull/1745)
- Added report 0 hashrate when the mining coordinator doesn't support mining
[#1744](https://github.com/PegaSysEng/pantheon/pull/1744)
[#1757](https://github.com/PegaSysEng/pantheon/pull/1757)
- Implemented EIP-2200 - Net Gas Metering Revised [#1743](https://github.com/PegaSysEng/pantheon/pull/1743)
- Added chainId validation to PrivateTransactionValidator [#1741](https://github.com/PegaSysEng/pantheon/pull/1741)
- Reduced intrinsic gas cost [#1739](https://github.com/PegaSysEng/pantheon/pull/1739)
- De-duplicated test blocks data files [#1737](https://github.com/PegaSysEng/pantheon/pull/1737)
- Renamed various EEA methods to priv methods [#1736](https://github.com/PegaSysEng/pantheon/pull/1736) (thanks to [josh-richardson](https://github.com/josh-richardson))
- Permissioning Acceptance Test [#1735](https://github.com/PegaSysEng/pantheon/pull/1735)
 [#1759](https://github.com/PegaSysEng/pantheon/pull/1759)
- Add nonce handling to GenesisState [#1728](https://github.com/PegaSysEng/pantheon/pull/1728)
- Added 100-continue to HTTP [#1727](https://github.com/PegaSysEng/pantheon/pull/1727)
- Fixed get_signerMetrics [#1725](https://github.com/PegaSysEng/pantheon/pull/1725) (thanks to [matkt](https://github.com/matkt))
- Reworked "in-sync" checks [#1720](https://github.com/PegaSysEng/pantheon/pull/1720)
- Added Accounts Permissioning Acceptance Tests [#1719](https://github.com/PegaSysEng/pantheon/pull/1719)
- Added PrivateTransactionValidator to unify logic [#1713](https://github.com/PegaSysEng/pantheon/pull/1713)
- Added JSON-RPC API to report validator block production information [#1687](https://github.com/PegaSysEng/pantheon/pull/1687) (thanks to [matkt](https://github.com/matkt))
- Added Mark Sweep Pruner [#1638](https://github.com/PegaSysEng/pantheon/pull/1638)
- Added the Blake2b F compression function as a precompile in Besu [#1614](https://github.com/PegaSysEng/pantheon/pull/1614) (thanks to [iikirilov](https://github.com/iikirilov))
- Documentation updates include:
  - Added CPU requirements [#1734](https://github.com/PegaSysEng/pantheon/pull/1734)
  - Added reference to Ansible role [#1733](https://github.com/PegaSysEng/pantheon/pull/1733)
  - Updated revert reason example [#1754](https://github.com/PegaSysEng/pantheon/pull/1754)
  - Added content on deploying for production [#1774](https://github.com/PegaSysEng/pantheon/pull/1774)
  - Updated docker docs for location of data path [#1790](https://github.com/PegaSysEng/pantheon/pull/1790)
  - Updated permissiong documentation
  [#1792](https://github.com/PegaSysEng/pantheon/pull/1792)
  [#1652](https://github.com/PegaSysEng/pantheon/pull/1652)
  - Added permissioning webinar in the resources [#1717](https://github.com/PegaSysEng/pantheon/pull/1717)
  - Add web3.js-eea reference doc [#1617](https://github.com/PegaSysEng/pantheon/pull/1617)
  - Updated privacy documentation
  [#1650](https://github.com/PegaSysEng/pantheon/pull/1650)
  [#1721](https://github.com/PegaSysEng/pantheon/pull/1721)
  [#1722](https://github.com/PegaSysEng/pantheon/pull/1722)
  [#1724](https://github.com/PegaSysEng/pantheon/pull/1724)
  [#1729](https://github.com/PegaSysEng/pantheon/pull/1729)
  [#1730](https://github.com/PegaSysEng/pantheon/pull/1730)
  [#1731](https://github.com/PegaSysEng/pantheon/pull/1731)
  [#1732](https://github.com/PegaSysEng/pantheon/pull/1732)
  [#1740](https://github.com/PegaSysEng/pantheon/pull/1740)
  [#1750](https://github.com/PegaSysEng/pantheon/pull/1750)
  [#1761](https://github.com/PegaSysEng/pantheon/pull/1761)
  [#1765](https://github.com/PegaSysEng/pantheon/pull/1765)
  [#1769](https://github.com/PegaSysEng/pantheon/pull/1769)
  [#1770](https://github.com/PegaSysEng/pantheon/pull/1770)
  [#1771](https://github.com/PegaSysEng/pantheon/pull/1771)
  [#1773](https://github.com/PegaSysEng/pantheon/pull/1773)
  [#1787](https://github.com/PegaSysEng/pantheon/pull/1787)
  [#1788](https://github.com/PegaSysEng/pantheon/pull/1788)
  [#1796](https://github.com/PegaSysEng/pantheon/pull/1796)
  [#1803](https://github.com/PegaSysEng/pantheon/pull/1803)
  [#1810](https://github.com/PegaSysEng/pantheon/pull/1810)
  [#1817](https://github.com/PegaSysEng/pantheon/pull/1817)
  - Added documentation for getSignerMetrics [#1723](https://github.com/PegaSysEng/pantheon/pull/1723) (thanks to [matkt](https://github.com/matkt))
  - Added Java 11+ as a prerequisite for installing Besu using Homebrew. [#1755](https://github.com/PegaSysEng/pantheon/pull/1755)
  - Fixed documentation formatting and typos [#1718](https://github.com/PegaSysEng/pantheon/pull/1718)
  [#1742](https://github.com/PegaSysEng/pantheon/pull/1742)
  [#1763](https://github.com/PegaSysEng/pantheon/pull/1763)
  [#1779](https://github.com/PegaSysEng/pantheon/pull/1779)
  [#1781](https://github.com/PegaSysEng/pantheon/pull/1781)
  [#1827](https://github.com/PegaSysEng/pantheon/pull/1827)
  [#1767](https://github.com/PegaSysEng/pantheon/pull/1767) (thanks to [helderjnpinto](https://github.com/helderjnpinto))
  - Moved the docs to a [new doc repos](https://github.com/PegaSysEng/doc.pantheon) [#1822](https://github.com/PegaSysEng/pantheon/pull/1822)
- Explicitly configure some maven artifactIds [#1853](https://github.com/PegaSysEng/pantheon/pull/1853)
- Update export subcommand to export blocks in rlp format [#1852](https://github.com/PegaSysEng/pantheon/pull/1852)
- Implement `eth_getproof` JSON RPC API [#1824](https://github.com/PegaSysEng/pantheon/pull/1824)
- Database versioning and enable multi-column database [#1830](https://github.com/PegaSysEng/pantheon/pull/1830)
- Disable smoke tests on windows [#1847](https://github.com/PegaSysEng/pantheon/pull/1847)
- Add read-only blockchain factory method [#1845](https://github.com/PegaSysEng/pantheon/pull/1845)

## 1.2

### Additions and Improvements

- Add UPnP Support [\#1334](https://github.com/PegaSysEng/pantheon/pull/1334) (thanks to [notlesh](https://github.com/notlesh))
- Limit the fraction of wire connections initiated by peers [\#1665](https://github.com/PegaSysEng/pantheon/pull/1665)
- EIP-1706 - Disable SSTORE with gasleft lt call stipend  [\#1706](https://github.com/PegaSysEng/pantheon/pull/1706)
- EIP-1108 - Reprice alt\_bn128 [\#1704](https://github.com/PegaSysEng/pantheon/pull/1704)
- EIP-1344 ChainID Opcode [\#1690](https://github.com/PegaSysEng/pantheon/pull/1690)
- New release docker image [\#1664](https://github.com/PegaSysEng/pantheon/pull/1664)
- Support changing log level at runtime [\#1656](https://github.com/PegaSysEng/pantheon/pull/1656) (thanks to [matkt](https://github.com/matkt))
- Implement dump command to dump a specific block from storage [\#1641](https://github.com/PegaSysEng/pantheon/pull/1641) (thanks to [matkt](https://github.com/matkt))
- Add eea\_findPrivacyGroup endpoint to Besu [\#1635](https://github.com/PegaSysEng/pantheon/pull/1635) (thanks to [Puneetha17](https://github.com/Puneetha17))
- Updated eea send raw transaction with privacy group ID [\#1611](https://github.com/PegaSysEng/pantheon/pull/1611) (thanks to [iikirilov](https://github.com/iikirilov))
- Added Revert Reason [\#1603](https://github.com/PegaSysEng/pantheon/pull/1603)
- Documentation updates include:
  - Added [UPnP content](https://besu.hyperledger.org/en/latest/HowTo/Find-and-Connect/Using-UPnP/)
  - Added [load balancer image](https://besu.hyperledger.org/en/stable/)
  - Added [revert reason](https://besu.hyperledger.org/en/latest/HowTo/Send-Transactions/Revert-Reason/)
  - Added [admin\_changeLogLevel](https://besu.hyperledger.org/en/latest/Reference/API-Methods/#admin_changeloglevel) JSON RPC API (thanks to [matkt](https://github.com/matkt))
  - Updated for [new Docker image](https://besu.hyperledger.org/en/stable/)
  - Added [Docker image migration content](https://besu.hyperledger.org/en/latest/HowTo/Get-Started/Migration-Docker/)
  - Added [transaction validation content](https://besu.hyperledger.org/en/latest/Concepts/Transactions/Transaction-Validation/)
  - Updated [permissioning overview](https://besu.hyperledger.org/en/stable/) for onchain account permissioning
  - Updated [quickstart](https://besu.hyperledger.org/en/latest/HowTo/Deploy/Monitoring-Performance/#monitor-node-performance-using-prometheus) to include Prometheus and Grafana
  - Added [remote connections limits options](https://besu.hyperledger.org/en/latest/Reference/CLI/CLI-Syntax/#remote-connections-limit-enabled)
  - Updated [web3.js-eea reference](https://docs.pantheon.pegasys.tech/en/latest/Reference/web3js-eea-Methods/) to include privacy group methods
  - Updated [onchain permissioning to include account permissioning](hhttps://besu.hyperledger.org/en/latest/Concepts/Permissioning/Onchain-Permissioning/) and [Permissioning Management Dapp](https://besu.hyperledger.org/en/latest/Tutorials/Permissioning/Getting-Started-Onchain-Permissioning/#start-the-development-server-for-the-permissioning-management-dapp)
  - Added [deployment procedure for Permissioning Management Dapp](https://besu.hyperledger.org/en/stable/)
  - Added privacy content for [EEA-compliant and Besu-extended privacy](https://besu.hyperledger.org/en/latest/Concepts/Privacy/Privacy-Groups/)
  - Added content on [creating and managing privacy groups](https://besu.hyperledger.org/en/latest/Reference/web3js-eea-Methods/#createprivacygroup)
  - Added content on [accessing private and privacy marker transactions](https://besu.hyperledger.org/en/latest/HowTo/Use-Privacy/Access-Private-Transactions/)
  - Added content on [system requirements](https://besu.hyperledger.org/en/latest/HowTo/Get-Started/System-Requirements/)
  - Added reference to [Besu role on Galaxy to deploy using Ansible](https://besu.hyperledger.org/en/latest/HowTo/Deploy/Ansible/).  

### Technical Improvements

- Remove enclave public key from parameter [\#1789](https://github.com/PegaSysEng/pantheon/pull/1789)
- Update defaults host interfaces [\#1782](https://github.com/PegaSysEng/pantheon/pull/1782)
- Modifies PrivGetPrivateTransaction to take public tx hash [\#1778](https://github.com/PegaSysEng/pantheon/pull/1778)
- Remove enclave public key from parameter [\#1777](https://github.com/PegaSysEng/pantheon/pull/1777)
- Return the ethereum address of the privacy precompile from priv_getPrivacyPrecompileAddress [\#1766](https://github.com/PegaSysEng/pantheon/pull/1766)
- Report node local address as the coinbase in Clique and IBFT [\#1760](https://github.com/PegaSysEng/pantheon/pull/1760)
- Additional integration test for contract creation with privacyGroupId [\#1762](https://github.com/PegaSysEng/pantheon/pull/1762)
- Report 0 hashrate when the mining coordinator doesn't support mining [\#1757](https://github.com/PegaSysEng/pantheon/pull/1757)
- Fix private tx signature validation [\#1753](https://github.com/PegaSysEng/pantheon/pull/1753)
- RevertReason changed to BytesValue [\#1746](https://github.com/PegaSysEng/pantheon/pull/1746)
- Renames various eea methods to priv methods [\#1736](https://github.com/PegaSysEng/pantheon/pull/1736)
- Update Orion version [\#1716](https://github.com/PegaSysEng/pantheon/pull/1716)
- Rename CLI flag for better ordering of options [\#1715](https://github.com/PegaSysEng/pantheon/pull/1715)
- Routine dependency updates [\#1712](https://github.com/PegaSysEng/pantheon/pull/1712)
- Fix spelling error in getApplicationPrefix method name [\#1711](https://github.com/PegaSysEng/pantheon/pull/1711)
- Wait and retry if best peer's chain is too short for fast sync [\#1708](https://github.com/PegaSysEng/pantheon/pull/1708)
- Eea get private transaction fix [\#1707](https://github.com/PegaSysEng/pantheon/pull/1707) (thanks to [iikirilov](https://github.com/iikirilov))
- Rework remote connection limit flag defaults [\#1705](https://github.com/PegaSysEng/pantheon/pull/1705)
- Report invalid options from config file [\#1703](https://github.com/PegaSysEng/pantheon/pull/1703)
- Add ERROR to list of CLI log level options [\#1699](https://github.com/PegaSysEng/pantheon/pull/1699)
- Enable onchain account permissioning CLI option [\#1686](https://github.com/PegaSysEng/pantheon/pull/1686)
- Exempt static nodes from all connection limits [\#1685](https://github.com/PegaSysEng/pantheon/pull/1685)
- Enclave refactoring [\#1684](https://github.com/PegaSysEng/pantheon/pull/1684)
- Add opcode and precompiled support for versioning  [\#1683](https://github.com/PegaSysEng/pantheon/pull/1683)
- Use a percentage instead of fraction for the remote connections percentage CLI option. [\#1682](https://github.com/PegaSysEng/pantheon/pull/1682)
- Added error msg for calling eth\_sendTransaction [\#1681](https://github.com/PegaSysEng/pantheon/pull/1681)
- Remove instructions for installing with Chocolatey [\#1680](https://github.com/PegaSysEng/pantheon/pull/1680)
- remove zulu-jdk8 from smoke tests [\#1679](https://github.com/PegaSysEng/pantheon/pull/1679)
- Add new MainNet bootnodes [\#1678](https://github.com/PegaSysEng/pantheon/pull/1678)
- updating smoke tests to use \>= jdk11 [\#1677](https://github.com/PegaSysEng/pantheon/pull/1677)
- Fix handling of remote connection limit [\#1676](https://github.com/PegaSysEng/pantheon/pull/1676)
- Add accountVersion to MessageFrame [\#1675](https://github.com/PegaSysEng/pantheon/pull/1675)
- Change getChildren return type [\#1674](https://github.com/PegaSysEng/pantheon/pull/1674)
- Use Log4J message template instead of String.format [\#1673](https://github.com/PegaSysEng/pantheon/pull/1673)
- Return hashrate of 0 when not mining. [\#1672](https://github.com/PegaSysEng/pantheon/pull/1672)
- Add hooks for validation  [\#1671](https://github.com/PegaSysEng/pantheon/pull/1671)
- Upgrade to pantheon-build:0.0.6-jdk11 which really does include jdk11 [\#1670](https://github.com/PegaSysEng/pantheon/pull/1670)
- Onchain permissioning startup check [\#1669](https://github.com/PegaSysEng/pantheon/pull/1669)
- Update BesuCommand to accept minTransactionGasPriceWei as an integer [\#1668](https://github.com/PegaSysEng/pantheon/pull/1668) (thanks to [matkt](https://github.com/matkt))
- Privacy group id consistent [\#1667](https://github.com/PegaSysEng/pantheon/pull/1667) (thanks to [iikirilov](https://github.com/iikirilov))
- Change eea\_getPrivateTransaction endpoint to accept hex [\#1666](https://github.com/PegaSysEng/pantheon/pull/1666) (thanks to [Puneetha17](https://github.com/Puneetha17))
- Factorise metrics code for KeyValueStorage database [\#1663](https://github.com/PegaSysEng/pantheon/pull/1663))
- Create a metric tracking DB size [\#1662](https://github.com/PegaSysEng/pantheon/pull/1662)
- AT- Removing unused methods on KeyValueStorage [\#1661](https://github.com/PegaSysEng/pantheon/pull/1661)
- Add Prerequisites and Quick-Start [\#1660](https://github.com/PegaSysEng/pantheon/pull/1660) (thanks to [lazaridiscom](https://github.com/lazaridiscom))
- Java 11 updates [\#1658](https://github.com/PegaSysEng/pantheon/pull/1658)
- Make test generated keys deterministic w/in block generator [\#1657](https://github.com/PegaSysEng/pantheon/pull/1657)
- Rename privacyGroupId to createPrivacyGroupId [\#1654](https://github.com/PegaSysEng/pantheon/pull/1654) (thanks to [Puneetha17](https://github.com/Puneetha17))
- Intermittent Test Failures in TransactionsMessageSenderTest [\#1653](https://github.com/PegaSysEng/pantheon/pull/1653)
- Sanity check the generated distribution files before upload [\#1648](https://github.com/PegaSysEng/pantheon/pull/1648)
- Use JDK 11 for release builds [\#1647](https://github.com/PegaSysEng/pantheon/pull/1647)
- Support multiple private marker transactions in a block  [\#1646](https://github.com/PegaSysEng/pantheon/pull/1646)
- Display World State Sync Progress in Logs [\#1645](https://github.com/PegaSysEng/pantheon/pull/1645)
- Remove the docker gradle plugin, handle building docker with shell now [\#1644](https://github.com/PegaSysEng/pantheon/pull/1644)
- Switch to using metric names from EIP-2159 [\#1634](https://github.com/PegaSysEng/pantheon/pull/1634)
- Account versioning [\#1612](https://github.com/PegaSysEng/pantheon/pull/1612)

## 1.1.4

### Additions and Improvements

- \[PAN-2832\] Support setting config options via environment variables [\#1597](https://github.com/PegaSysEng/pantheon/pull/1597)
- Print Besu version when starting [\#1593](https://github.com/PegaSysEng/pantheon/pull/1593)
- \[PAN-2746\] Add eea\_createPrivacyGroup & eea\_deletePrivacyGroup endpoint [\#1560](https://github.com/PegaSysEng/pantheon/pull/1560) (thanks to [Puneetha17](https://github.com/Puneetha17))

Documentation updates include:
- Added [readiness and liveness endpoints](https://besu.hyperledger.org/en/latest/HowTo/Interact/APIs/Using-JSON-RPC-API/#readiness-and-liveness-endpoints)
- Added [high availability content](https://besu.hyperledger.org/en/latest/HowTo/Configure/Configure-HA/High-Availability/)
- Added [web3js-eea client library](https://besu.hyperledger.org/en/latest/Tutorials/Quickstarts/Privacy-Quickstart/#clone-eeajs-libraries)
- Added content on [setting CLI options using environment variables](https://besu.hyperledger.org/en/latest/Reference/CLI/CLI-Syntax/#specifying-options)

### Technical Improvements

- Read config from env vars when no config file specified [\#1639](https://github.com/PegaSysEng/pantheon/pull/1639)
- Upgrade jackson-databind to 2.9.9.1 [\#1636](https://github.com/PegaSysEng/pantheon/pull/1636)
- Update Reference Tests [\#1633](https://github.com/PegaSysEng/pantheon/pull/1633)
- Ignore discport during static node permissioning check [\#1631](https://github.com/PegaSysEng/pantheon/pull/1631)
- Check connections more frequently during acceptance tests [\#1630](https://github.com/PegaSysEng/pantheon/pull/1630)
- Refactor experimental CLI options [\#1629](https://github.com/PegaSysEng/pantheon/pull/1629)
- JSON-RPC api net_services should display the actual ports [\#1628](https://github.com/PegaSysEng/pantheon/pull/1628)
- Refactor CLI [\#1627](https://github.com/PegaSysEng/pantheon/pull/1627)
- Simplify BesuCommand `run` and `parse` methods. [\#1626](https://github.com/PegaSysEng/pantheon/pull/1626)
- PAN-2860: Ignore discport during startup whitelist validation [\#1625](https://github.com/PegaSysEng/pantheon/pull/1625)
- Freeze plugin api version [\#1624](https://github.com/PegaSysEng/pantheon/pull/1624)
- Implement incoming transaction messages CLI option as an unstable command. [\#1622](https://github.com/PegaSysEng/pantheon/pull/1622)
- Update smoke tests docker images for zulu and openjdk to private ones [\#1620](https://github.com/PegaSysEng/pantheon/pull/1620)
- Remove duplication between EeaTransactionCountRpc & PrivateTransactionHandler [\#1619](https://github.com/PegaSysEng/pantheon/pull/1619)
- \[PAN-2709\] - nonce too low error [\#1618](https://github.com/PegaSysEng/pantheon/pull/1618)
- Cache TransactionValidationParams instead of creating new object for each call [\#1616](https://github.com/PegaSysEng/pantheon/pull/1616)
- \[PAN-2850\] Create a transaction pool configuration object [\#1615](https://github.com/PegaSysEng/pantheon/pull/1615)
- Add TransactionValidationParam to TxProcessor [\#1613](https://github.com/PegaSysEng/pantheon/pull/1613)
- Expose a CLI option to configure the life time of transaction messages. [\#1610](https://github.com/PegaSysEng/pantheon/pull/1610)
- Implement Prometheus metric counter for skipped expired transaction messages. [\#1609](https://github.com/PegaSysEng/pantheon/pull/1609)
- Upload jars to bintray as part of releases [\#1608](https://github.com/PegaSysEng/pantheon/pull/1608)
- Avoid publishing docker-pantheon directory to bintray during a release [\#1606](https://github.com/PegaSysEng/pantheon/pull/1606)
- \[PAN-2756\] Istanbul scaffolding [\#1605](https://github.com/PegaSysEng/pantheon/pull/1605)
- Implement a timeout in TransactionMessageProcessor [\#1604](https://github.com/PegaSysEng/pantheon/pull/1604)
- Reject transactions with gas price below the configured minimum [\#1602](https://github.com/PegaSysEng/pantheon/pull/1602)
- Always build the k8s image, only push to dockerhub for master branch [\#1601](https://github.com/PegaSysEng/pantheon/pull/1601)
- Properly validate AltBN128 pairing precompile input [\#1600](https://github.com/PegaSysEng/pantheon/pull/1600)
- \[PAN-2871\] Columnar rocksdb [\#1599](https://github.com/PegaSysEng/pantheon/pull/1599)
- Reverting change to dockerfile [\#1594](https://github.com/PegaSysEng/pantheon/pull/1594)
- Update dependency versions [\#1592](https://github.com/PegaSysEng/pantheon/pull/1592)
- \[PAN-2797\] Clean up failed connections [\#1591](https://github.com/PegaSysEng/pantheon/pull/1591)
- Cleaning up the build process for docker [\#1590](https://github.com/PegaSysEng/pantheon/pull/1590)
- \[PAN-2786\] Stop Transaction Pool Queue from Growing Unbounded [\#1586](https://github.com/PegaSysEng/pantheon/pull/1586)

## 1.1.3

### Additions and Improvements

- \[PAN-2811\] Be more lenient with discovery message deserialization. Completes our support for EIP-8 and enables Besu to work on Rinkeby again. [\#1580](https://github.com/PegaSysEng/pantheon/pull/1580)
- Added liveness and readiness probe stub endpoints [\#1553](https://github.com/PegaSysEng/pantheon/pull/1553)
- Implemented operator tool. \(blockchain network configuration for permissioned networks\) [\#1511](https://github.com/PegaSysEng/pantheon/pull/1511)
- \[PAN-2754\] Added eea\_getPrivacyPrecompileAddress [\#1579](https://github.com/PegaSysEng/pantheon/pull/1579) (thanks to [Puneetha17](https://github.com/Puneetha17))
- Publish the chain head gas used, gas limit, transaction count and ommer metrics [\#1551](https://github.com/PegaSysEng/pantheon/pull/1551)
- Add subscribe and unsubscribe count metrics [\#1541](https://github.com/PegaSysEng/pantheon/pull/1541)
- Add pivot block metrics [\#1537](https://github.com/PegaSysEng/pantheon/pull/1537)

Documentation updates include:

- Updated [IBFT 2.0 tutorial](https://besu.hyperledger.org/en/latest/Tutorials/Private-Network/Create-IBFT-Network/) to use network configuration tool
- Added [debug\_traceBlock\* methods](https://besu.hyperledger.org/en/latest/Reference/API-Methods/#debug_traceblock)
- Reorganised [monitoring documentation](https://besu.hyperledger.org/en/latest/HowTo/Deploy/Monitoring-Performance/)
- Added [link to sample Grafana dashboard](https://besu.hyperledger.org/en/latest/HowTo/Deploy/Monitoring-Performance/#monitor-node-performance-using-prometheus)
- Added [note about replacing transactions in transaction pool](https://besu.hyperledger.org/en/latest/Concepts/Transactions/Transaction-Pool/#replacing-transactions-with-same-nonce)
- Updated [example transaction scripts](https://besu.hyperledger.org/en/latest/HowTo/Send-Transactions/Transactions/#example-javascript-scripts)
- Updated [Alethio Ethstats and Explorer documentation](https://besu.hyperledger.org/en/latest/Concepts/AlethioOverview/)

### Technical Improvements

- PAN-2816: Hiding experimental account permissioning cli options [\#1584](https://github.com/PegaSysEng/pantheon/pull/1584)
- \[PAN-2630\] Synchronizer should disconnect the sync target peer on invalid block data [\#1578](https://github.com/PegaSysEng/pantheon/pull/1578)
- Rename MetricCategory to BesuMetricCategory [\#1574](https://github.com/PegaSysEng/pantheon/pull/1574)
- Convert MetricsConfigiguration to use a builder [\#1572](https://github.com/PegaSysEng/pantheon/pull/1572)
- PAN-2794: Including flag for onchain permissioning check on tx processor [\#1571](https://github.com/PegaSysEng/pantheon/pull/1571)
- Fix behaviour for absent account permissiong smart contract [\#1569](https://github.com/PegaSysEng/pantheon/pull/1569)
- Expand readiness check to check peer count and sync state [\#1568](https://github.com/PegaSysEng/pantheon/pull/1568)
- \[PAN-2798\] Reorganize p2p classes [\#1567](https://github.com/PegaSysEng/pantheon/pull/1567)
- PAN-2729: Account Smart Contract Permissioning ATs [\#1565](https://github.com/PegaSysEng/pantheon/pull/1565)
- Timeout build after 1 hour to prevent it hanging forever. [\#1564](https://github.com/PegaSysEng/pantheon/pull/1564)
- \[PAN-2791\] Make permissions checks for ongoing connections more granular [\#1563](https://github.com/PegaSysEng/pantheon/pull/1563)
- \[PAN-2721\] Fix TopicParameter deserialization [\#1562](https://github.com/PegaSysEng/pantheon/pull/1562)
- \[PAN-2779\] Allow signing private transaction with any key [\#1561](https://github.com/PegaSysEng/pantheon/pull/1561) (thanks to [iikirilov](https://github.com/iikirilov))
- \[PAN-2783\] Invert dependency between permissioning and p2p [\#1557](https://github.com/PegaSysEng/pantheon/pull/1557)
- Removing account filter from TransactionPool [\#1556](https://github.com/PegaSysEng/pantheon/pull/1556)
- \[PAN-1952\] - Remove ignored pending transaction event publish acceptance test [\#1552](https://github.com/PegaSysEng/pantheon/pull/1552)
- Make MetricCategories more flexible [\#1550](https://github.com/PegaSysEng/pantheon/pull/1550)
- Fix encoding for account permissioning check call [\#1549](https://github.com/PegaSysEng/pantheon/pull/1549)
- Discard known remote transactions prior to validation [\#1548](https://github.com/PegaSysEng/pantheon/pull/1548)
- \[PAN-2009\] - Fix cluster clean start after stop in Acceptance tests [\#1546](https://github.com/PegaSysEng/pantheon/pull/1546)
- FilterIdGenerator fixes [\#1544](https://github.com/PegaSysEng/pantheon/pull/1544)
- Only increment the added transaction counter if we actually added the transaction [\#1543](https://github.com/PegaSysEng/pantheon/pull/1543)
- When retrieving transactions by hash, check the pending transactions first [\#1542](https://github.com/PegaSysEng/pantheon/pull/1542)
- Fix thread safety in SubscriptionManager [\#1540](https://github.com/PegaSysEng/pantheon/pull/1540)
- \[PAN-2731\] Extract connection management from P2PNetwork [\#1538](https://github.com/PegaSysEng/pantheon/pull/1538)
- \[PAN-2010\] format filter id as quantity [\#1534](https://github.com/PegaSysEng/pantheon/pull/1534)
- PAN-2445: Onchain account permissioning [\#1507](https://github.com/PegaSysEng/pantheon/pull/1507)
- \[PAN-2672\] Return specific and useful error for enclave issues [\#1455](https://github.com/PegaSysEng/pantheon/pull/1455) (thanks to [Puneetha17](https://github.com/Puneetha17))

## 1.1.2

### Additions and Improvements

Documentation updates include:

- Added [GraphQL options](https://besu.hyperledger.org/en/latest/Reference/CLI/CLI-Syntax/#graphql-http-cors-origins)
- Added [troubleshooting point about illegal reflective access error](https://besu.hyperledger.org/en/latest/HowTo/Troubleshoot/Troubleshooting/#illegal-reflective-access-error-on-startup)
- Added [trusted bootnode behaviour for permissioning](https://besu.hyperledger.org/en/latest/Concepts/Permissioning/Onchain-Permissioning/#bootnodes)
- Added [how to obtain a WS authentication token](https://besu.hyperledger.org/en/latest/HowTo/Interact/APIs/Authentication/#obtaining-an-authentication-token)
- Updated [example scripts and added package.json file for creating signed transactions](https://besu.hyperledger.org/en/latest/HowTo/Send-Transactions/Transactions/)

### Technical Improvements

- Replaced Void datatype with void [\#1530](https://github.com/PegaSysEng/pantheon/pull/1530)
- Fix estimate gas RPC failing for clique when no blocks have been created [\#1528](https://github.com/PegaSysEng/pantheon/pull/1528)
- Avoid auto-boxing for gauge metrics [\#1526](https://github.com/PegaSysEng/pantheon/pull/1526)
- Add AT to ensure 0-miner Clique/IBFT are valid [\#1525](https://github.com/PegaSysEng/pantheon/pull/1525)
- AT DSL - renaming to suffix of Conditions and co-locating with Conditions [\#1524](https://github.com/PegaSysEng/pantheon/pull/1524)
- Set disconnect flag immediately when disconnecting a peer [\#1521](https://github.com/PegaSysEng/pantheon/pull/1521)
- \[PAN-2547\] Modified JSON-RPC subscription processing to avoid blocking [\#1519](https://github.com/PegaSysEng/pantheon/pull/1519)
- Dependency Version Updates [\#1517](https://github.com/PegaSysEng/pantheon/pull/1517)
- AT DSL - renaming ibft to ibft2 [\#1516](https://github.com/PegaSysEng/pantheon/pull/1516)
- \[PIE-1578\] Added local transaction permissioning metrics [\#1515](https://github.com/PegaSysEng/pantheon/pull/1515)
- \[PIE-1577\] Added node local metrics [\#1514](https://github.com/PegaSysEng/pantheon/pull/1514)
- AT DSL - Removing WaitCondition, consistently applying Condition instead [\#1513](https://github.com/PegaSysEng/pantheon/pull/1513)
- Remove usage of deprecated ConcurrentSet [\#1512](https://github.com/PegaSysEng/pantheon/pull/1512)
- Log error if clique or ibft have 0 validators in genesis [\#1509](https://github.com/PegaSysEng/pantheon/pull/1509)
- GraphQL library upgrade changes. [\#1508](https://github.com/PegaSysEng/pantheon/pull/1508)
- Add metrics to assist monitoring and alerting [\#1506](https://github.com/PegaSysEng/pantheon/pull/1506)
- Use external pantheon-plugin-api library [\#1505](https://github.com/PegaSysEng/pantheon/pull/1505)
- Tilde [\#1504](https://github.com/PegaSysEng/pantheon/pull/1504)
- Dependency version updates [\#1503](https://github.com/PegaSysEng/pantheon/pull/1503)
- Simplify text [\#1501](https://github.com/PegaSysEng/pantheon/pull/1501) (thanks to [bgravenorst](https://github.com/bgravenorst))
- \[PAN-1625\] Clique AT mining continues if validator offline [\#1500](https://github.com/PegaSysEng/pantheon/pull/1500)
- Acceptance Test DSL Node refactoring [\#1498](https://github.com/PegaSysEng/pantheon/pull/1498)
- Updated an incorrect command [\#1497](https://github.com/PegaSysEng/pantheon/pull/1497) (thanks to [bgravenorst](https://github.com/bgravenorst))
- Acceptance Test and DSL rename for IBFT2 [\#1493](https://github.com/PegaSysEng/pantheon/pull/1493)
- \[PIE-1580\] Metrics for smart contract permissioning actions [\#1492](https://github.com/PegaSysEng/pantheon/pull/1492)
- Handle RLPException when processing incoming DevP2P messages [\#1491](https://github.com/PegaSysEng/pantheon/pull/1491)
- Limit spotless checks to java classes in expected java  dirs [\#1490](https://github.com/PegaSysEng/pantheon/pull/1490)
- \[PAN-2560\] Add LocalNode class [\#1489](https://github.com/PegaSysEng/pantheon/pull/1489)
- Changed Enode length error String implementation. [\#1486](https://github.com/PegaSysEng/pantheon/pull/1486)
- PAN-2715 - return block not found reasons in error [\#1485](https://github.com/PegaSysEng/pantheon/pull/1485)
- \[PAN-2652\] Refactor Privacy acceptance test and add Privacy Ibft test [\#1483](https://github.com/PegaSysEng/pantheon/pull/1483) (thanks to [iikirilov](https://github.com/iikirilov))
- \[PAN-2603\] Onchain account permissioning support [\#1475](https://github.com/PegaSysEng/pantheon/pull/1475)
- Make CLI options names with hyphen-minus searchable and reduce index size [\#1476](https://github.com/PegaSysEng/pantheon/pull/1476)
- Added warning banner when using latest version [\#1454](https://github.com/PegaSysEng/pantheon/pull/1454)
- Add RTD config file to fix Python version issue [\#1453](https://github.com/PegaSysEng/pantheon/pull/1453)
- \[PAN-2647\] Validate Private Transaction nonce before submitting to Transaction Pool [\#1449](https://github.com/PegaSysEng/pantheon/pull/1449) (thanks to [iikirilov](https://github.com/iikirilov))
- Add placeholders system to have global variables in markdown [\#1425](https://github.com/PegaSysEng/pantheon/pull/1425)

## 1.1.1

### Additions and Improvements

- [GraphQL](https://besu.hyperledger.org/en/latest/HowTo/Interact/APIs/GraphQL/) [\#1311](https://github.com/PegaSysEng/pantheon/pull/1311) (thanks to [zyfrank](https://github.com/zyfrank))
- Added [`--tx-pool-retention-hours`](https://besu.hyperledger.org/en/latest/Reference/CLI/CLI-Syntax/#tx-pool-retention-hours) [\#1333](https://github.com/PegaSysEng/pantheon/pull/1333)
- Added Genesis file support for specifying the maximum stack size. [\#1431](https://github.com/PegaSysEng/pantheon/pull/1431)
- Included transaction details when subscribed to Pending transactions [\#1410](https://github.com/PegaSysEng/pantheon/pull/1410)
- Documentation updates include:
  - [Added configuration items specified in the genesis file](https://besu.hyperledger.org/en/latest/Reference/Config-Items/#configuration-items)  
  - [Added pending transaction details subscription](https://besu.hyperledger.org/en/latest/HowTo/Interact/APIs/RPC-PubSub/#pending-transactionss)
  - [Added Troubleshooting content](https://besu.hyperledger.org/en/latest/HowTo/Troubleshoot/Troubleshooting/)
  - [Added Privacy Quickstart](https://besu.hyperledger.org/en/latest/Tutorials/Quickstarts/Privacy-Quickstart/)  
  - [Added privacy roadmap](https://github.com/hyperledger/besu/blob/master/ROADMAP.md)  


### Technical Improvements

- Create MaintainedPeers class [\#1484](https://github.com/PegaSysEng/pantheon/pull/1484)
- Fix for permissioned network with single bootnode [\#1479](https://github.com/PegaSysEng/pantheon/pull/1479)
- Have ThreadBesuNodeRunner support plugin tests [\#1477](https://github.com/PegaSysEng/pantheon/pull/1477)
- Less pointless plugins errors [\#1473](https://github.com/PegaSysEng/pantheon/pull/1473)
- Rename GraphQLRPC to just GraphQL [\#1472](https://github.com/PegaSysEng/pantheon/pull/1472)
- eth\_protocolVersion is a Quantity, not an Integer [\#1470](https://github.com/PegaSysEng/pantheon/pull/1470)
- Don't require 'to' in 'blocks' queries [\#1464](https://github.com/PegaSysEng/pantheon/pull/1464)
- Events Plugin - Add initial "NewBlock" event message [\#1463](https://github.com/PegaSysEng/pantheon/pull/1463)
- Make restriction field in Private Transaction an enum [\#1462](https://github.com/PegaSysEng/pantheon/pull/1462) (thanks to [iikirilov](https://github.com/iikirilov))
- Helpful graphql error when an account doesn't exist [\#1460](https://github.com/PegaSysEng/pantheon/pull/1460)
- Acceptance Test Cleanup [\#1458](https://github.com/PegaSysEng/pantheon/pull/1458)
- Large chain id support for private transactions [\#1452](https://github.com/PegaSysEng/pantheon/pull/1452)
- Optimise TransactionPool.addRemoteTransaction [\#1448](https://github.com/PegaSysEng/pantheon/pull/1448)
- Reduce synchronization in PendingTransactions [\#1447](https://github.com/PegaSysEng/pantheon/pull/1447)
- Add simple PeerPermissions interface [\#1446](https://github.com/PegaSysEng/pantheon/pull/1446)
- Make sure ThreadBesuNodeRunner is exercised by automation [\#1442](https://github.com/PegaSysEng/pantheon/pull/1442)
- Decode devp2p packets off the event thread [\#1439](https://github.com/PegaSysEng/pantheon/pull/1439)
- Allow config files to specify no bootnodes [\#1438](https://github.com/PegaSysEng/pantheon/pull/1438)
- Capture all logs and errors in the Besu log output [\#1437](https://github.com/PegaSysEng/pantheon/pull/1437)
- Ensure failed Txns are deleted when detected during mining [\#1436](https://github.com/PegaSysEng/pantheon/pull/1436)
- Plugin Framework [\#1435](https://github.com/PegaSysEng/pantheon/pull/1435)
- Equals cleanup [\#1434](https://github.com/PegaSysEng/pantheon/pull/1434)
- Transaction smart contract permissioning controller [\#1433](https://github.com/PegaSysEng/pantheon/pull/1433)
- Renamed AccountPermissioningProver to TransactionPermissio… [\#1432](https://github.com/PegaSysEng/pantheon/pull/1432)
- Refactorings and additions to add Account based Smart Contract permissioning [\#1430](https://github.com/PegaSysEng/pantheon/pull/1430)
- Fix p2p PeerInfo handling [\#1428](https://github.com/PegaSysEng/pantheon/pull/1428)
- IbftProcessor logs when a throwable terminates mining [\#1427](https://github.com/PegaSysEng/pantheon/pull/1427)
- Renamed AccountWhitelistController [\#1424](https://github.com/PegaSysEng/pantheon/pull/1424)
- Unwrap DelegatingBytes32 and prevent Hash from wrapping other Hash instances [\#1423](https://github.com/PegaSysEng/pantheon/pull/1423)
- If nonce is invalid, do not delete during mining [\#1422](https://github.com/PegaSysEng/pantheon/pull/1422)
- Deleting unused windows jenkinsfile [\#1421](https://github.com/PegaSysEng/pantheon/pull/1421)
- Get all our smoke tests for all platforms in 1 jenkins job [\#1420](https://github.com/PegaSysEng/pantheon/pull/1420)
- Add pending object to GraphQL queries [\#1419](https://github.com/PegaSysEng/pantheon/pull/1419)
- Start listening for p2p connections after start\(\) is invoked [\#1418](https://github.com/PegaSysEng/pantheon/pull/1418)
- Improved JSON-RPC responses when EnodeURI parameter has invalid EnodeId [\#1417](https://github.com/PegaSysEng/pantheon/pull/1417)
- Use port 0 when starting a websocket server in tests [\#1416](https://github.com/PegaSysEng/pantheon/pull/1416)
- Windows jdk smoke tests [\#1413](https://github.com/PegaSysEng/pantheon/pull/1413)
- Change AT discard RPC tests to be more reliable by checking discard using proposals [\#1411](https://github.com/PegaSysEng/pantheon/pull/1411)
- Simple account permissioning [\#1409](https://github.com/PegaSysEng/pantheon/pull/1409)
- Fix clique miner to respect changes to vanity data made via JSON-RPC [\#1408](https://github.com/PegaSysEng/pantheon/pull/1408)
- Avoid recomputing the logs bloom filter when reading receipts [\#1407](https://github.com/PegaSysEng/pantheon/pull/1407)
- Remove NodePermissioningLocalConfig external references [\#1406](https://github.com/PegaSysEng/pantheon/pull/1406)
- Add constantinople fix block for Rinkeby [\#1404](https://github.com/PegaSysEng/pantheon/pull/1404)
- Update EnodeURL to support enodes with listening disabled [\#1403](https://github.com/PegaSysEng/pantheon/pull/1403)
- Integration Integration test\(s\) on p2p of 'net\_services'  [\#1402](https://github.com/PegaSysEng/pantheon/pull/1402)
- Reference tests fail on Windows [\#1401](https://github.com/PegaSysEng/pantheon/pull/1401)
- Fix non-deterministic test caused by variable size of generated transactions [\#1399](https://github.com/PegaSysEng/pantheon/pull/1399)
- Start BlockPropagationManager immediately - don't wait for full sync [\#1398](https://github.com/PegaSysEng/pantheon/pull/1398)
- Added error message for RPC method disabled [\#1396](https://github.com/PegaSysEng/pantheon/pull/1396)
- Fix intermittency in FullSyncChainDownloaderTest [\#1394](https://github.com/PegaSysEng/pantheon/pull/1394)
- Add explanatory comment about default port [\#1392](https://github.com/PegaSysEng/pantheon/pull/1392)
- Handle case where peers advertise a listening port of 0 [\#1391](https://github.com/PegaSysEng/pantheon/pull/1391)
- Cache extra data [\#1389](https://github.com/PegaSysEng/pantheon/pull/1389)
- Update Log message in IBFT Controller [\#1387](https://github.com/PegaSysEng/pantheon/pull/1387)
- Remove unnecessary field [\#1384](https://github.com/PegaSysEng/pantheon/pull/1384)
- Add getPeer method to PeerConnection [\#1383](https://github.com/PegaSysEng/pantheon/pull/1383)
- Removing smart quotes [\#1381](https://github.com/PegaSysEng/pantheon/pull/1381) (thanks to [jmcnevin](https://github.com/jmcnevin))
- Use streams and avoid iterating child nodes multiple times [\#1380](https://github.com/PegaSysEng/pantheon/pull/1380)
- Use execute instead of submit so unhandled exceptions get logged [\#1379](https://github.com/PegaSysEng/pantheon/pull/1379)
- Prefer EnodeURL over Endpoint [\#1378](https://github.com/PegaSysEng/pantheon/pull/1378)
- Add flat file based task collection [\#1377](https://github.com/PegaSysEng/pantheon/pull/1377)
- Consolidate local enode representation [\#1376](https://github.com/PegaSysEng/pantheon/pull/1376)
- Rename rocksdDbConfiguration to rocksDbConfiguration [\#1375](https://github.com/PegaSysEng/pantheon/pull/1375)
- Remove EthTaskChainDownloader and supporting code [\#1373](https://github.com/PegaSysEng/pantheon/pull/1373)
- Handle the pipeline being aborted while finalizing an async operation [\#1372](https://github.com/PegaSysEng/pantheon/pull/1372)
- Rename methods that create and return streams away from getX\(\) [\#1368](https://github.com/PegaSysEng/pantheon/pull/1368)
- eea\_getTransactionCount fails if account has not interacted with private state [\#1367](https://github.com/PegaSysEng/pantheon/pull/1367) (thanks to [iikirilov](https://github.com/iikirilov))
- Increase RocksDB settings [\#1364](https://github.com/PegaSysEng/pantheon/pull/1364) ([ajsutton](https://github.com/ajsutton))
- Don't abort in-progress master builds when a new commit is added. [\#1358](https://github.com/PegaSysEng/pantheon/pull/1358)
- Request open ended headers from sync target [\#1355](https://github.com/PegaSysEng/pantheon/pull/1355)
- Enable the pipeline chain downloader by default [\#1344](https://github.com/PegaSysEng/pantheon/pull/1344)
- Create P2PNetwork Builder [\#1343](https://github.com/PegaSysEng/pantheon/pull/1343)
- Include static nodes in permissioning logic [\#1339](https://github.com/PegaSysEng/pantheon/pull/1339)
- JsonRpcError decoding to include message [\#1336](https://github.com/PegaSysEng/pantheon/pull/1336)
- Cache current chain head info [\#1335](https://github.com/PegaSysEng/pantheon/pull/1335)
- Queue pending requests when all peers are busy [\#1331](https://github.com/PegaSysEng/pantheon/pull/1331)
- Fix failed tests on Windows [\#1332](https://github.com/PegaSysEng/pantheon/pull/1332)
- Provide error message when invalid key specified in key file [\#1328](https://github.com/PegaSysEng/pantheon/pull/1328)
- Allow whitespace in file paths loaded from resources directory [\#1329](https://github.com/PegaSysEng/pantheon/pull/1329)
- Allow whitespace in path [\#1327](https://github.com/PegaSysEng/pantheon/pull/1327)
- Require block numbers for debug\_traceBlockByNumber to be in hex [\#1326](https://github.com/PegaSysEng/pantheon/pull/1326)
- Improve logging of chain download errors in the pipeline chain downloader [\#1325](https://github.com/PegaSysEng/pantheon/pull/1325)
- Ensure eth scheduler is stopped in tests [\#1324](https://github.com/PegaSysEng/pantheon/pull/1324)
- Normalize account permissioning addresses in whitelist [\#1321](https://github.com/PegaSysEng/pantheon/pull/1321)
- Allow private contract invocations in multiple privacy groups [\#1318](https://github.com/PegaSysEng/pantheon/pull/1318) (thanks to [iikirilov](https://github.com/iikirilov))
- Fix account permissioning check case matching [\#1315](https://github.com/PegaSysEng/pantheon/pull/1315)
- Use header validation mode for ommers [\#1313](https://github.com/PegaSysEng/pantheon/pull/1313)
- Configure RocksDb max background compaction and thread count [\#1312](https://github.com/PegaSysEng/pantheon/pull/1312)
- Missing p2p info when queried live [\#1310](https://github.com/PegaSysEng/pantheon/pull/1310)
- Tx limit size send peers follow up [\#1308](https://github.com/PegaSysEng/pantheon/pull/1308)
- Remove remnants of the old dev mode [\#1307](https://github.com/PegaSysEng/pantheon/pull/1307)
- Remove duplicate init code from BesuController instances [\#1305](https://github.com/PegaSysEng/pantheon/pull/1305)
- Stop synchronizer prior to stopping the network [\#1302](https://github.com/PegaSysEng/pantheon/pull/1302)
- Evict old transactions [\#1299](https://github.com/PegaSysEng/pantheon/pull/1299)
- Send local transactions to new peers [\#1253](https://github.com/PegaSysEng/pantheon/pull/1253)

## 1.1

### Additions and Improvements

- [Privacy](https://besu.hyperledger.org/en/latest/Concepts/Privacy/Privacy-Overview/)
- [Onchain Permissioning](https://besu.hyperledger.org/en/latest/Concepts/Permissioning/Permissioning-Overview/#onchain)
- [Fastsync](https://besu.hyperledger.org/en/latest/Reference/CLI/CLI-Syntax/#fast-sync-min-peers)
- Documentation updates include:
    - Added JSON-RPC methods:
      - [`txpool_pantheonStatistics`](https://besu.hyperledger.org/en/latest/Reference/API-Methods/#txpool_besustatistics)
      - [`net_services`](https://besu.hyperledger.org/en/latest/Reference/API-Methods/#net_services)
    - [Updated to indicate Docker image doesn't run on Windows](https://besu.hyperledger.org/en/latest/HowTo/Get-Started/Run-Docker-Image/)
    - [Added how to configure a free gas network](https://besu.hyperledger.org/en/latest/HowTo/Configure/FreeGas/)

### Technical Improvements

- priv_getTransactionCount fails if account has not interacted with private state [\#1369](https://github.com/PegaSysEng/pantheon/pull/1369)
- Updating Orion to 0.9.0 [\#1360](https://github.com/PegaSysEng/pantheon/pull/1360)
- Allow use of large chain IDs [\#1357](https://github.com/PegaSysEng/pantheon/pull/1357)
- Allow private contract invocations in multiple privacy groups [\#1340](https://github.com/PegaSysEng/pantheon/pull/1340)
- Missing p2p info when queried live [\#1338](https://github.com/PegaSysEng/pantheon/pull/1338)
- Fix expose transaction statistics [\#1337](https://github.com/PegaSysEng/pantheon/pull/1337)
- Normalize account permissioning addresses in whitelist [\#1321](https://github.com/PegaSysEng/pantheon/pull/1321)
- Update Enclave executePost method [\#1319](https://github.com/PegaSysEng/pantheon/pull/1319)
- Fix account permissioning check case matching [\#1315](https://github.com/PegaSysEng/pantheon/pull/1315)
- Removing 'all' from the help wording for host-whitelist [\#1304](https://github.com/PegaSysEng/pantheon/pull/1304)

## 1.1 RC

### Technical Improvements

- Better errors for when permissioning contract is set up wrong [\#1296](https://github.com/PegaSysEng/pantheon/pull/1296)
- Consolidate p2p node info methods [\#1288](https://github.com/PegaSysEng/pantheon/pull/1288)
- Update permissioning smart contract interface to match updated EEA proposal [\#1287](https://github.com/PegaSysEng/pantheon/pull/1287)
- Switch to new sync target if it exceeds the td threshold [\#1286](https://github.com/PegaSysEng/pantheon/pull/1286)
- Fix running ATs with in-process node runner [\#1285](https://github.com/PegaSysEng/pantheon/pull/1285)
- Simplify enode construction [\#1283](https://github.com/PegaSysEng/pantheon/pull/1283)
- Cleanup PeerConnection interface [\#1282](https://github.com/PegaSysEng/pantheon/pull/1282)
- Undo changes to PendingTransactions method visibility [\#1281](https://github.com/PegaSysEng/pantheon/pull/1281)
- Use default enclave public key to generate eea_getTransactionReceipt [\#1280](https://github.com/PegaSysEng/pantheon/pull/1280) (thanks to [Puneetha17](https://github.com/Puneetha17))
- Rollback to rocksdb 5.15.10 [\#1279](https://github.com/PegaSysEng/pantheon/pull/1279)
- Log error when a JSON decode problem is encountered [\#1278](https://github.com/PegaSysEng/pantheon/pull/1278)
- Create EnodeURL builder [\#1275](https://github.com/PegaSysEng/pantheon/pull/1275)
- Keep enode nodeId stored as a BytesValue [\#1274](https://github.com/PegaSysEng/pantheon/pull/1274)
- Feature/move subclass in pantheon command [\#1272](https://github.com/PegaSysEng/pantheon/pull/1272)
- Expose sync mode option [\#1270](https://github.com/PegaSysEng/pantheon/pull/1270)
- Refactor RocksDBStats [\#1266](https://github.com/PegaSysEng/pantheon/pull/1266)
- Normalize EnodeURLs [\#1264](https://github.com/PegaSysEng/pantheon/pull/1264)
- Build broken in Java 12 [\#1263](https://github.com/PegaSysEng/pantheon/pull/1263)
- Make PeerDiscovertAgentTest less flakey [\#1262](https://github.com/PegaSysEng/pantheon/pull/1262)
- Ignore extra json rpc params [\#1261](https://github.com/PegaSysEng/pantheon/pull/1261)
- Fetch local transactions in isolation [\#1259](https://github.com/PegaSysEng/pantheon/pull/1259)
- Update to debug trace transaction [\#1258](https://github.com/PegaSysEng/pantheon/pull/1258)
- Use labelled timer to differentiate between rocks db metrics [\#1254](https://github.com/PegaSysEng/pantheon/pull/1254) (thanks to [Puneetha17](https://github.com/Puneetha17))
- Migrate TransactionPool (& affiliated test) from 'core' to 'eth' [\#1251](https://github.com/PegaSysEng/pantheon/pull/1251)
- Use single instance of Rocksdb for privacy [\#1247](https://github.com/PegaSysEng/pantheon/pull/1247) (thanks to [Puneetha17](https://github.com/Puneetha17))
- Subscribing to sync events should receive false when in sync [\#1240](https://github.com/PegaSysEng/pantheon/pull/1240)
- Ignore transactions from the network while behind chain head [\#1228](https://github.com/PegaSysEng/pantheon/pull/1228)
- RocksDB Statistics in Metrics [\#1169](https://github.com/PegaSysEng/pantheon/pull/1169)
- Add block trace RPC methods [\#1088](https://github.com/PegaSysEng/pantheon/pull/1088) (thanks to [kziemianek](https://github.com/kziemianek))

## 1.0.3

### Additions and Improvements

- Notify of dropped messages [\#1156](https://github.com/PegaSysEng/pantheon/pull/1156)
- Documentation updates include:
    - Added [Permissioning Overview](https://besu.hyperledger.org/en/latest/Concepts/Permissioning/Permissioning-Overview/)
    - Added content on [Network vs Node Configuration](https://besu.hyperledger.org/en/latest/HowTo/Configure/Using-Configuration-File/)   
    - Updated [RAM requirements](https://besu.hyperledger.org/en/latest/HowTo/Get-Started/System-Requirements/#ram)  
    - Added [Privacy Overview](https://besu.hyperledger.org/en/latest/Concepts/Privacy/Privacy-Overview/) and [Processing Private Transactions](https://besu.hyperledger.org/en/latest/Concepts/Privacy/Private-Transaction-Processing/)
    - Renaming of Ethstats Lite Explorer to [Ethereum Lite Explorer](https://besu.hyperledger.org/en/latest/HowTo/Deploy/Lite-Block-Explorer/#lite-block-explorer-documentation) (thanks to [tzapu](https://github.com/tzapu))
    - Added content on using [Truffle with Besu](https://besu.hyperledger.org/en/latest/HowTo/Develop-Dapps/Truffle/)
    - Added [`droppedPendingTransactions` RPC Pub/Sub subscription](https://besu.hyperledger.org/en/latest/HowTo/Interact/APIs/RPC-PubSub/#dropped-transactions)
    - Added [`eea_*` JSON-RPC API methods](https://besu.hyperledger.org/en/latest/Reference/API-Methods/#eea-methods)  
    - Added [architecture diagram](https://besu.hyperledger.org/en/latest/Concepts/ArchitectureOverview/)
    - Updated [permissioning CLI options](https://besu.hyperledger.org/en/latest/Reference/CLI/CLI-Syntax/#permissions-accounts-config-file-enabled) and [permissioned network tutorial](https://besu.hyperledger.org/en/stable/)  

### Technical Improvements

- Choose sync target based on td rather than height [\#1256](https://github.com/PegaSysEng/pantheon/pull/1256)
- CLI ewp options [\#1246](https://github.com/PegaSysEng/pantheon/pull/1246)
- Update BesuCommand.java [\#1245](https://github.com/PegaSysEng/pantheon/pull/1245)
- Reduce memory usage in import [\#1239](https://github.com/PegaSysEng/pantheon/pull/1239)
- Improve eea_sendRawTransaction error messages [\#1238](https://github.com/PegaSysEng/pantheon/pull/1238) (thanks to [Puneetha17](https://github.com/Puneetha17))
- Single topic filter [\#1235](https://github.com/PegaSysEng/pantheon/pull/1235)
- Enable pipeline chain downloader for fast sync [\#1232](https://github.com/PegaSysEng/pantheon/pull/1232)
- Make contract size limit configurable [\#1227](https://github.com/PegaSysEng/pantheon/pull/1227)
- Refactor PrivacyParameters config to use builder pattern [\#1226](https://github.com/PegaSysEng/pantheon/pull/1226) (thanks to [antonydenyer](https://github.com/antonydenyer))
- Different request limits for different request types [\#1224](https://github.com/PegaSysEng/pantheon/pull/1224)
- Finish off fast sync pipeline download [\#1222](https://github.com/PegaSysEng/pantheon/pull/1222)
- Enable fast-sync options on command line [\#1218](https://github.com/PegaSysEng/pantheon/pull/1218)
- Replace filtering headers after the fact with calculating number to request up-front [\#1216](https://github.com/PegaSysEng/pantheon/pull/1216)
- Support async processing while maintaining output order [\#1215](https://github.com/PegaSysEng/pantheon/pull/1215)
- Add Unstable Options to the CLI [\#1213](https://github.com/PegaSysEng/pantheon/pull/1213)
- Add private cluster acceptance tests [\#1211](https://github.com/PegaSysEng/pantheon/pull/1211) (thanks to [Puneetha17](https://github.com/Puneetha17))
- Re-aligned smart contract interface to EEA client spec 477 [\#1209](https://github.com/PegaSysEng/pantheon/pull/1209)
- Count the number of items discarded when a pipe is aborted [\#1208](https://github.com/PegaSysEng/pantheon/pull/1208)
- Pipeline chain download - fetch and import data [\#1207](https://github.com/PegaSysEng/pantheon/pull/1207)
- Permission provider that allows bootnodes if you have no other connections [\#1206](https://github.com/PegaSysEng/pantheon/pull/1206)
- Cancel in-progress async operations when the pipeline is aborted [\#1205](https://github.com/PegaSysEng/pantheon/pull/1205)
- Pipeline chain download - Checkpoints [\#1203](https://github.com/PegaSysEng/pantheon/pull/1203)
- Push development images to public dockerhub [\#1202](https://github.com/PegaSysEng/pantheon/pull/1202)
- Push builds of master as docker development images [\#1200](https://github.com/PegaSysEng/pantheon/pull/1200)
- Doc CI pipeline for build and tests [\#1199](https://github.com/PegaSysEng/pantheon/pull/1199)
- Replace the use of a disconnect listener with EthPeer.isDisconnected [\#1197](https://github.com/PegaSysEng/pantheon/pull/1197)
- Prep chain downloader for branch by abstraction [\#1194](https://github.com/PegaSysEng/pantheon/pull/1194)
- Maintain the state of MessageFrame in private Tx [\#1193](https://github.com/PegaSysEng/pantheon/pull/1193) (thanks to [Puneetha17](https://github.com/Puneetha17))
- Persist private world state only if we are mining [\#1191](https://github.com/PegaSysEng/pantheon/pull/1191) (thanks to [Puneetha17](https://github.com/Puneetha17))
- Remove SyncState from SyncTargetManager [\#1188](https://github.com/PegaSysEng/pantheon/pull/1188)
- Acceptance tests base for smart contract node permissioning [\#1186](https://github.com/PegaSysEng/pantheon/pull/1186)
- Fix metrics breakages [\#1185](https://github.com/PegaSysEng/pantheon/pull/1185)
- Typo [\#1184](https://github.com/PegaSysEng/pantheon/pull/1184) (thanks to [araskachoi](https://github.com/araskachoi))
- StaticNodesParserTest to pass on Windows [\#1183](https://github.com/PegaSysEng/pantheon/pull/1183)
- Don't mark world state as stalled until a minimum time without progress is reached [\#1179](https://github.com/PegaSysEng/pantheon/pull/1179)
- Use header validation policy in DownloadHeaderSequenceTask [\#1172](https://github.com/PegaSysEng/pantheon/pull/1172)
- Bond with bootnodes [\#1160](https://github.com/PegaSysEng/pantheon/pull/1160)

## 1.0.2

### Additions and Improvements

- Removed DB init when using `public-key` subcommand [\#1049](https://github.com/PegaSysEng/pantheon/pull/1049)
- Output enode URL on startup [\#1137](https://github.com/PegaSysEng/pantheon/pull/1137)
- Added Remove Peer JSON-RPC [\#1129](https://github.com/PegaSysEng/pantheon/pull/1129)
- Added `net_enode` JSON-RPC [\#1119](https://github.com/PegaSysEng/pantheon/pull/1119) (thanks to [mbergstrand](https://github.com/mbergstrand))
- Maintain a `staticnodes.json` [\#1106](https://github.com/PegaSysEng/pantheon/pull/1106)
- Added `tx-pool-max-size` command line parameter [\#1078](https://github.com/PegaSysEng/pantheon/pull/1078)
- Added PendingTransactions JSON-RPC [\#1043](https://github.com/PegaSysEng/pantheon/pull/1043) (thanks to [EdwinLeeGreene](https://github.com/EdwinLeeGreene))
- Added `admin_nodeInfo` JSON-RPC [\#1012](https://github.com/PegaSysEng/pantheon/pull/1012)
- Added `--metrics-category` CLI to only enable select metrics [\#969](https://github.com/PegaSysEng/pantheon/pull/969)
- Documentation updates include:
   - Updated endpoints in [Private Network Quickstart](https://besu.hyperledger.org/en/latest/Tutorials/Quickstarts/Private-Network-Quickstart/) (thanks to [laubai](https://github.com/laubai))
   - Updated [documentation contribution guidelines](https://besu.hyperledger.org/en/stable/)
   - Added [`admin_removePeer`](https://besu.hyperledger.org/en/latest/Reference/API-Methods/#admin_removepeer)
   - Updated [tutorials](https://besu.hyperledger.org/en/latest/Tutorials/Private-Network/Create-Private-Clique-Network/) for printing of enode on startup
   - Added [`txpool_pantheonTransactions`](https://besu.hyperledger.org/en/stable/Reference/API-Methods/#txpool_besutransactions)
   - Added [Transaction Pool content](https://besu.hyperledger.org/en/latest/Concepts/Transactions/Transaction-Pool/)
   - Added [`tx-pool-max-size` CLI option](https://besu.hyperledger.org/en/latest/Reference/CLI/CLI-Syntax/#tx-pool-max-size)
   - Updated [developer build instructions to use installDist](https://besu.hyperledger.org/en/stable/)
   - Added [Azure quickstart tutorial](https://besu.hyperledger.org/en/latest/Tutorials/Quickstarts/Azure-Private-Network-Quickstart/)
   - Enabled copy button in code blocks
   - Added [IBFT 1.0](https://besu.hyperledger.org/en/latest/HowTo/Configure/Consensus-Protocols/QuorumIBFT/)
   - Added section on using [Geth attach with Besu](https://besu.hyperledger.org/en/latest/HowTo/Interact/APIs/Using-JSON-RPC-API/#geth-console)    
   - Enabled the edit link doc site to ease external doc contributions
   - Added [EthStats docs](https://besu.hyperledger.org/HowTo/Deploy/Lite-Network-Monitor/) (thanks to [baxy](https://github.com/baxy))
   - Updated [Postman collection](https://besu.hyperledger.org/en/latest/HowTo/Interact/APIs/Authentication/#postman)  
   - Added [`metrics-category` CLI option](https://besu.hyperledger.org/en/latest/Reference/CLI/CLI-Syntax/#metrics-category)
   - Added information on [block time and timeout settings](https://besu.hyperledger.org/en/latest/HowTo/Configure/Consensus-Protocols/IBFT/#block-time) for IBFT 2.0
   - Added [`admin_nodeInfo`](https://besu.hyperledger.org/en/latest/Reference/API-Methods/#admin_nodeinfo)
   - Added [permissions images](https://besu.hyperledger.org/en/latest/Concepts/Permissioning/Permissioning-Overview/)
   - Added permissioning blog to [Resources](https://besu.hyperledger.org/en/latest/Reference/Resources/)
   - Updated [Create Permissioned Network](https://besu.hyperledger.org/en/latest/Tutorials/Permissioning/Create-Permissioned-Network/) tutorial to use `export-address`
   - Updated [Clique](https://besu.hyperledger.org/en/latest/HowTo/Configure/Consensus-Protocols/Clique/) and [IBFT 2.0](https://besu.hyperledger.org/en/latest/HowTo/Configure/Consensus-Protocols/IBFT/) docs to include complete genesis file  
   - Updated [Clique tutorial](https://besu.hyperledger.org/en/latest/Tutorials/Private-Network/Create-Private-Clique-Network/) to use `export-address` subcommand  
   - Added IBFT 2.0 [future message configuration options](https://besu.hyperledger.org/en/latest/HowTo/Configure/Consensus-Protocols/IBFT/#optional-configuration-options)

### Technical Improvements
- Fixed so self persists to the whitelist [\#1176](https://github.com/PegaSysEng/pantheon/pull/1176)
- Fixed to add self to permissioning whitelist [\#1175](https://github.com/PegaSysEng/pantheon/pull/1175)
- Fixed permissioning issues [\#1174](https://github.com/PegaSysEng/pantheon/pull/1174)
- AdminAddPeer returns custom Json RPC error code [\#1171](https://github.com/PegaSysEng/pantheon/pull/1171)
- Periodically connect to peers from table [\#1170](https://github.com/PegaSysEng/pantheon/pull/1170)
- Improved bootnodes option error message [\#1092](https://github.com/PegaSysEng/pantheon/pull/1092)
- Automatically restrict trailing peers while syncing [\#1167](https://github.com/PegaSysEng/pantheon/pull/1167)
- Avoid bonding to ourselves [\#1166](https://github.com/PegaSysEng/pantheon/pull/1166)
- Fix Push Metrics [\#1164](https://github.com/PegaSysEng/pantheon/pull/1164)
- Synchroniser waits for new peer if best is up to date [\#1161](https://github.com/PegaSysEng/pantheon/pull/1161)
- Don't attempt to download checkpoint headers if the number of headers is negative [\#1158](https://github.com/PegaSysEng/pantheon/pull/1158)
- Capture metrics on Vertx event loop and worker thread queues [\#1155](https://github.com/PegaSysEng/pantheon/pull/1155)
- Simplify node permissioning ATs [\#1153](https://github.com/PegaSysEng/pantheon/pull/1153)
- Add metrics around discovery process [\#1152](https://github.com/PegaSysEng/pantheon/pull/1152)
- Prevent connecting to self [\#1150](https://github.com/PegaSysEng/pantheon/pull/1150)
- Refactoring permissioning ATs [\#1148](https://github.com/PegaSysEng/pantheon/pull/1148)
- Added two extra Ropsten bootnodes [\#1147](https://github.com/PegaSysEng/pantheon/pull/1147)
- Fixed TCP port handling [\#1144](https://github.com/PegaSysEng/pantheon/pull/1144)
- Better error on bad header [\#1143](https://github.com/PegaSysEng/pantheon/pull/1143)
- Refresh peer table while we have fewer than maxPeers connected [\#1142](https://github.com/PegaSysEng/pantheon/pull/1142)
- Refactor jsonrpc consumption of local node permissioning controller [\#1140](https://github.com/PegaSysEng/pantheon/pull/1140)
- Disconnect peers before the pivot block while fast syncing [\#1139](https://github.com/PegaSysEng/pantheon/pull/1139)
- Reduce the default transaction pool size from 30,000 to 4096 [\#1136](https://github.com/PegaSysEng/pantheon/pull/1136)
- Fail at load if static nodes not whitelisted [\#1135](https://github.com/PegaSysEng/pantheon/pull/1135)
- Fix private transaction acceptance test [\#1134](https://github.com/PegaSysEng/pantheon/pull/1134) (thanks to [Puneetha17](https://github.com/Puneetha17))
- Quieter exceptions when network is unreachable [\#1133](https://github.com/PegaSysEng/pantheon/pull/1133)
- nodepermissioningcontroller used for devp2p connection filtering [\#1132](https://github.com/PegaSysEng/pantheon/pull/1132)
- Remove duplicates from apis specified via CLI [\#1131](https://github.com/PegaSysEng/pantheon/pull/1131)
- Synchronizer returns false if it is in sync [\#1130](https://github.com/PegaSysEng/pantheon/pull/1130)
- Added fromHexStringStrict to check for exactly 20 byte addresses [\#1128](https://github.com/PegaSysEng/pantheon/pull/1128)
- Fix deadlock scenario in AsyncOperationProcessor and re-enable WorldStateDownloaderTest [\#1126](https://github.com/PegaSysEng/pantheon/pull/1126)
- Ignore WorldStateDownloaderTest [\#1125](https://github.com/PegaSysEng/pantheon/pull/1125)
- Updated local config permissioning flags [\#1118](https://github.com/PegaSysEng/pantheon/pull/1118)
- Pipeline Improvements [\#1117](https://github.com/PegaSysEng/pantheon/pull/1117)
- Permissioning cli smart contract [\#1116](https://github.com/PegaSysEng/pantheon/pull/1116)
- Adding default pending transactions value in BesuControllerBuilder [\#1114](https://github.com/PegaSysEng/pantheon/pull/1114)
- Fix intermittency in WorldStateDownloaderTest [\#1113](https://github.com/PegaSysEng/pantheon/pull/1113)
- Reduce number of seen blocks and transactions Besu tracks [\#1112](https://github.com/PegaSysEng/pantheon/pull/1112)
- Timeout long test [\#1111](https://github.com/PegaSysEng/pantheon/pull/1111)
- Errorprone 2.3.3 upgrades [\#1110](https://github.com/PegaSysEng/pantheon/pull/1110)
- Add metric to capture memory used by RocksDB table readers [\#1108](https://github.com/PegaSysEng/pantheon/pull/1108)
- Don't allow creation of multiple gauges with the same name [\#1107](https://github.com/PegaSysEng/pantheon/pull/1107)
- Update Peer Discovery to use NodePermissioningController [\#1105](https://github.com/PegaSysEng/pantheon/pull/1105)
- Move starting world state download process inside WorldDownloadState [\#1104](https://github.com/PegaSysEng/pantheon/pull/1104)
- Enable private Tx capability to Clique [\#1102](https://github.com/PegaSysEng/pantheon/pull/1102) (thanks to [Puneetha17](https://github.com/Puneetha17))
- Enable private Tx capability to IBFT [\#1101](https://github.com/PegaSysEng/pantheon/pull/1101) (thanks to [Puneetha17](https://github.com/Puneetha17))
- Version Upgrades [\#1100](https://github.com/PegaSysEng/pantheon/pull/1100)
- Don't delete completed tasks from RocksDbTaskQueue [\#1099](https://github.com/PegaSysEng/pantheon/pull/1099)
- Support flat mapping with multiple threads [\#1098](https://github.com/PegaSysEng/pantheon/pull/1098)
- Add pipe stage name to thread while executing [\#1097](https://github.com/PegaSysEng/pantheon/pull/1097)
- Use pipeline for world state download [\#1096](https://github.com/PegaSysEng/pantheon/pull/1096)
- TXPool JSON RPC tweaks [\#1095](https://github.com/PegaSysEng/pantheon/pull/1095)
- Add in-memory cache over world state download queue [\#1087](https://github.com/PegaSysEng/pantheon/pull/1087)
- Trim default metrics [\#1086](https://github.com/PegaSysEng/pantheon/pull/1086)
- Improve imported block log line [\#1085](https://github.com/PegaSysEng/pantheon/pull/1085)
- Smart contract permission controller [\#1083](https://github.com/PegaSysEng/pantheon/pull/1083)
- Add timeout when waiting for JSON-RPC, WebSocket RPC and Metrics services to stop [\#1082](https://github.com/PegaSysEng/pantheon/pull/1082)
- Add pipeline framework to make parallel processing simpler [\#1077](https://github.com/PegaSysEng/pantheon/pull/1077)
- Node permissioning controller [\#1075](https://github.com/PegaSysEng/pantheon/pull/1075)
- Smart contract permission controller stub [\#1074](https://github.com/PegaSysEng/pantheon/pull/1074)
- Expose a synchronous start method in Runner [\#1072](https://github.com/PegaSysEng/pantheon/pull/1072)
- Changes in chain head should trigger new permissioning check for active peers [\#1071](https://github.com/PegaSysEng/pantheon/pull/1071)
- Fix exceptions fetching metrics after world state download completes [\#1066](https://github.com/PegaSysEng/pantheon/pull/1066)
- Accept transactions in the pool with nonce above account sender nonce [\#1065](https://github.com/PegaSysEng/pantheon/pull/1065)
- Repair Istanbul to handle Eth/62 & Eth/63 [\#1063](https://github.com/PegaSysEng/pantheon/pull/1063)
- Close Private Storage Provider [\#1059](https://github.com/PegaSysEng/pantheon/pull/1059) (thanks to [Puneetha17](https://github.com/Puneetha17))
- Add labels to Pipelined tasks metrics [\#1057](https://github.com/PegaSysEng/pantheon/pull/1057)
- Re-enable Quorum Synchronisation [\#1056](https://github.com/PegaSysEng/pantheon/pull/1056)
- Don't log expected failures as errors [\#1054](https://github.com/PegaSysEng/pantheon/pull/1054)
- Make findSuitablePeer abstract [\#1053](https://github.com/PegaSysEng/pantheon/pull/1053)
- Track added at in txpool [\#1048](https://github.com/PegaSysEng/pantheon/pull/1048)
- Fix ImportBlocksTask to only request from peers that claim to have the blocks [\#1047](https://github.com/PegaSysEng/pantheon/pull/1047)
- Don't run the dao block validator if dao block is 0 [\#1044](https://github.com/PegaSysEng/pantheon/pull/1044)
- Don't make unnecessary copies of data in RocksDbKeyValueStorage [\#1040](https://github.com/PegaSysEng/pantheon/pull/1040)
- Update discovery logic to trust bootnodes only when out of sync [\#1039](https://github.com/PegaSysEng/pantheon/pull/1039)
- Fix IndexOutOfBoundsException in DetermineCommonAncestorTask [\#1038](https://github.com/PegaSysEng/pantheon/pull/1038)
- Add `rpc_modules` JSON-RPC [\#1036](https://github.com/PegaSysEng/pantheon/pull/1036)
- Simple permissioning smart contract [\#1035](https://github.com/PegaSysEng/pantheon/pull/1035)
- Refactor enodeurl to use inetaddr [\#1032](https://github.com/PegaSysEng/pantheon/pull/1032)
- Update CLI options in mismatched genesis file message [\#1031](https://github.com/PegaSysEng/pantheon/pull/1031)
- Remove dependence of eth.core on eth.permissioning [\#1030](https://github.com/PegaSysEng/pantheon/pull/1030)
- Make alloc optional and provide nicer error messages when genesis config is invalid [\#1029](https://github.com/PegaSysEng/pantheon/pull/1029)
- Handle metrics request closing before response is generated [\#1028](https://github.com/PegaSysEng/pantheon/pull/1028)
- Change EthNetworkConfig bootnodes to always be URIs [\#1027](https://github.com/PegaSysEng/pantheon/pull/1027)
- Avoid port conflicts in acceptance tests [\#1025](https://github.com/PegaSysEng/pantheon/pull/1025)
- Include reference tests in jacoco [\#1024](https://github.com/PegaSysEng/pantheon/pull/1024)
- Acceptance test - configurable gas price [\#1023](https://github.com/PegaSysEng/pantheon/pull/1023)
- Get Internal logs and output [\#1022](https://github.com/PegaSysEng/pantheon/pull/1022) (thanks to [Puneetha17](https://github.com/Puneetha17))
- Fix race condition in WebSocketService [\#1021](https://github.com/PegaSysEng/pantheon/pull/1021)
- Ensure devp2p ports are written to ports file correctly [\#1020](https://github.com/PegaSysEng/pantheon/pull/1020)
- Report the correct tcp port in PING packets when it differs from the UDP port [\#1019](https://github.com/PegaSysEng/pantheon/pull/1019)
- Refactor transient transaction processor [\#1017](https://github.com/PegaSysEng/pantheon/pull/1017)
- Resume world state download from existing queue [\#1016](https://github.com/PegaSysEng/pantheon/pull/1016)
- IBFT Acceptance tests updated with longer timeout on first block [\#1015](https://github.com/PegaSysEng/pantheon/pull/1015)
- Update IBFT acceptances tests to await first block [\#1013](https://github.com/PegaSysEng/pantheon/pull/1013)
- Remove full hashimoto implementation as its never used [\#1011](https://github.com/PegaSysEng/pantheon/pull/1011)
- Created SyncStatus notifications [\#1010](https://github.com/PegaSysEng/pantheon/pull/1010)
- Address acceptance test intermittency [\#1008](https://github.com/PegaSysEng/pantheon/pull/1008)
- Consider a world state download stalled after 100 requests with no progress [\#1007](https://github.com/PegaSysEng/pantheon/pull/1007)
- Reduce log level when block miner is interrupted [\#1006](https://github.com/PegaSysEng/pantheon/pull/1006)
- RunnerTest fail on Windows due to network startup timing issue [\#1005](https://github.com/PegaSysEng/pantheon/pull/1005)
- Generate Private Contract Address [\#1004](https://github.com/PegaSysEng/pantheon/pull/1004) (thanks to [vinistevam](https://github.com/vinistevam))
- Delete the legacy pipelined import code [\#1003](https://github.com/PegaSysEng/pantheon/pull/1003)
- Fix race condition in WebSocket AT [\#1002](https://github.com/PegaSysEng/pantheon/pull/1002)
- Cleanup IBFT logging levels [\#995](https://github.com/PegaSysEng/pantheon/pull/995)
- Integration Test implementation dependency for non-IntelliJ IDE [\#992](https://github.com/PegaSysEng/pantheon/pull/992)
- Ignore fast sync and full sync tests to avoid race condition [\#991](https://github.com/PegaSysEng/pantheon/pull/991)
- Make acceptance tests use the process based runner again [\#990](https://github.com/PegaSysEng/pantheon/pull/990)
- RoundChangeCertificateValidator requires unique authors [\#989](https://github.com/PegaSysEng/pantheon/pull/989)
- Make Rinkeby the benchmark chain.  [\#986](https://github.com/PegaSysEng/pantheon/pull/986)
- Add metrics to Parallel Download pipeline [\#985](https://github.com/PegaSysEng/pantheon/pull/985)
- Change ExpectBlockNumber to require at least the specified block number [\#981](https://github.com/PegaSysEng/pantheon/pull/981)
- Fix benchmark compilation [\#980](https://github.com/PegaSysEng/pantheon/pull/980)
- RPC tests can use 127.0.0.1 loopback rather than localhost [\#974](https://github.com/PegaSysEng/pantheon/pull/974) thanks to [glethuillier](https://github.com/glethuillier) for raising)
- Disable picocli ansi when testing [\#973](https://github.com/PegaSysEng/pantheon/pull/973)
- Add a jmh benchmark for WorldStateDownloader [\#972](https://github.com/PegaSysEng/pantheon/pull/972)
- Gradle dependency for JMH annotation, for IDEs that aren't IntelliJ \(… [\#971](https://github.com/PegaSysEng/pantheon/pull/971)
- Separate download state tracking from WorldStateDownloader [\#967](https://github.com/PegaSysEng/pantheon/pull/967)
- Gradle dependency for JMH annotation, for IDEs that aren't IntelliJ [\#966](https://github.com/PegaSysEng/pantheon/pull/966)
- Truffle HDwallet Web3 1.0 [\#964](https://github.com/PegaSysEng/pantheon/pull/964)
- Add missing JavaDoc tags in JSONToRLP [\#963](https://github.com/PegaSysEng/pantheon/pull/963)
- Only import block if it isn't already on the block chain [\#962](https://github.com/PegaSysEng/pantheon/pull/962)
- CLI stack traces when debugging [\#960](https://github.com/PegaSysEng/pantheon/pull/960)
- Create peer discovery packets on a worker thread [\#955](https://github.com/PegaSysEng/pantheon/pull/955)
- Remove start functionality from IbftController and IbftBlockHeightMan… [\#952](https://github.com/PegaSysEng/pantheon/pull/952)
- Cleanup IBFT executors [\#951](https://github.com/PegaSysEng/pantheon/pull/951)
- Single threaded world state persistence [\#950](https://github.com/PegaSysEng/pantheon/pull/950)
- Fix version number on master [\#946](https://github.com/PegaSysEng/pantheon/pull/946)
- Change automatic benchmark  [\#945](https://github.com/PegaSysEng/pantheon/pull/945)
- Eliminate redundant header validation [\#943](https://github.com/PegaSysEng/pantheon/pull/943)
- RocksDbQueue Threading Tweaks [\#940](https://github.com/PegaSysEng/pantheon/pull/940)
- Validate DAO block [\#939](https://github.com/PegaSysEng/pantheon/pull/939)
- Complete Private Transaction Processor [\#938](https://github.com/PegaSysEng/pantheon/pull/938) (thanks to [iikirilov](https://github.com/iikirilov))
- Add metrics for netty queue length [\#932](https://github.com/PegaSysEng/pantheon/pull/932)
- Update GetNodeDataFromPeerTask to return a map [\#931](https://github.com/PegaSysEng/pantheon/pull/931)

## 1.0.1

Public key address export subcommand was missing in 1.0 release.

### Additions and Improvements
- Added `public-key export-address` subcommand [\#888](https://github.com/PegaSysEng/pantheon/pull/888)
- Documentation update for the [`public-key export-address`](https://besu.hyperledger.org/en/stable/) subcommand.
- Updated [IBFT 2.0 overview](https://besu.hyperledger.org/en/stable/) to include use of `rlp encode` command and information on setting IBFT 2.0 properties to achieve your desired block time.

## 1.0

### Additions and Improvements
- [IBFT 2.0](https://besu.hyperledger.org/en/latest/Tutorials/Private-Network/Create-IBFT-Network/)
- [Permissioning](https://besu.hyperledger.org/en/latest/Concepts/Permissioning/Permissioning-Overview/)
- [JSON-RPC Authentication](https://besu.hyperledger.org/en/latest/HowTo/Interact/APIs/Authentication/)
- Added `rlp encode` subcommand [\#965](https://github.com/PegaSysEng/pantheon/pull/965)
- Method to reload permissions file [\#834](https://github.com/PegaSysEng/pantheon/pull/834)
- Added rebind mitigation for Websockets. [\#905](https://github.com/PegaSysEng/pantheon/pull/905)
- Support genesis contract code [\#749](https://github.com/PegaSysEng/pantheon/pull/749) (thanks to [kziemianek](https://github.com/kziemianek)).
- Documentation updates include:
  - Added details on [port configuration](https://besu.hyperledger.org/en/latest/HowTo/Find-and-Connect/Configuring-Ports/)    
  - Added [Resources page](https://besu.hyperledger.org/en/latest/Reference/Resources/) linking to Besu blog posts and webinars
  - Added [JSON-RPC Authentication](https://besu.hyperledger.org/en/latest/HowTo/Interact/APIs/Authentication/)  
  - Added [tutorial to create permissioned network](https://besu.hyperledger.org/en/latest/Tutorials/Permissioning/Create-Permissioned-Network/)
  - Added [Permissioning](https://besu.hyperledger.org/en/latest/Concepts/Permissioning/Permissioning-Overview/) content
  - Added [Permissioning API methods](https://besu.hyperledger.org/en/latest/Reference/API-Methods/#permissioning-methods)
  - Added [tutorial to create Clique private network](https://besu.hyperledger.org/en/latest/Tutorials/Private-Network/Create-Private-Clique-Network/)
  - Added [tutorial to create IBFT 2.0 private network](https://besu.hyperledger.org/en/latest/Tutorials/Private-Network/Create-IBFT-Network/)

### Technical Improvements
- RoundChangeCertificateValidator requires unique authors [\#997](https://github.com/PegaSysEng/pantheon/pull/997)
- RPC tests can use 127.0.0.1 loopback rather than localhost [\#979](https://github.com/PegaSysEng/pantheon/pull/979)
- Integration Test implementation dependency for non-IntelliJ IDE [\#978](https://github.com/PegaSysEng/pantheon/pull/978)
- Only import block if it isn't already on the block chain [\#977](https://github.com/PegaSysEng/pantheon/pull/977)
- Disable picocli ansi when testing [\#975](https://github.com/PegaSysEng/pantheon/pull/975)
- Create peer discovery packets on a worker thread [\#961](https://github.com/PegaSysEng/pantheon/pull/961)
- Removed Orion snapshot dependency [\#933](https://github.com/PegaSysEng/pantheon/pull/933)
- Use network ID instead of chain ID in MainnetBesuController. [\#929](https://github.com/PegaSysEng/pantheon/pull/929)
- Propagate new block messages to other clients in a worker thread [\#928](https://github.com/PegaSysEng/pantheon/pull/928)
- Parallel downloader should stop on puts if requested. [\#927](https://github.com/PegaSysEng/pantheon/pull/927)
- Permission config file location and option under docker [\#925](https://github.com/PegaSysEng/pantheon/pull/925)
- Fixed potential stall in world state download [\#922](https://github.com/PegaSysEng/pantheon/pull/922)
- Refactoring to introduce deleteOnExit\(\) for temp files [\#920](https://github.com/PegaSysEng/pantheon/pull/920)
- Reduce "Received transactions message" log from debug to trace [\#919](https://github.com/PegaSysEng/pantheon/pull/919)
- Handle PeerNotConnected exceptions when sending wire keep alives [\#918](https://github.com/PegaSysEng/pantheon/pull/918)
- admin_addpeers: error if node not whitelisted [\#917](https://github.com/PegaSysEng/pantheon/pull/917)
- Expose the Ibft MiningCoordinator [\#916](https://github.com/PegaSysEng/pantheon/pull/916)
- Check perm api against perm cli [\#915](https://github.com/PegaSysEng/pantheon/pull/915)
- Update metrics when completing a world state request with existing data [\#914](https://github.com/PegaSysEng/pantheon/pull/914)
- Improve RocksDBQueue dequeue performance [\#913](https://github.com/PegaSysEng/pantheon/pull/913)
- Error when removing bootnodes from nodes whitelist [\#912](https://github.com/PegaSysEng/pantheon/pull/912)
- Incremental Optimization\(s\) on BlockBroadcaster [\#911](https://github.com/PegaSysEng/pantheon/pull/911)
- Check permissions CLI dependencies [\#909](https://github.com/PegaSysEng/pantheon/pull/909)
- Limit the number of times we retry peer discovery interactions [\#908](https://github.com/PegaSysEng/pantheon/pull/908)
- IBFT to use VoteTallyCache [\#907](https://github.com/PegaSysEng/pantheon/pull/907)
- Add metric to expose number of inflight world state requests [\#906](https://github.com/PegaSysEng/pantheon/pull/906)
- Bootnodes not on whitelist - improve errors [\#904](https://github.com/PegaSysEng/pantheon/pull/904)
- Make chain download cancellable [\#901](https://github.com/PegaSysEng/pantheon/pull/901)
- Enforce accounts must start with 0x [\#900](https://github.com/PegaSysEng/pantheon/pull/900)
- When picking fast sync pivot block, use the peer with the best total difficulty [\#899](https://github.com/PegaSysEng/pantheon/pull/899)
- Process world state download data on a worker thread [\#898](https://github.com/PegaSysEng/pantheon/pull/898)
- CLI mixin help [\#895](https://github.com/PegaSysEng/pantheon/pull/895) ([macfarla](https://github.com/macfarla))
- Use absolute datapath instead of relative. [\#894](https://github.com/PegaSysEng/pantheon/pull/894).
- Fix task queue so that the updated failure count for requests is stored [\#893](https://github.com/PegaSysEng/pantheon/pull/893)
- Fix authentication header [\#891](https://github.com/PegaSysEng/pantheon/pull/891)
- Reorganize eth tasks [\#890](https://github.com/PegaSysEng/pantheon/pull/890)
- Unit tests of BlockBroadcaster [\#887](https://github.com/PegaSysEng/pantheon/pull/887)
- Fix authentication file validation errors [\#886](https://github.com/PegaSysEng/pantheon/pull/886)
- Fixing file locations under docker [\#885](https://github.com/PegaSysEng/pantheon/pull/885)
- Handle exceptions properly in EthScheduler [\#884](https://github.com/PegaSysEng/pantheon/pull/884)
- More bootnodes for goerli [\#880](https://github.com/PegaSysEng/pantheon/pull/880)
- Rename password hash command [\#879](https://github.com/PegaSysEng/pantheon/pull/879)
- Add metrics for EthScheduler executors [\#878](https://github.com/PegaSysEng/pantheon/pull/878)
- Disconnect peer removed from node whitelist [\#877](https://github.com/PegaSysEng/pantheon/pull/877)
- Reduce logging noise from invalid peer discovery packets and handshaking [\#876](https://github.com/PegaSysEng/pantheon/pull/876)
- Detect stalled world state downloads [\#875](https://github.com/PegaSysEng/pantheon/pull/875)
- Limit size of Ibft future message buffer [\#873](https://github.com/PegaSysEng/pantheon/pull/873)
- Ibft2: Replace NewRound with extended Proposal [\#872](https://github.com/PegaSysEng/pantheon/pull/872)
- Fixed admin_addPeer to periodically check maintained connections [\#871](https://github.com/PegaSysEng/pantheon/pull/871)
- WebSocket method permissions [\#870](https://github.com/PegaSysEng/pantheon/pull/870)
- Select new pivot block when world state becomes unavailable [\#869](https://github.com/PegaSysEng/pantheon/pull/869)
- Introduce FutureUtils to reduce duplicated code around CompletableFuture [\#868](https://github.com/PegaSysEng/pantheon/pull/868)
- Implement world state cancel [\#867](https://github.com/PegaSysEng/pantheon/pull/867)
- Renaming authentication configuration file CLI command [\#865](https://github.com/PegaSysEng/pantheon/pull/865)
- Break out RoundChangeCertificate validation [\#864](https://github.com/PegaSysEng/pantheon/pull/864)
- Disconnect peers where the common ancestor is before our fast sync pivot [\#862](https://github.com/PegaSysEng/pantheon/pull/862)
- Initial scaffolding for block propagation [\#860](https://github.com/PegaSysEng/pantheon/pull/860)
- Fix NullPointerException when determining fast sync pivot [\#859](https://github.com/PegaSysEng/pantheon/pull/859)
- Check for invalid token [\#856](https://github.com/PegaSysEng/pantheon/pull/856)
- Moving NodeWhitelistController to permissioning package [\#855](https://github.com/PegaSysEng/pantheon/pull/855)
- Fix state download race condition by creating a TaskQueue API [\#853](https://github.com/PegaSysEng/pantheon/pull/853)
- Changed separator in JSON RPC permissions [\#852](https://github.com/PegaSysEng/pantheon/pull/852)
- WebSocket acceptance tests now can use WebSockets [\#851](https://github.com/PegaSysEng/pantheon/pull/851)
- IBFT notifies EthPeer when remote node has a better block [\#849](https://github.com/PegaSysEng/pantheon/pull/849)
- Support resuming fast-sync downloads [\#848](https://github.com/PegaSysEng/pantheon/pull/848)
- Tweak Fast Sync Config [\#847](https://github.com/PegaSysEng/pantheon/pull/847)
- RPC authentication configuration validation + tests. [\#846](https://github.com/PegaSysEng/pantheon/pull/846)
- Tidy-up FastSyncState persistence [\#845](https://github.com/PegaSysEng/pantheon/pull/845)
- Do parallel extract signatures in the parallel block importer. [\#844](https://github.com/PegaSysEng/pantheon/pull/844)
- Fix 'the Input Is Too Long' Error on Windows [\#843](https://github.com/PegaSysEng/pantheon/pull/843) (thanks to [glethuillier](https://github.com/glethuillier)).
- Remove unnecessary sleep [\#842](https://github.com/PegaSysEng/pantheon/pull/842)
- Shutdown improvements [\#841](https://github.com/PegaSysEng/pantheon/pull/841)
- Speed up shutdown time [\#838](https://github.com/PegaSysEng/pantheon/pull/838)
- Add metrics to world state downloader [\#837](https://github.com/PegaSysEng/pantheon/pull/837)
- Store pivot block header [\#836](https://github.com/PegaSysEng/pantheon/pull/836)
- Clique should use beneficiary of zero on epoch blocks [\#833](https://github.com/PegaSysEng/pantheon/pull/833)
- Clique should ignore proposals for address 0 [\#831](https://github.com/PegaSysEng/pantheon/pull/831)
- Fix intermittency in FullSyncDownloaderTest [\#830](https://github.com/PegaSysEng/pantheon/pull/830)
- Added the authentication service to the WebSocket service [\#829](https://github.com/PegaSysEng/pantheon/pull/829)
- Extract creation and init of ProtocolContext into a re-usable class [\#828](https://github.com/PegaSysEng/pantheon/pull/828)
- Prevent duplicate commit seals in ibft header [\#827](https://github.com/PegaSysEng/pantheon/pull/827)
- Validate Ibft vanity data length [\#826](https://github.com/PegaSysEng/pantheon/pull/826)
- Refactored json rpc authentication to be provided as a service [\#825](https://github.com/PegaSysEng/pantheon/pull/825)
- Handle unavailable world states [\#824](https://github.com/PegaSysEng/pantheon/pull/824)
- Password in JWT payload [\#823](https://github.com/PegaSysEng/pantheon/pull/823)
- Homogenize error messages when required parameters are set [\#822](https://github.com/PegaSysEng/pantheon/pull/822) ([glethuillier](https://github.com/glethuillier)).
- Set remote peer chain head to parent of block received in NEW\_BLOCK\_MESSAGE [\#819](https://github.com/PegaSysEng/pantheon/pull/819)
- Peer disconnects should not result in stack traces [\#818](https://github.com/PegaSysEng/pantheon/pull/818)
- Abort previous builds [\#817](https://github.com/PegaSysEng/pantheon/pull/817)
- Parallel build stages [\#816](https://github.com/PegaSysEng/pantheon/pull/816)
- JWT authentication for JSON-RPC [\#815](https://github.com/PegaSysEng/pantheon/pull/815)
- Log errors that occur while finding a common ancestor [\#814](https://github.com/PegaSysEng/pantheon/pull/814)
- Shuffled log levels [\#813](https://github.com/PegaSysEng/pantheon/pull/813)
- Prevent duplicate IBFT messages being processed by state machine [\#811](https://github.com/PegaSysEng/pantheon/pull/811)
- Fix Orion startup ports [\#810](https://github.com/PegaSysEng/pantheon/pull/810)
- Commit world state continuously [\#809](https://github.com/PegaSysEng/pantheon/pull/809)
- Improve block propagation time [\#808](https://github.com/PegaSysEng/pantheon/pull/808)
- JSON-RPC authentication cli options & acceptance tests [\#807](https://github.com/PegaSysEng/pantheon/pull/807)
- Remove privacy not supported warning [\#806](https://github.com/PegaSysEng/pantheon/pull/806) (thanks to [vinistevam](https://github.com/vinistevam))
- Wire up Private Transaction Processor [\#805](https://github.com/PegaSysEng/pantheon/pull/805) (thanks to [Puneetha17](https://github.com/Puneetha17))
- Apply a limit to the number of responses in RespondingEthPeer.respondWhile [\#803](https://github.com/PegaSysEng/pantheon/pull/803)
- Avoid requesting empty block bodies from the network. [\#802](https://github.com/PegaSysEng/pantheon/pull/802)
- Handle partial responses to get receipts requests [\#801](https://github.com/PegaSysEng/pantheon/pull/801)
- Rename functions in Ibft MessageValidator [\#800](https://github.com/PegaSysEng/pantheon/pull/800)
- Upgrade GoogleJavaFormat to 1.7 [\#795](https://github.com/PegaSysEng/pantheon/pull/795)
- Minor refactorings of IntegrationTest infrastructure [\#786](https://github.com/PegaSysEng/pantheon/pull/786)
- Rework Ibft MessageValidatorFactory [\#785](https://github.com/PegaSysEng/pantheon/pull/785)
- Rework IbftRoundFactory [\#784](https://github.com/PegaSysEng/pantheon/pull/784)
- Rename artefacts to artifacts within IBFT [\#782](https://github.com/PegaSysEng/pantheon/pull/782)
- Rename TerminatedRoundArtefacts to PreparedRoundArtefacts [\#781](https://github.com/PegaSysEng/pantheon/pull/781)
- Rename Ibft MessageFactory methods [\#779](https://github.com/PegaSysEng/pantheon/pull/779)
- Update WorldStateDownloader to only filter out known code requests [\#777](https://github.com/PegaSysEng/pantheon/pull/777)
- Multiple name options only search for the longest one [\#776](https://github.com/PegaSysEng/pantheon/pull/776)
- Move ethTaskTimer to abstract root [\#775](https://github.com/PegaSysEng/pantheon/pull/775)
- Parallel Block importer [\#774](https://github.com/PegaSysEng/pantheon/pull/774)
- Wait for a peer with an estimated chain height before selecting a pivot block [\#772](https://github.com/PegaSysEng/pantheon/pull/772)
- Randomly perform full validation when fast syncing blocks [\#770](https://github.com/PegaSysEng/pantheon/pull/770)
- IBFT Message rework, piggybacking blocks on msgs. [\#769](https://github.com/PegaSysEng/pantheon/pull/769)
- EthScheduler additions [\#767](https://github.com/PegaSysEng/pantheon/pull/767)
- Fixing node whitelist isPermitted check [\#766](https://github.com/PegaSysEng/pantheon/pull/766)
- Eth/63 labels [\#764](https://github.com/PegaSysEng/pantheon/pull/764)
- Permissioning whitelist persistence. [\#763](https://github.com/PegaSysEng/pantheon/pull/763)
- Created message validators for NewRound and RoundChange [\#760](https://github.com/PegaSysEng/pantheon/pull/760)
- Add tests for FastSyncChainDownloader as a whole [\#758](https://github.com/PegaSysEng/pantheon/pull/758)
- Flatten IBFT Message API [\#757](https://github.com/PegaSysEng/pantheon/pull/757)
- Added TerminatedRoundArtefacts [\#756](https://github.com/PegaSysEng/pantheon/pull/756)
- Fix thread names in EthScheduler to include the thread number [\#755](https://github.com/PegaSysEng/pantheon/pull/755)
- Separate round change reception from RoundChangeCertificate [\#754](https://github.com/PegaSysEng/pantheon/pull/754)
- JSON-RPC authentication login [\#753](https://github.com/PegaSysEng/pantheon/pull/753)
- Spilt Ibft MessageValidator into components [\#752](https://github.com/PegaSysEng/pantheon/pull/752)
- Ensure first checkpoint headers is always in local blockchain for FastSyncCheckpointHeaderManager [\#750](https://github.com/PegaSysEng/pantheon/pull/750)
- Refactored permissioning components to be Optional. [\#747](https://github.com/PegaSysEng/pantheon/pull/747)
- Integrate rocksdb-based queue into WorldStateDownloader [\#746](https://github.com/PegaSysEng/pantheon/pull/746)
- Generify orion to enclave [\#745](https://github.com/PegaSysEng/pantheon/pull/745) (thanks to [vinistevam](https://github.com/vinistevam))
- Moved IBFT Message factory to use wrapped message types [\#744](https://github.com/PegaSysEng/pantheon/pull/744)
- Handle timeouts when requesting checkpoint headers correctly [\#743](https://github.com/PegaSysEng/pantheon/pull/743)
- Update RoundChangeManager to use flattened message [\#742](https://github.com/PegaSysEng/pantheon/pull/742)
- Handle validation failures when fast importing blocks [\#741](https://github.com/PegaSysEng/pantheon/pull/741)
- Updated IbftRound and RoundState APIs to use wrapped messages [\#740](https://github.com/PegaSysEng/pantheon/pull/740)
- Exception handling [\#739](https://github.com/PegaSysEng/pantheon/pull/739)
- Upgrade dependency versions and build cleanup [\#738](https://github.com/PegaSysEng/pantheon/pull/738)
- Update IbftBlockHeigntManager to accept new message types. [\#737](https://github.com/PegaSysEng/pantheon/pull/737)
- Error response handling for permissions APIs [\#736](https://github.com/PegaSysEng/pantheon/pull/736)
- IPV6 bootnodes don't work [\#735](https://github.com/PegaSysEng/pantheon/pull/735)
- Updated to use tags of pantheon build rather than another repo [\#734](https://github.com/PegaSysEng/pantheon/pull/734)
- Log milestones at startup and other minor logging improvements [\#733](https://github.com/PegaSysEng/pantheon/pull/733)
- Create wrapper types for Ibft Signed messages [\#731](https://github.com/PegaSysEng/pantheon/pull/731)
- Ibft to uniquely ID messages by their hash [\#730](https://github.com/PegaSysEng/pantheon/pull/730)
- Rename ibftrevised to ibft2 [\#722](https://github.com/PegaSysEng/pantheon/pull/722)
- Limit ibft msg queues [\#704](https://github.com/PegaSysEng/pantheon/pull/704)
- Implement privacy precompiled contract [\#696](https://github.com/PegaSysEng/pantheon/pull/696) (thanks to [Puneetha17](https://github.com/Puneetha17))
- Integration of RecursivePeerRefreshState and PeerDiscoveryController [\#420](https://github.com/PegaSysEng/pantheon/pull/420)

## 0.9.1

Built and compatible with with JDK8.

## 0.9

### Breaking Changes to Command Line

Breaking changes have been made to the command line options in v0.9 to improve usability. Many v0.8 command line options no longer work.

The [documentation](https://docs.pantheon.pegasys.tech/en/latest/) has been updated throughout to use the changed command line options and the [command line reference](https://besu.hyperledger.org/en/stable/) documents the changed options.

| Previous Option                     | New Option                                                                                                                                                                                                                                  | Change                            |
|-------------------------------------|------------------------------------------------------------------------------------------------------------------------------------------------------------------------------------------------------------------------------------------|----------------------------------|
| `--config`                          | [`--config-file`](https://besu.hyperledger.org/en/latest/Reference/CLI/CLI-Syntax/#config-file)                                                                                                                                  | Renamed                          |
| `--datadir`                         | [`--data-path`](https://besu.hyperledger.org/en/latest/Reference/CLI/CLI-Syntax/#data-path)                                                                                                                                      | Renamed                          |
| `--dev-mode`                        | [`--network=dev`](https://besu.hyperledger.org/en/latest/Reference/CLI/CLI-Syntax/#network)                                                                                                                                     | Replaced by `--network` option   |
| `--genesis`                         | [`--genesis-file`](https://besu.hyperledger.org/en/latest/Reference/CLI/CLI-Syntax/#genesis-file)                                                                                                                                | Renamed                          |
| `--goerli`                          | [`--network=goerli`]((https://besu.hyperledger.org/en/latest/Reference/CLI/CLI-Syntax/#network)                                                                                                                                  | Replaced by `--network` option   |
| `--metrics-listen=<HOST:PORT>`      | [`--metrics-host=<HOST>`](https://besu.hyperledger.org/en/latest/Reference/CLI/CLI-Syntax/#metrics-host) and [`--metrics-port=<PORT>`](https://besu.hyperledger.org/en/latest/Reference/CLI/CLI-Syntax/#metrics-port) | Split into host and port options |
| `--miner-extraData`                 | [`--miner-extra-data`](https://besu.hyperledger.org/en/latest/Reference/CLI/CLI-Syntax/#miner-extra-data)                                                                                                                       | Renamed                          |
| `--miner-minTransactionGasPriceWei` | [`--min-gas-price`](https://besu.hyperledger.org/en/latest/Reference/CLI/CLI-Syntax/#min-gas-price)                                                                                                                              | Renamed                          |
| `--no-discovery`                    | [`--discovery-enabled`](https://besu.hyperledger.org/en/latest/Reference/CLI/CLI-Syntax/#discovery-enabled)                                                                                                                      | Replaced                         |
| `--node-private-key`                | [`--node-private-key-file`](https://besu.hyperledger.org/en/latest/Reference/CLI/CLI-Syntax/#node-private-key-file)                                                                                                              | Renamed                          |
| `--ottoman`                         | N/A                                                                                                                                                                                                                                         | Removed                          |
| `--p2p-listen=<HOST:PORT>`          | [`--p2p-host=<HOST>`](https://besu.hyperledger.org/en/latest/Reference/CLI/CLI-Syntax/#p2p-hostt) and [`--p2p-port=<PORT>`](https://besu.hyperledger.org/en/latest/Reference/CLI/CLI-Syntax/#p2p-port) | Split into host and port options |
| `--rinkeby`                         | [`--network=rinkeby`]((https://besu.hyperledger.org/en/latest/Reference/CLI/CLI-Syntax/#network)                                                                                                                                     | Replaced by `--network` option   |
| `--ropsten`                         | [`--network=ropsten`]((https://besu.hyperledger.org/en/latest/Reference/CLI/CLI-Syntax/#network)                                                                                                                                     | Replaced by `--network` option   |
| `--rpc-enabled`                     | [` --rpc-http-enabled`](https://besu.hyperledger.org/en/latest/Reference/CLI/CLI-Syntax/#rpc-http-enabled)| Renamed|
| `--rpc-listen=<HOST:PORT>`          | [`--rpc-http-host=<HOST>`](https://besu.hyperledger.org/en/latest/Reference/CLI/CLI-Syntax/#rpc-http-host) and [`--rpc-http-port=<PORT>`](https://besu.hyperledger.org/en/latest/Reference/CLI/CLI-Syntax/#rpc-http-port) | Split into host and port options |
| `--rpc-api`                         | [`--rpc-http-api`](https://besu.hyperledger.org/en/latest/Reference/CLI/CLI-Syntax/#rpc-http-api)| Renamed |
| `--rpc-cors-origins`                | [`--rpc-http-cors-origins`](https://besu.hyperledger.org/en/latest/Reference/CLI/CLI-Syntax/#rpc-http-cors-origins) | Renamed |
| `--ws-enabled`                      | [`--rpc-ws-enabled`](https://besu.hyperledger.org/en/latest/Reference/CLI/CLI-Syntax/#rpc-ws-enabled)  | Renamed |
| `--ws-api`                          | [`--rpc-ws-api`](https://besu.hyperledger.org/en/latest/Reference/CLI/CLI-Syntax/#rpc-ws-api) | Renamed|
| `--ws-listen=<HOST:PORT>`           | [`--rpc-ws-host=<HOST>`](https://besu.hyperledger.org/en/latest/Reference/CLI/CLI-Syntax/#rpc-ws-host) and [`--rpc-ws-port=<PORT>`](https://besu.hyperledger.org/en/latest/Reference/CLI/CLI-Syntax/#rpc-ws-port) | Split into host and port options |
| `--ws-refresh-delay`                | [`--rpc-ws-refresh-delay`](https://besu.hyperledger.org/en/latest/Reference/CLI/CLI-Syntax/#rpc-ws-refresh-delay)|Renamed|

| Previous Subcommand                 | New Subcommand                                                                                                                                                                                                                  | Change                            |
|-------------------------------------|------------------------------------------------------------------------------------------------------------------------------------------------------------------------------------------------------------------------------------------|----------------------------------|
| `pantheon import <block-file>`      | [`pantheon blocks import --from=<block-file>`](https://besu.hyperledger.org/en/latest/Reference/CLI/CLI-Subcommands/#blocks)                                                                                            | Renamed                          |
| `pantheon export-pub-key <key-file>`| [`pantheon public-key export --to=<key-file>`](https://besu.hyperledger.org/en/latest/Reference/CLI/CLI-Subcommands/#public-key)                                                                                                      | Renamed                          |


### Private Network Quickstart

The Private Network Quickstart has been moved from the `pantheon` repository to the `pantheon-quickstart`
repository. The [Private Network Quickstart tutorial](https://besu.hyperledger.org/en/latest/Tutorials/Quickstarts/Private-Network-Quickstart/)
has been updated to use the moved quickstart.

### Additions and Improvements

- `--network=goerli` supports relaunch of Görli testnet [\#717](https://github.com/PegaSysEng/pantheon/pull/717)
- TOML authentication provider [\#689](https://github.com/PegaSysEng/pantheon/pull/689)
- Metrics Push Gateway Options [\#678](https://github.com/PegaSysEng/pantheon/pull/678)
- Additional logging details for IBFT 2.0 [\#650](https://github.com/PegaSysEng/pantheon/pull/650)
- Permissioning config TOML file [\#643](https://github.com/PegaSysEng/pantheon/pull/643)
- Added metrics Prometheus Push Gateway Support [\#638](https://github.com/PegaSysEng/pantheon/pull/638)
- Clique and IBFT not enabled by default in RPC APIs [\#635](https://github.com/PegaSysEng/pantheon/pull/635)
- Added `admin_addPeer` JSON-RPC API method [\#622](https://github.com/PegaSysEng/pantheon/pull/622)
- Implemented `--p2p-enabled` configuration item [\#619](https://github.com/PegaSysEng/pantheon/pull/619)
- Command options and commands renaming [\#618](https://github.com/PegaSysEng/pantheon/pull/618)
- Added IBFT get pending votes [\#603](https://github.com/PegaSysEng/pantheon/pull/603)
- Implement Petersburg hardfork [\#601](https://github.com/PegaSysEng/pantheon/pull/601)
- Added private transaction abstraction [\#592](https://github.com/PegaSysEng/pantheon/pull/592) (thanks to [iikirilov](https://github.com/iikirilov))
- Added privacy command line commands [\#584](https://github.com/PegaSysEng/pantheon/pull/584) (thanks to [Puneetha17](https://github.com/Puneetha17))
- Documentation updates include:
  - Updated [Private Network Quickstart tutorial](https://besu.hyperledger.org/en/latest/Tutorials/Quickstarts/Private-Network-Quickstart/)
    to use quickstart in `pantheon-quickstart` repository and indicate that the quickstart is not supported on Windows.
  - Added IBFT 2.0 [content](https://besu.hyperledger.org/en/latest/HowTo/Configure/Consensus-Protocols/IBFT/) and [JSON RPC API methods](https://besu.hyperledger.org/en/latest/Reference/API-Methods/#ibft-20-methods).
  - Added [consensus protocols content](https://besu.hyperledger.org/en/latest/Concepts/Consensus-Protocols/Comparing-PoA/).
  - Added content on [events and logs](https://besu.hyperledger.org/en/latest/Concepts/Events-and-Logs/), and [using filters](https://besu.hyperledger.org/en/latest/HowTo/Interact/Filters/Accessing-Logs-Using-JSON-RPC/).
  - Added content on integrating with [Prometheus Push Gateway](https://besu.hyperledger.org/en/latest/HowTo/Deploy/Monitoring-Performance/#running-prometheus-with-besu-in-push-mode)

### Technical Improvements

- Download receipts during fast sync and import without processing transactions [\#701](https://github.com/PegaSysEng/pantheon/pull/701)
- Removed CLI options for `--nodes-whitelist` and `--accounts-whitelist` [\#694](https://github.com/PegaSysEng/pantheon/pull/694)
- Delegate `getRootCause` through to Guava's implementation [\#692](https://github.com/PegaSysEng/pantheon/pull/692)
- Benchmark update [\#691](https://github.com/PegaSysEng/pantheon/pull/691)
- Implement chain download for fast sync [\#690](https://github.com/PegaSysEng/pantheon/pull/690)
- Allow missing accounts to create zero-cost transactions [\#685](https://github.com/PegaSysEng/pantheon/pull/685)
- Node private key location should be fixed under docker [\#684](https://github.com/PegaSysEng/pantheon/pull/684)
- Parallel Processing File Import Performance [\#683](https://github.com/PegaSysEng/pantheon/pull/683)
- Integrate actual `WorldStateDownloader` with the fast sync work flow [\#682](https://github.com/PegaSysEng/pantheon/pull/682)
- Removed `--max-trailing-peers` option [\#680](https://github.com/PegaSysEng/pantheon/pull/680)
- Enabled warning on CLI dependent options [\#679](https://github.com/PegaSysEng/pantheon/pull/679)
- Update WorldStateDownloader run\(\) interface to accept header [\#677](https://github.com/PegaSysEng/pantheon/pull/677)
- Fixed Difficulty calculator [\#663](https://github.com/PegaSysEng/pantheon/pull/663)
- `discovery-enabled` option refactoring [\#661](https://github.com/PegaSysEng/pantheon/pull/661)
- Update orion default port approach [\#660](https://github.com/PegaSysEng/pantheon/pull/660)
- Extract out generic parts of Downloader [\#659](https://github.com/PegaSysEng/pantheon/pull/659)
- Start world downloader [\#658](https://github.com/PegaSysEng/pantheon/pull/658)
- Create a simple `WorldStateDownloader` [\#657](https://github.com/PegaSysEng/pantheon/pull/657)
- Added handling for when p2p is disabled [\#655](https://github.com/PegaSysEng/pantheon/pull/655)
- Enabled command line configuration for privacy precompiled contract address [\#653](https://github.com/PegaSysEng/pantheon/pull/653) (thanks to [Puneetha17](https://github.com/Puneetha17))
- IBFT transmitted packets are logged by gossiper [\#652](https://github.com/PegaSysEng/pantheon/pull/652)
- `admin_addPeer` acceptance test [\#651](https://github.com/PegaSysEng/pantheon/pull/651)
- Added `p2pEnabled` configuration to `ProcessBesuNodeRunner` [\#649](https://github.com/PegaSysEng/pantheon/pull/649)
- Added description to automatic benchmarks [\#646](https://github.com/PegaSysEng/pantheon/pull/646)
- Added `network` option [\#645](https://github.com/PegaSysEng/pantheon/pull/645)
- Remove OrionConfiguration [\#644](https://github.com/PegaSysEng/pantheon/pull/644) (thanks to [Puneetha17](https://github.com/Puneetha17))
- IBFT Json Acceptance tests [\#634](https://github.com/PegaSysEng/pantheon/pull/634)
- Upgraded build image to one that contains libsodium [\#632](https://github.com/PegaSysEng/pantheon/pull/632)
- Command line fixes [\#630](https://github.com/PegaSysEng/pantheon/pull/630)
- Consider peer count insufficient until minimum peers for fast sync are connected [\#629](https://github.com/PegaSysEng/pantheon/pull/629)
- Build tweaks [\#628](https://github.com/PegaSysEng/pantheon/pull/628)
- IBFT ensure non-validator does not partake in consensus [\#627](https://github.com/PegaSysEng/pantheon/pull/627)
- Added ability in acceptance tests to set up a node with `--no-discovery` [\#624](https://github.com/PegaSysEng/pantheon/pull/624)
- Gossip integration test [\#623](https://github.com/PegaSysEng/pantheon/pull/623)
- Removed quickstart code and CI pipeline [\#616](https://github.com/PegaSysEng/pantheon/pull/616)
- IBFT Integration Tests - Spurious Behaviour [\#615](https://github.com/PegaSysEng/pantheon/pull/615)
- Refactoring for more readable IBFT IT [\#614](https://github.com/PegaSysEng/pantheon/pull/614)
- Start of fast sync downloader [\#613](https://github.com/PegaSysEng/pantheon/pull/613)
- Split `IbftProcessor` into looping and event processing [\#612](https://github.com/PegaSysEng/pantheon/pull/612)
- IBFT Int Test - changed `TestContextFactory` to a builder [\#611](https://github.com/PegaSysEng/pantheon/pull/611)
- Discard prior round change msgs [\#610](https://github.com/PegaSysEng/pantheon/pull/610)
- `IbftGetValidatorsByBlockHash` added to json factory [\#607](https://github.com/PegaSysEng/pantheon/pull/607)
- IBFT Validator RPCs to return list of strings [\#606](https://github.com/PegaSysEng/pantheon/pull/606)
- Update Benchmark [\#605](https://github.com/PegaSysEng/pantheon/pull/605)
- Remove db package and move classes to more appropriate locations [\#599](https://github.com/PegaSysEng/pantheon/pull/599)
- Added `GetReceiptsFromPeerTask` [\#598](https://github.com/PegaSysEng/pantheon/pull/598)
- Added `GetNodeDataFromPeerTask` [\#597](https://github.com/PegaSysEng/pantheon/pull/597)
- Fixed deprecation warnings [\#596](https://github.com/PegaSysEng/pantheon/pull/596)
- IBFT Integration Tests - Future Height [\#591](https://github.com/PegaSysEng/pantheon/pull/591)
- Added `getNodeData` to `EthPeer` to enable requesting node data [\#589](https://github.com/PegaSysEng/pantheon/pull/589)
- `Blockcreator` to use `parentblock` specified at constuction [\#588](https://github.com/PegaSysEng/pantheon/pull/588)
- Support responding to `GetNodeData` requests [\#587](https://github.com/PegaSysEng/pantheon/pull/587)
- IBFT validates block on proposal reception [\#583](https://github.com/PegaSysEng/pantheon/pull/583)
- Rework `NewRoundValidator` tests [\#582](https://github.com/PegaSysEng/pantheon/pull/582)
- IBFT split extra data validation rule into components [\#581](https://github.com/PegaSysEng/pantheon/pull/581)
- Allow attached rules to be flagged `light` [\#580](https://github.com/PegaSysEng/pantheon/pull/580)
- Split Block Validation from Importing [\#579](https://github.com/PegaSysEng/pantheon/pull/579)
- Refactor `RoundChangeManager` creation [\#578](https://github.com/PegaSysEng/pantheon/pull/578)
- Add `-SNAPSHOT` postfix to version [\#577](https://github.com/PegaSysEng/pantheon/pull/577)
- IBFT - prevent proposed block being imported twice [\#576](https://github.com/PegaSysEng/pantheon/pull/576)
- Version upgrades [\#571](https://github.com/PegaSysEng/pantheon/pull/571)
- Tests that CLI options are disabled under docker [\#566](https://github.com/PegaSysEng/pantheon/pull/566)
- Renamed IBFT networking classes [\#555](https://github.com/PegaSysEng/pantheon/pull/555)
- Removed dead code from the consensus package [\#554](https://github.com/PegaSysEng/pantheon/pull/554)
- Prepared private transaction support [\#538](https://github.com/PegaSysEng/pantheon/pull/538) (thanks to [iikirilov](https://github.com/iikirilov))

## 0.8.5

Indefinitely delays the roll-out of Constantinople on Ethereum Mainnet due to a [potential security issue](https://blog.ethereum.org/2019/01/15/security-alert-ethereum-constantinople-postponement/) detected.

## Additions and Improvements
- Remove Constantinople fork block [\#574](https://github.com/PegaSysEng/pantheon/pull/574)

## Technical Improvements
- Rename IBFT message packages [\#568](https://github.com/PegaSysEng/pantheon/pull/568)


## 0.8.4

### Docker Image

If you have been running a node using the v0.8.3 Docker image, the node was not saving data to the
specified [data directory](https://besu.hyperledger.org/en/stable/),
or referring to the custom [configuration file](https://besu.hyperledger.org/en/stable/)
or [genesis file](https://besu.hyperledger.org/en/stable/).

To recover the node key and data directory from the Docker container:
`docker cp <container>:/opt/pantheon/key <destination_file>`
`docker cp <container>:/opt/pantheon/database <destination_directory>`

Where `container` is the name or ID of the Docker container containing the Besu node.

The container can be running or stopped when you copy the key and data directory. If your node was
fully synchronized to MainNet, the data directory will be ~2TB.  

When restarting your node with the v0.8.4 Docker image:

* Save the node key in the [`key` file](https://besu.hyperledger.org/en/latest/Concepts/Node-Keys/#node-private-key) in the data
    directory or specify the location using the [`--node-private-key` option](https://besu.hyperledger.org/en/stable/).  
* Specify the `<destination_directory` as a [volume for the data directory](https://besu.hyperledger.org/en/stable/).

### Bug Fixes
- Fixing default resource locations inside docker [\#529](https://github.com/PegaSysEng/pantheon/pull/529)
- NewRoundMessageValidator ignores Round Number when comparing blocks [\#523](https://github.com/PegaSysEng/pantheon/pull/523)
- Fix Array Configurable command line options [\#514](https://github.com/PegaSysEng/pantheon/pull/514)

## Additions and Improvements
- RocksDB Metrics [\#531](https://github.com/PegaSysEng/pantheon/pull/531)
- Added `ibft_getValidatorsByBlockHash` JSON RPC [\#519](https://github.com/PegaSysEng/pantheon/pull/519)
- Expose metrics to Prometheus [\#506](https://github.com/PegaSysEng/pantheon/pull/506)
- Added `ibft_getValidatorsByBlockNumber` [\#499](https://github.com/PegaSysEng/pantheon/pull/499)
- Added `Roadmap.md` file. [\#494](https://github.com/PegaSysEng/pantheon/pull/494)
- Added JSON RPC `eth hashrate` method. [\#488](https://github.com/PegaSysEng/pantheon/pull/488)
- Account whitelist API [\#487](https://github.com/PegaSysEng/pantheon/pull/487)
- Added nodes whitelist JSON-RPC APIs [\#476](https://github.com/PegaSysEng/pantheon/pull/476)
- Added account whitelisting [\#460](https://github.com/PegaSysEng/pantheon/pull/460)
- Added configurable refresh delay for SyncingSubscriptionService on start up [\#383](https://github.com/PegaSysEng/pantheon/pull/383)
- Added the Command Line Style Guide  [\#530](https://github.com/PegaSysEng/pantheon/pull/530)
- Documentation updates include:
  * Migrated to new [documentation site](https://docs.pantheon.pegasys.tech/en/latest/)  
  * Added [configuration file content](https://besu.hyperledger.org/en/stable/)
  * Added [tutorial to create private network](https://besu.hyperledger.org/en/latest/Tutorials/Private-Network/Create-Private-Network/)
  * Added content on [enabling non-default APIs](https://besu.hyperledger.org/en/latest/Reference/API-Methods/)

## Technical Improvements

-  Updated `--bootnodes` command option to take zero arguments [\#548](https://github.com/PegaSysEng/pantheon/pull/548)
- IBFT Integration Testing - Local Node is proposer [\#527](https://github.com/PegaSysEng/pantheon/pull/527)
- Remove vertx from discovery tests [\#539](https://github.com/PegaSysEng/pantheon/pull/539)
- IBFT Integration testing - Round Change [\#537](https://github.com/PegaSysEng/pantheon/pull/537)
- NewRoundMessageValidator creates RoundChangeValidator with correct value [\#518](https://github.com/PegaSysEng/pantheon/pull/518)
- Remove time dependency from BlockTimer tests [\#513](https://github.com/PegaSysEng/pantheon/pull/513)
- Gradle 5.1 [\#512](https://github.com/PegaSysEng/pantheon/pull/512)
- Metrics measurement adjustment [\#511](https://github.com/PegaSysEng/pantheon/pull/511)
- Metrics export for import command. [\#509](https://github.com/PegaSysEng/pantheon/pull/509)
- IBFT Integration test framework [\#502](https://github.com/PegaSysEng/pantheon/pull/502)
- IBFT message gossiping [\#501](https://github.com/PegaSysEng/pantheon/pull/501)
- Remove non-transactional mutation from KeyValueStore [\#500](https://github.com/PegaSysEng/pantheon/pull/500)
- Ensured that the blockchain queries class handles optionals better. [\#486](https://github.com/PegaSysEng/pantheon/pull/486)
- IBFT mining acceptance test [\#483](https://github.com/PegaSysEng/pantheon/pull/483)
- Set base directory name to be lowercase in building.md [\#474](https://github.com/PegaSysEng/pantheon/pull/474) (Thanks to [Matthalp](https://github.com/Matthalp))
- Moved admin\_peers to Admin API group [\#473](https://github.com/PegaSysEng/pantheon/pull/473)
- Nodes whitelist acceptance test [\#472](https://github.com/PegaSysEng/pantheon/pull/472)
- Rework RoundChangeManagerTest to not reuse validators [\#469](https://github.com/PegaSysEng/pantheon/pull/469)
- Ignore node files to support truffle. [\#467](https://github.com/PegaSysEng/pantheon/pull/467)
- IBFT pantheon controller [\#461](https://github.com/PegaSysEng/pantheon/pull/461)
- IBFT Round to update internal state on reception of NewRound Message [\#451](https://github.com/PegaSysEng/pantheon/pull/451)
- Update RoundChangeManager correctly create its message validator [\#450](https://github.com/PegaSysEng/pantheon/pull/450)
- Use seconds for block timer time unit [\#445](https://github.com/PegaSysEng/pantheon/pull/445)
- IBFT controller and future msgs handling [\#431](https://github.com/PegaSysEng/pantheon/pull/431)
- Allow IBFT Round to be created using PreparedCert [\#429](https://github.com/PegaSysEng/pantheon/pull/429)
- Added MessageValidatorFactory [\#425](https://github.com/PegaSysEng/pantheon/pull/425)
- Inround payload [\#423](https://github.com/PegaSysEng/pantheon/pull/423)
- Updated IbftConfig Fields [\#422](https://github.com/PegaSysEng/pantheon/pull/422)
- Repair IbftBlockCreator and add tests [\#421](https://github.com/PegaSysEng/pantheon/pull/421)
- Make Besu behave as a submodule [\#419](https://github.com/PegaSysEng/pantheon/pull/419)
- Ibft Height Manager [\#418](https://github.com/PegaSysEng/pantheon/pull/418)
- Ensure bootnodes are a subset of node whitelist [\#414](https://github.com/PegaSysEng/pantheon/pull/414)
- IBFT Consensus Round Classes [\#405](https://github.com/PegaSysEng/pantheon/pull/405)
- IBFT message payload tests [\#404](https://github.com/PegaSysEng/pantheon/pull/404)
- Validate enodeurl syntax from command line [\#403](https://github.com/PegaSysEng/pantheon/pull/403)
- Update errorprone [\#401](https://github.com/PegaSysEng/pantheon/pull/401)
- IBFT round change manager [\#393](https://github.com/PegaSysEng/pantheon/pull/393)
- IBFT RoundState [\#392](https://github.com/PegaSysEng/pantheon/pull/392)
- Move Block data generator test helper to test support package [\#391](https://github.com/PegaSysEng/pantheon/pull/391)
- IBFT message tests [\#367](https://github.com/PegaSysEng/pantheon/pull/367)

## 0.8.3

### Breaking Change to JSON RPC-API

From v0.8.3, incoming HTTP requests are only accepted from hostnames specified using the `--host-whitelist` command-line option. If not specified, the default value for `--host-whitelist` is `localhost`.

If using the URL `http://127.0.0.1` to make JSON-RPC calls, use `--host-whitelist` to specify the hostname `127.0.0.1` or update the hostname to `localhost`.

If your application publishes RPC ports, specify the hostnames when starting Besu. For example:  

```bash
pantheon --host-whitelist=example.com
```

Specify `*` or `all` for `--host-whitelist` to effectively disable host protection and replicate pre-v0.8.3 behavior. This is not recommended for production code.

### Bug Fixes

- Repair Clique Proposer Selection [\#339](https://github.com/PegaSysEng/pantheon/pull/339)
- High TX volume swamps block processing [\#337](https://github.com/PegaSysEng/pantheon/pull/337)
- Check if the connectFuture has completed successfully [\#293](https://github.com/PegaSysEng/pantheon/pull/293)
- Switch back to Xerial Snappy Library [\#284](https://github.com/PegaSysEng/pantheon/pull/284)
- ShortHex of 0 should be '0x0', not '0x' [\#272](https://github.com/PegaSysEng/pantheon/pull/272)
- Fix pantheon CLI default values infinite loop [\#266](https://github.com/PegaSysEng/pantheon/pull/266)

### Additions and Improvements

- Added `--nodes-whitelist` parameter to CLI and NodeWhitelistController [\#346](https://github.com/PegaSysEng/pantheon/pull/346)
- Discovery wiring for `--node-whitelist` [\#365](https://github.com/PegaSysEng/pantheon/pull/365)
- Plumb in three more metrics [\#344](https://github.com/PegaSysEng/pantheon/pull/344)
- `ProposerSelection` to support multiple IBFT implementations [\#307](https://github.com/PegaSysEng/pantheon/pull/307)
- Configuration to support IBFT original and revised [\#306](https://github.com/PegaSysEng/pantheon/pull/306)
- Added host whitelist for JSON-RPC. [**Breaking Change**](#breaking-change-to-json-rpc-api) [\#295](https://github.com/PegaSysEng/pantheon/pull/295)
- Reduce `Block creation processed cancelled` log message to debug [\#294](https://github.com/PegaSysEng/pantheon/pull/294)
- Implement iterative peer search [\#268](https://github.com/PegaSysEng/pantheon/pull/268)
- Added RLP enc/dec for PrePrepare, Commit and NewRound messages [\#200](https://github.com/PegaSysEng/pantheon/pull/200)
- IBFT block mining [\#169](https://github.com/PegaSysEng/pantheon/pull/169)
- Added `--goerli` CLI option [\#370](https://github.com/PegaSysEng/pantheon/pull/370) (Thanks to [@Nashatyrev](https://github.com/Nashatyrev))
- Begin capturing metrics to better understand Besu's behaviour [\#326](https://github.com/PegaSysEng/pantheon/pull/326)
- Documentation updates include:
   * Added Coding Conventions [\#342](https://github.com/PegaSysEng/pantheon/pull/342)
   * Reorganised [Installation documentation](https://github.com/PegaSysEng/pantheon/wiki/Installation) and added [Chocolatey installation](https://github.com/PegaSysEng/pantheon/wiki/Install-Binaries#windows-with-chocolatey) for Windows
   * Reorganised [JSON-RPC API documentation](https://github.com/PegaSysEng/pantheon/wiki/JSON-RPC-API)
   * Updated [RPC Pub/Sub API documentation](https://github.com/PegaSysEng/pantheon/wiki/RPC-PubSub)

### Technical Improvements

- Extracted non-Docker CLI parameters to picoCLI mixin. [\#323](https://github.com/PegaSysEng/pantheon/pull/323)
- IBFT preprepare to validate round matches block [\#329](https://github.com/PegaSysEng/pantheon/pull/329)
- Fix acceptance test [\#324](https://github.com/PegaSysEng/pantheon/pull/324)
- Added the `IbftFinalState` [\#385](https://github.com/PegaSysEng/pantheon/pull/385)
- Constantinople Fork Block [\#382](https://github.com/PegaSysEng/pantheon/pull/382)
- Fix `pantheon.cli.BesuCommandTest` test on Windows [\#380](https://github.com/PegaSysEng/pantheon/pull/380)
- JDK smoke testing is being configured differently now [\#374](https://github.com/PegaSysEng/pantheon/pull/374)
- Re-enable clique AT [\#373](https://github.com/PegaSysEng/pantheon/pull/373)
- Ignoring acceptance test [\#372](https://github.com/PegaSysEng/pantheon/pull/372)
- Changes to support Gradle 5.0 [\#371](https://github.com/PegaSysEng/pantheon/pull/371)
- Clique: Prevent out of turn blocks interrupt in-turn mining [\#364](https://github.com/PegaSysEng/pantheon/pull/364)
- Time all tasks [\#361](https://github.com/PegaSysEng/pantheon/pull/361)
- Rework `VoteTallyCache` to better represent purpose [\#360](https://github.com/PegaSysEng/pantheon/pull/360)
- Add an `UNKNOWN` `DisconnectReason` [\#359](https://github.com/PegaSysEng/pantheon/pull/359)
- New round validation [\#353](https://github.com/PegaSysEng/pantheon/pull/353)
- Update get validators for block hash test to start from block 1 [\#352](https://github.com/PegaSysEng/pantheon/pull/352)
- Idiomatic Builder Pattern [\#345](https://github.com/PegaSysEng/pantheon/pull/345)
- Revert `Repair Clique Proposer Selection` \#339 - Breaks Görli testnet [\#343](https://github.com/PegaSysEng/pantheon/pull/343)
- No fixed ports in tests [\#340](https://github.com/PegaSysEng/pantheon/pull/340)
- Update clique acceptance test genesis file to use correct clique property names [\#338](https://github.com/PegaSysEng/pantheon/pull/338)
- Supporting list of addresses in logs subscription [\#336](https://github.com/PegaSysEng/pantheon/pull/336)
- Render handler exception to `System.err` instead of `.out` [\#334](https://github.com/PegaSysEng/pantheon/pull/334)
- Renamed IBFT message classes [\#333](https://github.com/PegaSysEng/pantheon/pull/333)
- Add additional RLP tests [\#332](https://github.com/PegaSysEng/pantheon/pull/332)
- Downgrading spotless to 3.13.0 to fix threading issues [\#325](https://github.com/PegaSysEng/pantheon/pull/325)
- `eth_getTransactionReceipt` acceptance test [\#322](https://github.com/PegaSysEng/pantheon/pull/322)
- Upgrade vertx to 3.5.4 [\#316](https://github.com/PegaSysEng/pantheon/pull/316)
- Round change validation [\#315](https://github.com/PegaSysEng/pantheon/pull/315)
- Basic IBFT message validators [\#314](https://github.com/PegaSysEng/pantheon/pull/314)
- Minor repairs to clique block scheduling [\#308](https://github.com/PegaSysEng/pantheon/pull/308)
- Dependencies Version upgrade [\#303](https://github.com/PegaSysEng/pantheon/pull/303)
- Build multiple JVM [\#301](https://github.com/PegaSysEng/pantheon/pull/301)
- Smart contract acceptance test [\#296](https://github.com/PegaSysEng/pantheon/pull/296)
- Fixing WebSocket error response [\#292](https://github.com/PegaSysEng/pantheon/pull/292)
- Reword error messages following exceptions during mining [\#291](https://github.com/PegaSysEng/pantheon/pull/291)
- Clique acceptance tests [\#290](https://github.com/PegaSysEng/pantheon/pull/290)
- Delegate creation of additional JSON-RPC methods to the BesuController [\#289](https://github.com/PegaSysEng/pantheon/pull/289)
- Remove unnecessary `RlpInput` and `RlpOutput` classes [\#287](https://github.com/PegaSysEng/pantheon/pull/287)
- Remove `RlpUtils` [\#285](https://github.com/PegaSysEng/pantheon/pull/285)
- Enabling previously ignored acceptance tests [\#282](https://github.com/PegaSysEng/pantheon/pull/282)
- IPv6 peers [\#281](https://github.com/PegaSysEng/pantheon/pull/281)
- IPv6 Bootnode [\#280](https://github.com/PegaSysEng/pantheon/pull/280)
- Acceptance test for `getTransactionReceipt` JSON-RPC method [\#278](https://github.com/PegaSysEng/pantheon/pull/278)
- Inject `StorageProvider` into `BesuController` instances [\#259](https://github.com/PegaSysEng/pantheon/pull/259)

## 0.8.2

### Removed
 - Removed `import-blockchain` command because nothing exports to the required format yet (PR [\#223](https://github.com/PegaSysEng/pantheon/pull/223))

### Bug Fixes
 - `io.netty.util.internal.OutOfDirectMemoryError` errors by removing reference counting from network messages.
 - Log spam: endless loop in `nioEventLoopGroup` thanks to [@5chdn](https://github.com/5chdn) for reporting) (PR [#261](https://github.com/PegaSysEng/pantheon/pull/261))
 - Rinkeby import can stall with too many fragments thanks to [@steffenkux](https://github.com/steffenkux) and [@5chdn](https://github.com/5chdn) for reporting) (PR [#255](https://github.com/PegaSysEng/pantheon/pull/255))
 - Clique incorrectly used the chain ID instead of the network ID in ETH status messages (PR [#209](https://github.com/PegaSysEng/pantheon/pull/209))
 - Gradle deprecation warnings (PR [#246](https://github.com/PegaSysEng/pantheon/pull/246) with thanks to [@jvirtanen](https://github.com/jvirtanen))
 - Consensus issue on Ropsten:
    - Treat output length as a maximum length for CALL operations (PR [#236](https://github.com/PegaSysEng/pantheon/pull/236))
    - ECRec precompile should return empty instead of 32 zero bytes when the input is invalid (PR [#227](https://github.com/PegaSysEng/pantheon/pull/227))
 - File name too long error while building from source thanks to [@5chdn](https://github.com/5chdn) for reporting) (PR [#221](https://github.com/PegaSysEng/pantheon/pull/221))
 - Loop syntax in `runBesuPrivateNetwork.sh` (PR [#237](https://github.com/PegaSysEng/pantheon/pull/237) thanks to [@matt9ucci](https://github.com/matt9ucci))
 - Fix `CompressionException: Snappy decompression failed` errors thanks to [@5chdn](https://github.com/5chdn) for reporting) (PR [#274](https://github.com/PegaSysEng/pantheon/pull/274))

### Additions and Improvements
 - Added `--ropsten` command line argument to make syncing to Ropsten easier (PR [#197](https://github.com/PegaSysEng/pantheon/pull/197) with thanks to [@jvirtanen](https://github.com/jvirtanen))
 - Enabled constantinople in `--dev-mode` (PR [#256](https://github.com/PegaSysEng/pantheon/pull/256))
 - Supported Constantinople with Clique thanks to [@5chdn](https://github.com/5chdn) for reporting) (PR [#250](https://github.com/PegaSysEng/pantheon/pull/250), PR [#247](https://github.com/PegaSysEng/pantheon/pull/247))
 - Implemented `eth_chainId` JSON-RPC method (PR [#219](https://github.com/PegaSysEng/pantheon/pull/219))
 - Updated client version to be ethstats friendly (PR [#258](https://github.com/PegaSysEng/pantheon/pull/258))
 - Added `--node-private-key` option to allow nodekey file to be specified separately to data directory thanks to [@peterbroadhurst](https://github.com/peterbroadhurst) for requesting)  (PR [#234](https://github.com/PegaSysEng/pantheon/pull/234))
 - Added `--banned-nodeids` option to prevent connection to specific nodes (PR [#254](https://github.com/PegaSysEng/pantheon/pull/254))
 - Send client quitting disconnect message to peers on shutdown (PR [#253](https://github.com/PegaSysEng/pantheon/pull/253))
 - Improved error message for port conflict error (PR [#232](https://github.com/PegaSysEng/pantheon/pull/232))
 - Improved documentation by adding the following pages:
    * [Getting Started](https://github.com/PegaSysEng/pantheon/wiki/Getting-Started)
    * [Network ID and Chain ID](https://github.com/PegaSysEng/pantheon/wiki/NetworkID-And-ChainID)
    * [Node Keys](https://github.com/PegaSysEng/pantheon/wiki/Node-Keys)
    * [Networking](https://github.com/PegaSysEng/pantheon/wiki/Networking)
    * [Accounts for Testing](https://github.com/PegaSysEng/pantheon/wiki/Accounts-for-Testing)
    * [Logging](https://github.com/PegaSysEng/pantheon/wiki/Logging)
    * [Proof of Authority](https://github.com/PegaSysEng/pantheon/wiki/Proof-of-Authority)
    * [Passing JVM Options](https://github.com/PegaSysEng/pantheon/wiki/Passing-JVM-Options)


 ### Technical Improvements
 - Upgraded Ethereum reference tests to 6.0 beta 2. (thanks to [@jvirtanen](https://github.com/jvirtanen) for the initial upgrade to beta 1)
 - Set Java compiler default encoding to UTF-8 (PR [#238](https://github.com/PegaSysEng/pantheon/pull/238) thanks to [@matt9ucci](https://github.com/matt9ucci))
 - Removed duplicate code defining default JSON-RPC APIs (PR [#218](https://github.com/PegaSysEng/pantheon/pull/218) thanks to [@matt9ucci](https://github.com/matt9ucci))
 - Improved code for parsing config (PRs [#208](https://github.com/PegaSysEng/pantheon/pull/208), [#209](https://github.com/PegaSysEng/pantheon/pull/209))
 - Use `java.time.Clock` in favour of a custom Clock interface (PR [#220](https://github.com/PegaSysEng/pantheon/pull/220))
 - Improve modularity of storage systems (PR [#211](https://github.com/PegaSysEng/pantheon/pull/211), [#207](https://github.com/PegaSysEng/pantheon/pull/207))
 - Treat JavaDoc warnings as errors (PR [#171](https://github.com/PegaSysEng/pantheon/pull/171))
 - Add benchmark for `BlockHashOperation `as a template for benchmarking other EVM operations (PR [#203](https://github.com/PegaSysEng/pantheon/pull/203))
 - Added unit tests for `EthBlockNumber` (PR [#195](https://github.com/PegaSysEng/pantheon/pull/195) thanks to [@jvirtanen](https://github.com/jvirtanen))
 - Code style improvements (PR [#196](https://github.com/PegaSysEng/pantheon/pull/196) thanks to [@jvirtanen](https://github.com/jvirtanen))
 - Added unit tests for `Web3ClientVersion` (PR [#194](https://github.com/PegaSysEng/pantheon/pull/194) with thanks to [@jvirtanen](https://github.com/jvirtanen))
 - Removed RLPUtils from `RawBlockIterator` (PR [#179](https://github.com/PegaSysEng/pantheon/pull/179))
 - Replace the JNI based snappy library with a pure-Java version (PR [#257](https://github.com/PegaSysEng/pantheon/pull/257))<|MERGE_RESOLUTION|>--- conflicted
+++ resolved
@@ -3,11 +3,8 @@
 ## 1.6.0-RC1
 
 ### Additions and Improvements
-<<<<<<< HEAD
+* Added support for the upcoming YOLOv2 ephemeral testnet and removed the flag for the deprecated YOLOv1 ephemeral testnet.   
 * Added `debug_standardTraceBlockToFile` JSON-RPC API. This API accepts a block hash and will replay the block. It returns a list of files containing the result of the trace (one file per transaction). [\#1392](https://github.com/hyperledger/besu/pull/1392)
-=======
-* Added support for the upcoming YOLOv2 ephemeral testnet and removed the flag for the deprecated YOLOv1 ephemeral testnet.     
->>>>>>> c1f37f85
 
 ### Bug Fixes
 
