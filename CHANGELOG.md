--- conflicted
+++ resolved
@@ -5,11 +5,8 @@
 ### Additions and Improvements
 - Upgrade besu-native to 0.6.0 and use Blake2bf native implementation if available by default [#4264](https://github.com/hyperledger/besu/pull/4264)
 - Better management of jemalloc presence/absence in startup script [#4237](https://github.com/hyperledger/besu/pull/4237)
-<<<<<<< HEAD
 - Retry mechanism when getting a broadcasted block fail on all peers [#4271](https://github.com/hyperledger/besu/pull/4271)
-=======
 - Filter out disconnected peers when fetching available peers [#4269](https://github.com/hyperledger/besu/pull/4269)
->>>>>>> e5e6a679
 
 ### Bug Fixes
 
