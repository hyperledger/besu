# Changelog

## 21.10.3

### Additions and Improvements

### Bug Fixes

### Early Access Features
<<<<<<< HEAD
- Add support for additional JWT authentication algorithms [#3017](https://github.com/hyperledger/besu/pull/3017)
=======
>>>>>>> ea045e16

## 21.10.2

### Additions and Improvements
- Add discovery options to genesis file [#2944](https://github.com/hyperledger/besu/pull/2944)
- Add validate-config subcommand to perform basic syntax validation of TOML config [#2994](https://github.com/hyperledger/besu/pull/2994)
- Updated Sepolia Nodes [#3034](https://github.com/hyperledger/besu/pull/3034) [#3035](https://github.com/hyperledger/besu/pull/3035)

### Bug Fixes
- Reduce shift calculations to shifts that may have an actual result. [#3039](https://github.com/hyperledger/besu/pull/3039)
- DNS Discovery daemon wasn't started [#3033](https://github.com/hyperledger/besu/pull/3033)

### Download Link
https://hyperledger.jfrog.io/artifactory/besu-binaries/besu/21.10.2/besu-21.10.2.zip \
SHA256: 4b96d4d10c0c6128dc67333c8600e927ea135b4db5e5f74688a0753260b7b985

## 21.10.1

### Additions and Improvements
- Add CLI autocomplete scripts. [#2854](https://github.com/hyperledger/besu/pull/2854)
- Add support for PKCS11 keystore on PKI Block Creation. [#2865](https://github.com/hyperledger/besu/pull/2865)
- Optimize EVM Memory for MLOAD Operations [#2917](https://github.com/hyperledger/besu/pull/2917)
- Upgrade CircleCI OpenJDK docker image to version 11.0.12. [#2928](https://github.com/hyperledger/besu/pull/2928)
- Update JDK 11 to latest version in Besu Docker images. [#2925](https://github.com/hyperledger/besu/pull/2925)
- Add Sepolia proof-of-work testnet configurations [#2920](https://github.com/hyperledger/besu/pull/2920)
- Allow block period to be configured for IBFT2 and QBFT using transitions [#2902](https://github.com/hyperledger/besu/pull/2902)
- Add support for binary messages (0x02) for websocket. [#2980](https://github.com/hyperledger/besu/pull/2980)

### Bug Fixes
- Do not change the sender balance, but set gas fee to zero, when simulating a transaction without enforcing balance checks. [#2454](https://github.com/hyperledger/besu/pull/2454)
- Ensure genesis block has the default base fee if london is at block 0 [#2920](https://github.com/hyperledger/besu/pull/2920) 
- Fixes the exit condition for loading a BonsaiPersistedWorldState for a sibling block of the last one persisted [#2967](https://github.com/hyperledger/besu/pull/2967)

### Early Access Features
- Enable plugins to expose custom JSON-RPC / WebSocket methods [#1317](https://github.com/hyperledger/besu/issues/1317)

### Download Link
This release is not recommended for production use. \
SHA256: 064df81be49c31ebfc0e1a5f03357e8f6f9a7f5e7bcb82e2b187e2d58e1704eb

## 21.10.0

### Additions and Improvements
- The EVM has been factored out into a standalone module, suitable for inclusion as a library. [#2790](https://github.com/hyperledger/besu/pull/2790)
- Low level performance improvements changes to cut worst-case EVM performance in half. [#2796](https://github.com/hyperledger/besu/pull/2796)
- Migrate `ExceptionalHaltReason` from an enum to an interface to allow downstream users of the EVM to add new exceptional halt reasons. [#2810](https://github.com/hyperledger/besu/pull/2810)
- reduces need for JUMPDEST analysis via caching [#2607](https://github.com/hyperledger/besu/pull/2821)
- Add support for custom private key file for public-key export and public-key export-address commands [#2801](https://github.com/hyperledger/besu/pull/2801)
- Add CLI autocomplete scripts. [#2854](https://github.com/hyperledger/besu/pull/2854)
- Added support for PKCS11 keystore on PKI Block Creation. [#2865](https://github.com/hyperledger/besu/pull/2865)
- add support for ArrowGlacier hardfork [#2943](https://github.com/hyperledger/besu/issues/2943)

### Bug Fixes
- Allow BESU_CONFIG_FILE environment to specify TOML file [#2455](https://github.com/hyperledger/besu/issues/2455)
- Fix bug with private contracts not able to call public contracts that call public contracts [#2816](https://github.com/hyperledger/besu/pull/2816)
- Fixes the exit condition for loading a BonsaiPersistedWorldState for a sibling block of the last one persisted [#2967](https://github.com/hyperledger/besu/pull/2967)
- Fixes bonsai getMutable regression affecting fast-sync [#2934](https://github.com/hyperledger/besu/pull/2934)
- Regression in RC1 involving LogOperation and frame memory overwrites [#2908](https://github.com/hyperledger/besu/pull/2908)
- Allow `eth_call` and `eth_estimateGas` to accept contract address as sender. [#2891](https://github.com/hyperledger/besu/pull/2891)

### Early Access Features
- Enable plugins to expose custom JSON-RPC / WebSocket methods [#1317](https://github.com/hyperledger/besu/issues/1317)

### Download Link
This release is not recommended for production use. \
SHA256: 71374454753c2ee595f4f34dc6913f731818d50150accbc98088aace313c6935

## 21.10.0-RC4

### Additions and Improvements

### Bug Fixes
- Fixes the exit condition for loading a BonsaiPersistedWorldState for a sibling block of the last one persisted [#2967](https://github.com/hyperledger/besu/pull/2967)
- Fixes bonsai getMutable regression affecting fast-sync [#2934](https://github.com/hyperledger/besu/pull/2934)

### Early Access Features
### Download Link
This release is not recommended for production use. \
SHA256: b16e15764b8bc06c5c3f9f19bc8b99fa48e7894aa5a6ccdad65da49bbf564793

## 21.10.0-RC3

### Bug Fixes
- Regression in RC1 involving LogOperation and frame memory overwrites [#2908](https://github.com/hyperledger/besu/pull/2908)
- Allow `eth_call` and `eth_estimateGas` to accept contract address as sender. [#2891](https://github.com/hyperledger/besu/pull/2891)
- Fix Concurrency issues in Ethpeers. [#2896](https://github.com/hyperledger/besu/pull/2896)

### Download
This release is not recommended for production use. \
SHA256: 3d4857589336717bf5e4e5ef711b9a7f3bc46b49e1cf5b3b6574a00ccc6eda94

## 21.10.0-RC1/RC2
### Additions and Improvements
- The EVM has been factored out into a standalone module, suitable for inclusion as a library. [#2790](https://github.com/hyperledger/besu/pull/2790)
- Low level performance improvements changes to cut worst-case EVM performance in half. [#2796](https://github.com/hyperledger/besu/pull/2796)
- Migrate `ExceptionalHaltReason` from an enum to an interface to allow downstream users of the EVM to add new exceptional halt reasons. [#2810](https://github.com/hyperledger/besu/pull/2810)
- reduces need for JUMPDEST analysis via caching [#2607](https://github.com/hyperledger/besu/pull/2821)
- Add support for custom private key file for public-key export and public-key export-address commands [#2801](https://github.com/hyperledger/besu/pull/2801)

### Bug Fixes
- Allow BESU_CONFIG_FILE environment to specify TOML file [#2455](https://github.com/hyperledger/besu/issues/2455)
- Fix bug with private contracts not able to call public contracts that call public contracts [#2816](https://github.com/hyperledger/besu/pull/2816)

### Early Access Features

### Download
This release is not recommended for production use. \
SHA256: 536612e5e4d7a5e7a582f729f01ba591ba68cc389e8379fea3571ed85322ff51


## 21.7.4
### Additions and Improvements
- Upgrade Gradle to 7.2, which supports building with Java 17 [#2761](https://github.com/hyperledger/besu/pull/2376) 

### Bug Fixes
- Set an idle timeout for metrics connections, to clean up ports when no longer used [\#2748](https://github.com/hyperledger/besu/pull/2748)
- Onchain privacy groups can be unlocked after being locked without having to add a participant [\#2693](https://github.com/hyperledger/besu/pull/2693)
- Update Gas Schedule for Ethereum Classic [#2746](https://github.com/hyperledger/besu/pull/2746)

### Early Access Features
- \[EXPERIMENTAL\] Added support for QBFT with PKI-backed Block Creation. [#2647](https://github.com/hyperledger/besu/issues/2647)
- \[EXPERIMENTAL\] Added support for QBFT to use retrieve validators from a smart contract [#2574](https://github.com/hyperledger/besu/pull/2574)

### Download Link
https://hyperledger.jfrog.io/native/besu-binaries/besu/21.7.4/besu-21.7.4.zip \
SHA256: 778d3c42851db11fec9171f77b22662f2baeb9b2ce913d7cfaaf1042ec19b7f9

## 21.7.3
### Additions and Improvements
- Migration to Apache Tuweni 2.0 [\#2376](https://github.com/hyperledger/besu/pull/2376)
- \[EXPERIMENTAL\] Added support for DevP2P-over-TLS [#2536](https://github.com/hyperledger/besu/pull/2536)
- `eth_getWork`, `eth_submitWork` support over the Stratum port [#2581](https://github.com/hyperledger/besu/pull/2581)
- Stratum metrics [#2583](https://github.com/hyperledger/besu/pull/2583)
- Support for mining ommers [#2576](https://github.com/hyperledger/besu/pull/2576)
- Updated onchain permissioning to validate permissions on transaction submission [\#2595](https://github.com/hyperledger/besu/pull/2595)
- Removed deprecated CLI option `--privacy-precompiled-address` [#2605](https://github.com/hyperledger/besu/pull/2605)
- Removed code supporting EIP-1702. [#2657](https://github.com/hyperledger/besu/pull/2657)
- A native library was added for the alternative signature algorithm secp256r1, which will be used by default [#2630](https://github.com/hyperledger/besu/pull/2630)
- The command line option --Xsecp-native-enabled was added as an alias for --Xsecp256k1-native-enabled [#2630](https://github.com/hyperledger/besu/pull/2630)
- Added Labelled gauges for metrics [#2646](https://github.com/hyperledger/besu/pull/2646)
- support for `eth/66` networking protocol [#2365](https://github.com/hyperledger/besu/pull/2365)
- update RPC methods for post london 1559 transaction [#2535](https://github.com/hyperledger/besu/pull/2535)
- \[EXPERIMENTAL\] Added support for using DNS host name in place of IP address in onchain node permissioning rules [#2667](https://github.com/hyperledger/besu/pull/2667)
- Implement EIP-3607 Reject transactions from senders with deployed code. [#2676](https://github.com/hyperledger/besu/pull/2676)
- Ignore all unknown fields when supplied to eth_estimateGas or eth_call. [\#2690](https://github.com/hyperledger/besu/pull/2690)

### Bug Fixes
- Consider effective price and effective priority fee in transaction replacement rules [\#2529](https://github.com/hyperledger/besu/issues/2529)
- GetTransactionCount should return the latest transaction count if it is greater than the transaction pool [\#2633](https://github.com/hyperledger/besu/pull/2633)

### Early Access Features

## 21.7.2

### Additions and Improvements
This release contains improvements and bugfixes for optimum compatibility with other London client versions.

## Bug Fixes
- hotfix for private transaction identification for mainnet transactions [#2609](https://github.com/hyperledger/besu/pull/2609)

## Download Link
https://hyperledger.jfrog.io/artifactory/besu-binaries/besu/21.7.2/besu-21.7.2.zip \
db47fd9ba33b36436ed6798d2474f7621c733353fd04f49d6defffd12e3b6e14


## 21.7.1

### Additions and Improvements
- `priv_call` now uses NO_TRACING OperationTracer implementation which improves memory usage [\#2482](https://github.com/hyperledger/besu/pull/2482)
- Ping and Pong messages now support ENR encoding as scalars or bytes [\#2512](https://github.com/hyperledger/besu/pull/2512)

### Download Link
https://hyperledger.jfrog.io/artifactory/besu-binaries/besu/21.7.1/besu-21.7.1.zip \
sha256sum 83fc44e39a710a95d8b6cbbbf04010dea76122bafcc633a993cd15304905a402

## 21.7.0

### Additions and Improvements
This release contains the activation blocks for London across all supported testnets. They are: 
  * Ropsten 10_499_401 (24 Jun 2021)
  * Goerli 5_062_605 (30 Jun 2021)
  * Rinkeby 8_897_988 (7 Jul 2021)
  * Mainnet 12_965_000 (4 Aug 2021)
- eip-1559 changes: accept transactions which have maxFeePerGas below current baseFee [\#2374](https://github.com/hyperledger/besu/pull/2374)
- Introduced transitions for IBFT2 block rewards [\#1977](https://github.com/hyperledger/besu/pull/1977) 
- Change Ethstats's status from experimental feature to stable. [\#2405](https://github.com/hyperledger/besu/pull/2405) 
- Fixed disabling of native libraries for secp256k1 and altBn128. [\#2163](https://github.com/hyperledger/besu/pull/2163)
- eth_feeHistory API for wallet providers [\#2466](https://github.com/hyperledger/besu/pull/2466)

### Bug Fixes
- Ibft2 could create invalid RoundChange messages in some circumstances containing duplicate prepares [\#2449](https://github.com/hyperledger/besu/pull/2449)
- Updated `eth_sendRawTransaction` to return an error when maxPriorityFeePerGas exceeds maxFeePerGas [\#2424](https://github.com/hyperledger/besu/pull/2424)
- Fixed NoSuchElementException with EIP1559 transaction receipts when using eth_getTransactionReceipt [\#2477](https://github.com/hyperledger/besu/pull/2477)

### Early Access Features
- QBFT is a Byzantine Fault Tolerant consensus algorithm, building on the capabilities of IBFT and IBFT 2.0. It aims to provide performance improvements in cases of excess round change, and provides interoperability with other EEA compliant clients, such as GoQuorum.
  - Note: QBFT currently only supports new networks. Existing networks using IBFT2.0 cannot migrate to QBFT. This will become available in a future release.
  - Note: QBFT is an early access feature pending community feedback. Please make use of QBFT in new development networks and reach out in case of issues or concerns
- GoQuorum-compatible privacy. This mode uses Tessera and is interoperable with GoQuorum.
  - Note: GoQuorum-compatible privacy is an early access feature pending community feedback.

### Download Link
https://hyperledger.jfrog.io/artifactory/besu-binaries/besu/21.7.0/besu-21.7.0.zip
sha256sum 389465fdcc2cc5e5007a02dc2b8a2c43d577198867316bc5cc4392803ed71034

## 21.7.0-RC2

### Additions and Improvements
- eth_feeHistory API for wallet providers [\#2466](https://github.com/hyperledger/besu/pull/2466)
### Bug Fixes
- Ibft2 could create invalid RoundChange messages in some circumstances containing duplicate prepares [\#2449](https://github.com/hyperledger/besu/pull/2449)

## Download Link
https://hyperledger.jfrog.io/artifactory/besu-binaries/besu/21.7.0-RC2/besu-21.7.0-RC2.zip
sha256sum 7bc97c359386cad84d449f786dc0a8ed8728616b6704ce473c63f1d94af3a9ef


## 21.7.0-RC1

### Additions and Improvements
- eip-1559 changes: accept transactions which have maxFeePerGas below current baseFee [\#2374](https://github.com/hyperledger/besu/pull/2374)
- Introduced transitions for IBFT2 block rewards [\#1977](https://github.com/hyperledger/besu/pull/1977) 
- Change Ethstats's status from experimental feature to stable. [\#2405](https://github.com/hyperledger/besu/pull/2405) 
- Fixed disabling of native libraries for secp256k1 and altBn128. [\#2163](https://github.com/hyperledger/besu/pull/2163)


### Bug Fixes

- Updated `eth_sendRawTransaction` to return an error when maxPriorityFeePerGas exceeds maxFeePerGas [\#2424](https://github.com/hyperledger/besu/pull/2424)

### Early Access Features
This release contains the activation blocks for London across all supported testnets. They are: 
  * Ropsten 10_499_401 (24 Jun 2021)
  * Goerli 5_062_605 (30 Jun 2021)
  * Rinkeby 8_897_988 (7 Jul 2021)

## Download Link
https://hyperledger.jfrog.io/artifactory/besu-binaries/besu/21.7.0-RC1/besu-21.7.0-RC1.zip
sha256sum fc959646af65a0e267fc4d695e0af7e87331d774e6e8e890f5cc391549ed175a

## 21.1.7

## Privacy users - Orion Project Deprecation
Tessera is now the recommended Private Transaction Manager for Hyperledger Besu.

Now that all primary Orion functionality has been merged into Tessera, Orion is being deprecated.
We encourage all users with active projects to use the provided migration instructions,
documented [here](https://docs.orion.consensys.net/en/latest/Tutorials/Migrating-from-Orion-to-Tessera/).

We will continue to support Orion users until 30th November 2021. If you have any questions or
concerns, please reach out to the ConsenSys protocol engineering team in the
[#orion channel on Discord](https://discord.gg/hYpHRjK) or by [email](mailto:quorum@consensys.net).


### Additions and Improvements
* Upgrade OpenTelemetry to 1.2.0. [\#2313](https://github.com/hyperledger/besu/pull/2313)

* Ethereum Classic Magneto Hard Fork [\#2315](https://github.com/hyperledger/besu/pull/2315)

* Added support for the upcoming CALAVERAS ephemeral testnet and removed the configuration for the deprecated BAIKAL ephemeral testnet. [\#2343](https://github.com/hyperledger/besu/pull/2343)

### Bug Fixes
* Fix invalid transfer values with the tracing API specifically for CALL operation [\#2319](https://github.com/hyperledger/besu/pull/2319)

### Early Access Features

#### Previously identified known issues

- Fixed issue in discv5 where nonce was incorrectly reused. [\#2075](https://github.com/hyperledger/besu/pull/2075)
- Fixed issues in debug_standardTraceBadBlockToFile and debug_standardTraceBlockToFile. [\#2120](https://github.com/hyperledger/besu/pull/2120)
- Fixed invalid error code in several JSON RPC methods when the requested block is not in the range. [\#2138](https://github.com/hyperledger/besu/pull/2138)

## Download Link
https://hyperledger.jfrog.io/artifactory/besu-binaries/besu/21.1.7/besu-21.1.7.zip

sha256: f415c9b67d26819caeb9940324b2b1b9ce6e872c9181052739438545e84e2531


## 21.1.6

### Additions and Improvements

* Added support for the upcoming BAIKAL ephemeral testnet and removed the configuration for the deprecated YOLOv3 ephemeral testnet. [\#2237](https://github.com/hyperledger/besu/pull/2237)
* Implemented [EIP-3541](https://eips.ethereum.org/EIPS/eip-3541): Reject new contracts starting with the 0xEF byte [\#2243](https://github.com/hyperledger/besu/pull/2243)
* Implemented [EIP-3529](https://eips.ethereum.org/EIPS/eip-3529): Reduction in refunds [\#2238](https://github.com/hyperledger/besu/pull/2238)
* Implemented [EIP-3554](https://eips.ethereum.org/EIPS/eip-3554): Difficulty Bomb Delay [\#2289](https://github.com/hyperledger/besu/pull/2289)
* \[EXPERIMENTAL\] Added support for secp256r1 keys. [#2008](https://github.com/hyperledger/besu/pull/2008)

### Bug Fixes

- Added ACCESS_LIST transactions to the list of transactions using legacy gas pricing for 1559 [\#2239](https://github.com/hyperledger/besu/pull/2239)
- Reduced logging level of public key decoding failure of malformed packets. [\#2143](https://github.com/hyperledger/besu/pull/2143)
- Add 1559 parameters to json-rpc responses.  [\#2222](https://github.com/hyperledger/besu/pull/2222) 

### Early Access Features

#### Previously identified known issues

- Fixed issue in discv5 where nonce was incorrectly reused. [\#2075](https://github.com/hyperledger/besu/pull/2075)
- Fixed issues in debug_standardTraceBadBlockToFile and debug_standardTraceBlockToFile. [\#2120](https://github.com/hyperledger/besu/pull/2120)
- Fixed invalid error code in several JSON RPC methods when the requested block is not in the range. [\#2138](https://github.com/hyperledger/besu/pull/2138)

## Download Link
https://hyperledger.jfrog.io/artifactory/besu-binaries/besu/21.1.6/besu-21.1.6.zip

sha256: 3952c69a32bb390ec84ccf4c2c3eb600ea3696af9a05914985d10e1632ef8488

## 21.1.5

### Additions and Improvements

- Ignore `nonce` when supplied to eth_estimateGas or eth_call. [\#2133](https://github.com/hyperledger/besu/pull/2133)
- Ignore `privateFor` for tx estimation. [\#2160](https://github.com/hyperledger/besu/pull/2160)

### Bug Fixes

- Fixed `NullPointerException` when crossing network upgrade blocks when peer discovery is disabled. [\#2140](https://github.com/hyperledger/besu/pull/2140)

### Early Access Features

#### Previously identified known issues

- Fixed issue in discv5 where nonce was incorrectly reused. [\#2075](https://github.com/hyperledger/besu/pull/2075)
- Fixed issues in debug_standardTraceBadBlockToFile and debug_standardTraceBlockToFile. [\#2120](https://github.com/hyperledger/besu/pull/2120)

## Download Link
https://hyperledger.jfrog.io/artifactory/besu-binaries/besu/21.1.5/besu-21.1.5.zip

sha256: edd78fcc772cfa97d11d8ee7b5766e6fac4b31b582f940838a292f2aeb204777

## 21.1.4

### Additions and Improvements

- Adds `--discovery-dns-url` CLI command [\#2088](https://github.com/hyperledger/besu/pull/2088)

### Bug Fixes

- Fixed issue in discv5 where nonce was incorrectly reused. [\#2075](https://github.com/hyperledger/besu/pull/2075)
- Fixed issues in debug_standardTraceBadBlockToFile and debug_standardTraceBlockToFile. [\#2120](https://github.com/hyperledger/besu/pull/2120)

### Early Access Features

#### Previously identified known issues

- [Fast sync when running Besu on cloud providers](KNOWN_ISSUES.md#fast-sync-when-running-besu-on-cloud-providers)
- [Privacy users with private transactions created using v1.3.4 or earlier](KNOWN_ISSUES.md#privacy-users-with-private-transactions-created-using-v134-or-earlier)

## Download Link
https://hyperledger.jfrog.io/artifactory/besu-binaries/besu/21.1.4/besu-21.1.4.zip
58ae55b492680d92aeccfbed477e8b9c25ccc1a97cca71895e27448d754a7d8b

## 21.1.3

### Additions and Improvements
* Increase node diversity when downloading blocks [\#2033](https://github.com/hyperledger/besu/pull/2033)

### Bug Fixes
* Ethereum Node Records are now dynamically recalculated when we pass network upgrade blocks. This allows for better peering through transitions without needing to restart the node. [\#1998](https://github.com/hyperledger/besu/pull/1998)


### Early Access Features

#### Previously identified known issues

- [Fast sync when running Besu on cloud providers](KNOWN_ISSUES.md#fast-sync-when-running-besu-on-cloud-providers)
- [Privacy users with private transactions created using v1.3.4 or earlier](KNOWN_ISSUES.md#privacy-users-with-private-transactions-created-using-v134-or-earlier)

### Download link
https://hyperledger.jfrog.io/artifactory/besu-binaries/besu/21.1.3/besu-21.1.3.zip
38893cae225e5c53036d06adbeccc30aeb86ef08c543fb742941a8c618485c8a

## 21.1.2

### Berlin Network Upgrade

### Important note: the 21.1.1 release contains an outdated version of the Berlin network upgrade. If you are using Besu on public Ethereum networks, you must upgrade to 21.1.2.

This release contains the activation blocks for Berlin across all supported testnets and the Ethereum mainnet. They are: 
  * Ropsten 9_812_189 (10 Mar 2021)
  * Goerli 4_460_644 (17 Mar 2021)
  * Rinkeby 8_290_928 (24 Mar 2021)
  * Ethereum 12_244_000 (14 Apr 2021)


### Additions and Improvements
- Added option to set a limit for JSON-RPC connections 
  * HTTP connections `--rpc-http-max-active-connections` [\#1996](https://github.com/hyperledger/besu/pull/1996)
  * WS connections `--rpc-ws-max-active-connections` [\#2006](https://github.com/hyperledger/besu/pull/2006)
- Added ASTOR testnet ETC support [\#2017](https://github.com/hyperledger/besu/pull/2017)
### Bug Fixes
* Don't Register BLS12 precompiles for Berlin [\#2015](https://github.com/hyperledger/besu/pull/2015)

#### Previously identified known issues

- [Fast sync when running Besu on cloud providers](KNOWN_ISSUES.md#fast-sync-when-running-besu-on-cloud-providers)
- [Privacy users with private transactions created using v1.3.4 or earlier](KNOWN_ISSUES.md#privacy-users-with-private-transactions-created-using-v134-or-earlier)

### Download link
https://hyperledger.jfrog.io/artifactory/besu-binaries/besu/21.1.2/besu-21.1.2.zip
02f4b6622756b77fed814d8c1bbf986c6178d8f5adb9d61076e061124c3d12aa

## 21.1.1

### Berlin Network Upgrade

### Important note: this release contains an outdated version of the Berlin network upgrade. If you are using Besu on public Ethereum networks, you must upgrade to 21.1.2.

This release contains the activation blocks for Berlin across all supported testnets and the Ethereum mainnet. They are: 
  * Ropsten 9_812_189 (10 Mar 2021)
  * Goerli 4_460_644 (17 Mar 2021)
  * Rinkeby 8_290_928 (24 Mar 2021)
  * Ethereum 12_244_000 (14 Apr 2021)

### Additions and Improvements
* Removed EIP-2315 from the Berlin network upgrade [\#1983](https://github.com/hyperledger/besu/pull/1983)
* Added `besu_transaction_pool_transactions` to the reported metrics, counting the mempool size [\#1869](https://github.com/hyperledger/besu/pull/1869)
* Distributions and maven artifacts have been moved off of bintray [\#1886](https://github.com/hyperledger/besu/pull/1886)
* admin_peers json RPC response now includes the remote nodes enode URL
* add support for keccak mining and a ecip1049_dev network [\#1882](https://github.com/hyperledger/besu/pull/1882)
### Bug Fixes
* Fixed incorrect `groupId` in published maven pom files.
* Fixed GraphQL response for missing account, return empty account instead [\#1946](https://github.com/hyperledger/besu/issues/1946)

### Early Access Features

#### Previously identified known issues

- [Fast sync when running Besu on cloud providers](KNOWN_ISSUES.md#fast-sync-when-running-besu-on-cloud-providers)
- [Privacy users with private transactions created using v1.3.4 or earlier](KNOWN_ISSUES.md#privacy-users-with-private-transactions-created-using-v134-or-earlier)

### Download link
sha256: `c22a80a54e9fed864734b9fbd69a0a46840fd27ca5211648a3eaf8a955417218 `


## 21.1.0

### Important note: this release contains an outdated version of the Berlin network upgrade, which was changed on March 5, 2021 ([link](https://github.com/ethereum/pm/issues/263#issuecomment-791473406)). If you are using Besu on public Ethereum networks, you must upgrade to 21.1.2.

## 21.1.0 Features

Features added between 20.10.0 to 21.1.0 include:
* Berlin Network Upgrade: this release contains the activation blocks for Berlin across all supported testnets and the Ethereum mainnet. They are: 
  * Ropsten 9_812_189 (10 Mar 2021)
  * Goerli 4_460_644 (17 Mar 2021)
  * Rinkeby 8_290_928 (24 Mar 2021)
  * Ethereum 12_244_000 (14 Apr 2021)
* Besu Launcher: Besu now has support for the [Quorum Mainnet Launcher](https://github.com/ConsenSys/quorum-mainnet-launcher) which makes it easy for users to configure and launch Besu on the Ethereum mainnet.
* Bonsai Tries: A new database format which reduces storage requirements and improves performance for access to recent state. _Note: only full sync is currently supported._
* Miner Data JSON-RPC: The `eth_getMinerDataByBlockHash` and `eth_getMinerDataByBlockNumber` endpoints return miner rewards and coinbase address for a given block. 
* EIP-1898 support: [The EIP](https://eips.ethereum.org/EIPS/eip-1898) adds `blockHash` to JSON-RPC methods which accept a default block parameter.

### Early Access Features
* Bonsai Tries: A new database format which reduces storage requirements and improves performance for access to recent state. _Note: only full sync is currently supported._
* QBFT: A new consensus algorithm to support interoperability with other Enterprise Ethereum Alliance compatible clients.

### 21.1.0 Breaking Changes
* `--skip-pow-validation-enabled` is now an error with `block import --format JSON`. This is because the JSON format doesn't include the nonce so the proof of work must be calculated.
* `eth_call` will not return a JSON-RPC result if the call fails, but will return an error instead. If it was for a revert the revert reason will be included.
* `eth_call` will not fail for account balance issues by default. An parameter `"strict": true` can be added to the call parameters (with `to` and `from`) to enforce balance checks.

### Additions and Improvements
* Added `besu_transaction_pool_transactions` to the reported metrics, counting the mempool size [\#1869](https://github.com/hyperledger/besu/pull/1869)
* Added activation blocks for Berlin Network Upgrade [\#1929](https://github.com/hyperledger/besu/pull/1929)

### Bug Fixes
* Fixed representation of access list for access list transactions in JSON-RPC results.

#### Previously identified known issues

- [Fast sync when running Besu on cloud providers](KNOWN_ISSUES.md#fast-sync-when-running-besu-on-cloud-providers)
- [Privacy users with private transactions created using v1.3.4 or earlier](KNOWN_ISSUES.md#privacy-users-with-private-transactions-created-using-v134-or-earlier)

### Download link
sha256: `e4c8fe4007e3e5f7f2528cbf1eeb5457caf06536c974a6ff4305035ff5724476`

## 21.1.0-RC2
### Additions and Improvements
* Support for the Berlin Network Upgrade, although the block number must be set manually with `--override-genesis-config=berlinBlock=<blocknumber>`. This is because the block numbers haven't been determined yet. The next release will include the number in the genesis file so it will support Berlin with no intervention. [\#1898](https://github.com/hyperledger/besu/pull/1898)

## 21.1.0-RC1

### 21.1.0 Breaking Changes
* `--skip-pow-validation-enabled` is now an error with `block import --format JSON`. This is because the JSON format doesn't include the nonce so the proof of work must be calculated.
* `eth_call` will not return a JSON-RPC result if the call fails, but will return an error instead. If it was for a revert the revert reason will be included.
* `eth_call` will not fail for account balance issues by default. An parameter `"strict": true` can be added to the call parameters (with `to` and `from`) to enforce balance checks.

### Additions and Improvements
* Removed unused flags in default genesis configs [\#1812](https://github.com/hyperledger/besu/pull/1812)
* `--skip-pow-validation-enabled` is now an error with `block import --format JSON`. This is because the JSON format doesn't include the nonce so the proof of work must be calculated. [\#1815](https://github.com/hyperledger/besu/pull/1815)
* Added a new CLI option `--Xlauncher` to start a mainnet launcher. It will help to configure Besu easily.
* Return the revert reason from `eth_call` JSON-RPC api calls when the contract causes a revert. [\#1829](https://github.com/hyperledger/besu/pull/1829)
* Added `chainId`, `publicKey`, and `raw` to JSON-RPC api calls returning detailed transaction results. [\#1835](https://github.com/hyperledger/besu/pull/1835)

### Bug Fixes
* Ethereum classic heights will no longer be reported in mainnet metrics. Issue [\#1751](https://github.com/hyperledger/besu/pull/1751) Fix [\#1820](https://github.com/hyperledger/besu/pull/1820)
* Don't enforce balance checks in `eth_call` unless explicitly requested. Issue [\#502](https://github.com/hyperledger/besu/pull/502) Fix [\#1834](https://github.com/hyperledger/besu/pull/1834)

### Early Access Features

#### Previously identified known issues

- [Fast sync when running Besu on cloud providers](KNOWN_ISSUES.md#fast-sync-when-running-besu-on-cloud-providers)
- [Privacy users with private transactions created using v1.3.4 or earlier](KNOWN_ISSUES.md#privacy-users-with-private-transactions-created-using-v134-or-earlier)


### Download link

Link removed because this release contains an outdated version of the Berlin network upgrade, which was changed on March 5, 2021 ([link](https://github.com/ethereum/pm/issues/263#issuecomment-791473406)). If you are using Besu on public Ethereum networks, you must upgrade to 21.1.1. sha256 hash left for reference. 

sha256: `b0fe3942052b8fd43fc3025a298a6c701f9edae2e100f0c563a1c5a4ceef71f1`

## 20.10.4

### Additions and Improvements
* Implemented [EIP-778](https://eips.ethereum.org/EIPS/eip-778): Ethereum Node Records (ENR) [\#1680](https://github.com/hyperledger/besu/pull/1680)
* Implemented [EIP-868](https://eips.ethereum.org/EIPS/eip-868): Node Discovery v4 ENR Extension [\#1721](https://github.com/hyperledger/besu/pull/1721)
* Added revert reason to eth_estimateGas RPC call. [\#1730](https://github.com/hyperledger/besu/pull/1730)
* Added command line option --static-nodes-file. [#1644](https://github.com/hyperledger/besu/pull/1644)
* Implemented [EIP-1898](https://eips.ethereum.org/EIPS/eip-1898): Add `blockHash` to JSON-RPC methods which accept a default block parameter [\#1757](https://github.com/hyperledger/besu/pull/1757)

### Bug Fixes
* Accept locally-sourced transactions below the minimum gas price. [#1480](https://github.com/hyperledger/besu/issues/1480) [#1743](https://github.com/hyperledger/besu/pull/1743)

#### Previously identified known issues

- [Fast sync when running Besu on cloud providers](KNOWN_ISSUES.md#fast-sync-when-running-besu-on-cloud-providers)
- [Privacy users with private transactions created using v1.3.4 or earlier](KNOWN_ISSUES.md#privacy-users-with-private-transactions-created-using-v134-or-earlier)

### Download link
https://hyperledger.jfrog.io/artifactory/besu-binaries/besu/20.10.4/besu-20.10.4.zip
sha256: f15cd5243b809659bba1706c1745aecafc012d3fc44a91419522da925493537c

## 20.10.3

### Additions and Improvements
* Added `memory` as an option to `--key-value-storage`.  This ephemeral storage is intended for sync testing and debugging.  [\#1617](https://github.com/hyperledger/besu/pull/1617)
* Fixed gasPrice parameter not always respected when passed to `eth_estimateGas` endpoint [\#1636](https://github.com/hyperledger/besu/pull/1636)
* Enabled eth65 by default [\#1682](https://github.com/hyperledger/besu/pull/1682)
* Warn that bootnodes will be ignored if specified with discovery disabled [\#1717](https://github.com/hyperledger/besu/pull/1717)

### Bug Fixes
* Accept to use default port values if not in use. [#1673](https://github.com/hyperledger/besu/pull/1673)
* Block Validation Errors should be at least INFO level not DEBUG or TRACE.  Bug [\#1568](https://github.com/hyperledger/besu/pull/1568) PR [\#1706](https://github.com/hyperledger/besu/pull/1706)
* Fixed invalid and wrong trace data, especially when calling a precompiled contract [#1710](https://github.com/hyperledger/besu/pull/1710)

#### Previously identified known issues

- [Fast sync when running Besu on cloud providers](KNOWN_ISSUES.md#fast-sync-when-running-besu-on-cloud-providers)
- [Privacy users with private transactions created using v1.3.4 or earlier](KNOWN_ISSUES.md#privacy-users-with-private-transactions-created-using-v134-or-earlier)

### Download link
https://hyperledger.jfrog.io/artifactory/besu-binaries/besu/20.10.3/besu-20.10.3.zip
sha256: `b5f46d945754dedcbbb1e5dd96bf2bfd13272ff09c6a66c0150b979a578f4389`

## 20.10.2

### Additions and Improvements
* Added support for batched requests in WebSockets. [#1583](https://github.com/hyperledger/besu/pull/1583)
* Added protocols section to `admin_peers` to provide info about peer health. [\#1582](https://github.com/hyperledger/besu/pull/1582)
* Added CLI option `--goquorum-compatibility-enabled` to enable GoQuorum compatibility mode. [#1598](https://github.com/hyperledger/besu/pull/1598). Note that this mode is incompatible with Mainnet.

### Bug Fixes

* Ibft2 will discard any received messages targeting a chain height <= current head - this resolves some corner cases in system correctness directly following block import. [#1575](https://github.com/hyperledger/besu/pull/1575)
* EvmTool now throws `UnsupportedForkException` when there is an unknown fork and is YOLOv2 compatible [\#1584](https://github.com/hyperledger/besu/pull/1584)
* `eth_newFilter` now supports `blockHash` parameter as per the spec [\#1548](https://github.com/hyperledger/besu/issues/1540). (`blockhash` is also still supported.)
* Fixed an issue that caused loss of peers and desynchronization when eth65 was enabled [\#1601](https://github.com/hyperledger/besu/pull/1601)

#### Previously identified known issues

- [Fast sync when running Besu on cloud providers](KNOWN_ISSUES.md#fast-sync-when-running-besu-on-cloud-providers)
- [Privacy users with private transactions created using v1.3.4 or earlier](KNOWN_ISSUES.md#privacy-users-with-private-transactions-created-using-v134-or-earlier)

### Download Link

https://hyperledger.jfrog.io/artifactory/besu-binaries/besu/20.10.2/besu-20.10.2.zip
sha256: `710aed228dcbe9b8103aef39e4431b0c63e73c3a708ce88bcd1ecfa1722ad307`

## 20.10.1

### Additions and Improvements
* `--random-peer-priority-enabled` flag added. Allows for incoming connections to be prioritized randomly. This will prevent (typically small, stable) networks from forming impenetrable peer cliques. [#1440](https://github.com/hyperledger/besu/pull/1440)
* `miner_changeTargetGasLimit` RPC added. If a target gas limit is set, allows the node operator to change it at runtime.
* Hide deprecated `--host-whitelist` option. [\#1444](https://github.com/hyperledger/besu/pull/1444)
* Prioritize high gas prices during mining. Previously we ordered only by the order in which the transactions were received. This will increase expected profit when mining. [\#1449](https://github.com/hyperledger/besu/pull/1449)
* Added support for the updated smart contract-based [node permissioning EEA interface](https://entethalliance.github.io/client-spec/spec.html#dfn-connectionallowed). [\#1435](https://github.com/hyperledger/besu/pull/1435) and [\#1496](https://github.com/hyperledger/besu/pull/1496)
* Added EvmTool binary to the distribution.  EvmTool is a CLI that can execute EVM bytecode and execute ethereum state tests. [\#1465](https://github.com/hyperledger/besu/pull/1465)
* Updated the libraries for secp256k1 and AltBN series precompiles. These updates provide significant performance improvements to those areas. [\#1499](https://github.com/hyperledger/besu/pull/1499)
* Provide MegaGas/second measurements in the log when doing a full block import, such as the catch up phase of a fast sync. [\#1512](https://github.com/hyperledger/besu/pull/1512)
* Added new endpoints to get miner data, `eth_getMinerDataByBlockHash` and `eth_getMinerDataByBlockNumber`. [\#1538](https://github.com/hyperledger/besu/pull/1538)
* Added direct support for OpenTelemetry metrics [\#1492](https://github.com/hyperledger/besu/pull/1492)
* Added support for `qip714block` config parameter in genesis file, paving the way towards permissioning interoperability between Besu and GoQuorum. [\#1545](https://github.com/hyperledger/besu/pull/1545)
* Added new CLI option `--compatibility-eth64-forkid-enabled`. [\#1542](https://github.com/hyperledger/besu/pull/1542)

### Bug Fixes

* Fix a bug on `eth_estimateGas` which returned `Internal error` instead of `Execution reverted` in case of reverted transaction. [\#1478](https://github.com/hyperledger/besu/pull/1478)
* Fixed a bug where Local Account Permissioning was being incorrectly enforced on block import/validation. [\#1510](https://github.com/hyperledger/besu/pull/1510)
* Fixed invalid enode URL when discovery is disabled  [\#1521](https://github.com/hyperledger/besu/pull/1521)
* Removed duplicate files from zip and tar.gz distributions. [\#1566](https://github.com/hyperledger/besu/pull/1566)
* Add a more rational value to eth_gasPrice, based on a configurable percentile of prior block's transactions (default: median of last 100 blocks).  [\#1563](https://github.com/hyperledger/besu/pull/1563)

## Deprecated

### --privacy-precompiled-address (Scheduled for removal in _Next_ Release)
Deprecated in 1.5.1
- CLI option `--privacy-precompiled-address` option removed. This address is now derived, based	on `--privacy-onchain-groups-enabled`. [\#1222](https://github.com/hyperledger/besu/pull/1222)

### Besu Sample Network repository

The [Besu Sample Networks repository](https://github.com/ConsenSys/besu-sample-networks) has been replaced by the [Quorum Developer Quickstart](https://besu.hyperledger.org/en/latest/Tutorials/Developer-Quickstart).

#### Previously identified known issues

- [Eth/65 loses peers](KNOWN_ISSUES.md#eth65-loses-peers)
- [Fast sync when running Besu on cloud providers](KNOWN_ISSUES.md#fast-sync-when-running-besu-on-cloud-providers)
- [Privacy users with private transactions created using v1.3.4 or earlier](KNOWN_ISSUES.md#privacy-users-with-private-transactions-created-using-v134-or-earlier)

### Download Link

https://hyperledger.jfrog.io/artifactory/besu-binaries/besu/20.10.1/besu-20.10.1.zip
sha256: `ac4fae310957c176564396f73c0f03c60c41129d43d078560d0dab533a69fd2a`

## 20.10.0

## Release format

Hyperledger Besu is moving its versioning scheme to [CalVer](https://calver.org/) starting with the 20.10.0 (formerly 1.6.0) release. More information about the specific version of CalVer Besu is using can be found on the [wiki](https://wiki.hyperledger.org/display/BESU/Using+CalVer+for+Besu+Releases).

## 20.10 Breaking Changes

When upgrading to 20.10, ensure you've taken into account the following breaking changes.

### JSON-RPC HTTP Error Codes For Valid Calls ([\#1426](https://github.com/hyperledger/besu/pull/1426))

Prior versions of Besu would set the HTTP Status 400 Bad Request for JSON-RPC requests that completed in an error, regardless of the kind of error.  These responses could include a complete JSON-RPC response with an error field.

In Besu version 20.10, properly formatted requests that have valid parameters (count and content) will return a HTTP Status 200 OK, with an error field if an error occurred. For example, requesting an account that does not exist in the chain, or a block by hash that Besu does not have, will now return HTTP 200 OK responses. Unparsable requests, improperly formatted requests, or requests with invalid parameters will continue to return HTTP 400 Bad Request.

Users of Web3J should note that many calls will now return a result with the error field containing the message whereas before a call would throw an exception with the error message as the exception message.   

## 20.10.0 Additions and Improvements

* Added support for ECIP-1099 / Classic Thanos Fork: Calibrate Epoch Duration. [\#1421](https://github.com/hyperledger/besu/pull/1421) [\#1441](https://github.com/hyperledger/besu/pull/1441) [\#1462](https://github.com/hyperledger/besu/pull/1462)
* Added the Open Telemetry Java agent to report traces to a remote backend. Added an example to showcase the trace reporting capabilities.
* Added EvmTool binary to the distribution.  EvmTool is a CLI that can execute EVM bytecode and execute ethereum state tests. Documentation for it is available [here](https://besu.hyperledger.org/en/stable/HowTo/Troubleshoot/Use-EVM-Tool/). [\#1465](https://github.com/hyperledger/besu/pull/1465)
* Added support for the upcoming YOLOv2 ephemeral testnet and removed the flag for the deprecated YOLOv1 ephemeral testnet. [#1386](https://github.com/hyperledger/besu/pull/1386)
* Added `debug_standardTraceBlockToFile` JSON-RPC API. This API accepts a block hash and will replay the block. It returns a list of files containing the result of the trace (one file per transaction). [\#1392](https://github.com/hyperledger/besu/pull/1392)
* Added `debug_standardTraceBadBlockToFile` JSON-RPC API. This API is similar to `debug_standardTraceBlockToFile`, but can be used to obtain info about a block which has been rejected as invalid. [\#1403](https://github.com/hyperledger/besu/pull/1403)
* Added support for EIP-2929 to YOLOv2. [#1387](https://github.com/hyperledger/besu/pull/1387)     
* Added `--start-block` and `--end-block` to the `blocks import` subcommand [\#1399](https://github.com/hyperledger/besu/pull/1399)
* Added support for multi-tenancy when using the early access feature of [onchain privacy group management](https://besu.hyperledger.org/en/stable/Concepts/Privacy/Onchain-PrivacyGroups/)
* \[Reverted\] Fixed memory leak in eth/65 subprotocol behavior. It is now enabled by default. [\#1420](https://github.com/hyperledger/besu/pull/1420), [#1348](https://github.com/hyperledger/besu/pull/1348), [#1321](https://github.com/hyperledger/besu/pull/1321)

### Bug Fixes

* Log block import rejection reasons at "INFO" level.  Bug [#1412](https://github.com/hyperledger/besu/issues/1412)
* Fixed NPE when executing `eth_estimateGas` with privacy enabled.  Bug [#1404](https://github.com/hyperledger/besu/issues/1404)

#### Previously identified known issues

- [Eth/65 loses peers](KNOWN_ISSUES.md#eth65-loses-peers)
- [Fast sync when running Besu on cloud providers](KNOWN_ISSUES.md#fast-sync-when-running-besu-on-cloud-providers)
- [Privacy users with private transactions created using v1.3.4 or earlier](KNOWN_ISSUES.md#privacy-users-with-private-transactions-created-using-v134-or-earlier)

## Deprecated and Scheduled for removal in _Next_ Release

### --privacy-precompiled-address
Deprecated in 1.5.1
- CLI option `--privacy-precompiled-address` option removed. This address is now derived, based
on `--privacy-onchain-groups-enabled`. [\#1222](https://github.com/hyperledger/besu/pull/1222)

### Download link
https://hyperledger.jfrog.io/artifactory/besu-binaries/besu/20.10.0/besu-20.10.0.zip

sha256sum: `2b50a375aae64b838a2cd9d43747006492cae573f1be11745b7f643646fd5a01`

## 1.5.5

### Additions and Improvements
* The new version of the [web3js-eea library (v0.10)](https://github.com/PegaSysEng/web3js-eea) supports the onchain privacy group management changes made in Besu v1.5.3.

### Bug Fixes
* Added `debug_getBadBlocks` JSON-RPC API to analyze and detect consensus flaws. Even if a block is rejected it will be returned by this method [\#1378](https://github.com/hyperledger/besu/pull/1378)
* Fix logs queries missing results against chain head [\#1351](https://github.com/hyperledger/besu/pull/1351) and [\#1381](https://github.com/hyperledger/besu/pull/1381)

#### Previously identified known issues

- [Eth/65 loses peers](KNOWN_ISSUES.md#eth65-loses-peers)
- [Fast sync when running Besu on cloud providers](KNOWN_ISSUES.md#fast-sync-when-running-besu-on-cloud-providers)
- [Privacy users with private transactions created using v1.3.4 or earlier](KNOWN_ISSUES.md#privacy-users-with-private-transactions-created-using-v134-or-earlier)
- [Changes not saved to database correctly causing inconsistent private states](KNOWN_ISSUES.md#Changes-not-saved-to-database-correctly-causing-inconsistent-private-states)

### Download link

https://hyperledger.jfrog.io/artifactory/besu-binaries/besu/1.5.5/besu-1.5.5.zip

sha256sum: `e67b0a899dc4421054eaa9a8112cb89e1e5f6a56f0d8aa1b0c5111c53dfad2ad`


## 1.5.4

### Additions and Improvements

* Added `priv_debugGetStateRoot` JSON-RPC API to retrieve the state root of a specified privacy group. [\#1326](https://github.com/hyperledger/besu/pull/1326)
* Added reorg logging and `--reorg-logging-threshold` to configure the same. Besu now logs any reorgs where the old or new chain head is more than the threshold away from their common ancestors. The default is 6.
* Added `debug_batchSendRawTransaction` JSON-RPC API to submit multiple signed transactions with a single call. [\#1350](https://github.com/hyperledger/besu/pull/1350)

### Bug Fixes

* The metrics HTTP server no longer rejects requests containing `Accept` header that doesn't precisely match the prometheus text format [\#1345](https://github.com/hyperledger/besu/pull/1345)
* JSON-RPC method `net_version` should return network ID instead of chain ID [\#1355](https://github.com/hyperledger/besu/pull/1355)

#### Previously identified known issues

- [Logs queries missing results against chain head](KNOWN_ISSUES.md#Logs-queries-missing-results-against-chain-head)
- [Eth/65 loses peers](KNOWN_ISSUES.md#eth65-loses-peers)
- [Fast sync when running Besu on cloud providers](KNOWN_ISSUES.md#fast-sync-when-running-besu-on-cloud-providers)
- [Privacy users with private transactions created using v1.3.4 or earlier](KNOWN_ISSUES.md#privacy-users-with-private-transactions-created-using-v134-or-earlier)
- [Changes not saved to database correctly causing inconsistent private states](KNOWN_ISSUES.md#Changes-not-saved-to-database-correctly-causing-inconsistent-private-states)

### Download link
https://hyperledger.jfrog.io/artifactory/besu-binaries/besu/1.5.4/besu-1.5.4.zip

sha256sum: `1f4df8e1c5e3b5b3abf6289ccfe70f302aa7c29a652b2eb713ffbdc507670420`

## 1.5.3

### Additions and Improvements

* The EvmTool now processes State Tests from the Ethereum Reference Tests. [\#1311](https://github.com/hyperledger/besu/pull/1311)
* Early access DNS support added via the `--Xdns-enabled` and `--Xdns-update-enabled` CLI options. [\#1247](https://github.com/hyperledger/besu/pull/1247)
* Add genesis config option `ecip1017EraRounds` for Ethereum Classic chains. [\#1329](https://github.com/hyperledger/besu/pull/1329)

### Bug Fixes

* K8S Permissioning to use of Service IP's rather than pod IP's which can fail [\#1190](https://github.com/hyperledger/besu/issues/1190)

#### Previously identified known issues

- [Logs queries missing results against chain head](KNOWN_ISSUES.md#Logs-queries-missing-results-against-chain-head)
- [Eth/65 loses peers](KNOWN_ISSUES.md#eth65-loses-peers)
- [Fast sync when running Besu on cloud providers](KNOWN_ISSUES.md#fast-sync-when-running-besu-on-cloud-providers)
- [Privacy users with private transactions created using v1.3.4 or earlier](KNOWN_ISSUES.md#privacy-users-with-private-transactions-created-using-v134-or-earlier)
- [Changes not saved to database correctly causing inconsistent private states](KNOWN_ISSUES.md#Changes-not-saved-to-database-correctly-causing-inconsistent-private-states)

### Breaking Change to Onchain Privacy Group Management

This [early access feature](https://besu.hyperledger.org/en/stable/Concepts/Privacy/Onchain-PrivacyGroups/) was changed in a way that makes onchain privacy groups created with previous versions no longer usable.

To enhance control over permissions on the privacy group management contract:

* The enclave key was removed as the first parameter for `addParticipant` and `removeParticipant`.
* The owner of the privacy group management contract is the signer of the private transaction that creates
  the privacy group. In the default onchain privacy group management contract implementation, only the
  owner can add and remove participants, and upgrade the management contract.

The onchain privacy support in the current version of the web3js-eea library (v0.9) will not be compatible with Besu v1.5.3.  We are actively working on an upgrade to webj3-eea that will support these changes.   

### Download link
https://hyperledger.jfrog.io/artifactory/besu-binaries/besu/1.5.3/besu-1.5.3.zip

sha256sum: `735cd511e1dae1590f2829d9535cb383aa8c526f059b3451859e5fcfccc48985`

## 1.5.2

### Additions and Improvements

* Experimental offline backup and restore has been added via the `operator x-backup-state` and `operator x-restore-state` CLI commands.  Data formats will be fluid for as long as the `x-` prefix is present in the CLI so it is advised not to rely on these backups for disaster recovery. [\#1235](https://github.com/hyperledger/besu/pull/1235)
* Experimental ethstats support added via the `Xethstats` and `Xethstats-contact` CLI commands. [\#1239](https://github.com/hyperledger/besu/pull/1239)
* Peers added via the JSON-RPC `admin_addPeer` and `admin_removePeer` will be shared or no longer shared via discovery respectively.  Previously they were not shared. [\#1177](https://github.com/hyperledger/besu/pull/1177) contributed by [br0tchain](https://github.com/br0tchain).
* New Docker Images (see below). [\#1277](https://github.com/hyperledger/besu/pull/1277)
* Reworked static peer discovery handling. [\#1292](https://github.com/hyperledger/besu/pull/1292)

### New Java VMs in Docker Image

* New docker images are being generated to use the latest version of OpenJDK (currently 14.0.1) with the tag suffix of `-openjdk-latest`, for example `1.5.2-openjdk-latest`.
* New docker images are being generated to use [GraalVM](https://www.graalvm.org/) with the tag suffix of `-graalvm`, for example `1.5.2-graalvm`.
* The existing images based on Java 11 are also being tagged with the suffix `-openjdk-11`, for example `1.5.2-openjdk-11`, as well as `1.5.2`.  

The intent is that the major Java VM version or Java VM type shipped with the default docker images (`latest`, `1.5.x`, etc.) may be changed during future quarterly releases but will remain consistent within quarterly releases.

### Bug Fixes
- Offchain permissioning - fixed bug where sync status check prevented peering if static nodes configured. [\#1252](https://github.com/hyperledger/besu/issues/1252)

- GraphQL queries of `miner` in IBFT networks will no longer return an error.  PR [\#1282](https://github.com/hyperledger/besu/pull/1282) issue [\#1272](https://github.com/hyperledger/besu/issues/1272).

#### Previously identified known issues

- [Logs queries missing results against chain head](KNOWN_ISSUES.md#Logs-queries-missing-results-against-chain-head)
- [Eth/65 loses peers](KNOWN_ISSUES.md#eth65-loses-peers)
- [Fast sync when running Besu on cloud providers](KNOWN_ISSUES.md#fast-sync-when-running-besu-on-cloud-providers)
- [Privacy users with private transactions created using v1.3.4 or earlier](KNOWN_ISSUES.md#privacy-users-with-private-transactions-created-using-v134-or-earlier)
- [Permissioning issues on Kubernetes](KNOWN_ISSUES.md#Kubernetes-permissioning-uses-Service-IPs-rather-than-pod-IPs-which-can-fail)
- [Restarts caused by insufficient memory can cause inconsistent private state](KNOWN_ISSUES.md#Restart-caused-by-insufficient-memory-can-cause-inconsistent-private-state)

### New and Old Maintainer

- [David Mechler](https://github.com/hyperledger/besu/commits?author=davemec) has been added as a [new maintainer](https://github.com/hyperledger/besu/pull/1267).
- [Edward Evans](https://github.com/hyperledger/besu/commits?author=EdJoJob) voluntarily moved to [emeritus status](https://github.com/hyperledger/besu/pull/1270).

### Download link
https://hyperledger.jfrog.io/artifactory/besu-binaries/besu/1.5.2/besu-1.5.2.zip

sha256sum: `629f44e230a635b09f8d82f2196d70d31193233718118a46412f11c50772dc85`

## 1.5.1

### Deprecated
- CLI option `--privacy-precompiled-address` option is deprecated. This address is now derived, based
on `--privacy-onchain-groups-enabled`. [\#1222](https://github.com/hyperledger/besu/pull/1222)

### Additions and Improvements

* In an IBFT2 network, a fixed block reward value and recipient address can be defined in genesis file [\#1132](https://github.com/hyperledger/besu/pull/1132)
* JSON-RPC HTTP API Authorization: exit early when checking user permissions. [\#1144](https://github.com/hyperledger/besu/pull/1144)
* HTTP/2 is enabled for JSON-RPC HTTP API over TLS. [\#1145](https://github.com/hyperledger/besu/pull/1145)
* Color output in consoles. It can be disabled with `--color-enabled=false` [\#1257](https://github.com/hyperledger/besu/pull/1257)
* Add compatibility with ClusterIP services for the Kubernetes Nat Manager  [\#1156](https://github.com/hyperledger/besu/pull/1156)
* In an IBFT2 network; a fixed block reward value and recipient address can be defined in genesis file [\#1132](https://github.com/hyperledger/besu/pull/1132)
* Add fee cap for transactions submitted via RPC. [\#1137](https://github.com/hyperledger/besu/pull/1137)

### Bug fixes

* When the default sync mode was changed to fast sync for named networks, there was one caveat we didn't address. The `dev` network should've been full sync by default. This has now been fixed. [\#1257](https://github.com/hyperledger/besu/pull/1257)
* Fix synchronization timeout issue when the blocks were too large [\#1149](https://github.com/hyperledger/besu/pull/1149)
* Fix missing results from eth_getLogs request. [\#1154](https://github.com/hyperledger/besu/pull/1154)
* Fix issue allowing Besu to be used for DDoS amplification. [\#1146](https://github.com/hyperledger/besu/pull/1146)

### Known Issues

Known issues are open issues categorized as [Very High or High impact](https://wiki.hyperledger.org/display/BESU/Defect+Prioritisation+Policy).

#### Previously identified known issues

- [Scope of logs query causing Besu to hang](KNOWN_ISSUES.md#scope-of-logs-query-causing-besu-to-hang)
- [Eth/65 loses peers](KNOWN_ISSUES.md#eth65-loses-peers)
- [Fast sync when running Besu on cloud providers](KNOWN_ISSUES.md#fast-sync-when-running-besu-on-cloud-providers)
- [Privacy users with private transactions created using v1.3.4 or earlier](KNOWN_ISSUES.md#privacy-users-with-private-transactions-created-using-v134-or-earlier)
- [Permissioning issues on Kubernetes](KNOWN_ISSUES.md#Kubernetes-permissioning-uses-Service-IPs-rather-than-pod-IPs-which-can-fail)
- [Restarts caused by insufficient memory can cause inconsistent private state](KNOWN_ISSUES.md#Restart-caused-by-insufficient-memory-can-cause-inconsistent-private-state)

### Download link
https://hyperledger.jfrog.io/artifactory/besu-binaries/besu/1.5.1/besu-1.5.1.zip

sha256sum: `c17f49b6b8686822417184952487fc135772f0be03514085926a6984fd955b88`

## 1.5 Breaking changes

When upgrading to 1.5, ensure you've taken into account the following breaking changes.

### Docker users with volume mounts

To maintain best security practices, we're changing the `user:group` on the Docker container to `besu`.

What this means for you:

* If you are running Besu as a binary, there is no impact.
* If you are running Besu as a Docker container *and* have a volume mount for data,  ensure that the
permissions on the directory allow other users and groups to r/w. Ideally this should be set to
`besu:besu` as the owner.

Note that the `besu` user only exists within the container not outside it. The same user ID may match
a different user outside the image.

If you’re mounting local folders, it is best to set the user via the Docker `—user` argument. Use the
UID because the username may not exist inside the docker container. Ensure the directory being mounted
is owned by that user.

### Remove Manual NAT method

The NAT manager `MANUAL` method has been removed.
If you have been using the `MANUAL` method, use the `NONE` method instead. The behavior of the
`NONE` method is the same as the previously supported `MANUAL` methods.

### Privacy users

Besu minor version upgrades require upgrading Orion to the latest minor version. That is, for
Besu <> Orion node pairs, when upgrading Besu to v1.5, it is required that Orion is upgraded to
v1.6. Older versions of Orion will no longer work with Besu v1.5.

## 1.5 Features

Features added between from 1.4 to 1.5 include:
* Mining Support
  Besu supports `eth_hashrate` and `eth_submitHashrate` to obtain the hashrate when we mine with a GPU mining worker.
* Tracing
  The [Tracing API](https://besu.hyperledger.org/en/latest/Reference/API-Methods/#trace-methods) is no longer an Early Access feature and now has full support for `trace_replayBlockTransactions`, `trace_Block` and `trace_transaction`.
* Plugin API Block Events
  `BlockAdded` and `BlockReorg` are now exposed via the [Plugin API](https://javadoc.io/doc/org.hyperledger.besu/plugin-api/latest/org/hyperledger/besu/plugin/services/BesuEvents.html).
* [Filters](https://besu.hyperledger.org/en/stable/HowTo/Interact/Filters/Accessing-Logs-Using-JSON-RPC/) and
  [subscriptions](https://besu.hyperledger.org/en/stable/HowTo/Interact/APIs/RPC-PubSub/) for private contracts.
* [SecurityModule Plugin API](https://javadoc.io/doc/org.hyperledger.besu/plugin-api/latest/org/hyperledger/besu/plugin/services/SecurityModuleService.html)
  This allows use of a different [security module](https://besu.hyperledger.org/en/stable/Reference/CLI/CLI-Syntax/#security-module)
  as a plugin to provide cryptographic function that can be used by NodeKey (such as sign, ECDHKeyAgreement etc.).
* [Onchain privacy groups](https://besu.hyperledger.org/en/latest/Concepts/Privacy/Onchain-PrivacyGroups/)
  with add and remove members. This is an early access feature. Early access features are not recommended
  for production networks and may have unstable interfaces.

## 1.5 Additions and Improvements

* Public Networks Default to Fast Sync: The default sync mode for named permissionless networks, such as the Ethereum mainnet and testnets, is now `FAST`.
  * The default is unchanged for private networks. That is, the sync mode defaults to `FULL` for private networks.
  * Use the [`--sync-mode` command line option](https://besu.hyperledger.org/Reference/CLI/CLI-Syntax/#sync-mode) to change the sync mode. [\#384](https://github.com/hyperledger/besu/pull/384)
* Proper Mining Support: Added full support for `eth_hashrate` and `eth_submitHashrate`. It is now possible to have the hashrate when we mine with a GPU mining worker [\#1063](https://github.com/hyperledger/besu/pull/1063)
* Performance Improvements: The addition of native libraries ([\#775](https://github.com/hyperledger/besu/pull/775)) and changes to data structures in the EVM ([\#1089](https://github.com/hyperledger/besu/pull/1089)) have improved Besu sync and EVM execution times.
* Tracing API Improvements: The [Tracing API](https://besu.hyperledger.org/en/latest/Reference/API-Methods/#trace-methods) is no longer an Early Access feature and now has full support for `trace_replayBlockTransactions`, `trace_Block` and `trace_transaction`.
* New Plugin API Block Events: `BlockAdded` and `BlockReorg` are now exposed via the Plugin API [\#637](https://github.com/hyperledger/besu/pull/637).
* Added experimental CLI option `--Xnat-kube-pod-name` to specify the name of the loadbalancer used by the Kubernetes nat manager [\#1078](https://github.com/hyperledger/besu/pull/1078)
- Local permissioning TOML config now supports additional keys (`nodes-allowlist` and `accounts-allowlist`).
Support for `nodes-whitelist` and `accounts-whitelist` will be removed in a future release.
- Add missing `mixHash` field for `eth_getBlockBy*` JSON RPC endpoints. [\#1098](https://github.com/hyperledger/besu/pull/1098)
* Besu now has a strict check on private transactions to ensure the privateFrom in the transaction
matches the sender Orion key that has distributed the payload. Besu 1.5+ requires Orion 1.6+ to work.
[#357](https://github.com/PegaSysEng/orion/issues/357)

### Bug fixes

No bug fixes with [user impact in this release](https://wiki.hyperledger.org/display/BESU/Changelog).

### Known Issues

Known issues are open issues categorized as [Very High or High impact](https://wiki.hyperledger.org/display/BESU/Defect+Prioritisation+Policy).

#### New known issues

- K8S permissioning uses of Service IPs rather than pod IPs which can fail. [\#1190](https://github.com/hyperledger/besu/pull/1190)
Workaround - Do not use permissioning on K8S.

- Restart caused by insufficient memory can cause inconsistent private state. [\#1110](https://github.com/hyperledger/besu/pull/1110)
Workaround - Ensure you allocate enough memory for the Java Runtime Environment that the node does not run out of memory.

#### Previously identified known issues

- [Scope of logs query causing Besu to hang](KNOWN_ISSUES.md#scope-of-logs-query-causing-besu-to-hang)
- [Eth/65 loses peers](KNOWN_ISSUES.md#eth65-loses-peers)
- [Fast sync when running Besu on cloud providers](KNOWN_ISSUES.md#fast-sync-when-running-besu-on-cloud-providers)
- [Privacy users with private transactions created using v1.3.4 or earlier](KNOWN_ISSUES.md#privacy-users-with-private-transactions-created-using-v134-or-earlier)

### Download link
https://hyperledger.jfrog.io/artifactory/besu-binaries/besu/1.5.0/besu-1.5.0.zip

sha256sum: `56929d6a71cc681688351041c919e9630ab6df7de37dd0c4ae9e19a4f44460b2`

**For download links of releases prior to 1.5.0, please visit https://hyperledger.jfrog.io/artifactory/besu-binaries/besu/**

## 1.4.6

### Additions and Improvements

- Print node address on startup. [\#938](https://github.com/hyperledger/besu/pull/938)
- Transaction pool: price bump replacement mechanism configurable through CLI. [\#928](https://github.com/hyperledger/besu/pull/928) [\#930](https://github.com/hyperledger/besu/pull/930)

### Bug Fixes

- Added timeout to queries. [\#986](https://github.com/hyperledger/besu/pull/986)
- Fixed issue where networks using onchain permissioning could stall when the bootnodes were not validators. [\#969](https://github.com/hyperledger/besu/pull/969)
- Update getForks method to ignore ClassicForkBlock chain parameter to fix issue with ETC syncing. [\#1014](https://github.com/hyperledger/besu/pull/1014)

### Known Issues

Known issues are open issues categorized as [Very High or High impact](https://wiki.hyperledger.org/display/BESU/Defect+Prioritisation+Policy).

#### Previously identified known issues

- [Scope of logs query causing Besu to hang](KNOWN_ISSUES.md#scope-of-logs-query-causing-besu-to-hang)
- [Eth/65 loses peers](KNOWN_ISSUES.md#eth65-loses-peers)
- [Fast sync when running Besu on cloud providers](KNOWN_ISSUES.md#fast-sync-when-running-besu-on-cloud-providers)
- [Privacy users with private transactions created using v1.3.4 or earlier](KNOWN_ISSUES.md#privacy-users-with-private-transactions-created-using-v134-or-earlier)

## 1.4.5

### Additions and Improvements

- Implemented WebSocket logs subscription for private contracts (`priv_subscribe`/`priv_unsubscribe`) [\#762](https://github.com/hyperledger/besu/pull/762)
- Introduced SecurityModule plugin API. This allows use of a different security module as a plugin to
  provide cryptographic function that can be used by NodeKey (such as sign, ECDHKeyAgreement etc.). KeyPairSecurityModule
  is registered and used by default. The CLI option `--security-module=<name> (defaults to localfile)` can be used
  to identify the security module plugin name to use instead. [\#713](https://github.com/hyperledger/besu/pull/713)
- Several testing related changes to improve compatibility with [Hive](https://hivetests.ethdevops.io/) and Retesteth.
  [\#806](https://github.com/hyperledger/besu/pull/806) and [#845](https://github.com/hyperledger/besu/pull/845)
- Native libraries for secp256k1 and Altbn128 encryption are enabled by default.  To disable these libraries use
  `--Xsecp256k1-native-enabled=false` and `--Xaltbn128-native-enabled=false`. [\#775](https://github.com/hyperledger/besu/pull/775)

### Bug Fixes

- Fixed `eth_estimateGas` JSON RPC so it no longer returns gas estimates that are too low. [\#842](https://github.com/hyperledger/besu/pull/842)
- Full help not displayed unless explicitly requested. [\#437](https://github.com/hyperledger/besu/pull/437)
- Compatibility with undocumented Geth `eth_subscribe` fields. [\#654](https://github.com/hyperledger/besu/pull/654)
- Current block number included as part of `eth_getWork` response. [\#849](https://github.com/hyperledger/besu/pull/849)

### Known Issues

Known issues are open issues categorized as [Very High or High impact](https://wiki.hyperledger.org/display/BESU/Defect+Prioritisation+Policy).

#### New known issues

* Scope of logs query causing Besu to crash. [\#944](https://github.com/hyperledger/besu/pull/944)

Workaround - Limit the number of blocks queried by each `eth_getLogs` call.

#### Previously identified known issues

- [`Intrinsic gas exceeds gas limit` returned when calling `delete mapping[addr]` or `mapping[addr] = 0`](KNOWN_ISSUES.md#intrinsic-gas-exceeds-gas-limit)
- [Eth/65 not backwards compatible](KNOWN_ISSUES.md#eth65-not-backwards-compatible)
- [Error full syncing with pruning](KNOWN_ISSUES.md#error-full-syncing-with-pruning)
- [Fast sync when running Besu on cloud providers](KNOWN_ISSUES.md#fast-sync-when-running-besu-on-cloud-providers)
- [Bootnodes must be validators when using onchain permissioning](KNOWN_ISSUES.md#bootnodes-must-be-validators-when-using-onchain-permissioning)
- [Privacy users with private transactions created using v1.3.4 or earlier](KNOWN_ISSUES.md#privacy-users-with-private-transactions-created-using-v134-or-earlier)

## 1.4.4

### Additions and Improvements

- Implemented [`priv_getLogs`](https://besu.hyperledger.org/en/latest/Reference/API-Methods/#priv_getlogs). [\#686](https://github.com/hyperledger/besu/pull/686)
- Implemented private contract log filters including JSON-RPC methods to interact with private filters. [\#735](https://github.com/hyperledger/besu/pull/735)
- Implemented EIP-2315: Simple Subroutines for the EVM [\#717](https://github.com/hyperledger/besu/pull/717)
- Implemented Splunk logging. [\#725](https://github.com/hyperledger/besu/pull/725)
- Implemented optional native library encryption. [\#675](https://github.com/hyperledger/besu/pull/675).  To enable add `--Xsecp256k1-native-enabled` (for transaciton signatures) and/or `--Xaltbn128-native-enabled` (for altbn128 precomiled contracts) as command line options.

### Bug Fixes

- Flag added to toggle `eth/65` off by default. `eth/65` will remain toggled off by default until
a fix is completed for the [eth/65 known issue](KNOWN_ISSUES.md). [\#741](https://github.com/hyperledger/besu/pull/741)
- Resolve crashing NAT detectors on GKE. [\#731](https://github.com/hyperledger/besu/pull/731) fixes [\#507](https://github.com/hyperledger/besu/issues/507).
[Besu-Kubernetes Readme](https://github.com/PegaSysEng/besu-kubernetes/blob/master/README.md#network-topology-and-high-availability-requirements)
updated to reflect changes.  
- Deal with quick service start failures [\#714](https://github.com/hyperledger/besu/pull/714) fixes [\#662](https://github.com/hyperledger/besu/issues/662)

### Known Issues

Known issues are open issues categorized as [Very High or High impact](https://wiki.hyperledger.org/display/BESU/Defect+Prioritisation+Policy).

#### New known issues

- `Intrinsic gas exceeds gas limit` returned when calling `delete mapping[addr]` or `mapping[addr] = 0` [\#696](https://github.com/hyperledger/besu/issues/696)

Calling delete and set to 0 Solidity mapping in Solidity fail.

#### Previously identified known issues

- [Eth/65 not backwards compatible](KNOWN_ISSUES.md#eth65-not-backwards-compatible)
- [Error full syncing with pruning](KNOWN_ISSUES.md#error-full-syncing-with-pruning)
- [Fast sync when running Besu on cloud providers](KNOWN_ISSUES.md#fast-sync-when-running-besu-on-cloud-providers)
- [Bootnodes must be validators when using onchain permissioning](KNOWN_ISSUES.md#bootnodes-must-be-validators-when-using-onchain-permissioning)
- [Privacy users with private transactions created using v1.3.4 or earlier](KNOWN_ISSUES.md#privacy-users-with-private-transactions-created-using-v134-or-earlier)

## 1.4.3

### Issues identified with 1.4.3 release

The `eth/65` change is not [backwards compatible](https://github.com/hyperledger/besu/issues/723).
This has the following impact:
* In a private network, nodes using the 1.4.3 client cannot interact with nodes using 1.4.2 or earlier
clients.
* On mainnet, synchronizing eventually stalls.   

Workaround -> revert to v1.4.2.

A [fix](https://github.com/hyperledger/besu/pull/732) is currently [being tested](https://github.com/hyperledger/besu/pull/733).

### Critical Issue for Privacy Users

A critical issue for privacy users with private transactions created using Hyperledger Besu v1.3.4
or earlier has been identified. If you have a network with private transaction created using v1.3.4
or earlier, please read the following and take the appropriate steps:
https://wiki.hyperledger.org/display/BESU/Critical+Issue+for+Privacy+Users

### Additions and Improvements

- Added `eth/65` support. [\#608](https://github.com/hyperledger/besu/pull/608)
- Added block added and block reorg events. Added revert reason to block added transactions. [\#637](https://github.com/hyperledger/besu/pull/637)

### Deprecated

- Private Transaction `hash` field and `getHash()` method have been deprecated. They will be removed
in 1.5.0 release. [\#639](https://github.com/hyperledger/besu/pull/639)

### Known Issues

#### Fast sync when running Besu on cloud providers  

A known [RocksDB issue](https://github.com/facebook/rocksdb/issues/6435) causes fast sync to fail
when running Besu on certain cloud providers. The following error is displayed repeatedly:

```
...
EthScheduler-Services-1 (importBlock) | ERROR | PipelineChainDownloader | Chain download failed. Restarting after short delay.
java.util.concurrent.CompletionException: org.hyperledger.besu.plugin.services.exception.StorageException: org.rocksdb.RocksDBException: block checksum mismatch:
....
```

This behaviour has been seen on AWS and Digital Ocean.

Workaround -> On AWS, a full restart of the AWS VM is required to restart the fast sync.

Fast sync is not currently supported on Digital Ocean. We are investigating options to
[add support for fast sync on Digital Ocean](https://github.com/hyperledger/besu/issues/591).

#### Error full syncing with pruning

- Error syncing with mainnet on Besu 1.3.7 node - MerkleTrieException [\#580](https://github.com/hyperledger/besu/issues/580)
The associated error is `Unable to load trie node value for hash` and is caused by the combination of
full sync and pruning.

Workarounds:
1. Explicitly disable pruning using `--pruning-enabled=false` when using fast sync.
2. If the `MerkleTrieException` occurs, delete the database and resync.

A fix for this issue is being actively worked on.

#### Fast sync reverting to full sync

In some cases of FastSyncException, fast sync reverts back to a full sync before having reached the
pivot block. [\#683](https://github.com/hyperledger/besu/issues/683)

Workaround -> To re-attempt fast syncing rather than continue full syncing, stop Besu, delete your
database, and start again.

#### Bootnodes must be validators when using onchain permissioning

- Onchain permissioning nodes can't peer when using a non-validator bootnode [\#528](https://github.com/hyperledger/besu/issues/528)

Workaround -> When using onchain permissioning, ensure bootnodes are also validators.


## 1.4.2

### Additions and Improvements

- Added `trace_block` JSON RPC API [\#449](https://github.com/hyperledger/besu/pull/449)
- Added `pulledStates` and `knownStates` to the EthQL `syncing` query and `eth_syncing` JSON-RPC api [\#565](https://github.com/hyperledger/besu/pull/565)

### Bug Fixes

- Fixed file parsing behaviour for privacy enclave keystore password file [\#554](https://github.com/hyperledger/besu/pull/554) (thanks to [magooster](https://github.com/magooster))
- Fixed known issue with being unable to re-add members to onchain privacy groups [\#471](https://github.com/hyperledger/besu/pull/471)

### Updated Early Access Features

* [Onchain privacy groups](https://besu.hyperledger.org/en/latest/Concepts/Privacy/Onchain-PrivacyGroups/) with add and remove members. Known issue resolved (see above).
* [TRACE API](https://besu.hyperledger.org/en/latest/Reference/API-Methods/#trace-methods) now includes `trace_block`, `trace_replayBlockTransactions`, and `trace_transaction`.
Fixed some issues on the trace replay block transactions API [\#522](https://github.com/hyperledger/besu/pull/522).

### Known Issues

#### Fast sync defaulting to full sync

-  When fast sync cannot find enough valid peers rapidly enough, Besu defaults to full sync.

Workarounds:
1. To re-attempt fast syncing rather than continue full syncing, stop Besu, delete your database,
and start again.
2. When fast syncing, explicitly disable pruning using `--pruning-enabled=false` to reduce the likelihood
of encountering the pruning bug.

A fix to remove the default to full sync is [in progress](https://github.com/hyperledger/besu/pull/427)
is being actively worked on.

#### Error full syncing with pruning

- Error syncing with mainnet on Besu 1.3.7 node - MerkleTrieException [\#BESU-160](https://jira.hyperledger.org/browse/BESU-160)
The associated error is `Unable to load trie node value for hash` and is caused by the combination of
full sync and pruning.

Workarounds:
1. Explicitly disable pruning using `--pruning-enabled=false` when using fast sync.
2. If the `MerkleTrieException` occurs, delete the database and resync.

A fix for this issue is being actively worked on.

#### Bootnodes must be validators when using onchain permissioning

- Onchain permissioning nodes can't peer when using a non-validator bootnode [\#BESU-181](https://jira.hyperledger.org/browse/BESU-181)

Workaround -> When using onchain permissioning, ensure bootnodes are also validators.

## 1.4.1

### Additions and Improvements

- Added priv_getCode [\#250](https://github.com/hyperledger/besu/pull/408). Gets the bytecode associated with a private address.
- Added `trace_transaction` JSON RPC API [\#441](https://github.com/hyperledger/besu/pull/441)
- Removed -X unstable prefix for pruning options (`--pruning-blocks-retained`, `--pruning-block-confirmations`) [\#440](https://github.com/hyperledger/besu/pull/440)
- Implemented [ECIP-1088](https://ecips.ethereumclassic.org/ECIPs/ecip-1088): Phoenix EVM and Protocol upgrades. [\#434](https://github.com/hyperledger/besu/pull/434)

### Bug Fixes

- [BESU-25](https://jira.hyperledger.org/browse/BESU-25) Use v5 Devp2p when pinging [\#392](https://github.com/hyperledger/besu/pull/392)
- Fixed a bug to manage concurrent access to cache files [\#438](https://github.com/hyperledger/besu/pull/438)
- Fixed configuration file bug: `pruning-blocks-retained` now accepts an integer in the config [\#440](https://github.com/hyperledger/besu/pull/440)
- Specifying RPC credentials file should not force RPC Authentication to be enabled [\#454](https://github.com/hyperledger/besu/pull/454)
- Enhanced estimateGas messages [\#436](https://github.com/hyperledger/besu/pull/436). When a estimateGas request fails a validation check, an improved error message is returned in the response.

### Early Access Features

Early access features are available features that are not recommended for production networks and may
have unstable interfaces.

* [Onchain privacy groups](https://besu.hyperledger.org/en/latest/Concepts/Privacy/Onchain-PrivacyGroups/) with add and remove members.
  Not being able to to re-add a member to an onchain privacy group is a [known issue](https://github.com/hyperledger/besu/issues/455)
  with the add and remove functionality.

### Known Issues

#### Fast sync defaulting to full sync

-  When fast sync cannot find enough valid peers rapidly enough, Besu defaults to full sync.

Workarounds:
1. To re-attempt fast syncing rather than continue full syncing, stop Besu, delete your database,
and start again.
2. When fast syncing, explicitly disable pruning using `--pruning-enabled=false` to reduce the likelihood
of encountering the pruning bug.

A fix to remove the default to full sync is [in progress](https://github.com/hyperledger/besu/pull/427)
and is planned for inclusion in v1.4.1.

#### Error full syncing with pruning

- Error syncing with mainnet on Besu 1.3.7 node - MerkleTrieException [\#BESU-160](https://jira.hyperledger.org/browse/BESU-160)
The associated error is `Unable to load trie node value for hash` and is caused by the combination of
full sync and pruning.

Workarounds:
1. Explicitly disable pruning using `--pruning-enabled=false` when using fast sync.
2. If the `MerkleTrieException` occurs, delete the database and resync.

Investigation of this issue is in progress and a fix is targeted for v1.4.1.

#### Bootnodes must be validators when using onchain permissioning

- Onchain permissioning nodes can't peer when using a non-validator bootnode [\#BESU-181](https://jira.hyperledger.org/browse/BESU-181)

Workaround -> When using onchain permissioning, ensure bootnodes are also validators.

## 1.4.0

### Private State Migration

Hyperledger Besu v1.4 implements a new data structure for private state storage that is not backwards compatible.
A migration will be performed when starting v1.4 for the first time to reprocess existing private transactions
and re-create the private state data in the v1.4 format.

If you have existing private transactions, see [migration details](docs/Private-Txns-Migration.md).

### Additions and Improvements

* [TLS support](https://besu.hyperledger.org/en/latest/Concepts/TLS/) to secure client and server communication.

* [Multi-tenancy](https://besu.hyperledger.org/en/latest/Concepts/Privacy/Multi-Tenancy/) to enable multiple participants to use the same Besu and Orion node.

* [Plugin APIs](https://besu.hyperledger.org/en/latest/Concepts/Plugins/) to enable building of Java plugins to extend Hyperledger Besu.

* Support for additional [NAT methods](https://besu.hyperledger.org/en/latest/HowTo/Find-and-Connect/Specifying-NAT/).

* Added [`priv_call`](https://besu.hyperledger.org/en/latest/Reference/API-Methods/#priv_call) which invokes
a private contract function locally and does not change the private state.

* Besu has moved from an internal Bytes library to the [Apache Tuweni](https://tuweni.apache.org/) Bytes library.  
This includes using the library in the Plugins API interfaces. [#295](https://github.com/hyperledger/besu/pull/295) and [#215](https://github.com/hyperledger/besu/pull/215)

### Early Access Features

Early access features are available features that are not recommended for production networks and may
have unstable interfaces.

* [Reorg compatible privacy](https://besu.hyperledger.org/en/latest/Concepts/Privacy/Privacy-Overview/#reorg-compatible-privacy)
to enable private transactions on networks using consensus mechanisms that fork.

* [Tracing API](https://besu.hyperledger.org/en/latest/Concepts/Transactions/Trace-Types) to obtain detailed information about transaction processing.

### Bug Fixes

See RC and Beta sections below.

### Known Issues

#### Fast sync defaulting to full sync

-  When fast sync cannot find enough valid peers rapidly enough, Besu defaults to full sync.

Workarounds:
1. To re-attempt fast syncing rather than continue full syncing, stop Besu, delete your database,
and start again.
2. When fast syncing, explicitly disable pruning using `--pruning-enabled=false` to reduce the likelihood
of encountering the pruning bug.

A fix to remove the default to full sync is [in progress](https://github.com/hyperledger/besu/pull/427)
and is planned for inclusion in v1.4.1.

#### Error full syncing with pruning

- Error syncing with mainnet on Besu 1.3.7 node - MerkleTrieException [\#BESU-160](https://jira.hyperledger.org/browse/BESU-160)
The associated error is `Unable to load trie node value for hash` and is caused by the combination of
full sync and pruning.

Workarounds:
1. Explicitly disable pruning using `--pruning-enabled=false` when using fast sync.
2. If the `MerkleTrieException` occurs, delete the database and resync.

Investigation of this issue is in progress and a fix is targeted for v1.4.1.

#### Bootnodes must be validators when using onchain permissioning

- Onchain permissioning nodes can't peer when using a non-validator bootnode [\#BESU-181](https://jira.hyperledger.org/browse/BESU-181)

Workaround -> When using onchain permissioning, ensure bootnodes are also validators.


## 1.4.0 RC-2

### Private State Migration
Hyperledger Besu v1.4 implements a new data structure for private state storage that is not backwards compatible.
A migration will be performed when starting v1.4 for the first time to reprocess existing private transactions
and re-create the private state data in the v1.4 format.
If you have existing private transactions, see [migration details](docs/Private-Txns-Migration.md).

## 1.4.0 RC-1

### Additions and Improvements

- New`trace_replayBlockTransactions` JSON-RPC API

This can be enabled using the `--rpc-http-api TRACE` CLI flag.  There are some philosophical differences between Besu and other implementations that are outlined in [trace_rpc_apis](docs/trace_rpc_apis.md).

- Ability to automatically detect Docker NAT settings from inside the conainter.

The default NAT method (AUTO) can detect this so no user intervention is required to enable this.

- Added [Multi-tenancy](https://besu.hyperledger.org/en/latest/Concepts/Privacy/Multi-Tenancy/) support which allows multiple participants to use the same Besu node for private transactions.

- Added TLS support for communication with privacy enclave

### Bug Fixes

- Private transactions are now validated before sent to the enclave [\#356](https://github.com/hyperledger/besu/pull/356)

### Known Bugs

- Error syncing with mainnet on Besu 1.3.7 node - MerkleTrieException [\#BESU-160](https://jira.hyperledger.org/browse/BESU-160)

Workaround -> Don't enable pruning when syncing to mainnet.

- Onchain permissioning nodes can't peer when using a non-validator bootnode [\#BESU-181](https://jira.hyperledger.org/browse/BESU-181)

Workaround -> When using onchain permissioning, ensure bootnodes are also validators.

## 1.4 Beta 3

### Additions and Improvements

- CLI option to enable TLS client auth for JSON-RPC HTTP [\#340](https://github.com/hyperledger/besu/pull/340)

Added CLI options to enable TLS client authentication and trusting client certificates:
~~~
--rpc-http-tls-client-auth-enabled - Enable TLS client authentication for the JSON-RPC HTTP service (default: false)
--rpc-http-tls-known-clients-file - Path to file containing client's certificate common name and fingerprint for client authentication.
--rpc-http-tls-ca-clients-enabled - Enable to accept clients certificate signed by a valid CA for client authentication (default: false)
~~~
If client-auth is enabled, user must either enable CA signed clients OR provide a known-clients file. An error is reported
if both CA signed clients is disabled and known-clients file is not specified.

- Stable Plugins APIs [\#346](https://github.com/hyperledger/besu/pull/346)

The `BesuEvents` service and related `data` package have been marked as a stable plugin API.

### Bug Fixes

- Return missing signers from getSignerMetrics [\#343](https://github.com/hyperledger/besu/pull/)

### Experimental Features

- Experimental support for `trace_replayBlockTransactions` - multiple PRs

Added support for the `trace_replayBlockTransactions` JSON-RPC call. To enable this API add
`TRACE` to the `rpc-http-api` options (for example,  `--rpc-http-api TRACE` on the command line).

This is not a production ready API.  There are known bugs relating to traced memory from calls and
returns, and the gas calculation reported in the flat traces does not always match up with the
correct gas calculated for consensus.

## 1.4 Beta 2

### Additions and Improvements

- Enable TLS for JSON-RPC HTTP Service [\#253](https://github.com/hyperledger/besu/pull/253)

Exposes new command line parameters to enable TLS on Ethereum JSON-RPC HTTP interface to allow clients like EthSigner to connect via TLS:
`--rpc-http-tls-enabled=true`
(Optional - Only required if `--rpc-http-enabled` is set to true) Set to `true` to enable TLS. False by default.
`--rpc-http-tls-keystore-file="/path/to/cert.pfx"`
(Must be specified if TLS is enabled) Path to PKCS12 format key store which contains server's certificate and it's private key
`--rpc-http-tls-keystore-password-file="/path/to/cert.passwd"`
(Must be specified if TLS is enabled) Path to the text file containing password for unlocking key store.
`--rpc-http-tls-known-clients-file="/path/to/rpc_tls_clients.txt"`
(Optional) Path to a plain text file containing space separated client’s certificate’s common name and its sha-256 fingerprints when
they are not signed by a known CA. The presence of this file (even empty) enables TLS client authentication. That is, the client
presents the certificate to server on TLS handshake and server establishes that the client certificate is either signed by a
proper/known CA. Otherwise, server trusts client certificate by reading the sha-256 fingerprint from known clients file specified above.

The format of the file is (as an example):
`localhost DF:65:B8:02:08:5E:91:82:0F:91:F5:1C:96:56:92:C4:1A:F6:C6:27:FD:6C:FC:31:F2:BB:90:17:22:59:5B:50`

### Bug Fixes

- TotalDifficulty is a BigInteger [\#253](https://github.com/hyperledger/besu/pull/253).
  Don't try and cast total difficulty down to a long because it will overflow long in a reasonable timeframe.

## 1.4 Beta 1

### Additions and Improvements

- Besu has moved from an internal Bytes library to the [Apache Tuweni](https://tuweni.apache.org/) Bytes library.  This includes using the library in the Plugins API interfaces. [#295](https://github.com/hyperledger/besu/pull/295) and [#215](https://github.com/hyperledger/besu/pull/215)
- Besu stops processing blocks if Orion is unavailable [\#253](https://github.com/hyperledger/besu/pull/253)
- Added priv_call [\#250](https://github.com/hyperledger/besu/pull/250).  Invokes a private contract function locally and does not change the private state.
- Support for [EIP-2124](https://github.com/ethereum/EIPs/blob/master/EIPS/eip-2124.md), which results in faster peer discovery [\#156](https://github.com/hyperledger/besu/pull/156)

## 1.3.8

### Additions and Improvements

- `admin_generateLogBloomCache` JSON-RPC API to generate a cache of the block bloombits that improves performance for log queries [\#262](https://github.com/hyperledger/besu/pull/262)

## Critical Fix in 1.3.7

1.3.7 includes a critical fix for Ethereum MainNet users and the Muir Glacier upgrade. We recommend users of Ethereum public networks
(MainNet, Ropsten, Rinkeby, and Goerli) upgrade immediately. This upgrade is also strongly recommended for users of private networks.

For more details, see [Hyperledger Besu Wiki](https://wiki.hyperledger.org/display/BESU/Mainnet+Consensus+Bug+Identified+and+Resolved+in+Hyperledger+Besu).

## Muir Glacier Compatibility

For compatibility with Ethereum Muir Glacier upgrade, use v1.3.7 or later.

## ETC Agharta Compatibility

For compatibility with ETC Agharta upgrade, use 1.3.7 or later.

### 1.3.7

### Additions and Improvements

- Hard Fork Support: Configures the Agharta activation block for the ETC MainNet configuration [\#251](https://github.com/hyperledger/besu/pull/251) (thanks to [soc1c](https://github.com/soc1c))
- `operator generate-log-bloom-cache` command line option to generate a cache of the block bloombits that improves performance for log queries  [\#245](https://github.com/hyperledger/besu/pull/245)

### Bug Fixes

- Resolves a Mainnet consensus issue [\#254](https://github.com/hyperledger/besu/pull/254)

### New Maintainer

[Edward Mack](https://github.com/hyperledger/besu/commits?author=edwardmack) added as a [new maintainer](https://github.com/hyperledger/besu/pull/219).

### 1.3.6

### Additions and Improvements

- Performance improvements:
  * Multithread Websockets to increase throughput [\#231](https://github.com/hyperledger/besu/pull/231)
  * NewBlockHeaders performance improvement [\#230](https://github.com/hyperledger/besu/pull/230)
- EIP2384 - Ice Age Adustment around Istanbul [\#211](https://github.com/hyperledger/besu/pull/211)
- Documentation updates include:
  * [Configuring mining using the Stratum protocol](https://besu.hyperledger.org/en/latest/HowTo/Configure/Configure-Mining/)
  * [ETC network command line options](https://besu.hyperledger.org/en/latest/Reference/CLI/CLI-Syntax/#network)
- Hard Fork Support:
   * MuirGlacier for Ethereum Mainnet and Ropsten Testnet
   * Agharta for Kotti and Mordor Testnets

### Bug Fixes

- [\#210](https://github.com/hyperledger/besu/pull/210) fixes WebSocket frames handling
  User impact: PING/PONG frames handling in Websocket services was not implemented

### 1.3.5

### Additions and Improvements

- Log Event Streaming for Plugin API [\#186](https://github.com/hyperledger/besu/pull/186)
- Allow use a external JWT public key in authenticated APIs [\#183](https://github.com/hyperledger/besu/pull/183)
- ETC Configuration, classic fork peer validator [\#176](https://github.com/hyperledger/besu/pull/176) (thanks to [edwardmack](https://github.com/edwardmack))
- Allow IBFT validators to be changed at a given block [\#173](https://github.com/hyperledger/besu/pull/173)
- Support external mining using Stratum [\#140](https://github.com/hyperledger/besu/pull/140) (thanks to [atoulme](https://github.com/atoulme))
- Add more fields to private transaction receipt [\#85](https://github.com/hyperledger/besu/pull/85) (thanks to [josh-richardson](https://github.com/josh-richardson))
- [Pruning documentation](https://besu.hyperledger.org/en/latest/Concepts/Pruning/)

### Technical Improvements

- ETC - Cleanup [\#201](https://github.com/hyperledger/besu/pull/201) (thanks to [GregTheGreek](https://github.com/GregTheGreek))
- User specific enclave public key configuration in auth file [\#196](https://github.com/hyperledger/besu/pull/196)
- Change CustomForks -\> Transitions [\#193](https://github.com/hyperledger/besu/pull/193)
- Pass identity information into RpcMethod from Http Service [\#189](https://github.com/hyperledger/besu/pull/189)
- Remove the use of JsonRpcParameters from RpcMethods [\#188](https://github.com/hyperledger/besu/pull/188)
- Repaired Metrics name collision between Privacy and RocksDB [\#187](https://github.com/hyperledger/besu/pull/187)
- Multi-Tenancy: Do not specify a public key anymore when requesting a … [\#185](https://github.com/hyperledger/besu/pull/185)
- Updates to circle building acceptance tests [\#184](https://github.com/hyperledger/besu/pull/184)
- Move Apache Tuweni dependency to official release [\#181](https://github.com/hyperledger/besu/pull/181) (thanks to [atoulme](https://github.com/atoulme))
- Update Gradle to 6.0, support Java 13 [\#180](https://github.com/hyperledger/besu/pull/180)
- ETC Atlantis fork [\#179](https://github.com/hyperledger/besu/pull/179) (thanks to [edwardmack](https://github.com/edwardmack))
- ETC Gotham Fork [\#178](https://github.com/hyperledger/besu/pull/178) (thanks to [edwardmack](https://github.com/edwardmack))
- ETC DieHard fork support [\#177](https://github.com/hyperledger/besu/pull/177) (thanks to [edwardmack](https://github.com/edwardmack))
- Remove 'parentHash', 'number' and 'gasUsed' fields from the genesis d… [\#175](https://github.com/hyperledger/besu/pull/175) (thanks to [SweeXordious](https://github.com/SweeXordious))
- Enable pruning by default for fast sync and validate conflicts with privacy [\#172](https://github.com/hyperledger/besu/pull/172)
- Update RocksDB [\#170](https://github.com/hyperledger/besu/pull/170)
- Vpdate ver to 1.3.5-snapshot [\#169](https://github.com/hyperledger/besu/pull/169)
- Added PoaQueryService method that returns local node signer… [\#163](https://github.com/hyperledger/besu/pull/163)
- Add versioning to privacy storage [\#149](https://github.com/hyperledger/besu/pull/149)
- Update reference tests [\#139](https://github.com/hyperledger/besu/pull/139)

### 1.3.4

- Reverted _Enable pruning by default for fast sync (#135)_ [\#164](https://github.com/hyperledger/besu/pull/164)

### 1.3.3

### Technical Improvements

- Add --identity flag for client identification in node browsers [\#150](https://github.com/hyperledger/besu/pull/150)
- Istanbul Mainnet Block [\#145](https://github.com/hyperledger/besu/pull/150)
- Add priv\_getEeaTransactionCount [\#110](https://github.com/hyperledger/besu/pull/110)

### Additions and Improvements

- Redesign of how JsonRpcMethods are created [\#159](https://github.com/hyperledger/besu/pull/159)
- Moving JsonRpcMethods classes into the same package, prior to refactor [\#154](https://github.com/hyperledger/besu/pull/154)
- Reflect default logging in CLI help [\#148](https://github.com/hyperledger/besu/pull/148)
- Handle zero port better in NAT [\#147](https://github.com/hyperledger/besu/pull/147)
- Rework how filter and log query parameters are created/used [\#146](https://github.com/hyperledger/besu/pull/146)
- Don't generate shutdown tasks in controller [\#141](https://github.com/hyperledger/besu/pull/141)
- Ibft queries [\#138](https://github.com/hyperledger/besu/pull/138)
- Enable pruning by default for fast sync [\#135](https://github.com/hyperledger/besu/pull/135)
- Ensure spotless runs in CI [\#132](https://github.com/hyperledger/besu/pull/132)
- Add more logging around peer disconnects [\#131](https://github.com/hyperledger/besu/pull/131)
- Repair EthGetLogs returning incorrect results [\#128](https://github.com/hyperledger/besu/pull/128)
- Use Bloombits for Logs queries [\#127](https://github.com/hyperledger/besu/pull/127)
- Improve message when extraData missing [\#121](https://github.com/hyperledger/besu/pull/121)
- Fix miner startup logic [\#104](https://github.com/hyperledger/besu/pull/104)
- Support log reordring from reorgs in `LogSubscriptionService` [\#86](https://github.com/hyperledger/besu/pull/86)

### 1.3.2

### Additions and Improvements

- besu -v to print plugin versions[\#123](https://github.com/hyperledger/besu/pull/123)

### Technical Improvements

- Update Governance and Code of Conduct verbiage [\#120](https://github.com/hyperledger/besu/pull/120)
- Fix private transaction root mismatch [\#118](https://github.com/hyperledger/besu/pull/118)
- Programatically enforce plugin CLI variable names [\#117](https://github.com/hyperledger/besu/pull/117)
- Additional unit test for selecting replaced pending transactions [\#116](https://github.com/hyperledger/besu/pull/116)
- Only set sync targets that have an estimated height value [\#115](https://github.com/hyperledger/besu/pull/115)
- Fix rlpx startup [\#114](https://github.com/hyperledger/besu/pull/114)
- Expose getPayload in Transaction plugin-api interface. [\#113](https://github.com/hyperledger/besu/pull/113)
- Dependency Version Upgrades [\#112](https://github.com/hyperledger/besu/pull/112)
- Add hash field in Transaction plugin interface. [\#111](https://github.com/hyperledger/besu/pull/111)
- Rework sync status events [\#106](https://github.com/hyperledger/besu/pull/106)

### 1.3.1

### Additions and Improvements

- Added GraphQL query/logs support [\#94](https://github.com/hyperledger/besu/pull/94)

### Technical Improvements

- Add totalDiffculty to BlockPropagated events. [\#97](https://github.com/hyperledger/besu/pull/97)
- Merge BlockchainQueries classes [\#101](https://github.com/hyperledger/besu/pull/101)
- Fixed casing of dynamic MetricCategorys [\#99](https://github.com/hyperledger/besu/pull/99)
- Fix private transactions breaking evm [\#96](https://github.com/hyperledger/besu/pull/96)
- Make SyncState variables thread-safe [\#95](https://github.com/hyperledger/besu/pull/95)
- Fix transaction tracking by sender [\#93](https://github.com/hyperledger/besu/pull/93)
- Make logic in PersistBlockTask more explicit to fix a LGTM warning [\#92](https://github.com/hyperledger/besu/pull/92)
- Removed Unused methods in the transaction simulator. [\#91](https://github.com/hyperledger/besu/pull/91)
- Fix ThreadBesuNodeRunner BesuConfiguration setup [\#90](https://github.com/hyperledger/besu/pull/90)
- JsonRpc method disabled error condition rewrite and unit test [\#80](https://github.com/hyperledger/besu/pull/80)
- Round trip testing of state trie account values [\#31](https://github.com/hyperledger/besu/pull/31)

### 1.3

### Breaking Change

- Disallow comments in Genesis JSON file. [\#49](https://github.com/hyperledger/besu/pull/49)

### Additions and Improvements

- Add `--required-block` command line option to deal with chain splits [\#79](https://github.com/hyperledger/besu/pull/79)
- Store db metadata file in the root data directory. [\#46](https://github.com/hyperledger/besu/pull/46)
- Add `--target-gas-limit` command line option. [\#24](https://github.com/hyperledger/besu/pull/24)(thanks to new contributor [cfelde](https://github.com/cfelde))
- Allow private contracts to access public state. [\#9](https://github.com/hyperledger/besu/pull/9)
- Documentation updates include:
  - Added [sample load balancer configurations](https://besu.hyperledger.org/en/latest/HowTo/Configure/Configure-HA/Sample-Configuration/)  
  - Added [`retesteth`](https://besu.hyperledger.org/en/latest/Reference/CLI/CLI-Subcommands/#retesteth) subcommand
  - Added [`debug_accountRange`](https://besu.hyperledger.org/en/latest/Reference/API-Methods/#debug_accountrange) JSON-RPC API method
  - Clarified purpose of [static nodes](https://besu.hyperledger.org/en/latest/HowTo/Find-and-Connect/Managing-Peers/#static-nodes)
  - Added links [Kubernetes reference implementations](https://besu.hyperledger.org/en/latest/HowTo/Deploy/Kubernetes/)
  - Added content about [access between private and public states](https://besu.hyperledger.org/en/latest/Concepts/Privacy/Privacy-Groups/#access-between-states)
  - Added restriction that [account permissioning cannot be used with random key signing](https://besu.hyperledger.org/en/latest/HowTo/Use-Privacy/Sign-Privacy-Marker-Transactions/).
  - Added high availability requirement for [private transaction manager](https://besu.hyperledger.org/en/latest/Concepts/Privacy/Privacy-Overview/#availability) (ie, Orion)
  - Added [genesis file reference](https://besu.hyperledger.org/en/latest/Reference/Config-Items/)

### Technical Improvements

- Less verbose synching subscriptions [\#59](https://github.com/hyperledger/besu/pull/59)
- Return enclave key instead of private transaction hash [\#53](https://github.com/hyperledger/besu/pull/53)
- Fix mark sweep pruner bugs where nodes that should be kept were being swept  [\#50](https://github.com/hyperledger/besu/pull/50)
- Clean up BesuConfiguration construction [\#51](https://github.com/hyperledger/besu/pull/51)
- Private tx nonce errors return same msg as any tx [\#48](https://github.com/hyperledger/besu/pull/48)
- Fix default logging [\#47](https://github.com/hyperledger/besu/pull/47)
- Introduce virtual operation. [\#45](https://github.com/hyperledger/besu/pull/45)
- Downgrade RocksDBPlugin Logging Levels [\#44](https://github.com/hyperledger/besu/pull/44)
- Infrastructure for exposing PoA metrics for plugins. [\#37](https://github.com/hyperledger/besu/pull/37)
- Refactor privacy storage. [\#7](https://github.com/hyperledger/besu/pull/7)

## 1.2.4

### Additions and Improvements

- Add Istanbul block (5435345) for Rinkeby [\#35](https://github.com/hyperledger/besu/pull/35)
- Add Istanbul block (1561651) for Goerli [\#27](https://github.com/hyperledger/besu/pull/27)
- Add Istanbul block (6485846) for Ropsten [\#26](https://github.com/hyperledger/besu/pull/26)
- Add privDistributeRawTransaction endpoint [\#23](https://github.com/hyperledger/besu/pull/23) (thanks to [josh-richardson](https://github.com/josh-richardson))

### Technical Improvements

- Refactors pantheon private key to signing private key [\#34](https://github.com/hyperledger/besu/pull/34) (thanks to [josh-richardson](https://github.com/josh-richardson))
- Support both BESU\_ and PANTHEON\_ env var prefixes [\#32](https://github.com/hyperledger/besu/pull/32)
- Use only fully validated peers for fast sync pivot selection [\#21](https://github.com/hyperledger/besu/pull/21)
- Support Version Rollbacks for RocksDB \(\#6\) [\#19](https://github.com/hyperledger/besu/pull/19)
- Update Cava library to Tuweni Library [\#18](https://github.com/hyperledger/besu/pull/18)
- StateTrieAccountValue:Version should be written as an int, not a long [\#17](https://github.com/hyperledger/besu/pull/17)
- Handle discovery peers with updated endpoints [\#12](https://github.com/hyperledger/besu/pull/12)
- Change retesteth port [\#11](https://github.com/hyperledger/besu/pull/11)
- Renames eea\_getTransactionReceipt to priv\_getTransactionReceipt [\#10](https://github.com/hyperledger/besu/pull/10) (thanks to [josh-richardson](https://github.com/josh-richardson))
- Support Version Rollbacks for RocksDB [\#6](https://github.com/hyperledger/besu/pull/6)
- Moving AT DSL into its own module [\#3](https://github.com/hyperledger/besu/pull/3)

## 1.2.3

### Additions and Improvements
- Added an override facility for genesis configs [\#1915](https://github.com/PegaSysEng/pantheon/pull/1915)
- Finer grained logging configuration [\#1895](https://github.com/PegaSysEng/pantheon/pull/1895) (thanks to [matkt](https://github.com/matkt))

### Technical Improvements

- Add archiving of docker test reports [\#1921](https://github.com/PegaSysEng/pantheon/pull/1921)
- Events API: Transaction dropped, sync status, and renames [\#1919](https://github.com/PegaSysEng/pantheon/pull/1919)
- Remove metrics from plugin registration [\#1918](https://github.com/PegaSysEng/pantheon/pull/1918)
- Replace uses of Instant.now from within the IBFT module [\#1911](https://github.com/PegaSysEng/pantheon/pull/1911)
- Update plugins-api build script [\#1908](https://github.com/PegaSysEng/pantheon/pull/1908)
- Ignore flaky tracing tests [\#1907](https://github.com/PegaSysEng/pantheon/pull/1907)
- Ensure plugin-api module gets published at the correct maven path [\#1905](https://github.com/PegaSysEng/pantheon/pull/1905)
- Return the plugin-apis to this repo [\#1900](https://github.com/PegaSysEng/pantheon/pull/1900)
- Stop autogenerating BesuInfo.java [\#1899](https://github.com/PegaSysEng/pantheon/pull/1899)
- Extracted Metrics interfaces to plugins-api. [\#1898](https://github.com/PegaSysEng/pantheon/pull/1898)
- Fix key value storage clear so it removes all values [\#1894](https://github.com/PegaSysEng/pantheon/pull/1894)
- Ethsigner test [\#1892](https://github.com/PegaSysEng/pantheon/pull/1892) (thanks to [iikirilov](https://github.com/iikirilov))
- Return null private transaction receipt instead of error [\#1872](https://github.com/PegaSysEng/pantheon/pull/1872) (thanks to [iikirilov](https://github.com/iikirilov))
- Implement trace replay block transactions trace option [\#1886](https://github.com/PegaSysEng/pantheon/pull/1886)
- Use object parameter instead of list of parameters for priv\_createPrivacyGroup [\#1868](https://github.com/PegaSysEng/pantheon/pull/1868) (thanks to [iikirilov](https://github.com/iikirilov))
- Refactor privacy acceptance tests [\#1864](https://github.com/PegaSysEng/pantheon/pull/1864) (thanks to [iikirilov](https://github.com/iikirilov))

## 1.2.2

### Additions and Improvements
- Support large numbers for the `--network-id` option [\#1891](https://github.com/PegaSysEng/pantheon/pull/1891)
- Added eea\_getTransactionCount Json Rpc [\#1861](https://github.com/PegaSysEng/pantheon/pull/1861)
- PrivacyMarkerTransaction to be signed with a randomly generated key [\#1844](https://github.com/PegaSysEng/pantheon/pull/1844)
- Implement eth\_getproof JSON RPC API [\#1824](https://github.com/PegaSysEng/pantheon/pull/1824) (thanks to [matkt](https://github.com/matkt))
- Documentation updates include:
  - [Improved navigation](https://docs.pantheon.pegasys.tech/en/latest/)
  - [Added permissioning diagram](https://docs.pantheon.pegasys.tech/en/latest/Concepts/Permissioning/Permissioning-Overview/#onchain)
  - [Added Responsible Disclosure policy](https://docs.pantheon.pegasys.tech/en/latest/Reference/Responsible-Disclosure/)
  - [Added `blocks export` subcommand](https://besu.hyperledger.org/en/latest/Reference/CLI/CLI-Subcommands/#export)

### Technical Improvements  
- Update the `pantheon blocks export` command usage [\#1887](https://github.com/PegaSysEng/pantheon/pull/1887) (thanks to [matkt](https://github.com/matkt))
- Stop Returning null for 'pending' RPC calls [\#1883](https://github.com/PegaSysEng/pantheon/pull/1883)
- Blake validation errors are hard errors [\#1882](https://github.com/PegaSysEng/pantheon/pull/1882)
- Add test cases for trace\_replayBlockTransactions [\#1881](https://github.com/PegaSysEng/pantheon/pull/1881)
- Simplify json rpc spec test setup [\#1880](https://github.com/PegaSysEng/pantheon/pull/1880)
- Tweak JSON import format [\#1878](https://github.com/PegaSysEng/pantheon/pull/1878)
- Transactions listeners should use the subscriber pattern [\#1877](https://github.com/PegaSysEng/pantheon/pull/1877)
- Maven spotless [\#1876](https://github.com/PegaSysEng/pantheon/pull/1876)
- Don't cache for localbalance [\#1875](https://github.com/PegaSysEng/pantheon/pull/1875)
- EIP-1108 - Reprice alt\_bn128  [\#1874](https://github.com/PegaSysEng/pantheon/pull/1874)
- Create stub trace\_replayBlockTransactions json-rpc method  [\#1873](https://github.com/PegaSysEng/pantheon/pull/1873)
- Improve trace log [\#1870](https://github.com/PegaSysEng/pantheon/pull/1870)
- Pruning Command Line Flags [\#1869](https://github.com/PegaSysEng/pantheon/pull/1869)
- Re-enable istanbul [\#1865](https://github.com/PegaSysEng/pantheon/pull/1865)
- Fix logic to disconnect from peers on fork [\#1863](https://github.com/PegaSysEng/pantheon/pull/1863)
- Blake 2b tweaks [\#1862](https://github.com/PegaSysEng/pantheon/pull/1862)
- Sweep state roots before child nodes [\#1854](https://github.com/PegaSysEng/pantheon/pull/1854)
- Update export subcommand to export blocks in rlp format [\#1852](https://github.com/PegaSysEng/pantheon/pull/1852)
- Updating docker tests to make it easier to follow & ensure it listens on the right interface on docker [\#1851](https://github.com/PegaSysEng/pantheon/pull/1851)
- Disable Istanbul block [\#1849](https://github.com/PegaSysEng/pantheon/pull/1849)
- Add read-only blockchain factory method [\#1845](https://github.com/PegaSysEng/pantheon/pull/1845)
- Removing the release plugin in favour of the new process with branches [\#1843](https://github.com/PegaSysEng/pantheon/pull/1843)
- Update Görli bootnodes [\#1842](https://github.com/PegaSysEng/pantheon/pull/1842)
- Upgrade graphql library to version 13.0 [\#1834](https://github.com/PegaSysEng/pantheon/pull/1834)
- Database versioning and enable multi-column database [\#1830](https://github.com/PegaSysEng/pantheon/pull/1830)
- Fixes invalid JsonGetter, comment [\#1811](https://github.com/PegaSysEng/pantheon/pull/1811) (thanks to [josh-richardson](https://github.com/josh-richardson))
- Add EthSigner acceptance test [\#1655](https://github.com/PegaSysEng/pantheon/pull/1655) (thanks to [iikirilov](https://github.com/iikirilov))
- Support plugin Richdata APIs via implementation [\#1581](https://github.com/PegaSysEng/pantheon/pull/1581)

## 1.2.1

### Additions and Improvements

- Removed the release plugin in favour of the new process with branches
[#1841](https://github.com/PegaSysEng/pantheon/pull/1841)
[#1843](https://github.com/PegaSysEng/pantheon/pull/1843)
[#1848](https://github.com/PegaSysEng/pantheon/pull/1848)
[#1855](https://github.com/PegaSysEng/pantheon/pull/1855)
- Updated Görli bootnodes [#1842](https://github.com/PegaSysEng/pantheon/pull/1842)
- Removed unnecessary test dependency [#1839](https://github.com/PegaSysEng/pantheon/pull/1839)
- Added warning when comments are used in genesis file [#1838](https://github.com/PegaSysEng/pantheon/pull/1838)
- Added an experimental flag for disabling timers [#1837](https://github.com/PegaSysEng/pantheon/pull/1837)
- Fixed FlatFileTaskCollection tests [#1833](https://github.com/PegaSysEng/pantheon/pull/1833)
- Added chain json import utility [#1832](https://github.com/PegaSysEng/pantheon/pull/1832)
- Added tests to AllNodesVisitor trie traversal [#1831](https://github.com/PegaSysEng/pantheon/pull/1831)
- Updated privateFrom to be required [#1829](https://github.com/PegaSysEng/pantheon/pull/1829) (thanks to [iikirilov](https://github.com/iikirilov))
- Made explicit that streamed accounts may be missing their address [#1828](https://github.com/PegaSysEng/pantheon/pull/1828)
- Refactored normalizeKeys method [#1826](https://github.com/PegaSysEng/pantheon/pull/1826)
- Removed dead parameters [#1825](https://github.com/PegaSysEng/pantheon/pull/1825)
- Added a nicer name for Corretto [#1819](https://github.com/PegaSysEng/pantheon/pull/1819)
- Changed core JSON-RPC method to support ReTestEth
[#1815](https://github.com/PegaSysEng/pantheon/pull/1815)
[#1818](https://github.com/PegaSysEng/pantheon/pull/1818)
- Added rewind to block functionality [#1814](https://github.com/PegaSysEng/pantheon/pull/1814)
- Added support for NoReward and NoProof seal engines [#1813](https://github.com/PegaSysEng/pantheon/pull/1813)
- Added strict short hex strings for retesteth [#1812](https://github.com/PegaSysEng/pantheon/pull/1812)
- Cleaned up genesis parsing [#1809](https://github.com/PegaSysEng/pantheon/pull/1809)
- Updating Orion to v1.3.2 [#1805](https://github.com/PegaSysEng/pantheon/pull/1805)
- Updaated newHeads subscription to emit events only for canonical blocks [#1798](https://github.com/PegaSysEng/pantheon/pull/1798)
- Repricing for trie-size-dependent opcodes [#1795](https://github.com/PegaSysEng/pantheon/pull/1795)
- Revised Istanbul Versioning assignemnts [#1794](https://github.com/PegaSysEng/pantheon/pull/1794)
- Updated RevertReason to return BytesValue [#1793](https://github.com/PegaSysEng/pantheon/pull/1793)
- Updated way priv_getPrivacyPrecompileAddress source [#1786](https://github.com/PegaSysEng/pantheon/pull/1786) (thanks to [iikirilov](https://github.com/iikirilov))
- Updated Chain ID opcode to return 0 as default [#1785](https://github.com/PegaSysEng/pantheon/pull/1785)
- Allowed fixedDifficulty=1 [#1784](https://github.com/PegaSysEng/pantheon/pull/1784)
- Updated Docker image defaults host interfaces [#1782](https://github.com/PegaSysEng/pantheon/pull/1782)
- Added tracking of world state account key preimages [#1780](https://github.com/PegaSysEng/pantheon/pull/1780)
- Modified PrivGetPrivateTransaction to take public tx hash [#1778](https://github.com/PegaSysEng/pantheon/pull/1778) (thanks to [josh-richardson](https://github.com/josh-richardson))
- Removed enclave public key from parameter
[#1789](https://github.com/PegaSysEng/pantheon/pull/1789)
[#1777](https://github.com/PegaSysEng/pantheon/pull/1777) (thanks to [iikirilov](https://github.com/iikirilov))
- Added storage key preimage tracking [#1772](https://github.com/PegaSysEng/pantheon/pull/1772)
- Updated priv_getPrivacyPrecompileAddress method return [#1766](https://github.com/PegaSysEng/pantheon/pull/1766) (thanks to [iikirilov](https://github.com/iikirilov))
- Added tests for permissioning with static nodes behaviour [#1764](https://github.com/PegaSysEng/pantheon/pull/1764)
- Added integration test for contract creation with privacyGroupId [#1762](https://github.com/PegaSysEng/pantheon/pull/1762) (thanks to [josh-richardson](https://github.com/josh-richardson))
- Added report node local address as the coinbase in Clique and IBFT
[#1758](https://github.com/PegaSysEng/pantheon/pull/1758)
[#1760](https://github.com/PegaSysEng/pantheon/pull/1760)
- Fixed private tx signature validation [#1753](https://github.com/PegaSysEng/pantheon/pull/1753)
- Updated CI configuration
[#1751](https://github.com/PegaSysEng/pantheon/pull/1751)
[#1835](https://github.com/PegaSysEng/pantheon/pull/1835)
- Added CLI flag for setting WorldStateDownloader task cache size [#1749](https://github.com/PegaSysEng/pantheon/pull/1749) (thanks to [matkt](https://github.com/matkt))
- Updated vertx to 2.8.0 [#1748](https://github.com/PegaSysEng/pantheon/pull/1748)
- changed RevertReason to BytesValue [#1746](https://github.com/PegaSysEng/pantheon/pull/1746)
- Added static nodes acceptance test [#1745](https://github.com/PegaSysEng/pantheon/pull/1745)
- Added report 0 hashrate when the mining coordinator doesn't support mining
[#1744](https://github.com/PegaSysEng/pantheon/pull/1744)
[#1757](https://github.com/PegaSysEng/pantheon/pull/1757)
- Implemented EIP-2200 - Net Gas Metering Revised [#1743](https://github.com/PegaSysEng/pantheon/pull/1743)
- Added chainId validation to PrivateTransactionValidator [#1741](https://github.com/PegaSysEng/pantheon/pull/1741)
- Reduced intrinsic gas cost [#1739](https://github.com/PegaSysEng/pantheon/pull/1739)
- De-duplicated test blocks data files [#1737](https://github.com/PegaSysEng/pantheon/pull/1737)
- Renamed various EEA methods to priv methods [#1736](https://github.com/PegaSysEng/pantheon/pull/1736) (thanks to [josh-richardson](https://github.com/josh-richardson))
- Permissioning Acceptance Test [#1735](https://github.com/PegaSysEng/pantheon/pull/1735)
 [#1759](https://github.com/PegaSysEng/pantheon/pull/1759)
- Add nonce handling to GenesisState [#1728](https://github.com/PegaSysEng/pantheon/pull/1728)
- Added 100-continue to HTTP [#1727](https://github.com/PegaSysEng/pantheon/pull/1727)
- Fixed get_signerMetrics [#1725](https://github.com/PegaSysEng/pantheon/pull/1725) (thanks to [matkt](https://github.com/matkt))
- Reworked "in-sync" checks [#1720](https://github.com/PegaSysEng/pantheon/pull/1720)
- Added Accounts Permissioning Acceptance Tests [#1719](https://github.com/PegaSysEng/pantheon/pull/1719)
- Added PrivateTransactionValidator to unify logic [#1713](https://github.com/PegaSysEng/pantheon/pull/1713)
- Added JSON-RPC API to report validator block production information [#1687](https://github.com/PegaSysEng/pantheon/pull/1687) (thanks to [matkt](https://github.com/matkt))
- Added Mark Sweep Pruner [#1638](https://github.com/PegaSysEng/pantheon/pull/1638)
- Added the Blake2b F compression function as a precompile in Besu [#1614](https://github.com/PegaSysEng/pantheon/pull/1614) (thanks to [iikirilov](https://github.com/iikirilov))
- Documentation updates include:
  - Added CPU requirements [#1734](https://github.com/PegaSysEng/pantheon/pull/1734)
  - Added reference to Ansible role [#1733](https://github.com/PegaSysEng/pantheon/pull/1733)
  - Updated revert reason example [#1754](https://github.com/PegaSysEng/pantheon/pull/1754)
  - Added content on deploying for production [#1774](https://github.com/PegaSysEng/pantheon/pull/1774)
  - Updated docker docs for location of data path [#1790](https://github.com/PegaSysEng/pantheon/pull/1790)
  - Updated permissiong documentation
  [#1792](https://github.com/PegaSysEng/pantheon/pull/1792)
  [#1652](https://github.com/PegaSysEng/pantheon/pull/1652)
  - Added permissioning webinar in the resources [#1717](https://github.com/PegaSysEng/pantheon/pull/1717)
  - Add web3.js-eea reference doc [#1617](https://github.com/PegaSysEng/pantheon/pull/1617)
  - Updated privacy documentation
  [#1650](https://github.com/PegaSysEng/pantheon/pull/1650)
  [#1721](https://github.com/PegaSysEng/pantheon/pull/1721)
  [#1722](https://github.com/PegaSysEng/pantheon/pull/1722)
  [#1724](https://github.com/PegaSysEng/pantheon/pull/1724)
  [#1729](https://github.com/PegaSysEng/pantheon/pull/1729)
  [#1730](https://github.com/PegaSysEng/pantheon/pull/1730)
  [#1731](https://github.com/PegaSysEng/pantheon/pull/1731)
  [#1732](https://github.com/PegaSysEng/pantheon/pull/1732)
  [#1740](https://github.com/PegaSysEng/pantheon/pull/1740)
  [#1750](https://github.com/PegaSysEng/pantheon/pull/1750)
  [#1761](https://github.com/PegaSysEng/pantheon/pull/1761)
  [#1765](https://github.com/PegaSysEng/pantheon/pull/1765)
  [#1769](https://github.com/PegaSysEng/pantheon/pull/1769)
  [#1770](https://github.com/PegaSysEng/pantheon/pull/1770)
  [#1771](https://github.com/PegaSysEng/pantheon/pull/1771)
  [#1773](https://github.com/PegaSysEng/pantheon/pull/1773)
  [#1787](https://github.com/PegaSysEng/pantheon/pull/1787)
  [#1788](https://github.com/PegaSysEng/pantheon/pull/1788)
  [#1796](https://github.com/PegaSysEng/pantheon/pull/1796)
  [#1803](https://github.com/PegaSysEng/pantheon/pull/1803)
  [#1810](https://github.com/PegaSysEng/pantheon/pull/1810)
  [#1817](https://github.com/PegaSysEng/pantheon/pull/1817)
  - Added documentation for getSignerMetrics [#1723](https://github.com/PegaSysEng/pantheon/pull/1723) (thanks to [matkt](https://github.com/matkt))
  - Added Java 11+ as a prerequisite for installing Besu using Homebrew. [#1755](https://github.com/PegaSysEng/pantheon/pull/1755)
  - Fixed documentation formatting and typos [#1718](https://github.com/PegaSysEng/pantheon/pull/1718)
  [#1742](https://github.com/PegaSysEng/pantheon/pull/1742)
  [#1763](https://github.com/PegaSysEng/pantheon/pull/1763)
  [#1779](https://github.com/PegaSysEng/pantheon/pull/1779)
  [#1781](https://github.com/PegaSysEng/pantheon/pull/1781)
  [#1827](https://github.com/PegaSysEng/pantheon/pull/1827)
  [#1767](https://github.com/PegaSysEng/pantheon/pull/1767) (thanks to [helderjnpinto](https://github.com/helderjnpinto))
  - Moved the docs to a [new doc repos](https://github.com/PegaSysEng/doc.pantheon) [#1822](https://github.com/PegaSysEng/pantheon/pull/1822)
- Explicitly configure some maven artifactIds [#1853](https://github.com/PegaSysEng/pantheon/pull/1853)
- Update export subcommand to export blocks in rlp format [#1852](https://github.com/PegaSysEng/pantheon/pull/1852)
- Implement `eth_getproof` JSON RPC API [#1824](https://github.com/PegaSysEng/pantheon/pull/1824)
- Database versioning and enable multi-column database [#1830](https://github.com/PegaSysEng/pantheon/pull/1830)
- Disable smoke tests on windows [#1847](https://github.com/PegaSysEng/pantheon/pull/1847)
- Add read-only blockchain factory method [#1845](https://github.com/PegaSysEng/pantheon/pull/1845)

## 1.2

### Additions and Improvements

- Add UPnP Support [\#1334](https://github.com/PegaSysEng/pantheon/pull/1334) (thanks to [notlesh](https://github.com/notlesh))
- Limit the fraction of wire connections initiated by peers [\#1665](https://github.com/PegaSysEng/pantheon/pull/1665)
- EIP-1706 - Disable SSTORE with gasleft lt call stipend  [\#1706](https://github.com/PegaSysEng/pantheon/pull/1706)
- EIP-1108 - Reprice alt\_bn128 [\#1704](https://github.com/PegaSysEng/pantheon/pull/1704)
- EIP-1344 ChainID Opcode [\#1690](https://github.com/PegaSysEng/pantheon/pull/1690)
- New release docker image [\#1664](https://github.com/PegaSysEng/pantheon/pull/1664)
- Support changing log level at runtime [\#1656](https://github.com/PegaSysEng/pantheon/pull/1656) (thanks to [matkt](https://github.com/matkt))
- Implement dump command to dump a specific block from storage [\#1641](https://github.com/PegaSysEng/pantheon/pull/1641) (thanks to [matkt](https://github.com/matkt))
- Add eea\_findPrivacyGroup endpoint to Besu [\#1635](https://github.com/PegaSysEng/pantheon/pull/1635) (thanks to [Puneetha17](https://github.com/Puneetha17))
- Updated eea send raw transaction with privacy group ID [\#1611](https://github.com/PegaSysEng/pantheon/pull/1611) (thanks to [iikirilov](https://github.com/iikirilov))
- Added Revert Reason [\#1603](https://github.com/PegaSysEng/pantheon/pull/1603)
- Documentation updates include:
  - Added [UPnP content](https://besu.hyperledger.org/en/latest/HowTo/Find-and-Connect/Using-UPnP/)
  - Added [load balancer image](https://besu.hyperledger.org/en/stable/)
  - Added [revert reason](https://besu.hyperledger.org/en/latest/HowTo/Send-Transactions/Revert-Reason/)
  - Added [admin\_changeLogLevel](https://besu.hyperledger.org/en/latest/Reference/API-Methods/#admin_changeloglevel) JSON RPC API (thanks to [matkt](https://github.com/matkt))
  - Updated for [new Docker image](https://besu.hyperledger.org/en/stable/)
  - Added [Docker image migration content](https://besu.hyperledger.org/en/latest/HowTo/Get-Started/Migration-Docker/)
  - Added [transaction validation content](https://besu.hyperledger.org/en/latest/Concepts/Transactions/Transaction-Validation/)
  - Updated [permissioning overview](https://besu.hyperledger.org/en/stable/) for onchain account permissioning
  - Updated [quickstart](https://besu.hyperledger.org/en/latest/HowTo/Deploy/Monitoring-Performance/#monitor-node-performance-using-prometheus) to include Prometheus and Grafana
  - Added [remote connections limits options](https://besu.hyperledger.org/en/latest/Reference/CLI/CLI-Syntax/#remote-connections-limit-enabled)
  - Updated [web3.js-eea reference](https://docs.pantheon.pegasys.tech/en/latest/Reference/web3js-eea-Methods/) to include privacy group methods
  - Updated [onchain permissioning to include account permissioning](hhttps://besu.hyperledger.org/en/latest/Concepts/Permissioning/Onchain-Permissioning/) and [Permissioning Management Dapp](https://besu.hyperledger.org/en/latest/Tutorials/Permissioning/Getting-Started-Onchain-Permissioning/#start-the-development-server-for-the-permissioning-management-dapp)
  - Added [deployment procedure for Permissioning Management Dapp](https://besu.hyperledger.org/en/stable/)
  - Added privacy content for [EEA-compliant and Besu-extended privacy](https://besu.hyperledger.org/en/latest/Concepts/Privacy/Privacy-Groups/)
  - Added content on [creating and managing privacy groups](https://besu.hyperledger.org/en/latest/Reference/web3js-eea-Methods/#createprivacygroup)
  - Added content on [accessing private and privacy marker transactions](https://besu.hyperledger.org/en/latest/HowTo/Use-Privacy/Access-Private-Transactions/)
  - Added content on [system requirements](https://besu.hyperledger.org/en/latest/HowTo/Get-Started/System-Requirements/)
  - Added reference to [Besu role on Galaxy to deploy using Ansible](https://besu.hyperledger.org/en/latest/HowTo/Deploy/Ansible/).  

### Technical Improvements

- Remove enclave public key from parameter [\#1789](https://github.com/PegaSysEng/pantheon/pull/1789)
- Update defaults host interfaces [\#1782](https://github.com/PegaSysEng/pantheon/pull/1782)
- Modifies PrivGetPrivateTransaction to take public tx hash [\#1778](https://github.com/PegaSysEng/pantheon/pull/1778)
- Remove enclave public key from parameter [\#1777](https://github.com/PegaSysEng/pantheon/pull/1777)
- Return the ethereum address of the privacy precompile from priv_getPrivacyPrecompileAddress [\#1766](https://github.com/PegaSysEng/pantheon/pull/1766)
- Report node local address as the coinbase in Clique and IBFT [\#1760](https://github.com/PegaSysEng/pantheon/pull/1760)
- Additional integration test for contract creation with privacyGroupId [\#1762](https://github.com/PegaSysEng/pantheon/pull/1762)
- Report 0 hashrate when the mining coordinator doesn't support mining [\#1757](https://github.com/PegaSysEng/pantheon/pull/1757)
- Fix private tx signature validation [\#1753](https://github.com/PegaSysEng/pantheon/pull/1753)
- RevertReason changed to BytesValue [\#1746](https://github.com/PegaSysEng/pantheon/pull/1746)
- Renames various eea methods to priv methods [\#1736](https://github.com/PegaSysEng/pantheon/pull/1736)
- Update Orion version [\#1716](https://github.com/PegaSysEng/pantheon/pull/1716)
- Rename CLI flag for better ordering of options [\#1715](https://github.com/PegaSysEng/pantheon/pull/1715)
- Routine dependency updates [\#1712](https://github.com/PegaSysEng/pantheon/pull/1712)
- Fix spelling error in getApplicationPrefix method name [\#1711](https://github.com/PegaSysEng/pantheon/pull/1711)
- Wait and retry if best peer's chain is too short for fast sync [\#1708](https://github.com/PegaSysEng/pantheon/pull/1708)
- Eea get private transaction fix [\#1707](https://github.com/PegaSysEng/pantheon/pull/1707) (thanks to [iikirilov](https://github.com/iikirilov))
- Rework remote connection limit flag defaults [\#1705](https://github.com/PegaSysEng/pantheon/pull/1705)
- Report invalid options from config file [\#1703](https://github.com/PegaSysEng/pantheon/pull/1703)
- Add ERROR to list of CLI log level options [\#1699](https://github.com/PegaSysEng/pantheon/pull/1699)
- Enable onchain account permissioning CLI option [\#1686](https://github.com/PegaSysEng/pantheon/pull/1686)
- Exempt static nodes from all connection limits [\#1685](https://github.com/PegaSysEng/pantheon/pull/1685)
- Enclave refactoring [\#1684](https://github.com/PegaSysEng/pantheon/pull/1684)
- Add opcode and precompiled support for versioning  [\#1683](https://github.com/PegaSysEng/pantheon/pull/1683)
- Use a percentage instead of fraction for the remote connections percentage CLI option. [\#1682](https://github.com/PegaSysEng/pantheon/pull/1682)
- Added error msg for calling eth\_sendTransaction [\#1681](https://github.com/PegaSysEng/pantheon/pull/1681)
- Remove instructions for installing with Chocolatey [\#1680](https://github.com/PegaSysEng/pantheon/pull/1680)
- remove zulu-jdk8 from smoke tests [\#1679](https://github.com/PegaSysEng/pantheon/pull/1679)
- Add new MainNet bootnodes [\#1678](https://github.com/PegaSysEng/pantheon/pull/1678)
- updating smoke tests to use \>= jdk11 [\#1677](https://github.com/PegaSysEng/pantheon/pull/1677)
- Fix handling of remote connection limit [\#1676](https://github.com/PegaSysEng/pantheon/pull/1676)
- Add accountVersion to MessageFrame [\#1675](https://github.com/PegaSysEng/pantheon/pull/1675)
- Change getChildren return type [\#1674](https://github.com/PegaSysEng/pantheon/pull/1674)
- Use Log4J message template instead of String.format [\#1673](https://github.com/PegaSysEng/pantheon/pull/1673)
- Return hashrate of 0 when not mining. [\#1672](https://github.com/PegaSysEng/pantheon/pull/1672)
- Add hooks for validation  [\#1671](https://github.com/PegaSysEng/pantheon/pull/1671)
- Upgrade to pantheon-build:0.0.6-jdk11 which really does include jdk11 [\#1670](https://github.com/PegaSysEng/pantheon/pull/1670)
- Onchain permissioning startup check [\#1669](https://github.com/PegaSysEng/pantheon/pull/1669)
- Update BesuCommand to accept minTransactionGasPriceWei as an integer [\#1668](https://github.com/PegaSysEng/pantheon/pull/1668) (thanks to [matkt](https://github.com/matkt))
- Privacy group id consistent [\#1667](https://github.com/PegaSysEng/pantheon/pull/1667) (thanks to [iikirilov](https://github.com/iikirilov))
- Change eea\_getPrivateTransaction endpoint to accept hex [\#1666](https://github.com/PegaSysEng/pantheon/pull/1666) (thanks to [Puneetha17](https://github.com/Puneetha17))
- Factorise metrics code for KeyValueStorage database [\#1663](https://github.com/PegaSysEng/pantheon/pull/1663))
- Create a metric tracking DB size [\#1662](https://github.com/PegaSysEng/pantheon/pull/1662)
- AT- Removing unused methods on KeyValueStorage [\#1661](https://github.com/PegaSysEng/pantheon/pull/1661)
- Add Prerequisites and Quick-Start [\#1660](https://github.com/PegaSysEng/pantheon/pull/1660) (thanks to [lazaridiscom](https://github.com/lazaridiscom))
- Java 11 updates [\#1658](https://github.com/PegaSysEng/pantheon/pull/1658)
- Make test generated keys deterministic w/in block generator [\#1657](https://github.com/PegaSysEng/pantheon/pull/1657)
- Rename privacyGroupId to createPrivacyGroupId [\#1654](https://github.com/PegaSysEng/pantheon/pull/1654) (thanks to [Puneetha17](https://github.com/Puneetha17))
- Intermittent Test Failures in TransactionsMessageSenderTest [\#1653](https://github.com/PegaSysEng/pantheon/pull/1653)
- Sanity check the generated distribution files before upload [\#1648](https://github.com/PegaSysEng/pantheon/pull/1648)
- Use JDK 11 for release builds [\#1647](https://github.com/PegaSysEng/pantheon/pull/1647)
- Support multiple private marker transactions in a block  [\#1646](https://github.com/PegaSysEng/pantheon/pull/1646)
- Display World State Sync Progress in Logs [\#1645](https://github.com/PegaSysEng/pantheon/pull/1645)
- Remove the docker gradle plugin, handle building docker with shell now [\#1644](https://github.com/PegaSysEng/pantheon/pull/1644)
- Switch to using metric names from EIP-2159 [\#1634](https://github.com/PegaSysEng/pantheon/pull/1634)
- Account versioning [\#1612](https://github.com/PegaSysEng/pantheon/pull/1612)

## 1.1.4

### Additions and Improvements

- \[PAN-2832\] Support setting config options via environment variables [\#1597](https://github.com/PegaSysEng/pantheon/pull/1597)
- Print Besu version when starting [\#1593](https://github.com/PegaSysEng/pantheon/pull/1593)
- \[PAN-2746\] Add eea\_createPrivacyGroup & eea\_deletePrivacyGroup endpoint [\#1560](https://github.com/PegaSysEng/pantheon/pull/1560) (thanks to [Puneetha17](https://github.com/Puneetha17))

Documentation updates include:
- Added [readiness and liveness endpoints](https://besu.hyperledger.org/en/latest/HowTo/Interact/APIs/Using-JSON-RPC-API/#readiness-and-liveness-endpoints)
- Added [high availability content](https://besu.hyperledger.org/en/latest/HowTo/Configure/Configure-HA/High-Availability/)
- Added [web3js-eea client library](https://besu.hyperledger.org/en/latest/Tutorials/Quickstarts/Privacy-Quickstart/#clone-eeajs-libraries)
- Added content on [setting CLI options using environment variables](https://besu.hyperledger.org/en/latest/Reference/CLI/CLI-Syntax/#specifying-options)

### Technical Improvements

- Read config from env vars when no config file specified [\#1639](https://github.com/PegaSysEng/pantheon/pull/1639)
- Upgrade jackson-databind to 2.9.9.1 [\#1636](https://github.com/PegaSysEng/pantheon/pull/1636)
- Update Reference Tests [\#1633](https://github.com/PegaSysEng/pantheon/pull/1633)
- Ignore discport during static node permissioning check [\#1631](https://github.com/PegaSysEng/pantheon/pull/1631)
- Check connections more frequently during acceptance tests [\#1630](https://github.com/PegaSysEng/pantheon/pull/1630)
- Refactor experimental CLI options [\#1629](https://github.com/PegaSysEng/pantheon/pull/1629)
- JSON-RPC api net_services should display the actual ports [\#1628](https://github.com/PegaSysEng/pantheon/pull/1628)
- Refactor CLI [\#1627](https://github.com/PegaSysEng/pantheon/pull/1627)
- Simplify BesuCommand `run` and `parse` methods. [\#1626](https://github.com/PegaSysEng/pantheon/pull/1626)
- PAN-2860: Ignore discport during startup whitelist validation [\#1625](https://github.com/PegaSysEng/pantheon/pull/1625)
- Freeze plugin api version [\#1624](https://github.com/PegaSysEng/pantheon/pull/1624)
- Implement incoming transaction messages CLI option as an unstable command. [\#1622](https://github.com/PegaSysEng/pantheon/pull/1622)
- Update smoke tests docker images for zulu and openjdk to private ones [\#1620](https://github.com/PegaSysEng/pantheon/pull/1620)
- Remove duplication between EeaTransactionCountRpc & PrivateTransactionHandler [\#1619](https://github.com/PegaSysEng/pantheon/pull/1619)
- \[PAN-2709\] - nonce too low error [\#1618](https://github.com/PegaSysEng/pantheon/pull/1618)
- Cache TransactionValidationParams instead of creating new object for each call [\#1616](https://github.com/PegaSysEng/pantheon/pull/1616)
- \[PAN-2850\] Create a transaction pool configuration object [\#1615](https://github.com/PegaSysEng/pantheon/pull/1615)
- Add TransactionValidationParam to TxProcessor [\#1613](https://github.com/PegaSysEng/pantheon/pull/1613)
- Expose a CLI option to configure the life time of transaction messages. [\#1610](https://github.com/PegaSysEng/pantheon/pull/1610)
- Implement Prometheus metric counter for skipped expired transaction messages. [\#1609](https://github.com/PegaSysEng/pantheon/pull/1609)
- Upload jars to bintray as part of releases [\#1608](https://github.com/PegaSysEng/pantheon/pull/1608)
- Avoid publishing docker-pantheon directory to bintray during a release [\#1606](https://github.com/PegaSysEng/pantheon/pull/1606)
- \[PAN-2756\] Istanbul scaffolding [\#1605](https://github.com/PegaSysEng/pantheon/pull/1605)
- Implement a timeout in TransactionMessageProcessor [\#1604](https://github.com/PegaSysEng/pantheon/pull/1604)
- Reject transactions with gas price below the configured minimum [\#1602](https://github.com/PegaSysEng/pantheon/pull/1602)
- Always build the k8s image, only push to dockerhub for master branch [\#1601](https://github.com/PegaSysEng/pantheon/pull/1601)
- Properly validate AltBN128 pairing precompile input [\#1600](https://github.com/PegaSysEng/pantheon/pull/1600)
- \[PAN-2871\] Columnar rocksdb [\#1599](https://github.com/PegaSysEng/pantheon/pull/1599)
- Reverting change to dockerfile [\#1594](https://github.com/PegaSysEng/pantheon/pull/1594)
- Update dependency versions [\#1592](https://github.com/PegaSysEng/pantheon/pull/1592)
- \[PAN-2797\] Clean up failed connections [\#1591](https://github.com/PegaSysEng/pantheon/pull/1591)
- Cleaning up the build process for docker [\#1590](https://github.com/PegaSysEng/pantheon/pull/1590)
- \[PAN-2786\] Stop Transaction Pool Queue from Growing Unbounded [\#1586](https://github.com/PegaSysEng/pantheon/pull/1586)

## 1.1.3

### Additions and Improvements

- \[PAN-2811\] Be more lenient with discovery message deserialization. Completes our support for EIP-8 and enables Besu to work on Rinkeby again. [\#1580](https://github.com/PegaSysEng/pantheon/pull/1580)
- Added liveness and readiness probe stub endpoints [\#1553](https://github.com/PegaSysEng/pantheon/pull/1553)
- Implemented operator tool. \(blockchain network configuration for permissioned networks\) [\#1511](https://github.com/PegaSysEng/pantheon/pull/1511)
- \[PAN-2754\] Added eea\_getPrivacyPrecompileAddress [\#1579](https://github.com/PegaSysEng/pantheon/pull/1579) (thanks to [Puneetha17](https://github.com/Puneetha17))
- Publish the chain head gas used, gas limit, transaction count and ommer metrics [\#1551](https://github.com/PegaSysEng/pantheon/pull/1551)
- Add subscribe and unsubscribe count metrics [\#1541](https://github.com/PegaSysEng/pantheon/pull/1541)
- Add pivot block metrics [\#1537](https://github.com/PegaSysEng/pantheon/pull/1537)

Documentation updates include:

- Updated [IBFT 2.0 tutorial](https://besu.hyperledger.org/en/latest/Tutorials/Private-Network/Create-IBFT-Network/) to use network configuration tool
- Added [debug\_traceBlock\* methods](https://besu.hyperledger.org/en/latest/Reference/API-Methods/#debug_traceblock)
- Reorganised [monitoring documentation](https://besu.hyperledger.org/en/latest/HowTo/Deploy/Monitoring-Performance/)
- Added [link to sample Grafana dashboard](https://besu.hyperledger.org/en/latest/HowTo/Deploy/Monitoring-Performance/#monitor-node-performance-using-prometheus)
- Added [note about replacing transactions in transaction pool](https://besu.hyperledger.org/en/latest/Concepts/Transactions/Transaction-Pool/#replacing-transactions-with-same-nonce)
- Updated [example transaction scripts](https://besu.hyperledger.org/en/latest/HowTo/Send-Transactions/Transactions/#example-javascript-scripts)
- Updated [Alethio Ethstats and Explorer documentation](https://besu.hyperledger.org/en/latest/Concepts/AlethioOverview/)

### Technical Improvements

- PAN-2816: Hiding experimental account permissioning cli options [\#1584](https://github.com/PegaSysEng/pantheon/pull/1584)
- \[PAN-2630\] Synchronizer should disconnect the sync target peer on invalid block data [\#1578](https://github.com/PegaSysEng/pantheon/pull/1578)
- Rename MetricCategory to BesuMetricCategory [\#1574](https://github.com/PegaSysEng/pantheon/pull/1574)
- Convert MetricsConfigiguration to use a builder [\#1572](https://github.com/PegaSysEng/pantheon/pull/1572)
- PAN-2794: Including flag for onchain permissioning check on tx processor [\#1571](https://github.com/PegaSysEng/pantheon/pull/1571)
- Fix behaviour for absent account permissiong smart contract [\#1569](https://github.com/PegaSysEng/pantheon/pull/1569)
- Expand readiness check to check peer count and sync state [\#1568](https://github.com/PegaSysEng/pantheon/pull/1568)
- \[PAN-2798\] Reorganize p2p classes [\#1567](https://github.com/PegaSysEng/pantheon/pull/1567)
- PAN-2729: Account Smart Contract Permissioning ATs [\#1565](https://github.com/PegaSysEng/pantheon/pull/1565)
- Timeout build after 1 hour to prevent it hanging forever. [\#1564](https://github.com/PegaSysEng/pantheon/pull/1564)
- \[PAN-2791\] Make permissions checks for ongoing connections more granular [\#1563](https://github.com/PegaSysEng/pantheon/pull/1563)
- \[PAN-2721\] Fix TopicParameter deserialization [\#1562](https://github.com/PegaSysEng/pantheon/pull/1562)
- \[PAN-2779\] Allow signing private transaction with any key [\#1561](https://github.com/PegaSysEng/pantheon/pull/1561) (thanks to [iikirilov](https://github.com/iikirilov))
- \[PAN-2783\] Invert dependency between permissioning and p2p [\#1557](https://github.com/PegaSysEng/pantheon/pull/1557)
- Removing account filter from TransactionPool [\#1556](https://github.com/PegaSysEng/pantheon/pull/1556)
- \[PAN-1952\] - Remove ignored pending transaction event publish acceptance test [\#1552](https://github.com/PegaSysEng/pantheon/pull/1552)
- Make MetricCategories more flexible [\#1550](https://github.com/PegaSysEng/pantheon/pull/1550)
- Fix encoding for account permissioning check call [\#1549](https://github.com/PegaSysEng/pantheon/pull/1549)
- Discard known remote transactions prior to validation [\#1548](https://github.com/PegaSysEng/pantheon/pull/1548)
- \[PAN-2009\] - Fix cluster clean start after stop in Acceptance tests [\#1546](https://github.com/PegaSysEng/pantheon/pull/1546)
- FilterIdGenerator fixes [\#1544](https://github.com/PegaSysEng/pantheon/pull/1544)
- Only increment the added transaction counter if we actually added the transaction [\#1543](https://github.com/PegaSysEng/pantheon/pull/1543)
- When retrieving transactions by hash, check the pending transactions first [\#1542](https://github.com/PegaSysEng/pantheon/pull/1542)
- Fix thread safety in SubscriptionManager [\#1540](https://github.com/PegaSysEng/pantheon/pull/1540)
- \[PAN-2731\] Extract connection management from P2PNetwork [\#1538](https://github.com/PegaSysEng/pantheon/pull/1538)
- \[PAN-2010\] format filter id as quantity [\#1534](https://github.com/PegaSysEng/pantheon/pull/1534)
- PAN-2445: Onchain account permissioning [\#1507](https://github.com/PegaSysEng/pantheon/pull/1507)
- \[PAN-2672\] Return specific and useful error for enclave issues [\#1455](https://github.com/PegaSysEng/pantheon/pull/1455) (thanks to [Puneetha17](https://github.com/Puneetha17))

## 1.1.2

### Additions and Improvements

Documentation updates include:

- Added [GraphQL options](https://besu.hyperledger.org/en/latest/Reference/CLI/CLI-Syntax/#graphql-http-cors-origins)
- Added [troubleshooting point about illegal reflective access error](https://besu.hyperledger.org/en/latest/HowTo/Troubleshoot/Troubleshooting/#illegal-reflective-access-error-on-startup)
- Added [trusted bootnode behaviour for permissioning](https://besu.hyperledger.org/en/latest/Concepts/Permissioning/Onchain-Permissioning/#bootnodes)
- Added [how to obtain a WS authentication token](https://besu.hyperledger.org/en/latest/HowTo/Interact/APIs/Authentication/#obtaining-an-authentication-token)
- Updated [example scripts and added package.json file for creating signed transactions](https://besu.hyperledger.org/en/latest/HowTo/Send-Transactions/Transactions/)

### Technical Improvements

- Replaced Void datatype with void [\#1530](https://github.com/PegaSysEng/pantheon/pull/1530)
- Fix estimate gas RPC failing for clique when no blocks have been created [\#1528](https://github.com/PegaSysEng/pantheon/pull/1528)
- Avoid auto-boxing for gauge metrics [\#1526](https://github.com/PegaSysEng/pantheon/pull/1526)
- Add AT to ensure 0-miner Clique/IBFT are valid [\#1525](https://github.com/PegaSysEng/pantheon/pull/1525)
- AT DSL - renaming to suffix of Conditions and co-locating with Conditions [\#1524](https://github.com/PegaSysEng/pantheon/pull/1524)
- Set disconnect flag immediately when disconnecting a peer [\#1521](https://github.com/PegaSysEng/pantheon/pull/1521)
- \[PAN-2547\] Modified JSON-RPC subscription processing to avoid blocking [\#1519](https://github.com/PegaSysEng/pantheon/pull/1519)
- Dependency Version Updates [\#1517](https://github.com/PegaSysEng/pantheon/pull/1517)
- AT DSL - renaming ibft to ibft2 [\#1516](https://github.com/PegaSysEng/pantheon/pull/1516)
- \[PIE-1578\] Added local transaction permissioning metrics [\#1515](https://github.com/PegaSysEng/pantheon/pull/1515)
- \[PIE-1577\] Added node local metrics [\#1514](https://github.com/PegaSysEng/pantheon/pull/1514)
- AT DSL - Removing WaitCondition, consistently applying Condition instead [\#1513](https://github.com/PegaSysEng/pantheon/pull/1513)
- Remove usage of deprecated ConcurrentSet [\#1512](https://github.com/PegaSysEng/pantheon/pull/1512)
- Log error if clique or ibft have 0 validators in genesis [\#1509](https://github.com/PegaSysEng/pantheon/pull/1509)
- GraphQL library upgrade changes. [\#1508](https://github.com/PegaSysEng/pantheon/pull/1508)
- Add metrics to assist monitoring and alerting [\#1506](https://github.com/PegaSysEng/pantheon/pull/1506)
- Use external pantheon-plugin-api library [\#1505](https://github.com/PegaSysEng/pantheon/pull/1505)
- Tilde [\#1504](https://github.com/PegaSysEng/pantheon/pull/1504)
- Dependency version updates [\#1503](https://github.com/PegaSysEng/pantheon/pull/1503)
- Simplify text [\#1501](https://github.com/PegaSysEng/pantheon/pull/1501) (thanks to [bgravenorst](https://github.com/bgravenorst))
- \[PAN-1625\] Clique AT mining continues if validator offline [\#1500](https://github.com/PegaSysEng/pantheon/pull/1500)
- Acceptance Test DSL Node refactoring [\#1498](https://github.com/PegaSysEng/pantheon/pull/1498)
- Updated an incorrect command [\#1497](https://github.com/PegaSysEng/pantheon/pull/1497) (thanks to [bgravenorst](https://github.com/bgravenorst))
- Acceptance Test and DSL rename for IBFT2 [\#1493](https://github.com/PegaSysEng/pantheon/pull/1493)
- \[PIE-1580\] Metrics for smart contract permissioning actions [\#1492](https://github.com/PegaSysEng/pantheon/pull/1492)
- Handle RLPException when processing incoming DevP2P messages [\#1491](https://github.com/PegaSysEng/pantheon/pull/1491)
- Limit spotless checks to java classes in expected java  dirs [\#1490](https://github.com/PegaSysEng/pantheon/pull/1490)
- \[PAN-2560\] Add LocalNode class [\#1489](https://github.com/PegaSysEng/pantheon/pull/1489)
- Changed Enode length error String implementation. [\#1486](https://github.com/PegaSysEng/pantheon/pull/1486)
- PAN-2715 - return block not found reasons in error [\#1485](https://github.com/PegaSysEng/pantheon/pull/1485)
- \[PAN-2652\] Refactor Privacy acceptance test and add Privacy Ibft test [\#1483](https://github.com/PegaSysEng/pantheon/pull/1483) (thanks to [iikirilov](https://github.com/iikirilov))
- \[PAN-2603\] Onchain account permissioning support [\#1475](https://github.com/PegaSysEng/pantheon/pull/1475)
- Make CLI options names with hyphen-minus searchable and reduce index size [\#1476](https://github.com/PegaSysEng/pantheon/pull/1476)
- Added warning banner when using latest version [\#1454](https://github.com/PegaSysEng/pantheon/pull/1454)
- Add RTD config file to fix Python version issue [\#1453](https://github.com/PegaSysEng/pantheon/pull/1453)
- \[PAN-2647\] Validate Private Transaction nonce before submitting to Transaction Pool [\#1449](https://github.com/PegaSysEng/pantheon/pull/1449) (thanks to [iikirilov](https://github.com/iikirilov))
- Add placeholders system to have global variables in markdown [\#1425](https://github.com/PegaSysEng/pantheon/pull/1425)

## 1.1.1

### Additions and Improvements

- [GraphQL](https://besu.hyperledger.org/en/latest/HowTo/Interact/APIs/GraphQL/) [\#1311](https://github.com/PegaSysEng/pantheon/pull/1311) (thanks to [zyfrank](https://github.com/zyfrank))
- Added [`--tx-pool-retention-hours`](https://besu.hyperledger.org/en/latest/Reference/CLI/CLI-Syntax/#tx-pool-retention-hours) [\#1333](https://github.com/PegaSysEng/pantheon/pull/1333)
- Added Genesis file support for specifying the maximum stack size. [\#1431](https://github.com/PegaSysEng/pantheon/pull/1431)
- Included transaction details when subscribed to Pending transactions [\#1410](https://github.com/PegaSysEng/pantheon/pull/1410)
- Documentation updates include:
  - [Added configuration items specified in the genesis file](https://besu.hyperledger.org/en/latest/Reference/Config-Items/#configuration-items)  
  - [Added pending transaction details subscription](https://besu.hyperledger.org/en/latest/HowTo/Interact/APIs/RPC-PubSub/#pending-transactionss)
  - [Added Troubleshooting content](https://besu.hyperledger.org/en/latest/HowTo/Troubleshoot/Troubleshooting/)
  - [Added Privacy Quickstart](https://besu.hyperledger.org/en/latest/Tutorials/Quickstarts/Privacy-Quickstart/)  
  - [Added privacy roadmap](https://github.com/hyperledger/besu/blob/master/ROADMAP.md)  


### Technical Improvements

- Create MaintainedPeers class [\#1484](https://github.com/PegaSysEng/pantheon/pull/1484)
- Fix for permissioned network with single bootnode [\#1479](https://github.com/PegaSysEng/pantheon/pull/1479)
- Have ThreadBesuNodeRunner support plugin tests [\#1477](https://github.com/PegaSysEng/pantheon/pull/1477)
- Less pointless plugins errors [\#1473](https://github.com/PegaSysEng/pantheon/pull/1473)
- Rename GraphQLRPC to just GraphQL [\#1472](https://github.com/PegaSysEng/pantheon/pull/1472)
- eth\_protocolVersion is a Quantity, not an Integer [\#1470](https://github.com/PegaSysEng/pantheon/pull/1470)
- Don't require 'to' in 'blocks' queries [\#1464](https://github.com/PegaSysEng/pantheon/pull/1464)
- Events Plugin - Add initial "NewBlock" event message [\#1463](https://github.com/PegaSysEng/pantheon/pull/1463)
- Make restriction field in Private Transaction an enum [\#1462](https://github.com/PegaSysEng/pantheon/pull/1462) (thanks to [iikirilov](https://github.com/iikirilov))
- Helpful graphql error when an account doesn't exist [\#1460](https://github.com/PegaSysEng/pantheon/pull/1460)
- Acceptance Test Cleanup [\#1458](https://github.com/PegaSysEng/pantheon/pull/1458)
- Large chain id support for private transactions [\#1452](https://github.com/PegaSysEng/pantheon/pull/1452)
- Optimise TransactionPool.addRemoteTransaction [\#1448](https://github.com/PegaSysEng/pantheon/pull/1448)
- Reduce synchronization in PendingTransactions [\#1447](https://github.com/PegaSysEng/pantheon/pull/1447)
- Add simple PeerPermissions interface [\#1446](https://github.com/PegaSysEng/pantheon/pull/1446)
- Make sure ThreadBesuNodeRunner is exercised by automation [\#1442](https://github.com/PegaSysEng/pantheon/pull/1442)
- Decode devp2p packets off the event thread [\#1439](https://github.com/PegaSysEng/pantheon/pull/1439)
- Allow config files to specify no bootnodes [\#1438](https://github.com/PegaSysEng/pantheon/pull/1438)
- Capture all logs and errors in the Besu log output [\#1437](https://github.com/PegaSysEng/pantheon/pull/1437)
- Ensure failed Txns are deleted when detected during mining [\#1436](https://github.com/PegaSysEng/pantheon/pull/1436)
- Plugin Framework [\#1435](https://github.com/PegaSysEng/pantheon/pull/1435)
- Equals cleanup [\#1434](https://github.com/PegaSysEng/pantheon/pull/1434)
- Transaction smart contract permissioning controller [\#1433](https://github.com/PegaSysEng/pantheon/pull/1433)
- Renamed AccountPermissioningProver to TransactionPermissio… [\#1432](https://github.com/PegaSysEng/pantheon/pull/1432)
- Refactorings and additions to add Account based Smart Contract permissioning [\#1430](https://github.com/PegaSysEng/pantheon/pull/1430)
- Fix p2p PeerInfo handling [\#1428](https://github.com/PegaSysEng/pantheon/pull/1428)
- IbftProcessor logs when a throwable terminates mining [\#1427](https://github.com/PegaSysEng/pantheon/pull/1427)
- Renamed AccountWhitelistController [\#1424](https://github.com/PegaSysEng/pantheon/pull/1424)
- Unwrap DelegatingBytes32 and prevent Hash from wrapping other Hash instances [\#1423](https://github.com/PegaSysEng/pantheon/pull/1423)
- If nonce is invalid, do not delete during mining [\#1422](https://github.com/PegaSysEng/pantheon/pull/1422)
- Deleting unused windows jenkinsfile [\#1421](https://github.com/PegaSysEng/pantheon/pull/1421)
- Get all our smoke tests for all platforms in 1 jenkins job [\#1420](https://github.com/PegaSysEng/pantheon/pull/1420)
- Add pending object to GraphQL queries [\#1419](https://github.com/PegaSysEng/pantheon/pull/1419)
- Start listening for p2p connections after start\(\) is invoked [\#1418](https://github.com/PegaSysEng/pantheon/pull/1418)
- Improved JSON-RPC responses when EnodeURI parameter has invalid EnodeId [\#1417](https://github.com/PegaSysEng/pantheon/pull/1417)
- Use port 0 when starting a websocket server in tests [\#1416](https://github.com/PegaSysEng/pantheon/pull/1416)
- Windows jdk smoke tests [\#1413](https://github.com/PegaSysEng/pantheon/pull/1413)
- Change AT discard RPC tests to be more reliable by checking discard using proposals [\#1411](https://github.com/PegaSysEng/pantheon/pull/1411)
- Simple account permissioning [\#1409](https://github.com/PegaSysEng/pantheon/pull/1409)
- Fix clique miner to respect changes to vanity data made via JSON-RPC [\#1408](https://github.com/PegaSysEng/pantheon/pull/1408)
- Avoid recomputing the logs bloom filter when reading receipts [\#1407](https://github.com/PegaSysEng/pantheon/pull/1407)
- Remove NodePermissioningLocalConfig external references [\#1406](https://github.com/PegaSysEng/pantheon/pull/1406)
- Add constantinople fix block for Rinkeby [\#1404](https://github.com/PegaSysEng/pantheon/pull/1404)
- Update EnodeURL to support enodes with listening disabled [\#1403](https://github.com/PegaSysEng/pantheon/pull/1403)
- Integration Integration test\(s\) on p2p of 'net\_services'  [\#1402](https://github.com/PegaSysEng/pantheon/pull/1402)
- Reference tests fail on Windows [\#1401](https://github.com/PegaSysEng/pantheon/pull/1401)
- Fix non-deterministic test caused by variable size of generated transactions [\#1399](https://github.com/PegaSysEng/pantheon/pull/1399)
- Start BlockPropagationManager immediately - don't wait for full sync [\#1398](https://github.com/PegaSysEng/pantheon/pull/1398)
- Added error message for RPC method disabled [\#1396](https://github.com/PegaSysEng/pantheon/pull/1396)
- Fix intermittency in FullSyncChainDownloaderTest [\#1394](https://github.com/PegaSysEng/pantheon/pull/1394)
- Add explanatory comment about default port [\#1392](https://github.com/PegaSysEng/pantheon/pull/1392)
- Handle case where peers advertise a listening port of 0 [\#1391](https://github.com/PegaSysEng/pantheon/pull/1391)
- Cache extra data [\#1389](https://github.com/PegaSysEng/pantheon/pull/1389)
- Update Log message in IBFT Controller [\#1387](https://github.com/PegaSysEng/pantheon/pull/1387)
- Remove unnecessary field [\#1384](https://github.com/PegaSysEng/pantheon/pull/1384)
- Add getPeer method to PeerConnection [\#1383](https://github.com/PegaSysEng/pantheon/pull/1383)
- Removing smart quotes [\#1381](https://github.com/PegaSysEng/pantheon/pull/1381) (thanks to [jmcnevin](https://github.com/jmcnevin))
- Use streams and avoid iterating child nodes multiple times [\#1380](https://github.com/PegaSysEng/pantheon/pull/1380)
- Use execute instead of submit so unhandled exceptions get logged [\#1379](https://github.com/PegaSysEng/pantheon/pull/1379)
- Prefer EnodeURL over Endpoint [\#1378](https://github.com/PegaSysEng/pantheon/pull/1378)
- Add flat file based task collection [\#1377](https://github.com/PegaSysEng/pantheon/pull/1377)
- Consolidate local enode representation [\#1376](https://github.com/PegaSysEng/pantheon/pull/1376)
- Rename rocksdDbConfiguration to rocksDbConfiguration [\#1375](https://github.com/PegaSysEng/pantheon/pull/1375)
- Remove EthTaskChainDownloader and supporting code [\#1373](https://github.com/PegaSysEng/pantheon/pull/1373)
- Handle the pipeline being aborted while finalizing an async operation [\#1372](https://github.com/PegaSysEng/pantheon/pull/1372)
- Rename methods that create and return streams away from getX\(\) [\#1368](https://github.com/PegaSysEng/pantheon/pull/1368)
- eea\_getTransactionCount fails if account has not interacted with private state [\#1367](https://github.com/PegaSysEng/pantheon/pull/1367) (thanks to [iikirilov](https://github.com/iikirilov))
- Increase RocksDB settings [\#1364](https://github.com/PegaSysEng/pantheon/pull/1364) ([ajsutton](https://github.com/ajsutton))
- Don't abort in-progress master builds when a new commit is added. [\#1358](https://github.com/PegaSysEng/pantheon/pull/1358)
- Request open ended headers from sync target [\#1355](https://github.com/PegaSysEng/pantheon/pull/1355)
- Enable the pipeline chain downloader by default [\#1344](https://github.com/PegaSysEng/pantheon/pull/1344)
- Create P2PNetwork Builder [\#1343](https://github.com/PegaSysEng/pantheon/pull/1343)
- Include static nodes in permissioning logic [\#1339](https://github.com/PegaSysEng/pantheon/pull/1339)
- JsonRpcError decoding to include message [\#1336](https://github.com/PegaSysEng/pantheon/pull/1336)
- Cache current chain head info [\#1335](https://github.com/PegaSysEng/pantheon/pull/1335)
- Queue pending requests when all peers are busy [\#1331](https://github.com/PegaSysEng/pantheon/pull/1331)
- Fix failed tests on Windows [\#1332](https://github.com/PegaSysEng/pantheon/pull/1332)
- Provide error message when invalid key specified in key file [\#1328](https://github.com/PegaSysEng/pantheon/pull/1328)
- Allow whitespace in file paths loaded from resources directory [\#1329](https://github.com/PegaSysEng/pantheon/pull/1329)
- Allow whitespace in path [\#1327](https://github.com/PegaSysEng/pantheon/pull/1327)
- Require block numbers for debug\_traceBlockByNumber to be in hex [\#1326](https://github.com/PegaSysEng/pantheon/pull/1326)
- Improve logging of chain download errors in the pipeline chain downloader [\#1325](https://github.com/PegaSysEng/pantheon/pull/1325)
- Ensure eth scheduler is stopped in tests [\#1324](https://github.com/PegaSysEng/pantheon/pull/1324)
- Normalize account permissioning addresses in whitelist [\#1321](https://github.com/PegaSysEng/pantheon/pull/1321)
- Allow private contract invocations in multiple privacy groups [\#1318](https://github.com/PegaSysEng/pantheon/pull/1318) (thanks to [iikirilov](https://github.com/iikirilov))
- Fix account permissioning check case matching [\#1315](https://github.com/PegaSysEng/pantheon/pull/1315)
- Use header validation mode for ommers [\#1313](https://github.com/PegaSysEng/pantheon/pull/1313)
- Configure RocksDb max background compaction and thread count [\#1312](https://github.com/PegaSysEng/pantheon/pull/1312)
- Missing p2p info when queried live [\#1310](https://github.com/PegaSysEng/pantheon/pull/1310)
- Tx limit size send peers follow up [\#1308](https://github.com/PegaSysEng/pantheon/pull/1308)
- Remove remnants of the old dev mode [\#1307](https://github.com/PegaSysEng/pantheon/pull/1307)
- Remove duplicate init code from BesuController instances [\#1305](https://github.com/PegaSysEng/pantheon/pull/1305)
- Stop synchronizer prior to stopping the network [\#1302](https://github.com/PegaSysEng/pantheon/pull/1302)
- Evict old transactions [\#1299](https://github.com/PegaSysEng/pantheon/pull/1299)
- Send local transactions to new peers [\#1253](https://github.com/PegaSysEng/pantheon/pull/1253)

## 1.1

### Additions and Improvements

- [Privacy](https://besu.hyperledger.org/en/latest/Concepts/Privacy/Privacy-Overview/)
- [Onchain Permissioning](https://besu.hyperledger.org/en/latest/Concepts/Permissioning/Permissioning-Overview/#onchain)
- [Fastsync](https://besu.hyperledger.org/en/latest/Reference/CLI/CLI-Syntax/#fast-sync-min-peers)
- Documentation updates include:
    - Added JSON-RPC methods:
      - [`txpool_pantheonStatistics`](https://besu.hyperledger.org/en/latest/Reference/API-Methods/#txpool_besustatistics)
      - [`net_services`](https://besu.hyperledger.org/en/latest/Reference/API-Methods/#net_services)
    - [Updated to indicate Docker image doesn't run on Windows](https://besu.hyperledger.org/en/latest/HowTo/Get-Started/Run-Docker-Image/)
    - [Added how to configure a free gas network](https://besu.hyperledger.org/en/latest/HowTo/Configure/FreeGas/)

### Technical Improvements

- priv_getTransactionCount fails if account has not interacted with private state [\#1369](https://github.com/PegaSysEng/pantheon/pull/1369)
- Updating Orion to 0.9.0 [\#1360](https://github.com/PegaSysEng/pantheon/pull/1360)
- Allow use of large chain IDs [\#1357](https://github.com/PegaSysEng/pantheon/pull/1357)
- Allow private contract invocations in multiple privacy groups [\#1340](https://github.com/PegaSysEng/pantheon/pull/1340)
- Missing p2p info when queried live [\#1338](https://github.com/PegaSysEng/pantheon/pull/1338)
- Fix expose transaction statistics [\#1337](https://github.com/PegaSysEng/pantheon/pull/1337)
- Normalize account permissioning addresses in whitelist [\#1321](https://github.com/PegaSysEng/pantheon/pull/1321)
- Update Enclave executePost method [\#1319](https://github.com/PegaSysEng/pantheon/pull/1319)
- Fix account permissioning check case matching [\#1315](https://github.com/PegaSysEng/pantheon/pull/1315)
- Removing 'all' from the help wording for host-whitelist [\#1304](https://github.com/PegaSysEng/pantheon/pull/1304)

## 1.1 RC

### Technical Improvements

- Better errors for when permissioning contract is set up wrong [\#1296](https://github.com/PegaSysEng/pantheon/pull/1296)
- Consolidate p2p node info methods [\#1288](https://github.com/PegaSysEng/pantheon/pull/1288)
- Update permissioning smart contract interface to match updated EEA proposal [\#1287](https://github.com/PegaSysEng/pantheon/pull/1287)
- Switch to new sync target if it exceeds the td threshold [\#1286](https://github.com/PegaSysEng/pantheon/pull/1286)
- Fix running ATs with in-process node runner [\#1285](https://github.com/PegaSysEng/pantheon/pull/1285)
- Simplify enode construction [\#1283](https://github.com/PegaSysEng/pantheon/pull/1283)
- Cleanup PeerConnection interface [\#1282](https://github.com/PegaSysEng/pantheon/pull/1282)
- Undo changes to PendingTransactions method visibility [\#1281](https://github.com/PegaSysEng/pantheon/pull/1281)
- Use default enclave public key to generate eea_getTransactionReceipt [\#1280](https://github.com/PegaSysEng/pantheon/pull/1280) (thanks to [Puneetha17](https://github.com/Puneetha17))
- Rollback to rocksdb 5.15.10 [\#1279](https://github.com/PegaSysEng/pantheon/pull/1279)
- Log error when a JSON decode problem is encountered [\#1278](https://github.com/PegaSysEng/pantheon/pull/1278)
- Create EnodeURL builder [\#1275](https://github.com/PegaSysEng/pantheon/pull/1275)
- Keep enode nodeId stored as a BytesValue [\#1274](https://github.com/PegaSysEng/pantheon/pull/1274)
- Feature/move subclass in pantheon command [\#1272](https://github.com/PegaSysEng/pantheon/pull/1272)
- Expose sync mode option [\#1270](https://github.com/PegaSysEng/pantheon/pull/1270)
- Refactor RocksDBStats [\#1266](https://github.com/PegaSysEng/pantheon/pull/1266)
- Normalize EnodeURLs [\#1264](https://github.com/PegaSysEng/pantheon/pull/1264)
- Build broken in Java 12 [\#1263](https://github.com/PegaSysEng/pantheon/pull/1263)
- Make PeerDiscovertAgentTest less flakey [\#1262](https://github.com/PegaSysEng/pantheon/pull/1262)
- Ignore extra json rpc params [\#1261](https://github.com/PegaSysEng/pantheon/pull/1261)
- Fetch local transactions in isolation [\#1259](https://github.com/PegaSysEng/pantheon/pull/1259)
- Update to debug trace transaction [\#1258](https://github.com/PegaSysEng/pantheon/pull/1258)
- Use labelled timer to differentiate between rocks db metrics [\#1254](https://github.com/PegaSysEng/pantheon/pull/1254) (thanks to [Puneetha17](https://github.com/Puneetha17))
- Migrate TransactionPool (& affiliated test) from 'core' to 'eth' [\#1251](https://github.com/PegaSysEng/pantheon/pull/1251)
- Use single instance of Rocksdb for privacy [\#1247](https://github.com/PegaSysEng/pantheon/pull/1247) (thanks to [Puneetha17](https://github.com/Puneetha17))
- Subscribing to sync events should receive false when in sync [\#1240](https://github.com/PegaSysEng/pantheon/pull/1240)
- Ignore transactions from the network while behind chain head [\#1228](https://github.com/PegaSysEng/pantheon/pull/1228)
- RocksDB Statistics in Metrics [\#1169](https://github.com/PegaSysEng/pantheon/pull/1169)
- Add block trace RPC methods [\#1088](https://github.com/PegaSysEng/pantheon/pull/1088) (thanks to [kziemianek](https://github.com/kziemianek))

## 1.0.3

### Additions and Improvements

- Notify of dropped messages [\#1156](https://github.com/PegaSysEng/pantheon/pull/1156)
- Documentation updates include:
    - Added [Permissioning Overview](https://besu.hyperledger.org/en/latest/Concepts/Permissioning/Permissioning-Overview/)
    - Added content on [Network vs Node Configuration](https://besu.hyperledger.org/en/latest/HowTo/Configure/Using-Configuration-File/)   
    - Updated [RAM requirements](https://besu.hyperledger.org/en/latest/HowTo/Get-Started/System-Requirements/#ram)  
    - Added [Privacy Overview](https://besu.hyperledger.org/en/latest/Concepts/Privacy/Privacy-Overview/) and [Processing Private Transactions](https://besu.hyperledger.org/en/latest/Concepts/Privacy/Private-Transaction-Processing/)
    - Renaming of Ethstats Lite Explorer to [Ethereum Lite Explorer](https://besu.hyperledger.org/en/latest/HowTo/Deploy/Lite-Block-Explorer/#lite-block-explorer-documentation) (thanks to [tzapu](https://github.com/tzapu))
    - Added content on using [Truffle with Besu](https://besu.hyperledger.org/en/latest/HowTo/Develop-Dapps/Truffle/)
    - Added [`droppedPendingTransactions` RPC Pub/Sub subscription](https://besu.hyperledger.org/en/latest/HowTo/Interact/APIs/RPC-PubSub/#dropped-transactions)
    - Added [`eea_*` JSON-RPC API methods](https://besu.hyperledger.org/en/latest/Reference/API-Methods/#eea-methods)  
    - Added [architecture diagram](https://besu.hyperledger.org/en/latest/Concepts/ArchitectureOverview/)
    - Updated [permissioning CLI options](https://besu.hyperledger.org/en/latest/Reference/CLI/CLI-Syntax/#permissions-accounts-config-file-enabled) and [permissioned network tutorial](https://besu.hyperledger.org/en/stable/)  

### Technical Improvements

- Choose sync target based on td rather than height [\#1256](https://github.com/PegaSysEng/pantheon/pull/1256)
- CLI ewp options [\#1246](https://github.com/PegaSysEng/pantheon/pull/1246)
- Update BesuCommand.java [\#1245](https://github.com/PegaSysEng/pantheon/pull/1245)
- Reduce memory usage in import [\#1239](https://github.com/PegaSysEng/pantheon/pull/1239)
- Improve eea_sendRawTransaction error messages [\#1238](https://github.com/PegaSysEng/pantheon/pull/1238) (thanks to [Puneetha17](https://github.com/Puneetha17))
- Single topic filter [\#1235](https://github.com/PegaSysEng/pantheon/pull/1235)
- Enable pipeline chain downloader for fast sync [\#1232](https://github.com/PegaSysEng/pantheon/pull/1232)
- Make contract size limit configurable [\#1227](https://github.com/PegaSysEng/pantheon/pull/1227)
- Refactor PrivacyParameters config to use builder pattern [\#1226](https://github.com/PegaSysEng/pantheon/pull/1226) (thanks to [antonydenyer](https://github.com/antonydenyer))
- Different request limits for different request types [\#1224](https://github.com/PegaSysEng/pantheon/pull/1224)
- Finish off fast sync pipeline download [\#1222](https://github.com/PegaSysEng/pantheon/pull/1222)
- Enable fast-sync options on command line [\#1218](https://github.com/PegaSysEng/pantheon/pull/1218)
- Replace filtering headers after the fact with calculating number to request up-front [\#1216](https://github.com/PegaSysEng/pantheon/pull/1216)
- Support async processing while maintaining output order [\#1215](https://github.com/PegaSysEng/pantheon/pull/1215)
- Add Unstable Options to the CLI [\#1213](https://github.com/PegaSysEng/pantheon/pull/1213)
- Add private cluster acceptance tests [\#1211](https://github.com/PegaSysEng/pantheon/pull/1211) (thanks to [Puneetha17](https://github.com/Puneetha17))
- Re-aligned smart contract interface to EEA client spec 477 [\#1209](https://github.com/PegaSysEng/pantheon/pull/1209)
- Count the number of items discarded when a pipe is aborted [\#1208](https://github.com/PegaSysEng/pantheon/pull/1208)
- Pipeline chain download - fetch and import data [\#1207](https://github.com/PegaSysEng/pantheon/pull/1207)
- Permission provider that allows bootnodes if you have no other connections [\#1206](https://github.com/PegaSysEng/pantheon/pull/1206)
- Cancel in-progress async operations when the pipeline is aborted [\#1205](https://github.com/PegaSysEng/pantheon/pull/1205)
- Pipeline chain download - Checkpoints [\#1203](https://github.com/PegaSysEng/pantheon/pull/1203)
- Push development images to public dockerhub [\#1202](https://github.com/PegaSysEng/pantheon/pull/1202)
- Push builds of master as docker development images [\#1200](https://github.com/PegaSysEng/pantheon/pull/1200)
- Doc CI pipeline for build and tests [\#1199](https://github.com/PegaSysEng/pantheon/pull/1199)
- Replace the use of a disconnect listener with EthPeer.isDisconnected [\#1197](https://github.com/PegaSysEng/pantheon/pull/1197)
- Prep chain downloader for branch by abstraction [\#1194](https://github.com/PegaSysEng/pantheon/pull/1194)
- Maintain the state of MessageFrame in private Tx [\#1193](https://github.com/PegaSysEng/pantheon/pull/1193) (thanks to [Puneetha17](https://github.com/Puneetha17))
- Persist private world state only if we are mining [\#1191](https://github.com/PegaSysEng/pantheon/pull/1191) (thanks to [Puneetha17](https://github.com/Puneetha17))
- Remove SyncState from SyncTargetManager [\#1188](https://github.com/PegaSysEng/pantheon/pull/1188)
- Acceptance tests base for smart contract node permissioning [\#1186](https://github.com/PegaSysEng/pantheon/pull/1186)
- Fix metrics breakages [\#1185](https://github.com/PegaSysEng/pantheon/pull/1185)
- Typo [\#1184](https://github.com/PegaSysEng/pantheon/pull/1184) (thanks to [araskachoi](https://github.com/araskachoi))
- StaticNodesParserTest to pass on Windows [\#1183](https://github.com/PegaSysEng/pantheon/pull/1183)
- Don't mark world state as stalled until a minimum time without progress is reached [\#1179](https://github.com/PegaSysEng/pantheon/pull/1179)
- Use header validation policy in DownloadHeaderSequenceTask [\#1172](https://github.com/PegaSysEng/pantheon/pull/1172)
- Bond with bootnodes [\#1160](https://github.com/PegaSysEng/pantheon/pull/1160)

## 1.0.2

### Additions and Improvements

- Removed DB init when using `public-key` subcommand [\#1049](https://github.com/PegaSysEng/pantheon/pull/1049)
- Output enode URL on startup [\#1137](https://github.com/PegaSysEng/pantheon/pull/1137)
- Added Remove Peer JSON-RPC [\#1129](https://github.com/PegaSysEng/pantheon/pull/1129)
- Added `net_enode` JSON-RPC [\#1119](https://github.com/PegaSysEng/pantheon/pull/1119) (thanks to [mbergstrand](https://github.com/mbergstrand))
- Maintain a `staticnodes.json` [\#1106](https://github.com/PegaSysEng/pantheon/pull/1106)
- Added `tx-pool-max-size` command line parameter [\#1078](https://github.com/PegaSysEng/pantheon/pull/1078)
- Added PendingTransactions JSON-RPC [\#1043](https://github.com/PegaSysEng/pantheon/pull/1043) (thanks to [EdwinLeeGreene](https://github.com/EdwinLeeGreene))
- Added `admin_nodeInfo` JSON-RPC [\#1012](https://github.com/PegaSysEng/pantheon/pull/1012)
- Added `--metrics-category` CLI to only enable select metrics [\#969](https://github.com/PegaSysEng/pantheon/pull/969)
- Documentation updates include:
   - Updated endpoints in [Private Network Quickstart](https://besu.hyperledger.org/en/latest/Tutorials/Quickstarts/Private-Network-Quickstart/) (thanks to [laubai](https://github.com/laubai))
   - Updated [documentation contribution guidelines](https://besu.hyperledger.org/en/stable/)
   - Added [`admin_removePeer`](https://besu.hyperledger.org/en/latest/Reference/API-Methods/#admin_removepeer)
   - Updated [tutorials](https://besu.hyperledger.org/en/latest/Tutorials/Private-Network/Create-Private-Clique-Network/) for printing of enode on startup
   - Added [`txpool_pantheonTransactions`](https://besu.hyperledger.org/en/stable/Reference/API-Methods/#txpool_besutransactions)
   - Added [Transaction Pool content](https://besu.hyperledger.org/en/latest/Concepts/Transactions/Transaction-Pool/)
   - Added [`tx-pool-max-size` CLI option](https://besu.hyperledger.org/en/latest/Reference/CLI/CLI-Syntax/#tx-pool-max-size)
   - Updated [developer build instructions to use installDist](https://besu.hyperledger.org/en/stable/)
   - Added [Azure quickstart tutorial](https://besu.hyperledger.org/en/latest/Tutorials/Quickstarts/Azure-Private-Network-Quickstart/)
   - Enabled copy button in code blocks
   - Added [IBFT 1.0](https://besu.hyperledger.org/en/latest/HowTo/Configure/Consensus-Protocols/QuorumIBFT/)
   - Added section on using [Geth attach with Besu](https://besu.hyperledger.org/en/latest/HowTo/Interact/APIs/Using-JSON-RPC-API/#geth-console)    
   - Enabled the edit link doc site to ease external doc contributions
   - Added [EthStats docs](https://besu.hyperledger.org/HowTo/Deploy/Lite-Network-Monitor/) (thanks to [baxy](https://github.com/baxy))
   - Updated [Postman collection](https://besu.hyperledger.org/en/latest/HowTo/Interact/APIs/Authentication/#postman)  
   - Added [`metrics-category` CLI option](https://besu.hyperledger.org/en/latest/Reference/CLI/CLI-Syntax/#metrics-category)
   - Added information on [block time and timeout settings](https://besu.hyperledger.org/en/latest/HowTo/Configure/Consensus-Protocols/IBFT/#block-time) for IBFT 2.0
   - Added [`admin_nodeInfo`](https://besu.hyperledger.org/en/latest/Reference/API-Methods/#admin_nodeinfo)
   - Added [permissions images](https://besu.hyperledger.org/en/latest/Concepts/Permissioning/Permissioning-Overview/)
   - Added permissioning blog to [Resources](https://besu.hyperledger.org/en/latest/Reference/Resources/)
   - Updated [Create Permissioned Network](https://besu.hyperledger.org/en/latest/Tutorials/Permissioning/Create-Permissioned-Network/) tutorial to use `export-address`
   - Updated [Clique](https://besu.hyperledger.org/en/latest/HowTo/Configure/Consensus-Protocols/Clique/) and [IBFT 2.0](https://besu.hyperledger.org/en/latest/HowTo/Configure/Consensus-Protocols/IBFT/) docs to include complete genesis file  
   - Updated [Clique tutorial](https://besu.hyperledger.org/en/latest/Tutorials/Private-Network/Create-Private-Clique-Network/) to use `export-address` subcommand  
   - Added IBFT 2.0 [future message configuration options](https://besu.hyperledger.org/en/latest/HowTo/Configure/Consensus-Protocols/IBFT/#optional-configuration-options)

### Technical Improvements
- Fixed so self persists to the whitelist [\#1176](https://github.com/PegaSysEng/pantheon/pull/1176)
- Fixed to add self to permissioning whitelist [\#1175](https://github.com/PegaSysEng/pantheon/pull/1175)
- Fixed permissioning issues [\#1174](https://github.com/PegaSysEng/pantheon/pull/1174)
- AdminAddPeer returns custom Json RPC error code [\#1171](https://github.com/PegaSysEng/pantheon/pull/1171)
- Periodically connect to peers from table [\#1170](https://github.com/PegaSysEng/pantheon/pull/1170)
- Improved bootnodes option error message [\#1092](https://github.com/PegaSysEng/pantheon/pull/1092)
- Automatically restrict trailing peers while syncing [\#1167](https://github.com/PegaSysEng/pantheon/pull/1167)
- Avoid bonding to ourselves [\#1166](https://github.com/PegaSysEng/pantheon/pull/1166)
- Fix Push Metrics [\#1164](https://github.com/PegaSysEng/pantheon/pull/1164)
- Synchroniser waits for new peer if best is up to date [\#1161](https://github.com/PegaSysEng/pantheon/pull/1161)
- Don't attempt to download checkpoint headers if the number of headers is negative [\#1158](https://github.com/PegaSysEng/pantheon/pull/1158)
- Capture metrics on Vertx event loop and worker thread queues [\#1155](https://github.com/PegaSysEng/pantheon/pull/1155)
- Simplify node permissioning ATs [\#1153](https://github.com/PegaSysEng/pantheon/pull/1153)
- Add metrics around discovery process [\#1152](https://github.com/PegaSysEng/pantheon/pull/1152)
- Prevent connecting to self [\#1150](https://github.com/PegaSysEng/pantheon/pull/1150)
- Refactoring permissioning ATs [\#1148](https://github.com/PegaSysEng/pantheon/pull/1148)
- Added two extra Ropsten bootnodes [\#1147](https://github.com/PegaSysEng/pantheon/pull/1147)
- Fixed TCP port handling [\#1144](https://github.com/PegaSysEng/pantheon/pull/1144)
- Better error on bad header [\#1143](https://github.com/PegaSysEng/pantheon/pull/1143)
- Refresh peer table while we have fewer than maxPeers connected [\#1142](https://github.com/PegaSysEng/pantheon/pull/1142)
- Refactor jsonrpc consumption of local node permissioning controller [\#1140](https://github.com/PegaSysEng/pantheon/pull/1140)
- Disconnect peers before the pivot block while fast syncing [\#1139](https://github.com/PegaSysEng/pantheon/pull/1139)
- Reduce the default transaction pool size from 30,000 to 4096 [\#1136](https://github.com/PegaSysEng/pantheon/pull/1136)
- Fail at load if static nodes not whitelisted [\#1135](https://github.com/PegaSysEng/pantheon/pull/1135)
- Fix private transaction acceptance test [\#1134](https://github.com/PegaSysEng/pantheon/pull/1134) (thanks to [Puneetha17](https://github.com/Puneetha17))
- Quieter exceptions when network is unreachable [\#1133](https://github.com/PegaSysEng/pantheon/pull/1133)
- nodepermissioningcontroller used for devp2p connection filtering [\#1132](https://github.com/PegaSysEng/pantheon/pull/1132)
- Remove duplicates from apis specified via CLI [\#1131](https://github.com/PegaSysEng/pantheon/pull/1131)
- Synchronizer returns false if it is in sync [\#1130](https://github.com/PegaSysEng/pantheon/pull/1130)
- Added fromHexStringStrict to check for exactly 20 byte addresses [\#1128](https://github.com/PegaSysEng/pantheon/pull/1128)
- Fix deadlock scenario in AsyncOperationProcessor and re-enable WorldStateDownloaderTest [\#1126](https://github.com/PegaSysEng/pantheon/pull/1126)
- Ignore WorldStateDownloaderTest [\#1125](https://github.com/PegaSysEng/pantheon/pull/1125)
- Updated local config permissioning flags [\#1118](https://github.com/PegaSysEng/pantheon/pull/1118)
- Pipeline Improvements [\#1117](https://github.com/PegaSysEng/pantheon/pull/1117)
- Permissioning cli smart contract [\#1116](https://github.com/PegaSysEng/pantheon/pull/1116)
- Adding default pending transactions value in BesuControllerBuilder [\#1114](https://github.com/PegaSysEng/pantheon/pull/1114)
- Fix intermittency in WorldStateDownloaderTest [\#1113](https://github.com/PegaSysEng/pantheon/pull/1113)
- Reduce number of seen blocks and transactions Besu tracks [\#1112](https://github.com/PegaSysEng/pantheon/pull/1112)
- Timeout long test [\#1111](https://github.com/PegaSysEng/pantheon/pull/1111)
- Errorprone 2.3.3 upgrades [\#1110](https://github.com/PegaSysEng/pantheon/pull/1110)
- Add metric to capture memory used by RocksDB table readers [\#1108](https://github.com/PegaSysEng/pantheon/pull/1108)
- Don't allow creation of multiple gauges with the same name [\#1107](https://github.com/PegaSysEng/pantheon/pull/1107)
- Update Peer Discovery to use NodePermissioningController [\#1105](https://github.com/PegaSysEng/pantheon/pull/1105)
- Move starting world state download process inside WorldDownloadState [\#1104](https://github.com/PegaSysEng/pantheon/pull/1104)
- Enable private Tx capability to Clique [\#1102](https://github.com/PegaSysEng/pantheon/pull/1102) (thanks to [Puneetha17](https://github.com/Puneetha17))
- Enable private Tx capability to IBFT [\#1101](https://github.com/PegaSysEng/pantheon/pull/1101) (thanks to [Puneetha17](https://github.com/Puneetha17))
- Version Upgrades [\#1100](https://github.com/PegaSysEng/pantheon/pull/1100)
- Don't delete completed tasks from RocksDbTaskQueue [\#1099](https://github.com/PegaSysEng/pantheon/pull/1099)
- Support flat mapping with multiple threads [\#1098](https://github.com/PegaSysEng/pantheon/pull/1098)
- Add pipe stage name to thread while executing [\#1097](https://github.com/PegaSysEng/pantheon/pull/1097)
- Use pipeline for world state download [\#1096](https://github.com/PegaSysEng/pantheon/pull/1096)
- TXPool JSON RPC tweaks [\#1095](https://github.com/PegaSysEng/pantheon/pull/1095)
- Add in-memory cache over world state download queue [\#1087](https://github.com/PegaSysEng/pantheon/pull/1087)
- Trim default metrics [\#1086](https://github.com/PegaSysEng/pantheon/pull/1086)
- Improve imported block log line [\#1085](https://github.com/PegaSysEng/pantheon/pull/1085)
- Smart contract permission controller [\#1083](https://github.com/PegaSysEng/pantheon/pull/1083)
- Add timeout when waiting for JSON-RPC, WebSocket RPC and Metrics services to stop [\#1082](https://github.com/PegaSysEng/pantheon/pull/1082)
- Add pipeline framework to make parallel processing simpler [\#1077](https://github.com/PegaSysEng/pantheon/pull/1077)
- Node permissioning controller [\#1075](https://github.com/PegaSysEng/pantheon/pull/1075)
- Smart contract permission controller stub [\#1074](https://github.com/PegaSysEng/pantheon/pull/1074)
- Expose a synchronous start method in Runner [\#1072](https://github.com/PegaSysEng/pantheon/pull/1072)
- Changes in chain head should trigger new permissioning check for active peers [\#1071](https://github.com/PegaSysEng/pantheon/pull/1071)
- Fix exceptions fetching metrics after world state download completes [\#1066](https://github.com/PegaSysEng/pantheon/pull/1066)
- Accept transactions in the pool with nonce above account sender nonce [\#1065](https://github.com/PegaSysEng/pantheon/pull/1065)
- Repair Istanbul to handle Eth/62 & Eth/63 [\#1063](https://github.com/PegaSysEng/pantheon/pull/1063)
- Close Private Storage Provider [\#1059](https://github.com/PegaSysEng/pantheon/pull/1059) (thanks to [Puneetha17](https://github.com/Puneetha17))
- Add labels to Pipelined tasks metrics [\#1057](https://github.com/PegaSysEng/pantheon/pull/1057)
- Re-enable Quorum Synchronisation [\#1056](https://github.com/PegaSysEng/pantheon/pull/1056)
- Don't log expected failures as errors [\#1054](https://github.com/PegaSysEng/pantheon/pull/1054)
- Make findSuitablePeer abstract [\#1053](https://github.com/PegaSysEng/pantheon/pull/1053)
- Track added at in txpool [\#1048](https://github.com/PegaSysEng/pantheon/pull/1048)
- Fix ImportBlocksTask to only request from peers that claim to have the blocks [\#1047](https://github.com/PegaSysEng/pantheon/pull/1047)
- Don't run the dao block validator if dao block is 0 [\#1044](https://github.com/PegaSysEng/pantheon/pull/1044)
- Don't make unnecessary copies of data in RocksDbKeyValueStorage [\#1040](https://github.com/PegaSysEng/pantheon/pull/1040)
- Update discovery logic to trust bootnodes only when out of sync [\#1039](https://github.com/PegaSysEng/pantheon/pull/1039)
- Fix IndexOutOfBoundsException in DetermineCommonAncestorTask [\#1038](https://github.com/PegaSysEng/pantheon/pull/1038)
- Add `rpc_modules` JSON-RPC [\#1036](https://github.com/PegaSysEng/pantheon/pull/1036)
- Simple permissioning smart contract [\#1035](https://github.com/PegaSysEng/pantheon/pull/1035)
- Refactor enodeurl to use inetaddr [\#1032](https://github.com/PegaSysEng/pantheon/pull/1032)
- Update CLI options in mismatched genesis file message [\#1031](https://github.com/PegaSysEng/pantheon/pull/1031)
- Remove dependence of eth.core on eth.permissioning [\#1030](https://github.com/PegaSysEng/pantheon/pull/1030)
- Make alloc optional and provide nicer error messages when genesis config is invalid [\#1029](https://github.com/PegaSysEng/pantheon/pull/1029)
- Handle metrics request closing before response is generated [\#1028](https://github.com/PegaSysEng/pantheon/pull/1028)
- Change EthNetworkConfig bootnodes to always be URIs [\#1027](https://github.com/PegaSysEng/pantheon/pull/1027)
- Avoid port conflicts in acceptance tests [\#1025](https://github.com/PegaSysEng/pantheon/pull/1025)
- Include reference tests in jacoco [\#1024](https://github.com/PegaSysEng/pantheon/pull/1024)
- Acceptance test - configurable gas price [\#1023](https://github.com/PegaSysEng/pantheon/pull/1023)
- Get Internal logs and output [\#1022](https://github.com/PegaSysEng/pantheon/pull/1022) (thanks to [Puneetha17](https://github.com/Puneetha17))
- Fix race condition in WebSocketService [\#1021](https://github.com/PegaSysEng/pantheon/pull/1021)
- Ensure devp2p ports are written to ports file correctly [\#1020](https://github.com/PegaSysEng/pantheon/pull/1020)
- Report the correct tcp port in PING packets when it differs from the UDP port [\#1019](https://github.com/PegaSysEng/pantheon/pull/1019)
- Refactor transient transaction processor [\#1017](https://github.com/PegaSysEng/pantheon/pull/1017)
- Resume world state download from existing queue [\#1016](https://github.com/PegaSysEng/pantheon/pull/1016)
- IBFT Acceptance tests updated with longer timeout on first block [\#1015](https://github.com/PegaSysEng/pantheon/pull/1015)
- Update IBFT acceptances tests to await first block [\#1013](https://github.com/PegaSysEng/pantheon/pull/1013)
- Remove full hashimoto implementation as its never used [\#1011](https://github.com/PegaSysEng/pantheon/pull/1011)
- Created SyncStatus notifications [\#1010](https://github.com/PegaSysEng/pantheon/pull/1010)
- Address acceptance test intermittency [\#1008](https://github.com/PegaSysEng/pantheon/pull/1008)
- Consider a world state download stalled after 100 requests with no progress [\#1007](https://github.com/PegaSysEng/pantheon/pull/1007)
- Reduce log level when block miner is interrupted [\#1006](https://github.com/PegaSysEng/pantheon/pull/1006)
- RunnerTest fail on Windows due to network startup timing issue [\#1005](https://github.com/PegaSysEng/pantheon/pull/1005)
- Generate Private Contract Address [\#1004](https://github.com/PegaSysEng/pantheon/pull/1004) (thanks to [vinistevam](https://github.com/vinistevam))
- Delete the legacy pipelined import code [\#1003](https://github.com/PegaSysEng/pantheon/pull/1003)
- Fix race condition in WebSocket AT [\#1002](https://github.com/PegaSysEng/pantheon/pull/1002)
- Cleanup IBFT logging levels [\#995](https://github.com/PegaSysEng/pantheon/pull/995)
- Integration Test implementation dependency for non-IntelliJ IDE [\#992](https://github.com/PegaSysEng/pantheon/pull/992)
- Ignore fast sync and full sync tests to avoid race condition [\#991](https://github.com/PegaSysEng/pantheon/pull/991)
- Make acceptance tests use the process based runner again [\#990](https://github.com/PegaSysEng/pantheon/pull/990)
- RoundChangeCertificateValidator requires unique authors [\#989](https://github.com/PegaSysEng/pantheon/pull/989)
- Make Rinkeby the benchmark chain.  [\#986](https://github.com/PegaSysEng/pantheon/pull/986)
- Add metrics to Parallel Download pipeline [\#985](https://github.com/PegaSysEng/pantheon/pull/985)
- Change ExpectBlockNumber to require at least the specified block number [\#981](https://github.com/PegaSysEng/pantheon/pull/981)
- Fix benchmark compilation [\#980](https://github.com/PegaSysEng/pantheon/pull/980)
- RPC tests can use 127.0.0.1 loopback rather than localhost [\#974](https://github.com/PegaSysEng/pantheon/pull/974) thanks to [glethuillier](https://github.com/glethuillier) for raising)
- Disable picocli ansi when testing [\#973](https://github.com/PegaSysEng/pantheon/pull/973)
- Add a jmh benchmark for WorldStateDownloader [\#972](https://github.com/PegaSysEng/pantheon/pull/972)
- Gradle dependency for JMH annotation, for IDEs that aren't IntelliJ \(… [\#971](https://github.com/PegaSysEng/pantheon/pull/971)
- Separate download state tracking from WorldStateDownloader [\#967](https://github.com/PegaSysEng/pantheon/pull/967)
- Gradle dependency for JMH annotation, for IDEs that aren't IntelliJ [\#966](https://github.com/PegaSysEng/pantheon/pull/966)
- Truffle HDwallet Web3 1.0 [\#964](https://github.com/PegaSysEng/pantheon/pull/964)
- Add missing JavaDoc tags in JSONToRLP [\#963](https://github.com/PegaSysEng/pantheon/pull/963)
- Only import block if it isn't already on the block chain [\#962](https://github.com/PegaSysEng/pantheon/pull/962)
- CLI stack traces when debugging [\#960](https://github.com/PegaSysEng/pantheon/pull/960)
- Create peer discovery packets on a worker thread [\#955](https://github.com/PegaSysEng/pantheon/pull/955)
- Remove start functionality from IbftController and IbftBlockHeightMan… [\#952](https://github.com/PegaSysEng/pantheon/pull/952)
- Cleanup IBFT executors [\#951](https://github.com/PegaSysEng/pantheon/pull/951)
- Single threaded world state persistence [\#950](https://github.com/PegaSysEng/pantheon/pull/950)
- Fix version number on master [\#946](https://github.com/PegaSysEng/pantheon/pull/946)
- Change automatic benchmark  [\#945](https://github.com/PegaSysEng/pantheon/pull/945)
- Eliminate redundant header validation [\#943](https://github.com/PegaSysEng/pantheon/pull/943)
- RocksDbQueue Threading Tweaks [\#940](https://github.com/PegaSysEng/pantheon/pull/940)
- Validate DAO block [\#939](https://github.com/PegaSysEng/pantheon/pull/939)
- Complete Private Transaction Processor [\#938](https://github.com/PegaSysEng/pantheon/pull/938) (thanks to [iikirilov](https://github.com/iikirilov))
- Add metrics for netty queue length [\#932](https://github.com/PegaSysEng/pantheon/pull/932)
- Update GetNodeDataFromPeerTask to return a map [\#931](https://github.com/PegaSysEng/pantheon/pull/931)

## 1.0.1

Public key address export subcommand was missing in 1.0 release.

### Additions and Improvements
- Added `public-key export-address` subcommand [\#888](https://github.com/PegaSysEng/pantheon/pull/888)
- Documentation update for the [`public-key export-address`](https://besu.hyperledger.org/en/stable/) subcommand.
- Updated [IBFT 2.0 overview](https://besu.hyperledger.org/en/stable/) to include use of `rlp encode` command and information on setting IBFT 2.0 properties to achieve your desired block time.

## 1.0

### Additions and Improvements
- [IBFT 2.0](https://besu.hyperledger.org/en/latest/Tutorials/Private-Network/Create-IBFT-Network/)
- [Permissioning](https://besu.hyperledger.org/en/latest/Concepts/Permissioning/Permissioning-Overview/)
- [JSON-RPC Authentication](https://besu.hyperledger.org/en/latest/HowTo/Interact/APIs/Authentication/)
- Added `rlp encode` subcommand [\#965](https://github.com/PegaSysEng/pantheon/pull/965)
- Method to reload permissions file [\#834](https://github.com/PegaSysEng/pantheon/pull/834)
- Added rebind mitigation for Websockets. [\#905](https://github.com/PegaSysEng/pantheon/pull/905)
- Support genesis contract code [\#749](https://github.com/PegaSysEng/pantheon/pull/749) (thanks to [kziemianek](https://github.com/kziemianek)).
- Documentation updates include:
  - Added details on [port configuration](https://besu.hyperledger.org/en/latest/HowTo/Find-and-Connect/Configuring-Ports/)    
  - Added [Resources page](https://besu.hyperledger.org/en/latest/Reference/Resources/) linking to Besu blog posts and webinars
  - Added [JSON-RPC Authentication](https://besu.hyperledger.org/en/latest/HowTo/Interact/APIs/Authentication/)  
  - Added [tutorial to create permissioned network](https://besu.hyperledger.org/en/latest/Tutorials/Permissioning/Create-Permissioned-Network/)
  - Added [Permissioning](https://besu.hyperledger.org/en/latest/Concepts/Permissioning/Permissioning-Overview/) content
  - Added [Permissioning API methods](https://besu.hyperledger.org/en/latest/Reference/API-Methods/#permissioning-methods)
  - Added [tutorial to create Clique private network](https://besu.hyperledger.org/en/latest/Tutorials/Private-Network/Create-Private-Clique-Network/)
  - Added [tutorial to create IBFT 2.0 private network](https://besu.hyperledger.org/en/latest/Tutorials/Private-Network/Create-IBFT-Network/)

### Technical Improvements
- RoundChangeCertificateValidator requires unique authors [\#997](https://github.com/PegaSysEng/pantheon/pull/997)
- RPC tests can use 127.0.0.1 loopback rather than localhost [\#979](https://github.com/PegaSysEng/pantheon/pull/979)
- Integration Test implementation dependency for non-IntelliJ IDE [\#978](https://github.com/PegaSysEng/pantheon/pull/978)
- Only import block if it isn't already on the block chain [\#977](https://github.com/PegaSysEng/pantheon/pull/977)
- Disable picocli ansi when testing [\#975](https://github.com/PegaSysEng/pantheon/pull/975)
- Create peer discovery packets on a worker thread [\#961](https://github.com/PegaSysEng/pantheon/pull/961)
- Removed Orion snapshot dependency [\#933](https://github.com/PegaSysEng/pantheon/pull/933)
- Use network ID instead of chain ID in MainnetBesuController. [\#929](https://github.com/PegaSysEng/pantheon/pull/929)
- Propagate new block messages to other clients in a worker thread [\#928](https://github.com/PegaSysEng/pantheon/pull/928)
- Parallel downloader should stop on puts if requested. [\#927](https://github.com/PegaSysEng/pantheon/pull/927)
- Permission config file location and option under docker [\#925](https://github.com/PegaSysEng/pantheon/pull/925)
- Fixed potential stall in world state download [\#922](https://github.com/PegaSysEng/pantheon/pull/922)
- Refactoring to introduce deleteOnExit\(\) for temp files [\#920](https://github.com/PegaSysEng/pantheon/pull/920)
- Reduce "Received transactions message" log from debug to trace [\#919](https://github.com/PegaSysEng/pantheon/pull/919)
- Handle PeerNotConnected exceptions when sending wire keep alives [\#918](https://github.com/PegaSysEng/pantheon/pull/918)
- admin_addpeers: error if node not whitelisted [\#917](https://github.com/PegaSysEng/pantheon/pull/917)
- Expose the Ibft MiningCoordinator [\#916](https://github.com/PegaSysEng/pantheon/pull/916)
- Check perm api against perm cli [\#915](https://github.com/PegaSysEng/pantheon/pull/915)
- Update metrics when completing a world state request with existing data [\#914](https://github.com/PegaSysEng/pantheon/pull/914)
- Improve RocksDBQueue dequeue performance [\#913](https://github.com/PegaSysEng/pantheon/pull/913)
- Error when removing bootnodes from nodes whitelist [\#912](https://github.com/PegaSysEng/pantheon/pull/912)
- Incremental Optimization\(s\) on BlockBroadcaster [\#911](https://github.com/PegaSysEng/pantheon/pull/911)
- Check permissions CLI dependencies [\#909](https://github.com/PegaSysEng/pantheon/pull/909)
- Limit the number of times we retry peer discovery interactions [\#908](https://github.com/PegaSysEng/pantheon/pull/908)
- IBFT to use VoteTallyCache [\#907](https://github.com/PegaSysEng/pantheon/pull/907)
- Add metric to expose number of inflight world state requests [\#906](https://github.com/PegaSysEng/pantheon/pull/906)
- Bootnodes not on whitelist - improve errors [\#904](https://github.com/PegaSysEng/pantheon/pull/904)
- Make chain download cancellable [\#901](https://github.com/PegaSysEng/pantheon/pull/901)
- Enforce accounts must start with 0x [\#900](https://github.com/PegaSysEng/pantheon/pull/900)
- When picking fast sync pivot block, use the peer with the best total difficulty [\#899](https://github.com/PegaSysEng/pantheon/pull/899)
- Process world state download data on a worker thread [\#898](https://github.com/PegaSysEng/pantheon/pull/898)
- CLI mixin help [\#895](https://github.com/PegaSysEng/pantheon/pull/895) ([macfarla](https://github.com/macfarla))
- Use absolute datapath instead of relative. [\#894](https://github.com/PegaSysEng/pantheon/pull/894).
- Fix task queue so that the updated failure count for requests is stored [\#893](https://github.com/PegaSysEng/pantheon/pull/893)
- Fix authentication header [\#891](https://github.com/PegaSysEng/pantheon/pull/891)
- Reorganize eth tasks [\#890](https://github.com/PegaSysEng/pantheon/pull/890)
- Unit tests of BlockBroadcaster [\#887](https://github.com/PegaSysEng/pantheon/pull/887)
- Fix authentication file validation errors [\#886](https://github.com/PegaSysEng/pantheon/pull/886)
- Fixing file locations under docker [\#885](https://github.com/PegaSysEng/pantheon/pull/885)
- Handle exceptions properly in EthScheduler [\#884](https://github.com/PegaSysEng/pantheon/pull/884)
- More bootnodes for goerli [\#880](https://github.com/PegaSysEng/pantheon/pull/880)
- Rename password hash command [\#879](https://github.com/PegaSysEng/pantheon/pull/879)
- Add metrics for EthScheduler executors [\#878](https://github.com/PegaSysEng/pantheon/pull/878)
- Disconnect peer removed from node whitelist [\#877](https://github.com/PegaSysEng/pantheon/pull/877)
- Reduce logging noise from invalid peer discovery packets and handshaking [\#876](https://github.com/PegaSysEng/pantheon/pull/876)
- Detect stalled world state downloads [\#875](https://github.com/PegaSysEng/pantheon/pull/875)
- Limit size of Ibft future message buffer [\#873](https://github.com/PegaSysEng/pantheon/pull/873)
- Ibft2: Replace NewRound with extended Proposal [\#872](https://github.com/PegaSysEng/pantheon/pull/872)
- Fixed admin_addPeer to periodically check maintained connections [\#871](https://github.com/PegaSysEng/pantheon/pull/871)
- WebSocket method permissions [\#870](https://github.com/PegaSysEng/pantheon/pull/870)
- Select new pivot block when world state becomes unavailable [\#869](https://github.com/PegaSysEng/pantheon/pull/869)
- Introduce FutureUtils to reduce duplicated code around CompletableFuture [\#868](https://github.com/PegaSysEng/pantheon/pull/868)
- Implement world state cancel [\#867](https://github.com/PegaSysEng/pantheon/pull/867)
- Renaming authentication configuration file CLI command [\#865](https://github.com/PegaSysEng/pantheon/pull/865)
- Break out RoundChangeCertificate validation [\#864](https://github.com/PegaSysEng/pantheon/pull/864)
- Disconnect peers where the common ancestor is before our fast sync pivot [\#862](https://github.com/PegaSysEng/pantheon/pull/862)
- Initial scaffolding for block propagation [\#860](https://github.com/PegaSysEng/pantheon/pull/860)
- Fix NullPointerException when determining fast sync pivot [\#859](https://github.com/PegaSysEng/pantheon/pull/859)
- Check for invalid token [\#856](https://github.com/PegaSysEng/pantheon/pull/856)
- Moving NodeWhitelistController to permissioning package [\#855](https://github.com/PegaSysEng/pantheon/pull/855)
- Fix state download race condition by creating a TaskQueue API [\#853](https://github.com/PegaSysEng/pantheon/pull/853)
- Changed separator in JSON RPC permissions [\#852](https://github.com/PegaSysEng/pantheon/pull/852)
- WebSocket acceptance tests now can use WebSockets [\#851](https://github.com/PegaSysEng/pantheon/pull/851)
- IBFT notifies EthPeer when remote node has a better block [\#849](https://github.com/PegaSysEng/pantheon/pull/849)
- Support resuming fast-sync downloads [\#848](https://github.com/PegaSysEng/pantheon/pull/848)
- Tweak Fast Sync Config [\#847](https://github.com/PegaSysEng/pantheon/pull/847)
- RPC authentication configuration validation + tests. [\#846](https://github.com/PegaSysEng/pantheon/pull/846)
- Tidy-up FastSyncState persistence [\#845](https://github.com/PegaSysEng/pantheon/pull/845)
- Do parallel extract signatures in the parallel block importer. [\#844](https://github.com/PegaSysEng/pantheon/pull/844)
- Fix 'the Input Is Too Long' Error on Windows [\#843](https://github.com/PegaSysEng/pantheon/pull/843) (thanks to [glethuillier](https://github.com/glethuillier)).
- Remove unnecessary sleep [\#842](https://github.com/PegaSysEng/pantheon/pull/842)
- Shutdown improvements [\#841](https://github.com/PegaSysEng/pantheon/pull/841)
- Speed up shutdown time [\#838](https://github.com/PegaSysEng/pantheon/pull/838)
- Add metrics to world state downloader [\#837](https://github.com/PegaSysEng/pantheon/pull/837)
- Store pivot block header [\#836](https://github.com/PegaSysEng/pantheon/pull/836)
- Clique should use beneficiary of zero on epoch blocks [\#833](https://github.com/PegaSysEng/pantheon/pull/833)
- Clique should ignore proposals for address 0 [\#831](https://github.com/PegaSysEng/pantheon/pull/831)
- Fix intermittency in FullSyncDownloaderTest [\#830](https://github.com/PegaSysEng/pantheon/pull/830)
- Added the authentication service to the WebSocket service [\#829](https://github.com/PegaSysEng/pantheon/pull/829)
- Extract creation and init of ProtocolContext into a re-usable class [\#828](https://github.com/PegaSysEng/pantheon/pull/828)
- Prevent duplicate commit seals in ibft header [\#827](https://github.com/PegaSysEng/pantheon/pull/827)
- Validate Ibft vanity data length [\#826](https://github.com/PegaSysEng/pantheon/pull/826)
- Refactored json rpc authentication to be provided as a service [\#825](https://github.com/PegaSysEng/pantheon/pull/825)
- Handle unavailable world states [\#824](https://github.com/PegaSysEng/pantheon/pull/824)
- Password in JWT payload [\#823](https://github.com/PegaSysEng/pantheon/pull/823)
- Homogenize error messages when required parameters are set [\#822](https://github.com/PegaSysEng/pantheon/pull/822) ([glethuillier](https://github.com/glethuillier)).
- Set remote peer chain head to parent of block received in NEW\_BLOCK\_MESSAGE [\#819](https://github.com/PegaSysEng/pantheon/pull/819)
- Peer disconnects should not result in stack traces [\#818](https://github.com/PegaSysEng/pantheon/pull/818)
- Abort previous builds [\#817](https://github.com/PegaSysEng/pantheon/pull/817)
- Parallel build stages [\#816](https://github.com/PegaSysEng/pantheon/pull/816)
- JWT authentication for JSON-RPC [\#815](https://github.com/PegaSysEng/pantheon/pull/815)
- Log errors that occur while finding a common ancestor [\#814](https://github.com/PegaSysEng/pantheon/pull/814)
- Shuffled log levels [\#813](https://github.com/PegaSysEng/pantheon/pull/813)
- Prevent duplicate IBFT messages being processed by state machine [\#811](https://github.com/PegaSysEng/pantheon/pull/811)
- Fix Orion startup ports [\#810](https://github.com/PegaSysEng/pantheon/pull/810)
- Commit world state continuously [\#809](https://github.com/PegaSysEng/pantheon/pull/809)
- Improve block propagation time [\#808](https://github.com/PegaSysEng/pantheon/pull/808)
- JSON-RPC authentication cli options & acceptance tests [\#807](https://github.com/PegaSysEng/pantheon/pull/807)
- Remove privacy not supported warning [\#806](https://github.com/PegaSysEng/pantheon/pull/806) (thanks to [vinistevam](https://github.com/vinistevam))
- Wire up Private Transaction Processor [\#805](https://github.com/PegaSysEng/pantheon/pull/805) (thanks to [Puneetha17](https://github.com/Puneetha17))
- Apply a limit to the number of responses in RespondingEthPeer.respondWhile [\#803](https://github.com/PegaSysEng/pantheon/pull/803)
- Avoid requesting empty block bodies from the network. [\#802](https://github.com/PegaSysEng/pantheon/pull/802)
- Handle partial responses to get receipts requests [\#801](https://github.com/PegaSysEng/pantheon/pull/801)
- Rename functions in Ibft MessageValidator [\#800](https://github.com/PegaSysEng/pantheon/pull/800)
- Upgrade GoogleJavaFormat to 1.7 [\#795](https://github.com/PegaSysEng/pantheon/pull/795)
- Minor refactorings of IntegrationTest infrastructure [\#786](https://github.com/PegaSysEng/pantheon/pull/786)
- Rework Ibft MessageValidatorFactory [\#785](https://github.com/PegaSysEng/pantheon/pull/785)
- Rework IbftRoundFactory [\#784](https://github.com/PegaSysEng/pantheon/pull/784)
- Rename artefacts to artifacts within IBFT [\#782](https://github.com/PegaSysEng/pantheon/pull/782)
- Rename TerminatedRoundArtefacts to PreparedRoundArtefacts [\#781](https://github.com/PegaSysEng/pantheon/pull/781)
- Rename Ibft MessageFactory methods [\#779](https://github.com/PegaSysEng/pantheon/pull/779)
- Update WorldStateDownloader to only filter out known code requests [\#777](https://github.com/PegaSysEng/pantheon/pull/777)
- Multiple name options only search for the longest one [\#776](https://github.com/PegaSysEng/pantheon/pull/776)
- Move ethTaskTimer to abstract root [\#775](https://github.com/PegaSysEng/pantheon/pull/775)
- Parallel Block importer [\#774](https://github.com/PegaSysEng/pantheon/pull/774)
- Wait for a peer with an estimated chain height before selecting a pivot block [\#772](https://github.com/PegaSysEng/pantheon/pull/772)
- Randomly perform full validation when fast syncing blocks [\#770](https://github.com/PegaSysEng/pantheon/pull/770)
- IBFT Message rework, piggybacking blocks on msgs. [\#769](https://github.com/PegaSysEng/pantheon/pull/769)
- EthScheduler additions [\#767](https://github.com/PegaSysEng/pantheon/pull/767)
- Fixing node whitelist isPermitted check [\#766](https://github.com/PegaSysEng/pantheon/pull/766)
- Eth/63 labels [\#764](https://github.com/PegaSysEng/pantheon/pull/764)
- Permissioning whitelist persistence. [\#763](https://github.com/PegaSysEng/pantheon/pull/763)
- Created message validators for NewRound and RoundChange [\#760](https://github.com/PegaSysEng/pantheon/pull/760)
- Add tests for FastSyncChainDownloader as a whole [\#758](https://github.com/PegaSysEng/pantheon/pull/758)
- Flatten IBFT Message API [\#757](https://github.com/PegaSysEng/pantheon/pull/757)
- Added TerminatedRoundArtefacts [\#756](https://github.com/PegaSysEng/pantheon/pull/756)
- Fix thread names in EthScheduler to include the thread number [\#755](https://github.com/PegaSysEng/pantheon/pull/755)
- Separate round change reception from RoundChangeCertificate [\#754](https://github.com/PegaSysEng/pantheon/pull/754)
- JSON-RPC authentication login [\#753](https://github.com/PegaSysEng/pantheon/pull/753)
- Spilt Ibft MessageValidator into components [\#752](https://github.com/PegaSysEng/pantheon/pull/752)
- Ensure first checkpoint headers is always in local blockchain for FastSyncCheckpointHeaderManager [\#750](https://github.com/PegaSysEng/pantheon/pull/750)
- Refactored permissioning components to be Optional. [\#747](https://github.com/PegaSysEng/pantheon/pull/747)
- Integrate rocksdb-based queue into WorldStateDownloader [\#746](https://github.com/PegaSysEng/pantheon/pull/746)
- Generify orion to enclave [\#745](https://github.com/PegaSysEng/pantheon/pull/745) (thanks to [vinistevam](https://github.com/vinistevam))
- Moved IBFT Message factory to use wrapped message types [\#744](https://github.com/PegaSysEng/pantheon/pull/744)
- Handle timeouts when requesting checkpoint headers correctly [\#743](https://github.com/PegaSysEng/pantheon/pull/743)
- Update RoundChangeManager to use flattened message [\#742](https://github.com/PegaSysEng/pantheon/pull/742)
- Handle validation failures when fast importing blocks [\#741](https://github.com/PegaSysEng/pantheon/pull/741)
- Updated IbftRound and RoundState APIs to use wrapped messages [\#740](https://github.com/PegaSysEng/pantheon/pull/740)
- Exception handling [\#739](https://github.com/PegaSysEng/pantheon/pull/739)
- Upgrade dependency versions and build cleanup [\#738](https://github.com/PegaSysEng/pantheon/pull/738)
- Update IbftBlockHeigntManager to accept new message types. [\#737](https://github.com/PegaSysEng/pantheon/pull/737)
- Error response handling for permissions APIs [\#736](https://github.com/PegaSysEng/pantheon/pull/736)
- IPV6 bootnodes don't work [\#735](https://github.com/PegaSysEng/pantheon/pull/735)
- Updated to use tags of pantheon build rather than another repo [\#734](https://github.com/PegaSysEng/pantheon/pull/734)
- Log milestones at startup and other minor logging improvements [\#733](https://github.com/PegaSysEng/pantheon/pull/733)
- Create wrapper types for Ibft Signed messages [\#731](https://github.com/PegaSysEng/pantheon/pull/731)
- Ibft to uniquely ID messages by their hash [\#730](https://github.com/PegaSysEng/pantheon/pull/730)
- Rename ibftrevised to ibft2 [\#722](https://github.com/PegaSysEng/pantheon/pull/722)
- Limit ibft msg queues [\#704](https://github.com/PegaSysEng/pantheon/pull/704)
- Implement privacy precompiled contract [\#696](https://github.com/PegaSysEng/pantheon/pull/696) (thanks to [Puneetha17](https://github.com/Puneetha17))
- Integration of RecursivePeerRefreshState and PeerDiscoveryController [\#420](https://github.com/PegaSysEng/pantheon/pull/420)

## 0.9.1

Built and compatible with with JDK8.

## 0.9

### Breaking Changes to Command Line

Breaking changes have been made to the command line options in v0.9 to improve usability. Many v0.8 command line options no longer work.

The [documentation](https://docs.pantheon.pegasys.tech/en/latest/) has been updated throughout to use the changed command line options and the [command line reference](https://besu.hyperledger.org/en/stable/) documents the changed options.

| Previous Option                     | New Option                                                                                                                                                                                                                                  | Change                            |
|-------------------------------------|------------------------------------------------------------------------------------------------------------------------------------------------------------------------------------------------------------------------------------------|----------------------------------|
| `--config`                          | [`--config-file`](https://besu.hyperledger.org/en/latest/Reference/CLI/CLI-Syntax/#config-file)                                                                                                                                  | Renamed                          |
| `--datadir`                         | [`--data-path`](https://besu.hyperledger.org/en/latest/Reference/CLI/CLI-Syntax/#data-path)                                                                                                                                      | Renamed                          |
| `--dev-mode`                        | [`--network=dev`](https://besu.hyperledger.org/en/latest/Reference/CLI/CLI-Syntax/#network)                                                                                                                                     | Replaced by `--network` option   |
| `--genesis`                         | [`--genesis-file`](https://besu.hyperledger.org/en/latest/Reference/CLI/CLI-Syntax/#genesis-file)                                                                                                                                | Renamed                          |
| `--goerli`                          | [`--network=goerli`](https://besu.hyperledger.org/en/latest/Reference/CLI/CLI-Syntax/#network)                                                                                                                                  | Replaced by `--network` option   |
| `--metrics-listen=<HOST:PORT>`      | [`--metrics-host=<HOST>`](https://besu.hyperledger.org/en/latest/Reference/CLI/CLI-Syntax/#metrics-host) and [`--metrics-port=<PORT>`](https://besu.hyperledger.org/en/latest/Reference/CLI/CLI-Syntax/#metrics-port) | Split into host and port options |
| `--miner-extraData`                 | [`--miner-extra-data`](https://besu.hyperledger.org/en/latest/Reference/CLI/CLI-Syntax/#miner-extra-data)                                                                                                                       | Renamed                          |
| `--miner-minTransactionGasPriceWei` | [`--min-gas-price`](https://besu.hyperledger.org/en/latest/Reference/CLI/CLI-Syntax/#min-gas-price)                                                                                                                              | Renamed                          |
| `--no-discovery`                    | [`--discovery-enabled`](https://besu.hyperledger.org/en/latest/Reference/CLI/CLI-Syntax/#discovery-enabled)                                                                                                                      | Replaced                         |
| `--node-private-key`                | [`--node-private-key-file`](https://besu.hyperledger.org/en/latest/Reference/CLI/CLI-Syntax/#node-private-key-file)                                                                                                              | Renamed                          |
| `--ottoman`                         | N/A                                                                                                                                                                                                                                         | Removed                          |
| `--p2p-listen=<HOST:PORT>`          | [`--p2p-host=<HOST>`](https://besu.hyperledger.org/en/latest/Reference/CLI/CLI-Syntax/#p2p-hostt) and [`--p2p-port=<PORT>`](https://besu.hyperledger.org/en/latest/Reference/CLI/CLI-Syntax/#p2p-port) | Split into host and port options |
| `--rinkeby`                         | [`--network=rinkeby`](https://besu.hyperledger.org/en/latest/Reference/CLI/CLI-Syntax/#network)                                                                                                                                     | Replaced by `--network` option   |
| `--ropsten`                         | [`--network=ropsten`](https://besu.hyperledger.org/en/latest/Reference/CLI/CLI-Syntax/#network)                                                                                                                                     | Replaced by `--network` option   |
| `--rpc-enabled`                     | [` --rpc-http-enabled`](https://besu.hyperledger.org/en/latest/Reference/CLI/CLI-Syntax/#rpc-http-enabled)| Renamed|
| `--rpc-listen=<HOST:PORT>`          | [`--rpc-http-host=<HOST>`](https://besu.hyperledger.org/en/latest/Reference/CLI/CLI-Syntax/#rpc-http-host) and [`--rpc-http-port=<PORT>`](https://besu.hyperledger.org/en/latest/Reference/CLI/CLI-Syntax/#rpc-http-port) | Split into host and port options |
| `--rpc-api`                         | [`--rpc-http-api`](https://besu.hyperledger.org/en/latest/Reference/CLI/CLI-Syntax/#rpc-http-api)| Renamed |
| `--rpc-cors-origins`                | [`--rpc-http-cors-origins`](https://besu.hyperledger.org/en/latest/Reference/CLI/CLI-Syntax/#rpc-http-cors-origins) | Renamed |
| `--ws-enabled`                      | [`--rpc-ws-enabled`](https://besu.hyperledger.org/en/latest/Reference/CLI/CLI-Syntax/#rpc-ws-enabled)  | Renamed |
| `--ws-api`                          | [`--rpc-ws-api`](https://besu.hyperledger.org/en/latest/Reference/CLI/CLI-Syntax/#rpc-ws-api) | Renamed|
| `--ws-listen=<HOST:PORT>`           | [`--rpc-ws-host=<HOST>`](https://besu.hyperledger.org/en/latest/Reference/CLI/CLI-Syntax/#rpc-ws-host) and [`--rpc-ws-port=<PORT>`](https://besu.hyperledger.org/en/latest/Reference/CLI/CLI-Syntax/#rpc-ws-port) | Split into host and port options |
| `--ws-refresh-delay`                | [`--rpc-ws-refresh-delay`](https://besu.hyperledger.org/en/latest/Reference/CLI/CLI-Syntax/#rpc-ws-refresh-delay)|Renamed|

| Previous Subcommand                 | New Subcommand                                                                                                                                                                                                                  | Change                            |
|-------------------------------------|------------------------------------------------------------------------------------------------------------------------------------------------------------------------------------------------------------------------------------------|----------------------------------|
| `pantheon import <block-file>`      | [`pantheon blocks import --from=<block-file>`](https://besu.hyperledger.org/en/latest/Reference/CLI/CLI-Subcommands/#blocks)                                                                                            | Renamed                          |
| `pantheon export-pub-key <key-file>`| [`pantheon public-key export --to=<key-file>`](https://besu.hyperledger.org/en/latest/Reference/CLI/CLI-Subcommands/#public-key)                                                                                                      | Renamed                          |


### Private Network Quickstart

The Private Network Quickstart has been moved from the `pantheon` repository to the `pantheon-quickstart`
repository. The [Private Network Quickstart tutorial](https://besu.hyperledger.org/en/latest/Tutorials/Quickstarts/Private-Network-Quickstart/)
has been updated to use the moved quickstart.

### Additions and Improvements

- `--network=goerli` supports relaunch of Görli testnet [\#717](https://github.com/PegaSysEng/pantheon/pull/717)
- TOML authentication provider [\#689](https://github.com/PegaSysEng/pantheon/pull/689)
- Metrics Push Gateway Options [\#678](https://github.com/PegaSysEng/pantheon/pull/678)
- Additional logging details for IBFT 2.0 [\#650](https://github.com/PegaSysEng/pantheon/pull/650)
- Permissioning config TOML file [\#643](https://github.com/PegaSysEng/pantheon/pull/643)
- Added metrics Prometheus Push Gateway Support [\#638](https://github.com/PegaSysEng/pantheon/pull/638)
- Clique and IBFT not enabled by default in RPC APIs [\#635](https://github.com/PegaSysEng/pantheon/pull/635)
- Added `admin_addPeer` JSON-RPC API method [\#622](https://github.com/PegaSysEng/pantheon/pull/622)
- Implemented `--p2p-enabled` configuration item [\#619](https://github.com/PegaSysEng/pantheon/pull/619)
- Command options and commands renaming [\#618](https://github.com/PegaSysEng/pantheon/pull/618)
- Added IBFT get pending votes [\#603](https://github.com/PegaSysEng/pantheon/pull/603)
- Implement Petersburg hardfork [\#601](https://github.com/PegaSysEng/pantheon/pull/601)
- Added private transaction abstraction [\#592](https://github.com/PegaSysEng/pantheon/pull/592) (thanks to [iikirilov](https://github.com/iikirilov))
- Added privacy command line commands [\#584](https://github.com/PegaSysEng/pantheon/pull/584) (thanks to [Puneetha17](https://github.com/Puneetha17))
- Documentation updates include:
  - Updated [Private Network Quickstart tutorial](https://besu.hyperledger.org/en/latest/Tutorials/Quickstarts/Private-Network-Quickstart/)
    to use quickstart in `pantheon-quickstart` repository and indicate that the quickstart is not supported on Windows.
  - Added IBFT 2.0 [content](https://besu.hyperledger.org/en/latest/HowTo/Configure/Consensus-Protocols/IBFT/) and [JSON RPC API methods](https://besu.hyperledger.org/en/latest/Reference/API-Methods/#ibft-20-methods).
  - Added [consensus protocols content](https://besu.hyperledger.org/en/latest/Concepts/Consensus-Protocols/Comparing-PoA/).
  - Added content on [events and logs](https://besu.hyperledger.org/en/latest/Concepts/Events-and-Logs/), and [using filters](https://besu.hyperledger.org/en/latest/HowTo/Interact/Filters/Accessing-Logs-Using-JSON-RPC/).
  - Added content on integrating with [Prometheus Push Gateway](https://besu.hyperledger.org/en/latest/HowTo/Deploy/Monitoring-Performance/#running-prometheus-with-besu-in-push-mode)

### Technical Improvements

- Download receipts during fast sync and import without processing transactions [\#701](https://github.com/PegaSysEng/pantheon/pull/701)
- Removed CLI options for `--nodes-whitelist` and `--accounts-whitelist` [\#694](https://github.com/PegaSysEng/pantheon/pull/694)
- Delegate `getRootCause` through to Guava's implementation [\#692](https://github.com/PegaSysEng/pantheon/pull/692)
- Benchmark update [\#691](https://github.com/PegaSysEng/pantheon/pull/691)
- Implement chain download for fast sync [\#690](https://github.com/PegaSysEng/pantheon/pull/690)
- Allow missing accounts to create zero-cost transactions [\#685](https://github.com/PegaSysEng/pantheon/pull/685)
- Node private key location should be fixed under docker [\#684](https://github.com/PegaSysEng/pantheon/pull/684)
- Parallel Processing File Import Performance [\#683](https://github.com/PegaSysEng/pantheon/pull/683)
- Integrate actual `WorldStateDownloader` with the fast sync work flow [\#682](https://github.com/PegaSysEng/pantheon/pull/682)
- Removed `--max-trailing-peers` option [\#680](https://github.com/PegaSysEng/pantheon/pull/680)
- Enabled warning on CLI dependent options [\#679](https://github.com/PegaSysEng/pantheon/pull/679)
- Update WorldStateDownloader run\(\) interface to accept header [\#677](https://github.com/PegaSysEng/pantheon/pull/677)
- Fixed Difficulty calculator [\#663](https://github.com/PegaSysEng/pantheon/pull/663)
- `discovery-enabled` option refactoring [\#661](https://github.com/PegaSysEng/pantheon/pull/661)
- Update orion default port approach [\#660](https://github.com/PegaSysEng/pantheon/pull/660)
- Extract out generic parts of Downloader [\#659](https://github.com/PegaSysEng/pantheon/pull/659)
- Start world downloader [\#658](https://github.com/PegaSysEng/pantheon/pull/658)
- Create a simple `WorldStateDownloader` [\#657](https://github.com/PegaSysEng/pantheon/pull/657)
- Added handling for when p2p is disabled [\#655](https://github.com/PegaSysEng/pantheon/pull/655)
- Enabled command line configuration for privacy precompiled contract address [\#653](https://github.com/PegaSysEng/pantheon/pull/653) (thanks to [Puneetha17](https://github.com/Puneetha17))
- IBFT transmitted packets are logged by gossiper [\#652](https://github.com/PegaSysEng/pantheon/pull/652)
- `admin_addPeer` acceptance test [\#651](https://github.com/PegaSysEng/pantheon/pull/651)
- Added `p2pEnabled` configuration to `ProcessBesuNodeRunner` [\#649](https://github.com/PegaSysEng/pantheon/pull/649)
- Added description to automatic benchmarks [\#646](https://github.com/PegaSysEng/pantheon/pull/646)
- Added `network` option [\#645](https://github.com/PegaSysEng/pantheon/pull/645)
- Remove OrionConfiguration [\#644](https://github.com/PegaSysEng/pantheon/pull/644) (thanks to [Puneetha17](https://github.com/Puneetha17))
- IBFT Json Acceptance tests [\#634](https://github.com/PegaSysEng/pantheon/pull/634)
- Upgraded build image to one that contains libsodium [\#632](https://github.com/PegaSysEng/pantheon/pull/632)
- Command line fixes [\#630](https://github.com/PegaSysEng/pantheon/pull/630)
- Consider peer count insufficient until minimum peers for fast sync are connected [\#629](https://github.com/PegaSysEng/pantheon/pull/629)
- Build tweaks [\#628](https://github.com/PegaSysEng/pantheon/pull/628)
- IBFT ensure non-validator does not partake in consensus [\#627](https://github.com/PegaSysEng/pantheon/pull/627)
- Added ability in acceptance tests to set up a node with `--no-discovery` [\#624](https://github.com/PegaSysEng/pantheon/pull/624)
- Gossip integration test [\#623](https://github.com/PegaSysEng/pantheon/pull/623)
- Removed quickstart code and CI pipeline [\#616](https://github.com/PegaSysEng/pantheon/pull/616)
- IBFT Integration Tests - Spurious Behaviour [\#615](https://github.com/PegaSysEng/pantheon/pull/615)
- Refactoring for more readable IBFT IT [\#614](https://github.com/PegaSysEng/pantheon/pull/614)
- Start of fast sync downloader [\#613](https://github.com/PegaSysEng/pantheon/pull/613)
- Split `IbftProcessor` into looping and event processing [\#612](https://github.com/PegaSysEng/pantheon/pull/612)
- IBFT Int Test - changed `TestContextFactory` to a builder [\#611](https://github.com/PegaSysEng/pantheon/pull/611)
- Discard prior round change msgs [\#610](https://github.com/PegaSysEng/pantheon/pull/610)
- `IbftGetValidatorsByBlockHash` added to json factory [\#607](https://github.com/PegaSysEng/pantheon/pull/607)
- IBFT Validator RPCs to return list of strings [\#606](https://github.com/PegaSysEng/pantheon/pull/606)
- Update Benchmark [\#605](https://github.com/PegaSysEng/pantheon/pull/605)
- Remove db package and move classes to more appropriate locations [\#599](https://github.com/PegaSysEng/pantheon/pull/599)
- Added `GetReceiptsFromPeerTask` [\#598](https://github.com/PegaSysEng/pantheon/pull/598)
- Added `GetNodeDataFromPeerTask` [\#597](https://github.com/PegaSysEng/pantheon/pull/597)
- Fixed deprecation warnings [\#596](https://github.com/PegaSysEng/pantheon/pull/596)
- IBFT Integration Tests - Future Height [\#591](https://github.com/PegaSysEng/pantheon/pull/591)
- Added `getNodeData` to `EthPeer` to enable requesting node data [\#589](https://github.com/PegaSysEng/pantheon/pull/589)
- `Blockcreator` to use `parentblock` specified at constuction [\#588](https://github.com/PegaSysEng/pantheon/pull/588)
- Support responding to `GetNodeData` requests [\#587](https://github.com/PegaSysEng/pantheon/pull/587)
- IBFT validates block on proposal reception [\#583](https://github.com/PegaSysEng/pantheon/pull/583)
- Rework `NewRoundValidator` tests [\#582](https://github.com/PegaSysEng/pantheon/pull/582)
- IBFT split extra data validation rule into components [\#581](https://github.com/PegaSysEng/pantheon/pull/581)
- Allow attached rules to be flagged `light` [\#580](https://github.com/PegaSysEng/pantheon/pull/580)
- Split Block Validation from Importing [\#579](https://github.com/PegaSysEng/pantheon/pull/579)
- Refactor `RoundChangeManager` creation [\#578](https://github.com/PegaSysEng/pantheon/pull/578)
- Add `-SNAPSHOT` postfix to version [\#577](https://github.com/PegaSysEng/pantheon/pull/577)
- IBFT - prevent proposed block being imported twice [\#576](https://github.com/PegaSysEng/pantheon/pull/576)
- Version upgrades [\#571](https://github.com/PegaSysEng/pantheon/pull/571)
- Tests that CLI options are disabled under docker [\#566](https://github.com/PegaSysEng/pantheon/pull/566)
- Renamed IBFT networking classes [\#555](https://github.com/PegaSysEng/pantheon/pull/555)
- Removed dead code from the consensus package [\#554](https://github.com/PegaSysEng/pantheon/pull/554)
- Prepared private transaction support [\#538](https://github.com/PegaSysEng/pantheon/pull/538) (thanks to [iikirilov](https://github.com/iikirilov))

## 0.8.5

Indefinitely delays the roll-out of Constantinople on Ethereum Mainnet due to a [potential security issue](https://blog.ethereum.org/2019/01/15/security-alert-ethereum-constantinople-postponement/) detected.

## Additions and Improvements
- Remove Constantinople fork block [\#574](https://github.com/PegaSysEng/pantheon/pull/574)

## Technical Improvements
- Rename IBFT message packages [\#568](https://github.com/PegaSysEng/pantheon/pull/568)


## 0.8.4

### Docker Image

If you have been running a node using the v0.8.3 Docker image, the node was not saving data to the
specified [data directory](https://besu.hyperledger.org/en/stable/),
or referring to the custom [configuration file](https://besu.hyperledger.org/en/stable/)
or [genesis file](https://besu.hyperledger.org/en/stable/).

To recover the node key and data directory from the Docker container:
`docker cp <container>:/opt/pantheon/key <destination_file>`
`docker cp <container>:/opt/pantheon/database <destination_directory>`

Where `container` is the name or ID of the Docker container containing the Besu node.

The container can be running or stopped when you copy the key and data directory. If your node was
fully synchronized to MainNet, the data directory will be ~2TB.  

When restarting your node with the v0.8.4 Docker image:

* Save the node key in the [`key` file](https://besu.hyperledger.org/en/latest/Concepts/Node-Keys/#node-private-key) in the data
    directory or specify the location using the [`--node-private-key` option](https://besu.hyperledger.org/en/stable/).  
* Specify the `<destination_directory` as a [volume for the data directory](https://besu.hyperledger.org/en/stable/).

### Bug Fixes
- Fixing default resource locations inside docker [\#529](https://github.com/PegaSysEng/pantheon/pull/529)
- NewRoundMessageValidator ignores Round Number when comparing blocks [\#523](https://github.com/PegaSysEng/pantheon/pull/523)
- Fix Array Configurable command line options [\#514](https://github.com/PegaSysEng/pantheon/pull/514)

## Additions and Improvements
- RocksDB Metrics [\#531](https://github.com/PegaSysEng/pantheon/pull/531)
- Added `ibft_getValidatorsByBlockHash` JSON RPC [\#519](https://github.com/PegaSysEng/pantheon/pull/519)
- Expose metrics to Prometheus [\#506](https://github.com/PegaSysEng/pantheon/pull/506)
- Added `ibft_getValidatorsByBlockNumber` [\#499](https://github.com/PegaSysEng/pantheon/pull/499)
- Added `Roadmap.md` file. [\#494](https://github.com/PegaSysEng/pantheon/pull/494)
- Added JSON RPC `eth hashrate` method. [\#488](https://github.com/PegaSysEng/pantheon/pull/488)
- Account whitelist API [\#487](https://github.com/PegaSysEng/pantheon/pull/487)
- Added nodes whitelist JSON-RPC APIs [\#476](https://github.com/PegaSysEng/pantheon/pull/476)
- Added account whitelisting [\#460](https://github.com/PegaSysEng/pantheon/pull/460)
- Added configurable refresh delay for SyncingSubscriptionService on start up [\#383](https://github.com/PegaSysEng/pantheon/pull/383)
- Added the Command Line Style Guide  [\#530](https://github.com/PegaSysEng/pantheon/pull/530)
- Documentation updates include:
  * Migrated to new [documentation site](https://docs.pantheon.pegasys.tech/en/latest/)  
  * Added [configuration file content](https://besu.hyperledger.org/en/stable/)
  * Added [tutorial to create private network](https://besu.hyperledger.org/en/latest/Tutorials/Private-Network/Create-Private-Network/)
  * Added content on [enabling non-default APIs](https://besu.hyperledger.org/en/latest/Reference/API-Methods/)

## Technical Improvements

-  Updated `--bootnodes` command option to take zero arguments [\#548](https://github.com/PegaSysEng/pantheon/pull/548)
- IBFT Integration Testing - Local Node is proposer [\#527](https://github.com/PegaSysEng/pantheon/pull/527)
- Remove vertx from discovery tests [\#539](https://github.com/PegaSysEng/pantheon/pull/539)
- IBFT Integration testing - Round Change [\#537](https://github.com/PegaSysEng/pantheon/pull/537)
- NewRoundMessageValidator creates RoundChangeValidator with correct value [\#518](https://github.com/PegaSysEng/pantheon/pull/518)
- Remove time dependency from BlockTimer tests [\#513](https://github.com/PegaSysEng/pantheon/pull/513)
- Gradle 5.1 [\#512](https://github.com/PegaSysEng/pantheon/pull/512)
- Metrics measurement adjustment [\#511](https://github.com/PegaSysEng/pantheon/pull/511)
- Metrics export for import command. [\#509](https://github.com/PegaSysEng/pantheon/pull/509)
- IBFT Integration test framework [\#502](https://github.com/PegaSysEng/pantheon/pull/502)
- IBFT message gossiping [\#501](https://github.com/PegaSysEng/pantheon/pull/501)
- Remove non-transactional mutation from KeyValueStore [\#500](https://github.com/PegaSysEng/pantheon/pull/500)
- Ensured that the blockchain queries class handles optionals better. [\#486](https://github.com/PegaSysEng/pantheon/pull/486)
- IBFT mining acceptance test [\#483](https://github.com/PegaSysEng/pantheon/pull/483)
- Set base directory name to be lowercase in building.md [\#474](https://github.com/PegaSysEng/pantheon/pull/474) (Thanks to [Matthalp](https://github.com/Matthalp))
- Moved admin\_peers to Admin API group [\#473](https://github.com/PegaSysEng/pantheon/pull/473)
- Nodes whitelist acceptance test [\#472](https://github.com/PegaSysEng/pantheon/pull/472)
- Rework RoundChangeManagerTest to not reuse validators [\#469](https://github.com/PegaSysEng/pantheon/pull/469)
- Ignore node files to support truffle. [\#467](https://github.com/PegaSysEng/pantheon/pull/467)
- IBFT pantheon controller [\#461](https://github.com/PegaSysEng/pantheon/pull/461)
- IBFT Round to update internal state on reception of NewRound Message [\#451](https://github.com/PegaSysEng/pantheon/pull/451)
- Update RoundChangeManager correctly create its message validator [\#450](https://github.com/PegaSysEng/pantheon/pull/450)
- Use seconds for block timer time unit [\#445](https://github.com/PegaSysEng/pantheon/pull/445)
- IBFT controller and future msgs handling [\#431](https://github.com/PegaSysEng/pantheon/pull/431)
- Allow IBFT Round to be created using PreparedCert [\#429](https://github.com/PegaSysEng/pantheon/pull/429)
- Added MessageValidatorFactory [\#425](https://github.com/PegaSysEng/pantheon/pull/425)
- Inround payload [\#423](https://github.com/PegaSysEng/pantheon/pull/423)
- Updated IbftConfig Fields [\#422](https://github.com/PegaSysEng/pantheon/pull/422)
- Repair IbftBlockCreator and add tests [\#421](https://github.com/PegaSysEng/pantheon/pull/421)
- Make Besu behave as a submodule [\#419](https://github.com/PegaSysEng/pantheon/pull/419)
- Ibft Height Manager [\#418](https://github.com/PegaSysEng/pantheon/pull/418)
- Ensure bootnodes are a subset of node whitelist [\#414](https://github.com/PegaSysEng/pantheon/pull/414)
- IBFT Consensus Round Classes [\#405](https://github.com/PegaSysEng/pantheon/pull/405)
- IBFT message payload tests [\#404](https://github.com/PegaSysEng/pantheon/pull/404)
- Validate enodeurl syntax from command line [\#403](https://github.com/PegaSysEng/pantheon/pull/403)
- Update errorprone [\#401](https://github.com/PegaSysEng/pantheon/pull/401)
- IBFT round change manager [\#393](https://github.com/PegaSysEng/pantheon/pull/393)
- IBFT RoundState [\#392](https://github.com/PegaSysEng/pantheon/pull/392)
- Move Block data generator test helper to test support package [\#391](https://github.com/PegaSysEng/pantheon/pull/391)
- IBFT message tests [\#367](https://github.com/PegaSysEng/pantheon/pull/367)

## 0.8.3

### Breaking Change to JSON RPC-API

From v0.8.3, incoming HTTP requests are only accepted from hostnames specified using the `--host-whitelist` command-line option. If not specified, the default value for `--host-whitelist` is `localhost`.

If using the URL `http://127.0.0.1` to make JSON-RPC calls, use `--host-whitelist` to specify the hostname `127.0.0.1` or update the hostname to `localhost`.

If your application publishes RPC ports, specify the hostnames when starting Besu. For example:  

```bash
pantheon --host-whitelist=example.com
```

Specify `*` or `all` for `--host-whitelist` to effectively disable host protection and replicate pre-v0.8.3 behavior. This is not recommended for production code.

### Bug Fixes

- Repair Clique Proposer Selection [\#339](https://github.com/PegaSysEng/pantheon/pull/339)
- High TX volume swamps block processing [\#337](https://github.com/PegaSysEng/pantheon/pull/337)
- Check if the connectFuture has completed successfully [\#293](https://github.com/PegaSysEng/pantheon/pull/293)
- Switch back to Xerial Snappy Library [\#284](https://github.com/PegaSysEng/pantheon/pull/284)
- ShortHex of 0 should be '0x0', not '0x' [\#272](https://github.com/PegaSysEng/pantheon/pull/272)
- Fix pantheon CLI default values infinite loop [\#266](https://github.com/PegaSysEng/pantheon/pull/266)

### Additions and Improvements

- Added `--nodes-whitelist` parameter to CLI and NodeWhitelistController [\#346](https://github.com/PegaSysEng/pantheon/pull/346)
- Discovery wiring for `--node-whitelist` [\#365](https://github.com/PegaSysEng/pantheon/pull/365)
- Plumb in three more metrics [\#344](https://github.com/PegaSysEng/pantheon/pull/344)
- `ProposerSelection` to support multiple IBFT implementations [\#307](https://github.com/PegaSysEng/pantheon/pull/307)
- Configuration to support IBFT original and revised [\#306](https://github.com/PegaSysEng/pantheon/pull/306)
- Added host whitelist for JSON-RPC. [**Breaking Change**](#breaking-change-to-json-rpc-api) [\#295](https://github.com/PegaSysEng/pantheon/pull/295)
- Reduce `Block creation processed cancelled` log message to debug [\#294](https://github.com/PegaSysEng/pantheon/pull/294)
- Implement iterative peer search [\#268](https://github.com/PegaSysEng/pantheon/pull/268)
- Added RLP enc/dec for PrePrepare, Commit and NewRound messages [\#200](https://github.com/PegaSysEng/pantheon/pull/200)
- IBFT block mining [\#169](https://github.com/PegaSysEng/pantheon/pull/169)
- Added `--goerli` CLI option [\#370](https://github.com/PegaSysEng/pantheon/pull/370) (Thanks to [@Nashatyrev](https://github.com/Nashatyrev))
- Begin capturing metrics to better understand Besu's behaviour [\#326](https://github.com/PegaSysEng/pantheon/pull/326)
- Documentation updates include:
   * Added Coding Conventions [\#342](https://github.com/PegaSysEng/pantheon/pull/342)
   * Reorganised [Installation documentation](https://github.com/PegaSysEng/pantheon/wiki/Installation) and added [Chocolatey installation](https://github.com/PegaSysEng/pantheon/wiki/Install-Binaries#windows-with-chocolatey) for Windows
   * Reorganised [JSON-RPC API documentation](https://github.com/PegaSysEng/pantheon/wiki/JSON-RPC-API)
   * Updated [RPC Pub/Sub API documentation](https://github.com/PegaSysEng/pantheon/wiki/RPC-PubSub)

### Technical Improvements

- Extracted non-Docker CLI parameters to picoCLI mixin. [\#323](https://github.com/PegaSysEng/pantheon/pull/323)
- IBFT preprepare to validate round matches block [\#329](https://github.com/PegaSysEng/pantheon/pull/329)
- Fix acceptance test [\#324](https://github.com/PegaSysEng/pantheon/pull/324)
- Added the `IbftFinalState` [\#385](https://github.com/PegaSysEng/pantheon/pull/385)
- Constantinople Fork Block [\#382](https://github.com/PegaSysEng/pantheon/pull/382)
- Fix `pantheon.cli.BesuCommandTest` test on Windows [\#380](https://github.com/PegaSysEng/pantheon/pull/380)
- JDK smoke testing is being configured differently now [\#374](https://github.com/PegaSysEng/pantheon/pull/374)
- Re-enable clique AT [\#373](https://github.com/PegaSysEng/pantheon/pull/373)
- Ignoring acceptance test [\#372](https://github.com/PegaSysEng/pantheon/pull/372)
- Changes to support Gradle 5.0 [\#371](https://github.com/PegaSysEng/pantheon/pull/371)
- Clique: Prevent out of turn blocks interrupt in-turn mining [\#364](https://github.com/PegaSysEng/pantheon/pull/364)
- Time all tasks [\#361](https://github.com/PegaSysEng/pantheon/pull/361)
- Rework `VoteTallyCache` to better represent purpose [\#360](https://github.com/PegaSysEng/pantheon/pull/360)
- Add an `UNKNOWN` `DisconnectReason` [\#359](https://github.com/PegaSysEng/pantheon/pull/359)
- New round validation [\#353](https://github.com/PegaSysEng/pantheon/pull/353)
- Update get validators for block hash test to start from block 1 [\#352](https://github.com/PegaSysEng/pantheon/pull/352)
- Idiomatic Builder Pattern [\#345](https://github.com/PegaSysEng/pantheon/pull/345)
- Revert `Repair Clique Proposer Selection` \#339 - Breaks Görli testnet [\#343](https://github.com/PegaSysEng/pantheon/pull/343)
- No fixed ports in tests [\#340](https://github.com/PegaSysEng/pantheon/pull/340)
- Update clique acceptance test genesis file to use correct clique property names [\#338](https://github.com/PegaSysEng/pantheon/pull/338)
- Supporting list of addresses in logs subscription [\#336](https://github.com/PegaSysEng/pantheon/pull/336)
- Render handler exception to `System.err` instead of `.out` [\#334](https://github.com/PegaSysEng/pantheon/pull/334)
- Renamed IBFT message classes [\#333](https://github.com/PegaSysEng/pantheon/pull/333)
- Add additional RLP tests [\#332](https://github.com/PegaSysEng/pantheon/pull/332)
- Downgrading spotless to 3.13.0 to fix threading issues [\#325](https://github.com/PegaSysEng/pantheon/pull/325)
- `eth_getTransactionReceipt` acceptance test [\#322](https://github.com/PegaSysEng/pantheon/pull/322)
- Upgrade vertx to 3.5.4 [\#316](https://github.com/PegaSysEng/pantheon/pull/316)
- Round change validation [\#315](https://github.com/PegaSysEng/pantheon/pull/315)
- Basic IBFT message validators [\#314](https://github.com/PegaSysEng/pantheon/pull/314)
- Minor repairs to clique block scheduling [\#308](https://github.com/PegaSysEng/pantheon/pull/308)
- Dependencies Version upgrade [\#303](https://github.com/PegaSysEng/pantheon/pull/303)
- Build multiple JVM [\#301](https://github.com/PegaSysEng/pantheon/pull/301)
- Smart contract acceptance test [\#296](https://github.com/PegaSysEng/pantheon/pull/296)
- Fixing WebSocket error response [\#292](https://github.com/PegaSysEng/pantheon/pull/292)
- Reword error messages following exceptions during mining [\#291](https://github.com/PegaSysEng/pantheon/pull/291)
- Clique acceptance tests [\#290](https://github.com/PegaSysEng/pantheon/pull/290)
- Delegate creation of additional JSON-RPC methods to the BesuController [\#289](https://github.com/PegaSysEng/pantheon/pull/289)
- Remove unnecessary `RlpInput` and `RlpOutput` classes [\#287](https://github.com/PegaSysEng/pantheon/pull/287)
- Remove `RlpUtils` [\#285](https://github.com/PegaSysEng/pantheon/pull/285)
- Enabling previously ignored acceptance tests [\#282](https://github.com/PegaSysEng/pantheon/pull/282)
- IPv6 peers [\#281](https://github.com/PegaSysEng/pantheon/pull/281)
- IPv6 Bootnode [\#280](https://github.com/PegaSysEng/pantheon/pull/280)
- Acceptance test for `getTransactionReceipt` JSON-RPC method [\#278](https://github.com/PegaSysEng/pantheon/pull/278)
- Inject `StorageProvider` into `BesuController` instances [\#259](https://github.com/PegaSysEng/pantheon/pull/259)

## 0.8.2

### Removed
 - Removed `import-blockchain` command because nothing exports to the required format yet (PR [\#223](https://github.com/PegaSysEng/pantheon/pull/223))

### Bug Fixes
 - `io.netty.util.internal.OutOfDirectMemoryError` errors by removing reference counting from network messages.
 - Log spam: endless loop in `nioEventLoopGroup` thanks to [@5chdn](https://github.com/5chdn) for reporting) (PR [#261](https://github.com/PegaSysEng/pantheon/pull/261))
 - Rinkeby import can stall with too many fragments thanks to [@steffenkux](https://github.com/steffenkux) and [@5chdn](https://github.com/5chdn) for reporting) (PR [#255](https://github.com/PegaSysEng/pantheon/pull/255))
 - Clique incorrectly used the chain ID instead of the network ID in ETH status messages (PR [#209](https://github.com/PegaSysEng/pantheon/pull/209))
 - Gradle deprecation warnings (PR [#246](https://github.com/PegaSysEng/pantheon/pull/246) with thanks to [@jvirtanen](https://github.com/jvirtanen))
 - Consensus issue on Ropsten:
    - Treat output length as a maximum length for CALL operations (PR [#236](https://github.com/PegaSysEng/pantheon/pull/236))
    - ECRec precompile should return empty instead of 32 zero bytes when the input is invalid (PR [#227](https://github.com/PegaSysEng/pantheon/pull/227))
 - File name too long error while building from source thanks to [@5chdn](https://github.com/5chdn) for reporting) (PR [#221](https://github.com/PegaSysEng/pantheon/pull/221))
 - Loop syntax in `runBesuPrivateNetwork.sh` (PR [#237](https://github.com/PegaSysEng/pantheon/pull/237) thanks to [@matt9ucci](https://github.com/matt9ucci))
 - Fix `CompressionException: Snappy decompression failed` errors thanks to [@5chdn](https://github.com/5chdn) for reporting) (PR [#274](https://github.com/PegaSysEng/pantheon/pull/274))

### Additions and Improvements
 - Added `--ropsten` command line argument to make syncing to Ropsten easier (PR [#197](https://github.com/PegaSysEng/pantheon/pull/197) with thanks to [@jvirtanen](https://github.com/jvirtanen))
 - Enabled constantinople in `--dev-mode` (PR [#256](https://github.com/PegaSysEng/pantheon/pull/256))
 - Supported Constantinople with Clique thanks to [@5chdn](https://github.com/5chdn) for reporting) (PR [#250](https://github.com/PegaSysEng/pantheon/pull/250), PR [#247](https://github.com/PegaSysEng/pantheon/pull/247))
 - Implemented `eth_chainId` JSON-RPC method (PR [#219](https://github.com/PegaSysEng/pantheon/pull/219))
 - Updated client version to be ethstats friendly (PR [#258](https://github.com/PegaSysEng/pantheon/pull/258))
 - Added `--node-private-key` option to allow nodekey file to be specified separately to data directory thanks to [@peterbroadhurst](https://github.com/peterbroadhurst) for requesting)  (PR [#234](https://github.com/PegaSysEng/pantheon/pull/234))
 - Added `--banned-nodeids` option to prevent connection to specific nodes (PR [#254](https://github.com/PegaSysEng/pantheon/pull/254))
 - Send client quitting disconnect message to peers on shutdown (PR [#253](https://github.com/PegaSysEng/pantheon/pull/253))
 - Improved error message for port conflict error (PR [#232](https://github.com/PegaSysEng/pantheon/pull/232))
 - Improved documentation by adding the following pages:
    * [Getting Started](https://github.com/PegaSysEng/pantheon/wiki/Getting-Started)
    * [Network ID and Chain ID](https://github.com/PegaSysEng/pantheon/wiki/NetworkID-And-ChainID)
    * [Node Keys](https://github.com/PegaSysEng/pantheon/wiki/Node-Keys)
    * [Networking](https://github.com/PegaSysEng/pantheon/wiki/Networking)
    * [Accounts for Testing](https://github.com/PegaSysEng/pantheon/wiki/Accounts-for-Testing)
    * [Logging](https://github.com/PegaSysEng/pantheon/wiki/Logging)
    * [Proof of Authority](https://github.com/PegaSysEng/pantheon/wiki/Proof-of-Authority)
    * [Passing JVM Options](https://github.com/PegaSysEng/pantheon/wiki/Passing-JVM-Options)


 ### Technical Improvements
 - Upgraded Ethereum reference tests to 6.0 beta 2. (thanks to [@jvirtanen](https://github.com/jvirtanen) for the initial upgrade to beta 1)
 - Set Java compiler default encoding to UTF-8 (PR [#238](https://github.com/PegaSysEng/pantheon/pull/238) thanks to [@matt9ucci](https://github.com/matt9ucci))
 - Removed duplicate code defining default JSON-RPC APIs (PR [#218](https://github.com/PegaSysEng/pantheon/pull/218) thanks to [@matt9ucci](https://github.com/matt9ucci))
 - Improved code for parsing config (PRs [#208](https://github.com/PegaSysEng/pantheon/pull/208), [#209](https://github.com/PegaSysEng/pantheon/pull/209))
 - Use `java.time.Clock` in favour of a custom Clock interface (PR [#220](https://github.com/PegaSysEng/pantheon/pull/220))
 - Improve modularity of storage systems (PR [#211](https://github.com/PegaSysEng/pantheon/pull/211), [#207](https://github.com/PegaSysEng/pantheon/pull/207))
 - Treat JavaDoc warnings as errors (PR [#171](https://github.com/PegaSysEng/pantheon/pull/171))
 - Add benchmark for `BlockHashOperation `as a template for benchmarking other EVM operations (PR [#203](https://github.com/PegaSysEng/pantheon/pull/203))
 - Added unit tests for `EthBlockNumber` (PR [#195](https://github.com/PegaSysEng/pantheon/pull/195) thanks to [@jvirtanen](https://github.com/jvirtanen))
 - Code style improvements (PR [#196](https://github.com/PegaSysEng/pantheon/pull/196) thanks to [@jvirtanen](https://github.com/jvirtanen))
 - Added unit tests for `Web3ClientVersion` (PR [#194](https://github.com/PegaSysEng/pantheon/pull/194) with thanks to [@jvirtanen](https://github.com/jvirtanen))
 - Removed RLPUtils from `RawBlockIterator` (PR [#179](https://github.com/PegaSysEng/pantheon/pull/179))
 - Replace the JNI based snappy library with a pure-Java version (PR [#257](https://github.com/PegaSysEng/pantheon/pull/257))<|MERGE_RESOLUTION|>--- conflicted
+++ resolved
@@ -7,10 +7,7 @@
 ### Bug Fixes
 
 ### Early Access Features
-<<<<<<< HEAD
 - Add support for additional JWT authentication algorithms [#3017](https://github.com/hyperledger/besu/pull/3017)
-=======
->>>>>>> ea045e16
 
 ## 21.10.2
 
