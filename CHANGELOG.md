--- conflicted
+++ resolved
@@ -5,11 +5,8 @@
 - Fields `publicKey` and `raw` removed from RPC API `Transaction` result object [#4575](https://github.com/hyperledger/besu/pull/4575)
 
 ### Additions and Improvements
-<<<<<<< HEAD
 - Explain and improve price validation for London and local transactions during block proposal selection [#4602](https://github.com/hyperledger/besu/pull/4602)
-=======
 - Support for ephemeral testnet Shandong.  EIPs are still in flux, besu does not fully sync yet, and the network is subject to restarts. [#//FIXME](https://github.com/hyperledger/besu/pull///FIXME)
->>>>>>> 1c143f16
 
 ### Bug Fixes
 
