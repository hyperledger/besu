# Changelog

## 21.7.3
### Additions and Improvements
- Migration to Apache Tuweni 2.0 [\#2376](https://github.com/hyperledger/besu/pull/2376)
- \[EXPERIMENTAL\] Added support for DevP2P-over-TLS [#2536](https://github.com/hyperledger/besu/pull/2536)
- `eth_getWork`, `eth_submitWork` support over the Stratum port [#2581](https://github.com/hyperledger/besu/pull/2581)
- Stratum metrics [#2583](https://github.com/hyperledger/besu/pull/2583)
- Support for mining ommers [#2576](https://github.com/hyperledger/besu/pull/2576)
- Updated onchain permissioning to validate permissions on transaction submission [\#2595](https://github.com/hyperledger/besu/pull/2595)
- Removed deprecated CLI option `--privacy-precompiled-address` [#2605](https://github.com/hyperledger/besu/pull/2605)
- Removed code supporting EIP-1702. [#2657](https://github.com/hyperledger/besu/pull/2657)
- A native library was added for the alternative signature algorithm secp256r1, which will be used by default [#2630](https://github.com/hyperledger/besu/pull/2630)
- The command line option --Xsecp-native-enabled was added as an alias for --Xsecp256k1-native-enabled [#2630](https://github.com/hyperledger/besu/pull/2630)
- Added Labelled gauges for metrics [#2646](https://github.com/hyperledger/besu/pull/2646)
- support for `eth/66` networking protocol [#2365](https://github.com/hyperledger/besu/pull/2365)
- update RPC methods for post london 1559 transaction [#2535](https://github.com/hyperledger/besu/pull/2535)
<<<<<<< HEAD
- Ignore all unknown fields when supplied to eth_estimateGas or eth_call. [\#2690](https://github.com/hyperledger/besu/pull/2690)

=======
- \[EXPERIMENTAL\] Added support for using DNS host name in place of IP address in onchain node permissioning rules [#2667](https://github.com/hyperledger/besu/pull/2667)
>>>>>>> 21ac9fe3

### Bug Fixes
- Consider effective price and effective priority fee in transaction replacement rules [\#2529](https://github.com/hyperledger/besu/issues/2529)
- GetTransactionCount should return the latest transaction count if it is greater than the transaction pool [\#2633](https://github.com/hyperledger/besu/pull/2633) 

### Early Access Features

## 21.7.2

### Additions and Improvements
This release contains improvements and bugfixes for optimum compatibility with other London client versions.

## Bug Fixes
- hotfix for private transaction identification for mainnet transactions [#2609](https://github.com/hyperledger/besu/pull/2609)

## Download Link
https://hyperledger.jfrog.io/artifactory/besu-binaries/besu/21.7.2/besu-21.7.2.zip \
db47fd9ba33b36436ed6798d2474f7621c733353fd04f49d6defffd12e3b6e14


## 21.7.1

### Additions and Improvements
- `priv_call` now uses NO_TRACING OperationTracer implementation which improves memory usage [\#2482](https://github.com/hyperledger/besu/pull/2482)
- Ping and Pong messages now support ENR encoding as scalars or bytes [\#2512](https://github.com/hyperledger/besu/pull/2512)

### Download Link
https://hyperledger.jfrog.io/artifactory/besu-binaries/besu/21.7.1/besu-21.7.1.zip \
sha256sum 83fc44e39a710a95d8b6cbbbf04010dea76122bafcc633a993cd15304905a402

## 21.7.0

### Additions and Improvements
This release contains the activation blocks for London across all supported testnets. They are: 
  * Ropsten 10_499_401 (24 Jun 2021)
  * Goerli 5_062_605 (30 Jun 2021)
  * Rinkeby 8_897_988 (7 Jul 2021)
  * Mainnet 12_965_000 (4 Aug 2021)
- eip-1559 changes: accept transactions which have maxFeePerGas below current baseFee [\#2374](https://github.com/hyperledger/besu/pull/2374)
- Introduced transitions for IBFT2 block rewards [\#1977](https://github.com/hyperledger/besu/pull/1977) 
- Change Ethstats's status from experimental feature to stable. [\#2405](https://github.com/hyperledger/besu/pull/2405) 
- Fixed disabling of native libraries for secp256k1 and altBn128. [\#2163](https://github.com/hyperledger/besu/pull/2163)
- eth_feeHistory API for wallet providers [\#2466](https://github.com/hyperledger/besu/pull/2466)

### Bug Fixes
- Ibft2 could create invalid RoundChange messages in some circumstances containing duplicate prepares [\#2449](https://github.com/hyperledger/besu/pull/2449)
- Updated `eth_sendRawTransaction` to return an error when maxPriorityFeePerGas exceeds maxFeePerGas [\#2424](https://github.com/hyperledger/besu/pull/2424)
- Fixed NoSuchElementException with EIP1559 transaction receipts when using eth_getTransactionReceipt [\#2477](https://github.com/hyperledger/besu/pull/2477)

### Early Access Features
- QBFT is a Byzantine Fault Tolerant consensus algorithm, building on the capabilities of IBFT and IBFT 2.0. It aims to provide performance improvements in cases of excess round change, and provides interoperability with other EEA compliant clients, such as GoQuorum.
  - Note: QBFT currently only supports new networks. Existing networks using IBFT2.0 cannot migrate to QBFT. This will become available in a future release.
  - Note: QBFT is an early access feature pending community feedback. Please make use of QBFT in new development networks and reach out in case of issues or concerns
- GoQuorum-compatible privacy. This mode uses Tessera and is interoperable with GoQuorum.
  - Note: GoQuorum-compatible privacy is an early access feature pending community feedback.

### Download Link
https://hyperledger.jfrog.io/artifactory/besu-binaries/besu/21.7.0/besu-21.7.0.zip
sha256sum 389465fdcc2cc5e5007a02dc2b8a2c43d577198867316bc5cc4392803ed71034

## 21.7.0-RC2

### Additions and Improvements
- eth_feeHistory API for wallet providers [\#2466](https://github.com/hyperledger/besu/pull/2466)
### Bug Fixes
- Ibft2 could create invalid RoundChange messages in some circumstances containing duplicate prepares [\#2449](https://github.com/hyperledger/besu/pull/2449)

## Download Link
https://hyperledger.jfrog.io/artifactory/besu-binaries/besu/21.7.0-RC2/besu-21.7.0-RC2.zip
sha256sum 7bc97c359386cad84d449f786dc0a8ed8728616b6704ce473c63f1d94af3a9ef


## 21.7.0-RC1

### Additions and Improvements
- eip-1559 changes: accept transactions which have maxFeePerGas below current baseFee [\#2374](https://github.com/hyperledger/besu/pull/2374)
- Introduced transitions for IBFT2 block rewards [\#1977](https://github.com/hyperledger/besu/pull/1977) 
- Change Ethstats's status from experimental feature to stable. [\#2405](https://github.com/hyperledger/besu/pull/2405) 
- Fixed disabling of native libraries for secp256k1 and altBn128. [\#2163](https://github.com/hyperledger/besu/pull/2163)


### Bug Fixes

- Updated `eth_sendRawTransaction` to return an error when maxPriorityFeePerGas exceeds maxFeePerGas [\#2424](https://github.com/hyperledger/besu/pull/2424)

### Early Access Features
This release contains the activation blocks for London across all supported testnets. They are: 
  * Ropsten 10_499_401 (24 Jun 2021)
  * Goerli 5_062_605 (30 Jun 2021)
  * Rinkeby 8_897_988 (7 Jul 2021)

## Download Link
https://hyperledger.jfrog.io/artifactory/besu-binaries/besu/21.7.0-RC1/besu-21.7.0-RC1.zip
sha256sum fc959646af65a0e267fc4d695e0af7e87331d774e6e8e890f5cc391549ed175a

## 21.1.7

## Privacy users - Orion Project Deprecation
Tessera is now the recommended Private Transaction Manager for Hyperledger Besu.

Now that all primary Orion functionality has been merged into Tessera, Orion is being deprecated.
We encourage all users with active projects to use the provided migration instructions,
documented [here](https://docs.orion.consensys.net/en/latest/Tutorials/Migrating-from-Orion-to-Tessera/).

We will continue to support Orion users until 30th November 2021. If you have any questions or
concerns, please reach out to the ConsenSys protocol engineering team in the
[#orion channel on Discord](https://discord.gg/hYpHRjK) or by [email](mailto:quorum@consensys.net).


### Additions and Improvements
* Upgrade OpenTelemetry to 1.2.0. [\#2313](https://github.com/hyperledger/besu/pull/2313)

* Ethereum Classic Magneto Hard Fork [\#2315](https://github.com/hyperledger/besu/pull/2315)

* Added support for the upcoming CALAVERAS ephemeral testnet and removed the configuration for the deprecated BAIKAL ephemeral testnet. [\#2343](https://github.com/hyperledger/besu/pull/2343)

### Bug Fixes
* Fix invalid transfer values with the tracing API specifically for CALL operation [\#2319](https://github.com/hyperledger/besu/pull/2319)

### Early Access Features

#### Previously identified known issues

- Fixed issue in discv5 where nonce was incorrectly reused. [\#2075](https://github.com/hyperledger/besu/pull/2075)
- Fixed issues in debug_standardTraceBadBlockToFile and debug_standardTraceBlockToFile. [\#2120](https://github.com/hyperledger/besu/pull/2120)
- Fixed invalid error code in several JSON RPC methods when the requested block is not in the range. [\#2138](https://github.com/hyperledger/besu/pull/2138)

## Download Link
https://hyperledger.jfrog.io/artifactory/besu-binaries/besu/21.1.7/besu-21.1.7.zip

sha256: f415c9b67d26819caeb9940324b2b1b9ce6e872c9181052739438545e84e2531


## 21.1.6

### Additions and Improvements

* Added support for the upcoming BAIKAL ephemeral testnet and removed the configuration for the deprecated YOLOv3 ephemeral testnet. [\#2237](https://github.com/hyperledger/besu/pull/2237)
* Implemented [EIP-3541](https://eips.ethereum.org/EIPS/eip-3541): Reject new contracts starting with the 0xEF byte [\#2243](https://github.com/hyperledger/besu/pull/2243)
* Implemented [EIP-3529](https://eips.ethereum.org/EIPS/eip-3529): Reduction in refunds [\#2238](https://github.com/hyperledger/besu/pull/2238)
* Implemented [EIP-3554](https://eips.ethereum.org/EIPS/eip-3554): Difficulty Bomb Delay [\#2289](https://github.com/hyperledger/besu/pull/2289)
* \[EXPERIMENTAL\] Added support for secp256r1 keys. [#2008](https://github.com/hyperledger/besu/pull/2008)

### Bug Fixes

- Added ACCESS_LIST transactions to the list of transactions using legacy gas pricing for 1559 [\#2239](https://github.com/hyperledger/besu/pull/2239)
- Reduced logging level of public key decoding failure of malformed packets. [\#2143](https://github.com/hyperledger/besu/pull/2143)
- Add 1559 parameters to json-rpc responses.  [\#2222](https://github.com/hyperledger/besu/pull/2222) 

### Early Access Features

#### Previously identified known issues

- Fixed issue in discv5 where nonce was incorrectly reused. [\#2075](https://github.com/hyperledger/besu/pull/2075)
- Fixed issues in debug_standardTraceBadBlockToFile and debug_standardTraceBlockToFile. [\#2120](https://github.com/hyperledger/besu/pull/2120)
- Fixed invalid error code in several JSON RPC methods when the requested block is not in the range. [\#2138](https://github.com/hyperledger/besu/pull/2138)

## Download Link
https://hyperledger.jfrog.io/artifactory/besu-binaries/besu/21.1.6/besu-21.1.6.zip

sha256: 3952c69a32bb390ec84ccf4c2c3eb600ea3696af9a05914985d10e1632ef8488

## 21.1.5

### Additions and Improvements

- Ignore `nonce` when supplied to eth_estimateGas or eth_call. [\#2133](https://github.com/hyperledger/besu/pull/2133)
- Ignore `privateFor` for tx estimation. [\#2160](https://github.com/hyperledger/besu/pull/2160)

### Bug Fixes

- Fixed `NullPointerException` when crossing network upgrade blocks when peer discovery is disabled. [\#2140](https://github.com/hyperledger/besu/pull/2140)

### Early Access Features

#### Previously identified known issues

- Fixed issue in discv5 where nonce was incorrectly reused. [\#2075](https://github.com/hyperledger/besu/pull/2075)
- Fixed issues in debug_standardTraceBadBlockToFile and debug_standardTraceBlockToFile. [\#2120](https://github.com/hyperledger/besu/pull/2120)

## Download Link
https://hyperledger.jfrog.io/artifactory/besu-binaries/besu/21.1.5/besu-21.1.5.zip

sha256: edd78fcc772cfa97d11d8ee7b5766e6fac4b31b582f940838a292f2aeb204777

## 21.1.4

### Additions and Improvements

- Adds `--discovery-dns-url` CLI command [\#2088](https://github.com/hyperledger/besu/pull/2088)

### Bug Fixes

- Fixed issue in discv5 where nonce was incorrectly reused. [\#2075](https://github.com/hyperledger/besu/pull/2075)
- Fixed issues in debug_standardTraceBadBlockToFile and debug_standardTraceBlockToFile. [\#2120](https://github.com/hyperledger/besu/pull/2120)

### Early Access Features

#### Previously identified known issues

- [Fast sync when running Besu on cloud providers](KNOWN_ISSUES.md#fast-sync-when-running-besu-on-cloud-providers)
- [Privacy users with private transactions created using v1.3.4 or earlier](KNOWN_ISSUES.md#privacy-users-with-private-transactions-created-using-v134-or-earlier)

## Download Link
https://hyperledger.jfrog.io/artifactory/besu-binaries/besu/21.1.4/besu-21.1.4.zip
58ae55b492680d92aeccfbed477e8b9c25ccc1a97cca71895e27448d754a7d8b

## 21.1.3

### Additions and Improvements
* Increase node diversity when downloading blocks [\#2033](https://github.com/hyperledger/besu/pull/2033)

### Bug Fixes
* Ethereum Node Records are now dynamically recalculated when we pass network upgrade blocks. This allows for better peering through transitions without needing to restart the node. [\#1998](https://github.com/hyperledger/besu/pull/1998)


### Early Access Features

#### Previously identified known issues

- [Fast sync when running Besu on cloud providers](KNOWN_ISSUES.md#fast-sync-when-running-besu-on-cloud-providers)
- [Privacy users with private transactions created using v1.3.4 or earlier](KNOWN_ISSUES.md#privacy-users-with-private-transactions-created-using-v134-or-earlier)

### Download link
https://hyperledger.jfrog.io/artifactory/besu-binaries/besu/21.1.3/besu-21.1.3.zip
38893cae225e5c53036d06adbeccc30aeb86ef08c543fb742941a8c618485c8a

## 21.1.2

### Berlin Network Upgrade

### Important note: the 21.1.1 release contains an outdated version of the Berlin network upgrade. If you are using Besu on public Ethereum networks, you must upgrade to 21.1.2.

This release contains the activation blocks for Berlin across all supported testnets and the Ethereum mainnet. They are: 
  * Ropsten 9_812_189 (10 Mar 2021)
  * Goerli 4_460_644 (17 Mar 2021)
  * Rinkeby 8_290_928 (24 Mar 2021)
  * Ethereum 12_244_000 (14 Apr 2021)


### Additions and Improvements
- Added option to set a limit for JSON-RPC connections 
  * HTTP connections `--rpc-http-max-active-connections` [\#1996](https://github.com/hyperledger/besu/pull/1996)
  * WS connections `--rpc-ws-max-active-connections` [\#2006](https://github.com/hyperledger/besu/pull/2006)
- Added ASTOR testnet ETC support [\#2017](https://github.com/hyperledger/besu/pull/2017)
### Bug Fixes
* Don't Register BLS12 precompiles for Berlin [\#2015](https://github.com/hyperledger/besu/pull/2015)

#### Previously identified known issues

- [Fast sync when running Besu on cloud providers](KNOWN_ISSUES.md#fast-sync-when-running-besu-on-cloud-providers)
- [Privacy users with private transactions created using v1.3.4 or earlier](KNOWN_ISSUES.md#privacy-users-with-private-transactions-created-using-v134-or-earlier)

### Download link
https://hyperledger.jfrog.io/artifactory/besu-binaries/besu/21.1.2/besu-21.1.2.zip
02f4b6622756b77fed814d8c1bbf986c6178d8f5adb9d61076e061124c3d12aa

## 21.1.1

### Berlin Network Upgrade

### Important note: this release contains an outdated version of the Berlin network upgrade. If you are using Besu on public Ethereum networks, you must upgrade to 21.1.2.

This release contains the activation blocks for Berlin across all supported testnets and the Ethereum mainnet. They are: 
  * Ropsten 9_812_189 (10 Mar 2021)
  * Goerli 4_460_644 (17 Mar 2021)
  * Rinkeby 8_290_928 (24 Mar 2021)
  * Ethereum 12_244_000 (14 Apr 2021)

### Additions and Improvements
* Removed EIP-2315 from the Berlin network upgrade [\#1983](https://github.com/hyperledger/besu/pull/1983)
* Added `besu_transaction_pool_transactions` to the reported metrics, counting the mempool size [\#1869](https://github.com/hyperledger/besu/pull/1869)
* Distributions and maven artifacts have been moved off of bintray [\#1886](https://github.com/hyperledger/besu/pull/1886)
* admin_peers json RPC response now includes the remote nodes enode URL
* add support for keccak mining and a ecip1049_dev network [\#1882](https://github.com/hyperledger/besu/pull/1882)
### Bug Fixes
* Fixed incorrect `groupId` in published maven pom files.
* Fixed GraphQL response for missing account, return empty account instead [\#1946](https://github.com/hyperledger/besu/issues/1946)

### Early Access Features

#### Previously identified known issues

- [Fast sync when running Besu on cloud providers](KNOWN_ISSUES.md#fast-sync-when-running-besu-on-cloud-providers)
- [Privacy users with private transactions created using v1.3.4 or earlier](KNOWN_ISSUES.md#privacy-users-with-private-transactions-created-using-v134-or-earlier)

### Download link
sha256: `c22a80a54e9fed864734b9fbd69a0a46840fd27ca5211648a3eaf8a955417218 `


## 21.1.0

### Important note: this release contains an outdated version of the Berlin network upgrade, which was changed on March 5, 2021 ([link](https://github.com/ethereum/pm/issues/263#issuecomment-791473406)). If you are using Besu on public Ethereum networks, you must upgrade to 21.1.2.

## 21.1.0 Features

Features added between 20.10.0 to 21.1.0 include:
* Berlin Network Upgrade: this release contains the activation blocks for Berlin across all supported testnets and the Ethereum mainnet. They are: 
  * Ropsten 9_812_189 (10 Mar 2021)
  * Goerli 4_460_644 (17 Mar 2021)
  * Rinkeby 8_290_928 (24 Mar 2021)
  * Ethereum 12_244_000 (14 Apr 2021)
* Besu Launcher: Besu now has support for the [Quorum Mainnet Launcher](https://github.com/ConsenSys/quorum-mainnet-launcher) which makes it easy for users to configure and launch Besu on the Ethereum mainnet.
* Bonsai Tries: A new database format which reduces storage requirements and improves performance for access to recent state. _Note: only full sync is currently supported._
* Miner Data JSON-RPC: The `eth_getMinerDataByBlockHash` and `eth_getMinerDataByBlockNumber` endpoints return miner rewards and coinbase address for a given block. 
* EIP-1898 support: [The EIP](https://eips.ethereum.org/EIPS/eip-1898) adds `blockHash` to JSON-RPC methods which accept a default block parameter.

### Early Access Features
* Bonsai Tries: A new database format which reduces storage requirements and improves performance for access to recent state. _Note: only full sync is currently supported._
* QBFT: A new consensus algorithm to support interoperability with other Enterprise Ethereum Alliance compatible clients.

### 21.1.0 Breaking Changes
* `--skip-pow-validation-enabled` is now an error with `block import --format JSON`. This is because the JSON format doesn't include the nonce so the proof of work must be calculated.
* `eth_call` will not return a JSON-RPC result if the call fails, but will return an error instead. If it was for a revert the revert reason will be included.
* `eth_call` will not fail for account balance issues by default. An parameter `"strict": true` can be added to the call parameters (with `to` and `from`) to enforce balance checks.

### Additions and Improvements
* Added `besu_transaction_pool_transactions` to the reported metrics, counting the mempool size [\#1869](https://github.com/hyperledger/besu/pull/1869)
* Added activation blocks for Berlin Network Upgrade [\#1929](https://github.com/hyperledger/besu/pull/1929)

### Bug Fixes
* Fixed representation of access list for access list transactions in JSON-RPC results.

#### Previously identified known issues

- [Fast sync when running Besu on cloud providers](KNOWN_ISSUES.md#fast-sync-when-running-besu-on-cloud-providers)
- [Privacy users with private transactions created using v1.3.4 or earlier](KNOWN_ISSUES.md#privacy-users-with-private-transactions-created-using-v134-or-earlier)

### Download link
sha256: `e4c8fe4007e3e5f7f2528cbf1eeb5457caf06536c974a6ff4305035ff5724476`

## 21.1.0-RC2
### Additions and Improvements
* Support for the Berlin Network Upgrade, although the block number must be set manually with `--override-genesis-config=berlinBlock=<blocknumber>`. This is because the block numbers haven't been determined yet. The next release will include the number in the genesis file so it will support Berlin with no intervention. [\#1898](https://github.com/hyperledger/besu/pull/1898)

## 21.1.0-RC1

### 21.1.0 Breaking Changes
* `--skip-pow-validation-enabled` is now an error with `block import --format JSON`. This is because the JSON format doesn't include the nonce so the proof of work must be calculated.
* `eth_call` will not return a JSON-RPC result if the call fails, but will return an error instead. If it was for a revert the revert reason will be included.
* `eth_call` will not fail for account balance issues by default. An parameter `"strict": true` can be added to the call parameters (with `to` and `from`) to enforce balance checks.

### Additions and Improvements
* Removed unused flags in default genesis configs [\#1812](https://github.com/hyperledger/besu/pull/1812)
* `--skip-pow-validation-enabled` is now an error with `block import --format JSON`. This is because the JSON format doesn't include the nonce so the proof of work must be calculated. [\#1815](https://github.com/hyperledger/besu/pull/1815)
* Added a new CLI option `--Xlauncher` to start a mainnet launcher. It will help to configure Besu easily.
* Return the revert reason from `eth_call` JSON-RPC api calls when the contract causes a revert. [\#1829](https://github.com/hyperledger/besu/pull/1829)
* Added `chainId`, `publicKey`, and `raw` to JSON-RPC api calls returning detailed transaction results. [\#1835](https://github.com/hyperledger/besu/pull/1835)

### Bug Fixes
* Ethereum classic heights will no longer be reported in mainnet metrics. Issue [\#1751](https://github.com/hyperledger/besu/pull/1751) Fix [\#1820](https://github.com/hyperledger/besu/pull/1820)
* Don't enforce balance checks in `eth_call` unless explicitly requested. Issue [\#502](https://github.com/hyperledger/besu/pull/502) Fix [\#1834](https://github.com/hyperledger/besu/pull/1834)

### Early Access Features

#### Previously identified known issues

- [Fast sync when running Besu on cloud providers](KNOWN_ISSUES.md#fast-sync-when-running-besu-on-cloud-providers)
- [Privacy users with private transactions created using v1.3.4 or earlier](KNOWN_ISSUES.md#privacy-users-with-private-transactions-created-using-v134-or-earlier)


### Download link

Link removed because this release contains an outdated version of the Berlin network upgrade, which was changed on March 5, 2021 ([link](https://github.com/ethereum/pm/issues/263#issuecomment-791473406)). If you are using Besu on public Ethereum networks, you must upgrade to 21.1.1. sha256 hash left for reference. 

sha256: `b0fe3942052b8fd43fc3025a298a6c701f9edae2e100f0c563a1c5a4ceef71f1`

## 20.10.4

### Additions and Improvements
* Implemented [EIP-778](https://eips.ethereum.org/EIPS/eip-778): Ethereum Node Records (ENR) [\#1680](https://github.com/hyperledger/besu/pull/1680)
* Implemented [EIP-868](https://eips.ethereum.org/EIPS/eip-868): Node Discovery v4 ENR Extension [\#1721](https://github.com/hyperledger/besu/pull/1721)
* Added revert reason to eth_estimateGas RPC call. [\#1730](https://github.com/hyperledger/besu/pull/1730)
* Added command line option --static-nodes-file. [#1644](https://github.com/hyperledger/besu/pull/1644)
* Implemented [EIP-1898](https://eips.ethereum.org/EIPS/eip-1898): Add `blockHash` to JSON-RPC methods which accept a default block parameter [\#1757](https://github.com/hyperledger/besu/pull/1757)

### Bug Fixes
* Accept locally-sourced transactions below the minimum gas price. [#1480](https://github.com/hyperledger/besu/issues/1480) [#1743](https://github.com/hyperledger/besu/pull/1743)

#### Previously identified known issues

- [Fast sync when running Besu on cloud providers](KNOWN_ISSUES.md#fast-sync-when-running-besu-on-cloud-providers)
- [Privacy users with private transactions created using v1.3.4 or earlier](KNOWN_ISSUES.md#privacy-users-with-private-transactions-created-using-v134-or-earlier)

### Download link
https://hyperledger.jfrog.io/artifactory/besu-binaries/besu/20.10.4/besu-20.10.4.zip
sha256: f15cd5243b809659bba1706c1745aecafc012d3fc44a91419522da925493537c

## 20.10.3

### Additions and Improvements
* Added `memory` as an option to `--key-value-storage`.  This ephemeral storage is intended for sync testing and debugging.  [\#1617](https://github.com/hyperledger/besu/pull/1617)
* Fixed gasPrice parameter not always respected when passed to `eth_estimateGas` endpoint [\#1636](https://github.com/hyperledger/besu/pull/1636)
* Enabled eth65 by default [\#1682](https://github.com/hyperledger/besu/pull/1682)
* Warn that bootnodes will be ignored if specified with discovery disabled [\#1717](https://github.com/hyperledger/besu/pull/1717)

### Bug Fixes
* Accept to use default port values if not in use. [#1673](https://github.com/hyperledger/besu/pull/1673)
* Block Validation Errors should be at least INFO level not DEBUG or TRACE.  Bug [\#1568](https://github.com/hyperledger/besu/pull/1568) PR [\#1706](https://github.com/hyperledger/besu/pull/1706)
* Fixed invalid and wrong trace data, especially when calling a precompiled contract [#1710](https://github.com/hyperledger/besu/pull/1710)

#### Previously identified known issues

- [Fast sync when running Besu on cloud providers](KNOWN_ISSUES.md#fast-sync-when-running-besu-on-cloud-providers)
- [Privacy users with private transactions created using v1.3.4 or earlier](KNOWN_ISSUES.md#privacy-users-with-private-transactions-created-using-v134-or-earlier)

### Download link
https://hyperledger.jfrog.io/artifactory/besu-binaries/besu/20.10.3/besu-20.10.3.zip
sha256: `b5f46d945754dedcbbb1e5dd96bf2bfd13272ff09c6a66c0150b979a578f4389`

## 20.10.2

### Additions and Improvements
* Added support for batched requests in WebSockets. [#1583](https://github.com/hyperledger/besu/pull/1583)
* Added protocols section to `admin_peers` to provide info about peer health. [\#1582](https://github.com/hyperledger/besu/pull/1582)
* Added CLI option `--goquorum-compatibility-enabled` to enable GoQuorum compatibility mode. [#1598](https://github.com/hyperledger/besu/pull/1598). Note that this mode is incompatible with Mainnet.

### Bug Fixes

* Ibft2 will discard any received messages targeting a chain height <= current head - this resolves some corner cases in system correctness directly following block import. [#1575](https://github.com/hyperledger/besu/pull/1575)
* EvmTool now throws `UnsupportedForkException` when there is an unknown fork and is YOLOv2 compatible [\#1584](https://github.com/hyperledger/besu/pull/1584)
* `eth_newFilter` now supports `blockHash` parameter as per the spec [\#1548](https://github.com/hyperledger/besu/issues/1540). (`blockhash` is also still supported.)
* Fixed an issue that caused loss of peers and desynchronization when eth65 was enabled [\#1601](https://github.com/hyperledger/besu/pull/1601)

#### Previously identified known issues

- [Fast sync when running Besu on cloud providers](KNOWN_ISSUES.md#fast-sync-when-running-besu-on-cloud-providers)
- [Privacy users with private transactions created using v1.3.4 or earlier](KNOWN_ISSUES.md#privacy-users-with-private-transactions-created-using-v134-or-earlier)

### Download Link

https://hyperledger.jfrog.io/artifactory/besu-binaries/besu/20.10.2/besu-20.10.2.zip
sha256: `710aed228dcbe9b8103aef39e4431b0c63e73c3a708ce88bcd1ecfa1722ad307`

## 20.10.1

### Additions and Improvements
* `--random-peer-priority-enabled` flag added. Allows for incoming connections to be prioritized randomly. This will prevent (typically small, stable) networks from forming impenetrable peer cliques. [#1440](https://github.com/hyperledger/besu/pull/1440)
* `miner_changeTargetGasLimit` RPC added. If a target gas limit is set, allows the node operator to change it at runtime.
* Hide deprecated `--host-whitelist` option. [\#1444](https://github.com/hyperledger/besu/pull/1444)
* Prioritize high gas prices during mining. Previously we ordered only by the order in which the transactions were received. This will increase expected profit when mining. [\#1449](https://github.com/hyperledger/besu/pull/1449)
* Added support for the updated smart contract-based [node permissioning EEA interface](https://entethalliance.github.io/client-spec/spec.html#dfn-connectionallowed). [\#1435](https://github.com/hyperledger/besu/pull/1435) and [\#1496](https://github.com/hyperledger/besu/pull/1496)
* Added EvmTool binary to the distribution.  EvmTool is a CLI that can execute EVM bytecode and execute ethereum state tests. [\#1465](https://github.com/hyperledger/besu/pull/1465)
* Updated the libraries for secp256k1 and AltBN series precompiles. These updates provide significant performance improvements to those areas. [\#1499](https://github.com/hyperledger/besu/pull/1499)
* Provide MegaGas/second measurements in the log when doing a full block import, such as the catch up phase of a fast sync. [\#1512](https://github.com/hyperledger/besu/pull/1512)
* Added new endpoints to get miner data, `eth_getMinerDataByBlockHash` and `eth_getMinerDataByBlockNumber`. [\#1538](https://github.com/hyperledger/besu/pull/1538)
* Added direct support for OpenTelemetry metrics [\#1492](https://github.com/hyperledger/besu/pull/1492)
* Added support for `qip714block` config parameter in genesis file, paving the way towards permissioning interoperability between Besu and GoQuorum. [\#1545](https://github.com/hyperledger/besu/pull/1545)
* Added new CLI option `--compatibility-eth64-forkid-enabled`. [\#1542](https://github.com/hyperledger/besu/pull/1542)

### Bug Fixes

* Fix a bug on `eth_estimateGas` which returned `Internal error` instead of `Execution reverted` in case of reverted transaction. [\#1478](https://github.com/hyperledger/besu/pull/1478)
* Fixed a bug where Local Account Permissioning was being incorrectly enforced on block import/validation. [\#1510](https://github.com/hyperledger/besu/pull/1510)
* Fixed invalid enode URL when discovery is disabled  [\#1521](https://github.com/hyperledger/besu/pull/1521)
* Removed duplicate files from zip and tar.gz distributions. [\#1566](https://github.com/hyperledger/besu/pull/1566)
* Add a more rational value to eth_gasPrice, based on a configurable percentile of prior block's transactions (default: median of last 100 blocks).  [\#1563](https://github.com/hyperledger/besu/pull/1563)

## Deprecated

### --privacy-precompiled-address (Scheduled for removal in _Next_ Release)
Deprecated in 1.5.1
- CLI option `--privacy-precompiled-address` option removed. This address is now derived, based	on `--privacy-onchain-groups-enabled`. [\#1222](https://github.com/hyperledger/besu/pull/1222)

### Besu Sample Network repository

The [Besu Sample Networks repository](https://github.com/ConsenSys/besu-sample-networks) has been replaced by the [Quorum Developer Quickstart](https://besu.hyperledger.org/en/latest/Tutorials/Developer-Quickstart).

#### Previously identified known issues

- [Eth/65 loses peers](KNOWN_ISSUES.md#eth65-loses-peers)
- [Fast sync when running Besu on cloud providers](KNOWN_ISSUES.md#fast-sync-when-running-besu-on-cloud-providers)
- [Privacy users with private transactions created using v1.3.4 or earlier](KNOWN_ISSUES.md#privacy-users-with-private-transactions-created-using-v134-or-earlier)

### Download Link

https://hyperledger.jfrog.io/artifactory/besu-binaries/besu/20.10.1/besu-20.10.1.zip
sha256: `ac4fae310957c176564396f73c0f03c60c41129d43d078560d0dab533a69fd2a`

## 20.10.0

## Release format

Hyperledger Besu is moving its versioning scheme to [CalVer](https://calver.org/) starting with the 20.10.0 (formerly 1.6.0) release. More information about the specific version of CalVer Besu is using can be found on the [wiki](https://wiki.hyperledger.org/display/BESU/Using+CalVer+for+Besu+Releases).

## 20.10 Breaking Changes

When upgrading to 20.10, ensure you've taken into account the following breaking changes.

### JSON-RPC HTTP Error Codes For Valid Calls ([\#1426](https://github.com/hyperledger/besu/pull/1426))

Prior versions of Besu would set the HTTP Status 400 Bad Request for JSON-RPC requests that completed in an error, regardless of the kind of error.  These responses could include a complete JSON-RPC response with an error field.

In Besu version 20.10, properly formatted requests that have valid parameters (count and content) will return a HTTP Status 200 OK, with an error field if an error occurred. For example, requesting an account that does not exist in the chain, or a block by hash that Besu does not have, will now return HTTP 200 OK responses. Unparsable requests, improperly formatted requests, or requests with invalid parameters will continue to return HTTP 400 Bad Request.

Users of Web3J should note that many calls will now return a result with the error field containing the message whereas before a call would throw an exception with the error message as the exception message.   

## 20.10.0 Additions and Improvements

* Added support for ECIP-1099 / Classic Thanos Fork: Calibrate Epoch Duration. [\#1421](https://github.com/hyperledger/besu/pull/1421) [\#1441](https://github.com/hyperledger/besu/pull/1441) [\#1462](https://github.com/hyperledger/besu/pull/1462)
* Added the Open Telemetry Java agent to report traces to a remote backend. Added an example to showcase the trace reporting capabilities.
* Added EvmTool binary to the distribution.  EvmTool is a CLI that can execute EVM bytecode and execute ethereum state tests. Documentation for it is available [here](https://besu.hyperledger.org/en/stable/HowTo/Troubleshoot/Use-EVM-Tool/). [\#1465](https://github.com/hyperledger/besu/pull/1465)
* Added support for the upcoming YOLOv2 ephemeral testnet and removed the flag for the deprecated YOLOv1 ephemeral testnet. [#1386](https://github.com/hyperledger/besu/pull/1386)
* Added `debug_standardTraceBlockToFile` JSON-RPC API. This API accepts a block hash and will replay the block. It returns a list of files containing the result of the trace (one file per transaction). [\#1392](https://github.com/hyperledger/besu/pull/1392)
* Added `debug_standardTraceBadBlockToFile` JSON-RPC API. This API is similar to `debug_standardTraceBlockToFile`, but can be used to obtain info about a block which has been rejected as invalid. [\#1403](https://github.com/hyperledger/besu/pull/1403)
* Added support for EIP-2929 to YOLOv2. [#1387](https://github.com/hyperledger/besu/pull/1387)     
* Added `--start-block` and `--end-block` to the `blocks import` subcommand [\#1399](https://github.com/hyperledger/besu/pull/1399)
* Added support for multi-tenancy when using the early access feature of [onchain privacy group management](https://besu.hyperledger.org/en/stable/Concepts/Privacy/Onchain-PrivacyGroups/)
* \[Reverted\] Fixed memory leak in eth/65 subprotocol behavior. It is now enabled by default. [\#1420](https://github.com/hyperledger/besu/pull/1420), [#1348](https://github.com/hyperledger/besu/pull/1348), [#1321](https://github.com/hyperledger/besu/pull/1321)

### Bug Fixes

* Log block import rejection reasons at "INFO" level.  Bug [#1412](https://github.com/hyperledger/besu/issues/1412)
* Fixed NPE when executing `eth_estimateGas` with privacy enabled.  Bug [#1404](https://github.com/hyperledger/besu/issues/1404)

#### Previously identified known issues

- [Eth/65 loses peers](KNOWN_ISSUES.md#eth65-loses-peers)
- [Fast sync when running Besu on cloud providers](KNOWN_ISSUES.md#fast-sync-when-running-besu-on-cloud-providers)
- [Privacy users with private transactions created using v1.3.4 or earlier](KNOWN_ISSUES.md#privacy-users-with-private-transactions-created-using-v134-or-earlier)

## Deprecated and Scheduled for removal in _Next_ Release

### --privacy-precompiled-address
Deprecated in 1.5.1
- CLI option `--privacy-precompiled-address` option removed. This address is now derived, based
on `--privacy-onchain-groups-enabled`. [\#1222](https://github.com/hyperledger/besu/pull/1222)

### Download link
https://hyperledger.jfrog.io/artifactory/besu-binaries/besu/20.10.0/besu-20.10.0.zip

sha256sum: `2b50a375aae64b838a2cd9d43747006492cae573f1be11745b7f643646fd5a01`

## 1.5.5

### Additions and Improvements
* The new version of the [web3js-eea library (v0.10)](https://github.com/PegaSysEng/web3js-eea) supports the onchain privacy group management changes made in Besu v1.5.3.

### Bug Fixes
* Added `debug_getBadBlocks` JSON-RPC API to analyze and detect consensus flaws. Even if a block is rejected it will be returned by this method [\#1378](https://github.com/hyperledger/besu/pull/1378)
* Fix logs queries missing results against chain head [\#1351](https://github.com/hyperledger/besu/pull/1351) and [\#1381](https://github.com/hyperledger/besu/pull/1381)

#### Previously identified known issues

- [Eth/65 loses peers](KNOWN_ISSUES.md#eth65-loses-peers)
- [Fast sync when running Besu on cloud providers](KNOWN_ISSUES.md#fast-sync-when-running-besu-on-cloud-providers)
- [Privacy users with private transactions created using v1.3.4 or earlier](KNOWN_ISSUES.md#privacy-users-with-private-transactions-created-using-v134-or-earlier)
- [Changes not saved to database correctly causing inconsistent private states](KNOWN_ISSUES.md#Changes-not-saved-to-database-correctly-causing-inconsistent-private-states)

### Download link

https://hyperledger.jfrog.io/artifactory/besu-binaries/besu/1.5.5/besu-1.5.5.zip

sha256sum: `e67b0a899dc4421054eaa9a8112cb89e1e5f6a56f0d8aa1b0c5111c53dfad2ad`


## 1.5.4

### Additions and Improvements

* Added `priv_debugGetStateRoot` JSON-RPC API to retrieve the state root of a specified privacy group. [\#1326](https://github.com/hyperledger/besu/pull/1326)
* Added reorg logging and `--reorg-logging-threshold` to configure the same. Besu now logs any reorgs where the old or new chain head is more than the threshold away from their common ancestors. The default is 6.
* Added `debug_batchSendRawTransaction` JSON-RPC API to submit multiple signed transactions with a single call. [\#1350](https://github.com/hyperledger/besu/pull/1350)

### Bug Fixes

* The metrics HTTP server no longer rejects requests containing `Accept` header that doesn't precisely match the prometheus text format [\#1345](https://github.com/hyperledger/besu/pull/1345)
* JSON-RPC method `net_version` should return network ID instead of chain ID [\#1355](https://github.com/hyperledger/besu/pull/1355)

#### Previously identified known issues

- [Logs queries missing results against chain head](KNOWN_ISSUES.md#Logs-queries-missing-results-against-chain-head)
- [Eth/65 loses peers](KNOWN_ISSUES.md#eth65-loses-peers)
- [Fast sync when running Besu on cloud providers](KNOWN_ISSUES.md#fast-sync-when-running-besu-on-cloud-providers)
- [Privacy users with private transactions created using v1.3.4 or earlier](KNOWN_ISSUES.md#privacy-users-with-private-transactions-created-using-v134-or-earlier)
- [Changes not saved to database correctly causing inconsistent private states](KNOWN_ISSUES.md#Changes-not-saved-to-database-correctly-causing-inconsistent-private-states)

### Download link
https://hyperledger.jfrog.io/artifactory/besu-binaries/besu/1.5.4/besu-1.5.4.zip

sha256sum: `1f4df8e1c5e3b5b3abf6289ccfe70f302aa7c29a652b2eb713ffbdc507670420`

## 1.5.3

### Additions and Improvements

* The EvmTool now processes State Tests from the Ethereum Reference Tests. [\#1311](https://github.com/hyperledger/besu/pull/1311)
* Early access DNS support added via the `--Xdns-enabled` and `--Xdns-update-enabled` CLI options. [\#1247](https://github.com/hyperledger/besu/pull/1247)
* Add genesis config option `ecip1017EraRounds` for Ethereum Classic chains. [\#1329](https://github.com/hyperledger/besu/pull/1329)

### Bug Fixes

* K8S Permissioning to use of Service IP's rather than pod IP's which can fail [\#1190](https://github.com/hyperledger/besu/issues/1190)

#### Previously identified known issues

- [Logs queries missing results against chain head](KNOWN_ISSUES.md#Logs-queries-missing-results-against-chain-head)
- [Eth/65 loses peers](KNOWN_ISSUES.md#eth65-loses-peers)
- [Fast sync when running Besu on cloud providers](KNOWN_ISSUES.md#fast-sync-when-running-besu-on-cloud-providers)
- [Privacy users with private transactions created using v1.3.4 or earlier](KNOWN_ISSUES.md#privacy-users-with-private-transactions-created-using-v134-or-earlier)
- [Changes not saved to database correctly causing inconsistent private states](KNOWN_ISSUES.md#Changes-not-saved-to-database-correctly-causing-inconsistent-private-states)

### Breaking Change to Onchain Privacy Group Management

This [early access feature](https://besu.hyperledger.org/en/stable/Concepts/Privacy/Onchain-PrivacyGroups/) was changed in a way that makes onchain privacy groups created with previous versions no longer usable.

To enhance control over permissions on the privacy group management contract:

* The enclave key was removed as the first parameter for `addParticipant` and `removeParticipant`.
* The owner of the privacy group management contract is the signer of the private transaction that creates
  the privacy group. In the default onchain privacy group management contract implementation, only the
  owner can add and remove participants, and upgrade the management contract.

The onchain privacy support in the current version of the web3js-eea library (v0.9) will not be compatible with Besu v1.5.3.  We are actively working on an upgrade to webj3-eea that will support these changes.   

### Download link
https://hyperledger.jfrog.io/artifactory/besu-binaries/besu/1.5.3/besu-1.5.3.zip

sha256sum: `735cd511e1dae1590f2829d9535cb383aa8c526f059b3451859e5fcfccc48985`

## 1.5.2

### Additions and Improvements

* Experimental offline backup and restore has been added via the `operator x-backup-state` and `operator x-restore-state` CLI commands.  Data formats will be fluid for as long as the `x-` prefix is present in the CLI so it is advised not to rely on these backups for disaster recovery. [\#1235](https://github.com/hyperledger/besu/pull/1235)
* Experimental ethstats support added via the `Xethstats` and `Xethstats-contact` CLI commands. [\#1239](https://github.com/hyperledger/besu/pull/1239)
* Peers added via the JSON-RPC `admin_addPeer` and `admin_removePeer` will be shared or no longer shared via discovery respectively.  Previously they were not shared. [\#1177](https://github.com/hyperledger/besu/pull/1177) contributed by [br0tchain](https://github.com/br0tchain).
* New Docker Images (see below). [\#1277](https://github.com/hyperledger/besu/pull/1277)
* Reworked static peer discovery handling. [\#1292](https://github.com/hyperledger/besu/pull/1292)

### New Java VMs in Docker Image

* New docker images are being generated to use the latest version of OpenJDK (currently 14.0.1) with the tag suffix of `-openjdk-latest`, for example `1.5.2-openjdk-latest`.
* New docker images are being generated to use [GraalVM](https://www.graalvm.org/) with the tag suffix of `-graalvm`, for example `1.5.2-graalvm`.
* The existing images based on Java 11 are also being tagged with the suffix `-openjdk-11`, for example `1.5.2-openjdk-11`, as well as `1.5.2`.  

The intent is that the major Java VM version or Java VM type shipped with the default docker images (`latest`, `1.5.x`, etc.) may be changed during future quarterly releases but will remain consistent within quarterly releases.

### Bug Fixes
- Offchain permissioning - fixed bug where sync status check prevented peering if static nodes configured. [\#1252](https://github.com/hyperledger/besu/issues/1252)

- GraphQL queries of `miner` in IBFT networks will no longer return an error.  PR [\#1282](https://github.com/hyperledger/besu/pull/1282) issue [\#1272](https://github.com/hyperledger/besu/issues/1272).

#### Previously identified known issues

- [Logs queries missing results against chain head](KNOWN_ISSUES.md#Logs-queries-missing-results-against-chain-head)
- [Eth/65 loses peers](KNOWN_ISSUES.md#eth65-loses-peers)
- [Fast sync when running Besu on cloud providers](KNOWN_ISSUES.md#fast-sync-when-running-besu-on-cloud-providers)
- [Privacy users with private transactions created using v1.3.4 or earlier](KNOWN_ISSUES.md#privacy-users-with-private-transactions-created-using-v134-or-earlier)
- [Permissioning issues on Kubernetes](KNOWN_ISSUES.md#Kubernetes-permissioning-uses-Service-IPs-rather-than-pod-IPs-which-can-fail)
- [Restarts caused by insufficient memory can cause inconsistent private state](KNOWN_ISSUES.md#Restart-caused-by-insufficient-memory-can-cause-inconsistent-private-state)

### New and Old Maintainer

- [David Mechler](https://github.com/hyperledger/besu/commits?author=davemec) has been added as a [new maintainer](https://github.com/hyperledger/besu/pull/1267).
- [Edward Evans](https://github.com/hyperledger/besu/commits?author=EdJoJob) voluntarily moved to [emeritus status](https://github.com/hyperledger/besu/pull/1270).

### Download link
https://hyperledger.jfrog.io/artifactory/besu-binaries/besu/1.5.2/besu-1.5.2.zip

sha256sum: `629f44e230a635b09f8d82f2196d70d31193233718118a46412f11c50772dc85`

## 1.5.1

### Deprecated
- CLI option `--privacy-precompiled-address` option is deprecated. This address is now derived, based
on `--privacy-onchain-groups-enabled`. [\#1222](https://github.com/hyperledger/besu/pull/1222)

### Additions and Improvements

* In an IBFT2 network, a fixed block reward value and recipient address can be defined in genesis file [\#1132](https://github.com/hyperledger/besu/pull/1132)
* JSON-RPC HTTP API Authorization: exit early when checking user permissions. [\#1144](https://github.com/hyperledger/besu/pull/1144)
* HTTP/2 is enabled for JSON-RPC HTTP API over TLS. [\#1145](https://github.com/hyperledger/besu/pull/1145)
* Color output in consoles. It can be disabled with `--color-enabled=false` [\#1257](https://github.com/hyperledger/besu/pull/1257)
* Add compatibility with ClusterIP services for the Kubernetes Nat Manager  [\#1156](https://github.com/hyperledger/besu/pull/1156)
* In an IBFT2 network; a fixed block reward value and recipient address can be defined in genesis file [\#1132](https://github.com/hyperledger/besu/pull/1132)
* Add fee cap for transactions submitted via RPC. [\#1137](https://github.com/hyperledger/besu/pull/1137)

### Bug fixes

* When the default sync mode was changed to fast sync for named networks, there was one caveat we didn't address. The `dev` network should've been full sync by default. This has now been fixed. [\#1257](https://github.com/hyperledger/besu/pull/1257)
* Fix synchronization timeout issue when the blocks were too large [\#1149](https://github.com/hyperledger/besu/pull/1149)
* Fix missing results from eth_getLogs request. [\#1154](https://github.com/hyperledger/besu/pull/1154)
* Fix issue allowing Besu to be used for DDoS amplification. [\#1146](https://github.com/hyperledger/besu/pull/1146)

### Known Issues

Known issues are open issues categorized as [Very High or High impact](https://wiki.hyperledger.org/display/BESU/Defect+Prioritisation+Policy).

#### Previously identified known issues

- [Scope of logs query causing Besu to hang](KNOWN_ISSUES.md#scope-of-logs-query-causing-besu-to-hang)
- [Eth/65 loses peers](KNOWN_ISSUES.md#eth65-loses-peers)
- [Fast sync when running Besu on cloud providers](KNOWN_ISSUES.md#fast-sync-when-running-besu-on-cloud-providers)
- [Privacy users with private transactions created using v1.3.4 or earlier](KNOWN_ISSUES.md#privacy-users-with-private-transactions-created-using-v134-or-earlier)
- [Permissioning issues on Kubernetes](KNOWN_ISSUES.md#Kubernetes-permissioning-uses-Service-IPs-rather-than-pod-IPs-which-can-fail)
- [Restarts caused by insufficient memory can cause inconsistent private state](KNOWN_ISSUES.md#Restart-caused-by-insufficient-memory-can-cause-inconsistent-private-state)

### Download link
https://hyperledger.jfrog.io/artifactory/besu-binaries/besu/1.5.1/besu-1.5.1.zip

sha256sum: `c17f49b6b8686822417184952487fc135772f0be03514085926a6984fd955b88`

## 1.5 Breaking changes

When upgrading to 1.5, ensure you've taken into account the following breaking changes.

### Docker users with volume mounts

To maintain best security practices, we're changing the `user:group` on the Docker container to `besu`.

What this means for you:

* If you are running Besu as a binary, there is no impact.
* If you are running Besu as a Docker container *and* have a volume mount for data,  ensure that the
permissions on the directory allow other users and groups to r/w. Ideally this should be set to
`besu:besu` as the owner.

Note that the `besu` user only exists within the container not outside it. The same user ID may match
a different user outside the image.

If you’re mounting local folders, it is best to set the user via the Docker `—user` argument. Use the
UID because the username may not exist inside the docker container. Ensure the directory being mounted
is owned by that user.

### Remove Manual NAT method

The NAT manager `MANUAL` method has been removed.
If you have been using the `MANUAL` method, use the `NONE` method instead. The behavior of the
`NONE` method is the same as the previously supported `MANUAL` methods.

### Privacy users

Besu minor version upgrades require upgrading Orion to the latest minor version. That is, for
Besu <> Orion node pairs, when upgrading Besu to v1.5, it is required that Orion is upgraded to
v1.6. Older versions of Orion will no longer work with Besu v1.5.

## 1.5 Features

Features added between from 1.4 to 1.5 include:
* Mining Support
  Besu supports `eth_hashrate` and `eth_submitHashrate` to obtain the hashrate when we mine with a GPU mining worker.
* Tracing
  The [Tracing API](https://besu.hyperledger.org/en/latest/Reference/API-Methods/#trace-methods) is no longer an Early Access feature and now has full support for `trace_replayBlockTransactions`, `trace_Block` and `trace_transaction`.
* Plugin API Block Events
  `BlockAdded` and `BlockReorg` are now exposed via the [Plugin API](https://javadoc.io/doc/org.hyperledger.besu/plugin-api/latest/org/hyperledger/besu/plugin/services/BesuEvents.html).
* [Filters](https://besu.hyperledger.org/en/stable/HowTo/Interact/Filters/Accessing-Logs-Using-JSON-RPC/) and
  [subscriptions](https://besu.hyperledger.org/en/stable/HowTo/Interact/APIs/RPC-PubSub/) for private contracts.
* [SecurityModule Plugin API](https://javadoc.io/doc/org.hyperledger.besu/plugin-api/latest/org/hyperledger/besu/plugin/services/SecurityModuleService.html)
  This allows use of a different [security module](https://besu.hyperledger.org/en/stable/Reference/CLI/CLI-Syntax/#security-module)
  as a plugin to provide cryptographic function that can be used by NodeKey (such as sign, ECDHKeyAgreement etc.).
* [Onchain privacy groups](https://besu.hyperledger.org/en/latest/Concepts/Privacy/Onchain-PrivacyGroups/)
  with add and remove members. This is an early access feature. Early access features are not recommended
  for production networks and may have unstable interfaces.

## 1.5 Additions and Improvements

* Public Networks Default to Fast Sync: The default sync mode for named permissionless networks, such as the Ethereum mainnet and testnets, is now `FAST`.
  * The default is unchanged for private networks. That is, the sync mode defaults to `FULL` for private networks.
  * Use the [`--sync-mode` command line option](https://besu.hyperledger.org/Reference/CLI/CLI-Syntax/#sync-mode) to change the sync mode. [\#384](https://github.com/hyperledger/besu/pull/384)
* Proper Mining Support: Added full support for `eth_hashrate` and `eth_submitHashrate`. It is now possible to have the hashrate when we mine with a GPU mining worker [\#1063](https://github.com/hyperledger/besu/pull/1063)
* Performance Improvements: The addition of native libraries ([\#775](https://github.com/hyperledger/besu/pull/775)) and changes to data structures in the EVM ([\#1089](https://github.com/hyperledger/besu/pull/1089)) have improved Besu sync and EVM execution times.
* Tracing API Improvements: The [Tracing API](https://besu.hyperledger.org/en/latest/Reference/API-Methods/#trace-methods) is no longer an Early Access feature and now has full support for `trace_replayBlockTransactions`, `trace_Block` and `trace_transaction`.
* New Plugin API Block Events: `BlockAdded` and `BlockReorg` are now exposed via the Plugin API [\#637](https://github.com/hyperledger/besu/pull/637).
* Added experimental CLI option `--Xnat-kube-pod-name` to specify the name of the loadbalancer used by the Kubernetes nat manager [\#1078](https://github.com/hyperledger/besu/pull/1078)
- Local permissioning TOML config now supports additional keys (`nodes-allowlist` and `accounts-allowlist`).
Support for `nodes-whitelist` and `accounts-whitelist` will be removed in a future release.
- Add missing `mixHash` field for `eth_getBlockBy*` JSON RPC endpoints. [\#1098](https://github.com/hyperledger/besu/pull/1098)
* Besu now has a strict check on private transactions to ensure the privateFrom in the transaction
matches the sender Orion key that has distributed the payload. Besu 1.5+ requires Orion 1.6+ to work.
[#357](https://github.com/PegaSysEng/orion/issues/357)

### Bug fixes

No bug fixes with [user impact in this release](https://wiki.hyperledger.org/display/BESU/Changelog).

### Known Issues

Known issues are open issues categorized as [Very High or High impact](https://wiki.hyperledger.org/display/BESU/Defect+Prioritisation+Policy).

#### New known issues

- K8S permissioning uses of Service IPs rather than pod IPs which can fail. [\#1190](https://github.com/hyperledger/besu/pull/1190)
Workaround - Do not use permissioning on K8S.

- Restart caused by insufficient memory can cause inconsistent private state. [\#1110](https://github.com/hyperledger/besu/pull/1110)
Workaround - Ensure you allocate enough memory for the Java Runtime Environment that the node does not run out of memory.

#### Previously identified known issues

- [Scope of logs query causing Besu to hang](KNOWN_ISSUES.md#scope-of-logs-query-causing-besu-to-hang)
- [Eth/65 loses peers](KNOWN_ISSUES.md#eth65-loses-peers)
- [Fast sync when running Besu on cloud providers](KNOWN_ISSUES.md#fast-sync-when-running-besu-on-cloud-providers)
- [Privacy users with private transactions created using v1.3.4 or earlier](KNOWN_ISSUES.md#privacy-users-with-private-transactions-created-using-v134-or-earlier)

### Download link
https://hyperledger.jfrog.io/artifactory/besu-binaries/besu/1.5.0/besu-1.5.0.zip

sha256sum: `56929d6a71cc681688351041c919e9630ab6df7de37dd0c4ae9e19a4f44460b2`

**For download links of releases prior to 1.5.0, please visit https://hyperledger.jfrog.io/artifactory/besu-binaries/besu/**

## 1.4.6

### Additions and Improvements

- Print node address on startup. [\#938](https://github.com/hyperledger/besu/pull/938)
- Transaction pool: price bump replacement mechanism configurable through CLI. [\#928](https://github.com/hyperledger/besu/pull/928) [\#930](https://github.com/hyperledger/besu/pull/930)

### Bug Fixes

- Added timeout to queries. [\#986](https://github.com/hyperledger/besu/pull/986)
- Fixed issue where networks using onchain permissioning could stall when the bootnodes were not validators. [\#969](https://github.com/hyperledger/besu/pull/969)
- Update getForks method to ignore ClassicForkBlock chain parameter to fix issue with ETC syncing. [\#1014](https://github.com/hyperledger/besu/pull/1014)

### Known Issues

Known issues are open issues categorized as [Very High or High impact](https://wiki.hyperledger.org/display/BESU/Defect+Prioritisation+Policy).

#### Previously identified known issues

- [Scope of logs query causing Besu to hang](KNOWN_ISSUES.md#scope-of-logs-query-causing-besu-to-hang)
- [Eth/65 loses peers](KNOWN_ISSUES.md#eth65-loses-peers)
- [Fast sync when running Besu on cloud providers](KNOWN_ISSUES.md#fast-sync-when-running-besu-on-cloud-providers)
- [Privacy users with private transactions created using v1.3.4 or earlier](KNOWN_ISSUES.md#privacy-users-with-private-transactions-created-using-v134-or-earlier)

## 1.4.5

### Additions and Improvements

- Implemented WebSocket logs subscription for private contracts (`priv_subscribe`/`priv_unsubscribe`) [\#762](https://github.com/hyperledger/besu/pull/762)
- Introduced SecurityModule plugin API. This allows use of a different security module as a plugin to
  provide cryptographic function that can be used by NodeKey (such as sign, ECDHKeyAgreement etc.). KeyPairSecurityModule
  is registered and used by default. The CLI option `--security-module=<name> (defaults to localfile)` can be used
  to identify the security module plugin name to use instead. [\#713](https://github.com/hyperledger/besu/pull/713)
- Several testing related changes to improve compatibility with [Hive](https://hivetests.ethdevops.io/) and Retesteth.
  [\#806](https://github.com/hyperledger/besu/pull/806) and [#845](https://github.com/hyperledger/besu/pull/845)
- Native libraries for secp256k1 and Altbn128 encryption are enabled by default.  To disable these libraries use
  `--Xsecp256k1-native-enabled=false` and `--Xaltbn128-native-enabled=false`. [\#775](https://github.com/hyperledger/besu/pull/775)

### Bug Fixes

- Fixed `eth_estimateGas` JSON RPC so it no longer returns gas estimates that are too low. [\#842](https://github.com/hyperledger/besu/pull/842)
- Full help not displayed unless explicitly requested. [\#437](https://github.com/hyperledger/besu/pull/437)
- Compatibility with undocumented Geth `eth_subscribe` fields. [\#654](https://github.com/hyperledger/besu/pull/654)
- Current block number included as part of `eth_getWork` response. [\#849](https://github.com/hyperledger/besu/pull/849)

### Known Issues

Known issues are open issues categorized as [Very High or High impact](https://wiki.hyperledger.org/display/BESU/Defect+Prioritisation+Policy).

#### New known issues

* Scope of logs query causing Besu to crash. [\#944](https://github.com/hyperledger/besu/pull/944)

Workaround - Limit the number of blocks queried by each `eth_getLogs` call.

#### Previously identified known issues

- [`Intrinsic gas exceeds gas limit` returned when calling `delete mapping[addr]` or `mapping[addr] = 0`](KNOWN_ISSUES.md#intrinsic-gas-exceeds-gas-limit)
- [Eth/65 not backwards compatible](KNOWN_ISSUES.md#eth65-not-backwards-compatible)
- [Error full syncing with pruning](KNOWN_ISSUES.md#error-full-syncing-with-pruning)
- [Fast sync when running Besu on cloud providers](KNOWN_ISSUES.md#fast-sync-when-running-besu-on-cloud-providers)
- [Bootnodes must be validators when using onchain permissioning](KNOWN_ISSUES.md#bootnodes-must-be-validators-when-using-onchain-permissioning)
- [Privacy users with private transactions created using v1.3.4 or earlier](KNOWN_ISSUES.md#privacy-users-with-private-transactions-created-using-v134-or-earlier)

## 1.4.4

### Additions and Improvements

- Implemented [`priv_getLogs`](https://besu.hyperledger.org/en/latest/Reference/API-Methods/#priv_getlogs). [\#686](https://github.com/hyperledger/besu/pull/686)
- Implemented private contract log filters including JSON-RPC methods to interact with private filters. [\#735](https://github.com/hyperledger/besu/pull/735)
- Implemented EIP-2315: Simple Subroutines for the EVM [\#717](https://github.com/hyperledger/besu/pull/717)
- Implemented Splunk logging. [\#725](https://github.com/hyperledger/besu/pull/725)
- Implemented optional native library encryption. [\#675](https://github.com/hyperledger/besu/pull/675).  To enable add `--Xsecp256k1-native-enabled` (for transaciton signatures) and/or `--Xaltbn128-native-enabled` (for altbn128 precomiled contracts) as command line options.

### Bug Fixes

- Flag added to toggle `eth/65` off by default. `eth/65` will remain toggled off by default until
a fix is completed for the [eth/65 known issue](KNOWN_ISSUES.md). [\#741](https://github.com/hyperledger/besu/pull/741)
- Resolve crashing NAT detectors on GKE. [\#731](https://github.com/hyperledger/besu/pull/731) fixes [\#507](https://github.com/hyperledger/besu/issues/507).
[Besu-Kubernetes Readme](https://github.com/PegaSysEng/besu-kubernetes/blob/master/README.md#network-topology-and-high-availability-requirements)
updated to reflect changes.  
- Deal with quick service start failures [\#714](https://github.com/hyperledger/besu/pull/714) fixes [\#662](https://github.com/hyperledger/besu/issues/662)

### Known Issues

Known issues are open issues categorized as [Very High or High impact](https://wiki.hyperledger.org/display/BESU/Defect+Prioritisation+Policy).

#### New known issues

- `Intrinsic gas exceeds gas limit` returned when calling `delete mapping[addr]` or `mapping[addr] = 0` [\#696](https://github.com/hyperledger/besu/issues/696)

Calling delete and set to 0 Solidity mapping in Solidity fail.

#### Previously identified known issues

- [Eth/65 not backwards compatible](KNOWN_ISSUES.md#eth65-not-backwards-compatible)
- [Error full syncing with pruning](KNOWN_ISSUES.md#error-full-syncing-with-pruning)
- [Fast sync when running Besu on cloud providers](KNOWN_ISSUES.md#fast-sync-when-running-besu-on-cloud-providers)
- [Bootnodes must be validators when using onchain permissioning](KNOWN_ISSUES.md#bootnodes-must-be-validators-when-using-onchain-permissioning)
- [Privacy users with private transactions created using v1.3.4 or earlier](KNOWN_ISSUES.md#privacy-users-with-private-transactions-created-using-v134-or-earlier)

## 1.4.3

### Issues identified with 1.4.3 release

The `eth/65` change is not [backwards compatible](https://github.com/hyperledger/besu/issues/723).
This has the following impact:
* In a private network, nodes using the 1.4.3 client cannot interact with nodes using 1.4.2 or earlier
clients.
* On mainnet, synchronizing eventually stalls.   

Workaround -> revert to v1.4.2.

A [fix](https://github.com/hyperledger/besu/pull/732) is currently [being tested](https://github.com/hyperledger/besu/pull/733).

### Critical Issue for Privacy Users

A critical issue for privacy users with private transactions created using Hyperledger Besu v1.3.4
or earlier has been identified. If you have a network with private transaction created using v1.3.4
or earlier, please read the following and take the appropriate steps:
https://wiki.hyperledger.org/display/BESU/Critical+Issue+for+Privacy+Users

### Additions and Improvements

- Added `eth/65` support. [\#608](https://github.com/hyperledger/besu/pull/608)
- Added block added and block reorg events. Added revert reason to block added transactions. [\#637](https://github.com/hyperledger/besu/pull/637)

### Deprecated

- Private Transaction `hash` field and `getHash()` method have been deprecated. They will be removed
in 1.5.0 release. [\#639](https://github.com/hyperledger/besu/pull/639)

### Known Issues

#### Fast sync when running Besu on cloud providers  

A known [RocksDB issue](https://github.com/facebook/rocksdb/issues/6435) causes fast sync to fail
when running Besu on certain cloud providers. The following error is displayed repeatedly:

```
...
EthScheduler-Services-1 (importBlock) | ERROR | PipelineChainDownloader | Chain download failed. Restarting after short delay.
java.util.concurrent.CompletionException: org.hyperledger.besu.plugin.services.exception.StorageException: org.rocksdb.RocksDBException: block checksum mismatch:
....
```

This behaviour has been seen on AWS and Digital Ocean.

Workaround -> On AWS, a full restart of the AWS VM is required to restart the fast sync.

Fast sync is not currently supported on Digital Ocean. We are investigating options to
[add support for fast sync on Digital Ocean](https://github.com/hyperledger/besu/issues/591).

#### Error full syncing with pruning

- Error syncing with mainnet on Besu 1.3.7 node - MerkleTrieException [\#580](https://github.com/hyperledger/besu/issues/580)
The associated error is `Unable to load trie node value for hash` and is caused by the combination of
full sync and pruning.

Workarounds:
1. Explicitly disable pruning using `--pruning-enabled=false` when using fast sync.
2. If the `MerkleTrieException` occurs, delete the database and resync.

A fix for this issue is being actively worked on.

#### Fast sync reverting to full sync

In some cases of FastSyncException, fast sync reverts back to a full sync before having reached the
pivot block. [\#683](https://github.com/hyperledger/besu/issues/683)

Workaround -> To re-attempt fast syncing rather than continue full syncing, stop Besu, delete your
database, and start again.

#### Bootnodes must be validators when using onchain permissioning

- Onchain permissioning nodes can't peer when using a non-validator bootnode [\#528](https://github.com/hyperledger/besu/issues/528)

Workaround -> When using onchain permissioning, ensure bootnodes are also validators.


## 1.4.2

### Additions and Improvements

- Added `trace_block` JSON RPC API [\#449](https://github.com/hyperledger/besu/pull/449)
- Added `pulledStates` and `knownStates` to the EthQL `syncing` query and `eth_syncing` JSON-RPC api [\#565](https://github.com/hyperledger/besu/pull/565)

### Bug Fixes

- Fixed file parsing behaviour for privacy enclave keystore password file [\#554](https://github.com/hyperledger/besu/pull/554) (thanks to [magooster](https://github.com/magooster))
- Fixed known issue with being unable to re-add members to onchain privacy groups [\#471](https://github.com/hyperledger/besu/pull/471)

### Updated Early Access Features

* [Onchain privacy groups](https://besu.hyperledger.org/en/latest/Concepts/Privacy/Onchain-PrivacyGroups/) with add and remove members. Known issue resolved (see above).
* [TRACE API](https://besu.hyperledger.org/en/latest/Reference/API-Methods/#trace-methods) now includes `trace_block`, `trace_replayBlockTransactions`, and `trace_transaction`.
Fixed some issues on the trace replay block transactions API [\#522](https://github.com/hyperledger/besu/pull/522).

### Known Issues

#### Fast sync defaulting to full sync

-  When fast sync cannot find enough valid peers rapidly enough, Besu defaults to full sync.

Workarounds:
1. To re-attempt fast syncing rather than continue full syncing, stop Besu, delete your database,
and start again.
2. When fast syncing, explicitly disable pruning using `--pruning-enabled=false` to reduce the likelihood
of encountering the pruning bug.

A fix to remove the default to full sync is [in progress](https://github.com/hyperledger/besu/pull/427)
is being actively worked on.

#### Error full syncing with pruning

- Error syncing with mainnet on Besu 1.3.7 node - MerkleTrieException [\#BESU-160](https://jira.hyperledger.org/browse/BESU-160)
The associated error is `Unable to load trie node value for hash` and is caused by the combination of
full sync and pruning.

Workarounds:
1. Explicitly disable pruning using `--pruning-enabled=false` when using fast sync.
2. If the `MerkleTrieException` occurs, delete the database and resync.

A fix for this issue is being actively worked on.

#### Bootnodes must be validators when using onchain permissioning

- Onchain permissioning nodes can't peer when using a non-validator bootnode [\#BESU-181](https://jira.hyperledger.org/browse/BESU-181)

Workaround -> When using onchain permissioning, ensure bootnodes are also validators.

## 1.4.1

### Additions and Improvements

- Added priv_getCode [\#250](https://github.com/hyperledger/besu/pull/408). Gets the bytecode associated with a private address.
- Added `trace_transaction` JSON RPC API [\#441](https://github.com/hyperledger/besu/pull/441)
- Removed -X unstable prefix for pruning options (`--pruning-blocks-retained`, `--pruning-block-confirmations`) [\#440](https://github.com/hyperledger/besu/pull/440)
- Implemented [ECIP-1088](https://ecips.ethereumclassic.org/ECIPs/ecip-1088): Phoenix EVM and Protocol upgrades. [\#434](https://github.com/hyperledger/besu/pull/434)

### Bug Fixes

- [BESU-25](https://jira.hyperledger.org/browse/BESU-25) Use v5 Devp2p when pinging [\#392](https://github.com/hyperledger/besu/pull/392)
- Fixed a bug to manage concurrent access to cache files [\#438](https://github.com/hyperledger/besu/pull/438)
- Fixed configuration file bug: `pruning-blocks-retained` now accepts an integer in the config [\#440](https://github.com/hyperledger/besu/pull/440)
- Specifying RPC credentials file should not force RPC Authentication to be enabled [\#454](https://github.com/hyperledger/besu/pull/454)
- Enhanced estimateGas messages [\#436](https://github.com/hyperledger/besu/pull/436). When a estimateGas request fails a validation check, an improved error message is returned in the response.

### Early Access Features

Early access features are available features that are not recommended for production networks and may
have unstable interfaces.

* [Onchain privacy groups](https://besu.hyperledger.org/en/latest/Concepts/Privacy/Onchain-PrivacyGroups/) with add and remove members.
  Not being able to to re-add a member to an onchain privacy group is a [known issue](https://github.com/hyperledger/besu/issues/455)
  with the add and remove functionality.

### Known Issues

#### Fast sync defaulting to full sync

-  When fast sync cannot find enough valid peers rapidly enough, Besu defaults to full sync.

Workarounds:
1. To re-attempt fast syncing rather than continue full syncing, stop Besu, delete your database,
and start again.
2. When fast syncing, explicitly disable pruning using `--pruning-enabled=false` to reduce the likelihood
of encountering the pruning bug.

A fix to remove the default to full sync is [in progress](https://github.com/hyperledger/besu/pull/427)
and is planned for inclusion in v1.4.1.

#### Error full syncing with pruning

- Error syncing with mainnet on Besu 1.3.7 node - MerkleTrieException [\#BESU-160](https://jira.hyperledger.org/browse/BESU-160)
The associated error is `Unable to load trie node value for hash` and is caused by the combination of
full sync and pruning.

Workarounds:
1. Explicitly disable pruning using `--pruning-enabled=false` when using fast sync.
2. If the `MerkleTrieException` occurs, delete the database and resync.

Investigation of this issue is in progress and a fix is targeted for v1.4.1.

#### Bootnodes must be validators when using onchain permissioning

- Onchain permissioning nodes can't peer when using a non-validator bootnode [\#BESU-181](https://jira.hyperledger.org/browse/BESU-181)

Workaround -> When using onchain permissioning, ensure bootnodes are also validators.

## 1.4.0

### Private State Migration

Hyperledger Besu v1.4 implements a new data structure for private state storage that is not backwards compatible.
A migration will be performed when starting v1.4 for the first time to reprocess existing private transactions
and re-create the private state data in the v1.4 format.

If you have existing private transactions, see [migration details](docs/Private-Txns-Migration.md).

### Additions and Improvements

* [TLS support](https://besu.hyperledger.org/en/latest/Concepts/TLS/) to secure client and server communication.

* [Multi-tenancy](https://besu.hyperledger.org/en/latest/Concepts/Privacy/Multi-Tenancy/) to enable multiple participants to use the same Besu and Orion node.

* [Plugin APIs](https://besu.hyperledger.org/en/latest/Concepts/Plugins/) to enable building of Java plugins to extend Hyperledger Besu.

* Support for additional [NAT methods](https://besu.hyperledger.org/en/latest/HowTo/Find-and-Connect/Specifying-NAT/).

* Added [`priv_call`](https://besu.hyperledger.org/en/latest/Reference/API-Methods/#priv_call) which invokes
a private contract function locally and does not change the private state.

* Besu has moved from an internal Bytes library to the [Apache Tuweni](https://tuweni.apache.org/) Bytes library.  
This includes using the library in the Plugins API interfaces. [#295](https://github.com/hyperledger/besu/pull/295) and [#215](https://github.com/hyperledger/besu/pull/215)

### Early Access Features

Early access features are available features that are not recommended for production networks and may
have unstable interfaces.

* [Reorg compatible privacy](https://besu.hyperledger.org/en/latest/Concepts/Privacy/Privacy-Overview/#reorg-compatible-privacy)
to enable private transactions on networks using consensus mechanisms that fork.

* [Tracing API](https://besu.hyperledger.org/en/latest/Concepts/Transactions/Trace-Types) to obtain detailed information about transaction processing.

### Bug Fixes

See RC and Beta sections below.

### Known Issues

#### Fast sync defaulting to full sync

-  When fast sync cannot find enough valid peers rapidly enough, Besu defaults to full sync.

Workarounds:
1. To re-attempt fast syncing rather than continue full syncing, stop Besu, delete your database,
and start again.
2. When fast syncing, explicitly disable pruning using `--pruning-enabled=false` to reduce the likelihood
of encountering the pruning bug.

A fix to remove the default to full sync is [in progress](https://github.com/hyperledger/besu/pull/427)
and is planned for inclusion in v1.4.1.

#### Error full syncing with pruning

- Error syncing with mainnet on Besu 1.3.7 node - MerkleTrieException [\#BESU-160](https://jira.hyperledger.org/browse/BESU-160)
The associated error is `Unable to load trie node value for hash` and is caused by the combination of
full sync and pruning.

Workarounds:
1. Explicitly disable pruning using `--pruning-enabled=false` when using fast sync.
2. If the `MerkleTrieException` occurs, delete the database and resync.

Investigation of this issue is in progress and a fix is targeted for v1.4.1.

#### Bootnodes must be validators when using onchain permissioning

- Onchain permissioning nodes can't peer when using a non-validator bootnode [\#BESU-181](https://jira.hyperledger.org/browse/BESU-181)

Workaround -> When using onchain permissioning, ensure bootnodes are also validators.


## 1.4.0 RC-2

### Private State Migration
Hyperledger Besu v1.4 implements a new data structure for private state storage that is not backwards compatible.
A migration will be performed when starting v1.4 for the first time to reprocess existing private transactions
and re-create the private state data in the v1.4 format.
If you have existing private transactions, see [migration details](docs/Private-Txns-Migration.md).

## 1.4.0 RC-1

### Additions and Improvements

- New`trace_replayBlockTransactions` JSON-RPC API

This can be enabled using the `--rpc-http-api TRACE` CLI flag.  There are some philosophical differences between Besu and other implementations that are outlined in [trace_rpc_apis](docs/trace_rpc_apis.md).

- Ability to automatically detect Docker NAT settings from inside the conainter.

The default NAT method (AUTO) can detect this so no user intervention is required to enable this.

- Added [Multi-tenancy](https://besu.hyperledger.org/en/latest/Concepts/Privacy/Multi-Tenancy/) support which allows multiple participants to use the same Besu node for private transactions.

- Added TLS support for communication with privacy enclave

### Bug Fixes

- Private transactions are now validated before sent to the enclave [\#356](https://github.com/hyperledger/besu/pull/356)

### Known Bugs

- Error syncing with mainnet on Besu 1.3.7 node - MerkleTrieException [\#BESU-160](https://jira.hyperledger.org/browse/BESU-160)

Workaround -> Don't enable pruning when syncing to mainnet.

- Onchain permissioning nodes can't peer when using a non-validator bootnode [\#BESU-181](https://jira.hyperledger.org/browse/BESU-181)

Workaround -> When using onchain permissioning, ensure bootnodes are also validators.

## 1.4 Beta 3

### Additions and Improvements

- CLI option to enable TLS client auth for JSON-RPC HTTP [\#340](https://github.com/hyperledger/besu/pull/340)

Added CLI options to enable TLS client authentication and trusting client certificates:
~~~
--rpc-http-tls-client-auth-enabled - Enable TLS client authentication for the JSON-RPC HTTP service (default: false)
--rpc-http-tls-known-clients-file - Path to file containing client's certificate common name and fingerprint for client authentication.
--rpc-http-tls-ca-clients-enabled - Enable to accept clients certificate signed by a valid CA for client authentication (default: false)
~~~
If client-auth is enabled, user must either enable CA signed clients OR provide a known-clients file. An error is reported
if both CA signed clients is disabled and known-clients file is not specified.

- Stable Plugins APIs [\#346](https://github.com/hyperledger/besu/pull/346)

The `BesuEvents` service and related `data` package have been marked as a stable plugin API.

### Bug Fixes

- Return missing signers from getSignerMetrics [\#343](https://github.com/hyperledger/besu/pull/)

### Experimental Features

- Experimental support for `trace_replayBlockTransactions` - multiple PRs

Added support for the `trace_replayBlockTransactions` JSON-RPC call. To enable this API add
`TRACE` to the `rpc-http-api` options (for example,  `--rpc-http-api TRACE` on the command line).

This is not a production ready API.  There are known bugs relating to traced memory from calls and
returns, and the gas calculation reported in the flat traces does not always match up with the
correct gas calculated for consensus.

## 1.4 Beta 2

### Additions and Improvements

- Enable TLS for JSON-RPC HTTP Service [\#253](https://github.com/hyperledger/besu/pull/253)

Exposes new command line parameters to enable TLS on Ethereum JSON-RPC HTTP interface to allow clients like EthSigner to connect via TLS:
`--rpc-http-tls-enabled=true`
(Optional - Only required if `--rpc-http-enabled` is set to true) Set to `true` to enable TLS. False by default.
`--rpc-http-tls-keystore-file="/path/to/cert.pfx"`
(Must be specified if TLS is enabled) Path to PKCS12 format key store which contains server's certificate and it's private key
`--rpc-http-tls-keystore-password-file="/path/to/cert.passwd"`
(Must be specified if TLS is enabled) Path to the text file containing password for unlocking key store.
`--rpc-http-tls-known-clients-file="/path/to/rpc_tls_clients.txt"`
(Optional) Path to a plain text file containing space separated client’s certificate’s common name and its sha-256 fingerprints when
they are not signed by a known CA. The presence of this file (even empty) enables TLS client authentication. That is, the client
presents the certificate to server on TLS handshake and server establishes that the client certificate is either signed by a
proper/known CA. Otherwise, server trusts client certificate by reading the sha-256 fingerprint from known clients file specified above.

The format of the file is (as an example):
`localhost DF:65:B8:02:08:5E:91:82:0F:91:F5:1C:96:56:92:C4:1A:F6:C6:27:FD:6C:FC:31:F2:BB:90:17:22:59:5B:50`

### Bug Fixes

- TotalDifficulty is a BigInteger [\#253](https://github.com/hyperledger/besu/pull/253).
  Don't try and cast total difficulty down to a long because it will overflow long in a reasonable timeframe.

## 1.4 Beta 1

### Additions and Improvements

- Besu has moved from an internal Bytes library to the [Apache Tuweni](https://tuweni.apache.org/) Bytes library.  This includes using the library in the Plugins API interfaces. [#295](https://github.com/hyperledger/besu/pull/295) and [#215](https://github.com/hyperledger/besu/pull/215)
- Besu stops processing blocks if Orion is unavailable [\#253](https://github.com/hyperledger/besu/pull/253)
- Added priv_call [\#250](https://github.com/hyperledger/besu/pull/250).  Invokes a private contract function locally and does not change the private state.
- Support for [EIP-2124](https://github.com/ethereum/EIPs/blob/master/EIPS/eip-2124.md), which results in faster peer discovery [\#156](https://github.com/hyperledger/besu/pull/156)

## 1.3.8

### Additions and Improvements

- `admin_generateLogBloomCache` JSON-RPC API to generate a cache of the block bloombits that improves performance for log queries [\#262](https://github.com/hyperledger/besu/pull/262)

## Critical Fix in 1.3.7

1.3.7 includes a critical fix for Ethereum MainNet users and the Muir Glacier upgrade. We recommend users of Ethereum public networks
(MainNet, Ropsten, Rinkeby, and Goerli) upgrade immediately. This upgrade is also strongly recommended for users of private networks.

For more details, see [Hyperledger Besu Wiki](https://wiki.hyperledger.org/display/BESU/Mainnet+Consensus+Bug+Identified+and+Resolved+in+Hyperledger+Besu).

## Muir Glacier Compatibility

For compatibility with Ethereum Muir Glacier upgrade, use v1.3.7 or later.

## ETC Agharta Compatibility

For compatibility with ETC Agharta upgrade, use 1.3.7 or later.

### 1.3.7

### Additions and Improvements

- Hard Fork Support: Configures the Agharta activation block for the ETC MainNet configuration [\#251](https://github.com/hyperledger/besu/pull/251) (thanks to [soc1c](https://github.com/soc1c))
- `operator generate-log-bloom-cache` command line option to generate a cache of the block bloombits that improves performance for log queries  [\#245](https://github.com/hyperledger/besu/pull/245)

### Bug Fixes

- Resolves a Mainnet consensus issue [\#254](https://github.com/hyperledger/besu/pull/254)

### New Maintainer

[Edward Mack](https://github.com/hyperledger/besu/commits?author=edwardmack) added as a [new maintainer](https://github.com/hyperledger/besu/pull/219).

### 1.3.6

### Additions and Improvements

- Performance improvements:
  * Multithread Websockets to increase throughput [\#231](https://github.com/hyperledger/besu/pull/231)
  * NewBlockHeaders performance improvement [\#230](https://github.com/hyperledger/besu/pull/230)
- EIP2384 - Ice Age Adustment around Istanbul [\#211](https://github.com/hyperledger/besu/pull/211)
- Documentation updates include:
  * [Configuring mining using the Stratum protocol](https://besu.hyperledger.org/en/latest/HowTo/Configure/Configure-Mining/)
  * [ETC network command line options](https://besu.hyperledger.org/en/latest/Reference/CLI/CLI-Syntax/#network)
- Hard Fork Support:
   * MuirGlacier for Ethereum Mainnet and Ropsten Testnet
   * Agharta for Kotti and Mordor Testnets

### Bug Fixes

- [\#210](https://github.com/hyperledger/besu/pull/210) fixes WebSocket frames handling
  User impact: PING/PONG frames handling in Websocket services was not implemented

### 1.3.5

### Additions and Improvements

- Log Event Streaming for Plugin API [\#186](https://github.com/hyperledger/besu/pull/186)
- Allow use a external JWT public key in authenticated APIs [\#183](https://github.com/hyperledger/besu/pull/183)
- ETC Configuration, classic fork peer validator [\#176](https://github.com/hyperledger/besu/pull/176) (thanks to [edwardmack](https://github.com/edwardmack))
- Allow IBFT validators to be changed at a given block [\#173](https://github.com/hyperledger/besu/pull/173)
- Support external mining using Stratum [\#140](https://github.com/hyperledger/besu/pull/140) (thanks to [atoulme](https://github.com/atoulme))
- Add more fields to private transaction receipt [\#85](https://github.com/hyperledger/besu/pull/85) (thanks to [josh-richardson](https://github.com/josh-richardson))
- [Pruning documentation](https://besu.hyperledger.org/en/latest/Concepts/Pruning/)

### Technical Improvements

- ETC - Cleanup [\#201](https://github.com/hyperledger/besu/pull/201) (thanks to [GregTheGreek](https://github.com/GregTheGreek))
- User specific enclave public key configuration in auth file [\#196](https://github.com/hyperledger/besu/pull/196)
- Change CustomForks -\> Transitions [\#193](https://github.com/hyperledger/besu/pull/193)
- Pass identity information into RpcMethod from Http Service [\#189](https://github.com/hyperledger/besu/pull/189)
- Remove the use of JsonRpcParameters from RpcMethods [\#188](https://github.com/hyperledger/besu/pull/188)
- Repaired Metrics name collision between Privacy and RocksDB [\#187](https://github.com/hyperledger/besu/pull/187)
- Multi-Tenancy: Do not specify a public key anymore when requesting a … [\#185](https://github.com/hyperledger/besu/pull/185)
- Updates to circle building acceptance tests [\#184](https://github.com/hyperledger/besu/pull/184)
- Move Apache Tuweni dependency to official release [\#181](https://github.com/hyperledger/besu/pull/181) (thanks to [atoulme](https://github.com/atoulme))
- Update Gradle to 6.0, support Java 13 [\#180](https://github.com/hyperledger/besu/pull/180)
- ETC Atlantis fork [\#179](https://github.com/hyperledger/besu/pull/179) (thanks to [edwardmack](https://github.com/edwardmack))
- ETC Gotham Fork [\#178](https://github.com/hyperledger/besu/pull/178) (thanks to [edwardmack](https://github.com/edwardmack))
- ETC DieHard fork support [\#177](https://github.com/hyperledger/besu/pull/177) (thanks to [edwardmack](https://github.com/edwardmack))
- Remove 'parentHash', 'number' and 'gasUsed' fields from the genesis d… [\#175](https://github.com/hyperledger/besu/pull/175) (thanks to [SweeXordious](https://github.com/SweeXordious))
- Enable pruning by default for fast sync and validate conflicts with privacy [\#172](https://github.com/hyperledger/besu/pull/172)
- Update RocksDB [\#170](https://github.com/hyperledger/besu/pull/170)
- Vpdate ver to 1.3.5-snapshot [\#169](https://github.com/hyperledger/besu/pull/169)
- Added PoaQueryService method that returns local node signer… [\#163](https://github.com/hyperledger/besu/pull/163)
- Add versioning to privacy storage [\#149](https://github.com/hyperledger/besu/pull/149)
- Update reference tests [\#139](https://github.com/hyperledger/besu/pull/139)

### 1.3.4

- Reverted _Enable pruning by default for fast sync (#135)_ [\#164](https://github.com/hyperledger/besu/pull/164)

### 1.3.3

### Technical Improvements

- Add --identity flag for client identification in node browsers [\#150](https://github.com/hyperledger/besu/pull/150)
- Istanbul Mainnet Block [\#145](https://github.com/hyperledger/besu/pull/150)
- Add priv\_getEeaTransactionCount [\#110](https://github.com/hyperledger/besu/pull/110)

### Additions and Improvements

- Redesign of how JsonRpcMethods are created [\#159](https://github.com/hyperledger/besu/pull/159)
- Moving JsonRpcMethods classes into the same package, prior to refactor [\#154](https://github.com/hyperledger/besu/pull/154)
- Reflect default logging in CLI help [\#148](https://github.com/hyperledger/besu/pull/148)
- Handle zero port better in NAT [\#147](https://github.com/hyperledger/besu/pull/147)
- Rework how filter and log query parameters are created/used [\#146](https://github.com/hyperledger/besu/pull/146)
- Don't generate shutdown tasks in controller [\#141](https://github.com/hyperledger/besu/pull/141)
- Ibft queries [\#138](https://github.com/hyperledger/besu/pull/138)
- Enable pruning by default for fast sync [\#135](https://github.com/hyperledger/besu/pull/135)
- Ensure spotless runs in CI [\#132](https://github.com/hyperledger/besu/pull/132)
- Add more logging around peer disconnects [\#131](https://github.com/hyperledger/besu/pull/131)
- Repair EthGetLogs returning incorrect results [\#128](https://github.com/hyperledger/besu/pull/128)
- Use Bloombits for Logs queries [\#127](https://github.com/hyperledger/besu/pull/127)
- Improve message when extraData missing [\#121](https://github.com/hyperledger/besu/pull/121)
- Fix miner startup logic [\#104](https://github.com/hyperledger/besu/pull/104)
- Support log reordring from reorgs in `LogSubscriptionService` [\#86](https://github.com/hyperledger/besu/pull/86)

### 1.3.2

### Additions and Improvements

- besu -v to print plugin versions[\#123](https://github.com/hyperledger/besu/pull/123)

### Technical Improvements

- Update Governance and Code of Conduct verbiage [\#120](https://github.com/hyperledger/besu/pull/120)
- Fix private transaction root mismatch [\#118](https://github.com/hyperledger/besu/pull/118)
- Programatically enforce plugin CLI variable names [\#117](https://github.com/hyperledger/besu/pull/117)
- Additional unit test for selecting replaced pending transactions [\#116](https://github.com/hyperledger/besu/pull/116)
- Only set sync targets that have an estimated height value [\#115](https://github.com/hyperledger/besu/pull/115)
- Fix rlpx startup [\#114](https://github.com/hyperledger/besu/pull/114)
- Expose getPayload in Transaction plugin-api interface. [\#113](https://github.com/hyperledger/besu/pull/113)
- Dependency Version Upgrades [\#112](https://github.com/hyperledger/besu/pull/112)
- Add hash field in Transaction plugin interface. [\#111](https://github.com/hyperledger/besu/pull/111)
- Rework sync status events [\#106](https://github.com/hyperledger/besu/pull/106)

### 1.3.1

### Additions and Improvements

- Added GraphQL query/logs support [\#94](https://github.com/hyperledger/besu/pull/94)

### Technical Improvements

- Add totalDiffculty to BlockPropagated events. [\#97](https://github.com/hyperledger/besu/pull/97)
- Merge BlockchainQueries classes [\#101](https://github.com/hyperledger/besu/pull/101)
- Fixed casing of dynamic MetricCategorys [\#99](https://github.com/hyperledger/besu/pull/99)
- Fix private transactions breaking evm [\#96](https://github.com/hyperledger/besu/pull/96)
- Make SyncState variables thread-safe [\#95](https://github.com/hyperledger/besu/pull/95)
- Fix transaction tracking by sender [\#93](https://github.com/hyperledger/besu/pull/93)
- Make logic in PersistBlockTask more explicit to fix a LGTM warning [\#92](https://github.com/hyperledger/besu/pull/92)
- Removed Unused methods in the transaction simulator. [\#91](https://github.com/hyperledger/besu/pull/91)
- Fix ThreadBesuNodeRunner BesuConfiguration setup [\#90](https://github.com/hyperledger/besu/pull/90)
- JsonRpc method disabled error condition rewrite and unit test [\#80](https://github.com/hyperledger/besu/pull/80)
- Round trip testing of state trie account values [\#31](https://github.com/hyperledger/besu/pull/31)

### 1.3

### Breaking Change

- Disallow comments in Genesis JSON file. [\#49](https://github.com/hyperledger/besu/pull/49)

### Additions and Improvements

- Add `--required-block` command line option to deal with chain splits [\#79](https://github.com/hyperledger/besu/pull/79)
- Store db metadata file in the root data directory. [\#46](https://github.com/hyperledger/besu/pull/46)
- Add `--target-gas-limit` command line option. [\#24](https://github.com/hyperledger/besu/pull/24)(thanks to new contributor [cfelde](https://github.com/cfelde))
- Allow private contracts to access public state. [\#9](https://github.com/hyperledger/besu/pull/9)
- Documentation updates include:
  - Added [sample load balancer configurations](https://besu.hyperledger.org/en/latest/HowTo/Configure/Configure-HA/Sample-Configuration/)  
  - Added [`retesteth`](https://besu.hyperledger.org/en/latest/Reference/CLI/CLI-Subcommands/#retesteth) subcommand
  - Added [`debug_accountRange`](https://besu.hyperledger.org/en/latest/Reference/API-Methods/#debug_accountrange) JSON-RPC API method
  - Clarified purpose of [static nodes](https://besu.hyperledger.org/en/latest/HowTo/Find-and-Connect/Managing-Peers/#static-nodes)
  - Added links [Kubernetes reference implementations](https://besu.hyperledger.org/en/latest/HowTo/Deploy/Kubernetes/)
  - Added content about [access between private and public states](https://besu.hyperledger.org/en/latest/Concepts/Privacy/Privacy-Groups/#access-between-states)
  - Added restriction that [account permissioning cannot be used with random key signing](https://besu.hyperledger.org/en/latest/HowTo/Use-Privacy/Sign-Privacy-Marker-Transactions/).
  - Added high availability requirement for [private transaction manager](https://besu.hyperledger.org/en/latest/Concepts/Privacy/Privacy-Overview/#availability) (ie, Orion)
  - Added [genesis file reference](https://besu.hyperledger.org/en/latest/Reference/Config-Items/)

### Technical Improvements

- Less verbose synching subscriptions [\#59](https://github.com/hyperledger/besu/pull/59)
- Return enclave key instead of private transaction hash [\#53](https://github.com/hyperledger/besu/pull/53)
- Fix mark sweep pruner bugs where nodes that should be kept were being swept  [\#50](https://github.com/hyperledger/besu/pull/50)
- Clean up BesuConfiguration construction [\#51](https://github.com/hyperledger/besu/pull/51)
- Private tx nonce errors return same msg as any tx [\#48](https://github.com/hyperledger/besu/pull/48)
- Fix default logging [\#47](https://github.com/hyperledger/besu/pull/47)
- Introduce virtual operation. [\#45](https://github.com/hyperledger/besu/pull/45)
- Downgrade RocksDBPlugin Logging Levels [\#44](https://github.com/hyperledger/besu/pull/44)
- Infrastructure for exposing PoA metrics for plugins. [\#37](https://github.com/hyperledger/besu/pull/37)
- Refactor privacy storage. [\#7](https://github.com/hyperledger/besu/pull/7)

## 1.2.4

### Additions and Improvements

- Add Istanbul block (5435345) for Rinkeby [\#35](https://github.com/hyperledger/besu/pull/35)
- Add Istanbul block (1561651) for Goerli [\#27](https://github.com/hyperledger/besu/pull/27)
- Add Istanbul block (6485846) for Ropsten [\#26](https://github.com/hyperledger/besu/pull/26)
- Add privDistributeRawTransaction endpoint [\#23](https://github.com/hyperledger/besu/pull/23) (thanks to [josh-richardson](https://github.com/josh-richardson))

### Technical Improvements

- Refactors pantheon private key to signing private key [\#34](https://github.com/hyperledger/besu/pull/34) (thanks to [josh-richardson](https://github.com/josh-richardson))
- Support both BESU\_ and PANTHEON\_ env var prefixes [\#32](https://github.com/hyperledger/besu/pull/32)
- Use only fully validated peers for fast sync pivot selection [\#21](https://github.com/hyperledger/besu/pull/21)
- Support Version Rollbacks for RocksDB \(\#6\) [\#19](https://github.com/hyperledger/besu/pull/19)
- Update Cava library to Tuweni Library [\#18](https://github.com/hyperledger/besu/pull/18)
- StateTrieAccountValue:Version should be written as an int, not a long [\#17](https://github.com/hyperledger/besu/pull/17)
- Handle discovery peers with updated endpoints [\#12](https://github.com/hyperledger/besu/pull/12)
- Change retesteth port [\#11](https://github.com/hyperledger/besu/pull/11)
- Renames eea\_getTransactionReceipt to priv\_getTransactionReceipt [\#10](https://github.com/hyperledger/besu/pull/10) (thanks to [josh-richardson](https://github.com/josh-richardson))
- Support Version Rollbacks for RocksDB [\#6](https://github.com/hyperledger/besu/pull/6)
- Moving AT DSL into its own module [\#3](https://github.com/hyperledger/besu/pull/3)

## 1.2.3

### Additions and Improvements
- Added an override facility for genesis configs [\#1915](https://github.com/PegaSysEng/pantheon/pull/1915)
- Finer grained logging configuration [\#1895](https://github.com/PegaSysEng/pantheon/pull/1895) (thanks to [matkt](https://github.com/matkt))

### Technical Improvements

- Add archiving of docker test reports [\#1921](https://github.com/PegaSysEng/pantheon/pull/1921)
- Events API: Transaction dropped, sync status, and renames [\#1919](https://github.com/PegaSysEng/pantheon/pull/1919)
- Remove metrics from plugin registration [\#1918](https://github.com/PegaSysEng/pantheon/pull/1918)
- Replace uses of Instant.now from within the IBFT module [\#1911](https://github.com/PegaSysEng/pantheon/pull/1911)
- Update plugins-api build script [\#1908](https://github.com/PegaSysEng/pantheon/pull/1908)
- Ignore flaky tracing tests [\#1907](https://github.com/PegaSysEng/pantheon/pull/1907)
- Ensure plugin-api module gets published at the correct maven path [\#1905](https://github.com/PegaSysEng/pantheon/pull/1905)
- Return the plugin-apis to this repo [\#1900](https://github.com/PegaSysEng/pantheon/pull/1900)
- Stop autogenerating BesuInfo.java [\#1899](https://github.com/PegaSysEng/pantheon/pull/1899)
- Extracted Metrics interfaces to plugins-api. [\#1898](https://github.com/PegaSysEng/pantheon/pull/1898)
- Fix key value storage clear so it removes all values [\#1894](https://github.com/PegaSysEng/pantheon/pull/1894)
- Ethsigner test [\#1892](https://github.com/PegaSysEng/pantheon/pull/1892) (thanks to [iikirilov](https://github.com/iikirilov))
- Return null private transaction receipt instead of error [\#1872](https://github.com/PegaSysEng/pantheon/pull/1872) (thanks to [iikirilov](https://github.com/iikirilov))
- Implement trace replay block transactions trace option [\#1886](https://github.com/PegaSysEng/pantheon/pull/1886)
- Use object parameter instead of list of parameters for priv\_createPrivacyGroup [\#1868](https://github.com/PegaSysEng/pantheon/pull/1868) (thanks to [iikirilov](https://github.com/iikirilov))
- Refactor privacy acceptance tests [\#1864](https://github.com/PegaSysEng/pantheon/pull/1864) (thanks to [iikirilov](https://github.com/iikirilov))

## 1.2.2

### Additions and Improvements
- Support large numbers for the `--network-id` option [\#1891](https://github.com/PegaSysEng/pantheon/pull/1891)
- Added eea\_getTransactionCount Json Rpc [\#1861](https://github.com/PegaSysEng/pantheon/pull/1861)
- PrivacyMarkerTransaction to be signed with a randomly generated key [\#1844](https://github.com/PegaSysEng/pantheon/pull/1844)
- Implement eth\_getproof JSON RPC API [\#1824](https://github.com/PegaSysEng/pantheon/pull/1824) (thanks to [matkt](https://github.com/matkt))
- Documentation updates include:
  - [Improved navigation](https://docs.pantheon.pegasys.tech/en/latest/)
  - [Added permissioning diagram](https://docs.pantheon.pegasys.tech/en/latest/Concepts/Permissioning/Permissioning-Overview/#onchain)
  - [Added Responsible Disclosure policy](https://docs.pantheon.pegasys.tech/en/latest/Reference/Responsible-Disclosure/)
  - [Added `blocks export` subcommand](https://besu.hyperledger.org/en/latest/Reference/CLI/CLI-Subcommands/#export)

### Technical Improvements  
- Update the `pantheon blocks export` command usage [\#1887](https://github.com/PegaSysEng/pantheon/pull/1887) (thanks to [matkt](https://github.com/matkt))
- Stop Returning null for 'pending' RPC calls [\#1883](https://github.com/PegaSysEng/pantheon/pull/1883)
- Blake validation errors are hard errors [\#1882](https://github.com/PegaSysEng/pantheon/pull/1882)
- Add test cases for trace\_replayBlockTransactions [\#1881](https://github.com/PegaSysEng/pantheon/pull/1881)
- Simplify json rpc spec test setup [\#1880](https://github.com/PegaSysEng/pantheon/pull/1880)
- Tweak JSON import format [\#1878](https://github.com/PegaSysEng/pantheon/pull/1878)
- Transactions listeners should use the subscriber pattern [\#1877](https://github.com/PegaSysEng/pantheon/pull/1877)
- Maven spotless [\#1876](https://github.com/PegaSysEng/pantheon/pull/1876)
- Don't cache for localbalance [\#1875](https://github.com/PegaSysEng/pantheon/pull/1875)
- EIP-1108 - Reprice alt\_bn128  [\#1874](https://github.com/PegaSysEng/pantheon/pull/1874)
- Create stub trace\_replayBlockTransactions json-rpc method  [\#1873](https://github.com/PegaSysEng/pantheon/pull/1873)
- Improve trace log [\#1870](https://github.com/PegaSysEng/pantheon/pull/1870)
- Pruning Command Line Flags [\#1869](https://github.com/PegaSysEng/pantheon/pull/1869)
- Re-enable istanbul [\#1865](https://github.com/PegaSysEng/pantheon/pull/1865)
- Fix logic to disconnect from peers on fork [\#1863](https://github.com/PegaSysEng/pantheon/pull/1863)
- Blake 2b tweaks [\#1862](https://github.com/PegaSysEng/pantheon/pull/1862)
- Sweep state roots before child nodes [\#1854](https://github.com/PegaSysEng/pantheon/pull/1854)
- Update export subcommand to export blocks in rlp format [\#1852](https://github.com/PegaSysEng/pantheon/pull/1852)
- Updating docker tests to make it easier to follow & ensure it listens on the right interface on docker [\#1851](https://github.com/PegaSysEng/pantheon/pull/1851)
- Disable Istanbul block [\#1849](https://github.com/PegaSysEng/pantheon/pull/1849)
- Add read-only blockchain factory method [\#1845](https://github.com/PegaSysEng/pantheon/pull/1845)
- Removing the release plugin in favour of the new process with branches [\#1843](https://github.com/PegaSysEng/pantheon/pull/1843)
- Update Görli bootnodes [\#1842](https://github.com/PegaSysEng/pantheon/pull/1842)
- Upgrade graphql library to version 13.0 [\#1834](https://github.com/PegaSysEng/pantheon/pull/1834)
- Database versioning and enable multi-column database [\#1830](https://github.com/PegaSysEng/pantheon/pull/1830)
- Fixes invalid JsonGetter, comment [\#1811](https://github.com/PegaSysEng/pantheon/pull/1811) (thanks to [josh-richardson](https://github.com/josh-richardson))
- Add EthSigner acceptance test [\#1655](https://github.com/PegaSysEng/pantheon/pull/1655) (thanks to [iikirilov](https://github.com/iikirilov))
- Support plugin Richdata APIs via implementation [\#1581](https://github.com/PegaSysEng/pantheon/pull/1581)

## 1.2.1

### Additions and Improvements

- Removed the release plugin in favour of the new process with branches
[#1841](https://github.com/PegaSysEng/pantheon/pull/1841)
[#1843](https://github.com/PegaSysEng/pantheon/pull/1843)
[#1848](https://github.com/PegaSysEng/pantheon/pull/1848)
[#1855](https://github.com/PegaSysEng/pantheon/pull/1855)
- Updated Görli bootnodes [#1842](https://github.com/PegaSysEng/pantheon/pull/1842)
- Removed unnecessary test dependency [#1839](https://github.com/PegaSysEng/pantheon/pull/1839)
- Added warning when comments are used in genesis file [#1838](https://github.com/PegaSysEng/pantheon/pull/1838)
- Added an experimental flag for disabling timers [#1837](https://github.com/PegaSysEng/pantheon/pull/1837)
- Fixed FlatFileTaskCollection tests [#1833](https://github.com/PegaSysEng/pantheon/pull/1833)
- Added chain json import utility [#1832](https://github.com/PegaSysEng/pantheon/pull/1832)
- Added tests to AllNodesVisitor trie traversal [#1831](https://github.com/PegaSysEng/pantheon/pull/1831)
- Updated privateFrom to be required [#1829](https://github.com/PegaSysEng/pantheon/pull/1829) (thanks to [iikirilov](https://github.com/iikirilov))
- Made explicit that streamed accounts may be missing their address [#1828](https://github.com/PegaSysEng/pantheon/pull/1828)
- Refactored normalizeKeys method [#1826](https://github.com/PegaSysEng/pantheon/pull/1826)
- Removed dead parameters [#1825](https://github.com/PegaSysEng/pantheon/pull/1825)
- Added a nicer name for Corretto [#1819](https://github.com/PegaSysEng/pantheon/pull/1819)
- Changed core JSON-RPC method to support ReTestEth
[#1815](https://github.com/PegaSysEng/pantheon/pull/1815)
[#1818](https://github.com/PegaSysEng/pantheon/pull/1818)
- Added rewind to block functionality [#1814](https://github.com/PegaSysEng/pantheon/pull/1814)
- Added support for NoReward and NoProof seal engines [#1813](https://github.com/PegaSysEng/pantheon/pull/1813)
- Added strict short hex strings for retesteth [#1812](https://github.com/PegaSysEng/pantheon/pull/1812)
- Cleaned up genesis parsing [#1809](https://github.com/PegaSysEng/pantheon/pull/1809)
- Updating Orion to v1.3.2 [#1805](https://github.com/PegaSysEng/pantheon/pull/1805)
- Updaated newHeads subscription to emit events only for canonical blocks [#1798](https://github.com/PegaSysEng/pantheon/pull/1798)
- Repricing for trie-size-dependent opcodes [#1795](https://github.com/PegaSysEng/pantheon/pull/1795)
- Revised Istanbul Versioning assignemnts [#1794](https://github.com/PegaSysEng/pantheon/pull/1794)
- Updated RevertReason to return BytesValue [#1793](https://github.com/PegaSysEng/pantheon/pull/1793)
- Updated way priv_getPrivacyPrecompileAddress source [#1786](https://github.com/PegaSysEng/pantheon/pull/1786) (thanks to [iikirilov](https://github.com/iikirilov))
- Updated Chain ID opcode to return 0 as default [#1785](https://github.com/PegaSysEng/pantheon/pull/1785)
- Allowed fixedDifficulty=1 [#1784](https://github.com/PegaSysEng/pantheon/pull/1784)
- Updated Docker image defaults host interfaces [#1782](https://github.com/PegaSysEng/pantheon/pull/1782)
- Added tracking of world state account key preimages [#1780](https://github.com/PegaSysEng/pantheon/pull/1780)
- Modified PrivGetPrivateTransaction to take public tx hash [#1778](https://github.com/PegaSysEng/pantheon/pull/1778) (thanks to [josh-richardson](https://github.com/josh-richardson))
- Removed enclave public key from parameter
[#1789](https://github.com/PegaSysEng/pantheon/pull/1789)
[#1777](https://github.com/PegaSysEng/pantheon/pull/1777) (thanks to [iikirilov](https://github.com/iikirilov))
- Added storage key preimage tracking [#1772](https://github.com/PegaSysEng/pantheon/pull/1772)
- Updated priv_getPrivacyPrecompileAddress method return [#1766](https://github.com/PegaSysEng/pantheon/pull/1766) (thanks to [iikirilov](https://github.com/iikirilov))
- Added tests for permissioning with static nodes behaviour [#1764](https://github.com/PegaSysEng/pantheon/pull/1764)
- Added integration test for contract creation with privacyGroupId [#1762](https://github.com/PegaSysEng/pantheon/pull/1762) (thanks to [josh-richardson](https://github.com/josh-richardson))
- Added report node local address as the coinbase in Clique and IBFT
[#1758](https://github.com/PegaSysEng/pantheon/pull/1758)
[#1760](https://github.com/PegaSysEng/pantheon/pull/1760)
- Fixed private tx signature validation [#1753](https://github.com/PegaSysEng/pantheon/pull/1753)
- Updated CI configuration
[#1751](https://github.com/PegaSysEng/pantheon/pull/1751)
[#1835](https://github.com/PegaSysEng/pantheon/pull/1835)
- Added CLI flag for setting WorldStateDownloader task cache size [#1749](https://github.com/PegaSysEng/pantheon/pull/1749) (thanks to [matkt](https://github.com/matkt))
- Updated vertx to 2.8.0 [#1748](https://github.com/PegaSysEng/pantheon/pull/1748)
- changed RevertReason to BytesValue [#1746](https://github.com/PegaSysEng/pantheon/pull/1746)
- Added static nodes acceptance test [#1745](https://github.com/PegaSysEng/pantheon/pull/1745)
- Added report 0 hashrate when the mining coordinator doesn't support mining
[#1744](https://github.com/PegaSysEng/pantheon/pull/1744)
[#1757](https://github.com/PegaSysEng/pantheon/pull/1757)
- Implemented EIP-2200 - Net Gas Metering Revised [#1743](https://github.com/PegaSysEng/pantheon/pull/1743)
- Added chainId validation to PrivateTransactionValidator [#1741](https://github.com/PegaSysEng/pantheon/pull/1741)
- Reduced intrinsic gas cost [#1739](https://github.com/PegaSysEng/pantheon/pull/1739)
- De-duplicated test blocks data files [#1737](https://github.com/PegaSysEng/pantheon/pull/1737)
- Renamed various EEA methods to priv methods [#1736](https://github.com/PegaSysEng/pantheon/pull/1736) (thanks to [josh-richardson](https://github.com/josh-richardson))
- Permissioning Acceptance Test [#1735](https://github.com/PegaSysEng/pantheon/pull/1735)
 [#1759](https://github.com/PegaSysEng/pantheon/pull/1759)
- Add nonce handling to GenesisState [#1728](https://github.com/PegaSysEng/pantheon/pull/1728)
- Added 100-continue to HTTP [#1727](https://github.com/PegaSysEng/pantheon/pull/1727)
- Fixed get_signerMetrics [#1725](https://github.com/PegaSysEng/pantheon/pull/1725) (thanks to [matkt](https://github.com/matkt))
- Reworked "in-sync" checks [#1720](https://github.com/PegaSysEng/pantheon/pull/1720)
- Added Accounts Permissioning Acceptance Tests [#1719](https://github.com/PegaSysEng/pantheon/pull/1719)
- Added PrivateTransactionValidator to unify logic [#1713](https://github.com/PegaSysEng/pantheon/pull/1713)
- Added JSON-RPC API to report validator block production information [#1687](https://github.com/PegaSysEng/pantheon/pull/1687) (thanks to [matkt](https://github.com/matkt))
- Added Mark Sweep Pruner [#1638](https://github.com/PegaSysEng/pantheon/pull/1638)
- Added the Blake2b F compression function as a precompile in Besu [#1614](https://github.com/PegaSysEng/pantheon/pull/1614) (thanks to [iikirilov](https://github.com/iikirilov))
- Documentation updates include:
  - Added CPU requirements [#1734](https://github.com/PegaSysEng/pantheon/pull/1734)
  - Added reference to Ansible role [#1733](https://github.com/PegaSysEng/pantheon/pull/1733)
  - Updated revert reason example [#1754](https://github.com/PegaSysEng/pantheon/pull/1754)
  - Added content on deploying for production [#1774](https://github.com/PegaSysEng/pantheon/pull/1774)
  - Updated docker docs for location of data path [#1790](https://github.com/PegaSysEng/pantheon/pull/1790)
  - Updated permissiong documentation
  [#1792](https://github.com/PegaSysEng/pantheon/pull/1792)
  [#1652](https://github.com/PegaSysEng/pantheon/pull/1652)
  - Added permissioning webinar in the resources [#1717](https://github.com/PegaSysEng/pantheon/pull/1717)
  - Add web3.js-eea reference doc [#1617](https://github.com/PegaSysEng/pantheon/pull/1617)
  - Updated privacy documentation
  [#1650](https://github.com/PegaSysEng/pantheon/pull/1650)
  [#1721](https://github.com/PegaSysEng/pantheon/pull/1721)
  [#1722](https://github.com/PegaSysEng/pantheon/pull/1722)
  [#1724](https://github.com/PegaSysEng/pantheon/pull/1724)
  [#1729](https://github.com/PegaSysEng/pantheon/pull/1729)
  [#1730](https://github.com/PegaSysEng/pantheon/pull/1730)
  [#1731](https://github.com/PegaSysEng/pantheon/pull/1731)
  [#1732](https://github.com/PegaSysEng/pantheon/pull/1732)
  [#1740](https://github.com/PegaSysEng/pantheon/pull/1740)
  [#1750](https://github.com/PegaSysEng/pantheon/pull/1750)
  [#1761](https://github.com/PegaSysEng/pantheon/pull/1761)
  [#1765](https://github.com/PegaSysEng/pantheon/pull/1765)
  [#1769](https://github.com/PegaSysEng/pantheon/pull/1769)
  [#1770](https://github.com/PegaSysEng/pantheon/pull/1770)
  [#1771](https://github.com/PegaSysEng/pantheon/pull/1771)
  [#1773](https://github.com/PegaSysEng/pantheon/pull/1773)
  [#1787](https://github.com/PegaSysEng/pantheon/pull/1787)
  [#1788](https://github.com/PegaSysEng/pantheon/pull/1788)
  [#1796](https://github.com/PegaSysEng/pantheon/pull/1796)
  [#1803](https://github.com/PegaSysEng/pantheon/pull/1803)
  [#1810](https://github.com/PegaSysEng/pantheon/pull/1810)
  [#1817](https://github.com/PegaSysEng/pantheon/pull/1817)
  - Added documentation for getSignerMetrics [#1723](https://github.com/PegaSysEng/pantheon/pull/1723) (thanks to [matkt](https://github.com/matkt))
  - Added Java 11+ as a prerequisite for installing Besu using Homebrew. [#1755](https://github.com/PegaSysEng/pantheon/pull/1755)
  - Fixed documentation formatting and typos [#1718](https://github.com/PegaSysEng/pantheon/pull/1718)
  [#1742](https://github.com/PegaSysEng/pantheon/pull/1742)
  [#1763](https://github.com/PegaSysEng/pantheon/pull/1763)
  [#1779](https://github.com/PegaSysEng/pantheon/pull/1779)
  [#1781](https://github.com/PegaSysEng/pantheon/pull/1781)
  [#1827](https://github.com/PegaSysEng/pantheon/pull/1827)
  [#1767](https://github.com/PegaSysEng/pantheon/pull/1767) (thanks to [helderjnpinto](https://github.com/helderjnpinto))
  - Moved the docs to a [new doc repos](https://github.com/PegaSysEng/doc.pantheon) [#1822](https://github.com/PegaSysEng/pantheon/pull/1822)
- Explicitly configure some maven artifactIds [#1853](https://github.com/PegaSysEng/pantheon/pull/1853)
- Update export subcommand to export blocks in rlp format [#1852](https://github.com/PegaSysEng/pantheon/pull/1852)
- Implement `eth_getproof` JSON RPC API [#1824](https://github.com/PegaSysEng/pantheon/pull/1824)
- Database versioning and enable multi-column database [#1830](https://github.com/PegaSysEng/pantheon/pull/1830)
- Disable smoke tests on windows [#1847](https://github.com/PegaSysEng/pantheon/pull/1847)
- Add read-only blockchain factory method [#1845](https://github.com/PegaSysEng/pantheon/pull/1845)

## 1.2

### Additions and Improvements

- Add UPnP Support [\#1334](https://github.com/PegaSysEng/pantheon/pull/1334) (thanks to [notlesh](https://github.com/notlesh))
- Limit the fraction of wire connections initiated by peers [\#1665](https://github.com/PegaSysEng/pantheon/pull/1665)
- EIP-1706 - Disable SSTORE with gasleft lt call stipend  [\#1706](https://github.com/PegaSysEng/pantheon/pull/1706)
- EIP-1108 - Reprice alt\_bn128 [\#1704](https://github.com/PegaSysEng/pantheon/pull/1704)
- EIP-1344 ChainID Opcode [\#1690](https://github.com/PegaSysEng/pantheon/pull/1690)
- New release docker image [\#1664](https://github.com/PegaSysEng/pantheon/pull/1664)
- Support changing log level at runtime [\#1656](https://github.com/PegaSysEng/pantheon/pull/1656) (thanks to [matkt](https://github.com/matkt))
- Implement dump command to dump a specific block from storage [\#1641](https://github.com/PegaSysEng/pantheon/pull/1641) (thanks to [matkt](https://github.com/matkt))
- Add eea\_findPrivacyGroup endpoint to Besu [\#1635](https://github.com/PegaSysEng/pantheon/pull/1635) (thanks to [Puneetha17](https://github.com/Puneetha17))
- Updated eea send raw transaction with privacy group ID [\#1611](https://github.com/PegaSysEng/pantheon/pull/1611) (thanks to [iikirilov](https://github.com/iikirilov))
- Added Revert Reason [\#1603](https://github.com/PegaSysEng/pantheon/pull/1603)
- Documentation updates include:
  - Added [UPnP content](https://besu.hyperledger.org/en/latest/HowTo/Find-and-Connect/Using-UPnP/)
  - Added [load balancer image](https://besu.hyperledger.org/en/stable/)
  - Added [revert reason](https://besu.hyperledger.org/en/latest/HowTo/Send-Transactions/Revert-Reason/)
  - Added [admin\_changeLogLevel](https://besu.hyperledger.org/en/latest/Reference/API-Methods/#admin_changeloglevel) JSON RPC API (thanks to [matkt](https://github.com/matkt))
  - Updated for [new Docker image](https://besu.hyperledger.org/en/stable/)
  - Added [Docker image migration content](https://besu.hyperledger.org/en/latest/HowTo/Get-Started/Migration-Docker/)
  - Added [transaction validation content](https://besu.hyperledger.org/en/latest/Concepts/Transactions/Transaction-Validation/)
  - Updated [permissioning overview](https://besu.hyperledger.org/en/stable/) for onchain account permissioning
  - Updated [quickstart](https://besu.hyperledger.org/en/latest/HowTo/Deploy/Monitoring-Performance/#monitor-node-performance-using-prometheus) to include Prometheus and Grafana
  - Added [remote connections limits options](https://besu.hyperledger.org/en/latest/Reference/CLI/CLI-Syntax/#remote-connections-limit-enabled)
  - Updated [web3.js-eea reference](https://docs.pantheon.pegasys.tech/en/latest/Reference/web3js-eea-Methods/) to include privacy group methods
  - Updated [onchain permissioning to include account permissioning](hhttps://besu.hyperledger.org/en/latest/Concepts/Permissioning/Onchain-Permissioning/) and [Permissioning Management Dapp](https://besu.hyperledger.org/en/latest/Tutorials/Permissioning/Getting-Started-Onchain-Permissioning/#start-the-development-server-for-the-permissioning-management-dapp)
  - Added [deployment procedure for Permissioning Management Dapp](https://besu.hyperledger.org/en/stable/)
  - Added privacy content for [EEA-compliant and Besu-extended privacy](https://besu.hyperledger.org/en/latest/Concepts/Privacy/Privacy-Groups/)
  - Added content on [creating and managing privacy groups](https://besu.hyperledger.org/en/latest/Reference/web3js-eea-Methods/#createprivacygroup)
  - Added content on [accessing private and privacy marker transactions](https://besu.hyperledger.org/en/latest/HowTo/Use-Privacy/Access-Private-Transactions/)
  - Added content on [system requirements](https://besu.hyperledger.org/en/latest/HowTo/Get-Started/System-Requirements/)
  - Added reference to [Besu role on Galaxy to deploy using Ansible](https://besu.hyperledger.org/en/latest/HowTo/Deploy/Ansible/).  

### Technical Improvements

- Remove enclave public key from parameter [\#1789](https://github.com/PegaSysEng/pantheon/pull/1789)
- Update defaults host interfaces [\#1782](https://github.com/PegaSysEng/pantheon/pull/1782)
- Modifies PrivGetPrivateTransaction to take public tx hash [\#1778](https://github.com/PegaSysEng/pantheon/pull/1778)
- Remove enclave public key from parameter [\#1777](https://github.com/PegaSysEng/pantheon/pull/1777)
- Return the ethereum address of the privacy precompile from priv_getPrivacyPrecompileAddress [\#1766](https://github.com/PegaSysEng/pantheon/pull/1766)
- Report node local address as the coinbase in Clique and IBFT [\#1760](https://github.com/PegaSysEng/pantheon/pull/1760)
- Additional integration test for contract creation with privacyGroupId [\#1762](https://github.com/PegaSysEng/pantheon/pull/1762)
- Report 0 hashrate when the mining coordinator doesn't support mining [\#1757](https://github.com/PegaSysEng/pantheon/pull/1757)
- Fix private tx signature validation [\#1753](https://github.com/PegaSysEng/pantheon/pull/1753)
- RevertReason changed to BytesValue [\#1746](https://github.com/PegaSysEng/pantheon/pull/1746)
- Renames various eea methods to priv methods [\#1736](https://github.com/PegaSysEng/pantheon/pull/1736)
- Update Orion version [\#1716](https://github.com/PegaSysEng/pantheon/pull/1716)
- Rename CLI flag for better ordering of options [\#1715](https://github.com/PegaSysEng/pantheon/pull/1715)
- Routine dependency updates [\#1712](https://github.com/PegaSysEng/pantheon/pull/1712)
- Fix spelling error in getApplicationPrefix method name [\#1711](https://github.com/PegaSysEng/pantheon/pull/1711)
- Wait and retry if best peer's chain is too short for fast sync [\#1708](https://github.com/PegaSysEng/pantheon/pull/1708)
- Eea get private transaction fix [\#1707](https://github.com/PegaSysEng/pantheon/pull/1707) (thanks to [iikirilov](https://github.com/iikirilov))
- Rework remote connection limit flag defaults [\#1705](https://github.com/PegaSysEng/pantheon/pull/1705)
- Report invalid options from config file [\#1703](https://github.com/PegaSysEng/pantheon/pull/1703)
- Add ERROR to list of CLI log level options [\#1699](https://github.com/PegaSysEng/pantheon/pull/1699)
- Enable onchain account permissioning CLI option [\#1686](https://github.com/PegaSysEng/pantheon/pull/1686)
- Exempt static nodes from all connection limits [\#1685](https://github.com/PegaSysEng/pantheon/pull/1685)
- Enclave refactoring [\#1684](https://github.com/PegaSysEng/pantheon/pull/1684)
- Add opcode and precompiled support for versioning  [\#1683](https://github.com/PegaSysEng/pantheon/pull/1683)
- Use a percentage instead of fraction for the remote connections percentage CLI option. [\#1682](https://github.com/PegaSysEng/pantheon/pull/1682)
- Added error msg for calling eth\_sendTransaction [\#1681](https://github.com/PegaSysEng/pantheon/pull/1681)
- Remove instructions for installing with Chocolatey [\#1680](https://github.com/PegaSysEng/pantheon/pull/1680)
- remove zulu-jdk8 from smoke tests [\#1679](https://github.com/PegaSysEng/pantheon/pull/1679)
- Add new MainNet bootnodes [\#1678](https://github.com/PegaSysEng/pantheon/pull/1678)
- updating smoke tests to use \>= jdk11 [\#1677](https://github.com/PegaSysEng/pantheon/pull/1677)
- Fix handling of remote connection limit [\#1676](https://github.com/PegaSysEng/pantheon/pull/1676)
- Add accountVersion to MessageFrame [\#1675](https://github.com/PegaSysEng/pantheon/pull/1675)
- Change getChildren return type [\#1674](https://github.com/PegaSysEng/pantheon/pull/1674)
- Use Log4J message template instead of String.format [\#1673](https://github.com/PegaSysEng/pantheon/pull/1673)
- Return hashrate of 0 when not mining. [\#1672](https://github.com/PegaSysEng/pantheon/pull/1672)
- Add hooks for validation  [\#1671](https://github.com/PegaSysEng/pantheon/pull/1671)
- Upgrade to pantheon-build:0.0.6-jdk11 which really does include jdk11 [\#1670](https://github.com/PegaSysEng/pantheon/pull/1670)
- Onchain permissioning startup check [\#1669](https://github.com/PegaSysEng/pantheon/pull/1669)
- Update BesuCommand to accept minTransactionGasPriceWei as an integer [\#1668](https://github.com/PegaSysEng/pantheon/pull/1668) (thanks to [matkt](https://github.com/matkt))
- Privacy group id consistent [\#1667](https://github.com/PegaSysEng/pantheon/pull/1667) (thanks to [iikirilov](https://github.com/iikirilov))
- Change eea\_getPrivateTransaction endpoint to accept hex [\#1666](https://github.com/PegaSysEng/pantheon/pull/1666) (thanks to [Puneetha17](https://github.com/Puneetha17))
- Factorise metrics code for KeyValueStorage database [\#1663](https://github.com/PegaSysEng/pantheon/pull/1663))
- Create a metric tracking DB size [\#1662](https://github.com/PegaSysEng/pantheon/pull/1662)
- AT- Removing unused methods on KeyValueStorage [\#1661](https://github.com/PegaSysEng/pantheon/pull/1661)
- Add Prerequisites and Quick-Start [\#1660](https://github.com/PegaSysEng/pantheon/pull/1660) (thanks to [lazaridiscom](https://github.com/lazaridiscom))
- Java 11 updates [\#1658](https://github.com/PegaSysEng/pantheon/pull/1658)
- Make test generated keys deterministic w/in block generator [\#1657](https://github.com/PegaSysEng/pantheon/pull/1657)
- Rename privacyGroupId to createPrivacyGroupId [\#1654](https://github.com/PegaSysEng/pantheon/pull/1654) (thanks to [Puneetha17](https://github.com/Puneetha17))
- Intermittent Test Failures in TransactionsMessageSenderTest [\#1653](https://github.com/PegaSysEng/pantheon/pull/1653)
- Sanity check the generated distribution files before upload [\#1648](https://github.com/PegaSysEng/pantheon/pull/1648)
- Use JDK 11 for release builds [\#1647](https://github.com/PegaSysEng/pantheon/pull/1647)
- Support multiple private marker transactions in a block  [\#1646](https://github.com/PegaSysEng/pantheon/pull/1646)
- Display World State Sync Progress in Logs [\#1645](https://github.com/PegaSysEng/pantheon/pull/1645)
- Remove the docker gradle plugin, handle building docker with shell now [\#1644](https://github.com/PegaSysEng/pantheon/pull/1644)
- Switch to using metric names from EIP-2159 [\#1634](https://github.com/PegaSysEng/pantheon/pull/1634)
- Account versioning [\#1612](https://github.com/PegaSysEng/pantheon/pull/1612)

## 1.1.4

### Additions and Improvements

- \[PAN-2832\] Support setting config options via environment variables [\#1597](https://github.com/PegaSysEng/pantheon/pull/1597)
- Print Besu version when starting [\#1593](https://github.com/PegaSysEng/pantheon/pull/1593)
- \[PAN-2746\] Add eea\_createPrivacyGroup & eea\_deletePrivacyGroup endpoint [\#1560](https://github.com/PegaSysEng/pantheon/pull/1560) (thanks to [Puneetha17](https://github.com/Puneetha17))

Documentation updates include:
- Added [readiness and liveness endpoints](https://besu.hyperledger.org/en/latest/HowTo/Interact/APIs/Using-JSON-RPC-API/#readiness-and-liveness-endpoints)
- Added [high availability content](https://besu.hyperledger.org/en/latest/HowTo/Configure/Configure-HA/High-Availability/)
- Added [web3js-eea client library](https://besu.hyperledger.org/en/latest/Tutorials/Quickstarts/Privacy-Quickstart/#clone-eeajs-libraries)
- Added content on [setting CLI options using environment variables](https://besu.hyperledger.org/en/latest/Reference/CLI/CLI-Syntax/#specifying-options)

### Technical Improvements

- Read config from env vars when no config file specified [\#1639](https://github.com/PegaSysEng/pantheon/pull/1639)
- Upgrade jackson-databind to 2.9.9.1 [\#1636](https://github.com/PegaSysEng/pantheon/pull/1636)
- Update Reference Tests [\#1633](https://github.com/PegaSysEng/pantheon/pull/1633)
- Ignore discport during static node permissioning check [\#1631](https://github.com/PegaSysEng/pantheon/pull/1631)
- Check connections more frequently during acceptance tests [\#1630](https://github.com/PegaSysEng/pantheon/pull/1630)
- Refactor experimental CLI options [\#1629](https://github.com/PegaSysEng/pantheon/pull/1629)
- JSON-RPC api net_services should display the actual ports [\#1628](https://github.com/PegaSysEng/pantheon/pull/1628)
- Refactor CLI [\#1627](https://github.com/PegaSysEng/pantheon/pull/1627)
- Simplify BesuCommand `run` and `parse` methods. [\#1626](https://github.com/PegaSysEng/pantheon/pull/1626)
- PAN-2860: Ignore discport during startup whitelist validation [\#1625](https://github.com/PegaSysEng/pantheon/pull/1625)
- Freeze plugin api version [\#1624](https://github.com/PegaSysEng/pantheon/pull/1624)
- Implement incoming transaction messages CLI option as an unstable command. [\#1622](https://github.com/PegaSysEng/pantheon/pull/1622)
- Update smoke tests docker images for zulu and openjdk to private ones [\#1620](https://github.com/PegaSysEng/pantheon/pull/1620)
- Remove duplication between EeaTransactionCountRpc & PrivateTransactionHandler [\#1619](https://github.com/PegaSysEng/pantheon/pull/1619)
- \[PAN-2709\] - nonce too low error [\#1618](https://github.com/PegaSysEng/pantheon/pull/1618)
- Cache TransactionValidationParams instead of creating new object for each call [\#1616](https://github.com/PegaSysEng/pantheon/pull/1616)
- \[PAN-2850\] Create a transaction pool configuration object [\#1615](https://github.com/PegaSysEng/pantheon/pull/1615)
- Add TransactionValidationParam to TxProcessor [\#1613](https://github.com/PegaSysEng/pantheon/pull/1613)
- Expose a CLI option to configure the life time of transaction messages. [\#1610](https://github.com/PegaSysEng/pantheon/pull/1610)
- Implement Prometheus metric counter for skipped expired transaction messages. [\#1609](https://github.com/PegaSysEng/pantheon/pull/1609)
- Upload jars to bintray as part of releases [\#1608](https://github.com/PegaSysEng/pantheon/pull/1608)
- Avoid publishing docker-pantheon directory to bintray during a release [\#1606](https://github.com/PegaSysEng/pantheon/pull/1606)
- \[PAN-2756\] Istanbul scaffolding [\#1605](https://github.com/PegaSysEng/pantheon/pull/1605)
- Implement a timeout in TransactionMessageProcessor [\#1604](https://github.com/PegaSysEng/pantheon/pull/1604)
- Reject transactions with gas price below the configured minimum [\#1602](https://github.com/PegaSysEng/pantheon/pull/1602)
- Always build the k8s image, only push to dockerhub for master branch [\#1601](https://github.com/PegaSysEng/pantheon/pull/1601)
- Properly validate AltBN128 pairing precompile input [\#1600](https://github.com/PegaSysEng/pantheon/pull/1600)
- \[PAN-2871\] Columnar rocksdb [\#1599](https://github.com/PegaSysEng/pantheon/pull/1599)
- Reverting change to dockerfile [\#1594](https://github.com/PegaSysEng/pantheon/pull/1594)
- Update dependency versions [\#1592](https://github.com/PegaSysEng/pantheon/pull/1592)
- \[PAN-2797\] Clean up failed connections [\#1591](https://github.com/PegaSysEng/pantheon/pull/1591)
- Cleaning up the build process for docker [\#1590](https://github.com/PegaSysEng/pantheon/pull/1590)
- \[PAN-2786\] Stop Transaction Pool Queue from Growing Unbounded [\#1586](https://github.com/PegaSysEng/pantheon/pull/1586)

## 1.1.3

### Additions and Improvements

- \[PAN-2811\] Be more lenient with discovery message deserialization. Completes our support for EIP-8 and enables Besu to work on Rinkeby again. [\#1580](https://github.com/PegaSysEng/pantheon/pull/1580)
- Added liveness and readiness probe stub endpoints [\#1553](https://github.com/PegaSysEng/pantheon/pull/1553)
- Implemented operator tool. \(blockchain network configuration for permissioned networks\) [\#1511](https://github.com/PegaSysEng/pantheon/pull/1511)
- \[PAN-2754\] Added eea\_getPrivacyPrecompileAddress [\#1579](https://github.com/PegaSysEng/pantheon/pull/1579) (thanks to [Puneetha17](https://github.com/Puneetha17))
- Publish the chain head gas used, gas limit, transaction count and ommer metrics [\#1551](https://github.com/PegaSysEng/pantheon/pull/1551)
- Add subscribe and unsubscribe count metrics [\#1541](https://github.com/PegaSysEng/pantheon/pull/1541)
- Add pivot block metrics [\#1537](https://github.com/PegaSysEng/pantheon/pull/1537)

Documentation updates include:

- Updated [IBFT 2.0 tutorial](https://besu.hyperledger.org/en/latest/Tutorials/Private-Network/Create-IBFT-Network/) to use network configuration tool
- Added [debug\_traceBlock\* methods](https://besu.hyperledger.org/en/latest/Reference/API-Methods/#debug_traceblock)
- Reorganised [monitoring documentation](https://besu.hyperledger.org/en/latest/HowTo/Deploy/Monitoring-Performance/)
- Added [link to sample Grafana dashboard](https://besu.hyperledger.org/en/latest/HowTo/Deploy/Monitoring-Performance/#monitor-node-performance-using-prometheus)
- Added [note about replacing transactions in transaction pool](https://besu.hyperledger.org/en/latest/Concepts/Transactions/Transaction-Pool/#replacing-transactions-with-same-nonce)
- Updated [example transaction scripts](https://besu.hyperledger.org/en/latest/HowTo/Send-Transactions/Transactions/#example-javascript-scripts)
- Updated [Alethio Ethstats and Explorer documentation](https://besu.hyperledger.org/en/latest/Concepts/AlethioOverview/)

### Technical Improvements

- PAN-2816: Hiding experimental account permissioning cli options [\#1584](https://github.com/PegaSysEng/pantheon/pull/1584)
- \[PAN-2630\] Synchronizer should disconnect the sync target peer on invalid block data [\#1578](https://github.com/PegaSysEng/pantheon/pull/1578)
- Rename MetricCategory to BesuMetricCategory [\#1574](https://github.com/PegaSysEng/pantheon/pull/1574)
- Convert MetricsConfigiguration to use a builder [\#1572](https://github.com/PegaSysEng/pantheon/pull/1572)
- PAN-2794: Including flag for onchain permissioning check on tx processor [\#1571](https://github.com/PegaSysEng/pantheon/pull/1571)
- Fix behaviour for absent account permissiong smart contract [\#1569](https://github.com/PegaSysEng/pantheon/pull/1569)
- Expand readiness check to check peer count and sync state [\#1568](https://github.com/PegaSysEng/pantheon/pull/1568)
- \[PAN-2798\] Reorganize p2p classes [\#1567](https://github.com/PegaSysEng/pantheon/pull/1567)
- PAN-2729: Account Smart Contract Permissioning ATs [\#1565](https://github.com/PegaSysEng/pantheon/pull/1565)
- Timeout build after 1 hour to prevent it hanging forever. [\#1564](https://github.com/PegaSysEng/pantheon/pull/1564)
- \[PAN-2791\] Make permissions checks for ongoing connections more granular [\#1563](https://github.com/PegaSysEng/pantheon/pull/1563)
- \[PAN-2721\] Fix TopicParameter deserialization [\#1562](https://github.com/PegaSysEng/pantheon/pull/1562)
- \[PAN-2779\] Allow signing private transaction with any key [\#1561](https://github.com/PegaSysEng/pantheon/pull/1561) (thanks to [iikirilov](https://github.com/iikirilov))
- \[PAN-2783\] Invert dependency between permissioning and p2p [\#1557](https://github.com/PegaSysEng/pantheon/pull/1557)
- Removing account filter from TransactionPool [\#1556](https://github.com/PegaSysEng/pantheon/pull/1556)
- \[PAN-1952\] - Remove ignored pending transaction event publish acceptance test [\#1552](https://github.com/PegaSysEng/pantheon/pull/1552)
- Make MetricCategories more flexible [\#1550](https://github.com/PegaSysEng/pantheon/pull/1550)
- Fix encoding for account permissioning check call [\#1549](https://github.com/PegaSysEng/pantheon/pull/1549)
- Discard known remote transactions prior to validation [\#1548](https://github.com/PegaSysEng/pantheon/pull/1548)
- \[PAN-2009\] - Fix cluster clean start after stop in Acceptance tests [\#1546](https://github.com/PegaSysEng/pantheon/pull/1546)
- FilterIdGenerator fixes [\#1544](https://github.com/PegaSysEng/pantheon/pull/1544)
- Only increment the added transaction counter if we actually added the transaction [\#1543](https://github.com/PegaSysEng/pantheon/pull/1543)
- When retrieving transactions by hash, check the pending transactions first [\#1542](https://github.com/PegaSysEng/pantheon/pull/1542)
- Fix thread safety in SubscriptionManager [\#1540](https://github.com/PegaSysEng/pantheon/pull/1540)
- \[PAN-2731\] Extract connection management from P2PNetwork [\#1538](https://github.com/PegaSysEng/pantheon/pull/1538)
- \[PAN-2010\] format filter id as quantity [\#1534](https://github.com/PegaSysEng/pantheon/pull/1534)
- PAN-2445: Onchain account permissioning [\#1507](https://github.com/PegaSysEng/pantheon/pull/1507)
- \[PAN-2672\] Return specific and useful error for enclave issues [\#1455](https://github.com/PegaSysEng/pantheon/pull/1455) (thanks to [Puneetha17](https://github.com/Puneetha17))

## 1.1.2

### Additions and Improvements

Documentation updates include:

- Added [GraphQL options](https://besu.hyperledger.org/en/latest/Reference/CLI/CLI-Syntax/#graphql-http-cors-origins)
- Added [troubleshooting point about illegal reflective access error](https://besu.hyperledger.org/en/latest/HowTo/Troubleshoot/Troubleshooting/#illegal-reflective-access-error-on-startup)
- Added [trusted bootnode behaviour for permissioning](https://besu.hyperledger.org/en/latest/Concepts/Permissioning/Onchain-Permissioning/#bootnodes)
- Added [how to obtain a WS authentication token](https://besu.hyperledger.org/en/latest/HowTo/Interact/APIs/Authentication/#obtaining-an-authentication-token)
- Updated [example scripts and added package.json file for creating signed transactions](https://besu.hyperledger.org/en/latest/HowTo/Send-Transactions/Transactions/)

### Technical Improvements

- Replaced Void datatype with void [\#1530](https://github.com/PegaSysEng/pantheon/pull/1530)
- Fix estimate gas RPC failing for clique when no blocks have been created [\#1528](https://github.com/PegaSysEng/pantheon/pull/1528)
- Avoid auto-boxing for gauge metrics [\#1526](https://github.com/PegaSysEng/pantheon/pull/1526)
- Add AT to ensure 0-miner Clique/IBFT are valid [\#1525](https://github.com/PegaSysEng/pantheon/pull/1525)
- AT DSL - renaming to suffix of Conditions and co-locating with Conditions [\#1524](https://github.com/PegaSysEng/pantheon/pull/1524)
- Set disconnect flag immediately when disconnecting a peer [\#1521](https://github.com/PegaSysEng/pantheon/pull/1521)
- \[PAN-2547\] Modified JSON-RPC subscription processing to avoid blocking [\#1519](https://github.com/PegaSysEng/pantheon/pull/1519)
- Dependency Version Updates [\#1517](https://github.com/PegaSysEng/pantheon/pull/1517)
- AT DSL - renaming ibft to ibft2 [\#1516](https://github.com/PegaSysEng/pantheon/pull/1516)
- \[PIE-1578\] Added local transaction permissioning metrics [\#1515](https://github.com/PegaSysEng/pantheon/pull/1515)
- \[PIE-1577\] Added node local metrics [\#1514](https://github.com/PegaSysEng/pantheon/pull/1514)
- AT DSL - Removing WaitCondition, consistently applying Condition instead [\#1513](https://github.com/PegaSysEng/pantheon/pull/1513)
- Remove usage of deprecated ConcurrentSet [\#1512](https://github.com/PegaSysEng/pantheon/pull/1512)
- Log error if clique or ibft have 0 validators in genesis [\#1509](https://github.com/PegaSysEng/pantheon/pull/1509)
- GraphQL library upgrade changes. [\#1508](https://github.com/PegaSysEng/pantheon/pull/1508)
- Add metrics to assist monitoring and alerting [\#1506](https://github.com/PegaSysEng/pantheon/pull/1506)
- Use external pantheon-plugin-api library [\#1505](https://github.com/PegaSysEng/pantheon/pull/1505)
- Tilde [\#1504](https://github.com/PegaSysEng/pantheon/pull/1504)
- Dependency version updates [\#1503](https://github.com/PegaSysEng/pantheon/pull/1503)
- Simplify text [\#1501](https://github.com/PegaSysEng/pantheon/pull/1501) (thanks to [bgravenorst](https://github.com/bgravenorst))
- \[PAN-1625\] Clique AT mining continues if validator offline [\#1500](https://github.com/PegaSysEng/pantheon/pull/1500)
- Acceptance Test DSL Node refactoring [\#1498](https://github.com/PegaSysEng/pantheon/pull/1498)
- Updated an incorrect command [\#1497](https://github.com/PegaSysEng/pantheon/pull/1497) (thanks to [bgravenorst](https://github.com/bgravenorst))
- Acceptance Test and DSL rename for IBFT2 [\#1493](https://github.com/PegaSysEng/pantheon/pull/1493)
- \[PIE-1580\] Metrics for smart contract permissioning actions [\#1492](https://github.com/PegaSysEng/pantheon/pull/1492)
- Handle RLPException when processing incoming DevP2P messages [\#1491](https://github.com/PegaSysEng/pantheon/pull/1491)
- Limit spotless checks to java classes in expected java  dirs [\#1490](https://github.com/PegaSysEng/pantheon/pull/1490)
- \[PAN-2560\] Add LocalNode class [\#1489](https://github.com/PegaSysEng/pantheon/pull/1489)
- Changed Enode length error String implementation. [\#1486](https://github.com/PegaSysEng/pantheon/pull/1486)
- PAN-2715 - return block not found reasons in error [\#1485](https://github.com/PegaSysEng/pantheon/pull/1485)
- \[PAN-2652\] Refactor Privacy acceptance test and add Privacy Ibft test [\#1483](https://github.com/PegaSysEng/pantheon/pull/1483) (thanks to [iikirilov](https://github.com/iikirilov))
- \[PAN-2603\] Onchain account permissioning support [\#1475](https://github.com/PegaSysEng/pantheon/pull/1475)
- Make CLI options names with hyphen-minus searchable and reduce index size [\#1476](https://github.com/PegaSysEng/pantheon/pull/1476)
- Added warning banner when using latest version [\#1454](https://github.com/PegaSysEng/pantheon/pull/1454)
- Add RTD config file to fix Python version issue [\#1453](https://github.com/PegaSysEng/pantheon/pull/1453)
- \[PAN-2647\] Validate Private Transaction nonce before submitting to Transaction Pool [\#1449](https://github.com/PegaSysEng/pantheon/pull/1449) (thanks to [iikirilov](https://github.com/iikirilov))
- Add placeholders system to have global variables in markdown [\#1425](https://github.com/PegaSysEng/pantheon/pull/1425)

## 1.1.1

### Additions and Improvements

- [GraphQL](https://besu.hyperledger.org/en/latest/HowTo/Interact/APIs/GraphQL/) [\#1311](https://github.com/PegaSysEng/pantheon/pull/1311) (thanks to [zyfrank](https://github.com/zyfrank))
- Added [`--tx-pool-retention-hours`](https://besu.hyperledger.org/en/latest/Reference/CLI/CLI-Syntax/#tx-pool-retention-hours) [\#1333](https://github.com/PegaSysEng/pantheon/pull/1333)
- Added Genesis file support for specifying the maximum stack size. [\#1431](https://github.com/PegaSysEng/pantheon/pull/1431)
- Included transaction details when subscribed to Pending transactions [\#1410](https://github.com/PegaSysEng/pantheon/pull/1410)
- Documentation updates include:
  - [Added configuration items specified in the genesis file](https://besu.hyperledger.org/en/latest/Reference/Config-Items/#configuration-items)  
  - [Added pending transaction details subscription](https://besu.hyperledger.org/en/latest/HowTo/Interact/APIs/RPC-PubSub/#pending-transactionss)
  - [Added Troubleshooting content](https://besu.hyperledger.org/en/latest/HowTo/Troubleshoot/Troubleshooting/)
  - [Added Privacy Quickstart](https://besu.hyperledger.org/en/latest/Tutorials/Quickstarts/Privacy-Quickstart/)  
  - [Added privacy roadmap](https://github.com/hyperledger/besu/blob/master/ROADMAP.md)  


### Technical Improvements

- Create MaintainedPeers class [\#1484](https://github.com/PegaSysEng/pantheon/pull/1484)
- Fix for permissioned network with single bootnode [\#1479](https://github.com/PegaSysEng/pantheon/pull/1479)
- Have ThreadBesuNodeRunner support plugin tests [\#1477](https://github.com/PegaSysEng/pantheon/pull/1477)
- Less pointless plugins errors [\#1473](https://github.com/PegaSysEng/pantheon/pull/1473)
- Rename GraphQLRPC to just GraphQL [\#1472](https://github.com/PegaSysEng/pantheon/pull/1472)
- eth\_protocolVersion is a Quantity, not an Integer [\#1470](https://github.com/PegaSysEng/pantheon/pull/1470)
- Don't require 'to' in 'blocks' queries [\#1464](https://github.com/PegaSysEng/pantheon/pull/1464)
- Events Plugin - Add initial "NewBlock" event message [\#1463](https://github.com/PegaSysEng/pantheon/pull/1463)
- Make restriction field in Private Transaction an enum [\#1462](https://github.com/PegaSysEng/pantheon/pull/1462) (thanks to [iikirilov](https://github.com/iikirilov))
- Helpful graphql error when an account doesn't exist [\#1460](https://github.com/PegaSysEng/pantheon/pull/1460)
- Acceptance Test Cleanup [\#1458](https://github.com/PegaSysEng/pantheon/pull/1458)
- Large chain id support for private transactions [\#1452](https://github.com/PegaSysEng/pantheon/pull/1452)
- Optimise TransactionPool.addRemoteTransaction [\#1448](https://github.com/PegaSysEng/pantheon/pull/1448)
- Reduce synchronization in PendingTransactions [\#1447](https://github.com/PegaSysEng/pantheon/pull/1447)
- Add simple PeerPermissions interface [\#1446](https://github.com/PegaSysEng/pantheon/pull/1446)
- Make sure ThreadBesuNodeRunner is exercised by automation [\#1442](https://github.com/PegaSysEng/pantheon/pull/1442)
- Decode devp2p packets off the event thread [\#1439](https://github.com/PegaSysEng/pantheon/pull/1439)
- Allow config files to specify no bootnodes [\#1438](https://github.com/PegaSysEng/pantheon/pull/1438)
- Capture all logs and errors in the Besu log output [\#1437](https://github.com/PegaSysEng/pantheon/pull/1437)
- Ensure failed Txns are deleted when detected during mining [\#1436](https://github.com/PegaSysEng/pantheon/pull/1436)
- Plugin Framework [\#1435](https://github.com/PegaSysEng/pantheon/pull/1435)
- Equals cleanup [\#1434](https://github.com/PegaSysEng/pantheon/pull/1434)
- Transaction smart contract permissioning controller [\#1433](https://github.com/PegaSysEng/pantheon/pull/1433)
- Renamed AccountPermissioningProver to TransactionPermissio… [\#1432](https://github.com/PegaSysEng/pantheon/pull/1432)
- Refactorings and additions to add Account based Smart Contract permissioning [\#1430](https://github.com/PegaSysEng/pantheon/pull/1430)
- Fix p2p PeerInfo handling [\#1428](https://github.com/PegaSysEng/pantheon/pull/1428)
- IbftProcessor logs when a throwable terminates mining [\#1427](https://github.com/PegaSysEng/pantheon/pull/1427)
- Renamed AccountWhitelistController [\#1424](https://github.com/PegaSysEng/pantheon/pull/1424)
- Unwrap DelegatingBytes32 and prevent Hash from wrapping other Hash instances [\#1423](https://github.com/PegaSysEng/pantheon/pull/1423)
- If nonce is invalid, do not delete during mining [\#1422](https://github.com/PegaSysEng/pantheon/pull/1422)
- Deleting unused windows jenkinsfile [\#1421](https://github.com/PegaSysEng/pantheon/pull/1421)
- Get all our smoke tests for all platforms in 1 jenkins job [\#1420](https://github.com/PegaSysEng/pantheon/pull/1420)
- Add pending object to GraphQL queries [\#1419](https://github.com/PegaSysEng/pantheon/pull/1419)
- Start listening for p2p connections after start\(\) is invoked [\#1418](https://github.com/PegaSysEng/pantheon/pull/1418)
- Improved JSON-RPC responses when EnodeURI parameter has invalid EnodeId [\#1417](https://github.com/PegaSysEng/pantheon/pull/1417)
- Use port 0 when starting a websocket server in tests [\#1416](https://github.com/PegaSysEng/pantheon/pull/1416)
- Windows jdk smoke tests [\#1413](https://github.com/PegaSysEng/pantheon/pull/1413)
- Change AT discard RPC tests to be more reliable by checking discard using proposals [\#1411](https://github.com/PegaSysEng/pantheon/pull/1411)
- Simple account permissioning [\#1409](https://github.com/PegaSysEng/pantheon/pull/1409)
- Fix clique miner to respect changes to vanity data made via JSON-RPC [\#1408](https://github.com/PegaSysEng/pantheon/pull/1408)
- Avoid recomputing the logs bloom filter when reading receipts [\#1407](https://github.com/PegaSysEng/pantheon/pull/1407)
- Remove NodePermissioningLocalConfig external references [\#1406](https://github.com/PegaSysEng/pantheon/pull/1406)
- Add constantinople fix block for Rinkeby [\#1404](https://github.com/PegaSysEng/pantheon/pull/1404)
- Update EnodeURL to support enodes with listening disabled [\#1403](https://github.com/PegaSysEng/pantheon/pull/1403)
- Integration Integration test\(s\) on p2p of 'net\_services'  [\#1402](https://github.com/PegaSysEng/pantheon/pull/1402)
- Reference tests fail on Windows [\#1401](https://github.com/PegaSysEng/pantheon/pull/1401)
- Fix non-deterministic test caused by variable size of generated transactions [\#1399](https://github.com/PegaSysEng/pantheon/pull/1399)
- Start BlockPropagationManager immediately - don't wait for full sync [\#1398](https://github.com/PegaSysEng/pantheon/pull/1398)
- Added error message for RPC method disabled [\#1396](https://github.com/PegaSysEng/pantheon/pull/1396)
- Fix intermittency in FullSyncChainDownloaderTest [\#1394](https://github.com/PegaSysEng/pantheon/pull/1394)
- Add explanatory comment about default port [\#1392](https://github.com/PegaSysEng/pantheon/pull/1392)
- Handle case where peers advertise a listening port of 0 [\#1391](https://github.com/PegaSysEng/pantheon/pull/1391)
- Cache extra data [\#1389](https://github.com/PegaSysEng/pantheon/pull/1389)
- Update Log message in IBFT Controller [\#1387](https://github.com/PegaSysEng/pantheon/pull/1387)
- Remove unnecessary field [\#1384](https://github.com/PegaSysEng/pantheon/pull/1384)
- Add getPeer method to PeerConnection [\#1383](https://github.com/PegaSysEng/pantheon/pull/1383)
- Removing smart quotes [\#1381](https://github.com/PegaSysEng/pantheon/pull/1381) (thanks to [jmcnevin](https://github.com/jmcnevin))
- Use streams and avoid iterating child nodes multiple times [\#1380](https://github.com/PegaSysEng/pantheon/pull/1380)
- Use execute instead of submit so unhandled exceptions get logged [\#1379](https://github.com/PegaSysEng/pantheon/pull/1379)
- Prefer EnodeURL over Endpoint [\#1378](https://github.com/PegaSysEng/pantheon/pull/1378)
- Add flat file based task collection [\#1377](https://github.com/PegaSysEng/pantheon/pull/1377)
- Consolidate local enode representation [\#1376](https://github.com/PegaSysEng/pantheon/pull/1376)
- Rename rocksdDbConfiguration to rocksDbConfiguration [\#1375](https://github.com/PegaSysEng/pantheon/pull/1375)
- Remove EthTaskChainDownloader and supporting code [\#1373](https://github.com/PegaSysEng/pantheon/pull/1373)
- Handle the pipeline being aborted while finalizing an async operation [\#1372](https://github.com/PegaSysEng/pantheon/pull/1372)
- Rename methods that create and return streams away from getX\(\) [\#1368](https://github.com/PegaSysEng/pantheon/pull/1368)
- eea\_getTransactionCount fails if account has not interacted with private state [\#1367](https://github.com/PegaSysEng/pantheon/pull/1367) (thanks to [iikirilov](https://github.com/iikirilov))
- Increase RocksDB settings [\#1364](https://github.com/PegaSysEng/pantheon/pull/1364) ([ajsutton](https://github.com/ajsutton))
- Don't abort in-progress master builds when a new commit is added. [\#1358](https://github.com/PegaSysEng/pantheon/pull/1358)
- Request open ended headers from sync target [\#1355](https://github.com/PegaSysEng/pantheon/pull/1355)
- Enable the pipeline chain downloader by default [\#1344](https://github.com/PegaSysEng/pantheon/pull/1344)
- Create P2PNetwork Builder [\#1343](https://github.com/PegaSysEng/pantheon/pull/1343)
- Include static nodes in permissioning logic [\#1339](https://github.com/PegaSysEng/pantheon/pull/1339)
- JsonRpcError decoding to include message [\#1336](https://github.com/PegaSysEng/pantheon/pull/1336)
- Cache current chain head info [\#1335](https://github.com/PegaSysEng/pantheon/pull/1335)
- Queue pending requests when all peers are busy [\#1331](https://github.com/PegaSysEng/pantheon/pull/1331)
- Fix failed tests on Windows [\#1332](https://github.com/PegaSysEng/pantheon/pull/1332)
- Provide error message when invalid key specified in key file [\#1328](https://github.com/PegaSysEng/pantheon/pull/1328)
- Allow whitespace in file paths loaded from resources directory [\#1329](https://github.com/PegaSysEng/pantheon/pull/1329)
- Allow whitespace in path [\#1327](https://github.com/PegaSysEng/pantheon/pull/1327)
- Require block numbers for debug\_traceBlockByNumber to be in hex [\#1326](https://github.com/PegaSysEng/pantheon/pull/1326)
- Improve logging of chain download errors in the pipeline chain downloader [\#1325](https://github.com/PegaSysEng/pantheon/pull/1325)
- Ensure eth scheduler is stopped in tests [\#1324](https://github.com/PegaSysEng/pantheon/pull/1324)
- Normalize account permissioning addresses in whitelist [\#1321](https://github.com/PegaSysEng/pantheon/pull/1321)
- Allow private contract invocations in multiple privacy groups [\#1318](https://github.com/PegaSysEng/pantheon/pull/1318) (thanks to [iikirilov](https://github.com/iikirilov))
- Fix account permissioning check case matching [\#1315](https://github.com/PegaSysEng/pantheon/pull/1315)
- Use header validation mode for ommers [\#1313](https://github.com/PegaSysEng/pantheon/pull/1313)
- Configure RocksDb max background compaction and thread count [\#1312](https://github.com/PegaSysEng/pantheon/pull/1312)
- Missing p2p info when queried live [\#1310](https://github.com/PegaSysEng/pantheon/pull/1310)
- Tx limit size send peers follow up [\#1308](https://github.com/PegaSysEng/pantheon/pull/1308)
- Remove remnants of the old dev mode [\#1307](https://github.com/PegaSysEng/pantheon/pull/1307)
- Remove duplicate init code from BesuController instances [\#1305](https://github.com/PegaSysEng/pantheon/pull/1305)
- Stop synchronizer prior to stopping the network [\#1302](https://github.com/PegaSysEng/pantheon/pull/1302)
- Evict old transactions [\#1299](https://github.com/PegaSysEng/pantheon/pull/1299)
- Send local transactions to new peers [\#1253](https://github.com/PegaSysEng/pantheon/pull/1253)

## 1.1

### Additions and Improvements

- [Privacy](https://besu.hyperledger.org/en/latest/Concepts/Privacy/Privacy-Overview/)
- [Onchain Permissioning](https://besu.hyperledger.org/en/latest/Concepts/Permissioning/Permissioning-Overview/#onchain)
- [Fastsync](https://besu.hyperledger.org/en/latest/Reference/CLI/CLI-Syntax/#fast-sync-min-peers)
- Documentation updates include:
    - Added JSON-RPC methods:
      - [`txpool_pantheonStatistics`](https://besu.hyperledger.org/en/latest/Reference/API-Methods/#txpool_besustatistics)
      - [`net_services`](https://besu.hyperledger.org/en/latest/Reference/API-Methods/#net_services)
    - [Updated to indicate Docker image doesn't run on Windows](https://besu.hyperledger.org/en/latest/HowTo/Get-Started/Run-Docker-Image/)
    - [Added how to configure a free gas network](https://besu.hyperledger.org/en/latest/HowTo/Configure/FreeGas/)

### Technical Improvements

- priv_getTransactionCount fails if account has not interacted with private state [\#1369](https://github.com/PegaSysEng/pantheon/pull/1369)
- Updating Orion to 0.9.0 [\#1360](https://github.com/PegaSysEng/pantheon/pull/1360)
- Allow use of large chain IDs [\#1357](https://github.com/PegaSysEng/pantheon/pull/1357)
- Allow private contract invocations in multiple privacy groups [\#1340](https://github.com/PegaSysEng/pantheon/pull/1340)
- Missing p2p info when queried live [\#1338](https://github.com/PegaSysEng/pantheon/pull/1338)
- Fix expose transaction statistics [\#1337](https://github.com/PegaSysEng/pantheon/pull/1337)
- Normalize account permissioning addresses in whitelist [\#1321](https://github.com/PegaSysEng/pantheon/pull/1321)
- Update Enclave executePost method [\#1319](https://github.com/PegaSysEng/pantheon/pull/1319)
- Fix account permissioning check case matching [\#1315](https://github.com/PegaSysEng/pantheon/pull/1315)
- Removing 'all' from the help wording for host-whitelist [\#1304](https://github.com/PegaSysEng/pantheon/pull/1304)

## 1.1 RC

### Technical Improvements

- Better errors for when permissioning contract is set up wrong [\#1296](https://github.com/PegaSysEng/pantheon/pull/1296)
- Consolidate p2p node info methods [\#1288](https://github.com/PegaSysEng/pantheon/pull/1288)
- Update permissioning smart contract interface to match updated EEA proposal [\#1287](https://github.com/PegaSysEng/pantheon/pull/1287)
- Switch to new sync target if it exceeds the td threshold [\#1286](https://github.com/PegaSysEng/pantheon/pull/1286)
- Fix running ATs with in-process node runner [\#1285](https://github.com/PegaSysEng/pantheon/pull/1285)
- Simplify enode construction [\#1283](https://github.com/PegaSysEng/pantheon/pull/1283)
- Cleanup PeerConnection interface [\#1282](https://github.com/PegaSysEng/pantheon/pull/1282)
- Undo changes to PendingTransactions method visibility [\#1281](https://github.com/PegaSysEng/pantheon/pull/1281)
- Use default enclave public key to generate eea_getTransactionReceipt [\#1280](https://github.com/PegaSysEng/pantheon/pull/1280) (thanks to [Puneetha17](https://github.com/Puneetha17))
- Rollback to rocksdb 5.15.10 [\#1279](https://github.com/PegaSysEng/pantheon/pull/1279)
- Log error when a JSON decode problem is encountered [\#1278](https://github.com/PegaSysEng/pantheon/pull/1278)
- Create EnodeURL builder [\#1275](https://github.com/PegaSysEng/pantheon/pull/1275)
- Keep enode nodeId stored as a BytesValue [\#1274](https://github.com/PegaSysEng/pantheon/pull/1274)
- Feature/move subclass in pantheon command [\#1272](https://github.com/PegaSysEng/pantheon/pull/1272)
- Expose sync mode option [\#1270](https://github.com/PegaSysEng/pantheon/pull/1270)
- Refactor RocksDBStats [\#1266](https://github.com/PegaSysEng/pantheon/pull/1266)
- Normalize EnodeURLs [\#1264](https://github.com/PegaSysEng/pantheon/pull/1264)
- Build broken in Java 12 [\#1263](https://github.com/PegaSysEng/pantheon/pull/1263)
- Make PeerDiscovertAgentTest less flakey [\#1262](https://github.com/PegaSysEng/pantheon/pull/1262)
- Ignore extra json rpc params [\#1261](https://github.com/PegaSysEng/pantheon/pull/1261)
- Fetch local transactions in isolation [\#1259](https://github.com/PegaSysEng/pantheon/pull/1259)
- Update to debug trace transaction [\#1258](https://github.com/PegaSysEng/pantheon/pull/1258)
- Use labelled timer to differentiate between rocks db metrics [\#1254](https://github.com/PegaSysEng/pantheon/pull/1254) (thanks to [Puneetha17](https://github.com/Puneetha17))
- Migrate TransactionPool (& affiliated test) from 'core' to 'eth' [\#1251](https://github.com/PegaSysEng/pantheon/pull/1251)
- Use single instance of Rocksdb for privacy [\#1247](https://github.com/PegaSysEng/pantheon/pull/1247) (thanks to [Puneetha17](https://github.com/Puneetha17))
- Subscribing to sync events should receive false when in sync [\#1240](https://github.com/PegaSysEng/pantheon/pull/1240)
- Ignore transactions from the network while behind chain head [\#1228](https://github.com/PegaSysEng/pantheon/pull/1228)
- RocksDB Statistics in Metrics [\#1169](https://github.com/PegaSysEng/pantheon/pull/1169)
- Add block trace RPC methods [\#1088](https://github.com/PegaSysEng/pantheon/pull/1088) (thanks to [kziemianek](https://github.com/kziemianek))

## 1.0.3

### Additions and Improvements

- Notify of dropped messages [\#1156](https://github.com/PegaSysEng/pantheon/pull/1156)
- Documentation updates include:
    - Added [Permissioning Overview](https://besu.hyperledger.org/en/latest/Concepts/Permissioning/Permissioning-Overview/)
    - Added content on [Network vs Node Configuration](https://besu.hyperledger.org/en/latest/HowTo/Configure/Using-Configuration-File/)   
    - Updated [RAM requirements](https://besu.hyperledger.org/en/latest/HowTo/Get-Started/System-Requirements/#ram)  
    - Added [Privacy Overview](https://besu.hyperledger.org/en/latest/Concepts/Privacy/Privacy-Overview/) and [Processing Private Transactions](https://besu.hyperledger.org/en/latest/Concepts/Privacy/Private-Transaction-Processing/)
    - Renaming of Ethstats Lite Explorer to [Ethereum Lite Explorer](https://besu.hyperledger.org/en/latest/HowTo/Deploy/Lite-Block-Explorer/#lite-block-explorer-documentation) (thanks to [tzapu](https://github.com/tzapu))
    - Added content on using [Truffle with Besu](https://besu.hyperledger.org/en/latest/HowTo/Develop-Dapps/Truffle/)
    - Added [`droppedPendingTransactions` RPC Pub/Sub subscription](https://besu.hyperledger.org/en/latest/HowTo/Interact/APIs/RPC-PubSub/#dropped-transactions)
    - Added [`eea_*` JSON-RPC API methods](https://besu.hyperledger.org/en/latest/Reference/API-Methods/#eea-methods)  
    - Added [architecture diagram](https://besu.hyperledger.org/en/latest/Concepts/ArchitectureOverview/)
    - Updated [permissioning CLI options](https://besu.hyperledger.org/en/latest/Reference/CLI/CLI-Syntax/#permissions-accounts-config-file-enabled) and [permissioned network tutorial](https://besu.hyperledger.org/en/stable/)  

### Technical Improvements

- Choose sync target based on td rather than height [\#1256](https://github.com/PegaSysEng/pantheon/pull/1256)
- CLI ewp options [\#1246](https://github.com/PegaSysEng/pantheon/pull/1246)
- Update BesuCommand.java [\#1245](https://github.com/PegaSysEng/pantheon/pull/1245)
- Reduce memory usage in import [\#1239](https://github.com/PegaSysEng/pantheon/pull/1239)
- Improve eea_sendRawTransaction error messages [\#1238](https://github.com/PegaSysEng/pantheon/pull/1238) (thanks to [Puneetha17](https://github.com/Puneetha17))
- Single topic filter [\#1235](https://github.com/PegaSysEng/pantheon/pull/1235)
- Enable pipeline chain downloader for fast sync [\#1232](https://github.com/PegaSysEng/pantheon/pull/1232)
- Make contract size limit configurable [\#1227](https://github.com/PegaSysEng/pantheon/pull/1227)
- Refactor PrivacyParameters config to use builder pattern [\#1226](https://github.com/PegaSysEng/pantheon/pull/1226) (thanks to [antonydenyer](https://github.com/antonydenyer))
- Different request limits for different request types [\#1224](https://github.com/PegaSysEng/pantheon/pull/1224)
- Finish off fast sync pipeline download [\#1222](https://github.com/PegaSysEng/pantheon/pull/1222)
- Enable fast-sync options on command line [\#1218](https://github.com/PegaSysEng/pantheon/pull/1218)
- Replace filtering headers after the fact with calculating number to request up-front [\#1216](https://github.com/PegaSysEng/pantheon/pull/1216)
- Support async processing while maintaining output order [\#1215](https://github.com/PegaSysEng/pantheon/pull/1215)
- Add Unstable Options to the CLI [\#1213](https://github.com/PegaSysEng/pantheon/pull/1213)
- Add private cluster acceptance tests [\#1211](https://github.com/PegaSysEng/pantheon/pull/1211) (thanks to [Puneetha17](https://github.com/Puneetha17))
- Re-aligned smart contract interface to EEA client spec 477 [\#1209](https://github.com/PegaSysEng/pantheon/pull/1209)
- Count the number of items discarded when a pipe is aborted [\#1208](https://github.com/PegaSysEng/pantheon/pull/1208)
- Pipeline chain download - fetch and import data [\#1207](https://github.com/PegaSysEng/pantheon/pull/1207)
- Permission provider that allows bootnodes if you have no other connections [\#1206](https://github.com/PegaSysEng/pantheon/pull/1206)
- Cancel in-progress async operations when the pipeline is aborted [\#1205](https://github.com/PegaSysEng/pantheon/pull/1205)
- Pipeline chain download - Checkpoints [\#1203](https://github.com/PegaSysEng/pantheon/pull/1203)
- Push development images to public dockerhub [\#1202](https://github.com/PegaSysEng/pantheon/pull/1202)
- Push builds of master as docker development images [\#1200](https://github.com/PegaSysEng/pantheon/pull/1200)
- Doc CI pipeline for build and tests [\#1199](https://github.com/PegaSysEng/pantheon/pull/1199)
- Replace the use of a disconnect listener with EthPeer.isDisconnected [\#1197](https://github.com/PegaSysEng/pantheon/pull/1197)
- Prep chain downloader for branch by abstraction [\#1194](https://github.com/PegaSysEng/pantheon/pull/1194)
- Maintain the state of MessageFrame in private Tx [\#1193](https://github.com/PegaSysEng/pantheon/pull/1193) (thanks to [Puneetha17](https://github.com/Puneetha17))
- Persist private world state only if we are mining [\#1191](https://github.com/PegaSysEng/pantheon/pull/1191) (thanks to [Puneetha17](https://github.com/Puneetha17))
- Remove SyncState from SyncTargetManager [\#1188](https://github.com/PegaSysEng/pantheon/pull/1188)
- Acceptance tests base for smart contract node permissioning [\#1186](https://github.com/PegaSysEng/pantheon/pull/1186)
- Fix metrics breakages [\#1185](https://github.com/PegaSysEng/pantheon/pull/1185)
- Typo [\#1184](https://github.com/PegaSysEng/pantheon/pull/1184) (thanks to [araskachoi](https://github.com/araskachoi))
- StaticNodesParserTest to pass on Windows [\#1183](https://github.com/PegaSysEng/pantheon/pull/1183)
- Don't mark world state as stalled until a minimum time without progress is reached [\#1179](https://github.com/PegaSysEng/pantheon/pull/1179)
- Use header validation policy in DownloadHeaderSequenceTask [\#1172](https://github.com/PegaSysEng/pantheon/pull/1172)
- Bond with bootnodes [\#1160](https://github.com/PegaSysEng/pantheon/pull/1160)

## 1.0.2

### Additions and Improvements

- Removed DB init when using `public-key` subcommand [\#1049](https://github.com/PegaSysEng/pantheon/pull/1049)
- Output enode URL on startup [\#1137](https://github.com/PegaSysEng/pantheon/pull/1137)
- Added Remove Peer JSON-RPC [\#1129](https://github.com/PegaSysEng/pantheon/pull/1129)
- Added `net_enode` JSON-RPC [\#1119](https://github.com/PegaSysEng/pantheon/pull/1119) (thanks to [mbergstrand](https://github.com/mbergstrand))
- Maintain a `staticnodes.json` [\#1106](https://github.com/PegaSysEng/pantheon/pull/1106)
- Added `tx-pool-max-size` command line parameter [\#1078](https://github.com/PegaSysEng/pantheon/pull/1078)
- Added PendingTransactions JSON-RPC [\#1043](https://github.com/PegaSysEng/pantheon/pull/1043) (thanks to [EdwinLeeGreene](https://github.com/EdwinLeeGreene))
- Added `admin_nodeInfo` JSON-RPC [\#1012](https://github.com/PegaSysEng/pantheon/pull/1012)
- Added `--metrics-category` CLI to only enable select metrics [\#969](https://github.com/PegaSysEng/pantheon/pull/969)
- Documentation updates include:
   - Updated endpoints in [Private Network Quickstart](https://besu.hyperledger.org/en/latest/Tutorials/Quickstarts/Private-Network-Quickstart/) (thanks to [laubai](https://github.com/laubai))
   - Updated [documentation contribution guidelines](https://besu.hyperledger.org/en/stable/)
   - Added [`admin_removePeer`](https://besu.hyperledger.org/en/latest/Reference/API-Methods/#admin_removepeer)
   - Updated [tutorials](https://besu.hyperledger.org/en/latest/Tutorials/Private-Network/Create-Private-Clique-Network/) for printing of enode on startup
   - Added [`txpool_pantheonTransactions`](https://besu.hyperledger.org/en/stable/Reference/API-Methods/#txpool_besutransactions)
   - Added [Transaction Pool content](https://besu.hyperledger.org/en/latest/Concepts/Transactions/Transaction-Pool/)
   - Added [`tx-pool-max-size` CLI option](https://besu.hyperledger.org/en/latest/Reference/CLI/CLI-Syntax/#tx-pool-max-size)
   - Updated [developer build instructions to use installDist](https://besu.hyperledger.org/en/stable/)
   - Added [Azure quickstart tutorial](https://besu.hyperledger.org/en/latest/Tutorials/Quickstarts/Azure-Private-Network-Quickstart/)
   - Enabled copy button in code blocks
   - Added [IBFT 1.0](https://besu.hyperledger.org/en/latest/HowTo/Configure/Consensus-Protocols/QuorumIBFT/)
   - Added section on using [Geth attach with Besu](https://besu.hyperledger.org/en/latest/HowTo/Interact/APIs/Using-JSON-RPC-API/#geth-console)    
   - Enabled the edit link doc site to ease external doc contributions
   - Added [EthStats docs](https://besu.hyperledger.org/HowTo/Deploy/Lite-Network-Monitor/) (thanks to [baxy](https://github.com/baxy))
   - Updated [Postman collection](https://besu.hyperledger.org/en/latest/HowTo/Interact/APIs/Authentication/#postman)  
   - Added [`metrics-category` CLI option](https://besu.hyperledger.org/en/latest/Reference/CLI/CLI-Syntax/#metrics-category)
   - Added information on [block time and timeout settings](https://besu.hyperledger.org/en/latest/HowTo/Configure/Consensus-Protocols/IBFT/#block-time) for IBFT 2.0
   - Added [`admin_nodeInfo`](https://besu.hyperledger.org/en/latest/Reference/API-Methods/#admin_nodeinfo)
   - Added [permissions images](https://besu.hyperledger.org/en/latest/Concepts/Permissioning/Permissioning-Overview/)
   - Added permissioning blog to [Resources](https://besu.hyperledger.org/en/latest/Reference/Resources/)
   - Updated [Create Permissioned Network](https://besu.hyperledger.org/en/latest/Tutorials/Permissioning/Create-Permissioned-Network/) tutorial to use `export-address`
   - Updated [Clique](https://besu.hyperledger.org/en/latest/HowTo/Configure/Consensus-Protocols/Clique/) and [IBFT 2.0](https://besu.hyperledger.org/en/latest/HowTo/Configure/Consensus-Protocols/IBFT/) docs to include complete genesis file  
   - Updated [Clique tutorial](https://besu.hyperledger.org/en/latest/Tutorials/Private-Network/Create-Private-Clique-Network/) to use `export-address` subcommand  
   - Added IBFT 2.0 [future message configuration options](https://besu.hyperledger.org/en/latest/HowTo/Configure/Consensus-Protocols/IBFT/#optional-configuration-options)

### Technical Improvements
- Fixed so self persists to the whitelist [\#1176](https://github.com/PegaSysEng/pantheon/pull/1176)
- Fixed to add self to permissioning whitelist [\#1175](https://github.com/PegaSysEng/pantheon/pull/1175)
- Fixed permissioning issues [\#1174](https://github.com/PegaSysEng/pantheon/pull/1174)
- AdminAddPeer returns custom Json RPC error code [\#1171](https://github.com/PegaSysEng/pantheon/pull/1171)
- Periodically connect to peers from table [\#1170](https://github.com/PegaSysEng/pantheon/pull/1170)
- Improved bootnodes option error message [\#1092](https://github.com/PegaSysEng/pantheon/pull/1092)
- Automatically restrict trailing peers while syncing [\#1167](https://github.com/PegaSysEng/pantheon/pull/1167)
- Avoid bonding to ourselves [\#1166](https://github.com/PegaSysEng/pantheon/pull/1166)
- Fix Push Metrics [\#1164](https://github.com/PegaSysEng/pantheon/pull/1164)
- Synchroniser waits for new peer if best is up to date [\#1161](https://github.com/PegaSysEng/pantheon/pull/1161)
- Don't attempt to download checkpoint headers if the number of headers is negative [\#1158](https://github.com/PegaSysEng/pantheon/pull/1158)
- Capture metrics on Vertx event loop and worker thread queues [\#1155](https://github.com/PegaSysEng/pantheon/pull/1155)
- Simplify node permissioning ATs [\#1153](https://github.com/PegaSysEng/pantheon/pull/1153)
- Add metrics around discovery process [\#1152](https://github.com/PegaSysEng/pantheon/pull/1152)
- Prevent connecting to self [\#1150](https://github.com/PegaSysEng/pantheon/pull/1150)
- Refactoring permissioning ATs [\#1148](https://github.com/PegaSysEng/pantheon/pull/1148)
- Added two extra Ropsten bootnodes [\#1147](https://github.com/PegaSysEng/pantheon/pull/1147)
- Fixed TCP port handling [\#1144](https://github.com/PegaSysEng/pantheon/pull/1144)
- Better error on bad header [\#1143](https://github.com/PegaSysEng/pantheon/pull/1143)
- Refresh peer table while we have fewer than maxPeers connected [\#1142](https://github.com/PegaSysEng/pantheon/pull/1142)
- Refactor jsonrpc consumption of local node permissioning controller [\#1140](https://github.com/PegaSysEng/pantheon/pull/1140)
- Disconnect peers before the pivot block while fast syncing [\#1139](https://github.com/PegaSysEng/pantheon/pull/1139)
- Reduce the default transaction pool size from 30,000 to 4096 [\#1136](https://github.com/PegaSysEng/pantheon/pull/1136)
- Fail at load if static nodes not whitelisted [\#1135](https://github.com/PegaSysEng/pantheon/pull/1135)
- Fix private transaction acceptance test [\#1134](https://github.com/PegaSysEng/pantheon/pull/1134) (thanks to [Puneetha17](https://github.com/Puneetha17))
- Quieter exceptions when network is unreachable [\#1133](https://github.com/PegaSysEng/pantheon/pull/1133)
- nodepermissioningcontroller used for devp2p connection filtering [\#1132](https://github.com/PegaSysEng/pantheon/pull/1132)
- Remove duplicates from apis specified via CLI [\#1131](https://github.com/PegaSysEng/pantheon/pull/1131)
- Synchronizer returns false if it is in sync [\#1130](https://github.com/PegaSysEng/pantheon/pull/1130)
- Added fromHexStringStrict to check for exactly 20 byte addresses [\#1128](https://github.com/PegaSysEng/pantheon/pull/1128)
- Fix deadlock scenario in AsyncOperationProcessor and re-enable WorldStateDownloaderTest [\#1126](https://github.com/PegaSysEng/pantheon/pull/1126)
- Ignore WorldStateDownloaderTest [\#1125](https://github.com/PegaSysEng/pantheon/pull/1125)
- Updated local config permissioning flags [\#1118](https://github.com/PegaSysEng/pantheon/pull/1118)
- Pipeline Improvements [\#1117](https://github.com/PegaSysEng/pantheon/pull/1117)
- Permissioning cli smart contract [\#1116](https://github.com/PegaSysEng/pantheon/pull/1116)
- Adding default pending transactions value in BesuControllerBuilder [\#1114](https://github.com/PegaSysEng/pantheon/pull/1114)
- Fix intermittency in WorldStateDownloaderTest [\#1113](https://github.com/PegaSysEng/pantheon/pull/1113)
- Reduce number of seen blocks and transactions Besu tracks [\#1112](https://github.com/PegaSysEng/pantheon/pull/1112)
- Timeout long test [\#1111](https://github.com/PegaSysEng/pantheon/pull/1111)
- Errorprone 2.3.3 upgrades [\#1110](https://github.com/PegaSysEng/pantheon/pull/1110)
- Add metric to capture memory used by RocksDB table readers [\#1108](https://github.com/PegaSysEng/pantheon/pull/1108)
- Don't allow creation of multiple gauges with the same name [\#1107](https://github.com/PegaSysEng/pantheon/pull/1107)
- Update Peer Discovery to use NodePermissioningController [\#1105](https://github.com/PegaSysEng/pantheon/pull/1105)
- Move starting world state download process inside WorldDownloadState [\#1104](https://github.com/PegaSysEng/pantheon/pull/1104)
- Enable private Tx capability to Clique [\#1102](https://github.com/PegaSysEng/pantheon/pull/1102) (thanks to [Puneetha17](https://github.com/Puneetha17))
- Enable private Tx capability to IBFT [\#1101](https://github.com/PegaSysEng/pantheon/pull/1101) (thanks to [Puneetha17](https://github.com/Puneetha17))
- Version Upgrades [\#1100](https://github.com/PegaSysEng/pantheon/pull/1100)
- Don't delete completed tasks from RocksDbTaskQueue [\#1099](https://github.com/PegaSysEng/pantheon/pull/1099)
- Support flat mapping with multiple threads [\#1098](https://github.com/PegaSysEng/pantheon/pull/1098)
- Add pipe stage name to thread while executing [\#1097](https://github.com/PegaSysEng/pantheon/pull/1097)
- Use pipeline for world state download [\#1096](https://github.com/PegaSysEng/pantheon/pull/1096)
- TXPool JSON RPC tweaks [\#1095](https://github.com/PegaSysEng/pantheon/pull/1095)
- Add in-memory cache over world state download queue [\#1087](https://github.com/PegaSysEng/pantheon/pull/1087)
- Trim default metrics [\#1086](https://github.com/PegaSysEng/pantheon/pull/1086)
- Improve imported block log line [\#1085](https://github.com/PegaSysEng/pantheon/pull/1085)
- Smart contract permission controller [\#1083](https://github.com/PegaSysEng/pantheon/pull/1083)
- Add timeout when waiting for JSON-RPC, WebSocket RPC and Metrics services to stop [\#1082](https://github.com/PegaSysEng/pantheon/pull/1082)
- Add pipeline framework to make parallel processing simpler [\#1077](https://github.com/PegaSysEng/pantheon/pull/1077)
- Node permissioning controller [\#1075](https://github.com/PegaSysEng/pantheon/pull/1075)
- Smart contract permission controller stub [\#1074](https://github.com/PegaSysEng/pantheon/pull/1074)
- Expose a synchronous start method in Runner [\#1072](https://github.com/PegaSysEng/pantheon/pull/1072)
- Changes in chain head should trigger new permissioning check for active peers [\#1071](https://github.com/PegaSysEng/pantheon/pull/1071)
- Fix exceptions fetching metrics after world state download completes [\#1066](https://github.com/PegaSysEng/pantheon/pull/1066)
- Accept transactions in the pool with nonce above account sender nonce [\#1065](https://github.com/PegaSysEng/pantheon/pull/1065)
- Repair Istanbul to handle Eth/62 & Eth/63 [\#1063](https://github.com/PegaSysEng/pantheon/pull/1063)
- Close Private Storage Provider [\#1059](https://github.com/PegaSysEng/pantheon/pull/1059) (thanks to [Puneetha17](https://github.com/Puneetha17))
- Add labels to Pipelined tasks metrics [\#1057](https://github.com/PegaSysEng/pantheon/pull/1057)
- Re-enable Quorum Synchronisation [\#1056](https://github.com/PegaSysEng/pantheon/pull/1056)
- Don't log expected failures as errors [\#1054](https://github.com/PegaSysEng/pantheon/pull/1054)
- Make findSuitablePeer abstract [\#1053](https://github.com/PegaSysEng/pantheon/pull/1053)
- Track added at in txpool [\#1048](https://github.com/PegaSysEng/pantheon/pull/1048)
- Fix ImportBlocksTask to only request from peers that claim to have the blocks [\#1047](https://github.com/PegaSysEng/pantheon/pull/1047)
- Don't run the dao block validator if dao block is 0 [\#1044](https://github.com/PegaSysEng/pantheon/pull/1044)
- Don't make unnecessary copies of data in RocksDbKeyValueStorage [\#1040](https://github.com/PegaSysEng/pantheon/pull/1040)
- Update discovery logic to trust bootnodes only when out of sync [\#1039](https://github.com/PegaSysEng/pantheon/pull/1039)
- Fix IndexOutOfBoundsException in DetermineCommonAncestorTask [\#1038](https://github.com/PegaSysEng/pantheon/pull/1038)
- Add `rpc_modules` JSON-RPC [\#1036](https://github.com/PegaSysEng/pantheon/pull/1036)
- Simple permissioning smart contract [\#1035](https://github.com/PegaSysEng/pantheon/pull/1035)
- Refactor enodeurl to use inetaddr [\#1032](https://github.com/PegaSysEng/pantheon/pull/1032)
- Update CLI options in mismatched genesis file message [\#1031](https://github.com/PegaSysEng/pantheon/pull/1031)
- Remove dependence of eth.core on eth.permissioning [\#1030](https://github.com/PegaSysEng/pantheon/pull/1030)
- Make alloc optional and provide nicer error messages when genesis config is invalid [\#1029](https://github.com/PegaSysEng/pantheon/pull/1029)
- Handle metrics request closing before response is generated [\#1028](https://github.com/PegaSysEng/pantheon/pull/1028)
- Change EthNetworkConfig bootnodes to always be URIs [\#1027](https://github.com/PegaSysEng/pantheon/pull/1027)
- Avoid port conflicts in acceptance tests [\#1025](https://github.com/PegaSysEng/pantheon/pull/1025)
- Include reference tests in jacoco [\#1024](https://github.com/PegaSysEng/pantheon/pull/1024)
- Acceptance test - configurable gas price [\#1023](https://github.com/PegaSysEng/pantheon/pull/1023)
- Get Internal logs and output [\#1022](https://github.com/PegaSysEng/pantheon/pull/1022) (thanks to [Puneetha17](https://github.com/Puneetha17))
- Fix race condition in WebSocketService [\#1021](https://github.com/PegaSysEng/pantheon/pull/1021)
- Ensure devp2p ports are written to ports file correctly [\#1020](https://github.com/PegaSysEng/pantheon/pull/1020)
- Report the correct tcp port in PING packets when it differs from the UDP port [\#1019](https://github.com/PegaSysEng/pantheon/pull/1019)
- Refactor transient transaction processor [\#1017](https://github.com/PegaSysEng/pantheon/pull/1017)
- Resume world state download from existing queue [\#1016](https://github.com/PegaSysEng/pantheon/pull/1016)
- IBFT Acceptance tests updated with longer timeout on first block [\#1015](https://github.com/PegaSysEng/pantheon/pull/1015)
- Update IBFT acceptances tests to await first block [\#1013](https://github.com/PegaSysEng/pantheon/pull/1013)
- Remove full hashimoto implementation as its never used [\#1011](https://github.com/PegaSysEng/pantheon/pull/1011)
- Created SyncStatus notifications [\#1010](https://github.com/PegaSysEng/pantheon/pull/1010)
- Address acceptance test intermittency [\#1008](https://github.com/PegaSysEng/pantheon/pull/1008)
- Consider a world state download stalled after 100 requests with no progress [\#1007](https://github.com/PegaSysEng/pantheon/pull/1007)
- Reduce log level when block miner is interrupted [\#1006](https://github.com/PegaSysEng/pantheon/pull/1006)
- RunnerTest fail on Windows due to network startup timing issue [\#1005](https://github.com/PegaSysEng/pantheon/pull/1005)
- Generate Private Contract Address [\#1004](https://github.com/PegaSysEng/pantheon/pull/1004) (thanks to [vinistevam](https://github.com/vinistevam))
- Delete the legacy pipelined import code [\#1003](https://github.com/PegaSysEng/pantheon/pull/1003)
- Fix race condition in WebSocket AT [\#1002](https://github.com/PegaSysEng/pantheon/pull/1002)
- Cleanup IBFT logging levels [\#995](https://github.com/PegaSysEng/pantheon/pull/995)
- Integration Test implementation dependency for non-IntelliJ IDE [\#992](https://github.com/PegaSysEng/pantheon/pull/992)
- Ignore fast sync and full sync tests to avoid race condition [\#991](https://github.com/PegaSysEng/pantheon/pull/991)
- Make acceptance tests use the process based runner again [\#990](https://github.com/PegaSysEng/pantheon/pull/990)
- RoundChangeCertificateValidator requires unique authors [\#989](https://github.com/PegaSysEng/pantheon/pull/989)
- Make Rinkeby the benchmark chain.  [\#986](https://github.com/PegaSysEng/pantheon/pull/986)
- Add metrics to Parallel Download pipeline [\#985](https://github.com/PegaSysEng/pantheon/pull/985)
- Change ExpectBlockNumber to require at least the specified block number [\#981](https://github.com/PegaSysEng/pantheon/pull/981)
- Fix benchmark compilation [\#980](https://github.com/PegaSysEng/pantheon/pull/980)
- RPC tests can use 127.0.0.1 loopback rather than localhost [\#974](https://github.com/PegaSysEng/pantheon/pull/974) thanks to [glethuillier](https://github.com/glethuillier) for raising)
- Disable picocli ansi when testing [\#973](https://github.com/PegaSysEng/pantheon/pull/973)
- Add a jmh benchmark for WorldStateDownloader [\#972](https://github.com/PegaSysEng/pantheon/pull/972)
- Gradle dependency for JMH annotation, for IDEs that aren't IntelliJ \(… [\#971](https://github.com/PegaSysEng/pantheon/pull/971)
- Separate download state tracking from WorldStateDownloader [\#967](https://github.com/PegaSysEng/pantheon/pull/967)
- Gradle dependency for JMH annotation, for IDEs that aren't IntelliJ [\#966](https://github.com/PegaSysEng/pantheon/pull/966)
- Truffle HDwallet Web3 1.0 [\#964](https://github.com/PegaSysEng/pantheon/pull/964)
- Add missing JavaDoc tags in JSONToRLP [\#963](https://github.com/PegaSysEng/pantheon/pull/963)
- Only import block if it isn't already on the block chain [\#962](https://github.com/PegaSysEng/pantheon/pull/962)
- CLI stack traces when debugging [\#960](https://github.com/PegaSysEng/pantheon/pull/960)
- Create peer discovery packets on a worker thread [\#955](https://github.com/PegaSysEng/pantheon/pull/955)
- Remove start functionality from IbftController and IbftBlockHeightMan… [\#952](https://github.com/PegaSysEng/pantheon/pull/952)
- Cleanup IBFT executors [\#951](https://github.com/PegaSysEng/pantheon/pull/951)
- Single threaded world state persistence [\#950](https://github.com/PegaSysEng/pantheon/pull/950)
- Fix version number on master [\#946](https://github.com/PegaSysEng/pantheon/pull/946)
- Change automatic benchmark  [\#945](https://github.com/PegaSysEng/pantheon/pull/945)
- Eliminate redundant header validation [\#943](https://github.com/PegaSysEng/pantheon/pull/943)
- RocksDbQueue Threading Tweaks [\#940](https://github.com/PegaSysEng/pantheon/pull/940)
- Validate DAO block [\#939](https://github.com/PegaSysEng/pantheon/pull/939)
- Complete Private Transaction Processor [\#938](https://github.com/PegaSysEng/pantheon/pull/938) (thanks to [iikirilov](https://github.com/iikirilov))
- Add metrics for netty queue length [\#932](https://github.com/PegaSysEng/pantheon/pull/932)
- Update GetNodeDataFromPeerTask to return a map [\#931](https://github.com/PegaSysEng/pantheon/pull/931)

## 1.0.1

Public key address export subcommand was missing in 1.0 release.

### Additions and Improvements
- Added `public-key export-address` subcommand [\#888](https://github.com/PegaSysEng/pantheon/pull/888)
- Documentation update for the [`public-key export-address`](https://besu.hyperledger.org/en/stable/) subcommand.
- Updated [IBFT 2.0 overview](https://besu.hyperledger.org/en/stable/) to include use of `rlp encode` command and information on setting IBFT 2.0 properties to achieve your desired block time.

## 1.0

### Additions and Improvements
- [IBFT 2.0](https://besu.hyperledger.org/en/latest/Tutorials/Private-Network/Create-IBFT-Network/)
- [Permissioning](https://besu.hyperledger.org/en/latest/Concepts/Permissioning/Permissioning-Overview/)
- [JSON-RPC Authentication](https://besu.hyperledger.org/en/latest/HowTo/Interact/APIs/Authentication/)
- Added `rlp encode` subcommand [\#965](https://github.com/PegaSysEng/pantheon/pull/965)
- Method to reload permissions file [\#834](https://github.com/PegaSysEng/pantheon/pull/834)
- Added rebind mitigation for Websockets. [\#905](https://github.com/PegaSysEng/pantheon/pull/905)
- Support genesis contract code [\#749](https://github.com/PegaSysEng/pantheon/pull/749) (thanks to [kziemianek](https://github.com/kziemianek)).
- Documentation updates include:
  - Added details on [port configuration](https://besu.hyperledger.org/en/latest/HowTo/Find-and-Connect/Configuring-Ports/)    
  - Added [Resources page](https://besu.hyperledger.org/en/latest/Reference/Resources/) linking to Besu blog posts and webinars
  - Added [JSON-RPC Authentication](https://besu.hyperledger.org/en/latest/HowTo/Interact/APIs/Authentication/)  
  - Added [tutorial to create permissioned network](https://besu.hyperledger.org/en/latest/Tutorials/Permissioning/Create-Permissioned-Network/)
  - Added [Permissioning](https://besu.hyperledger.org/en/latest/Concepts/Permissioning/Permissioning-Overview/) content
  - Added [Permissioning API methods](https://besu.hyperledger.org/en/latest/Reference/API-Methods/#permissioning-methods)
  - Added [tutorial to create Clique private network](https://besu.hyperledger.org/en/latest/Tutorials/Private-Network/Create-Private-Clique-Network/)
  - Added [tutorial to create IBFT 2.0 private network](https://besu.hyperledger.org/en/latest/Tutorials/Private-Network/Create-IBFT-Network/)

### Technical Improvements
- RoundChangeCertificateValidator requires unique authors [\#997](https://github.com/PegaSysEng/pantheon/pull/997)
- RPC tests can use 127.0.0.1 loopback rather than localhost [\#979](https://github.com/PegaSysEng/pantheon/pull/979)
- Integration Test implementation dependency for non-IntelliJ IDE [\#978](https://github.com/PegaSysEng/pantheon/pull/978)
- Only import block if it isn't already on the block chain [\#977](https://github.com/PegaSysEng/pantheon/pull/977)
- Disable picocli ansi when testing [\#975](https://github.com/PegaSysEng/pantheon/pull/975)
- Create peer discovery packets on a worker thread [\#961](https://github.com/PegaSysEng/pantheon/pull/961)
- Removed Orion snapshot dependency [\#933](https://github.com/PegaSysEng/pantheon/pull/933)
- Use network ID instead of chain ID in MainnetBesuController. [\#929](https://github.com/PegaSysEng/pantheon/pull/929)
- Propagate new block messages to other clients in a worker thread [\#928](https://github.com/PegaSysEng/pantheon/pull/928)
- Parallel downloader should stop on puts if requested. [\#927](https://github.com/PegaSysEng/pantheon/pull/927)
- Permission config file location and option under docker [\#925](https://github.com/PegaSysEng/pantheon/pull/925)
- Fixed potential stall in world state download [\#922](https://github.com/PegaSysEng/pantheon/pull/922)
- Refactoring to introduce deleteOnExit\(\) for temp files [\#920](https://github.com/PegaSysEng/pantheon/pull/920)
- Reduce "Received transactions message" log from debug to trace [\#919](https://github.com/PegaSysEng/pantheon/pull/919)
- Handle PeerNotConnected exceptions when sending wire keep alives [\#918](https://github.com/PegaSysEng/pantheon/pull/918)
- admin_addpeers: error if node not whitelisted [\#917](https://github.com/PegaSysEng/pantheon/pull/917)
- Expose the Ibft MiningCoordinator [\#916](https://github.com/PegaSysEng/pantheon/pull/916)
- Check perm api against perm cli [\#915](https://github.com/PegaSysEng/pantheon/pull/915)
- Update metrics when completing a world state request with existing data [\#914](https://github.com/PegaSysEng/pantheon/pull/914)
- Improve RocksDBQueue dequeue performance [\#913](https://github.com/PegaSysEng/pantheon/pull/913)
- Error when removing bootnodes from nodes whitelist [\#912](https://github.com/PegaSysEng/pantheon/pull/912)
- Incremental Optimization\(s\) on BlockBroadcaster [\#911](https://github.com/PegaSysEng/pantheon/pull/911)
- Check permissions CLI dependencies [\#909](https://github.com/PegaSysEng/pantheon/pull/909)
- Limit the number of times we retry peer discovery interactions [\#908](https://github.com/PegaSysEng/pantheon/pull/908)
- IBFT to use VoteTallyCache [\#907](https://github.com/PegaSysEng/pantheon/pull/907)
- Add metric to expose number of inflight world state requests [\#906](https://github.com/PegaSysEng/pantheon/pull/906)
- Bootnodes not on whitelist - improve errors [\#904](https://github.com/PegaSysEng/pantheon/pull/904)
- Make chain download cancellable [\#901](https://github.com/PegaSysEng/pantheon/pull/901)
- Enforce accounts must start with 0x [\#900](https://github.com/PegaSysEng/pantheon/pull/900)
- When picking fast sync pivot block, use the peer with the best total difficulty [\#899](https://github.com/PegaSysEng/pantheon/pull/899)
- Process world state download data on a worker thread [\#898](https://github.com/PegaSysEng/pantheon/pull/898)
- CLI mixin help [\#895](https://github.com/PegaSysEng/pantheon/pull/895) ([macfarla](https://github.com/macfarla))
- Use absolute datapath instead of relative. [\#894](https://github.com/PegaSysEng/pantheon/pull/894).
- Fix task queue so that the updated failure count for requests is stored [\#893](https://github.com/PegaSysEng/pantheon/pull/893)
- Fix authentication header [\#891](https://github.com/PegaSysEng/pantheon/pull/891)
- Reorganize eth tasks [\#890](https://github.com/PegaSysEng/pantheon/pull/890)
- Unit tests of BlockBroadcaster [\#887](https://github.com/PegaSysEng/pantheon/pull/887)
- Fix authentication file validation errors [\#886](https://github.com/PegaSysEng/pantheon/pull/886)
- Fixing file locations under docker [\#885](https://github.com/PegaSysEng/pantheon/pull/885)
- Handle exceptions properly in EthScheduler [\#884](https://github.com/PegaSysEng/pantheon/pull/884)
- More bootnodes for goerli [\#880](https://github.com/PegaSysEng/pantheon/pull/880)
- Rename password hash command [\#879](https://github.com/PegaSysEng/pantheon/pull/879)
- Add metrics for EthScheduler executors [\#878](https://github.com/PegaSysEng/pantheon/pull/878)
- Disconnect peer removed from node whitelist [\#877](https://github.com/PegaSysEng/pantheon/pull/877)
- Reduce logging noise from invalid peer discovery packets and handshaking [\#876](https://github.com/PegaSysEng/pantheon/pull/876)
- Detect stalled world state downloads [\#875](https://github.com/PegaSysEng/pantheon/pull/875)
- Limit size of Ibft future message buffer [\#873](https://github.com/PegaSysEng/pantheon/pull/873)
- Ibft2: Replace NewRound with extended Proposal [\#872](https://github.com/PegaSysEng/pantheon/pull/872)
- Fixed admin_addPeer to periodically check maintained connections [\#871](https://github.com/PegaSysEng/pantheon/pull/871)
- WebSocket method permissions [\#870](https://github.com/PegaSysEng/pantheon/pull/870)
- Select new pivot block when world state becomes unavailable [\#869](https://github.com/PegaSysEng/pantheon/pull/869)
- Introduce FutureUtils to reduce duplicated code around CompletableFuture [\#868](https://github.com/PegaSysEng/pantheon/pull/868)
- Implement world state cancel [\#867](https://github.com/PegaSysEng/pantheon/pull/867)
- Renaming authentication configuration file CLI command [\#865](https://github.com/PegaSysEng/pantheon/pull/865)
- Break out RoundChangeCertificate validation [\#864](https://github.com/PegaSysEng/pantheon/pull/864)
- Disconnect peers where the common ancestor is before our fast sync pivot [\#862](https://github.com/PegaSysEng/pantheon/pull/862)
- Initial scaffolding for block propagation [\#860](https://github.com/PegaSysEng/pantheon/pull/860)
- Fix NullPointerException when determining fast sync pivot [\#859](https://github.com/PegaSysEng/pantheon/pull/859)
- Check for invalid token [\#856](https://github.com/PegaSysEng/pantheon/pull/856)
- Moving NodeWhitelistController to permissioning package [\#855](https://github.com/PegaSysEng/pantheon/pull/855)
- Fix state download race condition by creating a TaskQueue API [\#853](https://github.com/PegaSysEng/pantheon/pull/853)
- Changed separator in JSON RPC permissions [\#852](https://github.com/PegaSysEng/pantheon/pull/852)
- WebSocket acceptance tests now can use WebSockets [\#851](https://github.com/PegaSysEng/pantheon/pull/851)
- IBFT notifies EthPeer when remote node has a better block [\#849](https://github.com/PegaSysEng/pantheon/pull/849)
- Support resuming fast-sync downloads [\#848](https://github.com/PegaSysEng/pantheon/pull/848)
- Tweak Fast Sync Config [\#847](https://github.com/PegaSysEng/pantheon/pull/847)
- RPC authentication configuration validation + tests. [\#846](https://github.com/PegaSysEng/pantheon/pull/846)
- Tidy-up FastSyncState persistence [\#845](https://github.com/PegaSysEng/pantheon/pull/845)
- Do parallel extract signatures in the parallel block importer. [\#844](https://github.com/PegaSysEng/pantheon/pull/844)
- Fix 'the Input Is Too Long' Error on Windows [\#843](https://github.com/PegaSysEng/pantheon/pull/843) (thanks to [glethuillier](https://github.com/glethuillier)).
- Remove unnecessary sleep [\#842](https://github.com/PegaSysEng/pantheon/pull/842)
- Shutdown improvements [\#841](https://github.com/PegaSysEng/pantheon/pull/841)
- Speed up shutdown time [\#838](https://github.com/PegaSysEng/pantheon/pull/838)
- Add metrics to world state downloader [\#837](https://github.com/PegaSysEng/pantheon/pull/837)
- Store pivot block header [\#836](https://github.com/PegaSysEng/pantheon/pull/836)
- Clique should use beneficiary of zero on epoch blocks [\#833](https://github.com/PegaSysEng/pantheon/pull/833)
- Clique should ignore proposals for address 0 [\#831](https://github.com/PegaSysEng/pantheon/pull/831)
- Fix intermittency in FullSyncDownloaderTest [\#830](https://github.com/PegaSysEng/pantheon/pull/830)
- Added the authentication service to the WebSocket service [\#829](https://github.com/PegaSysEng/pantheon/pull/829)
- Extract creation and init of ProtocolContext into a re-usable class [\#828](https://github.com/PegaSysEng/pantheon/pull/828)
- Prevent duplicate commit seals in ibft header [\#827](https://github.com/PegaSysEng/pantheon/pull/827)
- Validate Ibft vanity data length [\#826](https://github.com/PegaSysEng/pantheon/pull/826)
- Refactored json rpc authentication to be provided as a service [\#825](https://github.com/PegaSysEng/pantheon/pull/825)
- Handle unavailable world states [\#824](https://github.com/PegaSysEng/pantheon/pull/824)
- Password in JWT payload [\#823](https://github.com/PegaSysEng/pantheon/pull/823)
- Homogenize error messages when required parameters are set [\#822](https://github.com/PegaSysEng/pantheon/pull/822) ([glethuillier](https://github.com/glethuillier)).
- Set remote peer chain head to parent of block received in NEW\_BLOCK\_MESSAGE [\#819](https://github.com/PegaSysEng/pantheon/pull/819)
- Peer disconnects should not result in stack traces [\#818](https://github.com/PegaSysEng/pantheon/pull/818)
- Abort previous builds [\#817](https://github.com/PegaSysEng/pantheon/pull/817)
- Parallel build stages [\#816](https://github.com/PegaSysEng/pantheon/pull/816)
- JWT authentication for JSON-RPC [\#815](https://github.com/PegaSysEng/pantheon/pull/815)
- Log errors that occur while finding a common ancestor [\#814](https://github.com/PegaSysEng/pantheon/pull/814)
- Shuffled log levels [\#813](https://github.com/PegaSysEng/pantheon/pull/813)
- Prevent duplicate IBFT messages being processed by state machine [\#811](https://github.com/PegaSysEng/pantheon/pull/811)
- Fix Orion startup ports [\#810](https://github.com/PegaSysEng/pantheon/pull/810)
- Commit world state continuously [\#809](https://github.com/PegaSysEng/pantheon/pull/809)
- Improve block propagation time [\#808](https://github.com/PegaSysEng/pantheon/pull/808)
- JSON-RPC authentication cli options & acceptance tests [\#807](https://github.com/PegaSysEng/pantheon/pull/807)
- Remove privacy not supported warning [\#806](https://github.com/PegaSysEng/pantheon/pull/806) (thanks to [vinistevam](https://github.com/vinistevam))
- Wire up Private Transaction Processor [\#805](https://github.com/PegaSysEng/pantheon/pull/805) (thanks to [Puneetha17](https://github.com/Puneetha17))
- Apply a limit to the number of responses in RespondingEthPeer.respondWhile [\#803](https://github.com/PegaSysEng/pantheon/pull/803)
- Avoid requesting empty block bodies from the network. [\#802](https://github.com/PegaSysEng/pantheon/pull/802)
- Handle partial responses to get receipts requests [\#801](https://github.com/PegaSysEng/pantheon/pull/801)
- Rename functions in Ibft MessageValidator [\#800](https://github.com/PegaSysEng/pantheon/pull/800)
- Upgrade GoogleJavaFormat to 1.7 [\#795](https://github.com/PegaSysEng/pantheon/pull/795)
- Minor refactorings of IntegrationTest infrastructure [\#786](https://github.com/PegaSysEng/pantheon/pull/786)
- Rework Ibft MessageValidatorFactory [\#785](https://github.com/PegaSysEng/pantheon/pull/785)
- Rework IbftRoundFactory [\#784](https://github.com/PegaSysEng/pantheon/pull/784)
- Rename artefacts to artifacts within IBFT [\#782](https://github.com/PegaSysEng/pantheon/pull/782)
- Rename TerminatedRoundArtefacts to PreparedRoundArtefacts [\#781](https://github.com/PegaSysEng/pantheon/pull/781)
- Rename Ibft MessageFactory methods [\#779](https://github.com/PegaSysEng/pantheon/pull/779)
- Update WorldStateDownloader to only filter out known code requests [\#777](https://github.com/PegaSysEng/pantheon/pull/777)
- Multiple name options only search for the longest one [\#776](https://github.com/PegaSysEng/pantheon/pull/776)
- Move ethTaskTimer to abstract root [\#775](https://github.com/PegaSysEng/pantheon/pull/775)
- Parallel Block importer [\#774](https://github.com/PegaSysEng/pantheon/pull/774)
- Wait for a peer with an estimated chain height before selecting a pivot block [\#772](https://github.com/PegaSysEng/pantheon/pull/772)
- Randomly perform full validation when fast syncing blocks [\#770](https://github.com/PegaSysEng/pantheon/pull/770)
- IBFT Message rework, piggybacking blocks on msgs. [\#769](https://github.com/PegaSysEng/pantheon/pull/769)
- EthScheduler additions [\#767](https://github.com/PegaSysEng/pantheon/pull/767)
- Fixing node whitelist isPermitted check [\#766](https://github.com/PegaSysEng/pantheon/pull/766)
- Eth/63 labels [\#764](https://github.com/PegaSysEng/pantheon/pull/764)
- Permissioning whitelist persistence. [\#763](https://github.com/PegaSysEng/pantheon/pull/763)
- Created message validators for NewRound and RoundChange [\#760](https://github.com/PegaSysEng/pantheon/pull/760)
- Add tests for FastSyncChainDownloader as a whole [\#758](https://github.com/PegaSysEng/pantheon/pull/758)
- Flatten IBFT Message API [\#757](https://github.com/PegaSysEng/pantheon/pull/757)
- Added TerminatedRoundArtefacts [\#756](https://github.com/PegaSysEng/pantheon/pull/756)
- Fix thread names in EthScheduler to include the thread number [\#755](https://github.com/PegaSysEng/pantheon/pull/755)
- Separate round change reception from RoundChangeCertificate [\#754](https://github.com/PegaSysEng/pantheon/pull/754)
- JSON-RPC authentication login [\#753](https://github.com/PegaSysEng/pantheon/pull/753)
- Spilt Ibft MessageValidator into components [\#752](https://github.com/PegaSysEng/pantheon/pull/752)
- Ensure first checkpoint headers is always in local blockchain for FastSyncCheckpointHeaderManager [\#750](https://github.com/PegaSysEng/pantheon/pull/750)
- Refactored permissioning components to be Optional. [\#747](https://github.com/PegaSysEng/pantheon/pull/747)
- Integrate rocksdb-based queue into WorldStateDownloader [\#746](https://github.com/PegaSysEng/pantheon/pull/746)
- Generify orion to enclave [\#745](https://github.com/PegaSysEng/pantheon/pull/745) (thanks to [vinistevam](https://github.com/vinistevam))
- Moved IBFT Message factory to use wrapped message types [\#744](https://github.com/PegaSysEng/pantheon/pull/744)
- Handle timeouts when requesting checkpoint headers correctly [\#743](https://github.com/PegaSysEng/pantheon/pull/743)
- Update RoundChangeManager to use flattened message [\#742](https://github.com/PegaSysEng/pantheon/pull/742)
- Handle validation failures when fast importing blocks [\#741](https://github.com/PegaSysEng/pantheon/pull/741)
- Updated IbftRound and RoundState APIs to use wrapped messages [\#740](https://github.com/PegaSysEng/pantheon/pull/740)
- Exception handling [\#739](https://github.com/PegaSysEng/pantheon/pull/739)
- Upgrade dependency versions and build cleanup [\#738](https://github.com/PegaSysEng/pantheon/pull/738)
- Update IbftBlockHeigntManager to accept new message types. [\#737](https://github.com/PegaSysEng/pantheon/pull/737)
- Error response handling for permissions APIs [\#736](https://github.com/PegaSysEng/pantheon/pull/736)
- IPV6 bootnodes don't work [\#735](https://github.com/PegaSysEng/pantheon/pull/735)
- Updated to use tags of pantheon build rather than another repo [\#734](https://github.com/PegaSysEng/pantheon/pull/734)
- Log milestones at startup and other minor logging improvements [\#733](https://github.com/PegaSysEng/pantheon/pull/733)
- Create wrapper types for Ibft Signed messages [\#731](https://github.com/PegaSysEng/pantheon/pull/731)
- Ibft to uniquely ID messages by their hash [\#730](https://github.com/PegaSysEng/pantheon/pull/730)
- Rename ibftrevised to ibft2 [\#722](https://github.com/PegaSysEng/pantheon/pull/722)
- Limit ibft msg queues [\#704](https://github.com/PegaSysEng/pantheon/pull/704)
- Implement privacy precompiled contract [\#696](https://github.com/PegaSysEng/pantheon/pull/696) (thanks to [Puneetha17](https://github.com/Puneetha17))
- Integration of RecursivePeerRefreshState and PeerDiscoveryController [\#420](https://github.com/PegaSysEng/pantheon/pull/420)

## 0.9.1

Built and compatible with with JDK8.

## 0.9

### Breaking Changes to Command Line

Breaking changes have been made to the command line options in v0.9 to improve usability. Many v0.8 command line options no longer work.

The [documentation](https://docs.pantheon.pegasys.tech/en/latest/) has been updated throughout to use the changed command line options and the [command line reference](https://besu.hyperledger.org/en/stable/) documents the changed options.

| Previous Option                     | New Option                                                                                                                                                                                                                                  | Change                            |
|-------------------------------------|------------------------------------------------------------------------------------------------------------------------------------------------------------------------------------------------------------------------------------------|----------------------------------|
| `--config`                          | [`--config-file`](https://besu.hyperledger.org/en/latest/Reference/CLI/CLI-Syntax/#config-file)                                                                                                                                  | Renamed                          |
| `--datadir`                         | [`--data-path`](https://besu.hyperledger.org/en/latest/Reference/CLI/CLI-Syntax/#data-path)                                                                                                                                      | Renamed                          |
| `--dev-mode`                        | [`--network=dev`](https://besu.hyperledger.org/en/latest/Reference/CLI/CLI-Syntax/#network)                                                                                                                                     | Replaced by `--network` option   |
| `--genesis`                         | [`--genesis-file`](https://besu.hyperledger.org/en/latest/Reference/CLI/CLI-Syntax/#genesis-file)                                                                                                                                | Renamed                          |
| `--goerli`                          | [`--network=goerli`](https://besu.hyperledger.org/en/latest/Reference/CLI/CLI-Syntax/#network)                                                                                                                                  | Replaced by `--network` option   |
| `--metrics-listen=<HOST:PORT>`      | [`--metrics-host=<HOST>`](https://besu.hyperledger.org/en/latest/Reference/CLI/CLI-Syntax/#metrics-host) and [`--metrics-port=<PORT>`](https://besu.hyperledger.org/en/latest/Reference/CLI/CLI-Syntax/#metrics-port) | Split into host and port options |
| `--miner-extraData`                 | [`--miner-extra-data`](https://besu.hyperledger.org/en/latest/Reference/CLI/CLI-Syntax/#miner-extra-data)                                                                                                                       | Renamed                          |
| `--miner-minTransactionGasPriceWei` | [`--min-gas-price`](https://besu.hyperledger.org/en/latest/Reference/CLI/CLI-Syntax/#min-gas-price)                                                                                                                              | Renamed                          |
| `--no-discovery`                    | [`--discovery-enabled`](https://besu.hyperledger.org/en/latest/Reference/CLI/CLI-Syntax/#discovery-enabled)                                                                                                                      | Replaced                         |
| `--node-private-key`                | [`--node-private-key-file`](https://besu.hyperledger.org/en/latest/Reference/CLI/CLI-Syntax/#node-private-key-file)                                                                                                              | Renamed                          |
| `--ottoman`                         | N/A                                                                                                                                                                                                                                         | Removed                          |
| `--p2p-listen=<HOST:PORT>`          | [`--p2p-host=<HOST>`](https://besu.hyperledger.org/en/latest/Reference/CLI/CLI-Syntax/#p2p-hostt) and [`--p2p-port=<PORT>`](https://besu.hyperledger.org/en/latest/Reference/CLI/CLI-Syntax/#p2p-port) | Split into host and port options |
| `--rinkeby`                         | [`--network=rinkeby`](https://besu.hyperledger.org/en/latest/Reference/CLI/CLI-Syntax/#network)                                                                                                                                     | Replaced by `--network` option   |
| `--ropsten`                         | [`--network=ropsten`](https://besu.hyperledger.org/en/latest/Reference/CLI/CLI-Syntax/#network)                                                                                                                                     | Replaced by `--network` option   |
| `--rpc-enabled`                     | [` --rpc-http-enabled`](https://besu.hyperledger.org/en/latest/Reference/CLI/CLI-Syntax/#rpc-http-enabled)| Renamed|
| `--rpc-listen=<HOST:PORT>`          | [`--rpc-http-host=<HOST>`](https://besu.hyperledger.org/en/latest/Reference/CLI/CLI-Syntax/#rpc-http-host) and [`--rpc-http-port=<PORT>`](https://besu.hyperledger.org/en/latest/Reference/CLI/CLI-Syntax/#rpc-http-port) | Split into host and port options |
| `--rpc-api`                         | [`--rpc-http-api`](https://besu.hyperledger.org/en/latest/Reference/CLI/CLI-Syntax/#rpc-http-api)| Renamed |
| `--rpc-cors-origins`                | [`--rpc-http-cors-origins`](https://besu.hyperledger.org/en/latest/Reference/CLI/CLI-Syntax/#rpc-http-cors-origins) | Renamed |
| `--ws-enabled`                      | [`--rpc-ws-enabled`](https://besu.hyperledger.org/en/latest/Reference/CLI/CLI-Syntax/#rpc-ws-enabled)  | Renamed |
| `--ws-api`                          | [`--rpc-ws-api`](https://besu.hyperledger.org/en/latest/Reference/CLI/CLI-Syntax/#rpc-ws-api) | Renamed|
| `--ws-listen=<HOST:PORT>`           | [`--rpc-ws-host=<HOST>`](https://besu.hyperledger.org/en/latest/Reference/CLI/CLI-Syntax/#rpc-ws-host) and [`--rpc-ws-port=<PORT>`](https://besu.hyperledger.org/en/latest/Reference/CLI/CLI-Syntax/#rpc-ws-port) | Split into host and port options |
| `--ws-refresh-delay`                | [`--rpc-ws-refresh-delay`](https://besu.hyperledger.org/en/latest/Reference/CLI/CLI-Syntax/#rpc-ws-refresh-delay)|Renamed|

| Previous Subcommand                 | New Subcommand                                                                                                                                                                                                                  | Change                            |
|-------------------------------------|------------------------------------------------------------------------------------------------------------------------------------------------------------------------------------------------------------------------------------------|----------------------------------|
| `pantheon import <block-file>`      | [`pantheon blocks import --from=<block-file>`](https://besu.hyperledger.org/en/latest/Reference/CLI/CLI-Subcommands/#blocks)                                                                                            | Renamed                          |
| `pantheon export-pub-key <key-file>`| [`pantheon public-key export --to=<key-file>`](https://besu.hyperledger.org/en/latest/Reference/CLI/CLI-Subcommands/#public-key)                                                                                                      | Renamed                          |


### Private Network Quickstart

The Private Network Quickstart has been moved from the `pantheon` repository to the `pantheon-quickstart`
repository. The [Private Network Quickstart tutorial](https://besu.hyperledger.org/en/latest/Tutorials/Quickstarts/Private-Network-Quickstart/)
has been updated to use the moved quickstart.

### Additions and Improvements

- `--network=goerli` supports relaunch of Görli testnet [\#717](https://github.com/PegaSysEng/pantheon/pull/717)
- TOML authentication provider [\#689](https://github.com/PegaSysEng/pantheon/pull/689)
- Metrics Push Gateway Options [\#678](https://github.com/PegaSysEng/pantheon/pull/678)
- Additional logging details for IBFT 2.0 [\#650](https://github.com/PegaSysEng/pantheon/pull/650)
- Permissioning config TOML file [\#643](https://github.com/PegaSysEng/pantheon/pull/643)
- Added metrics Prometheus Push Gateway Support [\#638](https://github.com/PegaSysEng/pantheon/pull/638)
- Clique and IBFT not enabled by default in RPC APIs [\#635](https://github.com/PegaSysEng/pantheon/pull/635)
- Added `admin_addPeer` JSON-RPC API method [\#622](https://github.com/PegaSysEng/pantheon/pull/622)
- Implemented `--p2p-enabled` configuration item [\#619](https://github.com/PegaSysEng/pantheon/pull/619)
- Command options and commands renaming [\#618](https://github.com/PegaSysEng/pantheon/pull/618)
- Added IBFT get pending votes [\#603](https://github.com/PegaSysEng/pantheon/pull/603)
- Implement Petersburg hardfork [\#601](https://github.com/PegaSysEng/pantheon/pull/601)
- Added private transaction abstraction [\#592](https://github.com/PegaSysEng/pantheon/pull/592) (thanks to [iikirilov](https://github.com/iikirilov))
- Added privacy command line commands [\#584](https://github.com/PegaSysEng/pantheon/pull/584) (thanks to [Puneetha17](https://github.com/Puneetha17))
- Documentation updates include:
  - Updated [Private Network Quickstart tutorial](https://besu.hyperledger.org/en/latest/Tutorials/Quickstarts/Private-Network-Quickstart/)
    to use quickstart in `pantheon-quickstart` repository and indicate that the quickstart is not supported on Windows.
  - Added IBFT 2.0 [content](https://besu.hyperledger.org/en/latest/HowTo/Configure/Consensus-Protocols/IBFT/) and [JSON RPC API methods](https://besu.hyperledger.org/en/latest/Reference/API-Methods/#ibft-20-methods).
  - Added [consensus protocols content](https://besu.hyperledger.org/en/latest/Concepts/Consensus-Protocols/Comparing-PoA/).
  - Added content on [events and logs](https://besu.hyperledger.org/en/latest/Concepts/Events-and-Logs/), and [using filters](https://besu.hyperledger.org/en/latest/HowTo/Interact/Filters/Accessing-Logs-Using-JSON-RPC/).
  - Added content on integrating with [Prometheus Push Gateway](https://besu.hyperledger.org/en/latest/HowTo/Deploy/Monitoring-Performance/#running-prometheus-with-besu-in-push-mode)

### Technical Improvements

- Download receipts during fast sync and import without processing transactions [\#701](https://github.com/PegaSysEng/pantheon/pull/701)
- Removed CLI options for `--nodes-whitelist` and `--accounts-whitelist` [\#694](https://github.com/PegaSysEng/pantheon/pull/694)
- Delegate `getRootCause` through to Guava's implementation [\#692](https://github.com/PegaSysEng/pantheon/pull/692)
- Benchmark update [\#691](https://github.com/PegaSysEng/pantheon/pull/691)
- Implement chain download for fast sync [\#690](https://github.com/PegaSysEng/pantheon/pull/690)
- Allow missing accounts to create zero-cost transactions [\#685](https://github.com/PegaSysEng/pantheon/pull/685)
- Node private key location should be fixed under docker [\#684](https://github.com/PegaSysEng/pantheon/pull/684)
- Parallel Processing File Import Performance [\#683](https://github.com/PegaSysEng/pantheon/pull/683)
- Integrate actual `WorldStateDownloader` with the fast sync work flow [\#682](https://github.com/PegaSysEng/pantheon/pull/682)
- Removed `--max-trailing-peers` option [\#680](https://github.com/PegaSysEng/pantheon/pull/680)
- Enabled warning on CLI dependent options [\#679](https://github.com/PegaSysEng/pantheon/pull/679)
- Update WorldStateDownloader run\(\) interface to accept header [\#677](https://github.com/PegaSysEng/pantheon/pull/677)
- Fixed Difficulty calculator [\#663](https://github.com/PegaSysEng/pantheon/pull/663)
- `discovery-enabled` option refactoring [\#661](https://github.com/PegaSysEng/pantheon/pull/661)
- Update orion default port approach [\#660](https://github.com/PegaSysEng/pantheon/pull/660)
- Extract out generic parts of Downloader [\#659](https://github.com/PegaSysEng/pantheon/pull/659)
- Start world downloader [\#658](https://github.com/PegaSysEng/pantheon/pull/658)
- Create a simple `WorldStateDownloader` [\#657](https://github.com/PegaSysEng/pantheon/pull/657)
- Added handling for when p2p is disabled [\#655](https://github.com/PegaSysEng/pantheon/pull/655)
- Enabled command line configuration for privacy precompiled contract address [\#653](https://github.com/PegaSysEng/pantheon/pull/653) (thanks to [Puneetha17](https://github.com/Puneetha17))
- IBFT transmitted packets are logged by gossiper [\#652](https://github.com/PegaSysEng/pantheon/pull/652)
- `admin_addPeer` acceptance test [\#651](https://github.com/PegaSysEng/pantheon/pull/651)
- Added `p2pEnabled` configuration to `ProcessBesuNodeRunner` [\#649](https://github.com/PegaSysEng/pantheon/pull/649)
- Added description to automatic benchmarks [\#646](https://github.com/PegaSysEng/pantheon/pull/646)
- Added `network` option [\#645](https://github.com/PegaSysEng/pantheon/pull/645)
- Remove OrionConfiguration [\#644](https://github.com/PegaSysEng/pantheon/pull/644) (thanks to [Puneetha17](https://github.com/Puneetha17))
- IBFT Json Acceptance tests [\#634](https://github.com/PegaSysEng/pantheon/pull/634)
- Upgraded build image to one that contains libsodium [\#632](https://github.com/PegaSysEng/pantheon/pull/632)
- Command line fixes [\#630](https://github.com/PegaSysEng/pantheon/pull/630)
- Consider peer count insufficient until minimum peers for fast sync are connected [\#629](https://github.com/PegaSysEng/pantheon/pull/629)
- Build tweaks [\#628](https://github.com/PegaSysEng/pantheon/pull/628)
- IBFT ensure non-validator does not partake in consensus [\#627](https://github.com/PegaSysEng/pantheon/pull/627)
- Added ability in acceptance tests to set up a node with `--no-discovery` [\#624](https://github.com/PegaSysEng/pantheon/pull/624)
- Gossip integration test [\#623](https://github.com/PegaSysEng/pantheon/pull/623)
- Removed quickstart code and CI pipeline [\#616](https://github.com/PegaSysEng/pantheon/pull/616)
- IBFT Integration Tests - Spurious Behaviour [\#615](https://github.com/PegaSysEng/pantheon/pull/615)
- Refactoring for more readable IBFT IT [\#614](https://github.com/PegaSysEng/pantheon/pull/614)
- Start of fast sync downloader [\#613](https://github.com/PegaSysEng/pantheon/pull/613)
- Split `IbftProcessor` into looping and event processing [\#612](https://github.com/PegaSysEng/pantheon/pull/612)
- IBFT Int Test - changed `TestContextFactory` to a builder [\#611](https://github.com/PegaSysEng/pantheon/pull/611)
- Discard prior round change msgs [\#610](https://github.com/PegaSysEng/pantheon/pull/610)
- `IbftGetValidatorsByBlockHash` added to json factory [\#607](https://github.com/PegaSysEng/pantheon/pull/607)
- IBFT Validator RPCs to return list of strings [\#606](https://github.com/PegaSysEng/pantheon/pull/606)
- Update Benchmark [\#605](https://github.com/PegaSysEng/pantheon/pull/605)
- Remove db package and move classes to more appropriate locations [\#599](https://github.com/PegaSysEng/pantheon/pull/599)
- Added `GetReceiptsFromPeerTask` [\#598](https://github.com/PegaSysEng/pantheon/pull/598)
- Added `GetNodeDataFromPeerTask` [\#597](https://github.com/PegaSysEng/pantheon/pull/597)
- Fixed deprecation warnings [\#596](https://github.com/PegaSysEng/pantheon/pull/596)
- IBFT Integration Tests - Future Height [\#591](https://github.com/PegaSysEng/pantheon/pull/591)
- Added `getNodeData` to `EthPeer` to enable requesting node data [\#589](https://github.com/PegaSysEng/pantheon/pull/589)
- `Blockcreator` to use `parentblock` specified at constuction [\#588](https://github.com/PegaSysEng/pantheon/pull/588)
- Support responding to `GetNodeData` requests [\#587](https://github.com/PegaSysEng/pantheon/pull/587)
- IBFT validates block on proposal reception [\#583](https://github.com/PegaSysEng/pantheon/pull/583)
- Rework `NewRoundValidator` tests [\#582](https://github.com/PegaSysEng/pantheon/pull/582)
- IBFT split extra data validation rule into components [\#581](https://github.com/PegaSysEng/pantheon/pull/581)
- Allow attached rules to be flagged `light` [\#580](https://github.com/PegaSysEng/pantheon/pull/580)
- Split Block Validation from Importing [\#579](https://github.com/PegaSysEng/pantheon/pull/579)
- Refactor `RoundChangeManager` creation [\#578](https://github.com/PegaSysEng/pantheon/pull/578)
- Add `-SNAPSHOT` postfix to version [\#577](https://github.com/PegaSysEng/pantheon/pull/577)
- IBFT - prevent proposed block being imported twice [\#576](https://github.com/PegaSysEng/pantheon/pull/576)
- Version upgrades [\#571](https://github.com/PegaSysEng/pantheon/pull/571)
- Tests that CLI options are disabled under docker [\#566](https://github.com/PegaSysEng/pantheon/pull/566)
- Renamed IBFT networking classes [\#555](https://github.com/PegaSysEng/pantheon/pull/555)
- Removed dead code from the consensus package [\#554](https://github.com/PegaSysEng/pantheon/pull/554)
- Prepared private transaction support [\#538](https://github.com/PegaSysEng/pantheon/pull/538) (thanks to [iikirilov](https://github.com/iikirilov))

## 0.8.5

Indefinitely delays the roll-out of Constantinople on Ethereum Mainnet due to a [potential security issue](https://blog.ethereum.org/2019/01/15/security-alert-ethereum-constantinople-postponement/) detected.

## Additions and Improvements
- Remove Constantinople fork block [\#574](https://github.com/PegaSysEng/pantheon/pull/574)

## Technical Improvements
- Rename IBFT message packages [\#568](https://github.com/PegaSysEng/pantheon/pull/568)


## 0.8.4

### Docker Image

If you have been running a node using the v0.8.3 Docker image, the node was not saving data to the
specified [data directory](https://besu.hyperledger.org/en/stable/),
or referring to the custom [configuration file](https://besu.hyperledger.org/en/stable/)
or [genesis file](https://besu.hyperledger.org/en/stable/).

To recover the node key and data directory from the Docker container:
`docker cp <container>:/opt/pantheon/key <destination_file>`
`docker cp <container>:/opt/pantheon/database <destination_directory>`

Where `container` is the name or ID of the Docker container containing the Besu node.

The container can be running or stopped when you copy the key and data directory. If your node was
fully synchronized to MainNet, the data directory will be ~2TB.  

When restarting your node with the v0.8.4 Docker image:

* Save the node key in the [`key` file](https://besu.hyperledger.org/en/latest/Concepts/Node-Keys/#node-private-key) in the data
    directory or specify the location using the [`--node-private-key` option](https://besu.hyperledger.org/en/stable/).  
* Specify the `<destination_directory` as a [volume for the data directory](https://besu.hyperledger.org/en/stable/).

### Bug Fixes
- Fixing default resource locations inside docker [\#529](https://github.com/PegaSysEng/pantheon/pull/529)
- NewRoundMessageValidator ignores Round Number when comparing blocks [\#523](https://github.com/PegaSysEng/pantheon/pull/523)
- Fix Array Configurable command line options [\#514](https://github.com/PegaSysEng/pantheon/pull/514)

## Additions and Improvements
- RocksDB Metrics [\#531](https://github.com/PegaSysEng/pantheon/pull/531)
- Added `ibft_getValidatorsByBlockHash` JSON RPC [\#519](https://github.com/PegaSysEng/pantheon/pull/519)
- Expose metrics to Prometheus [\#506](https://github.com/PegaSysEng/pantheon/pull/506)
- Added `ibft_getValidatorsByBlockNumber` [\#499](https://github.com/PegaSysEng/pantheon/pull/499)
- Added `Roadmap.md` file. [\#494](https://github.com/PegaSysEng/pantheon/pull/494)
- Added JSON RPC `eth hashrate` method. [\#488](https://github.com/PegaSysEng/pantheon/pull/488)
- Account whitelist API [\#487](https://github.com/PegaSysEng/pantheon/pull/487)
- Added nodes whitelist JSON-RPC APIs [\#476](https://github.com/PegaSysEng/pantheon/pull/476)
- Added account whitelisting [\#460](https://github.com/PegaSysEng/pantheon/pull/460)
- Added configurable refresh delay for SyncingSubscriptionService on start up [\#383](https://github.com/PegaSysEng/pantheon/pull/383)
- Added the Command Line Style Guide  [\#530](https://github.com/PegaSysEng/pantheon/pull/530)
- Documentation updates include:
  * Migrated to new [documentation site](https://docs.pantheon.pegasys.tech/en/latest/)  
  * Added [configuration file content](https://besu.hyperledger.org/en/stable/)
  * Added [tutorial to create private network](https://besu.hyperledger.org/en/latest/Tutorials/Private-Network/Create-Private-Network/)
  * Added content on [enabling non-default APIs](https://besu.hyperledger.org/en/latest/Reference/API-Methods/)

## Technical Improvements

-  Updated `--bootnodes` command option to take zero arguments [\#548](https://github.com/PegaSysEng/pantheon/pull/548)
- IBFT Integration Testing - Local Node is proposer [\#527](https://github.com/PegaSysEng/pantheon/pull/527)
- Remove vertx from discovery tests [\#539](https://github.com/PegaSysEng/pantheon/pull/539)
- IBFT Integration testing - Round Change [\#537](https://github.com/PegaSysEng/pantheon/pull/537)
- NewRoundMessageValidator creates RoundChangeValidator with correct value [\#518](https://github.com/PegaSysEng/pantheon/pull/518)
- Remove time dependency from BlockTimer tests [\#513](https://github.com/PegaSysEng/pantheon/pull/513)
- Gradle 5.1 [\#512](https://github.com/PegaSysEng/pantheon/pull/512)
- Metrics measurement adjustment [\#511](https://github.com/PegaSysEng/pantheon/pull/511)
- Metrics export for import command. [\#509](https://github.com/PegaSysEng/pantheon/pull/509)
- IBFT Integration test framework [\#502](https://github.com/PegaSysEng/pantheon/pull/502)
- IBFT message gossiping [\#501](https://github.com/PegaSysEng/pantheon/pull/501)
- Remove non-transactional mutation from KeyValueStore [\#500](https://github.com/PegaSysEng/pantheon/pull/500)
- Ensured that the blockchain queries class handles optionals better. [\#486](https://github.com/PegaSysEng/pantheon/pull/486)
- IBFT mining acceptance test [\#483](https://github.com/PegaSysEng/pantheon/pull/483)
- Set base directory name to be lowercase in building.md [\#474](https://github.com/PegaSysEng/pantheon/pull/474) (Thanks to [Matthalp](https://github.com/Matthalp))
- Moved admin\_peers to Admin API group [\#473](https://github.com/PegaSysEng/pantheon/pull/473)
- Nodes whitelist acceptance test [\#472](https://github.com/PegaSysEng/pantheon/pull/472)
- Rework RoundChangeManagerTest to not reuse validators [\#469](https://github.com/PegaSysEng/pantheon/pull/469)
- Ignore node files to support truffle. [\#467](https://github.com/PegaSysEng/pantheon/pull/467)
- IBFT pantheon controller [\#461](https://github.com/PegaSysEng/pantheon/pull/461)
- IBFT Round to update internal state on reception of NewRound Message [\#451](https://github.com/PegaSysEng/pantheon/pull/451)
- Update RoundChangeManager correctly create its message validator [\#450](https://github.com/PegaSysEng/pantheon/pull/450)
- Use seconds for block timer time unit [\#445](https://github.com/PegaSysEng/pantheon/pull/445)
- IBFT controller and future msgs handling [\#431](https://github.com/PegaSysEng/pantheon/pull/431)
- Allow IBFT Round to be created using PreparedCert [\#429](https://github.com/PegaSysEng/pantheon/pull/429)
- Added MessageValidatorFactory [\#425](https://github.com/PegaSysEng/pantheon/pull/425)
- Inround payload [\#423](https://github.com/PegaSysEng/pantheon/pull/423)
- Updated IbftConfig Fields [\#422](https://github.com/PegaSysEng/pantheon/pull/422)
- Repair IbftBlockCreator and add tests [\#421](https://github.com/PegaSysEng/pantheon/pull/421)
- Make Besu behave as a submodule [\#419](https://github.com/PegaSysEng/pantheon/pull/419)
- Ibft Height Manager [\#418](https://github.com/PegaSysEng/pantheon/pull/418)
- Ensure bootnodes are a subset of node whitelist [\#414](https://github.com/PegaSysEng/pantheon/pull/414)
- IBFT Consensus Round Classes [\#405](https://github.com/PegaSysEng/pantheon/pull/405)
- IBFT message payload tests [\#404](https://github.com/PegaSysEng/pantheon/pull/404)
- Validate enodeurl syntax from command line [\#403](https://github.com/PegaSysEng/pantheon/pull/403)
- Update errorprone [\#401](https://github.com/PegaSysEng/pantheon/pull/401)
- IBFT round change manager [\#393](https://github.com/PegaSysEng/pantheon/pull/393)
- IBFT RoundState [\#392](https://github.com/PegaSysEng/pantheon/pull/392)
- Move Block data generator test helper to test support package [\#391](https://github.com/PegaSysEng/pantheon/pull/391)
- IBFT message tests [\#367](https://github.com/PegaSysEng/pantheon/pull/367)

## 0.8.3

### Breaking Change to JSON RPC-API

From v0.8.3, incoming HTTP requests are only accepted from hostnames specified using the `--host-whitelist` command-line option. If not specified, the default value for `--host-whitelist` is `localhost`.

If using the URL `http://127.0.0.1` to make JSON-RPC calls, use `--host-whitelist` to specify the hostname `127.0.0.1` or update the hostname to `localhost`.

If your application publishes RPC ports, specify the hostnames when starting Besu. For example:  

```bash
pantheon --host-whitelist=example.com
```

Specify `*` or `all` for `--host-whitelist` to effectively disable host protection and replicate pre-v0.8.3 behavior. This is not recommended for production code.

### Bug Fixes

- Repair Clique Proposer Selection [\#339](https://github.com/PegaSysEng/pantheon/pull/339)
- High TX volume swamps block processing [\#337](https://github.com/PegaSysEng/pantheon/pull/337)
- Check if the connectFuture has completed successfully [\#293](https://github.com/PegaSysEng/pantheon/pull/293)
- Switch back to Xerial Snappy Library [\#284](https://github.com/PegaSysEng/pantheon/pull/284)
- ShortHex of 0 should be '0x0', not '0x' [\#272](https://github.com/PegaSysEng/pantheon/pull/272)
- Fix pantheon CLI default values infinite loop [\#266](https://github.com/PegaSysEng/pantheon/pull/266)

### Additions and Improvements

- Added `--nodes-whitelist` parameter to CLI and NodeWhitelistController [\#346](https://github.com/PegaSysEng/pantheon/pull/346)
- Discovery wiring for `--node-whitelist` [\#365](https://github.com/PegaSysEng/pantheon/pull/365)
- Plumb in three more metrics [\#344](https://github.com/PegaSysEng/pantheon/pull/344)
- `ProposerSelection` to support multiple IBFT implementations [\#307](https://github.com/PegaSysEng/pantheon/pull/307)
- Configuration to support IBFT original and revised [\#306](https://github.com/PegaSysEng/pantheon/pull/306)
- Added host whitelist for JSON-RPC. [**Breaking Change**](#breaking-change-to-json-rpc-api) [\#295](https://github.com/PegaSysEng/pantheon/pull/295)
- Reduce `Block creation processed cancelled` log message to debug [\#294](https://github.com/PegaSysEng/pantheon/pull/294)
- Implement iterative peer search [\#268](https://github.com/PegaSysEng/pantheon/pull/268)
- Added RLP enc/dec for PrePrepare, Commit and NewRound messages [\#200](https://github.com/PegaSysEng/pantheon/pull/200)
- IBFT block mining [\#169](https://github.com/PegaSysEng/pantheon/pull/169)
- Added `--goerli` CLI option [\#370](https://github.com/PegaSysEng/pantheon/pull/370) (Thanks to [@Nashatyrev](https://github.com/Nashatyrev))
- Begin capturing metrics to better understand Besu's behaviour [\#326](https://github.com/PegaSysEng/pantheon/pull/326)
- Documentation updates include:
   * Added Coding Conventions [\#342](https://github.com/PegaSysEng/pantheon/pull/342)
   * Reorganised [Installation documentation](https://github.com/PegaSysEng/pantheon/wiki/Installation) and added [Chocolatey installation](https://github.com/PegaSysEng/pantheon/wiki/Install-Binaries#windows-with-chocolatey) for Windows
   * Reorganised [JSON-RPC API documentation](https://github.com/PegaSysEng/pantheon/wiki/JSON-RPC-API)
   * Updated [RPC Pub/Sub API documentation](https://github.com/PegaSysEng/pantheon/wiki/RPC-PubSub)

### Technical Improvements

- Extracted non-Docker CLI parameters to picoCLI mixin. [\#323](https://github.com/PegaSysEng/pantheon/pull/323)
- IBFT preprepare to validate round matches block [\#329](https://github.com/PegaSysEng/pantheon/pull/329)
- Fix acceptance test [\#324](https://github.com/PegaSysEng/pantheon/pull/324)
- Added the `IbftFinalState` [\#385](https://github.com/PegaSysEng/pantheon/pull/385)
- Constantinople Fork Block [\#382](https://github.com/PegaSysEng/pantheon/pull/382)
- Fix `pantheon.cli.BesuCommandTest` test on Windows [\#380](https://github.com/PegaSysEng/pantheon/pull/380)
- JDK smoke testing is being configured differently now [\#374](https://github.com/PegaSysEng/pantheon/pull/374)
- Re-enable clique AT [\#373](https://github.com/PegaSysEng/pantheon/pull/373)
- Ignoring acceptance test [\#372](https://github.com/PegaSysEng/pantheon/pull/372)
- Changes to support Gradle 5.0 [\#371](https://github.com/PegaSysEng/pantheon/pull/371)
- Clique: Prevent out of turn blocks interrupt in-turn mining [\#364](https://github.com/PegaSysEng/pantheon/pull/364)
- Time all tasks [\#361](https://github.com/PegaSysEng/pantheon/pull/361)
- Rework `VoteTallyCache` to better represent purpose [\#360](https://github.com/PegaSysEng/pantheon/pull/360)
- Add an `UNKNOWN` `DisconnectReason` [\#359](https://github.com/PegaSysEng/pantheon/pull/359)
- New round validation [\#353](https://github.com/PegaSysEng/pantheon/pull/353)
- Update get validators for block hash test to start from block 1 [\#352](https://github.com/PegaSysEng/pantheon/pull/352)
- Idiomatic Builder Pattern [\#345](https://github.com/PegaSysEng/pantheon/pull/345)
- Revert `Repair Clique Proposer Selection` \#339 - Breaks Görli testnet [\#343](https://github.com/PegaSysEng/pantheon/pull/343)
- No fixed ports in tests [\#340](https://github.com/PegaSysEng/pantheon/pull/340)
- Update clique acceptance test genesis file to use correct clique property names [\#338](https://github.com/PegaSysEng/pantheon/pull/338)
- Supporting list of addresses in logs subscription [\#336](https://github.com/PegaSysEng/pantheon/pull/336)
- Render handler exception to `System.err` instead of `.out` [\#334](https://github.com/PegaSysEng/pantheon/pull/334)
- Renamed IBFT message classes [\#333](https://github.com/PegaSysEng/pantheon/pull/333)
- Add additional RLP tests [\#332](https://github.com/PegaSysEng/pantheon/pull/332)
- Downgrading spotless to 3.13.0 to fix threading issues [\#325](https://github.com/PegaSysEng/pantheon/pull/325)
- `eth_getTransactionReceipt` acceptance test [\#322](https://github.com/PegaSysEng/pantheon/pull/322)
- Upgrade vertx to 3.5.4 [\#316](https://github.com/PegaSysEng/pantheon/pull/316)
- Round change validation [\#315](https://github.com/PegaSysEng/pantheon/pull/315)
- Basic IBFT message validators [\#314](https://github.com/PegaSysEng/pantheon/pull/314)
- Minor repairs to clique block scheduling [\#308](https://github.com/PegaSysEng/pantheon/pull/308)
- Dependencies Version upgrade [\#303](https://github.com/PegaSysEng/pantheon/pull/303)
- Build multiple JVM [\#301](https://github.com/PegaSysEng/pantheon/pull/301)
- Smart contract acceptance test [\#296](https://github.com/PegaSysEng/pantheon/pull/296)
- Fixing WebSocket error response [\#292](https://github.com/PegaSysEng/pantheon/pull/292)
- Reword error messages following exceptions during mining [\#291](https://github.com/PegaSysEng/pantheon/pull/291)
- Clique acceptance tests [\#290](https://github.com/PegaSysEng/pantheon/pull/290)
- Delegate creation of additional JSON-RPC methods to the BesuController [\#289](https://github.com/PegaSysEng/pantheon/pull/289)
- Remove unnecessary `RlpInput` and `RlpOutput` classes [\#287](https://github.com/PegaSysEng/pantheon/pull/287)
- Remove `RlpUtils` [\#285](https://github.com/PegaSysEng/pantheon/pull/285)
- Enabling previously ignored acceptance tests [\#282](https://github.com/PegaSysEng/pantheon/pull/282)
- IPv6 peers [\#281](https://github.com/PegaSysEng/pantheon/pull/281)
- IPv6 Bootnode [\#280](https://github.com/PegaSysEng/pantheon/pull/280)
- Acceptance test for `getTransactionReceipt` JSON-RPC method [\#278](https://github.com/PegaSysEng/pantheon/pull/278)
- Inject `StorageProvider` into `BesuController` instances [\#259](https://github.com/PegaSysEng/pantheon/pull/259)

## 0.8.2

### Removed
 - Removed `import-blockchain` command because nothing exports to the required format yet (PR [\#223](https://github.com/PegaSysEng/pantheon/pull/223))

### Bug Fixes
 - `io.netty.util.internal.OutOfDirectMemoryError` errors by removing reference counting from network messages.
 - Log spam: endless loop in `nioEventLoopGroup` thanks to [@5chdn](https://github.com/5chdn) for reporting) (PR [#261](https://github.com/PegaSysEng/pantheon/pull/261))
 - Rinkeby import can stall with too many fragments thanks to [@steffenkux](https://github.com/steffenkux) and [@5chdn](https://github.com/5chdn) for reporting) (PR [#255](https://github.com/PegaSysEng/pantheon/pull/255))
 - Clique incorrectly used the chain ID instead of the network ID in ETH status messages (PR [#209](https://github.com/PegaSysEng/pantheon/pull/209))
 - Gradle deprecation warnings (PR [#246](https://github.com/PegaSysEng/pantheon/pull/246) with thanks to [@jvirtanen](https://github.com/jvirtanen))
 - Consensus issue on Ropsten:
    - Treat output length as a maximum length for CALL operations (PR [#236](https://github.com/PegaSysEng/pantheon/pull/236))
    - ECRec precompile should return empty instead of 32 zero bytes when the input is invalid (PR [#227](https://github.com/PegaSysEng/pantheon/pull/227))
 - File name too long error while building from source thanks to [@5chdn](https://github.com/5chdn) for reporting) (PR [#221](https://github.com/PegaSysEng/pantheon/pull/221))
 - Loop syntax in `runBesuPrivateNetwork.sh` (PR [#237](https://github.com/PegaSysEng/pantheon/pull/237) thanks to [@matt9ucci](https://github.com/matt9ucci))
 - Fix `CompressionException: Snappy decompression failed` errors thanks to [@5chdn](https://github.com/5chdn) for reporting) (PR [#274](https://github.com/PegaSysEng/pantheon/pull/274))

### Additions and Improvements
 - Added `--ropsten` command line argument to make syncing to Ropsten easier (PR [#197](https://github.com/PegaSysEng/pantheon/pull/197) with thanks to [@jvirtanen](https://github.com/jvirtanen))
 - Enabled constantinople in `--dev-mode` (PR [#256](https://github.com/PegaSysEng/pantheon/pull/256))
 - Supported Constantinople with Clique thanks to [@5chdn](https://github.com/5chdn) for reporting) (PR [#250](https://github.com/PegaSysEng/pantheon/pull/250), PR [#247](https://github.com/PegaSysEng/pantheon/pull/247))
 - Implemented `eth_chainId` JSON-RPC method (PR [#219](https://github.com/PegaSysEng/pantheon/pull/219))
 - Updated client version to be ethstats friendly (PR [#258](https://github.com/PegaSysEng/pantheon/pull/258))
 - Added `--node-private-key` option to allow nodekey file to be specified separately to data directory thanks to [@peterbroadhurst](https://github.com/peterbroadhurst) for requesting)  (PR [#234](https://github.com/PegaSysEng/pantheon/pull/234))
 - Added `--banned-nodeids` option to prevent connection to specific nodes (PR [#254](https://github.com/PegaSysEng/pantheon/pull/254))
 - Send client quitting disconnect message to peers on shutdown (PR [#253](https://github.com/PegaSysEng/pantheon/pull/253))
 - Improved error message for port conflict error (PR [#232](https://github.com/PegaSysEng/pantheon/pull/232))
 - Improved documentation by adding the following pages:
    * [Getting Started](https://github.com/PegaSysEng/pantheon/wiki/Getting-Started)
    * [Network ID and Chain ID](https://github.com/PegaSysEng/pantheon/wiki/NetworkID-And-ChainID)
    * [Node Keys](https://github.com/PegaSysEng/pantheon/wiki/Node-Keys)
    * [Networking](https://github.com/PegaSysEng/pantheon/wiki/Networking)
    * [Accounts for Testing](https://github.com/PegaSysEng/pantheon/wiki/Accounts-for-Testing)
    * [Logging](https://github.com/PegaSysEng/pantheon/wiki/Logging)
    * [Proof of Authority](https://github.com/PegaSysEng/pantheon/wiki/Proof-of-Authority)
    * [Passing JVM Options](https://github.com/PegaSysEng/pantheon/wiki/Passing-JVM-Options)


 ### Technical Improvements
 - Upgraded Ethereum reference tests to 6.0 beta 2. (thanks to [@jvirtanen](https://github.com/jvirtanen) for the initial upgrade to beta 1)
 - Set Java compiler default encoding to UTF-8 (PR [#238](https://github.com/PegaSysEng/pantheon/pull/238) thanks to [@matt9ucci](https://github.com/matt9ucci))
 - Removed duplicate code defining default JSON-RPC APIs (PR [#218](https://github.com/PegaSysEng/pantheon/pull/218) thanks to [@matt9ucci](https://github.com/matt9ucci))
 - Improved code for parsing config (PRs [#208](https://github.com/PegaSysEng/pantheon/pull/208), [#209](https://github.com/PegaSysEng/pantheon/pull/209))
 - Use `java.time.Clock` in favour of a custom Clock interface (PR [#220](https://github.com/PegaSysEng/pantheon/pull/220))
 - Improve modularity of storage systems (PR [#211](https://github.com/PegaSysEng/pantheon/pull/211), [#207](https://github.com/PegaSysEng/pantheon/pull/207))
 - Treat JavaDoc warnings as errors (PR [#171](https://github.com/PegaSysEng/pantheon/pull/171))
 - Add benchmark for `BlockHashOperation `as a template for benchmarking other EVM operations (PR [#203](https://github.com/PegaSysEng/pantheon/pull/203))
 - Added unit tests for `EthBlockNumber` (PR [#195](https://github.com/PegaSysEng/pantheon/pull/195) thanks to [@jvirtanen](https://github.com/jvirtanen))
 - Code style improvements (PR [#196](https://github.com/PegaSysEng/pantheon/pull/196) thanks to [@jvirtanen](https://github.com/jvirtanen))
 - Added unit tests for `Web3ClientVersion` (PR [#194](https://github.com/PegaSysEng/pantheon/pull/194) with thanks to [@jvirtanen](https://github.com/jvirtanen))
 - Removed RLPUtils from `RawBlockIterator` (PR [#179](https://github.com/PegaSysEng/pantheon/pull/179))
 - Replace the JNI based snappy library with a pure-Java version (PR [#257](https://github.com/PegaSysEng/pantheon/pull/257))<|MERGE_RESOLUTION|>--- conflicted
+++ resolved
@@ -15,12 +15,8 @@
 - Added Labelled gauges for metrics [#2646](https://github.com/hyperledger/besu/pull/2646)
 - support for `eth/66` networking protocol [#2365](https://github.com/hyperledger/besu/pull/2365)
 - update RPC methods for post london 1559 transaction [#2535](https://github.com/hyperledger/besu/pull/2535)
-<<<<<<< HEAD
+- \[EXPERIMENTAL\] Added support for using DNS host name in place of IP address in onchain node permissioning rules [#2667](https://github.com/hyperledger/besu/pull/2667)
 - Ignore all unknown fields when supplied to eth_estimateGas or eth_call. [\#2690](https://github.com/hyperledger/besu/pull/2690)
-
-=======
-- \[EXPERIMENTAL\] Added support for using DNS host name in place of IP address in onchain node permissioning rules [#2667](https://github.com/hyperledger/besu/pull/2667)
->>>>>>> 21ac9fe3
 
 ### Bug Fixes
 - Consider effective price and effective priority fee in transaction replacement rules [\#2529](https://github.com/hyperledger/besu/issues/2529)
