--- conflicted
+++ resolved
@@ -7,11 +7,8 @@
 - Upgrade besu-native to 0.6.0 and use Blake2bf native implementation if available by default [#4264](https://github.com/hyperledger/besu/pull/4264)
 
 ### Bug Fixes
-<<<<<<< HEAD
 - Retry block creation if there is a transient error and we still have time, to mitigate empty block issue [#4407](https://github.com/hyperledger/besu/pull/4407)
-=======
 - Fix StacklessClosedChannelException in Besu and resulted timeout errors in CL clients ([#4398](https://github.com/hyperledger/besu/issues/4398), [#4400](https://github.com/hyperledger/besu/issues/4400))
->>>>>>> 53193764
 
 ## 22.7.2
 ### Besu 22.7.2 is a recommended release for the Merge and Mainnet users. 22.7.1 remains Merge-ready. This release provides additional robustness before the Merge with some fixes and improvements in sync, peering, and logging.
