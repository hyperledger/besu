# Changelog

## [Unreleased]
- Added isLabelsObserved to LabelledGauge in plugin-api. Default implementation returns false.

### Breaking Changes
- Removed Retesteth rpc service and commands [#7833](https://github.com/hyperledger/besu/pull/7783)

### Upcoming Breaking Changes

### Additions and Improvements
- Fine tune already seen txs tracker when a tx is removed from the pool [#7755](https://github.com/hyperledger/besu/pull/7755)
- Support for enabling and configuring TLS/mTLS in WebSocket service. [#7854](https://github.com/hyperledger/besu/pull/7854)
- Create and publish Besu BOM (Bill of Materials) [#7615](https://github.com/hyperledger/besu/pull/7615) 
- Update Java dependencies [#7786](https://github.com/hyperledger/besu/pull/7786)
- Add a method to get all the transaction in the pool, to the `TransactionPoolService`, to easily access the transaction pool content from plugins [#7813](https://github.com/hyperledger/besu/pull/7813)
<<<<<<< HEAD
- Upgrade RocksDB JNI library from version 8.3.2 to 9.7.3 [#7817](https://github.com/hyperledger/besu/pull/7817)
=======
- Add a method to check if a metric category is enabled to the plugin API [#7832](https://github.com/hyperledger/besu/pull/7832)
- Add account and state overrides to `eth_call` and `eth_estimateGas` [#7801](https://github.com/hyperledger/besu/pull/7801)
>>>>>>> 8b7ca201

### Bug fixes
- Fix registering new metric categories from plugins [#7825](https://github.com/hyperledger/besu/pull/7825)
- Fix CVE-2024-47535 [7878](https://github.com/hyperledger/besu/pull/7878)

## 24.10.0

### Breaking Changes
- Besu will now fail to start if any plugins encounter errors during initialization. To allow Besu to continue running despite plugin errors, use the `--plugin-continue-on-error` option. [#7662](https://github.com/hyperledger/besu/pull/7662)

### Upcoming Breaking Changes
- k8s (KUBERNETES) Nat method is now deprecated and will be removed in a future release
- `--host-whitelist` has been deprecated in favor of `--host-allowlist` since 2020 and will be removed in a future release

### Additions and Improvements
- Remove privacy test classes support [#7569](https://github.com/hyperledger/besu/pull/7569)
- Add Blob Transaction Metrics [#7622](https://github.com/hyperledger/besu/pull/7622)
- Implemented support for emptyBlockPeriodSeconds in QBFT [#6965](https://github.com/hyperledger/besu/pull/6965)
- LUKSO Cancun Hardfork [#7686](https://github.com/hyperledger/besu/pull/7686)
- Add configuration of Consolidation Request Contract Address via genesis configuration [#7647](https://github.com/hyperledger/besu/pull/7647)
- Interrupt pending transaction processing on block creation timeout [#7673](https://github.com/hyperledger/besu/pull/7673)
- Align gas cap calculation for transaction simulation to Geth approach [#7703](https://github.com/hyperledger/besu/pull/7703)
- Expose chainId in the `BlockchainService` [7702](https://github.com/hyperledger/besu/pull/7702)
- Add support for `chainId` in `CallParameters` [#7720](https://github.com/hyperledger/besu/pull/7720)
- Add `--ephemery` network support for Ephemery Testnet [#7563](https://github.com/hyperledger/besu/pull/7563) thanks to [@gconnect](https://github.com/gconnect)
- Add configuration of Consolidation Request Contract Address via genesis configuration [#7647](https://github.com/hyperledger/besu/pull/7647)

### Bug fixes
- Fix mounted data path directory permissions for besu user [#7575](https://github.com/hyperledger/besu/pull/7575)
- Fix for `debug_traceCall` to handle transactions without specified gas price. [#7510](https://github.com/hyperledger/besu/pull/7510)
- Corrects a regression where custom plugin services are not initialized correctly. [#7625](https://github.com/hyperledger/besu/pull/7625)
- Fix for IBFT2 chains using the BONSAI DB format [#7631](https://github.com/hyperledger/besu/pull/7631)
- Fix reading `tx-pool-min-score` option from configuration file [#7623](https://github.com/hyperledger/besu/pull/7623)
- Fix an unhandled PeerTable exception [#7733](https://github.com/hyperledger/besu/issues/7733)
- Fix RocksDBException: Busy leading to MerkleTrieException: Unable to load trie node value [#7745](https://github.com/hyperledger/besu/pull/7745)
- If a BFT validator node is syncing, pause block production until sync has completed [#7657](https://github.com/hyperledger/besu/pull/7657)
- Fix eth_feeHistory rewards when bounded by configuration [#7750](https://github.com/hyperledger/besu/pull/7750)

## 24.9.1

### Upcoming Breaking Changes

### Breaking Changes
- Receipt compaction is enabled by default. It will no longer be possible to downgrade Besu to versions prior to 24.5.1.

### Additions and Improvements
- Add 'inbound' field to admin_peers JSON-RPC Call [#7461](https://github.com/hyperledger/besu/pull/7461)
- Add pending block header to `TransactionEvaluationContext` plugin API [#7483](https://github.com/hyperledger/besu/pull/7483)
- Add bootnode to holesky config [#7500](https://github.com/hyperledger/besu/pull/7500)
- Implement engine_getClientVersionV1 [#7512](https://github.com/hyperledger/besu/pull/7512)
- Performance optimzation for ECMUL (1 of 2) [#7509](https://github.com/hyperledger/besu/pull/7509)
- Performance optimzation for ECMUL (2 of 2) [#7543](https://github.com/hyperledger/besu/pull/7543)
- Include current chain head block when computing `eth_maxPriorityFeePerGas` [#7485](https://github.com/hyperledger/besu/pull/7485)
- Remove (old) documentation updates from the changelog [#7562](https://github.com/hyperledger/besu/pull/7562)
- Update Java and Gradle dependencies [#7571](https://github.com/hyperledger/besu/pull/7571)
- Layered txpool: new options `--tx-pool-min-score` to remove a tx from pool when its score is lower than the specified value [#7576](https://github.com/hyperledger/besu/pull/7576)
- Add `engine_getBlobsV1` method to the Engine API [#7553](https://github.com/hyperledger/besu/pull/7553)

### Bug fixes
- Fix tracing in precompiled contracts when halting for out of gas [#7318](https://github.com/hyperledger/besu/issues/7318)
- Correctly release txpool save and restore lock in case of exceptions [#7473](https://github.com/hyperledger/besu/pull/7473)
- Fix for `eth_gasPrice` could not retrieve block error [#7482](https://github.com/hyperledger/besu/pull/7482)
- Correctly drops messages that exceeds local message size limit [#5455](https://github.com/hyperledger/besu/pull/7507)
- **DebugMetrics**: Fixed a `ClassCastException` occurring in `DebugMetrics` when handling nested metric structures. Previously, `Double` values within these structures were incorrectly cast to `Map` objects, leading to errors. This update allows for proper handling of both direct values and nested structures at the same level. Issue# [#7383](https://github.com/hyperledger/besu/pull/7383)
- `evmtool` was not respecting the `--genesis` setting, resulting in unexpected trace results. [#7433](https://github.com/hyperledger/besu/pull/7433)
- The genesis config override `contractSizeLimit` was not wired into code size limits [#7557](https://github.com/hyperledger/besu/pull/7557)
- Fix incorrect key filtering in LayeredKeyValueStorage stream [#7535](https://github.com/hyperledger/besu/pull/7557)
- Layered txpool: do not send notifications when moving tx between layers [#7539](https://github.com/hyperledger/besu/pull/7539)
- Layered txpool: fix for unsent drop notifications on remove [#7538](https://github.com/hyperledger/besu/pull/7538)
- Honor block number or tag parameter in eth_estimateGas and eth_createAccessList [#7502](https://github.com/hyperledger/besu/pull/7502)
- Fixed NPE during DefaultBlockchain object initialization [#7601](https://github.com/hyperledger/besu/pull/7601)

## 24.9.0

This release version has been deprecated release due to CI bug

## 24.8.0

### Upcoming Breaking Changes
- Receipt compaction will be enabled by default in a future version of Besu. After this change it will not be possible to downgrade to the previous Besu version.
- --Xbonsai-limit-trie-logs-enabled is deprecated, use --bonsai-limit-trie-logs-enabled instead
- --Xbonsai-trie-logs-pruning-window-size is deprecated, use --bonsai-trie-logs-pruning-window-size instead
- `besu storage x-trie-log` subcommand is deprecated, use `besu storage trie-log` instead
- Allow configuration of Withdrawal Request Contract Address via genesis configuration [#7356](https://github.com/hyperledger/besu/pull/7356)

### Breaking Changes
- Remove long-deprecated `perm*whitelist*` methods [#7401](https://github.com/hyperledger/besu/pull/7401)

### Additions and Improvements
- Allow optional loading of `jemalloc` (if installed) by setting the environment variable `BESU_USING_JEMALLOC` to true/false. It that env is not set at all it will behave as if it is set to `true`
- Expose set finalized/safe block in plugin api BlockchainService. These method can be used by plugins to set finalized/safe block for a PoA network (such as QBFT, IBFT and Clique).[#7382](https://github.com/hyperledger/besu/pull/7382)
- In process RPC service [#7395](https://github.com/hyperledger/besu/pull/7395)
- Added support for tracing private transactions using `priv_traceTransaction` API. [#6161](https://github.com/hyperledger/besu/pull/6161)
- Wrap WorldUpdater into EVMWorldupdater [#7434](https://github.com/hyperledger/besu/pull/7434)
- Bump besu-native to 0.9.4 [#7456](https://github.com/hyperledger/besu/pull/7456)=

### Bug fixes
- Correct entrypoint in Docker evmtool [#7430](https://github.com/hyperledger/besu/pull/7430)
- Fix protocol schedule check for devnets [#7429](https://github.com/hyperledger/besu/pull/7429)
- Fix behaviour when starting in a pre-merge network [#7431](https://github.com/hyperledger/besu/pull/7431)
- Fix Null pointer from DNS daemon [#7505](https://github.com/hyperledger/besu/issues/7505)

### Download Links
https://github.com/hyperledger/besu/releases/tag/24.8.0
https://github.com/hyperledger/besu/releases/download/24.8.0/besu-24.8.0.tar.gz / sha256 9671157a623fb94005357bc409d1697a0d62bb6fd434b1733441bb301a9534a4
https://github.com/hyperledger/besu/releases/download/24.8.0/besu-24.8.0.zip / sha256 9ee217d2188e8da89002c3f42e4f85f89aab782e9512bd03520296f0a4dcdd90

## 24.7.1

### Breaking Changes
- Remove deprecated sync modes (X_SNAP and X_CHECKPOINT). Use SNAP and CHECKPOINT instead [#7309](https://github.com/hyperledger/besu/pull/7309)
- Remove PKI-backed QBFT (deprecated in 24.5.1) Other forms of QBFT remain unchanged. [#7293](https://github.com/hyperledger/besu/pull/7293)
- Do not maintain connections to PoA bootnodes [#7358](https://github.com/hyperledger/besu/pull/7358). See [#7314](https://github.com/hyperledger/besu/pull/7314) for recommended alternative behaviour.

### Upcoming Breaking Changes
- Receipt compaction will be enabled by default in a future version of Besu. After this change it will not be possible to downgrade to the previous Besu version.
- --Xbonsai-limit-trie-logs-enabled is deprecated, use --bonsai-limit-trie-logs-enabled instead
- --Xbonsai-trie-logs-pruning-window-size is deprecated, use --bonsai-trie-logs-pruning-window-size instead
- `besu storage x-trie-log` subcommand is deprecated, use `besu storage trie-log` instead

### Additions and Improvements
- `--Xsnapsync-bft-enabled` option enables experimental support for snap sync with IBFT/QBFT permissioned Bonsai-DB chains [#7140](https://github.com/hyperledger/besu/pull/7140)
- Add support to load external profiles using `--profile` [#7265](https://github.com/hyperledger/besu/issues/7265)
- `privacy-nonce-always-increments` option enables private transactions to always increment the nonce, even if the transaction is invalid [#6593](https://github.com/hyperledger/besu/pull/6593)
- Added `block-test` subcommand to the evmtool which runs blockchain reference tests [#7293](https://github.com/hyperledger/besu/pull/7293)
- removed PKI backed QBFT [#7310](https://github.com/hyperledger/besu/pull/7310)
- Implement gnark-crypto for eip-2537 [#7316](https://github.com/hyperledger/besu/pull/7316)
- Improve blob size transaction selector [#7312](https://github.com/hyperledger/besu/pull/7312)
- Added EIP-7702 [#7237](https://github.com/hyperledger/besu/pull/7237)
- Implement gnark-crypto for eip-196 [#7262](https://github.com/hyperledger/besu/pull/7262)
- Add trie log pruner metrics [#7352](https://github.com/hyperledger/besu/pull/7352)
- Force bonsai-limit-trie-logs-enabled=false when sync-mode=FULL instead of startup error [#7357](https://github.com/hyperledger/besu/pull/7357)
- `--Xbonsai-parallel-tx-processing-enabled` option enables executing transactions in parallel during block processing for Bonsai nodes
- Reduce default trie log pruning window size from 30,000 to 5,000 [#7365](https://github.com/hyperledger/besu/pull/7365)
- Add option `--poa-discovery-retry-bootnodes` for PoA networks to always use bootnodes during peer refresh, not just on first start [#7314](https://github.com/hyperledger/besu/pull/7314)

### Bug fixes
- Fix `eth_call` deserialization to correctly ignore unknown fields in the transaction object. [#7323](https://github.com/hyperledger/besu/pull/7323)
- Prevent Besu from starting up with sync-mode=FULL and bonsai-limit-trie-logs-enabled=true for private networks [#7357](https://github.com/hyperledger/besu/pull/7357)
- Add 30 second timeout to trie log pruner preload [#7365](https://github.com/hyperledger/besu/pull/7365)
- Avoid executing pruner preload during trie log subcommands [#7366](https://github.com/hyperledger/besu/pull/7366)

### Download Links
https://github.com/hyperledger/besu/releases/tag/24.7.1
https://github.com/hyperledger/besu/releases/download/24.7.1/besu-24.7.1.tar.gz / sha256 59ac352a86fd887225737a5fe4dad1742347edd3c3fbed98b079177e4ea8d544
https://github.com/hyperledger/besu/releases/download/24.7.1/besu-24.7.1.zip / sha256 e616f8100f026a71a146a33847b40257c279b38085b17bb991df045cccb6f832

## 24.7.0

### Upcoming Breaking Changes
- Receipt compaction will be enabled by default in a future version of Besu. After this change it will not be possible to downgrade to the previous Besu version.
- PKI-backed QBFT will be removed in a future version of Besu. Other forms of QBFT will remain unchanged.
- --Xbonsai-limit-trie-logs-enabled is deprecated, use --bonsai-limit-trie-logs-enabled instead
- --Xbonsai-trie-logs-pruning-window-size is deprecated, use --bonsai-trie-logs-pruning-window-size instead
- `besu storage x-trie-log` subcommand is deprecated, use `besu storage trie-log` instead

### Breaking Changes
- `Xp2p-peer-lower-bound` has been removed. [#7247](https://github.com/hyperledger/besu/pull/7247)

### Additions and Improvements
- Support for eth_maxPriorityFeePerGas [#5658](https://github.com/hyperledger/besu/issues/5658)
- Improve genesis state performance at startup [#6977](https://github.com/hyperledger/besu/pull/6977)
- Enable continuous profiling with default setting [#7006](https://github.com/hyperledger/besu/pull/7006)
- A full and up to date implementation of EOF for Prague [#7169](https://github.com/hyperledger/besu/pull/7169)
- Add Subnet-Based Peer Permissions.  [#7168](https://github.com/hyperledger/besu/pull/7168)
- Reduce lock contention on transaction pool when building a block [#7180](https://github.com/hyperledger/besu/pull/7180)
- Update Docker base image to Ubuntu 24.04 [#7251](https://github.com/hyperledger/besu/pull/7251)
- Add LUKSO as predefined network name [#7223](https://github.com/hyperledger/besu/pull/7223)
- Refactored how code, initcode, and max stack size are configured in forks. [#7245](https://github.com/hyperledger/besu/pull/7245)
- Nodes in a permissioned chain maintain (and retry) connections to bootnodes [#7257](https://github.com/hyperledger/besu/pull/7257)
- Promote experimental `besu storage x-trie-log` subcommand to production-ready [#7278](https://github.com/hyperledger/besu/pull/7278)
- Enhanced BFT round-change diagnostics [#7271](https://github.com/hyperledger/besu/pull/7271)

### Bug fixes
- Validation errors ignored in accounts-allowlist and empty list [#7138](https://github.com/hyperledger/besu/issues/7138)
- Fix "Invalid block detected" for BFT chains using Bonsai DB [#7204](https://github.com/hyperledger/besu/pull/7204)
- Fix "Could not confirm best peer had pivot block" [#7109](https://github.com/hyperledger/besu/issues/7109)
- Fix "Chain Download Halt" [#6884](https://github.com/hyperledger/besu/issues/6884)

### Download Links
https://github.com/hyperledger/besu/releases/tag/24.7.0
https://github.com/hyperledger/besu/releases/download/24.7.0/besu-24.7.0.tar.gz / sha256 96cf47defd1d8c10bfc22634e53e3d640eaa81ef58cb0808e5f4265998979530
https://github.com/hyperledger/besu/releases/download/24.7.0/besu-24.7.0.zip / sha256 7e92e2eb469be197af8c8ca7ac494e7a2e7ee91cbdb02d99ff87fb5209e0c2a0



## 24.6.0

### Breaking Changes
- Java 21 has been enforced as minimum version to build and run Besu.
- With --Xbonsai-limit-trie-logs-enabled by default in this release, historic trie log data will be removed from the database unless sync-mode=FULL. It respects the --bonsai-historical-block-limit setting so shouldn't break any RPCs, but may be breaking if you are accessing this data from the database directly. Can be disabled with --bonsai-limit-trie-logs-enabled=false
- In profile=ENTERPRISE, use sync-mode=FULL (instead of FAST) and data-storage-format=FOREST (instead of BONSAI) [#7186](https://github.com/hyperledger/besu/pull/7186)
  - If this breaks your node, you can reset sync-mode=FAST and data-storage-format=BONSAI

### Upcoming Breaking Changes
- Receipt compaction will be enabled by default in a future version of Besu. After this change it will not be possible to downgrade to the previous Besu version.
- PKI-backed QBFT will be removed in a future version of Besu. Other forms of QBFT will remain unchanged.
- --Xbonsai-limit-trie-logs-enabled is deprecated, use --bonsai-limit-trie-logs-enabled instead
- --Xbonsai-trie-logs-pruning-window-size is deprecated, use --bonsai-trie-logs-pruning-window-size instead

### Additions and Improvements
- Add two counters to DefaultBlockchain in order to be able to calculate TPS and Mgas/s [#7105](https://github.com/hyperledger/besu/pull/7105)
- Enable --Xbonsai-limit-trie-logs-enabled by default, unless sync-mode=FULL [#7181](https://github.com/hyperledger/besu/pull/7181)
- Promote experimental --Xbonsai-limit-trie-logs-enabled to production-ready, --bonsai-limit-trie-logs-enabled [#7192](https://github.com/hyperledger/besu/pull/7192)
- Promote experimental --Xbonsai-trie-logs-pruning-window-size to production-ready, --bonsai-trie-logs-pruning-window-size [#7192](https://github.com/hyperledger/besu/pull/7192)
- `admin_nodeInfo` JSON/RPC call returns the currently active EVM version [#7127](https://github.com/hyperledger/besu/pull/7127)
- Improve the selection of the most profitable built block [#7174](https://github.com/hyperledger/besu/pull/7174)

### Bug fixes
- Make `eth_gasPrice` aware of the base fee market [#7102](https://github.com/hyperledger/besu/pull/7102)

### Download Links
https://github.com/hyperledger/besu/releases/tag/24.6.0
https://github.com/hyperledger/besu/releases/download/24.6.0/besu-24.6.0.tar.gz / sha256 fa86e5c6873718cd568e3326151ce06957a5e7546b52df79a831ea9e39b857ab
https://github.com/hyperledger/besu/releases/download/24.6.0/besu-24.6.0.zip / sha256 8b2d3a674cd7ead68b9ca68fea21e46d5ec9b278bbadc73f8c13c6a1e1bc0e4d

## 24.5.2

### Upcoming Breaking Changes
- Version 24.5.x will be the last series to support Java 17. Next release after versions 24.5.x will require Java 21 to build and run.
- Receipt compaction will be enabled by default in a future version of Besu. After this change it will not be possible to downgrade to the previous Besu version.
- PKI-backed QBFT will be removed in a future version of Besu. Other forms of QBFT will remain unchanged.

### Additions and Improvements
- Remove deprecated Goerli testnet [#7049](https://github.com/hyperledger/besu/pull/7049)
- Default bonsai to use full-flat db and code-storage-by-code-hash [#6984](https://github.com/hyperledger/besu/pull/6894)
- New RPC methods miner_setExtraData and miner_getExtraData [#7078](https://github.com/hyperledger/besu/pull/7078)
- Disconnect peers that have multiple discovery ports since they give us bad neighbours [#7089](https://github.com/hyperledger/besu/pull/7089)
- Port Tuweni dns-discovery into Besu. [#7129](https://github.com/hyperledger/besu/pull/7129)

### Known Issues
- [Frequency: occasional < 10%] Chain download halt. Only affects new syncs (new nodes syncing from scratch). Symptom: Block import halts, despite having a full set of peers and world state downloading finishing. Generally restarting besu will resolve the issue. We are tracking this in [#6884](https://github.com/hyperledger/besu/pull/6884)

### Bug fixes
- Fix parsing `gasLimit` parameter when its value is > `Long.MAX_VALUE` [#7116](https://github.com/hyperledger/besu/pull/7116)
- Skip validation of withdrawals when importing BFT blocks since withdrawals don't apply to BFT chains [#7115](https://github.com/hyperledger/besu/pull/7115)
- Make `v` abd `yParity` match in type 1 and 2 transactions in JSON-RPC and GraphQL [#7139](https://github.com/hyperledger/besu/pull/7139)

### Download Links
https://github.com/hyperledger/besu/releases/tag/24.5.2
https://github.com/hyperledger/besu/releases/download/24.5.2/besu-24.5.2.tar.gz / sha256 4049bf48022ae073065b46e27088399dfb22035e9134ed4ac2c86dd8c5b5fbe9
https://github.com/hyperledger/besu/releases/download/24.5.2/besu-24.5.2.zip / sha256 23966b501a69e320e8f8f46a3d103ccca45b53f8fee35a6543bd9a260b5784ee

## 24.5.1

### Breaking Changes
- RocksDB database metadata format has changed to be more expressive, the migration of an existing metadata file to the new format is automatic at startup. Before performing a downgrade to a previous version it is mandatory to revert to the original format using the subcommand `besu --data-path=/path/to/besu/datadir storage revert-metadata v2-to-v1`.
- BFT networks won't start with SNAP or CHECKPOINT sync (previously Besu would start with this config but quietly fail to sync, so it's now more obvious that it won't work) [#6625](https://github.com/hyperledger/besu/pull/6625), [#6667](https://github.com/hyperledger/besu/pull/6667)
- Forest pruning has been removed, it was deprecated since 24.1.0. In case you are still using it you must now remove any of the following options: `pruning-enabled`, `pruning-blocks-retained` and `pruning-block-confirmations`, from your configuration, and you may want to consider switching to Bonsai.
- Deprecated Goerli testnet has been removed.

### Upcoming Breaking Changes
- Version 24.5.x will be the last series to support Java 17. Next release after versions 24.5.x will require Java 21 to build and run.
- Receipt compaction will be enabled by default in a future version of Besu. After this change it will not be possible to downgrade to the previous Besu version.
- PKI-backed QBFT will be removed in a future version of Besu. Other forms of QBFT will remain unchanged. 

### Known Issues
- [Frequency: occasional < 10%] Chain download halt. Only affects new syncs (new nodes syncing from scratch). Symptom: Block import halts, despite having a full set of peers and world state downloading finishing. Generally restarting besu will resolve the issue. We are tracking this in [#6884](https://github.com/hyperledger/besu/pull/6884)
- [Frequency: occasional < 10%] Low peer numbers. More likely to occur on testnets (holesky and sepolia) but also can occur on mainnet. Symptom: peer count stays at 0 for an hour or more. Generally restarting besu will resolve the issue. We are tracking this in [#6805](https://github.com/hyperledger/besu/pull/6805)

### Additions and Improvements
- Update "host allow list" logic to transition from deprecated `host()` method to suggested `authority()` method.[#6878](https://github.com/hyperledger/besu/issues/6878)
- `txpool_besuPendingTransactions`change parameter `numResults` to optional parameter [#6708](https://github.com/hyperledger/besu/pull/6708)
- Extend `Blockchain` service [#6592](https://github.com/hyperledger/besu/pull/6592)
- Add bft-style `blockperiodseconds` transitions to Clique [#6596](https://github.com/hyperledger/besu/pull/6596)
- Add `createemptyblocks` transitions to Clique [#6608](https://github.com/hyperledger/besu/pull/6608)
- RocksDB database metadata refactoring [#6555](https://github.com/hyperledger/besu/pull/6555)
- Make layered txpool aware of `minGasPrice` and `minPriorityFeePerGas` dynamic options [#6611](https://github.com/hyperledger/besu/pull/6611)
- Update commons-compress to 1.26.0 [#6648](https://github.com/hyperledger/besu/pull/6648)
- Update Vert.x to 4.5.4 [#6666](https://github.com/hyperledger/besu/pull/6666)
- Refactor and extend `TransactionPoolValidatorService` [#6636](https://github.com/hyperledger/besu/pull/6636)
- Introduce `TransactionSimulationService` [#6686](https://github.com/hyperledger/besu/pull/6686)
- Transaction call object to accept both `input` and `data` field simultaneously if they are set to equal values [#6702](https://github.com/hyperledger/besu/pull/6702)
- `eth_call` for blob tx allows for empty `maxFeePerBlobGas` [#6731](https://github.com/hyperledger/besu/pull/6731)
- Extend error handling of plugin RPC methods [#6759](https://github.com/hyperledger/besu/pull/6759)
- Added engine_newPayloadV4 and engine_getPayloadV4 methods [#6783](https://github.com/hyperledger/besu/pull/6783)
- Reduce storage size of receipts [#6602](https://github.com/hyperledger/besu/pull/6602)
- Dedicated log marker for invalid txs removed from the txpool [#6826](https://github.com/hyperledger/besu/pull/6826)
- Prevent startup with BONSAI and privacy enabled [#6809](https://github.com/hyperledger/besu/pull/6809)
- Remove deprecated Forest pruning [#6810](https://github.com/hyperledger/besu/pull/6810)
- Experimental Snap Sync Server [#6640](https://github.com/hyperledger/besu/pull/6640)
- Upgrade Reference Tests to 13.2 [#6854](https://github.com/hyperledger/besu/pull/6854)
- Update Web3j dependencies [#6811](https://github.com/hyperledger/besu/pull/6811)
- Add `tx-pool-blob-price-bump` option to configure the price bump percentage required to replace blob transactions (by default 100%) [#6874](https://github.com/hyperledger/besu/pull/6874)
- Log detailed timing of block creation steps [#6880](https://github.com/hyperledger/besu/pull/6880)
- Expose transaction count by type metrics for the layered txpool [#6903](https://github.com/hyperledger/besu/pull/6903)
- Expose bad block events via the BesuEvents plugin API  [#6848](https://github.com/hyperledger/besu/pull/6848)
- Add RPC errors metric [#6919](https://github.com/hyperledger/besu/pull/6919/)
- Add `rlp decode` subcommand to decode IBFT/QBFT extraData to validator list [#6895](https://github.com/hyperledger/besu/pull/6895)
- Allow users to specify which plugins are registered [#6700](https://github.com/hyperledger/besu/pull/6700)
- Layered txpool tuning for blob transactions [#6940](https://github.com/hyperledger/besu/pull/6940)

### Bug fixes
- Fix txpool dump/restore race condition [#6665](https://github.com/hyperledger/besu/pull/6665)
- Make block transaction selection max time aware of PoA transitions [#6676](https://github.com/hyperledger/besu/pull/6676)
- Don't enable the BFT mining coordinator when running sub commands such as `blocks export` [#6675](https://github.com/hyperledger/besu/pull/6675)
- In JSON-RPC return optional `v` fields for type 1 and type 2 transactions [#6762](https://github.com/hyperledger/besu/pull/6762)
- Fix Shanghai/QBFT block import bug when syncing new nodes [#6765](https://github.com/hyperledger/besu/pull/6765)
- Fix to avoid broadcasting full blob txs, instead of only the tx announcement, to a subset of nodes [#6835](https://github.com/hyperledger/besu/pull/6835)
- Snap client fixes discovered during snap server testing [#6847](https://github.com/hyperledger/besu/pull/6847)
- Correctly initialize the txpool as disabled on creation [#6890](https://github.com/hyperledger/besu/pull/6890)
- Fix worldstate download halt when using snap sync during initial sync [#6981](https://github.com/hyperledger/besu/pull/6981)
- Fix chain halt due to peers only partially responding with headers. And worldstate halts caused by a halt in the chain sync [#7027](https://github.com/hyperledger/besu/pull/7027)

### Download Links
https://github.com/hyperledger/besu/releases/tag/24.5.1
https://github.com/hyperledger/besu/releases/download/24.5.1/besu-24.5.1.tar.gz / sha256 77e39b21dbd4186136193fc6e832ddc1225eb5078a5ac980fb754b33ad35d554
https://github.com/hyperledger/besu/releases/download/24.5.1/besu-24.5.1.zip / sha256 13d75b6b22e1303f39fd3eaddf736b24ca150b2bafa7b98fce7c7782e54b213f

## 24.3.0

### Breaking Changes
- SNAP - Snap sync is now the default for named networks [#6530](https://github.com/hyperledger/besu/pull/6530)
  - if you want to use the previous default behavior, you'll need to specify `--sync-mode=FAST`
- BONSAI - Default data storage format is now Bonsai [#6536](https://github.com/hyperledger/besu/pull/6536)
  - if you had previously used the default (FOREST), at startup you will get an error indicating the mismatch
    `Mismatch: DB at '/your-path' is FOREST (Version 1) but config expects BONSAI (Version 2). Please check your config.`
  - to fix this mismatch, specify the format explicitly using `--data-storage-format=FOREST`
- Following the OpenMetrics convention, the updated Prometheus client adds the `_total` suffix to every metrics of type counter, with the effect that some existing metrics have been renamed to have this suffix. If you are using the official Besu Grafana dashboard [(available here)](https://grafana.com/grafana/dashboards/16455-besu-full/), just update it to the latest revision, that accepts the old and the new name of the affected metrics. If you have a custom dashboard or use the metrics in other ways, then you need to manually update it to support the new naming.
- The `trace-filter` method in JSON-RPC API now has a default block range limit of 1000, adjustable with `--rpc-max-trace-filter-range` (thanks @alyokaz) [#6446](https://github.com/hyperledger/besu/pull/6446)
- Requesting the Ethereum Node Record (ENR) to acquire the fork id from bonded peers is now enabled by default, so the following change has been made [#5628](https://github.com/hyperledger/besu/pull/5628):
- `--Xfilter-on-enr-fork-id` has been removed. To disable the feature use `--filter-on-enr-fork-id=false`.
- `--engine-jwt-enabled` has been removed. Use `--engine-jwt-disabled` instead. [#6491](https://github.com/hyperledger/besu/pull/6491)
- Release docker images now provided at ghcr.io instead of dockerhub

### Deprecations
- X_SNAP and X_CHECKPOINT are marked for deprecation and will be removed in 24.6.0 in favor of SNAP and CHECKPOINT [#6405](https://github.com/hyperledger/besu/pull/6405)
- `--Xp2p-peer-lower-bound` is deprecated. [#6501](https://github.com/hyperledger/besu/pull/6501)

### Upcoming Breaking Changes
- `--Xbonsai-limit-trie-logs-enabled` will be removed. You will need to use `--bonsai-limit-trie-logs-enabled` instead. Additionally, this limit will change to be enabled by default.
  - If you do not want the limit enabled (eg you have `--bonsai-historical-block-limit` set < 512), you need to explicitly disable it using `--bonsai-limit-trie-logs-enabled=false` or increase the limit. [#6561](https://github.com/hyperledger/besu/pull/6561)

### Additions and Improvements
- Upgrade Prometheus and Opentelemetry dependencies [#6422](https://github.com/hyperledger/besu/pull/6422)
- Add `OperationTracer.tracePrepareTransaction`, where the sender account has not yet been altered[#6453](https://github.com/hyperledger/besu/pull/6453)
- Improve the high spec flag by limiting it to a few column families [#6354](https://github.com/hyperledger/besu/pull/6354)
- Log blob count when importing a block via Engine API [#6466](https://github.com/hyperledger/besu/pull/6466)
- Introduce `--Xbonsai-limit-trie-logs-enabled` experimental feature which by default will only retain the latest 512 trie logs, saving about 3GB per week in database growth [#5390](https://github.com/hyperledger/besu/issues/5390)
- Introduce `besu storage x-trie-log prune` experimental offline subcommand which will prune all redundant trie logs except the latest 512 [#6303](https://github.com/hyperledger/besu/pull/6303)
- Improve flat trace generation performance [#6472](https://github.com/hyperledger/besu/pull/6472)
- SNAP and CHECKPOINT sync - early access flag removed so now simply SNAP and CHECKPOINT [#6405](https://github.com/hyperledger/besu/pull/6405)
- X_SNAP and X_CHECKPOINT are marked for deprecation and will be removed in 24.4.0
- Github Actions based build.
- Introduce caching mechanism to optimize Keccak hash calculations for account storage slots during block processing [#6452](https://github.com/hyperledger/besu/pull/6452)
- Added configuration options for `pragueTime` to genesis file for Prague fork development [#6473](https://github.com/hyperledger/besu/pull/6473)
- Moving trielog storage to RocksDB's blobdb to improve write amplications [#6289](https://github.com/hyperledger/besu/pull/6289)
- Support for `shanghaiTime` fork and Shanghai EVM smart contracts in QBFT/IBFT chains [#6353](https://github.com/hyperledger/besu/pull/6353)
- Change ExecutionHaltReason for contract creation collision case to return ILLEGAL_STATE_CHANGE [#6518](https://github.com/hyperledger/besu/pull/6518) 
- Experimental feature `--Xbonsai-code-using-code-hash-enabled` for storing Bonsai code storage by code hash [#6505](https://github.com/hyperledger/besu/pull/6505)
- More accurate column size `storage rocksdb usage` subcommand [#6540](https://github.com/hyperledger/besu/pull/6540)
- Adds `storage rocksdb x-stats` subcommand [#6540](https://github.com/hyperledger/besu/pull/6540)
- New `eth_blobBaseFee`JSON-RPC method [#6581](https://github.com/hyperledger/besu/pull/6581)
- Add blob transaction support to `eth_call` [#6661](https://github.com/hyperledger/besu/pull/6661)
- Add blobs to `eth_feeHistory` [#6679](https://github.com/hyperledger/besu/pull/6679)
- Upgrade reference tests to version 13.1 [#6574](https://github.com/hyperledger/besu/pull/6574)
- Extend `BesuConfiguration` service [#6584](https://github.com/hyperledger/besu/pull/6584)
- Add `ethereum_min_gas_price` and `ethereum_min_priority_fee` metrics to track runtime values of `min-gas-price` and `min-priority-fee` [#6587](https://github.com/hyperledger/besu/pull/6587)
- Option to perform version incompatibility checks when starting Besu. In this first release of the feature, if `--version-compatibility-protection` is set to true it checks that the version of Besu being started is the same or higher than the previous version. [6307](https://github.com/hyperledger/besu/pull/6307)
- Moved account frame warming from GasCalculator into the Call operations [#6557](https://github.com/hyperledger/besu/pull/6557)

### Bug fixes
- Fix the way an advertised host configured with `--p2p-host` is treated when communicating with the originator of a PING packet [#6225](https://github.com/hyperledger/besu/pull/6225)
- Fix `poa-block-txs-selection-max-time` option that was inadvertently reset to its default after being configured [#6444](https://github.com/hyperledger/besu/pull/6444)
- Fix for tx incorrectly discarded when there is a timeout during block creation [#6563](https://github.com/hyperledger/besu/pull/6563)
- Fix traces so that call gas costing in traces matches other clients traces [#6525](https://github.com/hyperledger/besu/pull/6525)

### Download Links
https://github.com/hyperledger/besu/releases/tag/24.3.0
https://github.com/hyperledger/besu/releases/download/24.3.0/besu-24.3.0.tar.gz / sha256 8037ce51bb5bb396d29717a812ea7ff577b0d6aa341d67d1e5b77cbc55b15f84
https://github.com/hyperledger/besu/releases/download/24.3.0/besu-24.3.0.zip / sha256 41ea2ca734a3b377f43ee178166b5b809827084789378dbbe4e5b52bbd8e0674

## 24.1.2

### Bug fixes
- Fix ETC Spiral upgrade breach of consensus [#6524](https://github.com/hyperledger/besu/pull/6524)

### Additions and Improvements
- Adds timestamp to enable Cancun upgrade on mainnet [#6545](https://github.com/hyperledger/besu/pull/6545)
- Github Actions based build.[#6427](https://github.com/hyperledger/besu/pull/6427)

### Download Links
https://hyperledger.jfrog.io/artifactory/besu-binaries/besu/24.1.2/besu-24.1.2.zip / sha256 9033f300edd81c770d3aff27a29f59dd4b6142a113936886a8f170718e412971
https://hyperledger.jfrog.io/artifactory/besu-binaries/besu/24.1.2/besu-24.1.2.tar.gz / sha256 082db8cf4fb67527aa0dd757e5d254b3b497f5027c23287f9c0a74a6a743bf08

## 24.1.1

### Breaking Changes
- New `EXECUTION_HALTED` error returned if there is an error executing or simulating a transaction, with the reason for execution being halted. Replaces the generic `INTERNAL_ERROR` return code in certain cases which some applications may be checking for [#6343](https://github.com/hyperledger/besu/pull/6343)
- The Besu Docker images with `openjdk-latest` tags since 23.10.3 were incorrectly using UID 1001 instead of 1000 for the container's `besu` user. The user now uses 1000 again. Containers created from or migrated to images using UID 1001 will need to chown their persistent database files to UID 1000 (thanks @h4l) [#6360](https://github.com/hyperledger/besu/pull/6360)
- The deprecated `--privacy-onchain-groups-enabled` option has now been removed. Use the `--privacy-flexible-groups-enabled` option instead. [#6411](https://github.com/hyperledger/besu/pull/6411)
- The time that can be spent selecting transactions during block creation is not capped at 5 seconds for PoS and PoW networks, and for PoA networks, at 75% of the block period specified in the genesis. This is to prevent possible DoS attacks in case a single transaction is taking too long to execute, and to have a stable block production rate. This could be a breaking change if an existing network needs to accept transactions that take more time to execute than the newly introduced limit. If it is mandatory for these networks to keep processing these long processing transaction, then the default value of `block-txs-selection-max-time` or `poa-block-txs-selection-max-time` needs to be tuned accordingly. [#6423](https://github.com/hyperledger/besu/pull/6423)

### Deprecations

### Additions and Improvements
- Optimize RocksDB WAL files, allows for faster restart and a more linear disk space utilization [#6328](https://github.com/hyperledger/besu/pull/6328)
- Disable transaction handling when the node is not in sync, to avoid unnecessary transaction validation work [#6302](https://github.com/hyperledger/besu/pull/6302)
- Introduce TransactionEvaluationContext to pass data between transaction selectors and plugin, during block creation [#6381](https://github.com/hyperledger/besu/pull/6381)
- Upgrade dependencies [#6377](https://github.com/hyperledger/besu/pull/6377)
- Upgrade `com.fasterxml.jackson` dependencies [#6378](https://github.com/hyperledger/besu/pull/6378)
- Upgrade Guava dependency [#6396](https://github.com/hyperledger/besu/pull/6396)
- Upgrade Mockito [#6397](https://github.com/hyperledger/besu/pull/6397)
- Upgrade `tech.pegasys.discovery:discovery` [#6414](https://github.com/hyperledger/besu/pull/6414)
- Options to tune the max allowed time that can be spent selecting transactions during block creation are now stable [#6423](https://github.com/hyperledger/besu/pull/6423)
- Support for "pending" in `qbft_getValidatorsByBlockNumber` [#6436](https://github.com/hyperledger/besu/pull/6436)

### Bug fixes
- INTERNAL_ERROR from `eth_estimateGas` JSON/RPC calls [#6344](https://github.com/hyperledger/besu/issues/6344)
- Fix Besu Docker images with `openjdk-latest` tags since 23.10.3 using UID 1001 instead of 1000 for the `besu` user [#6360](https://github.com/hyperledger/besu/pull/6360)
- Fluent EVM API definition for Tangerine Whistle had incorrect code size validation configured [#6382](https://github.com/hyperledger/besu/pull/6382)
- Correct mining beneficiary for Clique networks in TraceServiceImpl [#6390](https://github.com/hyperledger/besu/pull/6390)
- Fix to gas limit delta calculations used in block production. Besu should now increment or decrement the block gas limit towards its target correctly (thanks @arbora) #6425
- Ensure Backward Sync waits for initial sync before starting a session [#6455](https://github.com/hyperledger/besu/issues/6455)
- Silence the noisy DNS query errors [#6458](https://github.com/hyperledger/besu/issues/6458)

### Download Links
https://hyperledger.jfrog.io/artifactory/besu-binaries/besu/24.1.1/besu-24.1.1.zip / sha256 e23c5b790180756964a70dcdd575ee2ed2c2efa79af00bce956d23bd2f7dc67c
https://hyperledger.jfrog.io/artifactory/besu-binaries/besu/24.1.1/besu-24.1.1.tar.gz / sha256 4b0ddd5a25be2df5d2324bff935785eb63e4e3a5f421614ea690bacb5b9cb344

### Errata
Note, due to a CI race with the release job, the initial published version of 24.1.1 were overwritten by artifacts generated from the same sources, but differ in their embedded timestamps. The initial SHAs are noted here but are deprecated:
~~https://hyperledger.jfrog.io/artifactory/besu-binaries/besu/24.1.1/besu-24.1.1.zip / sha256 b6b64f939e0bb4937ce90fc647e0a7073ce3e359c10352b502059955070a60c6
https://hyperledger.jfrog.io/artifactory/besu-binaries/besu/24.1.1/besu-24.1.1.tar.gz / sha256 cfcae04c30769bf338b0740ac65870f9346d3469931bb46cdba3b2f65d311e7a~~


## 24.1.0

### Breaking Changes

### Deprecations
- Forest pruning (`pruning-enabled` option) is deprecated and will be removed soon. To save disk space consider switching to Bonsai data storage format [#6230](https://github.com/hyperledger/besu/pull/6230)

### Additions and Improvements
- Add error messages on authentication failures with username and password [#6212](https://github.com/hyperledger/besu/pull/6212)
- New `Sequenced` transaction pool. The pool is an evolution of the `legacy` pool and is likely to be more suitable to enterprise or permissioned chains than the `layered` transaction pool. Select to use this pool with `--tx-pool=sequenced`. Supports the same options as the `legacy` pool [#6274](https://github.com/hyperledger/besu/issues/6274)
- Set Ethereum Classic mainnet activation block for Spiral network upgrade [#6267](https://github.com/hyperledger/besu/pull/6267)
- Add custom genesis file name to config overview if specified [#6297](https://github.com/hyperledger/besu/pull/6297)
- Update Gradle plugins and replace unmaintained License Gradle Plugin with the actively maintained Gradle License Report [#6275](https://github.com/hyperledger/besu/pull/6275)
- Optimize RocksDB WAL files, allows for faster restart and a more linear disk space utilization [#6328](https://github.com/hyperledger/besu/pull/6328)
- Add a cache on senders by transaction hash [#6375](https://github.com/hyperledger/besu/pull/6375)

### Bug fixes
- Hotfix for selfdestruct preimages on bonsai [#6359]((https://github.com/hyperledger/besu/pull/6359)
- Fix trielog shipping issue during self destruct [#6340]((https://github.com/hyperledger/besu/pull/6340)
- mitigation for trielog failure [#6315]((https://github.com/hyperledger/besu/pull/6315)

### Download Links
https://hyperledger.jfrog.io/artifactory/besu-binaries/besu/24.1.0/besu-24.1.0.zip / sha256 d36c8aeef70f0a516d4c26d3bc696c3e2a671e515c9e6e9475a31fe759e39f64
https://hyperledger.jfrog.io/artifactory/besu-binaries/besu/24.1.0/besu-24.1.0.tar.gz / sha256 602b04c0729a7b17361d1f0b39f4ce6a2ebe47932165add666560fe594d9ca99


## 23.10.3-hotfix
This is a hotfix for a selfdestruct defect that occurred on mainnet at block [18947893](https://etherscan.io/block/18947893)

### Bug fixes
- Hotfix for selfdestruct preimages on bonsai [#6359]((https://github.com/hyperledger/besu/pull/6359)
- mitigation for trielog failure [#6315]((https://github.com/hyperledger/besu/pull/6315)

### Download Links
https://hyperledger.jfrog.io/artifactory/besu-binaries/besu/23.10.3-hotfix/besu-23.10.3-hotfix.zip / sha256 1c37762909858a40eca749fb85b77fb4d1e918f247aff56d518144828bd85378
https://hyperledger.jfrog.io/artifactory/besu-binaries/besu/23.10.3-hotfix/besu-23.10.3-hotfix.tar.gz / sha256 8e38e9fd0c16e049aa324effc96f9ec31dc06e82ea4995e9dd75d571394667af


## 23.10.3

### Additions and Improvements
- Implement debug_traceCall [#5885](https://github.com/hyperledger/besu/pull/5885)
- Transactions that takes too long to evaluate, during block creation, are dropped from the txpool [#6163](https://github.com/hyperledger/besu/pull/6163)
- New option `tx-pool-min-gas-price` to set a lower bound when accepting txs to the pool [#6098](https://github.com/hyperledger/besu/pull/6098)
- Update OpenJDK latest Docker image to use Java 21 [#6189](https://github.com/hyperledger/besu/pull/6189)
- Allow a transaction selection plugin to specify custom selection results [#6190](https://github.com/hyperledger/besu/pull/6190)
- Add `rpc-gas-cap` to allow users to set gas limit to the RPC methods used to simulate transactions[#6156](https://github.com/hyperledger/besu/pull/6156)
- Fix the unavailability of `address` field when returning an `Account` entity on GraphQL in case of unreachable world state [#6198](https://github.com/hyperledger/besu/pull/6198)
- Update OpenJ9 Docker image to latest version [#6226](https://github.com/hyperledger/besu/pull/6226)
- Add error messages on authentication failures with username and password [#6212](https://github.com/hyperledger/besu/pull/6212)
- Add `rocksdb usage` to the `storage` subcommand to allow users and dev to check columns families usage [#6185](https://github.com/hyperledger/besu/pull/6185)
- Ethereum Classic Spiral network upgrade [#6078](https://github.com/hyperledger/besu/pull/6078)
- Fix self destruct collision [#6205](https://github.com/hyperledger/besu/pull/6205)
- Mark deleted storage on cleared [#6305](https://github.com/hyperledger/besu/pull/6305)

### Bug fixes
- Fix Docker image name clash between Besu and evmtool [#6194](https://github.com/hyperledger/besu/pull/6194)
- Fix `logIndex` in `eth_getTransactionReceipt` JSON RPC method [#6206](https://github.com/hyperledger/besu/pull/6206)

### Download Links
https://hyperledger.jfrog.io/artifactory/besu-binaries/besu/23.10.3/besu-23.10.3.zip / sha256 da7ef8a6ceb88d3e327cacddcdb32218d1750b464c14165a74068f6dc6e0871a
https://hyperledger.jfrog.io/artifactory/besu-binaries/besu/23.10.3/besu-23.10.3.tar.gz / sha256 73c834cf32c7bbe255d7d8cc7ca5d1eb0df8430b9114935c8dcf3a675b2acbc2

## 23.10.2

### Breaking Changes
- TX pool eviction in the legacy TX pool now favours keeping oldest transactions (more likely to evict higher nonces, less likely to introduce nonce gaps) [#6106](https://github.com/hyperledger/besu/pull/6106) and [#6146](https://github.com/hyperledger/besu/pull/6146)

### Deprecations

### Additions and Improvements
- Ethereum Classic Spiral network upgrade [#6078](https://github.com/hyperledger/besu/pull/6078)
- Add a method to read from a `Memory` instance without altering its inner state [#6073](https://github.com/hyperledger/besu/pull/6073)
- Accept `input` and `data` field for the payload of transaction-related RPC methods [#6094](https://github.com/hyperledger/besu/pull/6094)
- Add APIs to set and get the min gas price a transaction must pay for being selected during block creation [#6097](https://github.com/hyperledger/besu/pull/6097)
- TraceService: return results for transactions in block [#6086](https://github.com/hyperledger/besu/pull/6086)
- New option `--min-priority-fee` that sets the minimum priority fee a transaction must meet to be selected for a block. [#6080](https://github.com/hyperledger/besu/pull/6080) [#6083](https://github.com/hyperledger/besu/pull/6083)
- Implement new `miner_setMinPriorityFee` and `miner_getMinPriorityFee` RPC methods [#6080](https://github.com/hyperledger/besu/pull/6080)
- Clique config option `createemptyblocks` to not create empty blocks [#6082](https://github.com/hyperledger/besu/pull/6082)
- Upgrade EVM Reference Tests to v13 (Cancun) [#6114](https://github.com/hyperledger/besu/pull/6114)
- Add `yParity` to GraphQL and JSON-RPC for relevant querise. [6119](https://github.com/hyperledger/besu/pull/6119)
- Force tx replacement price bump to zero when zero base fee market is configured or `--min-gas-price` is set to 0. This allows for easier tx replacement in networks where there is not gas price. [#6079](https://github.com/hyperledger/besu/pull/6079)
- Introduce the possibility to limit the time spent selecting pending transactions during block creation, using the new experimental option `Xblock-txs-selection-max-time` on PoS and PoW networks (by default set to 5000ms) or `Xpoa-block-txs-selection-max-time` on PoA networks (by default 75% of the min block time) [#6044](https://github.com/hyperledger/besu/pull/6044)
- Remove LowestInvalidNonceCache from `legacy` transaction pool to make it more private networks friendly [#6148](https://github.com/hyperledger/besu/pull/6148)
- Optimization: Delete leftPad when capturing the stack before and after a frame execution [#6102](https://github.com/hyperledger/besu/pull/6102)

### Bug fixes
- Upgrade netty to address CVE-2023-44487, CVE-2023-34462 [#6100](https://github.com/hyperledger/besu/pull/6100)
- Upgrade grpc to address CVE-2023-32731, CVE-2023-33953, CVE-2023-44487, CVE-2023-4785 [#6100](https://github.com/hyperledger/besu/pull/6100)
- Fix blob gas calculation in reference tests [#6107](https://github.com/hyperledger/besu/pull/6107)
- Limit memory used in handling invalid blocks [#6138](https://github.com/hyperledger/besu/pull/6138)

---

### Download Links
https://hyperledger.jfrog.io/artifactory/besu-binaries/besu/23.10.2/besu-23.10.2.zip / sha256: 597ab71898d379180106baf24878239ed49acefea5772344fd359b0ff13fe19f

https://hyperledger.jfrog.io/artifactory/besu-binaries/besu/23.10.2/besu-23.10.2.tar.gz / sha256: 255818a5c6067a38aa8b565d8f32a49a172a7536a1d370673bbb75f548263c2c

## 23.10.1

### Additions and Improvements
- New option `--tx-pool-priority-senders` to specify a list of senders, that has the effect to prioritize any transactions sent by these senders from any source [#5959](https://github.com/hyperledger/besu/pull/5959)
- Cache last n blocks by using a new Besu flag `--cache-last-blocks=n` [#6009](https://github.com/hyperledger/besu/pull/6009)
- Optimize performances of RPC method `eth_feeHistory` [#6011](https://github.com/hyperledger/besu/pull/6011) [#6035](https://github.com/hyperledger/besu/pull/6035)
- Logging summary of plugins at Info as part of the config overview [#5964](https://github.com/hyperledger/besu/pull/5964) [#6049](https://github.com/hyperledger/besu/pull/6049)
- Layered tx pool memory improvements [#5985](https://github.com/hyperledger/besu/pull/5985) [#5974](https://github.com/hyperledger/besu/pull/5974)
- Update Bouncy Castle to 1.76, and force the use of the `jdk18on` variant [#5748](https://github.com/hyperledger/besu/pull/5748)
- Add GraphQL support for new fields in Cancun [#5923](https://github.com/hyperledger/besu/pull/5923) [#5975](https://github.com/hyperledger/besu/pull/5975)
- Add new configuration options to the EVM Fluent APIs [#5930](https://github.com/hyperledger/besu/pull/5930)


### Deprecations
- `--tx-pool-disable-locals` has been deprecated for removal in favor of `--tx-pool-no-local-priority`, no semantic change, only a renaming [#5959](https://github.com/hyperledger/besu/pull/5959)

### Bug Fixes
- Fix regression with t8n tool filling [#5979](https://github.com/hyperledger/besu/pull/5979)
- Fix EOF and EIP-4788 regressions in reference tests  [#6060](https://github.com/hyperledger/besu/pull/6060)

### Download Links
https://hyperledger.jfrog.io/artifactory/besu-binaries/besu/23.10.1/besu-23.10.1.tar.gz / sha256: e27645f345583f3ee447e5418302382c6f8335d2da8707bdd20033aabd86ce4c

https://hyperledger.jfrog.io/artifactory/besu-binaries/besu/23.10.1/besu-23.10.1.zip / sha256: fb173acb93c72fbb74a6542051691ca2d3d5f54ea2f51026467a512f3a22106b

## 23.10.0
### Layered Transaction Pool: the new default transaction pool implementation
With this release the previously experimental Layered txpool is marked stable and enabled by default, so please read the following instructions if you used to tune txpool behaviour,
otherwise you can simply go with the default and enjoy the improved performance of the new txpool.

#### Upgrading to Layered Transaction Pool
If you do not specify any txpool option, then you can skip this section.
If you have tuned the txpool using one of these options: `tx-pool-retention-hours`, `tx-pool-limit-by-account-percentage` or `tx-pool-max-size`,
then you need to update your configuration as described below:
- `tx-pool-retention-hours`: simply remove it, since it is not applicable in the Layered txpool, old transactions will eventually expire when the memory cache is full.
- `tx-pool-limit-by-account-percentage`: replace it with `tx-pool-max-future-by-sender`, which specify the max number of sequential transactions of single sender are kept in the txpool, by default it is 200.
- `tx-pool-max-size`: the Layered txpool is not limited by a max number of transactions, but by the estimated memory size the transactions occupy, so you need to remove this option, and to tune the max amount of memory<sup>*</sup> use the new option `tx-pool-layer-max-capacity` as described below.

You can still opt-out of the Layered txpool, setting `tx-pool=legacy` in config file or via cli argument, but be warned that the Legacy implementation will be deprecated for removal soon, so start testing the new implementation.

#### Configuring the Layered Transaction Pool
By default, the txpool is tuned for mainnet usage, but if you are using private networks or want to otherwise tune it, these are the new options:
- `tx-pool-max-future-by-sender`: specify the max number of sequential transactions of a single sender are kept in the txpool, by default it is 200, increase it to allow a single sender to fit more transactions in a single block. For private networks, this can safely be set in the hundreds or thousands if you want to ensure future transactions (with large nonce gaps) remain in the pool.
- `tx-pool-layer-max-capacity`: set the max amount of memory<sup>*</sup> in bytes, a single memory limited layer can occupy, by default is 12.5MB, keep in mind that there are 2 memory limited layers, so the expected memory consumption is twice the value specified by this option, so 25MB by default. Increase this value if you have spare RAM and the eviction rate is high for your network.
- `tx-pool-max-prioritized`: set the max number of transactions allowed in the first layer, that only contains transactions that are candidate for inclusion in the next block creation task. It makes sense to limit the value to the max number of transactions that fit in a block in your network, by default is 2000.

<sup>*</sup>: the memory used by the txpool is an estimation, we are working to make it always more accurate.

### Breaking Changes
- Removed support for Kotti network (ETC) [#5816](https://github.com/hyperledger/besu/pull/5816)
- Layered transaction pool implementation is now stable and enabled by default, so the following changes to experimental options have been done [#5772](https://github.com/hyperledger/besu/pull/5772):
    - `--Xlayered-tx-pool` is gone, to select the implementation use the new `--tx-pool` option with values `layered` (default) or `legacy`
    - `--Xlayered-tx-pool-layer-max-capacity`, `--Xlayered-tx-pool-max-prioritized` and `--Xlayered-tx-pool-max-future-by-sender` just drop the `Xlayered-` and keep the same behavior

### Additions and Improvements
- Add access to an immutable world view to start/end transaction hooks in the tracing API[#5836](https://github.com/hyperledger/besu/pull/5836)
- Layered transaction pool implementation is now stable and enabled by default. If you want still to use the legacy implementation, use `--tx-pool=legacy`. 
  By default, the new transaction pool is capped at using 25MB of memory, this limit can be raised using `--layered-tx-pool-layer-max-capacity` options  [#5772](https://github.com/hyperledger/besu/pull/5772)
- Tune G1GC to reduce Besu memory footprint, and new `besu-untuned` start scripts to run without any specific G1GC flags [#5879](https://github.com/hyperledger/besu/pull/5879)
- Reduce `engine_forkchoiceUpdatedV?` response time by asynchronously process block added events in the transaction pool [#5909](https://github.com/hyperledger/besu/pull/5909)

### Bug Fixes
- do not create ignorable storage on revert storage-variables subcommand [#5830](https://github.com/hyperledger/besu/pull/5830) 
- fix duplicate key errors in EthScheduler-Transactions [#5857](https://github.com/hyperledger/besu/pull/5857)
- Don't put control characters, escaped or otherwise, in t8n stacktraces [#5910](https://github.com/hyperledger/besu/pull/5910)

### Download Links
https://hyperledger.jfrog.io/artifactory/besu-binaries/besu/23.10.0/besu-23.10.0.tar.gz / sha256: 3c75f3792bfdb0892705b378f0b8bfc14ef6cecf1d8afe711d8d8687ed6687cf
https://hyperledger.jfrog.io/artifactory/besu-binaries/besu/23.10.0/besu-23.10.0.zip / sha256: d5dafff4c3cbf104bf75b34a9f108dcdd7b08d2759de75ec65cd997f38f52866

## 23.7.3

### Additions and Improvements
- Update Holešky config for re-launch [#5890](https://github.com/hyperledger/besu/pull/5890)

### Download Links
https://hyperledger.jfrog.io/artifactory/besu-binaries/besu/23.7.3/besu-23.7.3.tar.gz / sha256: c12ca6a9861557e0bf8f27076f8c8afcce6f1564687e5f02bfdc96c2b18846ff
https://hyperledger.jfrog.io/artifactory/besu-binaries/besu/23.7.3/besu-23.7.3.zip / sha256: 136596454f647c706130e3e2983bdbb4a1cbfaf2bbf6e999466754f9213c11f6


## 23.7.2

### Additions and Improvements
- Add new methods to `OperationTracer` to capture contexts enter/exit [#5756](https://github.com/hyperledger/besu/pull/5756)
- Add Holešky as predefined network name [#5797](https://github.com/hyperledger/besu/pull/5797)

### Breaking Changes
- Add ABI-decoded revert reason to `eth_call` and `eth_estimateGas` responses [#5705](https://github.com/hyperledger/besu/issues/5705)

### Additions and Improvements
- Add missing methods to the `Transaction` interface [#5732](https://github.com/hyperledger/besu/pull/5732)
- Add `benchmark` subcommand to `evmtool` [#5754](https://github.com/hyperledger/besu/issues/5754)
- JSON output is now compact by default. This can be overridden by the new `--json-pretty-print-enabled` CLI option. [#5766](https://github.com/hyperledger/besu/pull/5766)
- New `eth_getBlockReceipts` JSON-RPC method to retrieve all transaction receipts for a block in a single call [#5771](https://github.com/hyperledger/besu/pull/5771) 
- Add new methods to `OperationTracer` to capture contexts enter/exit [#5756](https://github.com/hyperledger/besu/pull/5756)

### Bug Fixes
- Make smart contract permissioning features work with london fork [#5727](https://github.com/hyperledger/besu/pull/5727)
- Add type to PendingTransactionDetail, fix eth_subscribe [#5729](https://github.com/hyperledger/besu/pull/5729)
- EvmTool "run" mode did not reflect contracts created within the transaction. [#5755](https://github.com/hyperledger/besu/pull/5755)
- Fixing snapsync issue with forest during the heal step [#5776](https://github.com/hyperledger/besu/pull/5776)

### Download Links
https://hyperledger.jfrog.io/artifactory/besu-binaries/besu/23.7.2/besu-23.7.2.tar.gz / sha256: f74b32c1a343cbad90a88aa59276b4c5eefea4643ee542aba2bbf898f85ae242
https://hyperledger.jfrog.io/artifactory/besu-binaries/besu/23.7.2/besu-23.7.2.zip / sha256: a233c83591fc277e3d1530c84bb5ea896abad717d796b5e3b856c79199132b75

## 23.7.1

### Breaking Changes
- Removed deprecated GoQuorum permissioning interop [#5607](https://github.com/hyperledger/besu/pull/5607)
- Removed support for version 0 of the database as it is no longer used by any active node. [#5698](https://github.com/hyperledger/besu/pull/5698)

### Additions and Improvements
- `evmtool` launcher binaries now ship as part of the standard distribution. [#5701](https://github.com/hyperledger/besu/pull/5701)
- EvmTool now executes the `execution-spec-tests` via the `t8n` and `b11r`. See the [README](ethereum/evmtool/README.md) in EvmTool for more instructions.
- Improve lifecycle management of the transaction pool [#5634](https://github.com/hyperledger/besu/pull/5634)
- Add extension points in AbstractCreateOperation for EVM libraries to react to contract creations [#5656](https://github.com/hyperledger/besu/pull/5656)
- Update to Tuweni 2.4.2. [#5684](https://github.com/hyperledger/besu/pull/5684)
- Decouple data field from Enum JsonRpcError by creating new enum holder RpcErrorType[#5629](https://github.com/hyperledger/besu/pull/5629)
- Update to bouncycastle 1.75 [#5675](https://github.com/hyperledger/besu/pull/5675)
- Extend OperationTracer with new methods [#5662](https://github.com/hyperledger/besu/pull/5662)
- Eip 6780 selfdestruct [#5430](https://github.com/hyperledger/besu/pull/5430)
- Add new debug_getRawTransaction to the DEBUG engine [#5635](https://github.com/hyperledger/besu/pull/5635)

### Bug Fixes
- Use the node's configuration to determine if DNS enode URLs are allowed in calls to `admin_addPeer` and `admin_removePeer` [#5584](https://github.com/hyperledger/besu/pull/5584)
- Align the implementation of Eth/68 `NewPooledTransactionHashes` to other clients, using unsigned int for encoding size. [#5640](https://github.com/hyperledger/besu/pull/5640)
- Failure at startup when enabling layered txpool before initial sync done [#5636](https://github.com/hyperledger/besu/issues/5636)
- Remove miner-related option warnings if the change isn't using Ethash consensus algorithm [#5669](https://github.com/hyperledger/besu/pull/5669)
- Fix for pending transactions reference leak [#5693](https://github.com/hyperledger/besu/pull/5693)
- Address a performance regression observed in import testing [#5734](https://github.com/hyperledger/besu/pull/5734)
- Update native libraries that have JPMS friendly module names [#5749](https://github.com/hyperledger/besu/pull/5749)

### Download Links
https://hyperledger.jfrog.io/artifactory/besu-binaries/besu/23.7.1/besu-23.7.1.tar.gz / sha256: 85dce66c2dbd21b4e5d3310770434dd373018a046b78d5037f6d4955256793cd
https://hyperledger.jfrog.io/artifactory/besu-binaries/besu/23.7.1/besu-23.7.1.zip / sha256: dfac11b2d6d9e8076ab2f86324d48d563badf76fd2a4aadc4469a97aef374ef5


## 23.7.0

- Was not released (failed burn-in test)


## 23.4.4

### Breaking Changes
- Move blockchain related variables in a dedicated storage, to pave the way to future optimizations [#5471](https://github.com/hyperledger/besu/pull/5471). The migration is performed automatically at startup,
and in case a rollback is needed, before installing a previous version, the migration can be reverted, using the subcommand `storage revert-variables` with the same configuration use to run Besu.
- Remove deprecated Rinkeby named network. [#5540](https://github.com/hyperledger/besu/pull/5540)
- Use BlobDB for blockchain storage to reduce initial sync time and write amplification (PR #5475). This PR reduces sync time by 14 hours on m6a.xlarge VM (1 day 8 hours 27 minutes instead of 1 day 22 hours 4 minutes).
### Additions and Improvements
- Allow Ethstats connection url to specify ws:// or wss:// scheme. [#5494](https://github.com/hyperledger/besu/issues/5494)
- Add support for Shanghai changes to the GraphQL service [#5496](https://github.com/hyperledger/besu/pull/5496)
- Unite the tx-pool CLI options under the same Tx Pool Options group in UX. [#5466](https://github.com/hyperledger/besu/issues/5466)
- Tidy DEBUG logs by moving engine API full logging to TRACE [#5529](https://github.com/hyperledger/besu/pull/5529)
- Remove PoW validation if merge is enabled as it is not needed any more [#5538](https://github.com/hyperledger/besu/pull/5538)
- Use BlobDB for blockchain storage to reduce initial sync time and write amplification [#5475](https://github.com/hyperledger/besu/pull/5475)
- Add healing flat db mechanism with early access CLI options `--Xsnapsync-synchronizer-flat-db-healing-enabled=true` [#5319](https://github.com/hyperledger/besu/pull/5319)
- Add debug_getRawTransaction method to the DEBUG suite [#5635](https://github.com/hyperledger/besu/pull/5635)

### Bug Fixes
- Fix backwards sync bug where chain is rolled back too far, especially when restarting Nimbus [#5497](https://github.com/hyperledger/besu/pull/5497)
- Check to ensure storage and transactions are not closed prior to reading/writing [#5527](https://github.com/hyperledger/besu/pull/5527) 
- Fix the unavailability of account code and storage on GraphQL/Bonsai [#5548](https://github.com/hyperledger/besu/pull/5548)

### Download Links
https://hyperledger.jfrog.io/artifactory/besu-binaries/besu/23.4.4/besu-23.4.4.tar.gz / sha256: bd476d235b6fe1f236a62bc709f41c87deb68b72c47bb5b58e56b9d9283af2c4
https://hyperledger.jfrog.io/artifactory/besu-binaries/besu/23.4.4/besu-23.4.4.zip / sha256: 4575000f4fd21d318e7b77340c9281d496bc800bee5b45a13684319e6f28bf27

## 23.4.3

- Was not released (failed burn-in test)

- ## 23.4.2

- Was not released (failed burn-in test)

## 23.4.1

### Breaking Changes
- Add request content length limit for the JSON-RPC API (5MB) [#5467](https://github.com/hyperledger/besu/pull/5467)
- `min-block-occupancy-ratio` options is now ignored on PoS networks [#5491](https://github.com/hyperledger/besu/pull/5491)

### Additions and Improvements
- Set the retention policy for RocksDB log files to maintain only the logs from the last week [#5428](https://github.com/hyperledger/besu/pull/5428)
- "Big-EOF" (the EOF version initially slotted for Shanghai) has been moved from Cancun to FutureEIPs [#5429](https://github.com/hyperledger/besu/pull/5429)
- EIP-4844: Zero blob transactions are invalid [#5425](https://github.com/hyperledger/besu/pull/5425)
- Transaction pool flag to disable specific behaviors for locally submitted transactions [#5418](https://github.com/hyperledger/besu/pull/5418)
- Added In-Protocol Deposit prototype (EIP-6110) in the experimental eip. [#5005](https://github.com/hyperledger/besu/pull/5055) [#5295](https://github.com/hyperledger/besu/pull/5295)
- New optional feature to save the txpool content to file on shutdown and reloading it on startup [#5434](https://github.com/hyperledger/besu/pull/5434)
- New option to send SNI header in TLS ClientHello message [#5439](https://github.com/hyperledger/besu/pull/5439)
- Early access - layered transaction pool implementation [#5290](https://github.com/hyperledger/besu/pull/5290)
- New RPC method `debug_getRawReceipts` [#5476](https://github.com/hyperledger/besu/pull/5476)
- Add TrieLogFactory plugin support [#5440](https://github.com/hyperledger/besu/pull/5440)
- Ignore `min-block-occupancy-ratio` option when on PoS networks, since in some cases, it prevents to have full blocks even if enough transactions are present [#5491](https://github.com/hyperledger/besu/pull/5491)

### Bug Fixes
- Fix eth_feeHistory response for the case in which blockCount is higher than highestBlock requested. [#5397](https://github.com/hyperledger/besu/pull/5397)
- Fix Besu Docker image failing to start due to NoClassDefFoundError with org.xerial.snappy.Snappy library. [#5462](https://github.com/hyperledger/besu/pull/5462)

### Download Links

https://hyperledger.jfrog.io/hyperledger/besu-binaries/besu/23.4.1/besu-23.4.1.tar.gz / sha256: 49d3a7a069cae307497093d834f873ce7804a46dd59207d5e8321459532d318e
https://hyperledger.jfrog.io/hyperledger/besu-binaries/besu/23.4.1/besu-23.4.1.zip / sha256: 1d82ed83a816968aa9366d9310b275ca6438100f5d3eb1ec03d3474b2a5f5e76

## 23.4.0

### Breaking Changes
- In `evmtool` (an offline EVM executor tool principally used for reference tests), the `--prestate` and `--genesis` options no longer parse genesis files containing IBFT, QBFT, and Clique network definitions. The same genesis files will work with those json entries removed. [#5192](https://github.com/hyperledger/besu/pull/5192)
- In `--ethstats`, if the port is not specified in the URI, it will default to 443 and 80 for ssl and non-ssl connections respectively instead of 3000. [#5301](https://github.com/hyperledger/besu/pull/5301)
- Remove IBFT 1.0 feature [#5302](https://github.com/hyperledger/besu/pull/5302)
- Remove GoQuorum-compatible privacy feature [#5303](https://github.com/hyperledger/besu/pull/5303)
- Remove launcher command line utility [#5355](https://github.com/hyperledger/besu/pull/5355)
- Remove deprecated `tx-pool-future-max-by-account` option, see instead: `tx-pool-limit-by-account-percentage` [#5361](https://github.com/hyperledger/besu/pull/5361)
- Default configuration for the deprecated ECIP-1049 network has been removed from the CLI network list [#5371](https://github.com/hyperledger/besu/pull/5371)
- Besu now requires glibc 2.32 or later to run. Ubuntu 20.04 users will need to update to a newer version of Ubuntu, 22.04 or later to run Besu

### Additions and Improvements
- An alternate build target for the EVM using GraalVM AOT compilation was added.  [#5192](https://github.com/hyperledger/besu/pull/5192)
- To generate the binary install and use GraalVM 23.3.r17 or higher and run `./gradlew nativeCompile`.  The binary will be located in `ethereum/evmtool/build/native/nativeCompile`
- Upgrade RocksDB version from 7.7.3 to 8.0.0. Besu Team [contributed](https://github.com/facebook/rocksdb/pull/11099) to this release to make disabling checksum verification work. 
- Log an error with stacktrace when RPC responds with internal error [#5288](https://github.com/hyperledger/besu/pull/5288)
- `--ethstats-cacert` to specify root CA of ethstats server (useful for non-production environments). [#5301](https://github.com/hyperledger/besu/pull/5301)
- Update most dependencies to latest version [#5269](https://github.com/hyperledger/besu/pull/5269)
- If jemalloc is used, print its version in the configuration overview [#4738](https://github.com/hyperledger/besu/pull/4738)
- Add metrics for accounts and storage reads (Flat database vs Merkle Patricia Trie) [#5315](https://github.com/hyperledger/besu/pull/5315)
- Offload LogBloom cache generation to computation executor, to avoid interfere with other scheduled tasks [#4530](https://github.com/hyperledger/besu/pull/4530)
- Reference tests are upgraded to use v12.1 of the ethereum tests [#5343](https://github.com/hyperledger/besu/pull/5343)
- Add new sepolia bootnodes, which should improve peering in the testnet. [#5352](https://github.com/hyperledger/besu/pull/5352)
- Renamed --bonsai-maximum-back-layers-to-load option to --bonsai-historical-block-limit for clarity. Removed --Xbonsai-use-snapshots option as it is no longer functional [#5337](https://github.com/hyperledger/besu/pull/5337)
- Change Forest to use TransactionDB instead of OptimisticTransactionDB [#5328](https://github.com/hyperledger/besu/pull/5328)
- Performance: Reduced usage of UInt256 in EVM operations [#5331](https://github.com/hyperledger/besu/pull/5331)
- Changed wrong error message "Invalid params" when private tx is reverted to "Execution reverted" with correct revert reason in data. [#5369](https://github.com/hyperledger/besu/pull/5369)
- Changes to the way gas is estimated to provide an exact gas estimate [#5142](https://github.com/hyperledger/besu/pull/5142)
- Add zero reads to Bonsai TrieLogs [#5317](https://github.com/hyperledger/besu/pull/5317) 
- Bonsai TrieLog serialization interface and default implementation [#5372](https://github.com/hyperledger/besu/pull/5372) 

### Bug Fixes
- Fix eth_getBlockByNumber cache error for latest block when called during syncing [#5292](https://github.com/hyperledger/besu/pull/5292)
- Fix QBFT and IBFT unable to propose blocks on London when zeroBaseFee is used [#5276](https://github.com/hyperledger/besu/pull/5276) 
- Make QBFT validator smart contract mode work with london fork [#5249](https://github.com/hyperledger/besu/issues/5249)
- Try to connect to EthStats server by default with ssl followed by non-ssl. [#5301](https://github.com/hyperledger/besu/pull/5301)
- Allow --miner-extra-data to be used in Proof-of-Stake block production [#5291](https://github.com/hyperledger/besu/pull/5291)
- Add withdrawals to payloadId calculation to avoid collisions [#5321](https://github.com/hyperledger/besu/pull/5321) 
- Re-implement trace_block, trace_filter and trace_replayBlockTransactions RPC endpoints to fix memory issues and improve performance [#5131](https://github.com/hyperledger/besu/pull/5131)

### Download Links
https://hyperledger.jfrog.io/hyperledger/besu-binaries/besu/23.4.0/besu-23.4.0.zip / sha256: 023a267ee07ed6e069cb15020c1c0262efc5ea0a3e32adc6596068cff7fd0be5
https://hyperledger.jfrog.io/hyperledger/besu-binaries/besu/23.4.0/besu-23.4.0.tar.gz / sha256: 821695b3255c9f646f4d527e374219c96416f498231520f2eec2bebedc53f5a0

## 23.1.3 - Nimbus Hotfix
This update is strongly recommended for anyone running Nimbus with Besu. Due to the way Nimbus send request data, this can lead to a missed block proposal in certain circumstances.

### Bug Fixes
Add withdrawals to payloadId calculation to avoid collisions #5321
Download Links
https://hyperledger.jfrog.io/hyperledger/besu-binaries/besu/23.1.3/besu-23.1.3.tar.gz / sha256: 36898932a7535c4d126c1980443b33c9a4971f9354112992a18ee134c1777aa3
https://hyperledger.jfrog.io/hyperledger/besu-binaries/besu/23.1.3/besu-23.1.3.zip / sha256: adb3b17e45217f86a56f07f09faba2e5d8a0eb8a585ad5307696d6cc58ee2f73

## 23.1.2
This update is a mainnet-compatible Shanghai/Capella upgrade and is recommended for all Mainnet users.

### Breaking Changes

### Additions and Improvements
- Schedule Shanghai (Shapella) fork for Mainnet [#5230](https://github.com/hyperledger/besu/pull/5230)
- Increase default from 1000 to 5000 for `--rpc-max-logs-range` [#5209](https://github.com/hyperledger/besu/pull/5209)
- Bonsai-safe refactor [#5123](https://github.com/hyperledger/besu/pull/5123)
- Safe tracing [#5197](https://github.com/hyperledger/besu/pull/5197)

### Bug Fixes
- Persist backward sync status to support resuming across restarts [#5182](https://github.com/hyperledger/besu/pull/5182)

### Download Links
https://hyperledger.jfrog.io/hyperledger/besu-binaries/besu/23.1.2/besu-23.1.2.tar.gz / sha256: 3d3a709a3aab993a0801b412a4719d74e319f942ddc13fb0f30b3c4a54d12538
https://hyperledger.jfrog.io/hyperledger/besu-binaries/besu/23.1.2/besu-23.1.2.zip / sha256: 2a9ff091cb4349fc23625a52089400bb6529a831eb22d15d0221cb27039ab203

## 23.1.1
This update is required for the Goerli Shanghai/Capella upgrade and recommended for all Mainnet users. If you use Besu on Goerli, update to 23.1.1. If you previously used 23.1.1-RC1, update to test 23.1.1 on Goerli. 

### Breaking Changes

### Additions and Improvements
- Add support for Shanghai in Sepolia https://github.com/hyperledger/besu/pull/5088
- Add implementation for engine_getPayloadBodiesByRangeV1 and engine_getPayloadBodiesByHashV1 https://github.com/hyperledger/besu/pull/4980
- If a PoS block creation repetition takes less than a configurable duration, then waits before next repetition https://github.com/hyperledger/besu/pull/5048
- Allow other users to read the /opt/besu dir when using docker https://github.com/hyperledger/besu/pull/5092
- Invalid params - add some error detail #5066
- Added the option --kzg-trusted-setup to pass a custom setup file for custom networks or to override the default one for named networks [#5084](https://github.com/hyperledger/besu/pull/5084)
- Gas accounting for EIP-4844 [#4992](https://github.com/hyperledger/besu/pull/4992)
- Goerli configs for shapella [#5151](https://github.com/hyperledger/besu/pull/5151)

### Bug Fixes
- Fix engine_getPayloadV2 block value calculation [#5040](https://github.com/hyperledger/besu/issues/5040)
- Moves check for init code length before balance check [#5077](https://github.com/hyperledger/besu/pull/5077)
- Address concurrency problems with eth_call [#5179](https://github.com/hyperledger/besu/pull/5179)

### Download Links
https://hyperledger.jfrog.io/hyperledger/besu-binaries/besu/23.1.1/besu-23.1.1.tar.gz / sha256: 11c3e5cdbc06df16a690e7ee9f98eefa46848f9fa280824b6e4c896d88f6b975
https://hyperledger.jfrog.io/hyperledger/besu-binaries/besu/23.1.1/besu-23.1.1.zip / sha256: afcf852f193adb8e82d187aa4f02e4669f12cc680270624d37101b94cf37adec

## 23.1.1-RC1
### Sepolia Shanghai Release aka Sepolia Shapella aka Shapolia

This update is **not recommended for mainnet users**.

Besu 23.1.1-RC1 is a **required update for Sepolia users**

Sepolia Shanghai hardfork scheduled for: **Tue Feb 28 2023 04:04:48 UTC**

---

This release has everything from [23.1.0](https://github.com/hyperledger/besu/releases/tag/23.1.0) and in addition the following:

### Additions and Improvements
- Add support for Shanghai in Sepolia https://github.com/hyperledger/besu/pull/5088
- Add implementation for engine_getPayloadBodiesByRangeV1 and engine_getPayloadBodiesByHashV1 https://github.com/hyperledger/besu/pull/4980
- If a PoS block creation repetition takes less than a configurable duration, then waits before next repetition https://github.com/hyperledger/besu/pull/5048
- Allow other users to read the /opt/besu dir when using docker https://github.com/hyperledger/besu/pull/5092
- Invalid params - add some error detail [#5066](https://github.com/hyperledger/besu/pull/5066)

### Bug fixes
- Fix engine_getPayloadV2 block value calculation https://github.com/hyperledger/besu/issues/5040
- Moves check for init code length before balance check https://github.com/hyperledger/besu/pull/5077

### Download Links
https://hyperledger.jfrog.io/hyperledger/besu-binaries/besu/23.1.1-RC1/besu-23.1.1-RC1.tar.gz / sha256: 82cff41f3eace02006b0e670605848e0e77e045892f8fa9aad66cbd84a88221e
https://hyperledger.jfrog.io/hyperledger/besu-binaries/besu/23.1.1-RC1/besu-23.1.1-RC1.zip / sha256: 469c8d6a8ca9d78ee111ff1128d00bf3bcddacbf5b800ef6047717a2da0cc21d

## 23.1.0
Besu 23.1.0 is a recommended update for Mainnet users. Thank you all for your patience as we crafted this quarterly release.

This is a rather large release with some breaking changes, so please be sure to read these notes carefully before you upgrade any Besu instances. We are including a move to Java 17 LTS. To build and run Besu, please make sure you have Java 17 on the host machine. Additionally, there are a host of spec compliance changes that change existing formats, so please check the specific RPC updates. Lastly, this release formalizes a deprecation notice for GoQuorum privacy modes and IBFT1.0 in Besu. These will be removed in the 23.4 series, unless otherwise stated.

From the improvements and fixes side, we have a host of execution performance improvements and fixes for defects with bonsai storage. We have also included an error detection and auto-heal capability for nodes that encounter state issues. This should keep nodes online and validating that may have previously required a resync.

One final note. 23.1.0 is not a Shanghai ready release. If you intend to test Besu on the long-lived testnets like Zhejiang, please [follow the instructions here](https://notes.ethereum.org/@launchpad/zhejiang). We will have more to share on our official Shanghai releases soon.

### Breaking Changes
- Change JsonRpc http service to return the error -32602 (Invalid params) with a 200 http status code
- Besu requires minimum Java 17 and up to build and run [#3320](https://github.com/hyperledger/besu/issues/3320)
- PKCS11 with nss module (PKCS11 based HSM can be used in DevP2P TLS and QBFT PKI) does not work with RSA keys
  in Java 17. SoftHSM is tested manually and working. (Other PKCS11 HSM are not tested). The relevant unit and acceptance
  tests are updated to use EC private keys instead of RSA keys.
- Change eth_feeHistory parameter `blockCount` to accept hexadecimal string (was accepting plain integer) [#5047](https://github.com/hyperledger/besu/pull/5047)
- Default configurations for the deprecated Ropsten, Kiln, Shandong, and Astor networks have been removed from the CLI network list. These networks can currently be accessed but will require a user-provided genesis configuration. [#4869](https://github.com/hyperledger/besu/pull/4869)
- GoQuorum-compatible privacy is deprecated and will be removed in 23.4
- IBFT 1.0 is deprecated and will be removed in 23.4
- Optimize SSTORE Operation execution time (memoize current and original value) [#4836](https://github.com/hyperledger/besu/pull/4836)

### Additions and Improvements
- Default rpc batch request to 1024 [#5104](https://github.com/hyperledger/besu/pull/5104) [#5108](https://github.com/hyperledger/besu/pull/5108)
- Add a new CLI option to limit the number of requests in a single RPC batch request. [#4965](https://github.com/hyperledger/besu/pull/4965)
- Support for new DATAHASH opcode as part of EIP-4844 [#4823](https://github.com/hyperledger/besu/issues/4823)
- Send only hash announcement for blob transaction type [#4940](https://github.com/hyperledger/besu/pull/4940)
- Add `excess_data_gas` field to block header [#4958](https://github.com/hyperledger/besu/pull/4958)
- Add `max_fee_per_data_gas` field to transaction [#4970](https://github.com/hyperledger/besu/pull/4970)
- Added option to evm CLI tool to allow code execution at specific forks [#4913](https://github.com/hyperledger/besu/pull/4913)
- Improve get account performance by using the world state updater cache [#4897](https://github.com/hyperledger/besu/pull/4897)
- Add new KZG precompile and option to override the trusted setup being used [#4822](https://github.com/hyperledger/besu/issues/4822)
- Add implementation for eth_createAccessList RPC method [#4942](https://github.com/hyperledger/besu/pull/4942)
- Updated reference tests to v11.3 [#4996](https://github.com/hyperledger/besu/pull/4996)
- Add DebugGetRawBlock and DebugGetRawHeader RPC methods [#5011](https://github.com/hyperledger/besu/pull/5011)
- Besu requires minimum Java 17 and up to build and run [#3320](https://github.com/hyperledger/besu/issues/3320)
- Add worldstate auto-heal mechanism [#5059](https://github.com/hyperledger/besu/pull/5059)
- Support for EIP-4895 - Withdrawals for Shanghai fork
- Improve SLOAD and SSTORE performance by caching empty slots [#4874](https://github.com/hyperledger/besu/pull/4874)
- RPC methods that lookup block by hash will now return an error response if no block found [#4582](https://github.com/hyperledger/besu/pull/4582)
- Added support for `safe` and `finalized` strings for the RPC methods using defaultBlock parameter [#4902](https://github.com/hyperledger/besu/pull/4902)
- Added post-execution state logging option to EVM Tool [#4709](https://github.com/hyperledger/besu/pull/4709)
- Add access list to Transaction Call Object [#4802](https://github.com/hyperledger/besu/issues/4801)
- Add timestamp fork support, including shanghaiTime and cancunTime forks [#4743](https://github.com/hyperledger/besu/pull/4743)
- Optimization:  Memoize transaction size and hash at the same time [#4812](https://github.com/hyperledger/besu/pull/4812)
- Add chain data pruning feature with three experimental CLI options: `--Xchain-pruning-enabled`, `--Xchain-pruning-blocks-retained` and `--Xchain-pruning-frequency` [#4686](https://github.com/hyperledger/besu/pull/4686)
  - Note that chain pruning is hidden and disabled by default. Once you choose to enable chain pruning, a new column family will be added to the db and you cannot roll back to a previous versi
    on of Besu.

### Bug Fixes
- Mitigation fix for stale bonsai code storage leading to log rolling issues on contract recreates [#4906](https://github.com/hyperledger/besu/pull/4906)
- Ensure latest cached layered worldstate is subscribed to storage, fix problem with RPC calls using 'latest' [#5076](https://github.com/hyperledger/besu/pull/5076)
- Fix for segmentation faults on worldstate truncation, snap-sync starts [#4786](https://github.com/hyperledger/besu/pull/4786)
- Fix for worldstate mismatch on failed forkchoiceUpdate [#4862](https://github.com/hyperledger/besu/pull/4862)

Download Links
https://hyperledger.jfrog.io/hyperledger/besu-binaries/besu/23.1.0/besu-23.1.0.tar.gz / sha256: 9081da04d47c3ff0a6ecc2256d353c7a02212f9b46f2c867a9365e18026c3a6e
https://hyperledger.jfrog.io/hyperledger/besu-binaries/besu/23.1.0/besu-23.1.0.zip / sha256: e037f5c8f976150af40403311d1c81018f4c3dfbef0ad33324d8c3e708d1fdca

## 23.1.0-RC1

### Breaking Changes
- Default configurations for the deprecated Ropsten, Kiln, Shandong, and Astor networks have been removed from the CLI network list. These networks can currently be accessed but will require a user-provided genesis configuration. [#4869](https://github.com/hyperledger/besu/pull/4869)

### Additions and Improvements

- Improve SLOAD and SSTORE performance by caching empty slots [#4874](https://github.com/hyperledger/besu/pull/4874)
- RPC methods that lookup block by hash will now return an error response if no block found [#4582](https://github.com/hyperledger/besu/pull/4582)
- Added support for `safe` and `finalized` strings for the RPC methods using defaultBlock parameter [#4902](https://github.com/hyperledger/besu/pull/4902)

### Bug Fixes

### Download Links
https://hyperledger.jfrog.io/hyperledger/besu-binaries/besu/23.1.0-RC1/besu-23.1.0-RC1.tar.gz / sha256: 30906891e528b3b4e3ce8e2313550a1da066b31ea10b05456dd0ad026792b46d
https://hyperledger.jfrog.io/hyperledger/besu-binaries/besu/23.1.0-RC1/besu-23.1.0-RC1.zip / sha256: 9067d1929079ae4a7c165e6f1e2bae08834939ed191f976d26544dc93352c306

## 23.1.0-beta

### Breaking Changes
- GoQuorum-compatible privacy is deprecated and will be removed in 23.4
- IBFT 1.0 is deprecated and will be removed in 23.4
- Optimize SSTORE Operation execution time (memoize current and original value) [#4836](https://github.com/hyperledger/besu/pull/4836)

### Additions and Improvements
- Added post-execution state logging option to EVM Tool [#4709](https://github.com/hyperledger/besu/pull/4709)
- Add access list to Transaction Call Object [#4802](https://github.com/hyperledger/besu/issues/4801)
- Add timestamp fork support, including shanghaiTime and cancunTime forks [#4743](https://github.com/hyperledger/besu/pull/4743)
- Optimization:  Memoize transaction size and hash at the same time [#4812](https://github.com/hyperledger/besu/pull/4812)
- Add chain data pruning feature with three experimental CLI options: `--Xchain-pruning-enabled`, `--Xchain-pruning-blocks-retained` and `--Xchain-pruning-frequency` [#4686](https://github.com/hyperledger/besu/pull/4686)
  - Note that chain pruning is hidden and disabled by default. Once you choose to enable chain pruning, a new column family will be added to the db and you cannot roll back to a previous version of Besu.

### Bug Fixes
- Fix for segmentation faults on worldstate truncation, snap-sync starts [#4786](https://github.com/hyperledger/besu/pull/4786)
- Fix for worldstate mismatch on failed forkchoiceUpdate [#4862](https://github.com/hyperledger/besu/pull/4862)

### Download Links

## 22.10.3

### Breaking Changes
- Added `--rpc-max-logs-range` CLI option to allow limiting the number of blocks queried by `eth_getLogs` RPC API. Default value: 1000 [#4597](https://github.com/hyperledger/besu/pull/4597)
- The `graalvm` docker variant no longer meets the performance requirements for Ethereum Mainnet.  The `openjdk-11` and `openjdk-latest` variants are recommended in its place.

### Additions and Improvements
- Implement Eth/68 sub-protocol [#4715](https://github.com/hyperledger/besu/issues/4715)
- Increase the speed of modexp gas execution and execution. [#4780](https://github.com/hyperledger/besu/pull/4780)
- Added experimental CLI options `--Xeth-capability-max` and `--Xeth-capability-min` to specify a range of capabilities to be supported by the Eth protocol. [#4752](https://github.com/hyperledger/besu/pull/4752)
- Set the default curve in the EVMTool, like is done in production operations [#4790](https://github.com/hyperledger/besu/pull/4790)

### Bug Fixes
- Fix storage key format for eth_getProof so that it follows the EIP-1474 spec [#4564](https://github.com/hyperledger/besu/pull/4564)

### Download Links
https://hyperledger.jfrog.io/hyperledger/besu-binaries/besu/22.10.3/besu-22.10.3.tar.gz / sha256: 7213f9445a84a196e94ae1877c6fdb1e51d37bfb19615da02ef5121d4f40e38c
https://hyperledger.jfrog.io/hyperledger/besu-binaries/besu/22.10.3/besu-22.10.3.zip / sha256: 0bf6bc98e01b0c1045f1b7d841a390c575bc5203c2a4e543d922fbc1ea0d3d5d

## 22.10.2
This is a hotfix release to resolve a race condition that results in segfaults, introduced in 22.10.1 release.

### Bug Fixes
- bugfix for async operations on Snapshot worldstates [#4767](https://github.com/hyperledger/besu/pull/4767)

### Download Links
https://hyperledger.jfrog.io/hyperledger/besu-binaries/besu/22.10.2/besu-22.10.2.tar.gz  / sha256: cdb36141e3cba6379d35016e0a2de2edba579d4786124b5f7257b1e4a68867a2
https://hyperledger.jfrog.io/hyperledger/besu-binaries/besu/22.10.2/besu-22.10.2.zip / sha256: 4c9208f684762670cb4f2c6ebfb6930e05e339a7c3c586fe8caa9f26462830aa


## 22.10.1

### Breaking Changes
- Fields `publicKey` and `raw` removed from RPC API `Transaction` result object [#4575](https://github.com/hyperledger/besu/pull/4575)

### Additions and Improvements
- Explain and improve price validation for London and local transactions during block proposal selection [#4602](https://github.com/hyperledger/besu/pull/4602)
- Support for ephemeral testnet Shandong, for EOF testing. [#4599](https://github.com/hyperledger/besu/pull/4599)
- Improve performance of block processing by parallelizing some parts during the "commit" step [#4635](https://github.com/hyperledger/besu/pull/4635)
- Upgrade RocksDB version from 7.6.0 to 7.7.3
- Added new RPC endpoints `debug_setHead` & `debug_replayBlock  [#4580](https://github.com/hyperledger/besu/pull/4580)
- Upgrade OpenTelemetry to version 1.19.0 [#3675](https://github.com/hyperledger/besu/pull/3675)
- Implement Eth/67 sub-protocol [#4596](https://github.com/hyperledger/besu/issues/4596)
- Backward sync log UX improvements [#4655](https://github.com/hyperledger/besu/pull/4655)
- Enable RocksDB Bloom filters to improve read performance [#4682](https://github.com/hyperledger/besu/pull/4682)
- Backward sync: use retry switching peer when fetching data from peers [#4656](https://github.com/hyperledger/besu/pull/4656)
- Shanghai implementation of EIP-3651 Warm coinbase [#4620](https://github.com/hyperledger/besu/pull/4620) 
- Shanghai implementation of EIP-3855 Push0 [#4660](https://github.com/hyperledger/besu/pull/4660)
- Shanghai implementation of EIP-3540 and EIP-3670 Ethereum Object Format and Code Validation [#4644](https://github.com/hyperledger/besu/pull/4644)
- Remove some log statements that are keeping some objects live in heap for a long time, to reduce the amount of memory required during initial sync [#4705](https://github.com/hyperledger/besu/pull/4705)
- Add field `type` to Transaction receipt object (eth_getTransactionReceipt) [#4505](https://github.com/hyperledger/besu/issues/4505)
- Print an overview of configuration and system information at startup [#4451](https://github.com/hyperledger/besu/pull/4451)
- Do not send new payloads to backward sync if initial sync is in progress [#4720](https://github.com/hyperledger/besu/issues/4720)
- Improve the way transaction fee cap validation is done on London fee market to not depend on transient network conditions [#4598](https://github.com/hyperledger/besu/pull/4598) 
- Preload and cache account and storage data from RocksDB to improve performance  [#4737](https://github.com/hyperledger/besu/issues/4737)

### Bug Fixes
- Restore updating chain head and finalized block during backward sync [#4718](https://github.com/hyperledger/besu/pull/4718)

### Download Links
https://hyperledger.jfrog.io/hyperledger/besu-binaries/besu/22.10.1/besu-22.10.1.tar.gz  / sha256: b6757b9fc69b782cdabb95b1e784d31b1effcc2e25c6b198b2f9d6b3786c7a8a
https://hyperledger.jfrog.io/hyperledger/besu-binaries/besu/22.10.1/besu-22.10.1.zip / sha256: 0dbee534620c7cc0fac0596e6df0c7f8a74be9df9cecd9d4f1407016f30fb9a1

## 22.10.0

### Breaking Changes
- Internal and interface APIs relating to storage have migrated from `UInt256` to `Bytes32` [#4562](https://github.com/hyperledger/besu/pull/4562)
- Flexible Privacy Groups (early access) support to Tessera's EC encryptor (contracts modified) [#4282](https://github.com/hyperledger/besu/pull/4282)
  * Before this change, the `bytes32` type was used for the enclave public keys, just supporting encryptors with public keys of that length (like the default NaCl)
  * For the EC encryptor, the encoded public key length is 91
- `--tx-pool-hashes-max-size` option removed (deprecated in 22.1.3)
- `--Xmerge-support` option removed (deprecated in 22.4.2) [#4518](https://github.com/hyperledger/besu/pull/4518)
- Breaking API changes in the `OperationTracer` interface to enable performance work.
  * The `traceExecution` method has been replaced with `tracePreExecution` and `tracePostExecution` methods, called just before and just after operation execution.
  * See `DebugOperationTracer` and `StandardJsonTracer` for migration examples.

### Additions and Improvements
- Updated jackson-databind library to version 2.13.4.2 addressing [CVE-2022-42003](https://nvd.nist.gov/vuln/detail/CVE-2022-42003)
- Update snapsync feature to avoid restarting the download of the world state from scratch when restarting Besu [#4381](https://github.com/hyperledger/besu/pull/4381)
- Added worldstate snapshot isolation to improve the stability of bonsai (`--Xbonsai-use-snapshots=true`) [#4351](https://github.com/hyperledger/besu/pull/4531)
- Reduce the number of runtime exceptions (SecurityModuleException) and unnecessary executions during ECIES handshake, by trying to decrypt EIP-8 formatted messages first [#4508](https://github.com/hyperledger/besu/pull/4508).
- Improved RLP processing of zero-length string as 0x80 [#4283](https://github.com/hyperledger/besu/pull/4283) [#4388](https://github.com/hyperledger/besu/issues/4388)
- Increased level of detail in JSON-RPC parameter error log messages [#4510](https://github.com/hyperledger/besu/pull/4510)
- New unstable configuration options to set the maximum time, in milliseconds, a PoS block creation jobs is allowed to run [#4519](https://github.com/hyperledger/besu/pull/4519)
- Tune EthScheduler thread pools to avoid recreating too many threads [#4529](https://github.com/hyperledger/besu/pull/4529)
- RocksDB snapshot based worldstate and plugin-api addition of Snapshot interfaces [#4409](https://github.com/hyperledger/besu/pull/4409)
- Continuously try to build better block proposals until timeout or GetPayload is called [#4516](https://github.com/hyperledger/besu/pull/4516)
- Upgrade RocksDB database version from 6.29.5 to 7.6.0 [#4517](https://github.com/hyperledger/besu/pull/4517)
- Avoid connecting to self when using static-nodes [#4521](https://github.com/hyperledger/besu/pull/4521)
- EVM performance has increased 20%-100% depending on the particulars of the contract. [#4540](https://github.com/hyperledger/besu/pull/4540)
- Improve calculateRootHash method performance during Block processing [#4568](https://github.com/hyperledger/besu/pull/4568)
- Bring GraphQL into compliance with execution-api specs [#4112](https://github.com/hyperledger/besu/pull/4112)
- Refactor unverified forkchoice event [#4487](https://github.com/hyperledger/besu/pull/4487)
- Improve UX of initial sync logs, pushing not relevant logs to debug level [#4486](https://github.com/hyperledger/besu/pull/4486)
- Optimize pivot block selector on PoS networks [#4488](https://github.com/hyperledger/besu/pull/4488)
- Optimize Snap sync on PoS networks [#4462](https://github.com/hyperledger/besu/pull/4462)

### Bug Fixes
- Fixed default fromBlock value and improved parameter interpretation in eth_getLogs RPC handler [#4513](https://github.com/hyperledger/besu/pull/4513)
- Fix for NoSuchElementException for missing invalid reason when rejecting a local sent transaction [#4569](https://github.com/hyperledger/besu/pull/4569)
- Corrects treating a block as bad on internal error during either validation or processing [#4512](https://github.com/hyperledger/besu/issues/4512)
- Corrects emission of blockadded events when rewinding during a re-org. Fix for [#4495](https://github.com/hyperledger/besu/issues/4495)
- Always return a transaction type for pending transactions [#4364](https://github.com/hyperledger/besu/pull/4364)
- Avoid a cyclic reference while printing EngineExchangeTransitionConfigurationParameter [#4357](https://github.com/hyperledger/besu/pull/4357)
- Corrects treating a block as bad on internal error [#4512](https://github.com/hyperledger/besu/issues/4512)
- In GraphQL update scalar parsing to be variable friendly [#4522](https://github.com/hyperledger/besu/pull/4522)
- Initiate connection to maintained peers soon after startup. [#4469](https://github.com/hyperledger/besu/pull/4469)
- Update apache-commons-text to 1.10.0 to address CVE-2022-42889 [#4542](https://github.com/hyperledger/besu/pull/4542)

### Download Links

https://hyperledger.jfrog.io/hyperledger/besu-binaries/besu/22.10.0/besu-22.10.0.tar.gz  / sha256: 88fb5df567e4ec3547d7d2970cfef00debbd020c0da66b19166d43779b3b2b85
https://hyperledger.jfrog.io/hyperledger/besu-binaries/besu/22.10.0/besu-22.10.0.zip / sha256: c8e39f7c879409cb9b47f4d3de5e9c521249083830a8c9a45e8a14a319fe195d

## 22.10.0-RC2

### Breaking Changes
- Flexible Privacy Groups (early access) support to Tessera's EC encryptor (contracts modified) [#4282](https://github.com/hyperledger/besu/pull/4282)
  * Before this change, the `bytes32` type was used for the enclave public keys, just supporting encryptors with public keys of that length (like the default NaCl)
  * For the EC encryptor, the encoded public key length is 91
- `--tx-pool-hashes-max-size` option removed (deprecated in 22.1.3)
- `--Xmerge-support` option remove (deprecated in 22.4.2) [#4518](https://github.com/hyperledger/besu/pull/4518)
- Breaking API changes in the `OperationTracer` interface to enable performance work.
  * The `traceExecution` method has been replaced with `tracePreExecution` and `tracePostExecution` methods, called just before and just after operation execution. 
  * See `DebugOperationTracer` and `StandardJsonTracer` for migration examples.

### Additions and Improvements
- Reduce the number of runtime exceptions (SecurityModuleException) and unnecessary executions during ECIES handshake, by trying to decrypt EIP-8 formatted messages first [#4508](https://github.com/hyperledger/besu/pull/4508).
- Improved RLP processing of zero-length string as 0x80 [#4283](https://github.com/hyperledger/besu/pull/4283) [#4388](https://github.com/hyperledger/besu/issues/4388)
- Increased level of detail in JSON-RPC parameter error log messages [#4510](https://github.com/hyperledger/besu/pull/4510)
- New experimental configuration options to set the maximum time, in milliseconds, a PoS block creation jobs is allowed to run [#4519](https://github.com/hyperledger/besu/pull/4519)
- Tune EthScheduler thread pools to avoid recreating too many threads [#4529](https://github.com/hyperledger/besu/pull/4529)
- RocksDB snapshot based worldstate and plugin-api addition of Snapshot interfaces [#4409](https://github.com/hyperledger/besu/pull/4409)
- Continuously try to build better block proposals until timeout or GetPayload is called [#4516](https://github.com/hyperledger/besu/pull/4516)
- Upgrade RocksDB database version from 6.29.5 to 7.6.0 [#4517](https://github.com/hyperledger/besu/pull/4517)
- Avoid connecting to self when using static-nodes [#4521](https://github.com/hyperledger/besu/pull/4521)
- EVM performance has increased 20%-100% depending on the particulars of the contract. [#4540](https://github.com/hyperledger/besu/pull/4540)
- Improve calculateRootHash method performance during Block processing [#4568](https://github.com/hyperledger/besu/pull/4568)

### Bug Fixes
- Corrects emission of blockadded events when rewinding during a re-org. Fix for [#4495](https://github.com/hyperledger/besu/issues/4495)
- Always return a transaction type for pending transactions [#4364](https://github.com/hyperledger/besu/pull/4364)
- Avoid a cyclic reference while printing EngineExchangeTransitionConfigurationParameter [#4357](https://github.com/hyperledger/besu/pull/4357)
- Corrects treating a block as bad on internal error [#4512](https://github.com/hyperledger/besu/issues/4512)
- In GraphQL update scalar parsing to be variable friendly [#4522](https://github.com/hyperledger/besu/pull/4522)
- Initiate connection to maintained peers soon after startup. [#4469](https://github.com/hyperledger/besu/pull/4469)
- Update apache-commons-text to 1.10.0 to address CVE-2022-42889 [#4542](https://github.com/hyperledger/besu/pull/4542)

### Download Links


## 22.10.0-RC1

### Additions and Improvements
- Bring GraphQL into compliance with execution-api specs [#4112](https://github.com/hyperledger/besu/pull/4112)
- Refactor unverified forkchoice event [#4487](https://github.com/hyperledger/besu/pull/4487)
- Improve UX of initial sync logs, pushing not relevant logs to debug level [#4486](https://github.com/hyperledger/besu/pull/4486)
- Optimize pivot block selector on PoS networks [#4488](https://github.com/hyperledger/besu/pull/4488)
- Optimize Snap sync on PoS networks [#4462](https://github.com/hyperledger/besu/pull/4462)

### Bug Fixes

### Download Links
https://hyperledger.jfrog.io/artifactory/besu-binaries/besu/22.10.0-RC1/besu-22.10.0-RC1.zip / sha256: 16fd47533aa2986491143e5f4a052c0aa4866ebfa415abbf3ca868e4fbeac6ce
https://hyperledger.jfrog.io/artifactory/besu-binaries/besu/22.10.0-RC1/besu-22.10.0-RC1.tar.gz / sha256: 48fd3480e4380580ed9187302be987e9eca2b445935ec6a509e7269898d8a4a8

## 22.7.7

### Additions and Improvements
- Tune EthScheduler thread pools to avoid recreating too many threads [#4529](https://github.com/hyperledger/besu/issues/4529)
- Reduce the number of runtime exceptions (SecurityModuleException) and unnecessary executions during ECIES handshake, by trying to decrypt EIP-8 formatted messages first [#4508](https://github.com/hyperledger/besu/pull/4508).
- The block variable was keeping too much memory while waiting for future to finish [#4489](https://github.com/hyperledger/besu/issues/4489)

### Bug Fixes
- Corrects treating a block as bad on internal error [#4512](https://github.com/hyperledger/besu/issues/4512)
- update appache-commons-text to 1.10.0 to address CVE-2022-42889 [#4542](https://github.com/hyperledger/besu/pull/4542)
- In GraphQL update scalar parsing to be variable friendly [#4522](https://github.com/hyperledger/besu/pull/4522)

### Download Links
https://hyperledger.jfrog.io/hyperledger/besu-binaries/besu/22.7.7/besu-22.7.7.zip / sha256: 79b2b1518605603d8268f873f2576617ca8340d89c045e0eda6896f40defea0d
https://hyperledger.jfrog.io/hyperledger/besu-binaries/besu/22.7.7/besu-22.7.7.tar.gz / sha256: 161c52ba9be8508767e80dbce796b4ad2cc5b649f7ed15387c6359d1e15753f6

## 22.7.6
Hotfix release of the 22.7.x series to address [#4495](https://github.com/hyperledger/besu/issues/4495) which could result in failed block proposals on merge networks.

### Additions and Improvements
- Bring GraphQL into compliance with execution-api specs [#4112](https://github.com/hyperledger/besu/pull/4112)

### Bug Fixes
- Corrects emission of blockadded events when rewinding during a re-org. [#4497](https://github.com/hyperledger/besu/issues/4497)

### Download Links
https://hyperledger.jfrog.io/hyperledger/besu-binaries/besu/22.7.6/besu-22.7.6.zip / sha256: ae05040027b96ba458a08cfee8577dafe1d85a3afce793f00f798cedb3ab547d
https://hyperledger.jfrog.io/hyperledger/besu-binaries/besu/22.7.6/besu-22.7.6.tar.gz / sha256: 9e538852f16fd39b884c4c342beaad813e33ab24890634c01eee3d37dc1da893

## 22.7.5

### Additions and Improvements
- Avoid sending added block events to transaction pool, and processing incoming transactions during initial sync [#4457](https://github.com/hyperledger/besu/pull/4457)
- When building a new proposal, keep the best block built until now instead of the last one [#4455](https://github.com/hyperledger/besu/pull/4455)
- Add Mainnet to merged networks [#4463](https://github.com/hyperledger/besu/pull/4463)

### Bug Fixes
- Fixed logIndex value returned by eth_getLogs RPC call [#4355](https://github.com/hyperledger/besu/pull/4355)

### Download Links
https://hyperledger.jfrog.io/hyperledger/besu-binaries/besu/22.7.5/besu-22.7.5.zip / sha256: b5d7b255b249beea0f46ec397122823c75f2373083a71a9f7b4c98b2b0f94997
https://hyperledger.jfrog.io/hyperledger/besu-binaries/besu/22.7.5/besu-22.7.5.tar.gz / sha256: 91e3cbc16c46c53f7bf55bdd968553d0fb4087bff1e244cb03ac175ac54cf718


## 22.7.4

### Bug Fixes
- Remove records that track transactions by sender when they are empty to same memory in the transaction pool [#4415](https://github.com/hyperledger/besu/pull/4415)
- Add Toml configuration file support for _--Xplugin-rocksdb-high-spec-enabled_ flag [#4438](https://github.com/hyperledger/besu/pull/4438)

### Download Links
- https://hyperledger.jfrog.io/hyperledger/besu-binaries/besu/22.7.4/besu-22.7.4.zip / sha256: 4f2a0c20bee7f266ec1dcb45fa90ae1ca42f4b22e9b21a601b7705357259aea9
- https://hyperledger.jfrog.io/hyperledger/besu-binaries/besu/22.7.4/besu-22.7.4.tar.gz / sha256: a60efc4d515ac94710bbc6d61a24f409b03fcfc02323bee2a2d75c883fc99dce

## 22.7.3

### Additions and Improvements
- Allow free gas networks in the London fee market [#4061](https://github.com/hyperledger/besu/issues/4061)
- Upgrade besu-native to 0.6.0 and use Blake2bf native implementation if available by default [#4264](https://github.com/hyperledger/besu/pull/4264)
- Resets engine QoS timer with every call to the engine API instead of only when ExchangeTransitionConfiguration is called [#4411](https://github.com/hyperledger/besu/issues/4411)
- ExchangeTransitionConfiguration mismatch will only submit a debug log not a warning anymore [#4411](https://github.com/hyperledger/besu/issues/4411)
- Upgrade besu-native to 0.6.1 and include linux arm64 build of bls12-381 [#4416](https://github.com/hyperledger/besu/pull/4416)
- Create a new flag on RocksDB (_--Xplugin-rocksdb-high-spec-enabled_) for high spec hardware to boost performance
- Transaction pool improvements to avoid filling the pool with not executable transactions, that could result in empty or semi-empty block proposals [#4425](https://github.com/hyperledger/besu/pull/4425)
- Limit Transaction pool consumption by sender to a configurable percentage of the pool size [#4417](https://github.com/hyperledger/besu/pull/4417)

### Bug Fixes
- Retry block creation if there is a transient error and we still have time, to mitigate empty block issue [#4407](https://github.com/hyperledger/besu/pull/4407)
- Fix StacklessClosedChannelException in Besu and resulted timeout errors in CL clients ([#4398](https://github.com/hyperledger/besu/issues/4398), [#4400](https://github.com/hyperledger/besu/issues/4400))
- Return JSON-RPC error code instead of INVALID in engine api when certain storage exceptions are encountered ([#4349](https://github.com/hyperledger/besu/issues/4349))

### Download links
- https://hyperledger.jfrog.io/artifactory/besu-binaries/besu/22.7.3/besu-22.7.3.tar.gz / sha256: `b0863fe2406cab57caf8a02f2bf02632cc5198622ac48b69bc63c128703bbd79`
- https://hyperledger.jfrog.io/artifactory/besu-binaries/besu/22.7.3/besu-22.7.3.zip / sha256: `368c6cb86119f8fe30bb12ab8c63b4d95a0fd8baf9c9414307a0a4033756b709`

## 22.7.2
### Besu 22.7.2 is a recommended release for the Merge and Mainnet users. 22.7.1 remains Merge-ready. This release provides additional robustness before the Merge with some fixes and improvements in sync, peering, and logging.

### Additions and Improvements
- Better management of jemalloc presence/absence in startup script [#4237](https://github.com/hyperledger/besu/pull/4237)
- Retry mechanism when getting a broadcasted block fail on all peers [#4271](https://github.com/hyperledger/besu/pull/4271)
- Filter out disconnected peers when fetching available peers [#4269](https://github.com/hyperledger/besu/pull/4269)
- Updated the default value of fast-sync-min-peers post merge [#4298](https://github.com/hyperledger/besu/pull/4298)
- Log imported block info post merge [#4310](https://github.com/hyperledger/besu/pull/4310)
- Transaction pool eviction by sender from tail of transaction list [#4327](https://github.com/hyperledger/besu/pull/4327)
- Transaction pool sender future nonce limits [#4336](https://github.com/hyperledger/besu/pull/4336)
- Pandas! Pandas now appear in 3 phases: The black bear and polar bear that are preparing? Those will appear when
your client has TTD configured (which is setup by default for mainnet), is in sync, and processing Proof of Work blocks. In the second phase you will see them powering up when the Terminal Total Difficulty block is added to the blockchain.
The final form of the Ethereum Panda will appear when the first finalized block is received from the Consensus Layer.

### Bug Fixes
- Accept wit/80 from Nethermind [#4279](https://github.com/hyperledger/besu/pull/4279)
- Properly shutdown the miner executor, to avoid waiting 30 seconds when stopping [#4353](https://github.com/hyperledger/besu/pull/4353)

### Download links
- https://hyperledger.jfrog.io/artifactory/besu-binaries/besu/22.7.2/besu-22.7.2.tar.gz / sha256: `8030a48f824c7bbc138b38a9e84e5531950bc16f6d21cda8b215232cce334214`
- https://hyperledger.jfrog.io/artifactory/besu-binaries/besu/22.7.2/besu-22.7.2.zip / sha256: `72653171b1ddd910e705fc6f616d7f1f4c120ef0d91718f0376f3ee5f2982c11`


## 22.7.1
### Merge Ready Release. Required update for The Merge on ethereum mainnet!
### Additions and Improvements
- Introduce a cap to reputation score increase [#4230](https://github.com/hyperledger/besu/pull/4230)
- Add experimental CLI option for `--Xp2p-peer-lower-bound` [#4200](https://github.com/hyperledger/besu/pull/4200)
- Improve pending blocks retrieval mechanism [#4227](https://github.com/hyperledger/besu/pull/4227)
- Set mainnet terminal total difficulty [#4260](https://github.com/hyperledger/besu/pull/4260)

### Bug Fixes
- Fixes off-by-one error for mainnet TTD fallback [#4223](https://github.com/hyperledger/besu/pull/4223)
- Fix off-by-one error in AbstractRetryingPeerTask [#4254](https://github.com/hyperledger/besu/pull/4254)
- Refactor and fix retrying get block switching peer [#4256](https://github.com/hyperledger/besu/pull/4256)
- Fix encoding of key (short hex) in eth_getProof [#4261](https://github.com/hyperledger/besu/pull/4261)
- Fix for post-merge networks fast-sync [#4224](https://github.com/hyperledger/besu/pull/4224), [#4276](https://github.com/hyperledger/besu/pull/4276)

### Download links
- https://hyperledger.jfrog.io/artifactory/besu-binaries/besu/22.7.1/besu-22.7.1.tar.gz / sha256: `7cca4c11e1d7525c172f2af9fbf456d134ada60e970d8b6abcfcd6c623b5dd36`
- https://hyperledger.jfrog.io/artifactory/besu-binaries/besu/22.7.1/besu-22.7.1.zip / sha256: `ba6e0b9b65ac36d041a5072392f119ff76e8e9f53a3d7b1e1a658ef1e4705d7a`



## 22.7.0

### Additions and Improvements
- Deprecation warning for Ropsten, Rinkeby, Kiln [#4173](https://github.com/hyperledger/besu/pull/4173)

### Bug Fixes

- Fixes previous known issue [#3890](https://github.com/hyperledger/besu/issues/3890)from RC3 requiring a restart post-merge to continue correct transaction handling.
- Stop producing stack traces when a get headers response only contains the range start header [#4189](https://github.com/hyperledger/besu/pull/4189)
- Upgrade Spotless to 6.8.0 [#4195](https://github.com/hyperledger/besu/pull/4195)
- Upgrade Gradle to 7.5 [#4196](https://github.com/hyperledger/besu/pull/4196)

### Download links
- https://hyperledger.jfrog.io/artifactory/besu-binaries/besu/22.7.0/besu-22.7.0.tar.gz / sha256: `af21104a880c37706b660aa816e1c38b2b3f603a97420ddcbc889324b71aa50e`
- https://hyperledger.jfrog.io/artifactory/besu-binaries/besu/22.7.0/besu-22.7.0.zip / sha256: `5b1586362e6e739c206c25224bb753a372bad70c0b22dbe091f9253024ebdc45`

## 22.7.0-RC3

### Known/Outstanding issues:
- Besu requires a restart post-merge to re-enable remote transaction processing [#3890](https://github.com/hyperledger/besu/issues/3890)

### Additions and Improvements
- Engine API: Change expiration time for JWT tokens to 60s [#4168](https://github.com/hyperledger/besu/pull/4168)
- Sepolia mergeNetSplit block [#4158](https://github.com/hyperledger/besu/pull/4158)
- Goerli TTD [#4160](https://github.com/hyperledger/besu/pull/4160)
- Several logging improvements

### Bug Fixes
- Allow to set any value for baseFeePerGas in the genesis file [#4177](https://github.com/hyperledger/besu/pull/4177)
- Fix for stack overflow when searching for TTD block [#4169](https://github.com/hyperledger/besu/pull/4169)
- Fix for chain stuck issue [#4175](https://github.com/hyperledger/besu/pull/4175)

### Download links
- https://hyperledger.jfrog.io/artifactory/besu-binaries/besu/22.7.0-RC3/besu-22.7.0-RC3.tar.gz / sha256: `6a1ee89c82db9fa782d34733d8a8c726670378bcb71befe013da48d7928490a6`
- https://hyperledger.jfrog.io/artifactory/besu-binaries/besu/22.7.0-RC3/besu-22.7.0-RC3.zip / sha256: `5de22445ab2a270cf33e1850cd28f1946442b7104738f0d1ac253a009c53414e`

## 22.7.0-RC2

### Additions and Improvements
- Add a block to the bad blocks if it did not descend from the terminal block [#4080](https://github.com/hyperledger/besu/pull/4080)
- Backward sync exception improvements [#4092](https://github.com/hyperledger/besu/pull/4092)
- Remove block header checks during backward sync, since they will be always performed during block import phase [#4098](https://github.com/hyperledger/besu/pull/4098)
- Optimize the backward sync retry strategy [#4095](https://github.com/hyperledger/besu/pull/4095)
- Add support for jemalloc library to better handle rocksdb memory consumption [#4126](https://github.com/hyperledger/besu/pull/4126)
- RocksDB configuration changes to improve performance. [#4132](https://github.com/hyperledger/besu/pull/4132)

### Bug Fixes
- Changed max message size in the p2p layer to 16.7MB from 10MB to improve peering performance [#4120](https://github.com/hyperledger/besu/pull/4120)
- Fixes for parent stateroot mismatch when using Bonsai storage mode (please report if you encounter this bug on this version) [#4094](https://github.com/hyperledger/besu/pull/4094)
- Above Bonsai related fixes have addressed situations where the event log was not indexed properly [#3921](https://github.com/hyperledger/besu/pull/3921)
- Fixes related to backward sync and reorgs [#4097](https://github.com/hyperledger/besu/pull/4097)
- Checkpoint sync with more merge friendly checkpoint blocks [#4085](https://github.com/hyperledger/besu/pull/4085)
- Fixes around RocksDB performance and memory usage [#4128](https://github.com/hyperledger/besu/pull/4128)
- Fix for RPC performance parallelization to improve RPC performance under heavy load [#3959](https://github.com/hyperledger/besu/pull/3959)
- Fix for post-Merge peering after PoW is removed in our logic for weighting peers [#4116](https://github.com/hyperledger/besu/pull/4116)
- Various logging changes to improve UX- Return the correct latest valid hash in case of bad block when calling engine methods [#4056](https://github.com/hyperledger/besu/pull/4056)
- Add a PoS block header rule to check that the current block is more recent than its parent [#4066](https://github.com/hyperledger/besu/pull/4066)
- Fixed a trie log layer issue on bonsai during reorg [#4069](https://github.com/hyperledger/besu/pull/4069)
- Fix transition protocol schedule to return the pre Merge schedule when reorg pre TTD [#4078](https://github.com/hyperledger/besu/pull/4078)
- Remove hash to sync from the queue only if the sync step succeeds [#4105](https://github.com/hyperledger/besu/pull/4105)
- The build process runs successfully even though the system language is not English [#4102](https://github.com/hyperledger/besu/pull/4102)
- Avoid starting or stopping the BlockPropagationManager more than once [#4122](https://github.com/hyperledger/besu/pull/4122)

### Download links
- https://hyperledger.jfrog.io/artifactory/besu-binaries/besu/22.7.0-RC2/besu-22.7.0-RC2.tar.gz / sha256: `befe15b893820c9c6451a74fd87b41f555ff28561494b3bebadd5da5c7ce25d3`
- https://hyperledger.jfrog.io/artifactory/besu-binaries/besu/22.7.0-RC2/besu-22.7.0-RC2.zip / sha256: `d56c340f5982b882fbecca2697ca72a5bbefe0e978d2d4504211f012e2242a81`

## 22.7.0-RC1

### Additions and Improvements
- Do not require a minimum block height when downloading headers or blocks [#3911](https://github.com/hyperledger/besu/pull/3911)
- When on PoS the head can be only be updated by ForkchoiceUpdate [#3994](https://github.com/hyperledger/besu/pull/3994)
- Version information available in metrics [#3997](https://github.com/hyperledger/besu/pull/3997)
- Add TTD and DNS to Sepolia config [#4024](https://github.com/hyperledger/besu/pull/4024)
- Return `type` with value `0x0` when serializing legacy transactions [#4027](https://github.com/hyperledger/besu/pull/4027)
- Ignore `ForkchoiceUpdate` if `newHead` is an ancestor of the chain head [#4055](https://github.com/hyperledger/besu/pull/4055)

### Bug Fixes
- Fixed a snapsync issue that can sometimes block the healing step [#3920](https://github.com/hyperledger/besu/pull/3920)
- Support free gas networks in the London fee market [#4003](https://github.com/hyperledger/besu/pull/4003)
- Limit the size of outgoing eth subprotocol messages.  [#4034](https://github.com/hyperledger/besu/pull/4034)
- Fixed a state root mismatch issue on bonsai that may appear occasionally [#4041](https://github.com/hyperledger/besu/pull/4041)

### Download links
- https://hyperledger.jfrog.io/artifactory/besu-binaries/besu/22.7.0-RC1/besu-22.7.0-RC1.tar.gz / sha256: `60ad8b53402beb62c24ad791799d9cfe444623a58f6f6cf1d0728459cb641e63`
- https://hyperledger.jfrog.io/artifactory/besu-binaries/besu/22.7.0-RC1/besu-22.7.0-RC1.zip / sha256: `7acfb3a73382bf70f6337e83cb7e9e472b4e5a9da88c5ed2fbd9e82fcf2046dc`

## 22.4.3

### Additions and Improvements
- \[EXPERIMENTAL\] Add checkpoint sync `--sync-mode="X_CHECKPOINT"` [#3849](https://github.com/hyperledger/besu/pull/3849)
- Support `finalized` and `safe` as tags for the block parameter in RPC APIs [#3950](https://github.com/hyperledger/besu/pull/3950)
- Added verification of payload attributes in ForkchoiceUpdated [#3837](https://github.com/hyperledger/besu/pull/3837)
- Add support for Gray Glacier hardfork [#3961](https://github.com/hyperledger/besu/issues/3961)

### Bug Fixes
- alias engine-rpc-port parameter with the former rpc param name [#3958](https://github.com/hyperledger/besu/pull/3958)

## 22.4.2

### Additions and Improvements
- Engine API Update: Replace deprecated INVALID_TERMINAL_BLOCK with INVALID last valid hash 0x0 [#3882](https://github.com/hyperledger/besu/pull/3882)
- Deprecate experimental merge flag and engine-rpc-enabled flag [#3875](https://github.com/hyperledger/besu/pull/3875)
- Update besu-native dependencies to 0.5.0 for linux arm64 support
- Update ropsten TTD to 100000000000000000000000

### Bug Fixes
- Stop backward sync if genesis block has been reached [#3869](https://github.com/hyperledger/besu/pull/3869)
- Allow to backward sync to request headers back to last finalized block if present or genesis [#3888](https://github.com/hyperledger/besu/pull/3888)

### Download link
- https://hyperledger.jfrog.io/artifactory/besu-binaries/besu/22.4.2/besu-22.4.2.zip / sha256: `e8e9eb7e3f544ecefeec863712fb8d3f6a569c9d70825a4ed2581c596db8fd45`
- https://hyperledger.jfrog.io/artifactory/besu-binaries/besu/22.4.2/besu-22.4.2.tar.gz / sha256: `9db0c37440cb56bcf671b8de13e0ecb6235171a497bdad91020b8c4a9dac2a27`

## 22.4.1

### Additions and Improvements
- GraphQL - allow null log topics in queries which match any topic [#3662](https://github.com/hyperledger/besu/pull/3662)
- multi-arch docker builds for amd64 and arm64 [#2954](https://github.com/hyperledger/besu/pull/2954)
- Filter Netty native lib errors likewise the pure Java implementation [#3807](https://github.com/hyperledger/besu/pull/3807)
- Add ropsten terminal total difficulty config [#3871](https://github.com/hyperledger/besu/pull/3871)

### Bug Fixes
- Stop the BlockPropagationManager when it receives the TTD reached event [#3809](https://github.com/hyperledger/besu/pull/3809)
- Correct getMixHashOrPrevRandao to return the value present in the block header [#3839](https://github.com/hyperledger/besu/pull/3839)

## 22.4.0

### Breaking Changes
- Version 22.4.x will be the last series to support Java 11. Version 22.7.0 will require Java 17 to build and run.
- In the Besu EVM Library all references to SHA3 have been renamed to the more accurate name Keccak256, including class names and comment. [#3749](https://github.com/hyperledger/besu/pull/3749)
- Removed the Gas object and replaced it with a primitive long [#3674](https://github.com/hyperledger/besu/pull/3674)
- Column family added for backward sync [#3638](https://github.com/hyperledger/besu/pull/3638)
  - Note that this added column family makes this a one-way upgrade. That is, once you upgrade your db to this version, you cannot roll back to a previous version of Besu.

### Bug Fixes
- Fix nullpointer on snapsync [#3773](https://github.com/hyperledger/besu/pull/3773)
- Introduce RocksDbSegmentIdentifier to avoid changing the storage plugin [#3755](https://github.com/hyperledger/besu/pull/3755)

## Download Links
- https://hyperledger.jfrog.io/artifactory/besu-binaries/besu/22.4.0/besu-22.4.0.zip / SHA256 d89e102a1941e70be31c176a6dd65cd5f3d69c4c
- https://hyperledger.jfrog.io/artifactory/besu-binaries/besu/22.4.0/besu-22.4.0.tar.gz / SHA256 868e38749dd40debe028624f8267f1fce7587010

## 22.4.0-RC2

### Breaking Changes
- In the Besu EVM Library all references to SHA3 have been renamed to the more accurate name Kecack256, including class names and comment. [#3749](https://github.com/hyperledger/besu/pull/3749)

### Additions and Improvements
- Onchain node permissioning
  - Log the enodeURL that was previously only throwing an IllegalStateException during the isPermitted check [#3697](https://github.com/hyperledger/besu/pull/3697),
  - Fail startup if node permissioning smart contract version does not match [#3765](https://github.com/hyperledger/besu/pull/3765)
- \[EXPERIMENTAL\] Add snapsync `--sync-mode="X_SNAP"` (only as client) [#3710](https://github.com/hyperledger/besu/pull/3710)
- Adapt Fast sync, and Snap sync, to use finalized block, from consensus layer, as pivot after the Merge [#3506](https://github.com/hyperledger/besu/issues/3506)
- Add IPC JSON-RPC interface (BSD/MacOS and Linux only) [#3695](https://github.com/hyperledger/besu/pull/3695)
- Column family added for backward sync [#3638](https://github.com/hyperledger/besu/pull/3638)
  - Note that this added column family makes this a one-way upgrade. That is, once you upgrade your db to this version, you cannot roll back to a previous version of Besu.

## Download Links
- https://hyperledger.jfrog.io/artifactory/besu-binaries/besu/22.4.0-RC2/besu-22.4.0-RC2.zip /  SHA256 5fa7f927c6717ebf503291c058815cd0c5fcfab13245d3b6beb66eb20cf7ac24
- https://hyperledger.jfrog.io/artifactory/besu-binaries/besu/22.4.0-RC2/besu-22.4.0-RC2.tar.gz / SHA256 1c4ecd17552cf5ebf120fc35dad753f45cb951ea0f817381feb2477ec0fff9c9

## 22.4.0-RC1

### Additions and Improvements
- Unit tests are now executed with JUnit5 [#3620](https://github.com/hyperledger/besu/pull/3620)
- Removed the Gas object and replaced it with a primitive long [#3674]

### Bug Fixes
- Flexible Privacy Precompile handles null payload ID [#3664](https://github.com/hyperledger/besu/pull/3664)
- Subcommand blocks import throws exception [#3646](https://github.com/hyperledger/besu/pull/3646)

## Download Links
- https://hyperledger.jfrog.io/artifactory/besu-binaries/besu/22.4.0-RC1/besu-22.4.0-RC1.zip / SHA256 0779082acc20a98eb810eb08778e0c0e1431046c07bc89019a2761fd1baa4c25
- https://hyperledger.jfrog.io/artifactory/besu-binaries/besu/22.4.0-RC1/besu-22.4.0-RC1.tar.gz / SHA256 15d8b0e335f962f95da46864109db9f28ed4f7bc351995b2b8db477c12b94860

## 22.1.3

### Breaking Changes
- Remove the experimental flag for bonsai tries CLI options `--data-storage-format` and `--bonsai-maximum-back-layers-to-load` [#3578](https://github.com/hyperledger/besu/pull/3578)
- Column family added for backward sync [#3532](https://github.com/hyperledger/besu/pull/3532)
  - Note that this added column family makes this a one-way upgrade. That is, once you upgrade your db to this version, you cannot roll back to a previous version of Besu.

### Deprecations
- `--tx-pool-hashes-max-size` is now deprecated and has no more effect, and it will be removed in a future release.

### Additions and Improvements
- Tune transaction synchronization parameter to adapt to mainnet traffic [#3610](https://github.com/hyperledger/besu/pull/3610)
- Improve eth/66 support [#3616](https://github.com/hyperledger/besu/pull/3616)
- Avoid reprocessing remote transactions already seen [#3626](https://github.com/hyperledger/besu/pull/3626)
- Upgraded jackson-databind dependency version [#3647](https://github.com/hyperledger/besu/pull/3647)

## Download Links
- https://hyperledger.jfrog.io/artifactory/besu-binaries/besu/22.1.3/besu-22.1.3.zip /  SHA256 9dafb80f2ec9ce8d732fd9e9894ca2455dd02418971c89cd6ccee94c53354d5d
- https://hyperledger.jfrog.io/artifactory/besu-binaries/besu/22.1.3/besu-22.1.3.tar.gz / SHA256 f9f8d37353aa4b5d12e87c08dd86328c1cffc591c6fc9e076c0f85a1d4663dfe

## 22.1.2

### Additions and Improvements
- Execution layer (The Merge):
  - Execution specific RPC endpoint [#3378](https://github.com/hyperledger/besu/issues/3378)
  - Adds JWT authentication to Engine APIs
  - Supports kiln V2.1 spec
- Tracing APIs
  - new API methods: trace_rawTransaction, trace_get, trace_callMany
  - added revertReason to trace APIs including: trace_transaction, trace_get, trace_call, trace_callMany, and trace_rawTransaction
- Allow mining beneficiary to transition at specific blocks for ibft2 and qbft consensus mechanisms.  [#3115](https://github.com/hyperledger/besu/issues/3115)
- Return richer information from the PrecompiledContract interface. [\#3546](https://github.com/hyperledger/besu/pull/3546)

### Bug Fixes
- Reject locally-sourced transactions below the minimum gas price when not mining. [#3397](https://github.com/hyperledger/besu/pull/3397)
- Fixed bug with contract address supplied to `debug_accountAt` [#3518](https://github.com/hyperledger/besu/pull/3518)

## Download Links
- https://hyperledger.jfrog.io/artifactory/besu-binaries/besu/22.1.2/besu-22.1.2.zip /  SHA256 1b26e3f8982c3a9dbabc72171f83f1cfe89eef84ead45b184ee9101f411c1251
- https://hyperledger.jfrog.io/artifactory/besu-binaries/besu/22.1.2/besu-22.1.2.tar.gz / SHA256 1eca9abddf351eaaf4e6eaa1b9536b8b4fd7d30a81d39f9d44ffeb198627ee7a

## 22.1.1

### Additions and Improvements
- Allow optional RPC methods that bypass authentication [#3382](https://github.com/hyperledger/besu/pull/3382)
- Execution layer (The Merge):
  - Extend block creation and mining to support The Merge [#3412](https://github.com/hyperledger/besu/pull/3412)
  - Backward sync [#3410](https://github.com/hyperledger/besu/pull/3410)
  - Extend validateAndProcessBlock to return an error message in case of failure, so it can be returned to the caller of ExecutePayload API [#3411](https://github.com/hyperledger/besu/pull/3411)
  - Persist latest finalized block [#2913](https://github.com/hyperledger/besu/issues/2913)
  - Add PostMergeContext, and stop syncing after the switch to PoS [#3453](https://github.com/hyperledger/besu/pull/3453)
  - Add header validation rules needed to validate The Merge blocks [#3454](https://github.com/hyperledger/besu/pull/3454)
  - Add core components: controller builder, protocol scheduler, coordinator, block creator and processor. [#3461](https://github.com/hyperledger/besu/pull/3461)
  - Execution specific RPC endpoint [#2914](https://github.com/hyperledger/besu/issues/2914), [#3350](https://github.com/hyperledger/besu/pull/3350)
- QBFT consensus algorithm is production ready

## Download Links
- https://hyperledger.jfrog.io/artifactory/besu-binaries/besu/22.1.1/besu-22.1.1.zip /  SHA256 cfff79e19e5f9a184d0b62886990698b77d019a0745ea63b5f9373870518173e
- https://hyperledger.jfrog.io/artifactory/besu-binaries/besu/22.1.1/besu-22.1.1.tar.gz / SHA256 51cc9d35215f977ac7338e5c611c60f225fd6a8c1c26f188e661624a039e83f3

## 22.1.0

### Breaking Changes
- Plugin API: BlockHeader.getBaseFee() method now returns an optional Wei instead of an optional Long [#3065](https://github.com/hyperledger/besu/issues/3065)
- Removed deprecated hash variable `protected volatile Hash hash;` which was used for private transactions [#3110](https://github.com/hyperledger/besu/pull/3110)

### Additions and Improvements
- Add support for additional JWT authentication algorithms [#3017](https://github.com/hyperledger/besu/pull/3017)
- Represent baseFee as Wei instead of long accordingly to the spec [#2785](https://github.com/hyperledger/besu/issues/2785)
- Implements [EIP-4399](https://eips.ethereum.org/EIPS/eip-4399) to repurpose DIFFICULTY opcode after the merge as a source of entropy from the Beacon chain. [#3081](https://github.com/hyperledger/besu/issues/3081)
- Re-order external services (e.g JsonRpcHttpService) to start before blocks start processing [#3118](https://github.com/hyperledger/besu/pull/3118)
- Stream JSON RPC responses to avoid creating big JSON strings in memory [#3076](https://github.com/hyperledger/besu/pull/3076)
- Ethereum Classic Mystique Hard Fork [#3256](https://github.com/hyperledger/besu/pull/3256)
- Genesis file parameter `blockperiodseconds` is validated as a positive integer on startup to prevent unexpected runtime behaviour [#3186](https://github.com/hyperledger/besu/pull/3186)
- Add option to require replay protection for locally submitted transactions [\#1975](https://github.com/hyperledger/besu/issues/1975)
- Update to block header validation for IBFT and QBFT to support London fork EIP-1559 [#3251](https://github.com/hyperledger/besu/pull/3251)
- Move into SLF4J as logging facade [#3285](https://github.com/hyperledger/besu/pull/3285)
- Changing the order in which we traverse the word state tree during fast sync. This should improve fast sync during subsequent pivot changes.[#3202](https://github.com/hyperledger/besu/pull/3202)
- Updated besu-native to version 0.4.3 [#3331](https://github.com/hyperledger/besu/pull/3331)
- Refactor synchronizer to asynchronously retrieve blocks from peers, and to change peer when retrying to get a block. [#3326](https://github.com/hyperledger/besu/pull/3326)
- Disable RocksDB TTL compactions [#3356](https://github.com/hyperledger/besu/pull/3356)
- add a websocket frame size configuration CLI parameter [#3386](https://github.com/hyperledger/besu/pull/3386)
- Add `--ec-curve` parameter to export/export-address public-key subcommands [#3333](https://github.com/hyperledger/besu/pull/3333)

### Bug Fixes
- Change the base docker image from Debian Buster to Ubuntu 20.04 [#3171](https://github.com/hyperledger/besu/issues/3171) fixes [#3045](https://github.com/hyperledger/besu/issues/3045)
- Make 'to' field optional in eth_call method according to the spec [#3177](https://github.com/hyperledger/besu/pull/3177)
- Update to log4j 2.17.1. Resolves potential vulnerability only exploitable when using custom log4j configurations that are writable by untrusted users.
- Fix regression on cors-origin star value
- Fix for ethFeeHistory accepting hex values for blockCount
- Fix a sync issue, when the chain downloader incorrectly shutdown when a task in the pipeline is cancelled. [#3319](https://github.com/hyperledger/besu/pull/3319)
- add a websocket frame size configuration CLI parameter [3368][https://github.com/hyperledger/besu/pull/3379]
- Prevent node from peering to itself [#3342](https://github.com/hyperledger/besu/pull/3342)
- Fix an `IndexOutOfBoundsException` exception when getting block from peers. [#3304](https://github.com/hyperledger/besu/issues/3304)
- Handle legacy eth64 without throwing null pointer exceptions [#3343](https://github.com/hyperledger/besu/pull/3343)

### Download Links
- https://hyperledger.jfrog.io/artifactory/besu-binaries/besu/22.1.0/besu-22.1.0.tar.gz \ SHA256 232bd7f274691ca14c26289fdc289d3fcdf69426dd96e2fa1601f4d079645c2f
- https://hyperledger.jfrog.io/artifactory/besu-binaries/besu/22.1.0/besu-22.1.0.zip \ SHA256 1b701ff5b647b64aff3d73d6f1fe3fdf73f14adbe31504011eff1660ab56ad2b

## 21.10.9

### Bug Fixes
- Fix regression on cors-origin star value
- Fix for ethFeeHistory accepting hex values for blockCount

 **Full Changelog**: https://github.com/hyperledger/besu/compare/21.10.8...21.10.9

[besu-21.10.9.tar.gz](https://hyperledger.jfrog.io/artifactory/besu-binaries/besu/21.10.9/besu-21.10.9.tar.gz) a4b85ba72ee73017303e4b2f0fdde84a87d376c2c17fdcebfa4e34680f52fc71
[besu-21.10.9.zip](https://hyperledger.jfrog.io/artifactory/besu-binaries/besu/21.10.9/besu-21.10.9.zip) c3ba3f07340fa80064ba7c06f2c0ec081184e000f9a925d132084352d0665ef9

## 21.10.8

### Additions and Improvements
- Ethereum Classic Mystique Hard Fork [#3256](https://github.com/hyperledger/besu/pull/3256)

### Download Links
https://hyperledger.jfrog.io/artifactory/besu-binaries/besu/21.10.8/besu-21.10.8.tar.gz \ SHA256 d325e2e36bc38a707a9eebf92068f5021606a8c6b6464bb4b4d59008ef8014fc
https://hyperledger.jfrog.io/artifactory/besu-binaries/besu/21.10.8/besu-21.10.8.zip \ SHA256 a91da1e82fb378e16437327bba56dd299aafdb0614ba528167a1dae85440c5af

## 21.10.7

### Bug Fixes
- Update dependencies (including vert.x, kubernetes client-java, okhttp, commons-codec)

### Additions and Improvements
- Add support for additional JWT authentication algorithms [#3017](https://github.com/hyperledger/besu/pull/3017)
- Remove Orion ATs

### Download Links
https://hyperledger.jfrog.io/artifactory/besu-binaries/besu/21.10.7/besu-21.10.7.tar.gz \ SHA256 94cee804fcaea366c9575380ef0e30ed04bf2fc7451190a94887f14c07f301ff
https://hyperledger.jfrog.io/artifactory/besu-binaries/besu/21.10.7/besu-21.10.7.zip \ SHA256 faf1ebfb20aa6171aa6ea98d7653339272567c318711d11e350471b5bba62c00

## 21.10.6

### Bug Fixes
- Update log4j to 2.17.1

### Download Links
https://hyperledger.jfrog.io/artifactory/besu-binaries/besu/21.10.6/besu-21.10.6.tar.gz \ SHA256 ef579490031dd4eb3704b4041e352cfb2e7e787fcff7506b69ef88843d4e1220
https://hyperledger.jfrog.io/artifactory/besu-binaries/besu/21.10.6/besu-21.10.6.zip \ SHA256 0fdda65bc993905daa14824840724d0b74e3f16f771f5726f5307f6d9575a719

## 21.10.5

### Bug Fixes
- Update log4j to 2.17.0

### Download Links
https://hyperledger.jfrog.io/artifactory/besu-binaries/besu/21.10.5/besu-21.10.5.tar.gz \ SHA256 0d1b6ed8f3e1325ad0d4acabad63c192385e6dcbefe40dc6b647e8ad106445a8
https://hyperledger.jfrog.io/artifactory/besu-binaries/besu/21.10.5/besu-21.10.5.zip \ SHA256 a1689a8a65c4c6f633b686983a6a1653e7ac86e742ad2ec6351176482d6e0c57

## 21.10.4

### Bug Fixes
- Update log4j to 2.16.0.
- Change the base docker image from Debian Buster to Ubuntu 20.04 [#3171](https://github.com/hyperledger/besu/issues/3171) fixes [#3045](https://github.com/hyperledger/besu/issues/3045)

### Download links
This release is not recommended for production use.

## 21.10.3

### Additions and Improvements
- Updated log4j to 2.15.0 and disabled JNDI message format lookups to improve security.
- Represent baseFee as Wei instead of long accordingly to the spec [#2785](https://github.com/hyperledger/besu/issues/2785)
- Adding support of the NO_COLOR environment variable as described in the [NO_COLOR](https://no-color.org/) standard [#3085](https://github.com/hyperledger/besu/pull/3085)
- Add `privx_findFlexiblePrivacyGroup` RPC Method, `privx_findOnchainPrivacyGroup` will be removed in a future release [#3075](https://github.com/hyperledger/besu/pull/3075)
- The invalid value is now shown when `--bootnodes` cannot parse an item to make it easier to identify which option is invalid.
- Adding two new options to be able to specify desired TLS protocol version and Java cipher suites [#3105](https://github.com/hyperledger/besu/pull/3105)
- Implements [EIP-4399](https://eips.ethereum.org/EIPS/eip-4399) to repurpose DIFFICULTY opcode after the merge as a source of entropy from the Beacon chain. [#3081](https://github.com/hyperledger/besu/issues/3081)

### Bug Fixes
- Change the base docker image from Debian Buster to Ubuntu 20.04 [#3171](https://github.com/hyperledger/besu/issues/3171) fixes [#3045](https://github.com/hyperledger/besu/issues/3045)

### Download Link
This release is not recommended for production use.

## 21.10.2

### Additions and Improvements
- Add discovery options to genesis file [#2944](https://github.com/hyperledger/besu/pull/2944)
- Add validate-config subcommand to perform basic syntax validation of TOML config [#2994](https://github.com/hyperledger/besu/pull/2994)
- Updated Sepolia Nodes [#3034](https://github.com/hyperledger/besu/pull/3034) [#3035](https://github.com/hyperledger/besu/pull/3035)

### Bug Fixes
- Reduce shift calculations to shifts that may have an actual result. [#3039](https://github.com/hyperledger/besu/pull/3039)
- DNS Discovery daemon wasn't started [#3033](https://github.com/hyperledger/besu/pull/3033)

### Download Link
This release is not recommended for production use.

## 21.10.1

### Additions and Improvements
- Add CLI autocomplete scripts. [#2854](https://github.com/hyperledger/besu/pull/2854)
- Add support for PKCS11 keystore on PKI Block Creation. [#2865](https://github.com/hyperledger/besu/pull/2865)
- Optimize EVM Memory for MLOAD Operations [#2917](https://github.com/hyperledger/besu/pull/2917)
- Upgrade CircleCI OpenJDK docker image to version 11.0.12. [#2928](https://github.com/hyperledger/besu/pull/2928)
- Update JDK 11 to latest version in Besu Docker images. [#2925](https://github.com/hyperledger/besu/pull/2925)
- Add Sepolia proof-of-work testnet configurations [#2920](https://github.com/hyperledger/besu/pull/2920)
- Allow block period to be configured for IBFT2 and QBFT using transitions [#2902](https://github.com/hyperledger/besu/pull/2902)
- Add support for binary messages (0x02) for websocket. [#2980](https://github.com/hyperledger/besu/pull/2980)

### Bug Fixes
- Do not change the sender balance, but set gas fee to zero, when simulating a transaction without enforcing balance checks. [#2454](https://github.com/hyperledger/besu/pull/2454)
- Ensure genesis block has the default base fee if london is at block 0 [#2920](https://github.com/hyperledger/besu/pull/2920)
- Fixes the exit condition for loading a BonsaiPersistedWorldState for a sibling block of the last one persisted [#2967](https://github.com/hyperledger/besu/pull/2967)

### Early Access Features
- Enable plugins to expose custom JSON-RPC / WebSocket methods [#1317](https://github.com/hyperledger/besu/issues/1317)

### Download Link
This release is not recommended for production use.

## 21.10.0

### Additions and Improvements
- The EVM has been factored out into a standalone module, suitable for inclusion as a library. [#2790](https://github.com/hyperledger/besu/pull/2790)
- Low level performance improvements changes to cut worst-case EVM performance in half. [#2796](https://github.com/hyperledger/besu/pull/2796)
- Migrate `ExceptionalHaltReason` from an enum to an interface to allow downstream users of the EVM to add new exceptional halt reasons. [#2810](https://github.com/hyperledger/besu/pull/2810)
- reduces need for JUMPDEST analysis via caching [#2607](https://github.com/hyperledger/besu/pull/2821)
- Add support for custom private key file for public-key export and public-key export-address commands [#2801](https://github.com/hyperledger/besu/pull/2801)
- Add CLI autocomplete scripts. [#2854](https://github.com/hyperledger/besu/pull/2854)
- Added support for PKCS11 keystore on PKI Block Creation. [#2865](https://github.com/hyperledger/besu/pull/2865)
- add support for ArrowGlacier hardfork [#2943](https://github.com/hyperledger/besu/issues/2943)

### Bug Fixes
- Allow BESU_CONFIG_FILE environment to specify TOML file [#2455](https://github.com/hyperledger/besu/issues/2455)
- Fix bug with private contracts not able to call public contracts that call public contracts [#2816](https://github.com/hyperledger/besu/pull/2816)
- Fixes the exit condition for loading a BonsaiPersistedWorldState for a sibling block of the last one persisted [#2967](https://github.com/hyperledger/besu/pull/2967)
- Fixes bonsai getMutable regression affecting fast-sync [#2934](https://github.com/hyperledger/besu/pull/2934)
- Regression in RC1 involving LogOperation and frame memory overwrites [#2908](https://github.com/hyperledger/besu/pull/2908)
- Allow `eth_call` and `eth_estimateGas` to accept contract address as sender. [#2891](https://github.com/hyperledger/besu/pull/2891)

### Early Access Features
- Enable plugins to expose custom JSON-RPC / WebSocket methods [#1317](https://github.com/hyperledger/besu/issues/1317)

### Download Link
This release is not recommended for production use. \
SHA256: 71374454753c2ee595f4f34dc6913f731818d50150accbc98088aace313c6935

## 21.10.0-RC4

### Additions and Improvements

### Bug Fixes
- Fixes the exit condition for loading a BonsaiPersistedWorldState for a sibling block of the last one persisted [#2967](https://github.com/hyperledger/besu/pull/2967)
- Fixes bonsai getMutable regression affecting fast-sync [#2934](https://github.com/hyperledger/besu/pull/2934)

### Early Access Features
### Download Link
This release is not recommended for production use. \
SHA256: b16e15764b8bc06c5c3f9f19bc8b99fa48e7894aa5a6ccdad65da49bbf564793

## 21.10.0-RC3

### Bug Fixes
- Regression in RC1 involving LogOperation and frame memory overwrites [#2908](https://github.com/hyperledger/besu/pull/2908)
- Allow `eth_call` and `eth_estimateGas` to accept contract address as sender. [#2891](https://github.com/hyperledger/besu/pull/2891)
- Fix Concurrency issues in Ethpeers. [#2896](https://github.com/hyperledger/besu/pull/2896)

### Download
This release is not recommended for production use. \
SHA256: 3d4857589336717bf5e4e5ef711b9a7f3bc46b49e1cf5b3b6574a00ccc6eda94

## 21.10.0-RC1/RC2
### Additions and Improvements
- The EVM has been factored out into a standalone module, suitable for inclusion as a library. [#2790](https://github.com/hyperledger/besu/pull/2790)
- Low level performance improvements changes to cut worst-case EVM performance in half. [#2796](https://github.com/hyperledger/besu/pull/2796)
- Migrate `ExceptionalHaltReason` from an enum to an interface to allow downstream users of the EVM to add new exceptional halt reasons. [#2810](https://github.com/hyperledger/besu/pull/2810)
- reduces need for JUMPDEST analysis via caching [#2607](https://github.com/hyperledger/besu/pull/2821)
- Add support for custom private key file for public-key export and public-key export-address commands [#2801](https://github.com/hyperledger/besu/pull/2801)

### Bug Fixes
- Allow BESU_CONFIG_FILE environment to specify TOML file [#2455](https://github.com/hyperledger/besu/issues/2455)
- Fix bug with private contracts not able to call public contracts that call public contracts [#2816](https://github.com/hyperledger/besu/pull/2816)

### Early Access Features

### Download
This release is not recommended for production use. \
SHA256: 536612e5e4d7a5e7a582f729f01ba591ba68cc389e8379fea3571ed85322ff51


## 21.7.4
### Additions and Improvements
- Upgrade Gradle to 7.2, which supports building with Java 17 [#2761](https://github.com/hyperledger/besu/pull/2376)

### Bug Fixes
- Set an idle timeout for metrics connections, to clean up ports when no longer used [\#2748](https://github.com/hyperledger/besu/pull/2748)
- Onchain privacy groups can be unlocked after being locked without having to add a participant [\#2693](https://github.com/hyperledger/besu/pull/2693)
- Update Gas Schedule for Ethereum Classic [#2746](https://github.com/hyperledger/besu/pull/2746)

### Early Access Features
- \[EXPERIMENTAL\] Added support for QBFT with PKI-backed Block Creation. [#2647](https://github.com/hyperledger/besu/issues/2647)
- \[EXPERIMENTAL\] Added support for QBFT to use retrieve validators from a smart contract [#2574](https://github.com/hyperledger/besu/pull/2574)

### Download Link
https://hyperledger.jfrog.io/native/besu-binaries/besu/21.7.4/besu-21.7.4.zip \
SHA256: 778d3c42851db11fec9171f77b22662f2baeb9b2ce913d7cfaaf1042ec19b7f9

## 21.7.3
### Additions and Improvements
- Migration to Apache Tuweni 2.0 [\#2376](https://github.com/hyperledger/besu/pull/2376)
- \[EXPERIMENTAL\] Added support for DevP2P-over-TLS [#2536](https://github.com/hyperledger/besu/pull/2536)
- `eth_getWork`, `eth_submitWork` support over the Stratum port [#2581](https://github.com/hyperledger/besu/pull/2581)
- Stratum metrics [#2583](https://github.com/hyperledger/besu/pull/2583)
- Support for mining ommers [#2576](https://github.com/hyperledger/besu/pull/2576)
- Updated onchain permissioning to validate permissions on transaction submission [\#2595](https://github.com/hyperledger/besu/pull/2595)
- Removed deprecated CLI option `--privacy-precompiled-address` [#2605](https://github.com/hyperledger/besu/pull/2605)
- Removed code supporting EIP-1702. [#2657](https://github.com/hyperledger/besu/pull/2657)
- A native library was added for the alternative signature algorithm secp256r1, which will be used by default [#2630](https://github.com/hyperledger/besu/pull/2630)
- The command line option --Xsecp-native-enabled was added as an alias for --Xsecp256k1-native-enabled [#2630](https://github.com/hyperledger/besu/pull/2630)
- Added Labelled gauges for metrics [#2646](https://github.com/hyperledger/besu/pull/2646)
- support for `eth/66` networking protocol [#2365](https://github.com/hyperledger/besu/pull/2365)
- update RPC methods for post london 1559 transaction [#2535](https://github.com/hyperledger/besu/pull/2535)
- \[EXPERIMENTAL\] Added support for using DNS host name in place of IP address in onchain node permissioning rules [#2667](https://github.com/hyperledger/besu/pull/2667)
- Implement EIP-3607 Reject transactions from senders with deployed code. [#2676](https://github.com/hyperledger/besu/pull/2676)
- Ignore all unknown fields when supplied to eth_estimateGas or eth_call. [\#2690](https://github.com/hyperledger/besu/pull/2690)

### Bug Fixes
- Consider effective price and effective priority fee in transaction replacement rules [\#2529](https://github.com/hyperledger/besu/issues/2529)
- GetTransactionCount should return the latest transaction count if it is greater than the transaction pool [\#2633](https://github.com/hyperledger/besu/pull/2633)

### Early Access Features

## 21.7.2

### Additions and Improvements
This release contains improvements and bugfixes for optimum compatibility with other London client versions.

## Bug Fixes
- hotfix for private transaction identification for mainnet transactions [#2609](https://github.com/hyperledger/besu/pull/2609)

## Download Link
https://hyperledger.jfrog.io/artifactory/besu-binaries/besu/21.7.2/besu-21.7.2.zip \
db47fd9ba33b36436ed6798d2474f7621c733353fd04f49d6defffd12e3b6e14


## 21.7.1

### Additions and Improvements
- `priv_call` now uses NO_TRACING OperationTracer implementation which improves memory usage [\#2482](https://github.com/hyperledger/besu/pull/2482)
- Ping and Pong messages now support ENR encoding as scalars or bytes [\#2512](https://github.com/hyperledger/besu/pull/2512)

### Download Link
https://hyperledger.jfrog.io/artifactory/besu-binaries/besu/21.7.1/besu-21.7.1.zip \
sha256sum 83fc44e39a710a95d8b6cbbbf04010dea76122bafcc633a993cd15304905a402

## 21.7.0

### Additions and Improvements
This release contains the activation blocks for London across all supported testnets. They are:
  * Ropsten 10_499_401 (24 Jun 2021)
  * Goerli 5_062_605 (30 Jun 2021)
  * Rinkeby 8_897_988 (7 Jul 2021)
  * Mainnet 12_965_000 (4 Aug 2021)
- eip-1559 changes: accept transactions which have maxFeePerGas below current baseFee [\#2374](https://github.com/hyperledger/besu/pull/2374)
- Introduced transitions for IBFT2 block rewards [\#1977](https://github.com/hyperledger/besu/pull/1977)
- Change Ethstats's status from experimental feature to stable. [\#2405](https://github.com/hyperledger/besu/pull/2405)
- Fixed disabling of native libraries for secp256k1 and altBn128. [\#2163](https://github.com/hyperledger/besu/pull/2163)
- eth_feeHistory API for wallet providers [\#2466](https://github.com/hyperledger/besu/pull/2466)

### Bug Fixes
- Ibft2 could create invalid RoundChange messages in some circumstances containing duplicate prepares [\#2449](https://github.com/hyperledger/besu/pull/2449)
- Updated `eth_sendRawTransaction` to return an error when maxPriorityFeePerGas exceeds maxFeePerGas [\#2424](https://github.com/hyperledger/besu/pull/2424)
- Fixed NoSuchElementException with EIP1559 transaction receipts when using eth_getTransactionReceipt [\#2477](https://github.com/hyperledger/besu/pull/2477)

### Early Access Features
- QBFT is a Byzantine Fault Tolerant consensus algorithm, building on the capabilities of IBFT and IBFT 2.0. It aims to provide performance improvements in cases of excess round change, and provides interoperability with other EEA compliant clients, such as GoQuorum.
  - Note: QBFT currently only supports new networks. Existing networks using IBFT2.0 cannot migrate to QBFT. This will become available in a future release.
  - Note: QBFT is an early access feature pending community feedback. Please make use of QBFT in new development networks and reach out in case of issues or concerns
- GoQuorum-compatible privacy. This mode uses Tessera and is interoperable with GoQuorum.
  - Note: GoQuorum-compatible privacy is an early access feature pending community feedback.

### Download Link
https://hyperledger.jfrog.io/artifactory/besu-binaries/besu/21.7.0/besu-21.7.0.zip
sha256sum 389465fdcc2cc5e5007a02dc2b8a2c43d577198867316bc5cc4392803ed71034

## 21.7.0-RC2

### Additions and Improvements
- eth_feeHistory API for wallet providers [\#2466](https://github.com/hyperledger/besu/pull/2466)
### Bug Fixes
- Ibft2 could create invalid RoundChange messages in some circumstances containing duplicate prepares [\#2449](https://github.com/hyperledger/besu/pull/2449)

## Download Link
https://hyperledger.jfrog.io/artifactory/besu-binaries/besu/21.7.0-RC2/besu-21.7.0-RC2.zip
sha256sum 7bc97c359386cad84d449f786dc0a8ed8728616b6704ce473c63f1d94af3a9ef


## 21.7.0-RC1

### Additions and Improvements
- eip-1559 changes: accept transactions which have maxFeePerGas below current baseFee [\#2374](https://github.com/hyperledger/besu/pull/2374)
- Introduced transitions for IBFT2 block rewards [\#1977](https://github.com/hyperledger/besu/pull/1977)
- Change Ethstats's status from experimental feature to stable. [\#2405](https://github.com/hyperledger/besu/pull/2405)
- Fixed disabling of native libraries for secp256k1 and altBn128. [\#2163](https://github.com/hyperledger/besu/pull/2163)


### Bug Fixes

- Updated `eth_sendRawTransaction` to return an error when maxPriorityFeePerGas exceeds maxFeePerGas [\#2424](https://github.com/hyperledger/besu/pull/2424)

### Early Access Features
This release contains the activation blocks for London across all supported testnets. They are:
  * Ropsten 10_499_401 (24 Jun 2021)
  * Goerli 5_062_605 (30 Jun 2021)
  * Rinkeby 8_897_988 (7 Jul 2021)

## Download Link
https://hyperledger.jfrog.io/artifactory/besu-binaries/besu/21.7.0-RC1/besu-21.7.0-RC1.zip
sha256sum fc959646af65a0e267fc4d695e0af7e87331d774e6e8e890f5cc391549ed175a

## 21.1.7

## Privacy users - Orion Project Deprecation
Tessera is now the recommended Private Transaction Manager for Hyperledger Besu.

Now that all primary Orion functionality has been merged into Tessera, Orion is being deprecated.
We encourage all users with active projects to use the provided migration instructions,
documented [here](https://docs.orion.consensys.net/en/latest/Tutorials/Migrating-from-Orion-to-Tessera/).

We will continue to support Orion users until 30th November 2021. If you have any questions or
concerns, please reach out to the ConsenSys protocol engineering team in the
[#orion channel on Discord](https://discord.gg/hYpHRjK) or by [email](mailto:quorum@consensys.net).


### Additions and Improvements
* Upgrade OpenTelemetry to 1.2.0. [\#2313](https://github.com/hyperledger/besu/pull/2313)

* Ethereum Classic Magneto Hard Fork [\#2315](https://github.com/hyperledger/besu/pull/2315)

* Added support for the upcoming CALAVERAS ephemeral testnet and removed the configuration for the deprecated BAIKAL ephemeral testnet. [\#2343](https://github.com/hyperledger/besu/pull/2343)

### Bug Fixes
* Fix invalid transfer values with the tracing API specifically for CALL operation [\#2319](https://github.com/hyperledger/besu/pull/2319)

### Early Access Features

#### Previously identified known issues

- Fixed issue in discv5 where nonce was incorrectly reused. [\#2075](https://github.com/hyperledger/besu/pull/2075)
- Fixed issues in debug_standardTraceBadBlockToFile and debug_standardTraceBlockToFile. [\#2120](https://github.com/hyperledger/besu/pull/2120)
- Fixed invalid error code in several JSON RPC methods when the requested block is not in the range. [\#2138](https://github.com/hyperledger/besu/pull/2138)

## Download Link
https://hyperledger.jfrog.io/artifactory/besu-binaries/besu/21.1.7/besu-21.1.7.zip

sha256: f415c9b67d26819caeb9940324b2b1b9ce6e872c9181052739438545e84e2531


## 21.1.6

### Additions and Improvements

* Added support for the upcoming BAIKAL ephemeral testnet and removed the configuration for the deprecated YOLOv3 ephemeral testnet. [\#2237](https://github.com/hyperledger/besu/pull/2237)
* Implemented [EIP-3541](https://eips.ethereum.org/EIPS/eip-3541): Reject new contracts starting with the 0xEF byte [\#2243](https://github.com/hyperledger/besu/pull/2243)
* Implemented [EIP-3529](https://eips.ethereum.org/EIPS/eip-3529): Reduction in refunds [\#2238](https://github.com/hyperledger/besu/pull/2238)
* Implemented [EIP-3554](https://eips.ethereum.org/EIPS/eip-3554): Difficulty Bomb Delay [\#2289](https://github.com/hyperledger/besu/pull/2289)
* \[EXPERIMENTAL\] Added support for secp256r1 keys. [#2008](https://github.com/hyperledger/besu/pull/2008)

### Bug Fixes

- Added ACCESS_LIST transactions to the list of transactions using legacy gas pricing for 1559 [\#2239](https://github.com/hyperledger/besu/pull/2239)
- Reduced logging level of public key decoding failure of malformed packets. [\#2143](https://github.com/hyperledger/besu/pull/2143)
- Add 1559 parameters to json-rpc responses.  [\#2222](https://github.com/hyperledger/besu/pull/2222)

### Early Access Features

#### Previously identified known issues

- Fixed issue in discv5 where nonce was incorrectly reused. [\#2075](https://github.com/hyperledger/besu/pull/2075)
- Fixed issues in debug_standardTraceBadBlockToFile and debug_standardTraceBlockToFile. [\#2120](https://github.com/hyperledger/besu/pull/2120)
- Fixed invalid error code in several JSON RPC methods when the requested block is not in the range. [\#2138](https://github.com/hyperledger/besu/pull/2138)

## Download Link
https://hyperledger.jfrog.io/artifactory/besu-binaries/besu/21.1.6/besu-21.1.6.zip

sha256: 3952c69a32bb390ec84ccf4c2c3eb600ea3696af9a05914985d10e1632ef8488

## 21.1.5

### Additions and Improvements

- Ignore `nonce` when supplied to eth_estimateGas or eth_call. [\#2133](https://github.com/hyperledger/besu/pull/2133)
- Ignore `privateFor` for tx estimation. [\#2160](https://github.com/hyperledger/besu/pull/2160)

### Bug Fixes

- Fixed `NullPointerException` when crossing network upgrade blocks when peer discovery is disabled. [\#2140](https://github.com/hyperledger/besu/pull/2140)

### Early Access Features

#### Previously identified known issues

- Fixed issue in discv5 where nonce was incorrectly reused. [\#2075](https://github.com/hyperledger/besu/pull/2075)
- Fixed issues in debug_standardTraceBadBlockToFile and debug_standardTraceBlockToFile. [\#2120](https://github.com/hyperledger/besu/pull/2120)

## Download Link
https://hyperledger.jfrog.io/artifactory/besu-binaries/besu/21.1.5/besu-21.1.5.zip

sha256: edd78fcc772cfa97d11d8ee7b5766e6fac4b31b582f940838a292f2aeb204777

## 21.1.4

### Additions and Improvements

- Adds `--discovery-dns-url` CLI command [\#2088](https://github.com/hyperledger/besu/pull/2088)

### Bug Fixes

- Fixed issue in discv5 where nonce was incorrectly reused. [\#2075](https://github.com/hyperledger/besu/pull/2075)
- Fixed issues in debug_standardTraceBadBlockToFile and debug_standardTraceBlockToFile. [\#2120](https://github.com/hyperledger/besu/pull/2120)

### Early Access Features

#### Previously identified known issues

- [Fast sync when running Besu on cloud providers](KNOWN_ISSUES.md#fast-sync-when-running-besu-on-cloud-providers)
- [Privacy users with private transactions created using v1.3.4 or earlier](KNOWN_ISSUES.md#privacy-users-with-private-transactions-created-using-v134-or-earlier)

## Download Link
https://hyperledger.jfrog.io/artifactory/besu-binaries/besu/21.1.4/besu-21.1.4.zip
58ae55b492680d92aeccfbed477e8b9c25ccc1a97cca71895e27448d754a7d8b

## 21.1.3

### Additions and Improvements
* Increase node diversity when downloading blocks [\#2033](https://github.com/hyperledger/besu/pull/2033)

### Bug Fixes
* Ethereum Node Records are now dynamically recalculated when we pass network upgrade blocks. This allows for better peering through transitions without needing to restart the node. [\#1998](https://github.com/hyperledger/besu/pull/1998)


### Early Access Features

#### Previously identified known issues

- [Fast sync when running Besu on cloud providers](KNOWN_ISSUES.md#fast-sync-when-running-besu-on-cloud-providers)
- [Privacy users with private transactions created using v1.3.4 or earlier](KNOWN_ISSUES.md#privacy-users-with-private-transactions-created-using-v134-or-earlier)

### Download link
https://hyperledger.jfrog.io/artifactory/besu-binaries/besu/21.1.3/besu-21.1.3.zip
38893cae225e5c53036d06adbeccc30aeb86ef08c543fb742941a8c618485c8a

## 21.1.2

### Berlin Network Upgrade

### Important note: the 21.1.1 release contains an outdated version of the Berlin network upgrade. If you are using Besu on public Ethereum networks, you must upgrade to 21.1.2.

This release contains the activation blocks for Berlin across all supported testnets and the Ethereum mainnet. They are:
  * Ropsten 9_812_189 (10 Mar 2021)
  * Goerli 4_460_644 (17 Mar 2021)
  * Rinkeby 8_290_928 (24 Mar 2021)
  * Ethereum 12_244_000 (14 Apr 2021)


### Additions and Improvements
- Added option to set a limit for JSON-RPC connections
  * HTTP connections `--rpc-http-max-active-connections` [\#1996](https://github.com/hyperledger/besu/pull/1996)
  * WS connections `--rpc-ws-max-active-connections` [\#2006](https://github.com/hyperledger/besu/pull/2006)
- Added ASTOR testnet ETC support [\#2017](https://github.com/hyperledger/besu/pull/2017)
### Bug Fixes
* Don't Register BLS12 precompiles for Berlin [\#2015](https://github.com/hyperledger/besu/pull/2015)

#### Previously identified known issues

- [Fast sync when running Besu on cloud providers](KNOWN_ISSUES.md#fast-sync-when-running-besu-on-cloud-providers)
- [Privacy users with private transactions created using v1.3.4 or earlier](KNOWN_ISSUES.md#privacy-users-with-private-transactions-created-using-v134-or-earlier)

### Download link
https://hyperledger.jfrog.io/artifactory/besu-binaries/besu/21.1.2/besu-21.1.2.zip
02f4b6622756b77fed814d8c1bbf986c6178d8f5adb9d61076e061124c3d12aa

## 21.1.1

### Berlin Network Upgrade

### Important note: this release contains an outdated version of the Berlin network upgrade. If you are using Besu on public Ethereum networks, you must upgrade to 21.1.2.

This release contains the activation blocks for Berlin across all supported testnets and the Ethereum mainnet. They are:
  * Ropsten 9_812_189 (10 Mar 2021)
  * Goerli 4_460_644 (17 Mar 2021)
  * Rinkeby 8_290_928 (24 Mar 2021)
  * Ethereum 12_244_000 (14 Apr 2021)

### Additions and Improvements
* Removed EIP-2315 from the Berlin network upgrade [\#1983](https://github.com/hyperledger/besu/pull/1983)
* Added `besu_transaction_pool_transactions` to the reported metrics, counting the mempool size [\#1869](https://github.com/hyperledger/besu/pull/1869)
* Distributions and maven artifacts have been moved off of bintray [\#1886](https://github.com/hyperledger/besu/pull/1886)
* admin_peers json RPC response now includes the remote nodes enode URL
* add support for keccak mining and a ecip1049_dev network [\#1882](https://github.com/hyperledger/besu/pull/1882)
### Bug Fixes
* Fixed incorrect `groupId` in published maven pom files.
* Fixed GraphQL response for missing account, return empty account instead [\#1946](https://github.com/hyperledger/besu/issues/1946)

### Early Access Features

#### Previously identified known issues

- [Fast sync when running Besu on cloud providers](KNOWN_ISSUES.md#fast-sync-when-running-besu-on-cloud-providers)
- [Privacy users with private transactions created using v1.3.4 or earlier](KNOWN_ISSUES.md#privacy-users-with-private-transactions-created-using-v134-or-earlier)

### Download link
sha256: `c22a80a54e9fed864734b9fbd69a0a46840fd27ca5211648a3eaf8a955417218 `


## 21.1.0

### Important note: this release contains an outdated version of the Berlin network upgrade, which was changed on March 5, 2021 ([link](https://github.com/ethereum/pm/issues/263#issuecomment-791473406)). If you are using Besu on public Ethereum networks, you must upgrade to 21.1.2.

## 21.1.0 Features

Features added between 20.10.0 to 21.1.0 include:
* Berlin Network Upgrade: this release contains the activation blocks for Berlin across all supported testnets and the Ethereum mainnet. They are:
  * Ropsten 9_812_189 (10 Mar 2021)
  * Goerli 4_460_644 (17 Mar 2021)
  * Rinkeby 8_290_928 (24 Mar 2021)
  * Ethereum 12_244_000 (14 Apr 2021)
* Besu Launcher: Besu now has support for the [Quorum Mainnet Launcher](https://github.com/ConsenSys/quorum-mainnet-launcher) which makes it easy for users to configure and launch Besu on the Ethereum mainnet.
* Bonsai Tries: A new database format which reduces storage requirements and improves performance for access to recent state. _Note: only full sync is currently supported._
* Miner Data JSON-RPC: The `eth_getMinerDataByBlockHash` and `eth_getMinerDataByBlockNumber` endpoints return miner rewards and coinbase address for a given block.
* EIP-1898 support: [The EIP](https://eips.ethereum.org/EIPS/eip-1898) adds `blockHash` to JSON-RPC methods which accept a default block parameter.

### Early Access Features
* Bonsai Tries: A new database format which reduces storage requirements and improves performance for access to recent state. _Note: only full sync is currently supported._
* QBFT: A new consensus algorithm to support interoperability with other Enterprise Ethereum Alliance compatible clients.

### 21.1.0 Breaking Changes
* `--skip-pow-validation-enabled` is now an error with `block import --format JSON`. This is because the JSON format doesn't include the nonce so the proof of work must be calculated.
* `eth_call` will not return a JSON-RPC result if the call fails, but will return an error instead. If it was for a revert the revert reason will be included.
* `eth_call` will not fail for account balance issues by default. An parameter `"strict": true` can be added to the call parameters (with `to` and `from`) to enforce balance checks.

### Additions and Improvements
* Added `besu_transaction_pool_transactions` to the reported metrics, counting the mempool size [\#1869](https://github.com/hyperledger/besu/pull/1869)
* Added activation blocks for Berlin Network Upgrade [\#1929](https://github.com/hyperledger/besu/pull/1929)

### Bug Fixes
* Fixed representation of access list for access list transactions in JSON-RPC results.

#### Previously identified known issues

- [Fast sync when running Besu on cloud providers](KNOWN_ISSUES.md#fast-sync-when-running-besu-on-cloud-providers)
- [Privacy users with private transactions created using v1.3.4 or earlier](KNOWN_ISSUES.md#privacy-users-with-private-transactions-created-using-v134-or-earlier)

### Download link
sha256: `e4c8fe4007e3e5f7f2528cbf1eeb5457caf06536c974a6ff4305035ff5724476`

## 21.1.0-RC2
### Additions and Improvements
* Support for the Berlin Network Upgrade, although the block number must be set manually with `--override-genesis-config=berlinBlock=<blocknumber>`. This is because the block numbers haven't been determined yet. The next release will include the number in the genesis file so it will support Berlin with no intervention. [\#1898](https://github.com/hyperledger/besu/pull/1898)

## 21.1.0-RC1

### 21.1.0 Breaking Changes
* `--skip-pow-validation-enabled` is now an error with `block import --format JSON`. This is because the JSON format doesn't include the nonce so the proof of work must be calculated.
* `eth_call` will not return a JSON-RPC result if the call fails, but will return an error instead. If it was for a revert the revert reason will be included.
* `eth_call` will not fail for account balance issues by default. An parameter `"strict": true` can be added to the call parameters (with `to` and `from`) to enforce balance checks.

### Additions and Improvements
* Removed unused flags in default genesis configs [\#1812](https://github.com/hyperledger/besu/pull/1812)
* `--skip-pow-validation-enabled` is now an error with `block import --format JSON`. This is because the JSON format doesn't include the nonce so the proof of work must be calculated. [\#1815](https://github.com/hyperledger/besu/pull/1815)
* Added a new CLI option `--Xlauncher` to start a mainnet launcher. It will help to configure Besu easily.
* Return the revert reason from `eth_call` JSON-RPC api calls when the contract causes a revert. [\#1829](https://github.com/hyperledger/besu/pull/1829)
* Added `chainId`, `publicKey`, and `raw` to JSON-RPC api calls returning detailed transaction results. [\#1835](https://github.com/hyperledger/besu/pull/1835)

### Bug Fixes
* Ethereum classic heights will no longer be reported in mainnet metrics. Issue [\#1751](https://github.com/hyperledger/besu/pull/1751) Fix [\#1820](https://github.com/hyperledger/besu/pull/1820)
* Don't enforce balance checks in `eth_call` unless explicitly requested. Issue [\#502](https://github.com/hyperledger/besu/pull/502) Fix [\#1834](https://github.com/hyperledger/besu/pull/1834)

### Early Access Features

#### Previously identified known issues

- [Fast sync when running Besu on cloud providers](KNOWN_ISSUES.md#fast-sync-when-running-besu-on-cloud-providers)
- [Privacy users with private transactions created using v1.3.4 or earlier](KNOWN_ISSUES.md#privacy-users-with-private-transactions-created-using-v134-or-earlier)


### Download link

Link removed because this release contains an outdated version of the Berlin network upgrade, which was changed on March 5, 2021 ([link](https://github.com/ethereum/pm/issues/263#issuecomment-791473406)). If you are using Besu on public Ethereum networks, you must upgrade to 21.1.1. sha256 hash left for reference.

sha256: `b0fe3942052b8fd43fc3025a298a6c701f9edae2e100f0c563a1c5a4ceef71f1`

## 20.10.4

### Additions and Improvements
* Implemented [EIP-778](https://eips.ethereum.org/EIPS/eip-778): Ethereum Node Records (ENR) [\#1680](https://github.com/hyperledger/besu/pull/1680)
* Implemented [EIP-868](https://eips.ethereum.org/EIPS/eip-868): Node Discovery v4 ENR Extension [\#1721](https://github.com/hyperledger/besu/pull/1721)
* Added revert reason to eth_estimateGas RPC call. [\#1730](https://github.com/hyperledger/besu/pull/1730)
* Added command line option --static-nodes-file. [#1644](https://github.com/hyperledger/besu/pull/1644)
* Implemented [EIP-1898](https://eips.ethereum.org/EIPS/eip-1898): Add `blockHash` to JSON-RPC methods which accept a default block parameter [\#1757](https://github.com/hyperledger/besu/pull/1757)

### Bug Fixes
* Accept locally-sourced transactions below the minimum gas price. [#1480](https://github.com/hyperledger/besu/issues/1480) [#1743](https://github.com/hyperledger/besu/pull/1743)

#### Previously identified known issues

- [Fast sync when running Besu on cloud providers](KNOWN_ISSUES.md#fast-sync-when-running-besu-on-cloud-providers)
- [Privacy users with private transactions created using v1.3.4 or earlier](KNOWN_ISSUES.md#privacy-users-with-private-transactions-created-using-v134-or-earlier)

### Download link
https://hyperledger.jfrog.io/artifactory/besu-binaries/besu/20.10.4/besu-20.10.4.zip
sha256: f15cd5243b809659bba1706c1745aecafc012d3fc44a91419522da925493537c

## 20.10.3

### Additions and Improvements
* Added `memory` as an option to `--key-value-storage`.  This ephemeral storage is intended for sync testing and debugging.  [\#1617](https://github.com/hyperledger/besu/pull/1617)
* Fixed gasPrice parameter not always respected when passed to `eth_estimateGas` endpoint [\#1636](https://github.com/hyperledger/besu/pull/1636)
* Enabled eth65 by default [\#1682](https://github.com/hyperledger/besu/pull/1682)
* Warn that bootnodes will be ignored if specified with discovery disabled [\#1717](https://github.com/hyperledger/besu/pull/1717)

### Bug Fixes
* Accept to use default port values if not in use. [#1673](https://github.com/hyperledger/besu/pull/1673)
* Block Validation Errors should be at least INFO level not DEBUG or TRACE.  Bug [\#1568](https://github.com/hyperledger/besu/pull/1568) PR [\#1706](https://github.com/hyperledger/besu/pull/1706)
* Fixed invalid and wrong trace data, especially when calling a precompiled contract [#1710](https://github.com/hyperledger/besu/pull/1710)

#### Previously identified known issues

- [Fast sync when running Besu on cloud providers](KNOWN_ISSUES.md#fast-sync-when-running-besu-on-cloud-providers)
- [Privacy users with private transactions created using v1.3.4 or earlier](KNOWN_ISSUES.md#privacy-users-with-private-transactions-created-using-v134-or-earlier)

### Download link
https://hyperledger.jfrog.io/artifactory/besu-binaries/besu/20.10.3/besu-20.10.3.zip
sha256: `b5f46d945754dedcbbb1e5dd96bf2bfd13272ff09c6a66c0150b979a578f4389`

## 20.10.2

### Additions and Improvements
* Added support for batched requests in WebSockets. [#1583](https://github.com/hyperledger/besu/pull/1583)
* Added protocols section to `admin_peers` to provide info about peer health. [\#1582](https://github.com/hyperledger/besu/pull/1582)
* Added CLI option `--goquorum-compatibility-enabled` to enable GoQuorum compatibility mode. [#1598](https://github.com/hyperledger/besu/pull/1598). Note that this mode is incompatible with Mainnet.

### Bug Fixes

* Ibft2 will discard any received messages targeting a chain height <= current head - this resolves some corner cases in system correctness directly following block import. [#1575](https://github.com/hyperledger/besu/pull/1575)
* EvmTool now throws `UnsupportedForkException` when there is an unknown fork and is YOLOv2 compatible [\#1584](https://github.com/hyperledger/besu/pull/1584)
* `eth_newFilter` now supports `blockHash` parameter as per the spec [\#1548](https://github.com/hyperledger/besu/issues/1540). (`blockhash` is also still supported.)
* Fixed an issue that caused loss of peers and desynchronization when eth65 was enabled [\#1601](https://github.com/hyperledger/besu/pull/1601)

#### Previously identified known issues

- [Fast sync when running Besu on cloud providers](KNOWN_ISSUES.md#fast-sync-when-running-besu-on-cloud-providers)
- [Privacy users with private transactions created using v1.3.4 or earlier](KNOWN_ISSUES.md#privacy-users-with-private-transactions-created-using-v134-or-earlier)

### Download Link

https://hyperledger.jfrog.io/artifactory/besu-binaries/besu/20.10.2/besu-20.10.2.zip
sha256: `710aed228dcbe9b8103aef39e4431b0c63e73c3a708ce88bcd1ecfa1722ad307`

## 20.10.1

### Additions and Improvements
* `--random-peer-priority-enabled` flag added. Allows for incoming connections to be prioritized randomly. This will prevent (typically small, stable) networks from forming impenetrable peer cliques. [#1440](https://github.com/hyperledger/besu/pull/1440)
* `miner_changeTargetGasLimit` RPC added. If a target gas limit is set, allows the node operator to change it at runtime.
* Hide deprecated `--host-whitelist` option. [\#1444](https://github.com/hyperledger/besu/pull/1444)
* Prioritize high gas prices during mining. Previously we ordered only by the order in which the transactions were received. This will increase expected profit when mining. [\#1449](https://github.com/hyperledger/besu/pull/1449)
* Added support for the updated smart contract-based [node permissioning EEA interface](https://entethalliance.github.io/client-spec/spec.html#dfn-connectionallowed). [\#1435](https://github.com/hyperledger/besu/pull/1435) and [\#1496](https://github.com/hyperledger/besu/pull/1496)
* Added EvmTool binary to the distribution.  EvmTool is a CLI that can execute EVM bytecode and execute ethereum state tests. [\#1465](https://github.com/hyperledger/besu/pull/1465)
* Updated the libraries for secp256k1 and AltBN series precompiles. These updates provide significant performance improvements to those areas. [\#1499](https://github.com/hyperledger/besu/pull/1499)
* Provide MegaGas/second measurements in the log when doing a full block import, such as the catch up phase of a fast sync. [\#1512](https://github.com/hyperledger/besu/pull/1512)
* Added new endpoints to get miner data, `eth_getMinerDataByBlockHash` and `eth_getMinerDataByBlockNumber`. [\#1538](https://github.com/hyperledger/besu/pull/1538)
* Added direct support for OpenTelemetry metrics [\#1492](https://github.com/hyperledger/besu/pull/1492)
* Added support for `qip714block` config parameter in genesis file, paving the way towards permissioning interoperability between Besu and GoQuorum. [\#1545](https://github.com/hyperledger/besu/pull/1545)
* Added new CLI option `--compatibility-eth64-forkid-enabled`. [\#1542](https://github.com/hyperledger/besu/pull/1542)

### Bug Fixes

* Fix a bug on `eth_estimateGas` which returned `Internal error` instead of `Execution reverted` in case of reverted transaction. [\#1478](https://github.com/hyperledger/besu/pull/1478)
* Fixed a bug where Local Account Permissioning was being incorrectly enforced on block import/validation. [\#1510](https://github.com/hyperledger/besu/pull/1510)
* Fixed invalid enode URL when discovery is disabled  [\#1521](https://github.com/hyperledger/besu/pull/1521)
* Removed duplicate files from zip and tar.gz distributions. [\#1566](https://github.com/hyperledger/besu/pull/1566)
* Add a more rational value to eth_gasPrice, based on a configurable percentile of prior block's transactions (default: median of last 100 blocks).  [\#1563](https://github.com/hyperledger/besu/pull/1563)

## Deprecated

### --privacy-precompiled-address (Scheduled for removal in _Next_ Release)
Deprecated in 1.5.1
- CLI option `--privacy-precompiled-address` option removed. This address is now derived, based	on `--privacy-onchain-groups-enabled`. [\#1222](https://github.com/hyperledger/besu/pull/1222)

### Besu Sample Network repository

The [Besu Sample Networks repository](https://github.com/ConsenSys/besu-sample-networks) has been replaced by the [Quorum Developer Quickstart](https://besu.hyperledger.org/en/latest/Tutorials/Developer-Quickstart).

#### Previously identified known issues

- [Eth/65 loses peers](KNOWN_ISSUES.md#eth65-loses-peers)
- [Fast sync when running Besu on cloud providers](KNOWN_ISSUES.md#fast-sync-when-running-besu-on-cloud-providers)
- [Privacy users with private transactions created using v1.3.4 or earlier](KNOWN_ISSUES.md#privacy-users-with-private-transactions-created-using-v134-or-earlier)

### Download Link

https://hyperledger.jfrog.io/artifactory/besu-binaries/besu/20.10.1/besu-20.10.1.zip
sha256: `ac4fae310957c176564396f73c0f03c60c41129d43d078560d0dab533a69fd2a`

## 20.10.0

## Release format

Hyperledger Besu is moving its versioning scheme to [CalVer](https://calver.org/) starting with the 20.10.0 (formerly 1.6.0) release. More information about the specific version of CalVer Besu is using can be found on the [wiki](https://wiki.hyperledger.org/display/BESU/Using+CalVer+for+Besu+Releases).

## 20.10 Breaking Changes

When upgrading to 20.10, ensure you've taken into account the following breaking changes.

### JSON-RPC HTTP Error Codes For Valid Calls ([\#1426](https://github.com/hyperledger/besu/pull/1426))

Prior versions of Besu would set the HTTP Status 400 Bad Request for JSON-RPC requests that completed in an error, regardless of the kind of error.  These responses could include a complete JSON-RPC response with an error field.

In Besu version 20.10, properly formatted requests that have valid parameters (count and content) will return a HTTP Status 200 OK, with an error field if an error occurred. For example, requesting an account that does not exist in the chain, or a block by hash that Besu does not have, will now return HTTP 200 OK responses. Unparsable requests, improperly formatted requests, or requests with invalid parameters will continue to return HTTP 400 Bad Request.

Users of Web3J should note that many calls will now return a result with the error field containing the message whereas before a call would throw an exception with the error message as the exception message.

## 20.10.0 Additions and Improvements

* Added support for ECIP-1099 / Classic Thanos Fork: Calibrate Epoch Duration. [\#1421](https://github.com/hyperledger/besu/pull/1421) [\#1441](https://github.com/hyperledger/besu/pull/1441) [\#1462](https://github.com/hyperledger/besu/pull/1462)
* Added the Open Telemetry Java agent to report traces to a remote backend. Added an example to showcase the trace reporting capabilities.
* Added EvmTool binary to the distribution.  EvmTool is a CLI that can execute EVM bytecode and execute ethereum state tests. Documentation for it is available [here](https://besu.hyperledger.org/en/stable/HowTo/Troubleshoot/Use-EVM-Tool/). [\#1465](https://github.com/hyperledger/besu/pull/1465)
* Added support for the upcoming YOLOv2 ephemeral testnet and removed the flag for the deprecated YOLOv1 ephemeral testnet. [#1386](https://github.com/hyperledger/besu/pull/1386)
* Added `debug_standardTraceBlockToFile` JSON-RPC API. This API accepts a block hash and will replay the block. It returns a list of files containing the result of the trace (one file per transaction). [\#1392](https://github.com/hyperledger/besu/pull/1392)
* Added `debug_standardTraceBadBlockToFile` JSON-RPC API. This API is similar to `debug_standardTraceBlockToFile`, but can be used to obtain info about a block which has been rejected as invalid. [\#1403](https://github.com/hyperledger/besu/pull/1403)
* Added support for EIP-2929 to YOLOv2. [#1387](https://github.com/hyperledger/besu/pull/1387)
* Added `--start-block` and `--end-block` to the `blocks import` subcommand [\#1399](https://github.com/hyperledger/besu/pull/1399)
* Added support for multi-tenancy when using the early access feature of [onchain privacy group management](https://besu.hyperledger.org/en/stable/Concepts/Privacy/Onchain-PrivacyGroups/)
* \[Reverted\] Fixed memory leak in eth/65 subprotocol behavior. It is now enabled by default. [\#1420](https://github.com/hyperledger/besu/pull/1420), [#1348](https://github.com/hyperledger/besu/pull/1348), [#1321](https://github.com/hyperledger/besu/pull/1321)

### Bug Fixes

* Log block import rejection reasons at "INFO" level.  Bug [#1412](https://github.com/hyperledger/besu/issues/1412)
* Fixed NPE when executing `eth_estimateGas` with privacy enabled.  Bug [#1404](https://github.com/hyperledger/besu/issues/1404)

#### Previously identified known issues

- [Eth/65 loses peers](KNOWN_ISSUES.md#eth65-loses-peers)
- [Fast sync when running Besu on cloud providers](KNOWN_ISSUES.md#fast-sync-when-running-besu-on-cloud-providers)
- [Privacy users with private transactions created using v1.3.4 or earlier](KNOWN_ISSUES.md#privacy-users-with-private-transactions-created-using-v134-or-earlier)

## Deprecated and Scheduled for removal in _Next_ Release

### --privacy-precompiled-address
Deprecated in 1.5.1
- CLI option `--privacy-precompiled-address` option removed. This address is now derived, based
on `--privacy-onchain-groups-enabled`. [\#1222](https://github.com/hyperledger/besu/pull/1222)

### Download link
https://hyperledger.jfrog.io/artifactory/besu-binaries/besu/20.10.0/besu-20.10.0.zip

sha256sum: `2b50a375aae64b838a2cd9d43747006492cae573f1be11745b7f643646fd5a01`

## 1.5.5

### Additions and Improvements
* The new version of the [web3js-eea library (v0.10)](https://github.com/PegaSysEng/web3js-eea) supports the onchain privacy group management changes made in Besu v1.5.3.

### Bug Fixes
* Added `debug_getBadBlocks` JSON-RPC API to analyze and detect consensus flaws. Even if a block is rejected it will be returned by this method [\#1378](https://github.com/hyperledger/besu/pull/1378)
* Fix logs queries missing results against chain head [\#1351](https://github.com/hyperledger/besu/pull/1351) and [\#1381](https://github.com/hyperledger/besu/pull/1381)

#### Previously identified known issues

- [Eth/65 loses peers](KNOWN_ISSUES.md#eth65-loses-peers)
- [Fast sync when running Besu on cloud providers](KNOWN_ISSUES.md#fast-sync-when-running-besu-on-cloud-providers)
- [Privacy users with private transactions created using v1.3.4 or earlier](KNOWN_ISSUES.md#privacy-users-with-private-transactions-created-using-v134-or-earlier)
- [Changes not saved to database correctly causing inconsistent private states](KNOWN_ISSUES.md#Changes-not-saved-to-database-correctly-causing-inconsistent-private-states)

### Download link

https://hyperledger.jfrog.io/artifactory/besu-binaries/besu/1.5.5/besu-1.5.5.zip

sha256sum: `e67b0a899dc4421054eaa9a8112cb89e1e5f6a56f0d8aa1b0c5111c53dfad2ad`


## 1.5.4

### Additions and Improvements

* Added `priv_debugGetStateRoot` JSON-RPC API to retrieve the state root of a specified privacy group. [\#1326](https://github.com/hyperledger/besu/pull/1326)
* Added reorg logging and `--reorg-logging-threshold` to configure the same. Besu now logs any reorgs where the old or new chain head is more than the threshold away from their common ancestors. The default is 6.
* Added `debug_batchSendRawTransaction` JSON-RPC API to submit multiple signed transactions with a single call. [\#1350](https://github.com/hyperledger/besu/pull/1350)

### Bug Fixes

* The metrics HTTP server no longer rejects requests containing `Accept` header that doesn't precisely match the prometheus text format [\#1345](https://github.com/hyperledger/besu/pull/1345)
* JSON-RPC method `net_version` should return network ID instead of chain ID [\#1355](https://github.com/hyperledger/besu/pull/1355)

#### Previously identified known issues

- [Logs queries missing results against chain head](KNOWN_ISSUES.md#Logs-queries-missing-results-against-chain-head)
- [Eth/65 loses peers](KNOWN_ISSUES.md#eth65-loses-peers)
- [Fast sync when running Besu on cloud providers](KNOWN_ISSUES.md#fast-sync-when-running-besu-on-cloud-providers)
- [Privacy users with private transactions created using v1.3.4 or earlier](KNOWN_ISSUES.md#privacy-users-with-private-transactions-created-using-v134-or-earlier)
- [Changes not saved to database correctly causing inconsistent private states](KNOWN_ISSUES.md#Changes-not-saved-to-database-correctly-causing-inconsistent-private-states)

### Download link
https://hyperledger.jfrog.io/artifactory/besu-binaries/besu/1.5.4/besu-1.5.4.zip

sha256sum: `1f4df8e1c5e3b5b3abf6289ccfe70f302aa7c29a652b2eb713ffbdc507670420`

## 1.5.3

### Additions and Improvements

* The EvmTool now processes State Tests from the Ethereum Reference Tests. [\#1311](https://github.com/hyperledger/besu/pull/1311)
* Early access DNS support added via the `--Xdns-enabled` and `--Xdns-update-enabled` CLI options. [\#1247](https://github.com/hyperledger/besu/pull/1247)
* Add genesis config option `ecip1017EraRounds` for Ethereum Classic chains. [\#1329](https://github.com/hyperledger/besu/pull/1329)

### Bug Fixes

* K8S Permissioning to use of Service IP's rather than pod IP's which can fail [\#1190](https://github.com/hyperledger/besu/issues/1190)

#### Previously identified known issues

- [Logs queries missing results against chain head](KNOWN_ISSUES.md#Logs-queries-missing-results-against-chain-head)
- [Eth/65 loses peers](KNOWN_ISSUES.md#eth65-loses-peers)
- [Fast sync when running Besu on cloud providers](KNOWN_ISSUES.md#fast-sync-when-running-besu-on-cloud-providers)
- [Privacy users with private transactions created using v1.3.4 or earlier](KNOWN_ISSUES.md#privacy-users-with-private-transactions-created-using-v134-or-earlier)
- [Changes not saved to database correctly causing inconsistent private states](KNOWN_ISSUES.md#Changes-not-saved-to-database-correctly-causing-inconsistent-private-states)

### Breaking Change to Onchain Privacy Group Management

This [early access feature](https://besu.hyperledger.org/en/stable/Concepts/Privacy/Onchain-PrivacyGroups/) was changed in a way that makes onchain privacy groups created with previous versions no longer usable.

To enhance control over permissions on the privacy group management contract:

* The enclave key was removed as the first parameter for `addParticipant` and `removeParticipant`.
* The owner of the privacy group management contract is the signer of the private transaction that creates
  the privacy group. In the default onchain privacy group management contract implementation, only the
  owner can add and remove participants, and upgrade the management contract.

The onchain privacy support in the current version of the web3js-eea library (v0.9) will not be compatible with Besu v1.5.3.  We are actively working on an upgrade to webj3-eea that will support these changes.

### Download link
https://hyperledger.jfrog.io/artifactory/besu-binaries/besu/1.5.3/besu-1.5.3.zip

sha256sum: `735cd511e1dae1590f2829d9535cb383aa8c526f059b3451859e5fcfccc48985`

## 1.5.2

### Additions and Improvements

* Experimental offline backup and restore has been added via the `operator x-backup-state` and `operator x-restore-state` CLI commands.  Data formats will be fluid for as long as the `x-` prefix is present in the CLI so it is advised not to rely on these backups for disaster recovery. [\#1235](https://github.com/hyperledger/besu/pull/1235)
* Experimental ethstats support added via the `Xethstats` and `Xethstats-contact` CLI commands. [\#1239](https://github.com/hyperledger/besu/pull/1239)
* Peers added via the JSON-RPC `admin_addPeer` and `admin_removePeer` will be shared or no longer shared via discovery respectively.  Previously they were not shared. [\#1177](https://github.com/hyperledger/besu/pull/1177) contributed by [br0tchain](https://github.com/br0tchain).
* New Docker Images (see below). [\#1277](https://github.com/hyperledger/besu/pull/1277)
* Reworked static peer discovery handling. [\#1292](https://github.com/hyperledger/besu/pull/1292)

### New Java VMs in Docker Image

* New docker images are being generated to use the latest version of OpenJDK (currently 14.0.1) with the tag suffix of `-openjdk-latest`, for example `1.5.2-openjdk-latest`.
* New docker images are being generated to use [GraalVM](https://www.graalvm.org/) with the tag suffix of `-graalvm`, for example `1.5.2-graalvm`.
* The existing images based on Java 11 are also being tagged with the suffix `-openjdk-11`, for example `1.5.2-openjdk-11`, as well as `1.5.2`.

The intent is that the major Java VM version or Java VM type shipped with the default docker images (`latest`, `1.5.x`, etc.) may be changed during future quarterly releases but will remain consistent within quarterly releases.

### Bug Fixes
- Offchain permissioning - fixed bug where sync status check prevented peering if static nodes configured. [\#1252](https://github.com/hyperledger/besu/issues/1252)

- GraphQL queries of `miner` in IBFT networks will no longer return an error.  PR [\#1282](https://github.com/hyperledger/besu/pull/1282) issue [\#1272](https://github.com/hyperledger/besu/issues/1272).

#### Previously identified known issues

- [Logs queries missing results against chain head](KNOWN_ISSUES.md#Logs-queries-missing-results-against-chain-head)
- [Eth/65 loses peers](KNOWN_ISSUES.md#eth65-loses-peers)
- [Fast sync when running Besu on cloud providers](KNOWN_ISSUES.md#fast-sync-when-running-besu-on-cloud-providers)
- [Privacy users with private transactions created using v1.3.4 or earlier](KNOWN_ISSUES.md#privacy-users-with-private-transactions-created-using-v134-or-earlier)
- [Permissioning issues on Kubernetes](KNOWN_ISSUES.md#Kubernetes-permissioning-uses-Service-IPs-rather-than-pod-IPs-which-can-fail)
- [Restarts caused by insufficient memory can cause inconsistent private state](KNOWN_ISSUES.md#Restart-caused-by-insufficient-memory-can-cause-inconsistent-private-state)

### New and Old Maintainer

- [David Mechler](https://github.com/hyperledger/besu/commits?author=davemec) has been added as a [new maintainer](https://github.com/hyperledger/besu/pull/1267).
- [Edward Evans](https://github.com/hyperledger/besu/commits?author=EdJoJob) voluntarily moved to [emeritus status](https://github.com/hyperledger/besu/pull/1270).

### Download link
https://hyperledger.jfrog.io/artifactory/besu-binaries/besu/1.5.2/besu-1.5.2.zip

sha256sum: `629f44e230a635b09f8d82f2196d70d31193233718118a46412f11c50772dc85`

## 1.5.1

### Deprecated
- CLI option `--privacy-precompiled-address` option is deprecated. This address is now derived, based
on `--privacy-onchain-groups-enabled`. [\#1222](https://github.com/hyperledger/besu/pull/1222)

### Additions and Improvements

* In an IBFT2 network, a fixed block reward value and recipient address can be defined in genesis file [\#1132](https://github.com/hyperledger/besu/pull/1132)
* JSON-RPC HTTP API Authorization: exit early when checking user permissions. [\#1144](https://github.com/hyperledger/besu/pull/1144)
* HTTP/2 is enabled for JSON-RPC HTTP API over TLS. [\#1145](https://github.com/hyperledger/besu/pull/1145)
* Color output in consoles. It can be disabled with `--color-enabled=false` [\#1257](https://github.com/hyperledger/besu/pull/1257)
* Add compatibility with ClusterIP services for the Kubernetes Nat Manager  [\#1156](https://github.com/hyperledger/besu/pull/1156)
* In an IBFT2 network; a fixed block reward value and recipient address can be defined in genesis file [\#1132](https://github.com/hyperledger/besu/pull/1132)
* Add fee cap for transactions submitted via RPC. [\#1137](https://github.com/hyperledger/besu/pull/1137)

### Bug fixes

* When the default sync mode was changed to fast sync for named networks, there was one caveat we didn't address. The `dev` network should've been full sync by default. This has now been fixed. [\#1257](https://github.com/hyperledger/besu/pull/1257)
* Fix synchronization timeout issue when the blocks were too large [\#1149](https://github.com/hyperledger/besu/pull/1149)
* Fix missing results from eth_getLogs request. [\#1154](https://github.com/hyperledger/besu/pull/1154)
* Fix issue allowing Besu to be used for DDoS amplification. [\#1146](https://github.com/hyperledger/besu/pull/1146)

### Known Issues

Known issues are open issues categorized as [Very High or High impact](https://wiki.hyperledger.org/display/BESU/Defect+Prioritisation+Policy).

#### Previously identified known issues

- [Scope of logs query causing Besu to hang](KNOWN_ISSUES.md#scope-of-logs-query-causing-besu-to-hang)
- [Eth/65 loses peers](KNOWN_ISSUES.md#eth65-loses-peers)
- [Fast sync when running Besu on cloud providers](KNOWN_ISSUES.md#fast-sync-when-running-besu-on-cloud-providers)
- [Privacy users with private transactions created using v1.3.4 or earlier](KNOWN_ISSUES.md#privacy-users-with-private-transactions-created-using-v134-or-earlier)
- [Permissioning issues on Kubernetes](KNOWN_ISSUES.md#Kubernetes-permissioning-uses-Service-IPs-rather-than-pod-IPs-which-can-fail)
- [Restarts caused by insufficient memory can cause inconsistent private state](KNOWN_ISSUES.md#Restart-caused-by-insufficient-memory-can-cause-inconsistent-private-state)

### Download link
https://hyperledger.jfrog.io/artifactory/besu-binaries/besu/1.5.1/besu-1.5.1.zip

sha256sum: `c17f49b6b8686822417184952487fc135772f0be03514085926a6984fd955b88`

## 1.5 Breaking changes

When upgrading to 1.5, ensure you've taken into account the following breaking changes.

### Docker users with volume mounts

To maintain best security practices, we're changing the `user:group` on the Docker container to `besu`.

What this means for you:

* If you are running Besu as a binary, there is no impact.
* If you are running Besu as a Docker container *and* have a volume mount for data,  ensure that the
permissions on the directory allow other users and groups to r/w. Ideally this should be set to
`besu:besu` as the owner.

Note that the `besu` user only exists within the container not outside it. The same user ID may match
a different user outside the image.

If you’re mounting local folders, it is best to set the user via the Docker `—user` argument. Use the
UID because the username may not exist inside the docker container. Ensure the directory being mounted
is owned by that user.

### Remove Manual NAT method

The NAT manager `MANUAL` method has been removed.
If you have been using the `MANUAL` method, use the `NONE` method instead. The behavior of the
`NONE` method is the same as the previously supported `MANUAL` methods.

### Privacy users

Besu minor version upgrades require upgrading Orion to the latest minor version. That is, for
Besu <> Orion node pairs, when upgrading Besu to v1.5, it is required that Orion is upgraded to
v1.6. Older versions of Orion will no longer work with Besu v1.5.

## 1.5 Features

Features added between from 1.4 to 1.5 include:
* Mining Support
  Besu supports `eth_hashrate` and `eth_submitHashrate` to obtain the hashrate when we mine with a GPU mining worker.
* Tracing
  The [Tracing API](https://besu.hyperledger.org/en/latest/Reference/API-Methods/#trace-methods) is no longer an Early Access feature and now has full support for `trace_replayBlockTransactions`, `trace_Block` and `trace_transaction`.
* Plugin API Block Events
  `BlockAdded` and `BlockReorg` are now exposed via the [Plugin API](https://javadoc.io/doc/org.hyperledger.besu/plugin-api/latest/org/hyperledger/besu/plugin/services/BesuEvents.html).
* [Filters](https://besu.hyperledger.org/en/stable/HowTo/Interact/Filters/Accessing-Logs-Using-JSON-RPC/) and
  [subscriptions](https://besu.hyperledger.org/en/stable/HowTo/Interact/APIs/RPC-PubSub/) for private contracts.
* [SecurityModule Plugin API](https://javadoc.io/doc/org.hyperledger.besu/plugin-api/latest/org/hyperledger/besu/plugin/services/SecurityModuleService.html)
  This allows use of a different [security module](https://besu.hyperledger.org/en/stable/Reference/CLI/CLI-Syntax/#security-module)
  as a plugin to provide cryptographic function that can be used by NodeKey (such as sign, ECDHKeyAgreement etc.).
* [Onchain privacy groups](https://besu.hyperledger.org/en/latest/Concepts/Privacy/Onchain-PrivacyGroups/)
  with add and remove members. This is an early access feature. Early access features are not recommended
  for production networks and may have unstable interfaces.

## 1.5 Additions and Improvements

* Public Networks Default to Fast Sync: The default sync mode for named permissionless networks, such as the Ethereum mainnet and testnets, is now `FAST`.
  * The default is unchanged for private networks. That is, the sync mode defaults to `FULL` for private networks.
  * Use the [`--sync-mode` command line option](https://besu.hyperledger.org/Reference/CLI/CLI-Syntax/#sync-mode) to change the sync mode. [\#384](https://github.com/hyperledger/besu/pull/384)
* Proper Mining Support: Added full support for `eth_hashrate` and `eth_submitHashrate`. It is now possible to have the hashrate when we mine with a GPU mining worker [\#1063](https://github.com/hyperledger/besu/pull/1063)
* Performance Improvements: The addition of native libraries ([\#775](https://github.com/hyperledger/besu/pull/775)) and changes to data structures in the EVM ([\#1089](https://github.com/hyperledger/besu/pull/1089)) have improved Besu sync and EVM execution times.
* Tracing API Improvements: The [Tracing API](https://besu.hyperledger.org/en/latest/Reference/API-Methods/#trace-methods) is no longer an Early Access feature and now has full support for `trace_replayBlockTransactions`, `trace_Block` and `trace_transaction`.
* New Plugin API Block Events: `BlockAdded` and `BlockReorg` are now exposed via the Plugin API [\#637](https://github.com/hyperledger/besu/pull/637).
* Added experimental CLI option `--Xnat-kube-pod-name` to specify the name of the loadbalancer used by the Kubernetes nat manager [\#1078](https://github.com/hyperledger/besu/pull/1078)
- Local permissioning TOML config now supports additional keys (`nodes-allowlist` and `accounts-allowlist`).
Support for `nodes-whitelist` and `accounts-whitelist` will be removed in a future release.
- Add missing `mixHash` field for `eth_getBlockBy*` JSON RPC endpoints. [\#1098](https://github.com/hyperledger/besu/pull/1098)
* Besu now has a strict check on private transactions to ensure the privateFrom in the transaction
matches the sender Orion key that has distributed the payload. Besu 1.5+ requires Orion 1.6+ to work.
[#357](https://github.com/PegaSysEng/orion/issues/357)

### Bug fixes

No bug fixes with [user impact in this release](https://wiki.hyperledger.org/display/BESU/Changelog).

### Known Issues

Known issues are open issues categorized as [Very High or High impact](https://wiki.hyperledger.org/display/BESU/Defect+Prioritisation+Policy).

#### New known issues

- K8S permissioning uses of Service IPs rather than pod IPs which can fail. [\#1190](https://github.com/hyperledger/besu/pull/1190)
Workaround - Do not use permissioning on K8S.

- Restart caused by insufficient memory can cause inconsistent private state. [\#1110](https://github.com/hyperledger/besu/pull/1110)
Workaround - Ensure you allocate enough memory for the Java Runtime Environment that the node does not run out of memory.

#### Previously identified known issues

- [Scope of logs query causing Besu to hang](KNOWN_ISSUES.md#scope-of-logs-query-causing-besu-to-hang)
- [Eth/65 loses peers](KNOWN_ISSUES.md#eth65-loses-peers)
- [Fast sync when running Besu on cloud providers](KNOWN_ISSUES.md#fast-sync-when-running-besu-on-cloud-providers)
- [Privacy users with private transactions created using v1.3.4 or earlier](KNOWN_ISSUES.md#privacy-users-with-private-transactions-created-using-v134-or-earlier)

### Download link
https://hyperledger.jfrog.io/artifactory/besu-binaries/besu/1.5.0/besu-1.5.0.zip

sha256sum: `56929d6a71cc681688351041c919e9630ab6df7de37dd0c4ae9e19a4f44460b2`

**For download links of releases prior to 1.5.0, please visit https://hyperledger.jfrog.io/artifactory/besu-binaries/besu/**

## 1.4.6

### Additions and Improvements

- Print node address on startup. [\#938](https://github.com/hyperledger/besu/pull/938)
- Transaction pool: price bump replacement mechanism configurable through CLI. [\#928](https://github.com/hyperledger/besu/pull/928) [\#930](https://github.com/hyperledger/besu/pull/930)

### Bug Fixes

- Added timeout to queries. [\#986](https://github.com/hyperledger/besu/pull/986)
- Fixed issue where networks using onchain permissioning could stall when the bootnodes were not validators. [\#969](https://github.com/hyperledger/besu/pull/969)
- Update getForks method to ignore ClassicForkBlock chain parameter to fix issue with ETC syncing. [\#1014](https://github.com/hyperledger/besu/pull/1014)

### Known Issues

Known issues are open issues categorized as [Very High or High impact](https://wiki.hyperledger.org/display/BESU/Defect+Prioritisation+Policy).

#### Previously identified known issues

- [Scope of logs query causing Besu to hang](KNOWN_ISSUES.md#scope-of-logs-query-causing-besu-to-hang)
- [Eth/65 loses peers](KNOWN_ISSUES.md#eth65-loses-peers)
- [Fast sync when running Besu on cloud providers](KNOWN_ISSUES.md#fast-sync-when-running-besu-on-cloud-providers)
- [Privacy users with private transactions created using v1.3.4 or earlier](KNOWN_ISSUES.md#privacy-users-with-private-transactions-created-using-v134-or-earlier)

## 1.4.5

### Additions and Improvements

- Implemented WebSocket logs subscription for private contracts (`priv_subscribe`/`priv_unsubscribe`) [\#762](https://github.com/hyperledger/besu/pull/762)
- Introduced SecurityModule plugin API. This allows use of a different security module as a plugin to
  provide cryptographic function that can be used by NodeKey (such as sign, ECDHKeyAgreement etc.). KeyPairSecurityModule
  is registered and used by default. The CLI option `--security-module=<name> (defaults to localfile)` can be used
  to identify the security module plugin name to use instead. [\#713](https://github.com/hyperledger/besu/pull/713)
- Several testing related changes to improve compatibility with [Hive](https://hivetests.ethdevops.io/) and Retesteth.
  [\#806](https://github.com/hyperledger/besu/pull/806) and [#845](https://github.com/hyperledger/besu/pull/845)
- Native libraries for secp256k1 and Altbn128 encryption are enabled by default.  To disable these libraries use
  `--Xsecp256k1-native-enabled=false` and `--Xaltbn128-native-enabled=false`. [\#775](https://github.com/hyperledger/besu/pull/775)

### Bug Fixes

- Fixed `eth_estimateGas` JSON RPC so it no longer returns gas estimates that are too low. [\#842](https://github.com/hyperledger/besu/pull/842)
- Full help not displayed unless explicitly requested. [\#437](https://github.com/hyperledger/besu/pull/437)
- Compatibility with undocumented Geth `eth_subscribe` fields. [\#654](https://github.com/hyperledger/besu/pull/654)
- Current block number included as part of `eth_getWork` response. [\#849](https://github.com/hyperledger/besu/pull/849)

### Known Issues

Known issues are open issues categorized as [Very High or High impact](https://wiki.hyperledger.org/display/BESU/Defect+Prioritisation+Policy).

#### New known issues

* Scope of logs query causing Besu to crash. [\#944](https://github.com/hyperledger/besu/pull/944)

Workaround - Limit the number of blocks queried by each `eth_getLogs` call.

#### Previously identified known issues

- [`Intrinsic gas exceeds gas limit` returned when calling `delete mapping[addr]` or `mapping[addr] = 0`](KNOWN_ISSUES.md#intrinsic-gas-exceeds-gas-limit)
- [Eth/65 not backwards compatible](KNOWN_ISSUES.md#eth65-not-backwards-compatible)
- [Error full syncing with pruning](KNOWN_ISSUES.md#error-full-syncing-with-pruning)
- [Fast sync when running Besu on cloud providers](KNOWN_ISSUES.md#fast-sync-when-running-besu-on-cloud-providers)
- [Bootnodes must be validators when using onchain permissioning](KNOWN_ISSUES.md#bootnodes-must-be-validators-when-using-onchain-permissioning)
- [Privacy users with private transactions created using v1.3.4 or earlier](KNOWN_ISSUES.md#privacy-users-with-private-transactions-created-using-v134-or-earlier)

## 1.4.4

### Additions and Improvements

- Implemented [`priv_getLogs`](https://besu.hyperledger.org/en/latest/Reference/API-Methods/#priv_getlogs). [\#686](https://github.com/hyperledger/besu/pull/686)
- Implemented private contract log filters including JSON-RPC methods to interact with private filters. [\#735](https://github.com/hyperledger/besu/pull/735)
- Implemented EIP-2315: Simple Subroutines for the EVM [\#717](https://github.com/hyperledger/besu/pull/717)
- Implemented Splunk logging. [\#725](https://github.com/hyperledger/besu/pull/725)
- Implemented optional native library encryption. [\#675](https://github.com/hyperledger/besu/pull/675).  To enable add `--Xsecp256k1-native-enabled` (for transaction signatures) and/or `--Xaltbn128-native-enabled` (for altbn128 precomiled contracts) as command line options.

### Bug Fixes

- Flag added to toggle `eth/65` off by default. `eth/65` will remain toggled off by default until
a fix is completed for the [eth/65 known issue](KNOWN_ISSUES.md). [\#741](https://github.com/hyperledger/besu/pull/741)
- Resolve crashing NAT detectors on GKE. [\#731](https://github.com/hyperledger/besu/pull/731) fixes [\#507](https://github.com/hyperledger/besu/issues/507).
[Besu-Kubernetes Readme](https://github.com/PegaSysEng/besu-kubernetes/blob/master/README.md#network-topology-and-high-availability-requirements)
updated to reflect changes.
- Deal with quick service start failures [\#714](https://github.com/hyperledger/besu/pull/714) fixes [\#662](https://github.com/hyperledger/besu/issues/662)

### Known Issues

Known issues are open issues categorized as [Very High or High impact](https://wiki.hyperledger.org/display/BESU/Defect+Prioritisation+Policy).

#### New known issues

- `Intrinsic gas exceeds gas limit` returned when calling `delete mapping[addr]` or `mapping[addr] = 0` [\#696](https://github.com/hyperledger/besu/issues/696)

Calling delete and set to 0 Solidity mapping in Solidity fail.

#### Previously identified known issues

- [Eth/65 not backwards compatible](KNOWN_ISSUES.md#eth65-not-backwards-compatible)
- [Error full syncing with pruning](KNOWN_ISSUES.md#error-full-syncing-with-pruning)
- [Fast sync when running Besu on cloud providers](KNOWN_ISSUES.md#fast-sync-when-running-besu-on-cloud-providers)
- [Bootnodes must be validators when using onchain permissioning](KNOWN_ISSUES.md#bootnodes-must-be-validators-when-using-onchain-permissioning)
- [Privacy users with private transactions created using v1.3.4 or earlier](KNOWN_ISSUES.md#privacy-users-with-private-transactions-created-using-v134-or-earlier)

## 1.4.3

### Issues identified with 1.4.3 release

The `eth/65` change is not [backwards compatible](https://github.com/hyperledger/besu/issues/723).
This has the following impact:
* In a private network, nodes using the 1.4.3 client cannot interact with nodes using 1.4.2 or earlier
clients.
* On mainnet, synchronizing eventually stalls.

Workaround -> revert to v1.4.2.

A [fix](https://github.com/hyperledger/besu/pull/732) is currently [being tested](https://github.com/hyperledger/besu/pull/733).

### Critical Issue for Privacy Users

A critical issue for privacy users with private transactions created using Hyperledger Besu v1.3.4
or earlier has been identified. If you have a network with private transaction created using v1.3.4
or earlier, please read the following and take the appropriate steps:
https://wiki.hyperledger.org/display/BESU/Critical+Issue+for+Privacy+Users

### Additions and Improvements

- Added `eth/65` support. [\#608](https://github.com/hyperledger/besu/pull/608)
- Added block added and block reorg events. Added revert reason to block added transactions. [\#637](https://github.com/hyperledger/besu/pull/637)

### Deprecated

- Private Transaction `hash` field and `getHash()` method have been deprecated. They will be removed
in 1.5.0 release. [\#639](https://github.com/hyperledger/besu/pull/639)

### Known Issues

#### Fast sync when running Besu on cloud providers

A known [RocksDB issue](https://github.com/facebook/rocksdb/issues/6435) causes fast sync to fail
when running Besu on certain cloud providers. The following error is displayed repeatedly:

```
...
EthScheduler-Services-1 (importBlock) | ERROR | PipelineChainDownloader | Chain download failed. Restarting after short delay.
java.util.concurrent.CompletionException: org.hyperledger.besu.plugin.services.exception.StorageException: org.rocksdb.RocksDBException: block checksum mismatch:
....
```

This behaviour has been seen on AWS and Digital Ocean.

Workaround -> On AWS, a full restart of the AWS VM is required to restart the fast sync.

Fast sync is not currently supported on Digital Ocean. We are investigating options to
[add support for fast sync on Digital Ocean](https://github.com/hyperledger/besu/issues/591).

#### Error full syncing with pruning

- Error syncing with mainnet on Besu 1.3.7 node - MerkleTrieException [\#580](https://github.com/hyperledger/besu/issues/580)
The associated error is `Unable to load trie node value for hash` and is caused by the combination of
full sync and pruning.

Workarounds:
1. Explicitly disable pruning using `--pruning-enabled=false` when using fast sync.
2. If the `MerkleTrieException` occurs, delete the database and resync.

A fix for this issue is being actively worked on.

#### Fast sync reverting to full sync

In some cases of FastSyncException, fast sync reverts back to a full sync before having reached the
pivot block. [\#683](https://github.com/hyperledger/besu/issues/683)

Workaround -> To re-attempt fast syncing rather than continue full syncing, stop Besu, delete your
database, and start again.

#### Bootnodes must be validators when using onchain permissioning

- Onchain permissioning nodes can't peer when using a non-validator bootnode [\#528](https://github.com/hyperledger/besu/issues/528)

Workaround -> When using onchain permissioning, ensure bootnodes are also validators.


## 1.4.2

### Additions and Improvements

- Added `trace_block` JSON RPC API [\#449](https://github.com/hyperledger/besu/pull/449)
- Added `pulledStates` and `knownStates` to the EthQL `syncing` query and `eth_syncing` JSON-RPC api [\#565](https://github.com/hyperledger/besu/pull/565)

### Bug Fixes

- Fixed file parsing behaviour for privacy enclave keystore password file [\#554](https://github.com/hyperledger/besu/pull/554) (thanks to [magooster](https://github.com/magooster))
- Fixed known issue with being unable to re-add members to onchain privacy groups [\#471](https://github.com/hyperledger/besu/pull/471)

### Updated Early Access Features

* [Onchain privacy groups](https://besu.hyperledger.org/en/latest/Concepts/Privacy/Onchain-PrivacyGroups/) with add and remove members. Known issue resolved (see above).
* [TRACE API](https://besu.hyperledger.org/en/latest/Reference/API-Methods/#trace-methods) now includes `trace_block`, `trace_replayBlockTransactions`, and `trace_transaction`.
Fixed some issues on the trace replay block transactions API [\#522](https://github.com/hyperledger/besu/pull/522).

### Known Issues

#### Fast sync defaulting to full sync

-  When fast sync cannot find enough valid peers rapidly enough, Besu defaults to full sync.

Workarounds:
1. To re-attempt fast syncing rather than continue full syncing, stop Besu, delete your database,
and start again.
2. When fast syncing, explicitly disable pruning using `--pruning-enabled=false` to reduce the likelihood
of encountering the pruning bug.

A fix to remove the default to full sync is [in progress](https://github.com/hyperledger/besu/pull/427)
is being actively worked on.

#### Error full syncing with pruning

- Error syncing with mainnet on Besu 1.3.7 node - MerkleTrieException [\#BESU-160](https://jira.hyperledger.org/browse/BESU-160)
The associated error is `Unable to load trie node value for hash` and is caused by the combination of
full sync and pruning.

Workarounds:
1. Explicitly disable pruning using `--pruning-enabled=false` when using fast sync.
2. If the `MerkleTrieException` occurs, delete the database and resync.

A fix for this issue is being actively worked on.

#### Bootnodes must be validators when using onchain permissioning

- Onchain permissioning nodes can't peer when using a non-validator bootnode [\#BESU-181](https://jira.hyperledger.org/browse/BESU-181)

Workaround -> When using onchain permissioning, ensure bootnodes are also validators.

## 1.4.1

### Additions and Improvements

- Added priv_getCode [\#250](https://github.com/hyperledger/besu/pull/408). Gets the bytecode associated with a private address.
- Added `trace_transaction` JSON RPC API [\#441](https://github.com/hyperledger/besu/pull/441)
- Removed -X unstable prefix for pruning options (`--pruning-blocks-retained`, `--pruning-block-confirmations`) [\#440](https://github.com/hyperledger/besu/pull/440)
- Implemented [ECIP-1088](https://ecips.ethereumclassic.org/ECIPs/ecip-1088): Phoenix EVM and Protocol upgrades. [\#434](https://github.com/hyperledger/besu/pull/434)

### Bug Fixes

- [BESU-25](https://jira.hyperledger.org/browse/BESU-25) Use v5 Devp2p when pinging [\#392](https://github.com/hyperledger/besu/pull/392)
- Fixed a bug to manage concurrent access to cache files [\#438](https://github.com/hyperledger/besu/pull/438)
- Fixed configuration file bug: `pruning-blocks-retained` now accepts an integer in the config [\#440](https://github.com/hyperledger/besu/pull/440)
- Specifying RPC credentials file should not force RPC Authentication to be enabled [\#454](https://github.com/hyperledger/besu/pull/454)
- Enhanced estimateGas messages [\#436](https://github.com/hyperledger/besu/pull/436). When a estimateGas request fails a validation check, an improved error message is returned in the response.

### Early Access Features

Early access features are available features that are not recommended for production networks and may
have unstable interfaces.

* [Onchain privacy groups](https://besu.hyperledger.org/en/latest/Concepts/Privacy/Onchain-PrivacyGroups/) with add and remove members.
  Not being able to re-add a member to an onchain privacy group is a [known issue](https://github.com/hyperledger/besu/issues/455)
  with the add and remove functionality.

### Known Issues

#### Fast sync defaulting to full sync

-  When fast sync cannot find enough valid peers rapidly enough, Besu defaults to full sync.

Workarounds:
1. To re-attempt fast syncing rather than continue full syncing, stop Besu, delete your database,
and start again.
2. When fast syncing, explicitly disable pruning using `--pruning-enabled=false` to reduce the likelihood
of encountering the pruning bug.

A fix to remove the default to full sync is [in progress](https://github.com/hyperledger/besu/pull/427)
and is planned for inclusion in v1.4.1.

#### Error full syncing with pruning

- Error syncing with mainnet on Besu 1.3.7 node - MerkleTrieException [\#BESU-160](https://jira.hyperledger.org/browse/BESU-160)
The associated error is `Unable to load trie node value for hash` and is caused by the combination of
full sync and pruning.

Workarounds:
1. Explicitly disable pruning using `--pruning-enabled=false` when using fast sync.
2. If the `MerkleTrieException` occurs, delete the database and resync.

Investigation of this issue is in progress and a fix is targeted for v1.4.1.

#### Bootnodes must be validators when using onchain permissioning

- Onchain permissioning nodes can't peer when using a non-validator bootnode [\#BESU-181](https://jira.hyperledger.org/browse/BESU-181)

Workaround -> When using onchain permissioning, ensure bootnodes are also validators.

## 1.4.0

### Private State Migration

Hyperledger Besu v1.4 implements a new data structure for private state storage that is not backwards compatible.
A migration will be performed when starting v1.4 for the first time to reprocess existing private transactions
and re-create the private state data in the v1.4 format.

If you have existing private transactions, see [migration details](docs/Private-Txns-Migration.md).

### Additions and Improvements

* [TLS support](https://besu.hyperledger.org/en/latest/Concepts/TLS/) to secure client and server communication.

* [Multi-tenancy](https://besu.hyperledger.org/en/latest/Concepts/Privacy/Multi-Tenancy/) to enable multiple participants to use the same Besu and Orion node.

* [Plugin APIs](https://besu.hyperledger.org/en/latest/Concepts/Plugins/) to enable building of Java plugins to extend Hyperledger Besu.

* Support for additional [NAT methods](https://besu.hyperledger.org/en/latest/HowTo/Find-and-Connect/Specifying-NAT/).

* Added [`priv_call`](https://besu.hyperledger.org/en/latest/Reference/API-Methods/#priv_call) which invokes
a private contract function locally and does not change the private state.

* Besu has moved from an internal Bytes library to the [Apache Tuweni](https://tuweni.apache.org/) Bytes library.
This includes using the library in the Plugins API interfaces. [#295](https://github.com/hyperledger/besu/pull/295) and [#215](https://github.com/hyperledger/besu/pull/215)

### Early Access Features

Early access features are available features that are not recommended for production networks and may
have unstable interfaces.

* [Reorg compatible privacy](https://besu.hyperledger.org/en/latest/Concepts/Privacy/Privacy-Overview/#reorg-compatible-privacy)
to enable private transactions on networks using consensus mechanisms that fork.

* [Tracing API](https://besu.hyperledger.org/en/latest/Concepts/Transactions/Trace-Types) to obtain detailed information about transaction processing.

### Bug Fixes

See RC and Beta sections below.

### Known Issues

#### Fast sync defaulting to full sync

-  When fast sync cannot find enough valid peers rapidly enough, Besu defaults to full sync.

Workarounds:
1. To re-attempt fast syncing rather than continue full syncing, stop Besu, delete your database,
and start again.
2. When fast syncing, explicitly disable pruning using `--pruning-enabled=false` to reduce the likelihood
of encountering the pruning bug.

A fix to remove the default to full sync is [in progress](https://github.com/hyperledger/besu/pull/427)
and is planned for inclusion in v1.4.1.

#### Error full syncing with pruning

- Error syncing with mainnet on Besu 1.3.7 node - MerkleTrieException [\#BESU-160](https://jira.hyperledger.org/browse/BESU-160)
The associated error is `Unable to load trie node value for hash` and is caused by the combination of
full sync and pruning.

Workarounds:
1. Explicitly disable pruning using `--pruning-enabled=false` when using fast sync.
2. If the `MerkleTrieException` occurs, delete the database and resync.

Investigation of this issue is in progress and a fix is targeted for v1.4.1.

#### Bootnodes must be validators when using onchain permissioning

- Onchain permissioning nodes can't peer when using a non-validator bootnode [\#BESU-181](https://jira.hyperledger.org/browse/BESU-181)

Workaround -> When using onchain permissioning, ensure bootnodes are also validators.


## 1.4.0 RC-2

### Private State Migration
Hyperledger Besu v1.4 implements a new data structure for private state storage that is not backwards compatible.
A migration will be performed when starting v1.4 for the first time to reprocess existing private transactions
and re-create the private state data in the v1.4 format.
If you have existing private transactions, see [migration details](docs/Private-Txns-Migration.md).

## 1.4.0 RC-1

### Additions and Improvements

- New`trace_replayBlockTransactions` JSON-RPC API

This can be enabled using the `--rpc-http-api TRACE` CLI flag.  There are some philosophical differences between Besu and other implementations that are outlined in [trace_rpc_apis](docs/trace_rpc_apis.md).

- Ability to automatically detect Docker NAT settings from inside the container.

The default NAT method (AUTO) can detect this so no user intervention is required to enable this.

- Added [Multi-tenancy](https://besu.hyperledger.org/en/latest/Concepts/Privacy/Multi-Tenancy/) support which allows multiple participants to use the same Besu node for private transactions.

- Added TLS support for communication with privacy enclave

### Bug Fixes

- Private transactions are now validated before sent to the enclave [\#356](https://github.com/hyperledger/besu/pull/356)

### Known Bugs

- Error syncing with mainnet on Besu 1.3.7 node - MerkleTrieException [\#BESU-160](https://jira.hyperledger.org/browse/BESU-160)

Workaround -> Don't enable pruning when syncing to mainnet.

- Onchain permissioning nodes can't peer when using a non-validator bootnode [\#BESU-181](https://jira.hyperledger.org/browse/BESU-181)

Workaround -> When using onchain permissioning, ensure bootnodes are also validators.

## 1.4 Beta 3

### Additions and Improvements

- CLI option to enable TLS client auth for JSON-RPC HTTP [\#340](https://github.com/hyperledger/besu/pull/340)

Added CLI options to enable TLS client authentication and trusting client certificates:
~~~
--rpc-http-tls-client-auth-enabled - Enable TLS client authentication for the JSON-RPC HTTP service (default: false)
--rpc-http-tls-known-clients-file - Path to file containing client's certificate common name and fingerprint for client authentication.
--rpc-http-tls-ca-clients-enabled - Enable to accept clients certificate signed by a valid CA for client authentication (default: false)
~~~
If client-auth is enabled, user must either enable CA signed clients OR provide a known-clients file. An error is reported
if both CA signed clients is disabled and known-clients file is not specified.

- Stable Plugins APIs [\#346](https://github.com/hyperledger/besu/pull/346)

The `BesuEvents` service and related `data` package have been marked as a stable plugin API.

### Bug Fixes

- Return missing signers from getSignerMetrics [\#343](https://github.com/hyperledger/besu/pull/)

### Experimental Features

- Experimental support for `trace_replayBlockTransactions` - multiple PRs

Added support for the `trace_replayBlockTransactions` JSON-RPC call. To enable this API add
`TRACE` to the `rpc-http-api` options (for example,  `--rpc-http-api TRACE` on the command line).

This is not a production ready API.  There are known bugs relating to traced memory from calls and
returns, and the gas calculation reported in the flat traces does not always match up with the
correct gas calculated for consensus.

## 1.4 Beta 2

### Additions and Improvements

- Enable TLS for JSON-RPC HTTP Service [\#253](https://github.com/hyperledger/besu/pull/253)

Exposes new command line parameters to enable TLS on Ethereum JSON-RPC HTTP interface to allow clients like EthSigner to connect via TLS:
`--rpc-http-tls-enabled=true`
(Optional - Only required if `--rpc-http-enabled` is set to true) Set to `true` to enable TLS. False by default.
`--rpc-http-tls-keystore-file="/path/to/cert.pfx"`
(Must be specified if TLS is enabled) Path to PKCS12 format key store which contains server's certificate and it's private key
`--rpc-http-tls-keystore-password-file="/path/to/cert.passwd"`
(Must be specified if TLS is enabled) Path to the text file containing password for unlocking key store.
`--rpc-http-tls-known-clients-file="/path/to/rpc_tls_clients.txt"`
(Optional) Path to a plain text file containing space separated client’s certificate’s common name and its sha-256 fingerprints when
they are not signed by a known CA. The presence of this file (even empty) enables TLS client authentication. That is, the client
presents the certificate to server on TLS handshake and server establishes that the client certificate is either signed by a
proper/known CA. Otherwise, server trusts client certificate by reading the sha-256 fingerprint from known clients file specified above.

The format of the file is (as an example):
`localhost DF:65:B8:02:08:5E:91:82:0F:91:F5:1C:96:56:92:C4:1A:F6:C6:27:FD:6C:FC:31:F2:BB:90:17:22:59:5B:50`

### Bug Fixes

- TotalDifficulty is a BigInteger [\#253](https://github.com/hyperledger/besu/pull/253).
  Don't try and cast total difficulty down to a long because it will overflow long in a reasonable timeframe.

## 1.4 Beta 1

### Additions and Improvements

- Besu has moved from an internal Bytes library to the [Apache Tuweni](https://tuweni.apache.org/) Bytes library.  This includes using the library in the Plugins API interfaces. [#295](https://github.com/hyperledger/besu/pull/295) and [#215](https://github.com/hyperledger/besu/pull/215)
- Besu stops processing blocks if Orion is unavailable [\#253](https://github.com/hyperledger/besu/pull/253)
- Added priv_call [\#250](https://github.com/hyperledger/besu/pull/250).  Invokes a private contract function locally and does not change the private state.
- Support for [EIP-2124](https://github.com/ethereum/EIPs/blob/master/EIPS/eip-2124.md), which results in faster peer discovery [\#156](https://github.com/hyperledger/besu/pull/156)

## 1.3.8

### Additions and Improvements

- `admin_generateLogBloomCache` JSON-RPC API to generate a cache of the block bloombits that improves performance for log queries [\#262](https://github.com/hyperledger/besu/pull/262)

## Critical Fix in 1.3.7

1.3.7 includes a critical fix for Ethereum MainNet users and the Muir Glacier upgrade. We recommend users of Ethereum public networks
(MainNet, Ropsten, Rinkeby, and Goerli) upgrade immediately. This upgrade is also strongly recommended for users of private networks.

For more details, see [Hyperledger Besu Wiki](https://wiki.hyperledger.org/display/BESU/Mainnet+Consensus+Bug+Identified+and+Resolved+in+Hyperledger+Besu).

## Muir Glacier Compatibility

For compatibility with Ethereum Muir Glacier upgrade, use v1.3.7 or later.

## ETC Agharta Compatibility

For compatibility with ETC Agharta upgrade, use 1.3.7 or later.

### 1.3.7

### Additions and Improvements

- Hard Fork Support: Configures the Agharta activation block for the ETC MainNet configuration [\#251](https://github.com/hyperledger/besu/pull/251) (thanks to [soc1c](https://github.com/soc1c))
- `operator generate-log-bloom-cache` command line option to generate a cache of the block bloombits that improves performance for log queries  [\#245](https://github.com/hyperledger/besu/pull/245)

### Bug Fixes

- Resolves a Mainnet consensus issue [\#254](https://github.com/hyperledger/besu/pull/254)

### New Maintainer

[Edward Mack](https://github.com/hyperledger/besu/commits?author=edwardmack) added as a [new maintainer](https://github.com/hyperledger/besu/pull/219).

### 1.3.6

### Additions and Improvements

- Performance improvements:
  * Multithread Websockets to increase throughput [\#231](https://github.com/hyperledger/besu/pull/231)
  * NewBlockHeaders performance improvement [\#230](https://github.com/hyperledger/besu/pull/230)
- EIP2384 - Ice Age Adjustment around Istanbul [\#211](https://github.com/hyperledger/besu/pull/211)
- Hard Fork Support:
   * MuirGlacier for Ethereum Mainnet and Ropsten Testnet
   * Agharta for Kotti and Mordor Testnets

### Bug Fixes

- [\#210](https://github.com/hyperledger/besu/pull/210) fixes WebSocket frames handling
  User impact: PING/PONG frames handling in Websocket services was not implemented

### 1.3.5

### Additions and Improvements

- Log Event Streaming for Plugin API [\#186](https://github.com/hyperledger/besu/pull/186)
- Allow use a external JWT public key in authenticated APIs [\#183](https://github.com/hyperledger/besu/pull/183)
- ETC Configuration, classic fork peer validator [\#176](https://github.com/hyperledger/besu/pull/176) (thanks to [edwardmack](https://github.com/edwardmack))
- Allow IBFT validators to be changed at a given block [\#173](https://github.com/hyperledger/besu/pull/173)
- Support external mining using Stratum [\#140](https://github.com/hyperledger/besu/pull/140) (thanks to [atoulme](https://github.com/atoulme))
- Add more fields to private transaction receipt [\#85](https://github.com/hyperledger/besu/pull/85) (thanks to [josh-richardson](https://github.com/josh-richardson))
- [Pruning documentation](https://besu.hyperledger.org/en/latest/Concepts/Pruning/)

### Technical Improvements

- ETC - Cleanup [\#201](https://github.com/hyperledger/besu/pull/201) (thanks to [GregTheGreek](https://github.com/GregTheGreek))
- User specific enclave public key configuration in auth file [\#196](https://github.com/hyperledger/besu/pull/196)
- Change CustomForks -\> Transitions [\#193](https://github.com/hyperledger/besu/pull/193)
- Pass identity information into RpcMethod from Http Service [\#189](https://github.com/hyperledger/besu/pull/189)
- Remove the use of JsonRpcParameters from RpcMethods [\#188](https://github.com/hyperledger/besu/pull/188)
- Repaired Metrics name collision between Privacy and RocksDB [\#187](https://github.com/hyperledger/besu/pull/187)
- Multi-Tenancy: Do not specify a public key anymore when requesting a … [\#185](https://github.com/hyperledger/besu/pull/185)
- Updates to circle building acceptance tests [\#184](https://github.com/hyperledger/besu/pull/184)
- Move Apache Tuweni dependency to official release [\#181](https://github.com/hyperledger/besu/pull/181) (thanks to [atoulme](https://github.com/atoulme))
- Update Gradle to 6.0, support Java 13 [\#180](https://github.com/hyperledger/besu/pull/180)
- ETC Atlantis fork [\#179](https://github.com/hyperledger/besu/pull/179) (thanks to [edwardmack](https://github.com/edwardmack))
- ETC Gotham Fork [\#178](https://github.com/hyperledger/besu/pull/178) (thanks to [edwardmack](https://github.com/edwardmack))
- ETC DieHard fork support [\#177](https://github.com/hyperledger/besu/pull/177) (thanks to [edwardmack](https://github.com/edwardmack))
- Remove 'parentHash', 'number' and 'gasUsed' fields from the genesis d… [\#175](https://github.com/hyperledger/besu/pull/175) (thanks to [SweeXordious](https://github.com/SweeXordious))
- Enable pruning by default for fast sync and validate conflicts with privacy [\#172](https://github.com/hyperledger/besu/pull/172)
- Update RocksDB [\#170](https://github.com/hyperledger/besu/pull/170)
- Vpdate ver to 1.3.5-snapshot [\#169](https://github.com/hyperledger/besu/pull/169)
- Added PoaQueryService method that returns local node signer… [\#163](https://github.com/hyperledger/besu/pull/163)
- Add versioning to privacy storage [\#149](https://github.com/hyperledger/besu/pull/149)
- Update reference tests [\#139](https://github.com/hyperledger/besu/pull/139)

### 1.3.4

- Reverted _Enable pruning by default for fast sync (#135)_ [\#164](https://github.com/hyperledger/besu/pull/164)

### 1.3.3

### Technical Improvements

- Add --identity flag for client identification in node browsers [\#150](https://github.com/hyperledger/besu/pull/150)
- Istanbul Mainnet Block [\#145](https://github.com/hyperledger/besu/pull/150)
- Add priv\_getEeaTransactionCount [\#110](https://github.com/hyperledger/besu/pull/110)

### Additions and Improvements

- Redesign of how JsonRpcMethods are created [\#159](https://github.com/hyperledger/besu/pull/159)
- Moving JsonRpcMethods classes into the same package, prior to refactor [\#154](https://github.com/hyperledger/besu/pull/154)
- Reflect default logging in CLI help [\#148](https://github.com/hyperledger/besu/pull/148)
- Handle zero port better in NAT [\#147](https://github.com/hyperledger/besu/pull/147)
- Rework how filter and log query parameters are created/used [\#146](https://github.com/hyperledger/besu/pull/146)
- Don't generate shutdown tasks in controller [\#141](https://github.com/hyperledger/besu/pull/141)
- Ibft queries [\#138](https://github.com/hyperledger/besu/pull/138)
- Enable pruning by default for fast sync [\#135](https://github.com/hyperledger/besu/pull/135)
- Ensure spotless runs in CI [\#132](https://github.com/hyperledger/besu/pull/132)
- Add more logging around peer disconnects [\#131](https://github.com/hyperledger/besu/pull/131)
- Repair EthGetLogs returning incorrect results [\#128](https://github.com/hyperledger/besu/pull/128)
- Use Bloombits for Logs queries [\#127](https://github.com/hyperledger/besu/pull/127)
- Improve message when extraData missing [\#121](https://github.com/hyperledger/besu/pull/121)
- Fix miner startup logic [\#104](https://github.com/hyperledger/besu/pull/104)
- Support log reordring from reorgs in `LogSubscriptionService` [\#86](https://github.com/hyperledger/besu/pull/86)

### 1.3.2

### Additions and Improvements

- besu -v to print plugin versions[\#123](https://github.com/hyperledger/besu/pull/123)

### Technical Improvements

- Update Governance and Code of Conduct verbiage [\#120](https://github.com/hyperledger/besu/pull/120)
- Fix private transaction root mismatch [\#118](https://github.com/hyperledger/besu/pull/118)
- Programmatically enforce plugin CLI variable names [\#117](https://github.com/hyperledger/besu/pull/117)
- Additional unit test for selecting replaced pending transactions [\#116](https://github.com/hyperledger/besu/pull/116)
- Only set sync targets that have an estimated height value [\#115](https://github.com/hyperledger/besu/pull/115)
- Fix rlpx startup [\#114](https://github.com/hyperledger/besu/pull/114)
- Expose getPayload in Transaction plugin-api interface. [\#113](https://github.com/hyperledger/besu/pull/113)
- Dependency Version Upgrades [\#112](https://github.com/hyperledger/besu/pull/112)
- Add hash field in Transaction plugin interface. [\#111](https://github.com/hyperledger/besu/pull/111)
- Rework sync status events [\#106](https://github.com/hyperledger/besu/pull/106)

### 1.3.1

### Additions and Improvements

- Added GraphQL query/logs support [\#94](https://github.com/hyperledger/besu/pull/94)

### Technical Improvements

- Add totalDiffculty to BlockPropagated events. [\#97](https://github.com/hyperledger/besu/pull/97)
- Merge BlockchainQueries classes [\#101](https://github.com/hyperledger/besu/pull/101)
- Fixed casing of dynamic MetricCategorys [\#99](https://github.com/hyperledger/besu/pull/99)
- Fix private transactions breaking evm [\#96](https://github.com/hyperledger/besu/pull/96)
- Make SyncState variables thread-safe [\#95](https://github.com/hyperledger/besu/pull/95)
- Fix transaction tracking by sender [\#93](https://github.com/hyperledger/besu/pull/93)
- Make logic in PersistBlockTask more explicit to fix a LGTM warning [\#92](https://github.com/hyperledger/besu/pull/92)
- Removed Unused methods in the transaction simulator. [\#91](https://github.com/hyperledger/besu/pull/91)
- Fix ThreadBesuNodeRunner BesuConfiguration setup [\#90](https://github.com/hyperledger/besu/pull/90)
- JsonRpc method disabled error condition rewrite and unit test [\#80](https://github.com/hyperledger/besu/pull/80)
- Round trip testing of state trie account values [\#31](https://github.com/hyperledger/besu/pull/31)

### 1.3

### Breaking Change

- Disallow comments in Genesis JSON file. [\#49](https://github.com/hyperledger/besu/pull/49)

### Additions and Improvements

- Add `--required-block` command line option to deal with chain splits [\#79](https://github.com/hyperledger/besu/pull/79)
- Store db metadata file in the root data directory. [\#46](https://github.com/hyperledger/besu/pull/46)
- Add `--target-gas-limit` command line option. [\#24](https://github.com/hyperledger/besu/pull/24)(thanks to new contributor [cfelde](https://github.com/cfelde))
- Allow private contracts to access public state. [\#9](https://github.com/hyperledger/besu/pull/9)

### Technical Improvements

- Less verbose syncing subscriptions [\#59](https://github.com/hyperledger/besu/pull/59)
- Return enclave key instead of private transaction hash [\#53](https://github.com/hyperledger/besu/pull/53)
- Fix mark sweep pruner bugs where nodes that should be kept were being swept  [\#50](https://github.com/hyperledger/besu/pull/50)
- Clean up BesuConfiguration construction [\#51](https://github.com/hyperledger/besu/pull/51)
- Private tx nonce errors return same msg as any tx [\#48](https://github.com/hyperledger/besu/pull/48)
- Fix default logging [\#47](https://github.com/hyperledger/besu/pull/47)
- Introduce virtual operation. [\#45](https://github.com/hyperledger/besu/pull/45)
- Downgrade RocksDBPlugin Logging Levels [\#44](https://github.com/hyperledger/besu/pull/44)
- Infrastructure for exposing PoA metrics for plugins. [\#37](https://github.com/hyperledger/besu/pull/37)
- Refactor privacy storage. [\#7](https://github.com/hyperledger/besu/pull/7)

## 1.2.4

### Additions and Improvements

- Add Istanbul block (5435345) for Rinkeby [\#35](https://github.com/hyperledger/besu/pull/35)
- Add Istanbul block (1561651) for Goerli [\#27](https://github.com/hyperledger/besu/pull/27)
- Add Istanbul block (6485846) for Ropsten [\#26](https://github.com/hyperledger/besu/pull/26)
- Add privDistributeRawTransaction endpoint [\#23](https://github.com/hyperledger/besu/pull/23) (thanks to [josh-richardson](https://github.com/josh-richardson))

### Technical Improvements

- Refactors pantheon private key to signing private key [\#34](https://github.com/hyperledger/besu/pull/34) (thanks to [josh-richardson](https://github.com/josh-richardson))
- Support both BESU\_ and PANTHEON\_ env var prefixes [\#32](https://github.com/hyperledger/besu/pull/32)
- Use only fully validated peers for fast sync pivot selection [\#21](https://github.com/hyperledger/besu/pull/21)
- Support Version Rollbacks for RocksDB \(\#6\) [\#19](https://github.com/hyperledger/besu/pull/19)
- Update Cava library to Tuweni Library [\#18](https://github.com/hyperledger/besu/pull/18)
- StateTrieAccountValue:Version should be written as an int, not a long [\#17](https://github.com/hyperledger/besu/pull/17)
- Handle discovery peers with updated endpoints [\#12](https://github.com/hyperledger/besu/pull/12)
- Change retesteth port [\#11](https://github.com/hyperledger/besu/pull/11)
- Renames eea\_getTransactionReceipt to priv\_getTransactionReceipt [\#10](https://github.com/hyperledger/besu/pull/10) (thanks to [josh-richardson](https://github.com/josh-richardson))
- Support Version Rollbacks for RocksDB [\#6](https://github.com/hyperledger/besu/pull/6)
- Moving AT DSL into its own module [\#3](https://github.com/hyperledger/besu/pull/3)

## 1.2.3

### Additions and Improvements
- Added an override facility for genesis configs [\#1915](https://github.com/PegaSysEng/pantheon/pull/1915)
- Finer grained logging configuration [\#1895](https://github.com/PegaSysEng/pantheon/pull/1895) (thanks to [matkt](https://github.com/matkt))

### Technical Improvements

- Add archiving of docker test reports [\#1921](https://github.com/PegaSysEng/pantheon/pull/1921)
- Events API: Transaction dropped, sync status, and renames [\#1919](https://github.com/PegaSysEng/pantheon/pull/1919)
- Remove metrics from plugin registration [\#1918](https://github.com/PegaSysEng/pantheon/pull/1918)
- Replace uses of Instant.now from within the IBFT module [\#1911](https://github.com/PegaSysEng/pantheon/pull/1911)
- Update plugins-api build script [\#1908](https://github.com/PegaSysEng/pantheon/pull/1908)
- Ignore flaky tracing tests [\#1907](https://github.com/PegaSysEng/pantheon/pull/1907)
- Ensure plugin-api module gets published at the correct maven path [\#1905](https://github.com/PegaSysEng/pantheon/pull/1905)
- Return the plugin-apis to this repo [\#1900](https://github.com/PegaSysEng/pantheon/pull/1900)
- Stop autogenerating BesuInfo.java [\#1899](https://github.com/PegaSysEng/pantheon/pull/1899)
- Extracted Metrics interfaces to plugins-api. [\#1898](https://github.com/PegaSysEng/pantheon/pull/1898)
- Fix key value storage clear so it removes all values [\#1894](https://github.com/PegaSysEng/pantheon/pull/1894)
- Ethsigner test [\#1892](https://github.com/PegaSysEng/pantheon/pull/1892) (thanks to [iikirilov](https://github.com/iikirilov))
- Return null private transaction receipt instead of error [\#1872](https://github.com/PegaSysEng/pantheon/pull/1872) (thanks to [iikirilov](https://github.com/iikirilov))
- Implement trace replay block transactions trace option [\#1886](https://github.com/PegaSysEng/pantheon/pull/1886)
- Use object parameter instead of list of parameters for priv\_createPrivacyGroup [\#1868](https://github.com/PegaSysEng/pantheon/pull/1868) (thanks to [iikirilov](https://github.com/iikirilov))
- Refactor privacy acceptance tests [\#1864](https://github.com/PegaSysEng/pantheon/pull/1864) (thanks to [iikirilov](https://github.com/iikirilov))

## 1.2.2

### Additions and Improvements
- Support large numbers for the `--network-id` option [\#1891](https://github.com/PegaSysEng/pantheon/pull/1891)
- Added eea\_getTransactionCount Json Rpc [\#1861](https://github.com/PegaSysEng/pantheon/pull/1861)
- PrivacyMarkerTransaction to be signed with a randomly generated key [\#1844](https://github.com/PegaSysEng/pantheon/pull/1844)
- Implement eth\_getproof JSON RPC API [\#1824](https://github.com/PegaSysEng/pantheon/pull/1824) (thanks to [matkt](https://github.com/matkt))

### Technical Improvements
- Update the `pantheon blocks export` command usage [\#1887](https://github.com/PegaSysEng/pantheon/pull/1887) (thanks to [matkt](https://github.com/matkt))
- Stop Returning null for 'pending' RPC calls [\#1883](https://github.com/PegaSysEng/pantheon/pull/1883)
- Blake validation errors are hard errors [\#1882](https://github.com/PegaSysEng/pantheon/pull/1882)
- Add test cases for trace\_replayBlockTransactions [\#1881](https://github.com/PegaSysEng/pantheon/pull/1881)
- Simplify json rpc spec test setup [\#1880](https://github.com/PegaSysEng/pantheon/pull/1880)
- Tweak JSON import format [\#1878](https://github.com/PegaSysEng/pantheon/pull/1878)
- Transactions listeners should use the subscriber pattern [\#1877](https://github.com/PegaSysEng/pantheon/pull/1877)
- Maven spotless [\#1876](https://github.com/PegaSysEng/pantheon/pull/1876)
- Don't cache for localbalance [\#1875](https://github.com/PegaSysEng/pantheon/pull/1875)
- EIP-1108 - Reprice alt\_bn128  [\#1874](https://github.com/PegaSysEng/pantheon/pull/1874)
- Create stub trace\_replayBlockTransactions json-rpc method  [\#1873](https://github.com/PegaSysEng/pantheon/pull/1873)
- Improve trace log [\#1870](https://github.com/PegaSysEng/pantheon/pull/1870)
- Pruning Command Line Flags [\#1869](https://github.com/PegaSysEng/pantheon/pull/1869)
- Re-enable istanbul [\#1865](https://github.com/PegaSysEng/pantheon/pull/1865)
- Fix logic to disconnect from peers on fork [\#1863](https://github.com/PegaSysEng/pantheon/pull/1863)
- Blake 2b tweaks [\#1862](https://github.com/PegaSysEng/pantheon/pull/1862)
- Sweep state roots before child nodes [\#1854](https://github.com/PegaSysEng/pantheon/pull/1854)
- Update export subcommand to export blocks in rlp format [\#1852](https://github.com/PegaSysEng/pantheon/pull/1852)
- Updating docker tests to make it easier to follow & ensure it listens on the right interface on docker [\#1851](https://github.com/PegaSysEng/pantheon/pull/1851)
- Disable Istanbul block [\#1849](https://github.com/PegaSysEng/pantheon/pull/1849)
- Add read-only blockchain factory method [\#1845](https://github.com/PegaSysEng/pantheon/pull/1845)
- Removing the release plugin in favour of the new process with branches [\#1843](https://github.com/PegaSysEng/pantheon/pull/1843)
- Update Görli bootnodes [\#1842](https://github.com/PegaSysEng/pantheon/pull/1842)
- Upgrade graphql library to version 13.0 [\#1834](https://github.com/PegaSysEng/pantheon/pull/1834)
- Database versioning and enable multi-column database [\#1830](https://github.com/PegaSysEng/pantheon/pull/1830)
- Fixes invalid JsonGetter, comment [\#1811](https://github.com/PegaSysEng/pantheon/pull/1811) (thanks to [josh-richardson](https://github.com/josh-richardson))
- Add EthSigner acceptance test [\#1655](https://github.com/PegaSysEng/pantheon/pull/1655) (thanks to [iikirilov](https://github.com/iikirilov))
- Support plugin Richdata APIs via implementation [\#1581](https://github.com/PegaSysEng/pantheon/pull/1581)

## 1.2.1

### Additions and Improvements

- Removed the release plugin in favour of the new process with branches
[#1841](https://github.com/PegaSysEng/pantheon/pull/1841)
[#1843](https://github.com/PegaSysEng/pantheon/pull/1843)
[#1848](https://github.com/PegaSysEng/pantheon/pull/1848)
[#1855](https://github.com/PegaSysEng/pantheon/pull/1855)
- Updated Görli bootnodes [#1842](https://github.com/PegaSysEng/pantheon/pull/1842)
- Removed unnecessary test dependency [#1839](https://github.com/PegaSysEng/pantheon/pull/1839)
- Added warning when comments are used in genesis file [#1838](https://github.com/PegaSysEng/pantheon/pull/1838)
- Added an experimental flag for disabling timers [#1837](https://github.com/PegaSysEng/pantheon/pull/1837)
- Fixed FlatFileTaskCollection tests [#1833](https://github.com/PegaSysEng/pantheon/pull/1833)
- Added chain json import utility [#1832](https://github.com/PegaSysEng/pantheon/pull/1832)
- Added tests to AllNodesVisitor trie traversal [#1831](https://github.com/PegaSysEng/pantheon/pull/1831)
- Updated privateFrom to be required [#1829](https://github.com/PegaSysEng/pantheon/pull/1829) (thanks to [iikirilov](https://github.com/iikirilov))
- Made explicit that streamed accounts may be missing their address [#1828](https://github.com/PegaSysEng/pantheon/pull/1828)
- Refactored normalizeKeys method [#1826](https://github.com/PegaSysEng/pantheon/pull/1826)
- Removed dead parameters [#1825](https://github.com/PegaSysEng/pantheon/pull/1825)
- Added a nicer name for Corretto [#1819](https://github.com/PegaSysEng/pantheon/pull/1819)
- Changed core JSON-RPC method to support ReTestEth
[#1815](https://github.com/PegaSysEng/pantheon/pull/1815)
[#1818](https://github.com/PegaSysEng/pantheon/pull/1818)
- Added rewind to block functionality [#1814](https://github.com/PegaSysEng/pantheon/pull/1814)
- Added support for NoReward and NoProof seal engines [#1813](https://github.com/PegaSysEng/pantheon/pull/1813)
- Added strict short hex strings for retesteth [#1812](https://github.com/PegaSysEng/pantheon/pull/1812)
- Cleaned up genesis parsing [#1809](https://github.com/PegaSysEng/pantheon/pull/1809)
- Updating Orion to v1.3.2 [#1805](https://github.com/PegaSysEng/pantheon/pull/1805)
- Updaated newHeads subscription to emit events only for canonical blocks [#1798](https://github.com/PegaSysEng/pantheon/pull/1798)
- Repricing for trie-size-dependent opcodes [#1795](https://github.com/PegaSysEng/pantheon/pull/1795)
- Revised Istanbul Versioning assignments [#1794](https://github.com/PegaSysEng/pantheon/pull/1794)
- Updated RevertReason to return BytesValue [#1793](https://github.com/PegaSysEng/pantheon/pull/1793)
- Updated way priv_getPrivacyPrecompileAddress source [#1786](https://github.com/PegaSysEng/pantheon/pull/1786) (thanks to [iikirilov](https://github.com/iikirilov))
- Updated Chain ID opcode to return 0 as default [#1785](https://github.com/PegaSysEng/pantheon/pull/1785)
- Allowed fixedDifficulty=1 [#1784](https://github.com/PegaSysEng/pantheon/pull/1784)
- Updated Docker image defaults host interfaces [#1782](https://github.com/PegaSysEng/pantheon/pull/1782)
- Added tracking of world state account key preimages [#1780](https://github.com/PegaSysEng/pantheon/pull/1780)
- Modified PrivGetPrivateTransaction to take public tx hash [#1778](https://github.com/PegaSysEng/pantheon/pull/1778) (thanks to [josh-richardson](https://github.com/josh-richardson))
- Removed enclave public key from parameter
[#1789](https://github.com/PegaSysEng/pantheon/pull/1789)
[#1777](https://github.com/PegaSysEng/pantheon/pull/1777) (thanks to [iikirilov](https://github.com/iikirilov))
- Added storage key preimage tracking [#1772](https://github.com/PegaSysEng/pantheon/pull/1772)
- Updated priv_getPrivacyPrecompileAddress method return [#1766](https://github.com/PegaSysEng/pantheon/pull/1766) (thanks to [iikirilov](https://github.com/iikirilov))
- Added tests for permissioning with static nodes behaviour [#1764](https://github.com/PegaSysEng/pantheon/pull/1764)
- Added integration test for contract creation with privacyGroupId [#1762](https://github.com/PegaSysEng/pantheon/pull/1762) (thanks to [josh-richardson](https://github.com/josh-richardson))
- Added report node local address as the coinbase in Clique and IBFT
[#1758](https://github.com/PegaSysEng/pantheon/pull/1758)
[#1760](https://github.com/PegaSysEng/pantheon/pull/1760)
- Fixed private tx signature validation [#1753](https://github.com/PegaSysEng/pantheon/pull/1753)
- Updated CI configuration
[#1751](https://github.com/PegaSysEng/pantheon/pull/1751)
[#1835](https://github.com/PegaSysEng/pantheon/pull/1835)
- Added CLI flag for setting WorldStateDownloader task cache size [#1749](https://github.com/PegaSysEng/pantheon/pull/1749) (thanks to [matkt](https://github.com/matkt))
- Updated vertx to 2.8.0 [#1748](https://github.com/PegaSysEng/pantheon/pull/1748)
- changed RevertReason to BytesValue [#1746](https://github.com/PegaSysEng/pantheon/pull/1746)
- Added static nodes acceptance test [#1745](https://github.com/PegaSysEng/pantheon/pull/1745)
- Added report 0 hashrate when the mining coordinator doesn't support mining
[#1744](https://github.com/PegaSysEng/pantheon/pull/1744)
[#1757](https://github.com/PegaSysEng/pantheon/pull/1757)
- Implemented EIP-2200 - Net Gas Metering Revised [#1743](https://github.com/PegaSysEng/pantheon/pull/1743)
- Added chainId validation to PrivateTransactionValidator [#1741](https://github.com/PegaSysEng/pantheon/pull/1741)
- Reduced intrinsic gas cost [#1739](https://github.com/PegaSysEng/pantheon/pull/1739)
- De-duplicated test blocks data files [#1737](https://github.com/PegaSysEng/pantheon/pull/1737)
- Renamed various EEA methods to priv methods [#1736](https://github.com/PegaSysEng/pantheon/pull/1736) (thanks to [josh-richardson](https://github.com/josh-richardson))
- Permissioning Acceptance Test [#1735](https://github.com/PegaSysEng/pantheon/pull/1735)
 [#1759](https://github.com/PegaSysEng/pantheon/pull/1759)
- Add nonce handling to GenesisState [#1728](https://github.com/PegaSysEng/pantheon/pull/1728)
- Added 100-continue to HTTP [#1727](https://github.com/PegaSysEng/pantheon/pull/1727)
- Fixed get_signerMetrics [#1725](https://github.com/PegaSysEng/pantheon/pull/1725) (thanks to [matkt](https://github.com/matkt))
- Reworked "in-sync" checks [#1720](https://github.com/PegaSysEng/pantheon/pull/1720)
- Added Accounts Permissioning Acceptance Tests [#1719](https://github.com/PegaSysEng/pantheon/pull/1719)
- Added PrivateTransactionValidator to unify logic [#1713](https://github.com/PegaSysEng/pantheon/pull/1713)
- Added JSON-RPC API to report validator block production information [#1687](https://github.com/PegaSysEng/pantheon/pull/1687) (thanks to [matkt](https://github.com/matkt))
- Added Mark Sweep Pruner [#1638](https://github.com/PegaSysEng/pantheon/pull/1638)
- Added the Blake2b F compression function as a precompile in Besu [#1614](https://github.com/PegaSysEng/pantheon/pull/1614) (thanks to [iikirilov](https://github.com/iikirilov))
  [#1792](https://github.com/PegaSysEng/pantheon/pull/1792)
  [#1652](https://github.com/PegaSysEng/pantheon/pull/1652)
  - Added permissioning webinar in the resources [#1717](https://github.com/PegaSysEng/pantheon/pull/1717)
  - Add web3.js-eea reference doc [#1617](https://github.com/PegaSysEng/pantheon/pull/1617)
  [#1650](https://github.com/PegaSysEng/pantheon/pull/1650)
  [#1721](https://github.com/PegaSysEng/pantheon/pull/1721)
  [#1722](https://github.com/PegaSysEng/pantheon/pull/1722)
  [#1724](https://github.com/PegaSysEng/pantheon/pull/1724)
  [#1729](https://github.com/PegaSysEng/pantheon/pull/1729)
  [#1730](https://github.com/PegaSysEng/pantheon/pull/1730)
  [#1731](https://github.com/PegaSysEng/pantheon/pull/1731)
  [#1732](https://github.com/PegaSysEng/pantheon/pull/1732)
  [#1740](https://github.com/PegaSysEng/pantheon/pull/1740)
  [#1750](https://github.com/PegaSysEng/pantheon/pull/1750)
  [#1761](https://github.com/PegaSysEng/pantheon/pull/1761)
  [#1765](https://github.com/PegaSysEng/pantheon/pull/1765)
  [#1769](https://github.com/PegaSysEng/pantheon/pull/1769)
  [#1770](https://github.com/PegaSysEng/pantheon/pull/1770)
  [#1771](https://github.com/PegaSysEng/pantheon/pull/1771)
  [#1773](https://github.com/PegaSysEng/pantheon/pull/1773)
  [#1787](https://github.com/PegaSysEng/pantheon/pull/1787)
  [#1788](https://github.com/PegaSysEng/pantheon/pull/1788)
  [#1796](https://github.com/PegaSysEng/pantheon/pull/1796)
  [#1803](https://github.com/PegaSysEng/pantheon/pull/1803)
  [#1810](https://github.com/PegaSysEng/pantheon/pull/1810)
  [#1817](https://github.com/PegaSysEng/pantheon/pull/1817)
  - Added Java 11+ as a prerequisite for installing Besu using Homebrew. [#1755](https://github.com/PegaSysEng/pantheon/pull/1755)
  [#1742](https://github.com/PegaSysEng/pantheon/pull/1742)
  [#1763](https://github.com/PegaSysEng/pantheon/pull/1763)
  [#1779](https://github.com/PegaSysEng/pantheon/pull/1779)
  [#1781](https://github.com/PegaSysEng/pantheon/pull/1781)
  [#1827](https://github.com/PegaSysEng/pantheon/pull/1827)
  [#1767](https://github.com/PegaSysEng/pantheon/pull/1767) (thanks to [helderjnpinto](https://github.com/helderjnpinto))
  - Moved the docs to a [new doc repos](https://github.com/PegaSysEng/doc.pantheon) [#1822](https://github.com/PegaSysEng/pantheon/pull/1822)
- Explicitly configure some maven artifactIds [#1853](https://github.com/PegaSysEng/pantheon/pull/1853)
- Update export subcommand to export blocks in rlp format [#1852](https://github.com/PegaSysEng/pantheon/pull/1852)
- Implement `eth_getproof` JSON RPC API [#1824](https://github.com/PegaSysEng/pantheon/pull/1824)
- Database versioning and enable multi-column database [#1830](https://github.com/PegaSysEng/pantheon/pull/1830)
- Disable smoke tests on windows [#1847](https://github.com/PegaSysEng/pantheon/pull/1847)
- Add read-only blockchain factory method [#1845](https://github.com/PegaSysEng/pantheon/pull/1845)

## 1.2

### Additions and Improvements

- Add UPnP Support [\#1334](https://github.com/PegaSysEng/pantheon/pull/1334) (thanks to [notlesh](https://github.com/notlesh))
- Limit the fraction of wire connections initiated by peers [\#1665](https://github.com/PegaSysEng/pantheon/pull/1665)
- EIP-1706 - Disable SSTORE with gasleft lt call stipend  [\#1706](https://github.com/PegaSysEng/pantheon/pull/1706)
- EIP-1108 - Reprice alt\_bn128 [\#1704](https://github.com/PegaSysEng/pantheon/pull/1704)
- EIP-1344 ChainID Opcode [\#1690](https://github.com/PegaSysEng/pantheon/pull/1690)
- New release docker image [\#1664](https://github.com/PegaSysEng/pantheon/pull/1664)
- Support changing log level at runtime [\#1656](https://github.com/PegaSysEng/pantheon/pull/1656) (thanks to [matkt](https://github.com/matkt))
- Implement dump command to dump a specific block from storage [\#1641](https://github.com/PegaSysEng/pantheon/pull/1641) (thanks to [matkt](https://github.com/matkt))
- Add eea\_findPrivacyGroup endpoint to Besu [\#1635](https://github.com/PegaSysEng/pantheon/pull/1635) (thanks to [Puneetha17](https://github.com/Puneetha17))
- Updated eea send raw transaction with privacy group ID [\#1611](https://github.com/PegaSysEng/pantheon/pull/1611) (thanks to [iikirilov](https://github.com/iikirilov))
- Added Revert Reason [\#1603](https://github.com/PegaSysEng/pantheon/pull/1603)

### Technical Improvements

- Remove enclave public key from parameter [\#1789](https://github.com/PegaSysEng/pantheon/pull/1789)
- Update defaults host interfaces [\#1782](https://github.com/PegaSysEng/pantheon/pull/1782)
- Modifies PrivGetPrivateTransaction to take public tx hash [\#1778](https://github.com/PegaSysEng/pantheon/pull/1778)
- Remove enclave public key from parameter [\#1777](https://github.com/PegaSysEng/pantheon/pull/1777)
- Return the ethereum address of the privacy precompile from priv_getPrivacyPrecompileAddress [\#1766](https://github.com/PegaSysEng/pantheon/pull/1766)
- Report node local address as the coinbase in Clique and IBFT [\#1760](https://github.com/PegaSysEng/pantheon/pull/1760)
- Additional integration test for contract creation with privacyGroupId [\#1762](https://github.com/PegaSysEng/pantheon/pull/1762)
- Report 0 hashrate when the mining coordinator doesn't support mining [\#1757](https://github.com/PegaSysEng/pantheon/pull/1757)
- Fix private tx signature validation [\#1753](https://github.com/PegaSysEng/pantheon/pull/1753)
- RevertReason changed to BytesValue [\#1746](https://github.com/PegaSysEng/pantheon/pull/1746)
- Renames various eea methods to priv methods [\#1736](https://github.com/PegaSysEng/pantheon/pull/1736)
- Update Orion version [\#1716](https://github.com/PegaSysEng/pantheon/pull/1716)
- Rename CLI flag for better ordering of options [\#1715](https://github.com/PegaSysEng/pantheon/pull/1715)
- Routine dependency updates [\#1712](https://github.com/PegaSysEng/pantheon/pull/1712)
- Fix spelling error in getApplicationPrefix method name [\#1711](https://github.com/PegaSysEng/pantheon/pull/1711)
- Wait and retry if best peer's chain is too short for fast sync [\#1708](https://github.com/PegaSysEng/pantheon/pull/1708)
- Eea get private transaction fix [\#1707](https://github.com/PegaSysEng/pantheon/pull/1707) (thanks to [iikirilov](https://github.com/iikirilov))
- Rework remote connection limit flag defaults [\#1705](https://github.com/PegaSysEng/pantheon/pull/1705)
- Report invalid options from config file [\#1703](https://github.com/PegaSysEng/pantheon/pull/1703)
- Add ERROR to list of CLI log level options [\#1699](https://github.com/PegaSysEng/pantheon/pull/1699)
- Enable onchain account permissioning CLI option [\#1686](https://github.com/PegaSysEng/pantheon/pull/1686)
- Exempt static nodes from all connection limits [\#1685](https://github.com/PegaSysEng/pantheon/pull/1685)
- Enclave refactoring [\#1684](https://github.com/PegaSysEng/pantheon/pull/1684)
- Add opcode and precompiled support for versioning  [\#1683](https://github.com/PegaSysEng/pantheon/pull/1683)
- Use a percentage instead of fraction for the remote connections percentage CLI option. [\#1682](https://github.com/PegaSysEng/pantheon/pull/1682)
- Added error msg for calling eth\_sendTransaction [\#1681](https://github.com/PegaSysEng/pantheon/pull/1681)
- Remove instructions for installing with Chocolatey [\#1680](https://github.com/PegaSysEng/pantheon/pull/1680)
- remove zulu-jdk8 from smoke tests [\#1679](https://github.com/PegaSysEng/pantheon/pull/1679)
- Add new MainNet bootnodes [\#1678](https://github.com/PegaSysEng/pantheon/pull/1678)
- updating smoke tests to use \>= jdk11 [\#1677](https://github.com/PegaSysEng/pantheon/pull/1677)
- Fix handling of remote connection limit [\#1676](https://github.com/PegaSysEng/pantheon/pull/1676)
- Add accountVersion to MessageFrame [\#1675](https://github.com/PegaSysEng/pantheon/pull/1675)
- Change getChildren return type [\#1674](https://github.com/PegaSysEng/pantheon/pull/1674)
- Use Log4J message template instead of String.format [\#1673](https://github.com/PegaSysEng/pantheon/pull/1673)
- Return hashrate of 0 when not mining. [\#1672](https://github.com/PegaSysEng/pantheon/pull/1672)
- Add hooks for validation  [\#1671](https://github.com/PegaSysEng/pantheon/pull/1671)
- Upgrade to pantheon-build:0.0.6-jdk11 which really does include jdk11 [\#1670](https://github.com/PegaSysEng/pantheon/pull/1670)
- Onchain permissioning startup check [\#1669](https://github.com/PegaSysEng/pantheon/pull/1669)
- Update BesuCommand to accept minTransactionGasPriceWei as an integer [\#1668](https://github.com/PegaSysEng/pantheon/pull/1668) (thanks to [matkt](https://github.com/matkt))
- Privacy group id consistent [\#1667](https://github.com/PegaSysEng/pantheon/pull/1667) (thanks to [iikirilov](https://github.com/iikirilov))
- Change eea\_getPrivateTransaction endpoint to accept hex [\#1666](https://github.com/PegaSysEng/pantheon/pull/1666) (thanks to [Puneetha17](https://github.com/Puneetha17))
- Factorise metrics code for KeyValueStorage database [\#1663](https://github.com/PegaSysEng/pantheon/pull/1663))
- Create a metric tracking DB size [\#1662](https://github.com/PegaSysEng/pantheon/pull/1662)
- AT- Removing unused methods on KeyValueStorage [\#1661](https://github.com/PegaSysEng/pantheon/pull/1661)
- Add Prerequisites and Quick-Start [\#1660](https://github.com/PegaSysEng/pantheon/pull/1660) (thanks to [lazaridiscom](https://github.com/lazaridiscom))
- Java 11 updates [\#1658](https://github.com/PegaSysEng/pantheon/pull/1658)
- Make test generated keys deterministic w/in block generator [\#1657](https://github.com/PegaSysEng/pantheon/pull/1657)
- Rename privacyGroupId to createPrivacyGroupId [\#1654](https://github.com/PegaSysEng/pantheon/pull/1654) (thanks to [Puneetha17](https://github.com/Puneetha17))
- Intermittent Test Failures in TransactionsMessageSenderTest [\#1653](https://github.com/PegaSysEng/pantheon/pull/1653)
- Sanity check the generated distribution files before upload [\#1648](https://github.com/PegaSysEng/pantheon/pull/1648)
- Use JDK 11 for release builds [\#1647](https://github.com/PegaSysEng/pantheon/pull/1647)
- Support multiple private marker transactions in a block  [\#1646](https://github.com/PegaSysEng/pantheon/pull/1646)
- Display World State Sync Progress in Logs [\#1645](https://github.com/PegaSysEng/pantheon/pull/1645)
- Remove the docker gradle plugin, handle building docker with shell now [\#1644](https://github.com/PegaSysEng/pantheon/pull/1644)
- Switch to using metric names from EIP-2159 [\#1634](https://github.com/PegaSysEng/pantheon/pull/1634)
- Account versioning [\#1612](https://github.com/PegaSysEng/pantheon/pull/1612)

## 1.1.4

### Additions and Improvements

- \[PAN-2832\] Support setting config options via environment variables [\#1597](https://github.com/PegaSysEng/pantheon/pull/1597)
- Print Besu version when starting [\#1593](https://github.com/PegaSysEng/pantheon/pull/1593)
- \[PAN-2746\] Add eea\_createPrivacyGroup & eea\_deletePrivacyGroup endpoint [\#1560](https://github.com/PegaSysEng/pantheon/pull/1560) (thanks to [Puneetha17](https://github.com/Puneetha17))

### Technical Improvements

- Read config from env vars when no config file specified [\#1639](https://github.com/PegaSysEng/pantheon/pull/1639)
- Upgrade jackson-databind to 2.9.9.1 [\#1636](https://github.com/PegaSysEng/pantheon/pull/1636)
- Update Reference Tests [\#1633](https://github.com/PegaSysEng/pantheon/pull/1633)
- Ignore discport during static node permissioning check [\#1631](https://github.com/PegaSysEng/pantheon/pull/1631)
- Check connections more frequently during acceptance tests [\#1630](https://github.com/PegaSysEng/pantheon/pull/1630)
- Refactor experimental CLI options [\#1629](https://github.com/PegaSysEng/pantheon/pull/1629)
- JSON-RPC api net_services should display the actual ports [\#1628](https://github.com/PegaSysEng/pantheon/pull/1628)
- Refactor CLI [\#1627](https://github.com/PegaSysEng/pantheon/pull/1627)
- Simplify BesuCommand `run` and `parse` methods. [\#1626](https://github.com/PegaSysEng/pantheon/pull/1626)
- PAN-2860: Ignore discport during startup whitelist validation [\#1625](https://github.com/PegaSysEng/pantheon/pull/1625)
- Freeze plugin api version [\#1624](https://github.com/PegaSysEng/pantheon/pull/1624)
- Implement incoming transaction messages CLI option as an unstable command. [\#1622](https://github.com/PegaSysEng/pantheon/pull/1622)
- Update smoke tests docker images for zulu and openjdk to private ones [\#1620](https://github.com/PegaSysEng/pantheon/pull/1620)
- Remove duplication between EeaTransactionCountRpc & PrivateTransactionHandler [\#1619](https://github.com/PegaSysEng/pantheon/pull/1619)
- \[PAN-2709\] - nonce too low error [\#1618](https://github.com/PegaSysEng/pantheon/pull/1618)
- Cache TransactionValidationParams instead of creating new object for each call [\#1616](https://github.com/PegaSysEng/pantheon/pull/1616)
- \[PAN-2850\] Create a transaction pool configuration object [\#1615](https://github.com/PegaSysEng/pantheon/pull/1615)
- Add TransactionValidationParam to TxProcessor [\#1613](https://github.com/PegaSysEng/pantheon/pull/1613)
- Expose a CLI option to configure the life time of transaction messages. [\#1610](https://github.com/PegaSysEng/pantheon/pull/1610)
- Implement Prometheus metric counter for skipped expired transaction messages. [\#1609](https://github.com/PegaSysEng/pantheon/pull/1609)
- Upload jars to bintray as part of releases [\#1608](https://github.com/PegaSysEng/pantheon/pull/1608)
- Avoid publishing docker-pantheon directory to bintray during a release [\#1606](https://github.com/PegaSysEng/pantheon/pull/1606)
- \[PAN-2756\] Istanbul scaffolding [\#1605](https://github.com/PegaSysEng/pantheon/pull/1605)
- Implement a timeout in TransactionMessageProcessor [\#1604](https://github.com/PegaSysEng/pantheon/pull/1604)
- Reject transactions with gas price below the configured minimum [\#1602](https://github.com/PegaSysEng/pantheon/pull/1602)
- Always build the k8s image, only push to dockerhub for master branch [\#1601](https://github.com/PegaSysEng/pantheon/pull/1601)
- Properly validate AltBN128 pairing precompile input [\#1600](https://github.com/PegaSysEng/pantheon/pull/1600)
- \[PAN-2871\] Columnar rocksdb [\#1599](https://github.com/PegaSysEng/pantheon/pull/1599)
- Reverting change to dockerfile [\#1594](https://github.com/PegaSysEng/pantheon/pull/1594)
- Update dependency versions [\#1592](https://github.com/PegaSysEng/pantheon/pull/1592)
- \[PAN-2797\] Clean up failed connections [\#1591](https://github.com/PegaSysEng/pantheon/pull/1591)
- Cleaning up the build process for docker [\#1590](https://github.com/PegaSysEng/pantheon/pull/1590)
- \[PAN-2786\] Stop Transaction Pool Queue from Growing Unbounded [\#1586](https://github.com/PegaSysEng/pantheon/pull/1586)

## 1.1.3

### Additions and Improvements

- \[PAN-2811\] Be more lenient with discovery message deserialization. Completes our support for EIP-8 and enables Besu to work on Rinkeby again. [\#1580](https://github.com/PegaSysEng/pantheon/pull/1580)
- Added liveness and readiness probe stub endpoints [\#1553](https://github.com/PegaSysEng/pantheon/pull/1553)
- Implemented operator tool. \(blockchain network configuration for permissioned networks\) [\#1511](https://github.com/PegaSysEng/pantheon/pull/1511)
- \[PAN-2754\] Added eea\_getPrivacyPrecompileAddress [\#1579](https://github.com/PegaSysEng/pantheon/pull/1579) (thanks to [Puneetha17](https://github.com/Puneetha17))
- Publish the chain head gas used, gas limit, transaction count and ommer metrics [\#1551](https://github.com/PegaSysEng/pantheon/pull/1551)
- Add subscribe and unsubscribe count metrics [\#1541](https://github.com/PegaSysEng/pantheon/pull/1541)
- Add pivot block metrics [\#1537](https://github.com/PegaSysEng/pantheon/pull/1537)

### Technical Improvements

- PAN-2816: Hiding experimental account permissioning cli options [\#1584](https://github.com/PegaSysEng/pantheon/pull/1584)
- \[PAN-2630\] Synchronizer should disconnect the sync target peer on invalid block data [\#1578](https://github.com/PegaSysEng/pantheon/pull/1578)
- Rename MetricCategory to BesuMetricCategory [\#1574](https://github.com/PegaSysEng/pantheon/pull/1574)
- Convert MetricsConfigiguration to use a builder [\#1572](https://github.com/PegaSysEng/pantheon/pull/1572)
- PAN-2794: Including flag for onchain permissioning check on tx processor [\#1571](https://github.com/PegaSysEng/pantheon/pull/1571)
- Fix behaviour for absent account permissiong smart contract [\#1569](https://github.com/PegaSysEng/pantheon/pull/1569)
- Expand readiness check to check peer count and sync state [\#1568](https://github.com/PegaSysEng/pantheon/pull/1568)
- \[PAN-2798\] Reorganize p2p classes [\#1567](https://github.com/PegaSysEng/pantheon/pull/1567)
- PAN-2729: Account Smart Contract Permissioning ATs [\#1565](https://github.com/PegaSysEng/pantheon/pull/1565)
- Timeout build after 1 hour to prevent it hanging forever. [\#1564](https://github.com/PegaSysEng/pantheon/pull/1564)
- \[PAN-2791\] Make permissions checks for ongoing connections more granular [\#1563](https://github.com/PegaSysEng/pantheon/pull/1563)
- \[PAN-2721\] Fix TopicParameter deserialization [\#1562](https://github.com/PegaSysEng/pantheon/pull/1562)
- \[PAN-2779\] Allow signing private transaction with any key [\#1561](https://github.com/PegaSysEng/pantheon/pull/1561) (thanks to [iikirilov](https://github.com/iikirilov))
- \[PAN-2783\] Invert dependency between permissioning and p2p [\#1557](https://github.com/PegaSysEng/pantheon/pull/1557)
- Removing account filter from TransactionPool [\#1556](https://github.com/PegaSysEng/pantheon/pull/1556)
- \[PAN-1952\] - Remove ignored pending transaction event publish acceptance test [\#1552](https://github.com/PegaSysEng/pantheon/pull/1552)
- Make MetricCategories more flexible [\#1550](https://github.com/PegaSysEng/pantheon/pull/1550)
- Fix encoding for account permissioning check call [\#1549](https://github.com/PegaSysEng/pantheon/pull/1549)
- Discard known remote transactions prior to validation [\#1548](https://github.com/PegaSysEng/pantheon/pull/1548)
- \[PAN-2009\] - Fix cluster clean start after stop in Acceptance tests [\#1546](https://github.com/PegaSysEng/pantheon/pull/1546)
- FilterIdGenerator fixes [\#1544](https://github.com/PegaSysEng/pantheon/pull/1544)
- Only increment the added transaction counter if we actually added the transaction [\#1543](https://github.com/PegaSysEng/pantheon/pull/1543)
- When retrieving transactions by hash, check the pending transactions first [\#1542](https://github.com/PegaSysEng/pantheon/pull/1542)
- Fix thread safety in SubscriptionManager [\#1540](https://github.com/PegaSysEng/pantheon/pull/1540)
- \[PAN-2731\] Extract connection management from P2PNetwork [\#1538](https://github.com/PegaSysEng/pantheon/pull/1538)
- \[PAN-2010\] format filter id as quantity [\#1534](https://github.com/PegaSysEng/pantheon/pull/1534)
- PAN-2445: Onchain account permissioning [\#1507](https://github.com/PegaSysEng/pantheon/pull/1507)
- \[PAN-2672\] Return specific and useful error for enclave issues [\#1455](https://github.com/PegaSysEng/pantheon/pull/1455) (thanks to [Puneetha17](https://github.com/Puneetha17))

## 1.1.2

### Additions and Improvements

### Technical Improvements

- Replaced Void datatype with void [\#1530](https://github.com/PegaSysEng/pantheon/pull/1530)
- Fix estimate gas RPC failing for clique when no blocks have been created [\#1528](https://github.com/PegaSysEng/pantheon/pull/1528)
- Avoid auto-boxing for gauge metrics [\#1526](https://github.com/PegaSysEng/pantheon/pull/1526)
- Add AT to ensure 0-miner Clique/IBFT are valid [\#1525](https://github.com/PegaSysEng/pantheon/pull/1525)
- AT DSL - renaming to suffix of Conditions and co-locating with Conditions [\#1524](https://github.com/PegaSysEng/pantheon/pull/1524)
- Set disconnect flag immediately when disconnecting a peer [\#1521](https://github.com/PegaSysEng/pantheon/pull/1521)
- \[PAN-2547\] Modified JSON-RPC subscription processing to avoid blocking [\#1519](https://github.com/PegaSysEng/pantheon/pull/1519)
- Dependency Version Updates [\#1517](https://github.com/PegaSysEng/pantheon/pull/1517)
- AT DSL - renaming ibft to ibft2 [\#1516](https://github.com/PegaSysEng/pantheon/pull/1516)
- \[PIE-1578\] Added local transaction permissioning metrics [\#1515](https://github.com/PegaSysEng/pantheon/pull/1515)
- \[PIE-1577\] Added node local metrics [\#1514](https://github.com/PegaSysEng/pantheon/pull/1514)
- AT DSL - Removing WaitCondition, consistently applying Condition instead [\#1513](https://github.com/PegaSysEng/pantheon/pull/1513)
- Remove usage of deprecated ConcurrentSet [\#1512](https://github.com/PegaSysEng/pantheon/pull/1512)
- Log error if clique or ibft have 0 validators in genesis [\#1509](https://github.com/PegaSysEng/pantheon/pull/1509)
- GraphQL library upgrade changes. [\#1508](https://github.com/PegaSysEng/pantheon/pull/1508)
- Add metrics to assist monitoring and alerting [\#1506](https://github.com/PegaSysEng/pantheon/pull/1506)
- Use external pantheon-plugin-api library [\#1505](https://github.com/PegaSysEng/pantheon/pull/1505)
- Tilde [\#1504](https://github.com/PegaSysEng/pantheon/pull/1504)
- Dependency version updates [\#1503](https://github.com/PegaSysEng/pantheon/pull/1503)
- Simplify text [\#1501](https://github.com/PegaSysEng/pantheon/pull/1501) (thanks to [bgravenorst](https://github.com/bgravenorst))
- \[PAN-1625\] Clique AT mining continues if validator offline [\#1500](https://github.com/PegaSysEng/pantheon/pull/1500)
- Acceptance Test DSL Node refactoring [\#1498](https://github.com/PegaSysEng/pantheon/pull/1498)
- Updated an incorrect command [\#1497](https://github.com/PegaSysEng/pantheon/pull/1497) (thanks to [bgravenorst](https://github.com/bgravenorst))
- Acceptance Test and DSL rename for IBFT2 [\#1493](https://github.com/PegaSysEng/pantheon/pull/1493)
- \[PIE-1580\] Metrics for smart contract permissioning actions [\#1492](https://github.com/PegaSysEng/pantheon/pull/1492)
- Handle RLPException when processing incoming DevP2P messages [\#1491](https://github.com/PegaSysEng/pantheon/pull/1491)
- Limit spotless checks to java classes in expected java  dirs [\#1490](https://github.com/PegaSysEng/pantheon/pull/1490)
- \[PAN-2560\] Add LocalNode class [\#1489](https://github.com/PegaSysEng/pantheon/pull/1489)
- Changed Enode length error String implementation. [\#1486](https://github.com/PegaSysEng/pantheon/pull/1486)
- PAN-2715 - return block not found reasons in error [\#1485](https://github.com/PegaSysEng/pantheon/pull/1485)
- \[PAN-2652\] Refactor Privacy acceptance test and add Privacy Ibft test [\#1483](https://github.com/PegaSysEng/pantheon/pull/1483) (thanks to [iikirilov](https://github.com/iikirilov))
- \[PAN-2603\] Onchain account permissioning support [\#1475](https://github.com/PegaSysEng/pantheon/pull/1475)
- Make CLI options names with hyphen-minus searchable and reduce index size [\#1476](https://github.com/PegaSysEng/pantheon/pull/1476)
- Added warning banner when using latest version [\#1454](https://github.com/PegaSysEng/pantheon/pull/1454)
- Add RTD config file to fix Python version issue [\#1453](https://github.com/PegaSysEng/pantheon/pull/1453)
- \[PAN-2647\] Validate Private Transaction nonce before submitting to Transaction Pool [\#1449](https://github.com/PegaSysEng/pantheon/pull/1449) (thanks to [iikirilov](https://github.com/iikirilov))
- Add placeholders system to have global variables in markdown [\#1425](https://github.com/PegaSysEng/pantheon/pull/1425)

## 1.1.1

### Additions and Improvements

- [GraphQL](https://besu.hyperledger.org/en/latest/HowTo/Interact/APIs/GraphQL/) [\#1311](https://github.com/PegaSysEng/pantheon/pull/1311) (thanks to [zyfrank](https://github.com/zyfrank))
- Added [`--tx-pool-retention-hours`](https://besu.hyperledger.org/en/latest/Reference/CLI/CLI-Syntax/#tx-pool-retention-hours) [\#1333](https://github.com/PegaSysEng/pantheon/pull/1333)
- Added Genesis file support for specifying the maximum stack size. [\#1431](https://github.com/PegaSysEng/pantheon/pull/1431)
- Included transaction details when subscribed to Pending transactions [\#1410](https://github.com/PegaSysEng/pantheon/pull/1410)


### Technical Improvements

- Create MaintainedPeers class [\#1484](https://github.com/PegaSysEng/pantheon/pull/1484)
- Fix for permissioned network with single bootnode [\#1479](https://github.com/PegaSysEng/pantheon/pull/1479)
- Have ThreadBesuNodeRunner support plugin tests [\#1477](https://github.com/PegaSysEng/pantheon/pull/1477)
- Less pointless plugins errors [\#1473](https://github.com/PegaSysEng/pantheon/pull/1473)
- Rename GraphQLRPC to just GraphQL [\#1472](https://github.com/PegaSysEng/pantheon/pull/1472)
- eth\_protocolVersion is a Quantity, not an Integer [\#1470](https://github.com/PegaSysEng/pantheon/pull/1470)
- Don't require 'to' in 'blocks' queries [\#1464](https://github.com/PegaSysEng/pantheon/pull/1464)
- Events Plugin - Add initial "NewBlock" event message [\#1463](https://github.com/PegaSysEng/pantheon/pull/1463)
- Make restriction field in Private Transaction an enum [\#1462](https://github.com/PegaSysEng/pantheon/pull/1462) (thanks to [iikirilov](https://github.com/iikirilov))
- Helpful graphql error when an account doesn't exist [\#1460](https://github.com/PegaSysEng/pantheon/pull/1460)
- Acceptance Test Cleanup [\#1458](https://github.com/PegaSysEng/pantheon/pull/1458)
- Large chain id support for private transactions [\#1452](https://github.com/PegaSysEng/pantheon/pull/1452)
- Optimise TransactionPool.addRemoteTransaction [\#1448](https://github.com/PegaSysEng/pantheon/pull/1448)
- Reduce synchronization in PendingTransactions [\#1447](https://github.com/PegaSysEng/pantheon/pull/1447)
- Add simple PeerPermissions interface [\#1446](https://github.com/PegaSysEng/pantheon/pull/1446)
- Make sure ThreadBesuNodeRunner is exercised by automation [\#1442](https://github.com/PegaSysEng/pantheon/pull/1442)
- Decode devp2p packets off the event thread [\#1439](https://github.com/PegaSysEng/pantheon/pull/1439)
- Allow config files to specify no bootnodes [\#1438](https://github.com/PegaSysEng/pantheon/pull/1438)
- Capture all logs and errors in the Besu log output [\#1437](https://github.com/PegaSysEng/pantheon/pull/1437)
- Ensure failed Txns are deleted when detected during mining [\#1436](https://github.com/PegaSysEng/pantheon/pull/1436)
- Plugin Framework [\#1435](https://github.com/PegaSysEng/pantheon/pull/1435)
- Equals cleanup [\#1434](https://github.com/PegaSysEng/pantheon/pull/1434)
- Transaction smart contract permissioning controller [\#1433](https://github.com/PegaSysEng/pantheon/pull/1433)
- Renamed AccountPermissioningProver to TransactionPermissio… [\#1432](https://github.com/PegaSysEng/pantheon/pull/1432)
- Refactorings and additions to add Account based Smart Contract permissioning [\#1430](https://github.com/PegaSysEng/pantheon/pull/1430)
- Fix p2p PeerInfo handling [\#1428](https://github.com/PegaSysEng/pantheon/pull/1428)
- IbftProcessor logs when a throwable terminates mining [\#1427](https://github.com/PegaSysEng/pantheon/pull/1427)
- Renamed AccountWhitelistController [\#1424](https://github.com/PegaSysEng/pantheon/pull/1424)
- Unwrap DelegatingBytes32 and prevent Hash from wrapping other Hash instances [\#1423](https://github.com/PegaSysEng/pantheon/pull/1423)
- If nonce is invalid, do not delete during mining [\#1422](https://github.com/PegaSysEng/pantheon/pull/1422)
- Deleting unused windows jenkinsfile [\#1421](https://github.com/PegaSysEng/pantheon/pull/1421)
- Get all our smoke tests for all platforms in 1 jenkins job [\#1420](https://github.com/PegaSysEng/pantheon/pull/1420)
- Add pending object to GraphQL queries [\#1419](https://github.com/PegaSysEng/pantheon/pull/1419)
- Start listening for p2p connections after start\(\) is invoked [\#1418](https://github.com/PegaSysEng/pantheon/pull/1418)
- Improved JSON-RPC responses when EnodeURI parameter has invalid EnodeId [\#1417](https://github.com/PegaSysEng/pantheon/pull/1417)
- Use port 0 when starting a websocket server in tests [\#1416](https://github.com/PegaSysEng/pantheon/pull/1416)
- Windows jdk smoke tests [\#1413](https://github.com/PegaSysEng/pantheon/pull/1413)
- Change AT discard RPC tests to be more reliable by checking discard using proposals [\#1411](https://github.com/PegaSysEng/pantheon/pull/1411)
- Simple account permissioning [\#1409](https://github.com/PegaSysEng/pantheon/pull/1409)
- Fix clique miner to respect changes to vanity data made via JSON-RPC [\#1408](https://github.com/PegaSysEng/pantheon/pull/1408)
- Avoid recomputing the logs bloom filter when reading receipts [\#1407](https://github.com/PegaSysEng/pantheon/pull/1407)
- Remove NodePermissioningLocalConfig external references [\#1406](https://github.com/PegaSysEng/pantheon/pull/1406)
- Add constantinople fix block for Rinkeby [\#1404](https://github.com/PegaSysEng/pantheon/pull/1404)
- Update EnodeURL to support enodes with listening disabled [\#1403](https://github.com/PegaSysEng/pantheon/pull/1403)
- Integration Integration test\(s\) on p2p of 'net\_services'  [\#1402](https://github.com/PegaSysEng/pantheon/pull/1402)
- Reference tests fail on Windows [\#1401](https://github.com/PegaSysEng/pantheon/pull/1401)
- Fix non-deterministic test caused by variable size of generated transactions [\#1399](https://github.com/PegaSysEng/pantheon/pull/1399)
- Start BlockPropagationManager immediately - don't wait for full sync [\#1398](https://github.com/PegaSysEng/pantheon/pull/1398)
- Added error message for RPC method disabled [\#1396](https://github.com/PegaSysEng/pantheon/pull/1396)
- Fix intermittency in FullSyncChainDownloaderTest [\#1394](https://github.com/PegaSysEng/pantheon/pull/1394)
- Add explanatory comment about default port [\#1392](https://github.com/PegaSysEng/pantheon/pull/1392)
- Handle case where peers advertise a listening port of 0 [\#1391](https://github.com/PegaSysEng/pantheon/pull/1391)
- Cache extra data [\#1389](https://github.com/PegaSysEng/pantheon/pull/1389)
- Update Log message in IBFT Controller [\#1387](https://github.com/PegaSysEng/pantheon/pull/1387)
- Remove unnecessary field [\#1384](https://github.com/PegaSysEng/pantheon/pull/1384)
- Add getPeer method to PeerConnection [\#1383](https://github.com/PegaSysEng/pantheon/pull/1383)
- Removing smart quotes [\#1381](https://github.com/PegaSysEng/pantheon/pull/1381) (thanks to [jmcnevin](https://github.com/jmcnevin))
- Use streams and avoid iterating child nodes multiple times [\#1380](https://github.com/PegaSysEng/pantheon/pull/1380)
- Use execute instead of submit so unhandled exceptions get logged [\#1379](https://github.com/PegaSysEng/pantheon/pull/1379)
- Prefer EnodeURL over Endpoint [\#1378](https://github.com/PegaSysEng/pantheon/pull/1378)
- Add flat file based task collection [\#1377](https://github.com/PegaSysEng/pantheon/pull/1377)
- Consolidate local enode representation [\#1376](https://github.com/PegaSysEng/pantheon/pull/1376)
- Rename rocksdDbConfiguration to rocksDbConfiguration [\#1375](https://github.com/PegaSysEng/pantheon/pull/1375)
- Remove EthTaskChainDownloader and supporting code [\#1373](https://github.com/PegaSysEng/pantheon/pull/1373)
- Handle the pipeline being aborted while finalizing an async operation [\#1372](https://github.com/PegaSysEng/pantheon/pull/1372)
- Rename methods that create and return streams away from getX\(\) [\#1368](https://github.com/PegaSysEng/pantheon/pull/1368)
- eea\_getTransactionCount fails if account has not interacted with private state [\#1367](https://github.com/PegaSysEng/pantheon/pull/1367) (thanks to [iikirilov](https://github.com/iikirilov))
- Increase RocksDB settings [\#1364](https://github.com/PegaSysEng/pantheon/pull/1364) ([ajsutton](https://github.com/ajsutton))
- Don't abort in-progress master builds when a new commit is added. [\#1358](https://github.com/PegaSysEng/pantheon/pull/1358)
- Request open ended headers from sync target [\#1355](https://github.com/PegaSysEng/pantheon/pull/1355)
- Enable the pipeline chain downloader by default [\#1344](https://github.com/PegaSysEng/pantheon/pull/1344)
- Create P2PNetwork Builder [\#1343](https://github.com/PegaSysEng/pantheon/pull/1343)
- Include static nodes in permissioning logic [\#1339](https://github.com/PegaSysEng/pantheon/pull/1339)
- JsonRpcError decoding to include message [\#1336](https://github.com/PegaSysEng/pantheon/pull/1336)
- Cache current chain head info [\#1335](https://github.com/PegaSysEng/pantheon/pull/1335)
- Queue pending requests when all peers are busy [\#1331](https://github.com/PegaSysEng/pantheon/pull/1331)
- Fix failed tests on Windows [\#1332](https://github.com/PegaSysEng/pantheon/pull/1332)
- Provide error message when invalid key specified in key file [\#1328](https://github.com/PegaSysEng/pantheon/pull/1328)
- Allow whitespace in file paths loaded from resources directory [\#1329](https://github.com/PegaSysEng/pantheon/pull/1329)
- Allow whitespace in path [\#1327](https://github.com/PegaSysEng/pantheon/pull/1327)
- Require block numbers for debug\_traceBlockByNumber to be in hex [\#1326](https://github.com/PegaSysEng/pantheon/pull/1326)
- Improve logging of chain download errors in the pipeline chain downloader [\#1325](https://github.com/PegaSysEng/pantheon/pull/1325)
- Ensure eth scheduler is stopped in tests [\#1324](https://github.com/PegaSysEng/pantheon/pull/1324)
- Normalize account permissioning addresses in whitelist [\#1321](https://github.com/PegaSysEng/pantheon/pull/1321)
- Allow private contract invocations in multiple privacy groups [\#1318](https://github.com/PegaSysEng/pantheon/pull/1318) (thanks to [iikirilov](https://github.com/iikirilov))
- Fix account permissioning check case matching [\#1315](https://github.com/PegaSysEng/pantheon/pull/1315)
- Use header validation mode for ommers [\#1313](https://github.com/PegaSysEng/pantheon/pull/1313)
- Configure RocksDb max background compaction and thread count [\#1312](https://github.com/PegaSysEng/pantheon/pull/1312)
- Missing p2p info when queried live [\#1310](https://github.com/PegaSysEng/pantheon/pull/1310)
- Tx limit size send peers follow up [\#1308](https://github.com/PegaSysEng/pantheon/pull/1308)
- Remove remnants of the old dev mode [\#1307](https://github.com/PegaSysEng/pantheon/pull/1307)
- Remove duplicate init code from BesuController instances [\#1305](https://github.com/PegaSysEng/pantheon/pull/1305)
- Stop synchronizer prior to stopping the network [\#1302](https://github.com/PegaSysEng/pantheon/pull/1302)
- Evict old transactions [\#1299](https://github.com/PegaSysEng/pantheon/pull/1299)
- Send local transactions to new peers [\#1253](https://github.com/PegaSysEng/pantheon/pull/1253)

## 1.1

### Additions and Improvements

- [Privacy](https://besu.hyperledger.org/en/latest/Concepts/Privacy/Privacy-Overview/)
- [Onchain Permissioning](https://besu.hyperledger.org/en/latest/Concepts/Permissioning/Permissioning-Overview/#onchain)
- [Fastsync](https://besu.hyperledger.org/en/latest/Reference/CLI/CLI-Syntax/#fast-sync-min-peers)

### Technical Improvements

- priv_getTransactionCount fails if account has not interacted with private state [\#1369](https://github.com/PegaSysEng/pantheon/pull/1369)
- Updating Orion to 0.9.0 [\#1360](https://github.com/PegaSysEng/pantheon/pull/1360)
- Allow use of large chain IDs [\#1357](https://github.com/PegaSysEng/pantheon/pull/1357)
- Allow private contract invocations in multiple privacy groups [\#1340](https://github.com/PegaSysEng/pantheon/pull/1340)
- Missing p2p info when queried live [\#1338](https://github.com/PegaSysEng/pantheon/pull/1338)
- Fix expose transaction statistics [\#1337](https://github.com/PegaSysEng/pantheon/pull/1337)
- Normalize account permissioning addresses in whitelist [\#1321](https://github.com/PegaSysEng/pantheon/pull/1321)
- Update Enclave executePost method [\#1319](https://github.com/PegaSysEng/pantheon/pull/1319)
- Fix account permissioning check case matching [\#1315](https://github.com/PegaSysEng/pantheon/pull/1315)
- Removing 'all' from the help wording for host-whitelist [\#1304](https://github.com/PegaSysEng/pantheon/pull/1304)

## 1.1 RC

### Technical Improvements

- Better errors for when permissioning contract is set up wrong [\#1296](https://github.com/PegaSysEng/pantheon/pull/1296)
- Consolidate p2p node info methods [\#1288](https://github.com/PegaSysEng/pantheon/pull/1288)
- Update permissioning smart contract interface to match updated EEA proposal [\#1287](https://github.com/PegaSysEng/pantheon/pull/1287)
- Switch to new sync target if it exceeds the td threshold [\#1286](https://github.com/PegaSysEng/pantheon/pull/1286)
- Fix running ATs with in-process node runner [\#1285](https://github.com/PegaSysEng/pantheon/pull/1285)
- Simplify enode construction [\#1283](https://github.com/PegaSysEng/pantheon/pull/1283)
- Cleanup PeerConnection interface [\#1282](https://github.com/PegaSysEng/pantheon/pull/1282)
- Undo changes to PendingTransactions method visibility [\#1281](https://github.com/PegaSysEng/pantheon/pull/1281)
- Use default enclave public key to generate eea_getTransactionReceipt [\#1280](https://github.com/PegaSysEng/pantheon/pull/1280) (thanks to [Puneetha17](https://github.com/Puneetha17))
- Rollback to rocksdb 5.15.10 [\#1279](https://github.com/PegaSysEng/pantheon/pull/1279)
- Log error when a JSON decode problem is encountered [\#1278](https://github.com/PegaSysEng/pantheon/pull/1278)
- Create EnodeURL builder [\#1275](https://github.com/PegaSysEng/pantheon/pull/1275)
- Keep enode nodeId stored as a BytesValue [\#1274](https://github.com/PegaSysEng/pantheon/pull/1274)
- Feature/move subclass in pantheon command [\#1272](https://github.com/PegaSysEng/pantheon/pull/1272)
- Expose sync mode option [\#1270](https://github.com/PegaSysEng/pantheon/pull/1270)
- Refactor RocksDBStats [\#1266](https://github.com/PegaSysEng/pantheon/pull/1266)
- Normalize EnodeURLs [\#1264](https://github.com/PegaSysEng/pantheon/pull/1264)
- Build broken in Java 12 [\#1263](https://github.com/PegaSysEng/pantheon/pull/1263)
- Make PeerDiscovertAgentTest less flakey [\#1262](https://github.com/PegaSysEng/pantheon/pull/1262)
- Ignore extra json rpc params [\#1261](https://github.com/PegaSysEng/pantheon/pull/1261)
- Fetch local transactions in isolation [\#1259](https://github.com/PegaSysEng/pantheon/pull/1259)
- Update to debug trace transaction [\#1258](https://github.com/PegaSysEng/pantheon/pull/1258)
- Use labelled timer to differentiate between rocks db metrics [\#1254](https://github.com/PegaSysEng/pantheon/pull/1254) (thanks to [Puneetha17](https://github.com/Puneetha17))
- Migrate TransactionPool (& affiliated test) from 'core' to 'eth' [\#1251](https://github.com/PegaSysEng/pantheon/pull/1251)
- Use single instance of Rocksdb for privacy [\#1247](https://github.com/PegaSysEng/pantheon/pull/1247) (thanks to [Puneetha17](https://github.com/Puneetha17))
- Subscribing to sync events should receive false when in sync [\#1240](https://github.com/PegaSysEng/pantheon/pull/1240)
- Ignore transactions from the network while behind chain head [\#1228](https://github.com/PegaSysEng/pantheon/pull/1228)
- RocksDB Statistics in Metrics [\#1169](https://github.com/PegaSysEng/pantheon/pull/1169)
- Add block trace RPC methods [\#1088](https://github.com/PegaSysEng/pantheon/pull/1088) (thanks to [kziemianek](https://github.com/kziemianek))

## 1.0.3

### Additions and Improvements

- Notify of dropped messages [\#1156](https://github.com/PegaSysEng/pantheon/pull/1156)

### Technical Improvements

- Choose sync target based on td rather than height [\#1256](https://github.com/PegaSysEng/pantheon/pull/1256)
- CLI ewp options [\#1246](https://github.com/PegaSysEng/pantheon/pull/1246)
- Update BesuCommand.java [\#1245](https://github.com/PegaSysEng/pantheon/pull/1245)
- Reduce memory usage in import [\#1239](https://github.com/PegaSysEng/pantheon/pull/1239)
- Improve eea_sendRawTransaction error messages [\#1238](https://github.com/PegaSysEng/pantheon/pull/1238) (thanks to [Puneetha17](https://github.com/Puneetha17))
- Single topic filter [\#1235](https://github.com/PegaSysEng/pantheon/pull/1235)
- Enable pipeline chain downloader for fast sync [\#1232](https://github.com/PegaSysEng/pantheon/pull/1232)
- Make contract size limit configurable [\#1227](https://github.com/PegaSysEng/pantheon/pull/1227)
- Refactor PrivacyParameters config to use builder pattern [\#1226](https://github.com/PegaSysEng/pantheon/pull/1226) (thanks to [antonydenyer](https://github.com/antonydenyer))
- Different request limits for different request types [\#1224](https://github.com/PegaSysEng/pantheon/pull/1224)
- Finish off fast sync pipeline download [\#1222](https://github.com/PegaSysEng/pantheon/pull/1222)
- Enable fast-sync options on command line [\#1218](https://github.com/PegaSysEng/pantheon/pull/1218)
- Replace filtering headers after the fact with calculating number to request up-front [\#1216](https://github.com/PegaSysEng/pantheon/pull/1216)
- Support async processing while maintaining output order [\#1215](https://github.com/PegaSysEng/pantheon/pull/1215)
- Add Unstable Options to the CLI [\#1213](https://github.com/PegaSysEng/pantheon/pull/1213)
- Add private cluster acceptance tests [\#1211](https://github.com/PegaSysEng/pantheon/pull/1211) (thanks to [Puneetha17](https://github.com/Puneetha17))
- Re-aligned smart contract interface to EEA client spec 477 [\#1209](https://github.com/PegaSysEng/pantheon/pull/1209)
- Count the number of items discarded when a pipe is aborted [\#1208](https://github.com/PegaSysEng/pantheon/pull/1208)
- Pipeline chain download - fetch and import data [\#1207](https://github.com/PegaSysEng/pantheon/pull/1207)
- Permission provider that allows bootnodes if you have no other connections [\#1206](https://github.com/PegaSysEng/pantheon/pull/1206)
- Cancel in-progress async operations when the pipeline is aborted [\#1205](https://github.com/PegaSysEng/pantheon/pull/1205)
- Pipeline chain download - Checkpoints [\#1203](https://github.com/PegaSysEng/pantheon/pull/1203)
- Push development images to public dockerhub [\#1202](https://github.com/PegaSysEng/pantheon/pull/1202)
- Push builds of master as docker development images [\#1200](https://github.com/PegaSysEng/pantheon/pull/1200)
- Doc CI pipeline for build and tests [\#1199](https://github.com/PegaSysEng/pantheon/pull/1199)
- Replace the use of a disconnect listener with EthPeer.isDisconnected [\#1197](https://github.com/PegaSysEng/pantheon/pull/1197)
- Prep chain downloader for branch by abstraction [\#1194](https://github.com/PegaSysEng/pantheon/pull/1194)
- Maintain the state of MessageFrame in private Tx [\#1193](https://github.com/PegaSysEng/pantheon/pull/1193) (thanks to [Puneetha17](https://github.com/Puneetha17))
- Persist private world state only if we are mining [\#1191](https://github.com/PegaSysEng/pantheon/pull/1191) (thanks to [Puneetha17](https://github.com/Puneetha17))
- Remove SyncState from SyncTargetManager [\#1188](https://github.com/PegaSysEng/pantheon/pull/1188)
- Acceptance tests base for smart contract node permissioning [\#1186](https://github.com/PegaSysEng/pantheon/pull/1186)
- Fix metrics breakages [\#1185](https://github.com/PegaSysEng/pantheon/pull/1185)
- Typo [\#1184](https://github.com/PegaSysEng/pantheon/pull/1184) (thanks to [araskachoi](https://github.com/araskachoi))
- StaticNodesParserTest to pass on Windows [\#1183](https://github.com/PegaSysEng/pantheon/pull/1183)
- Don't mark world state as stalled until a minimum time without progress is reached [\#1179](https://github.com/PegaSysEng/pantheon/pull/1179)
- Use header validation policy in DownloadHeaderSequenceTask [\#1172](https://github.com/PegaSysEng/pantheon/pull/1172)
- Bond with bootnodes [\#1160](https://github.com/PegaSysEng/pantheon/pull/1160)

## 1.0.2

### Additions and Improvements

- Removed DB init when using `public-key` subcommand [\#1049](https://github.com/PegaSysEng/pantheon/pull/1049)
- Output enode URL on startup [\#1137](https://github.com/PegaSysEng/pantheon/pull/1137)
- Added Remove Peer JSON-RPC [\#1129](https://github.com/PegaSysEng/pantheon/pull/1129)
- Added `net_enode` JSON-RPC [\#1119](https://github.com/PegaSysEng/pantheon/pull/1119) (thanks to [mbergstrand](https://github.com/mbergstrand))
- Maintain a `staticnodes.json` [\#1106](https://github.com/PegaSysEng/pantheon/pull/1106)
- Added `tx-pool-max-size` command line parameter [\#1078](https://github.com/PegaSysEng/pantheon/pull/1078)
- Added PendingTransactions JSON-RPC [\#1043](https://github.com/PegaSysEng/pantheon/pull/1043) (thanks to [EdwinLeeGreene](https://github.com/EdwinLeeGreene))
- Added `admin_nodeInfo` JSON-RPC [\#1012](https://github.com/PegaSysEng/pantheon/pull/1012)
- Added `--metrics-category` CLI to only enable select metrics [\#969](https://github.com/PegaSysEng/pantheon/pull/969)

### Technical Improvements
- Fixed so self persists to the whitelist [\#1176](https://github.com/PegaSysEng/pantheon/pull/1176)
- Fixed to add self to permissioning whitelist [\#1175](https://github.com/PegaSysEng/pantheon/pull/1175)
- Fixed permissioning issues [\#1174](https://github.com/PegaSysEng/pantheon/pull/1174)
- AdminAddPeer returns custom Json RPC error code [\#1171](https://github.com/PegaSysEng/pantheon/pull/1171)
- Periodically connect to peers from table [\#1170](https://github.com/PegaSysEng/pantheon/pull/1170)
- Improved bootnodes option error message [\#1092](https://github.com/PegaSysEng/pantheon/pull/1092)
- Automatically restrict trailing peers while syncing [\#1167](https://github.com/PegaSysEng/pantheon/pull/1167)
- Avoid bonding to ourselves [\#1166](https://github.com/PegaSysEng/pantheon/pull/1166)
- Fix Push Metrics [\#1164](https://github.com/PegaSysEng/pantheon/pull/1164)
- Synchroniser waits for new peer if best is up to date [\#1161](https://github.com/PegaSysEng/pantheon/pull/1161)
- Don't attempt to download checkpoint headers if the number of headers is negative [\#1158](https://github.com/PegaSysEng/pantheon/pull/1158)
- Capture metrics on Vertx event loop and worker thread queues [\#1155](https://github.com/PegaSysEng/pantheon/pull/1155)
- Simplify node permissioning ATs [\#1153](https://github.com/PegaSysEng/pantheon/pull/1153)
- Add metrics around discovery process [\#1152](https://github.com/PegaSysEng/pantheon/pull/1152)
- Prevent connecting to self [\#1150](https://github.com/PegaSysEng/pantheon/pull/1150)
- Refactoring permissioning ATs [\#1148](https://github.com/PegaSysEng/pantheon/pull/1148)
- Added two extra Ropsten bootnodes [\#1147](https://github.com/PegaSysEng/pantheon/pull/1147)
- Fixed TCP port handling [\#1144](https://github.com/PegaSysEng/pantheon/pull/1144)
- Better error on bad header [\#1143](https://github.com/PegaSysEng/pantheon/pull/1143)
- Refresh peer table while we have fewer than maxPeers connected [\#1142](https://github.com/PegaSysEng/pantheon/pull/1142)
- Refactor jsonrpc consumption of local node permissioning controller [\#1140](https://github.com/PegaSysEng/pantheon/pull/1140)
- Disconnect peers before the pivot block while fast syncing [\#1139](https://github.com/PegaSysEng/pantheon/pull/1139)
- Reduce the default transaction pool size from 30,000 to 4096 [\#1136](https://github.com/PegaSysEng/pantheon/pull/1136)
- Fail at load if static nodes not whitelisted [\#1135](https://github.com/PegaSysEng/pantheon/pull/1135)
- Fix private transaction acceptance test [\#1134](https://github.com/PegaSysEng/pantheon/pull/1134) (thanks to [Puneetha17](https://github.com/Puneetha17))
- Quieter exceptions when network is unreachable [\#1133](https://github.com/PegaSysEng/pantheon/pull/1133)
- nodepermissioningcontroller used for devp2p connection filtering [\#1132](https://github.com/PegaSysEng/pantheon/pull/1132)
- Remove duplicates from apis specified via CLI [\#1131](https://github.com/PegaSysEng/pantheon/pull/1131)
- Synchronizer returns false if it is in sync [\#1130](https://github.com/PegaSysEng/pantheon/pull/1130)
- Added fromHexStringStrict to check for exactly 20 byte addresses [\#1128](https://github.com/PegaSysEng/pantheon/pull/1128)
- Fix deadlock scenario in AsyncOperationProcessor and re-enable WorldStateDownloaderTest [\#1126](https://github.com/PegaSysEng/pantheon/pull/1126)
- Ignore WorldStateDownloaderTest [\#1125](https://github.com/PegaSysEng/pantheon/pull/1125)
- Updated local config permissioning flags [\#1118](https://github.com/PegaSysEng/pantheon/pull/1118)
- Pipeline Improvements [\#1117](https://github.com/PegaSysEng/pantheon/pull/1117)
- Permissioning cli smart contract [\#1116](https://github.com/PegaSysEng/pantheon/pull/1116)
- Adding default pending transactions value in BesuControllerBuilder [\#1114](https://github.com/PegaSysEng/pantheon/pull/1114)
- Fix intermittency in WorldStateDownloaderTest [\#1113](https://github.com/PegaSysEng/pantheon/pull/1113)
- Reduce number of seen blocks and transactions Besu tracks [\#1112](https://github.com/PegaSysEng/pantheon/pull/1112)
- Timeout long test [\#1111](https://github.com/PegaSysEng/pantheon/pull/1111)
- Errorprone 2.3.3 upgrades [\#1110](https://github.com/PegaSysEng/pantheon/pull/1110)
- Add metric to capture memory used by RocksDB table readers [\#1108](https://github.com/PegaSysEng/pantheon/pull/1108)
- Don't allow creation of multiple gauges with the same name [\#1107](https://github.com/PegaSysEng/pantheon/pull/1107)
- Update Peer Discovery to use NodePermissioningController [\#1105](https://github.com/PegaSysEng/pantheon/pull/1105)
- Move starting world state download process inside WorldDownloadState [\#1104](https://github.com/PegaSysEng/pantheon/pull/1104)
- Enable private Tx capability to Clique [\#1102](https://github.com/PegaSysEng/pantheon/pull/1102) (thanks to [Puneetha17](https://github.com/Puneetha17))
- Enable private Tx capability to IBFT [\#1101](https://github.com/PegaSysEng/pantheon/pull/1101) (thanks to [Puneetha17](https://github.com/Puneetha17))
- Version Upgrades [\#1100](https://github.com/PegaSysEng/pantheon/pull/1100)
- Don't delete completed tasks from RocksDbTaskQueue [\#1099](https://github.com/PegaSysEng/pantheon/pull/1099)
- Support flat mapping with multiple threads [\#1098](https://github.com/PegaSysEng/pantheon/pull/1098)
- Add pipe stage name to thread while executing [\#1097](https://github.com/PegaSysEng/pantheon/pull/1097)
- Use pipeline for world state download [\#1096](https://github.com/PegaSysEng/pantheon/pull/1096)
- TXPool JSON RPC tweaks [\#1095](https://github.com/PegaSysEng/pantheon/pull/1095)
- Add in-memory cache over world state download queue [\#1087](https://github.com/PegaSysEng/pantheon/pull/1087)
- Trim default metrics [\#1086](https://github.com/PegaSysEng/pantheon/pull/1086)
- Improve imported block log line [\#1085](https://github.com/PegaSysEng/pantheon/pull/1085)
- Smart contract permission controller [\#1083](https://github.com/PegaSysEng/pantheon/pull/1083)
- Add timeout when waiting for JSON-RPC, WebSocket RPC and Metrics services to stop [\#1082](https://github.com/PegaSysEng/pantheon/pull/1082)
- Add pipeline framework to make parallel processing simpler [\#1077](https://github.com/PegaSysEng/pantheon/pull/1077)
- Node permissioning controller [\#1075](https://github.com/PegaSysEng/pantheon/pull/1075)
- Smart contract permission controller stub [\#1074](https://github.com/PegaSysEng/pantheon/pull/1074)
- Expose a synchronous start method in Runner [\#1072](https://github.com/PegaSysEng/pantheon/pull/1072)
- Changes in chain head should trigger new permissioning check for active peers [\#1071](https://github.com/PegaSysEng/pantheon/pull/1071)
- Fix exceptions fetching metrics after world state download completes [\#1066](https://github.com/PegaSysEng/pantheon/pull/1066)
- Accept transactions in the pool with nonce above account sender nonce [\#1065](https://github.com/PegaSysEng/pantheon/pull/1065)
- Repair Istanbul to handle Eth/62 & Eth/63 [\#1063](https://github.com/PegaSysEng/pantheon/pull/1063)
- Close Private Storage Provider [\#1059](https://github.com/PegaSysEng/pantheon/pull/1059) (thanks to [Puneetha17](https://github.com/Puneetha17))
- Add labels to Pipelined tasks metrics [\#1057](https://github.com/PegaSysEng/pantheon/pull/1057)
- Re-enable Quorum Synchronisation [\#1056](https://github.com/PegaSysEng/pantheon/pull/1056)
- Don't log expected failures as errors [\#1054](https://github.com/PegaSysEng/pantheon/pull/1054)
- Make findSuitablePeer abstract [\#1053](https://github.com/PegaSysEng/pantheon/pull/1053)
- Track added at in txpool [\#1048](https://github.com/PegaSysEng/pantheon/pull/1048)
- Fix ImportBlocksTask to only request from peers that claim to have the blocks [\#1047](https://github.com/PegaSysEng/pantheon/pull/1047)
- Don't run the dao block validator if dao block is 0 [\#1044](https://github.com/PegaSysEng/pantheon/pull/1044)
- Don't make unnecessary copies of data in RocksDbKeyValueStorage [\#1040](https://github.com/PegaSysEng/pantheon/pull/1040)
- Update discovery logic to trust bootnodes only when out of sync [\#1039](https://github.com/PegaSysEng/pantheon/pull/1039)
- Fix IndexOutOfBoundsException in DetermineCommonAncestorTask [\#1038](https://github.com/PegaSysEng/pantheon/pull/1038)
- Add `rpc_modules` JSON-RPC [\#1036](https://github.com/PegaSysEng/pantheon/pull/1036)
- Simple permissioning smart contract [\#1035](https://github.com/PegaSysEng/pantheon/pull/1035)
- Refactor enodeurl to use inetaddr [\#1032](https://github.com/PegaSysEng/pantheon/pull/1032)
- Update CLI options in mismatched genesis file message [\#1031](https://github.com/PegaSysEng/pantheon/pull/1031)
- Remove dependence of eth.core on eth.permissioning [\#1030](https://github.com/PegaSysEng/pantheon/pull/1030)
- Make alloc optional and provide nicer error messages when genesis config is invalid [\#1029](https://github.com/PegaSysEng/pantheon/pull/1029)
- Handle metrics request closing before response is generated [\#1028](https://github.com/PegaSysEng/pantheon/pull/1028)
- Change EthNetworkConfig bootnodes to always be URIs [\#1027](https://github.com/PegaSysEng/pantheon/pull/1027)
- Avoid port conflicts in acceptance tests [\#1025](https://github.com/PegaSysEng/pantheon/pull/1025)
- Include reference tests in jacoco [\#1024](https://github.com/PegaSysEng/pantheon/pull/1024)
- Acceptance test - configurable gas price [\#1023](https://github.com/PegaSysEng/pantheon/pull/1023)
- Get Internal logs and output [\#1022](https://github.com/PegaSysEng/pantheon/pull/1022) (thanks to [Puneetha17](https://github.com/Puneetha17))
- Fix race condition in WebSocketService [\#1021](https://github.com/PegaSysEng/pantheon/pull/1021)
- Ensure devp2p ports are written to ports file correctly [\#1020](https://github.com/PegaSysEng/pantheon/pull/1020)
- Report the correct tcp port in PING packets when it differs from the UDP port [\#1019](https://github.com/PegaSysEng/pantheon/pull/1019)
- Refactor transient transaction processor [\#1017](https://github.com/PegaSysEng/pantheon/pull/1017)
- Resume world state download from existing queue [\#1016](https://github.com/PegaSysEng/pantheon/pull/1016)
- IBFT Acceptance tests updated with longer timeout on first block [\#1015](https://github.com/PegaSysEng/pantheon/pull/1015)
- Update IBFT acceptances tests to await first block [\#1013](https://github.com/PegaSysEng/pantheon/pull/1013)
- Remove full hashimoto implementation as its never used [\#1011](https://github.com/PegaSysEng/pantheon/pull/1011)
- Created SyncStatus notifications [\#1010](https://github.com/PegaSysEng/pantheon/pull/1010)
- Address acceptance test intermittency [\#1008](https://github.com/PegaSysEng/pantheon/pull/1008)
- Consider a world state download stalled after 100 requests with no progress [\#1007](https://github.com/PegaSysEng/pantheon/pull/1007)
- Reduce log level when block miner is interrupted [\#1006](https://github.com/PegaSysEng/pantheon/pull/1006)
- RunnerTest fail on Windows due to network startup timing issue [\#1005](https://github.com/PegaSysEng/pantheon/pull/1005)
- Generate Private Contract Address [\#1004](https://github.com/PegaSysEng/pantheon/pull/1004) (thanks to [vinistevam](https://github.com/vinistevam))
- Delete the legacy pipelined import code [\#1003](https://github.com/PegaSysEng/pantheon/pull/1003)
- Fix race condition in WebSocket AT [\#1002](https://github.com/PegaSysEng/pantheon/pull/1002)
- Cleanup IBFT logging levels [\#995](https://github.com/PegaSysEng/pantheon/pull/995)
- Integration Test implementation dependency for non-IntelliJ IDE [\#992](https://github.com/PegaSysEng/pantheon/pull/992)
- Ignore fast sync and full sync tests to avoid race condition [\#991](https://github.com/PegaSysEng/pantheon/pull/991)
- Make acceptance tests use the process based runner again [\#990](https://github.com/PegaSysEng/pantheon/pull/990)
- RoundChangeCertificateValidator requires unique authors [\#989](https://github.com/PegaSysEng/pantheon/pull/989)
- Make Rinkeby the benchmark chain.  [\#986](https://github.com/PegaSysEng/pantheon/pull/986)
- Add metrics to Parallel Download pipeline [\#985](https://github.com/PegaSysEng/pantheon/pull/985)
- Change ExpectBlockNumber to require at least the specified block number [\#981](https://github.com/PegaSysEng/pantheon/pull/981)
- Fix benchmark compilation [\#980](https://github.com/PegaSysEng/pantheon/pull/980)
- RPC tests can use 127.0.0.1 loopback rather than localhost [\#974](https://github.com/PegaSysEng/pantheon/pull/974) thanks to [glethuillier](https://github.com/glethuillier) for raising)
- Disable picocli ansi when testing [\#973](https://github.com/PegaSysEng/pantheon/pull/973)
- Add a jmh benchmark for WorldStateDownloader [\#972](https://github.com/PegaSysEng/pantheon/pull/972)
- Gradle dependency for JMH annotation, for IDEs that aren't IntelliJ \(… [\#971](https://github.com/PegaSysEng/pantheon/pull/971)
- Separate download state tracking from WorldStateDownloader [\#967](https://github.com/PegaSysEng/pantheon/pull/967)
- Gradle dependency for JMH annotation, for IDEs that aren't IntelliJ [\#966](https://github.com/PegaSysEng/pantheon/pull/966)
- Truffle HDwallet Web3 1.0 [\#964](https://github.com/PegaSysEng/pantheon/pull/964)
- Add missing JavaDoc tags in JSONToRLP [\#963](https://github.com/PegaSysEng/pantheon/pull/963)
- Only import block if it isn't already on the block chain [\#962](https://github.com/PegaSysEng/pantheon/pull/962)
- CLI stack traces when debugging [\#960](https://github.com/PegaSysEng/pantheon/pull/960)
- Create peer discovery packets on a worker thread [\#955](https://github.com/PegaSysEng/pantheon/pull/955)
- Remove start functionality from IbftController and IbftBlockHeightMan… [\#952](https://github.com/PegaSysEng/pantheon/pull/952)
- Cleanup IBFT executors [\#951](https://github.com/PegaSysEng/pantheon/pull/951)
- Single threaded world state persistence [\#950](https://github.com/PegaSysEng/pantheon/pull/950)
- Fix version number on master [\#946](https://github.com/PegaSysEng/pantheon/pull/946)
- Change automatic benchmark  [\#945](https://github.com/PegaSysEng/pantheon/pull/945)
- Eliminate redundant header validation [\#943](https://github.com/PegaSysEng/pantheon/pull/943)
- RocksDbQueue Threading Tweaks [\#940](https://github.com/PegaSysEng/pantheon/pull/940)
- Validate DAO block [\#939](https://github.com/PegaSysEng/pantheon/pull/939)
- Complete Private Transaction Processor [\#938](https://github.com/PegaSysEng/pantheon/pull/938) (thanks to [iikirilov](https://github.com/iikirilov))
- Add metrics for netty queue length [\#932](https://github.com/PegaSysEng/pantheon/pull/932)
- Update GetNodeDataFromPeerTask to return a map [\#931](https://github.com/PegaSysEng/pantheon/pull/931)

## 1.0.1

Public key address export subcommand was missing in 1.0 release.

### Additions and Improvements
- Added `public-key export-address` subcommand [\#888](https://github.com/PegaSysEng/pantheon/pull/888)

## 1.0

### Additions and Improvements
- [IBFT 2.0](https://besu.hyperledger.org/en/latest/Tutorials/Private-Network/Create-IBFT-Network/)
- [Permissioning](https://besu.hyperledger.org/en/latest/Concepts/Permissioning/Permissioning-Overview/)
- [JSON-RPC Authentication](https://besu.hyperledger.org/en/latest/HowTo/Interact/APIs/Authentication/)
- Added `rlp encode` subcommand [\#965](https://github.com/PegaSysEng/pantheon/pull/965)
- Method to reload permissions file [\#834](https://github.com/PegaSysEng/pantheon/pull/834)
- Added rebind mitigation for Websockets. [\#905](https://github.com/PegaSysEng/pantheon/pull/905)
- Support genesis contract code [\#749](https://github.com/PegaSysEng/pantheon/pull/749) (thanks to [kziemianek](https://github.com/kziemianek))

### Technical Improvements
- RoundChangeCertificateValidator requires unique authors [\#997](https://github.com/PegaSysEng/pantheon/pull/997)
- RPC tests can use 127.0.0.1 loopback rather than localhost [\#979](https://github.com/PegaSysEng/pantheon/pull/979)
- Integration Test implementation dependency for non-IntelliJ IDE [\#978](https://github.com/PegaSysEng/pantheon/pull/978)
- Only import block if it isn't already on the block chain [\#977](https://github.com/PegaSysEng/pantheon/pull/977)
- Disable picocli ansi when testing [\#975](https://github.com/PegaSysEng/pantheon/pull/975)
- Create peer discovery packets on a worker thread [\#961](https://github.com/PegaSysEng/pantheon/pull/961)
- Removed Orion snapshot dependency [\#933](https://github.com/PegaSysEng/pantheon/pull/933)
- Use network ID instead of chain ID in MainnetBesuController. [\#929](https://github.com/PegaSysEng/pantheon/pull/929)
- Propagate new block messages to other clients in a worker thread [\#928](https://github.com/PegaSysEng/pantheon/pull/928)
- Parallel downloader should stop on puts if requested. [\#927](https://github.com/PegaSysEng/pantheon/pull/927)
- Permission config file location and option under docker [\#925](https://github.com/PegaSysEng/pantheon/pull/925)
- Fixed potential stall in world state download [\#922](https://github.com/PegaSysEng/pantheon/pull/922)
- Refactoring to introduce deleteOnExit\(\) for temp files [\#920](https://github.com/PegaSysEng/pantheon/pull/920)
- Reduce "Received transactions message" log from debug to trace [\#919](https://github.com/PegaSysEng/pantheon/pull/919)
- Handle PeerNotConnected exceptions when sending wire keep alives [\#918](https://github.com/PegaSysEng/pantheon/pull/918)
- admin_addpeers: error if node not whitelisted [\#917](https://github.com/PegaSysEng/pantheon/pull/917)
- Expose the Ibft MiningCoordinator [\#916](https://github.com/PegaSysEng/pantheon/pull/916)
- Check perm api against perm cli [\#915](https://github.com/PegaSysEng/pantheon/pull/915)
- Update metrics when completing a world state request with existing data [\#914](https://github.com/PegaSysEng/pantheon/pull/914)
- Improve RocksDBQueue dequeue performance [\#913](https://github.com/PegaSysEng/pantheon/pull/913)
- Error when removing bootnodes from nodes whitelist [\#912](https://github.com/PegaSysEng/pantheon/pull/912)
- Incremental Optimization\(s\) on BlockBroadcaster [\#911](https://github.com/PegaSysEng/pantheon/pull/911)
- Check permissions CLI dependencies [\#909](https://github.com/PegaSysEng/pantheon/pull/909)
- Limit the number of times we retry peer discovery interactions [\#908](https://github.com/PegaSysEng/pantheon/pull/908)
- IBFT to use VoteTallyCache [\#907](https://github.com/PegaSysEng/pantheon/pull/907)
- Add metric to expose number of inflight world state requests [\#906](https://github.com/PegaSysEng/pantheon/pull/906)
- Bootnodes not on whitelist - improve errors [\#904](https://github.com/PegaSysEng/pantheon/pull/904)
- Make chain download cancellable [\#901](https://github.com/PegaSysEng/pantheon/pull/901)
- Enforce accounts must start with 0x [\#900](https://github.com/PegaSysEng/pantheon/pull/900)
- When picking fast sync pivot block, use the peer with the best total difficulty [\#899](https://github.com/PegaSysEng/pantheon/pull/899)
- Process world state download data on a worker thread [\#898](https://github.com/PegaSysEng/pantheon/pull/898)
- CLI mixin help [\#895](https://github.com/PegaSysEng/pantheon/pull/895) ([macfarla](https://github.com/macfarla))
- Use absolute datapath instead of relative. [\#894](https://github.com/PegaSysEng/pantheon/pull/894).
- Fix task queue so that the updated failure count for requests is stored [\#893](https://github.com/PegaSysEng/pantheon/pull/893)
- Fix authentication header [\#891](https://github.com/PegaSysEng/pantheon/pull/891)
- Reorganize eth tasks [\#890](https://github.com/PegaSysEng/pantheon/pull/890)
- Unit tests of BlockBroadcaster [\#887](https://github.com/PegaSysEng/pantheon/pull/887)
- Fix authentication file validation errors [\#886](https://github.com/PegaSysEng/pantheon/pull/886)
- Fixing file locations under docker [\#885](https://github.com/PegaSysEng/pantheon/pull/885)
- Handle exceptions properly in EthScheduler [\#884](https://github.com/PegaSysEng/pantheon/pull/884)
- More bootnodes for goerli [\#880](https://github.com/PegaSysEng/pantheon/pull/880)
- Rename password hash command [\#879](https://github.com/PegaSysEng/pantheon/pull/879)
- Add metrics for EthScheduler executors [\#878](https://github.com/PegaSysEng/pantheon/pull/878)
- Disconnect peer removed from node whitelist [\#877](https://github.com/PegaSysEng/pantheon/pull/877)
- Reduce logging noise from invalid peer discovery packets and handshaking [\#876](https://github.com/PegaSysEng/pantheon/pull/876)
- Detect stalled world state downloads [\#875](https://github.com/PegaSysEng/pantheon/pull/875)
- Limit size of Ibft future message buffer [\#873](https://github.com/PegaSysEng/pantheon/pull/873)
- Ibft2: Replace NewRound with extended Proposal [\#872](https://github.com/PegaSysEng/pantheon/pull/872)
- Fixed admin_addPeer to periodically check maintained connections [\#871](https://github.com/PegaSysEng/pantheon/pull/871)
- WebSocket method permissions [\#870](https://github.com/PegaSysEng/pantheon/pull/870)
- Select new pivot block when world state becomes unavailable [\#869](https://github.com/PegaSysEng/pantheon/pull/869)
- Introduce FutureUtils to reduce duplicated code around CompletableFuture [\#868](https://github.com/PegaSysEng/pantheon/pull/868)
- Implement world state cancel [\#867](https://github.com/PegaSysEng/pantheon/pull/867)
- Renaming authentication configuration file CLI command [\#865](https://github.com/PegaSysEng/pantheon/pull/865)
- Break out RoundChangeCertificate validation [\#864](https://github.com/PegaSysEng/pantheon/pull/864)
- Disconnect peers where the common ancestor is before our fast sync pivot [\#862](https://github.com/PegaSysEng/pantheon/pull/862)
- Initial scaffolding for block propagation [\#860](https://github.com/PegaSysEng/pantheon/pull/860)
- Fix NullPointerException when determining fast sync pivot [\#859](https://github.com/PegaSysEng/pantheon/pull/859)
- Check for invalid token [\#856](https://github.com/PegaSysEng/pantheon/pull/856)
- Moving NodeWhitelistController to permissioning package [\#855](https://github.com/PegaSysEng/pantheon/pull/855)
- Fix state download race condition by creating a TaskQueue API [\#853](https://github.com/PegaSysEng/pantheon/pull/853)
- Changed separator in JSON RPC permissions [\#852](https://github.com/PegaSysEng/pantheon/pull/852)
- WebSocket acceptance tests now can use WebSockets [\#851](https://github.com/PegaSysEng/pantheon/pull/851)
- IBFT notifies EthPeer when remote node has a better block [\#849](https://github.com/PegaSysEng/pantheon/pull/849)
- Support resuming fast-sync downloads [\#848](https://github.com/PegaSysEng/pantheon/pull/848)
- Tweak Fast Sync Config [\#847](https://github.com/PegaSysEng/pantheon/pull/847)
- RPC authentication configuration validation + tests. [\#846](https://github.com/PegaSysEng/pantheon/pull/846)
- Tidy-up FastSyncState persistence [\#845](https://github.com/PegaSysEng/pantheon/pull/845)
- Do parallel extract signatures in the parallel block importer. [\#844](https://github.com/PegaSysEng/pantheon/pull/844)
- Fix 'the Input Is Too Long' Error on Windows [\#843](https://github.com/PegaSysEng/pantheon/pull/843) (thanks to [glethuillier](https://github.com/glethuillier)).
- Remove unnecessary sleep [\#842](https://github.com/PegaSysEng/pantheon/pull/842)
- Shutdown improvements [\#841](https://github.com/PegaSysEng/pantheon/pull/841)
- Speed up shutdown time [\#838](https://github.com/PegaSysEng/pantheon/pull/838)
- Add metrics to world state downloader [\#837](https://github.com/PegaSysEng/pantheon/pull/837)
- Store pivot block header [\#836](https://github.com/PegaSysEng/pantheon/pull/836)
- Clique should use beneficiary of zero on epoch blocks [\#833](https://github.com/PegaSysEng/pantheon/pull/833)
- Clique should ignore proposals for address 0 [\#831](https://github.com/PegaSysEng/pantheon/pull/831)
- Fix intermittency in FullSyncDownloaderTest [\#830](https://github.com/PegaSysEng/pantheon/pull/830)
- Added the authentication service to the WebSocket service [\#829](https://github.com/PegaSysEng/pantheon/pull/829)
- Extract creation and init of ProtocolContext into a re-usable class [\#828](https://github.com/PegaSysEng/pantheon/pull/828)
- Prevent duplicate commit seals in ibft header [\#827](https://github.com/PegaSysEng/pantheon/pull/827)
- Validate Ibft vanity data length [\#826](https://github.com/PegaSysEng/pantheon/pull/826)
- Refactored json rpc authentication to be provided as a service [\#825](https://github.com/PegaSysEng/pantheon/pull/825)
- Handle unavailable world states [\#824](https://github.com/PegaSysEng/pantheon/pull/824)
- Password in JWT payload [\#823](https://github.com/PegaSysEng/pantheon/pull/823)
- Homogenize error messages when required parameters are set [\#822](https://github.com/PegaSysEng/pantheon/pull/822) ([glethuillier](https://github.com/glethuillier)).
- Set remote peer chain head to parent of block received in NEW\_BLOCK\_MESSAGE [\#819](https://github.com/PegaSysEng/pantheon/pull/819)
- Peer disconnects should not result in stack traces [\#818](https://github.com/PegaSysEng/pantheon/pull/818)
- Abort previous builds [\#817](https://github.com/PegaSysEng/pantheon/pull/817)
- Parallel build stages [\#816](https://github.com/PegaSysEng/pantheon/pull/816)
- JWT authentication for JSON-RPC [\#815](https://github.com/PegaSysEng/pantheon/pull/815)
- Log errors that occur while finding a common ancestor [\#814](https://github.com/PegaSysEng/pantheon/pull/814)
- Shuffled log levels [\#813](https://github.com/PegaSysEng/pantheon/pull/813)
- Prevent duplicate IBFT messages being processed by state machine [\#811](https://github.com/PegaSysEng/pantheon/pull/811)
- Fix Orion startup ports [\#810](https://github.com/PegaSysEng/pantheon/pull/810)
- Commit world state continuously [\#809](https://github.com/PegaSysEng/pantheon/pull/809)
- Improve block propagation time [\#808](https://github.com/PegaSysEng/pantheon/pull/808)
- JSON-RPC authentication cli options & acceptance tests [\#807](https://github.com/PegaSysEng/pantheon/pull/807)
- Remove privacy not supported warning [\#806](https://github.com/PegaSysEng/pantheon/pull/806) (thanks to [vinistevam](https://github.com/vinistevam))
- Wire up Private Transaction Processor [\#805](https://github.com/PegaSysEng/pantheon/pull/805) (thanks to [Puneetha17](https://github.com/Puneetha17))
- Apply a limit to the number of responses in RespondingEthPeer.respondWhile [\#803](https://github.com/PegaSysEng/pantheon/pull/803)
- Avoid requesting empty block bodies from the network. [\#802](https://github.com/PegaSysEng/pantheon/pull/802)
- Handle partial responses to get receipts requests [\#801](https://github.com/PegaSysEng/pantheon/pull/801)
- Rename functions in Ibft MessageValidator [\#800](https://github.com/PegaSysEng/pantheon/pull/800)
- Upgrade GoogleJavaFormat to 1.7 [\#795](https://github.com/PegaSysEng/pantheon/pull/795)
- Minor refactorings of IntegrationTest infrastructure [\#786](https://github.com/PegaSysEng/pantheon/pull/786)
- Rework Ibft MessageValidatorFactory [\#785](https://github.com/PegaSysEng/pantheon/pull/785)
- Rework IbftRoundFactory [\#784](https://github.com/PegaSysEng/pantheon/pull/784)
- Rename artefacts to artifacts within IBFT [\#782](https://github.com/PegaSysEng/pantheon/pull/782)
- Rename TerminatedRoundArtefacts to PreparedRoundArtefacts [\#781](https://github.com/PegaSysEng/pantheon/pull/781)
- Rename Ibft MessageFactory methods [\#779](https://github.com/PegaSysEng/pantheon/pull/779)
- Update WorldStateDownloader to only filter out known code requests [\#777](https://github.com/PegaSysEng/pantheon/pull/777)
- Multiple name options only search for the longest one [\#776](https://github.com/PegaSysEng/pantheon/pull/776)
- Move ethTaskTimer to abstract root [\#775](https://github.com/PegaSysEng/pantheon/pull/775)
- Parallel Block importer [\#774](https://github.com/PegaSysEng/pantheon/pull/774)
- Wait for a peer with an estimated chain height before selecting a pivot block [\#772](https://github.com/PegaSysEng/pantheon/pull/772)
- Randomly perform full validation when fast syncing blocks [\#770](https://github.com/PegaSysEng/pantheon/pull/770)
- IBFT Message rework, piggybacking blocks on msgs. [\#769](https://github.com/PegaSysEng/pantheon/pull/769)
- EthScheduler additions [\#767](https://github.com/PegaSysEng/pantheon/pull/767)
- Fixing node whitelist isPermitted check [\#766](https://github.com/PegaSysEng/pantheon/pull/766)
- Eth/63 labels [\#764](https://github.com/PegaSysEng/pantheon/pull/764)
- Permissioning whitelist persistence. [\#763](https://github.com/PegaSysEng/pantheon/pull/763)
- Created message validators for NewRound and RoundChange [\#760](https://github.com/PegaSysEng/pantheon/pull/760)
- Add tests for FastSyncChainDownloader as a whole [\#758](https://github.com/PegaSysEng/pantheon/pull/758)
- Flatten IBFT Message API [\#757](https://github.com/PegaSysEng/pantheon/pull/757)
- Added TerminatedRoundArtefacts [\#756](https://github.com/PegaSysEng/pantheon/pull/756)
- Fix thread names in EthScheduler to include the thread number [\#755](https://github.com/PegaSysEng/pantheon/pull/755)
- Separate round change reception from RoundChangeCertificate [\#754](https://github.com/PegaSysEng/pantheon/pull/754)
- JSON-RPC authentication login [\#753](https://github.com/PegaSysEng/pantheon/pull/753)
- Spilt Ibft MessageValidator into components [\#752](https://github.com/PegaSysEng/pantheon/pull/752)
- Ensure first checkpoint headers is always in local blockchain for FastSyncCheckpointHeaderManager [\#750](https://github.com/PegaSysEng/pantheon/pull/750)
- Refactored permissioning components to be Optional. [\#747](https://github.com/PegaSysEng/pantheon/pull/747)
- Integrate rocksdb-based queue into WorldStateDownloader [\#746](https://github.com/PegaSysEng/pantheon/pull/746)
- Generify orion to enclave [\#745](https://github.com/PegaSysEng/pantheon/pull/745) (thanks to [vinistevam](https://github.com/vinistevam))
- Moved IBFT Message factory to use wrapped message types [\#744](https://github.com/PegaSysEng/pantheon/pull/744)
- Handle timeouts when requesting checkpoint headers correctly [\#743](https://github.com/PegaSysEng/pantheon/pull/743)
- Update RoundChangeManager to use flattened message [\#742](https://github.com/PegaSysEng/pantheon/pull/742)
- Handle validation failures when fast importing blocks [\#741](https://github.com/PegaSysEng/pantheon/pull/741)
- Updated IbftRound and RoundState APIs to use wrapped messages [\#740](https://github.com/PegaSysEng/pantheon/pull/740)
- Exception handling [\#739](https://github.com/PegaSysEng/pantheon/pull/739)
- Upgrade dependency versions and build cleanup [\#738](https://github.com/PegaSysEng/pantheon/pull/738)
- Update IbftBlockHeightManager to accept new message types. [\#737](https://github.com/PegaSysEng/pantheon/pull/737)
- Error response handling for permissions APIs [\#736](https://github.com/PegaSysEng/pantheon/pull/736)
- IPV6 bootnodes don't work [\#735](https://github.com/PegaSysEng/pantheon/pull/735)
- Updated to use tags of pantheon build rather than another repo [\#734](https://github.com/PegaSysEng/pantheon/pull/734)
- Log milestones at startup and other minor logging improvements [\#733](https://github.com/PegaSysEng/pantheon/pull/733)
- Create wrapper types for Ibft Signed messages [\#731](https://github.com/PegaSysEng/pantheon/pull/731)
- Ibft to uniquely ID messages by their hash [\#730](https://github.com/PegaSysEng/pantheon/pull/730)
- Rename ibftrevised to ibft2 [\#722](https://github.com/PegaSysEng/pantheon/pull/722)
- Limit ibft msg queues [\#704](https://github.com/PegaSysEng/pantheon/pull/704)
- Implement privacy precompiled contract [\#696](https://github.com/PegaSysEng/pantheon/pull/696) (thanks to [Puneetha17](https://github.com/Puneetha17))
- Integration of RecursivePeerRefreshState and PeerDiscoveryController [\#420](https://github.com/PegaSysEng/pantheon/pull/420)

## 0.9.1

Built and compatible with JDK8.

## 0.9

### Breaking Changes to Command Line

Breaking changes have been made to the command line options in v0.9 to improve usability. Many v0.8 command line options no longer work.

The [documentation](https://docs.pantheon.pegasys.tech/en/latest/) has been updated throughout to use the changed command line options and the [command line reference](https://besu.hyperledger.org/en/stable/) documents the changed options.

| Previous Option                     | New Option                                                                                                                                                                                                                                  | Change                            |
|-------------------------------------|------------------------------------------------------------------------------------------------------------------------------------------------------------------------------------------------------------------------------------------|----------------------------------|
| `--config`                          | [`--config-file`](https://besu.hyperledger.org/en/latest/Reference/CLI/CLI-Syntax/#config-file)                                                                                                                                  | Renamed                          |
| `--datadir`                         | [`--data-path`](https://besu.hyperledger.org/en/latest/Reference/CLI/CLI-Syntax/#data-path)                                                                                                                                      | Renamed                          |
| `--dev-mode`                        | [`--network=dev`](https://besu.hyperledger.org/en/latest/Reference/CLI/CLI-Syntax/#network)                                                                                                                                     | Replaced by `--network` option   |
| `--genesis`                         | [`--genesis-file`](https://besu.hyperledger.org/en/latest/Reference/CLI/CLI-Syntax/#genesis-file)                                                                                                                                | Renamed                          |
| `--goerli`                          | [`--network=goerli`](https://besu.hyperledger.org/en/latest/Reference/CLI/CLI-Syntax/#network)                                                                                                                                  | Replaced by `--network` option   |
| `--metrics-listen=<HOST:PORT>`      | [`--metrics-host=<HOST>`](https://besu.hyperledger.org/en/latest/Reference/CLI/CLI-Syntax/#metrics-host) and [`--metrics-port=<PORT>`](https://besu.hyperledger.org/en/latest/Reference/CLI/CLI-Syntax/#metrics-port) | Split into host and port options |
| `--miner-extraData`                 | [`--miner-extra-data`](https://besu.hyperledger.org/en/latest/Reference/CLI/CLI-Syntax/#miner-extra-data)                                                                                                                       | Renamed                          |
| `--miner-minTransactionGasPriceWei` | [`--min-gas-price`](https://besu.hyperledger.org/en/latest/Reference/CLI/CLI-Syntax/#min-gas-price)                                                                                                                              | Renamed                          |
| `--no-discovery`                    | [`--discovery-enabled`](https://besu.hyperledger.org/en/latest/Reference/CLI/CLI-Syntax/#discovery-enabled)                                                                                                                      | Replaced                         |
| `--node-private-key`                | [`--node-private-key-file`](https://besu.hyperledger.org/en/latest/Reference/CLI/CLI-Syntax/#node-private-key-file)                                                                                                              | Renamed                          |
| `--ottoman`                         | N/A                                                                                                                                                                                                                                         | Removed                          |
| `--p2p-listen=<HOST:PORT>`          | [`--p2p-host=<HOST>`](https://besu.hyperledger.org/en/latest/Reference/CLI/CLI-Syntax/#p2p-hostt) and [`--p2p-port=<PORT>`](https://besu.hyperledger.org/en/latest/Reference/CLI/CLI-Syntax/#p2p-port) | Split into host and port options |
| `--rinkeby`                         | [`--network=rinkeby`](https://besu.hyperledger.org/en/latest/Reference/CLI/CLI-Syntax/#network)                                                                                                                                     | Replaced by `--network` option   |
| `--ropsten`                         | [`--network=ropsten`](https://besu.hyperledger.org/en/latest/Reference/CLI/CLI-Syntax/#network)                                                                                                                                     | Replaced by `--network` option   |
| `--rpc-enabled`                     | [` --rpc-http-enabled`](https://besu.hyperledger.org/en/latest/Reference/CLI/CLI-Syntax/#rpc-http-enabled)| Renamed|
| `--rpc-listen=<HOST:PORT>`          | [`--rpc-http-host=<HOST>`](https://besu.hyperledger.org/en/latest/Reference/CLI/CLI-Syntax/#rpc-http-host) and [`--rpc-http-port=<PORT>`](https://besu.hyperledger.org/en/latest/Reference/CLI/CLI-Syntax/#rpc-http-port) | Split into host and port options |
| `--rpc-api`                         | [`--rpc-http-api`](https://besu.hyperledger.org/en/latest/Reference/CLI/CLI-Syntax/#rpc-http-api)| Renamed |
| `--rpc-cors-origins`                | [`--rpc-http-cors-origins`](https://besu.hyperledger.org/en/latest/Reference/CLI/CLI-Syntax/#rpc-http-cors-origins) | Renamed |
| `--ws-enabled`                      | [`--rpc-ws-enabled`](https://besu.hyperledger.org/en/latest/Reference/CLI/CLI-Syntax/#rpc-ws-enabled)  | Renamed |
| `--ws-api`                          | [`--rpc-ws-api`](https://besu.hyperledger.org/en/latest/Reference/CLI/CLI-Syntax/#rpc-ws-api) | Renamed|
| `--ws-listen=<HOST:PORT>`           | [`--rpc-ws-host=<HOST>`](https://besu.hyperledger.org/en/latest/Reference/CLI/CLI-Syntax/#rpc-ws-host) and [`--rpc-ws-port=<PORT>`](https://besu.hyperledger.org/en/latest/Reference/CLI/CLI-Syntax/#rpc-ws-port) | Split into host and port options |
| `--ws-refresh-delay`                | [`--rpc-ws-refresh-delay`](https://besu.hyperledger.org/en/latest/Reference/CLI/CLI-Syntax/#rpc-ws-refresh-delay)|Renamed|

| Previous Subcommand                 | New Subcommand                                                                                                                                                                                                                  | Change                            |
|-------------------------------------|------------------------------------------------------------------------------------------------------------------------------------------------------------------------------------------------------------------------------------------|----------------------------------|
| `pantheon import <block-file>`      | [`pantheon blocks import --from=<block-file>`](https://besu.hyperledger.org/en/latest/Reference/CLI/CLI-Subcommands/#blocks)                                                                                            | Renamed                          |
| `pantheon export-pub-key <key-file>`| [`pantheon public-key export --to=<key-file>`](https://besu.hyperledger.org/en/latest/Reference/CLI/CLI-Subcommands/#public-key)                                                                                                      | Renamed                          |


### Private Network Quickstart

The Private Network Quickstart has been moved from the `pantheon` repository to the `pantheon-quickstart`
repository. The [Private Network Quickstart tutorial](https://besu.hyperledger.org/en/latest/Tutorials/Quickstarts/Private-Network-Quickstart/)
has been updated to use the moved quickstart.

### Additions and Improvements

- `--network=goerli` supports relaunch of Görli testnet [\#717](https://github.com/PegaSysEng/pantheon/pull/717)
- TOML authentication provider [\#689](https://github.com/PegaSysEng/pantheon/pull/689)
- Metrics Push Gateway Options [\#678](https://github.com/PegaSysEng/pantheon/pull/678)
- Additional logging details for IBFT 2.0 [\#650](https://github.com/PegaSysEng/pantheon/pull/650)
- Permissioning config TOML file [\#643](https://github.com/PegaSysEng/pantheon/pull/643)
- Added metrics Prometheus Push Gateway Support [\#638](https://github.com/PegaSysEng/pantheon/pull/638)
- Clique and IBFT not enabled by default in RPC APIs [\#635](https://github.com/PegaSysEng/pantheon/pull/635)
- Added `admin_addPeer` JSON-RPC API method [\#622](https://github.com/PegaSysEng/pantheon/pull/622)
- Implemented `--p2p-enabled` configuration item [\#619](https://github.com/PegaSysEng/pantheon/pull/619)
- Command options and commands renaming [\#618](https://github.com/PegaSysEng/pantheon/pull/618)
- Added IBFT get pending votes [\#603](https://github.com/PegaSysEng/pantheon/pull/603)
- Implement Petersburg hardfork [\#601](https://github.com/PegaSysEng/pantheon/pull/601)
- Added private transaction abstraction [\#592](https://github.com/PegaSysEng/pantheon/pull/592) (thanks to [iikirilov](https://github.com/iikirilov))
- Added privacy command line commands [\#584](https://github.com/PegaSysEng/pantheon/pull/584) (thanks to [Puneetha17](https://github.com/Puneetha17))

### Technical Improvements

- Download receipts during fast sync and import without processing transactions [\#701](https://github.com/PegaSysEng/pantheon/pull/701)
- Removed CLI options for `--nodes-whitelist` and `--accounts-whitelist` [\#694](https://github.com/PegaSysEng/pantheon/pull/694)
- Delegate `getRootCause` through to Guava's implementation [\#692](https://github.com/PegaSysEng/pantheon/pull/692)
- Benchmark update [\#691](https://github.com/PegaSysEng/pantheon/pull/691)
- Implement chain download for fast sync [\#690](https://github.com/PegaSysEng/pantheon/pull/690)
- Allow missing accounts to create zero-cost transactions [\#685](https://github.com/PegaSysEng/pantheon/pull/685)
- Node private key location should be fixed under docker [\#684](https://github.com/PegaSysEng/pantheon/pull/684)
- Parallel Processing File Import Performance [\#683](https://github.com/PegaSysEng/pantheon/pull/683)
- Integrate actual `WorldStateDownloader` with the fast sync work flow [\#682](https://github.com/PegaSysEng/pantheon/pull/682)
- Removed `--max-trailing-peers` option [\#680](https://github.com/PegaSysEng/pantheon/pull/680)
- Enabled warning on CLI dependent options [\#679](https://github.com/PegaSysEng/pantheon/pull/679)
- Update WorldStateDownloader run\(\) interface to accept header [\#677](https://github.com/PegaSysEng/pantheon/pull/677)
- Fixed Difficulty calculator [\#663](https://github.com/PegaSysEng/pantheon/pull/663)
- `discovery-enabled` option refactoring [\#661](https://github.com/PegaSysEng/pantheon/pull/661)
- Update orion default port approach [\#660](https://github.com/PegaSysEng/pantheon/pull/660)
- Extract out generic parts of Downloader [\#659](https://github.com/PegaSysEng/pantheon/pull/659)
- Start world downloader [\#658](https://github.com/PegaSysEng/pantheon/pull/658)
- Create a simple `WorldStateDownloader` [\#657](https://github.com/PegaSysEng/pantheon/pull/657)
- Added handling for when p2p is disabled [\#655](https://github.com/PegaSysEng/pantheon/pull/655)
- Enabled command line configuration for privacy precompiled contract address [\#653](https://github.com/PegaSysEng/pantheon/pull/653) (thanks to [Puneetha17](https://github.com/Puneetha17))
- IBFT transmitted packets are logged by gossiper [\#652](https://github.com/PegaSysEng/pantheon/pull/652)
- `admin_addPeer` acceptance test [\#651](https://github.com/PegaSysEng/pantheon/pull/651)
- Added `p2pEnabled` configuration to `ProcessBesuNodeRunner` [\#649](https://github.com/PegaSysEng/pantheon/pull/649)
- Added description to automatic benchmarks [\#646](https://github.com/PegaSysEng/pantheon/pull/646)
- Added `network` option [\#645](https://github.com/PegaSysEng/pantheon/pull/645)
- Remove OrionConfiguration [\#644](https://github.com/PegaSysEng/pantheon/pull/644) (thanks to [Puneetha17](https://github.com/Puneetha17))
- IBFT Json Acceptance tests [\#634](https://github.com/PegaSysEng/pantheon/pull/634)
- Upgraded build image to one that contains libsodium [\#632](https://github.com/PegaSysEng/pantheon/pull/632)
- Command line fixes [\#630](https://github.com/PegaSysEng/pantheon/pull/630)
- Consider peer count insufficient until minimum peers for fast sync are connected [\#629](https://github.com/PegaSysEng/pantheon/pull/629)
- Build tweaks [\#628](https://github.com/PegaSysEng/pantheon/pull/628)
- IBFT ensure non-validator does not partake in consensus [\#627](https://github.com/PegaSysEng/pantheon/pull/627)
- Added ability in acceptance tests to set up a node with `--no-discovery` [\#624](https://github.com/PegaSysEng/pantheon/pull/624)
- Gossip integration test [\#623](https://github.com/PegaSysEng/pantheon/pull/623)
- Removed quickstart code and CI pipeline [\#616](https://github.com/PegaSysEng/pantheon/pull/616)
- IBFT Integration Tests - Spurious Behaviour [\#615](https://github.com/PegaSysEng/pantheon/pull/615)
- Refactoring for more readable IBFT IT [\#614](https://github.com/PegaSysEng/pantheon/pull/614)
- Start of fast sync downloader [\#613](https://github.com/PegaSysEng/pantheon/pull/613)
- Split `IbftProcessor` into looping and event processing [\#612](https://github.com/PegaSysEng/pantheon/pull/612)
- IBFT Int Test - changed `TestContextFactory` to a builder [\#611](https://github.com/PegaSysEng/pantheon/pull/611)
- Discard prior round change msgs [\#610](https://github.com/PegaSysEng/pantheon/pull/610)
- `IbftGetValidatorsByBlockHash` added to json factory [\#607](https://github.com/PegaSysEng/pantheon/pull/607)
- IBFT Validator RPCs to return list of strings [\#606](https://github.com/PegaSysEng/pantheon/pull/606)
- Update Benchmark [\#605](https://github.com/PegaSysEng/pantheon/pull/605)
- Remove db package and move classes to more appropriate locations [\#599](https://github.com/PegaSysEng/pantheon/pull/599)
- Added `GetReceiptsFromPeerTask` [\#598](https://github.com/PegaSysEng/pantheon/pull/598)
- Added `GetNodeDataFromPeerTask` [\#597](https://github.com/PegaSysEng/pantheon/pull/597)
- Fixed deprecation warnings [\#596](https://github.com/PegaSysEng/pantheon/pull/596)
- IBFT Integration Tests - Future Height [\#591](https://github.com/PegaSysEng/pantheon/pull/591)
- Added `getNodeData` to `EthPeer` to enable requesting node data [\#589](https://github.com/PegaSysEng/pantheon/pull/589)
- `Blockcreator` to use `parentblock` specified at construction [\#588](https://github.com/PegaSysEng/pantheon/pull/588)
- Support responding to `GetNodeData` requests [\#587](https://github.com/PegaSysEng/pantheon/pull/587)
- IBFT validates block on proposal reception [\#583](https://github.com/PegaSysEng/pantheon/pull/583)
- Rework `NewRoundValidator` tests [\#582](https://github.com/PegaSysEng/pantheon/pull/582)
- IBFT split extra data validation rule into components [\#581](https://github.com/PegaSysEng/pantheon/pull/581)
- Allow attached rules to be flagged `light` [\#580](https://github.com/PegaSysEng/pantheon/pull/580)
- Split Block Validation from Importing [\#579](https://github.com/PegaSysEng/pantheon/pull/579)
- Refactor `RoundChangeManager` creation [\#578](https://github.com/PegaSysEng/pantheon/pull/578)
- Add `-SNAPSHOT` postfix to version [\#577](https://github.com/PegaSysEng/pantheon/pull/577)
- IBFT - prevent proposed block being imported twice [\#576](https://github.com/PegaSysEng/pantheon/pull/576)
- Version upgrades [\#571](https://github.com/PegaSysEng/pantheon/pull/571)
- Tests that CLI options are disabled under docker [\#566](https://github.com/PegaSysEng/pantheon/pull/566)
- Renamed IBFT networking classes [\#555](https://github.com/PegaSysEng/pantheon/pull/555)
- Removed dead code from the consensus package [\#554](https://github.com/PegaSysEng/pantheon/pull/554)
- Prepared private transaction support [\#538](https://github.com/PegaSysEng/pantheon/pull/538) (thanks to [iikirilov](https://github.com/iikirilov))

## 0.8.5

Indefinitely delays the roll-out of Constantinople on Ethereum Mainnet due to a [potential security issue](https://blog.ethereum.org/2019/01/15/security-alert-ethereum-constantinople-postponement/) detected.

## Additions and Improvements
- Remove Constantinople fork block [\#574](https://github.com/PegaSysEng/pantheon/pull/574)

## Technical Improvements
- Rename IBFT message packages [\#568](https://github.com/PegaSysEng/pantheon/pull/568)


## 0.8.4

### Docker Image

If you have been running a node using the v0.8.3 Docker image, the node was not saving data to the
specified [data directory](https://besu.hyperledger.org/en/stable/),
or referring to the custom [configuration file](https://besu.hyperledger.org/en/stable/)
or [genesis file](https://besu.hyperledger.org/en/stable/).

To recover the node key and data directory from the Docker container:
`docker cp <container>:/opt/pantheon/key <destination_file>`
`docker cp <container>:/opt/pantheon/database <destination_directory>`

Where `container` is the name or ID of the Docker container containing the Besu node.

The container can be running or stopped when you copy the key and data directory. If your node was
fully synchronized to MainNet, the data directory will be ~2TB.

When restarting your node with the v0.8.4 Docker image:

* Save the node key in the [`key` file](https://besu.hyperledger.org/en/latest/Concepts/Node-Keys/#node-private-key) in the data
    directory or specify the location using the [`--node-private-key` option](https://besu.hyperledger.org/en/stable/).
* Specify the `<destination_directory` as a [volume for the data directory](https://besu.hyperledger.org/en/stable/).

### Bug Fixes
- Fixing default resource locations inside docker [\#529](https://github.com/PegaSysEng/pantheon/pull/529)
- NewRoundMessageValidator ignores Round Number when comparing blocks [\#523](https://github.com/PegaSysEng/pantheon/pull/523)
- Fix Array Configurable command line options [\#514](https://github.com/PegaSysEng/pantheon/pull/514)

## Additions and Improvements
- RocksDB Metrics [\#531](https://github.com/PegaSysEng/pantheon/pull/531)
- Added `ibft_getValidatorsByBlockHash` JSON RPC [\#519](https://github.com/PegaSysEng/pantheon/pull/519)
- Expose metrics to Prometheus [\#506](https://github.com/PegaSysEng/pantheon/pull/506)
- Added `ibft_getValidatorsByBlockNumber` [\#499](https://github.com/PegaSysEng/pantheon/pull/499)
- Added `Roadmap.md` file. [\#494](https://github.com/PegaSysEng/pantheon/pull/494)
- Added JSON RPC `eth hashrate` method. [\#488](https://github.com/PegaSysEng/pantheon/pull/488)
- Account whitelist API [\#487](https://github.com/PegaSysEng/pantheon/pull/487)
- Added nodes whitelist JSON-RPC APIs [\#476](https://github.com/PegaSysEng/pantheon/pull/476)
- Added account whitelisting [\#460](https://github.com/PegaSysEng/pantheon/pull/460)
- Added configurable refresh delay for SyncingSubscriptionService on start up [\#383](https://github.com/PegaSysEng/pantheon/pull/383)
- Added the Command Line Style Guide  [\#530](https://github.com/PegaSysEng/pantheon/pull/530)

## Technical Improvements

-  Updated `--bootnodes` command option to take zero arguments [\#548](https://github.com/PegaSysEng/pantheon/pull/548)
- IBFT Integration Testing - Local Node is proposer [\#527](https://github.com/PegaSysEng/pantheon/pull/527)
- Remove vertx from discovery tests [\#539](https://github.com/PegaSysEng/pantheon/pull/539)
- IBFT Integration testing - Round Change [\#537](https://github.com/PegaSysEng/pantheon/pull/537)
- NewRoundMessageValidator creates RoundChangeValidator with correct value [\#518](https://github.com/PegaSysEng/pantheon/pull/518)
- Remove time dependency from BlockTimer tests [\#513](https://github.com/PegaSysEng/pantheon/pull/513)
- Gradle 5.1 [\#512](https://github.com/PegaSysEng/pantheon/pull/512)
- Metrics measurement adjustment [\#511](https://github.com/PegaSysEng/pantheon/pull/511)
- Metrics export for import command. [\#509](https://github.com/PegaSysEng/pantheon/pull/509)
- IBFT Integration test framework [\#502](https://github.com/PegaSysEng/pantheon/pull/502)
- IBFT message gossiping [\#501](https://github.com/PegaSysEng/pantheon/pull/501)
- Remove non-transactional mutation from KeyValueStore [\#500](https://github.com/PegaSysEng/pantheon/pull/500)
- Ensured that the blockchain queries class handles optionals better. [\#486](https://github.com/PegaSysEng/pantheon/pull/486)
- IBFT mining acceptance test [\#483](https://github.com/PegaSysEng/pantheon/pull/483)
- Set base directory name to be lowercase in building.md [\#474](https://github.com/PegaSysEng/pantheon/pull/474) (Thanks to [Matthalp](https://github.com/Matthalp))
- Moved admin\_peers to Admin API group [\#473](https://github.com/PegaSysEng/pantheon/pull/473)
- Nodes whitelist acceptance test [\#472](https://github.com/PegaSysEng/pantheon/pull/472)
- Rework RoundChangeManagerTest to not reuse validators [\#469](https://github.com/PegaSysEng/pantheon/pull/469)
- Ignore node files to support truffle. [\#467](https://github.com/PegaSysEng/pantheon/pull/467)
- IBFT pantheon controller [\#461](https://github.com/PegaSysEng/pantheon/pull/461)
- IBFT Round to update internal state on reception of NewRound Message [\#451](https://github.com/PegaSysEng/pantheon/pull/451)
- Update RoundChangeManager correctly create its message validator [\#450](https://github.com/PegaSysEng/pantheon/pull/450)
- Use seconds for block timer time unit [\#445](https://github.com/PegaSysEng/pantheon/pull/445)
- IBFT controller and future msgs handling [\#431](https://github.com/PegaSysEng/pantheon/pull/431)
- Allow IBFT Round to be created using PreparedCert [\#429](https://github.com/PegaSysEng/pantheon/pull/429)
- Added MessageValidatorFactory [\#425](https://github.com/PegaSysEng/pantheon/pull/425)
- Inround payload [\#423](https://github.com/PegaSysEng/pantheon/pull/423)
- Updated IbftConfig Fields [\#422](https://github.com/PegaSysEng/pantheon/pull/422)
- Repair IbftBlockCreator and add tests [\#421](https://github.com/PegaSysEng/pantheon/pull/421)
- Make Besu behave as a submodule [\#419](https://github.com/PegaSysEng/pantheon/pull/419)
- Ibft Height Manager [\#418](https://github.com/PegaSysEng/pantheon/pull/418)
- Ensure bootnodes are a subset of node whitelist [\#414](https://github.com/PegaSysEng/pantheon/pull/414)
- IBFT Consensus Round Classes [\#405](https://github.com/PegaSysEng/pantheon/pull/405)
- IBFT message payload tests [\#404](https://github.com/PegaSysEng/pantheon/pull/404)
- Validate enodeurl syntax from command line [\#403](https://github.com/PegaSysEng/pantheon/pull/403)
- Update errorprone [\#401](https://github.com/PegaSysEng/pantheon/pull/401)
- IBFT round change manager [\#393](https://github.com/PegaSysEng/pantheon/pull/393)
- IBFT RoundState [\#392](https://github.com/PegaSysEng/pantheon/pull/392)
- Move Block data generator test helper to test support package [\#391](https://github.com/PegaSysEng/pantheon/pull/391)
- IBFT message tests [\#367](https://github.com/PegaSysEng/pantheon/pull/367)

## 0.8.3

### Breaking Change to JSON RPC-API

From v0.8.3, incoming HTTP requests are only accepted from hostnames specified using the `--host-whitelist` command-line option. If not specified, the default value for `--host-whitelist` is `localhost`.

If using the URL `http://127.0.0.1` to make JSON-RPC calls, use `--host-whitelist` to specify the hostname `127.0.0.1` or update the hostname to `localhost`.

If your application publishes RPC ports, specify the hostnames when starting Besu. For example:

```bash
pantheon --host-whitelist=example.com
```

Specify `*` or `all` for `--host-whitelist` to effectively disable host protection and replicate pre-v0.8.3 behavior. This is not recommended for production code.

### Bug Fixes

- Repair Clique Proposer Selection [\#339](https://github.com/PegaSysEng/pantheon/pull/339)
- High TX volume swamps block processing [\#337](https://github.com/PegaSysEng/pantheon/pull/337)
- Check if the connectFuture has completed successfully [\#293](https://github.com/PegaSysEng/pantheon/pull/293)
- Switch back to Xerial Snappy Library [\#284](https://github.com/PegaSysEng/pantheon/pull/284)
- ShortHex of 0 should be '0x0', not '0x' [\#272](https://github.com/PegaSysEng/pantheon/pull/272)
- Fix pantheon CLI default values infinite loop [\#266](https://github.com/PegaSysEng/pantheon/pull/266)

### Additions and Improvements

- Added `--nodes-whitelist` parameter to CLI and NodeWhitelistController [\#346](https://github.com/PegaSysEng/pantheon/pull/346)
- Discovery wiring for `--node-whitelist` [\#365](https://github.com/PegaSysEng/pantheon/pull/365)
- Plumb in three more metrics [\#344](https://github.com/PegaSysEng/pantheon/pull/344)
- `ProposerSelection` to support multiple IBFT implementations [\#307](https://github.com/PegaSysEng/pantheon/pull/307)
- Configuration to support IBFT original and revised [\#306](https://github.com/PegaSysEng/pantheon/pull/306)
- Added host whitelist for JSON-RPC. [**Breaking Change**](#breaking-change-to-json-rpc-api) [\#295](https://github.com/PegaSysEng/pantheon/pull/295)
- Reduce `Block creation processed cancelled` log message to debug [\#294](https://github.com/PegaSysEng/pantheon/pull/294)
- Implement iterative peer search [\#268](https://github.com/PegaSysEng/pantheon/pull/268)
- Added RLP enc/dec for PrePrepare, Commit and NewRound messages [\#200](https://github.com/PegaSysEng/pantheon/pull/200)
- IBFT block mining [\#169](https://github.com/PegaSysEng/pantheon/pull/169)
- Added `--goerli` CLI option [\#370](https://github.com/PegaSysEng/pantheon/pull/370) (Thanks to [@Nashatyrev](https://github.com/Nashatyrev))
- Begin capturing metrics to better understand Besu's behaviour [\#326](https://github.com/PegaSysEng/pantheon/pull/326)

### Technical Improvements

- Extracted non-Docker CLI parameters to picoCLI mixin. [\#323](https://github.com/PegaSysEng/pantheon/pull/323)
- IBFT preprepare to validate round matches block [\#329](https://github.com/PegaSysEng/pantheon/pull/329)
- Fix acceptance test [\#324](https://github.com/PegaSysEng/pantheon/pull/324)
- Added the `IbftFinalState` [\#385](https://github.com/PegaSysEng/pantheon/pull/385)
- Constantinople Fork Block [\#382](https://github.com/PegaSysEng/pantheon/pull/382)
- Fix `pantheon.cli.BesuCommandTest` test on Windows [\#380](https://github.com/PegaSysEng/pantheon/pull/380)
- JDK smoke testing is being configured differently now [\#374](https://github.com/PegaSysEng/pantheon/pull/374)
- Re-enable clique AT [\#373](https://github.com/PegaSysEng/pantheon/pull/373)
- Ignoring acceptance test [\#372](https://github.com/PegaSysEng/pantheon/pull/372)
- Changes to support Gradle 5.0 [\#371](https://github.com/PegaSysEng/pantheon/pull/371)
- Clique: Prevent out of turn blocks interrupt in-turn mining [\#364](https://github.com/PegaSysEng/pantheon/pull/364)
- Time all tasks [\#361](https://github.com/PegaSysEng/pantheon/pull/361)
- Rework `VoteTallyCache` to better represent purpose [\#360](https://github.com/PegaSysEng/pantheon/pull/360)
- Add an `UNKNOWN` `DisconnectReason` [\#359](https://github.com/PegaSysEng/pantheon/pull/359)
- New round validation [\#353](https://github.com/PegaSysEng/pantheon/pull/353)
- Update get validators for block hash test to start from block 1 [\#352](https://github.com/PegaSysEng/pantheon/pull/352)
- Idiomatic Builder Pattern [\#345](https://github.com/PegaSysEng/pantheon/pull/345)
- Revert `Repair Clique Proposer Selection` \#339 - Breaks Görli testnet [\#343](https://github.com/PegaSysEng/pantheon/pull/343)
- No fixed ports in tests [\#340](https://github.com/PegaSysEng/pantheon/pull/340)
- Update clique acceptance test genesis file to use correct clique property names [\#338](https://github.com/PegaSysEng/pantheon/pull/338)
- Supporting list of addresses in logs subscription [\#336](https://github.com/PegaSysEng/pantheon/pull/336)
- Render handler exception to `System.err` instead of `.out` [\#334](https://github.com/PegaSysEng/pantheon/pull/334)
- Renamed IBFT message classes [\#333](https://github.com/PegaSysEng/pantheon/pull/333)
- Add additional RLP tests [\#332](https://github.com/PegaSysEng/pantheon/pull/332)
- Downgrading spotless to 3.13.0 to fix threading issues [\#325](https://github.com/PegaSysEng/pantheon/pull/325)
- `eth_getTransactionReceipt` acceptance test [\#322](https://github.com/PegaSysEng/pantheon/pull/322)
- Upgrade vertx to 3.5.4 [\#316](https://github.com/PegaSysEng/pantheon/pull/316)
- Round change validation [\#315](https://github.com/PegaSysEng/pantheon/pull/315)
- Basic IBFT message validators [\#314](https://github.com/PegaSysEng/pantheon/pull/314)
- Minor repairs to clique block scheduling [\#308](https://github.com/PegaSysEng/pantheon/pull/308)
- Dependencies Version upgrade [\#303](https://github.com/PegaSysEng/pantheon/pull/303)
- Build multiple JVM [\#301](https://github.com/PegaSysEng/pantheon/pull/301)
- Smart contract acceptance test [\#296](https://github.com/PegaSysEng/pantheon/pull/296)
- Fixing WebSocket error response [\#292](https://github.com/PegaSysEng/pantheon/pull/292)
- Reword error messages following exceptions during mining [\#291](https://github.com/PegaSysEng/pantheon/pull/291)
- Clique acceptance tests [\#290](https://github.com/PegaSysEng/pantheon/pull/290)
- Delegate creation of additional JSON-RPC methods to the BesuController [\#289](https://github.com/PegaSysEng/pantheon/pull/289)
- Remove unnecessary `RlpInput` and `RlpOutput` classes [\#287](https://github.com/PegaSysEng/pantheon/pull/287)
- Remove `RlpUtils` [\#285](https://github.com/PegaSysEng/pantheon/pull/285)
- Enabling previously ignored acceptance tests [\#282](https://github.com/PegaSysEng/pantheon/pull/282)
- IPv6 peers [\#281](https://github.com/PegaSysEng/pantheon/pull/281)
- IPv6 Bootnode [\#280](https://github.com/PegaSysEng/pantheon/pull/280)
- Acceptance test for `getTransactionReceipt` JSON-RPC method [\#278](https://github.com/PegaSysEng/pantheon/pull/278)
- Inject `StorageProvider` into `BesuController` instances [\#259](https://github.com/PegaSysEng/pantheon/pull/259)

## 0.8.2

### Removed
 - Removed `import-blockchain` command because nothing exports to the required format yet (PR [\#223](https://github.com/PegaSysEng/pantheon/pull/223))

### Bug Fixes
 - `io.netty.util.internal.OutOfDirectMemoryError` errors by removing reference counting from network messages.
 - Log spam: endless loop in `nioEventLoopGroup` thanks to [@5chdn](https://github.com/5chdn) for reporting) (PR [#261](https://github.com/PegaSysEng/pantheon/pull/261))
 - Rinkeby import can stall with too many fragments thanks to [@steffenkux](https://github.com/steffenkux) and [@5chdn](https://github.com/5chdn) for reporting) (PR [#255](https://github.com/PegaSysEng/pantheon/pull/255))
 - Clique incorrectly used the chain ID instead of the network ID in ETH status messages (PR [#209](https://github.com/PegaSysEng/pantheon/pull/209))
 - Gradle deprecation warnings (PR [#246](https://github.com/PegaSysEng/pantheon/pull/246) with thanks to [@jvirtanen](https://github.com/jvirtanen))
 - Consensus issue on Ropsten:
    - Treat output length as a maximum length for CALL operations (PR [#236](https://github.com/PegaSysEng/pantheon/pull/236))
    - ECRec precompile should return empty instead of 32 zero bytes when the input is invalid (PR [#227](https://github.com/PegaSysEng/pantheon/pull/227))
 - File name too long error while building from source thanks to [@5chdn](https://github.com/5chdn) for reporting) (PR [#221](https://github.com/PegaSysEng/pantheon/pull/221))
 - Loop syntax in `runBesuPrivateNetwork.sh` (PR [#237](https://github.com/PegaSysEng/pantheon/pull/237) thanks to [@matt9ucci](https://github.com/matt9ucci))
 - Fix `CompressionException: Snappy decompression failed` errors thanks to [@5chdn](https://github.com/5chdn) for reporting) (PR [#274](https://github.com/PegaSysEng/pantheon/pull/274))

### Additions and Improvements
 - Added `--ropsten` command line argument to make syncing to Ropsten easier (PR [#197](https://github.com/PegaSysEng/pantheon/pull/197) with thanks to [@jvirtanen](https://github.com/jvirtanen))
 - Enabled constantinople in `--dev-mode` (PR [#256](https://github.com/PegaSysEng/pantheon/pull/256))
 - Supported Constantinople with Clique thanks to [@5chdn](https://github.com/5chdn) for reporting) (PR [#250](https://github.com/PegaSysEng/pantheon/pull/250), PR [#247](https://github.com/PegaSysEng/pantheon/pull/247))
 - Implemented `eth_chainId` JSON-RPC method (PR [#219](https://github.com/PegaSysEng/pantheon/pull/219))
 - Updated client version to be ethstats friendly (PR [#258](https://github.com/PegaSysEng/pantheon/pull/258))
 - Added `--node-private-key` option to allow nodekey file to be specified separately to data directory thanks to [@peterbroadhurst](https://github.com/peterbroadhurst) for requesting)  (PR [#234](https://github.com/PegaSysEng/pantheon/pull/234))
 - Added `--banned-nodeids` option to prevent connection to specific nodes (PR [#254](https://github.com/PegaSysEng/pantheon/pull/254))
 - Send client quitting disconnect message to peers on shutdown (PR [#253](https://github.com/PegaSysEng/pantheon/pull/253))
 - Improved error message for port conflict error (PR [#232](https://github.com/PegaSysEng/pantheon/pull/232))

 ### Technical Improvements
 - Upgraded Ethereum reference tests to 6.0 beta 2. (thanks to [@jvirtanen](https://github.com/jvirtanen) for the initial upgrade to beta 1)
 - Set Java compiler default encoding to UTF-8 (PR [#238](https://github.com/PegaSysEng/pantheon/pull/238) thanks to [@matt9ucci](https://github.com/matt9ucci))
 - Removed duplicate code defining default JSON-RPC APIs (PR [#218](https://github.com/PegaSysEng/pantheon/pull/218) thanks to [@matt9ucci](https://github.com/matt9ucci))
 - Improved code for parsing config (PRs [#208](https://github.com/PegaSysEng/pantheon/pull/208), [#209](https://github.com/PegaSysEng/pantheon/pull/209))
 - Use `java.time.Clock` in favour of a custom Clock interface (PR [#220](https://github.com/PegaSysEng/pantheon/pull/220))
 - Improve modularity of storage systems (PR [#211](https://github.com/PegaSysEng/pantheon/pull/211), [#207](https://github.com/PegaSysEng/pantheon/pull/207))
 - Treat JavaDoc warnings as errors (PR [#171](https://github.com/PegaSysEng/pantheon/pull/171))
 - Add benchmark for `BlockHashOperation `as a template for benchmarking other EVM operations (PR [#203](https://github.com/PegaSysEng/pantheon/pull/203))
 - Added unit tests for `EthBlockNumber` (PR [#195](https://github.com/PegaSysEng/pantheon/pull/195) thanks to [@jvirtanen](https://github.com/jvirtanen))
 - Code style improvements (PR [#196](https://github.com/PegaSysEng/pantheon/pull/196) thanks to [@jvirtanen](https://github.com/jvirtanen))
 - Added unit tests for `Web3ClientVersion` (PR [#194](https://github.com/PegaSysEng/pantheon/pull/194) with thanks to [@jvirtanen](https://github.com/jvirtanen))
 - Removed RLPUtils from `RawBlockIterator` (PR [#179](https://github.com/PegaSysEng/pantheon/pull/179))
 - Replace the JNI based snappy library with a pure-Java version (PR [#257](https://github.com/PegaSysEng/pantheon/pull/257))<|MERGE_RESOLUTION|>--- conflicted
+++ resolved
@@ -14,12 +14,9 @@
 - Create and publish Besu BOM (Bill of Materials) [#7615](https://github.com/hyperledger/besu/pull/7615) 
 - Update Java dependencies [#7786](https://github.com/hyperledger/besu/pull/7786)
 - Add a method to get all the transaction in the pool, to the `TransactionPoolService`, to easily access the transaction pool content from plugins [#7813](https://github.com/hyperledger/besu/pull/7813)
-<<<<<<< HEAD
 - Upgrade RocksDB JNI library from version 8.3.2 to 9.7.3 [#7817](https://github.com/hyperledger/besu/pull/7817)
-=======
 - Add a method to check if a metric category is enabled to the plugin API [#7832](https://github.com/hyperledger/besu/pull/7832)
 - Add account and state overrides to `eth_call` and `eth_estimateGas` [#7801](https://github.com/hyperledger/besu/pull/7801)
->>>>>>> 8b7ca201
 
 ### Bug fixes
 - Fix registering new metric categories from plugins [#7825](https://github.com/hyperledger/besu/pull/7825)
