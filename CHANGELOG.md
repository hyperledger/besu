--- conflicted
+++ resolved
@@ -18,12 +18,8 @@
 
 ### Bug fixes
 - Correct entrypoint in Docker evmtool [#7430](https://github.com/hyperledger/besu/pull/7430)
-<<<<<<< HEAD
 - Fix protocol schedule check for devnets [#7429](https://github.com/hyperledger/besu/pull/7429)
-
-=======
 - Fix behaviour when starting in a pre-merge network [#7431](https://github.com/hyperledger/besu/pull/7431)
->>>>>>> fab23934
 
 ## 24.7.1
 
