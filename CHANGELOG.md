--- conflicted
+++ resolved
@@ -2,14 +2,6 @@
 
 ## 1.4.3 
 
-<<<<<<< HEAD
-=======
-### Additions and Improvements
-- Private Transaction `hash` field and `getHash()` method have been deprecated. They will be removed 
-in 1.5.0 release. 
-- Added block added and block reorg events. Added revert reason to block added transactions. [\#637](https://github.com/hyperledger/besu/pull/637)
-
->>>>>>> 480f0a54
 ### Critical Issue for Privacy Users 
 
 A critical issue for privacy users with private transactions created using Hyperledger Besu v1.3.4 
@@ -20,7 +12,8 @@
 
 ### Additions and Improvements
 
-- Added `eth/65` support [\#608](https://github.com/hyperledger/besu/pull/608)
+- Added `eth/65` support. [\#608](https://github.com/hyperledger/besu/pull/608)
+- Added block added and block reorg events. Added revert reason to block added transactions. [\#637](https://github.com/hyperledger/besu/pull/637)
 
 ### Deprecated 
 
