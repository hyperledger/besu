# Changelog

## 20.10.1

### Additions and Improvements
* `--random-peer-priority-enabled` flag added. Allows for incoming connections to be prioritized randomly. This will prevent (typically small, stable) networks from forming impenetrable peer cliques. [#1440](https://github.com/hyperledger/besu/pull/1440)
* `miner_changeTargetGasLimit` RPC added. If a target gas limit is set, allows the node operator to change it at runtime.
* Hide deprecated `--host-whitelist` option. [\#1444](https://github.com/hyperledger/besu/pull/1444)
* Prioritize high gas prices during mining. Previously we ordered only by the order in which the transactions were received. This will increase expected profit when mining. [\#1449](https://github.com/hyperledger/besu/pull/1449)
* Added support for the updated smart contract-based [node permissioning EEA interface](https://entethalliance.github.io/client-spec/spec.html#dfn-connectionallowed). [\#1435](https://github.com/hyperledger/besu/pull/1435) and [\#1496](https://github.com/hyperledger/besu/pull/1496)
* Added EvmTool binary to the distribution.  EvmTool is a CLI that can execute EVM bytecode and execute ethereum state tests. [\#1465](https://github.com/hyperledger/besu/pull/1465)
* Updated the libraries for secp256k1 and AltBN series precompiles. These updates provide significant performance improvements to those areas. [\#1499](https://github.com/hyperledger/besu/pull/1499)
* Provide MegaGas/second measurements in the log when doing a full block import, such as the catch up phase of a fast sync. [\#1512](https://github.com/hyperledger/besu/pull/1512)
* Added new endpoints to get miner data, `eth_getMinerDataByBlockHash` and `eth_getMinerDataByBlockNumber`. [\#1538](https://github.com/hyperledger/besu/pull/1538)
* Added direct support for OpenTelemetry metrics [\#1492](https://github.com/hyperledger/besu/pull/1492)
* Added support for `qip714block` config parameter in genesis file, paving the way towards permissioning interoperability between Besu and Quorum. [\#1545](https://github.com/hyperledger/besu/pull/1545)
* Added new CLI option `--compatibility-eth64-forkid-enabled`. [\#1542](https://github.com/hyperledger/besu/pull/1542)

### Bug Fixes

* Fix a bug on `eth_estimateGas` which returned `Internal error` instead of `Execution reverted` in case of reverted transaction. [\#1478](https://github.com/hyperledger/besu/pull/1478)
* Fixed a bug where Local Account Permissioning was being incorrectly enforced on block import/validation. [\#1510](https://github.com/hyperledger/besu/pull/1510)
<<<<<<< HEAD
* Fixed invalid enode URL when discovery is disabled  [\#1521](https://github.com/hyperledger/besu/pull/1521)
=======
* Removed duplicate files from zip and tar.gz distributions. [\#1566](https://github.com/hyperledger/besu/pull/1566)
* Add a more rational value to eth_gasPrice, based on a configurable percentile of prior block's transactions (default: median of last 100 blocks).  [\#1563](https://github.com/hyperledger/besu/pull/1563)
>>>>>>> b9deae46

## Deprecated 

### --privacy-precompiled-address (Scheduled for removal in _Next_ Release)
Deprecated in 1.5.1
- CLI option `--privacy-precompiled-address` option removed. This address is now derived, based	on `--privacy-onchain-groups-enabled`. [\#1222](https://github.com/hyperledger/besu/pull/1222)

### Besu Sample Network repository

The [Besu Sample Networks repository](https://github.com/ConsenSys/besu-sample-networks) has been replaced by the [Quorum Developer Quickstart](https://besu.hyperledger.org/en/latest/Tutorials/Developer-Quickstart). 


## 20.10.0

## Release format

Hyperledger Besu is moving its versioning scheme to [CalVer](https://calver.org/) starting with the 20.10.0 (formerly 1.6.0) release. More information about the specific version of CalVer Besu is using can be found on the [wiki](https://wiki.hyperledger.org/display/BESU/Using+CalVer+for+Besu+Releases). 

## 20.10 Breaking Changes

When upgrading to 20.10, ensure you've taken into account the following breaking changes.

### JSON-RPC HTTP Error Codes For Valid Calls ([\#1426](https://github.com/hyperledger/besu/pull/1426))

Prior versions of Besu would set the HTTP Status 400 Bad Request for JSON-RPC requests that completed in an error, regardless of the kind of error.  These responses could include a complete JSON-RPC response with an error field.

In Besu version 20.10, properly formatted requests that have valid parameters (count and content) will return a HTTP Status 200 OK, with an error field if an error occurred. For example, requesting an account that does not exist in the chain, or a block by hash that Besu does not have, will now return HTTP 200 OK responses. Unparsable requests, improperly formatted requests, or requests with invalid parameters will continue to return HTTP 400 Bad Request.

Users of Web3J should note that many calls will now return a result with the error field containing the message whereas before a call would throw an exception with the error message as the exception message.   

## 20.10.0 Additions and Improvements 

* Added support for ECIP-1099 / Classic Thanos Fork: Calibrate Epoch Duration. [\#1421](https://github.com/hyperledger/besu/pull/1421) [\#1441](https://github.com/hyperledger/besu/pull/1441) [\#1462](https://github.com/hyperledger/besu/pull/1462)
* Added the Open Telemetry Java agent to report traces to a remote backend. Added an example to showcase the trace reporting capabilities.
* Added EvmTool binary to the distribution.  EvmTool is a CLI that can execute EVM bytecode and execute ethereum state tests. Documentation for it is available [here](https://besu.hyperledger.org/en/stable/HowTo/Troubleshoot/Use-EVM-Tool/). [\#1465](https://github.com/hyperledger/besu/pull/1465)
* Added support for the upcoming YOLOv2 ephemeral testnet and removed the flag for the deprecated YOLOv1 ephemeral testnet. [#1386](https://github.com/hyperledger/besu/pull/1386)
* Added `debug_standardTraceBlockToFile` JSON-RPC API. This API accepts a block hash and will replay the block. It returns a list of files containing the result of the trace (one file per transaction). [\#1392](https://github.com/hyperledger/besu/pull/1392)
* Added `debug_standardTraceBadBlockToFile` JSON-RPC API. This API is similar to `debug_standardTraceBlockToFile`, but can be used to obtain info about a block which has been rejected as invalid. [\#1403](https://github.com/hyperledger/besu/pull/1403)
* Added support for EIP-2929 to YOLOv2. [#1387](https://github.com/hyperledger/besu/pull/1387)     
* Added `--start-block` and `--end-block` to the `blocks import` subcommand [\#1399](https://github.com/hyperledger/besu/pull/1399)
* Added support for multi-tenancy when using the early access feature of [onchain privacy group management](https://besu.hyperledger.org/en/stable/Concepts/Privacy/Onchain-PrivacyGroups/) 
* \[Reverted\] Fixed memory leak in eth/65 subprotocol behavior. It is now enabled by default. [\#1420](https://github.com/hyperledger/besu/pull/1420), [#1348](https://github.com/hyperledger/besu/pull/1348), [#1321](https://github.com/hyperledger/besu/pull/1321)

### Bug Fixes

* Log block import rejection reasons at "INFO" level.  Bug [#1412](https://github.com/hyperledger/besu/issues/1412)
* Fixed NPE when executing `eth_estimateGas` with privacy enabled.  Bug [#1404](https://github.com/hyperledger/besu/issues/1404)

#### Previously identified known issues

- [Eth/65 loses peers](KNOWN_ISSUES.md#eth65-loses-peers)
- [Fast sync when running Besu on cloud providers](KNOWN_ISSUES.md#fast-sync-when-running-besu-on-cloud-providers)
- [Privacy users with private transactions created using v1.3.4 or earlier](KNOWN_ISSUES.md#privacy-users-with-private-transactions-created-using-v134-or-earlier)

## Deprecated and Scheduled for removal in _Next_ Release

### --privacy-precompiled-address
Deprecated in 1.5.1
- CLI option `--privacy-precompiled-address` option removed. This address is now derived, based
on `--privacy-onchain-groups-enabled`. [\#1222](https://github.com/hyperledger/besu/pull/1222)

### Download link
https://dl.bintray.com/hyperledger-org/besu-repo/besu-20.10.0.zip

sha256sum: `2b50a375aae64b838a2cd9d43747006492cae573f1be11745b7f643646fd5a01`

## 1.5.5

### Additions and Improvements
* The new version of the [web3js-eea library (v0.10)](https://github.com/PegaSysEng/web3js-eea) supports the onchain privacy group management changes made in Besu v1.5.3.

### Bug Fixes
* Added `debug_getBadBlocks` JSON-RPC API to analyze and detect consensus flaws. Even if a block is rejected it will be returned by this method [\#1378](https://github.com/hyperledger/besu/pull/1378)
* Fix logs queries missing results against chain head [\#1351](https://github.com/hyperledger/besu/pull/1351) and [\#1381](https://github.com/hyperledger/besu/pull/1381) 

#### Previously identified known issues

- [Eth/65 loses peers](KNOWN_ISSUES.md#eth65-loses-peers)
- [Fast sync when running Besu on cloud providers](KNOWN_ISSUES.md#fast-sync-when-running-besu-on-cloud-providers)
- [Privacy users with private transactions created using v1.3.4 or earlier](KNOWN_ISSUES.md#privacy-users-with-private-transactions-created-using-v134-or-earlier)
- [Changes not saved to database correctly causing inconsistent private states](KNOWN_ISSUES.md#Changes-not-saved-to-database-correctly-causing-inconsistent-private-states)

### Download link

https://dl.bintray.com/hyperledger-org/besu-repo/besu-1.5.5.zip

sha256sum: `e67b0a899dc4421054eaa9a8112cb89e1e5f6a56f0d8aa1b0c5111c53dfad2ad`


## 1.5.4

### Additions and Improvements

* Added `priv_debugGetStateRoot` JSON-RPC API to retrieve the state root of a specified privacy group. [\#1326](https://github.com/hyperledger/besu/pull/1326)
* Added reorg logging and `--reorg-logging-threshold` to configure the same. Besu now logs any reorgs where the old or new chain head is more than the threshold away from their common ancestors. The default is 6.
* Added `debug_batchSendRawTransaction` JSON-RPC API to submit multiple signed transactions with a single call. [\#1350](https://github.com/hyperledger/besu/pull/1350)

### Bug Fixes

* The metrics HTTP server no longer rejects requests containing `Accept` header that doesn't precisely match the prometheus text format [\#1345](https://github.com/hyperledger/besu/pull/1345)
* JSON-RPC method `net_version` should return network ID instead of chain ID [\#1355](https://github.com/hyperledger/besu/pull/1355)

#### Previously identified known issues

- [Logs queries missing results against chain head](KNOWN_ISSUES.md#Logs-queries-missing-results-against-chain-head)
- [Eth/65 loses peers](KNOWN_ISSUES.md#eth65-loses-peers)
- [Fast sync when running Besu on cloud providers](KNOWN_ISSUES.md#fast-sync-when-running-besu-on-cloud-providers)
- [Privacy users with private transactions created using v1.3.4 or earlier](KNOWN_ISSUES.md#privacy-users-with-private-transactions-created-using-v134-or-earlier)
- [Changes not saved to database correctly causing inconsistent private states](KNOWN_ISSUES.md#Changes-not-saved-to-database-correctly-causing-inconsistent-private-states)

### Download link
https://dl.bintray.com/hyperledger-org/besu-repo/besu-1.5.4.zip

sha256sum: `1f4df8e1c5e3b5b3abf6289ccfe70f302aa7c29a652b2eb713ffbdc507670420`

## 1.5.3

### Additions and Improvements

* The EvmTool now processes State Tests from the Ethereum Reference Tests. [\#1311](https://github.com/hyperledger/besu/pull/1311)
* Early access DNS support added via the `--Xdns-enabled` and `--Xdns-update-enabled` CLI options. [\#1247](https://github.com/hyperledger/besu/pull/1247)
* Add genesis config option `ecip1017EraRounds` for Ethereum Classic chains. [\#1329](https://github.com/hyperledger/besu/pull/1329)

### Bug Fixes

* K8S Permissioning to use of Service IP's rather than pod IP's which can fail [\#1190](https://github.com/hyperledger/besu/issues/1190)

#### Previously identified known issues

- [Logs queries missing results against chain head](KNOWN_ISSUES.md#Logs-queries-missing-results-against-chain-head)
- [Eth/65 loses peers](KNOWN_ISSUES.md#eth65-loses-peers)
- [Fast sync when running Besu on cloud providers](KNOWN_ISSUES.md#fast-sync-when-running-besu-on-cloud-providers)
- [Privacy users with private transactions created using v1.3.4 or earlier](KNOWN_ISSUES.md#privacy-users-with-private-transactions-created-using-v134-or-earlier)
- [Changes not saved to database correctly causing inconsistent private states](KNOWN_ISSUES.md#Changes-not-saved-to-database-correctly-causing-inconsistent-private-states)

### Breaking Change to Onchain Privacy Group Management

This [early access feature](https://besu.hyperledger.org/en/stable/Concepts/Privacy/Onchain-PrivacyGroups/) was changed in a way that makes onchain privacy groups created with previous versions no longer usable.

To enhance control over permissions on the privacy group management contract:

* The enclave key was removed as the first parameter for `addParticipant` and `removeParticipant`.
* The owner of the privacy group management contract is the signer of the private transaction that creates
  the privacy group. In the default onchain privacy group management contract implementation, only the
  owner can add and remove participants, and upgrade the management contract.

The onchain privacy support in the current version of the web3js-eea library (v0.9) will not be compatible with Besu v1.5.3.  We are actively working on an upgrade to webj3-eea that will support these changes.   

### Download link
https://dl.bintray.com/hyperledger-org/besu-repo/besu-1.5.3.zip

sha256sum: `735cd511e1dae1590f2829d9535cb383aa8c526f059b3451859e5fcfccc48985`

## 1.5.2

### Additions and Improvements

* Experimental offline backup and restore has been added via the `operator x-backup-state` and `operator x-restore-state` CLI commands.  Data formats will be fluid for as long as the `x-` prefix is present in the CLI so it is advised not to rely on these backups for disaster recovery. [\#1235](https://github.com/hyperledger/besu/pull/1235)
* Experimental ethstats support added via the `Xethstats` and `Xethstats-contact` CLI commands. [\#1239](https://github.com/hyperledger/besu/pull/1239)
* Peers added via the JSON-RPC `admin_addPeer` and `admin_removePeer` will be shared or no longer shared via discovery respectively.  Previously they were not shared. [\#1177](https://github.com/hyperledger/besu/pull/1177) contributed by [br0tchain](https://github.com/br0tchain).
* New Docker Images (see below). [\#1277](https://github.com/hyperledger/besu/pull/1277)
* Reworked static peer discovery handling. [\#1292](https://github.com/hyperledger/besu/pull/1292)

### New Java VMs in Docker Image

* New docker images are being generated to use the latest version of OpenJDK (currently 14.0.1) with the tag suffix of `-openjdk-latest`, for example `1.5.2-openjdk-latest`.
* New docker images are being generated to use [GraalVM](https://www.graalvm.org/) with the tag suffix of `-graalvm`, for example `1.5.2-graalvm`.
* The existing images based on Java 11 are also being tagged with the suffix `-openjdk-11`, for example `1.5.2-openjdk-11`, as well as `1.5.2`.  

The intent is that the major Java VM version or Java VM type shipped with the default docker images (`latest`, `1.5.x`, etc.) may be changed during future quarterly releases but will remain consistent within quarterly releases.

### Bug Fixes
- Offchain permissioning - fixed bug where sync status check prevented peering if static nodes configured. [\#1252](https://github.com/hyperledger/besu/issues/1252)

- GraphQL queries of `miner` in IBFT networks will no longer return an error.  PR [\#1282](https://github.com/hyperledger/besu/pull/1282) issue [\#1272](https://github.com/hyperledger/besu/issues/1272).

#### Previously identified known issues

- [Logs queries missing results against chain head](KNOWN_ISSUES.md#Logs-queries-missing-results-against-chain-head)
- [Eth/65 loses peers](KNOWN_ISSUES.md#eth65-loses-peers)
- [Fast sync when running Besu on cloud providers](KNOWN_ISSUES.md#fast-sync-when-running-besu-on-cloud-providers)
- [Privacy users with private transactions created using v1.3.4 or earlier](KNOWN_ISSUES.md#privacy-users-with-private-transactions-created-using-v134-or-earlier)
- [Permissioning issues on Kubernetes](KNOWN_ISSUES.md#Kubernetes-permissioning-uses-Service-IPs-rather-than-pod-IPs-which-can-fail)
- [Restarts caused by insufficient memory can cause inconsistent private state](KNOWN_ISSUES.md#Restart-caused-by-insufficient-memory-can-cause-inconsistent-private-state)

### New and Old Maintainer

- [David Mechler](https://github.com/hyperledger/besu/commits?author=davemec) has been added as a [new maintainer](https://github.com/hyperledger/besu/pull/1267).
- [Edward Evans](https://github.com/hyperledger/besu/commits?author=EdJoJob) voluntarily moved to [emeritus status](https://github.com/hyperledger/besu/pull/1270).

### Download link
https://dl.bintray.com/hyperledger-org/besu-repo/besu-1.5.2.zip

sha256sum: `629f44e230a635b09f8d82f2196d70d31193233718118a46412f11c50772dc85`

## 1.5.1

### Deprecated
- CLI option `--privacy-precompiled-address` option is deprecated. This address is now derived, based
on `--privacy-onchain-groups-enabled`. [\#1222](https://github.com/hyperledger/besu/pull/1222)

### Additions and Improvements

* In an IBFT2 network, a fixed block reward value and recipient address can be defined in genesis file [\#1132](https://github.com/hyperledger/besu/pull/1132)
* JSON-RPC HTTP API Authorization: exit early when checking user permissions. [\#1144](https://github.com/hyperledger/besu/pull/1144)
* HTTP/2 is enabled for JSON-RPC HTTP API over TLS. [\#1145](https://github.com/hyperledger/besu/pull/1145)
* Color output in consoles. It can be disabled with `--color-enabled=false` [\#1257](https://github.com/hyperledger/besu/pull/1257)
* Add compatibility with ClusterIP services for the Kubernetes Nat Manager  [\#1156](https://github.com/hyperledger/besu/pull/1156)
* In an IBFT2 network; a fixed block reward value and recipient address can be defined in genesis file [\#1132](https://github.com/hyperledger/besu/pull/1132)
* Add fee cap for transactions submitted via RPC. [\#1137](https://github.com/hyperledger/besu/pull/1137)

### Bug fixes

* When the default sync mode was changed to fast sync for named networks, there was one caveat we didn't address. The `dev` network should've been full sync by default. This has now been fixed. [\#1257](https://github.com/hyperledger/besu/pull/1257)
* Fix synchronization timeout issue when the blocks were too large [\#1149](https://github.com/hyperledger/besu/pull/1149)
* Fix missing results from eth_getLogs request. [\#1154](https://github.com/hyperledger/besu/pull/1154)
* Fix issue allowing Besu to be used for DDoS amplification. [\#1146](https://github.com/hyperledger/besu/pull/1146)

### Known Issues

Known issues are open issues categorized as [Very High or High impact](https://wiki.hyperledger.org/display/BESU/Defect+Prioritisation+Policy).

#### Previously identified known issues

- [Scope of logs query causing Besu to hang](KNOWN_ISSUES.md#scope-of-logs-query-causing-besu-to-hang)
- [Eth/65 loses peers](KNOWN_ISSUES.md#eth65-loses-peers)
- [Fast sync when running Besu on cloud providers](KNOWN_ISSUES.md#fast-sync-when-running-besu-on-cloud-providers)
- [Privacy users with private transactions created using v1.3.4 or earlier](KNOWN_ISSUES.md#privacy-users-with-private-transactions-created-using-v134-or-earlier)
- [Permissioning issues on Kubernetes](KNOWN_ISSUES.md#Kubernetes-permissioning-uses-Service-IPs-rather-than-pod-IPs-which-can-fail)
- [Restarts caused by insufficient memory can cause inconsistent private state](KNOWN_ISSUES.md#Restart-caused-by-insufficient-memory-can-cause-inconsistent-private-state)

### Download link
https://dl.bintray.com/hyperledger-org/besu-repo/besu-1.5.1.zip

sha256sum: `c17f49b6b8686822417184952487fc135772f0be03514085926a6984fd955b88`

## 1.5 Breaking changes

When upgrading to 1.5, ensure you've taken into account the following breaking changes.

### Docker users with volume mounts

To maintain best security practices, we're changing the `user:group` on the Docker container to `besu`.

What this means for you:

* If you are running Besu as a binary, there is no impact.
* If you are running Besu as a Docker container *and* have a volume mount for data,  ensure that the
permissions on the directory allow other users and groups to r/w. Ideally this should be set to
`besu:besu` as the owner.

Note that the `besu` user only exists within the container not outside it. The same user ID may match
a different user outside the image.

If you’re mounting local folders, it is best to set the user via the Docker `—user` argument. Use the
UID because the username may not exist inside the docker container. Ensure the directory being mounted
is owned by that user.

### Remove Manual NAT method

The NAT manager `MANUAL` method has been removed.
If you have have been using the `MANUAL` method, use the `NONE` method instead. The behavior of the
`NONE` method is the same as the previously supported `MANUAL` methods.

### Privacy users

Besu minor version upgrades require upgrading Orion to the latest minor version. That is, for
Besu <> Orion node pairs, when upgrading Besu to v1.5, it is required that Orion is upgraded to
v1.6. Older versions of Orion will no longer work with Besu v1.5.

## 1.5 Features

Features added between from 1.4 to 1.5 include:
* Mining Support
  Besu supports `eth_hashrate` and `eth_submitHashrate` to obtain the hashrate when we mine with a GPU mining worker.
* Tracing
  The [Tracing API](https://besu.hyperledger.org/en/latest/Reference/API-Methods/#trace-methods) is no longer an Early Access feature and now has full support for `trace_replayBlockTransactions`, `trace_Block` and `trace_transaction`.
* Plugin API Block Events
  `BlockAdded` and `BlockReorg` are now exposed via the [Plugin API](https://javadoc.io/doc/org.hyperledger.besu/plugin-api/latest/org/hyperledger/besu/plugin/services/BesuEvents.html).
* [Filters](https://besu.hyperledger.org/en/stable/HowTo/Interact/Filters/Accessing-Logs-Using-JSON-RPC/) and
  [subscriptions](https://besu.hyperledger.org/en/stable/HowTo/Interact/APIs/RPC-PubSub/) for private contracts.
* [SecurityModule Plugin API](https://javadoc.io/doc/org.hyperledger.besu/plugin-api/latest/org/hyperledger/besu/plugin/services/SecurityModuleService.html)
  This allows use of a different [security module](https://besu.hyperledger.org/en/stable/Reference/CLI/CLI-Syntax/#security-module)
  as a plugin to provide cryptographic function that can be used by NodeKey (such as sign, ECDHKeyAgreement etc.).
* [Onchain privacy groups](https://besu.hyperledger.org/en/latest/Concepts/Privacy/Onchain-PrivacyGroups/)
  with add and remove members. This is an early access feature. Early access features are not recommended
  for production networks and may have unstable interfaces.

## 1.5 Additions and Improvements

* Public Networks Default to Fast Sync: The default sync mode for named permissionless networks, such as the Ethereum mainnet and testnets, is now `FAST`.
  * The default is unchanged for private networks. That is, the sync mode defaults to `FULL` for private networks.
  * Use the [`--sync-mode` command line option](https://besu.hyperledger.org/Reference/CLI/CLI-Syntax/#sync-mode) to change the sync mode. [\#384](https://github.com/hyperledger/besu/pull/384)
* Proper Mining Support: Added full support for `eth_hashrate` and `eth_submitHashrate`. It is now possible to have the hashrate when we mine with a GPU mining worker [\#1063](https://github.com/hyperledger/besu/pull/1063)
* Performance Improvements: The addition of native libraries ([\#775](https://github.com/hyperledger/besu/pull/775)) and changes to data structures in the EVM ([\#1089](https://github.com/hyperledger/besu/pull/1089)) have improved Besu sync and EVM execution times.
* Tracing API Improvements: The [Tracing API](https://besu.hyperledger.org/en/latest/Reference/API-Methods/#trace-methods) is no longer an Early Access feature and now has full support for `trace_replayBlockTransactions`, `trace_Block` and `trace_transaction`.
* New Plugin API Block Events: `BlockAdded` and `BlockReorg` are now exposed via the Plugin API [\#637](https://github.com/hyperledger/besu/pull/637).
* Added experimental CLI option `--Xnat-kube-pod-name` to specify the name of the loadbalancer used by the Kubernetes nat manager [\#1078](https://github.com/hyperledger/besu/pull/1078)
- Local permissioning TOML config now supports additional keys (`nodes-allowlist` and `accounts-allowlist`).
Support for `nodes-whitelist` and `accounts-whitelist` will be removed in a future release.
- Add missing `mixHash` field for `eth_getBlockBy*` JSON RPC endpoints. [\#1098](https://github.com/hyperledger/besu/pull/1098)
* Besu now has a strict check on private transactions to ensure the privateFrom in the transaction
matches the sender Orion key that has distributed the payload. Besu 1.5+ requires Orion 1.6+ to work.
[#357](https://github.com/PegaSysEng/orion/issues/357)

### Bug fixes

No bug fixes with [user impact in this release](https://wiki.hyperledger.org/display/BESU/Changelog).

### Known Issues

Known issues are open issues categorized as [Very High or High impact](https://wiki.hyperledger.org/display/BESU/Defect+Prioritisation+Policy).

#### New known issues

- K8S permissioning uses of Service IPs rather than pod IPs which can fail. [\#1190](https://github.com/hyperledger/besu/pull/1190)
Workaround - Do not use permissioning on K8S.

- Restart caused by insufficient memory can cause inconsistent private state. [\#1110](https://github.com/hyperledger/besu/pull/1110)
Workaround - Ensure you allocate enough memory for the Java Runtime Environment that the node does not run out of memory.

#### Previously identified known issues
 
- [Scope of logs query causing Besu to hang](KNOWN_ISSUES.md#scope-of-logs-query-causing-besu-to-hang)
- [Eth/65 loses peers](KNOWN_ISSUES.md#eth65-loses-peers)
- [Fast sync when running Besu on cloud providers](KNOWN_ISSUES.md#fast-sync-when-running-besu-on-cloud-providers)
- [Privacy users with private transactions created using v1.3.4 or earlier](KNOWN_ISSUES.md#privacy-users-with-private-transactions-created-using-v134-or-earlier)

### Download link
https://dl.bintray.com/hyperledger-org/besu-repo/besu-1.5.0.zip

sha256sum: `56929d6a71cc681688351041c919e9630ab6df7de37dd0c4ae9e19a4f44460b2`

**For download links of releases prior to 1.5.0, please visit https://dl.bintray.com/hyperledger-org/besu-repo/**

## 1.4.6

### Additions and Improvements

- Print node address on startup. [\#938](https://github.com/hyperledger/besu/pull/938)
- Transaction pool: price bump replacement mechanism configurable through CLI. [\#928](https://github.com/hyperledger/besu/pull/928) [\#930](https://github.com/hyperledger/besu/pull/930)

### Bug Fixes

- Added timeout to queries. [\#986](https://github.com/hyperledger/besu/pull/986)
- Fixed issue where networks using onchain permissioning could stall when the bootnodes were not validators. [\#969](https://github.com/hyperledger/besu/pull/969)
- Update getForks method to ignore ClassicForkBlock chain parameter to fix issue with ETC syncing. [\#1014](https://github.com/hyperledger/besu/pull/1014)

### Known Issues

Known issues are open issues categorized as [Very High or High impact](https://wiki.hyperledger.org/display/BESU/Defect+Prioritisation+Policy).

#### Previously identified known issues

- [Scope of logs query causing Besu to hang](KNOWN_ISSUES.md#scope-of-logs-query-causing-besu-to-hang)
- [Eth/65 loses peers](KNOWN_ISSUES.md#eth65-loses-peers)
- [Fast sync when running Besu on cloud providers](KNOWN_ISSUES.md#fast-sync-when-running-besu-on-cloud-providers)
- [Privacy users with private transactions created using v1.3.4 or earlier](KNOWN_ISSUES.md#privacy-users-with-private-transactions-created-using-v134-or-earlier)

## 1.4.5

### Additions and Improvements

- Implemented WebSocket logs subscription for private contracts (`priv_subscribe`/`priv_unsubscribe`) [\#762](https://github.com/hyperledger/besu/pull/762)
- Introduced SecurityModule plugin API. This allows use of a different security module as a plugin to
  provide cryptographic function that can be used by NodeKey (such as sign, ECDHKeyAgreement etc.). KeyPairSecurityModule
  is registered and used by default. The CLI option `--security-module=<name> (defaults to localfile)` can be used
  to identify the security module plugin name to use instead. [\#713](https://github.com/hyperledger/besu/pull/713)
- Several testing related changes to improve compatibility with [Hive](https://hivetests.ethdevops.io/) and Retesteth.
  [\#806](https://github.com/hyperledger/besu/pull/806) and [#845](https://github.com/hyperledger/besu/pull/845)
- Native libraries for secp256k1 and Altbn128 encryption are enabled by default.  To disable these libraries use
  `--Xsecp256k1-native-enabled=false` and `--Xaltbn128-native-enabled=false`. [\#775](https://github.com/hyperledger/besu/pull/775)

### Bug Fixes

- Fixed `eth_estimateGas` JSON RPC so it no longer returns gas estimates that are too low. [\#842](https://github.com/hyperledger/besu/pull/842)
- Full help not displayed unless explicitly requested. [\#437](https://github.com/hyperledger/besu/pull/437)
- Compatibility with undocumented Geth `eth_subscribe` fields. [\#654](https://github.com/hyperledger/besu/pull/654)
- Current block number included as part of `eth_getWork` response. [\#849](https://github.com/hyperledger/besu/pull/849)

### Known Issues

Known issues are open issues categorized as [Very High or High impact](https://wiki.hyperledger.org/display/BESU/Defect+Prioritisation+Policy).

#### New known issues

* Scope of logs query causing Besu to crash. [\#944](https://github.com/hyperledger/besu/pull/944)

Workaround - Limit the number of blocks queried by each `eth_getLogs` call.

#### Previously identified known issues

- [`Intrinsic gas exceeds gas limit` returned when calling `delete mapping[addr]` or `mapping[addr] = 0`](KNOWN_ISSUES.md#intrinsic-gas-exceeds-gas-limit)
- [Eth/65 not backwards compatible](KNOWN_ISSUES.md#eth65-not-backwards-compatible)
- [Error full syncing with pruning](KNOWN_ISSUES.md#error-full-syncing-with-pruning)
- [Fast sync when running Besu on cloud providers](KNOWN_ISSUES.md#fast-sync-when-running-besu-on-cloud-providers)
- [Bootnodes must be validators when using onchain permissioning](KNOWN_ISSUES.md#bootnodes-must-be-validators-when-using-onchain-permissioning)
- [Privacy users with private transactions created using v1.3.4 or earlier](KNOWN_ISSUES.md#privacy-users-with-private-transactions-created-using-v134-or-earlier)

## 1.4.4

### Additions and Improvements

- Implemented [`priv_getLogs`](https://besu.hyperledger.org/en/latest/Reference/API-Methods/#priv_getlogs). [\#686](https://github.com/hyperledger/besu/pull/686)
- Implemented private contract log filters including JSON-RPC methods to interact with private filters. [\#735](https://github.com/hyperledger/besu/pull/735)
- Implemented EIP-2315: Simple Subroutines for the EVM [\#717](https://github.com/hyperledger/besu/pull/717)
- Implemented Splunk logging. [\#725](https://github.com/hyperledger/besu/pull/725)
- Implemented optional native library encryption. [\#675](https://github.com/hyperledger/besu/pull/675).  To enable add `--Xsecp256k1-native-enabled` (for transaciton signatures) and/or `--Xaltbn128-native-enabled` (for altbn128 precomiled contracts) as command line options.

### Bug Fixes

- Flag added to toggle `eth/65` off by default. `eth/65` will remain toggled off by default until
a fix is completed for the [eth/65 known issue](KNOWN_ISSUES.md). [\#741](https://github.com/hyperledger/besu/pull/741)
- Resolve crashing NAT detectors on GKE. [\#731](https://github.com/hyperledger/besu/pull/731) fixes [\#507](https://github.com/hyperledger/besu/issues/507).
[Besu-Kubernetes Readme](https://github.com/PegaSysEng/besu-kubernetes/blob/master/README.md#network-topology-and-high-availability-requirements)
updated to reflect changes.  
- Deal with quick service start failures [\#714](https://github.com/hyperledger/besu/pull/714) fixes [\#662](https://github.com/hyperledger/besu/issues/662)

### Known Issues

Known issues are open issues categorized as [Very High or High impact](https://wiki.hyperledger.org/display/BESU/Defect+Prioritisation+Policy).

#### New known issues

- `Intrinsic gas exceeds gas limit` returned when calling `delete mapping[addr]` or `mapping[addr] = 0` [\#696](https://github.com/hyperledger/besu/issues/696)

Calling delete and set to 0 Solidity mapping in Solidity fail.

#### Previously identified known issues

- [Eth/65 not backwards compatible](KNOWN_ISSUES.md#eth65-not-backwards-compatible)
- [Error full syncing with pruning](KNOWN_ISSUES.md#error-full-syncing-with-pruning)
- [Fast sync when running Besu on cloud providers](KNOWN_ISSUES.md#fast-sync-when-running-besu-on-cloud-providers)
- [Bootnodes must be validators when using onchain permissioning](KNOWN_ISSUES.md#bootnodes-must-be-validators-when-using-onchain-permissioning)
- [Privacy users with private transactions created using v1.3.4 or earlier](KNOWN_ISSUES.md#privacy-users-with-private-transactions-created-using-v134-or-earlier)

## 1.4.3

### Issues identified with 1.4.3 release

The `eth/65` change is not [backwards compatible](https://github.com/hyperledger/besu/issues/723).
This has the following impact:
* In a private network, nodes using the 1.4.3 client cannot interact with nodes using 1.4.2 or earlier
clients.
* On mainnet, synchronizing eventually stalls.   

Workaround -> revert to v1.4.2.

A [fix](https://github.com/hyperledger/besu/pull/732) is currently [being tested](https://github.com/hyperledger/besu/pull/733).

### Critical Issue for Privacy Users

A critical issue for privacy users with private transactions created using Hyperledger Besu v1.3.4
or earlier has been identified. If you have a network with private transaction created using v1.3.4
or earlier, please read the following and take the appropriate steps:
https://wiki.hyperledger.org/display/BESU/Critical+Issue+for+Privacy+Users

### Additions and Improvements

- Added `eth/65` support. [\#608](https://github.com/hyperledger/besu/pull/608)
- Added block added and block reorg events. Added revert reason to block added transactions. [\#637](https://github.com/hyperledger/besu/pull/637)

### Deprecated

- Private Transaction `hash` field and `getHash()` method have been deprecated. They will be removed
in 1.5.0 release. [\#639](https://github.com/hyperledger/besu/pull/639)

### Known Issues

#### Fast sync when running Besu on cloud providers  

A known [RocksDB issue](https://github.com/facebook/rocksdb/issues/6435) causes fast sync to fail
when running Besu on certain cloud providers. The following error is displayed repeatedly:

```
...
EthScheduler-Services-1 (importBlock) | ERROR | PipelineChainDownloader | Chain download failed. Restarting after short delay.
java.util.concurrent.CompletionException: org.hyperledger.besu.plugin.services.exception.StorageException: org.rocksdb.RocksDBException: block checksum mismatch:
....
```

This behaviour has been seen on AWS and Digital Ocean.

Workaround -> On AWS, a full restart of the AWS VM is required to restart the fast sync.

Fast sync is not currently supported on Digital Ocean. We are investigating options to
[add support for fast sync on Digital Ocean](https://github.com/hyperledger/besu/issues/591).

#### Error full syncing with pruning

- Error syncing with mainnet on Besu 1.3.7 node - MerkleTrieException [\#580](https://github.com/hyperledger/besu/issues/580)
The associated error is `Unable to load trie node value for hash` and is caused by the combination of
full sync and pruning.

Workarounds:
1. Explicitly disable pruning using `--pruning-enabled=false` when using fast sync.
2. If the `MerkleTrieException` occurs, delete the database and resync.

A fix for this issue is being actively worked on.

#### Fast sync reverting to full sync

In some cases of FastSyncException, fast sync reverts back to a full sync before having reached the
pivot block. [\#683](https://github.com/hyperledger/besu/issues/683)

Workaround -> To re-attempt fast syncing rather than continue full syncing, stop Besu, delete your
database, and start again.

#### Bootnodes must be validators when using onchain permissioning

- Onchain permissioning nodes can't peer when using a non-validator bootnode [\#528](https://github.com/hyperledger/besu/issues/528)

Workaround -> When using onchain permissioning, ensure bootnodes are also validators.


## 1.4.2

### Additions and Improvements

- Added `trace_block` JSON RPC API [\#449](https://github.com/hyperledger/besu/pull/449)
- Added `pulledStates` and `knownStates` to the EthQL `syncing` query and `eth_syncing` JSON-RPC api [\#565](https://github.com/hyperledger/besu/pull/565)

### Bug Fixes

- Fixed file parsing behaviour for privacy enclave keystore password file [\#554](https://github.com/hyperledger/besu/pull/554) (thanks to [magooster](https://github.com/magooster))
- Fixed known issue with being unable to re-add members to onchain privacy groups [\#471](https://github.com/hyperledger/besu/pull/471)

### Updated Early Access Features

* [Onchain privacy groups](https://besu.hyperledger.org/en/latest/Concepts/Privacy/Onchain-PrivacyGroups/) with add and remove members. Known issue resolved (see above).
* [TRACE API](https://besu.hyperledger.org/en/latest/Reference/API-Methods/#trace-methods) now includes `trace_block`, `trace_replayBlockTransactions`, and `trace_transaction`.
Fixed some issues on the trace replay block transactions API [\#522](https://github.com/hyperledger/besu/pull/522).

### Known Issues

#### Fast sync defaulting to full sync

-  When fast sync cannot find enough valid peers rapidly enough, Besu defaults to full sync.

Workarounds:
1. To re-attempt fast syncing rather than continue full syncing, stop Besu, delete your database,
and start again.
2. When fast syncing, explicitly disable pruning using `--pruning-enabled=false` to reduce the likelihood
of encountering the pruning bug.

A fix to remove the default to full sync is [in progress](https://github.com/hyperledger/besu/pull/427)
is being actively worked on.

#### Error full syncing with pruning

- Error syncing with mainnet on Besu 1.3.7 node - MerkleTrieException [\#BESU-160](https://jira.hyperledger.org/browse/BESU-160)
The associated error is `Unable to load trie node value for hash` and is caused by the combination of
full sync and pruning.

Workarounds:
1. Explicitly disable pruning using `--pruning-enabled=false` when using fast sync.
2. If the `MerkleTrieException` occurs, delete the database and resync.

A fix for this issue is being actively worked on.

#### Bootnodes must be validators when using onchain permissioning

- Onchain permissioning nodes can't peer when using a non-validator bootnode [\#BESU-181](https://jira.hyperledger.org/browse/BESU-181)

Workaround -> When using onchain permissioning, ensure bootnodes are also validators.

## 1.4.1

### Additions and Improvements

- Added priv_getCode [\#250](https://github.com/hyperledger/besu/pull/408). Gets the bytecode associated with a private address.
- Added `trace_transaction` JSON RPC API [\#441](https://github.com/hyperledger/besu/pull/441)
- Removed -X unstable prefix for pruning options (`--pruning-blocks-retained`, `--pruning-block-confirmations`) [\#440](https://github.com/hyperledger/besu/pull/440)
- Implemented [ECIP-1088](https://ecips.ethereumclassic.org/ECIPs/ecip-1088): Phoenix EVM and Protocol upgrades. [\#434](https://github.com/hyperledger/besu/pull/434)

### Bug Fixes

- [BESU-25](https://jira.hyperledger.org/browse/BESU-25) Use v5 Devp2p when pinging [\#392](https://github.com/hyperledger/besu/pull/392)
- Fixed a bug to manage concurrent access to cache files [\#438](https://github.com/hyperledger/besu/pull/438)
- Fixed configuration file bug: `pruning-blocks-retained` now accepts an integer in the config [\#440](https://github.com/hyperledger/besu/pull/440)
- Specifying RPC credentials file should not force RPC Authentication to be enabled [\#454](https://github.com/hyperledger/besu/pull/454)
- Enhanced estimateGas messages [\#436](https://github.com/hyperledger/besu/pull/436). When a estimateGas request fails a validation check, an improved error message is returned in the response.

### Early Access Features

Early access features are available features that are not recommended for production networks and may
have unstable interfaces.

* [Onchain privacy groups](https://besu.hyperledger.org/en/latest/Concepts/Privacy/Onchain-PrivacyGroups/) with add and remove members.
  Not being able to to re-add a member to an onchain privacy group is a [known issue](https://github.com/hyperledger/besu/issues/455)
  with the add and remove functionality.

### Known Issues

#### Fast sync defaulting to full sync

-  When fast sync cannot find enough valid peers rapidly enough, Besu defaults to full sync.

Workarounds:
1. To re-attempt fast syncing rather than continue full syncing, stop Besu, delete your database,
and start again.
2. When fast syncing, explicitly disable pruning using `--pruning-enabled=false` to reduce the likelihood
of encountering the pruning bug.

A fix to remove the default to full sync is [in progress](https://github.com/hyperledger/besu/pull/427)
and is planned for inclusion in v1.4.1.

#### Error full syncing with pruning

- Error syncing with mainnet on Besu 1.3.7 node - MerkleTrieException [\#BESU-160](https://jira.hyperledger.org/browse/BESU-160)
The associated error is `Unable to load trie node value for hash` and is caused by the combination of
full sync and pruning.

Workarounds:
1. Explicitly disable pruning using `--pruning-enabled=false` when using fast sync.
2. If the `MerkleTrieException` occurs, delete the database and resync.

Investigation of this issue is in progress and a fix is targeted for v1.4.1.

#### Bootnodes must be validators when using onchain permissioning

- Onchain permissioning nodes can't peer when using a non-validator bootnode [\#BESU-181](https://jira.hyperledger.org/browse/BESU-181)

Workaround -> When using onchain permissioning, ensure bootnodes are also validators.

## 1.4.0

### Private State Migration

Hyperledger Besu v1.4 implements a new data structure for private state storage that is not backwards compatible.
A migration will be performed when starting v1.4 for the first time to reprocess existing private transactions
and re-create the private state data in the v1.4 format.

If you have existing private transactions, see [migration details](docs/Private-Txns-Migration.md).

### Additions and Improvements

* [TLS support](https://besu.hyperledger.org/en/latest/Concepts/TLS/) to secure client and server communication.

* [Multi-tenancy](https://besu.hyperledger.org/en/latest/Concepts/Privacy/Multi-Tenancy/) to enable multiple participants to use the same Besu and Orion node.

* [Plugin APIs](https://besu.hyperledger.org/en/latest/Concepts/Plugins/) to enable building of Java plugins to extend Hyperledger Besu.

* Support for additional [NAT methods](https://besu.hyperledger.org/en/latest/HowTo/Find-and-Connect/Specifying-NAT/).

* Added [`priv_call`](https://besu.hyperledger.org/en/latest/Reference/API-Methods/#priv_call) which invokes
a private contract function locally and does not change the private state.

* Besu has moved from an internal Bytes library to the [Apache Tuweni](https://tuweni.apache.org/) Bytes library.  
This includes using the library in the Plugins API interfaces. [#295](https://github.com/hyperledger/besu/pull/295) and [#215](https://github.com/hyperledger/besu/pull/215)

### Early Access Features

Early access features are available features that are not recommended for production networks and may
have unstable interfaces.

* [Reorg compatible privacy](https://besu.hyperledger.org/en/latest/Concepts/Privacy/Privacy-Overview/#reorg-compatible-privacy)
to enable private transactions on networks using consensus mechanisms that fork.

* [Tracing API](https://besu.hyperledger.org/en/latest/Concepts/Transactions/Trace-Types) to obtain detailed information about transaction processing.

### Bug Fixes

See RC and Beta sections below.

### Known Issues

#### Fast sync defaulting to full sync

-  When fast sync cannot find enough valid peers rapidly enough, Besu defaults to full sync.

Workarounds:
1. To re-attempt fast syncing rather than continue full syncing, stop Besu, delete your database,
and start again.
2. When fast syncing, explicitly disable pruning using `--pruning-enabled=false` to reduce the likelihood
of encountering the pruning bug.

A fix to remove the default to full sync is [in progress](https://github.com/hyperledger/besu/pull/427)
and is planned for inclusion in v1.4.1.

#### Error full syncing with pruning

- Error syncing with mainnet on Besu 1.3.7 node - MerkleTrieException [\#BESU-160](https://jira.hyperledger.org/browse/BESU-160)
The associated error is `Unable to load trie node value for hash` and is caused by the combination of
full sync and pruning.

Workarounds:
1. Explicitly disable pruning using `--pruning-enabled=false` when using fast sync.
2. If the `MerkleTrieException` occurs, delete the database and resync.

Investigation of this issue is in progress and a fix is targeted for v1.4.1.

#### Bootnodes must be validators when using onchain permissioning

- Onchain permissioning nodes can't peer when using a non-validator bootnode [\#BESU-181](https://jira.hyperledger.org/browse/BESU-181)

Workaround -> When using onchain permissioning, ensure bootnodes are also validators.


## 1.4.0 RC-2

### Private State Migration
Hyperledger Besu v1.4 implements a new data structure for private state storage that is not backwards compatible.
A migration will be performed when starting v1.4 for the first time to reprocess existing private transactions
and re-create the private state data in the v1.4 format.
If you have existing private transactions, see [migration details](docs/Private-Txns-Migration.md).

## 1.4.0 RC-1

### Additions and Improvements

- New`trace_replayBlockTransactions` JSON-RPC API

This can be enabled using the `--rpc-http-api TRACE` CLI flag.  There are some philosophical differences between Besu and other implementations that are outlined in [trace_rpc_apis](docs/trace_rpc_apis.md).

- Ability to automatically detect Docker NAT settings from inside the conainter.

The default NAT method (AUTO) can detect this so no user intervention is required to enable this.

- Added [Multi-tenancy](https://besu.hyperledger.org/en/latest/Concepts/Privacy/Multi-Tenancy/) support which allows multiple participants to use the same Besu node for private transactions.

- Added TLS support for communication with privacy enclave

### Bug Fixes

- Private transactions are now validated before sent to the enclave [\#356](https://github.com/hyperledger/besu/pull/356)

### Known Bugs

- Error syncing with mainnet on Besu 1.3.7 node - MerkleTrieException [\#BESU-160](https://jira.hyperledger.org/browse/BESU-160)

Workaround -> Don't enable pruning when syncing to mainnet.

- Onchain permissioning nodes can't peer when using a non-validator bootnode [\#BESU-181](https://jira.hyperledger.org/browse/BESU-181)

Workaround -> When using onchain permissioning, ensure bootnodes are also validators.

## 1.4 Beta 3

### Additions and Improvements

- CLI option to enable TLS client auth for JSON-RPC HTTP [\#340](https://github.com/hyperledger/besu/pull/340)

Added CLI options to enable TLS client authentication and trusting client certificates:
~~~
--rpc-http-tls-client-auth-enabled - Enable TLS client authentication for the JSON-RPC HTTP service (default: false)
--rpc-http-tls-known-clients-file - Path to file containing client's certificate common name and fingerprint for client authentication.
--rpc-http-tls-ca-clients-enabled - Enable to accept clients certificate signed by a valid CA for client authentication (default: false)
~~~
If client-auth is enabled, user must either enable CA signed clients OR provide a known-clients file. An error is reported
if both CA signed clients is disabled and known-clients file is not specified.

- Stable Plugins APIs [\#346](https://github.com/hyperledger/besu/pull/346)

The `BesuEvents` service and related `data` package have been marked as a stable plugin API.

### Bug Fixes

- Return missing signers from getSignerMetrics [\#343](https://github.com/hyperledger/besu/pull/)

### Experimental Features

- Experimental support for `trace_replayBlockTransactions` - multiple PRs

Added support for the `trace_replayBlockTransactions` JSON-RPC call. To enable this API add
`TRACE` to the `rpc-http-api` options (for example,  `--rpc-http-api TRACE` on the command line).

This is not a production ready API.  There are known bugs relating to traced memory from calls and
returns, and the gas calculation reported in the flat traces does not always match up with the
correct gas calculated for consensus.

## 1.4 Beta 2

### Additions and Improvements

- Enable TLS for JSON-RPC HTTP Service [\#253](https://github.com/hyperledger/besu/pull/253)

Exposes new command line parameters to enable TLS on Ethereum JSON-RPC HTTP interface to allow clients like EthSigner to connect via TLS:
`--rpc-http-tls-enabled=true`
(Optional - Only required if `--rpc-http-enabled` is set to true) Set to `true` to enable TLS. False by default.
`--rpc-http-tls-keystore-file="/path/to/cert.pfx"`
(Must be specified if TLS is enabled) Path to PKCS12 format key store which contains server's certificate and it's private key
`--rpc-http-tls-keystore-password-file="/path/to/cert.passwd"`
(Must be specified if TLS is enabled) Path to the text file containing password for unlocking key store.
`--rpc-http-tls-known-clients-file="/path/to/rpc_tls_clients.txt"`
(Optional) Path to a plain text file containing space separated client’s certificate’s common name and its sha-256 fingerprints when
they are not signed by a known CA. The presence of this file (even empty) enables TLS client authentication. That is, the client
presents the certificate to server on TLS handshake and server establishes that the client certificate is either signed by a
proper/known CA. Otherwise, server trusts client certificate by reading the sha-256 fingerprint from known clients file specified above.

The format of the file is (as an example):
`localhost DF:65:B8:02:08:5E:91:82:0F:91:F5:1C:96:56:92:C4:1A:F6:C6:27:FD:6C:FC:31:F2:BB:90:17:22:59:5B:50`

### Bug Fixes

- TotalDifficulty is a BigInteger [\#253](https://github.com/hyperledger/besu/pull/253).
  Don't try and cast total difficulty down to a long because it will overflow long in a reasonable timeframe.

## 1.4 Beta 1

### Additions and Improvements

- Besu has moved from an internal Bytes library to the [Apache Tuweni](https://tuweni.apache.org/) Bytes library.  This includes using the library in the Plugins API interfaces. [#295](https://github.com/hyperledger/besu/pull/295) and [#215](https://github.com/hyperledger/besu/pull/215)
- Besu stops processing blocks if Orion is unavailable [\#253](https://github.com/hyperledger/besu/pull/253)
- Added priv_call [\#250](https://github.com/hyperledger/besu/pull/250).  Invokes a private contract function locally and does not change the private state.
- Support for [EIP-2124](https://github.com/ethereum/EIPs/blob/master/EIPS/eip-2124.md), which results in faster peer discovery [\#156](https://github.com/hyperledger/besu/pull/156)

## 1.3.8

### Additions and Improvements

- `admin_generateLogBloomCache` JSON-RPC API to generate a cache of the block bloombits that improves performance for log queries [\#262](https://github.com/hyperledger/besu/pull/262)

## Critical Fix in 1.3.7

1.3.7 includes a critical fix for Ethereum MainNet users and the Muir Glacier upgrade. We recommend users of Ethereum public networks
(MainNet, Ropsten, Rinkeby, and Goerli) upgrade immediately. This upgrade is also strongly recommended for users of private networks.

For more details, see [Hyperledger Besu Wiki](https://wiki.hyperledger.org/display/BESU/Mainnet+Consensus+Bug+Identified+and+Resolved+in+Hyperledger+Besu).

## Muir Glacier Compatibility

For compatibility with Ethereum Muir Glacier upgrade, use v1.3.7 or later.

## ETC Agharta Compatibility

For compatibility with ETC Agharta upgrade, use 1.3.7 or later.

### 1.3.7

### Additions and Improvements

- Hard Fork Support: Configures the Agharta activation block for the ETC MainNet configuration [\#251](https://github.com/hyperledger/besu/pull/251) (thanks to [soc1c](https://github.com/soc1c))
- `operator generate-log-bloom-cache` command line option to generate a cache of the block bloombits that improves performance for log queries  [\#245](https://github.com/hyperledger/besu/pull/245)

### Bug Fixes

- Resolves a Mainnet consensus issue [\#254](https://github.com/hyperledger/besu/pull/254)

### New Maintainer

[Edward Mack](https://github.com/hyperledger/besu/commits?author=edwardmack) added as a [new maintainer](https://github.com/hyperledger/besu/pull/219).

### 1.3.6

### Additions and Improvements

- Performance improvements:
  * Multithread Websockets to increase throughput [\#231](https://github.com/hyperledger/besu/pull/231)
  * NewBlockHeaders performance improvement [\#230](https://github.com/hyperledger/besu/pull/230)
- EIP2384 - Ice Age Adustment around Istanbul [\#211](https://github.com/hyperledger/besu/pull/211)
- Documentation updates include:
  * [Configuring mining using the Stratum protocol](https://besu.hyperledger.org/en/latest/HowTo/Configure/Configure-Mining/)
  * [ETC network command line options](https://besu.hyperledger.org/en/latest/Reference/CLI/CLI-Syntax/#network)
- Hard Fork Support:
   * MuirGlacier for Ethereum Mainnet and Ropsten Testnet
   * Agharta for Kotti and Mordor Testnets

### Bug Fixes

- [\#210](https://github.com/hyperledger/besu/pull/210) fixes WebSocket frames handling
  User impact: PING/PONG frames handling in Websocket services was not implemented

### 1.3.5

### Additions and Improvements

- Log Event Streaming for Plugin API [\#186](https://github.com/hyperledger/besu/pull/186)
- Allow use a external JWT public key in authenticated APIs [\#183](https://github.com/hyperledger/besu/pull/183)
- ETC Configuration, classic fork peer validator [\#176](https://github.com/hyperledger/besu/pull/176) (thanks to [edwardmack](https://github.com/edwardmack))
- Allow IBFT validators to be changed at a given block [\#173](https://github.com/hyperledger/besu/pull/173)
- Support external mining using Stratum [\#140](https://github.com/hyperledger/besu/pull/140) (thanks to [atoulme](https://github.com/atoulme))
- Add more fields to private transaction receipt [\#85](https://github.com/hyperledger/besu/pull/85) (thanks to [josh-richardson](https://github.com/josh-richardson))
- [Pruning documentation](https://besu.hyperledger.org/en/latest/Concepts/Pruning/)

### Technical Improvements

- ETC - Cleanup [\#201](https://github.com/hyperledger/besu/pull/201) (thanks to [GregTheGreek](https://github.com/GregTheGreek))
- User specific enclave public key configuration in auth file [\#196](https://github.com/hyperledger/besu/pull/196)
- Change CustomForks -\> Transitions [\#193](https://github.com/hyperledger/besu/pull/193)
- Pass identity information into RpcMethod from Http Service [\#189](https://github.com/hyperledger/besu/pull/189)
- Remove the use of JsonRpcParameters from RpcMethods [\#188](https://github.com/hyperledger/besu/pull/188)
- Repaired Metrics name collision between Privacy and RocksDB [\#187](https://github.com/hyperledger/besu/pull/187)
- Multi-Tenancy: Do not specify a public key anymore when requesting a … [\#185](https://github.com/hyperledger/besu/pull/185)
- Updates to circle building acceptance tests [\#184](https://github.com/hyperledger/besu/pull/184)
- Move Apache Tuweni dependency to official release [\#181](https://github.com/hyperledger/besu/pull/181) (thanks to [atoulme](https://github.com/atoulme))
- Update Gradle to 6.0, support Java 13 [\#180](https://github.com/hyperledger/besu/pull/180)
- ETC Atlantis fork [\#179](https://github.com/hyperledger/besu/pull/179) (thanks to [edwardmack](https://github.com/edwardmack))
- ETC Gotham Fork [\#178](https://github.com/hyperledger/besu/pull/178) (thanks to [edwardmack](https://github.com/edwardmack))
- ETC DieHard fork support [\#177](https://github.com/hyperledger/besu/pull/177) (thanks to [edwardmack](https://github.com/edwardmack))
- Remove 'parentHash', 'number' and 'gasUsed' fields from the genesis d… [\#175](https://github.com/hyperledger/besu/pull/175) (thanks to [SweeXordious](https://github.com/SweeXordious))
- Enable pruning by default for fast sync and validate conflicts with privacy [\#172](https://github.com/hyperledger/besu/pull/172)
- Update RocksDB [\#170](https://github.com/hyperledger/besu/pull/170)
- Vpdate ver to 1.3.5-snapshot [\#169](https://github.com/hyperledger/besu/pull/169)
- Added PoaQueryService method that returns local node signer… [\#163](https://github.com/hyperledger/besu/pull/163)
- Add versioning to privacy storage [\#149](https://github.com/hyperledger/besu/pull/149)
- Update reference tests [\#139](https://github.com/hyperledger/besu/pull/139)

### 1.3.4

- Reverted _Enable pruning by default for fast sync (#135)_ [\#164](https://github.com/hyperledger/besu/pull/164)

### 1.3.3

### Technical Improvements

- Add --identity flag for client identification in node browsers [\#150](https://github.com/hyperledger/besu/pull/150)
- Istanbul Mainnet Block [\#145](https://github.com/hyperledger/besu/pull/150)
- Add priv\_getEeaTransactionCount [\#110](https://github.com/hyperledger/besu/pull/110)

### Additions and Improvements

- Redesign of how JsonRpcMethods are created [\#159](https://github.com/hyperledger/besu/pull/159)
- Moving JsonRpcMethods classes into the same package, prior to refactor [\#154](https://github.com/hyperledger/besu/pull/154)
- Reflect default logging in CLI help [\#148](https://github.com/hyperledger/besu/pull/148)
- Handle zero port better in NAT [\#147](https://github.com/hyperledger/besu/pull/147)
- Rework how filter and log query parameters are created/used [\#146](https://github.com/hyperledger/besu/pull/146)
- Don't generate shutdown tasks in controller [\#141](https://github.com/hyperledger/besu/pull/141)
- Ibft queries [\#138](https://github.com/hyperledger/besu/pull/138)
- Enable pruning by default for fast sync [\#135](https://github.com/hyperledger/besu/pull/135)
- Ensure spotless runs in CI [\#132](https://github.com/hyperledger/besu/pull/132)
- Add more logging around peer disconnects [\#131](https://github.com/hyperledger/besu/pull/131)
- Repair EthGetLogs returning incorrect results [\#128](https://github.com/hyperledger/besu/pull/128)
- Use Bloombits for Logs queries [\#127](https://github.com/hyperledger/besu/pull/127)
- Improve message when extraData missing [\#121](https://github.com/hyperledger/besu/pull/121)
- Fix miner startup logic [\#104](https://github.com/hyperledger/besu/pull/104)
- Support log reordring from reorgs in `LogSubscriptionService` [\#86](https://github.com/hyperledger/besu/pull/86)

### 1.3.2

### Additions and Improvements

- besu -v to print plugin versions[\#123](https://github.com/hyperledger/besu/pull/123)

### Technical Improvements

- Update Governance and Code of Conduct verbiage [\#120](https://github.com/hyperledger/besu/pull/120)
- Fix private transaction root mismatch [\#118](https://github.com/hyperledger/besu/pull/118)
- Programatically enforce plugin CLI variable names [\#117](https://github.com/hyperledger/besu/pull/117)
- Additional unit test for selecting replaced pending transactions [\#116](https://github.com/hyperledger/besu/pull/116)
- Only set sync targets that have an estimated height value [\#115](https://github.com/hyperledger/besu/pull/115)
- Fix rlpx startup [\#114](https://github.com/hyperledger/besu/pull/114)
- Expose getPayload in Transaction plugin-api interface. [\#113](https://github.com/hyperledger/besu/pull/113)
- Dependency Version Upgrades [\#112](https://github.com/hyperledger/besu/pull/112)
- Add hash field in Transaction plugin interface. [\#111](https://github.com/hyperledger/besu/pull/111)
- Rework sync status events [\#106](https://github.com/hyperledger/besu/pull/106)

### 1.3.1

### Additions and Improvements

- Added GraphQL query/logs support [\#94](https://github.com/hyperledger/besu/pull/94)

### Technical Improvements

- Add totalDiffculty to BlockPropagated events. [\#97](https://github.com/hyperledger/besu/pull/97)
- Merge BlockchainQueries classes [\#101](https://github.com/hyperledger/besu/pull/101)
- Fixed casing of dynamic MetricCategorys [\#99](https://github.com/hyperledger/besu/pull/99)
- Fix private transactions breaking evm [\#96](https://github.com/hyperledger/besu/pull/96)
- Make SyncState variables thread-safe [\#95](https://github.com/hyperledger/besu/pull/95)
- Fix transaction tracking by sender [\#93](https://github.com/hyperledger/besu/pull/93)
- Make logic in PersistBlockTask more explicit to fix a LGTM warning [\#92](https://github.com/hyperledger/besu/pull/92)
- Removed Unused methods in the transaction simulator. [\#91](https://github.com/hyperledger/besu/pull/91)
- Fix ThreadBesuNodeRunner BesuConfiguration setup [\#90](https://github.com/hyperledger/besu/pull/90)
- JsonRpc method disabled error condition rewrite and unit test [\#80](https://github.com/hyperledger/besu/pull/80)
- Round trip testing of state trie account values [\#31](https://github.com/hyperledger/besu/pull/31)

### 1.3

### Breaking Change

- Disallow comments in Genesis JSON file. [\#49](https://github.com/hyperledger/besu/pull/49)

### Additions and Improvements

- Add `--required-block` command line option to deal with chain splits [\#79](https://github.com/hyperledger/besu/pull/79)
- Store db metadata file in the root data directory. [\#46](https://github.com/hyperledger/besu/pull/46)
- Add `--target-gas-limit` command line option. [\#24](https://github.com/hyperledger/besu/pull/24)(thanks to new contributor [cfelde](https://github.com/cfelde))
- Allow private contracts to access public state. [\#9](https://github.com/hyperledger/besu/pull/9)
- Documentation updates include:
  - Added [sample load balancer configurations](https://besu.hyperledger.org/en/latest/HowTo/Configure/Configure-HA/Sample-Configuration/)  
  - Added [`retesteth`](https://besu.hyperledger.org/en/latest/Reference/CLI/CLI-Subcommands/#retesteth) subcommand
  - Added [`debug_accountRange`](https://besu.hyperledger.org/en/latest/Reference/API-Methods/#debug_accountrange) JSON-RPC API method
  - Clarified purpose of [static nodes](https://besu.hyperledger.org/en/latest/HowTo/Find-and-Connect/Managing-Peers/#static-nodes)
  - Added links [Kubernetes reference implementations](https://besu.hyperledger.org/en/latest/HowTo/Deploy/Kubernetes/)
  - Added content about [access between private and public states](https://besu.hyperledger.org/en/latest/Concepts/Privacy/Privacy-Groups/#access-between-states)
  - Added restriction that [account permissioning cannot be used with random key signing](https://besu.hyperledger.org/en/latest/HowTo/Use-Privacy/Sign-Privacy-Marker-Transactions/).
  - Added high availability requirement for [private transaction manager](https://besu.hyperledger.org/en/latest/Concepts/Privacy/Privacy-Overview/#availability) (ie, Orion)
  - Added [genesis file reference](https://besu.hyperledger.org/en/latest/Reference/Config-Items/)

### Technical Improvements

- Less verbose synching subscriptions [\#59](https://github.com/hyperledger/besu/pull/59)
- Return enclave key instead of private transaction hash [\#53](https://github.com/hyperledger/besu/pull/53)
- Fix mark sweep pruner bugs where nodes that should be kept were being swept  [\#50](https://github.com/hyperledger/besu/pull/50)
- Clean up BesuConfiguration construction [\#51](https://github.com/hyperledger/besu/pull/51)
- Private tx nonce errors return same msg as any tx [\#48](https://github.com/hyperledger/besu/pull/48)
- Fix default logging [\#47](https://github.com/hyperledger/besu/pull/47)
- Introduce virtual operation. [\#45](https://github.com/hyperledger/besu/pull/45)
- Downgrade RocksDBPlugin Logging Levels [\#44](https://github.com/hyperledger/besu/pull/44)
- Infrastructure for exposing PoA metrics for plugins. [\#37](https://github.com/hyperledger/besu/pull/37)
- Refactor privacy storage. [\#7](https://github.com/hyperledger/besu/pull/7)

## 1.2.4

### Additions and Improvements

- Add Istanbul block (5435345) for Rinkeby [\#35](https://github.com/hyperledger/besu/pull/35)
- Add Istanbul block (1561651) for Goerli [\#27](https://github.com/hyperledger/besu/pull/27)
- Add Istanbul block (6485846) for Ropsten [\#26](https://github.com/hyperledger/besu/pull/26)
- Add privDistributeRawTransaction endpoint [\#23](https://github.com/hyperledger/besu/pull/23) (thanks to [josh-richardson](https://github.com/josh-richardson))

### Technical Improvements

- Refactors pantheon private key to signing private key [\#34](https://github.com/hyperledger/besu/pull/34) (thanks to [josh-richardson](https://github.com/josh-richardson))
- Support both BESU\_ and PANTHEON\_ env var prefixes [\#32](https://github.com/hyperledger/besu/pull/32)
- Use only fully validated peers for fast sync pivot selection [\#21](https://github.com/hyperledger/besu/pull/21)
- Support Version Rollbacks for RocksDB \(\#6\) [\#19](https://github.com/hyperledger/besu/pull/19)
- Update Cava library to Tuweni Library [\#18](https://github.com/hyperledger/besu/pull/18)
- StateTrieAccountValue:Version should be written as an int, not a long [\#17](https://github.com/hyperledger/besu/pull/17)
- Handle discovery peers with updated endpoints [\#12](https://github.com/hyperledger/besu/pull/12)
- Change retesteth port [\#11](https://github.com/hyperledger/besu/pull/11)
- Renames eea\_getTransactionReceipt to priv\_getTransactionReceipt [\#10](https://github.com/hyperledger/besu/pull/10) (thanks to [josh-richardson](https://github.com/josh-richardson))
- Support Version Rollbacks for RocksDB [\#6](https://github.com/hyperledger/besu/pull/6)
- Moving AT DSL into its own module [\#3](https://github.com/hyperledger/besu/pull/3)

## 1.2.3

### Additions and Improvements
- Added an override facility for genesis configs [\#1915](https://github.com/PegaSysEng/pantheon/pull/1915)
- Finer grained logging configuration [\#1895](https://github.com/PegaSysEng/pantheon/pull/1895) (thanks to [matkt](https://github.com/matkt))

### Technical Improvements

- Add archiving of docker test reports [\#1921](https://github.com/PegaSysEng/pantheon/pull/1921)
- Events API: Transaction dropped, sync status, and renames [\#1919](https://github.com/PegaSysEng/pantheon/pull/1919)
- Remove metrics from plugin registration [\#1918](https://github.com/PegaSysEng/pantheon/pull/1918)
- Replace uses of Instant.now from within the IBFT module [\#1911](https://github.com/PegaSysEng/pantheon/pull/1911)
- Update plugins-api build script [\#1908](https://github.com/PegaSysEng/pantheon/pull/1908)
- Ignore flaky tracing tests [\#1907](https://github.com/PegaSysEng/pantheon/pull/1907)
- Ensure plugin-api module gets published at the correct maven path [\#1905](https://github.com/PegaSysEng/pantheon/pull/1905)
- Return the plugin-apis to this repo [\#1900](https://github.com/PegaSysEng/pantheon/pull/1900)
- Stop autogenerating BesuInfo.java [\#1899](https://github.com/PegaSysEng/pantheon/pull/1899)
- Extracted Metrics interfaces to plugins-api. [\#1898](https://github.com/PegaSysEng/pantheon/pull/1898)
- Fix key value storage clear so it removes all values [\#1894](https://github.com/PegaSysEng/pantheon/pull/1894)
- Ethsigner test [\#1892](https://github.com/PegaSysEng/pantheon/pull/1892) (thanks to [iikirilov](https://github.com/iikirilov))
- Return null private transaction receipt instead of error [\#1872](https://github.com/PegaSysEng/pantheon/pull/1872) (thanks to [iikirilov](https://github.com/iikirilov))
- Implement trace replay block transactions trace option [\#1886](https://github.com/PegaSysEng/pantheon/pull/1886)
- Use object parameter instead of list of parameters for priv\_createPrivacyGroup [\#1868](https://github.com/PegaSysEng/pantheon/pull/1868) (thanks to [iikirilov](https://github.com/iikirilov))
- Refactor privacy acceptance tests [\#1864](https://github.com/PegaSysEng/pantheon/pull/1864) (thanks to [iikirilov](https://github.com/iikirilov))

## 1.2.2

### Additions and Improvements
- Support large numbers for the `--network-id` option [\#1891](https://github.com/PegaSysEng/pantheon/pull/1891)
- Added eea\_getTransactionCount Json Rpc [\#1861](https://github.com/PegaSysEng/pantheon/pull/1861)
- PrivacyMarkerTransaction to be signed with a randomly generated key [\#1844](https://github.com/PegaSysEng/pantheon/pull/1844)
- Implement eth\_getproof JSON RPC API [\#1824](https://github.com/PegaSysEng/pantheon/pull/1824) (thanks to [matkt](https://github.com/matkt))
- Documentation updates include:
  - [Improved navigation](https://docs.pantheon.pegasys.tech/en/latest/)
  - [Added permissioning diagram](https://docs.pantheon.pegasys.tech/en/latest/Concepts/Permissioning/Permissioning-Overview/#onchain)
  - [Added Responsible Disclosure policy](https://docs.pantheon.pegasys.tech/en/latest/Reference/Responsible-Disclosure/)
  - [Added `blocks export` subcommand](https://besu.hyperledger.org/en/latest/Reference/CLI/CLI-Subcommands/#export)

### Technical Improvements  
- Update the `pantheon blocks export` command usage [\#1887](https://github.com/PegaSysEng/pantheon/pull/1887) (thanks to [matkt](https://github.com/matkt))
- Stop Returning null for 'pending' RPC calls [\#1883](https://github.com/PegaSysEng/pantheon/pull/1883)
- Blake validation errors are hard errors [\#1882](https://github.com/PegaSysEng/pantheon/pull/1882)
- Add test cases for trace\_replayBlockTransactions [\#1881](https://github.com/PegaSysEng/pantheon/pull/1881)
- Simplify json rpc spec test setup [\#1880](https://github.com/PegaSysEng/pantheon/pull/1880)
- Tweak JSON import format [\#1878](https://github.com/PegaSysEng/pantheon/pull/1878)
- Transactions listeners should use the subscriber pattern [\#1877](https://github.com/PegaSysEng/pantheon/pull/1877)
- Maven spotless [\#1876](https://github.com/PegaSysEng/pantheon/pull/1876)
- Don't cache for localbalance [\#1875](https://github.com/PegaSysEng/pantheon/pull/1875)
- EIP-1108 - Reprice alt\_bn128  [\#1874](https://github.com/PegaSysEng/pantheon/pull/1874)
- Create stub trace\_replayBlockTransactions json-rpc method  [\#1873](https://github.com/PegaSysEng/pantheon/pull/1873)
- Improve trace log [\#1870](https://github.com/PegaSysEng/pantheon/pull/1870)
- Pruning Command Line Flags [\#1869](https://github.com/PegaSysEng/pantheon/pull/1869)
- Re-enable istanbul [\#1865](https://github.com/PegaSysEng/pantheon/pull/1865)
- Fix logic to disconnect from peers on fork [\#1863](https://github.com/PegaSysEng/pantheon/pull/1863)
- Blake 2b tweaks [\#1862](https://github.com/PegaSysEng/pantheon/pull/1862)
- Sweep state roots before child nodes [\#1854](https://github.com/PegaSysEng/pantheon/pull/1854)
- Update export subcommand to export blocks in rlp format [\#1852](https://github.com/PegaSysEng/pantheon/pull/1852)
- Updating docker tests to make it easier to follow & ensure it listens on the right interface on docker [\#1851](https://github.com/PegaSysEng/pantheon/pull/1851)
- Disable Istanbul block [\#1849](https://github.com/PegaSysEng/pantheon/pull/1849)
- Add read-only blockchain factory method [\#1845](https://github.com/PegaSysEng/pantheon/pull/1845)
- Removing the release plugin in favour of the new process with branches [\#1843](https://github.com/PegaSysEng/pantheon/pull/1843)
- Update Görli bootnodes [\#1842](https://github.com/PegaSysEng/pantheon/pull/1842)
- Upgrade graphql library to version 13.0 [\#1834](https://github.com/PegaSysEng/pantheon/pull/1834)
- Database versioning and enable multi-column database [\#1830](https://github.com/PegaSysEng/pantheon/pull/1830)
- Fixes invalid JsonGetter, comment [\#1811](https://github.com/PegaSysEng/pantheon/pull/1811) (thanks to [josh-richardson](https://github.com/josh-richardson))
- Add EthSigner acceptance test [\#1655](https://github.com/PegaSysEng/pantheon/pull/1655) (thanks to [iikirilov](https://github.com/iikirilov))
- Support plugin Richdata APIs via implementation [\#1581](https://github.com/PegaSysEng/pantheon/pull/1581)

## 1.2.1

### Additions and Improvements

- Removed the release plugin in favour of the new process with branches
[#1841](https://github.com/PegaSysEng/pantheon/pull/1841)
[#1843](https://github.com/PegaSysEng/pantheon/pull/1843)
[#1848](https://github.com/PegaSysEng/pantheon/pull/1848)
[#1855](https://github.com/PegaSysEng/pantheon/pull/1855)
- Updated Görli bootnodes [#1842](https://github.com/PegaSysEng/pantheon/pull/1842)
- Removed unnecessary test dependency [#1839](https://github.com/PegaSysEng/pantheon/pull/1839)
- Added warning when comments are used in genesis file [#1838](https://github.com/PegaSysEng/pantheon/pull/1838)
- Added an experimental flag for disabling timers [#1837](https://github.com/PegaSysEng/pantheon/pull/1837)
- Fixed FlatFileTaskCollection tests [#1833](https://github.com/PegaSysEng/pantheon/pull/1833)
- Added chain json import utility [#1832](https://github.com/PegaSysEng/pantheon/pull/1832)
- Added tests to AllNodesVisitor trie traversal [#1831](https://github.com/PegaSysEng/pantheon/pull/1831)
- Updated privateFrom to be required [#1829](https://github.com/PegaSysEng/pantheon/pull/1829) (thanks to [iikirilov](https://github.com/iikirilov))
- Made explicit that streamed accounts may be missing their address [#1828](https://github.com/PegaSysEng/pantheon/pull/1828)
- Refactored normalizeKeys method [#1826](https://github.com/PegaSysEng/pantheon/pull/1826)
- Removed dead parameters [#1825](https://github.com/PegaSysEng/pantheon/pull/1825)
- Added a nicer name for Corretto [#1819](https://github.com/PegaSysEng/pantheon/pull/1819)
- Changed core JSON-RPC method to support ReTestEth
[#1815](https://github.com/PegaSysEng/pantheon/pull/1815)
[#1818](https://github.com/PegaSysEng/pantheon/pull/1818)
- Added rewind to block functionality [#1814](https://github.com/PegaSysEng/pantheon/pull/1814)
- Added support for NoReward and NoProof seal engines [#1813](https://github.com/PegaSysEng/pantheon/pull/1813)
- Added strict short hex strings for retesteth [#1812](https://github.com/PegaSysEng/pantheon/pull/1812)
- Cleaned up genesis parsing [#1809](https://github.com/PegaSysEng/pantheon/pull/1809)
- Updating Orion to v1.3.2 [#1805](https://github.com/PegaSysEng/pantheon/pull/1805)
- Updaated newHeads subscription to emit events only for canonical blocks [#1798](https://github.com/PegaSysEng/pantheon/pull/1798)
- Repricing for trie-size-dependent opcodes [#1795](https://github.com/PegaSysEng/pantheon/pull/1795)
- Revised Istanbul Versioning assignemnts [#1794](https://github.com/PegaSysEng/pantheon/pull/1794)
- Updated RevertReason to return BytesValue [#1793](https://github.com/PegaSysEng/pantheon/pull/1793)
- Updated way priv_getPrivacyPrecompileAddress source [#1786](https://github.com/PegaSysEng/pantheon/pull/1786) (thanks to [iikirilov](https://github.com/iikirilov))
- Updated Chain ID opcode to return 0 as default [#1785](https://github.com/PegaSysEng/pantheon/pull/1785)
- Allowed fixedDifficulty=1 [#1784](https://github.com/PegaSysEng/pantheon/pull/1784)
- Updated Docker image defaults host interfaces [#1782](https://github.com/PegaSysEng/pantheon/pull/1782)
- Added tracking of world state account key preimages [#1780](https://github.com/PegaSysEng/pantheon/pull/1780)
- Modified PrivGetPrivateTransaction to take public tx hash [#1778](https://github.com/PegaSysEng/pantheon/pull/1778) (thanks to [josh-richardson](https://github.com/josh-richardson))
- Removed enclave public key from parameter
[#1789](https://github.com/PegaSysEng/pantheon/pull/1789)
[#1777](https://github.com/PegaSysEng/pantheon/pull/1777) (thanks to [iikirilov](https://github.com/iikirilov))
- Added storage key preimage tracking [#1772](https://github.com/PegaSysEng/pantheon/pull/1772)
- Updated priv_getPrivacyPrecompileAddress method return [#1766](https://github.com/PegaSysEng/pantheon/pull/1766) (thanks to [iikirilov](https://github.com/iikirilov))
- Added tests for permissioning with static nodes behaviour [#1764](https://github.com/PegaSysEng/pantheon/pull/1764)
- Added integration test for contract creation with privacyGroupId [#1762](https://github.com/PegaSysEng/pantheon/pull/1762) (thanks to [josh-richardson](https://github.com/josh-richardson))
- Added report node local address as the coinbase in Clique and IBFT
[#1758](https://github.com/PegaSysEng/pantheon/pull/1758)
[#1760](https://github.com/PegaSysEng/pantheon/pull/1760)
- Fixed private tx signature validation [#1753](https://github.com/PegaSysEng/pantheon/pull/1753)
- Updated CI configuration
[#1751](https://github.com/PegaSysEng/pantheon/pull/1751)
[#1835](https://github.com/PegaSysEng/pantheon/pull/1835)
- Added CLI flag for setting WorldStateDownloader task cache size [#1749](https://github.com/PegaSysEng/pantheon/pull/1749) (thanks to [matkt](https://github.com/matkt))
- Updated vertx to 2.8.0 [#1748](https://github.com/PegaSysEng/pantheon/pull/1748)
- changed RevertReason to BytesValue [#1746](https://github.com/PegaSysEng/pantheon/pull/1746)
- Added static nodes acceptance test [#1745](https://github.com/PegaSysEng/pantheon/pull/1745)
- Added report 0 hashrate when the mining coordinator doesn't support mining
[#1744](https://github.com/PegaSysEng/pantheon/pull/1744)
[#1757](https://github.com/PegaSysEng/pantheon/pull/1757)
- Implemented EIP-2200 - Net Gas Metering Revised [#1743](https://github.com/PegaSysEng/pantheon/pull/1743)
- Added chainId validation to PrivateTransactionValidator [#1741](https://github.com/PegaSysEng/pantheon/pull/1741)
- Reduced intrinsic gas cost [#1739](https://github.com/PegaSysEng/pantheon/pull/1739)
- De-duplicated test blocks data files [#1737](https://github.com/PegaSysEng/pantheon/pull/1737)
- Renamed various EEA methods to priv methods [#1736](https://github.com/PegaSysEng/pantheon/pull/1736) (thanks to [josh-richardson](https://github.com/josh-richardson))
- Permissioning Acceptance Test [#1735](https://github.com/PegaSysEng/pantheon/pull/1735)
 [#1759](https://github.com/PegaSysEng/pantheon/pull/1759)
- Add nonce handling to GenesisState [#1728](https://github.com/PegaSysEng/pantheon/pull/1728)
- Added 100-continue to HTTP [#1727](https://github.com/PegaSysEng/pantheon/pull/1727)
- Fixed get_signerMetrics [#1725](https://github.com/PegaSysEng/pantheon/pull/1725) (thanks to [matkt](https://github.com/matkt))
- Reworked "in-sync" checks [#1720](https://github.com/PegaSysEng/pantheon/pull/1720)
- Added Accounts Permissioning Acceptance Tests [#1719](https://github.com/PegaSysEng/pantheon/pull/1719)
- Added PrivateTransactionValidator to unify logic [#1713](https://github.com/PegaSysEng/pantheon/pull/1713)
- Added JSON-RPC API to report validator block production information [#1687](https://github.com/PegaSysEng/pantheon/pull/1687) (thanks to [matkt](https://github.com/matkt))
- Added Mark Sweep Pruner [#1638](https://github.com/PegaSysEng/pantheon/pull/1638)
- Added the Blake2b F compression function as a precompile in Besu [#1614](https://github.com/PegaSysEng/pantheon/pull/1614) (thanks to [iikirilov](https://github.com/iikirilov))
- Documentation updates include:
  - Added CPU requirements [#1734](https://github.com/PegaSysEng/pantheon/pull/1734)
  - Added reference to Ansible role [#1733](https://github.com/PegaSysEng/pantheon/pull/1733)
  - Updated revert reason example [#1754](https://github.com/PegaSysEng/pantheon/pull/1754)
  - Added content on deploying for production [#1774](https://github.com/PegaSysEng/pantheon/pull/1774)
  - Updated docker docs for location of data path [#1790](https://github.com/PegaSysEng/pantheon/pull/1790)
  - Updated permissiong documentation
  [#1792](https://github.com/PegaSysEng/pantheon/pull/1792)
  [#1652](https://github.com/PegaSysEng/pantheon/pull/1652)
  - Added permissioning webinar in the resources [#1717](https://github.com/PegaSysEng/pantheon/pull/1717)
  - Add web3.js-eea reference doc [#1617](https://github.com/PegaSysEng/pantheon/pull/1617)
  - Updated privacy documentation
  [#1650](https://github.com/PegaSysEng/pantheon/pull/1650)
  [#1721](https://github.com/PegaSysEng/pantheon/pull/1721)
  [#1722](https://github.com/PegaSysEng/pantheon/pull/1722)
  [#1724](https://github.com/PegaSysEng/pantheon/pull/1724)
  [#1729](https://github.com/PegaSysEng/pantheon/pull/1729)
  [#1730](https://github.com/PegaSysEng/pantheon/pull/1730)
  [#1731](https://github.com/PegaSysEng/pantheon/pull/1731)
  [#1732](https://github.com/PegaSysEng/pantheon/pull/1732)
  [#1740](https://github.com/PegaSysEng/pantheon/pull/1740)
  [#1750](https://github.com/PegaSysEng/pantheon/pull/1750)
  [#1761](https://github.com/PegaSysEng/pantheon/pull/1761)
  [#1765](https://github.com/PegaSysEng/pantheon/pull/1765)
  [#1769](https://github.com/PegaSysEng/pantheon/pull/1769)
  [#1770](https://github.com/PegaSysEng/pantheon/pull/1770)
  [#1771](https://github.com/PegaSysEng/pantheon/pull/1771)
  [#1773](https://github.com/PegaSysEng/pantheon/pull/1773)
  [#1787](https://github.com/PegaSysEng/pantheon/pull/1787)
  [#1788](https://github.com/PegaSysEng/pantheon/pull/1788)
  [#1796](https://github.com/PegaSysEng/pantheon/pull/1796)
  [#1803](https://github.com/PegaSysEng/pantheon/pull/1803)
  [#1810](https://github.com/PegaSysEng/pantheon/pull/1810)
  [#1817](https://github.com/PegaSysEng/pantheon/pull/1817)
  - Added documentation for getSignerMetrics [#1723](https://github.com/PegaSysEng/pantheon/pull/1723) (thanks to [matkt](https://github.com/matkt))
  - Added Java 11+ as a prerequisite for installing Besu using Homebrew. [#1755](https://github.com/PegaSysEng/pantheon/pull/1755)
  - Fixed documentation formatting and typos [#1718](https://github.com/PegaSysEng/pantheon/pull/1718)
  [#1742](https://github.com/PegaSysEng/pantheon/pull/1742)
  [#1763](https://github.com/PegaSysEng/pantheon/pull/1763)
  [#1779](https://github.com/PegaSysEng/pantheon/pull/1779)
  [#1781](https://github.com/PegaSysEng/pantheon/pull/1781)
  [#1827](https://github.com/PegaSysEng/pantheon/pull/1827)
  [#1767](https://github.com/PegaSysEng/pantheon/pull/1767) (thanks to [helderjnpinto](https://github.com/helderjnpinto))
  - Moved the docs to a [new doc repos](https://github.com/PegaSysEng/doc.pantheon) [#1822](https://github.com/PegaSysEng/pantheon/pull/1822)
- Explicitly configure some maven artifactIds [#1853](https://github.com/PegaSysEng/pantheon/pull/1853)
- Update export subcommand to export blocks in rlp format [#1852](https://github.com/PegaSysEng/pantheon/pull/1852)
- Implement `eth_getproof` JSON RPC API [#1824](https://github.com/PegaSysEng/pantheon/pull/1824)
- Database versioning and enable multi-column database [#1830](https://github.com/PegaSysEng/pantheon/pull/1830)
- Disable smoke tests on windows [#1847](https://github.com/PegaSysEng/pantheon/pull/1847)
- Add read-only blockchain factory method [#1845](https://github.com/PegaSysEng/pantheon/pull/1845)

## 1.2

### Additions and Improvements

- Add UPnP Support [\#1334](https://github.com/PegaSysEng/pantheon/pull/1334) (thanks to [notlesh](https://github.com/notlesh))
- Limit the fraction of wire connections initiated by peers [\#1665](https://github.com/PegaSysEng/pantheon/pull/1665)
- EIP-1706 - Disable SSTORE with gasleft lt call stipend  [\#1706](https://github.com/PegaSysEng/pantheon/pull/1706)
- EIP-1108 - Reprice alt\_bn128 [\#1704](https://github.com/PegaSysEng/pantheon/pull/1704)
- EIP-1344 ChainID Opcode [\#1690](https://github.com/PegaSysEng/pantheon/pull/1690)
- New release docker image [\#1664](https://github.com/PegaSysEng/pantheon/pull/1664)
- Support changing log level at runtime [\#1656](https://github.com/PegaSysEng/pantheon/pull/1656) (thanks to [matkt](https://github.com/matkt))
- Implement dump command to dump a specific block from storage [\#1641](https://github.com/PegaSysEng/pantheon/pull/1641) (thanks to [matkt](https://github.com/matkt))
- Add eea\_findPrivacyGroup endpoint to Besu [\#1635](https://github.com/PegaSysEng/pantheon/pull/1635) (thanks to [Puneetha17](https://github.com/Puneetha17))
- Updated eea send raw transaction with privacy group ID [\#1611](https://github.com/PegaSysEng/pantheon/pull/1611) (thanks to [iikirilov](https://github.com/iikirilov))
- Added Revert Reason [\#1603](https://github.com/PegaSysEng/pantheon/pull/1603)
- Documentation updates include:
  - Added [UPnP content](https://besu.hyperledger.org/en/latest/HowTo/Find-and-Connect/Using-UPnP/)
  - Added [load balancer image](https://besu.hyperledger.org/en/stable/)
  - Added [revert reason](https://besu.hyperledger.org/en/latest/HowTo/Send-Transactions/Revert-Reason/)
  - Added [admin\_changeLogLevel](https://besu.hyperledger.org/en/latest/Reference/API-Methods/#admin_changeloglevel) JSON RPC API (thanks to [matkt](https://github.com/matkt))
  - Updated for [new Docker image](https://besu.hyperledger.org/en/stable/)
  - Added [Docker image migration content](https://besu.hyperledger.org/en/latest/HowTo/Get-Started/Migration-Docker/)
  - Added [transaction validation content](https://besu.hyperledger.org/en/latest/Concepts/Transactions/Transaction-Validation/)
  - Updated [permissioning overview](https://besu.hyperledger.org/en/stable/) for onchain account permissioning
  - Updated [quickstart](https://besu.hyperledger.org/en/latest/HowTo/Deploy/Monitoring-Performance/#monitor-node-performance-using-prometheus) to include Prometheus and Grafana
  - Added [remote connections limits options](https://besu.hyperledger.org/en/latest/Reference/CLI/CLI-Syntax/#remote-connections-limit-enabled)
  - Updated [web3.js-eea reference](https://docs.pantheon.pegasys.tech/en/latest/Reference/web3js-eea-Methods/) to include privacy group methods
  - Updated [onchain permissioning to include account permissioning](hhttps://besu.hyperledger.org/en/latest/Concepts/Permissioning/Onchain-Permissioning/) and [Permissioning Management Dapp](https://besu.hyperledger.org/en/latest/Tutorials/Permissioning/Getting-Started-Onchain-Permissioning/#start-the-development-server-for-the-permissioning-management-dapp)
  - Added [deployment procedure for Permissioning Management Dapp](https://besu.hyperledger.org/en/stable/)
  - Added privacy content for [EEA-compliant and Besu-extended privacy](https://besu.hyperledger.org/en/latest/Concepts/Privacy/Privacy-Groups/)
  - Added content on [creating and managing privacy groups](https://besu.hyperledger.org/en/latest/Reference/web3js-eea-Methods/#createprivacygroup)
  - Added content on [accessing private and privacy marker transactions](https://besu.hyperledger.org/en/latest/HowTo/Use-Privacy/Access-Private-Transactions/)
  - Added content on [system requirements](https://besu.hyperledger.org/en/latest/HowTo/Get-Started/System-Requirements/)
  - Added reference to [Besu role on Galaxy to deploy using Ansible](https://besu.hyperledger.org/en/latest/HowTo/Deploy/Ansible/).  

### Technical Improvements

- Remove enclave public key from parameter [\#1789](https://github.com/PegaSysEng/pantheon/pull/1789)
- Update defaults host interfaces [\#1782](https://github.com/PegaSysEng/pantheon/pull/1782)
- Modifies PrivGetPrivateTransaction to take public tx hash [\#1778](https://github.com/PegaSysEng/pantheon/pull/1778)
- Remove enclave public key from parameter [\#1777](https://github.com/PegaSysEng/pantheon/pull/1777)
- Return the ethereum address of the privacy precompile from priv_getPrivacyPrecompileAddress [\#1766](https://github.com/PegaSysEng/pantheon/pull/1766)
- Report node local address as the coinbase in Clique and IBFT [\#1760](https://github.com/PegaSysEng/pantheon/pull/1760)
- Additional integration test for contract creation with privacyGroupId [\#1762](https://github.com/PegaSysEng/pantheon/pull/1762)
- Report 0 hashrate when the mining coordinator doesn't support mining [\#1757](https://github.com/PegaSysEng/pantheon/pull/1757)
- Fix private tx signature validation [\#1753](https://github.com/PegaSysEng/pantheon/pull/1753)
- RevertReason changed to BytesValue [\#1746](https://github.com/PegaSysEng/pantheon/pull/1746)
- Renames various eea methods to priv methods [\#1736](https://github.com/PegaSysEng/pantheon/pull/1736)
- Update Orion version [\#1716](https://github.com/PegaSysEng/pantheon/pull/1716)
- Rename CLI flag for better ordering of options [\#1715](https://github.com/PegaSysEng/pantheon/pull/1715)
- Routine dependency updates [\#1712](https://github.com/PegaSysEng/pantheon/pull/1712)
- Fix spelling error in getApplicationPrefix method name [\#1711](https://github.com/PegaSysEng/pantheon/pull/1711)
- Wait and retry if best peer's chain is too short for fast sync [\#1708](https://github.com/PegaSysEng/pantheon/pull/1708)
- Eea get private transaction fix [\#1707](https://github.com/PegaSysEng/pantheon/pull/1707) (thanks to [iikirilov](https://github.com/iikirilov))
- Rework remote connection limit flag defaults [\#1705](https://github.com/PegaSysEng/pantheon/pull/1705)
- Report invalid options from config file [\#1703](https://github.com/PegaSysEng/pantheon/pull/1703)
- Add ERROR to list of CLI log level options [\#1699](https://github.com/PegaSysEng/pantheon/pull/1699)
- Enable onchain account permissioning CLI option [\#1686](https://github.com/PegaSysEng/pantheon/pull/1686)
- Exempt static nodes from all connection limits [\#1685](https://github.com/PegaSysEng/pantheon/pull/1685)
- Enclave refactoring [\#1684](https://github.com/PegaSysEng/pantheon/pull/1684)
- Add opcode and precompiled support for versioning  [\#1683](https://github.com/PegaSysEng/pantheon/pull/1683)
- Use a percentage instead of fraction for the remote connections percentage CLI option. [\#1682](https://github.com/PegaSysEng/pantheon/pull/1682)
- Added error msg for calling eth\_sendTransaction [\#1681](https://github.com/PegaSysEng/pantheon/pull/1681)
- Remove instructions for installing with Chocolatey [\#1680](https://github.com/PegaSysEng/pantheon/pull/1680)
- remove zulu-jdk8 from smoke tests [\#1679](https://github.com/PegaSysEng/pantheon/pull/1679)
- Add new MainNet bootnodes [\#1678](https://github.com/PegaSysEng/pantheon/pull/1678)
- updating smoke tests to use \>= jdk11 [\#1677](https://github.com/PegaSysEng/pantheon/pull/1677)
- Fix handling of remote connection limit [\#1676](https://github.com/PegaSysEng/pantheon/pull/1676)
- Add accountVersion to MessageFrame [\#1675](https://github.com/PegaSysEng/pantheon/pull/1675)
- Change getChildren return type [\#1674](https://github.com/PegaSysEng/pantheon/pull/1674)
- Use Log4J message template instead of String.format [\#1673](https://github.com/PegaSysEng/pantheon/pull/1673)
- Return hashrate of 0 when not mining. [\#1672](https://github.com/PegaSysEng/pantheon/pull/1672)
- Add hooks for validation  [\#1671](https://github.com/PegaSysEng/pantheon/pull/1671)
- Upgrade to pantheon-build:0.0.6-jdk11 which really does include jdk11 [\#1670](https://github.com/PegaSysEng/pantheon/pull/1670)
- Onchain permissioning startup check [\#1669](https://github.com/PegaSysEng/pantheon/pull/1669)
- Update BesuCommand to accept minTransactionGasPriceWei as an integer [\#1668](https://github.com/PegaSysEng/pantheon/pull/1668) (thanks to [matkt](https://github.com/matkt))
- Privacy group id consistent [\#1667](https://github.com/PegaSysEng/pantheon/pull/1667) (thanks to [iikirilov](https://github.com/iikirilov))
- Change eea\_getPrivateTransaction endpoint to accept hex [\#1666](https://github.com/PegaSysEng/pantheon/pull/1666) (thanks to [Puneetha17](https://github.com/Puneetha17))
- Factorise metrics code for KeyValueStorage database [\#1663](https://github.com/PegaSysEng/pantheon/pull/1663))
- Create a metric tracking DB size [\#1662](https://github.com/PegaSysEng/pantheon/pull/1662)
- AT- Removing unused methods on KeyValueStorage [\#1661](https://github.com/PegaSysEng/pantheon/pull/1661)
- Add Prerequisites and Quick-Start [\#1660](https://github.com/PegaSysEng/pantheon/pull/1660) (thanks to [lazaridiscom](https://github.com/lazaridiscom))
- Java 11 updates [\#1658](https://github.com/PegaSysEng/pantheon/pull/1658)
- Make test generated keys deterministic w/in block generator [\#1657](https://github.com/PegaSysEng/pantheon/pull/1657)
- Rename privacyGroupId to createPrivacyGroupId [\#1654](https://github.com/PegaSysEng/pantheon/pull/1654) (thanks to [Puneetha17](https://github.com/Puneetha17))
- Intermittent Test Failures in TransactionsMessageSenderTest [\#1653](https://github.com/PegaSysEng/pantheon/pull/1653)
- Sanity check the generated distribution files before upload [\#1648](https://github.com/PegaSysEng/pantheon/pull/1648)
- Use JDK 11 for release builds [\#1647](https://github.com/PegaSysEng/pantheon/pull/1647)
- Support multiple private marker transactions in a block  [\#1646](https://github.com/PegaSysEng/pantheon/pull/1646)
- Display World State Sync Progress in Logs [\#1645](https://github.com/PegaSysEng/pantheon/pull/1645)
- Remove the docker gradle plugin, handle building docker with shell now [\#1644](https://github.com/PegaSysEng/pantheon/pull/1644)
- Switch to using metric names from EIP-2159 [\#1634](https://github.com/PegaSysEng/pantheon/pull/1634)
- Account versioning [\#1612](https://github.com/PegaSysEng/pantheon/pull/1612)

## 1.1.4

### Additions and Improvements

- \[PAN-2832\] Support setting config options via environment variables [\#1597](https://github.com/PegaSysEng/pantheon/pull/1597)
- Print Besu version when starting [\#1593](https://github.com/PegaSysEng/pantheon/pull/1593)
- \[PAN-2746\] Add eea\_createPrivacyGroup & eea\_deletePrivacyGroup endpoint [\#1560](https://github.com/PegaSysEng/pantheon/pull/1560) (thanks to [Puneetha17](https://github.com/Puneetha17))

Documentation updates include:
- Added [readiness and liveness endpoints](https://besu.hyperledger.org/en/latest/HowTo/Interact/APIs/Using-JSON-RPC-API/#readiness-and-liveness-endpoints)
- Added [high availability content](https://besu.hyperledger.org/en/latest/HowTo/Configure/Configure-HA/High-Availability/)
- Added [web3js-eea client library](https://besu.hyperledger.org/en/latest/Tutorials/Quickstarts/Privacy-Quickstart/#clone-eeajs-libraries)
- Added content on [setting CLI options using environment variables](https://besu.hyperledger.org/en/latest/Reference/CLI/CLI-Syntax/#specifying-options)

### Technical Improvements

- Read config from env vars when no config file specified [\#1639](https://github.com/PegaSysEng/pantheon/pull/1639)
- Upgrade jackson-databind to 2.9.9.1 [\#1636](https://github.com/PegaSysEng/pantheon/pull/1636)
- Update Reference Tests [\#1633](https://github.com/PegaSysEng/pantheon/pull/1633)
- Ignore discport during static node permissioning check [\#1631](https://github.com/PegaSysEng/pantheon/pull/1631)
- Check connections more frequently during acceptance tests [\#1630](https://github.com/PegaSysEng/pantheon/pull/1630)
- Refactor experimental CLI options [\#1629](https://github.com/PegaSysEng/pantheon/pull/1629)
- JSON-RPC api net_services should display the actual ports [\#1628](https://github.com/PegaSysEng/pantheon/pull/1628)
- Refactor CLI [\#1627](https://github.com/PegaSysEng/pantheon/pull/1627)
- Simplify BesuCommand `run` and `parse` methods. [\#1626](https://github.com/PegaSysEng/pantheon/pull/1626)
- PAN-2860: Ignore discport during startup whitelist validation [\#1625](https://github.com/PegaSysEng/pantheon/pull/1625)
- Freeze plugin api version [\#1624](https://github.com/PegaSysEng/pantheon/pull/1624)
- Implement incoming transaction messages CLI option as an unstable command. [\#1622](https://github.com/PegaSysEng/pantheon/pull/1622)
- Update smoke tests docker images for zulu and openjdk to private ones [\#1620](https://github.com/PegaSysEng/pantheon/pull/1620)
- Remove duplication between EeaTransactionCountRpc & PrivateTransactionHandler [\#1619](https://github.com/PegaSysEng/pantheon/pull/1619)
- \[PAN-2709\] - nonce too low error [\#1618](https://github.com/PegaSysEng/pantheon/pull/1618)
- Cache TransactionValidationParams instead of creating new object for each call [\#1616](https://github.com/PegaSysEng/pantheon/pull/1616)
- \[PAN-2850\] Create a transaction pool configuration object [\#1615](https://github.com/PegaSysEng/pantheon/pull/1615)
- Add TransactionValidationParam to TxProcessor [\#1613](https://github.com/PegaSysEng/pantheon/pull/1613)
- Expose a CLI option to configure the life time of transaction messages. [\#1610](https://github.com/PegaSysEng/pantheon/pull/1610)
- Implement Prometheus metric counter for skipped expired transaction messages. [\#1609](https://github.com/PegaSysEng/pantheon/pull/1609)
- Upload jars to bintray as part of releases [\#1608](https://github.com/PegaSysEng/pantheon/pull/1608)
- Avoid publishing docker-pantheon directory to bintray during a release [\#1606](https://github.com/PegaSysEng/pantheon/pull/1606)
- \[PAN-2756\] Istanbul scaffolding [\#1605](https://github.com/PegaSysEng/pantheon/pull/1605)
- Implement a timeout in TransactionMessageProcessor [\#1604](https://github.com/PegaSysEng/pantheon/pull/1604)
- Reject transactions with gas price below the configured minimum [\#1602](https://github.com/PegaSysEng/pantheon/pull/1602)
- Always build the k8s image, only push to dockerhub for master branch [\#1601](https://github.com/PegaSysEng/pantheon/pull/1601)
- Properly validate AltBN128 pairing precompile input [\#1600](https://github.com/PegaSysEng/pantheon/pull/1600)
- \[PAN-2871\] Columnar rocksdb [\#1599](https://github.com/PegaSysEng/pantheon/pull/1599)
- Reverting change to dockerfile [\#1594](https://github.com/PegaSysEng/pantheon/pull/1594)
- Update dependency versions [\#1592](https://github.com/PegaSysEng/pantheon/pull/1592)
- \[PAN-2797\] Clean up failed connections [\#1591](https://github.com/PegaSysEng/pantheon/pull/1591)
- Cleaning up the build process for docker [\#1590](https://github.com/PegaSysEng/pantheon/pull/1590)
- \[PAN-2786\] Stop Transaction Pool Queue from Growing Unbounded [\#1586](https://github.com/PegaSysEng/pantheon/pull/1586)

## 1.1.3

### Additions and Improvements

- \[PAN-2811\] Be more lenient with discovery message deserialization. Completes our support for EIP-8 and enables Besu to work on Rinkeby again. [\#1580](https://github.com/PegaSysEng/pantheon/pull/1580)
- Added liveness and readiness probe stub endpoints [\#1553](https://github.com/PegaSysEng/pantheon/pull/1553)
- Implemented operator tool. \(blockchain network configuration for permissioned networks\) [\#1511](https://github.com/PegaSysEng/pantheon/pull/1511)
- \[PAN-2754\] Added eea\_getPrivacyPrecompileAddress [\#1579](https://github.com/PegaSysEng/pantheon/pull/1579) (thanks to [Puneetha17](https://github.com/Puneetha17))
- Publish the chain head gas used, gas limit, transaction count and ommer metrics [\#1551](https://github.com/PegaSysEng/pantheon/pull/1551)
- Add subscribe and unsubscribe count metrics [\#1541](https://github.com/PegaSysEng/pantheon/pull/1541)
- Add pivot block metrics [\#1537](https://github.com/PegaSysEng/pantheon/pull/1537)

Documentation updates include:

- Updated [IBFT 2.0 tutorial](https://besu.hyperledger.org/en/latest/Tutorials/Private-Network/Create-IBFT-Network/) to use network configuration tool
- Added [debug\_traceBlock\* methods](https://besu.hyperledger.org/en/latest/Reference/API-Methods/#debug_traceblock)
- Reorganised [monitoring documentation](https://besu.hyperledger.org/en/latest/HowTo/Deploy/Monitoring-Performance/)
- Added [link to sample Grafana dashboard](https://besu.hyperledger.org/en/latest/HowTo/Deploy/Monitoring-Performance/#monitor-node-performance-using-prometheus)
- Added [note about replacing transactions in transaction pool](https://besu.hyperledger.org/en/latest/Concepts/Transactions/Transaction-Pool/#replacing-transactions-with-same-nonce)
- Updated [example transaction scripts](https://besu.hyperledger.org/en/latest/HowTo/Send-Transactions/Transactions/#example-javascript-scripts)
- Updated [Alethio Ethstats and Explorer documentation](https://besu.hyperledger.org/en/latest/Concepts/AlethioOverview/)

### Technical Improvements

- PAN-2816: Hiding experimental account permissioning cli options [\#1584](https://github.com/PegaSysEng/pantheon/pull/1584)
- \[PAN-2630\] Synchronizer should disconnect the sync target peer on invalid block data [\#1578](https://github.com/PegaSysEng/pantheon/pull/1578)
- Rename MetricCategory to BesuMetricCategory [\#1574](https://github.com/PegaSysEng/pantheon/pull/1574)
- Convert MetricsConfigiguration to use a builder [\#1572](https://github.com/PegaSysEng/pantheon/pull/1572)
- PAN-2794: Including flag for onchain permissioning check on tx processor [\#1571](https://github.com/PegaSysEng/pantheon/pull/1571)
- Fix behaviour for absent account permissiong smart contract [\#1569](https://github.com/PegaSysEng/pantheon/pull/1569)
- Expand readiness check to check peer count and sync state [\#1568](https://github.com/PegaSysEng/pantheon/pull/1568)
- \[PAN-2798\] Reorganize p2p classes [\#1567](https://github.com/PegaSysEng/pantheon/pull/1567)
- PAN-2729: Account Smart Contract Permissioning ATs [\#1565](https://github.com/PegaSysEng/pantheon/pull/1565)
- Timeout build after 1 hour to prevent it hanging forever. [\#1564](https://github.com/PegaSysEng/pantheon/pull/1564)
- \[PAN-2791\] Make permissions checks for ongoing connections more granular [\#1563](https://github.com/PegaSysEng/pantheon/pull/1563)
- \[PAN-2721\] Fix TopicParameter deserialization [\#1562](https://github.com/PegaSysEng/pantheon/pull/1562)
- \[PAN-2779\] Allow signing private transaction with any key [\#1561](https://github.com/PegaSysEng/pantheon/pull/1561) (thanks to [iikirilov](https://github.com/iikirilov))
- \[PAN-2783\] Invert dependency between permissioning and p2p [\#1557](https://github.com/PegaSysEng/pantheon/pull/1557)
- Removing account filter from TransactionPool [\#1556](https://github.com/PegaSysEng/pantheon/pull/1556)
- \[PAN-1952\] - Remove ignored pending transaction event publish acceptance test [\#1552](https://github.com/PegaSysEng/pantheon/pull/1552)
- Make MetricCategories more flexible [\#1550](https://github.com/PegaSysEng/pantheon/pull/1550)
- Fix encoding for account permissioning check call [\#1549](https://github.com/PegaSysEng/pantheon/pull/1549)
- Discard known remote transactions prior to validation [\#1548](https://github.com/PegaSysEng/pantheon/pull/1548)
- \[PAN-2009\] - Fix cluster clean start after stop in Acceptance tests [\#1546](https://github.com/PegaSysEng/pantheon/pull/1546)
- FilterIdGenerator fixes [\#1544](https://github.com/PegaSysEng/pantheon/pull/1544)
- Only increment the added transaction counter if we actually added the transaction [\#1543](https://github.com/PegaSysEng/pantheon/pull/1543)
- When retrieving transactions by hash, check the pending transactions first [\#1542](https://github.com/PegaSysEng/pantheon/pull/1542)
- Fix thread safety in SubscriptionManager [\#1540](https://github.com/PegaSysEng/pantheon/pull/1540)
- \[PAN-2731\] Extract connection management from P2PNetwork [\#1538](https://github.com/PegaSysEng/pantheon/pull/1538)
- \[PAN-2010\] format filter id as quantity [\#1534](https://github.com/PegaSysEng/pantheon/pull/1534)
- PAN-2445: Onchain account permissioning [\#1507](https://github.com/PegaSysEng/pantheon/pull/1507)
- \[PAN-2672\] Return specific and useful error for enclave issues [\#1455](https://github.com/PegaSysEng/pantheon/pull/1455) (thanks to [Puneetha17](https://github.com/Puneetha17))

## 1.1.2

### Additions and Improvements

Documentation updates include:

- Added [GraphQL options](https://besu.hyperledger.org/en/latest/Reference/CLI/CLI-Syntax/#graphql-http-cors-origins)
- Added [troubleshooting point about illegal reflective access error](https://besu.hyperledger.org/en/latest/HowTo/Troubleshoot/Troubleshooting/#illegal-reflective-access-error-on-startup)
- Added [trusted bootnode behaviour for permissioning](https://besu.hyperledger.org/en/latest/Concepts/Permissioning/Onchain-Permissioning/#bootnodes)
- Added [how to obtain a WS authentication token](https://besu.hyperledger.org/en/latest/HowTo/Interact/APIs/Authentication/#obtaining-an-authentication-token)
- Updated [example scripts and added package.json file for creating signed transactions](https://besu.hyperledger.org/en/latest/HowTo/Send-Transactions/Transactions/)

### Technical Improvements

- Replaced Void datatype with void [\#1530](https://github.com/PegaSysEng/pantheon/pull/1530)
- Fix estimate gas RPC failing for clique when no blocks have been created [\#1528](https://github.com/PegaSysEng/pantheon/pull/1528)
- Avoid auto-boxing for gauge metrics [\#1526](https://github.com/PegaSysEng/pantheon/pull/1526)
- Add AT to ensure 0-miner Clique/IBFT are valid [\#1525](https://github.com/PegaSysEng/pantheon/pull/1525)
- AT DSL - renaming to suffix of Conditions and co-locating with Conditions [\#1524](https://github.com/PegaSysEng/pantheon/pull/1524)
- Set disconnect flag immediately when disconnecting a peer [\#1521](https://github.com/PegaSysEng/pantheon/pull/1521)
- \[PAN-2547\] Modified JSON-RPC subscription processing to avoid blocking [\#1519](https://github.com/PegaSysEng/pantheon/pull/1519)
- Dependency Version Updates [\#1517](https://github.com/PegaSysEng/pantheon/pull/1517)
- AT DSL - renaming ibft to ibft2 [\#1516](https://github.com/PegaSysEng/pantheon/pull/1516)
- \[PIE-1578\] Added local transaction permissioning metrics [\#1515](https://github.com/PegaSysEng/pantheon/pull/1515)
- \[PIE-1577\] Added node local metrics [\#1514](https://github.com/PegaSysEng/pantheon/pull/1514)
- AT DSL - Removing WaitCondition, consistently applying Condition instead [\#1513](https://github.com/PegaSysEng/pantheon/pull/1513)
- Remove usage of deprecated ConcurrentSet [\#1512](https://github.com/PegaSysEng/pantheon/pull/1512)
- Log error if clique or ibft have 0 validators in genesis [\#1509](https://github.com/PegaSysEng/pantheon/pull/1509)
- GraphQL library upgrade changes. [\#1508](https://github.com/PegaSysEng/pantheon/pull/1508)
- Add metrics to assist monitoring and alerting [\#1506](https://github.com/PegaSysEng/pantheon/pull/1506)
- Use external pantheon-plugin-api library [\#1505](https://github.com/PegaSysEng/pantheon/pull/1505)
- Tilde [\#1504](https://github.com/PegaSysEng/pantheon/pull/1504)
- Dependency version updates [\#1503](https://github.com/PegaSysEng/pantheon/pull/1503)
- Simplify text [\#1501](https://github.com/PegaSysEng/pantheon/pull/1501) (thanks to [bgravenorst](https://github.com/bgravenorst))
- \[PAN-1625\] Clique AT mining continues if validator offline [\#1500](https://github.com/PegaSysEng/pantheon/pull/1500)
- Acceptance Test DSL Node refactoring [\#1498](https://github.com/PegaSysEng/pantheon/pull/1498)
- Updated an incorrect command [\#1497](https://github.com/PegaSysEng/pantheon/pull/1497) (thanks to [bgravenorst](https://github.com/bgravenorst))
- Acceptance Test and DSL rename for IBFT2 [\#1493](https://github.com/PegaSysEng/pantheon/pull/1493)
- \[PIE-1580\] Metrics for smart contract permissioning actions [\#1492](https://github.com/PegaSysEng/pantheon/pull/1492)
- Handle RLPException when processing incoming DevP2P messages [\#1491](https://github.com/PegaSysEng/pantheon/pull/1491)
- Limit spotless checks to java classes in expected java  dirs [\#1490](https://github.com/PegaSysEng/pantheon/pull/1490)
- \[PAN-2560\] Add LocalNode class [\#1489](https://github.com/PegaSysEng/pantheon/pull/1489)
- Changed Enode length error String implementation. [\#1486](https://github.com/PegaSysEng/pantheon/pull/1486)
- PAN-2715 - return block not found reasons in error [\#1485](https://github.com/PegaSysEng/pantheon/pull/1485)
- \[PAN-2652\] Refactor Privacy acceptance test and add Privacy Ibft test [\#1483](https://github.com/PegaSysEng/pantheon/pull/1483) (thanks to [iikirilov](https://github.com/iikirilov))
- \[PAN-2603\] Onchain account permissioning support [\#1475](https://github.com/PegaSysEng/pantheon/pull/1475)
- Make CLI options names with hyphen-minus searchable and reduce index size [\#1476](https://github.com/PegaSysEng/pantheon/pull/1476)
- Added warning banner when using latest version [\#1454](https://github.com/PegaSysEng/pantheon/pull/1454)
- Add RTD config file to fix Python version issue [\#1453](https://github.com/PegaSysEng/pantheon/pull/1453)
- \[PAN-2647\] Validate Private Transaction nonce before submitting to Transaction Pool [\#1449](https://github.com/PegaSysEng/pantheon/pull/1449) (thanks to [iikirilov](https://github.com/iikirilov))
- Add placeholders system to have global variables in markdown [\#1425](https://github.com/PegaSysEng/pantheon/pull/1425)

## 1.1.1

### Additions and Improvements

- [GraphQL](https://besu.hyperledger.org/en/latest/HowTo/Interact/APIs/GraphQL/) [\#1311](https://github.com/PegaSysEng/pantheon/pull/1311) (thanks to [zyfrank](https://github.com/zyfrank))
- Added [`--tx-pool-retention-hours`](https://besu.hyperledger.org/en/latest/Reference/CLI/CLI-Syntax/#tx-pool-retention-hours) [\#1333](https://github.com/PegaSysEng/pantheon/pull/1333)
- Added Genesis file support for specifying the maximum stack size. [\#1431](https://github.com/PegaSysEng/pantheon/pull/1431)
- Included transaction details when subscribed to Pending transactions [\#1410](https://github.com/PegaSysEng/pantheon/pull/1410)
- Documentation updates include:
  - [Added configuration items specified in the genesis file](https://besu.hyperledger.org/en/latest/Reference/Config-Items/#configuration-items)  
  - [Added pending transaction details subscription](https://besu.hyperledger.org/en/latest/HowTo/Interact/APIs/RPC-PubSub/#pending-transactionss)
  - [Added Troubleshooting content](https://besu.hyperledger.org/en/latest/HowTo/Troubleshoot/Troubleshooting/)
  - [Added Privacy Quickstart](https://besu.hyperledger.org/en/latest/Tutorials/Quickstarts/Privacy-Quickstart/)  
  - [Added privacy roadmap](https://github.com/hyperledger/besu/blob/master/ROADMAP.md)  


### Technical Improvements

- Create MaintainedPeers class [\#1484](https://github.com/PegaSysEng/pantheon/pull/1484)
- Fix for permissioned network with single bootnode [\#1479](https://github.com/PegaSysEng/pantheon/pull/1479)
- Have ThreadBesuNodeRunner support plugin tests [\#1477](https://github.com/PegaSysEng/pantheon/pull/1477)
- Less pointless plugins errors [\#1473](https://github.com/PegaSysEng/pantheon/pull/1473)
- Rename GraphQLRPC to just GraphQL [\#1472](https://github.com/PegaSysEng/pantheon/pull/1472)
- eth\_protocolVersion is a Quantity, not an Integer [\#1470](https://github.com/PegaSysEng/pantheon/pull/1470)
- Don't require 'to' in 'blocks' queries [\#1464](https://github.com/PegaSysEng/pantheon/pull/1464)
- Events Plugin - Add initial "NewBlock" event message [\#1463](https://github.com/PegaSysEng/pantheon/pull/1463)
- Make restriction field in Private Transaction an enum [\#1462](https://github.com/PegaSysEng/pantheon/pull/1462) (thanks to [iikirilov](https://github.com/iikirilov))
- Helpful graphql error when an account doesn't exist [\#1460](https://github.com/PegaSysEng/pantheon/pull/1460)
- Acceptance Test Cleanup [\#1458](https://github.com/PegaSysEng/pantheon/pull/1458)
- Large chain id support for private transactions [\#1452](https://github.com/PegaSysEng/pantheon/pull/1452)
- Optimise TransactionPool.addRemoteTransaction [\#1448](https://github.com/PegaSysEng/pantheon/pull/1448)
- Reduce synchronization in PendingTransactions [\#1447](https://github.com/PegaSysEng/pantheon/pull/1447)
- Add simple PeerPermissions interface [\#1446](https://github.com/PegaSysEng/pantheon/pull/1446)
- Make sure ThreadBesuNodeRunner is exercised by automation [\#1442](https://github.com/PegaSysEng/pantheon/pull/1442)
- Decode devp2p packets off the event thread [\#1439](https://github.com/PegaSysEng/pantheon/pull/1439)
- Allow config files to specify no bootnodes [\#1438](https://github.com/PegaSysEng/pantheon/pull/1438)
- Capture all logs and errors in the Besu log output [\#1437](https://github.com/PegaSysEng/pantheon/pull/1437)
- Ensure failed Txns are deleted when detected during mining [\#1436](https://github.com/PegaSysEng/pantheon/pull/1436)
- Plugin Framework [\#1435](https://github.com/PegaSysEng/pantheon/pull/1435)
- Equals cleanup [\#1434](https://github.com/PegaSysEng/pantheon/pull/1434)
- Transaction smart contract permissioning controller [\#1433](https://github.com/PegaSysEng/pantheon/pull/1433)
- Renamed AccountPermissioningProver to TransactionPermissio… [\#1432](https://github.com/PegaSysEng/pantheon/pull/1432)
- Refactorings and additions to add Account based Smart Contract permissioning [\#1430](https://github.com/PegaSysEng/pantheon/pull/1430)
- Fix p2p PeerInfo handling [\#1428](https://github.com/PegaSysEng/pantheon/pull/1428)
- IbftProcessor logs when a throwable terminates mining [\#1427](https://github.com/PegaSysEng/pantheon/pull/1427)
- Renamed AccountWhitelistController [\#1424](https://github.com/PegaSysEng/pantheon/pull/1424)
- Unwrap DelegatingBytes32 and prevent Hash from wrapping other Hash instances [\#1423](https://github.com/PegaSysEng/pantheon/pull/1423)
- If nonce is invalid, do not delete during mining [\#1422](https://github.com/PegaSysEng/pantheon/pull/1422)
- Deleting unused windows jenkinsfile [\#1421](https://github.com/PegaSysEng/pantheon/pull/1421)
- Get all our smoke tests for all platforms in 1 jenkins job [\#1420](https://github.com/PegaSysEng/pantheon/pull/1420)
- Add pending object to GraphQL queries [\#1419](https://github.com/PegaSysEng/pantheon/pull/1419)
- Start listening for p2p connections after start\(\) is invoked [\#1418](https://github.com/PegaSysEng/pantheon/pull/1418)
- Improved JSON-RPC responses when EnodeURI parameter has invalid EnodeId [\#1417](https://github.com/PegaSysEng/pantheon/pull/1417)
- Use port 0 when starting a websocket server in tests [\#1416](https://github.com/PegaSysEng/pantheon/pull/1416)
- Windows jdk smoke tests [\#1413](https://github.com/PegaSysEng/pantheon/pull/1413)
- Change AT discard RPC tests to be more reliable by checking discard using proposals [\#1411](https://github.com/PegaSysEng/pantheon/pull/1411)
- Simple account permissioning [\#1409](https://github.com/PegaSysEng/pantheon/pull/1409)
- Fix clique miner to respect changes to vanity data made via JSON-RPC [\#1408](https://github.com/PegaSysEng/pantheon/pull/1408)
- Avoid recomputing the logs bloom filter when reading receipts [\#1407](https://github.com/PegaSysEng/pantheon/pull/1407)
- Remove NodePermissioningLocalConfig external references [\#1406](https://github.com/PegaSysEng/pantheon/pull/1406)
- Add constantinople fix block for Rinkeby [\#1404](https://github.com/PegaSysEng/pantheon/pull/1404)
- Update EnodeURL to support enodes with listening disabled [\#1403](https://github.com/PegaSysEng/pantheon/pull/1403)
- Integration Integration test\(s\) on p2p of 'net\_services'  [\#1402](https://github.com/PegaSysEng/pantheon/pull/1402)
- Reference tests fail on Windows [\#1401](https://github.com/PegaSysEng/pantheon/pull/1401)
- Fix non-deterministic test caused by variable size of generated transactions [\#1399](https://github.com/PegaSysEng/pantheon/pull/1399)
- Start BlockPropagationManager immediately - don't wait for full sync [\#1398](https://github.com/PegaSysEng/pantheon/pull/1398)
- Added error message for RPC method disabled [\#1396](https://github.com/PegaSysEng/pantheon/pull/1396)
- Fix intermittency in FullSyncChainDownloaderTest [\#1394](https://github.com/PegaSysEng/pantheon/pull/1394)
- Add explanatory comment about default port [\#1392](https://github.com/PegaSysEng/pantheon/pull/1392)
- Handle case where peers advertise a listening port of 0 [\#1391](https://github.com/PegaSysEng/pantheon/pull/1391)
- Cache extra data [\#1389](https://github.com/PegaSysEng/pantheon/pull/1389)
- Update Log message in IBFT Controller [\#1387](https://github.com/PegaSysEng/pantheon/pull/1387)
- Remove unnecessary field [\#1384](https://github.com/PegaSysEng/pantheon/pull/1384)
- Add getPeer method to PeerConnection [\#1383](https://github.com/PegaSysEng/pantheon/pull/1383)
- Removing smart quotes [\#1381](https://github.com/PegaSysEng/pantheon/pull/1381) (thanks to [jmcnevin](https://github.com/jmcnevin))
- Use streams and avoid iterating child nodes multiple times [\#1380](https://github.com/PegaSysEng/pantheon/pull/1380)
- Use execute instead of submit so unhandled exceptions get logged [\#1379](https://github.com/PegaSysEng/pantheon/pull/1379)
- Prefer EnodeURL over Endpoint [\#1378](https://github.com/PegaSysEng/pantheon/pull/1378)
- Add flat file based task collection [\#1377](https://github.com/PegaSysEng/pantheon/pull/1377)
- Consolidate local enode representation [\#1376](https://github.com/PegaSysEng/pantheon/pull/1376)
- Rename rocksdDbConfiguration to rocksDbConfiguration [\#1375](https://github.com/PegaSysEng/pantheon/pull/1375)
- Remove EthTaskChainDownloader and supporting code [\#1373](https://github.com/PegaSysEng/pantheon/pull/1373)
- Handle the pipeline being aborted while finalizing an async operation [\#1372](https://github.com/PegaSysEng/pantheon/pull/1372)
- Rename methods that create and return streams away from getX\(\) [\#1368](https://github.com/PegaSysEng/pantheon/pull/1368)
- eea\_getTransactionCount fails if account has not interacted with private state [\#1367](https://github.com/PegaSysEng/pantheon/pull/1367) (thanks to [iikirilov](https://github.com/iikirilov))
- Increase RocksDB settings [\#1364](https://github.com/PegaSysEng/pantheon/pull/1364) ([ajsutton](https://github.com/ajsutton))
- Don't abort in-progress master builds when a new commit is added. [\#1358](https://github.com/PegaSysEng/pantheon/pull/1358)
- Request open ended headers from sync target [\#1355](https://github.com/PegaSysEng/pantheon/pull/1355)
- Enable the pipeline chain downloader by default [\#1344](https://github.com/PegaSysEng/pantheon/pull/1344)
- Create P2PNetwork Builder [\#1343](https://github.com/PegaSysEng/pantheon/pull/1343)
- Include static nodes in permissioning logic [\#1339](https://github.com/PegaSysEng/pantheon/pull/1339)
- JsonRpcError decoding to include message [\#1336](https://github.com/PegaSysEng/pantheon/pull/1336)
- Cache current chain head info [\#1335](https://github.com/PegaSysEng/pantheon/pull/1335)
- Queue pending requests when all peers are busy [\#1331](https://github.com/PegaSysEng/pantheon/pull/1331)
- Fix failed tests on Windows [\#1332](https://github.com/PegaSysEng/pantheon/pull/1332)
- Provide error message when invalid key specified in key file [\#1328](https://github.com/PegaSysEng/pantheon/pull/1328)
- Allow whitespace in file paths loaded from resources directory [\#1329](https://github.com/PegaSysEng/pantheon/pull/1329)
- Allow whitespace in path [\#1327](https://github.com/PegaSysEng/pantheon/pull/1327)
- Require block numbers for debug\_traceBlockByNumber to be in hex [\#1326](https://github.com/PegaSysEng/pantheon/pull/1326)
- Improve logging of chain download errors in the pipeline chain downloader [\#1325](https://github.com/PegaSysEng/pantheon/pull/1325)
- Ensure eth scheduler is stopped in tests [\#1324](https://github.com/PegaSysEng/pantheon/pull/1324)
- Normalize account permissioning addresses in whitelist [\#1321](https://github.com/PegaSysEng/pantheon/pull/1321)
- Allow private contract invocations in multiple privacy groups [\#1318](https://github.com/PegaSysEng/pantheon/pull/1318) (thanks to [iikirilov](https://github.com/iikirilov))
- Fix account permissioning check case matching [\#1315](https://github.com/PegaSysEng/pantheon/pull/1315)
- Use header validation mode for ommers [\#1313](https://github.com/PegaSysEng/pantheon/pull/1313)
- Configure RocksDb max background compaction and thread count [\#1312](https://github.com/PegaSysEng/pantheon/pull/1312)
- Missing p2p info when queried live [\#1310](https://github.com/PegaSysEng/pantheon/pull/1310)
- Tx limit size send peers follow up [\#1308](https://github.com/PegaSysEng/pantheon/pull/1308)
- Remove remnants of the old dev mode [\#1307](https://github.com/PegaSysEng/pantheon/pull/1307)
- Remove duplicate init code from BesuController instances [\#1305](https://github.com/PegaSysEng/pantheon/pull/1305)
- Stop synchronizer prior to stopping the network [\#1302](https://github.com/PegaSysEng/pantheon/pull/1302)
- Evict old transactions [\#1299](https://github.com/PegaSysEng/pantheon/pull/1299)
- Send local transactions to new peers [\#1253](https://github.com/PegaSysEng/pantheon/pull/1253)

## 1.1

### Additions and Improvements

- [Privacy](https://besu.hyperledger.org/en/latest/Concepts/Privacy/Privacy-Overview/)
- [Onchain Permissioning](https://besu.hyperledger.org/en/latest/Concepts/Permissioning/Permissioning-Overview/#onchain)
- [Fastsync](https://besu.hyperledger.org/en/latest/Reference/CLI/CLI-Syntax/#fast-sync-min-peers)
- Documentation updates include:
    - Added JSON-RPC methods:
      - [`txpool_pantheonStatistics`](https://besu.hyperledger.org/en/latest/Reference/API-Methods/#txpool_besustatistics)
      - [`net_services`](https://besu.hyperledger.org/en/latest/Reference/API-Methods/#net_services)
    - [Updated to indicate Docker image doesn't run on Windows](https://besu.hyperledger.org/en/latest/HowTo/Get-Started/Run-Docker-Image/)
    - [Added how to configure a free gas network](https://besu.hyperledger.org/en/latest/HowTo/Configure/FreeGas/)

### Technical Improvements

- priv_getTransactionCount fails if account has not interacted with private state [\#1369](https://github.com/PegaSysEng/pantheon/pull/1369)
- Updating Orion to 0.9.0 [\#1360](https://github.com/PegaSysEng/pantheon/pull/1360)
- Allow use of large chain IDs [\#1357](https://github.com/PegaSysEng/pantheon/pull/1357)
- Allow private contract invocations in multiple privacy groups [\#1340](https://github.com/PegaSysEng/pantheon/pull/1340)
- Missing p2p info when queried live [\#1338](https://github.com/PegaSysEng/pantheon/pull/1338)
- Fix expose transaction statistics [\#1337](https://github.com/PegaSysEng/pantheon/pull/1337)
- Normalize account permissioning addresses in whitelist [\#1321](https://github.com/PegaSysEng/pantheon/pull/1321)
- Update Enclave executePost method [\#1319](https://github.com/PegaSysEng/pantheon/pull/1319)
- Fix account permissioning check case matching [\#1315](https://github.com/PegaSysEng/pantheon/pull/1315)
- Removing 'all' from the help wording for host-whitelist [\#1304](https://github.com/PegaSysEng/pantheon/pull/1304)

## 1.1 RC

### Technical Improvements

- Better errors for when permissioning contract is set up wrong [\#1296](https://github.com/PegaSysEng/pantheon/pull/1296)
- Consolidate p2p node info methods [\#1288](https://github.com/PegaSysEng/pantheon/pull/1288)
- Update permissioning smart contract interface to match updated EEA proposal [\#1287](https://github.com/PegaSysEng/pantheon/pull/1287)
- Switch to new sync target if it exceeds the td threshold [\#1286](https://github.com/PegaSysEng/pantheon/pull/1286)
- Fix running ATs with in-process node runner [\#1285](https://github.com/PegaSysEng/pantheon/pull/1285)
- Simplify enode construction [\#1283](https://github.com/PegaSysEng/pantheon/pull/1283)
- Cleanup PeerConnection interface [\#1282](https://github.com/PegaSysEng/pantheon/pull/1282)
- Undo changes to PendingTransactions method visibility [\#1281](https://github.com/PegaSysEng/pantheon/pull/1281)
- Use default enclave public key to generate eea_getTransactionReceipt [\#1280](https://github.com/PegaSysEng/pantheon/pull/1280) (thanks to [Puneetha17](https://github.com/Puneetha17))
- Rollback to rocksdb 5.15.10 [\#1279](https://github.com/PegaSysEng/pantheon/pull/1279)
- Log error when a JSON decode problem is encountered [\#1278](https://github.com/PegaSysEng/pantheon/pull/1278)
- Create EnodeURL builder [\#1275](https://github.com/PegaSysEng/pantheon/pull/1275)
- Keep enode nodeId stored as a BytesValue [\#1274](https://github.com/PegaSysEng/pantheon/pull/1274)
- Feature/move subclass in pantheon command [\#1272](https://github.com/PegaSysEng/pantheon/pull/1272)
- Expose sync mode option [\#1270](https://github.com/PegaSysEng/pantheon/pull/1270)
- Refactor RocksDBStats [\#1266](https://github.com/PegaSysEng/pantheon/pull/1266)
- Normalize EnodeURLs [\#1264](https://github.com/PegaSysEng/pantheon/pull/1264)
- Build broken in Java 12 [\#1263](https://github.com/PegaSysEng/pantheon/pull/1263)
- Make PeerDiscovertAgentTest less flakey [\#1262](https://github.com/PegaSysEng/pantheon/pull/1262)
- Ignore extra json rpc params [\#1261](https://github.com/PegaSysEng/pantheon/pull/1261)
- Fetch local transactions in isolation [\#1259](https://github.com/PegaSysEng/pantheon/pull/1259)
- Update to debug trace transaction [\#1258](https://github.com/PegaSysEng/pantheon/pull/1258)
- Use labelled timer to differentiate between rocks db metrics [\#1254](https://github.com/PegaSysEng/pantheon/pull/1254) (thanks to [Puneetha17](https://github.com/Puneetha17))
- Migrate TransactionPool (& affiliated test) from 'core' to 'eth' [\#1251](https://github.com/PegaSysEng/pantheon/pull/1251)
- Use single instance of Rocksdb for privacy [\#1247](https://github.com/PegaSysEng/pantheon/pull/1247) (thanks to [Puneetha17](https://github.com/Puneetha17))
- Subscribing to sync events should receive false when in sync [\#1240](https://github.com/PegaSysEng/pantheon/pull/1240)
- Ignore transactions from the network while behind chain head [\#1228](https://github.com/PegaSysEng/pantheon/pull/1228)
- RocksDB Statistics in Metrics [\#1169](https://github.com/PegaSysEng/pantheon/pull/1169)
- Add block trace RPC methods [\#1088](https://github.com/PegaSysEng/pantheon/pull/1088) (thanks to [kziemianek](https://github.com/kziemianek))

## 1.0.3

### Additions and Improvements

- Notify of dropped messages [\#1156](https://github.com/PegaSysEng/pantheon/pull/1156)
- Documentation updates include:
    - Added [Permissioning Overview](https://besu.hyperledger.org/en/latest/Concepts/Permissioning/Permissioning-Overview/)
    - Added content on [Network vs Node Configuration](https://besu.hyperledger.org/en/latest/HowTo/Configure/Using-Configuration-File/)   
    - Updated [RAM requirements](https://besu.hyperledger.org/en/latest/HowTo/Get-Started/System-Requirements/#ram)  
    - Added [Privacy Overview](https://besu.hyperledger.org/en/latest/Concepts/Privacy/Privacy-Overview/) and [Processing Private Transactions](https://besu.hyperledger.org/en/latest/Concepts/Privacy/Private-Transaction-Processing/)
    - Renaming of Ethstats Lite Explorer to [Ethereum Lite Explorer](https://besu.hyperledger.org/en/latest/HowTo/Deploy/Lite-Block-Explorer/#lite-block-explorer-documentation) (thanks to [tzapu](https://github.com/tzapu))
    - Added content on using [Truffle with Besu](https://besu.hyperledger.org/en/latest/HowTo/Develop-Dapps/Truffle/)
    - Added [`droppedPendingTransactions` RPC Pub/Sub subscription](https://besu.hyperledger.org/en/latest/HowTo/Interact/APIs/RPC-PubSub/#dropped-transactions)
    - Added [`eea_*` JSON-RPC API methods](https://besu.hyperledger.org/en/latest/Reference/API-Methods/#eea-methods)  
    - Added [architecture diagram](https://besu.hyperledger.org/en/latest/Concepts/ArchitectureOverview/)
    - Updated [permissioning CLI options](https://besu.hyperledger.org/en/latest/Reference/CLI/CLI-Syntax/#permissions-accounts-config-file-enabled) and [permissioned network tutorial](https://besu.hyperledger.org/en/stable/)  

### Technical Improvements

- Choose sync target based on td rather than height [\#1256](https://github.com/PegaSysEng/pantheon/pull/1256)
- CLI ewp options [\#1246](https://github.com/PegaSysEng/pantheon/pull/1246)
- Update BesuCommand.java [\#1245](https://github.com/PegaSysEng/pantheon/pull/1245)
- Reduce memory usage in import [\#1239](https://github.com/PegaSysEng/pantheon/pull/1239)
- Improve eea_sendRawTransaction error messages [\#1238](https://github.com/PegaSysEng/pantheon/pull/1238) (thanks to [Puneetha17](https://github.com/Puneetha17))
- Single topic filter [\#1235](https://github.com/PegaSysEng/pantheon/pull/1235)
- Enable pipeline chain downloader for fast sync [\#1232](https://github.com/PegaSysEng/pantheon/pull/1232)
- Make contract size limit configurable [\#1227](https://github.com/PegaSysEng/pantheon/pull/1227)
- Refactor PrivacyParameters config to use builder pattern [\#1226](https://github.com/PegaSysEng/pantheon/pull/1226) (thanks to [antonydenyer](https://github.com/antonydenyer))
- Different request limits for different request types [\#1224](https://github.com/PegaSysEng/pantheon/pull/1224)
- Finish off fast sync pipeline download [\#1222](https://github.com/PegaSysEng/pantheon/pull/1222)
- Enable fast-sync options on command line [\#1218](https://github.com/PegaSysEng/pantheon/pull/1218)
- Replace filtering headers after the fact with calculating number to request up-front [\#1216](https://github.com/PegaSysEng/pantheon/pull/1216)
- Support async processing while maintaining output order [\#1215](https://github.com/PegaSysEng/pantheon/pull/1215)
- Add Unstable Options to the CLI [\#1213](https://github.com/PegaSysEng/pantheon/pull/1213)
- Add private cluster acceptance tests [\#1211](https://github.com/PegaSysEng/pantheon/pull/1211) (thanks to [Puneetha17](https://github.com/Puneetha17))
- Re-aligned smart contract interface to EEA client spec 477 [\#1209](https://github.com/PegaSysEng/pantheon/pull/1209)
- Count the number of items discarded when a pipe is aborted [\#1208](https://github.com/PegaSysEng/pantheon/pull/1208)
- Pipeline chain download - fetch and import data [\#1207](https://github.com/PegaSysEng/pantheon/pull/1207)
- Permission provider that allows bootnodes if you have no other connections [\#1206](https://github.com/PegaSysEng/pantheon/pull/1206)
- Cancel in-progress async operations when the pipeline is aborted [\#1205](https://github.com/PegaSysEng/pantheon/pull/1205)
- Pipeline chain download - Checkpoints [\#1203](https://github.com/PegaSysEng/pantheon/pull/1203)
- Push development images to public dockerhub [\#1202](https://github.com/PegaSysEng/pantheon/pull/1202)
- Push builds of master as docker development images [\#1200](https://github.com/PegaSysEng/pantheon/pull/1200)
- Doc CI pipeline for build and tests [\#1199](https://github.com/PegaSysEng/pantheon/pull/1199)
- Replace the use of a disconnect listener with EthPeer.isDisconnected [\#1197](https://github.com/PegaSysEng/pantheon/pull/1197)
- Prep chain downloader for branch by abstraction [\#1194](https://github.com/PegaSysEng/pantheon/pull/1194)
- Maintain the state of MessageFrame in private Tx [\#1193](https://github.com/PegaSysEng/pantheon/pull/1193) (thanks to [Puneetha17](https://github.com/Puneetha17))
- Persist private world state only if we are mining [\#1191](https://github.com/PegaSysEng/pantheon/pull/1191) (thanks to [Puneetha17](https://github.com/Puneetha17))
- Remove SyncState from SyncTargetManager [\#1188](https://github.com/PegaSysEng/pantheon/pull/1188)
- Acceptance tests base for smart contract node permissioning [\#1186](https://github.com/PegaSysEng/pantheon/pull/1186)
- Fix metrics breakages [\#1185](https://github.com/PegaSysEng/pantheon/pull/1185)
- Typo [\#1184](https://github.com/PegaSysEng/pantheon/pull/1184) (thanks to [araskachoi](https://github.com/araskachoi))
- StaticNodesParserTest to pass on Windows [\#1183](https://github.com/PegaSysEng/pantheon/pull/1183)
- Don't mark world state as stalled until a minimum time without progress is reached [\#1179](https://github.com/PegaSysEng/pantheon/pull/1179)
- Use header validation policy in DownloadHeaderSequenceTask [\#1172](https://github.com/PegaSysEng/pantheon/pull/1172)
- Bond with bootnodes [\#1160](https://github.com/PegaSysEng/pantheon/pull/1160)

## 1.0.2

### Additions and Improvements

- Removed DB init when using `public-key` subcommand [\#1049](https://github.com/PegaSysEng/pantheon/pull/1049)
- Output enode URL on startup [\#1137](https://github.com/PegaSysEng/pantheon/pull/1137)
- Added Remove Peer JSON-RPC [\#1129](https://github.com/PegaSysEng/pantheon/pull/1129)
- Added `net_enode` JSON-RPC [\#1119](https://github.com/PegaSysEng/pantheon/pull/1119) (thanks to [mbergstrand](https://github.com/mbergstrand))
- Maintain a `staticnodes.json` [\#1106](https://github.com/PegaSysEng/pantheon/pull/1106)
- Added `tx-pool-max-size` command line parameter [\#1078](https://github.com/PegaSysEng/pantheon/pull/1078)
- Added PendingTransactions JSON-RPC [\#1043](https://github.com/PegaSysEng/pantheon/pull/1043) (thanks to [EdwinLeeGreene](https://github.com/EdwinLeeGreene))
- Added `admin_nodeInfo` JSON-RPC [\#1012](https://github.com/PegaSysEng/pantheon/pull/1012)
- Added `--metrics-category` CLI to only enable select metrics [\#969](https://github.com/PegaSysEng/pantheon/pull/969)
- Documentation updates include:
   - Updated endpoints in [Private Network Quickstart](https://besu.hyperledger.org/en/latest/Tutorials/Quickstarts/Private-Network-Quickstart/) (thanks to [laubai](https://github.com/laubai))
   - Updated [documentation contribution guidelines](https://besu.hyperledger.org/en/stable/)
   - Added [`admin_removePeer`](https://besu.hyperledger.org/en/latest/Reference/API-Methods/#admin_removepeer)
   - Updated [tutorials](https://besu.hyperledger.org/en/latest/Tutorials/Private-Network/Create-Private-Clique-Network/) for printing of enode on startup
   - Added [`txpool_pantheonTransactions`](https://besu.hyperledger.org/en/stable/Reference/API-Methods/#txpool_besutransactions)
   - Added [Transaction Pool content](https://besu.hyperledger.org/en/latest/Concepts/Transactions/Transaction-Pool/)
   - Added [`tx-pool-max-size` CLI option](https://besu.hyperledger.org/en/latest/Reference/CLI/CLI-Syntax/#tx-pool-max-size)
   - Updated [developer build instructions to use installDist](https://besu.hyperledger.org/en/stable/)
   - Added [Azure quickstart tutorial](https://besu.hyperledger.org/en/latest/Tutorials/Quickstarts/Azure-Private-Network-Quickstart/)
   - Enabled copy button in code blocks
   - Added [IBFT 1.0](https://besu.hyperledger.org/en/latest/HowTo/Configure/Consensus-Protocols/QuorumIBFT/)
   - Added section on using [Geth attach with Besu](https://besu.hyperledger.org/en/latest/HowTo/Interact/APIs/Using-JSON-RPC-API/#geth-console)    
   - Enabled the edit link doc site to ease external doc contributions
   - Added [EthStats docs](https://besu.hyperledger.org/HowTo/Deploy/Lite-Network-Monitor/) (thanks to [baxy](https://github.com/baxy))
   - Updated [Postman collection](https://besu.hyperledger.org/en/latest/HowTo/Interact/APIs/Authentication/#postman)  
   - Added [`metrics-category` CLI option](https://besu.hyperledger.org/en/latest/Reference/CLI/CLI-Syntax/#metrics-category)
   - Added information on [block time and timeout settings](https://besu.hyperledger.org/en/latest/HowTo/Configure/Consensus-Protocols/IBFT/#block-time) for IBFT 2.0
   - Added [`admin_nodeInfo`](https://besu.hyperledger.org/en/latest/Reference/API-Methods/#admin_nodeinfo)
   - Added [permissions images](https://besu.hyperledger.org/en/latest/Concepts/Permissioning/Permissioning-Overview/)
   - Added permissioning blog to [Resources](https://besu.hyperledger.org/en/latest/Reference/Resources/)
   - Updated [Create Permissioned Network](https://besu.hyperledger.org/en/latest/Tutorials/Permissioning/Create-Permissioned-Network/) tutorial to use `export-address`
   - Updated [Clique](https://besu.hyperledger.org/en/latest/HowTo/Configure/Consensus-Protocols/Clique/) and [IBFT 2.0](https://besu.hyperledger.org/en/latest/HowTo/Configure/Consensus-Protocols/IBFT/) docs to include complete genesis file  
   - Updated [Clique tutorial](https://besu.hyperledger.org/en/latest/Tutorials/Private-Network/Create-Private-Clique-Network/) to use `export-address` subcommand  
   - Added IBFT 2.0 [future message configuration options](https://besu.hyperledger.org/en/latest/HowTo/Configure/Consensus-Protocols/IBFT/#optional-configuration-options)

### Technical Improvements
- Fixed so self persists to the whitelist [\#1176](https://github.com/PegaSysEng/pantheon/pull/1176)
- Fixed to add self to permissioning whitelist [\#1175](https://github.com/PegaSysEng/pantheon/pull/1175)
- Fixed permissioning issues [\#1174](https://github.com/PegaSysEng/pantheon/pull/1174)
- AdminAddPeer returns custom Json RPC error code [\#1171](https://github.com/PegaSysEng/pantheon/pull/1171)
- Periodically connect to peers from table [\#1170](https://github.com/PegaSysEng/pantheon/pull/1170)
- Improved bootnodes option error message [\#1092](https://github.com/PegaSysEng/pantheon/pull/1092)
- Automatically restrict trailing peers while syncing [\#1167](https://github.com/PegaSysEng/pantheon/pull/1167)
- Avoid bonding to ourselves [\#1166](https://github.com/PegaSysEng/pantheon/pull/1166)
- Fix Push Metrics [\#1164](https://github.com/PegaSysEng/pantheon/pull/1164)
- Synchroniser waits for new peer if best is up to date [\#1161](https://github.com/PegaSysEng/pantheon/pull/1161)
- Don't attempt to download checkpoint headers if the number of headers is negative [\#1158](https://github.com/PegaSysEng/pantheon/pull/1158)
- Capture metrics on Vertx event loop and worker thread queues [\#1155](https://github.com/PegaSysEng/pantheon/pull/1155)
- Simplify node permissioning ATs [\#1153](https://github.com/PegaSysEng/pantheon/pull/1153)
- Add metrics around discovery process [\#1152](https://github.com/PegaSysEng/pantheon/pull/1152)
- Prevent connecting to self [\#1150](https://github.com/PegaSysEng/pantheon/pull/1150)
- Refactoring permissioning ATs [\#1148](https://github.com/PegaSysEng/pantheon/pull/1148)
- Added two extra Ropsten bootnodes [\#1147](https://github.com/PegaSysEng/pantheon/pull/1147)
- Fixed TCP port handling [\#1144](https://github.com/PegaSysEng/pantheon/pull/1144)
- Better error on bad header [\#1143](https://github.com/PegaSysEng/pantheon/pull/1143)
- Refresh peer table while we have fewer than maxPeers connected [\#1142](https://github.com/PegaSysEng/pantheon/pull/1142)
- Refactor jsonrpc consumption of local node permissioning controller [\#1140](https://github.com/PegaSysEng/pantheon/pull/1140)
- Disconnect peers before the pivot block while fast syncing [\#1139](https://github.com/PegaSysEng/pantheon/pull/1139)
- Reduce the default transaction pool size from 30,000 to 4096 [\#1136](https://github.com/PegaSysEng/pantheon/pull/1136)
- Fail at load if static nodes not whitelisted [\#1135](https://github.com/PegaSysEng/pantheon/pull/1135)
- Fix private transaction acceptance test [\#1134](https://github.com/PegaSysEng/pantheon/pull/1134) (thanks to [Puneetha17](https://github.com/Puneetha17))
- Quieter exceptions when network is unreachable [\#1133](https://github.com/PegaSysEng/pantheon/pull/1133)
- nodepermissioningcontroller used for devp2p connection filtering [\#1132](https://github.com/PegaSysEng/pantheon/pull/1132)
- Remove duplicates from apis specified via CLI [\#1131](https://github.com/PegaSysEng/pantheon/pull/1131)
- Synchronizer returns false if it is in sync [\#1130](https://github.com/PegaSysEng/pantheon/pull/1130)
- Added fromHexStringStrict to check for exactly 20 byte addresses [\#1128](https://github.com/PegaSysEng/pantheon/pull/1128)
- Fix deadlock scenario in AsyncOperationProcessor and re-enable WorldStateDownloaderTest [\#1126](https://github.com/PegaSysEng/pantheon/pull/1126)
- Ignore WorldStateDownloaderTest [\#1125](https://github.com/PegaSysEng/pantheon/pull/1125)
- Updated local config permissioning flags [\#1118](https://github.com/PegaSysEng/pantheon/pull/1118)
- Pipeline Improvements [\#1117](https://github.com/PegaSysEng/pantheon/pull/1117)
- Permissioning cli smart contract [\#1116](https://github.com/PegaSysEng/pantheon/pull/1116)
- Adding default pending transactions value in BesuControllerBuilder [\#1114](https://github.com/PegaSysEng/pantheon/pull/1114)
- Fix intermittency in WorldStateDownloaderTest [\#1113](https://github.com/PegaSysEng/pantheon/pull/1113)
- Reduce number of seen blocks and transactions Besu tracks [\#1112](https://github.com/PegaSysEng/pantheon/pull/1112)
- Timeout long test [\#1111](https://github.com/PegaSysEng/pantheon/pull/1111)
- Errorprone 2.3.3 upgrades [\#1110](https://github.com/PegaSysEng/pantheon/pull/1110)
- Add metric to capture memory used by RocksDB table readers [\#1108](https://github.com/PegaSysEng/pantheon/pull/1108)
- Don't allow creation of multiple gauges with the same name [\#1107](https://github.com/PegaSysEng/pantheon/pull/1107)
- Update Peer Discovery to use NodePermissioningController [\#1105](https://github.com/PegaSysEng/pantheon/pull/1105)
- Move starting world state download process inside WorldDownloadState [\#1104](https://github.com/PegaSysEng/pantheon/pull/1104)
- Enable private Tx capability to Clique [\#1102](https://github.com/PegaSysEng/pantheon/pull/1102) (thanks to [Puneetha17](https://github.com/Puneetha17))
- Enable private Tx capability to IBFT [\#1101](https://github.com/PegaSysEng/pantheon/pull/1101) (thanks to [Puneetha17](https://github.com/Puneetha17))
- Version Upgrades [\#1100](https://github.com/PegaSysEng/pantheon/pull/1100)
- Don't delete completed tasks from RocksDbTaskQueue [\#1099](https://github.com/PegaSysEng/pantheon/pull/1099)
- Support flat mapping with multiple threads [\#1098](https://github.com/PegaSysEng/pantheon/pull/1098)
- Add pipe stage name to thread while executing [\#1097](https://github.com/PegaSysEng/pantheon/pull/1097)
- Use pipeline for world state download [\#1096](https://github.com/PegaSysEng/pantheon/pull/1096)
- TXPool JSON RPC tweaks [\#1095](https://github.com/PegaSysEng/pantheon/pull/1095)
- Add in-memory cache over world state download queue [\#1087](https://github.com/PegaSysEng/pantheon/pull/1087)
- Trim default metrics [\#1086](https://github.com/PegaSysEng/pantheon/pull/1086)
- Improve imported block log line [\#1085](https://github.com/PegaSysEng/pantheon/pull/1085)
- Smart contract permission controller [\#1083](https://github.com/PegaSysEng/pantheon/pull/1083)
- Add timeout when waiting for JSON-RPC, WebSocket RPC and Metrics services to stop [\#1082](https://github.com/PegaSysEng/pantheon/pull/1082)
- Add pipeline framework to make parallel processing simpler [\#1077](https://github.com/PegaSysEng/pantheon/pull/1077)
- Node permissioning controller [\#1075](https://github.com/PegaSysEng/pantheon/pull/1075)
- Smart contract permission controller stub [\#1074](https://github.com/PegaSysEng/pantheon/pull/1074)
- Expose a synchronous start method in Runner [\#1072](https://github.com/PegaSysEng/pantheon/pull/1072)
- Changes in chain head should trigger new permissioning check for active peers [\#1071](https://github.com/PegaSysEng/pantheon/pull/1071)
- Fix exceptions fetching metrics after world state download completes [\#1066](https://github.com/PegaSysEng/pantheon/pull/1066)
- Accept transactions in the pool with nonce above account sender nonce [\#1065](https://github.com/PegaSysEng/pantheon/pull/1065)
- Repair Istanbul to handle Eth/62 & Eth/63 [\#1063](https://github.com/PegaSysEng/pantheon/pull/1063)
- Close Private Storage Provider [\#1059](https://github.com/PegaSysEng/pantheon/pull/1059) (thanks to [Puneetha17](https://github.com/Puneetha17))
- Add labels to Pipelined tasks metrics [\#1057](https://github.com/PegaSysEng/pantheon/pull/1057)
- Re-enable Quorum Synchronisation [\#1056](https://github.com/PegaSysEng/pantheon/pull/1056)
- Don't log expected failures as errors [\#1054](https://github.com/PegaSysEng/pantheon/pull/1054)
- Make findSuitablePeer abstract [\#1053](https://github.com/PegaSysEng/pantheon/pull/1053)
- Track added at in txpool [\#1048](https://github.com/PegaSysEng/pantheon/pull/1048)
- Fix ImportBlocksTask to only request from peers that claim to have the blocks [\#1047](https://github.com/PegaSysEng/pantheon/pull/1047)
- Don't run the dao block validator if dao block is 0 [\#1044](https://github.com/PegaSysEng/pantheon/pull/1044)
- Don't make unnecessary copies of data in RocksDbKeyValueStorage [\#1040](https://github.com/PegaSysEng/pantheon/pull/1040)
- Update discovery logic to trust bootnodes only when out of sync [\#1039](https://github.com/PegaSysEng/pantheon/pull/1039)
- Fix IndexOutOfBoundsException in DetermineCommonAncestorTask [\#1038](https://github.com/PegaSysEng/pantheon/pull/1038)
- Add `rpc_modules` JSON-RPC [\#1036](https://github.com/PegaSysEng/pantheon/pull/1036)
- Simple permissioning smart contract [\#1035](https://github.com/PegaSysEng/pantheon/pull/1035)
- Refactor enodeurl to use inetaddr [\#1032](https://github.com/PegaSysEng/pantheon/pull/1032)
- Update CLI options in mismatched genesis file message [\#1031](https://github.com/PegaSysEng/pantheon/pull/1031)
- Remove dependence of eth.core on eth.permissioning [\#1030](https://github.com/PegaSysEng/pantheon/pull/1030)
- Make alloc optional and provide nicer error messages when genesis config is invalid [\#1029](https://github.com/PegaSysEng/pantheon/pull/1029)
- Handle metrics request closing before response is generated [\#1028](https://github.com/PegaSysEng/pantheon/pull/1028)
- Change EthNetworkConfig bootnodes to always be URIs [\#1027](https://github.com/PegaSysEng/pantheon/pull/1027)
- Avoid port conflicts in acceptance tests [\#1025](https://github.com/PegaSysEng/pantheon/pull/1025)
- Include reference tests in jacoco [\#1024](https://github.com/PegaSysEng/pantheon/pull/1024)
- Acceptance test - configurable gas price [\#1023](https://github.com/PegaSysEng/pantheon/pull/1023)
- Get Internal logs and output [\#1022](https://github.com/PegaSysEng/pantheon/pull/1022) (thanks to [Puneetha17](https://github.com/Puneetha17))
- Fix race condition in WebSocketService [\#1021](https://github.com/PegaSysEng/pantheon/pull/1021)
- Ensure devp2p ports are written to ports file correctly [\#1020](https://github.com/PegaSysEng/pantheon/pull/1020)
- Report the correct tcp port in PING packets when it differs from the UDP port [\#1019](https://github.com/PegaSysEng/pantheon/pull/1019)
- Refactor transient transaction processor [\#1017](https://github.com/PegaSysEng/pantheon/pull/1017)
- Resume world state download from existing queue [\#1016](https://github.com/PegaSysEng/pantheon/pull/1016)
- IBFT Acceptance tests updated with longer timeout on first block [\#1015](https://github.com/PegaSysEng/pantheon/pull/1015)
- Update IBFT acceptances tests to await first block [\#1013](https://github.com/PegaSysEng/pantheon/pull/1013)
- Remove full hashimoto implementation as its never used [\#1011](https://github.com/PegaSysEng/pantheon/pull/1011)
- Created SyncStatus notifications [\#1010](https://github.com/PegaSysEng/pantheon/pull/1010)
- Address acceptance test intermittency [\#1008](https://github.com/PegaSysEng/pantheon/pull/1008)
- Consider a world state download stalled after 100 requests with no progress [\#1007](https://github.com/PegaSysEng/pantheon/pull/1007)
- Reduce log level when block miner is interrupted [\#1006](https://github.com/PegaSysEng/pantheon/pull/1006)
- RunnerTest fail on Windows due to network startup timing issue [\#1005](https://github.com/PegaSysEng/pantheon/pull/1005)
- Generate Private Contract Address [\#1004](https://github.com/PegaSysEng/pantheon/pull/1004) (thanks to [vinistevam](https://github.com/vinistevam))
- Delete the legacy pipelined import code [\#1003](https://github.com/PegaSysEng/pantheon/pull/1003)
- Fix race condition in WebSocket AT [\#1002](https://github.com/PegaSysEng/pantheon/pull/1002)
- Cleanup IBFT logging levels [\#995](https://github.com/PegaSysEng/pantheon/pull/995)
- Integration Test implementation dependency for non-IntelliJ IDE [\#992](https://github.com/PegaSysEng/pantheon/pull/992)
- Ignore fast sync and full sync tests to avoid race condition [\#991](https://github.com/PegaSysEng/pantheon/pull/991)
- Make acceptance tests use the process based runner again [\#990](https://github.com/PegaSysEng/pantheon/pull/990)
- RoundChangeCertificateValidator requires unique authors [\#989](https://github.com/PegaSysEng/pantheon/pull/989)
- Make Rinkeby the benchmark chain.  [\#986](https://github.com/PegaSysEng/pantheon/pull/986)
- Add metrics to Parallel Download pipeline [\#985](https://github.com/PegaSysEng/pantheon/pull/985)
- Change ExpectBlockNumber to require at least the specified block number [\#981](https://github.com/PegaSysEng/pantheon/pull/981)
- Fix benchmark compilation [\#980](https://github.com/PegaSysEng/pantheon/pull/980)
- RPC tests can use 127.0.0.1 loopback rather than localhost [\#974](https://github.com/PegaSysEng/pantheon/pull/974) thanks to [glethuillier](https://github.com/glethuillier) for raising)
- Disable picocli ansi when testing [\#973](https://github.com/PegaSysEng/pantheon/pull/973)
- Add a jmh benchmark for WorldStateDownloader [\#972](https://github.com/PegaSysEng/pantheon/pull/972)
- Gradle dependency for JMH annotation, for IDEs that aren't IntelliJ \(… [\#971](https://github.com/PegaSysEng/pantheon/pull/971)
- Separate download state tracking from WorldStateDownloader [\#967](https://github.com/PegaSysEng/pantheon/pull/967)
- Gradle dependency for JMH annotation, for IDEs that aren't IntelliJ [\#966](https://github.com/PegaSysEng/pantheon/pull/966)
- Truffle HDwallet Web3 1.0 [\#964](https://github.com/PegaSysEng/pantheon/pull/964)
- Add missing JavaDoc tags in JSONToRLP [\#963](https://github.com/PegaSysEng/pantheon/pull/963)
- Only import block if it isn't already on the block chain [\#962](https://github.com/PegaSysEng/pantheon/pull/962)
- CLI stack traces when debugging [\#960](https://github.com/PegaSysEng/pantheon/pull/960)
- Create peer discovery packets on a worker thread [\#955](https://github.com/PegaSysEng/pantheon/pull/955)
- Remove start functionality from IbftController and IbftBlockHeightMan… [\#952](https://github.com/PegaSysEng/pantheon/pull/952)
- Cleanup IBFT executors [\#951](https://github.com/PegaSysEng/pantheon/pull/951)
- Single threaded world state persistence [\#950](https://github.com/PegaSysEng/pantheon/pull/950)
- Fix version number on master [\#946](https://github.com/PegaSysEng/pantheon/pull/946)
- Change automatic benchmark  [\#945](https://github.com/PegaSysEng/pantheon/pull/945)
- Eliminate redundant header validation [\#943](https://github.com/PegaSysEng/pantheon/pull/943)
- RocksDbQueue Threading Tweaks [\#940](https://github.com/PegaSysEng/pantheon/pull/940)
- Validate DAO block [\#939](https://github.com/PegaSysEng/pantheon/pull/939)
- Complete Private Transaction Processor [\#938](https://github.com/PegaSysEng/pantheon/pull/938) (thanks to [iikirilov](https://github.com/iikirilov))
- Add metrics for netty queue length [\#932](https://github.com/PegaSysEng/pantheon/pull/932)
- Update GetNodeDataFromPeerTask to return a map [\#931](https://github.com/PegaSysEng/pantheon/pull/931)

## 1.0.1

Public key address export subcommand was missing in 1.0 release.

### Additions and Improvements
- Added `public-key export-address` subcommand [\#888](https://github.com/PegaSysEng/pantheon/pull/888)
- Documentation update for the [`public-key export-address`](https://besu.hyperledger.org/en/stable/) subcommand.
- Updated [IBFT 2.0 overview](https://besu.hyperledger.org/en/stable/) to include use of `rlp encode` command and information on setting IBFT 2.0 properties to achieve your desired block time.

## 1.0

### Additions and Improvements
- [IBFT 2.0](https://besu.hyperledger.org/en/latest/Tutorials/Private-Network/Create-IBFT-Network/)
- [Permissioning](https://besu.hyperledger.org/en/latest/Concepts/Permissioning/Permissioning-Overview/)
- [JSON-RPC Authentication](https://besu.hyperledger.org/en/latest/HowTo/Interact/APIs/Authentication/)
- Added `rlp encode` subcommand [\#965](https://github.com/PegaSysEng/pantheon/pull/965)
- Method to reload permissions file [\#834](https://github.com/PegaSysEng/pantheon/pull/834)
- Added rebind mitigation for Websockets. [\#905](https://github.com/PegaSysEng/pantheon/pull/905)
- Support genesis contract code [\#749](https://github.com/PegaSysEng/pantheon/pull/749) (thanks to [kziemianek](https://github.com/kziemianek)).
- Documentation updates include:
  - Added details on [port configuration](https://besu.hyperledger.org/en/latest/HowTo/Find-and-Connect/Configuring-Ports/)    
  - Added [Resources page](https://besu.hyperledger.org/en/latest/Reference/Resources/) linking to Besu blog posts and webinars
  - Added [JSON-RPC Authentication](https://besu.hyperledger.org/en/latest/HowTo/Interact/APIs/Authentication/)  
  - Added [tutorial to create permissioned network](https://besu.hyperledger.org/en/latest/Tutorials/Permissioning/Create-Permissioned-Network/)
  - Added [Permissioning](https://besu.hyperledger.org/en/latest/Concepts/Permissioning/Permissioning-Overview/) content
  - Added [Permissioning API methods](https://besu.hyperledger.org/en/latest/Reference/API-Methods/#permissioning-methods)
  - Added [tutorial to create Clique private network](https://besu.hyperledger.org/en/latest/Tutorials/Private-Network/Create-Private-Clique-Network/)
  - Added [tutorial to create IBFT 2.0 private network](https://besu.hyperledger.org/en/latest/Tutorials/Private-Network/Create-IBFT-Network/)

### Technical Improvements
- RoundChangeCertificateValidator requires unique authors [\#997](https://github.com/PegaSysEng/pantheon/pull/997)
- RPC tests can use 127.0.0.1 loopback rather than localhost [\#979](https://github.com/PegaSysEng/pantheon/pull/979)
- Integration Test implementation dependency for non-IntelliJ IDE [\#978](https://github.com/PegaSysEng/pantheon/pull/978)
- Only import block if it isn't already on the block chain [\#977](https://github.com/PegaSysEng/pantheon/pull/977)
- Disable picocli ansi when testing [\#975](https://github.com/PegaSysEng/pantheon/pull/975)
- Create peer discovery packets on a worker thread [\#961](https://github.com/PegaSysEng/pantheon/pull/961)
- Removed Orion snapshot dependency [\#933](https://github.com/PegaSysEng/pantheon/pull/933)
- Use network ID instead of chain ID in MainnetBesuController. [\#929](https://github.com/PegaSysEng/pantheon/pull/929)
- Propagate new block messages to other clients in a worker thread [\#928](https://github.com/PegaSysEng/pantheon/pull/928)
- Parallel downloader should stop on puts if requested. [\#927](https://github.com/PegaSysEng/pantheon/pull/927)
- Permission config file location and option under docker [\#925](https://github.com/PegaSysEng/pantheon/pull/925)
- Fixed potential stall in world state download [\#922](https://github.com/PegaSysEng/pantheon/pull/922)
- Refactoring to introduce deleteOnExit\(\) for temp files [\#920](https://github.com/PegaSysEng/pantheon/pull/920)
- Reduce "Received transactions message" log from debug to trace [\#919](https://github.com/PegaSysEng/pantheon/pull/919)
- Handle PeerNotConnected exceptions when sending wire keep alives [\#918](https://github.com/PegaSysEng/pantheon/pull/918)
- admin_addpeers: error if node not whitelisted [\#917](https://github.com/PegaSysEng/pantheon/pull/917)
- Expose the Ibft MiningCoordinator [\#916](https://github.com/PegaSysEng/pantheon/pull/916)
- Check perm api against perm cli [\#915](https://github.com/PegaSysEng/pantheon/pull/915)
- Update metrics when completing a world state request with existing data [\#914](https://github.com/PegaSysEng/pantheon/pull/914)
- Improve RocksDBQueue dequeue performance [\#913](https://github.com/PegaSysEng/pantheon/pull/913)
- Error when removing bootnodes from nodes whitelist [\#912](https://github.com/PegaSysEng/pantheon/pull/912)
- Incremental Optimization\(s\) on BlockBroadcaster [\#911](https://github.com/PegaSysEng/pantheon/pull/911)
- Check permissions CLI dependencies [\#909](https://github.com/PegaSysEng/pantheon/pull/909)
- Limit the number of times we retry peer discovery interactions [\#908](https://github.com/PegaSysEng/pantheon/pull/908)
- IBFT to use VoteTallyCache [\#907](https://github.com/PegaSysEng/pantheon/pull/907)
- Add metric to expose number of inflight world state requests [\#906](https://github.com/PegaSysEng/pantheon/pull/906)
- Bootnodes not on whitelist - improve errors [\#904](https://github.com/PegaSysEng/pantheon/pull/904)
- Make chain download cancellable [\#901](https://github.com/PegaSysEng/pantheon/pull/901)
- Enforce accounts must start with 0x [\#900](https://github.com/PegaSysEng/pantheon/pull/900)
- When picking fast sync pivot block, use the peer with the best total difficulty [\#899](https://github.com/PegaSysEng/pantheon/pull/899)
- Process world state download data on a worker thread [\#898](https://github.com/PegaSysEng/pantheon/pull/898)
- CLI mixin help [\#895](https://github.com/PegaSysEng/pantheon/pull/895) ([macfarla](https://github.com/macfarla))
- Use absolute datapath instead of relative. [\#894](https://github.com/PegaSysEng/pantheon/pull/894).
- Fix task queue so that the updated failure count for requests is stored [\#893](https://github.com/PegaSysEng/pantheon/pull/893)
- Fix authentication header [\#891](https://github.com/PegaSysEng/pantheon/pull/891)
- Reorganize eth tasks [\#890](https://github.com/PegaSysEng/pantheon/pull/890)
- Unit tests of BlockBroadcaster [\#887](https://github.com/PegaSysEng/pantheon/pull/887)
- Fix authentication file validation errors [\#886](https://github.com/PegaSysEng/pantheon/pull/886)
- Fixing file locations under docker [\#885](https://github.com/PegaSysEng/pantheon/pull/885)
- Handle exceptions properly in EthScheduler [\#884](https://github.com/PegaSysEng/pantheon/pull/884)
- More bootnodes for goerli [\#880](https://github.com/PegaSysEng/pantheon/pull/880)
- Rename password hash command [\#879](https://github.com/PegaSysEng/pantheon/pull/879)
- Add metrics for EthScheduler executors [\#878](https://github.com/PegaSysEng/pantheon/pull/878)
- Disconnect peer removed from node whitelist [\#877](https://github.com/PegaSysEng/pantheon/pull/877)
- Reduce logging noise from invalid peer discovery packets and handshaking [\#876](https://github.com/PegaSysEng/pantheon/pull/876)
- Detect stalled world state downloads [\#875](https://github.com/PegaSysEng/pantheon/pull/875)
- Limit size of Ibft future message buffer [\#873](https://github.com/PegaSysEng/pantheon/pull/873)
- Ibft2: Replace NewRound with extended Proposal [\#872](https://github.com/PegaSysEng/pantheon/pull/872)
- Fixed admin_addPeer to periodically check maintained connections [\#871](https://github.com/PegaSysEng/pantheon/pull/871)
- WebSocket method permissions [\#870](https://github.com/PegaSysEng/pantheon/pull/870)
- Select new pivot block when world state becomes unavailable [\#869](https://github.com/PegaSysEng/pantheon/pull/869)
- Introduce FutureUtils to reduce duplicated code around CompletableFuture [\#868](https://github.com/PegaSysEng/pantheon/pull/868)
- Implement world state cancel [\#867](https://github.com/PegaSysEng/pantheon/pull/867)
- Renaming authentication configuration file CLI command [\#865](https://github.com/PegaSysEng/pantheon/pull/865)
- Break out RoundChangeCertificate validation [\#864](https://github.com/PegaSysEng/pantheon/pull/864)
- Disconnect peers where the common ancestor is before our fast sync pivot [\#862](https://github.com/PegaSysEng/pantheon/pull/862)
- Initial scaffolding for block propagation [\#860](https://github.com/PegaSysEng/pantheon/pull/860)
- Fix NullPointerException when determining fast sync pivot [\#859](https://github.com/PegaSysEng/pantheon/pull/859)
- Check for invalid token [\#856](https://github.com/PegaSysEng/pantheon/pull/856)
- Moving NodeWhitelistController to permissioning package [\#855](https://github.com/PegaSysEng/pantheon/pull/855)
- Fix state download race condition by creating a TaskQueue API [\#853](https://github.com/PegaSysEng/pantheon/pull/853)
- Changed separator in JSON RPC permissions [\#852](https://github.com/PegaSysEng/pantheon/pull/852)
- WebSocket acceptance tests now can use WebSockets [\#851](https://github.com/PegaSysEng/pantheon/pull/851)
- IBFT notifies EthPeer when remote node has a better block [\#849](https://github.com/PegaSysEng/pantheon/pull/849)
- Support resuming fast-sync downloads [\#848](https://github.com/PegaSysEng/pantheon/pull/848)
- Tweak Fast Sync Config [\#847](https://github.com/PegaSysEng/pantheon/pull/847)
- RPC authentication configuration validation + tests. [\#846](https://github.com/PegaSysEng/pantheon/pull/846)
- Tidy-up FastSyncState persistence [\#845](https://github.com/PegaSysEng/pantheon/pull/845)
- Do parallel extract signatures in the parallel block importer. [\#844](https://github.com/PegaSysEng/pantheon/pull/844)
- Fix 'the Input Is Too Long' Error on Windows [\#843](https://github.com/PegaSysEng/pantheon/pull/843) (thanks to [glethuillier](https://github.com/glethuillier)).
- Remove unnecessary sleep [\#842](https://github.com/PegaSysEng/pantheon/pull/842)
- Shutdown improvements [\#841](https://github.com/PegaSysEng/pantheon/pull/841)
- Speed up shutdown time [\#838](https://github.com/PegaSysEng/pantheon/pull/838)
- Add metrics to world state downloader [\#837](https://github.com/PegaSysEng/pantheon/pull/837)
- Store pivot block header [\#836](https://github.com/PegaSysEng/pantheon/pull/836)
- Clique should use beneficiary of zero on epoch blocks [\#833](https://github.com/PegaSysEng/pantheon/pull/833)
- Clique should ignore proposals for address 0 [\#831](https://github.com/PegaSysEng/pantheon/pull/831)
- Fix intermittency in FullSyncDownloaderTest [\#830](https://github.com/PegaSysEng/pantheon/pull/830)
- Added the authentication service to the WebSocket service [\#829](https://github.com/PegaSysEng/pantheon/pull/829)
- Extract creation and init of ProtocolContext into a re-usable class [\#828](https://github.com/PegaSysEng/pantheon/pull/828)
- Prevent duplicate commit seals in ibft header [\#827](https://github.com/PegaSysEng/pantheon/pull/827)
- Validate Ibft vanity data length [\#826](https://github.com/PegaSysEng/pantheon/pull/826)
- Refactored json rpc authentication to be provided as a service [\#825](https://github.com/PegaSysEng/pantheon/pull/825)
- Handle unavailable world states [\#824](https://github.com/PegaSysEng/pantheon/pull/824)
- Password in JWT payload [\#823](https://github.com/PegaSysEng/pantheon/pull/823)
- Homogenize error messages when required parameters are set [\#822](https://github.com/PegaSysEng/pantheon/pull/822) ([glethuillier](https://github.com/glethuillier)).
- Set remote peer chain head to parent of block received in NEW\_BLOCK\_MESSAGE [\#819](https://github.com/PegaSysEng/pantheon/pull/819)
- Peer disconnects should not result in stack traces [\#818](https://github.com/PegaSysEng/pantheon/pull/818)
- Abort previous builds [\#817](https://github.com/PegaSysEng/pantheon/pull/817)
- Parallel build stages [\#816](https://github.com/PegaSysEng/pantheon/pull/816)
- JWT authentication for JSON-RPC [\#815](https://github.com/PegaSysEng/pantheon/pull/815)
- Log errors that occur while finding a common ancestor [\#814](https://github.com/PegaSysEng/pantheon/pull/814)
- Shuffled log levels [\#813](https://github.com/PegaSysEng/pantheon/pull/813)
- Prevent duplicate IBFT messages being processed by state machine [\#811](https://github.com/PegaSysEng/pantheon/pull/811)
- Fix Orion startup ports [\#810](https://github.com/PegaSysEng/pantheon/pull/810)
- Commit world state continuously [\#809](https://github.com/PegaSysEng/pantheon/pull/809)
- Improve block propagation time [\#808](https://github.com/PegaSysEng/pantheon/pull/808)
- JSON-RPC authentication cli options & acceptance tests [\#807](https://github.com/PegaSysEng/pantheon/pull/807)
- Remove privacy not supported warning [\#806](https://github.com/PegaSysEng/pantheon/pull/806) (thanks to [vinistevam](https://github.com/vinistevam))
- Wire up Private Transaction Processor [\#805](https://github.com/PegaSysEng/pantheon/pull/805) (thanks to [Puneetha17](https://github.com/Puneetha17))
- Apply a limit to the number of responses in RespondingEthPeer.respondWhile [\#803](https://github.com/PegaSysEng/pantheon/pull/803)
- Avoid requesting empty block bodies from the network. [\#802](https://github.com/PegaSysEng/pantheon/pull/802)
- Handle partial responses to get receipts requests [\#801](https://github.com/PegaSysEng/pantheon/pull/801)
- Rename functions in Ibft MessageValidator [\#800](https://github.com/PegaSysEng/pantheon/pull/800)
- Upgrade GoogleJavaFormat to 1.7 [\#795](https://github.com/PegaSysEng/pantheon/pull/795)
- Minor refactorings of IntegrationTest infrastructure [\#786](https://github.com/PegaSysEng/pantheon/pull/786)
- Rework Ibft MessageValidatorFactory [\#785](https://github.com/PegaSysEng/pantheon/pull/785)
- Rework IbftRoundFactory [\#784](https://github.com/PegaSysEng/pantheon/pull/784)
- Rename artefacts to artifacts within IBFT [\#782](https://github.com/PegaSysEng/pantheon/pull/782)
- Rename TerminatedRoundArtefacts to PreparedRoundArtefacts [\#781](https://github.com/PegaSysEng/pantheon/pull/781)
- Rename Ibft MessageFactory methods [\#779](https://github.com/PegaSysEng/pantheon/pull/779)
- Update WorldStateDownloader to only filter out known code requests [\#777](https://github.com/PegaSysEng/pantheon/pull/777)
- Multiple name options only search for the longest one [\#776](https://github.com/PegaSysEng/pantheon/pull/776)
- Move ethTaskTimer to abstract root [\#775](https://github.com/PegaSysEng/pantheon/pull/775)
- Parallel Block importer [\#774](https://github.com/PegaSysEng/pantheon/pull/774)
- Wait for a peer with an estimated chain height before selecting a pivot block [\#772](https://github.com/PegaSysEng/pantheon/pull/772)
- Randomly perform full validation when fast syncing blocks [\#770](https://github.com/PegaSysEng/pantheon/pull/770)
- IBFT Message rework, piggybacking blocks on msgs. [\#769](https://github.com/PegaSysEng/pantheon/pull/769)
- EthScheduler additions [\#767](https://github.com/PegaSysEng/pantheon/pull/767)
- Fixing node whitelist isPermitted check [\#766](https://github.com/PegaSysEng/pantheon/pull/766)
- Eth/63 labels [\#764](https://github.com/PegaSysEng/pantheon/pull/764)
- Permissioning whitelist persistence. [\#763](https://github.com/PegaSysEng/pantheon/pull/763)
- Created message validators for NewRound and RoundChange [\#760](https://github.com/PegaSysEng/pantheon/pull/760)
- Add tests for FastSyncChainDownloader as a whole [\#758](https://github.com/PegaSysEng/pantheon/pull/758)
- Flatten IBFT Message API [\#757](https://github.com/PegaSysEng/pantheon/pull/757)
- Added TerminatedRoundArtefacts [\#756](https://github.com/PegaSysEng/pantheon/pull/756)
- Fix thread names in EthScheduler to include the thread number [\#755](https://github.com/PegaSysEng/pantheon/pull/755)
- Separate round change reception from RoundChangeCertificate [\#754](https://github.com/PegaSysEng/pantheon/pull/754)
- JSON-RPC authentication login [\#753](https://github.com/PegaSysEng/pantheon/pull/753)
- Spilt Ibft MessageValidator into components [\#752](https://github.com/PegaSysEng/pantheon/pull/752)
- Ensure first checkpoint headers is always in local blockchain for FastSyncCheckpointHeaderManager [\#750](https://github.com/PegaSysEng/pantheon/pull/750)
- Refactored permissioning components to be Optional. [\#747](https://github.com/PegaSysEng/pantheon/pull/747)
- Integrate rocksdb-based queue into WorldStateDownloader [\#746](https://github.com/PegaSysEng/pantheon/pull/746)
- Generify orion to enclave [\#745](https://github.com/PegaSysEng/pantheon/pull/745) (thanks to [vinistevam](https://github.com/vinistevam))
- Moved IBFT Message factory to use wrapped message types [\#744](https://github.com/PegaSysEng/pantheon/pull/744)
- Handle timeouts when requesting checkpoint headers correctly [\#743](https://github.com/PegaSysEng/pantheon/pull/743)
- Update RoundChangeManager to use flattened message [\#742](https://github.com/PegaSysEng/pantheon/pull/742)
- Handle validation failures when fast importing blocks [\#741](https://github.com/PegaSysEng/pantheon/pull/741)
- Updated IbftRound and RoundState APIs to use wrapped messages [\#740](https://github.com/PegaSysEng/pantheon/pull/740)
- Exception handling [\#739](https://github.com/PegaSysEng/pantheon/pull/739)
- Upgrade dependency versions and build cleanup [\#738](https://github.com/PegaSysEng/pantheon/pull/738)
- Update IbftBlockHeigntManager to accept new message types. [\#737](https://github.com/PegaSysEng/pantheon/pull/737)
- Error response handling for permissions APIs [\#736](https://github.com/PegaSysEng/pantheon/pull/736)
- IPV6 bootnodes don't work [\#735](https://github.com/PegaSysEng/pantheon/pull/735)
- Updated to use tags of pantheon build rather than another repo [\#734](https://github.com/PegaSysEng/pantheon/pull/734)
- Log milestones at startup and other minor logging improvements [\#733](https://github.com/PegaSysEng/pantheon/pull/733)
- Create wrapper types for Ibft Signed messages [\#731](https://github.com/PegaSysEng/pantheon/pull/731)
- Ibft to uniquely ID messages by their hash [\#730](https://github.com/PegaSysEng/pantheon/pull/730)
- Rename ibftrevised to ibft2 [\#722](https://github.com/PegaSysEng/pantheon/pull/722)
- Limit ibft msg queues [\#704](https://github.com/PegaSysEng/pantheon/pull/704)
- Implement privacy precompiled contract [\#696](https://github.com/PegaSysEng/pantheon/pull/696) (thanks to [Puneetha17](https://github.com/Puneetha17))
- Integration of RecursivePeerRefreshState and PeerDiscoveryController [\#420](https://github.com/PegaSysEng/pantheon/pull/420)

## 0.9.1

Built and compatible with with JDK8.

## 0.9

### Breaking Changes to Command Line

Breaking changes have been made to the command line options in v0.9 to improve usability. Many v0.8 command line options no longer work.

The [documentation](https://docs.pantheon.pegasys.tech/en/latest/) has been updated throughout to use the changed command line options and the [command line reference](https://besu.hyperledger.org/en/stable/) documents the changed options.

| Previous Option                     | New Option                                                                                                                                                                                                                                  | Change                            |
|-------------------------------------|------------------------------------------------------------------------------------------------------------------------------------------------------------------------------------------------------------------------------------------|----------------------------------|
| `--config`                          | [`--config-file`](https://besu.hyperledger.org/en/latest/Reference/CLI/CLI-Syntax/#config-file)                                                                                                                                  | Renamed                          |
| `--datadir`                         | [`--data-path`](https://besu.hyperledger.org/en/latest/Reference/CLI/CLI-Syntax/#data-path)                                                                                                                                      | Renamed                          |
| `--dev-mode`                        | [`--network=dev`](https://besu.hyperledger.org/en/latest/Reference/CLI/CLI-Syntax/#network)                                                                                                                                     | Replaced by `--network` option   |
| `--genesis`                         | [`--genesis-file`](https://besu.hyperledger.org/en/latest/Reference/CLI/CLI-Syntax/#genesis-file)                                                                                                                                | Renamed                          |
| `--goerli`                          | [`--network=goerli`]((https://besu.hyperledger.org/en/latest/Reference/CLI/CLI-Syntax/#network)                                                                                                                                  | Replaced by `--network` option   |
| `--metrics-listen=<HOST:PORT>`      | [`--metrics-host=<HOST>`](https://besu.hyperledger.org/en/latest/Reference/CLI/CLI-Syntax/#metrics-host) and [`--metrics-port=<PORT>`](https://besu.hyperledger.org/en/latest/Reference/CLI/CLI-Syntax/#metrics-port) | Split into host and port options |
| `--miner-extraData`                 | [`--miner-extra-data`](https://besu.hyperledger.org/en/latest/Reference/CLI/CLI-Syntax/#miner-extra-data)                                                                                                                       | Renamed                          |
| `--miner-minTransactionGasPriceWei` | [`--min-gas-price`](https://besu.hyperledger.org/en/latest/Reference/CLI/CLI-Syntax/#min-gas-price)                                                                                                                              | Renamed                          |
| `--no-discovery`                    | [`--discovery-enabled`](https://besu.hyperledger.org/en/latest/Reference/CLI/CLI-Syntax/#discovery-enabled)                                                                                                                      | Replaced                         |
| `--node-private-key`                | [`--node-private-key-file`](https://besu.hyperledger.org/en/latest/Reference/CLI/CLI-Syntax/#node-private-key-file)                                                                                                              | Renamed                          |
| `--ottoman`                         | N/A                                                                                                                                                                                                                                         | Removed                          |
| `--p2p-listen=<HOST:PORT>`          | [`--p2p-host=<HOST>`](https://besu.hyperledger.org/en/latest/Reference/CLI/CLI-Syntax/#p2p-hostt) and [`--p2p-port=<PORT>`](https://besu.hyperledger.org/en/latest/Reference/CLI/CLI-Syntax/#p2p-port) | Split into host and port options |
| `--rinkeby`                         | [`--network=rinkeby`]((https://besu.hyperledger.org/en/latest/Reference/CLI/CLI-Syntax/#network)                                                                                                                                     | Replaced by `--network` option   |
| `--ropsten`                         | [`--network=ropsten`]((https://besu.hyperledger.org/en/latest/Reference/CLI/CLI-Syntax/#network)                                                                                                                                     | Replaced by `--network` option   |
| `--rpc-enabled`                     | [` --rpc-http-enabled`](https://besu.hyperledger.org/en/latest/Reference/CLI/CLI-Syntax/#rpc-http-enabled)| Renamed|
| `--rpc-listen=<HOST:PORT>`          | [`--rpc-http-host=<HOST>`](https://besu.hyperledger.org/en/latest/Reference/CLI/CLI-Syntax/#rpc-http-host) and [`--rpc-http-port=<PORT>`](https://besu.hyperledger.org/en/latest/Reference/CLI/CLI-Syntax/#rpc-http-port) | Split into host and port options |
| `--rpc-api`                         | [`--rpc-http-api`](https://besu.hyperledger.org/en/latest/Reference/CLI/CLI-Syntax/#rpc-http-api)| Renamed |
| `--rpc-cors-origins`                | [`--rpc-http-cors-origins`](https://besu.hyperledger.org/en/latest/Reference/CLI/CLI-Syntax/#rpc-http-cors-origins) | Renamed |
| `--ws-enabled`                      | [`--rpc-ws-enabled`](https://besu.hyperledger.org/en/latest/Reference/CLI/CLI-Syntax/#rpc-ws-enabled)  | Renamed |
| `--ws-api`                          | [`--rpc-ws-api`](https://besu.hyperledger.org/en/latest/Reference/CLI/CLI-Syntax/#rpc-ws-api) | Renamed|
| `--ws-listen=<HOST:PORT>`           | [`--rpc-ws-host=<HOST>`](https://besu.hyperledger.org/en/latest/Reference/CLI/CLI-Syntax/#rpc-ws-host) and [`--rpc-ws-port=<PORT>`](https://besu.hyperledger.org/en/latest/Reference/CLI/CLI-Syntax/#rpc-ws-port) | Split into host and port options |
| `--ws-refresh-delay`                | [`--rpc-ws-refresh-delay`](https://besu.hyperledger.org/en/latest/Reference/CLI/CLI-Syntax/#rpc-ws-refresh-delay)|Renamed|

| Previous Subcommand                 | New Subcommand                                                                                                                                                                                                                  | Change                            |
|-------------------------------------|------------------------------------------------------------------------------------------------------------------------------------------------------------------------------------------------------------------------------------------|----------------------------------|
| `pantheon import <block-file>`      | [`pantheon blocks import --from=<block-file>`](https://besu.hyperledger.org/en/latest/Reference/CLI/CLI-Subcommands/#blocks)                                                                                            | Renamed                          |
| `pantheon export-pub-key <key-file>`| [`pantheon public-key export --to=<key-file>`](https://besu.hyperledger.org/en/latest/Reference/CLI/CLI-Subcommands/#public-key)                                                                                                      | Renamed                          |


### Private Network Quickstart

The Private Network Quickstart has been moved from the `pantheon` repository to the `pantheon-quickstart`
repository. The [Private Network Quickstart tutorial](https://besu.hyperledger.org/en/latest/Tutorials/Quickstarts/Private-Network-Quickstart/)
has been updated to use the moved quickstart.

### Additions and Improvements

- `--network=goerli` supports relaunch of Görli testnet [\#717](https://github.com/PegaSysEng/pantheon/pull/717)
- TOML authentication provider [\#689](https://github.com/PegaSysEng/pantheon/pull/689)
- Metrics Push Gateway Options [\#678](https://github.com/PegaSysEng/pantheon/pull/678)
- Additional logging details for IBFT 2.0 [\#650](https://github.com/PegaSysEng/pantheon/pull/650)
- Permissioning config TOML file [\#643](https://github.com/PegaSysEng/pantheon/pull/643)
- Added metrics Prometheus Push Gateway Support [\#638](https://github.com/PegaSysEng/pantheon/pull/638)
- Clique and IBFT not enabled by default in RPC APIs [\#635](https://github.com/PegaSysEng/pantheon/pull/635)
- Added `admin_addPeer` JSON-RPC API method [\#622](https://github.com/PegaSysEng/pantheon/pull/622)
- Implemented `--p2p-enabled` configuration item [\#619](https://github.com/PegaSysEng/pantheon/pull/619)
- Command options and commands renaming [\#618](https://github.com/PegaSysEng/pantheon/pull/618)
- Added IBFT get pending votes [\#603](https://github.com/PegaSysEng/pantheon/pull/603)
- Implement Petersburg hardfork [\#601](https://github.com/PegaSysEng/pantheon/pull/601)
- Added private transaction abstraction [\#592](https://github.com/PegaSysEng/pantheon/pull/592) (thanks to [iikirilov](https://github.com/iikirilov))
- Added privacy command line commands [\#584](https://github.com/PegaSysEng/pantheon/pull/584) (thanks to [Puneetha17](https://github.com/Puneetha17))
- Documentation updates include:
  - Updated [Private Network Quickstart tutorial](https://besu.hyperledger.org/en/latest/Tutorials/Quickstarts/Private-Network-Quickstart/)
    to use quickstart in `pantheon-quickstart` repository and indicate that the quickstart is not supported on Windows.
  - Added IBFT 2.0 [content](https://besu.hyperledger.org/en/latest/HowTo/Configure/Consensus-Protocols/IBFT/) and [JSON RPC API methods](https://besu.hyperledger.org/en/latest/Reference/API-Methods/#ibft-20-methods).
  - Added [consensus protocols content](https://besu.hyperledger.org/en/latest/Concepts/Consensus-Protocols/Comparing-PoA/).
  - Added content on [events and logs](https://besu.hyperledger.org/en/latest/Concepts/Events-and-Logs/), and [using filters](https://besu.hyperledger.org/en/latest/HowTo/Interact/Filters/Accessing-Logs-Using-JSON-RPC/).
  - Added content on integrating with [Prometheus Push Gateway](https://besu.hyperledger.org/en/latest/HowTo/Deploy/Monitoring-Performance/#running-prometheus-with-besu-in-push-mode)

### Technical Improvements

- Download receipts during fast sync and import without processing transactions [\#701](https://github.com/PegaSysEng/pantheon/pull/701)
- Removed CLI options for `--nodes-whitelist` and `--accounts-whitelist` [\#694](https://github.com/PegaSysEng/pantheon/pull/694)
- Delegate `getRootCause` through to Guava's implementation [\#692](https://github.com/PegaSysEng/pantheon/pull/692)
- Benchmark update [\#691](https://github.com/PegaSysEng/pantheon/pull/691)
- Implement chain download for fast sync [\#690](https://github.com/PegaSysEng/pantheon/pull/690)
- Allow missing accounts to create zero-cost transactions [\#685](https://github.com/PegaSysEng/pantheon/pull/685)
- Node private key location should be fixed under docker [\#684](https://github.com/PegaSysEng/pantheon/pull/684)
- Parallel Processing File Import Performance [\#683](https://github.com/PegaSysEng/pantheon/pull/683)
- Integrate actual `WorldStateDownloader` with the fast sync work flow [\#682](https://github.com/PegaSysEng/pantheon/pull/682)
- Removed `--max-trailing-peers` option [\#680](https://github.com/PegaSysEng/pantheon/pull/680)
- Enabled warning on CLI dependent options [\#679](https://github.com/PegaSysEng/pantheon/pull/679)
- Update WorldStateDownloader run\(\) interface to accept header [\#677](https://github.com/PegaSysEng/pantheon/pull/677)
- Fixed Difficulty calculator [\#663](https://github.com/PegaSysEng/pantheon/pull/663)
- `discovery-enabled` option refactoring [\#661](https://github.com/PegaSysEng/pantheon/pull/661)
- Update orion default port approach [\#660](https://github.com/PegaSysEng/pantheon/pull/660)
- Extract out generic parts of Downloader [\#659](https://github.com/PegaSysEng/pantheon/pull/659)
- Start world downloader [\#658](https://github.com/PegaSysEng/pantheon/pull/658)
- Create a simple `WorldStateDownloader` [\#657](https://github.com/PegaSysEng/pantheon/pull/657)
- Added handling for when p2p is disabled [\#655](https://github.com/PegaSysEng/pantheon/pull/655)
- Enabled command line configuration for privacy precompiled contract address [\#653](https://github.com/PegaSysEng/pantheon/pull/653) (thanks to [Puneetha17](https://github.com/Puneetha17))
- IBFT transmitted packets are logged by gossiper [\#652](https://github.com/PegaSysEng/pantheon/pull/652)
- `admin_addPeer` acceptance test [\#651](https://github.com/PegaSysEng/pantheon/pull/651)
- Added `p2pEnabled` configuration to `ProcessBesuNodeRunner` [\#649](https://github.com/PegaSysEng/pantheon/pull/649)
- Added description to automatic benchmarks [\#646](https://github.com/PegaSysEng/pantheon/pull/646)
- Added `network` option [\#645](https://github.com/PegaSysEng/pantheon/pull/645)
- Remove OrionConfiguration [\#644](https://github.com/PegaSysEng/pantheon/pull/644) (thanks to [Puneetha17](https://github.com/Puneetha17))
- IBFT Json Acceptance tests [\#634](https://github.com/PegaSysEng/pantheon/pull/634)
- Upgraded build image to one that contains libsodium [\#632](https://github.com/PegaSysEng/pantheon/pull/632)
- Command line fixes [\#630](https://github.com/PegaSysEng/pantheon/pull/630)
- Consider peer count insufficient until minimum peers for fast sync are connected [\#629](https://github.com/PegaSysEng/pantheon/pull/629)
- Build tweaks [\#628](https://github.com/PegaSysEng/pantheon/pull/628)
- IBFT ensure non-validator does not partake in consensus [\#627](https://github.com/PegaSysEng/pantheon/pull/627)
- Added ability in acceptance tests to set up a node with `--no-discovery` [\#624](https://github.com/PegaSysEng/pantheon/pull/624)
- Gossip integration test [\#623](https://github.com/PegaSysEng/pantheon/pull/623)
- Removed quickstart code and CI pipeline [\#616](https://github.com/PegaSysEng/pantheon/pull/616)
- IBFT Integration Tests - Spurious Behaviour [\#615](https://github.com/PegaSysEng/pantheon/pull/615)
- Refactoring for more readable IBFT IT [\#614](https://github.com/PegaSysEng/pantheon/pull/614)
- Start of fast sync downloader [\#613](https://github.com/PegaSysEng/pantheon/pull/613)
- Split `IbftProcessor` into looping and event processing [\#612](https://github.com/PegaSysEng/pantheon/pull/612)
- IBFT Int Test - changed `TestContextFactory` to a builder [\#611](https://github.com/PegaSysEng/pantheon/pull/611)
- Discard prior round change msgs [\#610](https://github.com/PegaSysEng/pantheon/pull/610)
- `IbftGetValidatorsByBlockHash` added to json factory [\#607](https://github.com/PegaSysEng/pantheon/pull/607)
- IBFT Validator RPCs to return list of strings [\#606](https://github.com/PegaSysEng/pantheon/pull/606)
- Update Benchmark [\#605](https://github.com/PegaSysEng/pantheon/pull/605)
- Remove db package and move classes to more appropriate locations [\#599](https://github.com/PegaSysEng/pantheon/pull/599)
- Added `GetReceiptsFromPeerTask` [\#598](https://github.com/PegaSysEng/pantheon/pull/598)
- Added `GetNodeDataFromPeerTask` [\#597](https://github.com/PegaSysEng/pantheon/pull/597)
- Fixed deprecation warnings [\#596](https://github.com/PegaSysEng/pantheon/pull/596)
- IBFT Integration Tests - Future Height [\#591](https://github.com/PegaSysEng/pantheon/pull/591)
- Added `getNodeData` to `EthPeer` to enable requesting node data [\#589](https://github.com/PegaSysEng/pantheon/pull/589)
- `Blockcreator` to use `parentblock` specified at constuction [\#588](https://github.com/PegaSysEng/pantheon/pull/588)
- Support responding to `GetNodeData` requests [\#587](https://github.com/PegaSysEng/pantheon/pull/587)
- IBFT validates block on proposal reception [\#583](https://github.com/PegaSysEng/pantheon/pull/583)
- Rework `NewRoundValidator` tests [\#582](https://github.com/PegaSysEng/pantheon/pull/582)
- IBFT split extra data validation rule into components [\#581](https://github.com/PegaSysEng/pantheon/pull/581)
- Allow attached rules to be flagged `light` [\#580](https://github.com/PegaSysEng/pantheon/pull/580)
- Split Block Validation from Importing [\#579](https://github.com/PegaSysEng/pantheon/pull/579)
- Refactor `RoundChangeManager` creation [\#578](https://github.com/PegaSysEng/pantheon/pull/578)
- Add `-SNAPSHOT` postfix to version [\#577](https://github.com/PegaSysEng/pantheon/pull/577)
- IBFT - prevent proposed block being imported twice [\#576](https://github.com/PegaSysEng/pantheon/pull/576)
- Version upgrades [\#571](https://github.com/PegaSysEng/pantheon/pull/571)
- Tests that CLI options are disabled under docker [\#566](https://github.com/PegaSysEng/pantheon/pull/566)
- Renamed IBFT networking classes [\#555](https://github.com/PegaSysEng/pantheon/pull/555)
- Removed dead code from the consensus package [\#554](https://github.com/PegaSysEng/pantheon/pull/554)
- Prepared private transaction support [\#538](https://github.com/PegaSysEng/pantheon/pull/538) (thanks to [iikirilov](https://github.com/iikirilov))

## 0.8.5

Indefinitely delays the roll-out of Constantinople on Ethereum Mainnet due to a [potential security issue](https://blog.ethereum.org/2019/01/15/security-alert-ethereum-constantinople-postponement/) detected.

## Additions and Improvements
- Remove Constantinople fork block [\#574](https://github.com/PegaSysEng/pantheon/pull/574)

## Technical Improvements
- Rename IBFT message packages [\#568](https://github.com/PegaSysEng/pantheon/pull/568)


## 0.8.4

### Docker Image

If you have been running a node using the v0.8.3 Docker image, the node was not saving data to the
specified [data directory](https://besu.hyperledger.org/en/stable/),
or referring to the custom [configuration file](https://besu.hyperledger.org/en/stable/)
or [genesis file](https://besu.hyperledger.org/en/stable/).

To recover the node key and data directory from the Docker container:
`docker cp <container>:/opt/pantheon/key <destination_file>`
`docker cp <container>:/opt/pantheon/database <destination_directory>`

Where `container` is the name or ID of the Docker container containing the Besu node.

The container can be running or stopped when you copy the key and data directory. If your node was
fully synchronized to MainNet, the data directory will be ~2TB.  

When restarting your node with the v0.8.4 Docker image:

* Save the node key in the [`key` file](https://besu.hyperledger.org/en/latest/Concepts/Node-Keys/#node-private-key) in the data
    directory or specify the location using the [`--node-private-key` option](https://besu.hyperledger.org/en/stable/).  
* Specify the `<destination_directory` as a [volume for the data directory](https://besu.hyperledger.org/en/stable/).

### Bug Fixes
- Fixing default resource locations inside docker [\#529](https://github.com/PegaSysEng/pantheon/pull/529)
- NewRoundMessageValidator ignores Round Number when comparing blocks [\#523](https://github.com/PegaSysEng/pantheon/pull/523)
- Fix Array Configurable command line options [\#514](https://github.com/PegaSysEng/pantheon/pull/514)

## Additions and Improvements
- RocksDB Metrics [\#531](https://github.com/PegaSysEng/pantheon/pull/531)
- Added `ibft_getValidatorsByBlockHash` JSON RPC [\#519](https://github.com/PegaSysEng/pantheon/pull/519)
- Expose metrics to Prometheus [\#506](https://github.com/PegaSysEng/pantheon/pull/506)
- Added `ibft_getValidatorsByBlockNumber` [\#499](https://github.com/PegaSysEng/pantheon/pull/499)
- Added `Roadmap.md` file. [\#494](https://github.com/PegaSysEng/pantheon/pull/494)
- Added JSON RPC `eth hashrate` method. [\#488](https://github.com/PegaSysEng/pantheon/pull/488)
- Account whitelist API [\#487](https://github.com/PegaSysEng/pantheon/pull/487)
- Added nodes whitelist JSON-RPC APIs [\#476](https://github.com/PegaSysEng/pantheon/pull/476)
- Added account whitelisting [\#460](https://github.com/PegaSysEng/pantheon/pull/460)
- Added configurable refresh delay for SyncingSubscriptionService on start up [\#383](https://github.com/PegaSysEng/pantheon/pull/383)
- Added the Command Line Style Guide  [\#530](https://github.com/PegaSysEng/pantheon/pull/530)
- Documentation updates include:
  * Migrated to new [documentation site](https://docs.pantheon.pegasys.tech/en/latest/)  
  * Added [configuration file content](https://besu.hyperledger.org/en/stable/)
  * Added [tutorial to create private network](https://besu.hyperledger.org/en/latest/Tutorials/Private-Network/Create-Private-Network/)
  * Added content on [enabling non-default APIs](https://besu.hyperledger.org/en/latest/Reference/API-Methods/)

## Technical Improvements

-  Updated `--bootnodes` command option to take zero arguments [\#548](https://github.com/PegaSysEng/pantheon/pull/548)
- IBFT Integration Testing - Local Node is proposer [\#527](https://github.com/PegaSysEng/pantheon/pull/527)
- Remove vertx from discovery tests [\#539](https://github.com/PegaSysEng/pantheon/pull/539)
- IBFT Integration testing - Round Change [\#537](https://github.com/PegaSysEng/pantheon/pull/537)
- NewRoundMessageValidator creates RoundChangeValidator with correct value [\#518](https://github.com/PegaSysEng/pantheon/pull/518)
- Remove time dependency from BlockTimer tests [\#513](https://github.com/PegaSysEng/pantheon/pull/513)
- Gradle 5.1 [\#512](https://github.com/PegaSysEng/pantheon/pull/512)
- Metrics measurement adjustment [\#511](https://github.com/PegaSysEng/pantheon/pull/511)
- Metrics export for import command. [\#509](https://github.com/PegaSysEng/pantheon/pull/509)
- IBFT Integration test framework [\#502](https://github.com/PegaSysEng/pantheon/pull/502)
- IBFT message gossiping [\#501](https://github.com/PegaSysEng/pantheon/pull/501)
- Remove non-transactional mutation from KeyValueStore [\#500](https://github.com/PegaSysEng/pantheon/pull/500)
- Ensured that the blockchain queries class handles optionals better. [\#486](https://github.com/PegaSysEng/pantheon/pull/486)
- IBFT mining acceptance test [\#483](https://github.com/PegaSysEng/pantheon/pull/483)
- Set base directory name to be lowercase in building.md [\#474](https://github.com/PegaSysEng/pantheon/pull/474) (Thanks to [Matthalp](https://github.com/Matthalp))
- Moved admin\_peers to Admin API group [\#473](https://github.com/PegaSysEng/pantheon/pull/473)
- Nodes whitelist acceptance test [\#472](https://github.com/PegaSysEng/pantheon/pull/472)
- Rework RoundChangeManagerTest to not reuse validators [\#469](https://github.com/PegaSysEng/pantheon/pull/469)
- Ignore node files to support truffle. [\#467](https://github.com/PegaSysEng/pantheon/pull/467)
- IBFT pantheon controller [\#461](https://github.com/PegaSysEng/pantheon/pull/461)
- IBFT Round to update internal state on reception of NewRound Message [\#451](https://github.com/PegaSysEng/pantheon/pull/451)
- Update RoundChangeManager correctly create its message validator [\#450](https://github.com/PegaSysEng/pantheon/pull/450)
- Use seconds for block timer time unit [\#445](https://github.com/PegaSysEng/pantheon/pull/445)
- IBFT controller and future msgs handling [\#431](https://github.com/PegaSysEng/pantheon/pull/431)
- Allow IBFT Round to be created using PreparedCert [\#429](https://github.com/PegaSysEng/pantheon/pull/429)
- Added MessageValidatorFactory [\#425](https://github.com/PegaSysEng/pantheon/pull/425)
- Inround payload [\#423](https://github.com/PegaSysEng/pantheon/pull/423)
- Updated IbftConfig Fields [\#422](https://github.com/PegaSysEng/pantheon/pull/422)
- Repair IbftBlockCreator and add tests [\#421](https://github.com/PegaSysEng/pantheon/pull/421)
- Make Besu behave as a submodule [\#419](https://github.com/PegaSysEng/pantheon/pull/419)
- Ibft Height Manager [\#418](https://github.com/PegaSysEng/pantheon/pull/418)
- Ensure bootnodes are a subset of node whitelist [\#414](https://github.com/PegaSysEng/pantheon/pull/414)
- IBFT Consensus Round Classes [\#405](https://github.com/PegaSysEng/pantheon/pull/405)
- IBFT message payload tests [\#404](https://github.com/PegaSysEng/pantheon/pull/404)
- Validate enodeurl syntax from command line [\#403](https://github.com/PegaSysEng/pantheon/pull/403)
- Update errorprone [\#401](https://github.com/PegaSysEng/pantheon/pull/401)
- IBFT round change manager [\#393](https://github.com/PegaSysEng/pantheon/pull/393)
- IBFT RoundState [\#392](https://github.com/PegaSysEng/pantheon/pull/392)
- Move Block data generator test helper to test support package [\#391](https://github.com/PegaSysEng/pantheon/pull/391)
- IBFT message tests [\#367](https://github.com/PegaSysEng/pantheon/pull/367)

## 0.8.3

### Breaking Change to JSON RPC-API

From v0.8.3, incoming HTTP requests are only accepted from hostnames specified using the `--host-whitelist` command-line option. If not specified, the default value for `--host-whitelist` is `localhost`.

If using the URL `http://127.0.0.1` to make JSON-RPC calls, use `--host-whitelist` to specify the hostname `127.0.0.1` or update the hostname to `localhost`.

If your application publishes RPC ports, specify the hostnames when starting Besu. For example:  

```bash
pantheon --host-whitelist=example.com
```

Specify `*` or `all` for `--host-whitelist` to effectively disable host protection and replicate pre-v0.8.3 behavior. This is not recommended for production code.

### Bug Fixes

- Repair Clique Proposer Selection [\#339](https://github.com/PegaSysEng/pantheon/pull/339)
- High TX volume swamps block processing [\#337](https://github.com/PegaSysEng/pantheon/pull/337)
- Check if the connectFuture has completed successfully [\#293](https://github.com/PegaSysEng/pantheon/pull/293)
- Switch back to Xerial Snappy Library [\#284](https://github.com/PegaSysEng/pantheon/pull/284)
- ShortHex of 0 should be '0x0', not '0x' [\#272](https://github.com/PegaSysEng/pantheon/pull/272)
- Fix pantheon CLI default values infinite loop [\#266](https://github.com/PegaSysEng/pantheon/pull/266)

### Additions and Improvements

- Added `--nodes-whitelist` parameter to CLI and NodeWhitelistController [\#346](https://github.com/PegaSysEng/pantheon/pull/346)
- Discovery wiring for `--node-whitelist` [\#365](https://github.com/PegaSysEng/pantheon/pull/365)
- Plumb in three more metrics [\#344](https://github.com/PegaSysEng/pantheon/pull/344)
- `ProposerSelection` to support multiple IBFT implementations [\#307](https://github.com/PegaSysEng/pantheon/pull/307)
- Configuration to support IBFT original and revised [\#306](https://github.com/PegaSysEng/pantheon/pull/306)
- Added host whitelist for JSON-RPC. [**Breaking Change**](#breaking-change-to-json-rpc-api) [\#295](https://github.com/PegaSysEng/pantheon/pull/295)
- Reduce `Block creation processed cancelled` log message to debug [\#294](https://github.com/PegaSysEng/pantheon/pull/294)
- Implement iterative peer search [\#268](https://github.com/PegaSysEng/pantheon/pull/268)
- Added RLP enc/dec for PrePrepare, Commit and NewRound messages [\#200](https://github.com/PegaSysEng/pantheon/pull/200)
- IBFT block mining [\#169](https://github.com/PegaSysEng/pantheon/pull/169)
- Added `--goerli` CLI option [\#370](https://github.com/PegaSysEng/pantheon/pull/370) (Thanks to [@Nashatyrev](https://github.com/Nashatyrev))
- Begin capturing metrics to better understand Besu's behaviour [\#326](https://github.com/PegaSysEng/pantheon/pull/326)
- Documentation updates include:
   * Added Coding Conventions [\#342](https://github.com/PegaSysEng/pantheon/pull/342)
   * Reorganised [Installation documentation](https://github.com/PegaSysEng/pantheon/wiki/Installation) and added [Chocolatey installation](https://github.com/PegaSysEng/pantheon/wiki/Install-Binaries#windows-with-chocolatey) for Windows
   * Reorganised [JSON-RPC API documentation](https://github.com/PegaSysEng/pantheon/wiki/JSON-RPC-API)
   * Updated [RPC Pub/Sub API documentation](https://github.com/PegaSysEng/pantheon/wiki/RPC-PubSub)

### Technical Improvements

- Extracted non-Docker CLI parameters to picoCLI mixin. [\#323](https://github.com/PegaSysEng/pantheon/pull/323)
- IBFT preprepare to validate round matches block [\#329](https://github.com/PegaSysEng/pantheon/pull/329)
- Fix acceptance test [\#324](https://github.com/PegaSysEng/pantheon/pull/324)
- Added the `IbftFinalState` [\#385](https://github.com/PegaSysEng/pantheon/pull/385)
- Constantinople Fork Block [\#382](https://github.com/PegaSysEng/pantheon/pull/382)
- Fix `pantheon.cli.BesuCommandTest` test on Windows [\#380](https://github.com/PegaSysEng/pantheon/pull/380)
- JDK smoke testing is being configured differently now [\#374](https://github.com/PegaSysEng/pantheon/pull/374)
- Re-enable clique AT [\#373](https://github.com/PegaSysEng/pantheon/pull/373)
- Ignoring acceptance test [\#372](https://github.com/PegaSysEng/pantheon/pull/372)
- Changes to support Gradle 5.0 [\#371](https://github.com/PegaSysEng/pantheon/pull/371)
- Clique: Prevent out of turn blocks interrupt in-turn mining [\#364](https://github.com/PegaSysEng/pantheon/pull/364)
- Time all tasks [\#361](https://github.com/PegaSysEng/pantheon/pull/361)
- Rework `VoteTallyCache` to better represent purpose [\#360](https://github.com/PegaSysEng/pantheon/pull/360)
- Add an `UNKNOWN` `DisconnectReason` [\#359](https://github.com/PegaSysEng/pantheon/pull/359)
- New round validation [\#353](https://github.com/PegaSysEng/pantheon/pull/353)
- Update get validators for block hash test to start from block 1 [\#352](https://github.com/PegaSysEng/pantheon/pull/352)
- Idiomatic Builder Pattern [\#345](https://github.com/PegaSysEng/pantheon/pull/345)
- Revert `Repair Clique Proposer Selection` \#339 - Breaks Görli testnet [\#343](https://github.com/PegaSysEng/pantheon/pull/343)
- No fixed ports in tests [\#340](https://github.com/PegaSysEng/pantheon/pull/340)
- Update clique acceptance test genesis file to use correct clique property names [\#338](https://github.com/PegaSysEng/pantheon/pull/338)
- Supporting list of addresses in logs subscription [\#336](https://github.com/PegaSysEng/pantheon/pull/336)
- Render handler exception to `System.err` instead of `.out` [\#334](https://github.com/PegaSysEng/pantheon/pull/334)
- Renamed IBFT message classes [\#333](https://github.com/PegaSysEng/pantheon/pull/333)
- Add additional RLP tests [\#332](https://github.com/PegaSysEng/pantheon/pull/332)
- Downgrading spotless to 3.13.0 to fix threading issues [\#325](https://github.com/PegaSysEng/pantheon/pull/325)
- `eth_getTransactionReceipt` acceptance test [\#322](https://github.com/PegaSysEng/pantheon/pull/322)
- Upgrade vertx to 3.5.4 [\#316](https://github.com/PegaSysEng/pantheon/pull/316)
- Round change validation [\#315](https://github.com/PegaSysEng/pantheon/pull/315)
- Basic IBFT message validators [\#314](https://github.com/PegaSysEng/pantheon/pull/314)
- Minor repairs to clique block scheduling [\#308](https://github.com/PegaSysEng/pantheon/pull/308)
- Dependencies Version upgrade [\#303](https://github.com/PegaSysEng/pantheon/pull/303)
- Build multiple JVM [\#301](https://github.com/PegaSysEng/pantheon/pull/301)
- Smart contract acceptance test [\#296](https://github.com/PegaSysEng/pantheon/pull/296)
- Fixing WebSocket error response [\#292](https://github.com/PegaSysEng/pantheon/pull/292)
- Reword error messages following exceptions during mining [\#291](https://github.com/PegaSysEng/pantheon/pull/291)
- Clique acceptance tests [\#290](https://github.com/PegaSysEng/pantheon/pull/290)
- Delegate creation of additional JSON-RPC methods to the BesuController [\#289](https://github.com/PegaSysEng/pantheon/pull/289)
- Remove unnecessary `RlpInput` and `RlpOutput` classes [\#287](https://github.com/PegaSysEng/pantheon/pull/287)
- Remove `RlpUtils` [\#285](https://github.com/PegaSysEng/pantheon/pull/285)
- Enabling previously ignored acceptance tests [\#282](https://github.com/PegaSysEng/pantheon/pull/282)
- IPv6 peers [\#281](https://github.com/PegaSysEng/pantheon/pull/281)
- IPv6 Bootnode [\#280](https://github.com/PegaSysEng/pantheon/pull/280)
- Acceptance test for `getTransactionReceipt` JSON-RPC method [\#278](https://github.com/PegaSysEng/pantheon/pull/278)
- Inject `StorageProvider` into `BesuController` instances [\#259](https://github.com/PegaSysEng/pantheon/pull/259)

## 0.8.2

### Removed
 - Removed `import-blockchain` command because nothing exports to the required format yet (PR [\#223](https://github.com/PegaSysEng/pantheon/pull/223))

### Bug Fixes
 - `io.netty.util.internal.OutOfDirectMemoryError` errors by removing reference counting from network messages.
 - Log spam: endless loop in `nioEventLoopGroup` thanks to [@5chdn](https://github.com/5chdn) for reporting) (PR [#261](https://github.com/PegaSysEng/pantheon/pull/261))
 - Rinkeby import can stall with too many fragments thanks to [@steffenkux](https://github.com/steffenkux) and [@5chdn](https://github.com/5chdn) for reporting) (PR [#255](https://github.com/PegaSysEng/pantheon/pull/255))
 - Clique incorrectly used the chain ID instead of the network ID in ETH status messages (PR [#209](https://github.com/PegaSysEng/pantheon/pull/209))
 - Gradle deprecation warnings (PR [#246](https://github.com/PegaSysEng/pantheon/pull/246) with thanks to [@jvirtanen](https://github.com/jvirtanen))
 - Consensus issue on Ropsten:
    - Treat output length as a maximum length for CALL operations (PR [#236](https://github.com/PegaSysEng/pantheon/pull/236))
    - ECRec precompile should return empty instead of 32 zero bytes when the input is invalid (PR [#227](https://github.com/PegaSysEng/pantheon/pull/227))
 - File name too long error while building from source thanks to [@5chdn](https://github.com/5chdn) for reporting) (PR [#221](https://github.com/PegaSysEng/pantheon/pull/221))
 - Loop syntax in `runBesuPrivateNetwork.sh` (PR [#237](https://github.com/PegaSysEng/pantheon/pull/237) thanks to [@matt9ucci](https://github.com/matt9ucci))
 - Fix `CompressionException: Snappy decompression failed` errors thanks to [@5chdn](https://github.com/5chdn) for reporting) (PR [#274](https://github.com/PegaSysEng/pantheon/pull/274))

### Additions and Improvements
 - Added `--ropsten` command line argument to make syncing to Ropsten easier (PR [#197](https://github.com/PegaSysEng/pantheon/pull/197) with thanks to [@jvirtanen](https://github.com/jvirtanen))
 - Enabled constantinople in `--dev-mode` (PR [#256](https://github.com/PegaSysEng/pantheon/pull/256))
 - Supported Constantinople with Clique thanks to [@5chdn](https://github.com/5chdn) for reporting) (PR [#250](https://github.com/PegaSysEng/pantheon/pull/250), PR [#247](https://github.com/PegaSysEng/pantheon/pull/247))
 - Implemented `eth_chainId` JSON-RPC method (PR [#219](https://github.com/PegaSysEng/pantheon/pull/219))
 - Updated client version to be ethstats friendly (PR [#258](https://github.com/PegaSysEng/pantheon/pull/258))
 - Added `--node-private-key` option to allow nodekey file to be specified separately to data directory thanks to [@peterbroadhurst](https://github.com/peterbroadhurst) for requesting)  (PR [#234](https://github.com/PegaSysEng/pantheon/pull/234))
 - Added `--banned-nodeids` option to prevent connection to specific nodes (PR [#254](https://github.com/PegaSysEng/pantheon/pull/254))
 - Send client quitting disconnect message to peers on shutdown (PR [#253](https://github.com/PegaSysEng/pantheon/pull/253))
 - Improved error message for port conflict error (PR [#232](https://github.com/PegaSysEng/pantheon/pull/232))
 - Improved documentation by adding the following pages:
    * [Getting Started](https://github.com/PegaSysEng/pantheon/wiki/Getting-Started)
    * [Network ID and Chain ID](https://github.com/PegaSysEng/pantheon/wiki/NetworkID-And-ChainID)
    * [Node Keys](https://github.com/PegaSysEng/pantheon/wiki/Node-Keys)
    * [Networking](https://github.com/PegaSysEng/pantheon/wiki/Networking)
    * [Accounts for Testing](https://github.com/PegaSysEng/pantheon/wiki/Accounts-for-Testing)
    * [Logging](https://github.com/PegaSysEng/pantheon/wiki/Logging)
    * [Proof of Authority](https://github.com/PegaSysEng/pantheon/wiki/Proof-of-Authority)
    * [Passing JVM Options](https://github.com/PegaSysEng/pantheon/wiki/Passing-JVM-Options)


 ### Technical Improvements
 - Upgraded Ethereum reference tests to 6.0 beta 2. (thanks to [@jvirtanen](https://github.com/jvirtanen) for the initial upgrade to beta 1)
 - Set Java compiler default encoding to UTF-8 (PR [#238](https://github.com/PegaSysEng/pantheon/pull/238) thanks to [@matt9ucci](https://github.com/matt9ucci))
 - Removed duplicate code defining default JSON-RPC APIs (PR [#218](https://github.com/PegaSysEng/pantheon/pull/218) thanks to [@matt9ucci](https://github.com/matt9ucci))
 - Improved code for parsing config (PRs [#208](https://github.com/PegaSysEng/pantheon/pull/208), [#209](https://github.com/PegaSysEng/pantheon/pull/209))
 - Use `java.time.Clock` in favour of a custom Clock interface (PR [#220](https://github.com/PegaSysEng/pantheon/pull/220))
 - Improve modularity of storage systems (PR [#211](https://github.com/PegaSysEng/pantheon/pull/211), [#207](https://github.com/PegaSysEng/pantheon/pull/207))
 - Treat JavaDoc warnings as errors (PR [#171](https://github.com/PegaSysEng/pantheon/pull/171))
 - Add benchmark for `BlockHashOperation `as a template for benchmarking other EVM operations (PR [#203](https://github.com/PegaSysEng/pantheon/pull/203))
 - Added unit tests for `EthBlockNumber` (PR [#195](https://github.com/PegaSysEng/pantheon/pull/195) thanks to [@jvirtanen](https://github.com/jvirtanen))
 - Code style improvements (PR [#196](https://github.com/PegaSysEng/pantheon/pull/196) thanks to [@jvirtanen](https://github.com/jvirtanen))
 - Added unit tests for `Web3ClientVersion` (PR [#194](https://github.com/PegaSysEng/pantheon/pull/194) with thanks to [@jvirtanen](https://github.com/jvirtanen))
 - Removed RLPUtils from `RawBlockIterator` (PR [#179](https://github.com/PegaSysEng/pantheon/pull/179))
 - Replace the JNI based snappy library with a pure-Java version (PR [#257](https://github.com/PegaSysEng/pantheon/pull/257))<|MERGE_RESOLUTION|>--- conflicted
+++ resolved
@@ -20,12 +20,9 @@
 
 * Fix a bug on `eth_estimateGas` which returned `Internal error` instead of `Execution reverted` in case of reverted transaction. [\#1478](https://github.com/hyperledger/besu/pull/1478)
 * Fixed a bug where Local Account Permissioning was being incorrectly enforced on block import/validation. [\#1510](https://github.com/hyperledger/besu/pull/1510)
-<<<<<<< HEAD
 * Fixed invalid enode URL when discovery is disabled  [\#1521](https://github.com/hyperledger/besu/pull/1521)
-=======
 * Removed duplicate files from zip and tar.gz distributions. [\#1566](https://github.com/hyperledger/besu/pull/1566)
 * Add a more rational value to eth_gasPrice, based on a configurable percentile of prior block's transactions (default: median of last 100 blocks).  [\#1563](https://github.com/hyperledger/besu/pull/1563)
->>>>>>> b9deae46
 
 ## Deprecated 
 
