# Changelog

<<<<<<< HEAD
## 24.1.0-SNAPSHOT
=======
## 24.1.1-SNAPSHOT

### Breaking Changes
- New `EXECUTION_HALTED` error returned if there is an error executing or simulating a transaction, with the reason for execution being halted. Replaces the generic `INTERNAL_ERROR` return code in certain cases which some applications may be checking for [#6343](https://github.com/hyperledger/besu/pull/6343)
- The Besu Docker images with `openjdk-latest` tags since 23.10.3 were incorrectly using UID 1001 instead of 1000 for the container's `besu` user. The user now uses 1000 again. Containers created from or migrated to images using UID 1001 will need to chown their persistent database files to UID 1000 [#6360](https://github.com/hyperledger/besu/pull/6360)

### Deprecations

### Additions and Improvements
- Optimize RocksDB WAL files, allows for faster restart and a more linear disk space utilization [#6328](https://github.com/hyperledger/besu/pull/6328)
- Disable transaction handling when the node is not in sync, to avoid unnecessary transaction validation work [#6302](https://github.com/hyperledger/besu/pull/6302)
- Upgrade dependencies [#6377](https://github.com/hyperledger/besu/pull/6377)
- Upgrade `com.fasterxml.jackson` dependencies [#6378](https://github.com/hyperledger/besu/pull/6378) 

### Bug fixes
- INTERNAL_ERROR from `eth_estimateGas` JSON/RPC calls [#6344](https://github.com/hyperledger/besu/issues/6344)
- Fix Besu Docker images with `openjdk-latest` tags since 23.10.3 using UID 1001 instead of 1000 for the `besu` user [#6360](https://github.com/hyperledger/besu/pull/6360)
- Fluent EVM API definition for Tangerine Whistle had incorrect code size validation configured [#6382](https://github.com/hyperledger/besu/pull/6382)
- Correct mining beneficiary for Clique networks in TraceServiceImpl [#6390](https://github.com/hyperledger/besu/pull/6390)

### Download Links


## 24.1.0
>>>>>>> 33df79dd

### Breaking Changes
- New `EXECUTION_HALTED` error returned if there is an error executing or simulating a transaction, with the reason for execution being halted. Replaces the generic `INTERNAL_ERROR` return code in certain cases which some applications may be checking for [#6343](https://github.com/hyperledger/besu/pull/6343)
- The Besu Docker images with `openjdk-latest` tags since 23.10.3 were incorrectly using UID 1001 instead of 1000 for the container's `besu` user. The user now uses 1000 again. Containers created from or migrated to images using UID 1001 will need to chown their persistent database files to UID 1000 [#6360](https://github.com/hyperledger/besu/pull/6360)

### Deprecations
- Forest pruning (`pruning-enabled` options) is deprecated and will be removed soon. To save disk space consider switching to Bonsai data storage format [#6230](https://github.com/hyperledger/besu/pull/6230)

### Additions and Improvements
- Add error messages on authentication failures with username and password [#6212](https://github.com/hyperledger/besu/pull/6212)
- New `Sequenced` transaction pool. The pool is an evolution of the `legacy` pool and is likely to be more suitable to enterprise or permissioned chains than the `layered` transaction pool. Select to use this pool with `--tx-pool=sequenced`. Supports the same options as the `legacy` pool [#6274](https://github.com/hyperledger/besu/issues/6274)
- Set Ethereum Classic mainnet activation block for Spiral network upgrade [#6267](https://github.com/hyperledger/besu/pull/6267)
- Add custom genesis file name to config overview if specified [#6297](https://github.com/hyperledger/besu/pull/6297)
- Update Gradle plugins and replace unmaintained License Gradle Plugin with the actively maintained Gradle License Report [#6275](https://github.com/hyperledger/besu/pull/6275)
- Optimize RocksDB WAL files, allows for faster restart and a more linear disk space utilization [#6328](https://github.com/hyperledger/besu/pull/6328)
- Disable transaction handling when the node is not in sync, to avoid unnecessary transaction validation work [#6302](https://github.com/hyperledger/besu/pull/6302)
- Upgrade dependencies [#6377](https://github.com/hyperledger/besu/pull/6377)
- Upgrade `com.fasterxml.jackson` dependencies [#6378](https://github.com/hyperledger/besu/pull/6378)

### Bug fixes
<<<<<<< HEAD
- INTERNAL_ERROR from `eth_estimateGas` JSON/RPC calls [#6344](https://github.com/hyperledger/besu/issues/6344)
- Fix Besu Docker images with `openjdk-latest` tags since 23.10.3 using UID 1001 instead of 1000 for the `besu` user [#6360](https://github.com/hyperledger/besu/pull/6360)
- Fluent EVM API definition for Tangerine Whistle had incorrect code size validation configured [#6382](https://github.com/hyperledger/besu/pull/6382)
- Correct mining beneficiary for Clique networks in TraceServiceImpl [#6390](https://github.com/hyperledger/besu/pull/6390)
=======
- Hotfix for selfdestruct preimages on bonsai [#6359]((https://github.com/hyperledger/besu/pull/6359)
- Fix trielog shipping issue during self destruct [#6340]((https://github.com/hyperledger/besu/pull/6340)
- mitigation for trielog failure [#6315]((https://github.com/hyperledger/besu/pull/6315)

### Download Links
https://hyperledger.jfrog.io/artifactory/besu-binaries/besu/24.1.0/besu-24.1.0.zip / sha256 TBA
https://hyperledger.jfrog.io/artifactory/besu-binaries/besu/24.1.0/besu-24.1.0.tar.gz / sha256 TBA
>>>>>>> 33df79dd


<<<<<<< HEAD
=======
## 23.10.3-hotfix
This is a hotfix for a selfdestruct defect that occurred on mainnet at block [18947893](https://etherscan.io/block/18947893)

### Bug fixes
- Hotfix for selfdestruct preimages on bonsai [#6359]((https://github.com/hyperledger/besu/pull/6359)
- mitigation for trielog failure [#6315]((https://github.com/hyperledger/besu/pull/6315)

### Download Links
https://hyperledger.jfrog.io/artifactory/besu-binaries/besu/23.10.3-hotfix/besu-23.10.3-hotfix.zip / sha256 1c37762909858a40eca749fb85b77fb4d1e918f247aff56d518144828bd85378
https://hyperledger.jfrog.io/artifactory/besu-binaries/besu/23.10.3-hotfix/besu-23.10.3-hotfix.tar.gz / sha256 8e38e9fd0c16e049aa324effc96f9ec31dc06e82ea4995e9dd75d571394667af


## 23.10.3

>>>>>>> 33df79dd
### Additions and Improvements
- Implement debug_traceCall [#5885](https://github.com/hyperledger/besu/pull/5885)
- Transactions that takes too long to evaluate, during block creation, are dropped from the txpool [#6163](https://github.com/hyperledger/besu/pull/6163)
- New option `tx-pool-min-gas-price` to set a lower bound when accepting txs to the pool [#6098](https://github.com/hyperledger/besu/pull/6098)
- Update OpenJDK latest Docker image to use Java 21 [#6189](https://github.com/hyperledger/besu/pull/6189)
- Allow a transaction selection plugin to specify custom selection results [#6190](https://github.com/hyperledger/besu/pull/6190)
- Add `rpc-gas-cap` to allow users to set gas limit to the RPC methods used to simulate transactions[#6156](https://github.com/hyperledger/besu/pull/6156)
- Fix the unavailability of `address` field when returning an `Account` entity on GraphQL in case of unreachable world state [#6198](https://github.com/hyperledger/besu/pull/6198)
- Update OpenJ9 Docker image to latest version [#6226](https://github.com/hyperledger/besu/pull/6226)
- Add error messages on authentication failures with username and password [#6212](https://github.com/hyperledger/besu/pull/6212)
- Add `rocksdb usage` to the `storage` subcommand to allow users and dev to check columns families usage [#6185](https://github.com/hyperledger/besu/pull/6185)
- Ethereum Classic Spiral network upgrade [#6078](https://github.com/hyperledger/besu/pull/6078)
- Fix self destruct collision [#6205](https://github.com/hyperledger/besu/pull/6205)
- Mark deleted storage on cleared [#6305](https://github.com/hyperledger/besu/pull/6305)

### Bug fixes
- Fix Docker image name clash between Besu and evmtool [#6194](https://github.com/hyperledger/besu/pull/6194)
- Fix `logIndex` in `eth_getTransactionReceipt` JSON RPC method [#6206](https://github.com/hyperledger/besu/pull/6206)

### Download Links
https://hyperledger.jfrog.io/artifactory/besu-binaries/besu/23.10.3/besu-23.10.3.zip / sha256 da7ef8a6ceb88d3e327cacddcdb32218d1750b464c14165a74068f6dc6e0871a
https://hyperledger.jfrog.io/artifactory/besu-binaries/besu/23.10.3/besu-23.10.3.tar.gz / sha256 73c834cf32c7bbe255d7d8cc7ca5d1eb0df8430b9114935c8dcf3a675b2acbc2

## 23.10.2

### Breaking Changes
- TX pool eviction in the legacy TX pool now favours keeping oldest transactions (more likely to evict higher nonces, less likely to introduce nonce gaps) [#6106](https://github.com/hyperledger/besu/pull/6106) and [#6146](https://github.com/hyperledger/besu/pull/6146)

### Deprecations

### Additions and Improvements
- Ethereum Classic Spiral network upgrade [#6078](https://github.com/hyperledger/besu/pull/6078)
- Add a method to read from a `Memory` instance without altering its inner state [#6073](https://github.com/hyperledger/besu/pull/6073)
- Accept `input` and `data` field for the payload of transaction-related RPC methods [#6094](https://github.com/hyperledger/besu/pull/6094)
- Add APIs to set and get the min gas price a transaction must pay for being selected during block creation [#6097](https://github.com/hyperledger/besu/pull/6097)
- TraceService: return results for transactions in block [#6086](https://github.com/hyperledger/besu/pull/6086)
- New option `--min-priority-fee` that sets the minimum priority fee a transaction must meet to be selected for a block. [#6080](https://github.com/hyperledger/besu/pull/6080) [#6083](https://github.com/hyperledger/besu/pull/6083)
- Implement new `miner_setMinPriorityFee` and `miner_getMinPriorityFee` RPC methods [#6080](https://github.com/hyperledger/besu/pull/6080)
- Clique config option `createemptyblocks` to not create empty blocks [#6082](https://github.com/hyperledger/besu/pull/6082)
- Upgrade EVM Reference Tests to v13 (Cancun) [#6114](https://github.com/hyperledger/besu/pull/6114)
- Add `yParity` to GraphQL and JSON-RPC for relevant querise. [6119](https://github.com/hyperledger/besu/pull/6119)
- Force tx replacement price bump to zero when zero base fee market is configured or `--min-gas-price` is set to 0. This allows for easier tx replacement in networks where there is not gas price. [#6079](https://github.com/hyperledger/besu/pull/6079)
- Introduce the possibility to limit the time spent selecting pending transactions during block creation, using the new experimental option `Xblock-txs-selection-max-time` on PoS and PoW networks (by default set to 5000ms) or `Xpoa-block-txs-selection-max-time` on PoA networks (by default 75% of the min block time) [#6044](https://github.com/hyperledger/besu/pull/6044)
- Remove LowestInvalidNonceCache from `legacy` transaction pool to make it more private networks friendly [#6148](https://github.com/hyperledger/besu/pull/6148)
- Optimization: Delete leftPad when capturing the stack before and after a frame execution [#6102](https://github.com/hyperledger/besu/pull/6102)

### Bug fixes
- Upgrade netty to address CVE-2023-44487, CVE-2023-34462 [#6100](https://github.com/hyperledger/besu/pull/6100)
- Upgrade grpc to address CVE-2023-32731, CVE-2023-33953, CVE-2023-44487, CVE-2023-4785 [#6100](https://github.com/hyperledger/besu/pull/6100)
- Fix blob gas calculation in reference tests [#6107](https://github.com/hyperledger/besu/pull/6107)
- Limit memory used in handling invalid blocks [#6138](https://github.com/hyperledger/besu/pull/6138)

---

### Download Links
https://hyperledger.jfrog.io/artifactory/besu-binaries/besu/23.10.2/besu-23.10.2.zip / sha256: 597ab71898d379180106baf24878239ed49acefea5772344fd359b0ff13fe19f

https://hyperledger.jfrog.io/artifactory/besu-binaries/besu/23.10.2/besu-23.10.2.tar.gz / sha256: 255818a5c6067a38aa8b565d8f32a49a172a7536a1d370673bbb75f548263c2c

## 23.10.1

### Additions and Improvements
- New option `--tx-pool-priority-senders` to specify a list of senders, that has the effect to prioritize any transactions sent by these senders from any source [#5959](https://github.com/hyperledger/besu/pull/5959)
- Cache last n blocks by using a new Besu flag `--cache-last-blocks=n` [#6009](https://github.com/hyperledger/besu/pull/6009)
- Optimize performances of RPC method `eth_feeHistory` [#6011](https://github.com/hyperledger/besu/pull/6011) [#6035](https://github.com/hyperledger/besu/pull/6035)
- Logging summary of plugins at Info as part of the config overview [#5964](https://github.com/hyperledger/besu/pull/5964) [#6049](https://github.com/hyperledger/besu/pull/6049)
- Layered tx pool memory improvements [#5985](https://github.com/hyperledger/besu/pull/5985) [#5974](https://github.com/hyperledger/besu/pull/5974)
- Update Bouncy Castle to 1.76, and force the use of the `jdk18on` variant [#5748](https://github.com/hyperledger/besu/pull/5748)
- Add GraphQL support for new fields in Cancun [#5923](https://github.com/hyperledger/besu/pull/5923) [#5975](https://github.com/hyperledger/besu/pull/5975)
- Add new configuration options to the EVM Fluent APIs [#5930](https://github.com/hyperledger/besu/pull/5930)


### Deprecations
- `--tx-pool-disable-locals` has been deprecated for removal in favor of `--tx-pool-no-local-priority`, no semantic change, only a renaming [#5959](https://github.com/hyperledger/besu/pull/5959)

### Bug Fixes
- Fix regression with t8n tool filling [#5979](https://github.com/hyperledger/besu/pull/5979)
- Fix EOF and EIP-4788 regressions in reference tests  [#6060](https://github.com/hyperledger/besu/pull/6060)

### Download Links
https://hyperledger.jfrog.io/artifactory/besu-binaries/besu/23.10.1/besu-23.10.1.tar.gz / sha256: e27645f345583f3ee447e5418302382c6f8335d2da8707bdd20033aabd86ce4c

https://hyperledger.jfrog.io/artifactory/besu-binaries/besu/23.10.1/besu-23.10.1.zip / sha256: fb173acb93c72fbb74a6542051691ca2d3d5f54ea2f51026467a512f3a22106b

## 23.10.0
### Layered Transaction Pool: the new default transaction pool implementation
With this release the previously experimental Layered txpool is marked stable and enabled by default, so please read the following instructions if you used to tune txpool behaviour,
otherwise you can simply go with the default and enjoy the improved performance of the new txpool.

#### Upgrading to Layered Transaction Pool
If you do not specify any txpool option, then you can skip this section.
If you have tuned the txpool using one of these options: `tx-pool-retention-hours`, `tx-pool-limit-by-account-percentage` or `tx-pool-max-size`,
then you need to update your configuration as described below:
- `tx-pool-retention-hours`: simply remove it, since it is not applicable in the Layered txpool, old transactions will eventually expire when the memory cache is full.
- `tx-pool-limit-by-account-percentage`: replace it with `tx-pool-max-future-by-sender`, which specify the max number of sequential transactions of single sender are kept in the txpool, by default it is 200.
- `tx-pool-max-size`: the Layered txpool is not limited by a max number of transactions, but by the estimated memory size the transactions occupy, so you need to remove this option, and to tune the max amount of memory<sup>*</sup> use the new option `tx-pool-layer-max-capacity` as described below.

You can still opt-out of the Layered txpool, setting `tx-pool=legacy` in config file or via cli argument, but be warned that the Legacy implementation will be deprecated for removal soon, so start testing the new implementation.

#### Configuring the Layered Transaction Pool
By default, the txpool is tuned for mainnet usage, but if you are using private networks or want to otherwise tune it, these are the new options:
- `tx-pool-max-future-by-sender`: specify the max number of sequential transactions of a single sender are kept in the txpool, by default it is 200, increase it to allow a single sender to fit more transactions in a single block. For private networks, this can safely be set in the hundreds or thousands if you want to ensure future transactions (with large nonce gaps) remain in the pool.
- `tx-pool-layer-max-capacity`: set the max amount of memory<sup>*</sup> in bytes, a single memory limited layer can occupy, by default is 12.5MB, keep in mind that there are 2 memory limited layers, so the expected memory consumption is twice the value specified by this option, so 25MB by default. Increase this value if you have spare RAM and the eviction rate is high for your network.
- `tx-pool-max-prioritized`: set the max number of transactions allowed in the first layer, that only contains transactions that are candidate for inclusion in the next block creation task. It makes sense to limit the value to the max number of transactions that fit in a block in your network, by default is 2000.

<sup>*</sup>: the memory used by the txpool is an estimation, we are working to make it always more accurate.

### Breaking Changes
- Removed support for Kotti network (ETC) [#5816](https://github.com/hyperledger/besu/pull/5816)
- Layered transaction pool implementation is now stable and enabled by default, so the following changes to experimental options have been done [#5772](https://github.com/hyperledger/besu/pull/5772):
    - `--Xlayered-tx-pool` is gone, to select the implementation use the new `--tx-pool` option with values `layered` (default) or `legacy`
    - `--Xlayered-tx-pool-layer-max-capacity`, `--Xlayered-tx-pool-max-prioritized` and `--Xlayered-tx-pool-max-future-by-sender` just drop the `Xlayered-` and keep the same behavior

### Additions and Improvements
- Add access to an immutable world view to start/end transaction hooks in the tracing API[#5836](https://github.com/hyperledger/besu/pull/5836)
- Layered transaction pool implementation is now stable and enabled by default. If you want still to use the legacy implementation, use `--tx-pool=legacy`. 
  By default, the new transaction pool is capped at using 25MB of memory, this limit can be raised using `--layered-tx-pool-layer-max-capacity` options  [#5772](https://github.com/hyperledger/besu/pull/5772)
- Tune G1GC to reduce Besu memory footprint, and new `besu-untuned` start scripts to run without any specific G1GC flags [#5879](https://github.com/hyperledger/besu/pull/5879)
- Reduce `engine_forkchoiceUpdatedV?` response time by asynchronously process block added events in the transaction pool [#5909](https://github.com/hyperledger/besu/pull/5909)

### Bug Fixes
- do not create ignorable storage on revert storage-variables subcommand [#5830](https://github.com/hyperledger/besu/pull/5830) 
- fix duplicate key errors in EthScheduler-Transactions [#5857](https://github.com/hyperledger/besu/pull/5857)
- Don't put control characters, escaped or otherwise, in t8n stacktraces [#5910](https://github.com/hyperledger/besu/pull/5910)

### Download Links
https://hyperledger.jfrog.io/artifactory/besu-binaries/besu/23.10.0/besu-23.10.0.tar.gz / sha256: 3c75f3792bfdb0892705b378f0b8bfc14ef6cecf1d8afe711d8d8687ed6687cf
https://hyperledger.jfrog.io/artifactory/besu-binaries/besu/23.10.0/besu-23.10.0.zip / sha256: d5dafff4c3cbf104bf75b34a9f108dcdd7b08d2759de75ec65cd997f38f52866

## 23.7.3

### Additions and Improvements
- Update Holešky config for re-launch [#5890](https://github.com/hyperledger/besu/pull/5890)

### Download Links
https://hyperledger.jfrog.io/artifactory/besu-binaries/besu/23.7.3/besu-23.7.3.tar.gz / sha256: c12ca6a9861557e0bf8f27076f8c8afcce6f1564687e5f02bfdc96c2b18846ff
https://hyperledger.jfrog.io/artifactory/besu-binaries/besu/23.7.3/besu-23.7.3.zip / sha256: 136596454f647c706130e3e2983bdbb4a1cbfaf2bbf6e999466754f9213c11f6


## 23.7.2

### Additions and Improvements
- Add new methods to `OperationTracer` to capture contexts enter/exit [#5756](https://github.com/hyperledger/besu/pull/5756)
- Add Holešky as predefined network name [#5797](https://github.com/hyperledger/besu/pull/5797)

### Breaking Changes
- Add ABI-decoded revert reason to `eth_call` and `eth_estimateGas` responses [#5705](https://github.com/hyperledger/besu/issues/5705)

### Additions and Improvements
- Add missing methods to the `Transaction` interface [#5732](https://github.com/hyperledger/besu/pull/5732)
- Add `benchmark` subcommand to `evmtool` [#5754](https://github.com/hyperledger/besu/issues/5754)
- JSON output is now compact by default. This can be overridden by the new `--json-pretty-print-enabled` CLI option. [#5766](https://github.com/hyperledger/besu/pull/5766)
- New `eth_getBlockReceipts` JSON-RPC method to retrieve all transaction receipts for a block in a single call [#5771](https://github.com/hyperledger/besu/pull/5771) 
- Add new methods to `OperationTracer` to capture contexts enter/exit [#5756](https://github.com/hyperledger/besu/pull/5756)

### Bug Fixes
- Make smart contract permissioning features work with london fork [#5727](https://github.com/hyperledger/besu/pull/5727)
- Add type to PendingTransactionDetail, fix eth_subscribe [#5729](https://github.com/hyperledger/besu/pull/5729)
- EvmTool "run" mode did not reflect contracts created within the transaction. [#5755](https://github.com/hyperledger/besu/pull/5755)
- Fixing snapsync issue with forest during the heal step [#5776](https://github.com/hyperledger/besu/pull/5776)

### Download Links
https://hyperledger.jfrog.io/artifactory/besu-binaries/besu/23.7.2/besu-23.7.2.tar.gz / sha256: f74b32c1a343cbad90a88aa59276b4c5eefea4643ee542aba2bbf898f85ae242
https://hyperledger.jfrog.io/artifactory/besu-binaries/besu/23.7.2/besu-23.7.2.zip / sha256: a233c83591fc277e3d1530c84bb5ea896abad717d796b5e3b856c79199132b75

## 23.7.1

### Breaking Changes
- Removed deprecated GoQuorum permissioning interop [#5607](https://github.com/hyperledger/besu/pull/5607)
- Removed support for version 0 of the database as it is no longer used by any active node. [#5698](https://github.com/hyperledger/besu/pull/5698)

### Additions and Improvements
- `evmtool` launcher binaries now ship as part of the standard distribution. [#5701](https://github.com/hyperledger/besu/pull/5701)
- EvmTool now executes the `execution-spec-tests` via the `t8n` and `b11r`. See the [README](ethereum/evmtool/README.md) in EvmTool for more instructions.
- Improve lifecycle management of the transaction pool [#5634](https://github.com/hyperledger/besu/pull/5634)
- Add extension points in AbstractCreateOperation for EVM libraries to react to contract creations [#5656](https://github.com/hyperledger/besu/pull/5656)
- Update to Tuweni 2.4.2. [#5684](https://github.com/hyperledger/besu/pull/5684)
- Decouple data field from Enum JsonRpcError by creating new enum holder RpcErrorType[#5629](https://github.com/hyperledger/besu/pull/5629)
- Update to bouncycastle 1.75 [#5675](https://github.com/hyperledger/besu/pull/5675)
- Extend OperationTracer with new methods [#5662](https://github.com/hyperledger/besu/pull/5662)
- Eip 6780 selfdestruct [#5430](https://github.com/hyperledger/besu/pull/5430)
- Add new debug_getRawTransaction to the DEBUG engine [#5635](https://github.com/hyperledger/besu/pull/5635)

### Bug Fixes
- Use the node's configuration to determine if DNS enode URLs are allowed in calls to `admin_addPeer` and `admin_removePeer` [#5584](https://github.com/hyperledger/besu/pull/5584)
- Align the implementation of Eth/68 `NewPooledTransactionHashes` to other clients, using unsigned int for encoding size. [#5640](https://github.com/hyperledger/besu/pull/5640)
- Failure at startup when enabling layered txpool before initial sync done [#5636](https://github.com/hyperledger/besu/issues/5636)
- Remove miner-related option warnings if the change isn't using Ethash consensus algorithm [#5669](https://github.com/hyperledger/besu/pull/5669)
- Fix for pending transactions reference leak [#5693](https://github.com/hyperledger/besu/pull/5693)
- Address a performance regression observed in import testing [#5734](https://github.com/hyperledger/besu/pull/5734)
- Update native libraries that have JPMS friendly module names [#5749](https://github.com/hyperledger/besu/pull/5749)

### Download Links
https://hyperledger.jfrog.io/artifactory/besu-binaries/besu/23.7.1/besu-23.7.1.tar.gz / sha256: 85dce66c2dbd21b4e5d3310770434dd373018a046b78d5037f6d4955256793cd
https://hyperledger.jfrog.io/artifactory/besu-binaries/besu/23.7.1/besu-23.7.1.zip / sha256: dfac11b2d6d9e8076ab2f86324d48d563badf76fd2a4aadc4469a97aef374ef5


## 23.7.0

- Was not released (failed burn-in test)


## 23.4.4

### Breaking Changes
- Move blockchain related variables in a dedicated storage, to pave the way to future optimizations [#5471](https://github.com/hyperledger/besu/pull/5471). The migration is performed automatically at startup,
and in case a rollback is needed, before installing a previous version, the migration can be reverted, using the subcommand `storage revert-variables` with the same configuration use to run Besu.
- Remove deprecated Rinkeby named network. [#5540](https://github.com/hyperledger/besu/pull/5540)
- Use BlobDB for blockchain storage to reduce initial sync time and write amplification (PR #5475). This PR reduces sync time by 14 hours on m6a.xlarge VM (1 day 8 hours 27 minutes instead of 1 day 22 hours 4 minutes).
### Additions and Improvements
- Allow Ethstats connection url to specify ws:// or wss:// scheme. [#5494](https://github.com/hyperledger/besu/issues/5494)
- Add support for Shanghai changes to the GraphQL service [#5496](https://github.com/hyperledger/besu/pull/5496)
- Unite the tx-pool CLI options under the same Tx Pool Options group in UX. [#5466](https://github.com/hyperledger/besu/issues/5466)
- Tidy DEBUG logs by moving engine API full logging to TRACE [#5529](https://github.com/hyperledger/besu/pull/5529)
- Remove PoW validation if merge is enabled as it is not needed any more [#5538](https://github.com/hyperledger/besu/pull/5538)
- Use BlobDB for blockchain storage to reduce initial sync time and write amplification [#5475](https://github.com/hyperledger/besu/pull/5475)
- Add healing flat db mechanism with early access CLI options `--Xsnapsync-synchronizer-flat-db-healing-enabled=true` [#5319](https://github.com/hyperledger/besu/pull/5319)
- Add debug_getRawTransaction method to the DEBUG suite [#5635](https://github.com/hyperledger/besu/pull/5635)

### Bug Fixes
- Fix backwards sync bug where chain is rolled back too far, especially when restarting Nimbus [#5497](https://github.com/hyperledger/besu/pull/5497)
- Check to ensure storage and transactions are not closed prior to reading/writing [#5527](https://github.com/hyperledger/besu/pull/5527) 
- Fix the unavailability of account code and storage on GraphQL/Bonsai [#5548](https://github.com/hyperledger/besu/pull/5548)

### Download Links
https://hyperledger.jfrog.io/artifactory/besu-binaries/besu/23.4.4/besu-23.4.4.tar.gz / sha256: bd476d235b6fe1f236a62bc709f41c87deb68b72c47bb5b58e56b9d9283af2c4
https://hyperledger.jfrog.io/artifactory/besu-binaries/besu/23.4.4/besu-23.4.4.zip / sha256: 4575000f4fd21d318e7b77340c9281d496bc800bee5b45a13684319e6f28bf27

## 23.4.3

- Was not released (failed burn-in test)

- ## 23.4.2

- Was not released (failed burn-in test)

## 23.4.1

### Breaking Changes
- Add request content length limit for the JSON-RPC API (5MB) [#5467](https://github.com/hyperledger/besu/pull/5467)
- `min-block-occupancy-ratio` options is now ignored on PoS networks [#5491](https://github.com/hyperledger/besu/pull/5491)

### Additions and Improvements
- Set the retention policy for RocksDB log files to maintain only the logs from the last week [#5428](https://github.com/hyperledger/besu/pull/5428)
- "Big-EOF" (the EOF version initially slotted for Shanghai) has been moved from Cancun to FutureEIPs [#5429](https://github.com/hyperledger/besu/pull/5429)
- EIP-4844: Zero blob transactions are invalid [#5425](https://github.com/hyperledger/besu/pull/5425)
- Transaction pool flag to disable specific behaviors for locally submitted transactions [#5418](https://github.com/hyperledger/besu/pull/5418)
- Added In-Protocol Deposit prototype (EIP-6110) in the experimental eip. [#5005](https://github.com/hyperledger/besu/pull/5055) [#5295](https://github.com/hyperledger/besu/pull/5295)
- New optional feature to save the txpool content to file on shutdown and reloading it on startup [#5434](https://github.com/hyperledger/besu/pull/5434)
- New option to send SNI header in TLS ClientHello message [#5439](https://github.com/hyperledger/besu/pull/5439)
- Early access - layered transaction pool implementation [#5290](https://github.com/hyperledger/besu/pull/5290)
- New RPC method `debug_getRawReceipts` [#5476](https://github.com/hyperledger/besu/pull/5476)
- Add TrieLogFactory plugin support [#5440](https://github.com/hyperledger/besu/pull/5440)
- Ignore `min-block-occupancy-ratio` option when on PoS networks, since in some cases, it prevents to have full blocks even if enough transactions are present [#5491](https://github.com/hyperledger/besu/pull/5491) 

### Bug Fixes
- Fix eth_feeHistory response for the case in which blockCount is higher than highestBlock requested. [#5397](https://github.com/hyperledger/besu/pull/5397)
- Fix Besu Docker image failing to start due to NoClassDefFoundError with org.xerial.snappy.Snappy library. [#5462](https://github.com/hyperledger/besu/pull/5462)

### Download Links

https://hyperledger.jfrog.io/hyperledger/besu-binaries/besu/23.4.1/besu-23.4.1.tar.gz / sha256: 49d3a7a069cae307497093d834f873ce7804a46dd59207d5e8321459532d318e
https://hyperledger.jfrog.io/hyperledger/besu-binaries/besu/23.4.1/besu-23.4.1.zip / sha256: 1d82ed83a816968aa9366d9310b275ca6438100f5d3eb1ec03d3474b2a5f5e76

## 23.4.0

### Breaking Changes
- In `evmtool` (an offline EVM executor tool principally used for reference tests), the `--prestate` and `--genesis` options no longer parse genesis files containing IBFT, QBFT, and Clique network definitions. The same genesis files will work with those json entries removed. [#5192](https://github.com/hyperledger/besu/pull/5192)
- In `--ethstats`, if the port is not specified in the URI, it will default to 443 and 80 for ssl and non-ssl connections respectively instead of 3000. [#5301](https://github.com/hyperledger/besu/pull/5301)
- Remove IBFT 1.0 feature [#5302](https://github.com/hyperledger/besu/pull/5302)
- Remove GoQuorum-compatible privacy feature [#5303](https://github.com/hyperledger/besu/pull/5303)
- Remove launcher command line utility [#5355](https://github.com/hyperledger/besu/pull/5355)
- Remove deprecated `tx-pool-future-max-by-account` option, see instead: `tx-pool-limit-by-account-percentage` [#5361](https://github.com/hyperledger/besu/pull/5361)
- Default configuration for the deprecated ECIP-1049 network has been removed from the CLI network list [#5371](https://github.com/hyperledger/besu/pull/5371)
- Besu now requires glibc 2.32 or later to run. Ubuntu 20.04 users will need to update to a newer version of Ubuntu, 22.04 or later to run Besu

### Additions and Improvements
- An alternate build target for the EVM using GraalVM AOT compilation was added.  [#5192](https://github.com/hyperledger/besu/pull/5192)
- To generate the binary install and use GraalVM 23.3.r17 or higher and run `./gradlew nativeCompile`.  The binary will be located in `ethereum/evmtool/build/native/nativeCompile`
- Upgrade RocksDB version from 7.7.3 to 8.0.0. Besu Team [contributed](https://github.com/facebook/rocksdb/pull/11099) to this release to make disabling checksum verification work. 
- Log an error with stacktrace when RPC responds with internal error [#5288](https://github.com/hyperledger/besu/pull/5288)
- `--ethstats-cacert` to specify root CA of ethstats server (useful for non-production environments). [#5301](https://github.com/hyperledger/besu/pull/5301)
- Update most dependencies to latest version [#5269](https://github.com/hyperledger/besu/pull/5269)
- If jemalloc is used, print its version in the configuration overview [#4738](https://github.com/hyperledger/besu/pull/4738)
- Add metrics for accounts and storage reads (Flat database vs Merkle Patricia Trie) [#5315](https://github.com/hyperledger/besu/pull/5315)
- Offload LogBloom cache generation to computation executor, to avoid interfere with other scheduled tasks [#4530](https://github.com/hyperledger/besu/pull/4530)
- Reference tests are upgraded to use v12.1 of the ethereum tests [#5343](https://github.com/hyperledger/besu/pull/5343)
- Add new sepolia bootnodes, which should improve peering in the testnet. [#5352](https://github.com/hyperledger/besu/pull/5352)
- Renamed --bonsai-maximum-back-layers-to-load option to --bonsai-historical-block-limit for clarity. Removed --Xbonsai-use-snapshots option as it is no longer functional [#5337](https://github.com/hyperledger/besu/pull/5337)
- Change Forest to use TransactionDB instead of OptimisticTransactionDB [#5328](https://github.com/hyperledger/besu/pull/5328)
- Performance: Reduced usage of UInt256 in EVM operations [#5331](https://github.com/hyperledger/besu/pull/5331)
- Changed wrong error message "Invalid params" when private tx is reverted to "Execution reverted" with correct revert reason in data. [#5369](https://github.com/hyperledger/besu/pull/5369)
- Changes to the way gas is estimated to provide an exact gas estimate [#5142](https://github.com/hyperledger/besu/pull/5142)
- Add zero reads to Bonsai TrieLogs [#5317](https://github.com/hyperledger/besu/pull/5317) 
- Bonsai TrieLog serialization interface and default implementation [#5372](https://github.com/hyperledger/besu/pull/5372) 

### Bug Fixes
- Fix eth_getBlockByNumber cache error for latest block when called during syncing [#5292](https://github.com/hyperledger/besu/pull/5292)
- Fix QBFT and IBFT unable to propose blocks on London when zeroBaseFee is used [#5276](https://github.com/hyperledger/besu/pull/5276) 
- Make QBFT validator smart contract mode work with london fork [#5249](https://github.com/hyperledger/besu/issues/5249)
- Try to connect to EthStats server by default with ssl followed by non-ssl. [#5301](https://github.com/hyperledger/besu/pull/5301)
- Allow --miner-extra-data to be used in Proof-of-Stake block production [#5291](https://github.com/hyperledger/besu/pull/5291)
- Add withdrawals to payloadId calculation to avoid collisions [#5321](https://github.com/hyperledger/besu/pull/5321) 
- Re-implement trace_block, trace_filter and trace_replayBlockTransactions RPC endpoints to fix memory issues and improve performance [#5131](https://github.com/hyperledger/besu/pull/5131)

### Download Links
https://hyperledger.jfrog.io/hyperledger/besu-binaries/besu/23.4.0/besu-23.4.0.zip / sha256: 023a267ee07ed6e069cb15020c1c0262efc5ea0a3e32adc6596068cff7fd0be5
https://hyperledger.jfrog.io/hyperledger/besu-binaries/besu/23.4.0/besu-23.4.0.tar.gz / sha256: 821695b3255c9f646f4d527e374219c96416f498231520f2eec2bebedc53f5a0

## 23.1.3 - Nimbus Hotfix
This update is strongly recommended for anyone running Nimbus with Besu. Due to the way Nimbus send request data, this can lead to a missed block proposal in certain circumstances.

### Bug Fixes
Add withdrawals to payloadId calculation to avoid collisions #5321
Download Links
https://hyperledger.jfrog.io/hyperledger/besu-binaries/besu/23.1.3/besu-23.1.3.tar.gz / sha256: 36898932a7535c4d126c1980443b33c9a4971f9354112992a18ee134c1777aa3
https://hyperledger.jfrog.io/hyperledger/besu-binaries/besu/23.1.3/besu-23.1.3.zip / sha256: adb3b17e45217f86a56f07f09faba2e5d8a0eb8a585ad5307696d6cc58ee2f73

## 23.1.2
This update is a mainnet-compatible Shanghai/Capella upgrade and is recommended for all Mainnet users.

### Breaking Changes

### Additions and Improvements
- Schedule Shanghai (Shapella) fork for Mainnet [#5230](https://github.com/hyperledger/besu/pull/5230)
- Increase default from 1000 to 5000 for `--rpc-max-logs-range` [#5209](https://github.com/hyperledger/besu/pull/5209)
- Bonsai-safe refactor [#5123](https://github.com/hyperledger/besu/pull/5123)
- Safe tracing [#5197](https://github.com/hyperledger/besu/pull/5197)

### Bug Fixes
- Persist backward sync status to support resuming across restarts [#5182](https://github.com/hyperledger/besu/pull/5182)

### Download Links
https://hyperledger.jfrog.io/hyperledger/besu-binaries/besu/23.1.2/besu-23.1.2.tar.gz / sha256: 3d3a709a3aab993a0801b412a4719d74e319f942ddc13fb0f30b3c4a54d12538
https://hyperledger.jfrog.io/hyperledger/besu-binaries/besu/23.1.2/besu-23.1.2.zip / sha256: 2a9ff091cb4349fc23625a52089400bb6529a831eb22d15d0221cb27039ab203

## 23.1.1
This update is required for the Goerli Shanghai/Capella upgrade and recommended for all Mainnet users. If you use Besu on Goerli, update to 23.1.1. If you previously used 23.1.1-RC1, update to test 23.1.1 on Goerli. 

### Breaking Changes

### Additions and Improvements
- Add support for Shanghai in Sepolia https://github.com/hyperledger/besu/pull/5088
- Add implementation for engine_getPayloadBodiesByRangeV1 and engine_getPayloadBodiesByHashV1 https://github.com/hyperledger/besu/pull/4980
- If a PoS block creation repetition takes less than a configurable duration, then waits before next repetition https://github.com/hyperledger/besu/pull/5048
- Allow other users to read the /opt/besu dir when using docker https://github.com/hyperledger/besu/pull/5092
- Invalid params - add some error detail #5066
- Added the option --kzg-trusted-setup to pass a custom setup file for custom networks or to override the default one for named networks [#5084](https://github.com/hyperledger/besu/pull/5084)
- Gas accounting for EIP-4844 [#4992](https://github.com/hyperledger/besu/pull/4992)
- Goerli configs for shapella [#5151](https://github.com/hyperledger/besu/pull/5151)

### Bug Fixes
- Fix engine_getPayloadV2 block value calculation [#5040](https://github.com/hyperledger/besu/issues/5040)
- Moves check for init code length before balance check [#5077](https://github.com/hyperledger/besu/pull/5077)
- Address concurrency problems with eth_call [#5179](https://github.com/hyperledger/besu/pull/5179)

### Download Links
https://hyperledger.jfrog.io/hyperledger/besu-binaries/besu/23.1.1/besu-23.1.1.tar.gz / sha256: 11c3e5cdbc06df16a690e7ee9f98eefa46848f9fa280824b6e4c896d88f6b975
https://hyperledger.jfrog.io/hyperledger/besu-binaries/besu/23.1.1/besu-23.1.1.zip / sha256: afcf852f193adb8e82d187aa4f02e4669f12cc680270624d37101b94cf37adec

## 23.1.1-RC1
### Sepolia Shanghai Release aka Sepolia Shapella aka Shapolia

This update is **not recommended for mainnet users**.

Besu 23.1.1-RC1 is a **required update for Sepolia users**

Sepolia Shanghai hardfork scheduled for: **Tue Feb 28 2023 04:04:48 UTC**

---

This release has everything from [23.1.0](https://github.com/hyperledger/besu/releases/tag/23.1.0) and in addition the following:

### Additions and Improvements
- Add support for Shanghai in Sepolia https://github.com/hyperledger/besu/pull/5088
- Add implementation for engine_getPayloadBodiesByRangeV1 and engine_getPayloadBodiesByHashV1 https://github.com/hyperledger/besu/pull/4980
- If a PoS block creation repetition takes less than a configurable duration, then waits before next repetition https://github.com/hyperledger/besu/pull/5048
- Allow other users to read the /opt/besu dir when using docker https://github.com/hyperledger/besu/pull/5092
- Invalid params - add some error detail [#5066](https://github.com/hyperledger/besu/pull/5066)

### Bug fixes
- Fix engine_getPayloadV2 block value calculation https://github.com/hyperledger/besu/issues/5040
- Moves check for init code length before balance check https://github.com/hyperledger/besu/pull/5077

### Download Links
https://hyperledger.jfrog.io/hyperledger/besu-binaries/besu/23.1.1-RC1/besu-23.1.1-RC1.tar.gz / sha256: 82cff41f3eace02006b0e670605848e0e77e045892f8fa9aad66cbd84a88221e
https://hyperledger.jfrog.io/hyperledger/besu-binaries/besu/23.1.1-RC1/besu-23.1.1-RC1.zip / sha256: 469c8d6a8ca9d78ee111ff1128d00bf3bcddacbf5b800ef6047717a2da0cc21d

## 23.1.0
Besu 23.1.0 is a recommended update for Mainnet users. Thank you all for your patience as we crafted this quarterly release.

This is a rather large release with some breaking changes, so please be sure to read these notes carefully before you upgrade any Besu instances. We are including a move to Java 17 LTS. To build and run Besu, please make sure you have Java 17 on the host machine. Additionally, there are a host of spec compliance changes that change existing formats, so please check the specific RPC updates. Lastly, this release formalizes a deprecation notice for GoQuorum privacy modes and IBFT1.0 in Besu. These will be removed in the 23.4 series, unless otherwise stated.

From the improvements and fixes side, we have a host of execution performance improvements and fixes for defects with bonsai storage. We have also included an error detection and auto-heal capability for nodes that encounter state issues. This should keep nodes online and validating that may have previously required a resync.

One final note. 23.1.0 is not a Shanghai ready release. If you intend to test Besu on the long-lived testnets like Zhejiang, please [follow the instructions here](https://notes.ethereum.org/@launchpad/zhejiang). We will have more to share on our official Shanghai releases soon.

### Breaking Changes
- Change JsonRpc http service to return the error -32602 (Invalid params) with a 200 http status code
- Besu requires minimum Java 17 and up to build and run [#3320](https://github.com/hyperledger/besu/issues/3320)
- PKCS11 with nss module (PKCS11 based HSM can be used in DevP2P TLS and QBFT PKI) does not work with RSA keys
  in Java 17. SoftHSM is tested manually and working. (Other PKCS11 HSM are not tested). The relevant unit and acceptance
  tests are updated to use EC private keys instead of RSA keys.
- Change eth_feeHistory parameter `blockCount` to accept hexadecimal string (was accepting plain integer) [#5047](https://github.com/hyperledger/besu/pull/5047)
- Default configurations for the deprecated Ropsten, Kiln, Shandong, and Astor networks have been removed from the CLI network list. These networks can currently be accessed but will require a user-provided genesis configuration. [#4869](https://github.com/hyperledger/besu/pull/4869)
- GoQuorum-compatible privacy is deprecated and will be removed in 23.4
- IBFT 1.0 is deprecated and will be removed in 23.4
- Optimize SSTORE Operation execution time (memoize current and original value) [#4836](https://github.com/hyperledger/besu/pull/4836)

### Additions and Improvements
- Default rpc batch request to 1024 [#5104](https://github.com/hyperledger/besu/pull/5104) [#5108](https://github.com/hyperledger/besu/pull/5108)
- Add a new CLI option to limit the number of requests in a single RPC batch request. [#4965](https://github.com/hyperledger/besu/pull/4965)
- Support for new DATAHASH opcode as part of EIP-4844 [#4823](https://github.com/hyperledger/besu/issues/4823)
- Send only hash announcement for blob transaction type [#4940](https://github.com/hyperledger/besu/pull/4940)
- Add `excess_data_gas` field to block header [#4958](https://github.com/hyperledger/besu/pull/4958)
- Add `max_fee_per_data_gas` field to transaction [#4970](https://github.com/hyperledger/besu/pull/4970)
- Added option to evm CLI tool to allow code execution at specific forks [#4913](https://github.com/hyperledger/besu/pull/4913)
- Improve get account performance by using the world state updater cache [#4897](https://github.com/hyperledger/besu/pull/4897)
- Add new KZG precompile and option to override the trusted setup being used [#4822](https://github.com/hyperledger/besu/issues/4822)
- Add implementation for eth_createAccessList RPC method [#4942](https://github.com/hyperledger/besu/pull/4942)
- Updated reference tests to v11.3 [#4996](https://github.com/hyperledger/besu/pull/4996)
- Add DebugGetRawBlock and DebugGetRawHeader RPC methods [#5011](https://github.com/hyperledger/besu/pull/5011)
- Besu requires minimum Java 17 and up to build and run [#3320](https://github.com/hyperledger/besu/issues/3320)
- Add worldstate auto-heal mechanism [#5059](https://github.com/hyperledger/besu/pull/5059)
- Support for EIP-4895 - Withdrawals for Shanghai fork
- Improve SLOAD and SSTORE performance by caching empty slots [#4874](https://github.com/hyperledger/besu/pull/4874)
- RPC methods that lookup block by hash will now return an error response if no block found [#4582](https://github.com/hyperledger/besu/pull/4582)
- Added support for `safe` and `finalized` strings for the RPC methods using defaultBlock parameter [#4902](https://github.com/hyperledger/besu/pull/4902)
- Added post-execution state logging option to EVM Tool [#4709](https://github.com/hyperledger/besu/pull/4709)
- Add access list to Transaction Call Object [#4802](https://github.com/hyperledger/besu/issues/4801)
- Add timestamp fork support, including shanghaiTime and cancunTime forks [#4743](https://github.com/hyperledger/besu/pull/4743)
- Optimization:  Memoize transaction size and hash at the same time [#4812](https://github.com/hyperledger/besu/pull/4812)
- Add chain data pruning feature with three experimental CLI options: `--Xchain-pruning-enabled`, `--Xchain-pruning-blocks-retained` and `--Xchain-pruning-frequency` [#4686](https://github.com/hyperledger/besu/pull/4686)
  - Note that chain pruning is hidden and disabled by default. Once you choose to enable chain pruning, a new column family will be added to the db and you cannot roll back to a previous versi
    on of Besu.

### Bug Fixes
- Mitigation fix for stale bonsai code storage leading to log rolling issues on contract recreates [#4906](https://github.com/hyperledger/besu/pull/4906)
- Ensure latest cached layered worldstate is subscribed to storage, fix problem with RPC calls using 'latest' [#5076](https://github.com/hyperledger/besu/pull/5076)
- Fix for segmentation faults on worldstate truncation, snap-sync starts [#4786](https://github.com/hyperledger/besu/pull/4786)
- Fix for worldstate mismatch on failed forkchoiceUpdate [#4862](https://github.com/hyperledger/besu/pull/4862)

Download Links
https://hyperledger.jfrog.io/hyperledger/besu-binaries/besu/23.1.0/besu-23.1.0.tar.gz / sha256: 9081da04d47c3ff0a6ecc2256d353c7a02212f9b46f2c867a9365e18026c3a6e
https://hyperledger.jfrog.io/hyperledger/besu-binaries/besu/23.1.0/besu-23.1.0.zip / sha256: e037f5c8f976150af40403311d1c81018f4c3dfbef0ad33324d8c3e708d1fdca

## 23.1.0-RC1

### Breaking Changes
- Default configurations for the deprecated Ropsten, Kiln, Shandong, and Astor networks have been removed from the CLI network list. These networks can currently be accessed but will require a user-provided genesis configuration. [#4869](https://github.com/hyperledger/besu/pull/4869)

### Additions and Improvements

- Improve SLOAD and SSTORE performance by caching empty slots [#4874](https://github.com/hyperledger/besu/pull/4874)
- RPC methods that lookup block by hash will now return an error response if no block found [#4582](https://github.com/hyperledger/besu/pull/4582)
- Added support for `safe` and `finalized` strings for the RPC methods using defaultBlock parameter [#4902](https://github.com/hyperledger/besu/pull/4902)

### Bug Fixes

### Download Links
https://hyperledger.jfrog.io/hyperledger/besu-binaries/besu/23.1.0-RC1/besu-23.1.0-RC1.tar.gz / sha256: 30906891e528b3b4e3ce8e2313550a1da066b31ea10b05456dd0ad026792b46d
https://hyperledger.jfrog.io/hyperledger/besu-binaries/besu/23.1.0-RC1/besu-23.1.0-RC1.zip / sha256: 9067d1929079ae4a7c165e6f1e2bae08834939ed191f976d26544dc93352c306

## 23.1.0-beta

### Breaking Changes
- GoQuorum-compatible privacy is deprecated and will be removed in 23.4
- IBFT 1.0 is deprecated and will be removed in 23.4
- Optimize SSTORE Operation execution time (memoize current and original value) [#4836](https://github.com/hyperledger/besu/pull/4836)

### Additions and Improvements
- Added post-execution state logging option to EVM Tool [#4709](https://github.com/hyperledger/besu/pull/4709)
- Add access list to Transaction Call Object [#4802](https://github.com/hyperledger/besu/issues/4801)
- Add timestamp fork support, including shanghaiTime and cancunTime forks [#4743](https://github.com/hyperledger/besu/pull/4743)
- Optimization:  Memoize transaction size and hash at the same time [#4812](https://github.com/hyperledger/besu/pull/4812)
- Add chain data pruning feature with three experimental CLI options: `--Xchain-pruning-enabled`, `--Xchain-pruning-blocks-retained` and `--Xchain-pruning-frequency` [#4686](https://github.com/hyperledger/besu/pull/4686)
  - Note that chain pruning is hidden and disabled by default. Once you choose to enable chain pruning, a new column family will be added to the db and you cannot roll back to a previous version of Besu.

### Bug Fixes
- Fix for segmentation faults on worldstate truncation, snap-sync starts [#4786](https://github.com/hyperledger/besu/pull/4786)
- Fix for worldstate mismatch on failed forkchoiceUpdate [#4862](https://github.com/hyperledger/besu/pull/4862)

### Download Links

## 22.10.3

### Breaking Changes
- Added `--rpc-max-logs-range` CLI option to allow limiting the number of blocks queried by `eth_getLogs` RPC API. Default value: 1000 [#4597](https://github.com/hyperledger/besu/pull/4597)
- The `graalvm` docker variant no longer meets the performance requirements for Ethereum Mainnet.  The `openjdk-11` and `openjdk-latest` variants are recommended in its place.

### Additions and Improvements
- Implement Eth/68 sub-protocol [#4715](https://github.com/hyperledger/besu/issues/4715)
- Increase the speed of modexp gas execution and execution. [#4780](https://github.com/hyperledger/besu/pull/4780)
- Added experimental CLI options `--Xeth-capability-max` and `--Xeth-capability-min` to specify a range of capabilities to be supported by the Eth protocol. [#4752](https://github.com/hyperledger/besu/pull/4752)
- Set the default curve in the EVMTool, like is done in production operations [#4790](https://github.com/hyperledger/besu/pull/4790)

### Bug Fixes
- Fix storage key format for eth_getProof so that it follows the EIP-1474 spec [#4564](https://github.com/hyperledger/besu/pull/4564)

### Download Links
https://hyperledger.jfrog.io/hyperledger/besu-binaries/besu/22.10.3/besu-22.10.3.tar.gz / sha256: 7213f9445a84a196e94ae1877c6fdb1e51d37bfb19615da02ef5121d4f40e38c
https://hyperledger.jfrog.io/hyperledger/besu-binaries/besu/22.10.3/besu-22.10.3.zip / sha256: 0bf6bc98e01b0c1045f1b7d841a390c575bc5203c2a4e543d922fbc1ea0d3d5d

## 22.10.2
This is a hotfix release to resolve a race condition that results in segfaults, introduced in 22.10.1 release.

### Bug Fixes
- bugfix for async operations on Snapshot worldstates [#4767](https://github.com/hyperledger/besu/pull/4767)

### Download Links
https://hyperledger.jfrog.io/hyperledger/besu-binaries/besu/22.10.2/besu-22.10.2.tar.gz  / sha256: cdb36141e3cba6379d35016e0a2de2edba579d4786124b5f7257b1e4a68867a2
https://hyperledger.jfrog.io/hyperledger/besu-binaries/besu/22.10.2/besu-22.10.2.zip / sha256: 4c9208f684762670cb4f2c6ebfb6930e05e339a7c3c586fe8caa9f26462830aa


## 22.10.1

### Breaking Changes
- Fields `publicKey` and `raw` removed from RPC API `Transaction` result object [#4575](https://github.com/hyperledger/besu/pull/4575)

### Additions and Improvements
- Explain and improve price validation for London and local transactions during block proposal selection [#4602](https://github.com/hyperledger/besu/pull/4602)
- Support for ephemeral testnet Shandong, for EOF testing. [#4599](https://github.com/hyperledger/besu/pull/4599)
- Improve performance of block processing by parallelizing some parts during the "commit" step [#4635](https://github.com/hyperledger/besu/pull/4635)
- Upgrade RocksDB version from 7.6.0 to 7.7.3
- Added new RPC endpoints `debug_setHead` & `debug_replayBlock  [#4580](https://github.com/hyperledger/besu/pull/4580)
- Upgrade OpenTelemetry to version 1.19.0 [#3675](https://github.com/hyperledger/besu/pull/3675)
- Implement Eth/67 sub-protocol [#4596](https://github.com/hyperledger/besu/issues/4596)
- Backward sync log UX improvements [#4655](https://github.com/hyperledger/besu/pull/4655)
- Enable RocksDB Bloom filters to improve read performance [#4682](https://github.com/hyperledger/besu/pull/4682)
- Backward sync: use retry switching peer when fetching data from peers [#4656](https://github.com/hyperledger/besu/pull/4656)
- Shanghai implementation of EIP-3651 Warm coinbase [#4620](https://github.com/hyperledger/besu/pull/4620) 
- Shanghai implementation of EIP-3855 Push0 [#4660](https://github.com/hyperledger/besu/pull/4660)
- Shanghai implementation of EIP-3540 and EIP-3670 Ethereum Object Format and Code Validation [#4644](https://github.com/hyperledger/besu/pull/4644)
- Remove some log statements that are keeping some objects live in heap for a long time, to reduce the amount of memory required during initial sync [#4705](https://github.com/hyperledger/besu/pull/4705)
- Add field `type` to Transaction receipt object (eth_getTransactionReceipt) [#4505](https://github.com/hyperledger/besu/issues/4505)
- Print an overview of configuration and system information at startup [#4451](https://github.com/hyperledger/besu/pull/4451)
- Do not send new payloads to backward sync if initial sync is in progress [#4720](https://github.com/hyperledger/besu/issues/4720)
- Improve the way transaction fee cap validation is done on London fee market to not depend on transient network conditions [#4598](https://github.com/hyperledger/besu/pull/4598) 
- Preload and cache account and storage data from RocksDB to improve performance  [#4737](https://github.com/hyperledger/besu/issues/4737)

### Bug Fixes
- Restore updating chain head and finalized block during backward sync [#4718](https://github.com/hyperledger/besu/pull/4718)

### Download Links
https://hyperledger.jfrog.io/hyperledger/besu-binaries/besu/22.10.1/besu-22.10.1.tar.gz  / sha256: b6757b9fc69b782cdabb95b1e784d31b1effcc2e25c6b198b2f9d6b3786c7a8a
https://hyperledger.jfrog.io/hyperledger/besu-binaries/besu/22.10.1/besu-22.10.1.zip / sha256: 0dbee534620c7cc0fac0596e6df0c7f8a74be9df9cecd9d4f1407016f30fb9a1

## 22.10.0

### Breaking Changes
- Internal and interface APIs relating to storage have migrated from `UInt256` to `Bytes32` [#4562](https://github.com/hyperledger/besu/pull/4562)
- Flexible Privacy Groups (early access) support to Tessera's EC encryptor (contracts modified) [#4282](https://github.com/hyperledger/besu/pull/4282)
  * Before this change, the `bytes32` type was used for the enclave public keys, just supporting encryptors with public keys of that length (like the default NaCl)
  * For the EC encryptor, the encoded public key length is 91
- `--tx-pool-hashes-max-size` option removed (deprecated in 22.1.3)
- `--Xmerge-support` option removed (deprecated in 22.4.2) [#4518](https://github.com/hyperledger/besu/pull/4518)
- Breaking API changes in the `OperationTracer` interface to enable performance work.
  * The `traceExecution` method has been replaced with `tracePreExecution` and `tracePostExecution` methods, called just before and just after operation execution.
  * See `DebugOperationTracer` and `StandardJsonTracer` for migration examples.

### Additions and Improvements
- Updated jackson-databind library to version 2.13.4.2 addressing [CVE-2022-42003](https://nvd.nist.gov/vuln/detail/CVE-2022-42003)
- Update snapsync feature to avoid restarting the download of the world state from scratch when restarting Besu [#4381](https://github.com/hyperledger/besu/pull/4381)
- Added worldstate snapshot isolation to improve the stability of bonsai (`--Xbonsai-use-snapshots=true`) [#4351](https://github.com/hyperledger/besu/pull/4531)
- Reduce the number of runtime exceptions (SecurityModuleException) and unnecessary executions during ECIES handshake, by trying to decrypt EIP-8 formatted messages first [#4508](https://github.com/hyperledger/besu/pull/4508).
- Improved RLP processing of zero-length string as 0x80 [#4283](https://github.com/hyperledger/besu/pull/4283) [#4388](https://github.com/hyperledger/besu/issues/4388)
- Increased level of detail in JSON-RPC parameter error log messages [#4510](https://github.com/hyperledger/besu/pull/4510)
- New unstable configuration options to set the maximum time, in milliseconds, a PoS block creation jobs is allowed to run [#4519](https://github.com/hyperledger/besu/pull/4519)
- Tune EthScheduler thread pools to avoid recreating too many threads [#4529](https://github.com/hyperledger/besu/pull/4529)
- RocksDB snapshot based worldstate and plugin-api addition of Snapshot interfaces [#4409](https://github.com/hyperledger/besu/pull/4409)
- Continuously try to build better block proposals until timeout or GetPayload is called [#4516](https://github.com/hyperledger/besu/pull/4516)
- Upgrade RocksDB database version from 6.29.5 to 7.6.0 [#4517](https://github.com/hyperledger/besu/pull/4517)
- Avoid connecting to self when using static-nodes [#4521](https://github.com/hyperledger/besu/pull/4521)
- EVM performance has increased 20%-100% depending on the particulars of the contract. [#4540](https://github.com/hyperledger/besu/pull/4540)
- Improve calculateRootHash method performance during Block processing [#4568](https://github.com/hyperledger/besu/pull/4568)
- Bring GraphQL into compliance with execution-api specs [#4112](https://github.com/hyperledger/besu/pull/4112)
- Refactor unverified forkchoice event [#4487](https://github.com/hyperledger/besu/pull/4487)
- Improve UX of initial sync logs, pushing not relevant logs to debug level [#4486](https://github.com/hyperledger/besu/pull/4486)
- Optimize pivot block selector on PoS networks [#4488](https://github.com/hyperledger/besu/pull/4488)
- Optimize Snap sync on PoS networks [#4462](https://github.com/hyperledger/besu/pull/4462)

### Bug Fixes
- Fixed default fromBlock value and improved parameter interpretation in eth_getLogs RPC handler [#4513](https://github.com/hyperledger/besu/pull/4513)
- Fix for NoSuchElementException for missing invalid reason when rejecting a local sent transaction [#4569](https://github.com/hyperledger/besu/pull/4569)
- Corrects treating a block as bad on internal error during either validation or processing [#4512](https://github.com/hyperledger/besu/issues/4512)
- Corrects emission of blockadded events when rewinding during a re-org. Fix for [#4495](https://github.com/hyperledger/besu/issues/4495)
- Always return a transaction type for pending transactions [#4364](https://github.com/hyperledger/besu/pull/4364)
- Avoid a cyclic reference while printing EngineExchangeTransitionConfigurationParameter [#4357](https://github.com/hyperledger/besu/pull/4357)
- Corrects treating a block as bad on internal error [#4512](https://github.com/hyperledger/besu/issues/4512)
- In GraphQL update scalar parsing to be variable friendly [#4522](https://github.com/hyperledger/besu/pull/4522)
- Initiate connection to maintained peers soon after startup. [#4469](https://github.com/hyperledger/besu/pull/4469)
- Update apache-commons-text to 1.10.0 to address CVE-2022-42889 [#4542](https://github.com/hyperledger/besu/pull/4542)

### Download Links

https://hyperledger.jfrog.io/hyperledger/besu-binaries/besu/22.10.0/besu-22.10.0.tar.gz  / sha256: 88fb5df567e4ec3547d7d2970cfef00debbd020c0da66b19166d43779b3b2b85
https://hyperledger.jfrog.io/hyperledger/besu-binaries/besu/22.10.0/besu-22.10.0.zip / sha256: c8e39f7c879409cb9b47f4d3de5e9c521249083830a8c9a45e8a14a319fe195d

## 22.10.0-RC2

### Breaking Changes
- Flexible Privacy Groups (early access) support to Tessera's EC encryptor (contracts modified) [#4282](https://github.com/hyperledger/besu/pull/4282)
  * Before this change, the `bytes32` type was used for the enclave public keys, just supporting encryptors with public keys of that length (like the default NaCl)
  * For the EC encryptor, the encoded public key length is 91
- `--tx-pool-hashes-max-size` option removed (deprecated in 22.1.3)
- `--Xmerge-support` option remove (deprecated in 22.4.2) [#4518](https://github.com/hyperledger/besu/pull/4518)
- Breaking API changes in the `OperationTracer` interface to enable performance work.
  * The `traceExecution` method has been replaced with `tracePreExecution` and `tracePostExecution` methods, called just before and just after operation execution. 
  * See `DebugOperationTracer` and `StandardJsonTracer` for migration examples.

### Additions and Improvements
- Reduce the number of runtime exceptions (SecurityModuleException) and unnecessary executions during ECIES handshake, by trying to decrypt EIP-8 formatted messages first [#4508](https://github.com/hyperledger/besu/pull/4508).
- Improved RLP processing of zero-length string as 0x80 [#4283](https://github.com/hyperledger/besu/pull/4283) [#4388](https://github.com/hyperledger/besu/issues/4388)
- Increased level of detail in JSON-RPC parameter error log messages [#4510](https://github.com/hyperledger/besu/pull/4510)
- New experimental configuration options to set the maximum time, in milliseconds, a PoS block creation jobs is allowed to run [#4519](https://github.com/hyperledger/besu/pull/4519)
- Tune EthScheduler thread pools to avoid recreating too many threads [#4529](https://github.com/hyperledger/besu/pull/4529)
- RocksDB snapshot based worldstate and plugin-api addition of Snapshot interfaces [#4409](https://github.com/hyperledger/besu/pull/4409)
- Continuously try to build better block proposals until timeout or GetPayload is called [#4516](https://github.com/hyperledger/besu/pull/4516)
- Upgrade RocksDB database version from 6.29.5 to 7.6.0 [#4517](https://github.com/hyperledger/besu/pull/4517)
- Avoid connecting to self when using static-nodes [#4521](https://github.com/hyperledger/besu/pull/4521)
- EVM performance has increased 20%-100% depending on the particulars of the contract. [#4540](https://github.com/hyperledger/besu/pull/4540)
- Improve calculateRootHash method performance during Block processing [#4568](https://github.com/hyperledger/besu/pull/4568)

### Bug Fixes
- Corrects emission of blockadded events when rewinding during a re-org. Fix for [#4495](https://github.com/hyperledger/besu/issues/4495)
- Always return a transaction type for pending transactions [#4364](https://github.com/hyperledger/besu/pull/4364)
- Avoid a cyclic reference while printing EngineExchangeTransitionConfigurationParameter [#4357](https://github.com/hyperledger/besu/pull/4357)
- Corrects treating a block as bad on internal error [#4512](https://github.com/hyperledger/besu/issues/4512)
- In GraphQL update scalar parsing to be variable friendly [#4522](https://github.com/hyperledger/besu/pull/4522)
- Initiate connection to maintained peers soon after startup. [#4469](https://github.com/hyperledger/besu/pull/4469)
- Update apache-commons-text to 1.10.0 to address CVE-2022-42889 [#4542](https://github.com/hyperledger/besu/pull/4542)

### Download Links


## 22.10.0-RC1

### Additions and Improvements
- Bring GraphQL into compliance with execution-api specs [#4112](https://github.com/hyperledger/besu/pull/4112)
- Refactor unverified forkchoice event [#4487](https://github.com/hyperledger/besu/pull/4487)
- Improve UX of initial sync logs, pushing not relevant logs to debug level [#4486](https://github.com/hyperledger/besu/pull/4486)
- Optimize pivot block selector on PoS networks [#4488](https://github.com/hyperledger/besu/pull/4488)
- Optimize Snap sync on PoS networks [#4462](https://github.com/hyperledger/besu/pull/4462)

### Bug Fixes

### Download Links
https://hyperledger.jfrog.io/artifactory/besu-binaries/besu/22.10.0-RC1/besu-22.10.0-RC1.zip / sha256: 16fd47533aa2986491143e5f4a052c0aa4866ebfa415abbf3ca868e4fbeac6ce
https://hyperledger.jfrog.io/artifactory/besu-binaries/besu/22.10.0-RC1/besu-22.10.0-RC1.tar.gz / sha256: 48fd3480e4380580ed9187302be987e9eca2b445935ec6a509e7269898d8a4a8

## 22.7.7

### Additions and Improvements
- Tune EthScheduler thread pools to avoid recreating too many threads [#4529](https://github.com/hyperledger/besu/issues/4529)
- Reduce the number of runtime exceptions (SecurityModuleException) and unnecessary executions during ECIES handshake, by trying to decrypt EIP-8 formatted messages first [#4508](https://github.com/hyperledger/besu/pull/4508).
- The block variable was keeping too much memory while waiting for future to finish [#4489](https://github.com/hyperledger/besu/issues/4489)

### Bug Fixes
- Corrects treating a block as bad on internal error [#4512](https://github.com/hyperledger/besu/issues/4512)
- update appache-commons-text to 1.10.0 to address CVE-2022-42889 [#4542](https://github.com/hyperledger/besu/pull/4542)
- In GraphQL update scalar parsing to be variable friendly [#4522](https://github.com/hyperledger/besu/pull/4522)

### Download Links
https://hyperledger.jfrog.io/hyperledger/besu-binaries/besu/22.7.7/besu-22.7.7.zip / sha256: 79b2b1518605603d8268f873f2576617ca8340d89c045e0eda6896f40defea0d
https://hyperledger.jfrog.io/hyperledger/besu-binaries/besu/22.7.7/besu-22.7.7.tar.gz / sha256: 161c52ba9be8508767e80dbce796b4ad2cc5b649f7ed15387c6359d1e15753f6

## 22.7.6
Hotfix release of the 22.7.x series to address [#4495](https://github.com/hyperledger/besu/issues/4495) which could result in failed block proposals on merge networks.

### Additions and Improvements
- Bring GraphQL into compliance with execution-api specs [#4112](https://github.com/hyperledger/besu/pull/4112)

### Bug Fixes
- Corrects emission of blockadded events when rewinding during a re-org. [#4497](https://github.com/hyperledger/besu/issues/4497)

### Download Links
https://hyperledger.jfrog.io/hyperledger/besu-binaries/besu/22.7.6/besu-22.7.6.zip / sha256: ae05040027b96ba458a08cfee8577dafe1d85a3afce793f00f798cedb3ab547d
https://hyperledger.jfrog.io/hyperledger/besu-binaries/besu/22.7.6/besu-22.7.6.tar.gz / sha256: 9e538852f16fd39b884c4c342beaad813e33ab24890634c01eee3d37dc1da893

## 22.7.5

### Additions and Improvements
- Avoid sending added block events to transaction pool, and processing incoming transactions during initial sync [#4457](https://github.com/hyperledger/besu/pull/4457)
- When building a new proposal, keep the best block built until now instead of the last one [#4455](https://github.com/hyperledger/besu/pull/4455)
- Add Mainnet to merged networks [#4463](https://github.com/hyperledger/besu/pull/4463)

### Bug Fixes
- Fixed logIndex value returned by eth_getLogs RPC call [#4355](https://github.com/hyperledger/besu/pull/4355)

### Download Links
https://hyperledger.jfrog.io/hyperledger/besu-binaries/besu/22.7.5/besu-22.7.5.zip / sha256: b5d7b255b249beea0f46ec397122823c75f2373083a71a9f7b4c98b2b0f94997
https://hyperledger.jfrog.io/hyperledger/besu-binaries/besu/22.7.5/besu-22.7.5.tar.gz / sha256: 91e3cbc16c46c53f7bf55bdd968553d0fb4087bff1e244cb03ac175ac54cf718


## 22.7.4

### Bug Fixes
- Remove records that track transactions by sender when they are empty to same memory in the transaction pool [#4415](https://github.com/hyperledger/besu/pull/4415)
- Add Toml configuration file support for _--Xplugin-rocksdb-high-spec-enabled_ flag [#4438](https://github.com/hyperledger/besu/pull/4438)

### Download Links
- https://hyperledger.jfrog.io/hyperledger/besu-binaries/besu/22.7.4/besu-22.7.4.zip / sha256: 4f2a0c20bee7f266ec1dcb45fa90ae1ca42f4b22e9b21a601b7705357259aea9
- https://hyperledger.jfrog.io/hyperledger/besu-binaries/besu/22.7.4/besu-22.7.4.tar.gz / sha256: a60efc4d515ac94710bbc6d61a24f409b03fcfc02323bee2a2d75c883fc99dce

## 22.7.3

### Additions and Improvements
- Allow free gas networks in the London fee market [#4061](https://github.com/hyperledger/besu/issues/4061)
- Upgrade besu-native to 0.6.0 and use Blake2bf native implementation if available by default [#4264](https://github.com/hyperledger/besu/pull/4264)
- Resets engine QoS timer with every call to the engine API instead of only when ExchangeTransitionConfiguration is called [#4411](https://github.com/hyperledger/besu/issues/4411)
- ExchangeTransitionConfiguration mismatch will only submit a debug log not a warning anymore [#4411](https://github.com/hyperledger/besu/issues/4411)
- Upgrade besu-native to 0.6.1 and include linux arm64 build of bls12-381 [#4416](https://github.com/hyperledger/besu/pull/4416)
- Create a new flag on RocksDB (_--Xplugin-rocksdb-high-spec-enabled_) for high spec hardware to boost performance
- Transaction pool improvements to avoid filling the pool with not executable transactions, that could result in empty or semi-empty block proposals [#4425](https://github.com/hyperledger/besu/pull/4425)
- Limit Transaction pool consumption by sender to a configurable percentage of the pool size [#4417](https://github.com/hyperledger/besu/pull/4417)

### Bug Fixes
- Retry block creation if there is a transient error and we still have time, to mitigate empty block issue [#4407](https://github.com/hyperledger/besu/pull/4407)
- Fix StacklessClosedChannelException in Besu and resulted timeout errors in CL clients ([#4398](https://github.com/hyperledger/besu/issues/4398), [#4400](https://github.com/hyperledger/besu/issues/4400))
- Return JSON-RPC error code instead of INVALID in engine api when certain storage exceptions are encountered ([#4349](https://github.com/hyperledger/besu/issues/4349))

### Download links
- https://hyperledger.jfrog.io/artifactory/besu-binaries/besu/22.7.3/besu-22.7.3.tar.gz / sha256: `b0863fe2406cab57caf8a02f2bf02632cc5198622ac48b69bc63c128703bbd79`
- https://hyperledger.jfrog.io/artifactory/besu-binaries/besu/22.7.3/besu-22.7.3.zip / sha256: `368c6cb86119f8fe30bb12ab8c63b4d95a0fd8baf9c9414307a0a4033756b709`

## 22.7.2
### Besu 22.7.2 is a recommended release for the Merge and Mainnet users. 22.7.1 remains Merge-ready. This release provides additional robustness before the Merge with some fixes and improvements in sync, peering, and logging.

### Additions and Improvements
- Better management of jemalloc presence/absence in startup script [#4237](https://github.com/hyperledger/besu/pull/4237)
- Retry mechanism when getting a broadcasted block fail on all peers [#4271](https://github.com/hyperledger/besu/pull/4271)
- Filter out disconnected peers when fetching available peers [#4269](https://github.com/hyperledger/besu/pull/4269)
- Updated the default value of fast-sync-min-peers post merge [#4298](https://github.com/hyperledger/besu/pull/4298)
- Log imported block info post merge [#4310](https://github.com/hyperledger/besu/pull/4310)
- Transaction pool eviction by sender from tail of transaction list [#4327](https://github.com/hyperledger/besu/pull/4327)
- Transaction pool sender future nonce limits [#4336](https://github.com/hyperledger/besu/pull/4336)
- Pandas! Pandas now appear in 3 phases: The black bear and polar bear that are preparing? Those will appear when
your client has TTD configured (which is setup by default for mainnet), is in sync, and processing Proof of Work blocks. In the second phase you will see them powering up when the Terminal Total Difficulty block is added to the blockchain.
The final form of the Ethereum Panda will appear when the first finalized block is received from the Consensus Layer.

### Bug Fixes
- Accept wit/80 from Nethermind [#4279](https://github.com/hyperledger/besu/pull/4279)
- Properly shutdown the miner executor, to avoid waiting 30 seconds when stopping [#4353](https://github.com/hyperledger/besu/pull/4353)

### Download links
- https://hyperledger.jfrog.io/artifactory/besu-binaries/besu/22.7.2/besu-22.7.2.tar.gz / sha256: `8030a48f824c7bbc138b38a9e84e5531950bc16f6d21cda8b215232cce334214`
- https://hyperledger.jfrog.io/artifactory/besu-binaries/besu/22.7.2/besu-22.7.2.zip / sha256: `72653171b1ddd910e705fc6f616d7f1f4c120ef0d91718f0376f3ee5f2982c11`


## 22.7.1
### Merge Ready Release. Required update for The Merge on ethereum mainnet!
### Additions and Improvements
- Introduce a cap to reputation score increase [#4230](https://github.com/hyperledger/besu/pull/4230)
- Add experimental CLI option for `--Xp2p-peer-lower-bound` [#4200](https://github.com/hyperledger/besu/pull/4200)
- Improve pending blocks retrieval mechanism [#4227](https://github.com/hyperledger/besu/pull/4227)
- Set mainnet terminal total difficulty [#4260](https://github.com/hyperledger/besu/pull/4260)

### Bug Fixes
- Fixes off-by-one error for mainnet TTD fallback [#4223](https://github.com/hyperledger/besu/pull/4223)
- Fix off-by-one error in AbstractRetryingPeerTask [#4254](https://github.com/hyperledger/besu/pull/4254)
- Refactor and fix retrying get block switching peer [#4256](https://github.com/hyperledger/besu/pull/4256)
- Fix encoding of key (short hex) in eth_getProof [#4261](https://github.com/hyperledger/besu/pull/4261)
- Fix for post-merge networks fast-sync [#4224](https://github.com/hyperledger/besu/pull/4224), [#4276](https://github.com/hyperledger/besu/pull/4276)

### Download links
- https://hyperledger.jfrog.io/artifactory/besu-binaries/besu/22.7.1/besu-22.7.1.tar.gz / sha256: `7cca4c11e1d7525c172f2af9fbf456d134ada60e970d8b6abcfcd6c623b5dd36`
- https://hyperledger.jfrog.io/artifactory/besu-binaries/besu/22.7.1/besu-22.7.1.zip / sha256: `ba6e0b9b65ac36d041a5072392f119ff76e8e9f53a3d7b1e1a658ef1e4705d7a`



## 22.7.0

### Additions and Improvements
- Deprecation warning for Ropsten, Rinkeby, Kiln [#4173](https://github.com/hyperledger/besu/pull/4173)

### Bug Fixes

- Fixes previous known issue [#3890](https://github.com/hyperledger/besu/issues/3890)from RC3 requiring a restart post-merge to continue correct transaction handling.
- Stop producing stack traces when a get headers response only contains the range start header [#4189](https://github.com/hyperledger/besu/pull/4189)
- Upgrade Spotless to 6.8.0 [#4195](https://github.com/hyperledger/besu/pull/4195)
- Upgrade Gradle to 7.5 [#4196](https://github.com/hyperledger/besu/pull/4196)

### Download links
- https://hyperledger.jfrog.io/artifactory/besu-binaries/besu/22.7.0/besu-22.7.0.tar.gz / sha256: `af21104a880c37706b660aa816e1c38b2b3f603a97420ddcbc889324b71aa50e`
- https://hyperledger.jfrog.io/artifactory/besu-binaries/besu/22.7.0/besu-22.7.0.zip / sha256: `5b1586362e6e739c206c25224bb753a372bad70c0b22dbe091f9253024ebdc45`

## 22.7.0-RC3

### Known/Outstanding issues:
- Besu requires a restart post-merge to re-enable remote transaction processing [#3890](https://github.com/hyperledger/besu/issues/3890)

### Additions and Improvements
- Engine API: Change expiration time for JWT tokens to 60s [#4168](https://github.com/hyperledger/besu/pull/4168)
- Sepolia mergeNetSplit block [#4158](https://github.com/hyperledger/besu/pull/4158)
- Goerli TTD [#4160](https://github.com/hyperledger/besu/pull/4160)
- Several logging improvements

### Bug Fixes
- Allow to set any value for baseFeePerGas in the genesis file [#4177](https://github.com/hyperledger/besu/pull/4177)
- Fix for stack overflow when searching for TTD block [#4169](https://github.com/hyperledger/besu/pull/4169)
- Fix for chain stuck issue [#4175](https://github.com/hyperledger/besu/pull/4175)

### Download links
- https://hyperledger.jfrog.io/artifactory/besu-binaries/besu/22.7.0-RC3/besu-22.7.0-RC3.tar.gz / sha256: `6a1ee89c82db9fa782d34733d8a8c726670378bcb71befe013da48d7928490a6`
- https://hyperledger.jfrog.io/artifactory/besu-binaries/besu/22.7.0-RC3/besu-22.7.0-RC3.zip / sha256: `5de22445ab2a270cf33e1850cd28f1946442b7104738f0d1ac253a009c53414e`

## 22.7.0-RC2

### Additions and Improvements
- Add a block to the bad blocks if it did not descend from the terminal block [#4080](https://github.com/hyperledger/besu/pull/4080)
- Backward sync exception improvements [#4092](https://github.com/hyperledger/besu/pull/4092)
- Remove block header checks during backward sync, since they will be always performed during block import phase [#4098](https://github.com/hyperledger/besu/pull/4098)
- Optimize the backward sync retry strategy [#4095](https://github.com/hyperledger/besu/pull/4095)
- Add support for jemalloc library to better handle rocksdb memory consumption [#4126](https://github.com/hyperledger/besu/pull/4126)
- RocksDB configuration changes to improve performance. [#4132](https://github.com/hyperledger/besu/pull/4132)

### Bug Fixes
- Changed max message size in the p2p layer to 16.7MB from 10MB to improve peering performance [#4120](https://github.com/hyperledger/besu/pull/4120)
- Fixes for parent stateroot mismatch when using Bonsai storage mode (please report if you encounter this bug on this version) [#4094](https://github.com/hyperledger/besu/pull/4094)
- Above Bonsai related fixes have addressed situations where the event log was not indexed properly [#3921](https://github.com/hyperledger/besu/pull/3921)
- Fixes related to backward sync and reorgs [#4097](https://github.com/hyperledger/besu/pull/4097)
- Checkpoint sync with more merge friendly checkpoint blocks [#4085](https://github.com/hyperledger/besu/pull/4085)
- Fixes around RocksDB performance and memory usage [#4128](https://github.com/hyperledger/besu/pull/4128)
- Fix for RPC performance parallelization to improve RPC performance under heavy load [#3959](https://github.com/hyperledger/besu/pull/3959)
- Fix for post-Merge peering after PoW is removed in our logic for weighting peers [#4116](https://github.com/hyperledger/besu/pull/4116)
- Various logging changes to improve UX- Return the correct latest valid hash in case of bad block when calling engine methods [#4056](https://github.com/hyperledger/besu/pull/4056)
- Add a PoS block header rule to check that the current block is more recent than its parent [#4066](https://github.com/hyperledger/besu/pull/4066)
- Fixed a trie log layer issue on bonsai during reorg [#4069](https://github.com/hyperledger/besu/pull/4069)
- Fix transition protocol schedule to return the pre Merge schedule when reorg pre TTD [#4078](https://github.com/hyperledger/besu/pull/4078)
- Remove hash to sync from the queue only if the sync step succeeds [#4105](https://github.com/hyperledger/besu/pull/4105)
- The build process runs successfully even though the system language is not English [#4102](https://github.com/hyperledger/besu/pull/4102)
- Avoid starting or stopping the BlockPropagationManager more than once [#4122](https://github.com/hyperledger/besu/pull/4122)

### Download links
- https://hyperledger.jfrog.io/artifactory/besu-binaries/besu/22.7.0-RC2/besu-22.7.0-RC2.tar.gz / sha256: `befe15b893820c9c6451a74fd87b41f555ff28561494b3bebadd5da5c7ce25d3`
- https://hyperledger.jfrog.io/artifactory/besu-binaries/besu/22.7.0-RC2/besu-22.7.0-RC2.zip / sha256: `d56c340f5982b882fbecca2697ca72a5bbefe0e978d2d4504211f012e2242a81`

## 22.7.0-RC1

### Additions and Improvements
- Do not require a minimum block height when downloading headers or blocks [#3911](https://github.com/hyperledger/besu/pull/3911)
- When on PoS the head can be only be updated by ForkchoiceUpdate [#3994](https://github.com/hyperledger/besu/pull/3994)
- Version information available in metrics [#3997](https://github.com/hyperledger/besu/pull/3997)
- Add TTD and DNS to Sepolia config [#4024](https://github.com/hyperledger/besu/pull/4024)
- Return `type` with value `0x0` when serializing legacy transactions [#4027](https://github.com/hyperledger/besu/pull/4027)
- Ignore `ForkchoiceUpdate` if `newHead` is an ancestor of the chain head [#4055](https://github.com/hyperledger/besu/pull/4055)

### Bug Fixes
- Fixed a snapsync issue that can sometimes block the healing step [#3920](https://github.com/hyperledger/besu/pull/3920)
- Support free gas networks in the London fee market [#4003](https://github.com/hyperledger/besu/pull/4003)
- Limit the size of outgoing eth subprotocol messages.  [#4034](https://github.com/hyperledger/besu/pull/4034)
- Fixed a state root mismatch issue on bonsai that may appear occasionally [#4041](https://github.com/hyperledger/besu/pull/4041)

### Download links
- https://hyperledger.jfrog.io/artifactory/besu-binaries/besu/22.7.0-RC1/besu-22.7.0-RC1.tar.gz / sha256: `60ad8b53402beb62c24ad791799d9cfe444623a58f6f6cf1d0728459cb641e63`
- https://hyperledger.jfrog.io/artifactory/besu-binaries/besu/22.7.0-RC1/besu-22.7.0-RC1.zip / sha256: `7acfb3a73382bf70f6337e83cb7e9e472b4e5a9da88c5ed2fbd9e82fcf2046dc`

## 22.4.3

### Additions and Improvements
- \[EXPERIMENTAL\] Add checkpoint sync `--sync-mode="X_CHECKPOINT"` [#3849](https://github.com/hyperledger/besu/pull/3849)
- Support `finalized` and `safe` as tags for the block parameter in RPC APIs [#3950](https://github.com/hyperledger/besu/pull/3950)
- Added verification of payload attributes in ForkchoiceUpdated [#3837](https://github.com/hyperledger/besu/pull/3837)
- Add support for Gray Glacier hardfork [#3961](https://github.com/hyperledger/besu/issues/3961)

### Bug Fixes
- alias engine-rpc-port parameter with the former rpc param name [#3958](https://github.com/hyperledger/besu/pull/3958)

## 22.4.2

### Additions and Improvements
- Engine API Update: Replace deprecated INVALID_TERMINAL_BLOCK with INVALID last valid hash 0x0 [#3882](https://github.com/hyperledger/besu/pull/3882)
- Deprecate experimental merge flag and engine-rpc-enabled flag [#3875](https://github.com/hyperledger/besu/pull/3875)
- Update besu-native dependencies to 0.5.0 for linux arm64 support
- Update ropsten TTD to 100000000000000000000000

### Bug Fixes
- Stop backward sync if genesis block has been reached [#3869](https://github.com/hyperledger/besu/pull/3869)
- Allow to backward sync to request headers back to last finalized block if present or genesis [#3888](https://github.com/hyperledger/besu/pull/3888)

### Download link
- https://hyperledger.jfrog.io/artifactory/besu-binaries/besu/22.4.2/besu-22.4.2.zip / sha256: `e8e9eb7e3f544ecefeec863712fb8d3f6a569c9d70825a4ed2581c596db8fd45`
- https://hyperledger.jfrog.io/artifactory/besu-binaries/besu/22.4.2/besu-22.4.2.tar.gz / sha256: `9db0c37440cb56bcf671b8de13e0ecb6235171a497bdad91020b8c4a9dac2a27`

## 22.4.1

### Additions and Improvements
- GraphQL - allow null log topics in queries which match any topic [#3662](https://github.com/hyperledger/besu/pull/3662)
- multi-arch docker builds for amd64 and arm64 [#2954](https://github.com/hyperledger/besu/pull/2954)
- Filter Netty native lib errors likewise the pure Java implementation [#3807](https://github.com/hyperledger/besu/pull/3807)
- Add ropsten terminal total difficulty config [#3871](https://github.com/hyperledger/besu/pull/3871)

### Bug Fixes
- Stop the BlockPropagationManager when it receives the TTD reached event [#3809](https://github.com/hyperledger/besu/pull/3809)
- Correct getMixHashOrPrevRandao to return the value present in the block header [#3839](https://github.com/hyperledger/besu/pull/3839)

## 22.4.0

### Breaking Changes
- Version 22.4.x will be the last series to support Java 11. Version 22.7.0 will require Java 17 to build and run.
- In the Besu EVM Library all references to SHA3 have been renamed to the more accurate name Keccak256, including class names and comment. [#3749](https://github.com/hyperledger/besu/pull/3749)
- Removed the Gas object and replaced it with a primitive long [#3674](https://github.com/hyperledger/besu/pull/3674)
- Column family added for backward sync [#3638](https://github.com/hyperledger/besu/pull/3638)
  - Note that this added column family makes this a one-way upgrade. That is, once you upgrade your db to this version, you cannot roll back to a previous version of Besu.

### Bug Fixes
- Fix nullpointer on snapsync [#3773](https://github.com/hyperledger/besu/pull/3773)
- Introduce RocksDbSegmentIdentifier to avoid changing the storage plugin [#3755](https://github.com/hyperledger/besu/pull/3755)

## Download Links
- https://hyperledger.jfrog.io/artifactory/besu-binaries/besu/22.4.0/besu-22.4.0.zip / SHA256 d89e102a1941e70be31c176a6dd65cd5f3d69c4c
- https://hyperledger.jfrog.io/artifactory/besu-binaries/besu/22.4.0/besu-22.4.0.tar.gz / SHA256 868e38749dd40debe028624f8267f1fce7587010

## 22.4.0-RC2

### Breaking Changes
- In the Besu EVM Library all references to SHA3 have been renamed to the more accurate name Kecack256, including class names and comment. [#3749](https://github.com/hyperledger/besu/pull/3749)

### Additions and Improvements
- Onchain node permissioning
  - Log the enodeURL that was previously only throwing an IllegalStateException during the isPermitted check [#3697](https://github.com/hyperledger/besu/pull/3697),
  - Fail startup if node permissioning smart contract version does not match [#3765](https://github.com/hyperledger/besu/pull/3765)
- \[EXPERIMENTAL\] Add snapsync `--sync-mode="X_SNAP"` (only as client) [#3710](https://github.com/hyperledger/besu/pull/3710)
- Adapt Fast sync, and Snap sync, to use finalized block, from consensus layer, as pivot after the Merge [#3506](https://github.com/hyperledger/besu/issues/3506)
- Add IPC JSON-RPC interface (BSD/MacOS and Linux only) [#3695](https://github.com/hyperledger/besu/pull/3695)
- Column family added for backward sync [#3638](https://github.com/hyperledger/besu/pull/3638)
  - Note that this added column family makes this a one-way upgrade. That is, once you upgrade your db to this version, you cannot roll back to a previous version of Besu.

## Download Links
- https://hyperledger.jfrog.io/artifactory/besu-binaries/besu/22.4.0-RC2/besu-22.4.0-RC2.zip /  SHA256 5fa7f927c6717ebf503291c058815cd0c5fcfab13245d3b6beb66eb20cf7ac24
- https://hyperledger.jfrog.io/artifactory/besu-binaries/besu/22.4.0-RC2/besu-22.4.0-RC2.tar.gz / SHA256 1c4ecd17552cf5ebf120fc35dad753f45cb951ea0f817381feb2477ec0fff9c9

## 22.4.0-RC1

### Additions and Improvements
- Unit tests are now executed with JUnit5 [#3620](https://github.com/hyperledger/besu/pull/3620)
- Removed the Gas object and replaced it with a primitive long [#3674]

### Bug Fixes
- Flexible Privacy Precompile handles null payload ID [#3664](https://github.com/hyperledger/besu/pull/3664)
- Subcommand blocks import throws exception [#3646](https://github.com/hyperledger/besu/pull/3646)

## Download Links
- https://hyperledger.jfrog.io/artifactory/besu-binaries/besu/22.4.0-RC1/besu-22.4.0-RC1.zip / SHA256 0779082acc20a98eb810eb08778e0c0e1431046c07bc89019a2761fd1baa4c25
- https://hyperledger.jfrog.io/artifactory/besu-binaries/besu/22.4.0-RC1/besu-22.4.0-RC1.tar.gz / SHA256 15d8b0e335f962f95da46864109db9f28ed4f7bc351995b2b8db477c12b94860

## 22.1.3

### Breaking Changes
- Remove the experimental flag for bonsai tries CLI options `--data-storage-format` and `--bonsai-maximum-back-layers-to-load` [#3578](https://github.com/hyperledger/besu/pull/3578)
- Column family added for backward sync [#3532](https://github.com/hyperledger/besu/pull/3532)
  - Note that this added column family makes this a one-way upgrade. That is, once you upgrade your db to this version, you cannot roll back to a previous version of Besu.

### Deprecations
- `--tx-pool-hashes-max-size` is now deprecated and has no more effect, and it will be removed in a future release.

### Additions and Improvements
- Tune transaction synchronization parameter to adapt to mainnet traffic [#3610](https://github.com/hyperledger/besu/pull/3610)
- Improve eth/66 support [#3616](https://github.com/hyperledger/besu/pull/3616)
- Avoid reprocessing remote transactions already seen [#3626](https://github.com/hyperledger/besu/pull/3626)
- Upgraded jackson-databind dependency version [#3647](https://github.com/hyperledger/besu/pull/3647)

## Download Links
- https://hyperledger.jfrog.io/artifactory/besu-binaries/besu/22.1.3/besu-22.1.3.zip /  SHA256 9dafb80f2ec9ce8d732fd9e9894ca2455dd02418971c89cd6ccee94c53354d5d
- https://hyperledger.jfrog.io/artifactory/besu-binaries/besu/22.1.3/besu-22.1.3.tar.gz / SHA256 f9f8d37353aa4b5d12e87c08dd86328c1cffc591c6fc9e076c0f85a1d4663dfe

## 22.1.2

### Additions and Improvements
- Execution layer (The Merge):
  - Execution specific RPC endpoint [#3378](https://github.com/hyperledger/besu/issues/3378)
  - Adds JWT authentication to Engine APIs
  - Supports kiln V2.1 spec
- Tracing APIs
  - new API methods: trace_rawTransaction, trace_get, trace_callMany
  - added revertReason to trace APIs including: trace_transaction, trace_get, trace_call, trace_callMany, and trace_rawTransaction
- Allow mining beneficiary to transition at specific blocks for ibft2 and qbft consensus mechanisms.  [#3115](https://github.com/hyperledger/besu/issues/3115)
- Return richer information from the PrecompiledContract interface. [\#3546](https://github.com/hyperledger/besu/pull/3546)

### Bug Fixes
- Reject locally-sourced transactions below the minimum gas price when not mining. [#3397](https://github.com/hyperledger/besu/pull/3397)
- Fixed bug with contract address supplied to `debug_accountAt` [#3518](https://github.com/hyperledger/besu/pull/3518)

## Download Links
- https://hyperledger.jfrog.io/artifactory/besu-binaries/besu/22.1.2/besu-22.1.2.zip /  SHA256 1b26e3f8982c3a9dbabc72171f83f1cfe89eef84ead45b184ee9101f411c1251
- https://hyperledger.jfrog.io/artifactory/besu-binaries/besu/22.1.2/besu-22.1.2.tar.gz / SHA256 1eca9abddf351eaaf4e6eaa1b9536b8b4fd7d30a81d39f9d44ffeb198627ee7a

## 22.1.1

### Additions and Improvements
- Allow optional RPC methods that bypass authentication [#3382](https://github.com/hyperledger/besu/pull/3382)
- Execution layer (The Merge):
  - Extend block creation and mining to support The Merge [#3412](https://github.com/hyperledger/besu/pull/3412)
  - Backward sync [#3410](https://github.com/hyperledger/besu/pull/3410)
  - Extend validateAndProcessBlock to return an error message in case of failure, so it can be returned to the caller of ExecutePayload API [#3411](https://github.com/hyperledger/besu/pull/3411)
  - Persist latest finalized block [#2913](https://github.com/hyperledger/besu/issues/2913)
  - Add PostMergeContext, and stop syncing after the switch to PoS [#3453](https://github.com/hyperledger/besu/pull/3453)
  - Add header validation rules needed to validate The Merge blocks [#3454](https://github.com/hyperledger/besu/pull/3454)
  - Add core components: controller builder, protocol scheduler, coordinator, block creator and processor. [#3461](https://github.com/hyperledger/besu/pull/3461)
  - Execution specific RPC endpoint [#2914](https://github.com/hyperledger/besu/issues/2914), [#3350](https://github.com/hyperledger/besu/pull/3350)
- QBFT consensus algorithm is production ready

## Download Links
- https://hyperledger.jfrog.io/artifactory/besu-binaries/besu/22.1.1/besu-22.1.1.zip /  SHA256 cfff79e19e5f9a184d0b62886990698b77d019a0745ea63b5f9373870518173e
- https://hyperledger.jfrog.io/artifactory/besu-binaries/besu/22.1.1/besu-22.1.1.tar.gz / SHA256 51cc9d35215f977ac7338e5c611c60f225fd6a8c1c26f188e661624a039e83f3

## 22.1.0

### Breaking Changes
- Plugin API: BlockHeader.getBaseFee() method now returns an optional Wei instead of an optional Long [#3065](https://github.com/hyperledger/besu/issues/3065)
- Removed deprecated hash variable `protected volatile Hash hash;` which was used for private transactions [#3110](https://github.com/hyperledger/besu/pull/3110)

### Additions and Improvements
- Add support for additional JWT authentication algorithms [#3017](https://github.com/hyperledger/besu/pull/3017)
- Represent baseFee as Wei instead of long accordingly to the spec [#2785](https://github.com/hyperledger/besu/issues/2785)
- Implements [EIP-4399](https://eips.ethereum.org/EIPS/eip-4399) to repurpose DIFFICULTY opcode after the merge as a source of entropy from the Beacon chain. [#3081](https://github.com/hyperledger/besu/issues/3081)
- Re-order external services (e.g JsonRpcHttpService) to start before blocks start processing [#3118](https://github.com/hyperledger/besu/pull/3118)
- Stream JSON RPC responses to avoid creating big JSON strings in memory [#3076](https://github.com/hyperledger/besu/pull/3076)
- Ethereum Classic Mystique Hard Fork [#3256](https://github.com/hyperledger/besu/pull/3256)
- Genesis file parameter `blockperiodseconds` is validated as a positive integer on startup to prevent unexpected runtime behaviour [#3186](https://github.com/hyperledger/besu/pull/3186)
- Add option to require replay protection for locally submitted transactions [\#1975](https://github.com/hyperledger/besu/issues/1975)
- Update to block header validation for IBFT and QBFT to support London fork EIP-1559 [#3251](https://github.com/hyperledger/besu/pull/3251)
- Move into SLF4J as logging facade [#3285](https://github.com/hyperledger/besu/pull/3285)
- Changing the order in which we traverse the word state tree during fast sync. This should improve fast sync during subsequent pivot changes.[#3202](https://github.com/hyperledger/besu/pull/3202)
- Updated besu-native to version 0.4.3 [#3331](https://github.com/hyperledger/besu/pull/3331)
- Refactor synchronizer to asynchronously retrieve blocks from peers, and to change peer when retrying to get a block. [#3326](https://github.com/hyperledger/besu/pull/3326)
- Disable RocksDB TTL compactions [#3356](https://github.com/hyperledger/besu/pull/3356)
- add a websocket frame size configuration CLI parameter [#3386](https://github.com/hyperledger/besu/pull/3386)
- Add `--ec-curve` parameter to export/export-address public-key subcommands [#3333](https://github.com/hyperledger/besu/pull/3333)

### Bug Fixes
- Change the base docker image from Debian Buster to Ubuntu 20.04 [#3171](https://github.com/hyperledger/besu/issues/3171) fixes [#3045](https://github.com/hyperledger/besu/issues/3045)
- Make 'to' field optional in eth_call method according to the spec [#3177](https://github.com/hyperledger/besu/pull/3177)
- Update to log4j 2.17.1. Resolves potential vulnerability only exploitable when using custom log4j configurations that are writable by untrusted users.
- Fix regression on cors-origin star value
- Fix for ethFeeHistory accepting hex values for blockCount
- Fix a sync issue, when the chain downloader incorrectly shutdown when a task in the pipeline is cancelled. [#3319](https://github.com/hyperledger/besu/pull/3319)
- add a websocket frame size configuration CLI parameter [3368][https://github.com/hyperledger/besu/pull/3379]
- Prevent node from peering to itself [#3342](https://github.com/hyperledger/besu/pull/3342)
- Fix an `IndexOutOfBoundsException` exception when getting block from peers. [#3304](https://github.com/hyperledger/besu/issues/3304)
- Handle legacy eth64 without throwing null pointer exceptions [#3343](https://github.com/hyperledger/besu/pull/3343)

### Download Links
- https://hyperledger.jfrog.io/artifactory/besu-binaries/besu/22.1.0/besu-22.1.0.tar.gz \ SHA256 232bd7f274691ca14c26289fdc289d3fcdf69426dd96e2fa1601f4d079645c2f
- https://hyperledger.jfrog.io/artifactory/besu-binaries/besu/22.1.0/besu-22.1.0.zip \ SHA256 1b701ff5b647b64aff3d73d6f1fe3fdf73f14adbe31504011eff1660ab56ad2b

## 21.10.9

### Bug Fixes
- Fix regression on cors-origin star value
- Fix for ethFeeHistory accepting hex values for blockCount

 **Full Changelog**: https://github.com/hyperledger/besu/compare/21.10.8...21.10.9

[besu-21.10.9.tar.gz](https://hyperledger.jfrog.io/artifactory/besu-binaries/besu/21.10.9/besu-21.10.9.tar.gz) a4b85ba72ee73017303e4b2f0fdde84a87d376c2c17fdcebfa4e34680f52fc71
[besu-21.10.9.zip](https://hyperledger.jfrog.io/artifactory/besu-binaries/besu/21.10.9/besu-21.10.9.zip) c3ba3f07340fa80064ba7c06f2c0ec081184e000f9a925d132084352d0665ef9

## 21.10.8

### Additions and Improvements
- Ethereum Classic Mystique Hard Fork [#3256](https://github.com/hyperledger/besu/pull/3256)

### Download Links
https://hyperledger.jfrog.io/artifactory/besu-binaries/besu/21.10.8/besu-21.10.8.tar.gz \ SHA256 d325e2e36bc38a707a9eebf92068f5021606a8c6b6464bb4b4d59008ef8014fc
https://hyperledger.jfrog.io/artifactory/besu-binaries/besu/21.10.8/besu-21.10.8.zip \ SHA256 a91da1e82fb378e16437327bba56dd299aafdb0614ba528167a1dae85440c5af

## 21.10.7

### Bug Fixes
- Update dependencies (including vert.x, kubernetes client-java, okhttp, commons-codec)

### Additions and Improvements
- Add support for additional JWT authentication algorithms [#3017](https://github.com/hyperledger/besu/pull/3017)
- Remove Orion ATs

### Download Links
https://hyperledger.jfrog.io/artifactory/besu-binaries/besu/21.10.7/besu-21.10.7.tar.gz \ SHA256 94cee804fcaea366c9575380ef0e30ed04bf2fc7451190a94887f14c07f301ff
https://hyperledger.jfrog.io/artifactory/besu-binaries/besu/21.10.7/besu-21.10.7.zip \ SHA256 faf1ebfb20aa6171aa6ea98d7653339272567c318711d11e350471b5bba62c00

## 21.10.6

### Bug Fixes
- Update log4j to 2.17.1

### Download Links
https://hyperledger.jfrog.io/artifactory/besu-binaries/besu/21.10.6/besu-21.10.6.tar.gz \ SHA256 ef579490031dd4eb3704b4041e352cfb2e7e787fcff7506b69ef88843d4e1220
https://hyperledger.jfrog.io/artifactory/besu-binaries/besu/21.10.6/besu-21.10.6.zip \ SHA256 0fdda65bc993905daa14824840724d0b74e3f16f771f5726f5307f6d9575a719

## 21.10.5

### Bug Fixes
- Update log4j to 2.17.0

### Download Links
https://hyperledger.jfrog.io/artifactory/besu-binaries/besu/21.10.5/besu-21.10.5.tar.gz \ SHA256 0d1b6ed8f3e1325ad0d4acabad63c192385e6dcbefe40dc6b647e8ad106445a8
https://hyperledger.jfrog.io/artifactory/besu-binaries/besu/21.10.5/besu-21.10.5.zip \ SHA256 a1689a8a65c4c6f633b686983a6a1653e7ac86e742ad2ec6351176482d6e0c57

## 21.10.4

### Bug Fixes
- Update log4j to 2.16.0.
- Change the base docker image from Debian Buster to Ubuntu 20.04 [#3171](https://github.com/hyperledger/besu/issues/3171) fixes [#3045](https://github.com/hyperledger/besu/issues/3045)

### Download links
This release is not recommended for production use.

## 21.10.3

### Additions and Improvements
- Updated log4j to 2.15.0 and disabled JNDI message format lookups to improve security.
- Represent baseFee as Wei instead of long accordingly to the spec [#2785](https://github.com/hyperledger/besu/issues/2785)
- Adding support of the NO_COLOR environment variable as described in the [NO_COLOR](https://no-color.org/) standard [#3085](https://github.com/hyperledger/besu/pull/3085)
- Add `privx_findFlexiblePrivacyGroup` RPC Method, `privx_findOnchainPrivacyGroup` will be removed in a future release [#3075](https://github.com/hyperledger/besu/pull/3075)
- The invalid value is now shown when `--bootnodes` cannot parse an item to make it easier to identify which option is invalid.
- Adding two new options to be able to specify desired TLS protocol version and Java cipher suites [#3105](https://github.com/hyperledger/besu/pull/3105)
- Implements [EIP-4399](https://eips.ethereum.org/EIPS/eip-4399) to repurpose DIFFICULTY opcode after the merge as a source of entropy from the Beacon chain. [#3081](https://github.com/hyperledger/besu/issues/3081)

### Bug Fixes
- Change the base docker image from Debian Buster to Ubuntu 20.04 [#3171](https://github.com/hyperledger/besu/issues/3171) fixes [#3045](https://github.com/hyperledger/besu/issues/3045)

### Download Link
This release is not recommended for production use.

## 21.10.2

### Additions and Improvements
- Add discovery options to genesis file [#2944](https://github.com/hyperledger/besu/pull/2944)
- Add validate-config subcommand to perform basic syntax validation of TOML config [#2994](https://github.com/hyperledger/besu/pull/2994)
- Updated Sepolia Nodes [#3034](https://github.com/hyperledger/besu/pull/3034) [#3035](https://github.com/hyperledger/besu/pull/3035)

### Bug Fixes
- Reduce shift calculations to shifts that may have an actual result. [#3039](https://github.com/hyperledger/besu/pull/3039)
- DNS Discovery daemon wasn't started [#3033](https://github.com/hyperledger/besu/pull/3033)

### Download Link
This release is not recommended for production use.

## 21.10.1

### Additions and Improvements
- Add CLI autocomplete scripts. [#2854](https://github.com/hyperledger/besu/pull/2854)
- Add support for PKCS11 keystore on PKI Block Creation. [#2865](https://github.com/hyperledger/besu/pull/2865)
- Optimize EVM Memory for MLOAD Operations [#2917](https://github.com/hyperledger/besu/pull/2917)
- Upgrade CircleCI OpenJDK docker image to version 11.0.12. [#2928](https://github.com/hyperledger/besu/pull/2928)
- Update JDK 11 to latest version in Besu Docker images. [#2925](https://github.com/hyperledger/besu/pull/2925)
- Add Sepolia proof-of-work testnet configurations [#2920](https://github.com/hyperledger/besu/pull/2920)
- Allow block period to be configured for IBFT2 and QBFT using transitions [#2902](https://github.com/hyperledger/besu/pull/2902)
- Add support for binary messages (0x02) for websocket. [#2980](https://github.com/hyperledger/besu/pull/2980)

### Bug Fixes
- Do not change the sender balance, but set gas fee to zero, when simulating a transaction without enforcing balance checks. [#2454](https://github.com/hyperledger/besu/pull/2454)
- Ensure genesis block has the default base fee if london is at block 0 [#2920](https://github.com/hyperledger/besu/pull/2920)
- Fixes the exit condition for loading a BonsaiPersistedWorldState for a sibling block of the last one persisted [#2967](https://github.com/hyperledger/besu/pull/2967)

### Early Access Features
- Enable plugins to expose custom JSON-RPC / WebSocket methods [#1317](https://github.com/hyperledger/besu/issues/1317)

### Download Link
This release is not recommended for production use.

## 21.10.0

### Additions and Improvements
- The EVM has been factored out into a standalone module, suitable for inclusion as a library. [#2790](https://github.com/hyperledger/besu/pull/2790)
- Low level performance improvements changes to cut worst-case EVM performance in half. [#2796](https://github.com/hyperledger/besu/pull/2796)
- Migrate `ExceptionalHaltReason` from an enum to an interface to allow downstream users of the EVM to add new exceptional halt reasons. [#2810](https://github.com/hyperledger/besu/pull/2810)
- reduces need for JUMPDEST analysis via caching [#2607](https://github.com/hyperledger/besu/pull/2821)
- Add support for custom private key file for public-key export and public-key export-address commands [#2801](https://github.com/hyperledger/besu/pull/2801)
- Add CLI autocomplete scripts. [#2854](https://github.com/hyperledger/besu/pull/2854)
- Added support for PKCS11 keystore on PKI Block Creation. [#2865](https://github.com/hyperledger/besu/pull/2865)
- add support for ArrowGlacier hardfork [#2943](https://github.com/hyperledger/besu/issues/2943)

### Bug Fixes
- Allow BESU_CONFIG_FILE environment to specify TOML file [#2455](https://github.com/hyperledger/besu/issues/2455)
- Fix bug with private contracts not able to call public contracts that call public contracts [#2816](https://github.com/hyperledger/besu/pull/2816)
- Fixes the exit condition for loading a BonsaiPersistedWorldState for a sibling block of the last one persisted [#2967](https://github.com/hyperledger/besu/pull/2967)
- Fixes bonsai getMutable regression affecting fast-sync [#2934](https://github.com/hyperledger/besu/pull/2934)
- Regression in RC1 involving LogOperation and frame memory overwrites [#2908](https://github.com/hyperledger/besu/pull/2908)
- Allow `eth_call` and `eth_estimateGas` to accept contract address as sender. [#2891](https://github.com/hyperledger/besu/pull/2891)

### Early Access Features
- Enable plugins to expose custom JSON-RPC / WebSocket methods [#1317](https://github.com/hyperledger/besu/issues/1317)

### Download Link
This release is not recommended for production use. \
SHA256: 71374454753c2ee595f4f34dc6913f731818d50150accbc98088aace313c6935

## 21.10.0-RC4

### Additions and Improvements

### Bug Fixes
- Fixes the exit condition for loading a BonsaiPersistedWorldState for a sibling block of the last one persisted [#2967](https://github.com/hyperledger/besu/pull/2967)
- Fixes bonsai getMutable regression affecting fast-sync [#2934](https://github.com/hyperledger/besu/pull/2934)

### Early Access Features
### Download Link
This release is not recommended for production use. \
SHA256: b16e15764b8bc06c5c3f9f19bc8b99fa48e7894aa5a6ccdad65da49bbf564793

## 21.10.0-RC3

### Bug Fixes
- Regression in RC1 involving LogOperation and frame memory overwrites [#2908](https://github.com/hyperledger/besu/pull/2908)
- Allow `eth_call` and `eth_estimateGas` to accept contract address as sender. [#2891](https://github.com/hyperledger/besu/pull/2891)
- Fix Concurrency issues in Ethpeers. [#2896](https://github.com/hyperledger/besu/pull/2896)

### Download
This release is not recommended for production use. \
SHA256: 3d4857589336717bf5e4e5ef711b9a7f3bc46b49e1cf5b3b6574a00ccc6eda94

## 21.10.0-RC1/RC2
### Additions and Improvements
- The EVM has been factored out into a standalone module, suitable for inclusion as a library. [#2790](https://github.com/hyperledger/besu/pull/2790)
- Low level performance improvements changes to cut worst-case EVM performance in half. [#2796](https://github.com/hyperledger/besu/pull/2796)
- Migrate `ExceptionalHaltReason` from an enum to an interface to allow downstream users of the EVM to add new exceptional halt reasons. [#2810](https://github.com/hyperledger/besu/pull/2810)
- reduces need for JUMPDEST analysis via caching [#2607](https://github.com/hyperledger/besu/pull/2821)
- Add support for custom private key file for public-key export and public-key export-address commands [#2801](https://github.com/hyperledger/besu/pull/2801)

### Bug Fixes
- Allow BESU_CONFIG_FILE environment to specify TOML file [#2455](https://github.com/hyperledger/besu/issues/2455)
- Fix bug with private contracts not able to call public contracts that call public contracts [#2816](https://github.com/hyperledger/besu/pull/2816)

### Early Access Features

### Download
This release is not recommended for production use. \
SHA256: 536612e5e4d7a5e7a582f729f01ba591ba68cc389e8379fea3571ed85322ff51


## 21.7.4
### Additions and Improvements
- Upgrade Gradle to 7.2, which supports building with Java 17 [#2761](https://github.com/hyperledger/besu/pull/2376)

### Bug Fixes
- Set an idle timeout for metrics connections, to clean up ports when no longer used [\#2748](https://github.com/hyperledger/besu/pull/2748)
- Onchain privacy groups can be unlocked after being locked without having to add a participant [\#2693](https://github.com/hyperledger/besu/pull/2693)
- Update Gas Schedule for Ethereum Classic [#2746](https://github.com/hyperledger/besu/pull/2746)

### Early Access Features
- \[EXPERIMENTAL\] Added support for QBFT with PKI-backed Block Creation. [#2647](https://github.com/hyperledger/besu/issues/2647)
- \[EXPERIMENTAL\] Added support for QBFT to use retrieve validators from a smart contract [#2574](https://github.com/hyperledger/besu/pull/2574)

### Download Link
https://hyperledger.jfrog.io/native/besu-binaries/besu/21.7.4/besu-21.7.4.zip \
SHA256: 778d3c42851db11fec9171f77b22662f2baeb9b2ce913d7cfaaf1042ec19b7f9

## 21.7.3
### Additions and Improvements
- Migration to Apache Tuweni 2.0 [\#2376](https://github.com/hyperledger/besu/pull/2376)
- \[EXPERIMENTAL\] Added support for DevP2P-over-TLS [#2536](https://github.com/hyperledger/besu/pull/2536)
- `eth_getWork`, `eth_submitWork` support over the Stratum port [#2581](https://github.com/hyperledger/besu/pull/2581)
- Stratum metrics [#2583](https://github.com/hyperledger/besu/pull/2583)
- Support for mining ommers [#2576](https://github.com/hyperledger/besu/pull/2576)
- Updated onchain permissioning to validate permissions on transaction submission [\#2595](https://github.com/hyperledger/besu/pull/2595)
- Removed deprecated CLI option `--privacy-precompiled-address` [#2605](https://github.com/hyperledger/besu/pull/2605)
- Removed code supporting EIP-1702. [#2657](https://github.com/hyperledger/besu/pull/2657)
- A native library was added for the alternative signature algorithm secp256r1, which will be used by default [#2630](https://github.com/hyperledger/besu/pull/2630)
- The command line option --Xsecp-native-enabled was added as an alias for --Xsecp256k1-native-enabled [#2630](https://github.com/hyperledger/besu/pull/2630)
- Added Labelled gauges for metrics [#2646](https://github.com/hyperledger/besu/pull/2646)
- support for `eth/66` networking protocol [#2365](https://github.com/hyperledger/besu/pull/2365)
- update RPC methods for post london 1559 transaction [#2535](https://github.com/hyperledger/besu/pull/2535)
- \[EXPERIMENTAL\] Added support for using DNS host name in place of IP address in onchain node permissioning rules [#2667](https://github.com/hyperledger/besu/pull/2667)
- Implement EIP-3607 Reject transactions from senders with deployed code. [#2676](https://github.com/hyperledger/besu/pull/2676)
- Ignore all unknown fields when supplied to eth_estimateGas or eth_call. [\#2690](https://github.com/hyperledger/besu/pull/2690)

### Bug Fixes
- Consider effective price and effective priority fee in transaction replacement rules [\#2529](https://github.com/hyperledger/besu/issues/2529)
- GetTransactionCount should return the latest transaction count if it is greater than the transaction pool [\#2633](https://github.com/hyperledger/besu/pull/2633)

### Early Access Features

## 21.7.2

### Additions and Improvements
This release contains improvements and bugfixes for optimum compatibility with other London client versions.

## Bug Fixes
- hotfix for private transaction identification for mainnet transactions [#2609](https://github.com/hyperledger/besu/pull/2609)

## Download Link
https://hyperledger.jfrog.io/artifactory/besu-binaries/besu/21.7.2/besu-21.7.2.zip \
db47fd9ba33b36436ed6798d2474f7621c733353fd04f49d6defffd12e3b6e14


## 21.7.1

### Additions and Improvements
- `priv_call` now uses NO_TRACING OperationTracer implementation which improves memory usage [\#2482](https://github.com/hyperledger/besu/pull/2482)
- Ping and Pong messages now support ENR encoding as scalars or bytes [\#2512](https://github.com/hyperledger/besu/pull/2512)

### Download Link
https://hyperledger.jfrog.io/artifactory/besu-binaries/besu/21.7.1/besu-21.7.1.zip \
sha256sum 83fc44e39a710a95d8b6cbbbf04010dea76122bafcc633a993cd15304905a402

## 21.7.0

### Additions and Improvements
This release contains the activation blocks for London across all supported testnets. They are:
  * Ropsten 10_499_401 (24 Jun 2021)
  * Goerli 5_062_605 (30 Jun 2021)
  * Rinkeby 8_897_988 (7 Jul 2021)
  * Mainnet 12_965_000 (4 Aug 2021)
- eip-1559 changes: accept transactions which have maxFeePerGas below current baseFee [\#2374](https://github.com/hyperledger/besu/pull/2374)
- Introduced transitions for IBFT2 block rewards [\#1977](https://github.com/hyperledger/besu/pull/1977)
- Change Ethstats's status from experimental feature to stable. [\#2405](https://github.com/hyperledger/besu/pull/2405)
- Fixed disabling of native libraries for secp256k1 and altBn128. [\#2163](https://github.com/hyperledger/besu/pull/2163)
- eth_feeHistory API for wallet providers [\#2466](https://github.com/hyperledger/besu/pull/2466)

### Bug Fixes
- Ibft2 could create invalid RoundChange messages in some circumstances containing duplicate prepares [\#2449](https://github.com/hyperledger/besu/pull/2449)
- Updated `eth_sendRawTransaction` to return an error when maxPriorityFeePerGas exceeds maxFeePerGas [\#2424](https://github.com/hyperledger/besu/pull/2424)
- Fixed NoSuchElementException with EIP1559 transaction receipts when using eth_getTransactionReceipt [\#2477](https://github.com/hyperledger/besu/pull/2477)

### Early Access Features
- QBFT is a Byzantine Fault Tolerant consensus algorithm, building on the capabilities of IBFT and IBFT 2.0. It aims to provide performance improvements in cases of excess round change, and provides interoperability with other EEA compliant clients, such as GoQuorum.
  - Note: QBFT currently only supports new networks. Existing networks using IBFT2.0 cannot migrate to QBFT. This will become available in a future release.
  - Note: QBFT is an early access feature pending community feedback. Please make use of QBFT in new development networks and reach out in case of issues or concerns
- GoQuorum-compatible privacy. This mode uses Tessera and is interoperable with GoQuorum.
  - Note: GoQuorum-compatible privacy is an early access feature pending community feedback.

### Download Link
https://hyperledger.jfrog.io/artifactory/besu-binaries/besu/21.7.0/besu-21.7.0.zip
sha256sum 389465fdcc2cc5e5007a02dc2b8a2c43d577198867316bc5cc4392803ed71034

## 21.7.0-RC2

### Additions and Improvements
- eth_feeHistory API for wallet providers [\#2466](https://github.com/hyperledger/besu/pull/2466)
### Bug Fixes
- Ibft2 could create invalid RoundChange messages in some circumstances containing duplicate prepares [\#2449](https://github.com/hyperledger/besu/pull/2449)

## Download Link
https://hyperledger.jfrog.io/artifactory/besu-binaries/besu/21.7.0-RC2/besu-21.7.0-RC2.zip
sha256sum 7bc97c359386cad84d449f786dc0a8ed8728616b6704ce473c63f1d94af3a9ef


## 21.7.0-RC1

### Additions and Improvements
- eip-1559 changes: accept transactions which have maxFeePerGas below current baseFee [\#2374](https://github.com/hyperledger/besu/pull/2374)
- Introduced transitions for IBFT2 block rewards [\#1977](https://github.com/hyperledger/besu/pull/1977)
- Change Ethstats's status from experimental feature to stable. [\#2405](https://github.com/hyperledger/besu/pull/2405)
- Fixed disabling of native libraries for secp256k1 and altBn128. [\#2163](https://github.com/hyperledger/besu/pull/2163)


### Bug Fixes

- Updated `eth_sendRawTransaction` to return an error when maxPriorityFeePerGas exceeds maxFeePerGas [\#2424](https://github.com/hyperledger/besu/pull/2424)

### Early Access Features
This release contains the activation blocks for London across all supported testnets. They are:
  * Ropsten 10_499_401 (24 Jun 2021)
  * Goerli 5_062_605 (30 Jun 2021)
  * Rinkeby 8_897_988 (7 Jul 2021)

## Download Link
https://hyperledger.jfrog.io/artifactory/besu-binaries/besu/21.7.0-RC1/besu-21.7.0-RC1.zip
sha256sum fc959646af65a0e267fc4d695e0af7e87331d774e6e8e890f5cc391549ed175a

## 21.1.7

## Privacy users - Orion Project Deprecation
Tessera is now the recommended Private Transaction Manager for Hyperledger Besu.

Now that all primary Orion functionality has been merged into Tessera, Orion is being deprecated.
We encourage all users with active projects to use the provided migration instructions,
documented [here](https://docs.orion.consensys.net/en/latest/Tutorials/Migrating-from-Orion-to-Tessera/).

We will continue to support Orion users until 30th November 2021. If you have any questions or
concerns, please reach out to the ConsenSys protocol engineering team in the
[#orion channel on Discord](https://discord.gg/hYpHRjK) or by [email](mailto:quorum@consensys.net).


### Additions and Improvements
* Upgrade OpenTelemetry to 1.2.0. [\#2313](https://github.com/hyperledger/besu/pull/2313)

* Ethereum Classic Magneto Hard Fork [\#2315](https://github.com/hyperledger/besu/pull/2315)

* Added support for the upcoming CALAVERAS ephemeral testnet and removed the configuration for the deprecated BAIKAL ephemeral testnet. [\#2343](https://github.com/hyperledger/besu/pull/2343)

### Bug Fixes
* Fix invalid transfer values with the tracing API specifically for CALL operation [\#2319](https://github.com/hyperledger/besu/pull/2319)

### Early Access Features

#### Previously identified known issues

- Fixed issue in discv5 where nonce was incorrectly reused. [\#2075](https://github.com/hyperledger/besu/pull/2075)
- Fixed issues in debug_standardTraceBadBlockToFile and debug_standardTraceBlockToFile. [\#2120](https://github.com/hyperledger/besu/pull/2120)
- Fixed invalid error code in several JSON RPC methods when the requested block is not in the range. [\#2138](https://github.com/hyperledger/besu/pull/2138)

## Download Link
https://hyperledger.jfrog.io/artifactory/besu-binaries/besu/21.1.7/besu-21.1.7.zip

sha256: f415c9b67d26819caeb9940324b2b1b9ce6e872c9181052739438545e84e2531


## 21.1.6

### Additions and Improvements

* Added support for the upcoming BAIKAL ephemeral testnet and removed the configuration for the deprecated YOLOv3 ephemeral testnet. [\#2237](https://github.com/hyperledger/besu/pull/2237)
* Implemented [EIP-3541](https://eips.ethereum.org/EIPS/eip-3541): Reject new contracts starting with the 0xEF byte [\#2243](https://github.com/hyperledger/besu/pull/2243)
* Implemented [EIP-3529](https://eips.ethereum.org/EIPS/eip-3529): Reduction in refunds [\#2238](https://github.com/hyperledger/besu/pull/2238)
* Implemented [EIP-3554](https://eips.ethereum.org/EIPS/eip-3554): Difficulty Bomb Delay [\#2289](https://github.com/hyperledger/besu/pull/2289)
* \[EXPERIMENTAL\] Added support for secp256r1 keys. [#2008](https://github.com/hyperledger/besu/pull/2008)

### Bug Fixes

- Added ACCESS_LIST transactions to the list of transactions using legacy gas pricing for 1559 [\#2239](https://github.com/hyperledger/besu/pull/2239)
- Reduced logging level of public key decoding failure of malformed packets. [\#2143](https://github.com/hyperledger/besu/pull/2143)
- Add 1559 parameters to json-rpc responses.  [\#2222](https://github.com/hyperledger/besu/pull/2222)

### Early Access Features

#### Previously identified known issues

- Fixed issue in discv5 where nonce was incorrectly reused. [\#2075](https://github.com/hyperledger/besu/pull/2075)
- Fixed issues in debug_standardTraceBadBlockToFile and debug_standardTraceBlockToFile. [\#2120](https://github.com/hyperledger/besu/pull/2120)
- Fixed invalid error code in several JSON RPC methods when the requested block is not in the range. [\#2138](https://github.com/hyperledger/besu/pull/2138)

## Download Link
https://hyperledger.jfrog.io/artifactory/besu-binaries/besu/21.1.6/besu-21.1.6.zip

sha256: 3952c69a32bb390ec84ccf4c2c3eb600ea3696af9a05914985d10e1632ef8488

## 21.1.5

### Additions and Improvements

- Ignore `nonce` when supplied to eth_estimateGas or eth_call. [\#2133](https://github.com/hyperledger/besu/pull/2133)
- Ignore `privateFor` for tx estimation. [\#2160](https://github.com/hyperledger/besu/pull/2160)

### Bug Fixes

- Fixed `NullPointerException` when crossing network upgrade blocks when peer discovery is disabled. [\#2140](https://github.com/hyperledger/besu/pull/2140)

### Early Access Features

#### Previously identified known issues

- Fixed issue in discv5 where nonce was incorrectly reused. [\#2075](https://github.com/hyperledger/besu/pull/2075)
- Fixed issues in debug_standardTraceBadBlockToFile and debug_standardTraceBlockToFile. [\#2120](https://github.com/hyperledger/besu/pull/2120)

## Download Link
https://hyperledger.jfrog.io/artifactory/besu-binaries/besu/21.1.5/besu-21.1.5.zip

sha256: edd78fcc772cfa97d11d8ee7b5766e6fac4b31b582f940838a292f2aeb204777

## 21.1.4

### Additions and Improvements

- Adds `--discovery-dns-url` CLI command [\#2088](https://github.com/hyperledger/besu/pull/2088)

### Bug Fixes

- Fixed issue in discv5 where nonce was incorrectly reused. [\#2075](https://github.com/hyperledger/besu/pull/2075)
- Fixed issues in debug_standardTraceBadBlockToFile and debug_standardTraceBlockToFile. [\#2120](https://github.com/hyperledger/besu/pull/2120)

### Early Access Features

#### Previously identified known issues

- [Fast sync when running Besu on cloud providers](KNOWN_ISSUES.md#fast-sync-when-running-besu-on-cloud-providers)
- [Privacy users with private transactions created using v1.3.4 or earlier](KNOWN_ISSUES.md#privacy-users-with-private-transactions-created-using-v134-or-earlier)

## Download Link
https://hyperledger.jfrog.io/artifactory/besu-binaries/besu/21.1.4/besu-21.1.4.zip
58ae55b492680d92aeccfbed477e8b9c25ccc1a97cca71895e27448d754a7d8b

## 21.1.3

### Additions and Improvements
* Increase node diversity when downloading blocks [\#2033](https://github.com/hyperledger/besu/pull/2033)

### Bug Fixes
* Ethereum Node Records are now dynamically recalculated when we pass network upgrade blocks. This allows for better peering through transitions without needing to restart the node. [\#1998](https://github.com/hyperledger/besu/pull/1998)


### Early Access Features

#### Previously identified known issues

- [Fast sync when running Besu on cloud providers](KNOWN_ISSUES.md#fast-sync-when-running-besu-on-cloud-providers)
- [Privacy users with private transactions created using v1.3.4 or earlier](KNOWN_ISSUES.md#privacy-users-with-private-transactions-created-using-v134-or-earlier)

### Download link
https://hyperledger.jfrog.io/artifactory/besu-binaries/besu/21.1.3/besu-21.1.3.zip
38893cae225e5c53036d06adbeccc30aeb86ef08c543fb742941a8c618485c8a

## 21.1.2

### Berlin Network Upgrade

### Important note: the 21.1.1 release contains an outdated version of the Berlin network upgrade. If you are using Besu on public Ethereum networks, you must upgrade to 21.1.2.

This release contains the activation blocks for Berlin across all supported testnets and the Ethereum mainnet. They are:
  * Ropsten 9_812_189 (10 Mar 2021)
  * Goerli 4_460_644 (17 Mar 2021)
  * Rinkeby 8_290_928 (24 Mar 2021)
  * Ethereum 12_244_000 (14 Apr 2021)


### Additions and Improvements
- Added option to set a limit for JSON-RPC connections
  * HTTP connections `--rpc-http-max-active-connections` [\#1996](https://github.com/hyperledger/besu/pull/1996)
  * WS connections `--rpc-ws-max-active-connections` [\#2006](https://github.com/hyperledger/besu/pull/2006)
- Added ASTOR testnet ETC support [\#2017](https://github.com/hyperledger/besu/pull/2017)
### Bug Fixes
* Don't Register BLS12 precompiles for Berlin [\#2015](https://github.com/hyperledger/besu/pull/2015)

#### Previously identified known issues

- [Fast sync when running Besu on cloud providers](KNOWN_ISSUES.md#fast-sync-when-running-besu-on-cloud-providers)
- [Privacy users with private transactions created using v1.3.4 or earlier](KNOWN_ISSUES.md#privacy-users-with-private-transactions-created-using-v134-or-earlier)

### Download link
https://hyperledger.jfrog.io/artifactory/besu-binaries/besu/21.1.2/besu-21.1.2.zip
02f4b6622756b77fed814d8c1bbf986c6178d8f5adb9d61076e061124c3d12aa

## 21.1.1

### Berlin Network Upgrade

### Important note: this release contains an outdated version of the Berlin network upgrade. If you are using Besu on public Ethereum networks, you must upgrade to 21.1.2.

This release contains the activation blocks for Berlin across all supported testnets and the Ethereum mainnet. They are:
  * Ropsten 9_812_189 (10 Mar 2021)
  * Goerli 4_460_644 (17 Mar 2021)
  * Rinkeby 8_290_928 (24 Mar 2021)
  * Ethereum 12_244_000 (14 Apr 2021)

### Additions and Improvements
* Removed EIP-2315 from the Berlin network upgrade [\#1983](https://github.com/hyperledger/besu/pull/1983)
* Added `besu_transaction_pool_transactions` to the reported metrics, counting the mempool size [\#1869](https://github.com/hyperledger/besu/pull/1869)
* Distributions and maven artifacts have been moved off of bintray [\#1886](https://github.com/hyperledger/besu/pull/1886)
* admin_peers json RPC response now includes the remote nodes enode URL
* add support for keccak mining and a ecip1049_dev network [\#1882](https://github.com/hyperledger/besu/pull/1882)
### Bug Fixes
* Fixed incorrect `groupId` in published maven pom files.
* Fixed GraphQL response for missing account, return empty account instead [\#1946](https://github.com/hyperledger/besu/issues/1946)

### Early Access Features

#### Previously identified known issues

- [Fast sync when running Besu on cloud providers](KNOWN_ISSUES.md#fast-sync-when-running-besu-on-cloud-providers)
- [Privacy users with private transactions created using v1.3.4 or earlier](KNOWN_ISSUES.md#privacy-users-with-private-transactions-created-using-v134-or-earlier)

### Download link
sha256: `c22a80a54e9fed864734b9fbd69a0a46840fd27ca5211648a3eaf8a955417218 `


## 21.1.0

### Important note: this release contains an outdated version of the Berlin network upgrade, which was changed on March 5, 2021 ([link](https://github.com/ethereum/pm/issues/263#issuecomment-791473406)). If you are using Besu on public Ethereum networks, you must upgrade to 21.1.2.

## 21.1.0 Features

Features added between 20.10.0 to 21.1.0 include:
* Berlin Network Upgrade: this release contains the activation blocks for Berlin across all supported testnets and the Ethereum mainnet. They are:
  * Ropsten 9_812_189 (10 Mar 2021)
  * Goerli 4_460_644 (17 Mar 2021)
  * Rinkeby 8_290_928 (24 Mar 2021)
  * Ethereum 12_244_000 (14 Apr 2021)
* Besu Launcher: Besu now has support for the [Quorum Mainnet Launcher](https://github.com/ConsenSys/quorum-mainnet-launcher) which makes it easy for users to configure and launch Besu on the Ethereum mainnet.
* Bonsai Tries: A new database format which reduces storage requirements and improves performance for access to recent state. _Note: only full sync is currently supported._
* Miner Data JSON-RPC: The `eth_getMinerDataByBlockHash` and `eth_getMinerDataByBlockNumber` endpoints return miner rewards and coinbase address for a given block.
* EIP-1898 support: [The EIP](https://eips.ethereum.org/EIPS/eip-1898) adds `blockHash` to JSON-RPC methods which accept a default block parameter.

### Early Access Features
* Bonsai Tries: A new database format which reduces storage requirements and improves performance for access to recent state. _Note: only full sync is currently supported._
* QBFT: A new consensus algorithm to support interoperability with other Enterprise Ethereum Alliance compatible clients.

### 21.1.0 Breaking Changes
* `--skip-pow-validation-enabled` is now an error with `block import --format JSON`. This is because the JSON format doesn't include the nonce so the proof of work must be calculated.
* `eth_call` will not return a JSON-RPC result if the call fails, but will return an error instead. If it was for a revert the revert reason will be included.
* `eth_call` will not fail for account balance issues by default. An parameter `"strict": true` can be added to the call parameters (with `to` and `from`) to enforce balance checks.

### Additions and Improvements
* Added `besu_transaction_pool_transactions` to the reported metrics, counting the mempool size [\#1869](https://github.com/hyperledger/besu/pull/1869)
* Added activation blocks for Berlin Network Upgrade [\#1929](https://github.com/hyperledger/besu/pull/1929)

### Bug Fixes
* Fixed representation of access list for access list transactions in JSON-RPC results.

#### Previously identified known issues

- [Fast sync when running Besu on cloud providers](KNOWN_ISSUES.md#fast-sync-when-running-besu-on-cloud-providers)
- [Privacy users with private transactions created using v1.3.4 or earlier](KNOWN_ISSUES.md#privacy-users-with-private-transactions-created-using-v134-or-earlier)

### Download link
sha256: `e4c8fe4007e3e5f7f2528cbf1eeb5457caf06536c974a6ff4305035ff5724476`

## 21.1.0-RC2
### Additions and Improvements
* Support for the Berlin Network Upgrade, although the block number must be set manually with `--override-genesis-config=berlinBlock=<blocknumber>`. This is because the block numbers haven't been determined yet. The next release will include the number in the genesis file so it will support Berlin with no intervention. [\#1898](https://github.com/hyperledger/besu/pull/1898)

## 21.1.0-RC1

### 21.1.0 Breaking Changes
* `--skip-pow-validation-enabled` is now an error with `block import --format JSON`. This is because the JSON format doesn't include the nonce so the proof of work must be calculated.
* `eth_call` will not return a JSON-RPC result if the call fails, but will return an error instead. If it was for a revert the revert reason will be included.
* `eth_call` will not fail for account balance issues by default. An parameter `"strict": true` can be added to the call parameters (with `to` and `from`) to enforce balance checks.

### Additions and Improvements
* Removed unused flags in default genesis configs [\#1812](https://github.com/hyperledger/besu/pull/1812)
* `--skip-pow-validation-enabled` is now an error with `block import --format JSON`. This is because the JSON format doesn't include the nonce so the proof of work must be calculated. [\#1815](https://github.com/hyperledger/besu/pull/1815)
* Added a new CLI option `--Xlauncher` to start a mainnet launcher. It will help to configure Besu easily.
* Return the revert reason from `eth_call` JSON-RPC api calls when the contract causes a revert. [\#1829](https://github.com/hyperledger/besu/pull/1829)
* Added `chainId`, `publicKey`, and `raw` to JSON-RPC api calls returning detailed transaction results. [\#1835](https://github.com/hyperledger/besu/pull/1835)

### Bug Fixes
* Ethereum classic heights will no longer be reported in mainnet metrics. Issue [\#1751](https://github.com/hyperledger/besu/pull/1751) Fix [\#1820](https://github.com/hyperledger/besu/pull/1820)
* Don't enforce balance checks in `eth_call` unless explicitly requested. Issue [\#502](https://github.com/hyperledger/besu/pull/502) Fix [\#1834](https://github.com/hyperledger/besu/pull/1834)

### Early Access Features

#### Previously identified known issues

- [Fast sync when running Besu on cloud providers](KNOWN_ISSUES.md#fast-sync-when-running-besu-on-cloud-providers)
- [Privacy users with private transactions created using v1.3.4 or earlier](KNOWN_ISSUES.md#privacy-users-with-private-transactions-created-using-v134-or-earlier)


### Download link

Link removed because this release contains an outdated version of the Berlin network upgrade, which was changed on March 5, 2021 ([link](https://github.com/ethereum/pm/issues/263#issuecomment-791473406)). If you are using Besu on public Ethereum networks, you must upgrade to 21.1.1. sha256 hash left for reference.

sha256: `b0fe3942052b8fd43fc3025a298a6c701f9edae2e100f0c563a1c5a4ceef71f1`

## 20.10.4

### Additions and Improvements
* Implemented [EIP-778](https://eips.ethereum.org/EIPS/eip-778): Ethereum Node Records (ENR) [\#1680](https://github.com/hyperledger/besu/pull/1680)
* Implemented [EIP-868](https://eips.ethereum.org/EIPS/eip-868): Node Discovery v4 ENR Extension [\#1721](https://github.com/hyperledger/besu/pull/1721)
* Added revert reason to eth_estimateGas RPC call. [\#1730](https://github.com/hyperledger/besu/pull/1730)
* Added command line option --static-nodes-file. [#1644](https://github.com/hyperledger/besu/pull/1644)
* Implemented [EIP-1898](https://eips.ethereum.org/EIPS/eip-1898): Add `blockHash` to JSON-RPC methods which accept a default block parameter [\#1757](https://github.com/hyperledger/besu/pull/1757)

### Bug Fixes
* Accept locally-sourced transactions below the minimum gas price. [#1480](https://github.com/hyperledger/besu/issues/1480) [#1743](https://github.com/hyperledger/besu/pull/1743)

#### Previously identified known issues

- [Fast sync when running Besu on cloud providers](KNOWN_ISSUES.md#fast-sync-when-running-besu-on-cloud-providers)
- [Privacy users with private transactions created using v1.3.4 or earlier](KNOWN_ISSUES.md#privacy-users-with-private-transactions-created-using-v134-or-earlier)

### Download link
https://hyperledger.jfrog.io/artifactory/besu-binaries/besu/20.10.4/besu-20.10.4.zip
sha256: f15cd5243b809659bba1706c1745aecafc012d3fc44a91419522da925493537c

## 20.10.3

### Additions and Improvements
* Added `memory` as an option to `--key-value-storage`.  This ephemeral storage is intended for sync testing and debugging.  [\#1617](https://github.com/hyperledger/besu/pull/1617)
* Fixed gasPrice parameter not always respected when passed to `eth_estimateGas` endpoint [\#1636](https://github.com/hyperledger/besu/pull/1636)
* Enabled eth65 by default [\#1682](https://github.com/hyperledger/besu/pull/1682)
* Warn that bootnodes will be ignored if specified with discovery disabled [\#1717](https://github.com/hyperledger/besu/pull/1717)

### Bug Fixes
* Accept to use default port values if not in use. [#1673](https://github.com/hyperledger/besu/pull/1673)
* Block Validation Errors should be at least INFO level not DEBUG or TRACE.  Bug [\#1568](https://github.com/hyperledger/besu/pull/1568) PR [\#1706](https://github.com/hyperledger/besu/pull/1706)
* Fixed invalid and wrong trace data, especially when calling a precompiled contract [#1710](https://github.com/hyperledger/besu/pull/1710)

#### Previously identified known issues

- [Fast sync when running Besu on cloud providers](KNOWN_ISSUES.md#fast-sync-when-running-besu-on-cloud-providers)
- [Privacy users with private transactions created using v1.3.4 or earlier](KNOWN_ISSUES.md#privacy-users-with-private-transactions-created-using-v134-or-earlier)

### Download link
https://hyperledger.jfrog.io/artifactory/besu-binaries/besu/20.10.3/besu-20.10.3.zip
sha256: `b5f46d945754dedcbbb1e5dd96bf2bfd13272ff09c6a66c0150b979a578f4389`

## 20.10.2

### Additions and Improvements
* Added support for batched requests in WebSockets. [#1583](https://github.com/hyperledger/besu/pull/1583)
* Added protocols section to `admin_peers` to provide info about peer health. [\#1582](https://github.com/hyperledger/besu/pull/1582)
* Added CLI option `--goquorum-compatibility-enabled` to enable GoQuorum compatibility mode. [#1598](https://github.com/hyperledger/besu/pull/1598). Note that this mode is incompatible with Mainnet.

### Bug Fixes

* Ibft2 will discard any received messages targeting a chain height <= current head - this resolves some corner cases in system correctness directly following block import. [#1575](https://github.com/hyperledger/besu/pull/1575)
* EvmTool now throws `UnsupportedForkException` when there is an unknown fork and is YOLOv2 compatible [\#1584](https://github.com/hyperledger/besu/pull/1584)
* `eth_newFilter` now supports `blockHash` parameter as per the spec [\#1548](https://github.com/hyperledger/besu/issues/1540). (`blockhash` is also still supported.)
* Fixed an issue that caused loss of peers and desynchronization when eth65 was enabled [\#1601](https://github.com/hyperledger/besu/pull/1601)

#### Previously identified known issues

- [Fast sync when running Besu on cloud providers](KNOWN_ISSUES.md#fast-sync-when-running-besu-on-cloud-providers)
- [Privacy users with private transactions created using v1.3.4 or earlier](KNOWN_ISSUES.md#privacy-users-with-private-transactions-created-using-v134-or-earlier)

### Download Link

https://hyperledger.jfrog.io/artifactory/besu-binaries/besu/20.10.2/besu-20.10.2.zip
sha256: `710aed228dcbe9b8103aef39e4431b0c63e73c3a708ce88bcd1ecfa1722ad307`

## 20.10.1

### Additions and Improvements
* `--random-peer-priority-enabled` flag added. Allows for incoming connections to be prioritized randomly. This will prevent (typically small, stable) networks from forming impenetrable peer cliques. [#1440](https://github.com/hyperledger/besu/pull/1440)
* `miner_changeTargetGasLimit` RPC added. If a target gas limit is set, allows the node operator to change it at runtime.
* Hide deprecated `--host-whitelist` option. [\#1444](https://github.com/hyperledger/besu/pull/1444)
* Prioritize high gas prices during mining. Previously we ordered only by the order in which the transactions were received. This will increase expected profit when mining. [\#1449](https://github.com/hyperledger/besu/pull/1449)
* Added support for the updated smart contract-based [node permissioning EEA interface](https://entethalliance.github.io/client-spec/spec.html#dfn-connectionallowed). [\#1435](https://github.com/hyperledger/besu/pull/1435) and [\#1496](https://github.com/hyperledger/besu/pull/1496)
* Added EvmTool binary to the distribution.  EvmTool is a CLI that can execute EVM bytecode and execute ethereum state tests. [\#1465](https://github.com/hyperledger/besu/pull/1465)
* Updated the libraries for secp256k1 and AltBN series precompiles. These updates provide significant performance improvements to those areas. [\#1499](https://github.com/hyperledger/besu/pull/1499)
* Provide MegaGas/second measurements in the log when doing a full block import, such as the catch up phase of a fast sync. [\#1512](https://github.com/hyperledger/besu/pull/1512)
* Added new endpoints to get miner data, `eth_getMinerDataByBlockHash` and `eth_getMinerDataByBlockNumber`. [\#1538](https://github.com/hyperledger/besu/pull/1538)
* Added direct support for OpenTelemetry metrics [\#1492](https://github.com/hyperledger/besu/pull/1492)
* Added support for `qip714block` config parameter in genesis file, paving the way towards permissioning interoperability between Besu and GoQuorum. [\#1545](https://github.com/hyperledger/besu/pull/1545)
* Added new CLI option `--compatibility-eth64-forkid-enabled`. [\#1542](https://github.com/hyperledger/besu/pull/1542)

### Bug Fixes

* Fix a bug on `eth_estimateGas` which returned `Internal error` instead of `Execution reverted` in case of reverted transaction. [\#1478](https://github.com/hyperledger/besu/pull/1478)
* Fixed a bug where Local Account Permissioning was being incorrectly enforced on block import/validation. [\#1510](https://github.com/hyperledger/besu/pull/1510)
* Fixed invalid enode URL when discovery is disabled  [\#1521](https://github.com/hyperledger/besu/pull/1521)
* Removed duplicate files from zip and tar.gz distributions. [\#1566](https://github.com/hyperledger/besu/pull/1566)
* Add a more rational value to eth_gasPrice, based on a configurable percentile of prior block's transactions (default: median of last 100 blocks).  [\#1563](https://github.com/hyperledger/besu/pull/1563)

## Deprecated

### --privacy-precompiled-address (Scheduled for removal in _Next_ Release)
Deprecated in 1.5.1
- CLI option `--privacy-precompiled-address` option removed. This address is now derived, based	on `--privacy-onchain-groups-enabled`. [\#1222](https://github.com/hyperledger/besu/pull/1222)

### Besu Sample Network repository

The [Besu Sample Networks repository](https://github.com/ConsenSys/besu-sample-networks) has been replaced by the [Quorum Developer Quickstart](https://besu.hyperledger.org/en/latest/Tutorials/Developer-Quickstart).

#### Previously identified known issues

- [Eth/65 loses peers](KNOWN_ISSUES.md#eth65-loses-peers)
- [Fast sync when running Besu on cloud providers](KNOWN_ISSUES.md#fast-sync-when-running-besu-on-cloud-providers)
- [Privacy users with private transactions created using v1.3.4 or earlier](KNOWN_ISSUES.md#privacy-users-with-private-transactions-created-using-v134-or-earlier)

### Download Link

https://hyperledger.jfrog.io/artifactory/besu-binaries/besu/20.10.1/besu-20.10.1.zip
sha256: `ac4fae310957c176564396f73c0f03c60c41129d43d078560d0dab533a69fd2a`

## 20.10.0

## Release format

Hyperledger Besu is moving its versioning scheme to [CalVer](https://calver.org/) starting with the 20.10.0 (formerly 1.6.0) release. More information about the specific version of CalVer Besu is using can be found on the [wiki](https://wiki.hyperledger.org/display/BESU/Using+CalVer+for+Besu+Releases).

## 20.10 Breaking Changes

When upgrading to 20.10, ensure you've taken into account the following breaking changes.

### JSON-RPC HTTP Error Codes For Valid Calls ([\#1426](https://github.com/hyperledger/besu/pull/1426))

Prior versions of Besu would set the HTTP Status 400 Bad Request for JSON-RPC requests that completed in an error, regardless of the kind of error.  These responses could include a complete JSON-RPC response with an error field.

In Besu version 20.10, properly formatted requests that have valid parameters (count and content) will return a HTTP Status 200 OK, with an error field if an error occurred. For example, requesting an account that does not exist in the chain, or a block by hash that Besu does not have, will now return HTTP 200 OK responses. Unparsable requests, improperly formatted requests, or requests with invalid parameters will continue to return HTTP 400 Bad Request.

Users of Web3J should note that many calls will now return a result with the error field containing the message whereas before a call would throw an exception with the error message as the exception message.

## 20.10.0 Additions and Improvements

* Added support for ECIP-1099 / Classic Thanos Fork: Calibrate Epoch Duration. [\#1421](https://github.com/hyperledger/besu/pull/1421) [\#1441](https://github.com/hyperledger/besu/pull/1441) [\#1462](https://github.com/hyperledger/besu/pull/1462)
* Added the Open Telemetry Java agent to report traces to a remote backend. Added an example to showcase the trace reporting capabilities.
* Added EvmTool binary to the distribution.  EvmTool is a CLI that can execute EVM bytecode and execute ethereum state tests. Documentation for it is available [here](https://besu.hyperledger.org/en/stable/HowTo/Troubleshoot/Use-EVM-Tool/). [\#1465](https://github.com/hyperledger/besu/pull/1465)
* Added support for the upcoming YOLOv2 ephemeral testnet and removed the flag for the deprecated YOLOv1 ephemeral testnet. [#1386](https://github.com/hyperledger/besu/pull/1386)
* Added `debug_standardTraceBlockToFile` JSON-RPC API. This API accepts a block hash and will replay the block. It returns a list of files containing the result of the trace (one file per transaction). [\#1392](https://github.com/hyperledger/besu/pull/1392)
* Added `debug_standardTraceBadBlockToFile` JSON-RPC API. This API is similar to `debug_standardTraceBlockToFile`, but can be used to obtain info about a block which has been rejected as invalid. [\#1403](https://github.com/hyperledger/besu/pull/1403)
* Added support for EIP-2929 to YOLOv2. [#1387](https://github.com/hyperledger/besu/pull/1387)
* Added `--start-block` and `--end-block` to the `blocks import` subcommand [\#1399](https://github.com/hyperledger/besu/pull/1399)
* Added support for multi-tenancy when using the early access feature of [onchain privacy group management](https://besu.hyperledger.org/en/stable/Concepts/Privacy/Onchain-PrivacyGroups/)
* \[Reverted\] Fixed memory leak in eth/65 subprotocol behavior. It is now enabled by default. [\#1420](https://github.com/hyperledger/besu/pull/1420), [#1348](https://github.com/hyperledger/besu/pull/1348), [#1321](https://github.com/hyperledger/besu/pull/1321)

### Bug Fixes

* Log block import rejection reasons at "INFO" level.  Bug [#1412](https://github.com/hyperledger/besu/issues/1412)
* Fixed NPE when executing `eth_estimateGas` with privacy enabled.  Bug [#1404](https://github.com/hyperledger/besu/issues/1404)

#### Previously identified known issues

- [Eth/65 loses peers](KNOWN_ISSUES.md#eth65-loses-peers)
- [Fast sync when running Besu on cloud providers](KNOWN_ISSUES.md#fast-sync-when-running-besu-on-cloud-providers)
- [Privacy users with private transactions created using v1.3.4 or earlier](KNOWN_ISSUES.md#privacy-users-with-private-transactions-created-using-v134-or-earlier)

## Deprecated and Scheduled for removal in _Next_ Release

### --privacy-precompiled-address
Deprecated in 1.5.1
- CLI option `--privacy-precompiled-address` option removed. This address is now derived, based
on `--privacy-onchain-groups-enabled`. [\#1222](https://github.com/hyperledger/besu/pull/1222)

### Download link
https://hyperledger.jfrog.io/artifactory/besu-binaries/besu/20.10.0/besu-20.10.0.zip

sha256sum: `2b50a375aae64b838a2cd9d43747006492cae573f1be11745b7f643646fd5a01`

## 1.5.5

### Additions and Improvements
* The new version of the [web3js-eea library (v0.10)](https://github.com/PegaSysEng/web3js-eea) supports the onchain privacy group management changes made in Besu v1.5.3.

### Bug Fixes
* Added `debug_getBadBlocks` JSON-RPC API to analyze and detect consensus flaws. Even if a block is rejected it will be returned by this method [\#1378](https://github.com/hyperledger/besu/pull/1378)
* Fix logs queries missing results against chain head [\#1351](https://github.com/hyperledger/besu/pull/1351) and [\#1381](https://github.com/hyperledger/besu/pull/1381)

#### Previously identified known issues

- [Eth/65 loses peers](KNOWN_ISSUES.md#eth65-loses-peers)
- [Fast sync when running Besu on cloud providers](KNOWN_ISSUES.md#fast-sync-when-running-besu-on-cloud-providers)
- [Privacy users with private transactions created using v1.3.4 or earlier](KNOWN_ISSUES.md#privacy-users-with-private-transactions-created-using-v134-or-earlier)
- [Changes not saved to database correctly causing inconsistent private states](KNOWN_ISSUES.md#Changes-not-saved-to-database-correctly-causing-inconsistent-private-states)

### Download link

https://hyperledger.jfrog.io/artifactory/besu-binaries/besu/1.5.5/besu-1.5.5.zip

sha256sum: `e67b0a899dc4421054eaa9a8112cb89e1e5f6a56f0d8aa1b0c5111c53dfad2ad`


## 1.5.4

### Additions and Improvements

* Added `priv_debugGetStateRoot` JSON-RPC API to retrieve the state root of a specified privacy group. [\#1326](https://github.com/hyperledger/besu/pull/1326)
* Added reorg logging and `--reorg-logging-threshold` to configure the same. Besu now logs any reorgs where the old or new chain head is more than the threshold away from their common ancestors. The default is 6.
* Added `debug_batchSendRawTransaction` JSON-RPC API to submit multiple signed transactions with a single call. [\#1350](https://github.com/hyperledger/besu/pull/1350)

### Bug Fixes

* The metrics HTTP server no longer rejects requests containing `Accept` header that doesn't precisely match the prometheus text format [\#1345](https://github.com/hyperledger/besu/pull/1345)
* JSON-RPC method `net_version` should return network ID instead of chain ID [\#1355](https://github.com/hyperledger/besu/pull/1355)

#### Previously identified known issues

- [Logs queries missing results against chain head](KNOWN_ISSUES.md#Logs-queries-missing-results-against-chain-head)
- [Eth/65 loses peers](KNOWN_ISSUES.md#eth65-loses-peers)
- [Fast sync when running Besu on cloud providers](KNOWN_ISSUES.md#fast-sync-when-running-besu-on-cloud-providers)
- [Privacy users with private transactions created using v1.3.4 or earlier](KNOWN_ISSUES.md#privacy-users-with-private-transactions-created-using-v134-or-earlier)
- [Changes not saved to database correctly causing inconsistent private states](KNOWN_ISSUES.md#Changes-not-saved-to-database-correctly-causing-inconsistent-private-states)

### Download link
https://hyperledger.jfrog.io/artifactory/besu-binaries/besu/1.5.4/besu-1.5.4.zip

sha256sum: `1f4df8e1c5e3b5b3abf6289ccfe70f302aa7c29a652b2eb713ffbdc507670420`

## 1.5.3

### Additions and Improvements

* The EvmTool now processes State Tests from the Ethereum Reference Tests. [\#1311](https://github.com/hyperledger/besu/pull/1311)
* Early access DNS support added via the `--Xdns-enabled` and `--Xdns-update-enabled` CLI options. [\#1247](https://github.com/hyperledger/besu/pull/1247)
* Add genesis config option `ecip1017EraRounds` for Ethereum Classic chains. [\#1329](https://github.com/hyperledger/besu/pull/1329)

### Bug Fixes

* K8S Permissioning to use of Service IP's rather than pod IP's which can fail [\#1190](https://github.com/hyperledger/besu/issues/1190)

#### Previously identified known issues

- [Logs queries missing results against chain head](KNOWN_ISSUES.md#Logs-queries-missing-results-against-chain-head)
- [Eth/65 loses peers](KNOWN_ISSUES.md#eth65-loses-peers)
- [Fast sync when running Besu on cloud providers](KNOWN_ISSUES.md#fast-sync-when-running-besu-on-cloud-providers)
- [Privacy users with private transactions created using v1.3.4 or earlier](KNOWN_ISSUES.md#privacy-users-with-private-transactions-created-using-v134-or-earlier)
- [Changes not saved to database correctly causing inconsistent private states](KNOWN_ISSUES.md#Changes-not-saved-to-database-correctly-causing-inconsistent-private-states)

### Breaking Change to Onchain Privacy Group Management

This [early access feature](https://besu.hyperledger.org/en/stable/Concepts/Privacy/Onchain-PrivacyGroups/) was changed in a way that makes onchain privacy groups created with previous versions no longer usable.

To enhance control over permissions on the privacy group management contract:

* The enclave key was removed as the first parameter for `addParticipant` and `removeParticipant`.
* The owner of the privacy group management contract is the signer of the private transaction that creates
  the privacy group. In the default onchain privacy group management contract implementation, only the
  owner can add and remove participants, and upgrade the management contract.

The onchain privacy support in the current version of the web3js-eea library (v0.9) will not be compatible with Besu v1.5.3.  We are actively working on an upgrade to webj3-eea that will support these changes.

### Download link
https://hyperledger.jfrog.io/artifactory/besu-binaries/besu/1.5.3/besu-1.5.3.zip

sha256sum: `735cd511e1dae1590f2829d9535cb383aa8c526f059b3451859e5fcfccc48985`

## 1.5.2

### Additions and Improvements

* Experimental offline backup and restore has been added via the `operator x-backup-state` and `operator x-restore-state` CLI commands.  Data formats will be fluid for as long as the `x-` prefix is present in the CLI so it is advised not to rely on these backups for disaster recovery. [\#1235](https://github.com/hyperledger/besu/pull/1235)
* Experimental ethstats support added via the `Xethstats` and `Xethstats-contact` CLI commands. [\#1239](https://github.com/hyperledger/besu/pull/1239)
* Peers added via the JSON-RPC `admin_addPeer` and `admin_removePeer` will be shared or no longer shared via discovery respectively.  Previously they were not shared. [\#1177](https://github.com/hyperledger/besu/pull/1177) contributed by [br0tchain](https://github.com/br0tchain).
* New Docker Images (see below). [\#1277](https://github.com/hyperledger/besu/pull/1277)
* Reworked static peer discovery handling. [\#1292](https://github.com/hyperledger/besu/pull/1292)

### New Java VMs in Docker Image

* New docker images are being generated to use the latest version of OpenJDK (currently 14.0.1) with the tag suffix of `-openjdk-latest`, for example `1.5.2-openjdk-latest`.
* New docker images are being generated to use [GraalVM](https://www.graalvm.org/) with the tag suffix of `-graalvm`, for example `1.5.2-graalvm`.
* The existing images based on Java 11 are also being tagged with the suffix `-openjdk-11`, for example `1.5.2-openjdk-11`, as well as `1.5.2`.

The intent is that the major Java VM version or Java VM type shipped with the default docker images (`latest`, `1.5.x`, etc.) may be changed during future quarterly releases but will remain consistent within quarterly releases.

### Bug Fixes
- Offchain permissioning - fixed bug where sync status check prevented peering if static nodes configured. [\#1252](https://github.com/hyperledger/besu/issues/1252)

- GraphQL queries of `miner` in IBFT networks will no longer return an error.  PR [\#1282](https://github.com/hyperledger/besu/pull/1282) issue [\#1272](https://github.com/hyperledger/besu/issues/1272).

#### Previously identified known issues

- [Logs queries missing results against chain head](KNOWN_ISSUES.md#Logs-queries-missing-results-against-chain-head)
- [Eth/65 loses peers](KNOWN_ISSUES.md#eth65-loses-peers)
- [Fast sync when running Besu on cloud providers](KNOWN_ISSUES.md#fast-sync-when-running-besu-on-cloud-providers)
- [Privacy users with private transactions created using v1.3.4 or earlier](KNOWN_ISSUES.md#privacy-users-with-private-transactions-created-using-v134-or-earlier)
- [Permissioning issues on Kubernetes](KNOWN_ISSUES.md#Kubernetes-permissioning-uses-Service-IPs-rather-than-pod-IPs-which-can-fail)
- [Restarts caused by insufficient memory can cause inconsistent private state](KNOWN_ISSUES.md#Restart-caused-by-insufficient-memory-can-cause-inconsistent-private-state)

### New and Old Maintainer

- [David Mechler](https://github.com/hyperledger/besu/commits?author=davemec) has been added as a [new maintainer](https://github.com/hyperledger/besu/pull/1267).
- [Edward Evans](https://github.com/hyperledger/besu/commits?author=EdJoJob) voluntarily moved to [emeritus status](https://github.com/hyperledger/besu/pull/1270).

### Download link
https://hyperledger.jfrog.io/artifactory/besu-binaries/besu/1.5.2/besu-1.5.2.zip

sha256sum: `629f44e230a635b09f8d82f2196d70d31193233718118a46412f11c50772dc85`

## 1.5.1

### Deprecated
- CLI option `--privacy-precompiled-address` option is deprecated. This address is now derived, based
on `--privacy-onchain-groups-enabled`. [\#1222](https://github.com/hyperledger/besu/pull/1222)

### Additions and Improvements

* In an IBFT2 network, a fixed block reward value and recipient address can be defined in genesis file [\#1132](https://github.com/hyperledger/besu/pull/1132)
* JSON-RPC HTTP API Authorization: exit early when checking user permissions. [\#1144](https://github.com/hyperledger/besu/pull/1144)
* HTTP/2 is enabled for JSON-RPC HTTP API over TLS. [\#1145](https://github.com/hyperledger/besu/pull/1145)
* Color output in consoles. It can be disabled with `--color-enabled=false` [\#1257](https://github.com/hyperledger/besu/pull/1257)
* Add compatibility with ClusterIP services for the Kubernetes Nat Manager  [\#1156](https://github.com/hyperledger/besu/pull/1156)
* In an IBFT2 network; a fixed block reward value and recipient address can be defined in genesis file [\#1132](https://github.com/hyperledger/besu/pull/1132)
* Add fee cap for transactions submitted via RPC. [\#1137](https://github.com/hyperledger/besu/pull/1137)

### Bug fixes

* When the default sync mode was changed to fast sync for named networks, there was one caveat we didn't address. The `dev` network should've been full sync by default. This has now been fixed. [\#1257](https://github.com/hyperledger/besu/pull/1257)
* Fix synchronization timeout issue when the blocks were too large [\#1149](https://github.com/hyperledger/besu/pull/1149)
* Fix missing results from eth_getLogs request. [\#1154](https://github.com/hyperledger/besu/pull/1154)
* Fix issue allowing Besu to be used for DDoS amplification. [\#1146](https://github.com/hyperledger/besu/pull/1146)

### Known Issues

Known issues are open issues categorized as [Very High or High impact](https://wiki.hyperledger.org/display/BESU/Defect+Prioritisation+Policy).

#### Previously identified known issues

- [Scope of logs query causing Besu to hang](KNOWN_ISSUES.md#scope-of-logs-query-causing-besu-to-hang)
- [Eth/65 loses peers](KNOWN_ISSUES.md#eth65-loses-peers)
- [Fast sync when running Besu on cloud providers](KNOWN_ISSUES.md#fast-sync-when-running-besu-on-cloud-providers)
- [Privacy users with private transactions created using v1.3.4 or earlier](KNOWN_ISSUES.md#privacy-users-with-private-transactions-created-using-v134-or-earlier)
- [Permissioning issues on Kubernetes](KNOWN_ISSUES.md#Kubernetes-permissioning-uses-Service-IPs-rather-than-pod-IPs-which-can-fail)
- [Restarts caused by insufficient memory can cause inconsistent private state](KNOWN_ISSUES.md#Restart-caused-by-insufficient-memory-can-cause-inconsistent-private-state)

### Download link
https://hyperledger.jfrog.io/artifactory/besu-binaries/besu/1.5.1/besu-1.5.1.zip

sha256sum: `c17f49b6b8686822417184952487fc135772f0be03514085926a6984fd955b88`

## 1.5 Breaking changes

When upgrading to 1.5, ensure you've taken into account the following breaking changes.

### Docker users with volume mounts

To maintain best security practices, we're changing the `user:group` on the Docker container to `besu`.

What this means for you:

* If you are running Besu as a binary, there is no impact.
* If you are running Besu as a Docker container *and* have a volume mount for data,  ensure that the
permissions on the directory allow other users and groups to r/w. Ideally this should be set to
`besu:besu` as the owner.

Note that the `besu` user only exists within the container not outside it. The same user ID may match
a different user outside the image.

If you’re mounting local folders, it is best to set the user via the Docker `—user` argument. Use the
UID because the username may not exist inside the docker container. Ensure the directory being mounted
is owned by that user.

### Remove Manual NAT method

The NAT manager `MANUAL` method has been removed.
If you have been using the `MANUAL` method, use the `NONE` method instead. The behavior of the
`NONE` method is the same as the previously supported `MANUAL` methods.

### Privacy users

Besu minor version upgrades require upgrading Orion to the latest minor version. That is, for
Besu <> Orion node pairs, when upgrading Besu to v1.5, it is required that Orion is upgraded to
v1.6. Older versions of Orion will no longer work with Besu v1.5.

## 1.5 Features

Features added between from 1.4 to 1.5 include:
* Mining Support
  Besu supports `eth_hashrate` and `eth_submitHashrate` to obtain the hashrate when we mine with a GPU mining worker.
* Tracing
  The [Tracing API](https://besu.hyperledger.org/en/latest/Reference/API-Methods/#trace-methods) is no longer an Early Access feature and now has full support for `trace_replayBlockTransactions`, `trace_Block` and `trace_transaction`.
* Plugin API Block Events
  `BlockAdded` and `BlockReorg` are now exposed via the [Plugin API](https://javadoc.io/doc/org.hyperledger.besu/plugin-api/latest/org/hyperledger/besu/plugin/services/BesuEvents.html).
* [Filters](https://besu.hyperledger.org/en/stable/HowTo/Interact/Filters/Accessing-Logs-Using-JSON-RPC/) and
  [subscriptions](https://besu.hyperledger.org/en/stable/HowTo/Interact/APIs/RPC-PubSub/) for private contracts.
* [SecurityModule Plugin API](https://javadoc.io/doc/org.hyperledger.besu/plugin-api/latest/org/hyperledger/besu/plugin/services/SecurityModuleService.html)
  This allows use of a different [security module](https://besu.hyperledger.org/en/stable/Reference/CLI/CLI-Syntax/#security-module)
  as a plugin to provide cryptographic function that can be used by NodeKey (such as sign, ECDHKeyAgreement etc.).
* [Onchain privacy groups](https://besu.hyperledger.org/en/latest/Concepts/Privacy/Onchain-PrivacyGroups/)
  with add and remove members. This is an early access feature. Early access features are not recommended
  for production networks and may have unstable interfaces.

## 1.5 Additions and Improvements

* Public Networks Default to Fast Sync: The default sync mode for named permissionless networks, such as the Ethereum mainnet and testnets, is now `FAST`.
  * The default is unchanged for private networks. That is, the sync mode defaults to `FULL` for private networks.
  * Use the [`--sync-mode` command line option](https://besu.hyperledger.org/Reference/CLI/CLI-Syntax/#sync-mode) to change the sync mode. [\#384](https://github.com/hyperledger/besu/pull/384)
* Proper Mining Support: Added full support for `eth_hashrate` and `eth_submitHashrate`. It is now possible to have the hashrate when we mine with a GPU mining worker [\#1063](https://github.com/hyperledger/besu/pull/1063)
* Performance Improvements: The addition of native libraries ([\#775](https://github.com/hyperledger/besu/pull/775)) and changes to data structures in the EVM ([\#1089](https://github.com/hyperledger/besu/pull/1089)) have improved Besu sync and EVM execution times.
* Tracing API Improvements: The [Tracing API](https://besu.hyperledger.org/en/latest/Reference/API-Methods/#trace-methods) is no longer an Early Access feature and now has full support for `trace_replayBlockTransactions`, `trace_Block` and `trace_transaction`.
* New Plugin API Block Events: `BlockAdded` and `BlockReorg` are now exposed via the Plugin API [\#637](https://github.com/hyperledger/besu/pull/637).
* Added experimental CLI option `--Xnat-kube-pod-name` to specify the name of the loadbalancer used by the Kubernetes nat manager [\#1078](https://github.com/hyperledger/besu/pull/1078)
- Local permissioning TOML config now supports additional keys (`nodes-allowlist` and `accounts-allowlist`).
Support for `nodes-whitelist` and `accounts-whitelist` will be removed in a future release.
- Add missing `mixHash` field for `eth_getBlockBy*` JSON RPC endpoints. [\#1098](https://github.com/hyperledger/besu/pull/1098)
* Besu now has a strict check on private transactions to ensure the privateFrom in the transaction
matches the sender Orion key that has distributed the payload. Besu 1.5+ requires Orion 1.6+ to work.
[#357](https://github.com/PegaSysEng/orion/issues/357)

### Bug fixes

No bug fixes with [user impact in this release](https://wiki.hyperledger.org/display/BESU/Changelog).

### Known Issues

Known issues are open issues categorized as [Very High or High impact](https://wiki.hyperledger.org/display/BESU/Defect+Prioritisation+Policy).

#### New known issues

- K8S permissioning uses of Service IPs rather than pod IPs which can fail. [\#1190](https://github.com/hyperledger/besu/pull/1190)
Workaround - Do not use permissioning on K8S.

- Restart caused by insufficient memory can cause inconsistent private state. [\#1110](https://github.com/hyperledger/besu/pull/1110)
Workaround - Ensure you allocate enough memory for the Java Runtime Environment that the node does not run out of memory.

#### Previously identified known issues

- [Scope of logs query causing Besu to hang](KNOWN_ISSUES.md#scope-of-logs-query-causing-besu-to-hang)
- [Eth/65 loses peers](KNOWN_ISSUES.md#eth65-loses-peers)
- [Fast sync when running Besu on cloud providers](KNOWN_ISSUES.md#fast-sync-when-running-besu-on-cloud-providers)
- [Privacy users with private transactions created using v1.3.4 or earlier](KNOWN_ISSUES.md#privacy-users-with-private-transactions-created-using-v134-or-earlier)

### Download link
https://hyperledger.jfrog.io/artifactory/besu-binaries/besu/1.5.0/besu-1.5.0.zip

sha256sum: `56929d6a71cc681688351041c919e9630ab6df7de37dd0c4ae9e19a4f44460b2`

**For download links of releases prior to 1.5.0, please visit https://hyperledger.jfrog.io/artifactory/besu-binaries/besu/**

## 1.4.6

### Additions and Improvements

- Print node address on startup. [\#938](https://github.com/hyperledger/besu/pull/938)
- Transaction pool: price bump replacement mechanism configurable through CLI. [\#928](https://github.com/hyperledger/besu/pull/928) [\#930](https://github.com/hyperledger/besu/pull/930)

### Bug Fixes

- Added timeout to queries. [\#986](https://github.com/hyperledger/besu/pull/986)
- Fixed issue where networks using onchain permissioning could stall when the bootnodes were not validators. [\#969](https://github.com/hyperledger/besu/pull/969)
- Update getForks method to ignore ClassicForkBlock chain parameter to fix issue with ETC syncing. [\#1014](https://github.com/hyperledger/besu/pull/1014)

### Known Issues

Known issues are open issues categorized as [Very High or High impact](https://wiki.hyperledger.org/display/BESU/Defect+Prioritisation+Policy).

#### Previously identified known issues

- [Scope of logs query causing Besu to hang](KNOWN_ISSUES.md#scope-of-logs-query-causing-besu-to-hang)
- [Eth/65 loses peers](KNOWN_ISSUES.md#eth65-loses-peers)
- [Fast sync when running Besu on cloud providers](KNOWN_ISSUES.md#fast-sync-when-running-besu-on-cloud-providers)
- [Privacy users with private transactions created using v1.3.4 or earlier](KNOWN_ISSUES.md#privacy-users-with-private-transactions-created-using-v134-or-earlier)

## 1.4.5

### Additions and Improvements

- Implemented WebSocket logs subscription for private contracts (`priv_subscribe`/`priv_unsubscribe`) [\#762](https://github.com/hyperledger/besu/pull/762)
- Introduced SecurityModule plugin API. This allows use of a different security module as a plugin to
  provide cryptographic function that can be used by NodeKey (such as sign, ECDHKeyAgreement etc.). KeyPairSecurityModule
  is registered and used by default. The CLI option `--security-module=<name> (defaults to localfile)` can be used
  to identify the security module plugin name to use instead. [\#713](https://github.com/hyperledger/besu/pull/713)
- Several testing related changes to improve compatibility with [Hive](https://hivetests.ethdevops.io/) and Retesteth.
  [\#806](https://github.com/hyperledger/besu/pull/806) and [#845](https://github.com/hyperledger/besu/pull/845)
- Native libraries for secp256k1 and Altbn128 encryption are enabled by default.  To disable these libraries use
  `--Xsecp256k1-native-enabled=false` and `--Xaltbn128-native-enabled=false`. [\#775](https://github.com/hyperledger/besu/pull/775)

### Bug Fixes

- Fixed `eth_estimateGas` JSON RPC so it no longer returns gas estimates that are too low. [\#842](https://github.com/hyperledger/besu/pull/842)
- Full help not displayed unless explicitly requested. [\#437](https://github.com/hyperledger/besu/pull/437)
- Compatibility with undocumented Geth `eth_subscribe` fields. [\#654](https://github.com/hyperledger/besu/pull/654)
- Current block number included as part of `eth_getWork` response. [\#849](https://github.com/hyperledger/besu/pull/849)

### Known Issues

Known issues are open issues categorized as [Very High or High impact](https://wiki.hyperledger.org/display/BESU/Defect+Prioritisation+Policy).

#### New known issues

* Scope of logs query causing Besu to crash. [\#944](https://github.com/hyperledger/besu/pull/944)

Workaround - Limit the number of blocks queried by each `eth_getLogs` call.

#### Previously identified known issues

- [`Intrinsic gas exceeds gas limit` returned when calling `delete mapping[addr]` or `mapping[addr] = 0`](KNOWN_ISSUES.md#intrinsic-gas-exceeds-gas-limit)
- [Eth/65 not backwards compatible](KNOWN_ISSUES.md#eth65-not-backwards-compatible)
- [Error full syncing with pruning](KNOWN_ISSUES.md#error-full-syncing-with-pruning)
- [Fast sync when running Besu on cloud providers](KNOWN_ISSUES.md#fast-sync-when-running-besu-on-cloud-providers)
- [Bootnodes must be validators when using onchain permissioning](KNOWN_ISSUES.md#bootnodes-must-be-validators-when-using-onchain-permissioning)
- [Privacy users with private transactions created using v1.3.4 or earlier](KNOWN_ISSUES.md#privacy-users-with-private-transactions-created-using-v134-or-earlier)

## 1.4.4

### Additions and Improvements

- Implemented [`priv_getLogs`](https://besu.hyperledger.org/en/latest/Reference/API-Methods/#priv_getlogs). [\#686](https://github.com/hyperledger/besu/pull/686)
- Implemented private contract log filters including JSON-RPC methods to interact with private filters. [\#735](https://github.com/hyperledger/besu/pull/735)
- Implemented EIP-2315: Simple Subroutines for the EVM [\#717](https://github.com/hyperledger/besu/pull/717)
- Implemented Splunk logging. [\#725](https://github.com/hyperledger/besu/pull/725)
- Implemented optional native library encryption. [\#675](https://github.com/hyperledger/besu/pull/675).  To enable add `--Xsecp256k1-native-enabled` (for transaciton signatures) and/or `--Xaltbn128-native-enabled` (for altbn128 precomiled contracts) as command line options.

### Bug Fixes

- Flag added to toggle `eth/65` off by default. `eth/65` will remain toggled off by default until
a fix is completed for the [eth/65 known issue](KNOWN_ISSUES.md). [\#741](https://github.com/hyperledger/besu/pull/741)
- Resolve crashing NAT detectors on GKE. [\#731](https://github.com/hyperledger/besu/pull/731) fixes [\#507](https://github.com/hyperledger/besu/issues/507).
[Besu-Kubernetes Readme](https://github.com/PegaSysEng/besu-kubernetes/blob/master/README.md#network-topology-and-high-availability-requirements)
updated to reflect changes.
- Deal with quick service start failures [\#714](https://github.com/hyperledger/besu/pull/714) fixes [\#662](https://github.com/hyperledger/besu/issues/662)

### Known Issues

Known issues are open issues categorized as [Very High or High impact](https://wiki.hyperledger.org/display/BESU/Defect+Prioritisation+Policy).

#### New known issues

- `Intrinsic gas exceeds gas limit` returned when calling `delete mapping[addr]` or `mapping[addr] = 0` [\#696](https://github.com/hyperledger/besu/issues/696)

Calling delete and set to 0 Solidity mapping in Solidity fail.

#### Previously identified known issues

- [Eth/65 not backwards compatible](KNOWN_ISSUES.md#eth65-not-backwards-compatible)
- [Error full syncing with pruning](KNOWN_ISSUES.md#error-full-syncing-with-pruning)
- [Fast sync when running Besu on cloud providers](KNOWN_ISSUES.md#fast-sync-when-running-besu-on-cloud-providers)
- [Bootnodes must be validators when using onchain permissioning](KNOWN_ISSUES.md#bootnodes-must-be-validators-when-using-onchain-permissioning)
- [Privacy users with private transactions created using v1.3.4 or earlier](KNOWN_ISSUES.md#privacy-users-with-private-transactions-created-using-v134-or-earlier)

## 1.4.3

### Issues identified with 1.4.3 release

The `eth/65` change is not [backwards compatible](https://github.com/hyperledger/besu/issues/723).
This has the following impact:
* In a private network, nodes using the 1.4.3 client cannot interact with nodes using 1.4.2 or earlier
clients.
* On mainnet, synchronizing eventually stalls.

Workaround -> revert to v1.4.2.

A [fix](https://github.com/hyperledger/besu/pull/732) is currently [being tested](https://github.com/hyperledger/besu/pull/733).

### Critical Issue for Privacy Users

A critical issue for privacy users with private transactions created using Hyperledger Besu v1.3.4
or earlier has been identified. If you have a network with private transaction created using v1.3.4
or earlier, please read the following and take the appropriate steps:
https://wiki.hyperledger.org/display/BESU/Critical+Issue+for+Privacy+Users

### Additions and Improvements

- Added `eth/65` support. [\#608](https://github.com/hyperledger/besu/pull/608)
- Added block added and block reorg events. Added revert reason to block added transactions. [\#637](https://github.com/hyperledger/besu/pull/637)

### Deprecated

- Private Transaction `hash` field and `getHash()` method have been deprecated. They will be removed
in 1.5.0 release. [\#639](https://github.com/hyperledger/besu/pull/639)

### Known Issues

#### Fast sync when running Besu on cloud providers

A known [RocksDB issue](https://github.com/facebook/rocksdb/issues/6435) causes fast sync to fail
when running Besu on certain cloud providers. The following error is displayed repeatedly:

```
...
EthScheduler-Services-1 (importBlock) | ERROR | PipelineChainDownloader | Chain download failed. Restarting after short delay.
java.util.concurrent.CompletionException: org.hyperledger.besu.plugin.services.exception.StorageException: org.rocksdb.RocksDBException: block checksum mismatch:
....
```

This behaviour has been seen on AWS and Digital Ocean.

Workaround -> On AWS, a full restart of the AWS VM is required to restart the fast sync.

Fast sync is not currently supported on Digital Ocean. We are investigating options to
[add support for fast sync on Digital Ocean](https://github.com/hyperledger/besu/issues/591).

#### Error full syncing with pruning

- Error syncing with mainnet on Besu 1.3.7 node - MerkleTrieException [\#580](https://github.com/hyperledger/besu/issues/580)
The associated error is `Unable to load trie node value for hash` and is caused by the combination of
full sync and pruning.

Workarounds:
1. Explicitly disable pruning using `--pruning-enabled=false` when using fast sync.
2. If the `MerkleTrieException` occurs, delete the database and resync.

A fix for this issue is being actively worked on.

#### Fast sync reverting to full sync

In some cases of FastSyncException, fast sync reverts back to a full sync before having reached the
pivot block. [\#683](https://github.com/hyperledger/besu/issues/683)

Workaround -> To re-attempt fast syncing rather than continue full syncing, stop Besu, delete your
database, and start again.

#### Bootnodes must be validators when using onchain permissioning

- Onchain permissioning nodes can't peer when using a non-validator bootnode [\#528](https://github.com/hyperledger/besu/issues/528)

Workaround -> When using onchain permissioning, ensure bootnodes are also validators.


## 1.4.2

### Additions and Improvements

- Added `trace_block` JSON RPC API [\#449](https://github.com/hyperledger/besu/pull/449)
- Added `pulledStates` and `knownStates` to the EthQL `syncing` query and `eth_syncing` JSON-RPC api [\#565](https://github.com/hyperledger/besu/pull/565)

### Bug Fixes

- Fixed file parsing behaviour for privacy enclave keystore password file [\#554](https://github.com/hyperledger/besu/pull/554) (thanks to [magooster](https://github.com/magooster))
- Fixed known issue with being unable to re-add members to onchain privacy groups [\#471](https://github.com/hyperledger/besu/pull/471)

### Updated Early Access Features

* [Onchain privacy groups](https://besu.hyperledger.org/en/latest/Concepts/Privacy/Onchain-PrivacyGroups/) with add and remove members. Known issue resolved (see above).
* [TRACE API](https://besu.hyperledger.org/en/latest/Reference/API-Methods/#trace-methods) now includes `trace_block`, `trace_replayBlockTransactions`, and `trace_transaction`.
Fixed some issues on the trace replay block transactions API [\#522](https://github.com/hyperledger/besu/pull/522).

### Known Issues

#### Fast sync defaulting to full sync

-  When fast sync cannot find enough valid peers rapidly enough, Besu defaults to full sync.

Workarounds:
1. To re-attempt fast syncing rather than continue full syncing, stop Besu, delete your database,
and start again.
2. When fast syncing, explicitly disable pruning using `--pruning-enabled=false` to reduce the likelihood
of encountering the pruning bug.

A fix to remove the default to full sync is [in progress](https://github.com/hyperledger/besu/pull/427)
is being actively worked on.

#### Error full syncing with pruning

- Error syncing with mainnet on Besu 1.3.7 node - MerkleTrieException [\#BESU-160](https://jira.hyperledger.org/browse/BESU-160)
The associated error is `Unable to load trie node value for hash` and is caused by the combination of
full sync and pruning.

Workarounds:
1. Explicitly disable pruning using `--pruning-enabled=false` when using fast sync.
2. If the `MerkleTrieException` occurs, delete the database and resync.

A fix for this issue is being actively worked on.

#### Bootnodes must be validators when using onchain permissioning

- Onchain permissioning nodes can't peer when using a non-validator bootnode [\#BESU-181](https://jira.hyperledger.org/browse/BESU-181)

Workaround -> When using onchain permissioning, ensure bootnodes are also validators.

## 1.4.1

### Additions and Improvements

- Added priv_getCode [\#250](https://github.com/hyperledger/besu/pull/408). Gets the bytecode associated with a private address.
- Added `trace_transaction` JSON RPC API [\#441](https://github.com/hyperledger/besu/pull/441)
- Removed -X unstable prefix for pruning options (`--pruning-blocks-retained`, `--pruning-block-confirmations`) [\#440](https://github.com/hyperledger/besu/pull/440)
- Implemented [ECIP-1088](https://ecips.ethereumclassic.org/ECIPs/ecip-1088): Phoenix EVM and Protocol upgrades. [\#434](https://github.com/hyperledger/besu/pull/434)

### Bug Fixes

- [BESU-25](https://jira.hyperledger.org/browse/BESU-25) Use v5 Devp2p when pinging [\#392](https://github.com/hyperledger/besu/pull/392)
- Fixed a bug to manage concurrent access to cache files [\#438](https://github.com/hyperledger/besu/pull/438)
- Fixed configuration file bug: `pruning-blocks-retained` now accepts an integer in the config [\#440](https://github.com/hyperledger/besu/pull/440)
- Specifying RPC credentials file should not force RPC Authentication to be enabled [\#454](https://github.com/hyperledger/besu/pull/454)
- Enhanced estimateGas messages [\#436](https://github.com/hyperledger/besu/pull/436). When a estimateGas request fails a validation check, an improved error message is returned in the response.

### Early Access Features

Early access features are available features that are not recommended for production networks and may
have unstable interfaces.

* [Onchain privacy groups](https://besu.hyperledger.org/en/latest/Concepts/Privacy/Onchain-PrivacyGroups/) with add and remove members.
  Not being able to to re-add a member to an onchain privacy group is a [known issue](https://github.com/hyperledger/besu/issues/455)
  with the add and remove functionality.

### Known Issues

#### Fast sync defaulting to full sync

-  When fast sync cannot find enough valid peers rapidly enough, Besu defaults to full sync.

Workarounds:
1. To re-attempt fast syncing rather than continue full syncing, stop Besu, delete your database,
and start again.
2. When fast syncing, explicitly disable pruning using `--pruning-enabled=false` to reduce the likelihood
of encountering the pruning bug.

A fix to remove the default to full sync is [in progress](https://github.com/hyperledger/besu/pull/427)
and is planned for inclusion in v1.4.1.

#### Error full syncing with pruning

- Error syncing with mainnet on Besu 1.3.7 node - MerkleTrieException [\#BESU-160](https://jira.hyperledger.org/browse/BESU-160)
The associated error is `Unable to load trie node value for hash` and is caused by the combination of
full sync and pruning.

Workarounds:
1. Explicitly disable pruning using `--pruning-enabled=false` when using fast sync.
2. If the `MerkleTrieException` occurs, delete the database and resync.

Investigation of this issue is in progress and a fix is targeted for v1.4.1.

#### Bootnodes must be validators when using onchain permissioning

- Onchain permissioning nodes can't peer when using a non-validator bootnode [\#BESU-181](https://jira.hyperledger.org/browse/BESU-181)

Workaround -> When using onchain permissioning, ensure bootnodes are also validators.

## 1.4.0

### Private State Migration

Hyperledger Besu v1.4 implements a new data structure for private state storage that is not backwards compatible.
A migration will be performed when starting v1.4 for the first time to reprocess existing private transactions
and re-create the private state data in the v1.4 format.

If you have existing private transactions, see [migration details](docs/Private-Txns-Migration.md).

### Additions and Improvements

* [TLS support](https://besu.hyperledger.org/en/latest/Concepts/TLS/) to secure client and server communication.

* [Multi-tenancy](https://besu.hyperledger.org/en/latest/Concepts/Privacy/Multi-Tenancy/) to enable multiple participants to use the same Besu and Orion node.

* [Plugin APIs](https://besu.hyperledger.org/en/latest/Concepts/Plugins/) to enable building of Java plugins to extend Hyperledger Besu.

* Support for additional [NAT methods](https://besu.hyperledger.org/en/latest/HowTo/Find-and-Connect/Specifying-NAT/).

* Added [`priv_call`](https://besu.hyperledger.org/en/latest/Reference/API-Methods/#priv_call) which invokes
a private contract function locally and does not change the private state.

* Besu has moved from an internal Bytes library to the [Apache Tuweni](https://tuweni.apache.org/) Bytes library.
This includes using the library in the Plugins API interfaces. [#295](https://github.com/hyperledger/besu/pull/295) and [#215](https://github.com/hyperledger/besu/pull/215)

### Early Access Features

Early access features are available features that are not recommended for production networks and may
have unstable interfaces.

* [Reorg compatible privacy](https://besu.hyperledger.org/en/latest/Concepts/Privacy/Privacy-Overview/#reorg-compatible-privacy)
to enable private transactions on networks using consensus mechanisms that fork.

* [Tracing API](https://besu.hyperledger.org/en/latest/Concepts/Transactions/Trace-Types) to obtain detailed information about transaction processing.

### Bug Fixes

See RC and Beta sections below.

### Known Issues

#### Fast sync defaulting to full sync

-  When fast sync cannot find enough valid peers rapidly enough, Besu defaults to full sync.

Workarounds:
1. To re-attempt fast syncing rather than continue full syncing, stop Besu, delete your database,
and start again.
2. When fast syncing, explicitly disable pruning using `--pruning-enabled=false` to reduce the likelihood
of encountering the pruning bug.

A fix to remove the default to full sync is [in progress](https://github.com/hyperledger/besu/pull/427)
and is planned for inclusion in v1.4.1.

#### Error full syncing with pruning

- Error syncing with mainnet on Besu 1.3.7 node - MerkleTrieException [\#BESU-160](https://jira.hyperledger.org/browse/BESU-160)
The associated error is `Unable to load trie node value for hash` and is caused by the combination of
full sync and pruning.

Workarounds:
1. Explicitly disable pruning using `--pruning-enabled=false` when using fast sync.
2. If the `MerkleTrieException` occurs, delete the database and resync.

Investigation of this issue is in progress and a fix is targeted for v1.4.1.

#### Bootnodes must be validators when using onchain permissioning

- Onchain permissioning nodes can't peer when using a non-validator bootnode [\#BESU-181](https://jira.hyperledger.org/browse/BESU-181)

Workaround -> When using onchain permissioning, ensure bootnodes are also validators.


## 1.4.0 RC-2

### Private State Migration
Hyperledger Besu v1.4 implements a new data structure for private state storage that is not backwards compatible.
A migration will be performed when starting v1.4 for the first time to reprocess existing private transactions
and re-create the private state data in the v1.4 format.
If you have existing private transactions, see [migration details](docs/Private-Txns-Migration.md).

## 1.4.0 RC-1

### Additions and Improvements

- New`trace_replayBlockTransactions` JSON-RPC API

This can be enabled using the `--rpc-http-api TRACE` CLI flag.  There are some philosophical differences between Besu and other implementations that are outlined in [trace_rpc_apis](docs/trace_rpc_apis.md).

- Ability to automatically detect Docker NAT settings from inside the conainter.

The default NAT method (AUTO) can detect this so no user intervention is required to enable this.

- Added [Multi-tenancy](https://besu.hyperledger.org/en/latest/Concepts/Privacy/Multi-Tenancy/) support which allows multiple participants to use the same Besu node for private transactions.

- Added TLS support for communication with privacy enclave

### Bug Fixes

- Private transactions are now validated before sent to the enclave [\#356](https://github.com/hyperledger/besu/pull/356)

### Known Bugs

- Error syncing with mainnet on Besu 1.3.7 node - MerkleTrieException [\#BESU-160](https://jira.hyperledger.org/browse/BESU-160)

Workaround -> Don't enable pruning when syncing to mainnet.

- Onchain permissioning nodes can't peer when using a non-validator bootnode [\#BESU-181](https://jira.hyperledger.org/browse/BESU-181)

Workaround -> When using onchain permissioning, ensure bootnodes are also validators.

## 1.4 Beta 3

### Additions and Improvements

- CLI option to enable TLS client auth for JSON-RPC HTTP [\#340](https://github.com/hyperledger/besu/pull/340)

Added CLI options to enable TLS client authentication and trusting client certificates:
~~~
--rpc-http-tls-client-auth-enabled - Enable TLS client authentication for the JSON-RPC HTTP service (default: false)
--rpc-http-tls-known-clients-file - Path to file containing client's certificate common name and fingerprint for client authentication.
--rpc-http-tls-ca-clients-enabled - Enable to accept clients certificate signed by a valid CA for client authentication (default: false)
~~~
If client-auth is enabled, user must either enable CA signed clients OR provide a known-clients file. An error is reported
if both CA signed clients is disabled and known-clients file is not specified.

- Stable Plugins APIs [\#346](https://github.com/hyperledger/besu/pull/346)

The `BesuEvents` service and related `data` package have been marked as a stable plugin API.

### Bug Fixes

- Return missing signers from getSignerMetrics [\#343](https://github.com/hyperledger/besu/pull/)

### Experimental Features

- Experimental support for `trace_replayBlockTransactions` - multiple PRs

Added support for the `trace_replayBlockTransactions` JSON-RPC call. To enable this API add
`TRACE` to the `rpc-http-api` options (for example,  `--rpc-http-api TRACE` on the command line).

This is not a production ready API.  There are known bugs relating to traced memory from calls and
returns, and the gas calculation reported in the flat traces does not always match up with the
correct gas calculated for consensus.

## 1.4 Beta 2

### Additions and Improvements

- Enable TLS for JSON-RPC HTTP Service [\#253](https://github.com/hyperledger/besu/pull/253)

Exposes new command line parameters to enable TLS on Ethereum JSON-RPC HTTP interface to allow clients like EthSigner to connect via TLS:
`--rpc-http-tls-enabled=true`
(Optional - Only required if `--rpc-http-enabled` is set to true) Set to `true` to enable TLS. False by default.
`--rpc-http-tls-keystore-file="/path/to/cert.pfx"`
(Must be specified if TLS is enabled) Path to PKCS12 format key store which contains server's certificate and it's private key
`--rpc-http-tls-keystore-password-file="/path/to/cert.passwd"`
(Must be specified if TLS is enabled) Path to the text file containing password for unlocking key store.
`--rpc-http-tls-known-clients-file="/path/to/rpc_tls_clients.txt"`
(Optional) Path to a plain text file containing space separated client’s certificate’s common name and its sha-256 fingerprints when
they are not signed by a known CA. The presence of this file (even empty) enables TLS client authentication. That is, the client
presents the certificate to server on TLS handshake and server establishes that the client certificate is either signed by a
proper/known CA. Otherwise, server trusts client certificate by reading the sha-256 fingerprint from known clients file specified above.

The format of the file is (as an example):
`localhost DF:65:B8:02:08:5E:91:82:0F:91:F5:1C:96:56:92:C4:1A:F6:C6:27:FD:6C:FC:31:F2:BB:90:17:22:59:5B:50`

### Bug Fixes

- TotalDifficulty is a BigInteger [\#253](https://github.com/hyperledger/besu/pull/253).
  Don't try and cast total difficulty down to a long because it will overflow long in a reasonable timeframe.

## 1.4 Beta 1

### Additions and Improvements

- Besu has moved from an internal Bytes library to the [Apache Tuweni](https://tuweni.apache.org/) Bytes library.  This includes using the library in the Plugins API interfaces. [#295](https://github.com/hyperledger/besu/pull/295) and [#215](https://github.com/hyperledger/besu/pull/215)
- Besu stops processing blocks if Orion is unavailable [\#253](https://github.com/hyperledger/besu/pull/253)
- Added priv_call [\#250](https://github.com/hyperledger/besu/pull/250).  Invokes a private contract function locally and does not change the private state.
- Support for [EIP-2124](https://github.com/ethereum/EIPs/blob/master/EIPS/eip-2124.md), which results in faster peer discovery [\#156](https://github.com/hyperledger/besu/pull/156)

## 1.3.8

### Additions and Improvements

- `admin_generateLogBloomCache` JSON-RPC API to generate a cache of the block bloombits that improves performance for log queries [\#262](https://github.com/hyperledger/besu/pull/262)

## Critical Fix in 1.3.7

1.3.7 includes a critical fix for Ethereum MainNet users and the Muir Glacier upgrade. We recommend users of Ethereum public networks
(MainNet, Ropsten, Rinkeby, and Goerli) upgrade immediately. This upgrade is also strongly recommended for users of private networks.

For more details, see [Hyperledger Besu Wiki](https://wiki.hyperledger.org/display/BESU/Mainnet+Consensus+Bug+Identified+and+Resolved+in+Hyperledger+Besu).

## Muir Glacier Compatibility

For compatibility with Ethereum Muir Glacier upgrade, use v1.3.7 or later.

## ETC Agharta Compatibility

For compatibility with ETC Agharta upgrade, use 1.3.7 or later.

### 1.3.7

### Additions and Improvements

- Hard Fork Support: Configures the Agharta activation block for the ETC MainNet configuration [\#251](https://github.com/hyperledger/besu/pull/251) (thanks to [soc1c](https://github.com/soc1c))
- `operator generate-log-bloom-cache` command line option to generate a cache of the block bloombits that improves performance for log queries  [\#245](https://github.com/hyperledger/besu/pull/245)

### Bug Fixes

- Resolves a Mainnet consensus issue [\#254](https://github.com/hyperledger/besu/pull/254)

### New Maintainer

[Edward Mack](https://github.com/hyperledger/besu/commits?author=edwardmack) added as a [new maintainer](https://github.com/hyperledger/besu/pull/219).

### 1.3.6

### Additions and Improvements

- Performance improvements:
  * Multithread Websockets to increase throughput [\#231](https://github.com/hyperledger/besu/pull/231)
  * NewBlockHeaders performance improvement [\#230](https://github.com/hyperledger/besu/pull/230)
- EIP2384 - Ice Age Adustment around Istanbul [\#211](https://github.com/hyperledger/besu/pull/211)
- Documentation updates include:
  * [Configuring mining using the Stratum protocol](https://besu.hyperledger.org/en/latest/HowTo/Configure/Configure-Mining/)
  * [ETC network command line options](https://besu.hyperledger.org/en/latest/Reference/CLI/CLI-Syntax/#network)
- Hard Fork Support:
   * MuirGlacier for Ethereum Mainnet and Ropsten Testnet
   * Agharta for Kotti and Mordor Testnets

### Bug Fixes

- [\#210](https://github.com/hyperledger/besu/pull/210) fixes WebSocket frames handling
  User impact: PING/PONG frames handling in Websocket services was not implemented

### 1.3.5

### Additions and Improvements

- Log Event Streaming for Plugin API [\#186](https://github.com/hyperledger/besu/pull/186)
- Allow use a external JWT public key in authenticated APIs [\#183](https://github.com/hyperledger/besu/pull/183)
- ETC Configuration, classic fork peer validator [\#176](https://github.com/hyperledger/besu/pull/176) (thanks to [edwardmack](https://github.com/edwardmack))
- Allow IBFT validators to be changed at a given block [\#173](https://github.com/hyperledger/besu/pull/173)
- Support external mining using Stratum [\#140](https://github.com/hyperledger/besu/pull/140) (thanks to [atoulme](https://github.com/atoulme))
- Add more fields to private transaction receipt [\#85](https://github.com/hyperledger/besu/pull/85) (thanks to [josh-richardson](https://github.com/josh-richardson))
- [Pruning documentation](https://besu.hyperledger.org/en/latest/Concepts/Pruning/)

### Technical Improvements

- ETC - Cleanup [\#201](https://github.com/hyperledger/besu/pull/201) (thanks to [GregTheGreek](https://github.com/GregTheGreek))
- User specific enclave public key configuration in auth file [\#196](https://github.com/hyperledger/besu/pull/196)
- Change CustomForks -\> Transitions [\#193](https://github.com/hyperledger/besu/pull/193)
- Pass identity information into RpcMethod from Http Service [\#189](https://github.com/hyperledger/besu/pull/189)
- Remove the use of JsonRpcParameters from RpcMethods [\#188](https://github.com/hyperledger/besu/pull/188)
- Repaired Metrics name collision between Privacy and RocksDB [\#187](https://github.com/hyperledger/besu/pull/187)
- Multi-Tenancy: Do not specify a public key anymore when requesting a … [\#185](https://github.com/hyperledger/besu/pull/185)
- Updates to circle building acceptance tests [\#184](https://github.com/hyperledger/besu/pull/184)
- Move Apache Tuweni dependency to official release [\#181](https://github.com/hyperledger/besu/pull/181) (thanks to [atoulme](https://github.com/atoulme))
- Update Gradle to 6.0, support Java 13 [\#180](https://github.com/hyperledger/besu/pull/180)
- ETC Atlantis fork [\#179](https://github.com/hyperledger/besu/pull/179) (thanks to [edwardmack](https://github.com/edwardmack))
- ETC Gotham Fork [\#178](https://github.com/hyperledger/besu/pull/178) (thanks to [edwardmack](https://github.com/edwardmack))
- ETC DieHard fork support [\#177](https://github.com/hyperledger/besu/pull/177) (thanks to [edwardmack](https://github.com/edwardmack))
- Remove 'parentHash', 'number' and 'gasUsed' fields from the genesis d… [\#175](https://github.com/hyperledger/besu/pull/175) (thanks to [SweeXordious](https://github.com/SweeXordious))
- Enable pruning by default for fast sync and validate conflicts with privacy [\#172](https://github.com/hyperledger/besu/pull/172)
- Update RocksDB [\#170](https://github.com/hyperledger/besu/pull/170)
- Vpdate ver to 1.3.5-snapshot [\#169](https://github.com/hyperledger/besu/pull/169)
- Added PoaQueryService method that returns local node signer… [\#163](https://github.com/hyperledger/besu/pull/163)
- Add versioning to privacy storage [\#149](https://github.com/hyperledger/besu/pull/149)
- Update reference tests [\#139](https://github.com/hyperledger/besu/pull/139)

### 1.3.4

- Reverted _Enable pruning by default for fast sync (#135)_ [\#164](https://github.com/hyperledger/besu/pull/164)

### 1.3.3

### Technical Improvements

- Add --identity flag for client identification in node browsers [\#150](https://github.com/hyperledger/besu/pull/150)
- Istanbul Mainnet Block [\#145](https://github.com/hyperledger/besu/pull/150)
- Add priv\_getEeaTransactionCount [\#110](https://github.com/hyperledger/besu/pull/110)

### Additions and Improvements

- Redesign of how JsonRpcMethods are created [\#159](https://github.com/hyperledger/besu/pull/159)
- Moving JsonRpcMethods classes into the same package, prior to refactor [\#154](https://github.com/hyperledger/besu/pull/154)
- Reflect default logging in CLI help [\#148](https://github.com/hyperledger/besu/pull/148)
- Handle zero port better in NAT [\#147](https://github.com/hyperledger/besu/pull/147)
- Rework how filter and log query parameters are created/used [\#146](https://github.com/hyperledger/besu/pull/146)
- Don't generate shutdown tasks in controller [\#141](https://github.com/hyperledger/besu/pull/141)
- Ibft queries [\#138](https://github.com/hyperledger/besu/pull/138)
- Enable pruning by default for fast sync [\#135](https://github.com/hyperledger/besu/pull/135)
- Ensure spotless runs in CI [\#132](https://github.com/hyperledger/besu/pull/132)
- Add more logging around peer disconnects [\#131](https://github.com/hyperledger/besu/pull/131)
- Repair EthGetLogs returning incorrect results [\#128](https://github.com/hyperledger/besu/pull/128)
- Use Bloombits for Logs queries [\#127](https://github.com/hyperledger/besu/pull/127)
- Improve message when extraData missing [\#121](https://github.com/hyperledger/besu/pull/121)
- Fix miner startup logic [\#104](https://github.com/hyperledger/besu/pull/104)
- Support log reordring from reorgs in `LogSubscriptionService` [\#86](https://github.com/hyperledger/besu/pull/86)

### 1.3.2

### Additions and Improvements

- besu -v to print plugin versions[\#123](https://github.com/hyperledger/besu/pull/123)

### Technical Improvements

- Update Governance and Code of Conduct verbiage [\#120](https://github.com/hyperledger/besu/pull/120)
- Fix private transaction root mismatch [\#118](https://github.com/hyperledger/besu/pull/118)
- Programatically enforce plugin CLI variable names [\#117](https://github.com/hyperledger/besu/pull/117)
- Additional unit test for selecting replaced pending transactions [\#116](https://github.com/hyperledger/besu/pull/116)
- Only set sync targets that have an estimated height value [\#115](https://github.com/hyperledger/besu/pull/115)
- Fix rlpx startup [\#114](https://github.com/hyperledger/besu/pull/114)
- Expose getPayload in Transaction plugin-api interface. [\#113](https://github.com/hyperledger/besu/pull/113)
- Dependency Version Upgrades [\#112](https://github.com/hyperledger/besu/pull/112)
- Add hash field in Transaction plugin interface. [\#111](https://github.com/hyperledger/besu/pull/111)
- Rework sync status events [\#106](https://github.com/hyperledger/besu/pull/106)

### 1.3.1

### Additions and Improvements

- Added GraphQL query/logs support [\#94](https://github.com/hyperledger/besu/pull/94)

### Technical Improvements

- Add totalDiffculty to BlockPropagated events. [\#97](https://github.com/hyperledger/besu/pull/97)
- Merge BlockchainQueries classes [\#101](https://github.com/hyperledger/besu/pull/101)
- Fixed casing of dynamic MetricCategorys [\#99](https://github.com/hyperledger/besu/pull/99)
- Fix private transactions breaking evm [\#96](https://github.com/hyperledger/besu/pull/96)
- Make SyncState variables thread-safe [\#95](https://github.com/hyperledger/besu/pull/95)
- Fix transaction tracking by sender [\#93](https://github.com/hyperledger/besu/pull/93)
- Make logic in PersistBlockTask more explicit to fix a LGTM warning [\#92](https://github.com/hyperledger/besu/pull/92)
- Removed Unused methods in the transaction simulator. [\#91](https://github.com/hyperledger/besu/pull/91)
- Fix ThreadBesuNodeRunner BesuConfiguration setup [\#90](https://github.com/hyperledger/besu/pull/90)
- JsonRpc method disabled error condition rewrite and unit test [\#80](https://github.com/hyperledger/besu/pull/80)
- Round trip testing of state trie account values [\#31](https://github.com/hyperledger/besu/pull/31)

### 1.3

### Breaking Change

- Disallow comments in Genesis JSON file. [\#49](https://github.com/hyperledger/besu/pull/49)

### Additions and Improvements

- Add `--required-block` command line option to deal with chain splits [\#79](https://github.com/hyperledger/besu/pull/79)
- Store db metadata file in the root data directory. [\#46](https://github.com/hyperledger/besu/pull/46)
- Add `--target-gas-limit` command line option. [\#24](https://github.com/hyperledger/besu/pull/24)(thanks to new contributor [cfelde](https://github.com/cfelde))
- Allow private contracts to access public state. [\#9](https://github.com/hyperledger/besu/pull/9)
- Documentation updates include:
  - Added [sample load balancer configurations](https://besu.hyperledger.org/en/latest/HowTo/Configure/Configure-HA/Sample-Configuration/)
  - Added [`retesteth`](https://besu.hyperledger.org/en/latest/Reference/CLI/CLI-Subcommands/#retesteth) subcommand
  - Added [`debug_accountRange`](https://besu.hyperledger.org/en/latest/Reference/API-Methods/#debug_accountrange) JSON-RPC API method
  - Clarified purpose of [static nodes](https://besu.hyperledger.org/en/latest/HowTo/Find-and-Connect/Managing-Peers/#static-nodes)
  - Added links [Kubernetes reference implementations](https://besu.hyperledger.org/en/latest/HowTo/Deploy/Kubernetes/)
  - Added content about [access between private and public states](https://besu.hyperledger.org/en/latest/Concepts/Privacy/Privacy-Groups/#access-between-states)
  - Added restriction that [account permissioning cannot be used with random key signing](https://besu.hyperledger.org/en/latest/HowTo/Use-Privacy/Sign-Privacy-Marker-Transactions/).
  - Added high availability requirement for [private transaction manager](https://besu.hyperledger.org/en/latest/Concepts/Privacy/Privacy-Overview/#availability) (ie, Orion)
  - Added [genesis file reference](https://besu.hyperledger.org/en/latest/Reference/Config-Items/)

### Technical Improvements

- Less verbose synching subscriptions [\#59](https://github.com/hyperledger/besu/pull/59)
- Return enclave key instead of private transaction hash [\#53](https://github.com/hyperledger/besu/pull/53)
- Fix mark sweep pruner bugs where nodes that should be kept were being swept  [\#50](https://github.com/hyperledger/besu/pull/50)
- Clean up BesuConfiguration construction [\#51](https://github.com/hyperledger/besu/pull/51)
- Private tx nonce errors return same msg as any tx [\#48](https://github.com/hyperledger/besu/pull/48)
- Fix default logging [\#47](https://github.com/hyperledger/besu/pull/47)
- Introduce virtual operation. [\#45](https://github.com/hyperledger/besu/pull/45)
- Downgrade RocksDBPlugin Logging Levels [\#44](https://github.com/hyperledger/besu/pull/44)
- Infrastructure for exposing PoA metrics for plugins. [\#37](https://github.com/hyperledger/besu/pull/37)
- Refactor privacy storage. [\#7](https://github.com/hyperledger/besu/pull/7)

## 1.2.4

### Additions and Improvements

- Add Istanbul block (5435345) for Rinkeby [\#35](https://github.com/hyperledger/besu/pull/35)
- Add Istanbul block (1561651) for Goerli [\#27](https://github.com/hyperledger/besu/pull/27)
- Add Istanbul block (6485846) for Ropsten [\#26](https://github.com/hyperledger/besu/pull/26)
- Add privDistributeRawTransaction endpoint [\#23](https://github.com/hyperledger/besu/pull/23) (thanks to [josh-richardson](https://github.com/josh-richardson))

### Technical Improvements

- Refactors pantheon private key to signing private key [\#34](https://github.com/hyperledger/besu/pull/34) (thanks to [josh-richardson](https://github.com/josh-richardson))
- Support both BESU\_ and PANTHEON\_ env var prefixes [\#32](https://github.com/hyperledger/besu/pull/32)
- Use only fully validated peers for fast sync pivot selection [\#21](https://github.com/hyperledger/besu/pull/21)
- Support Version Rollbacks for RocksDB \(\#6\) [\#19](https://github.com/hyperledger/besu/pull/19)
- Update Cava library to Tuweni Library [\#18](https://github.com/hyperledger/besu/pull/18)
- StateTrieAccountValue:Version should be written as an int, not a long [\#17](https://github.com/hyperledger/besu/pull/17)
- Handle discovery peers with updated endpoints [\#12](https://github.com/hyperledger/besu/pull/12)
- Change retesteth port [\#11](https://github.com/hyperledger/besu/pull/11)
- Renames eea\_getTransactionReceipt to priv\_getTransactionReceipt [\#10](https://github.com/hyperledger/besu/pull/10) (thanks to [josh-richardson](https://github.com/josh-richardson))
- Support Version Rollbacks for RocksDB [\#6](https://github.com/hyperledger/besu/pull/6)
- Moving AT DSL into its own module [\#3](https://github.com/hyperledger/besu/pull/3)

## 1.2.3

### Additions and Improvements
- Added an override facility for genesis configs [\#1915](https://github.com/PegaSysEng/pantheon/pull/1915)
- Finer grained logging configuration [\#1895](https://github.com/PegaSysEng/pantheon/pull/1895) (thanks to [matkt](https://github.com/matkt))

### Technical Improvements

- Add archiving of docker test reports [\#1921](https://github.com/PegaSysEng/pantheon/pull/1921)
- Events API: Transaction dropped, sync status, and renames [\#1919](https://github.com/PegaSysEng/pantheon/pull/1919)
- Remove metrics from plugin registration [\#1918](https://github.com/PegaSysEng/pantheon/pull/1918)
- Replace uses of Instant.now from within the IBFT module [\#1911](https://github.com/PegaSysEng/pantheon/pull/1911)
- Update plugins-api build script [\#1908](https://github.com/PegaSysEng/pantheon/pull/1908)
- Ignore flaky tracing tests [\#1907](https://github.com/PegaSysEng/pantheon/pull/1907)
- Ensure plugin-api module gets published at the correct maven path [\#1905](https://github.com/PegaSysEng/pantheon/pull/1905)
- Return the plugin-apis to this repo [\#1900](https://github.com/PegaSysEng/pantheon/pull/1900)
- Stop autogenerating BesuInfo.java [\#1899](https://github.com/PegaSysEng/pantheon/pull/1899)
- Extracted Metrics interfaces to plugins-api. [\#1898](https://github.com/PegaSysEng/pantheon/pull/1898)
- Fix key value storage clear so it removes all values [\#1894](https://github.com/PegaSysEng/pantheon/pull/1894)
- Ethsigner test [\#1892](https://github.com/PegaSysEng/pantheon/pull/1892) (thanks to [iikirilov](https://github.com/iikirilov))
- Return null private transaction receipt instead of error [\#1872](https://github.com/PegaSysEng/pantheon/pull/1872) (thanks to [iikirilov](https://github.com/iikirilov))
- Implement trace replay block transactions trace option [\#1886](https://github.com/PegaSysEng/pantheon/pull/1886)
- Use object parameter instead of list of parameters for priv\_createPrivacyGroup [\#1868](https://github.com/PegaSysEng/pantheon/pull/1868) (thanks to [iikirilov](https://github.com/iikirilov))
- Refactor privacy acceptance tests [\#1864](https://github.com/PegaSysEng/pantheon/pull/1864) (thanks to [iikirilov](https://github.com/iikirilov))

## 1.2.2

### Additions and Improvements
- Support large numbers for the `--network-id` option [\#1891](https://github.com/PegaSysEng/pantheon/pull/1891)
- Added eea\_getTransactionCount Json Rpc [\#1861](https://github.com/PegaSysEng/pantheon/pull/1861)
- PrivacyMarkerTransaction to be signed with a randomly generated key [\#1844](https://github.com/PegaSysEng/pantheon/pull/1844)
- Implement eth\_getproof JSON RPC API [\#1824](https://github.com/PegaSysEng/pantheon/pull/1824) (thanks to [matkt](https://github.com/matkt))
- Documentation updates include:
  - [Improved navigation](https://docs.pantheon.pegasys.tech/en/latest/)
  - [Added permissioning diagram](https://docs.pantheon.pegasys.tech/en/latest/Concepts/Permissioning/Permissioning-Overview/#onchain)
  - [Added Responsible Disclosure policy](https://docs.pantheon.pegasys.tech/en/latest/Reference/Responsible-Disclosure/)
  - [Added `blocks export` subcommand](https://besu.hyperledger.org/en/latest/Reference/CLI/CLI-Subcommands/#export)

### Technical Improvements
- Update the `pantheon blocks export` command usage [\#1887](https://github.com/PegaSysEng/pantheon/pull/1887) (thanks to [matkt](https://github.com/matkt))
- Stop Returning null for 'pending' RPC calls [\#1883](https://github.com/PegaSysEng/pantheon/pull/1883)
- Blake validation errors are hard errors [\#1882](https://github.com/PegaSysEng/pantheon/pull/1882)
- Add test cases for trace\_replayBlockTransactions [\#1881](https://github.com/PegaSysEng/pantheon/pull/1881)
- Simplify json rpc spec test setup [\#1880](https://github.com/PegaSysEng/pantheon/pull/1880)
- Tweak JSON import format [\#1878](https://github.com/PegaSysEng/pantheon/pull/1878)
- Transactions listeners should use the subscriber pattern [\#1877](https://github.com/PegaSysEng/pantheon/pull/1877)
- Maven spotless [\#1876](https://github.com/PegaSysEng/pantheon/pull/1876)
- Don't cache for localbalance [\#1875](https://github.com/PegaSysEng/pantheon/pull/1875)
- EIP-1108 - Reprice alt\_bn128  [\#1874](https://github.com/PegaSysEng/pantheon/pull/1874)
- Create stub trace\_replayBlockTransactions json-rpc method  [\#1873](https://github.com/PegaSysEng/pantheon/pull/1873)
- Improve trace log [\#1870](https://github.com/PegaSysEng/pantheon/pull/1870)
- Pruning Command Line Flags [\#1869](https://github.com/PegaSysEng/pantheon/pull/1869)
- Re-enable istanbul [\#1865](https://github.com/PegaSysEng/pantheon/pull/1865)
- Fix logic to disconnect from peers on fork [\#1863](https://github.com/PegaSysEng/pantheon/pull/1863)
- Blake 2b tweaks [\#1862](https://github.com/PegaSysEng/pantheon/pull/1862)
- Sweep state roots before child nodes [\#1854](https://github.com/PegaSysEng/pantheon/pull/1854)
- Update export subcommand to export blocks in rlp format [\#1852](https://github.com/PegaSysEng/pantheon/pull/1852)
- Updating docker tests to make it easier to follow & ensure it listens on the right interface on docker [\#1851](https://github.com/PegaSysEng/pantheon/pull/1851)
- Disable Istanbul block [\#1849](https://github.com/PegaSysEng/pantheon/pull/1849)
- Add read-only blockchain factory method [\#1845](https://github.com/PegaSysEng/pantheon/pull/1845)
- Removing the release plugin in favour of the new process with branches [\#1843](https://github.com/PegaSysEng/pantheon/pull/1843)
- Update Görli bootnodes [\#1842](https://github.com/PegaSysEng/pantheon/pull/1842)
- Upgrade graphql library to version 13.0 [\#1834](https://github.com/PegaSysEng/pantheon/pull/1834)
- Database versioning and enable multi-column database [\#1830](https://github.com/PegaSysEng/pantheon/pull/1830)
- Fixes invalid JsonGetter, comment [\#1811](https://github.com/PegaSysEng/pantheon/pull/1811) (thanks to [josh-richardson](https://github.com/josh-richardson))
- Add EthSigner acceptance test [\#1655](https://github.com/PegaSysEng/pantheon/pull/1655) (thanks to [iikirilov](https://github.com/iikirilov))
- Support plugin Richdata APIs via implementation [\#1581](https://github.com/PegaSysEng/pantheon/pull/1581)

## 1.2.1

### Additions and Improvements

- Removed the release plugin in favour of the new process with branches
[#1841](https://github.com/PegaSysEng/pantheon/pull/1841)
[#1843](https://github.com/PegaSysEng/pantheon/pull/1843)
[#1848](https://github.com/PegaSysEng/pantheon/pull/1848)
[#1855](https://github.com/PegaSysEng/pantheon/pull/1855)
- Updated Görli bootnodes [#1842](https://github.com/PegaSysEng/pantheon/pull/1842)
- Removed unnecessary test dependency [#1839](https://github.com/PegaSysEng/pantheon/pull/1839)
- Added warning when comments are used in genesis file [#1838](https://github.com/PegaSysEng/pantheon/pull/1838)
- Added an experimental flag for disabling timers [#1837](https://github.com/PegaSysEng/pantheon/pull/1837)
- Fixed FlatFileTaskCollection tests [#1833](https://github.com/PegaSysEng/pantheon/pull/1833)
- Added chain json import utility [#1832](https://github.com/PegaSysEng/pantheon/pull/1832)
- Added tests to AllNodesVisitor trie traversal [#1831](https://github.com/PegaSysEng/pantheon/pull/1831)
- Updated privateFrom to be required [#1829](https://github.com/PegaSysEng/pantheon/pull/1829) (thanks to [iikirilov](https://github.com/iikirilov))
- Made explicit that streamed accounts may be missing their address [#1828](https://github.com/PegaSysEng/pantheon/pull/1828)
- Refactored normalizeKeys method [#1826](https://github.com/PegaSysEng/pantheon/pull/1826)
- Removed dead parameters [#1825](https://github.com/PegaSysEng/pantheon/pull/1825)
- Added a nicer name for Corretto [#1819](https://github.com/PegaSysEng/pantheon/pull/1819)
- Changed core JSON-RPC method to support ReTestEth
[#1815](https://github.com/PegaSysEng/pantheon/pull/1815)
[#1818](https://github.com/PegaSysEng/pantheon/pull/1818)
- Added rewind to block functionality [#1814](https://github.com/PegaSysEng/pantheon/pull/1814)
- Added support for NoReward and NoProof seal engines [#1813](https://github.com/PegaSysEng/pantheon/pull/1813)
- Added strict short hex strings for retesteth [#1812](https://github.com/PegaSysEng/pantheon/pull/1812)
- Cleaned up genesis parsing [#1809](https://github.com/PegaSysEng/pantheon/pull/1809)
- Updating Orion to v1.3.2 [#1805](https://github.com/PegaSysEng/pantheon/pull/1805)
- Updaated newHeads subscription to emit events only for canonical blocks [#1798](https://github.com/PegaSysEng/pantheon/pull/1798)
- Repricing for trie-size-dependent opcodes [#1795](https://github.com/PegaSysEng/pantheon/pull/1795)
- Revised Istanbul Versioning assignemnts [#1794](https://github.com/PegaSysEng/pantheon/pull/1794)
- Updated RevertReason to return BytesValue [#1793](https://github.com/PegaSysEng/pantheon/pull/1793)
- Updated way priv_getPrivacyPrecompileAddress source [#1786](https://github.com/PegaSysEng/pantheon/pull/1786) (thanks to [iikirilov](https://github.com/iikirilov))
- Updated Chain ID opcode to return 0 as default [#1785](https://github.com/PegaSysEng/pantheon/pull/1785)
- Allowed fixedDifficulty=1 [#1784](https://github.com/PegaSysEng/pantheon/pull/1784)
- Updated Docker image defaults host interfaces [#1782](https://github.com/PegaSysEng/pantheon/pull/1782)
- Added tracking of world state account key preimages [#1780](https://github.com/PegaSysEng/pantheon/pull/1780)
- Modified PrivGetPrivateTransaction to take public tx hash [#1778](https://github.com/PegaSysEng/pantheon/pull/1778) (thanks to [josh-richardson](https://github.com/josh-richardson))
- Removed enclave public key from parameter
[#1789](https://github.com/PegaSysEng/pantheon/pull/1789)
[#1777](https://github.com/PegaSysEng/pantheon/pull/1777) (thanks to [iikirilov](https://github.com/iikirilov))
- Added storage key preimage tracking [#1772](https://github.com/PegaSysEng/pantheon/pull/1772)
- Updated priv_getPrivacyPrecompileAddress method return [#1766](https://github.com/PegaSysEng/pantheon/pull/1766) (thanks to [iikirilov](https://github.com/iikirilov))
- Added tests for permissioning with static nodes behaviour [#1764](https://github.com/PegaSysEng/pantheon/pull/1764)
- Added integration test for contract creation with privacyGroupId [#1762](https://github.com/PegaSysEng/pantheon/pull/1762) (thanks to [josh-richardson](https://github.com/josh-richardson))
- Added report node local address as the coinbase in Clique and IBFT
[#1758](https://github.com/PegaSysEng/pantheon/pull/1758)
[#1760](https://github.com/PegaSysEng/pantheon/pull/1760)
- Fixed private tx signature validation [#1753](https://github.com/PegaSysEng/pantheon/pull/1753)
- Updated CI configuration
[#1751](https://github.com/PegaSysEng/pantheon/pull/1751)
[#1835](https://github.com/PegaSysEng/pantheon/pull/1835)
- Added CLI flag for setting WorldStateDownloader task cache size [#1749](https://github.com/PegaSysEng/pantheon/pull/1749) (thanks to [matkt](https://github.com/matkt))
- Updated vertx to 2.8.0 [#1748](https://github.com/PegaSysEng/pantheon/pull/1748)
- changed RevertReason to BytesValue [#1746](https://github.com/PegaSysEng/pantheon/pull/1746)
- Added static nodes acceptance test [#1745](https://github.com/PegaSysEng/pantheon/pull/1745)
- Added report 0 hashrate when the mining coordinator doesn't support mining
[#1744](https://github.com/PegaSysEng/pantheon/pull/1744)
[#1757](https://github.com/PegaSysEng/pantheon/pull/1757)
- Implemented EIP-2200 - Net Gas Metering Revised [#1743](https://github.com/PegaSysEng/pantheon/pull/1743)
- Added chainId validation to PrivateTransactionValidator [#1741](https://github.com/PegaSysEng/pantheon/pull/1741)
- Reduced intrinsic gas cost [#1739](https://github.com/PegaSysEng/pantheon/pull/1739)
- De-duplicated test blocks data files [#1737](https://github.com/PegaSysEng/pantheon/pull/1737)
- Renamed various EEA methods to priv methods [#1736](https://github.com/PegaSysEng/pantheon/pull/1736) (thanks to [josh-richardson](https://github.com/josh-richardson))
- Permissioning Acceptance Test [#1735](https://github.com/PegaSysEng/pantheon/pull/1735)
 [#1759](https://github.com/PegaSysEng/pantheon/pull/1759)
- Add nonce handling to GenesisState [#1728](https://github.com/PegaSysEng/pantheon/pull/1728)
- Added 100-continue to HTTP [#1727](https://github.com/PegaSysEng/pantheon/pull/1727)
- Fixed get_signerMetrics [#1725](https://github.com/PegaSysEng/pantheon/pull/1725) (thanks to [matkt](https://github.com/matkt))
- Reworked "in-sync" checks [#1720](https://github.com/PegaSysEng/pantheon/pull/1720)
- Added Accounts Permissioning Acceptance Tests [#1719](https://github.com/PegaSysEng/pantheon/pull/1719)
- Added PrivateTransactionValidator to unify logic [#1713](https://github.com/PegaSysEng/pantheon/pull/1713)
- Added JSON-RPC API to report validator block production information [#1687](https://github.com/PegaSysEng/pantheon/pull/1687) (thanks to [matkt](https://github.com/matkt))
- Added Mark Sweep Pruner [#1638](https://github.com/PegaSysEng/pantheon/pull/1638)
- Added the Blake2b F compression function as a precompile in Besu [#1614](https://github.com/PegaSysEng/pantheon/pull/1614) (thanks to [iikirilov](https://github.com/iikirilov))
- Documentation updates include:
  - Added CPU requirements [#1734](https://github.com/PegaSysEng/pantheon/pull/1734)
  - Added reference to Ansible role [#1733](https://github.com/PegaSysEng/pantheon/pull/1733)
  - Updated revert reason example [#1754](https://github.com/PegaSysEng/pantheon/pull/1754)
  - Added content on deploying for production [#1774](https://github.com/PegaSysEng/pantheon/pull/1774)
  - Updated docker docs for location of data path [#1790](https://github.com/PegaSysEng/pantheon/pull/1790)
  - Updated permissiong documentation
  [#1792](https://github.com/PegaSysEng/pantheon/pull/1792)
  [#1652](https://github.com/PegaSysEng/pantheon/pull/1652)
  - Added permissioning webinar in the resources [#1717](https://github.com/PegaSysEng/pantheon/pull/1717)
  - Add web3.js-eea reference doc [#1617](https://github.com/PegaSysEng/pantheon/pull/1617)
  - Updated privacy documentation
  [#1650](https://github.com/PegaSysEng/pantheon/pull/1650)
  [#1721](https://github.com/PegaSysEng/pantheon/pull/1721)
  [#1722](https://github.com/PegaSysEng/pantheon/pull/1722)
  [#1724](https://github.com/PegaSysEng/pantheon/pull/1724)
  [#1729](https://github.com/PegaSysEng/pantheon/pull/1729)
  [#1730](https://github.com/PegaSysEng/pantheon/pull/1730)
  [#1731](https://github.com/PegaSysEng/pantheon/pull/1731)
  [#1732](https://github.com/PegaSysEng/pantheon/pull/1732)
  [#1740](https://github.com/PegaSysEng/pantheon/pull/1740)
  [#1750](https://github.com/PegaSysEng/pantheon/pull/1750)
  [#1761](https://github.com/PegaSysEng/pantheon/pull/1761)
  [#1765](https://github.com/PegaSysEng/pantheon/pull/1765)
  [#1769](https://github.com/PegaSysEng/pantheon/pull/1769)
  [#1770](https://github.com/PegaSysEng/pantheon/pull/1770)
  [#1771](https://github.com/PegaSysEng/pantheon/pull/1771)
  [#1773](https://github.com/PegaSysEng/pantheon/pull/1773)
  [#1787](https://github.com/PegaSysEng/pantheon/pull/1787)
  [#1788](https://github.com/PegaSysEng/pantheon/pull/1788)
  [#1796](https://github.com/PegaSysEng/pantheon/pull/1796)
  [#1803](https://github.com/PegaSysEng/pantheon/pull/1803)
  [#1810](https://github.com/PegaSysEng/pantheon/pull/1810)
  [#1817](https://github.com/PegaSysEng/pantheon/pull/1817)
  - Added documentation for getSignerMetrics [#1723](https://github.com/PegaSysEng/pantheon/pull/1723) (thanks to [matkt](https://github.com/matkt))
  - Added Java 11+ as a prerequisite for installing Besu using Homebrew. [#1755](https://github.com/PegaSysEng/pantheon/pull/1755)
  - Fixed documentation formatting and typos [#1718](https://github.com/PegaSysEng/pantheon/pull/1718)
  [#1742](https://github.com/PegaSysEng/pantheon/pull/1742)
  [#1763](https://github.com/PegaSysEng/pantheon/pull/1763)
  [#1779](https://github.com/PegaSysEng/pantheon/pull/1779)
  [#1781](https://github.com/PegaSysEng/pantheon/pull/1781)
  [#1827](https://github.com/PegaSysEng/pantheon/pull/1827)
  [#1767](https://github.com/PegaSysEng/pantheon/pull/1767) (thanks to [helderjnpinto](https://github.com/helderjnpinto))
  - Moved the docs to a [new doc repos](https://github.com/PegaSysEng/doc.pantheon) [#1822](https://github.com/PegaSysEng/pantheon/pull/1822)
- Explicitly configure some maven artifactIds [#1853](https://github.com/PegaSysEng/pantheon/pull/1853)
- Update export subcommand to export blocks in rlp format [#1852](https://github.com/PegaSysEng/pantheon/pull/1852)
- Implement `eth_getproof` JSON RPC API [#1824](https://github.com/PegaSysEng/pantheon/pull/1824)
- Database versioning and enable multi-column database [#1830](https://github.com/PegaSysEng/pantheon/pull/1830)
- Disable smoke tests on windows [#1847](https://github.com/PegaSysEng/pantheon/pull/1847)
- Add read-only blockchain factory method [#1845](https://github.com/PegaSysEng/pantheon/pull/1845)

## 1.2

### Additions and Improvements

- Add UPnP Support [\#1334](https://github.com/PegaSysEng/pantheon/pull/1334) (thanks to [notlesh](https://github.com/notlesh))
- Limit the fraction of wire connections initiated by peers [\#1665](https://github.com/PegaSysEng/pantheon/pull/1665)
- EIP-1706 - Disable SSTORE with gasleft lt call stipend  [\#1706](https://github.com/PegaSysEng/pantheon/pull/1706)
- EIP-1108 - Reprice alt\_bn128 [\#1704](https://github.com/PegaSysEng/pantheon/pull/1704)
- EIP-1344 ChainID Opcode [\#1690](https://github.com/PegaSysEng/pantheon/pull/1690)
- New release docker image [\#1664](https://github.com/PegaSysEng/pantheon/pull/1664)
- Support changing log level at runtime [\#1656](https://github.com/PegaSysEng/pantheon/pull/1656) (thanks to [matkt](https://github.com/matkt))
- Implement dump command to dump a specific block from storage [\#1641](https://github.com/PegaSysEng/pantheon/pull/1641) (thanks to [matkt](https://github.com/matkt))
- Add eea\_findPrivacyGroup endpoint to Besu [\#1635](https://github.com/PegaSysEng/pantheon/pull/1635) (thanks to [Puneetha17](https://github.com/Puneetha17))
- Updated eea send raw transaction with privacy group ID [\#1611](https://github.com/PegaSysEng/pantheon/pull/1611) (thanks to [iikirilov](https://github.com/iikirilov))
- Added Revert Reason [\#1603](https://github.com/PegaSysEng/pantheon/pull/1603)
- Documentation updates include:
  - Added [UPnP content](https://besu.hyperledger.org/en/latest/HowTo/Find-and-Connect/Using-UPnP/)
  - Added [load balancer image](https://besu.hyperledger.org/en/stable/)
  - Added [revert reason](https://besu.hyperledger.org/en/latest/HowTo/Send-Transactions/Revert-Reason/)
  - Added [admin\_changeLogLevel](https://besu.hyperledger.org/en/latest/Reference/API-Methods/#admin_changeloglevel) JSON RPC API (thanks to [matkt](https://github.com/matkt))
  - Updated for [new Docker image](https://besu.hyperledger.org/en/stable/)
  - Added [Docker image migration content](https://besu.hyperledger.org/en/latest/HowTo/Get-Started/Migration-Docker/)
  - Added [transaction validation content](https://besu.hyperledger.org/en/latest/Concepts/Transactions/Transaction-Validation/)
  - Updated [permissioning overview](https://besu.hyperledger.org/en/stable/) for onchain account permissioning
  - Updated [quickstart](https://besu.hyperledger.org/en/latest/HowTo/Deploy/Monitoring-Performance/#monitor-node-performance-using-prometheus) to include Prometheus and Grafana
  - Added [remote connections limits options](https://besu.hyperledger.org/en/latest/Reference/CLI/CLI-Syntax/#remote-connections-limit-enabled)
  - Updated [web3.js-eea reference](https://docs.pantheon.pegasys.tech/en/latest/Reference/web3js-eea-Methods/) to include privacy group methods
  - Updated [onchain permissioning to include account permissioning](hhttps://besu.hyperledger.org/en/latest/Concepts/Permissioning/Onchain-Permissioning/) and [Permissioning Management Dapp](https://besu.hyperledger.org/en/latest/Tutorials/Permissioning/Getting-Started-Onchain-Permissioning/#start-the-development-server-for-the-permissioning-management-dapp)
  - Added [deployment procedure for Permissioning Management Dapp](https://besu.hyperledger.org/en/stable/)
  - Added privacy content for [EEA-compliant and Besu-extended privacy](https://besu.hyperledger.org/en/latest/Concepts/Privacy/Privacy-Groups/)
  - Added content on [creating and managing privacy groups](https://besu.hyperledger.org/en/latest/Reference/web3js-eea-Methods/#createprivacygroup)
  - Added content on [accessing private and privacy marker transactions](https://besu.hyperledger.org/en/latest/HowTo/Use-Privacy/Access-Private-Transactions/)
  - Added content on [system requirements](https://besu.hyperledger.org/en/latest/HowTo/Get-Started/System-Requirements/)
  - Added reference to [Besu role on Galaxy to deploy using Ansible](https://besu.hyperledger.org/en/latest/HowTo/Deploy/Ansible/).

### Technical Improvements

- Remove enclave public key from parameter [\#1789](https://github.com/PegaSysEng/pantheon/pull/1789)
- Update defaults host interfaces [\#1782](https://github.com/PegaSysEng/pantheon/pull/1782)
- Modifies PrivGetPrivateTransaction to take public tx hash [\#1778](https://github.com/PegaSysEng/pantheon/pull/1778)
- Remove enclave public key from parameter [\#1777](https://github.com/PegaSysEng/pantheon/pull/1777)
- Return the ethereum address of the privacy precompile from priv_getPrivacyPrecompileAddress [\#1766](https://github.com/PegaSysEng/pantheon/pull/1766)
- Report node local address as the coinbase in Clique and IBFT [\#1760](https://github.com/PegaSysEng/pantheon/pull/1760)
- Additional integration test for contract creation with privacyGroupId [\#1762](https://github.com/PegaSysEng/pantheon/pull/1762)
- Report 0 hashrate when the mining coordinator doesn't support mining [\#1757](https://github.com/PegaSysEng/pantheon/pull/1757)
- Fix private tx signature validation [\#1753](https://github.com/PegaSysEng/pantheon/pull/1753)
- RevertReason changed to BytesValue [\#1746](https://github.com/PegaSysEng/pantheon/pull/1746)
- Renames various eea methods to priv methods [\#1736](https://github.com/PegaSysEng/pantheon/pull/1736)
- Update Orion version [\#1716](https://github.com/PegaSysEng/pantheon/pull/1716)
- Rename CLI flag for better ordering of options [\#1715](https://github.com/PegaSysEng/pantheon/pull/1715)
- Routine dependency updates [\#1712](https://github.com/PegaSysEng/pantheon/pull/1712)
- Fix spelling error in getApplicationPrefix method name [\#1711](https://github.com/PegaSysEng/pantheon/pull/1711)
- Wait and retry if best peer's chain is too short for fast sync [\#1708](https://github.com/PegaSysEng/pantheon/pull/1708)
- Eea get private transaction fix [\#1707](https://github.com/PegaSysEng/pantheon/pull/1707) (thanks to [iikirilov](https://github.com/iikirilov))
- Rework remote connection limit flag defaults [\#1705](https://github.com/PegaSysEng/pantheon/pull/1705)
- Report invalid options from config file [\#1703](https://github.com/PegaSysEng/pantheon/pull/1703)
- Add ERROR to list of CLI log level options [\#1699](https://github.com/PegaSysEng/pantheon/pull/1699)
- Enable onchain account permissioning CLI option [\#1686](https://github.com/PegaSysEng/pantheon/pull/1686)
- Exempt static nodes from all connection limits [\#1685](https://github.com/PegaSysEng/pantheon/pull/1685)
- Enclave refactoring [\#1684](https://github.com/PegaSysEng/pantheon/pull/1684)
- Add opcode and precompiled support for versioning  [\#1683](https://github.com/PegaSysEng/pantheon/pull/1683)
- Use a percentage instead of fraction for the remote connections percentage CLI option. [\#1682](https://github.com/PegaSysEng/pantheon/pull/1682)
- Added error msg for calling eth\_sendTransaction [\#1681](https://github.com/PegaSysEng/pantheon/pull/1681)
- Remove instructions for installing with Chocolatey [\#1680](https://github.com/PegaSysEng/pantheon/pull/1680)
- remove zulu-jdk8 from smoke tests [\#1679](https://github.com/PegaSysEng/pantheon/pull/1679)
- Add new MainNet bootnodes [\#1678](https://github.com/PegaSysEng/pantheon/pull/1678)
- updating smoke tests to use \>= jdk11 [\#1677](https://github.com/PegaSysEng/pantheon/pull/1677)
- Fix handling of remote connection limit [\#1676](https://github.com/PegaSysEng/pantheon/pull/1676)
- Add accountVersion to MessageFrame [\#1675](https://github.com/PegaSysEng/pantheon/pull/1675)
- Change getChildren return type [\#1674](https://github.com/PegaSysEng/pantheon/pull/1674)
- Use Log4J message template instead of String.format [\#1673](https://github.com/PegaSysEng/pantheon/pull/1673)
- Return hashrate of 0 when not mining. [\#1672](https://github.com/PegaSysEng/pantheon/pull/1672)
- Add hooks for validation  [\#1671](https://github.com/PegaSysEng/pantheon/pull/1671)
- Upgrade to pantheon-build:0.0.6-jdk11 which really does include jdk11 [\#1670](https://github.com/PegaSysEng/pantheon/pull/1670)
- Onchain permissioning startup check [\#1669](https://github.com/PegaSysEng/pantheon/pull/1669)
- Update BesuCommand to accept minTransactionGasPriceWei as an integer [\#1668](https://github.com/PegaSysEng/pantheon/pull/1668) (thanks to [matkt](https://github.com/matkt))
- Privacy group id consistent [\#1667](https://github.com/PegaSysEng/pantheon/pull/1667) (thanks to [iikirilov](https://github.com/iikirilov))
- Change eea\_getPrivateTransaction endpoint to accept hex [\#1666](https://github.com/PegaSysEng/pantheon/pull/1666) (thanks to [Puneetha17](https://github.com/Puneetha17))
- Factorise metrics code for KeyValueStorage database [\#1663](https://github.com/PegaSysEng/pantheon/pull/1663))
- Create a metric tracking DB size [\#1662](https://github.com/PegaSysEng/pantheon/pull/1662)
- AT- Removing unused methods on KeyValueStorage [\#1661](https://github.com/PegaSysEng/pantheon/pull/1661)
- Add Prerequisites and Quick-Start [\#1660](https://github.com/PegaSysEng/pantheon/pull/1660) (thanks to [lazaridiscom](https://github.com/lazaridiscom))
- Java 11 updates [\#1658](https://github.com/PegaSysEng/pantheon/pull/1658)
- Make test generated keys deterministic w/in block generator [\#1657](https://github.com/PegaSysEng/pantheon/pull/1657)
- Rename privacyGroupId to createPrivacyGroupId [\#1654](https://github.com/PegaSysEng/pantheon/pull/1654) (thanks to [Puneetha17](https://github.com/Puneetha17))
- Intermittent Test Failures in TransactionsMessageSenderTest [\#1653](https://github.com/PegaSysEng/pantheon/pull/1653)
- Sanity check the generated distribution files before upload [\#1648](https://github.com/PegaSysEng/pantheon/pull/1648)
- Use JDK 11 for release builds [\#1647](https://github.com/PegaSysEng/pantheon/pull/1647)
- Support multiple private marker transactions in a block  [\#1646](https://github.com/PegaSysEng/pantheon/pull/1646)
- Display World State Sync Progress in Logs [\#1645](https://github.com/PegaSysEng/pantheon/pull/1645)
- Remove the docker gradle plugin, handle building docker with shell now [\#1644](https://github.com/PegaSysEng/pantheon/pull/1644)
- Switch to using metric names from EIP-2159 [\#1634](https://github.com/PegaSysEng/pantheon/pull/1634)
- Account versioning [\#1612](https://github.com/PegaSysEng/pantheon/pull/1612)

## 1.1.4

### Additions and Improvements

- \[PAN-2832\] Support setting config options via environment variables [\#1597](https://github.com/PegaSysEng/pantheon/pull/1597)
- Print Besu version when starting [\#1593](https://github.com/PegaSysEng/pantheon/pull/1593)
- \[PAN-2746\] Add eea\_createPrivacyGroup & eea\_deletePrivacyGroup endpoint [\#1560](https://github.com/PegaSysEng/pantheon/pull/1560) (thanks to [Puneetha17](https://github.com/Puneetha17))

Documentation updates include:
- Added [readiness and liveness endpoints](https://besu.hyperledger.org/en/latest/HowTo/Interact/APIs/Using-JSON-RPC-API/#readiness-and-liveness-endpoints)
- Added [high availability content](https://besu.hyperledger.org/en/latest/HowTo/Configure/Configure-HA/High-Availability/)
- Added [web3js-eea client library](https://besu.hyperledger.org/en/latest/Tutorials/Quickstarts/Privacy-Quickstart/#clone-eeajs-libraries)
- Added content on [setting CLI options using environment variables](https://besu.hyperledger.org/en/latest/Reference/CLI/CLI-Syntax/#specifying-options)

### Technical Improvements

- Read config from env vars when no config file specified [\#1639](https://github.com/PegaSysEng/pantheon/pull/1639)
- Upgrade jackson-databind to 2.9.9.1 [\#1636](https://github.com/PegaSysEng/pantheon/pull/1636)
- Update Reference Tests [\#1633](https://github.com/PegaSysEng/pantheon/pull/1633)
- Ignore discport during static node permissioning check [\#1631](https://github.com/PegaSysEng/pantheon/pull/1631)
- Check connections more frequently during acceptance tests [\#1630](https://github.com/PegaSysEng/pantheon/pull/1630)
- Refactor experimental CLI options [\#1629](https://github.com/PegaSysEng/pantheon/pull/1629)
- JSON-RPC api net_services should display the actual ports [\#1628](https://github.com/PegaSysEng/pantheon/pull/1628)
- Refactor CLI [\#1627](https://github.com/PegaSysEng/pantheon/pull/1627)
- Simplify BesuCommand `run` and `parse` methods. [\#1626](https://github.com/PegaSysEng/pantheon/pull/1626)
- PAN-2860: Ignore discport during startup whitelist validation [\#1625](https://github.com/PegaSysEng/pantheon/pull/1625)
- Freeze plugin api version [\#1624](https://github.com/PegaSysEng/pantheon/pull/1624)
- Implement incoming transaction messages CLI option as an unstable command. [\#1622](https://github.com/PegaSysEng/pantheon/pull/1622)
- Update smoke tests docker images for zulu and openjdk to private ones [\#1620](https://github.com/PegaSysEng/pantheon/pull/1620)
- Remove duplication between EeaTransactionCountRpc & PrivateTransactionHandler [\#1619](https://github.com/PegaSysEng/pantheon/pull/1619)
- \[PAN-2709\] - nonce too low error [\#1618](https://github.com/PegaSysEng/pantheon/pull/1618)
- Cache TransactionValidationParams instead of creating new object for each call [\#1616](https://github.com/PegaSysEng/pantheon/pull/1616)
- \[PAN-2850\] Create a transaction pool configuration object [\#1615](https://github.com/PegaSysEng/pantheon/pull/1615)
- Add TransactionValidationParam to TxProcessor [\#1613](https://github.com/PegaSysEng/pantheon/pull/1613)
- Expose a CLI option to configure the life time of transaction messages. [\#1610](https://github.com/PegaSysEng/pantheon/pull/1610)
- Implement Prometheus metric counter for skipped expired transaction messages. [\#1609](https://github.com/PegaSysEng/pantheon/pull/1609)
- Upload jars to bintray as part of releases [\#1608](https://github.com/PegaSysEng/pantheon/pull/1608)
- Avoid publishing docker-pantheon directory to bintray during a release [\#1606](https://github.com/PegaSysEng/pantheon/pull/1606)
- \[PAN-2756\] Istanbul scaffolding [\#1605](https://github.com/PegaSysEng/pantheon/pull/1605)
- Implement a timeout in TransactionMessageProcessor [\#1604](https://github.com/PegaSysEng/pantheon/pull/1604)
- Reject transactions with gas price below the configured minimum [\#1602](https://github.com/PegaSysEng/pantheon/pull/1602)
- Always build the k8s image, only push to dockerhub for master branch [\#1601](https://github.com/PegaSysEng/pantheon/pull/1601)
- Properly validate AltBN128 pairing precompile input [\#1600](https://github.com/PegaSysEng/pantheon/pull/1600)
- \[PAN-2871\] Columnar rocksdb [\#1599](https://github.com/PegaSysEng/pantheon/pull/1599)
- Reverting change to dockerfile [\#1594](https://github.com/PegaSysEng/pantheon/pull/1594)
- Update dependency versions [\#1592](https://github.com/PegaSysEng/pantheon/pull/1592)
- \[PAN-2797\] Clean up failed connections [\#1591](https://github.com/PegaSysEng/pantheon/pull/1591)
- Cleaning up the build process for docker [\#1590](https://github.com/PegaSysEng/pantheon/pull/1590)
- \[PAN-2786\] Stop Transaction Pool Queue from Growing Unbounded [\#1586](https://github.com/PegaSysEng/pantheon/pull/1586)

## 1.1.3

### Additions and Improvements

- \[PAN-2811\] Be more lenient with discovery message deserialization. Completes our support for EIP-8 and enables Besu to work on Rinkeby again. [\#1580](https://github.com/PegaSysEng/pantheon/pull/1580)
- Added liveness and readiness probe stub endpoints [\#1553](https://github.com/PegaSysEng/pantheon/pull/1553)
- Implemented operator tool. \(blockchain network configuration for permissioned networks\) [\#1511](https://github.com/PegaSysEng/pantheon/pull/1511)
- \[PAN-2754\] Added eea\_getPrivacyPrecompileAddress [\#1579](https://github.com/PegaSysEng/pantheon/pull/1579) (thanks to [Puneetha17](https://github.com/Puneetha17))
- Publish the chain head gas used, gas limit, transaction count and ommer metrics [\#1551](https://github.com/PegaSysEng/pantheon/pull/1551)
- Add subscribe and unsubscribe count metrics [\#1541](https://github.com/PegaSysEng/pantheon/pull/1541)
- Add pivot block metrics [\#1537](https://github.com/PegaSysEng/pantheon/pull/1537)

Documentation updates include:

- Updated [IBFT 2.0 tutorial](https://besu.hyperledger.org/en/latest/Tutorials/Private-Network/Create-IBFT-Network/) to use network configuration tool
- Added [debug\_traceBlock\* methods](https://besu.hyperledger.org/en/latest/Reference/API-Methods/#debug_traceblock)
- Reorganised [monitoring documentation](https://besu.hyperledger.org/en/latest/HowTo/Deploy/Monitoring-Performance/)
- Added [link to sample Grafana dashboard](https://besu.hyperledger.org/en/latest/HowTo/Deploy/Monitoring-Performance/#monitor-node-performance-using-prometheus)
- Added [note about replacing transactions in transaction pool](https://besu.hyperledger.org/en/latest/Concepts/Transactions/Transaction-Pool/#replacing-transactions-with-same-nonce)
- Updated [example transaction scripts](https://besu.hyperledger.org/en/latest/HowTo/Send-Transactions/Transactions/#example-javascript-scripts)
- Updated [Alethio Ethstats and Explorer documentation](https://besu.hyperledger.org/en/latest/Concepts/AlethioOverview/)

### Technical Improvements

- PAN-2816: Hiding experimental account permissioning cli options [\#1584](https://github.com/PegaSysEng/pantheon/pull/1584)
- \[PAN-2630\] Synchronizer should disconnect the sync target peer on invalid block data [\#1578](https://github.com/PegaSysEng/pantheon/pull/1578)
- Rename MetricCategory to BesuMetricCategory [\#1574](https://github.com/PegaSysEng/pantheon/pull/1574)
- Convert MetricsConfigiguration to use a builder [\#1572](https://github.com/PegaSysEng/pantheon/pull/1572)
- PAN-2794: Including flag for onchain permissioning check on tx processor [\#1571](https://github.com/PegaSysEng/pantheon/pull/1571)
- Fix behaviour for absent account permissiong smart contract [\#1569](https://github.com/PegaSysEng/pantheon/pull/1569)
- Expand readiness check to check peer count and sync state [\#1568](https://github.com/PegaSysEng/pantheon/pull/1568)
- \[PAN-2798\] Reorganize p2p classes [\#1567](https://github.com/PegaSysEng/pantheon/pull/1567)
- PAN-2729: Account Smart Contract Permissioning ATs [\#1565](https://github.com/PegaSysEng/pantheon/pull/1565)
- Timeout build after 1 hour to prevent it hanging forever. [\#1564](https://github.com/PegaSysEng/pantheon/pull/1564)
- \[PAN-2791\] Make permissions checks for ongoing connections more granular [\#1563](https://github.com/PegaSysEng/pantheon/pull/1563)
- \[PAN-2721\] Fix TopicParameter deserialization [\#1562](https://github.com/PegaSysEng/pantheon/pull/1562)
- \[PAN-2779\] Allow signing private transaction with any key [\#1561](https://github.com/PegaSysEng/pantheon/pull/1561) (thanks to [iikirilov](https://github.com/iikirilov))
- \[PAN-2783\] Invert dependency between permissioning and p2p [\#1557](https://github.com/PegaSysEng/pantheon/pull/1557)
- Removing account filter from TransactionPool [\#1556](https://github.com/PegaSysEng/pantheon/pull/1556)
- \[PAN-1952\] - Remove ignored pending transaction event publish acceptance test [\#1552](https://github.com/PegaSysEng/pantheon/pull/1552)
- Make MetricCategories more flexible [\#1550](https://github.com/PegaSysEng/pantheon/pull/1550)
- Fix encoding for account permissioning check call [\#1549](https://github.com/PegaSysEng/pantheon/pull/1549)
- Discard known remote transactions prior to validation [\#1548](https://github.com/PegaSysEng/pantheon/pull/1548)
- \[PAN-2009\] - Fix cluster clean start after stop in Acceptance tests [\#1546](https://github.com/PegaSysEng/pantheon/pull/1546)
- FilterIdGenerator fixes [\#1544](https://github.com/PegaSysEng/pantheon/pull/1544)
- Only increment the added transaction counter if we actually added the transaction [\#1543](https://github.com/PegaSysEng/pantheon/pull/1543)
- When retrieving transactions by hash, check the pending transactions first [\#1542](https://github.com/PegaSysEng/pantheon/pull/1542)
- Fix thread safety in SubscriptionManager [\#1540](https://github.com/PegaSysEng/pantheon/pull/1540)
- \[PAN-2731\] Extract connection management from P2PNetwork [\#1538](https://github.com/PegaSysEng/pantheon/pull/1538)
- \[PAN-2010\] format filter id as quantity [\#1534](https://github.com/PegaSysEng/pantheon/pull/1534)
- PAN-2445: Onchain account permissioning [\#1507](https://github.com/PegaSysEng/pantheon/pull/1507)
- \[PAN-2672\] Return specific and useful error for enclave issues [\#1455](https://github.com/PegaSysEng/pantheon/pull/1455) (thanks to [Puneetha17](https://github.com/Puneetha17))

## 1.1.2

### Additions and Improvements

Documentation updates include:

- Added [GraphQL options](https://besu.hyperledger.org/en/latest/Reference/CLI/CLI-Syntax/#graphql-http-cors-origins)
- Added [troubleshooting point about illegal reflective access error](https://besu.hyperledger.org/en/latest/HowTo/Troubleshoot/Troubleshooting/#illegal-reflective-access-error-on-startup)
- Added [trusted bootnode behaviour for permissioning](https://besu.hyperledger.org/en/latest/Concepts/Permissioning/Onchain-Permissioning/#bootnodes)
- Added [how to obtain a WS authentication token](https://besu.hyperledger.org/en/latest/HowTo/Interact/APIs/Authentication/#obtaining-an-authentication-token)
- Updated [example scripts and added package.json file for creating signed transactions](https://besu.hyperledger.org/en/latest/HowTo/Send-Transactions/Transactions/)

### Technical Improvements

- Replaced Void datatype with void [\#1530](https://github.com/PegaSysEng/pantheon/pull/1530)
- Fix estimate gas RPC failing for clique when no blocks have been created [\#1528](https://github.com/PegaSysEng/pantheon/pull/1528)
- Avoid auto-boxing for gauge metrics [\#1526](https://github.com/PegaSysEng/pantheon/pull/1526)
- Add AT to ensure 0-miner Clique/IBFT are valid [\#1525](https://github.com/PegaSysEng/pantheon/pull/1525)
- AT DSL - renaming to suffix of Conditions and co-locating with Conditions [\#1524](https://github.com/PegaSysEng/pantheon/pull/1524)
- Set disconnect flag immediately when disconnecting a peer [\#1521](https://github.com/PegaSysEng/pantheon/pull/1521)
- \[PAN-2547\] Modified JSON-RPC subscription processing to avoid blocking [\#1519](https://github.com/PegaSysEng/pantheon/pull/1519)
- Dependency Version Updates [\#1517](https://github.com/PegaSysEng/pantheon/pull/1517)
- AT DSL - renaming ibft to ibft2 [\#1516](https://github.com/PegaSysEng/pantheon/pull/1516)
- \[PIE-1578\] Added local transaction permissioning metrics [\#1515](https://github.com/PegaSysEng/pantheon/pull/1515)
- \[PIE-1577\] Added node local metrics [\#1514](https://github.com/PegaSysEng/pantheon/pull/1514)
- AT DSL - Removing WaitCondition, consistently applying Condition instead [\#1513](https://github.com/PegaSysEng/pantheon/pull/1513)
- Remove usage of deprecated ConcurrentSet [\#1512](https://github.com/PegaSysEng/pantheon/pull/1512)
- Log error if clique or ibft have 0 validators in genesis [\#1509](https://github.com/PegaSysEng/pantheon/pull/1509)
- GraphQL library upgrade changes. [\#1508](https://github.com/PegaSysEng/pantheon/pull/1508)
- Add metrics to assist monitoring and alerting [\#1506](https://github.com/PegaSysEng/pantheon/pull/1506)
- Use external pantheon-plugin-api library [\#1505](https://github.com/PegaSysEng/pantheon/pull/1505)
- Tilde [\#1504](https://github.com/PegaSysEng/pantheon/pull/1504)
- Dependency version updates [\#1503](https://github.com/PegaSysEng/pantheon/pull/1503)
- Simplify text [\#1501](https://github.com/PegaSysEng/pantheon/pull/1501) (thanks to [bgravenorst](https://github.com/bgravenorst))
- \[PAN-1625\] Clique AT mining continues if validator offline [\#1500](https://github.com/PegaSysEng/pantheon/pull/1500)
- Acceptance Test DSL Node refactoring [\#1498](https://github.com/PegaSysEng/pantheon/pull/1498)
- Updated an incorrect command [\#1497](https://github.com/PegaSysEng/pantheon/pull/1497) (thanks to [bgravenorst](https://github.com/bgravenorst))
- Acceptance Test and DSL rename for IBFT2 [\#1493](https://github.com/PegaSysEng/pantheon/pull/1493)
- \[PIE-1580\] Metrics for smart contract permissioning actions [\#1492](https://github.com/PegaSysEng/pantheon/pull/1492)
- Handle RLPException when processing incoming DevP2P messages [\#1491](https://github.com/PegaSysEng/pantheon/pull/1491)
- Limit spotless checks to java classes in expected java  dirs [\#1490](https://github.com/PegaSysEng/pantheon/pull/1490)
- \[PAN-2560\] Add LocalNode class [\#1489](https://github.com/PegaSysEng/pantheon/pull/1489)
- Changed Enode length error String implementation. [\#1486](https://github.com/PegaSysEng/pantheon/pull/1486)
- PAN-2715 - return block not found reasons in error [\#1485](https://github.com/PegaSysEng/pantheon/pull/1485)
- \[PAN-2652\] Refactor Privacy acceptance test and add Privacy Ibft test [\#1483](https://github.com/PegaSysEng/pantheon/pull/1483) (thanks to [iikirilov](https://github.com/iikirilov))
- \[PAN-2603\] Onchain account permissioning support [\#1475](https://github.com/PegaSysEng/pantheon/pull/1475)
- Make CLI options names with hyphen-minus searchable and reduce index size [\#1476](https://github.com/PegaSysEng/pantheon/pull/1476)
- Added warning banner when using latest version [\#1454](https://github.com/PegaSysEng/pantheon/pull/1454)
- Add RTD config file to fix Python version issue [\#1453](https://github.com/PegaSysEng/pantheon/pull/1453)
- \[PAN-2647\] Validate Private Transaction nonce before submitting to Transaction Pool [\#1449](https://github.com/PegaSysEng/pantheon/pull/1449) (thanks to [iikirilov](https://github.com/iikirilov))
- Add placeholders system to have global variables in markdown [\#1425](https://github.com/PegaSysEng/pantheon/pull/1425)

## 1.1.1

### Additions and Improvements

- [GraphQL](https://besu.hyperledger.org/en/latest/HowTo/Interact/APIs/GraphQL/) [\#1311](https://github.com/PegaSysEng/pantheon/pull/1311) (thanks to [zyfrank](https://github.com/zyfrank))
- Added [`--tx-pool-retention-hours`](https://besu.hyperledger.org/en/latest/Reference/CLI/CLI-Syntax/#tx-pool-retention-hours) [\#1333](https://github.com/PegaSysEng/pantheon/pull/1333)
- Added Genesis file support for specifying the maximum stack size. [\#1431](https://github.com/PegaSysEng/pantheon/pull/1431)
- Included transaction details when subscribed to Pending transactions [\#1410](https://github.com/PegaSysEng/pantheon/pull/1410)
- Documentation updates include:
  - [Added configuration items specified in the genesis file](https://besu.hyperledger.org/en/latest/Reference/Config-Items/#configuration-items)
  - [Added pending transaction details subscription](https://besu.hyperledger.org/en/latest/HowTo/Interact/APIs/RPC-PubSub/#pending-transactionss)
  - [Added Troubleshooting content](https://besu.hyperledger.org/en/latest/HowTo/Troubleshoot/Troubleshooting/)
  - [Added Privacy Quickstart](https://besu.hyperledger.org/en/latest/Tutorials/Quickstarts/Privacy-Quickstart/)
  - [Added privacy roadmap](https://github.com/hyperledger/besu/blob/master/ROADMAP.md)


### Technical Improvements

- Create MaintainedPeers class [\#1484](https://github.com/PegaSysEng/pantheon/pull/1484)
- Fix for permissioned network with single bootnode [\#1479](https://github.com/PegaSysEng/pantheon/pull/1479)
- Have ThreadBesuNodeRunner support plugin tests [\#1477](https://github.com/PegaSysEng/pantheon/pull/1477)
- Less pointless plugins errors [\#1473](https://github.com/PegaSysEng/pantheon/pull/1473)
- Rename GraphQLRPC to just GraphQL [\#1472](https://github.com/PegaSysEng/pantheon/pull/1472)
- eth\_protocolVersion is a Quantity, not an Integer [\#1470](https://github.com/PegaSysEng/pantheon/pull/1470)
- Don't require 'to' in 'blocks' queries [\#1464](https://github.com/PegaSysEng/pantheon/pull/1464)
- Events Plugin - Add initial "NewBlock" event message [\#1463](https://github.com/PegaSysEng/pantheon/pull/1463)
- Make restriction field in Private Transaction an enum [\#1462](https://github.com/PegaSysEng/pantheon/pull/1462) (thanks to [iikirilov](https://github.com/iikirilov))
- Helpful graphql error when an account doesn't exist [\#1460](https://github.com/PegaSysEng/pantheon/pull/1460)
- Acceptance Test Cleanup [\#1458](https://github.com/PegaSysEng/pantheon/pull/1458)
- Large chain id support for private transactions [\#1452](https://github.com/PegaSysEng/pantheon/pull/1452)
- Optimise TransactionPool.addRemoteTransaction [\#1448](https://github.com/PegaSysEng/pantheon/pull/1448)
- Reduce synchronization in PendingTransactions [\#1447](https://github.com/PegaSysEng/pantheon/pull/1447)
- Add simple PeerPermissions interface [\#1446](https://github.com/PegaSysEng/pantheon/pull/1446)
- Make sure ThreadBesuNodeRunner is exercised by automation [\#1442](https://github.com/PegaSysEng/pantheon/pull/1442)
- Decode devp2p packets off the event thread [\#1439](https://github.com/PegaSysEng/pantheon/pull/1439)
- Allow config files to specify no bootnodes [\#1438](https://github.com/PegaSysEng/pantheon/pull/1438)
- Capture all logs and errors in the Besu log output [\#1437](https://github.com/PegaSysEng/pantheon/pull/1437)
- Ensure failed Txns are deleted when detected during mining [\#1436](https://github.com/PegaSysEng/pantheon/pull/1436)
- Plugin Framework [\#1435](https://github.com/PegaSysEng/pantheon/pull/1435)
- Equals cleanup [\#1434](https://github.com/PegaSysEng/pantheon/pull/1434)
- Transaction smart contract permissioning controller [\#1433](https://github.com/PegaSysEng/pantheon/pull/1433)
- Renamed AccountPermissioningProver to TransactionPermissio… [\#1432](https://github.com/PegaSysEng/pantheon/pull/1432)
- Refactorings and additions to add Account based Smart Contract permissioning [\#1430](https://github.com/PegaSysEng/pantheon/pull/1430)
- Fix p2p PeerInfo handling [\#1428](https://github.com/PegaSysEng/pantheon/pull/1428)
- IbftProcessor logs when a throwable terminates mining [\#1427](https://github.com/PegaSysEng/pantheon/pull/1427)
- Renamed AccountWhitelistController [\#1424](https://github.com/PegaSysEng/pantheon/pull/1424)
- Unwrap DelegatingBytes32 and prevent Hash from wrapping other Hash instances [\#1423](https://github.com/PegaSysEng/pantheon/pull/1423)
- If nonce is invalid, do not delete during mining [\#1422](https://github.com/PegaSysEng/pantheon/pull/1422)
- Deleting unused windows jenkinsfile [\#1421](https://github.com/PegaSysEng/pantheon/pull/1421)
- Get all our smoke tests for all platforms in 1 jenkins job [\#1420](https://github.com/PegaSysEng/pantheon/pull/1420)
- Add pending object to GraphQL queries [\#1419](https://github.com/PegaSysEng/pantheon/pull/1419)
- Start listening for p2p connections after start\(\) is invoked [\#1418](https://github.com/PegaSysEng/pantheon/pull/1418)
- Improved JSON-RPC responses when EnodeURI parameter has invalid EnodeId [\#1417](https://github.com/PegaSysEng/pantheon/pull/1417)
- Use port 0 when starting a websocket server in tests [\#1416](https://github.com/PegaSysEng/pantheon/pull/1416)
- Windows jdk smoke tests [\#1413](https://github.com/PegaSysEng/pantheon/pull/1413)
- Change AT discard RPC tests to be more reliable by checking discard using proposals [\#1411](https://github.com/PegaSysEng/pantheon/pull/1411)
- Simple account permissioning [\#1409](https://github.com/PegaSysEng/pantheon/pull/1409)
- Fix clique miner to respect changes to vanity data made via JSON-RPC [\#1408](https://github.com/PegaSysEng/pantheon/pull/1408)
- Avoid recomputing the logs bloom filter when reading receipts [\#1407](https://github.com/PegaSysEng/pantheon/pull/1407)
- Remove NodePermissioningLocalConfig external references [\#1406](https://github.com/PegaSysEng/pantheon/pull/1406)
- Add constantinople fix block for Rinkeby [\#1404](https://github.com/PegaSysEng/pantheon/pull/1404)
- Update EnodeURL to support enodes with listening disabled [\#1403](https://github.com/PegaSysEng/pantheon/pull/1403)
- Integration Integration test\(s\) on p2p of 'net\_services'  [\#1402](https://github.com/PegaSysEng/pantheon/pull/1402)
- Reference tests fail on Windows [\#1401](https://github.com/PegaSysEng/pantheon/pull/1401)
- Fix non-deterministic test caused by variable size of generated transactions [\#1399](https://github.com/PegaSysEng/pantheon/pull/1399)
- Start BlockPropagationManager immediately - don't wait for full sync [\#1398](https://github.com/PegaSysEng/pantheon/pull/1398)
- Added error message for RPC method disabled [\#1396](https://github.com/PegaSysEng/pantheon/pull/1396)
- Fix intermittency in FullSyncChainDownloaderTest [\#1394](https://github.com/PegaSysEng/pantheon/pull/1394)
- Add explanatory comment about default port [\#1392](https://github.com/PegaSysEng/pantheon/pull/1392)
- Handle case where peers advertise a listening port of 0 [\#1391](https://github.com/PegaSysEng/pantheon/pull/1391)
- Cache extra data [\#1389](https://github.com/PegaSysEng/pantheon/pull/1389)
- Update Log message in IBFT Controller [\#1387](https://github.com/PegaSysEng/pantheon/pull/1387)
- Remove unnecessary field [\#1384](https://github.com/PegaSysEng/pantheon/pull/1384)
- Add getPeer method to PeerConnection [\#1383](https://github.com/PegaSysEng/pantheon/pull/1383)
- Removing smart quotes [\#1381](https://github.com/PegaSysEng/pantheon/pull/1381) (thanks to [jmcnevin](https://github.com/jmcnevin))
- Use streams and avoid iterating child nodes multiple times [\#1380](https://github.com/PegaSysEng/pantheon/pull/1380)
- Use execute instead of submit so unhandled exceptions get logged [\#1379](https://github.com/PegaSysEng/pantheon/pull/1379)
- Prefer EnodeURL over Endpoint [\#1378](https://github.com/PegaSysEng/pantheon/pull/1378)
- Add flat file based task collection [\#1377](https://github.com/PegaSysEng/pantheon/pull/1377)
- Consolidate local enode representation [\#1376](https://github.com/PegaSysEng/pantheon/pull/1376)
- Rename rocksdDbConfiguration to rocksDbConfiguration [\#1375](https://github.com/PegaSysEng/pantheon/pull/1375)
- Remove EthTaskChainDownloader and supporting code [\#1373](https://github.com/PegaSysEng/pantheon/pull/1373)
- Handle the pipeline being aborted while finalizing an async operation [\#1372](https://github.com/PegaSysEng/pantheon/pull/1372)
- Rename methods that create and return streams away from getX\(\) [\#1368](https://github.com/PegaSysEng/pantheon/pull/1368)
- eea\_getTransactionCount fails if account has not interacted with private state [\#1367](https://github.com/PegaSysEng/pantheon/pull/1367) (thanks to [iikirilov](https://github.com/iikirilov))
- Increase RocksDB settings [\#1364](https://github.com/PegaSysEng/pantheon/pull/1364) ([ajsutton](https://github.com/ajsutton))
- Don't abort in-progress master builds when a new commit is added. [\#1358](https://github.com/PegaSysEng/pantheon/pull/1358)
- Request open ended headers from sync target [\#1355](https://github.com/PegaSysEng/pantheon/pull/1355)
- Enable the pipeline chain downloader by default [\#1344](https://github.com/PegaSysEng/pantheon/pull/1344)
- Create P2PNetwork Builder [\#1343](https://github.com/PegaSysEng/pantheon/pull/1343)
- Include static nodes in permissioning logic [\#1339](https://github.com/PegaSysEng/pantheon/pull/1339)
- JsonRpcError decoding to include message [\#1336](https://github.com/PegaSysEng/pantheon/pull/1336)
- Cache current chain head info [\#1335](https://github.com/PegaSysEng/pantheon/pull/1335)
- Queue pending requests when all peers are busy [\#1331](https://github.com/PegaSysEng/pantheon/pull/1331)
- Fix failed tests on Windows [\#1332](https://github.com/PegaSysEng/pantheon/pull/1332)
- Provide error message when invalid key specified in key file [\#1328](https://github.com/PegaSysEng/pantheon/pull/1328)
- Allow whitespace in file paths loaded from resources directory [\#1329](https://github.com/PegaSysEng/pantheon/pull/1329)
- Allow whitespace in path [\#1327](https://github.com/PegaSysEng/pantheon/pull/1327)
- Require block numbers for debug\_traceBlockByNumber to be in hex [\#1326](https://github.com/PegaSysEng/pantheon/pull/1326)
- Improve logging of chain download errors in the pipeline chain downloader [\#1325](https://github.com/PegaSysEng/pantheon/pull/1325)
- Ensure eth scheduler is stopped in tests [\#1324](https://github.com/PegaSysEng/pantheon/pull/1324)
- Normalize account permissioning addresses in whitelist [\#1321](https://github.com/PegaSysEng/pantheon/pull/1321)
- Allow private contract invocations in multiple privacy groups [\#1318](https://github.com/PegaSysEng/pantheon/pull/1318) (thanks to [iikirilov](https://github.com/iikirilov))
- Fix account permissioning check case matching [\#1315](https://github.com/PegaSysEng/pantheon/pull/1315)
- Use header validation mode for ommers [\#1313](https://github.com/PegaSysEng/pantheon/pull/1313)
- Configure RocksDb max background compaction and thread count [\#1312](https://github.com/PegaSysEng/pantheon/pull/1312)
- Missing p2p info when queried live [\#1310](https://github.com/PegaSysEng/pantheon/pull/1310)
- Tx limit size send peers follow up [\#1308](https://github.com/PegaSysEng/pantheon/pull/1308)
- Remove remnants of the old dev mode [\#1307](https://github.com/PegaSysEng/pantheon/pull/1307)
- Remove duplicate init code from BesuController instances [\#1305](https://github.com/PegaSysEng/pantheon/pull/1305)
- Stop synchronizer prior to stopping the network [\#1302](https://github.com/PegaSysEng/pantheon/pull/1302)
- Evict old transactions [\#1299](https://github.com/PegaSysEng/pantheon/pull/1299)
- Send local transactions to new peers [\#1253](https://github.com/PegaSysEng/pantheon/pull/1253)

## 1.1

### Additions and Improvements

- [Privacy](https://besu.hyperledger.org/en/latest/Concepts/Privacy/Privacy-Overview/)
- [Onchain Permissioning](https://besu.hyperledger.org/en/latest/Concepts/Permissioning/Permissioning-Overview/#onchain)
- [Fastsync](https://besu.hyperledger.org/en/latest/Reference/CLI/CLI-Syntax/#fast-sync-min-peers)
- Documentation updates include:
    - Added JSON-RPC methods:
      - [`txpool_pantheonStatistics`](https://besu.hyperledger.org/en/latest/Reference/API-Methods/#txpool_besustatistics)
      - [`net_services`](https://besu.hyperledger.org/en/latest/Reference/API-Methods/#net_services)
    - [Updated to indicate Docker image doesn't run on Windows](https://besu.hyperledger.org/en/latest/HowTo/Get-Started/Run-Docker-Image/)
    - [Added how to configure a free gas network](https://besu.hyperledger.org/en/latest/HowTo/Configure/FreeGas/)

### Technical Improvements

- priv_getTransactionCount fails if account has not interacted with private state [\#1369](https://github.com/PegaSysEng/pantheon/pull/1369)
- Updating Orion to 0.9.0 [\#1360](https://github.com/PegaSysEng/pantheon/pull/1360)
- Allow use of large chain IDs [\#1357](https://github.com/PegaSysEng/pantheon/pull/1357)
- Allow private contract invocations in multiple privacy groups [\#1340](https://github.com/PegaSysEng/pantheon/pull/1340)
- Missing p2p info when queried live [\#1338](https://github.com/PegaSysEng/pantheon/pull/1338)
- Fix expose transaction statistics [\#1337](https://github.com/PegaSysEng/pantheon/pull/1337)
- Normalize account permissioning addresses in whitelist [\#1321](https://github.com/PegaSysEng/pantheon/pull/1321)
- Update Enclave executePost method [\#1319](https://github.com/PegaSysEng/pantheon/pull/1319)
- Fix account permissioning check case matching [\#1315](https://github.com/PegaSysEng/pantheon/pull/1315)
- Removing 'all' from the help wording for host-whitelist [\#1304](https://github.com/PegaSysEng/pantheon/pull/1304)

## 1.1 RC

### Technical Improvements

- Better errors for when permissioning contract is set up wrong [\#1296](https://github.com/PegaSysEng/pantheon/pull/1296)
- Consolidate p2p node info methods [\#1288](https://github.com/PegaSysEng/pantheon/pull/1288)
- Update permissioning smart contract interface to match updated EEA proposal [\#1287](https://github.com/PegaSysEng/pantheon/pull/1287)
- Switch to new sync target if it exceeds the td threshold [\#1286](https://github.com/PegaSysEng/pantheon/pull/1286)
- Fix running ATs with in-process node runner [\#1285](https://github.com/PegaSysEng/pantheon/pull/1285)
- Simplify enode construction [\#1283](https://github.com/PegaSysEng/pantheon/pull/1283)
- Cleanup PeerConnection interface [\#1282](https://github.com/PegaSysEng/pantheon/pull/1282)
- Undo changes to PendingTransactions method visibility [\#1281](https://github.com/PegaSysEng/pantheon/pull/1281)
- Use default enclave public key to generate eea_getTransactionReceipt [\#1280](https://github.com/PegaSysEng/pantheon/pull/1280) (thanks to [Puneetha17](https://github.com/Puneetha17))
- Rollback to rocksdb 5.15.10 [\#1279](https://github.com/PegaSysEng/pantheon/pull/1279)
- Log error when a JSON decode problem is encountered [\#1278](https://github.com/PegaSysEng/pantheon/pull/1278)
- Create EnodeURL builder [\#1275](https://github.com/PegaSysEng/pantheon/pull/1275)
- Keep enode nodeId stored as a BytesValue [\#1274](https://github.com/PegaSysEng/pantheon/pull/1274)
- Feature/move subclass in pantheon command [\#1272](https://github.com/PegaSysEng/pantheon/pull/1272)
- Expose sync mode option [\#1270](https://github.com/PegaSysEng/pantheon/pull/1270)
- Refactor RocksDBStats [\#1266](https://github.com/PegaSysEng/pantheon/pull/1266)
- Normalize EnodeURLs [\#1264](https://github.com/PegaSysEng/pantheon/pull/1264)
- Build broken in Java 12 [\#1263](https://github.com/PegaSysEng/pantheon/pull/1263)
- Make PeerDiscovertAgentTest less flakey [\#1262](https://github.com/PegaSysEng/pantheon/pull/1262)
- Ignore extra json rpc params [\#1261](https://github.com/PegaSysEng/pantheon/pull/1261)
- Fetch local transactions in isolation [\#1259](https://github.com/PegaSysEng/pantheon/pull/1259)
- Update to debug trace transaction [\#1258](https://github.com/PegaSysEng/pantheon/pull/1258)
- Use labelled timer to differentiate between rocks db metrics [\#1254](https://github.com/PegaSysEng/pantheon/pull/1254) (thanks to [Puneetha17](https://github.com/Puneetha17))
- Migrate TransactionPool (& affiliated test) from 'core' to 'eth' [\#1251](https://github.com/PegaSysEng/pantheon/pull/1251)
- Use single instance of Rocksdb for privacy [\#1247](https://github.com/PegaSysEng/pantheon/pull/1247) (thanks to [Puneetha17](https://github.com/Puneetha17))
- Subscribing to sync events should receive false when in sync [\#1240](https://github.com/PegaSysEng/pantheon/pull/1240)
- Ignore transactions from the network while behind chain head [\#1228](https://github.com/PegaSysEng/pantheon/pull/1228)
- RocksDB Statistics in Metrics [\#1169](https://github.com/PegaSysEng/pantheon/pull/1169)
- Add block trace RPC methods [\#1088](https://github.com/PegaSysEng/pantheon/pull/1088) (thanks to [kziemianek](https://github.com/kziemianek))

## 1.0.3

### Additions and Improvements

- Notify of dropped messages [\#1156](https://github.com/PegaSysEng/pantheon/pull/1156)
- Documentation updates include:
    - Added [Permissioning Overview](https://besu.hyperledger.org/en/latest/Concepts/Permissioning/Permissioning-Overview/)
    - Added content on [Network vs Node Configuration](https://besu.hyperledger.org/en/latest/HowTo/Configure/Using-Configuration-File/)
    - Updated [RAM requirements](https://besu.hyperledger.org/en/latest/HowTo/Get-Started/System-Requirements/#ram)
    - Added [Privacy Overview](https://besu.hyperledger.org/en/latest/Concepts/Privacy/Privacy-Overview/) and [Processing Private Transactions](https://besu.hyperledger.org/en/latest/Concepts/Privacy/Private-Transaction-Processing/)
    - Renaming of Ethstats Lite Explorer to [Ethereum Lite Explorer](https://besu.hyperledger.org/en/latest/HowTo/Deploy/Lite-Block-Explorer/#lite-block-explorer-documentation) (thanks to [tzapu](https://github.com/tzapu))
    - Added content on using [Truffle with Besu](https://besu.hyperledger.org/en/latest/HowTo/Develop-Dapps/Truffle/)
    - Added [`droppedPendingTransactions` RPC Pub/Sub subscription](https://besu.hyperledger.org/en/latest/HowTo/Interact/APIs/RPC-PubSub/#dropped-transactions)
    - Added [`eea_*` JSON-RPC API methods](https://besu.hyperledger.org/en/latest/Reference/API-Methods/#eea-methods)
    - Added [architecture diagram](https://besu.hyperledger.org/en/latest/Concepts/ArchitectureOverview/)
    - Updated [permissioning CLI options](https://besu.hyperledger.org/en/latest/Reference/CLI/CLI-Syntax/#permissions-accounts-config-file-enabled) and [permissioned network tutorial](https://besu.hyperledger.org/en/stable/)

### Technical Improvements

- Choose sync target based on td rather than height [\#1256](https://github.com/PegaSysEng/pantheon/pull/1256)
- CLI ewp options [\#1246](https://github.com/PegaSysEng/pantheon/pull/1246)
- Update BesuCommand.java [\#1245](https://github.com/PegaSysEng/pantheon/pull/1245)
- Reduce memory usage in import [\#1239](https://github.com/PegaSysEng/pantheon/pull/1239)
- Improve eea_sendRawTransaction error messages [\#1238](https://github.com/PegaSysEng/pantheon/pull/1238) (thanks to [Puneetha17](https://github.com/Puneetha17))
- Single topic filter [\#1235](https://github.com/PegaSysEng/pantheon/pull/1235)
- Enable pipeline chain downloader for fast sync [\#1232](https://github.com/PegaSysEng/pantheon/pull/1232)
- Make contract size limit configurable [\#1227](https://github.com/PegaSysEng/pantheon/pull/1227)
- Refactor PrivacyParameters config to use builder pattern [\#1226](https://github.com/PegaSysEng/pantheon/pull/1226) (thanks to [antonydenyer](https://github.com/antonydenyer))
- Different request limits for different request types [\#1224](https://github.com/PegaSysEng/pantheon/pull/1224)
- Finish off fast sync pipeline download [\#1222](https://github.com/PegaSysEng/pantheon/pull/1222)
- Enable fast-sync options on command line [\#1218](https://github.com/PegaSysEng/pantheon/pull/1218)
- Replace filtering headers after the fact with calculating number to request up-front [\#1216](https://github.com/PegaSysEng/pantheon/pull/1216)
- Support async processing while maintaining output order [\#1215](https://github.com/PegaSysEng/pantheon/pull/1215)
- Add Unstable Options to the CLI [\#1213](https://github.com/PegaSysEng/pantheon/pull/1213)
- Add private cluster acceptance tests [\#1211](https://github.com/PegaSysEng/pantheon/pull/1211) (thanks to [Puneetha17](https://github.com/Puneetha17))
- Re-aligned smart contract interface to EEA client spec 477 [\#1209](https://github.com/PegaSysEng/pantheon/pull/1209)
- Count the number of items discarded when a pipe is aborted [\#1208](https://github.com/PegaSysEng/pantheon/pull/1208)
- Pipeline chain download - fetch and import data [\#1207](https://github.com/PegaSysEng/pantheon/pull/1207)
- Permission provider that allows bootnodes if you have no other connections [\#1206](https://github.com/PegaSysEng/pantheon/pull/1206)
- Cancel in-progress async operations when the pipeline is aborted [\#1205](https://github.com/PegaSysEng/pantheon/pull/1205)
- Pipeline chain download - Checkpoints [\#1203](https://github.com/PegaSysEng/pantheon/pull/1203)
- Push development images to public dockerhub [\#1202](https://github.com/PegaSysEng/pantheon/pull/1202)
- Push builds of master as docker development images [\#1200](https://github.com/PegaSysEng/pantheon/pull/1200)
- Doc CI pipeline for build and tests [\#1199](https://github.com/PegaSysEng/pantheon/pull/1199)
- Replace the use of a disconnect listener with EthPeer.isDisconnected [\#1197](https://github.com/PegaSysEng/pantheon/pull/1197)
- Prep chain downloader for branch by abstraction [\#1194](https://github.com/PegaSysEng/pantheon/pull/1194)
- Maintain the state of MessageFrame in private Tx [\#1193](https://github.com/PegaSysEng/pantheon/pull/1193) (thanks to [Puneetha17](https://github.com/Puneetha17))
- Persist private world state only if we are mining [\#1191](https://github.com/PegaSysEng/pantheon/pull/1191) (thanks to [Puneetha17](https://github.com/Puneetha17))
- Remove SyncState from SyncTargetManager [\#1188](https://github.com/PegaSysEng/pantheon/pull/1188)
- Acceptance tests base for smart contract node permissioning [\#1186](https://github.com/PegaSysEng/pantheon/pull/1186)
- Fix metrics breakages [\#1185](https://github.com/PegaSysEng/pantheon/pull/1185)
- Typo [\#1184](https://github.com/PegaSysEng/pantheon/pull/1184) (thanks to [araskachoi](https://github.com/araskachoi))
- StaticNodesParserTest to pass on Windows [\#1183](https://github.com/PegaSysEng/pantheon/pull/1183)
- Don't mark world state as stalled until a minimum time without progress is reached [\#1179](https://github.com/PegaSysEng/pantheon/pull/1179)
- Use header validation policy in DownloadHeaderSequenceTask [\#1172](https://github.com/PegaSysEng/pantheon/pull/1172)
- Bond with bootnodes [\#1160](https://github.com/PegaSysEng/pantheon/pull/1160)

## 1.0.2

### Additions and Improvements

- Removed DB init when using `public-key` subcommand [\#1049](https://github.com/PegaSysEng/pantheon/pull/1049)
- Output enode URL on startup [\#1137](https://github.com/PegaSysEng/pantheon/pull/1137)
- Added Remove Peer JSON-RPC [\#1129](https://github.com/PegaSysEng/pantheon/pull/1129)
- Added `net_enode` JSON-RPC [\#1119](https://github.com/PegaSysEng/pantheon/pull/1119) (thanks to [mbergstrand](https://github.com/mbergstrand))
- Maintain a `staticnodes.json` [\#1106](https://github.com/PegaSysEng/pantheon/pull/1106)
- Added `tx-pool-max-size` command line parameter [\#1078](https://github.com/PegaSysEng/pantheon/pull/1078)
- Added PendingTransactions JSON-RPC [\#1043](https://github.com/PegaSysEng/pantheon/pull/1043) (thanks to [EdwinLeeGreene](https://github.com/EdwinLeeGreene))
- Added `admin_nodeInfo` JSON-RPC [\#1012](https://github.com/PegaSysEng/pantheon/pull/1012)
- Added `--metrics-category` CLI to only enable select metrics [\#969](https://github.com/PegaSysEng/pantheon/pull/969)
- Documentation updates include:
   - Updated endpoints in [Private Network Quickstart](https://besu.hyperledger.org/en/latest/Tutorials/Quickstarts/Private-Network-Quickstart/) (thanks to [laubai](https://github.com/laubai))
   - Updated [documentation contribution guidelines](https://besu.hyperledger.org/en/stable/)
   - Added [`admin_removePeer`](https://besu.hyperledger.org/en/latest/Reference/API-Methods/#admin_removepeer)
   - Updated [tutorials](https://besu.hyperledger.org/en/latest/Tutorials/Private-Network/Create-Private-Clique-Network/) for printing of enode on startup
   - Added [`txpool_pantheonTransactions`](https://besu.hyperledger.org/en/stable/Reference/API-Methods/#txpool_besutransactions)
   - Added [Transaction Pool content](https://besu.hyperledger.org/en/latest/Concepts/Transactions/Transaction-Pool/)
   - Added [`tx-pool-max-size` CLI option](https://besu.hyperledger.org/en/latest/Reference/CLI/CLI-Syntax/#tx-pool-max-size)
   - Updated [developer build instructions to use installDist](https://besu.hyperledger.org/en/stable/)
   - Added [Azure quickstart tutorial](https://besu.hyperledger.org/en/latest/Tutorials/Quickstarts/Azure-Private-Network-Quickstart/)
   - Enabled copy button in code blocks
   - Added [IBFT 1.0](https://besu.hyperledger.org/en/latest/HowTo/Configure/Consensus-Protocols/QuorumIBFT/)
   - Added section on using [Geth attach with Besu](https://besu.hyperledger.org/en/latest/HowTo/Interact/APIs/Using-JSON-RPC-API/#geth-console)
   - Enabled the edit link doc site to ease external doc contributions
   - Added [EthStats docs](https://besu.hyperledger.org/HowTo/Deploy/Lite-Network-Monitor/) (thanks to [baxy](https://github.com/baxy))
   - Updated [Postman collection](https://besu.hyperledger.org/en/latest/HowTo/Interact/APIs/Authentication/#postman)
   - Added [`metrics-category` CLI option](https://besu.hyperledger.org/en/latest/Reference/CLI/CLI-Syntax/#metrics-category)
   - Added information on [block time and timeout settings](https://besu.hyperledger.org/en/latest/HowTo/Configure/Consensus-Protocols/IBFT/#block-time) for IBFT 2.0
   - Added [`admin_nodeInfo`](https://besu.hyperledger.org/en/latest/Reference/API-Methods/#admin_nodeinfo)
   - Added [permissions images](https://besu.hyperledger.org/en/latest/Concepts/Permissioning/Permissioning-Overview/)
   - Added permissioning blog to [Resources](https://besu.hyperledger.org/en/latest/Reference/Resources/)
   - Updated [Create Permissioned Network](https://besu.hyperledger.org/en/latest/Tutorials/Permissioning/Create-Permissioned-Network/) tutorial to use `export-address`
   - Updated [Clique](https://besu.hyperledger.org/en/latest/HowTo/Configure/Consensus-Protocols/Clique/) and [IBFT 2.0](https://besu.hyperledger.org/en/latest/HowTo/Configure/Consensus-Protocols/IBFT/) docs to include complete genesis file
   - Updated [Clique tutorial](https://besu.hyperledger.org/en/latest/Tutorials/Private-Network/Create-Private-Clique-Network/) to use `export-address` subcommand
   - Added IBFT 2.0 [future message configuration options](https://besu.hyperledger.org/en/latest/HowTo/Configure/Consensus-Protocols/IBFT/#optional-configuration-options)

### Technical Improvements
- Fixed so self persists to the whitelist [\#1176](https://github.com/PegaSysEng/pantheon/pull/1176)
- Fixed to add self to permissioning whitelist [\#1175](https://github.com/PegaSysEng/pantheon/pull/1175)
- Fixed permissioning issues [\#1174](https://github.com/PegaSysEng/pantheon/pull/1174)
- AdminAddPeer returns custom Json RPC error code [\#1171](https://github.com/PegaSysEng/pantheon/pull/1171)
- Periodically connect to peers from table [\#1170](https://github.com/PegaSysEng/pantheon/pull/1170)
- Improved bootnodes option error message [\#1092](https://github.com/PegaSysEng/pantheon/pull/1092)
- Automatically restrict trailing peers while syncing [\#1167](https://github.com/PegaSysEng/pantheon/pull/1167)
- Avoid bonding to ourselves [\#1166](https://github.com/PegaSysEng/pantheon/pull/1166)
- Fix Push Metrics [\#1164](https://github.com/PegaSysEng/pantheon/pull/1164)
- Synchroniser waits for new peer if best is up to date [\#1161](https://github.com/PegaSysEng/pantheon/pull/1161)
- Don't attempt to download checkpoint headers if the number of headers is negative [\#1158](https://github.com/PegaSysEng/pantheon/pull/1158)
- Capture metrics on Vertx event loop and worker thread queues [\#1155](https://github.com/PegaSysEng/pantheon/pull/1155)
- Simplify node permissioning ATs [\#1153](https://github.com/PegaSysEng/pantheon/pull/1153)
- Add metrics around discovery process [\#1152](https://github.com/PegaSysEng/pantheon/pull/1152)
- Prevent connecting to self [\#1150](https://github.com/PegaSysEng/pantheon/pull/1150)
- Refactoring permissioning ATs [\#1148](https://github.com/PegaSysEng/pantheon/pull/1148)
- Added two extra Ropsten bootnodes [\#1147](https://github.com/PegaSysEng/pantheon/pull/1147)
- Fixed TCP port handling [\#1144](https://github.com/PegaSysEng/pantheon/pull/1144)
- Better error on bad header [\#1143](https://github.com/PegaSysEng/pantheon/pull/1143)
- Refresh peer table while we have fewer than maxPeers connected [\#1142](https://github.com/PegaSysEng/pantheon/pull/1142)
- Refactor jsonrpc consumption of local node permissioning controller [\#1140](https://github.com/PegaSysEng/pantheon/pull/1140)
- Disconnect peers before the pivot block while fast syncing [\#1139](https://github.com/PegaSysEng/pantheon/pull/1139)
- Reduce the default transaction pool size from 30,000 to 4096 [\#1136](https://github.com/PegaSysEng/pantheon/pull/1136)
- Fail at load if static nodes not whitelisted [\#1135](https://github.com/PegaSysEng/pantheon/pull/1135)
- Fix private transaction acceptance test [\#1134](https://github.com/PegaSysEng/pantheon/pull/1134) (thanks to [Puneetha17](https://github.com/Puneetha17))
- Quieter exceptions when network is unreachable [\#1133](https://github.com/PegaSysEng/pantheon/pull/1133)
- nodepermissioningcontroller used for devp2p connection filtering [\#1132](https://github.com/PegaSysEng/pantheon/pull/1132)
- Remove duplicates from apis specified via CLI [\#1131](https://github.com/PegaSysEng/pantheon/pull/1131)
- Synchronizer returns false if it is in sync [\#1130](https://github.com/PegaSysEng/pantheon/pull/1130)
- Added fromHexStringStrict to check for exactly 20 byte addresses [\#1128](https://github.com/PegaSysEng/pantheon/pull/1128)
- Fix deadlock scenario in AsyncOperationProcessor and re-enable WorldStateDownloaderTest [\#1126](https://github.com/PegaSysEng/pantheon/pull/1126)
- Ignore WorldStateDownloaderTest [\#1125](https://github.com/PegaSysEng/pantheon/pull/1125)
- Updated local config permissioning flags [\#1118](https://github.com/PegaSysEng/pantheon/pull/1118)
- Pipeline Improvements [\#1117](https://github.com/PegaSysEng/pantheon/pull/1117)
- Permissioning cli smart contract [\#1116](https://github.com/PegaSysEng/pantheon/pull/1116)
- Adding default pending transactions value in BesuControllerBuilder [\#1114](https://github.com/PegaSysEng/pantheon/pull/1114)
- Fix intermittency in WorldStateDownloaderTest [\#1113](https://github.com/PegaSysEng/pantheon/pull/1113)
- Reduce number of seen blocks and transactions Besu tracks [\#1112](https://github.com/PegaSysEng/pantheon/pull/1112)
- Timeout long test [\#1111](https://github.com/PegaSysEng/pantheon/pull/1111)
- Errorprone 2.3.3 upgrades [\#1110](https://github.com/PegaSysEng/pantheon/pull/1110)
- Add metric to capture memory used by RocksDB table readers [\#1108](https://github.com/PegaSysEng/pantheon/pull/1108)
- Don't allow creation of multiple gauges with the same name [\#1107](https://github.com/PegaSysEng/pantheon/pull/1107)
- Update Peer Discovery to use NodePermissioningController [\#1105](https://github.com/PegaSysEng/pantheon/pull/1105)
- Move starting world state download process inside WorldDownloadState [\#1104](https://github.com/PegaSysEng/pantheon/pull/1104)
- Enable private Tx capability to Clique [\#1102](https://github.com/PegaSysEng/pantheon/pull/1102) (thanks to [Puneetha17](https://github.com/Puneetha17))
- Enable private Tx capability to IBFT [\#1101](https://github.com/PegaSysEng/pantheon/pull/1101) (thanks to [Puneetha17](https://github.com/Puneetha17))
- Version Upgrades [\#1100](https://github.com/PegaSysEng/pantheon/pull/1100)
- Don't delete completed tasks from RocksDbTaskQueue [\#1099](https://github.com/PegaSysEng/pantheon/pull/1099)
- Support flat mapping with multiple threads [\#1098](https://github.com/PegaSysEng/pantheon/pull/1098)
- Add pipe stage name to thread while executing [\#1097](https://github.com/PegaSysEng/pantheon/pull/1097)
- Use pipeline for world state download [\#1096](https://github.com/PegaSysEng/pantheon/pull/1096)
- TXPool JSON RPC tweaks [\#1095](https://github.com/PegaSysEng/pantheon/pull/1095)
- Add in-memory cache over world state download queue [\#1087](https://github.com/PegaSysEng/pantheon/pull/1087)
- Trim default metrics [\#1086](https://github.com/PegaSysEng/pantheon/pull/1086)
- Improve imported block log line [\#1085](https://github.com/PegaSysEng/pantheon/pull/1085)
- Smart contract permission controller [\#1083](https://github.com/PegaSysEng/pantheon/pull/1083)
- Add timeout when waiting for JSON-RPC, WebSocket RPC and Metrics services to stop [\#1082](https://github.com/PegaSysEng/pantheon/pull/1082)
- Add pipeline framework to make parallel processing simpler [\#1077](https://github.com/PegaSysEng/pantheon/pull/1077)
- Node permissioning controller [\#1075](https://github.com/PegaSysEng/pantheon/pull/1075)
- Smart contract permission controller stub [\#1074](https://github.com/PegaSysEng/pantheon/pull/1074)
- Expose a synchronous start method in Runner [\#1072](https://github.com/PegaSysEng/pantheon/pull/1072)
- Changes in chain head should trigger new permissioning check for active peers [\#1071](https://github.com/PegaSysEng/pantheon/pull/1071)
- Fix exceptions fetching metrics after world state download completes [\#1066](https://github.com/PegaSysEng/pantheon/pull/1066)
- Accept transactions in the pool with nonce above account sender nonce [\#1065](https://github.com/PegaSysEng/pantheon/pull/1065)
- Repair Istanbul to handle Eth/62 & Eth/63 [\#1063](https://github.com/PegaSysEng/pantheon/pull/1063)
- Close Private Storage Provider [\#1059](https://github.com/PegaSysEng/pantheon/pull/1059) (thanks to [Puneetha17](https://github.com/Puneetha17))
- Add labels to Pipelined tasks metrics [\#1057](https://github.com/PegaSysEng/pantheon/pull/1057)
- Re-enable Quorum Synchronisation [\#1056](https://github.com/PegaSysEng/pantheon/pull/1056)
- Don't log expected failures as errors [\#1054](https://github.com/PegaSysEng/pantheon/pull/1054)
- Make findSuitablePeer abstract [\#1053](https://github.com/PegaSysEng/pantheon/pull/1053)
- Track added at in txpool [\#1048](https://github.com/PegaSysEng/pantheon/pull/1048)
- Fix ImportBlocksTask to only request from peers that claim to have the blocks [\#1047](https://github.com/PegaSysEng/pantheon/pull/1047)
- Don't run the dao block validator if dao block is 0 [\#1044](https://github.com/PegaSysEng/pantheon/pull/1044)
- Don't make unnecessary copies of data in RocksDbKeyValueStorage [\#1040](https://github.com/PegaSysEng/pantheon/pull/1040)
- Update discovery logic to trust bootnodes only when out of sync [\#1039](https://github.com/PegaSysEng/pantheon/pull/1039)
- Fix IndexOutOfBoundsException in DetermineCommonAncestorTask [\#1038](https://github.com/PegaSysEng/pantheon/pull/1038)
- Add `rpc_modules` JSON-RPC [\#1036](https://github.com/PegaSysEng/pantheon/pull/1036)
- Simple permissioning smart contract [\#1035](https://github.com/PegaSysEng/pantheon/pull/1035)
- Refactor enodeurl to use inetaddr [\#1032](https://github.com/PegaSysEng/pantheon/pull/1032)
- Update CLI options in mismatched genesis file message [\#1031](https://github.com/PegaSysEng/pantheon/pull/1031)
- Remove dependence of eth.core on eth.permissioning [\#1030](https://github.com/PegaSysEng/pantheon/pull/1030)
- Make alloc optional and provide nicer error messages when genesis config is invalid [\#1029](https://github.com/PegaSysEng/pantheon/pull/1029)
- Handle metrics request closing before response is generated [\#1028](https://github.com/PegaSysEng/pantheon/pull/1028)
- Change EthNetworkConfig bootnodes to always be URIs [\#1027](https://github.com/PegaSysEng/pantheon/pull/1027)
- Avoid port conflicts in acceptance tests [\#1025](https://github.com/PegaSysEng/pantheon/pull/1025)
- Include reference tests in jacoco [\#1024](https://github.com/PegaSysEng/pantheon/pull/1024)
- Acceptance test - configurable gas price [\#1023](https://github.com/PegaSysEng/pantheon/pull/1023)
- Get Internal logs and output [\#1022](https://github.com/PegaSysEng/pantheon/pull/1022) (thanks to [Puneetha17](https://github.com/Puneetha17))
- Fix race condition in WebSocketService [\#1021](https://github.com/PegaSysEng/pantheon/pull/1021)
- Ensure devp2p ports are written to ports file correctly [\#1020](https://github.com/PegaSysEng/pantheon/pull/1020)
- Report the correct tcp port in PING packets when it differs from the UDP port [\#1019](https://github.com/PegaSysEng/pantheon/pull/1019)
- Refactor transient transaction processor [\#1017](https://github.com/PegaSysEng/pantheon/pull/1017)
- Resume world state download from existing queue [\#1016](https://github.com/PegaSysEng/pantheon/pull/1016)
- IBFT Acceptance tests updated with longer timeout on first block [\#1015](https://github.com/PegaSysEng/pantheon/pull/1015)
- Update IBFT acceptances tests to await first block [\#1013](https://github.com/PegaSysEng/pantheon/pull/1013)
- Remove full hashimoto implementation as its never used [\#1011](https://github.com/PegaSysEng/pantheon/pull/1011)
- Created SyncStatus notifications [\#1010](https://github.com/PegaSysEng/pantheon/pull/1010)
- Address acceptance test intermittency [\#1008](https://github.com/PegaSysEng/pantheon/pull/1008)
- Consider a world state download stalled after 100 requests with no progress [\#1007](https://github.com/PegaSysEng/pantheon/pull/1007)
- Reduce log level when block miner is interrupted [\#1006](https://github.com/PegaSysEng/pantheon/pull/1006)
- RunnerTest fail on Windows due to network startup timing issue [\#1005](https://github.com/PegaSysEng/pantheon/pull/1005)
- Generate Private Contract Address [\#1004](https://github.com/PegaSysEng/pantheon/pull/1004) (thanks to [vinistevam](https://github.com/vinistevam))
- Delete the legacy pipelined import code [\#1003](https://github.com/PegaSysEng/pantheon/pull/1003)
- Fix race condition in WebSocket AT [\#1002](https://github.com/PegaSysEng/pantheon/pull/1002)
- Cleanup IBFT logging levels [\#995](https://github.com/PegaSysEng/pantheon/pull/995)
- Integration Test implementation dependency for non-IntelliJ IDE [\#992](https://github.com/PegaSysEng/pantheon/pull/992)
- Ignore fast sync and full sync tests to avoid race condition [\#991](https://github.com/PegaSysEng/pantheon/pull/991)
- Make acceptance tests use the process based runner again [\#990](https://github.com/PegaSysEng/pantheon/pull/990)
- RoundChangeCertificateValidator requires unique authors [\#989](https://github.com/PegaSysEng/pantheon/pull/989)
- Make Rinkeby the benchmark chain.  [\#986](https://github.com/PegaSysEng/pantheon/pull/986)
- Add metrics to Parallel Download pipeline [\#985](https://github.com/PegaSysEng/pantheon/pull/985)
- Change ExpectBlockNumber to require at least the specified block number [\#981](https://github.com/PegaSysEng/pantheon/pull/981)
- Fix benchmark compilation [\#980](https://github.com/PegaSysEng/pantheon/pull/980)
- RPC tests can use 127.0.0.1 loopback rather than localhost [\#974](https://github.com/PegaSysEng/pantheon/pull/974) thanks to [glethuillier](https://github.com/glethuillier) for raising)
- Disable picocli ansi when testing [\#973](https://github.com/PegaSysEng/pantheon/pull/973)
- Add a jmh benchmark for WorldStateDownloader [\#972](https://github.com/PegaSysEng/pantheon/pull/972)
- Gradle dependency for JMH annotation, for IDEs that aren't IntelliJ \(… [\#971](https://github.com/PegaSysEng/pantheon/pull/971)
- Separate download state tracking from WorldStateDownloader [\#967](https://github.com/PegaSysEng/pantheon/pull/967)
- Gradle dependency for JMH annotation, for IDEs that aren't IntelliJ [\#966](https://github.com/PegaSysEng/pantheon/pull/966)
- Truffle HDwallet Web3 1.0 [\#964](https://github.com/PegaSysEng/pantheon/pull/964)
- Add missing JavaDoc tags in JSONToRLP [\#963](https://github.com/PegaSysEng/pantheon/pull/963)
- Only import block if it isn't already on the block chain [\#962](https://github.com/PegaSysEng/pantheon/pull/962)
- CLI stack traces when debugging [\#960](https://github.com/PegaSysEng/pantheon/pull/960)
- Create peer discovery packets on a worker thread [\#955](https://github.com/PegaSysEng/pantheon/pull/955)
- Remove start functionality from IbftController and IbftBlockHeightMan… [\#952](https://github.com/PegaSysEng/pantheon/pull/952)
- Cleanup IBFT executors [\#951](https://github.com/PegaSysEng/pantheon/pull/951)
- Single threaded world state persistence [\#950](https://github.com/PegaSysEng/pantheon/pull/950)
- Fix version number on master [\#946](https://github.com/PegaSysEng/pantheon/pull/946)
- Change automatic benchmark  [\#945](https://github.com/PegaSysEng/pantheon/pull/945)
- Eliminate redundant header validation [\#943](https://github.com/PegaSysEng/pantheon/pull/943)
- RocksDbQueue Threading Tweaks [\#940](https://github.com/PegaSysEng/pantheon/pull/940)
- Validate DAO block [\#939](https://github.com/PegaSysEng/pantheon/pull/939)
- Complete Private Transaction Processor [\#938](https://github.com/PegaSysEng/pantheon/pull/938) (thanks to [iikirilov](https://github.com/iikirilov))
- Add metrics for netty queue length [\#932](https://github.com/PegaSysEng/pantheon/pull/932)
- Update GetNodeDataFromPeerTask to return a map [\#931](https://github.com/PegaSysEng/pantheon/pull/931)

## 1.0.1

Public key address export subcommand was missing in 1.0 release.

### Additions and Improvements
- Added `public-key export-address` subcommand [\#888](https://github.com/PegaSysEng/pantheon/pull/888)
- Documentation update for the [`public-key export-address`](https://besu.hyperledger.org/en/stable/) subcommand.
- Updated [IBFT 2.0 overview](https://besu.hyperledger.org/en/stable/) to include use of `rlp encode` command and information on setting IBFT 2.0 properties to achieve your desired block time.

## 1.0

### Additions and Improvements
- [IBFT 2.0](https://besu.hyperledger.org/en/latest/Tutorials/Private-Network/Create-IBFT-Network/)
- [Permissioning](https://besu.hyperledger.org/en/latest/Concepts/Permissioning/Permissioning-Overview/)
- [JSON-RPC Authentication](https://besu.hyperledger.org/en/latest/HowTo/Interact/APIs/Authentication/)
- Added `rlp encode` subcommand [\#965](https://github.com/PegaSysEng/pantheon/pull/965)
- Method to reload permissions file [\#834](https://github.com/PegaSysEng/pantheon/pull/834)
- Added rebind mitigation for Websockets. [\#905](https://github.com/PegaSysEng/pantheon/pull/905)
- Support genesis contract code [\#749](https://github.com/PegaSysEng/pantheon/pull/749) (thanks to [kziemianek](https://github.com/kziemianek)).
- Documentation updates include:
  - Added details on [port configuration](https://besu.hyperledger.org/en/latest/HowTo/Find-and-Connect/Configuring-Ports/)
  - Added [Resources page](https://besu.hyperledger.org/en/latest/Reference/Resources/) linking to Besu blog posts and webinars
  - Added [JSON-RPC Authentication](https://besu.hyperledger.org/en/latest/HowTo/Interact/APIs/Authentication/)
  - Added [tutorial to create permissioned network](https://besu.hyperledger.org/en/latest/Tutorials/Permissioning/Create-Permissioned-Network/)
  - Added [Permissioning](https://besu.hyperledger.org/en/latest/Concepts/Permissioning/Permissioning-Overview/) content
  - Added [Permissioning API methods](https://besu.hyperledger.org/en/latest/Reference/API-Methods/#permissioning-methods)
  - Added [tutorial to create Clique private network](https://besu.hyperledger.org/en/latest/Tutorials/Private-Network/Create-Private-Clique-Network/)
  - Added [tutorial to create IBFT 2.0 private network](https://besu.hyperledger.org/en/latest/Tutorials/Private-Network/Create-IBFT-Network/)

### Technical Improvements
- RoundChangeCertificateValidator requires unique authors [\#997](https://github.com/PegaSysEng/pantheon/pull/997)
- RPC tests can use 127.0.0.1 loopback rather than localhost [\#979](https://github.com/PegaSysEng/pantheon/pull/979)
- Integration Test implementation dependency for non-IntelliJ IDE [\#978](https://github.com/PegaSysEng/pantheon/pull/978)
- Only import block if it isn't already on the block chain [\#977](https://github.com/PegaSysEng/pantheon/pull/977)
- Disable picocli ansi when testing [\#975](https://github.com/PegaSysEng/pantheon/pull/975)
- Create peer discovery packets on a worker thread [\#961](https://github.com/PegaSysEng/pantheon/pull/961)
- Removed Orion snapshot dependency [\#933](https://github.com/PegaSysEng/pantheon/pull/933)
- Use network ID instead of chain ID in MainnetBesuController. [\#929](https://github.com/PegaSysEng/pantheon/pull/929)
- Propagate new block messages to other clients in a worker thread [\#928](https://github.com/PegaSysEng/pantheon/pull/928)
- Parallel downloader should stop on puts if requested. [\#927](https://github.com/PegaSysEng/pantheon/pull/927)
- Permission config file location and option under docker [\#925](https://github.com/PegaSysEng/pantheon/pull/925)
- Fixed potential stall in world state download [\#922](https://github.com/PegaSysEng/pantheon/pull/922)
- Refactoring to introduce deleteOnExit\(\) for temp files [\#920](https://github.com/PegaSysEng/pantheon/pull/920)
- Reduce "Received transactions message" log from debug to trace [\#919](https://github.com/PegaSysEng/pantheon/pull/919)
- Handle PeerNotConnected exceptions when sending wire keep alives [\#918](https://github.com/PegaSysEng/pantheon/pull/918)
- admin_addpeers: error if node not whitelisted [\#917](https://github.com/PegaSysEng/pantheon/pull/917)
- Expose the Ibft MiningCoordinator [\#916](https://github.com/PegaSysEng/pantheon/pull/916)
- Check perm api against perm cli [\#915](https://github.com/PegaSysEng/pantheon/pull/915)
- Update metrics when completing a world state request with existing data [\#914](https://github.com/PegaSysEng/pantheon/pull/914)
- Improve RocksDBQueue dequeue performance [\#913](https://github.com/PegaSysEng/pantheon/pull/913)
- Error when removing bootnodes from nodes whitelist [\#912](https://github.com/PegaSysEng/pantheon/pull/912)
- Incremental Optimization\(s\) on BlockBroadcaster [\#911](https://github.com/PegaSysEng/pantheon/pull/911)
- Check permissions CLI dependencies [\#909](https://github.com/PegaSysEng/pantheon/pull/909)
- Limit the number of times we retry peer discovery interactions [\#908](https://github.com/PegaSysEng/pantheon/pull/908)
- IBFT to use VoteTallyCache [\#907](https://github.com/PegaSysEng/pantheon/pull/907)
- Add metric to expose number of inflight world state requests [\#906](https://github.com/PegaSysEng/pantheon/pull/906)
- Bootnodes not on whitelist - improve errors [\#904](https://github.com/PegaSysEng/pantheon/pull/904)
- Make chain download cancellable [\#901](https://github.com/PegaSysEng/pantheon/pull/901)
- Enforce accounts must start with 0x [\#900](https://github.com/PegaSysEng/pantheon/pull/900)
- When picking fast sync pivot block, use the peer with the best total difficulty [\#899](https://github.com/PegaSysEng/pantheon/pull/899)
- Process world state download data on a worker thread [\#898](https://github.com/PegaSysEng/pantheon/pull/898)
- CLI mixin help [\#895](https://github.com/PegaSysEng/pantheon/pull/895) ([macfarla](https://github.com/macfarla))
- Use absolute datapath instead of relative. [\#894](https://github.com/PegaSysEng/pantheon/pull/894).
- Fix task queue so that the updated failure count for requests is stored [\#893](https://github.com/PegaSysEng/pantheon/pull/893)
- Fix authentication header [\#891](https://github.com/PegaSysEng/pantheon/pull/891)
- Reorganize eth tasks [\#890](https://github.com/PegaSysEng/pantheon/pull/890)
- Unit tests of BlockBroadcaster [\#887](https://github.com/PegaSysEng/pantheon/pull/887)
- Fix authentication file validation errors [\#886](https://github.com/PegaSysEng/pantheon/pull/886)
- Fixing file locations under docker [\#885](https://github.com/PegaSysEng/pantheon/pull/885)
- Handle exceptions properly in EthScheduler [\#884](https://github.com/PegaSysEng/pantheon/pull/884)
- More bootnodes for goerli [\#880](https://github.com/PegaSysEng/pantheon/pull/880)
- Rename password hash command [\#879](https://github.com/PegaSysEng/pantheon/pull/879)
- Add metrics for EthScheduler executors [\#878](https://github.com/PegaSysEng/pantheon/pull/878)
- Disconnect peer removed from node whitelist [\#877](https://github.com/PegaSysEng/pantheon/pull/877)
- Reduce logging noise from invalid peer discovery packets and handshaking [\#876](https://github.com/PegaSysEng/pantheon/pull/876)
- Detect stalled world state downloads [\#875](https://github.com/PegaSysEng/pantheon/pull/875)
- Limit size of Ibft future message buffer [\#873](https://github.com/PegaSysEng/pantheon/pull/873)
- Ibft2: Replace NewRound with extended Proposal [\#872](https://github.com/PegaSysEng/pantheon/pull/872)
- Fixed admin_addPeer to periodically check maintained connections [\#871](https://github.com/PegaSysEng/pantheon/pull/871)
- WebSocket method permissions [\#870](https://github.com/PegaSysEng/pantheon/pull/870)
- Select new pivot block when world state becomes unavailable [\#869](https://github.com/PegaSysEng/pantheon/pull/869)
- Introduce FutureUtils to reduce duplicated code around CompletableFuture [\#868](https://github.com/PegaSysEng/pantheon/pull/868)
- Implement world state cancel [\#867](https://github.com/PegaSysEng/pantheon/pull/867)
- Renaming authentication configuration file CLI command [\#865](https://github.com/PegaSysEng/pantheon/pull/865)
- Break out RoundChangeCertificate validation [\#864](https://github.com/PegaSysEng/pantheon/pull/864)
- Disconnect peers where the common ancestor is before our fast sync pivot [\#862](https://github.com/PegaSysEng/pantheon/pull/862)
- Initial scaffolding for block propagation [\#860](https://github.com/PegaSysEng/pantheon/pull/860)
- Fix NullPointerException when determining fast sync pivot [\#859](https://github.com/PegaSysEng/pantheon/pull/859)
- Check for invalid token [\#856](https://github.com/PegaSysEng/pantheon/pull/856)
- Moving NodeWhitelistController to permissioning package [\#855](https://github.com/PegaSysEng/pantheon/pull/855)
- Fix state download race condition by creating a TaskQueue API [\#853](https://github.com/PegaSysEng/pantheon/pull/853)
- Changed separator in JSON RPC permissions [\#852](https://github.com/PegaSysEng/pantheon/pull/852)
- WebSocket acceptance tests now can use WebSockets [\#851](https://github.com/PegaSysEng/pantheon/pull/851)
- IBFT notifies EthPeer when remote node has a better block [\#849](https://github.com/PegaSysEng/pantheon/pull/849)
- Support resuming fast-sync downloads [\#848](https://github.com/PegaSysEng/pantheon/pull/848)
- Tweak Fast Sync Config [\#847](https://github.com/PegaSysEng/pantheon/pull/847)
- RPC authentication configuration validation + tests. [\#846](https://github.com/PegaSysEng/pantheon/pull/846)
- Tidy-up FastSyncState persistence [\#845](https://github.com/PegaSysEng/pantheon/pull/845)
- Do parallel extract signatures in the parallel block importer. [\#844](https://github.com/PegaSysEng/pantheon/pull/844)
- Fix 'the Input Is Too Long' Error on Windows [\#843](https://github.com/PegaSysEng/pantheon/pull/843) (thanks to [glethuillier](https://github.com/glethuillier)).
- Remove unnecessary sleep [\#842](https://github.com/PegaSysEng/pantheon/pull/842)
- Shutdown improvements [\#841](https://github.com/PegaSysEng/pantheon/pull/841)
- Speed up shutdown time [\#838](https://github.com/PegaSysEng/pantheon/pull/838)
- Add metrics to world state downloader [\#837](https://github.com/PegaSysEng/pantheon/pull/837)
- Store pivot block header [\#836](https://github.com/PegaSysEng/pantheon/pull/836)
- Clique should use beneficiary of zero on epoch blocks [\#833](https://github.com/PegaSysEng/pantheon/pull/833)
- Clique should ignore proposals for address 0 [\#831](https://github.com/PegaSysEng/pantheon/pull/831)
- Fix intermittency in FullSyncDownloaderTest [\#830](https://github.com/PegaSysEng/pantheon/pull/830)
- Added the authentication service to the WebSocket service [\#829](https://github.com/PegaSysEng/pantheon/pull/829)
- Extract creation and init of ProtocolContext into a re-usable class [\#828](https://github.com/PegaSysEng/pantheon/pull/828)
- Prevent duplicate commit seals in ibft header [\#827](https://github.com/PegaSysEng/pantheon/pull/827)
- Validate Ibft vanity data length [\#826](https://github.com/PegaSysEng/pantheon/pull/826)
- Refactored json rpc authentication to be provided as a service [\#825](https://github.com/PegaSysEng/pantheon/pull/825)
- Handle unavailable world states [\#824](https://github.com/PegaSysEng/pantheon/pull/824)
- Password in JWT payload [\#823](https://github.com/PegaSysEng/pantheon/pull/823)
- Homogenize error messages when required parameters are set [\#822](https://github.com/PegaSysEng/pantheon/pull/822) ([glethuillier](https://github.com/glethuillier)).
- Set remote peer chain head to parent of block received in NEW\_BLOCK\_MESSAGE [\#819](https://github.com/PegaSysEng/pantheon/pull/819)
- Peer disconnects should not result in stack traces [\#818](https://github.com/PegaSysEng/pantheon/pull/818)
- Abort previous builds [\#817](https://github.com/PegaSysEng/pantheon/pull/817)
- Parallel build stages [\#816](https://github.com/PegaSysEng/pantheon/pull/816)
- JWT authentication for JSON-RPC [\#815](https://github.com/PegaSysEng/pantheon/pull/815)
- Log errors that occur while finding a common ancestor [\#814](https://github.com/PegaSysEng/pantheon/pull/814)
- Shuffled log levels [\#813](https://github.com/PegaSysEng/pantheon/pull/813)
- Prevent duplicate IBFT messages being processed by state machine [\#811](https://github.com/PegaSysEng/pantheon/pull/811)
- Fix Orion startup ports [\#810](https://github.com/PegaSysEng/pantheon/pull/810)
- Commit world state continuously [\#809](https://github.com/PegaSysEng/pantheon/pull/809)
- Improve block propagation time [\#808](https://github.com/PegaSysEng/pantheon/pull/808)
- JSON-RPC authentication cli options & acceptance tests [\#807](https://github.com/PegaSysEng/pantheon/pull/807)
- Remove privacy not supported warning [\#806](https://github.com/PegaSysEng/pantheon/pull/806) (thanks to [vinistevam](https://github.com/vinistevam))
- Wire up Private Transaction Processor [\#805](https://github.com/PegaSysEng/pantheon/pull/805) (thanks to [Puneetha17](https://github.com/Puneetha17))
- Apply a limit to the number of responses in RespondingEthPeer.respondWhile [\#803](https://github.com/PegaSysEng/pantheon/pull/803)
- Avoid requesting empty block bodies from the network. [\#802](https://github.com/PegaSysEng/pantheon/pull/802)
- Handle partial responses to get receipts requests [\#801](https://github.com/PegaSysEng/pantheon/pull/801)
- Rename functions in Ibft MessageValidator [\#800](https://github.com/PegaSysEng/pantheon/pull/800)
- Upgrade GoogleJavaFormat to 1.7 [\#795](https://github.com/PegaSysEng/pantheon/pull/795)
- Minor refactorings of IntegrationTest infrastructure [\#786](https://github.com/PegaSysEng/pantheon/pull/786)
- Rework Ibft MessageValidatorFactory [\#785](https://github.com/PegaSysEng/pantheon/pull/785)
- Rework IbftRoundFactory [\#784](https://github.com/PegaSysEng/pantheon/pull/784)
- Rename artefacts to artifacts within IBFT [\#782](https://github.com/PegaSysEng/pantheon/pull/782)
- Rename TerminatedRoundArtefacts to PreparedRoundArtefacts [\#781](https://github.com/PegaSysEng/pantheon/pull/781)
- Rename Ibft MessageFactory methods [\#779](https://github.com/PegaSysEng/pantheon/pull/779)
- Update WorldStateDownloader to only filter out known code requests [\#777](https://github.com/PegaSysEng/pantheon/pull/777)
- Multiple name options only search for the longest one [\#776](https://github.com/PegaSysEng/pantheon/pull/776)
- Move ethTaskTimer to abstract root [\#775](https://github.com/PegaSysEng/pantheon/pull/775)
- Parallel Block importer [\#774](https://github.com/PegaSysEng/pantheon/pull/774)
- Wait for a peer with an estimated chain height before selecting a pivot block [\#772](https://github.com/PegaSysEng/pantheon/pull/772)
- Randomly perform full validation when fast syncing blocks [\#770](https://github.com/PegaSysEng/pantheon/pull/770)
- IBFT Message rework, piggybacking blocks on msgs. [\#769](https://github.com/PegaSysEng/pantheon/pull/769)
- EthScheduler additions [\#767](https://github.com/PegaSysEng/pantheon/pull/767)
- Fixing node whitelist isPermitted check [\#766](https://github.com/PegaSysEng/pantheon/pull/766)
- Eth/63 labels [\#764](https://github.com/PegaSysEng/pantheon/pull/764)
- Permissioning whitelist persistence. [\#763](https://github.com/PegaSysEng/pantheon/pull/763)
- Created message validators for NewRound and RoundChange [\#760](https://github.com/PegaSysEng/pantheon/pull/760)
- Add tests for FastSyncChainDownloader as a whole [\#758](https://github.com/PegaSysEng/pantheon/pull/758)
- Flatten IBFT Message API [\#757](https://github.com/PegaSysEng/pantheon/pull/757)
- Added TerminatedRoundArtefacts [\#756](https://github.com/PegaSysEng/pantheon/pull/756)
- Fix thread names in EthScheduler to include the thread number [\#755](https://github.com/PegaSysEng/pantheon/pull/755)
- Separate round change reception from RoundChangeCertificate [\#754](https://github.com/PegaSysEng/pantheon/pull/754)
- JSON-RPC authentication login [\#753](https://github.com/PegaSysEng/pantheon/pull/753)
- Spilt Ibft MessageValidator into components [\#752](https://github.com/PegaSysEng/pantheon/pull/752)
- Ensure first checkpoint headers is always in local blockchain for FastSyncCheckpointHeaderManager [\#750](https://github.com/PegaSysEng/pantheon/pull/750)
- Refactored permissioning components to be Optional. [\#747](https://github.com/PegaSysEng/pantheon/pull/747)
- Integrate rocksdb-based queue into WorldStateDownloader [\#746](https://github.com/PegaSysEng/pantheon/pull/746)
- Generify orion to enclave [\#745](https://github.com/PegaSysEng/pantheon/pull/745) (thanks to [vinistevam](https://github.com/vinistevam))
- Moved IBFT Message factory to use wrapped message types [\#744](https://github.com/PegaSysEng/pantheon/pull/744)
- Handle timeouts when requesting checkpoint headers correctly [\#743](https://github.com/PegaSysEng/pantheon/pull/743)
- Update RoundChangeManager to use flattened message [\#742](https://github.com/PegaSysEng/pantheon/pull/742)
- Handle validation failures when fast importing blocks [\#741](https://github.com/PegaSysEng/pantheon/pull/741)
- Updated IbftRound and RoundState APIs to use wrapped messages [\#740](https://github.com/PegaSysEng/pantheon/pull/740)
- Exception handling [\#739](https://github.com/PegaSysEng/pantheon/pull/739)
- Upgrade dependency versions and build cleanup [\#738](https://github.com/PegaSysEng/pantheon/pull/738)
- Update IbftBlockHeigntManager to accept new message types. [\#737](https://github.com/PegaSysEng/pantheon/pull/737)
- Error response handling for permissions APIs [\#736](https://github.com/PegaSysEng/pantheon/pull/736)
- IPV6 bootnodes don't work [\#735](https://github.com/PegaSysEng/pantheon/pull/735)
- Updated to use tags of pantheon build rather than another repo [\#734](https://github.com/PegaSysEng/pantheon/pull/734)
- Log milestones at startup and other minor logging improvements [\#733](https://github.com/PegaSysEng/pantheon/pull/733)
- Create wrapper types for Ibft Signed messages [\#731](https://github.com/PegaSysEng/pantheon/pull/731)
- Ibft to uniquely ID messages by their hash [\#730](https://github.com/PegaSysEng/pantheon/pull/730)
- Rename ibftrevised to ibft2 [\#722](https://github.com/PegaSysEng/pantheon/pull/722)
- Limit ibft msg queues [\#704](https://github.com/PegaSysEng/pantheon/pull/704)
- Implement privacy precompiled contract [\#696](https://github.com/PegaSysEng/pantheon/pull/696) (thanks to [Puneetha17](https://github.com/Puneetha17))
- Integration of RecursivePeerRefreshState and PeerDiscoveryController [\#420](https://github.com/PegaSysEng/pantheon/pull/420)

## 0.9.1

Built and compatible with with JDK8.

## 0.9

### Breaking Changes to Command Line

Breaking changes have been made to the command line options in v0.9 to improve usability. Many v0.8 command line options no longer work.

The [documentation](https://docs.pantheon.pegasys.tech/en/latest/) has been updated throughout to use the changed command line options and the [command line reference](https://besu.hyperledger.org/en/stable/) documents the changed options.

| Previous Option                     | New Option                                                                                                                                                                                                                                  | Change                            |
|-------------------------------------|------------------------------------------------------------------------------------------------------------------------------------------------------------------------------------------------------------------------------------------|----------------------------------|
| `--config`                          | [`--config-file`](https://besu.hyperledger.org/en/latest/Reference/CLI/CLI-Syntax/#config-file)                                                                                                                                  | Renamed                          |
| `--datadir`                         | [`--data-path`](https://besu.hyperledger.org/en/latest/Reference/CLI/CLI-Syntax/#data-path)                                                                                                                                      | Renamed                          |
| `--dev-mode`                        | [`--network=dev`](https://besu.hyperledger.org/en/latest/Reference/CLI/CLI-Syntax/#network)                                                                                                                                     | Replaced by `--network` option   |
| `--genesis`                         | [`--genesis-file`](https://besu.hyperledger.org/en/latest/Reference/CLI/CLI-Syntax/#genesis-file)                                                                                                                                | Renamed                          |
| `--goerli`                          | [`--network=goerli`](https://besu.hyperledger.org/en/latest/Reference/CLI/CLI-Syntax/#network)                                                                                                                                  | Replaced by `--network` option   |
| `--metrics-listen=<HOST:PORT>`      | [`--metrics-host=<HOST>`](https://besu.hyperledger.org/en/latest/Reference/CLI/CLI-Syntax/#metrics-host) and [`--metrics-port=<PORT>`](https://besu.hyperledger.org/en/latest/Reference/CLI/CLI-Syntax/#metrics-port) | Split into host and port options |
| `--miner-extraData`                 | [`--miner-extra-data`](https://besu.hyperledger.org/en/latest/Reference/CLI/CLI-Syntax/#miner-extra-data)                                                                                                                       | Renamed                          |
| `--miner-minTransactionGasPriceWei` | [`--min-gas-price`](https://besu.hyperledger.org/en/latest/Reference/CLI/CLI-Syntax/#min-gas-price)                                                                                                                              | Renamed                          |
| `--no-discovery`                    | [`--discovery-enabled`](https://besu.hyperledger.org/en/latest/Reference/CLI/CLI-Syntax/#discovery-enabled)                                                                                                                      | Replaced                         |
| `--node-private-key`                | [`--node-private-key-file`](https://besu.hyperledger.org/en/latest/Reference/CLI/CLI-Syntax/#node-private-key-file)                                                                                                              | Renamed                          |
| `--ottoman`                         | N/A                                                                                                                                                                                                                                         | Removed                          |
| `--p2p-listen=<HOST:PORT>`          | [`--p2p-host=<HOST>`](https://besu.hyperledger.org/en/latest/Reference/CLI/CLI-Syntax/#p2p-hostt) and [`--p2p-port=<PORT>`](https://besu.hyperledger.org/en/latest/Reference/CLI/CLI-Syntax/#p2p-port) | Split into host and port options |
| `--rinkeby`                         | [`--network=rinkeby`](https://besu.hyperledger.org/en/latest/Reference/CLI/CLI-Syntax/#network)                                                                                                                                     | Replaced by `--network` option   |
| `--ropsten`                         | [`--network=ropsten`](https://besu.hyperledger.org/en/latest/Reference/CLI/CLI-Syntax/#network)                                                                                                                                     | Replaced by `--network` option   |
| `--rpc-enabled`                     | [` --rpc-http-enabled`](https://besu.hyperledger.org/en/latest/Reference/CLI/CLI-Syntax/#rpc-http-enabled)| Renamed|
| `--rpc-listen=<HOST:PORT>`          | [`--rpc-http-host=<HOST>`](https://besu.hyperledger.org/en/latest/Reference/CLI/CLI-Syntax/#rpc-http-host) and [`--rpc-http-port=<PORT>`](https://besu.hyperledger.org/en/latest/Reference/CLI/CLI-Syntax/#rpc-http-port) | Split into host and port options |
| `--rpc-api`                         | [`--rpc-http-api`](https://besu.hyperledger.org/en/latest/Reference/CLI/CLI-Syntax/#rpc-http-api)| Renamed |
| `--rpc-cors-origins`                | [`--rpc-http-cors-origins`](https://besu.hyperledger.org/en/latest/Reference/CLI/CLI-Syntax/#rpc-http-cors-origins) | Renamed |
| `--ws-enabled`                      | [`--rpc-ws-enabled`](https://besu.hyperledger.org/en/latest/Reference/CLI/CLI-Syntax/#rpc-ws-enabled)  | Renamed |
| `--ws-api`                          | [`--rpc-ws-api`](https://besu.hyperledger.org/en/latest/Reference/CLI/CLI-Syntax/#rpc-ws-api) | Renamed|
| `--ws-listen=<HOST:PORT>`           | [`--rpc-ws-host=<HOST>`](https://besu.hyperledger.org/en/latest/Reference/CLI/CLI-Syntax/#rpc-ws-host) and [`--rpc-ws-port=<PORT>`](https://besu.hyperledger.org/en/latest/Reference/CLI/CLI-Syntax/#rpc-ws-port) | Split into host and port options |
| `--ws-refresh-delay`                | [`--rpc-ws-refresh-delay`](https://besu.hyperledger.org/en/latest/Reference/CLI/CLI-Syntax/#rpc-ws-refresh-delay)|Renamed|

| Previous Subcommand                 | New Subcommand                                                                                                                                                                                                                  | Change                            |
|-------------------------------------|------------------------------------------------------------------------------------------------------------------------------------------------------------------------------------------------------------------------------------------|----------------------------------|
| `pantheon import <block-file>`      | [`pantheon blocks import --from=<block-file>`](https://besu.hyperledger.org/en/latest/Reference/CLI/CLI-Subcommands/#blocks)                                                                                            | Renamed                          |
| `pantheon export-pub-key <key-file>`| [`pantheon public-key export --to=<key-file>`](https://besu.hyperledger.org/en/latest/Reference/CLI/CLI-Subcommands/#public-key)                                                                                                      | Renamed                          |


### Private Network Quickstart

The Private Network Quickstart has been moved from the `pantheon` repository to the `pantheon-quickstart`
repository. The [Private Network Quickstart tutorial](https://besu.hyperledger.org/en/latest/Tutorials/Quickstarts/Private-Network-Quickstart/)
has been updated to use the moved quickstart.

### Additions and Improvements

- `--network=goerli` supports relaunch of Görli testnet [\#717](https://github.com/PegaSysEng/pantheon/pull/717)
- TOML authentication provider [\#689](https://github.com/PegaSysEng/pantheon/pull/689)
- Metrics Push Gateway Options [\#678](https://github.com/PegaSysEng/pantheon/pull/678)
- Additional logging details for IBFT 2.0 [\#650](https://github.com/PegaSysEng/pantheon/pull/650)
- Permissioning config TOML file [\#643](https://github.com/PegaSysEng/pantheon/pull/643)
- Added metrics Prometheus Push Gateway Support [\#638](https://github.com/PegaSysEng/pantheon/pull/638)
- Clique and IBFT not enabled by default in RPC APIs [\#635](https://github.com/PegaSysEng/pantheon/pull/635)
- Added `admin_addPeer` JSON-RPC API method [\#622](https://github.com/PegaSysEng/pantheon/pull/622)
- Implemented `--p2p-enabled` configuration item [\#619](https://github.com/PegaSysEng/pantheon/pull/619)
- Command options and commands renaming [\#618](https://github.com/PegaSysEng/pantheon/pull/618)
- Added IBFT get pending votes [\#603](https://github.com/PegaSysEng/pantheon/pull/603)
- Implement Petersburg hardfork [\#601](https://github.com/PegaSysEng/pantheon/pull/601)
- Added private transaction abstraction [\#592](https://github.com/PegaSysEng/pantheon/pull/592) (thanks to [iikirilov](https://github.com/iikirilov))
- Added privacy command line commands [\#584](https://github.com/PegaSysEng/pantheon/pull/584) (thanks to [Puneetha17](https://github.com/Puneetha17))
- Documentation updates include:
  - Updated [Private Network Quickstart tutorial](https://besu.hyperledger.org/en/latest/Tutorials/Quickstarts/Private-Network-Quickstart/)
    to use quickstart in `pantheon-quickstart` repository and indicate that the quickstart is not supported on Windows.
  - Added IBFT 2.0 [content](https://besu.hyperledger.org/en/latest/HowTo/Configure/Consensus-Protocols/IBFT/) and [JSON RPC API methods](https://besu.hyperledger.org/en/latest/Reference/API-Methods/#ibft-20-methods).
  - Added [consensus protocols content](https://besu.hyperledger.org/en/latest/Concepts/Consensus-Protocols/Comparing-PoA/).
  - Added content on [events and logs](https://besu.hyperledger.org/en/latest/Concepts/Events-and-Logs/), and [using filters](https://besu.hyperledger.org/en/latest/HowTo/Interact/Filters/Accessing-Logs-Using-JSON-RPC/).
  - Added content on integrating with [Prometheus Push Gateway](https://besu.hyperledger.org/en/latest/HowTo/Deploy/Monitoring-Performance/#running-prometheus-with-besu-in-push-mode)

### Technical Improvements

- Download receipts during fast sync and import without processing transactions [\#701](https://github.com/PegaSysEng/pantheon/pull/701)
- Removed CLI options for `--nodes-whitelist` and `--accounts-whitelist` [\#694](https://github.com/PegaSysEng/pantheon/pull/694)
- Delegate `getRootCause` through to Guava's implementation [\#692](https://github.com/PegaSysEng/pantheon/pull/692)
- Benchmark update [\#691](https://github.com/PegaSysEng/pantheon/pull/691)
- Implement chain download for fast sync [\#690](https://github.com/PegaSysEng/pantheon/pull/690)
- Allow missing accounts to create zero-cost transactions [\#685](https://github.com/PegaSysEng/pantheon/pull/685)
- Node private key location should be fixed under docker [\#684](https://github.com/PegaSysEng/pantheon/pull/684)
- Parallel Processing File Import Performance [\#683](https://github.com/PegaSysEng/pantheon/pull/683)
- Integrate actual `WorldStateDownloader` with the fast sync work flow [\#682](https://github.com/PegaSysEng/pantheon/pull/682)
- Removed `--max-trailing-peers` option [\#680](https://github.com/PegaSysEng/pantheon/pull/680)
- Enabled warning on CLI dependent options [\#679](https://github.com/PegaSysEng/pantheon/pull/679)
- Update WorldStateDownloader run\(\) interface to accept header [\#677](https://github.com/PegaSysEng/pantheon/pull/677)
- Fixed Difficulty calculator [\#663](https://github.com/PegaSysEng/pantheon/pull/663)
- `discovery-enabled` option refactoring [\#661](https://github.com/PegaSysEng/pantheon/pull/661)
- Update orion default port approach [\#660](https://github.com/PegaSysEng/pantheon/pull/660)
- Extract out generic parts of Downloader [\#659](https://github.com/PegaSysEng/pantheon/pull/659)
- Start world downloader [\#658](https://github.com/PegaSysEng/pantheon/pull/658)
- Create a simple `WorldStateDownloader` [\#657](https://github.com/PegaSysEng/pantheon/pull/657)
- Added handling for when p2p is disabled [\#655](https://github.com/PegaSysEng/pantheon/pull/655)
- Enabled command line configuration for privacy precompiled contract address [\#653](https://github.com/PegaSysEng/pantheon/pull/653) (thanks to [Puneetha17](https://github.com/Puneetha17))
- IBFT transmitted packets are logged by gossiper [\#652](https://github.com/PegaSysEng/pantheon/pull/652)
- `admin_addPeer` acceptance test [\#651](https://github.com/PegaSysEng/pantheon/pull/651)
- Added `p2pEnabled` configuration to `ProcessBesuNodeRunner` [\#649](https://github.com/PegaSysEng/pantheon/pull/649)
- Added description to automatic benchmarks [\#646](https://github.com/PegaSysEng/pantheon/pull/646)
- Added `network` option [\#645](https://github.com/PegaSysEng/pantheon/pull/645)
- Remove OrionConfiguration [\#644](https://github.com/PegaSysEng/pantheon/pull/644) (thanks to [Puneetha17](https://github.com/Puneetha17))
- IBFT Json Acceptance tests [\#634](https://github.com/PegaSysEng/pantheon/pull/634)
- Upgraded build image to one that contains libsodium [\#632](https://github.com/PegaSysEng/pantheon/pull/632)
- Command line fixes [\#630](https://github.com/PegaSysEng/pantheon/pull/630)
- Consider peer count insufficient until minimum peers for fast sync are connected [\#629](https://github.com/PegaSysEng/pantheon/pull/629)
- Build tweaks [\#628](https://github.com/PegaSysEng/pantheon/pull/628)
- IBFT ensure non-validator does not partake in consensus [\#627](https://github.com/PegaSysEng/pantheon/pull/627)
- Added ability in acceptance tests to set up a node with `--no-discovery` [\#624](https://github.com/PegaSysEng/pantheon/pull/624)
- Gossip integration test [\#623](https://github.com/PegaSysEng/pantheon/pull/623)
- Removed quickstart code and CI pipeline [\#616](https://github.com/PegaSysEng/pantheon/pull/616)
- IBFT Integration Tests - Spurious Behaviour [\#615](https://github.com/PegaSysEng/pantheon/pull/615)
- Refactoring for more readable IBFT IT [\#614](https://github.com/PegaSysEng/pantheon/pull/614)
- Start of fast sync downloader [\#613](https://github.com/PegaSysEng/pantheon/pull/613)
- Split `IbftProcessor` into looping and event processing [\#612](https://github.com/PegaSysEng/pantheon/pull/612)
- IBFT Int Test - changed `TestContextFactory` to a builder [\#611](https://github.com/PegaSysEng/pantheon/pull/611)
- Discard prior round change msgs [\#610](https://github.com/PegaSysEng/pantheon/pull/610)
- `IbftGetValidatorsByBlockHash` added to json factory [\#607](https://github.com/PegaSysEng/pantheon/pull/607)
- IBFT Validator RPCs to return list of strings [\#606](https://github.com/PegaSysEng/pantheon/pull/606)
- Update Benchmark [\#605](https://github.com/PegaSysEng/pantheon/pull/605)
- Remove db package and move classes to more appropriate locations [\#599](https://github.com/PegaSysEng/pantheon/pull/599)
- Added `GetReceiptsFromPeerTask` [\#598](https://github.com/PegaSysEng/pantheon/pull/598)
- Added `GetNodeDataFromPeerTask` [\#597](https://github.com/PegaSysEng/pantheon/pull/597)
- Fixed deprecation warnings [\#596](https://github.com/PegaSysEng/pantheon/pull/596)
- IBFT Integration Tests - Future Height [\#591](https://github.com/PegaSysEng/pantheon/pull/591)
- Added `getNodeData` to `EthPeer` to enable requesting node data [\#589](https://github.com/PegaSysEng/pantheon/pull/589)
- `Blockcreator` to use `parentblock` specified at constuction [\#588](https://github.com/PegaSysEng/pantheon/pull/588)
- Support responding to `GetNodeData` requests [\#587](https://github.com/PegaSysEng/pantheon/pull/587)
- IBFT validates block on proposal reception [\#583](https://github.com/PegaSysEng/pantheon/pull/583)
- Rework `NewRoundValidator` tests [\#582](https://github.com/PegaSysEng/pantheon/pull/582)
- IBFT split extra data validation rule into components [\#581](https://github.com/PegaSysEng/pantheon/pull/581)
- Allow attached rules to be flagged `light` [\#580](https://github.com/PegaSysEng/pantheon/pull/580)
- Split Block Validation from Importing [\#579](https://github.com/PegaSysEng/pantheon/pull/579)
- Refactor `RoundChangeManager` creation [\#578](https://github.com/PegaSysEng/pantheon/pull/578)
- Add `-SNAPSHOT` postfix to version [\#577](https://github.com/PegaSysEng/pantheon/pull/577)
- IBFT - prevent proposed block being imported twice [\#576](https://github.com/PegaSysEng/pantheon/pull/576)
- Version upgrades [\#571](https://github.com/PegaSysEng/pantheon/pull/571)
- Tests that CLI options are disabled under docker [\#566](https://github.com/PegaSysEng/pantheon/pull/566)
- Renamed IBFT networking classes [\#555](https://github.com/PegaSysEng/pantheon/pull/555)
- Removed dead code from the consensus package [\#554](https://github.com/PegaSysEng/pantheon/pull/554)
- Prepared private transaction support [\#538](https://github.com/PegaSysEng/pantheon/pull/538) (thanks to [iikirilov](https://github.com/iikirilov))

## 0.8.5

Indefinitely delays the roll-out of Constantinople on Ethereum Mainnet due to a [potential security issue](https://blog.ethereum.org/2019/01/15/security-alert-ethereum-constantinople-postponement/) detected.

## Additions and Improvements
- Remove Constantinople fork block [\#574](https://github.com/PegaSysEng/pantheon/pull/574)

## Technical Improvements
- Rename IBFT message packages [\#568](https://github.com/PegaSysEng/pantheon/pull/568)


## 0.8.4

### Docker Image

If you have been running a node using the v0.8.3 Docker image, the node was not saving data to the
specified [data directory](https://besu.hyperledger.org/en/stable/),
or referring to the custom [configuration file](https://besu.hyperledger.org/en/stable/)
or [genesis file](https://besu.hyperledger.org/en/stable/).

To recover the node key and data directory from the Docker container:
`docker cp <container>:/opt/pantheon/key <destination_file>`
`docker cp <container>:/opt/pantheon/database <destination_directory>`

Where `container` is the name or ID of the Docker container containing the Besu node.

The container can be running or stopped when you copy the key and data directory. If your node was
fully synchronized to MainNet, the data directory will be ~2TB.

When restarting your node with the v0.8.4 Docker image:

* Save the node key in the [`key` file](https://besu.hyperledger.org/en/latest/Concepts/Node-Keys/#node-private-key) in the data
    directory or specify the location using the [`--node-private-key` option](https://besu.hyperledger.org/en/stable/).
* Specify the `<destination_directory` as a [volume for the data directory](https://besu.hyperledger.org/en/stable/).

### Bug Fixes
- Fixing default resource locations inside docker [\#529](https://github.com/PegaSysEng/pantheon/pull/529)
- NewRoundMessageValidator ignores Round Number when comparing blocks [\#523](https://github.com/PegaSysEng/pantheon/pull/523)
- Fix Array Configurable command line options [\#514](https://github.com/PegaSysEng/pantheon/pull/514)

## Additions and Improvements
- RocksDB Metrics [\#531](https://github.com/PegaSysEng/pantheon/pull/531)
- Added `ibft_getValidatorsByBlockHash` JSON RPC [\#519](https://github.com/PegaSysEng/pantheon/pull/519)
- Expose metrics to Prometheus [\#506](https://github.com/PegaSysEng/pantheon/pull/506)
- Added `ibft_getValidatorsByBlockNumber` [\#499](https://github.com/PegaSysEng/pantheon/pull/499)
- Added `Roadmap.md` file. [\#494](https://github.com/PegaSysEng/pantheon/pull/494)
- Added JSON RPC `eth hashrate` method. [\#488](https://github.com/PegaSysEng/pantheon/pull/488)
- Account whitelist API [\#487](https://github.com/PegaSysEng/pantheon/pull/487)
- Added nodes whitelist JSON-RPC APIs [\#476](https://github.com/PegaSysEng/pantheon/pull/476)
- Added account whitelisting [\#460](https://github.com/PegaSysEng/pantheon/pull/460)
- Added configurable refresh delay for SyncingSubscriptionService on start up [\#383](https://github.com/PegaSysEng/pantheon/pull/383)
- Added the Command Line Style Guide  [\#530](https://github.com/PegaSysEng/pantheon/pull/530)
- Documentation updates include:
  * Migrated to new [documentation site](https://docs.pantheon.pegasys.tech/en/latest/)
  * Added [configuration file content](https://besu.hyperledger.org/en/stable/)
  * Added [tutorial to create private network](https://besu.hyperledger.org/en/latest/Tutorials/Private-Network/Create-Private-Network/)
  * Added content on [enabling non-default APIs](https://besu.hyperledger.org/en/latest/Reference/API-Methods/)

## Technical Improvements

-  Updated `--bootnodes` command option to take zero arguments [\#548](https://github.com/PegaSysEng/pantheon/pull/548)
- IBFT Integration Testing - Local Node is proposer [\#527](https://github.com/PegaSysEng/pantheon/pull/527)
- Remove vertx from discovery tests [\#539](https://github.com/PegaSysEng/pantheon/pull/539)
- IBFT Integration testing - Round Change [\#537](https://github.com/PegaSysEng/pantheon/pull/537)
- NewRoundMessageValidator creates RoundChangeValidator with correct value [\#518](https://github.com/PegaSysEng/pantheon/pull/518)
- Remove time dependency from BlockTimer tests [\#513](https://github.com/PegaSysEng/pantheon/pull/513)
- Gradle 5.1 [\#512](https://github.com/PegaSysEng/pantheon/pull/512)
- Metrics measurement adjustment [\#511](https://github.com/PegaSysEng/pantheon/pull/511)
- Metrics export for import command. [\#509](https://github.com/PegaSysEng/pantheon/pull/509)
- IBFT Integration test framework [\#502](https://github.com/PegaSysEng/pantheon/pull/502)
- IBFT message gossiping [\#501](https://github.com/PegaSysEng/pantheon/pull/501)
- Remove non-transactional mutation from KeyValueStore [\#500](https://github.com/PegaSysEng/pantheon/pull/500)
- Ensured that the blockchain queries class handles optionals better. [\#486](https://github.com/PegaSysEng/pantheon/pull/486)
- IBFT mining acceptance test [\#483](https://github.com/PegaSysEng/pantheon/pull/483)
- Set base directory name to be lowercase in building.md [\#474](https://github.com/PegaSysEng/pantheon/pull/474) (Thanks to [Matthalp](https://github.com/Matthalp))
- Moved admin\_peers to Admin API group [\#473](https://github.com/PegaSysEng/pantheon/pull/473)
- Nodes whitelist acceptance test [\#472](https://github.com/PegaSysEng/pantheon/pull/472)
- Rework RoundChangeManagerTest to not reuse validators [\#469](https://github.com/PegaSysEng/pantheon/pull/469)
- Ignore node files to support truffle. [\#467](https://github.com/PegaSysEng/pantheon/pull/467)
- IBFT pantheon controller [\#461](https://github.com/PegaSysEng/pantheon/pull/461)
- IBFT Round to update internal state on reception of NewRound Message [\#451](https://github.com/PegaSysEng/pantheon/pull/451)
- Update RoundChangeManager correctly create its message validator [\#450](https://github.com/PegaSysEng/pantheon/pull/450)
- Use seconds for block timer time unit [\#445](https://github.com/PegaSysEng/pantheon/pull/445)
- IBFT controller and future msgs handling [\#431](https://github.com/PegaSysEng/pantheon/pull/431)
- Allow IBFT Round to be created using PreparedCert [\#429](https://github.com/PegaSysEng/pantheon/pull/429)
- Added MessageValidatorFactory [\#425](https://github.com/PegaSysEng/pantheon/pull/425)
- Inround payload [\#423](https://github.com/PegaSysEng/pantheon/pull/423)
- Updated IbftConfig Fields [\#422](https://github.com/PegaSysEng/pantheon/pull/422)
- Repair IbftBlockCreator and add tests [\#421](https://github.com/PegaSysEng/pantheon/pull/421)
- Make Besu behave as a submodule [\#419](https://github.com/PegaSysEng/pantheon/pull/419)
- Ibft Height Manager [\#418](https://github.com/PegaSysEng/pantheon/pull/418)
- Ensure bootnodes are a subset of node whitelist [\#414](https://github.com/PegaSysEng/pantheon/pull/414)
- IBFT Consensus Round Classes [\#405](https://github.com/PegaSysEng/pantheon/pull/405)
- IBFT message payload tests [\#404](https://github.com/PegaSysEng/pantheon/pull/404)
- Validate enodeurl syntax from command line [\#403](https://github.com/PegaSysEng/pantheon/pull/403)
- Update errorprone [\#401](https://github.com/PegaSysEng/pantheon/pull/401)
- IBFT round change manager [\#393](https://github.com/PegaSysEng/pantheon/pull/393)
- IBFT RoundState [\#392](https://github.com/PegaSysEng/pantheon/pull/392)
- Move Block data generator test helper to test support package [\#391](https://github.com/PegaSysEng/pantheon/pull/391)
- IBFT message tests [\#367](https://github.com/PegaSysEng/pantheon/pull/367)

## 0.8.3

### Breaking Change to JSON RPC-API

From v0.8.3, incoming HTTP requests are only accepted from hostnames specified using the `--host-whitelist` command-line option. If not specified, the default value for `--host-whitelist` is `localhost`.

If using the URL `http://127.0.0.1` to make JSON-RPC calls, use `--host-whitelist` to specify the hostname `127.0.0.1` or update the hostname to `localhost`.

If your application publishes RPC ports, specify the hostnames when starting Besu. For example:

```bash
pantheon --host-whitelist=example.com
```

Specify `*` or `all` for `--host-whitelist` to effectively disable host protection and replicate pre-v0.8.3 behavior. This is not recommended for production code.

### Bug Fixes

- Repair Clique Proposer Selection [\#339](https://github.com/PegaSysEng/pantheon/pull/339)
- High TX volume swamps block processing [\#337](https://github.com/PegaSysEng/pantheon/pull/337)
- Check if the connectFuture has completed successfully [\#293](https://github.com/PegaSysEng/pantheon/pull/293)
- Switch back to Xerial Snappy Library [\#284](https://github.com/PegaSysEng/pantheon/pull/284)
- ShortHex of 0 should be '0x0', not '0x' [\#272](https://github.com/PegaSysEng/pantheon/pull/272)
- Fix pantheon CLI default values infinite loop [\#266](https://github.com/PegaSysEng/pantheon/pull/266)

### Additions and Improvements

- Added `--nodes-whitelist` parameter to CLI and NodeWhitelistController [\#346](https://github.com/PegaSysEng/pantheon/pull/346)
- Discovery wiring for `--node-whitelist` [\#365](https://github.com/PegaSysEng/pantheon/pull/365)
- Plumb in three more metrics [\#344](https://github.com/PegaSysEng/pantheon/pull/344)
- `ProposerSelection` to support multiple IBFT implementations [\#307](https://github.com/PegaSysEng/pantheon/pull/307)
- Configuration to support IBFT original and revised [\#306](https://github.com/PegaSysEng/pantheon/pull/306)
- Added host whitelist for JSON-RPC. [**Breaking Change**](#breaking-change-to-json-rpc-api) [\#295](https://github.com/PegaSysEng/pantheon/pull/295)
- Reduce `Block creation processed cancelled` log message to debug [\#294](https://github.com/PegaSysEng/pantheon/pull/294)
- Implement iterative peer search [\#268](https://github.com/PegaSysEng/pantheon/pull/268)
- Added RLP enc/dec for PrePrepare, Commit and NewRound messages [\#200](https://github.com/PegaSysEng/pantheon/pull/200)
- IBFT block mining [\#169](https://github.com/PegaSysEng/pantheon/pull/169)
- Added `--goerli` CLI option [\#370](https://github.com/PegaSysEng/pantheon/pull/370) (Thanks to [@Nashatyrev](https://github.com/Nashatyrev))
- Begin capturing metrics to better understand Besu's behaviour [\#326](https://github.com/PegaSysEng/pantheon/pull/326)
- Documentation updates include:
   * Added Coding Conventions [\#342](https://github.com/PegaSysEng/pantheon/pull/342)
   * Reorganised [Installation documentation](https://github.com/PegaSysEng/pantheon/wiki/Installation) and added [Chocolatey installation](https://github.com/PegaSysEng/pantheon/wiki/Install-Binaries#windows-with-chocolatey) for Windows
   * Reorganised [JSON-RPC API documentation](https://github.com/PegaSysEng/pantheon/wiki/JSON-RPC-API)
   * Updated [RPC Pub/Sub API documentation](https://github.com/PegaSysEng/pantheon/wiki/RPC-PubSub)

### Technical Improvements

- Extracted non-Docker CLI parameters to picoCLI mixin. [\#323](https://github.com/PegaSysEng/pantheon/pull/323)
- IBFT preprepare to validate round matches block [\#329](https://github.com/PegaSysEng/pantheon/pull/329)
- Fix acceptance test [\#324](https://github.com/PegaSysEng/pantheon/pull/324)
- Added the `IbftFinalState` [\#385](https://github.com/PegaSysEng/pantheon/pull/385)
- Constantinople Fork Block [\#382](https://github.com/PegaSysEng/pantheon/pull/382)
- Fix `pantheon.cli.BesuCommandTest` test on Windows [\#380](https://github.com/PegaSysEng/pantheon/pull/380)
- JDK smoke testing is being configured differently now [\#374](https://github.com/PegaSysEng/pantheon/pull/374)
- Re-enable clique AT [\#373](https://github.com/PegaSysEng/pantheon/pull/373)
- Ignoring acceptance test [\#372](https://github.com/PegaSysEng/pantheon/pull/372)
- Changes to support Gradle 5.0 [\#371](https://github.com/PegaSysEng/pantheon/pull/371)
- Clique: Prevent out of turn blocks interrupt in-turn mining [\#364](https://github.com/PegaSysEng/pantheon/pull/364)
- Time all tasks [\#361](https://github.com/PegaSysEng/pantheon/pull/361)
- Rework `VoteTallyCache` to better represent purpose [\#360](https://github.com/PegaSysEng/pantheon/pull/360)
- Add an `UNKNOWN` `DisconnectReason` [\#359](https://github.com/PegaSysEng/pantheon/pull/359)
- New round validation [\#353](https://github.com/PegaSysEng/pantheon/pull/353)
- Update get validators for block hash test to start from block 1 [\#352](https://github.com/PegaSysEng/pantheon/pull/352)
- Idiomatic Builder Pattern [\#345](https://github.com/PegaSysEng/pantheon/pull/345)
- Revert `Repair Clique Proposer Selection` \#339 - Breaks Görli testnet [\#343](https://github.com/PegaSysEng/pantheon/pull/343)
- No fixed ports in tests [\#340](https://github.com/PegaSysEng/pantheon/pull/340)
- Update clique acceptance test genesis file to use correct clique property names [\#338](https://github.com/PegaSysEng/pantheon/pull/338)
- Supporting list of addresses in logs subscription [\#336](https://github.com/PegaSysEng/pantheon/pull/336)
- Render handler exception to `System.err` instead of `.out` [\#334](https://github.com/PegaSysEng/pantheon/pull/334)
- Renamed IBFT message classes [\#333](https://github.com/PegaSysEng/pantheon/pull/333)
- Add additional RLP tests [\#332](https://github.com/PegaSysEng/pantheon/pull/332)
- Downgrading spotless to 3.13.0 to fix threading issues [\#325](https://github.com/PegaSysEng/pantheon/pull/325)
- `eth_getTransactionReceipt` acceptance test [\#322](https://github.com/PegaSysEng/pantheon/pull/322)
- Upgrade vertx to 3.5.4 [\#316](https://github.com/PegaSysEng/pantheon/pull/316)
- Round change validation [\#315](https://github.com/PegaSysEng/pantheon/pull/315)
- Basic IBFT message validators [\#314](https://github.com/PegaSysEng/pantheon/pull/314)
- Minor repairs to clique block scheduling [\#308](https://github.com/PegaSysEng/pantheon/pull/308)
- Dependencies Version upgrade [\#303](https://github.com/PegaSysEng/pantheon/pull/303)
- Build multiple JVM [\#301](https://github.com/PegaSysEng/pantheon/pull/301)
- Smart contract acceptance test [\#296](https://github.com/PegaSysEng/pantheon/pull/296)
- Fixing WebSocket error response [\#292](https://github.com/PegaSysEng/pantheon/pull/292)
- Reword error messages following exceptions during mining [\#291](https://github.com/PegaSysEng/pantheon/pull/291)
- Clique acceptance tests [\#290](https://github.com/PegaSysEng/pantheon/pull/290)
- Delegate creation of additional JSON-RPC methods to the BesuController [\#289](https://github.com/PegaSysEng/pantheon/pull/289)
- Remove unnecessary `RlpInput` and `RlpOutput` classes [\#287](https://github.com/PegaSysEng/pantheon/pull/287)
- Remove `RlpUtils` [\#285](https://github.com/PegaSysEng/pantheon/pull/285)
- Enabling previously ignored acceptance tests [\#282](https://github.com/PegaSysEng/pantheon/pull/282)
- IPv6 peers [\#281](https://github.com/PegaSysEng/pantheon/pull/281)
- IPv6 Bootnode [\#280](https://github.com/PegaSysEng/pantheon/pull/280)
- Acceptance test for `getTransactionReceipt` JSON-RPC method [\#278](https://github.com/PegaSysEng/pantheon/pull/278)
- Inject `StorageProvider` into `BesuController` instances [\#259](https://github.com/PegaSysEng/pantheon/pull/259)

## 0.8.2

### Removed
 - Removed `import-blockchain` command because nothing exports to the required format yet (PR [\#223](https://github.com/PegaSysEng/pantheon/pull/223))

### Bug Fixes
 - `io.netty.util.internal.OutOfDirectMemoryError` errors by removing reference counting from network messages.
 - Log spam: endless loop in `nioEventLoopGroup` thanks to [@5chdn](https://github.com/5chdn) for reporting) (PR [#261](https://github.com/PegaSysEng/pantheon/pull/261))
 - Rinkeby import can stall with too many fragments thanks to [@steffenkux](https://github.com/steffenkux) and [@5chdn](https://github.com/5chdn) for reporting) (PR [#255](https://github.com/PegaSysEng/pantheon/pull/255))
 - Clique incorrectly used the chain ID instead of the network ID in ETH status messages (PR [#209](https://github.com/PegaSysEng/pantheon/pull/209))
 - Gradle deprecation warnings (PR [#246](https://github.com/PegaSysEng/pantheon/pull/246) with thanks to [@jvirtanen](https://github.com/jvirtanen))
 - Consensus issue on Ropsten:
    - Treat output length as a maximum length for CALL operations (PR [#236](https://github.com/PegaSysEng/pantheon/pull/236))
    - ECRec precompile should return empty instead of 32 zero bytes when the input is invalid (PR [#227](https://github.com/PegaSysEng/pantheon/pull/227))
 - File name too long error while building from source thanks to [@5chdn](https://github.com/5chdn) for reporting) (PR [#221](https://github.com/PegaSysEng/pantheon/pull/221))
 - Loop syntax in `runBesuPrivateNetwork.sh` (PR [#237](https://github.com/PegaSysEng/pantheon/pull/237) thanks to [@matt9ucci](https://github.com/matt9ucci))
 - Fix `CompressionException: Snappy decompression failed` errors thanks to [@5chdn](https://github.com/5chdn) for reporting) (PR [#274](https://github.com/PegaSysEng/pantheon/pull/274))

### Additions and Improvements
 - Added `--ropsten` command line argument to make syncing to Ropsten easier (PR [#197](https://github.com/PegaSysEng/pantheon/pull/197) with thanks to [@jvirtanen](https://github.com/jvirtanen))
 - Enabled constantinople in `--dev-mode` (PR [#256](https://github.com/PegaSysEng/pantheon/pull/256))
 - Supported Constantinople with Clique thanks to [@5chdn](https://github.com/5chdn) for reporting) (PR [#250](https://github.com/PegaSysEng/pantheon/pull/250), PR [#247](https://github.com/PegaSysEng/pantheon/pull/247))
 - Implemented `eth_chainId` JSON-RPC method (PR [#219](https://github.com/PegaSysEng/pantheon/pull/219))
 - Updated client version to be ethstats friendly (PR [#258](https://github.com/PegaSysEng/pantheon/pull/258))
 - Added `--node-private-key` option to allow nodekey file to be specified separately to data directory thanks to [@peterbroadhurst](https://github.com/peterbroadhurst) for requesting)  (PR [#234](https://github.com/PegaSysEng/pantheon/pull/234))
 - Added `--banned-nodeids` option to prevent connection to specific nodes (PR [#254](https://github.com/PegaSysEng/pantheon/pull/254))
 - Send client quitting disconnect message to peers on shutdown (PR [#253](https://github.com/PegaSysEng/pantheon/pull/253))
 - Improved error message for port conflict error (PR [#232](https://github.com/PegaSysEng/pantheon/pull/232))
 - Improved documentation by adding the following pages:
    * [Getting Started](https://github.com/PegaSysEng/pantheon/wiki/Getting-Started)
    * [Network ID and Chain ID](https://github.com/PegaSysEng/pantheon/wiki/NetworkID-And-ChainID)
    * [Node Keys](https://github.com/PegaSysEng/pantheon/wiki/Node-Keys)
    * [Networking](https://github.com/PegaSysEng/pantheon/wiki/Networking)
    * [Accounts for Testing](https://github.com/PegaSysEng/pantheon/wiki/Accounts-for-Testing)
    * [Logging](https://github.com/PegaSysEng/pantheon/wiki/Logging)
    * [Proof of Authority](https://github.com/PegaSysEng/pantheon/wiki/Proof-of-Authority)
    * [Passing JVM Options](https://github.com/PegaSysEng/pantheon/wiki/Passing-JVM-Options)


 ### Technical Improvements
 - Upgraded Ethereum reference tests to 6.0 beta 2. (thanks to [@jvirtanen](https://github.com/jvirtanen) for the initial upgrade to beta 1)
 - Set Java compiler default encoding to UTF-8 (PR [#238](https://github.com/PegaSysEng/pantheon/pull/238) thanks to [@matt9ucci](https://github.com/matt9ucci))
 - Removed duplicate code defining default JSON-RPC APIs (PR [#218](https://github.com/PegaSysEng/pantheon/pull/218) thanks to [@matt9ucci](https://github.com/matt9ucci))
 - Improved code for parsing config (PRs [#208](https://github.com/PegaSysEng/pantheon/pull/208), [#209](https://github.com/PegaSysEng/pantheon/pull/209))
 - Use `java.time.Clock` in favour of a custom Clock interface (PR [#220](https://github.com/PegaSysEng/pantheon/pull/220))
 - Improve modularity of storage systems (PR [#211](https://github.com/PegaSysEng/pantheon/pull/211), [#207](https://github.com/PegaSysEng/pantheon/pull/207))
 - Treat JavaDoc warnings as errors (PR [#171](https://github.com/PegaSysEng/pantheon/pull/171))
 - Add benchmark for `BlockHashOperation `as a template for benchmarking other EVM operations (PR [#203](https://github.com/PegaSysEng/pantheon/pull/203))
 - Added unit tests for `EthBlockNumber` (PR [#195](https://github.com/PegaSysEng/pantheon/pull/195) thanks to [@jvirtanen](https://github.com/jvirtanen))
 - Code style improvements (PR [#196](https://github.com/PegaSysEng/pantheon/pull/196) thanks to [@jvirtanen](https://github.com/jvirtanen))
 - Added unit tests for `Web3ClientVersion` (PR [#194](https://github.com/PegaSysEng/pantheon/pull/194) with thanks to [@jvirtanen](https://github.com/jvirtanen))
 - Removed RLPUtils from `RawBlockIterator` (PR [#179](https://github.com/PegaSysEng/pantheon/pull/179))
 - Replace the JNI based snappy library with a pure-Java version (PR [#257](https://github.com/PegaSysEng/pantheon/pull/257))<|MERGE_RESOLUTION|>--- conflicted
+++ resolved
@@ -1,8 +1,5 @@
 # Changelog
 
-<<<<<<< HEAD
-## 24.1.0-SNAPSHOT
-=======
 ## 24.1.1-SNAPSHOT
 
 ### Breaking Changes
@@ -27,11 +24,8 @@
 
 
 ## 24.1.0
->>>>>>> 33df79dd
 
 ### Breaking Changes
-- New `EXECUTION_HALTED` error returned if there is an error executing or simulating a transaction, with the reason for execution being halted. Replaces the generic `INTERNAL_ERROR` return code in certain cases which some applications may be checking for [#6343](https://github.com/hyperledger/besu/pull/6343)
-- The Besu Docker images with `openjdk-latest` tags since 23.10.3 were incorrectly using UID 1001 instead of 1000 for the container's `besu` user. The user now uses 1000 again. Containers created from or migrated to images using UID 1001 will need to chown their persistent database files to UID 1000 [#6360](https://github.com/hyperledger/besu/pull/6360)
 
 ### Deprecations
 - Forest pruning (`pruning-enabled` options) is deprecated and will be removed soon. To save disk space consider switching to Bonsai data storage format [#6230](https://github.com/hyperledger/besu/pull/6230)
@@ -42,18 +36,8 @@
 - Set Ethereum Classic mainnet activation block for Spiral network upgrade [#6267](https://github.com/hyperledger/besu/pull/6267)
 - Add custom genesis file name to config overview if specified [#6297](https://github.com/hyperledger/besu/pull/6297)
 - Update Gradle plugins and replace unmaintained License Gradle Plugin with the actively maintained Gradle License Report [#6275](https://github.com/hyperledger/besu/pull/6275)
-- Optimize RocksDB WAL files, allows for faster restart and a more linear disk space utilization [#6328](https://github.com/hyperledger/besu/pull/6328)
-- Disable transaction handling when the node is not in sync, to avoid unnecessary transaction validation work [#6302](https://github.com/hyperledger/besu/pull/6302)
-- Upgrade dependencies [#6377](https://github.com/hyperledger/besu/pull/6377)
-- Upgrade `com.fasterxml.jackson` dependencies [#6378](https://github.com/hyperledger/besu/pull/6378)
 
 ### Bug fixes
-<<<<<<< HEAD
-- INTERNAL_ERROR from `eth_estimateGas` JSON/RPC calls [#6344](https://github.com/hyperledger/besu/issues/6344)
-- Fix Besu Docker images with `openjdk-latest` tags since 23.10.3 using UID 1001 instead of 1000 for the `besu` user [#6360](https://github.com/hyperledger/besu/pull/6360)
-- Fluent EVM API definition for Tangerine Whistle had incorrect code size validation configured [#6382](https://github.com/hyperledger/besu/pull/6382)
-- Correct mining beneficiary for Clique networks in TraceServiceImpl [#6390](https://github.com/hyperledger/besu/pull/6390)
-=======
 - Hotfix for selfdestruct preimages on bonsai [#6359]((https://github.com/hyperledger/besu/pull/6359)
 - Fix trielog shipping issue during self destruct [#6340]((https://github.com/hyperledger/besu/pull/6340)
 - mitigation for trielog failure [#6315]((https://github.com/hyperledger/besu/pull/6315)
@@ -61,11 +45,8 @@
 ### Download Links
 https://hyperledger.jfrog.io/artifactory/besu-binaries/besu/24.1.0/besu-24.1.0.zip / sha256 TBA
 https://hyperledger.jfrog.io/artifactory/besu-binaries/besu/24.1.0/besu-24.1.0.tar.gz / sha256 TBA
->>>>>>> 33df79dd
-
-
-<<<<<<< HEAD
-=======
+
+
 ## 23.10.3-hotfix
 This is a hotfix for a selfdestruct defect that occurred on mainnet at block [18947893](https://etherscan.io/block/18947893)
 
@@ -80,7 +61,6 @@
 
 ## 23.10.3
 
->>>>>>> 33df79dd
 ### Additions and Improvements
 - Implement debug_traceCall [#5885](https://github.com/hyperledger/besu/pull/5885)
 - Transactions that takes too long to evaluate, during block creation, are dropped from the txpool [#6163](https://github.com/hyperledger/besu/pull/6163)
