--- conflicted
+++ resolved
@@ -1,8 +1,5 @@
 # Changelog
 
-<<<<<<< HEAD
-## 24.1.1-SNAPSHOT
-=======
 ## 24.1.2-SNAPSHOT
 
 ### Breaking Changes
@@ -20,7 +17,6 @@
 ### Download Links
 
 ## 24.1.1
->>>>>>> 4ac32c6d
 
 ### Breaking Changes
 - New `EXECUTION_HALTED` error returned if there is an error executing or simulating a transaction, with the reason for execution being halted. Replaces the generic `INTERNAL_ERROR` return code in certain cases which some applications may be checking for [#6343](https://github.com/hyperledger/besu/pull/6343)
