# Changelog

## 24.2.0-SNAPSHOT

### Breaking Changes
- Following the OpenMetrics convention, the updated Prometheus client adds the `_total` suffix to every metrics of type counter, with the effect that some existing metrics have been renamed to have this suffix. If you are using the official Besu Grafana dashboard [(available here)](https://grafana.com/grafana/dashboards/16455-besu-full/), just update it to the latest revision, that accepts the old and the new name of the affected metrics. If you have a custom dashboard or use the metrics in other ways, then you need to manually update it to support the new naming.
- The `trace-filter` method in JSON-RPC API now has a default block range limit of 1000, adjustable with `--rpc-max-trace-filter-range` (thanks @alyokaz) [#6446](https://github.com/hyperledger/besu/pull/6446)
- Requesting the Ethereum Node Record (ENR) to acquire the fork id from bonded peers is now enabled by default, so the following change has been made [#5628](https://github.com/hyperledger/besu/pull/5628):
- `--Xfilter-on-enr-fork-id` has been removed. To disable the feature use `--filter-on-enr-fork-id=false`.
- `--engine-jwt-enabled` has been removed. Use `--engine-jwt-disabled` instead. [#6491](https://github.com/hyperledger/besu/pull/6491)
<<<<<<< HEAD
- `--data-storage-format` Default data storage format is now Bonsai [#6536](https://github.com/hyperledger/besu/pull/6536)
  - if you had previously used the default (FOREST), at startup you will get an error indicating the mismatch
      `Mismatch: DB at '/path' is BONSAI (Version 2) but config expects FOREST (Version 1). Please check your config.`
  - to fix this mismatch, specify the format explicitly using `--data-storage-format=FOREST`
=======
- SNAP sync is now the default for named networks [#6530](https://github.com/hyperledger/besu/pull/6530)
>>>>>>> 5bf959a4

### Deprecations
- X_SNAP and X_CHECKPOINT are marked for deprecation and will be removed in 24.4.0 in favor of SNAP and CHECKPOINT [#6405](https://github.com/hyperledger/besu/pull/6405)
- `--Xsnapsync-synchronizer-flat-db-healing-enabled` is deprecated (always enabled). [#6499](https://github.com/hyperledger/besu/pull/6499)
- `--Xp2p-peer-lower-bound` is deprecated. [#6501](https://github.com/hyperledger/besu/pull/6501)

### Upcoming Breaking Changes
- `--Xbonsai-limit-trie-logs-enabled` will be removed. You will need to use `--bonsai-limit-trie-logs-enabled` instead. Additionally, this limit will change to be enabled by default.
  - If you do not want the limit enabled (eg you have `--bonsai-historical-block-limit` set < 512), you need to explicitly disable it using `--bonsai-limit-trie-logs-enabled=false` or increase the limit. [#6561](https://github.com/hyperledger/besu/pull/6561)

### Additions and Improvements
- Upgrade Prometheus and Opentelemetry dependencies [#6422](https://github.com/hyperledger/besu/pull/6422)
- Add `OperationTracer.tracePrepareTransaction`, where the sender account has not yet been altered[#6453](https://github.com/hyperledger/besu/pull/6453)
- Improve the high spec flag by limiting it to a few column families [#6354](https://github.com/hyperledger/besu/pull/6354)
- Log blob count when importing a block via Engine API [#6466](https://github.com/hyperledger/besu/pull/6466)
- Introduce `--Xbonsai-limit-trie-logs-enabled` experimental feature which by default will only retain the latest 512 trie logs, saving about 3GB per week in database growth [#5390](https://github.com/hyperledger/besu/issues/5390)
- Introduce `besu storage x-trie-log prune` experimental offline subcommand which will prune all redundant trie logs except the latest 512 [#6303](https://github.com/hyperledger/besu/pull/6303)
- SNAP and CHECKPOINT sync - early access flag removed so now simply SNAP and CHECKPOINT [#6405](https://github.com/hyperledger/besu/pull/6405)
  - X_SNAP and X_CHECKPOINT are marked for deprecation and will be removed in 24.4.0
- Github Actions based build.
- Introduce caching mechanism to optimize Keccak hash calculations for account storage slots during block processing [#6452](https://github.com/hyperledger/besu/pull/6452)
- Added configuration options for `pragueTime` to genesis file for Prague fork development [#6473](https://github.com/hyperledger/besu/pull/6473)
- Moving trielog storage to RocksDB's blobdb to improve write amplications [#6289](https://github.com/hyperledger/besu/pull/6289)
- Support for `shanghaiTime` fork and Shanghai EVM smart contracts in QBFT/IBFT chains [#6353](https://github.com/hyperledger/besu/pull/6353)
- Change ExecutionHaltReason for contract creation collision case to return ILLEGAL_STATE_CHANGE [#6518](https://github.com/hyperledger/besu/pull/6518) 
- Experimental feature `--Xbonsai-code-using-code-hash-enabled` for storing Bonsai code storage by code hash [#6505](https://github.com/hyperledger/besu/pull/6505)
- More accurate column size `storage rocksdb usage` subcommand [#6540](https://github.com/hyperledger/besu/pull/6540)
- Adds `storage rocksdb x-stats` subcommand [#6540](https://github.com/hyperledger/besu/pull/6540)

### Bug fixes
- Fix the way an advertised host configured with `--p2p-host` is treated when communicating with the originator of a PING packet [#6225](https://github.com/hyperledger/besu/pull/6225)
- Fix `poa-block-txs-selection-max-time` option that was inadvertently reset to its default after being configured [#6444](https://github.com/hyperledger/besu/pull/6444)

### Download Links

## 24.1.2

### Bug fixes
- Fix ETC Spiral upgrade breach of consensus [#6524](https://github.com/hyperledger/besu/pull/6524)

### Additions and Improvements
- Adds timestamp to enable Cancun upgrade on mainnet [#6545](https://github.com/hyperledger/besu/pull/6545)
- Github Actions based build.[#6427](https://github.com/hyperledger/besu/pull/6427)

### Download Links
https://hyperledger.jfrog.io/artifactory/besu-binaries/besu/24.1.2/besu-24.1.2.zip / sha256 9033f300edd81c770d3aff27a29f59dd4b6142a113936886a8f170718e412971
https://hyperledger.jfrog.io/artifactory/besu-binaries/besu/24.1.2/besu-24.1.2.tar.gz / sha256 082db8cf4fb67527aa0dd757e5d254b3b497f5027c23287f9c0a74a6a743bf08

## 24.1.1

### Breaking Changes
- New `EXECUTION_HALTED` error returned if there is an error executing or simulating a transaction, with the reason for execution being halted. Replaces the generic `INTERNAL_ERROR` return code in certain cases which some applications may be checking for [#6343](https://github.com/hyperledger/besu/pull/6343)
- The Besu Docker images with `openjdk-latest` tags since 23.10.3 were incorrectly using UID 1001 instead of 1000 for the container's `besu` user. The user now uses 1000 again. Containers created from or migrated to images using UID 1001 will need to chown their persistent database files to UID 1000 (thanks @h4l) [#6360](https://github.com/hyperledger/besu/pull/6360)
- The deprecated `--privacy-onchain-groups-enabled` option has now been removed. Use the `--privacy-flexible-groups-enabled` option instead. [#6411](https://github.com/hyperledger/besu/pull/6411)
- The time that can be spent selecting transactions during block creation is not capped at 5 seconds for PoS and PoW networks, and for PoA networks, at 75% of the block period specified in the genesis. This is to prevent possible DoS attacks in case a single transaction is taking too long to execute, and to have a stable block production rate. This could be a breaking change if an existing network needs to accept transactions that take more time to execute than the newly introduced limit. If it is mandatory for these networks to keep processing these long processing transaction, then the default value of `block-txs-selection-max-time` or `poa-block-txs-selection-max-time` needs to be tuned accordingly. [#6423](https://github.com/hyperledger/besu/pull/6423)

### Deprecations

### Additions and Improvements
- Optimize RocksDB WAL files, allows for faster restart and a more linear disk space utilization [#6328](https://github.com/hyperledger/besu/pull/6328)
- Disable transaction handling when the node is not in sync, to avoid unnecessary transaction validation work [#6302](https://github.com/hyperledger/besu/pull/6302)
- Introduce TransactionEvaluationContext to pass data between transaction selectors and plugin, during block creation [#6381](https://github.com/hyperledger/besu/pull/6381)
- Upgrade dependencies [#6377](https://github.com/hyperledger/besu/pull/6377)
- Upgrade `com.fasterxml.jackson` dependencies [#6378](https://github.com/hyperledger/besu/pull/6378)
- Upgrade Guava dependency [#6396](https://github.com/hyperledger/besu/pull/6396)
- Upgrade Mockito [#6397](https://github.com/hyperledger/besu/pull/6397)
- Upgrade `tech.pegasys.discovery:discovery` [#6414](https://github.com/hyperledger/besu/pull/6414)
- Options to tune the max allowed time that can be spent selecting transactions during block creation are now stable [#6423](https://github.com/hyperledger/besu/pull/6423)
- Support for "pending" in `qbft_getValidatorsByBlockNumber` [#6436](https://github.com/hyperledger/besu/pull/6436)

### Bug fixes
- INTERNAL_ERROR from `eth_estimateGas` JSON/RPC calls [#6344](https://github.com/hyperledger/besu/issues/6344)
- Fix Besu Docker images with `openjdk-latest` tags since 23.10.3 using UID 1001 instead of 1000 for the `besu` user [#6360](https://github.com/hyperledger/besu/pull/6360)
- Fluent EVM API definition for Tangerine Whistle had incorrect code size validation configured [#6382](https://github.com/hyperledger/besu/pull/6382)
- Correct mining beneficiary for Clique networks in TraceServiceImpl [#6390](https://github.com/hyperledger/besu/pull/6390)
- Fix to gas limit delta calculations used in block production. Besu should now increment or decrement the block gas limit towards its target correctly (thanks @arbora) #6425
- Ensure Backward Sync waits for initial sync before starting a session [#6455](https://github.com/hyperledger/besu/issues/6455)
- Silence the noisy DNS query errors [#6458](https://github.com/hyperledger/besu/issues/6458)

### Download Links
https://hyperledger.jfrog.io/artifactory/besu-binaries/besu/24.1.1/besu-24.1.1.zip / sha256 e23c5b790180756964a70dcdd575ee2ed2c2efa79af00bce956d23bd2f7dc67c
https://hyperledger.jfrog.io/artifactory/besu-binaries/besu/24.1.1/besu-24.1.1.tar.gz / sha256 4b0ddd5a25be2df5d2324bff935785eb63e4e3a5f421614ea690bacb5b9cb344

### Errata
Note, due to a CI race with the release job, the initial published version of 24.1.1 were overwritten by artifacts generated from the same sources, but differ in their embedded timestamps. The initial SHAs are noted here but are deprecated:
~~https://hyperledger.jfrog.io/artifactory/besu-binaries/besu/24.1.1/besu-24.1.1.zip / sha256 b6b64f939e0bb4937ce90fc647e0a7073ce3e359c10352b502059955070a60c6
https://hyperledger.jfrog.io/artifactory/besu-binaries/besu/24.1.1/besu-24.1.1.tar.gz / sha256 cfcae04c30769bf338b0740ac65870f9346d3469931bb46cdba3b2f65d311e7a~~


## 24.1.0

### Breaking Changes

### Deprecations
- Forest pruning (`pruning-enabled` option) is deprecated and will be removed soon. To save disk space consider switching to Bonsai data storage format [#6230](https://github.com/hyperledger/besu/pull/6230)

### Additions and Improvements
- Add error messages on authentication failures with username and password [#6212](https://github.com/hyperledger/besu/pull/6212)
- New `Sequenced` transaction pool. The pool is an evolution of the `legacy` pool and is likely to be more suitable to enterprise or permissioned chains than the `layered` transaction pool. Select to use this pool with `--tx-pool=sequenced`. Supports the same options as the `legacy` pool [#6274](https://github.com/hyperledger/besu/issues/6274)
- Set Ethereum Classic mainnet activation block for Spiral network upgrade [#6267](https://github.com/hyperledger/besu/pull/6267)
- Add custom genesis file name to config overview if specified [#6297](https://github.com/hyperledger/besu/pull/6297)
- Update Gradle plugins and replace unmaintained License Gradle Plugin with the actively maintained Gradle License Report [#6275](https://github.com/hyperledger/besu/pull/6275)
- Optimize RocksDB WAL files, allows for faster restart and a more linear disk space utilization [#6328](https://github.com/hyperledger/besu/pull/6328)
- Add a cache on senders by transaction hash [#6375](https://github.com/hyperledger/besu/pull/6375)

### Bug fixes
- Hotfix for selfdestruct preimages on bonsai [#6359]((https://github.com/hyperledger/besu/pull/6359)
- Fix trielog shipping issue during self destruct [#6340]((https://github.com/hyperledger/besu/pull/6340)
- mitigation for trielog failure [#6315]((https://github.com/hyperledger/besu/pull/6315)

### Download Links
https://hyperledger.jfrog.io/artifactory/besu-binaries/besu/24.1.0/besu-24.1.0.zip / sha256 d36c8aeef70f0a516d4c26d3bc696c3e2a671e515c9e6e9475a31fe759e39f64
https://hyperledger.jfrog.io/artifactory/besu-binaries/besu/24.1.0/besu-24.1.0.tar.gz / sha256 602b04c0729a7b17361d1f0b39f4ce6a2ebe47932165add666560fe594d9ca99


## 23.10.3-hotfix
This is a hotfix for a selfdestruct defect that occurred on mainnet at block [18947893](https://etherscan.io/block/18947893)

### Bug fixes
- Hotfix for selfdestruct preimages on bonsai [#6359]((https://github.com/hyperledger/besu/pull/6359)
- mitigation for trielog failure [#6315]((https://github.com/hyperledger/besu/pull/6315)

### Download Links
https://hyperledger.jfrog.io/artifactory/besu-binaries/besu/23.10.3-hotfix/besu-23.10.3-hotfix.zip / sha256 1c37762909858a40eca749fb85b77fb4d1e918f247aff56d518144828bd85378
https://hyperledger.jfrog.io/artifactory/besu-binaries/besu/23.10.3-hotfix/besu-23.10.3-hotfix.tar.gz / sha256 8e38e9fd0c16e049aa324effc96f9ec31dc06e82ea4995e9dd75d571394667af


## 23.10.3

### Additions and Improvements
- Implement debug_traceCall [#5885](https://github.com/hyperledger/besu/pull/5885)
- Transactions that takes too long to evaluate, during block creation, are dropped from the txpool [#6163](https://github.com/hyperledger/besu/pull/6163)
- New option `tx-pool-min-gas-price` to set a lower bound when accepting txs to the pool [#6098](https://github.com/hyperledger/besu/pull/6098)
- Update OpenJDK latest Docker image to use Java 21 [#6189](https://github.com/hyperledger/besu/pull/6189)
- Allow a transaction selection plugin to specify custom selection results [#6190](https://github.com/hyperledger/besu/pull/6190)
- Add `rpc-gas-cap` to allow users to set gas limit to the RPC methods used to simulate transactions[#6156](https://github.com/hyperledger/besu/pull/6156)
- Fix the unavailability of `address` field when returning an `Account` entity on GraphQL in case of unreachable world state [#6198](https://github.com/hyperledger/besu/pull/6198)
- Update OpenJ9 Docker image to latest version [#6226](https://github.com/hyperledger/besu/pull/6226)
- Add error messages on authentication failures with username and password [#6212](https://github.com/hyperledger/besu/pull/6212)
- Add `rocksdb usage` to the `storage` subcommand to allow users and dev to check columns families usage [#6185](https://github.com/hyperledger/besu/pull/6185)
- Ethereum Classic Spiral network upgrade [#6078](https://github.com/hyperledger/besu/pull/6078)
- Fix self destruct collision [#6205](https://github.com/hyperledger/besu/pull/6205)
- Mark deleted storage on cleared [#6305](https://github.com/hyperledger/besu/pull/6305)

### Bug fixes
- Fix Docker image name clash between Besu and evmtool [#6194](https://github.com/hyperledger/besu/pull/6194)
- Fix `logIndex` in `eth_getTransactionReceipt` JSON RPC method [#6206](https://github.com/hyperledger/besu/pull/6206)

### Download Links
https://hyperledger.jfrog.io/artifactory/besu-binaries/besu/23.10.3/besu-23.10.3.zip / sha256 da7ef8a6ceb88d3e327cacddcdb32218d1750b464c14165a74068f6dc6e0871a
https://hyperledger.jfrog.io/artifactory/besu-binaries/besu/23.10.3/besu-23.10.3.tar.gz / sha256 73c834cf32c7bbe255d7d8cc7ca5d1eb0df8430b9114935c8dcf3a675b2acbc2

## 23.10.2

### Breaking Changes
- TX pool eviction in the legacy TX pool now favours keeping oldest transactions (more likely to evict higher nonces, less likely to introduce nonce gaps) [#6106](https://github.com/hyperledger/besu/pull/6106) and [#6146](https://github.com/hyperledger/besu/pull/6146)

### Deprecations

### Additions and Improvements
- Ethereum Classic Spiral network upgrade [#6078](https://github.com/hyperledger/besu/pull/6078)
- Add a method to read from a `Memory` instance without altering its inner state [#6073](https://github.com/hyperledger/besu/pull/6073)
- Accept `input` and `data` field for the payload of transaction-related RPC methods [#6094](https://github.com/hyperledger/besu/pull/6094)
- Add APIs to set and get the min gas price a transaction must pay for being selected during block creation [#6097](https://github.com/hyperledger/besu/pull/6097)
- TraceService: return results for transactions in block [#6086](https://github.com/hyperledger/besu/pull/6086)
- New option `--min-priority-fee` that sets the minimum priority fee a transaction must meet to be selected for a block. [#6080](https://github.com/hyperledger/besu/pull/6080) [#6083](https://github.com/hyperledger/besu/pull/6083)
- Implement new `miner_setMinPriorityFee` and `miner_getMinPriorityFee` RPC methods [#6080](https://github.com/hyperledger/besu/pull/6080)
- Clique config option `createemptyblocks` to not create empty blocks [#6082](https://github.com/hyperledger/besu/pull/6082)
- Upgrade EVM Reference Tests to v13 (Cancun) [#6114](https://github.com/hyperledger/besu/pull/6114)
- Add `yParity` to GraphQL and JSON-RPC for relevant querise. [6119](https://github.com/hyperledger/besu/pull/6119)
- Force tx replacement price bump to zero when zero base fee market is configured or `--min-gas-price` is set to 0. This allows for easier tx replacement in networks where there is not gas price. [#6079](https://github.com/hyperledger/besu/pull/6079)
- Introduce the possibility to limit the time spent selecting pending transactions during block creation, using the new experimental option `Xblock-txs-selection-max-time` on PoS and PoW networks (by default set to 5000ms) or `Xpoa-block-txs-selection-max-time` on PoA networks (by default 75% of the min block time) [#6044](https://github.com/hyperledger/besu/pull/6044)
- Remove LowestInvalidNonceCache from `legacy` transaction pool to make it more private networks friendly [#6148](https://github.com/hyperledger/besu/pull/6148)
- Optimization: Delete leftPad when capturing the stack before and after a frame execution [#6102](https://github.com/hyperledger/besu/pull/6102)

### Bug fixes
- Upgrade netty to address CVE-2023-44487, CVE-2023-34462 [#6100](https://github.com/hyperledger/besu/pull/6100)
- Upgrade grpc to address CVE-2023-32731, CVE-2023-33953, CVE-2023-44487, CVE-2023-4785 [#6100](https://github.com/hyperledger/besu/pull/6100)
- Fix blob gas calculation in reference tests [#6107](https://github.com/hyperledger/besu/pull/6107)
- Limit memory used in handling invalid blocks [#6138](https://github.com/hyperledger/besu/pull/6138)

---

### Download Links
https://hyperledger.jfrog.io/artifactory/besu-binaries/besu/23.10.2/besu-23.10.2.zip / sha256: 597ab71898d379180106baf24878239ed49acefea5772344fd359b0ff13fe19f

https://hyperledger.jfrog.io/artifactory/besu-binaries/besu/23.10.2/besu-23.10.2.tar.gz / sha256: 255818a5c6067a38aa8b565d8f32a49a172a7536a1d370673bbb75f548263c2c

## 23.10.1

### Additions and Improvements
- New option `--tx-pool-priority-senders` to specify a list of senders, that has the effect to prioritize any transactions sent by these senders from any source [#5959](https://github.com/hyperledger/besu/pull/5959)
- Cache last n blocks by using a new Besu flag `--cache-last-blocks=n` [#6009](https://github.com/hyperledger/besu/pull/6009)
- Optimize performances of RPC method `eth_feeHistory` [#6011](https://github.com/hyperledger/besu/pull/6011) [#6035](https://github.com/hyperledger/besu/pull/6035)
- Logging summary of plugins at Info as part of the config overview [#5964](https://github.com/hyperledger/besu/pull/5964) [#6049](https://github.com/hyperledger/besu/pull/6049)
- Layered tx pool memory improvements [#5985](https://github.com/hyperledger/besu/pull/5985) [#5974](https://github.com/hyperledger/besu/pull/5974)
- Update Bouncy Castle to 1.76, and force the use of the `jdk18on` variant [#5748](https://github.com/hyperledger/besu/pull/5748)
- Add GraphQL support for new fields in Cancun [#5923](https://github.com/hyperledger/besu/pull/5923) [#5975](https://github.com/hyperledger/besu/pull/5975)
- Add new configuration options to the EVM Fluent APIs [#5930](https://github.com/hyperledger/besu/pull/5930)


### Deprecations
- `--tx-pool-disable-locals` has been deprecated for removal in favor of `--tx-pool-no-local-priority`, no semantic change, only a renaming [#5959](https://github.com/hyperledger/besu/pull/5959)

### Bug Fixes
- Fix regression with t8n tool filling [#5979](https://github.com/hyperledger/besu/pull/5979)
- Fix EOF and EIP-4788 regressions in reference tests  [#6060](https://github.com/hyperledger/besu/pull/6060)

### Download Links
https://hyperledger.jfrog.io/artifactory/besu-binaries/besu/23.10.1/besu-23.10.1.tar.gz / sha256: e27645f345583f3ee447e5418302382c6f8335d2da8707bdd20033aabd86ce4c

https://hyperledger.jfrog.io/artifactory/besu-binaries/besu/23.10.1/besu-23.10.1.zip / sha256: fb173acb93c72fbb74a6542051691ca2d3d5f54ea2f51026467a512f3a22106b

## 23.10.0
### Layered Transaction Pool: the new default transaction pool implementation
With this release the previously experimental Layered txpool is marked stable and enabled by default, so please read the following instructions if you used to tune txpool behaviour,
otherwise you can simply go with the default and enjoy the improved performance of the new txpool.

#### Upgrading to Layered Transaction Pool
If you do not specify any txpool option, then you can skip this section.
If you have tuned the txpool using one of these options: `tx-pool-retention-hours`, `tx-pool-limit-by-account-percentage` or `tx-pool-max-size`,
then you need to update your configuration as described below:
- `tx-pool-retention-hours`: simply remove it, since it is not applicable in the Layered txpool, old transactions will eventually expire when the memory cache is full.
- `tx-pool-limit-by-account-percentage`: replace it with `tx-pool-max-future-by-sender`, which specify the max number of sequential transactions of single sender are kept in the txpool, by default it is 200.
- `tx-pool-max-size`: the Layered txpool is not limited by a max number of transactions, but by the estimated memory size the transactions occupy, so you need to remove this option, and to tune the max amount of memory<sup>*</sup> use the new option `tx-pool-layer-max-capacity` as described below.

You can still opt-out of the Layered txpool, setting `tx-pool=legacy` in config file or via cli argument, but be warned that the Legacy implementation will be deprecated for removal soon, so start testing the new implementation.

#### Configuring the Layered Transaction Pool
By default, the txpool is tuned for mainnet usage, but if you are using private networks or want to otherwise tune it, these are the new options:
- `tx-pool-max-future-by-sender`: specify the max number of sequential transactions of a single sender are kept in the txpool, by default it is 200, increase it to allow a single sender to fit more transactions in a single block. For private networks, this can safely be set in the hundreds or thousands if you want to ensure future transactions (with large nonce gaps) remain in the pool.
- `tx-pool-layer-max-capacity`: set the max amount of memory<sup>*</sup> in bytes, a single memory limited layer can occupy, by default is 12.5MB, keep in mind that there are 2 memory limited layers, so the expected memory consumption is twice the value specified by this option, so 25MB by default. Increase this value if you have spare RAM and the eviction rate is high for your network.
- `tx-pool-max-prioritized`: set the max number of transactions allowed in the first layer, that only contains transactions that are candidate for inclusion in the next block creation task. It makes sense to limit the value to the max number of transactions that fit in a block in your network, by default is 2000.

<sup>*</sup>: the memory used by the txpool is an estimation, we are working to make it always more accurate.

### Breaking Changes
- Removed support for Kotti network (ETC) [#5816](https://github.com/hyperledger/besu/pull/5816)
- Layered transaction pool implementation is now stable and enabled by default, so the following changes to experimental options have been done [#5772](https://github.com/hyperledger/besu/pull/5772):
    - `--Xlayered-tx-pool` is gone, to select the implementation use the new `--tx-pool` option with values `layered` (default) or `legacy`
    - `--Xlayered-tx-pool-layer-max-capacity`, `--Xlayered-tx-pool-max-prioritized` and `--Xlayered-tx-pool-max-future-by-sender` just drop the `Xlayered-` and keep the same behavior

### Additions and Improvements
- Add access to an immutable world view to start/end transaction hooks in the tracing API[#5836](https://github.com/hyperledger/besu/pull/5836)
- Layered transaction pool implementation is now stable and enabled by default. If you want still to use the legacy implementation, use `--tx-pool=legacy`. 
  By default, the new transaction pool is capped at using 25MB of memory, this limit can be raised using `--layered-tx-pool-layer-max-capacity` options  [#5772](https://github.com/hyperledger/besu/pull/5772)
- Tune G1GC to reduce Besu memory footprint, and new `besu-untuned` start scripts to run without any specific G1GC flags [#5879](https://github.com/hyperledger/besu/pull/5879)
- Reduce `engine_forkchoiceUpdatedV?` response time by asynchronously process block added events in the transaction pool [#5909](https://github.com/hyperledger/besu/pull/5909)

### Bug Fixes
- do not create ignorable storage on revert storage-variables subcommand [#5830](https://github.com/hyperledger/besu/pull/5830) 
- fix duplicate key errors in EthScheduler-Transactions [#5857](https://github.com/hyperledger/besu/pull/5857)
- Don't put control characters, escaped or otherwise, in t8n stacktraces [#5910](https://github.com/hyperledger/besu/pull/5910)

### Download Links
https://hyperledger.jfrog.io/artifactory/besu-binaries/besu/23.10.0/besu-23.10.0.tar.gz / sha256: 3c75f3792bfdb0892705b378f0b8bfc14ef6cecf1d8afe711d8d8687ed6687cf
https://hyperledger.jfrog.io/artifactory/besu-binaries/besu/23.10.0/besu-23.10.0.zip / sha256: d5dafff4c3cbf104bf75b34a9f108dcdd7b08d2759de75ec65cd997f38f52866

## 23.7.3

### Additions and Improvements
- Update Holešky config for re-launch [#5890](https://github.com/hyperledger/besu/pull/5890)

### Download Links
https://hyperledger.jfrog.io/artifactory/besu-binaries/besu/23.7.3/besu-23.7.3.tar.gz / sha256: c12ca6a9861557e0bf8f27076f8c8afcce6f1564687e5f02bfdc96c2b18846ff
https://hyperledger.jfrog.io/artifactory/besu-binaries/besu/23.7.3/besu-23.7.3.zip / sha256: 136596454f647c706130e3e2983bdbb4a1cbfaf2bbf6e999466754f9213c11f6


## 23.7.2

### Additions and Improvements
- Add new methods to `OperationTracer` to capture contexts enter/exit [#5756](https://github.com/hyperledger/besu/pull/5756)
- Add Holešky as predefined network name [#5797](https://github.com/hyperledger/besu/pull/5797)

### Breaking Changes
- Add ABI-decoded revert reason to `eth_call` and `eth_estimateGas` responses [#5705](https://github.com/hyperledger/besu/issues/5705)

### Additions and Improvements
- Add missing methods to the `Transaction` interface [#5732](https://github.com/hyperledger/besu/pull/5732)
- Add `benchmark` subcommand to `evmtool` [#5754](https://github.com/hyperledger/besu/issues/5754)
- JSON output is now compact by default. This can be overridden by the new `--json-pretty-print-enabled` CLI option. [#5766](https://github.com/hyperledger/besu/pull/5766)
- New `eth_getBlockReceipts` JSON-RPC method to retrieve all transaction receipts for a block in a single call [#5771](https://github.com/hyperledger/besu/pull/5771) 
- Add new methods to `OperationTracer` to capture contexts enter/exit [#5756](https://github.com/hyperledger/besu/pull/5756)

### Bug Fixes
- Make smart contract permissioning features work with london fork [#5727](https://github.com/hyperledger/besu/pull/5727)
- Add type to PendingTransactionDetail, fix eth_subscribe [#5729](https://github.com/hyperledger/besu/pull/5729)
- EvmTool "run" mode did not reflect contracts created within the transaction. [#5755](https://github.com/hyperledger/besu/pull/5755)
- Fixing snapsync issue with forest during the heal step [#5776](https://github.com/hyperledger/besu/pull/5776)

### Download Links
https://hyperledger.jfrog.io/artifactory/besu-binaries/besu/23.7.2/besu-23.7.2.tar.gz / sha256: f74b32c1a343cbad90a88aa59276b4c5eefea4643ee542aba2bbf898f85ae242
https://hyperledger.jfrog.io/artifactory/besu-binaries/besu/23.7.2/besu-23.7.2.zip / sha256: a233c83591fc277e3d1530c84bb5ea896abad717d796b5e3b856c79199132b75

## 23.7.1

### Breaking Changes
- Removed deprecated GoQuorum permissioning interop [#5607](https://github.com/hyperledger/besu/pull/5607)
- Removed support for version 0 of the database as it is no longer used by any active node. [#5698](https://github.com/hyperledger/besu/pull/5698)

### Additions and Improvements
- `evmtool` launcher binaries now ship as part of the standard distribution. [#5701](https://github.com/hyperledger/besu/pull/5701)
- EvmTool now executes the `execution-spec-tests` via the `t8n` and `b11r`. See the [README](ethereum/evmtool/README.md) in EvmTool for more instructions.
- Improve lifecycle management of the transaction pool [#5634](https://github.com/hyperledger/besu/pull/5634)
- Add extension points in AbstractCreateOperation for EVM libraries to react to contract creations [#5656](https://github.com/hyperledger/besu/pull/5656)
- Update to Tuweni 2.4.2. [#5684](https://github.com/hyperledger/besu/pull/5684)
- Decouple data field from Enum JsonRpcError by creating new enum holder RpcErrorType[#5629](https://github.com/hyperledger/besu/pull/5629)
- Update to bouncycastle 1.75 [#5675](https://github.com/hyperledger/besu/pull/5675)
- Extend OperationTracer with new methods [#5662](https://github.com/hyperledger/besu/pull/5662)
- Eip 6780 selfdestruct [#5430](https://github.com/hyperledger/besu/pull/5430)
- Add new debug_getRawTransaction to the DEBUG engine [#5635](https://github.com/hyperledger/besu/pull/5635)

### Bug Fixes
- Use the node's configuration to determine if DNS enode URLs are allowed in calls to `admin_addPeer` and `admin_removePeer` [#5584](https://github.com/hyperledger/besu/pull/5584)
- Align the implementation of Eth/68 `NewPooledTransactionHashes` to other clients, using unsigned int for encoding size. [#5640](https://github.com/hyperledger/besu/pull/5640)
- Failure at startup when enabling layered txpool before initial sync done [#5636](https://github.com/hyperledger/besu/issues/5636)
- Remove miner-related option warnings if the change isn't using Ethash consensus algorithm [#5669](https://github.com/hyperledger/besu/pull/5669)
- Fix for pending transactions reference leak [#5693](https://github.com/hyperledger/besu/pull/5693)
- Address a performance regression observed in import testing [#5734](https://github.com/hyperledger/besu/pull/5734)
- Update native libraries that have JPMS friendly module names [#5749](https://github.com/hyperledger/besu/pull/5749)

### Download Links
https://hyperledger.jfrog.io/artifactory/besu-binaries/besu/23.7.1/besu-23.7.1.tar.gz / sha256: 85dce66c2dbd21b4e5d3310770434dd373018a046b78d5037f6d4955256793cd
https://hyperledger.jfrog.io/artifactory/besu-binaries/besu/23.7.1/besu-23.7.1.zip / sha256: dfac11b2d6d9e8076ab2f86324d48d563badf76fd2a4aadc4469a97aef374ef5


## 23.7.0

- Was not released (failed burn-in test)


## 23.4.4

### Breaking Changes
- Move blockchain related variables in a dedicated storage, to pave the way to future optimizations [#5471](https://github.com/hyperledger/besu/pull/5471). The migration is performed automatically at startup,
and in case a rollback is needed, before installing a previous version, the migration can be reverted, using the subcommand `storage revert-variables` with the same configuration use to run Besu.
- Remove deprecated Rinkeby named network. [#5540](https://github.com/hyperledger/besu/pull/5540)
- Use BlobDB for blockchain storage to reduce initial sync time and write amplification (PR #5475). This PR reduces sync time by 14 hours on m6a.xlarge VM (1 day 8 hours 27 minutes instead of 1 day 22 hours 4 minutes).
### Additions and Improvements
- Allow Ethstats connection url to specify ws:// or wss:// scheme. [#5494](https://github.com/hyperledger/besu/issues/5494)
- Add support for Shanghai changes to the GraphQL service [#5496](https://github.com/hyperledger/besu/pull/5496)
- Unite the tx-pool CLI options under the same Tx Pool Options group in UX. [#5466](https://github.com/hyperledger/besu/issues/5466)
- Tidy DEBUG logs by moving engine API full logging to TRACE [#5529](https://github.com/hyperledger/besu/pull/5529)
- Remove PoW validation if merge is enabled as it is not needed any more [#5538](https://github.com/hyperledger/besu/pull/5538)
- Use BlobDB for blockchain storage to reduce initial sync time and write amplification [#5475](https://github.com/hyperledger/besu/pull/5475)
- Add healing flat db mechanism with early access CLI options `--Xsnapsync-synchronizer-flat-db-healing-enabled=true` [#5319](https://github.com/hyperledger/besu/pull/5319)
- Add debug_getRawTransaction method to the DEBUG suite [#5635](https://github.com/hyperledger/besu/pull/5635)

### Bug Fixes
- Fix backwards sync bug where chain is rolled back too far, especially when restarting Nimbus [#5497](https://github.com/hyperledger/besu/pull/5497)
- Check to ensure storage and transactions are not closed prior to reading/writing [#5527](https://github.com/hyperledger/besu/pull/5527) 
- Fix the unavailability of account code and storage on GraphQL/Bonsai [#5548](https://github.com/hyperledger/besu/pull/5548)

### Download Links
https://hyperledger.jfrog.io/artifactory/besu-binaries/besu/23.4.4/besu-23.4.4.tar.gz / sha256: bd476d235b6fe1f236a62bc709f41c87deb68b72c47bb5b58e56b9d9283af2c4
https://hyperledger.jfrog.io/artifactory/besu-binaries/besu/23.4.4/besu-23.4.4.zip / sha256: 4575000f4fd21d318e7b77340c9281d496bc800bee5b45a13684319e6f28bf27

## 23.4.3

- Was not released (failed burn-in test)

- ## 23.4.2

- Was not released (failed burn-in test)

## 23.4.1

### Breaking Changes
- Add request content length limit for the JSON-RPC API (5MB) [#5467](https://github.com/hyperledger/besu/pull/5467)
- `min-block-occupancy-ratio` options is now ignored on PoS networks [#5491](https://github.com/hyperledger/besu/pull/5491)

### Additions and Improvements
- Set the retention policy for RocksDB log files to maintain only the logs from the last week [#5428](https://github.com/hyperledger/besu/pull/5428)
- "Big-EOF" (the EOF version initially slotted for Shanghai) has been moved from Cancun to FutureEIPs [#5429](https://github.com/hyperledger/besu/pull/5429)
- EIP-4844: Zero blob transactions are invalid [#5425](https://github.com/hyperledger/besu/pull/5425)
- Transaction pool flag to disable specific behaviors for locally submitted transactions [#5418](https://github.com/hyperledger/besu/pull/5418)
- Added In-Protocol Deposit prototype (EIP-6110) in the experimental eip. [#5005](https://github.com/hyperledger/besu/pull/5055) [#5295](https://github.com/hyperledger/besu/pull/5295)
- New optional feature to save the txpool content to file on shutdown and reloading it on startup [#5434](https://github.com/hyperledger/besu/pull/5434)
- New option to send SNI header in TLS ClientHello message [#5439](https://github.com/hyperledger/besu/pull/5439)
- Early access - layered transaction pool implementation [#5290](https://github.com/hyperledger/besu/pull/5290)
- New RPC method `debug_getRawReceipts` [#5476](https://github.com/hyperledger/besu/pull/5476)
- Add TrieLogFactory plugin support [#5440](https://github.com/hyperledger/besu/pull/5440)
- Ignore `min-block-occupancy-ratio` option when on PoS networks, since in some cases, it prevents to have full blocks even if enough transactions are present [#5491](https://github.com/hyperledger/besu/pull/5491) 

### Bug Fixes
- Fix eth_feeHistory response for the case in which blockCount is higher than highestBlock requested. [#5397](https://github.com/hyperledger/besu/pull/5397)
- Fix Besu Docker image failing to start due to NoClassDefFoundError with org.xerial.snappy.Snappy library. [#5462](https://github.com/hyperledger/besu/pull/5462)

### Download Links

https://hyperledger.jfrog.io/hyperledger/besu-binaries/besu/23.4.1/besu-23.4.1.tar.gz / sha256: 49d3a7a069cae307497093d834f873ce7804a46dd59207d5e8321459532d318e
https://hyperledger.jfrog.io/hyperledger/besu-binaries/besu/23.4.1/besu-23.4.1.zip / sha256: 1d82ed83a816968aa9366d9310b275ca6438100f5d3eb1ec03d3474b2a5f5e76

## 23.4.0

### Breaking Changes
- In `evmtool` (an offline EVM executor tool principally used for reference tests), the `--prestate` and `--genesis` options no longer parse genesis files containing IBFT, QBFT, and Clique network definitions. The same genesis files will work with those json entries removed. [#5192](https://github.com/hyperledger/besu/pull/5192)
- In `--ethstats`, if the port is not specified in the URI, it will default to 443 and 80 for ssl and non-ssl connections respectively instead of 3000. [#5301](https://github.com/hyperledger/besu/pull/5301)
- Remove IBFT 1.0 feature [#5302](https://github.com/hyperledger/besu/pull/5302)
- Remove GoQuorum-compatible privacy feature [#5303](https://github.com/hyperledger/besu/pull/5303)
- Remove launcher command line utility [#5355](https://github.com/hyperledger/besu/pull/5355)
- Remove deprecated `tx-pool-future-max-by-account` option, see instead: `tx-pool-limit-by-account-percentage` [#5361](https://github.com/hyperledger/besu/pull/5361)
- Default configuration for the deprecated ECIP-1049 network has been removed from the CLI network list [#5371](https://github.com/hyperledger/besu/pull/5371)
- Besu now requires glibc 2.32 or later to run. Ubuntu 20.04 users will need to update to a newer version of Ubuntu, 22.04 or later to run Besu

### Additions and Improvements
- An alternate build target for the EVM using GraalVM AOT compilation was added.  [#5192](https://github.com/hyperledger/besu/pull/5192)
- To generate the binary install and use GraalVM 23.3.r17 or higher and run `./gradlew nativeCompile`.  The binary will be located in `ethereum/evmtool/build/native/nativeCompile`
- Upgrade RocksDB version from 7.7.3 to 8.0.0. Besu Team [contributed](https://github.com/facebook/rocksdb/pull/11099) to this release to make disabling checksum verification work. 
- Log an error with stacktrace when RPC responds with internal error [#5288](https://github.com/hyperledger/besu/pull/5288)
- `--ethstats-cacert` to specify root CA of ethstats server (useful for non-production environments). [#5301](https://github.com/hyperledger/besu/pull/5301)
- Update most dependencies to latest version [#5269](https://github.com/hyperledger/besu/pull/5269)
- If jemalloc is used, print its version in the configuration overview [#4738](https://github.com/hyperledger/besu/pull/4738)
- Add metrics for accounts and storage reads (Flat database vs Merkle Patricia Trie) [#5315](https://github.com/hyperledger/besu/pull/5315)
- Offload LogBloom cache generation to computation executor, to avoid interfere with other scheduled tasks [#4530](https://github.com/hyperledger/besu/pull/4530)
- Reference tests are upgraded to use v12.1 of the ethereum tests [#5343](https://github.com/hyperledger/besu/pull/5343)
- Add new sepolia bootnodes, which should improve peering in the testnet. [#5352](https://github.com/hyperledger/besu/pull/5352)
- Renamed --bonsai-maximum-back-layers-to-load option to --bonsai-historical-block-limit for clarity. Removed --Xbonsai-use-snapshots option as it is no longer functional [#5337](https://github.com/hyperledger/besu/pull/5337)
- Change Forest to use TransactionDB instead of OptimisticTransactionDB [#5328](https://github.com/hyperledger/besu/pull/5328)
- Performance: Reduced usage of UInt256 in EVM operations [#5331](https://github.com/hyperledger/besu/pull/5331)
- Changed wrong error message "Invalid params" when private tx is reverted to "Execution reverted" with correct revert reason in data. [#5369](https://github.com/hyperledger/besu/pull/5369)
- Changes to the way gas is estimated to provide an exact gas estimate [#5142](https://github.com/hyperledger/besu/pull/5142)
- Add zero reads to Bonsai TrieLogs [#5317](https://github.com/hyperledger/besu/pull/5317) 
- Bonsai TrieLog serialization interface and default implementation [#5372](https://github.com/hyperledger/besu/pull/5372) 

### Bug Fixes
- Fix eth_getBlockByNumber cache error for latest block when called during syncing [#5292](https://github.com/hyperledger/besu/pull/5292)
- Fix QBFT and IBFT unable to propose blocks on London when zeroBaseFee is used [#5276](https://github.com/hyperledger/besu/pull/5276) 
- Make QBFT validator smart contract mode work with london fork [#5249](https://github.com/hyperledger/besu/issues/5249)
- Try to connect to EthStats server by default with ssl followed by non-ssl. [#5301](https://github.com/hyperledger/besu/pull/5301)
- Allow --miner-extra-data to be used in Proof-of-Stake block production [#5291](https://github.com/hyperledger/besu/pull/5291)
- Add withdrawals to payloadId calculation to avoid collisions [#5321](https://github.com/hyperledger/besu/pull/5321) 
- Re-implement trace_block, trace_filter and trace_replayBlockTransactions RPC endpoints to fix memory issues and improve performance [#5131](https://github.com/hyperledger/besu/pull/5131)

### Download Links
https://hyperledger.jfrog.io/hyperledger/besu-binaries/besu/23.4.0/besu-23.4.0.zip / sha256: 023a267ee07ed6e069cb15020c1c0262efc5ea0a3e32adc6596068cff7fd0be5
https://hyperledger.jfrog.io/hyperledger/besu-binaries/besu/23.4.0/besu-23.4.0.tar.gz / sha256: 821695b3255c9f646f4d527e374219c96416f498231520f2eec2bebedc53f5a0

## 23.1.3 - Nimbus Hotfix
This update is strongly recommended for anyone running Nimbus with Besu. Due to the way Nimbus send request data, this can lead to a missed block proposal in certain circumstances.

### Bug Fixes
Add withdrawals to payloadId calculation to avoid collisions #5321
Download Links
https://hyperledger.jfrog.io/hyperledger/besu-binaries/besu/23.1.3/besu-23.1.3.tar.gz / sha256: 36898932a7535c4d126c1980443b33c9a4971f9354112992a18ee134c1777aa3
https://hyperledger.jfrog.io/hyperledger/besu-binaries/besu/23.1.3/besu-23.1.3.zip / sha256: adb3b17e45217f86a56f07f09faba2e5d8a0eb8a585ad5307696d6cc58ee2f73

## 23.1.2
This update is a mainnet-compatible Shanghai/Capella upgrade and is recommended for all Mainnet users.

### Breaking Changes

### Additions and Improvements
- Schedule Shanghai (Shapella) fork for Mainnet [#5230](https://github.com/hyperledger/besu/pull/5230)
- Increase default from 1000 to 5000 for `--rpc-max-logs-range` [#5209](https://github.com/hyperledger/besu/pull/5209)
- Bonsai-safe refactor [#5123](https://github.com/hyperledger/besu/pull/5123)
- Safe tracing [#5197](https://github.com/hyperledger/besu/pull/5197)

### Bug Fixes
- Persist backward sync status to support resuming across restarts [#5182](https://github.com/hyperledger/besu/pull/5182)

### Download Links
https://hyperledger.jfrog.io/hyperledger/besu-binaries/besu/23.1.2/besu-23.1.2.tar.gz / sha256: 3d3a709a3aab993a0801b412a4719d74e319f942ddc13fb0f30b3c4a54d12538
https://hyperledger.jfrog.io/hyperledger/besu-binaries/besu/23.1.2/besu-23.1.2.zip / sha256: 2a9ff091cb4349fc23625a52089400bb6529a831eb22d15d0221cb27039ab203

## 23.1.1
This update is required for the Goerli Shanghai/Capella upgrade and recommended for all Mainnet users. If you use Besu on Goerli, update to 23.1.1. If you previously used 23.1.1-RC1, update to test 23.1.1 on Goerli. 

### Breaking Changes

### Additions and Improvements
- Add support for Shanghai in Sepolia https://github.com/hyperledger/besu/pull/5088
- Add implementation for engine_getPayloadBodiesByRangeV1 and engine_getPayloadBodiesByHashV1 https://github.com/hyperledger/besu/pull/4980
- If a PoS block creation repetition takes less than a configurable duration, then waits before next repetition https://github.com/hyperledger/besu/pull/5048
- Allow other users to read the /opt/besu dir when using docker https://github.com/hyperledger/besu/pull/5092
- Invalid params - add some error detail #5066
- Added the option --kzg-trusted-setup to pass a custom setup file for custom networks or to override the default one for named networks [#5084](https://github.com/hyperledger/besu/pull/5084)
- Gas accounting for EIP-4844 [#4992](https://github.com/hyperledger/besu/pull/4992)
- Goerli configs for shapella [#5151](https://github.com/hyperledger/besu/pull/5151)

### Bug Fixes
- Fix engine_getPayloadV2 block value calculation [#5040](https://github.com/hyperledger/besu/issues/5040)
- Moves check for init code length before balance check [#5077](https://github.com/hyperledger/besu/pull/5077)
- Address concurrency problems with eth_call [#5179](https://github.com/hyperledger/besu/pull/5179)

### Download Links
https://hyperledger.jfrog.io/hyperledger/besu-binaries/besu/23.1.1/besu-23.1.1.tar.gz / sha256: 11c3e5cdbc06df16a690e7ee9f98eefa46848f9fa280824b6e4c896d88f6b975
https://hyperledger.jfrog.io/hyperledger/besu-binaries/besu/23.1.1/besu-23.1.1.zip / sha256: afcf852f193adb8e82d187aa4f02e4669f12cc680270624d37101b94cf37adec

## 23.1.1-RC1
### Sepolia Shanghai Release aka Sepolia Shapella aka Shapolia

This update is **not recommended for mainnet users**.

Besu 23.1.1-RC1 is a **required update for Sepolia users**

Sepolia Shanghai hardfork scheduled for: **Tue Feb 28 2023 04:04:48 UTC**

---

This release has everything from [23.1.0](https://github.com/hyperledger/besu/releases/tag/23.1.0) and in addition the following:

### Additions and Improvements
- Add support for Shanghai in Sepolia https://github.com/hyperledger/besu/pull/5088
- Add implementation for engine_getPayloadBodiesByRangeV1 and engine_getPayloadBodiesByHashV1 https://github.com/hyperledger/besu/pull/4980
- If a PoS block creation repetition takes less than a configurable duration, then waits before next repetition https://github.com/hyperledger/besu/pull/5048
- Allow other users to read the /opt/besu dir when using docker https://github.com/hyperledger/besu/pull/5092
- Invalid params - add some error detail [#5066](https://github.com/hyperledger/besu/pull/5066)

### Bug fixes
- Fix engine_getPayloadV2 block value calculation https://github.com/hyperledger/besu/issues/5040
- Moves check for init code length before balance check https://github.com/hyperledger/besu/pull/5077

### Download Links
https://hyperledger.jfrog.io/hyperledger/besu-binaries/besu/23.1.1-RC1/besu-23.1.1-RC1.tar.gz / sha256: 82cff41f3eace02006b0e670605848e0e77e045892f8fa9aad66cbd84a88221e
https://hyperledger.jfrog.io/hyperledger/besu-binaries/besu/23.1.1-RC1/besu-23.1.1-RC1.zip / sha256: 469c8d6a8ca9d78ee111ff1128d00bf3bcddacbf5b800ef6047717a2da0cc21d

## 23.1.0
Besu 23.1.0 is a recommended update for Mainnet users. Thank you all for your patience as we crafted this quarterly release.

This is a rather large release with some breaking changes, so please be sure to read these notes carefully before you upgrade any Besu instances. We are including a move to Java 17 LTS. To build and run Besu, please make sure you have Java 17 on the host machine. Additionally, there are a host of spec compliance changes that change existing formats, so please check the specific RPC updates. Lastly, this release formalizes a deprecation notice for GoQuorum privacy modes and IBFT1.0 in Besu. These will be removed in the 23.4 series, unless otherwise stated.

From the improvements and fixes side, we have a host of execution performance improvements and fixes for defects with bonsai storage. We have also included an error detection and auto-heal capability for nodes that encounter state issues. This should keep nodes online and validating that may have previously required a resync.

One final note. 23.1.0 is not a Shanghai ready release. If you intend to test Besu on the long-lived testnets like Zhejiang, please [follow the instructions here](https://notes.ethereum.org/@launchpad/zhejiang). We will have more to share on our official Shanghai releases soon.

### Breaking Changes
- Change JsonRpc http service to return the error -32602 (Invalid params) with a 200 http status code
- Besu requires minimum Java 17 and up to build and run [#3320](https://github.com/hyperledger/besu/issues/3320)
- PKCS11 with nss module (PKCS11 based HSM can be used in DevP2P TLS and QBFT PKI) does not work with RSA keys
  in Java 17. SoftHSM is tested manually and working. (Other PKCS11 HSM are not tested). The relevant unit and acceptance
  tests are updated to use EC private keys instead of RSA keys.
- Change eth_feeHistory parameter `blockCount` to accept hexadecimal string (was accepting plain integer) [#5047](https://github.com/hyperledger/besu/pull/5047)
- Default configurations for the deprecated Ropsten, Kiln, Shandong, and Astor networks have been removed from the CLI network list. These networks can currently be accessed but will require a user-provided genesis configuration. [#4869](https://github.com/hyperledger/besu/pull/4869)
- GoQuorum-compatible privacy is deprecated and will be removed in 23.4
- IBFT 1.0 is deprecated and will be removed in 23.4
- Optimize SSTORE Operation execution time (memoize current and original value) [#4836](https://github.com/hyperledger/besu/pull/4836)

### Additions and Improvements
- Default rpc batch request to 1024 [#5104](https://github.com/hyperledger/besu/pull/5104) [#5108](https://github.com/hyperledger/besu/pull/5108)
- Add a new CLI option to limit the number of requests in a single RPC batch request. [#4965](https://github.com/hyperledger/besu/pull/4965)
- Support for new DATAHASH opcode as part of EIP-4844 [#4823](https://github.com/hyperledger/besu/issues/4823)
- Send only hash announcement for blob transaction type [#4940](https://github.com/hyperledger/besu/pull/4940)
- Add `excess_data_gas` field to block header [#4958](https://github.com/hyperledger/besu/pull/4958)
- Add `max_fee_per_data_gas` field to transaction [#4970](https://github.com/hyperledger/besu/pull/4970)
- Added option to evm CLI tool to allow code execution at specific forks [#4913](https://github.com/hyperledger/besu/pull/4913)
- Improve get account performance by using the world state updater cache [#4897](https://github.com/hyperledger/besu/pull/4897)
- Add new KZG precompile and option to override the trusted setup being used [#4822](https://github.com/hyperledger/besu/issues/4822)
- Add implementation for eth_createAccessList RPC method [#4942](https://github.com/hyperledger/besu/pull/4942)
- Updated reference tests to v11.3 [#4996](https://github.com/hyperledger/besu/pull/4996)
- Add DebugGetRawBlock and DebugGetRawHeader RPC methods [#5011](https://github.com/hyperledger/besu/pull/5011)
- Besu requires minimum Java 17 and up to build and run [#3320](https://github.com/hyperledger/besu/issues/3320)
- Add worldstate auto-heal mechanism [#5059](https://github.com/hyperledger/besu/pull/5059)
- Support for EIP-4895 - Withdrawals for Shanghai fork
- Improve SLOAD and SSTORE performance by caching empty slots [#4874](https://github.com/hyperledger/besu/pull/4874)
- RPC methods that lookup block by hash will now return an error response if no block found [#4582](https://github.com/hyperledger/besu/pull/4582)
- Added support for `safe` and `finalized` strings for the RPC methods using defaultBlock parameter [#4902](https://github.com/hyperledger/besu/pull/4902)
- Added post-execution state logging option to EVM Tool [#4709](https://github.com/hyperledger/besu/pull/4709)
- Add access list to Transaction Call Object [#4802](https://github.com/hyperledger/besu/issues/4801)
- Add timestamp fork support, including shanghaiTime and cancunTime forks [#4743](https://github.com/hyperledger/besu/pull/4743)
- Optimization:  Memoize transaction size and hash at the same time [#4812](https://github.com/hyperledger/besu/pull/4812)
- Add chain data pruning feature with three experimental CLI options: `--Xchain-pruning-enabled`, `--Xchain-pruning-blocks-retained` and `--Xchain-pruning-frequency` [#4686](https://github.com/hyperledger/besu/pull/4686)
  - Note that chain pruning is hidden and disabled by default. Once you choose to enable chain pruning, a new column family will be added to the db and you cannot roll back to a previous versi
    on of Besu.

### Bug Fixes
- Mitigation fix for stale bonsai code storage leading to log rolling issues on contract recreates [#4906](https://github.com/hyperledger/besu/pull/4906)
- Ensure latest cached layered worldstate is subscribed to storage, fix problem with RPC calls using 'latest' [#5076](https://github.com/hyperledger/besu/pull/5076)
- Fix for segmentation faults on worldstate truncation, snap-sync starts [#4786](https://github.com/hyperledger/besu/pull/4786)
- Fix for worldstate mismatch on failed forkchoiceUpdate [#4862](https://github.com/hyperledger/besu/pull/4862)

Download Links
https://hyperledger.jfrog.io/hyperledger/besu-binaries/besu/23.1.0/besu-23.1.0.tar.gz / sha256: 9081da04d47c3ff0a6ecc2256d353c7a02212f9b46f2c867a9365e18026c3a6e
https://hyperledger.jfrog.io/hyperledger/besu-binaries/besu/23.1.0/besu-23.1.0.zip / sha256: e037f5c8f976150af40403311d1c81018f4c3dfbef0ad33324d8c3e708d1fdca

## 23.1.0-RC1

### Breaking Changes
- Default configurations for the deprecated Ropsten, Kiln, Shandong, and Astor networks have been removed from the CLI network list. These networks can currently be accessed but will require a user-provided genesis configuration. [#4869](https://github.com/hyperledger/besu/pull/4869)

### Additions and Improvements

- Improve SLOAD and SSTORE performance by caching empty slots [#4874](https://github.com/hyperledger/besu/pull/4874)
- RPC methods that lookup block by hash will now return an error response if no block found [#4582](https://github.com/hyperledger/besu/pull/4582)
- Added support for `safe` and `finalized` strings for the RPC methods using defaultBlock parameter [#4902](https://github.com/hyperledger/besu/pull/4902)

### Bug Fixes

### Download Links
https://hyperledger.jfrog.io/hyperledger/besu-binaries/besu/23.1.0-RC1/besu-23.1.0-RC1.tar.gz / sha256: 30906891e528b3b4e3ce8e2313550a1da066b31ea10b05456dd0ad026792b46d
https://hyperledger.jfrog.io/hyperledger/besu-binaries/besu/23.1.0-RC1/besu-23.1.0-RC1.zip / sha256: 9067d1929079ae4a7c165e6f1e2bae08834939ed191f976d26544dc93352c306

## 23.1.0-beta

### Breaking Changes
- GoQuorum-compatible privacy is deprecated and will be removed in 23.4
- IBFT 1.0 is deprecated and will be removed in 23.4
- Optimize SSTORE Operation execution time (memoize current and original value) [#4836](https://github.com/hyperledger/besu/pull/4836)

### Additions and Improvements
- Added post-execution state logging option to EVM Tool [#4709](https://github.com/hyperledger/besu/pull/4709)
- Add access list to Transaction Call Object [#4802](https://github.com/hyperledger/besu/issues/4801)
- Add timestamp fork support, including shanghaiTime and cancunTime forks [#4743](https://github.com/hyperledger/besu/pull/4743)
- Optimization:  Memoize transaction size and hash at the same time [#4812](https://github.com/hyperledger/besu/pull/4812)
- Add chain data pruning feature with three experimental CLI options: `--Xchain-pruning-enabled`, `--Xchain-pruning-blocks-retained` and `--Xchain-pruning-frequency` [#4686](https://github.com/hyperledger/besu/pull/4686)
  - Note that chain pruning is hidden and disabled by default. Once you choose to enable chain pruning, a new column family will be added to the db and you cannot roll back to a previous version of Besu.

### Bug Fixes
- Fix for segmentation faults on worldstate truncation, snap-sync starts [#4786](https://github.com/hyperledger/besu/pull/4786)
- Fix for worldstate mismatch on failed forkchoiceUpdate [#4862](https://github.com/hyperledger/besu/pull/4862)

### Download Links

## 22.10.3

### Breaking Changes
- Added `--rpc-max-logs-range` CLI option to allow limiting the number of blocks queried by `eth_getLogs` RPC API. Default value: 1000 [#4597](https://github.com/hyperledger/besu/pull/4597)
- The `graalvm` docker variant no longer meets the performance requirements for Ethereum Mainnet.  The `openjdk-11` and `openjdk-latest` variants are recommended in its place.

### Additions and Improvements
- Implement Eth/68 sub-protocol [#4715](https://github.com/hyperledger/besu/issues/4715)
- Increase the speed of modexp gas execution and execution. [#4780](https://github.com/hyperledger/besu/pull/4780)
- Added experimental CLI options `--Xeth-capability-max` and `--Xeth-capability-min` to specify a range of capabilities to be supported by the Eth protocol. [#4752](https://github.com/hyperledger/besu/pull/4752)
- Set the default curve in the EVMTool, like is done in production operations [#4790](https://github.com/hyperledger/besu/pull/4790)

### Bug Fixes
- Fix storage key format for eth_getProof so that it follows the EIP-1474 spec [#4564](https://github.com/hyperledger/besu/pull/4564)

### Download Links
https://hyperledger.jfrog.io/hyperledger/besu-binaries/besu/22.10.3/besu-22.10.3.tar.gz / sha256: 7213f9445a84a196e94ae1877c6fdb1e51d37bfb19615da02ef5121d4f40e38c
https://hyperledger.jfrog.io/hyperledger/besu-binaries/besu/22.10.3/besu-22.10.3.zip / sha256: 0bf6bc98e01b0c1045f1b7d841a390c575bc5203c2a4e543d922fbc1ea0d3d5d

## 22.10.2
This is a hotfix release to resolve a race condition that results in segfaults, introduced in 22.10.1 release.

### Bug Fixes
- bugfix for async operations on Snapshot worldstates [#4767](https://github.com/hyperledger/besu/pull/4767)

### Download Links
https://hyperledger.jfrog.io/hyperledger/besu-binaries/besu/22.10.2/besu-22.10.2.tar.gz  / sha256: cdb36141e3cba6379d35016e0a2de2edba579d4786124b5f7257b1e4a68867a2
https://hyperledger.jfrog.io/hyperledger/besu-binaries/besu/22.10.2/besu-22.10.2.zip / sha256: 4c9208f684762670cb4f2c6ebfb6930e05e339a7c3c586fe8caa9f26462830aa


## 22.10.1

### Breaking Changes
- Fields `publicKey` and `raw` removed from RPC API `Transaction` result object [#4575](https://github.com/hyperledger/besu/pull/4575)

### Additions and Improvements
- Explain and improve price validation for London and local transactions during block proposal selection [#4602](https://github.com/hyperledger/besu/pull/4602)
- Support for ephemeral testnet Shandong, for EOF testing. [#4599](https://github.com/hyperledger/besu/pull/4599)
- Improve performance of block processing by parallelizing some parts during the "commit" step [#4635](https://github.com/hyperledger/besu/pull/4635)
- Upgrade RocksDB version from 7.6.0 to 7.7.3
- Added new RPC endpoints `debug_setHead` & `debug_replayBlock  [#4580](https://github.com/hyperledger/besu/pull/4580)
- Upgrade OpenTelemetry to version 1.19.0 [#3675](https://github.com/hyperledger/besu/pull/3675)
- Implement Eth/67 sub-protocol [#4596](https://github.com/hyperledger/besu/issues/4596)
- Backward sync log UX improvements [#4655](https://github.com/hyperledger/besu/pull/4655)
- Enable RocksDB Bloom filters to improve read performance [#4682](https://github.com/hyperledger/besu/pull/4682)
- Backward sync: use retry switching peer when fetching data from peers [#4656](https://github.com/hyperledger/besu/pull/4656)
- Shanghai implementation of EIP-3651 Warm coinbase [#4620](https://github.com/hyperledger/besu/pull/4620) 
- Shanghai implementation of EIP-3855 Push0 [#4660](https://github.com/hyperledger/besu/pull/4660)
- Shanghai implementation of EIP-3540 and EIP-3670 Ethereum Object Format and Code Validation [#4644](https://github.com/hyperledger/besu/pull/4644)
- Remove some log statements that are keeping some objects live in heap for a long time, to reduce the amount of memory required during initial sync [#4705](https://github.com/hyperledger/besu/pull/4705)
- Add field `type` to Transaction receipt object (eth_getTransactionReceipt) [#4505](https://github.com/hyperledger/besu/issues/4505)
- Print an overview of configuration and system information at startup [#4451](https://github.com/hyperledger/besu/pull/4451)
- Do not send new payloads to backward sync if initial sync is in progress [#4720](https://github.com/hyperledger/besu/issues/4720)
- Improve the way transaction fee cap validation is done on London fee market to not depend on transient network conditions [#4598](https://github.com/hyperledger/besu/pull/4598) 
- Preload and cache account and storage data from RocksDB to improve performance  [#4737](https://github.com/hyperledger/besu/issues/4737)

### Bug Fixes
- Restore updating chain head and finalized block during backward sync [#4718](https://github.com/hyperledger/besu/pull/4718)

### Download Links
https://hyperledger.jfrog.io/hyperledger/besu-binaries/besu/22.10.1/besu-22.10.1.tar.gz  / sha256: b6757b9fc69b782cdabb95b1e784d31b1effcc2e25c6b198b2f9d6b3786c7a8a
https://hyperledger.jfrog.io/hyperledger/besu-binaries/besu/22.10.1/besu-22.10.1.zip / sha256: 0dbee534620c7cc0fac0596e6df0c7f8a74be9df9cecd9d4f1407016f30fb9a1

## 22.10.0

### Breaking Changes
- Internal and interface APIs relating to storage have migrated from `UInt256` to `Bytes32` [#4562](https://github.com/hyperledger/besu/pull/4562)
- Flexible Privacy Groups (early access) support to Tessera's EC encryptor (contracts modified) [#4282](https://github.com/hyperledger/besu/pull/4282)
  * Before this change, the `bytes32` type was used for the enclave public keys, just supporting encryptors with public keys of that length (like the default NaCl)
  * For the EC encryptor, the encoded public key length is 91
- `--tx-pool-hashes-max-size` option removed (deprecated in 22.1.3)
- `--Xmerge-support` option removed (deprecated in 22.4.2) [#4518](https://github.com/hyperledger/besu/pull/4518)
- Breaking API changes in the `OperationTracer` interface to enable performance work.
  * The `traceExecution` method has been replaced with `tracePreExecution` and `tracePostExecution` methods, called just before and just after operation execution.
  * See `DebugOperationTracer` and `StandardJsonTracer` for migration examples.

### Additions and Improvements
- Updated jackson-databind library to version 2.13.4.2 addressing [CVE-2022-42003](https://nvd.nist.gov/vuln/detail/CVE-2022-42003)
- Update snapsync feature to avoid restarting the download of the world state from scratch when restarting Besu [#4381](https://github.com/hyperledger/besu/pull/4381)
- Added worldstate snapshot isolation to improve the stability of bonsai (`--Xbonsai-use-snapshots=true`) [#4351](https://github.com/hyperledger/besu/pull/4531)
- Reduce the number of runtime exceptions (SecurityModuleException) and unnecessary executions during ECIES handshake, by trying to decrypt EIP-8 formatted messages first [#4508](https://github.com/hyperledger/besu/pull/4508).
- Improved RLP processing of zero-length string as 0x80 [#4283](https://github.com/hyperledger/besu/pull/4283) [#4388](https://github.com/hyperledger/besu/issues/4388)
- Increased level of detail in JSON-RPC parameter error log messages [#4510](https://github.com/hyperledger/besu/pull/4510)
- New unstable configuration options to set the maximum time, in milliseconds, a PoS block creation jobs is allowed to run [#4519](https://github.com/hyperledger/besu/pull/4519)
- Tune EthScheduler thread pools to avoid recreating too many threads [#4529](https://github.com/hyperledger/besu/pull/4529)
- RocksDB snapshot based worldstate and plugin-api addition of Snapshot interfaces [#4409](https://github.com/hyperledger/besu/pull/4409)
- Continuously try to build better block proposals until timeout or GetPayload is called [#4516](https://github.com/hyperledger/besu/pull/4516)
- Upgrade RocksDB database version from 6.29.5 to 7.6.0 [#4517](https://github.com/hyperledger/besu/pull/4517)
- Avoid connecting to self when using static-nodes [#4521](https://github.com/hyperledger/besu/pull/4521)
- EVM performance has increased 20%-100% depending on the particulars of the contract. [#4540](https://github.com/hyperledger/besu/pull/4540)
- Improve calculateRootHash method performance during Block processing [#4568](https://github.com/hyperledger/besu/pull/4568)
- Bring GraphQL into compliance with execution-api specs [#4112](https://github.com/hyperledger/besu/pull/4112)
- Refactor unverified forkchoice event [#4487](https://github.com/hyperledger/besu/pull/4487)
- Improve UX of initial sync logs, pushing not relevant logs to debug level [#4486](https://github.com/hyperledger/besu/pull/4486)
- Optimize pivot block selector on PoS networks [#4488](https://github.com/hyperledger/besu/pull/4488)
- Optimize Snap sync on PoS networks [#4462](https://github.com/hyperledger/besu/pull/4462)

### Bug Fixes
- Fixed default fromBlock value and improved parameter interpretation in eth_getLogs RPC handler [#4513](https://github.com/hyperledger/besu/pull/4513)
- Fix for NoSuchElementException for missing invalid reason when rejecting a local sent transaction [#4569](https://github.com/hyperledger/besu/pull/4569)
- Corrects treating a block as bad on internal error during either validation or processing [#4512](https://github.com/hyperledger/besu/issues/4512)
- Corrects emission of blockadded events when rewinding during a re-org. Fix for [#4495](https://github.com/hyperledger/besu/issues/4495)
- Always return a transaction type for pending transactions [#4364](https://github.com/hyperledger/besu/pull/4364)
- Avoid a cyclic reference while printing EngineExchangeTransitionConfigurationParameter [#4357](https://github.com/hyperledger/besu/pull/4357)
- Corrects treating a block as bad on internal error [#4512](https://github.com/hyperledger/besu/issues/4512)
- In GraphQL update scalar parsing to be variable friendly [#4522](https://github.com/hyperledger/besu/pull/4522)
- Initiate connection to maintained peers soon after startup. [#4469](https://github.com/hyperledger/besu/pull/4469)
- Update apache-commons-text to 1.10.0 to address CVE-2022-42889 [#4542](https://github.com/hyperledger/besu/pull/4542)

### Download Links

https://hyperledger.jfrog.io/hyperledger/besu-binaries/besu/22.10.0/besu-22.10.0.tar.gz  / sha256: 88fb5df567e4ec3547d7d2970cfef00debbd020c0da66b19166d43779b3b2b85
https://hyperledger.jfrog.io/hyperledger/besu-binaries/besu/22.10.0/besu-22.10.0.zip / sha256: c8e39f7c879409cb9b47f4d3de5e9c521249083830a8c9a45e8a14a319fe195d

## 22.10.0-RC2

### Breaking Changes
- Flexible Privacy Groups (early access) support to Tessera's EC encryptor (contracts modified) [#4282](https://github.com/hyperledger/besu/pull/4282)
  * Before this change, the `bytes32` type was used for the enclave public keys, just supporting encryptors with public keys of that length (like the default NaCl)
  * For the EC encryptor, the encoded public key length is 91
- `--tx-pool-hashes-max-size` option removed (deprecated in 22.1.3)
- `--Xmerge-support` option remove (deprecated in 22.4.2) [#4518](https://github.com/hyperledger/besu/pull/4518)
- Breaking API changes in the `OperationTracer` interface to enable performance work.
  * The `traceExecution` method has been replaced with `tracePreExecution` and `tracePostExecution` methods, called just before and just after operation execution. 
  * See `DebugOperationTracer` and `StandardJsonTracer` for migration examples.

### Additions and Improvements
- Reduce the number of runtime exceptions (SecurityModuleException) and unnecessary executions during ECIES handshake, by trying to decrypt EIP-8 formatted messages first [#4508](https://github.com/hyperledger/besu/pull/4508).
- Improved RLP processing of zero-length string as 0x80 [#4283](https://github.com/hyperledger/besu/pull/4283) [#4388](https://github.com/hyperledger/besu/issues/4388)
- Increased level of detail in JSON-RPC parameter error log messages [#4510](https://github.com/hyperledger/besu/pull/4510)
- New experimental configuration options to set the maximum time, in milliseconds, a PoS block creation jobs is allowed to run [#4519](https://github.com/hyperledger/besu/pull/4519)
- Tune EthScheduler thread pools to avoid recreating too many threads [#4529](https://github.com/hyperledger/besu/pull/4529)
- RocksDB snapshot based worldstate and plugin-api addition of Snapshot interfaces [#4409](https://github.com/hyperledger/besu/pull/4409)
- Continuously try to build better block proposals until timeout or GetPayload is called [#4516](https://github.com/hyperledger/besu/pull/4516)
- Upgrade RocksDB database version from 6.29.5 to 7.6.0 [#4517](https://github.com/hyperledger/besu/pull/4517)
- Avoid connecting to self when using static-nodes [#4521](https://github.com/hyperledger/besu/pull/4521)
- EVM performance has increased 20%-100% depending on the particulars of the contract. [#4540](https://github.com/hyperledger/besu/pull/4540)
- Improve calculateRootHash method performance during Block processing [#4568](https://github.com/hyperledger/besu/pull/4568)

### Bug Fixes
- Corrects emission of blockadded events when rewinding during a re-org. Fix for [#4495](https://github.com/hyperledger/besu/issues/4495)
- Always return a transaction type for pending transactions [#4364](https://github.com/hyperledger/besu/pull/4364)
- Avoid a cyclic reference while printing EngineExchangeTransitionConfigurationParameter [#4357](https://github.com/hyperledger/besu/pull/4357)
- Corrects treating a block as bad on internal error [#4512](https://github.com/hyperledger/besu/issues/4512)
- In GraphQL update scalar parsing to be variable friendly [#4522](https://github.com/hyperledger/besu/pull/4522)
- Initiate connection to maintained peers soon after startup. [#4469](https://github.com/hyperledger/besu/pull/4469)
- Update apache-commons-text to 1.10.0 to address CVE-2022-42889 [#4542](https://github.com/hyperledger/besu/pull/4542)

### Download Links


## 22.10.0-RC1

### Additions and Improvements
- Bring GraphQL into compliance with execution-api specs [#4112](https://github.com/hyperledger/besu/pull/4112)
- Refactor unverified forkchoice event [#4487](https://github.com/hyperledger/besu/pull/4487)
- Improve UX of initial sync logs, pushing not relevant logs to debug level [#4486](https://github.com/hyperledger/besu/pull/4486)
- Optimize pivot block selector on PoS networks [#4488](https://github.com/hyperledger/besu/pull/4488)
- Optimize Snap sync on PoS networks [#4462](https://github.com/hyperledger/besu/pull/4462)

### Bug Fixes

### Download Links
https://hyperledger.jfrog.io/artifactory/besu-binaries/besu/22.10.0-RC1/besu-22.10.0-RC1.zip / sha256: 16fd47533aa2986491143e5f4a052c0aa4866ebfa415abbf3ca868e4fbeac6ce
https://hyperledger.jfrog.io/artifactory/besu-binaries/besu/22.10.0-RC1/besu-22.10.0-RC1.tar.gz / sha256: 48fd3480e4380580ed9187302be987e9eca2b445935ec6a509e7269898d8a4a8

## 22.7.7

### Additions and Improvements
- Tune EthScheduler thread pools to avoid recreating too many threads [#4529](https://github.com/hyperledger/besu/issues/4529)
- Reduce the number of runtime exceptions (SecurityModuleException) and unnecessary executions during ECIES handshake, by trying to decrypt EIP-8 formatted messages first [#4508](https://github.com/hyperledger/besu/pull/4508).
- The block variable was keeping too much memory while waiting for future to finish [#4489](https://github.com/hyperledger/besu/issues/4489)

### Bug Fixes
- Corrects treating a block as bad on internal error [#4512](https://github.com/hyperledger/besu/issues/4512)
- update appache-commons-text to 1.10.0 to address CVE-2022-42889 [#4542](https://github.com/hyperledger/besu/pull/4542)
- In GraphQL update scalar parsing to be variable friendly [#4522](https://github.com/hyperledger/besu/pull/4522)

### Download Links
https://hyperledger.jfrog.io/hyperledger/besu-binaries/besu/22.7.7/besu-22.7.7.zip / sha256: 79b2b1518605603d8268f873f2576617ca8340d89c045e0eda6896f40defea0d
https://hyperledger.jfrog.io/hyperledger/besu-binaries/besu/22.7.7/besu-22.7.7.tar.gz / sha256: 161c52ba9be8508767e80dbce796b4ad2cc5b649f7ed15387c6359d1e15753f6

## 22.7.6
Hotfix release of the 22.7.x series to address [#4495](https://github.com/hyperledger/besu/issues/4495) which could result in failed block proposals on merge networks.

### Additions and Improvements
- Bring GraphQL into compliance with execution-api specs [#4112](https://github.com/hyperledger/besu/pull/4112)

### Bug Fixes
- Corrects emission of blockadded events when rewinding during a re-org. [#4497](https://github.com/hyperledger/besu/issues/4497)

### Download Links
https://hyperledger.jfrog.io/hyperledger/besu-binaries/besu/22.7.6/besu-22.7.6.zip / sha256: ae05040027b96ba458a08cfee8577dafe1d85a3afce793f00f798cedb3ab547d
https://hyperledger.jfrog.io/hyperledger/besu-binaries/besu/22.7.6/besu-22.7.6.tar.gz / sha256: 9e538852f16fd39b884c4c342beaad813e33ab24890634c01eee3d37dc1da893

## 22.7.5

### Additions and Improvements
- Avoid sending added block events to transaction pool, and processing incoming transactions during initial sync [#4457](https://github.com/hyperledger/besu/pull/4457)
- When building a new proposal, keep the best block built until now instead of the last one [#4455](https://github.com/hyperledger/besu/pull/4455)
- Add Mainnet to merged networks [#4463](https://github.com/hyperledger/besu/pull/4463)

### Bug Fixes
- Fixed logIndex value returned by eth_getLogs RPC call [#4355](https://github.com/hyperledger/besu/pull/4355)

### Download Links
https://hyperledger.jfrog.io/hyperledger/besu-binaries/besu/22.7.5/besu-22.7.5.zip / sha256: b5d7b255b249beea0f46ec397122823c75f2373083a71a9f7b4c98b2b0f94997
https://hyperledger.jfrog.io/hyperledger/besu-binaries/besu/22.7.5/besu-22.7.5.tar.gz / sha256: 91e3cbc16c46c53f7bf55bdd968553d0fb4087bff1e244cb03ac175ac54cf718


## 22.7.4

### Bug Fixes
- Remove records that track transactions by sender when they are empty to same memory in the transaction pool [#4415](https://github.com/hyperledger/besu/pull/4415)
- Add Toml configuration file support for _--Xplugin-rocksdb-high-spec-enabled_ flag [#4438](https://github.com/hyperledger/besu/pull/4438)

### Download Links
- https://hyperledger.jfrog.io/hyperledger/besu-binaries/besu/22.7.4/besu-22.7.4.zip / sha256: 4f2a0c20bee7f266ec1dcb45fa90ae1ca42f4b22e9b21a601b7705357259aea9
- https://hyperledger.jfrog.io/hyperledger/besu-binaries/besu/22.7.4/besu-22.7.4.tar.gz / sha256: a60efc4d515ac94710bbc6d61a24f409b03fcfc02323bee2a2d75c883fc99dce

## 22.7.3

### Additions and Improvements
- Allow free gas networks in the London fee market [#4061](https://github.com/hyperledger/besu/issues/4061)
- Upgrade besu-native to 0.6.0 and use Blake2bf native implementation if available by default [#4264](https://github.com/hyperledger/besu/pull/4264)
- Resets engine QoS timer with every call to the engine API instead of only when ExchangeTransitionConfiguration is called [#4411](https://github.com/hyperledger/besu/issues/4411)
- ExchangeTransitionConfiguration mismatch will only submit a debug log not a warning anymore [#4411](https://github.com/hyperledger/besu/issues/4411)
- Upgrade besu-native to 0.6.1 and include linux arm64 build of bls12-381 [#4416](https://github.com/hyperledger/besu/pull/4416)
- Create a new flag on RocksDB (_--Xplugin-rocksdb-high-spec-enabled_) for high spec hardware to boost performance
- Transaction pool improvements to avoid filling the pool with not executable transactions, that could result in empty or semi-empty block proposals [#4425](https://github.com/hyperledger/besu/pull/4425)
- Limit Transaction pool consumption by sender to a configurable percentage of the pool size [#4417](https://github.com/hyperledger/besu/pull/4417)

### Bug Fixes
- Retry block creation if there is a transient error and we still have time, to mitigate empty block issue [#4407](https://github.com/hyperledger/besu/pull/4407)
- Fix StacklessClosedChannelException in Besu and resulted timeout errors in CL clients ([#4398](https://github.com/hyperledger/besu/issues/4398), [#4400](https://github.com/hyperledger/besu/issues/4400))
- Return JSON-RPC error code instead of INVALID in engine api when certain storage exceptions are encountered ([#4349](https://github.com/hyperledger/besu/issues/4349))

### Download links
- https://hyperledger.jfrog.io/artifactory/besu-binaries/besu/22.7.3/besu-22.7.3.tar.gz / sha256: `b0863fe2406cab57caf8a02f2bf02632cc5198622ac48b69bc63c128703bbd79`
- https://hyperledger.jfrog.io/artifactory/besu-binaries/besu/22.7.3/besu-22.7.3.zip / sha256: `368c6cb86119f8fe30bb12ab8c63b4d95a0fd8baf9c9414307a0a4033756b709`

## 22.7.2
### Besu 22.7.2 is a recommended release for the Merge and Mainnet users. 22.7.1 remains Merge-ready. This release provides additional robustness before the Merge with some fixes and improvements in sync, peering, and logging.

### Additions and Improvements
- Better management of jemalloc presence/absence in startup script [#4237](https://github.com/hyperledger/besu/pull/4237)
- Retry mechanism when getting a broadcasted block fail on all peers [#4271](https://github.com/hyperledger/besu/pull/4271)
- Filter out disconnected peers when fetching available peers [#4269](https://github.com/hyperledger/besu/pull/4269)
- Updated the default value of fast-sync-min-peers post merge [#4298](https://github.com/hyperledger/besu/pull/4298)
- Log imported block info post merge [#4310](https://github.com/hyperledger/besu/pull/4310)
- Transaction pool eviction by sender from tail of transaction list [#4327](https://github.com/hyperledger/besu/pull/4327)
- Transaction pool sender future nonce limits [#4336](https://github.com/hyperledger/besu/pull/4336)
- Pandas! Pandas now appear in 3 phases: The black bear and polar bear that are preparing? Those will appear when
your client has TTD configured (which is setup by default for mainnet), is in sync, and processing Proof of Work blocks. In the second phase you will see them powering up when the Terminal Total Difficulty block is added to the blockchain.
The final form of the Ethereum Panda will appear when the first finalized block is received from the Consensus Layer.

### Bug Fixes
- Accept wit/80 from Nethermind [#4279](https://github.com/hyperledger/besu/pull/4279)
- Properly shutdown the miner executor, to avoid waiting 30 seconds when stopping [#4353](https://github.com/hyperledger/besu/pull/4353)

### Download links
- https://hyperledger.jfrog.io/artifactory/besu-binaries/besu/22.7.2/besu-22.7.2.tar.gz / sha256: `8030a48f824c7bbc138b38a9e84e5531950bc16f6d21cda8b215232cce334214`
- https://hyperledger.jfrog.io/artifactory/besu-binaries/besu/22.7.2/besu-22.7.2.zip / sha256: `72653171b1ddd910e705fc6f616d7f1f4c120ef0d91718f0376f3ee5f2982c11`


## 22.7.1
### Merge Ready Release. Required update for The Merge on ethereum mainnet!
### Additions and Improvements
- Introduce a cap to reputation score increase [#4230](https://github.com/hyperledger/besu/pull/4230)
- Add experimental CLI option for `--Xp2p-peer-lower-bound` [#4200](https://github.com/hyperledger/besu/pull/4200)
- Improve pending blocks retrieval mechanism [#4227](https://github.com/hyperledger/besu/pull/4227)
- Set mainnet terminal total difficulty [#4260](https://github.com/hyperledger/besu/pull/4260)

### Bug Fixes
- Fixes off-by-one error for mainnet TTD fallback [#4223](https://github.com/hyperledger/besu/pull/4223)
- Fix off-by-one error in AbstractRetryingPeerTask [#4254](https://github.com/hyperledger/besu/pull/4254)
- Refactor and fix retrying get block switching peer [#4256](https://github.com/hyperledger/besu/pull/4256)
- Fix encoding of key (short hex) in eth_getProof [#4261](https://github.com/hyperledger/besu/pull/4261)
- Fix for post-merge networks fast-sync [#4224](https://github.com/hyperledger/besu/pull/4224), [#4276](https://github.com/hyperledger/besu/pull/4276)

### Download links
- https://hyperledger.jfrog.io/artifactory/besu-binaries/besu/22.7.1/besu-22.7.1.tar.gz / sha256: `7cca4c11e1d7525c172f2af9fbf456d134ada60e970d8b6abcfcd6c623b5dd36`
- https://hyperledger.jfrog.io/artifactory/besu-binaries/besu/22.7.1/besu-22.7.1.zip / sha256: `ba6e0b9b65ac36d041a5072392f119ff76e8e9f53a3d7b1e1a658ef1e4705d7a`



## 22.7.0

### Additions and Improvements
- Deprecation warning for Ropsten, Rinkeby, Kiln [#4173](https://github.com/hyperledger/besu/pull/4173)

### Bug Fixes

- Fixes previous known issue [#3890](https://github.com/hyperledger/besu/issues/3890)from RC3 requiring a restart post-merge to continue correct transaction handling.
- Stop producing stack traces when a get headers response only contains the range start header [#4189](https://github.com/hyperledger/besu/pull/4189)
- Upgrade Spotless to 6.8.0 [#4195](https://github.com/hyperledger/besu/pull/4195)
- Upgrade Gradle to 7.5 [#4196](https://github.com/hyperledger/besu/pull/4196)

### Download links
- https://hyperledger.jfrog.io/artifactory/besu-binaries/besu/22.7.0/besu-22.7.0.tar.gz / sha256: `af21104a880c37706b660aa816e1c38b2b3f603a97420ddcbc889324b71aa50e`
- https://hyperledger.jfrog.io/artifactory/besu-binaries/besu/22.7.0/besu-22.7.0.zip / sha256: `5b1586362e6e739c206c25224bb753a372bad70c0b22dbe091f9253024ebdc45`

## 22.7.0-RC3

### Known/Outstanding issues:
- Besu requires a restart post-merge to re-enable remote transaction processing [#3890](https://github.com/hyperledger/besu/issues/3890)

### Additions and Improvements
- Engine API: Change expiration time for JWT tokens to 60s [#4168](https://github.com/hyperledger/besu/pull/4168)
- Sepolia mergeNetSplit block [#4158](https://github.com/hyperledger/besu/pull/4158)
- Goerli TTD [#4160](https://github.com/hyperledger/besu/pull/4160)
- Several logging improvements

### Bug Fixes
- Allow to set any value for baseFeePerGas in the genesis file [#4177](https://github.com/hyperledger/besu/pull/4177)
- Fix for stack overflow when searching for TTD block [#4169](https://github.com/hyperledger/besu/pull/4169)
- Fix for chain stuck issue [#4175](https://github.com/hyperledger/besu/pull/4175)

### Download links
- https://hyperledger.jfrog.io/artifactory/besu-binaries/besu/22.7.0-RC3/besu-22.7.0-RC3.tar.gz / sha256: `6a1ee89c82db9fa782d34733d8a8c726670378bcb71befe013da48d7928490a6`
- https://hyperledger.jfrog.io/artifactory/besu-binaries/besu/22.7.0-RC3/besu-22.7.0-RC3.zip / sha256: `5de22445ab2a270cf33e1850cd28f1946442b7104738f0d1ac253a009c53414e`

## 22.7.0-RC2

### Additions and Improvements
- Add a block to the bad blocks if it did not descend from the terminal block [#4080](https://github.com/hyperledger/besu/pull/4080)
- Backward sync exception improvements [#4092](https://github.com/hyperledger/besu/pull/4092)
- Remove block header checks during backward sync, since they will be always performed during block import phase [#4098](https://github.com/hyperledger/besu/pull/4098)
- Optimize the backward sync retry strategy [#4095](https://github.com/hyperledger/besu/pull/4095)
- Add support for jemalloc library to better handle rocksdb memory consumption [#4126](https://github.com/hyperledger/besu/pull/4126)
- RocksDB configuration changes to improve performance. [#4132](https://github.com/hyperledger/besu/pull/4132)

### Bug Fixes
- Changed max message size in the p2p layer to 16.7MB from 10MB to improve peering performance [#4120](https://github.com/hyperledger/besu/pull/4120)
- Fixes for parent stateroot mismatch when using Bonsai storage mode (please report if you encounter this bug on this version) [#4094](https://github.com/hyperledger/besu/pull/4094)
- Above Bonsai related fixes have addressed situations where the event log was not indexed properly [#3921](https://github.com/hyperledger/besu/pull/3921)
- Fixes related to backward sync and reorgs [#4097](https://github.com/hyperledger/besu/pull/4097)
- Checkpoint sync with more merge friendly checkpoint blocks [#4085](https://github.com/hyperledger/besu/pull/4085)
- Fixes around RocksDB performance and memory usage [#4128](https://github.com/hyperledger/besu/pull/4128)
- Fix for RPC performance parallelization to improve RPC performance under heavy load [#3959](https://github.com/hyperledger/besu/pull/3959)
- Fix for post-Merge peering after PoW is removed in our logic for weighting peers [#4116](https://github.com/hyperledger/besu/pull/4116)
- Various logging changes to improve UX- Return the correct latest valid hash in case of bad block when calling engine methods [#4056](https://github.com/hyperledger/besu/pull/4056)
- Add a PoS block header rule to check that the current block is more recent than its parent [#4066](https://github.com/hyperledger/besu/pull/4066)
- Fixed a trie log layer issue on bonsai during reorg [#4069](https://github.com/hyperledger/besu/pull/4069)
- Fix transition protocol schedule to return the pre Merge schedule when reorg pre TTD [#4078](https://github.com/hyperledger/besu/pull/4078)
- Remove hash to sync from the queue only if the sync step succeeds [#4105](https://github.com/hyperledger/besu/pull/4105)
- The build process runs successfully even though the system language is not English [#4102](https://github.com/hyperledger/besu/pull/4102)
- Avoid starting or stopping the BlockPropagationManager more than once [#4122](https://github.com/hyperledger/besu/pull/4122)

### Download links
- https://hyperledger.jfrog.io/artifactory/besu-binaries/besu/22.7.0-RC2/besu-22.7.0-RC2.tar.gz / sha256: `befe15b893820c9c6451a74fd87b41f555ff28561494b3bebadd5da5c7ce25d3`
- https://hyperledger.jfrog.io/artifactory/besu-binaries/besu/22.7.0-RC2/besu-22.7.0-RC2.zip / sha256: `d56c340f5982b882fbecca2697ca72a5bbefe0e978d2d4504211f012e2242a81`

## 22.7.0-RC1

### Additions and Improvements
- Do not require a minimum block height when downloading headers or blocks [#3911](https://github.com/hyperledger/besu/pull/3911)
- When on PoS the head can be only be updated by ForkchoiceUpdate [#3994](https://github.com/hyperledger/besu/pull/3994)
- Version information available in metrics [#3997](https://github.com/hyperledger/besu/pull/3997)
- Add TTD and DNS to Sepolia config [#4024](https://github.com/hyperledger/besu/pull/4024)
- Return `type` with value `0x0` when serializing legacy transactions [#4027](https://github.com/hyperledger/besu/pull/4027)
- Ignore `ForkchoiceUpdate` if `newHead` is an ancestor of the chain head [#4055](https://github.com/hyperledger/besu/pull/4055)

### Bug Fixes
- Fixed a snapsync issue that can sometimes block the healing step [#3920](https://github.com/hyperledger/besu/pull/3920)
- Support free gas networks in the London fee market [#4003](https://github.com/hyperledger/besu/pull/4003)
- Limit the size of outgoing eth subprotocol messages.  [#4034](https://github.com/hyperledger/besu/pull/4034)
- Fixed a state root mismatch issue on bonsai that may appear occasionally [#4041](https://github.com/hyperledger/besu/pull/4041)

### Download links
- https://hyperledger.jfrog.io/artifactory/besu-binaries/besu/22.7.0-RC1/besu-22.7.0-RC1.tar.gz / sha256: `60ad8b53402beb62c24ad791799d9cfe444623a58f6f6cf1d0728459cb641e63`
- https://hyperledger.jfrog.io/artifactory/besu-binaries/besu/22.7.0-RC1/besu-22.7.0-RC1.zip / sha256: `7acfb3a73382bf70f6337e83cb7e9e472b4e5a9da88c5ed2fbd9e82fcf2046dc`

## 22.4.3

### Additions and Improvements
- \[EXPERIMENTAL\] Add checkpoint sync `--sync-mode="X_CHECKPOINT"` [#3849](https://github.com/hyperledger/besu/pull/3849)
- Support `finalized` and `safe` as tags for the block parameter in RPC APIs [#3950](https://github.com/hyperledger/besu/pull/3950)
- Added verification of payload attributes in ForkchoiceUpdated [#3837](https://github.com/hyperledger/besu/pull/3837)
- Add support for Gray Glacier hardfork [#3961](https://github.com/hyperledger/besu/issues/3961)

### Bug Fixes
- alias engine-rpc-port parameter with the former rpc param name [#3958](https://github.com/hyperledger/besu/pull/3958)

## 22.4.2

### Additions and Improvements
- Engine API Update: Replace deprecated INVALID_TERMINAL_BLOCK with INVALID last valid hash 0x0 [#3882](https://github.com/hyperledger/besu/pull/3882)
- Deprecate experimental merge flag and engine-rpc-enabled flag [#3875](https://github.com/hyperledger/besu/pull/3875)
- Update besu-native dependencies to 0.5.0 for linux arm64 support
- Update ropsten TTD to 100000000000000000000000

### Bug Fixes
- Stop backward sync if genesis block has been reached [#3869](https://github.com/hyperledger/besu/pull/3869)
- Allow to backward sync to request headers back to last finalized block if present or genesis [#3888](https://github.com/hyperledger/besu/pull/3888)

### Download link
- https://hyperledger.jfrog.io/artifactory/besu-binaries/besu/22.4.2/besu-22.4.2.zip / sha256: `e8e9eb7e3f544ecefeec863712fb8d3f6a569c9d70825a4ed2581c596db8fd45`
- https://hyperledger.jfrog.io/artifactory/besu-binaries/besu/22.4.2/besu-22.4.2.tar.gz / sha256: `9db0c37440cb56bcf671b8de13e0ecb6235171a497bdad91020b8c4a9dac2a27`

## 22.4.1

### Additions and Improvements
- GraphQL - allow null log topics in queries which match any topic [#3662](https://github.com/hyperledger/besu/pull/3662)
- multi-arch docker builds for amd64 and arm64 [#2954](https://github.com/hyperledger/besu/pull/2954)
- Filter Netty native lib errors likewise the pure Java implementation [#3807](https://github.com/hyperledger/besu/pull/3807)
- Add ropsten terminal total difficulty config [#3871](https://github.com/hyperledger/besu/pull/3871)

### Bug Fixes
- Stop the BlockPropagationManager when it receives the TTD reached event [#3809](https://github.com/hyperledger/besu/pull/3809)
- Correct getMixHashOrPrevRandao to return the value present in the block header [#3839](https://github.com/hyperledger/besu/pull/3839)

## 22.4.0

### Breaking Changes
- Version 22.4.x will be the last series to support Java 11. Version 22.7.0 will require Java 17 to build and run.
- In the Besu EVM Library all references to SHA3 have been renamed to the more accurate name Keccak256, including class names and comment. [#3749](https://github.com/hyperledger/besu/pull/3749)
- Removed the Gas object and replaced it with a primitive long [#3674](https://github.com/hyperledger/besu/pull/3674)
- Column family added for backward sync [#3638](https://github.com/hyperledger/besu/pull/3638)
  - Note that this added column family makes this a one-way upgrade. That is, once you upgrade your db to this version, you cannot roll back to a previous version of Besu.

### Bug Fixes
- Fix nullpointer on snapsync [#3773](https://github.com/hyperledger/besu/pull/3773)
- Introduce RocksDbSegmentIdentifier to avoid changing the storage plugin [#3755](https://github.com/hyperledger/besu/pull/3755)

## Download Links
- https://hyperledger.jfrog.io/artifactory/besu-binaries/besu/22.4.0/besu-22.4.0.zip / SHA256 d89e102a1941e70be31c176a6dd65cd5f3d69c4c
- https://hyperledger.jfrog.io/artifactory/besu-binaries/besu/22.4.0/besu-22.4.0.tar.gz / SHA256 868e38749dd40debe028624f8267f1fce7587010

## 22.4.0-RC2

### Breaking Changes
- In the Besu EVM Library all references to SHA3 have been renamed to the more accurate name Kecack256, including class names and comment. [#3749](https://github.com/hyperledger/besu/pull/3749)

### Additions and Improvements
- Onchain node permissioning
  - Log the enodeURL that was previously only throwing an IllegalStateException during the isPermitted check [#3697](https://github.com/hyperledger/besu/pull/3697),
  - Fail startup if node permissioning smart contract version does not match [#3765](https://github.com/hyperledger/besu/pull/3765)
- \[EXPERIMENTAL\] Add snapsync `--sync-mode="X_SNAP"` (only as client) [#3710](https://github.com/hyperledger/besu/pull/3710)
- Adapt Fast sync, and Snap sync, to use finalized block, from consensus layer, as pivot after the Merge [#3506](https://github.com/hyperledger/besu/issues/3506)
- Add IPC JSON-RPC interface (BSD/MacOS and Linux only) [#3695](https://github.com/hyperledger/besu/pull/3695)
- Column family added for backward sync [#3638](https://github.com/hyperledger/besu/pull/3638)
  - Note that this added column family makes this a one-way upgrade. That is, once you upgrade your db to this version, you cannot roll back to a previous version of Besu.

## Download Links
- https://hyperledger.jfrog.io/artifactory/besu-binaries/besu/22.4.0-RC2/besu-22.4.0-RC2.zip /  SHA256 5fa7f927c6717ebf503291c058815cd0c5fcfab13245d3b6beb66eb20cf7ac24
- https://hyperledger.jfrog.io/artifactory/besu-binaries/besu/22.4.0-RC2/besu-22.4.0-RC2.tar.gz / SHA256 1c4ecd17552cf5ebf120fc35dad753f45cb951ea0f817381feb2477ec0fff9c9

## 22.4.0-RC1

### Additions and Improvements
- Unit tests are now executed with JUnit5 [#3620](https://github.com/hyperledger/besu/pull/3620)
- Removed the Gas object and replaced it with a primitive long [#3674]

### Bug Fixes
- Flexible Privacy Precompile handles null payload ID [#3664](https://github.com/hyperledger/besu/pull/3664)
- Subcommand blocks import throws exception [#3646](https://github.com/hyperledger/besu/pull/3646)

## Download Links
- https://hyperledger.jfrog.io/artifactory/besu-binaries/besu/22.4.0-RC1/besu-22.4.0-RC1.zip / SHA256 0779082acc20a98eb810eb08778e0c0e1431046c07bc89019a2761fd1baa4c25
- https://hyperledger.jfrog.io/artifactory/besu-binaries/besu/22.4.0-RC1/besu-22.4.0-RC1.tar.gz / SHA256 15d8b0e335f962f95da46864109db9f28ed4f7bc351995b2b8db477c12b94860

## 22.1.3

### Breaking Changes
- Remove the experimental flag for bonsai tries CLI options `--data-storage-format` and `--bonsai-maximum-back-layers-to-load` [#3578](https://github.com/hyperledger/besu/pull/3578)
- Column family added for backward sync [#3532](https://github.com/hyperledger/besu/pull/3532)
  - Note that this added column family makes this a one-way upgrade. That is, once you upgrade your db to this version, you cannot roll back to a previous version of Besu.

### Deprecations
- `--tx-pool-hashes-max-size` is now deprecated and has no more effect, and it will be removed in a future release.

### Additions and Improvements
- Tune transaction synchronization parameter to adapt to mainnet traffic [#3610](https://github.com/hyperledger/besu/pull/3610)
- Improve eth/66 support [#3616](https://github.com/hyperledger/besu/pull/3616)
- Avoid reprocessing remote transactions already seen [#3626](https://github.com/hyperledger/besu/pull/3626)
- Upgraded jackson-databind dependency version [#3647](https://github.com/hyperledger/besu/pull/3647)

## Download Links
- https://hyperledger.jfrog.io/artifactory/besu-binaries/besu/22.1.3/besu-22.1.3.zip /  SHA256 9dafb80f2ec9ce8d732fd9e9894ca2455dd02418971c89cd6ccee94c53354d5d
- https://hyperledger.jfrog.io/artifactory/besu-binaries/besu/22.1.3/besu-22.1.3.tar.gz / SHA256 f9f8d37353aa4b5d12e87c08dd86328c1cffc591c6fc9e076c0f85a1d4663dfe

## 22.1.2

### Additions and Improvements
- Execution layer (The Merge):
  - Execution specific RPC endpoint [#3378](https://github.com/hyperledger/besu/issues/3378)
  - Adds JWT authentication to Engine APIs
  - Supports kiln V2.1 spec
- Tracing APIs
  - new API methods: trace_rawTransaction, trace_get, trace_callMany
  - added revertReason to trace APIs including: trace_transaction, trace_get, trace_call, trace_callMany, and trace_rawTransaction
- Allow mining beneficiary to transition at specific blocks for ibft2 and qbft consensus mechanisms.  [#3115](https://github.com/hyperledger/besu/issues/3115)
- Return richer information from the PrecompiledContract interface. [\#3546](https://github.com/hyperledger/besu/pull/3546)

### Bug Fixes
- Reject locally-sourced transactions below the minimum gas price when not mining. [#3397](https://github.com/hyperledger/besu/pull/3397)
- Fixed bug with contract address supplied to `debug_accountAt` [#3518](https://github.com/hyperledger/besu/pull/3518)

## Download Links
- https://hyperledger.jfrog.io/artifactory/besu-binaries/besu/22.1.2/besu-22.1.2.zip /  SHA256 1b26e3f8982c3a9dbabc72171f83f1cfe89eef84ead45b184ee9101f411c1251
- https://hyperledger.jfrog.io/artifactory/besu-binaries/besu/22.1.2/besu-22.1.2.tar.gz / SHA256 1eca9abddf351eaaf4e6eaa1b9536b8b4fd7d30a81d39f9d44ffeb198627ee7a

## 22.1.1

### Additions and Improvements
- Allow optional RPC methods that bypass authentication [#3382](https://github.com/hyperledger/besu/pull/3382)
- Execution layer (The Merge):
  - Extend block creation and mining to support The Merge [#3412](https://github.com/hyperledger/besu/pull/3412)
  - Backward sync [#3410](https://github.com/hyperledger/besu/pull/3410)
  - Extend validateAndProcessBlock to return an error message in case of failure, so it can be returned to the caller of ExecutePayload API [#3411](https://github.com/hyperledger/besu/pull/3411)
  - Persist latest finalized block [#2913](https://github.com/hyperledger/besu/issues/2913)
  - Add PostMergeContext, and stop syncing after the switch to PoS [#3453](https://github.com/hyperledger/besu/pull/3453)
  - Add header validation rules needed to validate The Merge blocks [#3454](https://github.com/hyperledger/besu/pull/3454)
  - Add core components: controller builder, protocol scheduler, coordinator, block creator and processor. [#3461](https://github.com/hyperledger/besu/pull/3461)
  - Execution specific RPC endpoint [#2914](https://github.com/hyperledger/besu/issues/2914), [#3350](https://github.com/hyperledger/besu/pull/3350)
- QBFT consensus algorithm is production ready

## Download Links
- https://hyperledger.jfrog.io/artifactory/besu-binaries/besu/22.1.1/besu-22.1.1.zip /  SHA256 cfff79e19e5f9a184d0b62886990698b77d019a0745ea63b5f9373870518173e
- https://hyperledger.jfrog.io/artifactory/besu-binaries/besu/22.1.1/besu-22.1.1.tar.gz / SHA256 51cc9d35215f977ac7338e5c611c60f225fd6a8c1c26f188e661624a039e83f3

## 22.1.0

### Breaking Changes
- Plugin API: BlockHeader.getBaseFee() method now returns an optional Wei instead of an optional Long [#3065](https://github.com/hyperledger/besu/issues/3065)
- Removed deprecated hash variable `protected volatile Hash hash;` which was used for private transactions [#3110](https://github.com/hyperledger/besu/pull/3110)

### Additions and Improvements
- Add support for additional JWT authentication algorithms [#3017](https://github.com/hyperledger/besu/pull/3017)
- Represent baseFee as Wei instead of long accordingly to the spec [#2785](https://github.com/hyperledger/besu/issues/2785)
- Implements [EIP-4399](https://eips.ethereum.org/EIPS/eip-4399) to repurpose DIFFICULTY opcode after the merge as a source of entropy from the Beacon chain. [#3081](https://github.com/hyperledger/besu/issues/3081)
- Re-order external services (e.g JsonRpcHttpService) to start before blocks start processing [#3118](https://github.com/hyperledger/besu/pull/3118)
- Stream JSON RPC responses to avoid creating big JSON strings in memory [#3076](https://github.com/hyperledger/besu/pull/3076)
- Ethereum Classic Mystique Hard Fork [#3256](https://github.com/hyperledger/besu/pull/3256)
- Genesis file parameter `blockperiodseconds` is validated as a positive integer on startup to prevent unexpected runtime behaviour [#3186](https://github.com/hyperledger/besu/pull/3186)
- Add option to require replay protection for locally submitted transactions [\#1975](https://github.com/hyperledger/besu/issues/1975)
- Update to block header validation for IBFT and QBFT to support London fork EIP-1559 [#3251](https://github.com/hyperledger/besu/pull/3251)
- Move into SLF4J as logging facade [#3285](https://github.com/hyperledger/besu/pull/3285)
- Changing the order in which we traverse the word state tree during fast sync. This should improve fast sync during subsequent pivot changes.[#3202](https://github.com/hyperledger/besu/pull/3202)
- Updated besu-native to version 0.4.3 [#3331](https://github.com/hyperledger/besu/pull/3331)
- Refactor synchronizer to asynchronously retrieve blocks from peers, and to change peer when retrying to get a block. [#3326](https://github.com/hyperledger/besu/pull/3326)
- Disable RocksDB TTL compactions [#3356](https://github.com/hyperledger/besu/pull/3356)
- add a websocket frame size configuration CLI parameter [#3386](https://github.com/hyperledger/besu/pull/3386)
- Add `--ec-curve` parameter to export/export-address public-key subcommands [#3333](https://github.com/hyperledger/besu/pull/3333)

### Bug Fixes
- Change the base docker image from Debian Buster to Ubuntu 20.04 [#3171](https://github.com/hyperledger/besu/issues/3171) fixes [#3045](https://github.com/hyperledger/besu/issues/3045)
- Make 'to' field optional in eth_call method according to the spec [#3177](https://github.com/hyperledger/besu/pull/3177)
- Update to log4j 2.17.1. Resolves potential vulnerability only exploitable when using custom log4j configurations that are writable by untrusted users.
- Fix regression on cors-origin star value
- Fix for ethFeeHistory accepting hex values for blockCount
- Fix a sync issue, when the chain downloader incorrectly shutdown when a task in the pipeline is cancelled. [#3319](https://github.com/hyperledger/besu/pull/3319)
- add a websocket frame size configuration CLI parameter [3368][https://github.com/hyperledger/besu/pull/3379]
- Prevent node from peering to itself [#3342](https://github.com/hyperledger/besu/pull/3342)
- Fix an `IndexOutOfBoundsException` exception when getting block from peers. [#3304](https://github.com/hyperledger/besu/issues/3304)
- Handle legacy eth64 without throwing null pointer exceptions [#3343](https://github.com/hyperledger/besu/pull/3343)

### Download Links
- https://hyperledger.jfrog.io/artifactory/besu-binaries/besu/22.1.0/besu-22.1.0.tar.gz \ SHA256 232bd7f274691ca14c26289fdc289d3fcdf69426dd96e2fa1601f4d079645c2f
- https://hyperledger.jfrog.io/artifactory/besu-binaries/besu/22.1.0/besu-22.1.0.zip \ SHA256 1b701ff5b647b64aff3d73d6f1fe3fdf73f14adbe31504011eff1660ab56ad2b

## 21.10.9

### Bug Fixes
- Fix regression on cors-origin star value
- Fix for ethFeeHistory accepting hex values for blockCount

 **Full Changelog**: https://github.com/hyperledger/besu/compare/21.10.8...21.10.9

[besu-21.10.9.tar.gz](https://hyperledger.jfrog.io/artifactory/besu-binaries/besu/21.10.9/besu-21.10.9.tar.gz) a4b85ba72ee73017303e4b2f0fdde84a87d376c2c17fdcebfa4e34680f52fc71
[besu-21.10.9.zip](https://hyperledger.jfrog.io/artifactory/besu-binaries/besu/21.10.9/besu-21.10.9.zip) c3ba3f07340fa80064ba7c06f2c0ec081184e000f9a925d132084352d0665ef9

## 21.10.8

### Additions and Improvements
- Ethereum Classic Mystique Hard Fork [#3256](https://github.com/hyperledger/besu/pull/3256)

### Download Links
https://hyperledger.jfrog.io/artifactory/besu-binaries/besu/21.10.8/besu-21.10.8.tar.gz \ SHA256 d325e2e36bc38a707a9eebf92068f5021606a8c6b6464bb4b4d59008ef8014fc
https://hyperledger.jfrog.io/artifactory/besu-binaries/besu/21.10.8/besu-21.10.8.zip \ SHA256 a91da1e82fb378e16437327bba56dd299aafdb0614ba528167a1dae85440c5af

## 21.10.7

### Bug Fixes
- Update dependencies (including vert.x, kubernetes client-java, okhttp, commons-codec)

### Additions and Improvements
- Add support for additional JWT authentication algorithms [#3017](https://github.com/hyperledger/besu/pull/3017)
- Remove Orion ATs

### Download Links
https://hyperledger.jfrog.io/artifactory/besu-binaries/besu/21.10.7/besu-21.10.7.tar.gz \ SHA256 94cee804fcaea366c9575380ef0e30ed04bf2fc7451190a94887f14c07f301ff
https://hyperledger.jfrog.io/artifactory/besu-binaries/besu/21.10.7/besu-21.10.7.zip \ SHA256 faf1ebfb20aa6171aa6ea98d7653339272567c318711d11e350471b5bba62c00

## 21.10.6

### Bug Fixes
- Update log4j to 2.17.1

### Download Links
https://hyperledger.jfrog.io/artifactory/besu-binaries/besu/21.10.6/besu-21.10.6.tar.gz \ SHA256 ef579490031dd4eb3704b4041e352cfb2e7e787fcff7506b69ef88843d4e1220
https://hyperledger.jfrog.io/artifactory/besu-binaries/besu/21.10.6/besu-21.10.6.zip \ SHA256 0fdda65bc993905daa14824840724d0b74e3f16f771f5726f5307f6d9575a719

## 21.10.5

### Bug Fixes
- Update log4j to 2.17.0

### Download Links
https://hyperledger.jfrog.io/artifactory/besu-binaries/besu/21.10.5/besu-21.10.5.tar.gz \ SHA256 0d1b6ed8f3e1325ad0d4acabad63c192385e6dcbefe40dc6b647e8ad106445a8
https://hyperledger.jfrog.io/artifactory/besu-binaries/besu/21.10.5/besu-21.10.5.zip \ SHA256 a1689a8a65c4c6f633b686983a6a1653e7ac86e742ad2ec6351176482d6e0c57

## 21.10.4

### Bug Fixes
- Update log4j to 2.16.0.
- Change the base docker image from Debian Buster to Ubuntu 20.04 [#3171](https://github.com/hyperledger/besu/issues/3171) fixes [#3045](https://github.com/hyperledger/besu/issues/3045)

### Download links
This release is not recommended for production use.

## 21.10.3

### Additions and Improvements
- Updated log4j to 2.15.0 and disabled JNDI message format lookups to improve security.
- Represent baseFee as Wei instead of long accordingly to the spec [#2785](https://github.com/hyperledger/besu/issues/2785)
- Adding support of the NO_COLOR environment variable as described in the [NO_COLOR](https://no-color.org/) standard [#3085](https://github.com/hyperledger/besu/pull/3085)
- Add `privx_findFlexiblePrivacyGroup` RPC Method, `privx_findOnchainPrivacyGroup` will be removed in a future release [#3075](https://github.com/hyperledger/besu/pull/3075)
- The invalid value is now shown when `--bootnodes` cannot parse an item to make it easier to identify which option is invalid.
- Adding two new options to be able to specify desired TLS protocol version and Java cipher suites [#3105](https://github.com/hyperledger/besu/pull/3105)
- Implements [EIP-4399](https://eips.ethereum.org/EIPS/eip-4399) to repurpose DIFFICULTY opcode after the merge as a source of entropy from the Beacon chain. [#3081](https://github.com/hyperledger/besu/issues/3081)

### Bug Fixes
- Change the base docker image from Debian Buster to Ubuntu 20.04 [#3171](https://github.com/hyperledger/besu/issues/3171) fixes [#3045](https://github.com/hyperledger/besu/issues/3045)

### Download Link
This release is not recommended for production use.

## 21.10.2

### Additions and Improvements
- Add discovery options to genesis file [#2944](https://github.com/hyperledger/besu/pull/2944)
- Add validate-config subcommand to perform basic syntax validation of TOML config [#2994](https://github.com/hyperledger/besu/pull/2994)
- Updated Sepolia Nodes [#3034](https://github.com/hyperledger/besu/pull/3034) [#3035](https://github.com/hyperledger/besu/pull/3035)

### Bug Fixes
- Reduce shift calculations to shifts that may have an actual result. [#3039](https://github.com/hyperledger/besu/pull/3039)
- DNS Discovery daemon wasn't started [#3033](https://github.com/hyperledger/besu/pull/3033)

### Download Link
This release is not recommended for production use.

## 21.10.1

### Additions and Improvements
- Add CLI autocomplete scripts. [#2854](https://github.com/hyperledger/besu/pull/2854)
- Add support for PKCS11 keystore on PKI Block Creation. [#2865](https://github.com/hyperledger/besu/pull/2865)
- Optimize EVM Memory for MLOAD Operations [#2917](https://github.com/hyperledger/besu/pull/2917)
- Upgrade CircleCI OpenJDK docker image to version 11.0.12. [#2928](https://github.com/hyperledger/besu/pull/2928)
- Update JDK 11 to latest version in Besu Docker images. [#2925](https://github.com/hyperledger/besu/pull/2925)
- Add Sepolia proof-of-work testnet configurations [#2920](https://github.com/hyperledger/besu/pull/2920)
- Allow block period to be configured for IBFT2 and QBFT using transitions [#2902](https://github.com/hyperledger/besu/pull/2902)
- Add support for binary messages (0x02) for websocket. [#2980](https://github.com/hyperledger/besu/pull/2980)

### Bug Fixes
- Do not change the sender balance, but set gas fee to zero, when simulating a transaction without enforcing balance checks. [#2454](https://github.com/hyperledger/besu/pull/2454)
- Ensure genesis block has the default base fee if london is at block 0 [#2920](https://github.com/hyperledger/besu/pull/2920)
- Fixes the exit condition for loading a BonsaiPersistedWorldState for a sibling block of the last one persisted [#2967](https://github.com/hyperledger/besu/pull/2967)

### Early Access Features
- Enable plugins to expose custom JSON-RPC / WebSocket methods [#1317](https://github.com/hyperledger/besu/issues/1317)

### Download Link
This release is not recommended for production use.

## 21.10.0

### Additions and Improvements
- The EVM has been factored out into a standalone module, suitable for inclusion as a library. [#2790](https://github.com/hyperledger/besu/pull/2790)
- Low level performance improvements changes to cut worst-case EVM performance in half. [#2796](https://github.com/hyperledger/besu/pull/2796)
- Migrate `ExceptionalHaltReason` from an enum to an interface to allow downstream users of the EVM to add new exceptional halt reasons. [#2810](https://github.com/hyperledger/besu/pull/2810)
- reduces need for JUMPDEST analysis via caching [#2607](https://github.com/hyperledger/besu/pull/2821)
- Add support for custom private key file for public-key export and public-key export-address commands [#2801](https://github.com/hyperledger/besu/pull/2801)
- Add CLI autocomplete scripts. [#2854](https://github.com/hyperledger/besu/pull/2854)
- Added support for PKCS11 keystore on PKI Block Creation. [#2865](https://github.com/hyperledger/besu/pull/2865)
- add support for ArrowGlacier hardfork [#2943](https://github.com/hyperledger/besu/issues/2943)

### Bug Fixes
- Allow BESU_CONFIG_FILE environment to specify TOML file [#2455](https://github.com/hyperledger/besu/issues/2455)
- Fix bug with private contracts not able to call public contracts that call public contracts [#2816](https://github.com/hyperledger/besu/pull/2816)
- Fixes the exit condition for loading a BonsaiPersistedWorldState for a sibling block of the last one persisted [#2967](https://github.com/hyperledger/besu/pull/2967)
- Fixes bonsai getMutable regression affecting fast-sync [#2934](https://github.com/hyperledger/besu/pull/2934)
- Regression in RC1 involving LogOperation and frame memory overwrites [#2908](https://github.com/hyperledger/besu/pull/2908)
- Allow `eth_call` and `eth_estimateGas` to accept contract address as sender. [#2891](https://github.com/hyperledger/besu/pull/2891)

### Early Access Features
- Enable plugins to expose custom JSON-RPC / WebSocket methods [#1317](https://github.com/hyperledger/besu/issues/1317)

### Download Link
This release is not recommended for production use. \
SHA256: 71374454753c2ee595f4f34dc6913f731818d50150accbc98088aace313c6935

## 21.10.0-RC4

### Additions and Improvements

### Bug Fixes
- Fixes the exit condition for loading a BonsaiPersistedWorldState for a sibling block of the last one persisted [#2967](https://github.com/hyperledger/besu/pull/2967)
- Fixes bonsai getMutable regression affecting fast-sync [#2934](https://github.com/hyperledger/besu/pull/2934)

### Early Access Features
### Download Link
This release is not recommended for production use. \
SHA256: b16e15764b8bc06c5c3f9f19bc8b99fa48e7894aa5a6ccdad65da49bbf564793

## 21.10.0-RC3

### Bug Fixes
- Regression in RC1 involving LogOperation and frame memory overwrites [#2908](https://github.com/hyperledger/besu/pull/2908)
- Allow `eth_call` and `eth_estimateGas` to accept contract address as sender. [#2891](https://github.com/hyperledger/besu/pull/2891)
- Fix Concurrency issues in Ethpeers. [#2896](https://github.com/hyperledger/besu/pull/2896)

### Download
This release is not recommended for production use. \
SHA256: 3d4857589336717bf5e4e5ef711b9a7f3bc46b49e1cf5b3b6574a00ccc6eda94

## 21.10.0-RC1/RC2
### Additions and Improvements
- The EVM has been factored out into a standalone module, suitable for inclusion as a library. [#2790](https://github.com/hyperledger/besu/pull/2790)
- Low level performance improvements changes to cut worst-case EVM performance in half. [#2796](https://github.com/hyperledger/besu/pull/2796)
- Migrate `ExceptionalHaltReason` from an enum to an interface to allow downstream users of the EVM to add new exceptional halt reasons. [#2810](https://github.com/hyperledger/besu/pull/2810)
- reduces need for JUMPDEST analysis via caching [#2607](https://github.com/hyperledger/besu/pull/2821)
- Add support for custom private key file for public-key export and public-key export-address commands [#2801](https://github.com/hyperledger/besu/pull/2801)

### Bug Fixes
- Allow BESU_CONFIG_FILE environment to specify TOML file [#2455](https://github.com/hyperledger/besu/issues/2455)
- Fix bug with private contracts not able to call public contracts that call public contracts [#2816](https://github.com/hyperledger/besu/pull/2816)

### Early Access Features

### Download
This release is not recommended for production use. \
SHA256: 536612e5e4d7a5e7a582f729f01ba591ba68cc389e8379fea3571ed85322ff51


## 21.7.4
### Additions and Improvements
- Upgrade Gradle to 7.2, which supports building with Java 17 [#2761](https://github.com/hyperledger/besu/pull/2376)

### Bug Fixes
- Set an idle timeout for metrics connections, to clean up ports when no longer used [\#2748](https://github.com/hyperledger/besu/pull/2748)
- Onchain privacy groups can be unlocked after being locked without having to add a participant [\#2693](https://github.com/hyperledger/besu/pull/2693)
- Update Gas Schedule for Ethereum Classic [#2746](https://github.com/hyperledger/besu/pull/2746)

### Early Access Features
- \[EXPERIMENTAL\] Added support for QBFT with PKI-backed Block Creation. [#2647](https://github.com/hyperledger/besu/issues/2647)
- \[EXPERIMENTAL\] Added support for QBFT to use retrieve validators from a smart contract [#2574](https://github.com/hyperledger/besu/pull/2574)

### Download Link
https://hyperledger.jfrog.io/native/besu-binaries/besu/21.7.4/besu-21.7.4.zip \
SHA256: 778d3c42851db11fec9171f77b22662f2baeb9b2ce913d7cfaaf1042ec19b7f9

## 21.7.3
### Additions and Improvements
- Migration to Apache Tuweni 2.0 [\#2376](https://github.com/hyperledger/besu/pull/2376)
- \[EXPERIMENTAL\] Added support for DevP2P-over-TLS [#2536](https://github.com/hyperledger/besu/pull/2536)
- `eth_getWork`, `eth_submitWork` support over the Stratum port [#2581](https://github.com/hyperledger/besu/pull/2581)
- Stratum metrics [#2583](https://github.com/hyperledger/besu/pull/2583)
- Support for mining ommers [#2576](https://github.com/hyperledger/besu/pull/2576)
- Updated onchain permissioning to validate permissions on transaction submission [\#2595](https://github.com/hyperledger/besu/pull/2595)
- Removed deprecated CLI option `--privacy-precompiled-address` [#2605](https://github.com/hyperledger/besu/pull/2605)
- Removed code supporting EIP-1702. [#2657](https://github.com/hyperledger/besu/pull/2657)
- A native library was added for the alternative signature algorithm secp256r1, which will be used by default [#2630](https://github.com/hyperledger/besu/pull/2630)
- The command line option --Xsecp-native-enabled was added as an alias for --Xsecp256k1-native-enabled [#2630](https://github.com/hyperledger/besu/pull/2630)
- Added Labelled gauges for metrics [#2646](https://github.com/hyperledger/besu/pull/2646)
- support for `eth/66` networking protocol [#2365](https://github.com/hyperledger/besu/pull/2365)
- update RPC methods for post london 1559 transaction [#2535](https://github.com/hyperledger/besu/pull/2535)
- \[EXPERIMENTAL\] Added support for using DNS host name in place of IP address in onchain node permissioning rules [#2667](https://github.com/hyperledger/besu/pull/2667)
- Implement EIP-3607 Reject transactions from senders with deployed code. [#2676](https://github.com/hyperledger/besu/pull/2676)
- Ignore all unknown fields when supplied to eth_estimateGas or eth_call. [\#2690](https://github.com/hyperledger/besu/pull/2690)

### Bug Fixes
- Consider effective price and effective priority fee in transaction replacement rules [\#2529](https://github.com/hyperledger/besu/issues/2529)
- GetTransactionCount should return the latest transaction count if it is greater than the transaction pool [\#2633](https://github.com/hyperledger/besu/pull/2633)

### Early Access Features

## 21.7.2

### Additions and Improvements
This release contains improvements and bugfixes for optimum compatibility with other London client versions.

## Bug Fixes
- hotfix for private transaction identification for mainnet transactions [#2609](https://github.com/hyperledger/besu/pull/2609)

## Download Link
https://hyperledger.jfrog.io/artifactory/besu-binaries/besu/21.7.2/besu-21.7.2.zip \
db47fd9ba33b36436ed6798d2474f7621c733353fd04f49d6defffd12e3b6e14


## 21.7.1

### Additions and Improvements
- `priv_call` now uses NO_TRACING OperationTracer implementation which improves memory usage [\#2482](https://github.com/hyperledger/besu/pull/2482)
- Ping and Pong messages now support ENR encoding as scalars or bytes [\#2512](https://github.com/hyperledger/besu/pull/2512)

### Download Link
https://hyperledger.jfrog.io/artifactory/besu-binaries/besu/21.7.1/besu-21.7.1.zip \
sha256sum 83fc44e39a710a95d8b6cbbbf04010dea76122bafcc633a993cd15304905a402

## 21.7.0

### Additions and Improvements
This release contains the activation blocks for London across all supported testnets. They are:
  * Ropsten 10_499_401 (24 Jun 2021)
  * Goerli 5_062_605 (30 Jun 2021)
  * Rinkeby 8_897_988 (7 Jul 2021)
  * Mainnet 12_965_000 (4 Aug 2021)
- eip-1559 changes: accept transactions which have maxFeePerGas below current baseFee [\#2374](https://github.com/hyperledger/besu/pull/2374)
- Introduced transitions for IBFT2 block rewards [\#1977](https://github.com/hyperledger/besu/pull/1977)
- Change Ethstats's status from experimental feature to stable. [\#2405](https://github.com/hyperledger/besu/pull/2405)
- Fixed disabling of native libraries for secp256k1 and altBn128. [\#2163](https://github.com/hyperledger/besu/pull/2163)
- eth_feeHistory API for wallet providers [\#2466](https://github.com/hyperledger/besu/pull/2466)

### Bug Fixes
- Ibft2 could create invalid RoundChange messages in some circumstances containing duplicate prepares [\#2449](https://github.com/hyperledger/besu/pull/2449)
- Updated `eth_sendRawTransaction` to return an error when maxPriorityFeePerGas exceeds maxFeePerGas [\#2424](https://github.com/hyperledger/besu/pull/2424)
- Fixed NoSuchElementException with EIP1559 transaction receipts when using eth_getTransactionReceipt [\#2477](https://github.com/hyperledger/besu/pull/2477)

### Early Access Features
- QBFT is a Byzantine Fault Tolerant consensus algorithm, building on the capabilities of IBFT and IBFT 2.0. It aims to provide performance improvements in cases of excess round change, and provides interoperability with other EEA compliant clients, such as GoQuorum.
  - Note: QBFT currently only supports new networks. Existing networks using IBFT2.0 cannot migrate to QBFT. This will become available in a future release.
  - Note: QBFT is an early access feature pending community feedback. Please make use of QBFT in new development networks and reach out in case of issues or concerns
- GoQuorum-compatible privacy. This mode uses Tessera and is interoperable with GoQuorum.
  - Note: GoQuorum-compatible privacy is an early access feature pending community feedback.

### Download Link
https://hyperledger.jfrog.io/artifactory/besu-binaries/besu/21.7.0/besu-21.7.0.zip
sha256sum 389465fdcc2cc5e5007a02dc2b8a2c43d577198867316bc5cc4392803ed71034

## 21.7.0-RC2

### Additions and Improvements
- eth_feeHistory API for wallet providers [\#2466](https://github.com/hyperledger/besu/pull/2466)
### Bug Fixes
- Ibft2 could create invalid RoundChange messages in some circumstances containing duplicate prepares [\#2449](https://github.com/hyperledger/besu/pull/2449)

## Download Link
https://hyperledger.jfrog.io/artifactory/besu-binaries/besu/21.7.0-RC2/besu-21.7.0-RC2.zip
sha256sum 7bc97c359386cad84d449f786dc0a8ed8728616b6704ce473c63f1d94af3a9ef


## 21.7.0-RC1

### Additions and Improvements
- eip-1559 changes: accept transactions which have maxFeePerGas below current baseFee [\#2374](https://github.com/hyperledger/besu/pull/2374)
- Introduced transitions for IBFT2 block rewards [\#1977](https://github.com/hyperledger/besu/pull/1977)
- Change Ethstats's status from experimental feature to stable. [\#2405](https://github.com/hyperledger/besu/pull/2405)
- Fixed disabling of native libraries for secp256k1 and altBn128. [\#2163](https://github.com/hyperledger/besu/pull/2163)


### Bug Fixes

- Updated `eth_sendRawTransaction` to return an error when maxPriorityFeePerGas exceeds maxFeePerGas [\#2424](https://github.com/hyperledger/besu/pull/2424)

### Early Access Features
This release contains the activation blocks for London across all supported testnets. They are:
  * Ropsten 10_499_401 (24 Jun 2021)
  * Goerli 5_062_605 (30 Jun 2021)
  * Rinkeby 8_897_988 (7 Jul 2021)

## Download Link
https://hyperledger.jfrog.io/artifactory/besu-binaries/besu/21.7.0-RC1/besu-21.7.0-RC1.zip
sha256sum fc959646af65a0e267fc4d695e0af7e87331d774e6e8e890f5cc391549ed175a

## 21.1.7

## Privacy users - Orion Project Deprecation
Tessera is now the recommended Private Transaction Manager for Hyperledger Besu.

Now that all primary Orion functionality has been merged into Tessera, Orion is being deprecated.
We encourage all users with active projects to use the provided migration instructions,
documented [here](https://docs.orion.consensys.net/en/latest/Tutorials/Migrating-from-Orion-to-Tessera/).

We will continue to support Orion users until 30th November 2021. If you have any questions or
concerns, please reach out to the ConsenSys protocol engineering team in the
[#orion channel on Discord](https://discord.gg/hYpHRjK) or by [email](mailto:quorum@consensys.net).


### Additions and Improvements
* Upgrade OpenTelemetry to 1.2.0. [\#2313](https://github.com/hyperledger/besu/pull/2313)

* Ethereum Classic Magneto Hard Fork [\#2315](https://github.com/hyperledger/besu/pull/2315)

* Added support for the upcoming CALAVERAS ephemeral testnet and removed the configuration for the deprecated BAIKAL ephemeral testnet. [\#2343](https://github.com/hyperledger/besu/pull/2343)

### Bug Fixes
* Fix invalid transfer values with the tracing API specifically for CALL operation [\#2319](https://github.com/hyperledger/besu/pull/2319)

### Early Access Features

#### Previously identified known issues

- Fixed issue in discv5 where nonce was incorrectly reused. [\#2075](https://github.com/hyperledger/besu/pull/2075)
- Fixed issues in debug_standardTraceBadBlockToFile and debug_standardTraceBlockToFile. [\#2120](https://github.com/hyperledger/besu/pull/2120)
- Fixed invalid error code in several JSON RPC methods when the requested block is not in the range. [\#2138](https://github.com/hyperledger/besu/pull/2138)

## Download Link
https://hyperledger.jfrog.io/artifactory/besu-binaries/besu/21.1.7/besu-21.1.7.zip

sha256: f415c9b67d26819caeb9940324b2b1b9ce6e872c9181052739438545e84e2531


## 21.1.6

### Additions and Improvements

* Added support for the upcoming BAIKAL ephemeral testnet and removed the configuration for the deprecated YOLOv3 ephemeral testnet. [\#2237](https://github.com/hyperledger/besu/pull/2237)
* Implemented [EIP-3541](https://eips.ethereum.org/EIPS/eip-3541): Reject new contracts starting with the 0xEF byte [\#2243](https://github.com/hyperledger/besu/pull/2243)
* Implemented [EIP-3529](https://eips.ethereum.org/EIPS/eip-3529): Reduction in refunds [\#2238](https://github.com/hyperledger/besu/pull/2238)
* Implemented [EIP-3554](https://eips.ethereum.org/EIPS/eip-3554): Difficulty Bomb Delay [\#2289](https://github.com/hyperledger/besu/pull/2289)
* \[EXPERIMENTAL\] Added support for secp256r1 keys. [#2008](https://github.com/hyperledger/besu/pull/2008)

### Bug Fixes

- Added ACCESS_LIST transactions to the list of transactions using legacy gas pricing for 1559 [\#2239](https://github.com/hyperledger/besu/pull/2239)
- Reduced logging level of public key decoding failure of malformed packets. [\#2143](https://github.com/hyperledger/besu/pull/2143)
- Add 1559 parameters to json-rpc responses.  [\#2222](https://github.com/hyperledger/besu/pull/2222)

### Early Access Features

#### Previously identified known issues

- Fixed issue in discv5 where nonce was incorrectly reused. [\#2075](https://github.com/hyperledger/besu/pull/2075)
- Fixed issues in debug_standardTraceBadBlockToFile and debug_standardTraceBlockToFile. [\#2120](https://github.com/hyperledger/besu/pull/2120)
- Fixed invalid error code in several JSON RPC methods when the requested block is not in the range. [\#2138](https://github.com/hyperledger/besu/pull/2138)

## Download Link
https://hyperledger.jfrog.io/artifactory/besu-binaries/besu/21.1.6/besu-21.1.6.zip

sha256: 3952c69a32bb390ec84ccf4c2c3eb600ea3696af9a05914985d10e1632ef8488

## 21.1.5

### Additions and Improvements

- Ignore `nonce` when supplied to eth_estimateGas or eth_call. [\#2133](https://github.com/hyperledger/besu/pull/2133)
- Ignore `privateFor` for tx estimation. [\#2160](https://github.com/hyperledger/besu/pull/2160)

### Bug Fixes

- Fixed `NullPointerException` when crossing network upgrade blocks when peer discovery is disabled. [\#2140](https://github.com/hyperledger/besu/pull/2140)

### Early Access Features

#### Previously identified known issues

- Fixed issue in discv5 where nonce was incorrectly reused. [\#2075](https://github.com/hyperledger/besu/pull/2075)
- Fixed issues in debug_standardTraceBadBlockToFile and debug_standardTraceBlockToFile. [\#2120](https://github.com/hyperledger/besu/pull/2120)

## Download Link
https://hyperledger.jfrog.io/artifactory/besu-binaries/besu/21.1.5/besu-21.1.5.zip

sha256: edd78fcc772cfa97d11d8ee7b5766e6fac4b31b582f940838a292f2aeb204777

## 21.1.4

### Additions and Improvements

- Adds `--discovery-dns-url` CLI command [\#2088](https://github.com/hyperledger/besu/pull/2088)

### Bug Fixes

- Fixed issue in discv5 where nonce was incorrectly reused. [\#2075](https://github.com/hyperledger/besu/pull/2075)
- Fixed issues in debug_standardTraceBadBlockToFile and debug_standardTraceBlockToFile. [\#2120](https://github.com/hyperledger/besu/pull/2120)

### Early Access Features

#### Previously identified known issues

- [Fast sync when running Besu on cloud providers](KNOWN_ISSUES.md#fast-sync-when-running-besu-on-cloud-providers)
- [Privacy users with private transactions created using v1.3.4 or earlier](KNOWN_ISSUES.md#privacy-users-with-private-transactions-created-using-v134-or-earlier)

## Download Link
https://hyperledger.jfrog.io/artifactory/besu-binaries/besu/21.1.4/besu-21.1.4.zip
58ae55b492680d92aeccfbed477e8b9c25ccc1a97cca71895e27448d754a7d8b

## 21.1.3

### Additions and Improvements
* Increase node diversity when downloading blocks [\#2033](https://github.com/hyperledger/besu/pull/2033)

### Bug Fixes
* Ethereum Node Records are now dynamically recalculated when we pass network upgrade blocks. This allows for better peering through transitions without needing to restart the node. [\#1998](https://github.com/hyperledger/besu/pull/1998)


### Early Access Features

#### Previously identified known issues

- [Fast sync when running Besu on cloud providers](KNOWN_ISSUES.md#fast-sync-when-running-besu-on-cloud-providers)
- [Privacy users with private transactions created using v1.3.4 or earlier](KNOWN_ISSUES.md#privacy-users-with-private-transactions-created-using-v134-or-earlier)

### Download link
https://hyperledger.jfrog.io/artifactory/besu-binaries/besu/21.1.3/besu-21.1.3.zip
38893cae225e5c53036d06adbeccc30aeb86ef08c543fb742941a8c618485c8a

## 21.1.2

### Berlin Network Upgrade

### Important note: the 21.1.1 release contains an outdated version of the Berlin network upgrade. If you are using Besu on public Ethereum networks, you must upgrade to 21.1.2.

This release contains the activation blocks for Berlin across all supported testnets and the Ethereum mainnet. They are:
  * Ropsten 9_812_189 (10 Mar 2021)
  * Goerli 4_460_644 (17 Mar 2021)
  * Rinkeby 8_290_928 (24 Mar 2021)
  * Ethereum 12_244_000 (14 Apr 2021)


### Additions and Improvements
- Added option to set a limit for JSON-RPC connections
  * HTTP connections `--rpc-http-max-active-connections` [\#1996](https://github.com/hyperledger/besu/pull/1996)
  * WS connections `--rpc-ws-max-active-connections` [\#2006](https://github.com/hyperledger/besu/pull/2006)
- Added ASTOR testnet ETC support [\#2017](https://github.com/hyperledger/besu/pull/2017)
### Bug Fixes
* Don't Register BLS12 precompiles for Berlin [\#2015](https://github.com/hyperledger/besu/pull/2015)

#### Previously identified known issues

- [Fast sync when running Besu on cloud providers](KNOWN_ISSUES.md#fast-sync-when-running-besu-on-cloud-providers)
- [Privacy users with private transactions created using v1.3.4 or earlier](KNOWN_ISSUES.md#privacy-users-with-private-transactions-created-using-v134-or-earlier)

### Download link
https://hyperledger.jfrog.io/artifactory/besu-binaries/besu/21.1.2/besu-21.1.2.zip
02f4b6622756b77fed814d8c1bbf986c6178d8f5adb9d61076e061124c3d12aa

## 21.1.1

### Berlin Network Upgrade

### Important note: this release contains an outdated version of the Berlin network upgrade. If you are using Besu on public Ethereum networks, you must upgrade to 21.1.2.

This release contains the activation blocks for Berlin across all supported testnets and the Ethereum mainnet. They are:
  * Ropsten 9_812_189 (10 Mar 2021)
  * Goerli 4_460_644 (17 Mar 2021)
  * Rinkeby 8_290_928 (24 Mar 2021)
  * Ethereum 12_244_000 (14 Apr 2021)

### Additions and Improvements
* Removed EIP-2315 from the Berlin network upgrade [\#1983](https://github.com/hyperledger/besu/pull/1983)
* Added `besu_transaction_pool_transactions` to the reported metrics, counting the mempool size [\#1869](https://github.com/hyperledger/besu/pull/1869)
* Distributions and maven artifacts have been moved off of bintray [\#1886](https://github.com/hyperledger/besu/pull/1886)
* admin_peers json RPC response now includes the remote nodes enode URL
* add support for keccak mining and a ecip1049_dev network [\#1882](https://github.com/hyperledger/besu/pull/1882)
### Bug Fixes
* Fixed incorrect `groupId` in published maven pom files.
* Fixed GraphQL response for missing account, return empty account instead [\#1946](https://github.com/hyperledger/besu/issues/1946)

### Early Access Features

#### Previously identified known issues

- [Fast sync when running Besu on cloud providers](KNOWN_ISSUES.md#fast-sync-when-running-besu-on-cloud-providers)
- [Privacy users with private transactions created using v1.3.4 or earlier](KNOWN_ISSUES.md#privacy-users-with-private-transactions-created-using-v134-or-earlier)

### Download link
sha256: `c22a80a54e9fed864734b9fbd69a0a46840fd27ca5211648a3eaf8a955417218 `


## 21.1.0

### Important note: this release contains an outdated version of the Berlin network upgrade, which was changed on March 5, 2021 ([link](https://github.com/ethereum/pm/issues/263#issuecomment-791473406)). If you are using Besu on public Ethereum networks, you must upgrade to 21.1.2.

## 21.1.0 Features

Features added between 20.10.0 to 21.1.0 include:
* Berlin Network Upgrade: this release contains the activation blocks for Berlin across all supported testnets and the Ethereum mainnet. They are:
  * Ropsten 9_812_189 (10 Mar 2021)
  * Goerli 4_460_644 (17 Mar 2021)
  * Rinkeby 8_290_928 (24 Mar 2021)
  * Ethereum 12_244_000 (14 Apr 2021)
* Besu Launcher: Besu now has support for the [Quorum Mainnet Launcher](https://github.com/ConsenSys/quorum-mainnet-launcher) which makes it easy for users to configure and launch Besu on the Ethereum mainnet.
* Bonsai Tries: A new database format which reduces storage requirements and improves performance for access to recent state. _Note: only full sync is currently supported._
* Miner Data JSON-RPC: The `eth_getMinerDataByBlockHash` and `eth_getMinerDataByBlockNumber` endpoints return miner rewards and coinbase address for a given block.
* EIP-1898 support: [The EIP](https://eips.ethereum.org/EIPS/eip-1898) adds `blockHash` to JSON-RPC methods which accept a default block parameter.

### Early Access Features
* Bonsai Tries: A new database format which reduces storage requirements and improves performance for access to recent state. _Note: only full sync is currently supported._
* QBFT: A new consensus algorithm to support interoperability with other Enterprise Ethereum Alliance compatible clients.

### 21.1.0 Breaking Changes
* `--skip-pow-validation-enabled` is now an error with `block import --format JSON`. This is because the JSON format doesn't include the nonce so the proof of work must be calculated.
* `eth_call` will not return a JSON-RPC result if the call fails, but will return an error instead. If it was for a revert the revert reason will be included.
* `eth_call` will not fail for account balance issues by default. An parameter `"strict": true` can be added to the call parameters (with `to` and `from`) to enforce balance checks.

### Additions and Improvements
* Added `besu_transaction_pool_transactions` to the reported metrics, counting the mempool size [\#1869](https://github.com/hyperledger/besu/pull/1869)
* Added activation blocks for Berlin Network Upgrade [\#1929](https://github.com/hyperledger/besu/pull/1929)

### Bug Fixes
* Fixed representation of access list for access list transactions in JSON-RPC results.

#### Previously identified known issues

- [Fast sync when running Besu on cloud providers](KNOWN_ISSUES.md#fast-sync-when-running-besu-on-cloud-providers)
- [Privacy users with private transactions created using v1.3.4 or earlier](KNOWN_ISSUES.md#privacy-users-with-private-transactions-created-using-v134-or-earlier)

### Download link
sha256: `e4c8fe4007e3e5f7f2528cbf1eeb5457caf06536c974a6ff4305035ff5724476`

## 21.1.0-RC2
### Additions and Improvements
* Support for the Berlin Network Upgrade, although the block number must be set manually with `--override-genesis-config=berlinBlock=<blocknumber>`. This is because the block numbers haven't been determined yet. The next release will include the number in the genesis file so it will support Berlin with no intervention. [\#1898](https://github.com/hyperledger/besu/pull/1898)

## 21.1.0-RC1

### 21.1.0 Breaking Changes
* `--skip-pow-validation-enabled` is now an error with `block import --format JSON`. This is because the JSON format doesn't include the nonce so the proof of work must be calculated.
* `eth_call` will not return a JSON-RPC result if the call fails, but will return an error instead. If it was for a revert the revert reason will be included.
* `eth_call` will not fail for account balance issues by default. An parameter `"strict": true` can be added to the call parameters (with `to` and `from`) to enforce balance checks.

### Additions and Improvements
* Removed unused flags in default genesis configs [\#1812](https://github.com/hyperledger/besu/pull/1812)
* `--skip-pow-validation-enabled` is now an error with `block import --format JSON`. This is because the JSON format doesn't include the nonce so the proof of work must be calculated. [\#1815](https://github.com/hyperledger/besu/pull/1815)
* Added a new CLI option `--Xlauncher` to start a mainnet launcher. It will help to configure Besu easily.
* Return the revert reason from `eth_call` JSON-RPC api calls when the contract causes a revert. [\#1829](https://github.com/hyperledger/besu/pull/1829)
* Added `chainId`, `publicKey`, and `raw` to JSON-RPC api calls returning detailed transaction results. [\#1835](https://github.com/hyperledger/besu/pull/1835)

### Bug Fixes
* Ethereum classic heights will no longer be reported in mainnet metrics. Issue [\#1751](https://github.com/hyperledger/besu/pull/1751) Fix [\#1820](https://github.com/hyperledger/besu/pull/1820)
* Don't enforce balance checks in `eth_call` unless explicitly requested. Issue [\#502](https://github.com/hyperledger/besu/pull/502) Fix [\#1834](https://github.com/hyperledger/besu/pull/1834)

### Early Access Features

#### Previously identified known issues

- [Fast sync when running Besu on cloud providers](KNOWN_ISSUES.md#fast-sync-when-running-besu-on-cloud-providers)
- [Privacy users with private transactions created using v1.3.4 or earlier](KNOWN_ISSUES.md#privacy-users-with-private-transactions-created-using-v134-or-earlier)


### Download link

Link removed because this release contains an outdated version of the Berlin network upgrade, which was changed on March 5, 2021 ([link](https://github.com/ethereum/pm/issues/263#issuecomment-791473406)). If you are using Besu on public Ethereum networks, you must upgrade to 21.1.1. sha256 hash left for reference.

sha256: `b0fe3942052b8fd43fc3025a298a6c701f9edae2e100f0c563a1c5a4ceef71f1`

## 20.10.4

### Additions and Improvements
* Implemented [EIP-778](https://eips.ethereum.org/EIPS/eip-778): Ethereum Node Records (ENR) [\#1680](https://github.com/hyperledger/besu/pull/1680)
* Implemented [EIP-868](https://eips.ethereum.org/EIPS/eip-868): Node Discovery v4 ENR Extension [\#1721](https://github.com/hyperledger/besu/pull/1721)
* Added revert reason to eth_estimateGas RPC call. [\#1730](https://github.com/hyperledger/besu/pull/1730)
* Added command line option --static-nodes-file. [#1644](https://github.com/hyperledger/besu/pull/1644)
* Implemented [EIP-1898](https://eips.ethereum.org/EIPS/eip-1898): Add `blockHash` to JSON-RPC methods which accept a default block parameter [\#1757](https://github.com/hyperledger/besu/pull/1757)

### Bug Fixes
* Accept locally-sourced transactions below the minimum gas price. [#1480](https://github.com/hyperledger/besu/issues/1480) [#1743](https://github.com/hyperledger/besu/pull/1743)

#### Previously identified known issues

- [Fast sync when running Besu on cloud providers](KNOWN_ISSUES.md#fast-sync-when-running-besu-on-cloud-providers)
- [Privacy users with private transactions created using v1.3.4 or earlier](KNOWN_ISSUES.md#privacy-users-with-private-transactions-created-using-v134-or-earlier)

### Download link
https://hyperledger.jfrog.io/artifactory/besu-binaries/besu/20.10.4/besu-20.10.4.zip
sha256: f15cd5243b809659bba1706c1745aecafc012d3fc44a91419522da925493537c

## 20.10.3

### Additions and Improvements
* Added `memory` as an option to `--key-value-storage`.  This ephemeral storage is intended for sync testing and debugging.  [\#1617](https://github.com/hyperledger/besu/pull/1617)
* Fixed gasPrice parameter not always respected when passed to `eth_estimateGas` endpoint [\#1636](https://github.com/hyperledger/besu/pull/1636)
* Enabled eth65 by default [\#1682](https://github.com/hyperledger/besu/pull/1682)
* Warn that bootnodes will be ignored if specified with discovery disabled [\#1717](https://github.com/hyperledger/besu/pull/1717)

### Bug Fixes
* Accept to use default port values if not in use. [#1673](https://github.com/hyperledger/besu/pull/1673)
* Block Validation Errors should be at least INFO level not DEBUG or TRACE.  Bug [\#1568](https://github.com/hyperledger/besu/pull/1568) PR [\#1706](https://github.com/hyperledger/besu/pull/1706)
* Fixed invalid and wrong trace data, especially when calling a precompiled contract [#1710](https://github.com/hyperledger/besu/pull/1710)

#### Previously identified known issues

- [Fast sync when running Besu on cloud providers](KNOWN_ISSUES.md#fast-sync-when-running-besu-on-cloud-providers)
- [Privacy users with private transactions created using v1.3.4 or earlier](KNOWN_ISSUES.md#privacy-users-with-private-transactions-created-using-v134-or-earlier)

### Download link
https://hyperledger.jfrog.io/artifactory/besu-binaries/besu/20.10.3/besu-20.10.3.zip
sha256: `b5f46d945754dedcbbb1e5dd96bf2bfd13272ff09c6a66c0150b979a578f4389`

## 20.10.2

### Additions and Improvements
* Added support for batched requests in WebSockets. [#1583](https://github.com/hyperledger/besu/pull/1583)
* Added protocols section to `admin_peers` to provide info about peer health. [\#1582](https://github.com/hyperledger/besu/pull/1582)
* Added CLI option `--goquorum-compatibility-enabled` to enable GoQuorum compatibility mode. [#1598](https://github.com/hyperledger/besu/pull/1598). Note that this mode is incompatible with Mainnet.

### Bug Fixes

* Ibft2 will discard any received messages targeting a chain height <= current head - this resolves some corner cases in system correctness directly following block import. [#1575](https://github.com/hyperledger/besu/pull/1575)
* EvmTool now throws `UnsupportedForkException` when there is an unknown fork and is YOLOv2 compatible [\#1584](https://github.com/hyperledger/besu/pull/1584)
* `eth_newFilter` now supports `blockHash` parameter as per the spec [\#1548](https://github.com/hyperledger/besu/issues/1540). (`blockhash` is also still supported.)
* Fixed an issue that caused loss of peers and desynchronization when eth65 was enabled [\#1601](https://github.com/hyperledger/besu/pull/1601)

#### Previously identified known issues

- [Fast sync when running Besu on cloud providers](KNOWN_ISSUES.md#fast-sync-when-running-besu-on-cloud-providers)
- [Privacy users with private transactions created using v1.3.4 or earlier](KNOWN_ISSUES.md#privacy-users-with-private-transactions-created-using-v134-or-earlier)

### Download Link

https://hyperledger.jfrog.io/artifactory/besu-binaries/besu/20.10.2/besu-20.10.2.zip
sha256: `710aed228dcbe9b8103aef39e4431b0c63e73c3a708ce88bcd1ecfa1722ad307`

## 20.10.1

### Additions and Improvements
* `--random-peer-priority-enabled` flag added. Allows for incoming connections to be prioritized randomly. This will prevent (typically small, stable) networks from forming impenetrable peer cliques. [#1440](https://github.com/hyperledger/besu/pull/1440)
* `miner_changeTargetGasLimit` RPC added. If a target gas limit is set, allows the node operator to change it at runtime.
* Hide deprecated `--host-whitelist` option. [\#1444](https://github.com/hyperledger/besu/pull/1444)
* Prioritize high gas prices during mining. Previously we ordered only by the order in which the transactions were received. This will increase expected profit when mining. [\#1449](https://github.com/hyperledger/besu/pull/1449)
* Added support for the updated smart contract-based [node permissioning EEA interface](https://entethalliance.github.io/client-spec/spec.html#dfn-connectionallowed). [\#1435](https://github.com/hyperledger/besu/pull/1435) and [\#1496](https://github.com/hyperledger/besu/pull/1496)
* Added EvmTool binary to the distribution.  EvmTool is a CLI that can execute EVM bytecode and execute ethereum state tests. [\#1465](https://github.com/hyperledger/besu/pull/1465)
* Updated the libraries for secp256k1 and AltBN series precompiles. These updates provide significant performance improvements to those areas. [\#1499](https://github.com/hyperledger/besu/pull/1499)
* Provide MegaGas/second measurements in the log when doing a full block import, such as the catch up phase of a fast sync. [\#1512](https://github.com/hyperledger/besu/pull/1512)
* Added new endpoints to get miner data, `eth_getMinerDataByBlockHash` and `eth_getMinerDataByBlockNumber`. [\#1538](https://github.com/hyperledger/besu/pull/1538)
* Added direct support for OpenTelemetry metrics [\#1492](https://github.com/hyperledger/besu/pull/1492)
* Added support for `qip714block` config parameter in genesis file, paving the way towards permissioning interoperability between Besu and GoQuorum. [\#1545](https://github.com/hyperledger/besu/pull/1545)
* Added new CLI option `--compatibility-eth64-forkid-enabled`. [\#1542](https://github.com/hyperledger/besu/pull/1542)

### Bug Fixes

* Fix a bug on `eth_estimateGas` which returned `Internal error` instead of `Execution reverted` in case of reverted transaction. [\#1478](https://github.com/hyperledger/besu/pull/1478)
* Fixed a bug where Local Account Permissioning was being incorrectly enforced on block import/validation. [\#1510](https://github.com/hyperledger/besu/pull/1510)
* Fixed invalid enode URL when discovery is disabled  [\#1521](https://github.com/hyperledger/besu/pull/1521)
* Removed duplicate files from zip and tar.gz distributions. [\#1566](https://github.com/hyperledger/besu/pull/1566)
* Add a more rational value to eth_gasPrice, based on a configurable percentile of prior block's transactions (default: median of last 100 blocks).  [\#1563](https://github.com/hyperledger/besu/pull/1563)

## Deprecated

### --privacy-precompiled-address (Scheduled for removal in _Next_ Release)
Deprecated in 1.5.1
- CLI option `--privacy-precompiled-address` option removed. This address is now derived, based	on `--privacy-onchain-groups-enabled`. [\#1222](https://github.com/hyperledger/besu/pull/1222)

### Besu Sample Network repository

The [Besu Sample Networks repository](https://github.com/ConsenSys/besu-sample-networks) has been replaced by the [Quorum Developer Quickstart](https://besu.hyperledger.org/en/latest/Tutorials/Developer-Quickstart).

#### Previously identified known issues

- [Eth/65 loses peers](KNOWN_ISSUES.md#eth65-loses-peers)
- [Fast sync when running Besu on cloud providers](KNOWN_ISSUES.md#fast-sync-when-running-besu-on-cloud-providers)
- [Privacy users with private transactions created using v1.3.4 or earlier](KNOWN_ISSUES.md#privacy-users-with-private-transactions-created-using-v134-or-earlier)

### Download Link

https://hyperledger.jfrog.io/artifactory/besu-binaries/besu/20.10.1/besu-20.10.1.zip
sha256: `ac4fae310957c176564396f73c0f03c60c41129d43d078560d0dab533a69fd2a`

## 20.10.0

## Release format

Hyperledger Besu is moving its versioning scheme to [CalVer](https://calver.org/) starting with the 20.10.0 (formerly 1.6.0) release. More information about the specific version of CalVer Besu is using can be found on the [wiki](https://wiki.hyperledger.org/display/BESU/Using+CalVer+for+Besu+Releases).

## 20.10 Breaking Changes

When upgrading to 20.10, ensure you've taken into account the following breaking changes.

### JSON-RPC HTTP Error Codes For Valid Calls ([\#1426](https://github.com/hyperledger/besu/pull/1426))

Prior versions of Besu would set the HTTP Status 400 Bad Request for JSON-RPC requests that completed in an error, regardless of the kind of error.  These responses could include a complete JSON-RPC response with an error field.

In Besu version 20.10, properly formatted requests that have valid parameters (count and content) will return a HTTP Status 200 OK, with an error field if an error occurred. For example, requesting an account that does not exist in the chain, or a block by hash that Besu does not have, will now return HTTP 200 OK responses. Unparsable requests, improperly formatted requests, or requests with invalid parameters will continue to return HTTP 400 Bad Request.

Users of Web3J should note that many calls will now return a result with the error field containing the message whereas before a call would throw an exception with the error message as the exception message.

## 20.10.0 Additions and Improvements

* Added support for ECIP-1099 / Classic Thanos Fork: Calibrate Epoch Duration. [\#1421](https://github.com/hyperledger/besu/pull/1421) [\#1441](https://github.com/hyperledger/besu/pull/1441) [\#1462](https://github.com/hyperledger/besu/pull/1462)
* Added the Open Telemetry Java agent to report traces to a remote backend. Added an example to showcase the trace reporting capabilities.
* Added EvmTool binary to the distribution.  EvmTool is a CLI that can execute EVM bytecode and execute ethereum state tests. Documentation for it is available [here](https://besu.hyperledger.org/en/stable/HowTo/Troubleshoot/Use-EVM-Tool/). [\#1465](https://github.com/hyperledger/besu/pull/1465)
* Added support for the upcoming YOLOv2 ephemeral testnet and removed the flag for the deprecated YOLOv1 ephemeral testnet. [#1386](https://github.com/hyperledger/besu/pull/1386)
* Added `debug_standardTraceBlockToFile` JSON-RPC API. This API accepts a block hash and will replay the block. It returns a list of files containing the result of the trace (one file per transaction). [\#1392](https://github.com/hyperledger/besu/pull/1392)
* Added `debug_standardTraceBadBlockToFile` JSON-RPC API. This API is similar to `debug_standardTraceBlockToFile`, but can be used to obtain info about a block which has been rejected as invalid. [\#1403](https://github.com/hyperledger/besu/pull/1403)
* Added support for EIP-2929 to YOLOv2. [#1387](https://github.com/hyperledger/besu/pull/1387)
* Added `--start-block` and `--end-block` to the `blocks import` subcommand [\#1399](https://github.com/hyperledger/besu/pull/1399)
* Added support for multi-tenancy when using the early access feature of [onchain privacy group management](https://besu.hyperledger.org/en/stable/Concepts/Privacy/Onchain-PrivacyGroups/)
* \[Reverted\] Fixed memory leak in eth/65 subprotocol behavior. It is now enabled by default. [\#1420](https://github.com/hyperledger/besu/pull/1420), [#1348](https://github.com/hyperledger/besu/pull/1348), [#1321](https://github.com/hyperledger/besu/pull/1321)

### Bug Fixes

* Log block import rejection reasons at "INFO" level.  Bug [#1412](https://github.com/hyperledger/besu/issues/1412)
* Fixed NPE when executing `eth_estimateGas` with privacy enabled.  Bug [#1404](https://github.com/hyperledger/besu/issues/1404)

#### Previously identified known issues

- [Eth/65 loses peers](KNOWN_ISSUES.md#eth65-loses-peers)
- [Fast sync when running Besu on cloud providers](KNOWN_ISSUES.md#fast-sync-when-running-besu-on-cloud-providers)
- [Privacy users with private transactions created using v1.3.4 or earlier](KNOWN_ISSUES.md#privacy-users-with-private-transactions-created-using-v134-or-earlier)

## Deprecated and Scheduled for removal in _Next_ Release

### --privacy-precompiled-address
Deprecated in 1.5.1
- CLI option `--privacy-precompiled-address` option removed. This address is now derived, based
on `--privacy-onchain-groups-enabled`. [\#1222](https://github.com/hyperledger/besu/pull/1222)

### Download link
https://hyperledger.jfrog.io/artifactory/besu-binaries/besu/20.10.0/besu-20.10.0.zip

sha256sum: `2b50a375aae64b838a2cd9d43747006492cae573f1be11745b7f643646fd5a01`

## 1.5.5

### Additions and Improvements
* The new version of the [web3js-eea library (v0.10)](https://github.com/PegaSysEng/web3js-eea) supports the onchain privacy group management changes made in Besu v1.5.3.

### Bug Fixes
* Added `debug_getBadBlocks` JSON-RPC API to analyze and detect consensus flaws. Even if a block is rejected it will be returned by this method [\#1378](https://github.com/hyperledger/besu/pull/1378)
* Fix logs queries missing results against chain head [\#1351](https://github.com/hyperledger/besu/pull/1351) and [\#1381](https://github.com/hyperledger/besu/pull/1381)

#### Previously identified known issues

- [Eth/65 loses peers](KNOWN_ISSUES.md#eth65-loses-peers)
- [Fast sync when running Besu on cloud providers](KNOWN_ISSUES.md#fast-sync-when-running-besu-on-cloud-providers)
- [Privacy users with private transactions created using v1.3.4 or earlier](KNOWN_ISSUES.md#privacy-users-with-private-transactions-created-using-v134-or-earlier)
- [Changes not saved to database correctly causing inconsistent private states](KNOWN_ISSUES.md#Changes-not-saved-to-database-correctly-causing-inconsistent-private-states)

### Download link

https://hyperledger.jfrog.io/artifactory/besu-binaries/besu/1.5.5/besu-1.5.5.zip

sha256sum: `e67b0a899dc4421054eaa9a8112cb89e1e5f6a56f0d8aa1b0c5111c53dfad2ad`


## 1.5.4

### Additions and Improvements

* Added `priv_debugGetStateRoot` JSON-RPC API to retrieve the state root of a specified privacy group. [\#1326](https://github.com/hyperledger/besu/pull/1326)
* Added reorg logging and `--reorg-logging-threshold` to configure the same. Besu now logs any reorgs where the old or new chain head is more than the threshold away from their common ancestors. The default is 6.
* Added `debug_batchSendRawTransaction` JSON-RPC API to submit multiple signed transactions with a single call. [\#1350](https://github.com/hyperledger/besu/pull/1350)

### Bug Fixes

* The metrics HTTP server no longer rejects requests containing `Accept` header that doesn't precisely match the prometheus text format [\#1345](https://github.com/hyperledger/besu/pull/1345)
* JSON-RPC method `net_version` should return network ID instead of chain ID [\#1355](https://github.com/hyperledger/besu/pull/1355)

#### Previously identified known issues

- [Logs queries missing results against chain head](KNOWN_ISSUES.md#Logs-queries-missing-results-against-chain-head)
- [Eth/65 loses peers](KNOWN_ISSUES.md#eth65-loses-peers)
- [Fast sync when running Besu on cloud providers](KNOWN_ISSUES.md#fast-sync-when-running-besu-on-cloud-providers)
- [Privacy users with private transactions created using v1.3.4 or earlier](KNOWN_ISSUES.md#privacy-users-with-private-transactions-created-using-v134-or-earlier)
- [Changes not saved to database correctly causing inconsistent private states](KNOWN_ISSUES.md#Changes-not-saved-to-database-correctly-causing-inconsistent-private-states)

### Download link
https://hyperledger.jfrog.io/artifactory/besu-binaries/besu/1.5.4/besu-1.5.4.zip

sha256sum: `1f4df8e1c5e3b5b3abf6289ccfe70f302aa7c29a652b2eb713ffbdc507670420`

## 1.5.3

### Additions and Improvements

* The EvmTool now processes State Tests from the Ethereum Reference Tests. [\#1311](https://github.com/hyperledger/besu/pull/1311)
* Early access DNS support added via the `--Xdns-enabled` and `--Xdns-update-enabled` CLI options. [\#1247](https://github.com/hyperledger/besu/pull/1247)
* Add genesis config option `ecip1017EraRounds` for Ethereum Classic chains. [\#1329](https://github.com/hyperledger/besu/pull/1329)

### Bug Fixes

* K8S Permissioning to use of Service IP's rather than pod IP's which can fail [\#1190](https://github.com/hyperledger/besu/issues/1190)

#### Previously identified known issues

- [Logs queries missing results against chain head](KNOWN_ISSUES.md#Logs-queries-missing-results-against-chain-head)
- [Eth/65 loses peers](KNOWN_ISSUES.md#eth65-loses-peers)
- [Fast sync when running Besu on cloud providers](KNOWN_ISSUES.md#fast-sync-when-running-besu-on-cloud-providers)
- [Privacy users with private transactions created using v1.3.4 or earlier](KNOWN_ISSUES.md#privacy-users-with-private-transactions-created-using-v134-or-earlier)
- [Changes not saved to database correctly causing inconsistent private states](KNOWN_ISSUES.md#Changes-not-saved-to-database-correctly-causing-inconsistent-private-states)

### Breaking Change to Onchain Privacy Group Management

This [early access feature](https://besu.hyperledger.org/en/stable/Concepts/Privacy/Onchain-PrivacyGroups/) was changed in a way that makes onchain privacy groups created with previous versions no longer usable.

To enhance control over permissions on the privacy group management contract:

* The enclave key was removed as the first parameter for `addParticipant` and `removeParticipant`.
* The owner of the privacy group management contract is the signer of the private transaction that creates
  the privacy group. In the default onchain privacy group management contract implementation, only the
  owner can add and remove participants, and upgrade the management contract.

The onchain privacy support in the current version of the web3js-eea library (v0.9) will not be compatible with Besu v1.5.3.  We are actively working on an upgrade to webj3-eea that will support these changes.

### Download link
https://hyperledger.jfrog.io/artifactory/besu-binaries/besu/1.5.3/besu-1.5.3.zip

sha256sum: `735cd511e1dae1590f2829d9535cb383aa8c526f059b3451859e5fcfccc48985`

## 1.5.2

### Additions and Improvements

* Experimental offline backup and restore has been added via the `operator x-backup-state` and `operator x-restore-state` CLI commands.  Data formats will be fluid for as long as the `x-` prefix is present in the CLI so it is advised not to rely on these backups for disaster recovery. [\#1235](https://github.com/hyperledger/besu/pull/1235)
* Experimental ethstats support added via the `Xethstats` and `Xethstats-contact` CLI commands. [\#1239](https://github.com/hyperledger/besu/pull/1239)
* Peers added via the JSON-RPC `admin_addPeer` and `admin_removePeer` will be shared or no longer shared via discovery respectively.  Previously they were not shared. [\#1177](https://github.com/hyperledger/besu/pull/1177) contributed by [br0tchain](https://github.com/br0tchain).
* New Docker Images (see below). [\#1277](https://github.com/hyperledger/besu/pull/1277)
* Reworked static peer discovery handling. [\#1292](https://github.com/hyperledger/besu/pull/1292)

### New Java VMs in Docker Image

* New docker images are being generated to use the latest version of OpenJDK (currently 14.0.1) with the tag suffix of `-openjdk-latest`, for example `1.5.2-openjdk-latest`.
* New docker images are being generated to use [GraalVM](https://www.graalvm.org/) with the tag suffix of `-graalvm`, for example `1.5.2-graalvm`.
* The existing images based on Java 11 are also being tagged with the suffix `-openjdk-11`, for example `1.5.2-openjdk-11`, as well as `1.5.2`.

The intent is that the major Java VM version or Java VM type shipped with the default docker images (`latest`, `1.5.x`, etc.) may be changed during future quarterly releases but will remain consistent within quarterly releases.

### Bug Fixes
- Offchain permissioning - fixed bug where sync status check prevented peering if static nodes configured. [\#1252](https://github.com/hyperledger/besu/issues/1252)

- GraphQL queries of `miner` in IBFT networks will no longer return an error.  PR [\#1282](https://github.com/hyperledger/besu/pull/1282) issue [\#1272](https://github.com/hyperledger/besu/issues/1272).

#### Previously identified known issues

- [Logs queries missing results against chain head](KNOWN_ISSUES.md#Logs-queries-missing-results-against-chain-head)
- [Eth/65 loses peers](KNOWN_ISSUES.md#eth65-loses-peers)
- [Fast sync when running Besu on cloud providers](KNOWN_ISSUES.md#fast-sync-when-running-besu-on-cloud-providers)
- [Privacy users with private transactions created using v1.3.4 or earlier](KNOWN_ISSUES.md#privacy-users-with-private-transactions-created-using-v134-or-earlier)
- [Permissioning issues on Kubernetes](KNOWN_ISSUES.md#Kubernetes-permissioning-uses-Service-IPs-rather-than-pod-IPs-which-can-fail)
- [Restarts caused by insufficient memory can cause inconsistent private state](KNOWN_ISSUES.md#Restart-caused-by-insufficient-memory-can-cause-inconsistent-private-state)

### New and Old Maintainer

- [David Mechler](https://github.com/hyperledger/besu/commits?author=davemec) has been added as a [new maintainer](https://github.com/hyperledger/besu/pull/1267).
- [Edward Evans](https://github.com/hyperledger/besu/commits?author=EdJoJob) voluntarily moved to [emeritus status](https://github.com/hyperledger/besu/pull/1270).

### Download link
https://hyperledger.jfrog.io/artifactory/besu-binaries/besu/1.5.2/besu-1.5.2.zip

sha256sum: `629f44e230a635b09f8d82f2196d70d31193233718118a46412f11c50772dc85`

## 1.5.1

### Deprecated
- CLI option `--privacy-precompiled-address` option is deprecated. This address is now derived, based
on `--privacy-onchain-groups-enabled`. [\#1222](https://github.com/hyperledger/besu/pull/1222)

### Additions and Improvements

* In an IBFT2 network, a fixed block reward value and recipient address can be defined in genesis file [\#1132](https://github.com/hyperledger/besu/pull/1132)
* JSON-RPC HTTP API Authorization: exit early when checking user permissions. [\#1144](https://github.com/hyperledger/besu/pull/1144)
* HTTP/2 is enabled for JSON-RPC HTTP API over TLS. [\#1145](https://github.com/hyperledger/besu/pull/1145)
* Color output in consoles. It can be disabled with `--color-enabled=false` [\#1257](https://github.com/hyperledger/besu/pull/1257)
* Add compatibility with ClusterIP services for the Kubernetes Nat Manager  [\#1156](https://github.com/hyperledger/besu/pull/1156)
* In an IBFT2 network; a fixed block reward value and recipient address can be defined in genesis file [\#1132](https://github.com/hyperledger/besu/pull/1132)
* Add fee cap for transactions submitted via RPC. [\#1137](https://github.com/hyperledger/besu/pull/1137)

### Bug fixes

* When the default sync mode was changed to fast sync for named networks, there was one caveat we didn't address. The `dev` network should've been full sync by default. This has now been fixed. [\#1257](https://github.com/hyperledger/besu/pull/1257)
* Fix synchronization timeout issue when the blocks were too large [\#1149](https://github.com/hyperledger/besu/pull/1149)
* Fix missing results from eth_getLogs request. [\#1154](https://github.com/hyperledger/besu/pull/1154)
* Fix issue allowing Besu to be used for DDoS amplification. [\#1146](https://github.com/hyperledger/besu/pull/1146)

### Known Issues

Known issues are open issues categorized as [Very High or High impact](https://wiki.hyperledger.org/display/BESU/Defect+Prioritisation+Policy).

#### Previously identified known issues

- [Scope of logs query causing Besu to hang](KNOWN_ISSUES.md#scope-of-logs-query-causing-besu-to-hang)
- [Eth/65 loses peers](KNOWN_ISSUES.md#eth65-loses-peers)
- [Fast sync when running Besu on cloud providers](KNOWN_ISSUES.md#fast-sync-when-running-besu-on-cloud-providers)
- [Privacy users with private transactions created using v1.3.4 or earlier](KNOWN_ISSUES.md#privacy-users-with-private-transactions-created-using-v134-or-earlier)
- [Permissioning issues on Kubernetes](KNOWN_ISSUES.md#Kubernetes-permissioning-uses-Service-IPs-rather-than-pod-IPs-which-can-fail)
- [Restarts caused by insufficient memory can cause inconsistent private state](KNOWN_ISSUES.md#Restart-caused-by-insufficient-memory-can-cause-inconsistent-private-state)

### Download link
https://hyperledger.jfrog.io/artifactory/besu-binaries/besu/1.5.1/besu-1.5.1.zip

sha256sum: `c17f49b6b8686822417184952487fc135772f0be03514085926a6984fd955b88`

## 1.5 Breaking changes

When upgrading to 1.5, ensure you've taken into account the following breaking changes.

### Docker users with volume mounts

To maintain best security practices, we're changing the `user:group` on the Docker container to `besu`.

What this means for you:

* If you are running Besu as a binary, there is no impact.
* If you are running Besu as a Docker container *and* have a volume mount for data,  ensure that the
permissions on the directory allow other users and groups to r/w. Ideally this should be set to
`besu:besu` as the owner.

Note that the `besu` user only exists within the container not outside it. The same user ID may match
a different user outside the image.

If you’re mounting local folders, it is best to set the user via the Docker `—user` argument. Use the
UID because the username may not exist inside the docker container. Ensure the directory being mounted
is owned by that user.

### Remove Manual NAT method

The NAT manager `MANUAL` method has been removed.
If you have been using the `MANUAL` method, use the `NONE` method instead. The behavior of the
`NONE` method is the same as the previously supported `MANUAL` methods.

### Privacy users

Besu minor version upgrades require upgrading Orion to the latest minor version. That is, for
Besu <> Orion node pairs, when upgrading Besu to v1.5, it is required that Orion is upgraded to
v1.6. Older versions of Orion will no longer work with Besu v1.5.

## 1.5 Features

Features added between from 1.4 to 1.5 include:
* Mining Support
  Besu supports `eth_hashrate` and `eth_submitHashrate` to obtain the hashrate when we mine with a GPU mining worker.
* Tracing
  The [Tracing API](https://besu.hyperledger.org/en/latest/Reference/API-Methods/#trace-methods) is no longer an Early Access feature and now has full support for `trace_replayBlockTransactions`, `trace_Block` and `trace_transaction`.
* Plugin API Block Events
  `BlockAdded` and `BlockReorg` are now exposed via the [Plugin API](https://javadoc.io/doc/org.hyperledger.besu/plugin-api/latest/org/hyperledger/besu/plugin/services/BesuEvents.html).
* [Filters](https://besu.hyperledger.org/en/stable/HowTo/Interact/Filters/Accessing-Logs-Using-JSON-RPC/) and
  [subscriptions](https://besu.hyperledger.org/en/stable/HowTo/Interact/APIs/RPC-PubSub/) for private contracts.
* [SecurityModule Plugin API](https://javadoc.io/doc/org.hyperledger.besu/plugin-api/latest/org/hyperledger/besu/plugin/services/SecurityModuleService.html)
  This allows use of a different [security module](https://besu.hyperledger.org/en/stable/Reference/CLI/CLI-Syntax/#security-module)
  as a plugin to provide cryptographic function that can be used by NodeKey (such as sign, ECDHKeyAgreement etc.).
* [Onchain privacy groups](https://besu.hyperledger.org/en/latest/Concepts/Privacy/Onchain-PrivacyGroups/)
  with add and remove members. This is an early access feature. Early access features are not recommended
  for production networks and may have unstable interfaces.

## 1.5 Additions and Improvements

* Public Networks Default to Fast Sync: The default sync mode for named permissionless networks, such as the Ethereum mainnet and testnets, is now `FAST`.
  * The default is unchanged for private networks. That is, the sync mode defaults to `FULL` for private networks.
  * Use the [`--sync-mode` command line option](https://besu.hyperledger.org/Reference/CLI/CLI-Syntax/#sync-mode) to change the sync mode. [\#384](https://github.com/hyperledger/besu/pull/384)
* Proper Mining Support: Added full support for `eth_hashrate` and `eth_submitHashrate`. It is now possible to have the hashrate when we mine with a GPU mining worker [\#1063](https://github.com/hyperledger/besu/pull/1063)
* Performance Improvements: The addition of native libraries ([\#775](https://github.com/hyperledger/besu/pull/775)) and changes to data structures in the EVM ([\#1089](https://github.com/hyperledger/besu/pull/1089)) have improved Besu sync and EVM execution times.
* Tracing API Improvements: The [Tracing API](https://besu.hyperledger.org/en/latest/Reference/API-Methods/#trace-methods) is no longer an Early Access feature and now has full support for `trace_replayBlockTransactions`, `trace_Block` and `trace_transaction`.
* New Plugin API Block Events: `BlockAdded` and `BlockReorg` are now exposed via the Plugin API [\#637](https://github.com/hyperledger/besu/pull/637).
* Added experimental CLI option `--Xnat-kube-pod-name` to specify the name of the loadbalancer used by the Kubernetes nat manager [\#1078](https://github.com/hyperledger/besu/pull/1078)
- Local permissioning TOML config now supports additional keys (`nodes-allowlist` and `accounts-allowlist`).
Support for `nodes-whitelist` and `accounts-whitelist` will be removed in a future release.
- Add missing `mixHash` field for `eth_getBlockBy*` JSON RPC endpoints. [\#1098](https://github.com/hyperledger/besu/pull/1098)
* Besu now has a strict check on private transactions to ensure the privateFrom in the transaction
matches the sender Orion key that has distributed the payload. Besu 1.5+ requires Orion 1.6+ to work.
[#357](https://github.com/PegaSysEng/orion/issues/357)

### Bug fixes

No bug fixes with [user impact in this release](https://wiki.hyperledger.org/display/BESU/Changelog).

### Known Issues

Known issues are open issues categorized as [Very High or High impact](https://wiki.hyperledger.org/display/BESU/Defect+Prioritisation+Policy).

#### New known issues

- K8S permissioning uses of Service IPs rather than pod IPs which can fail. [\#1190](https://github.com/hyperledger/besu/pull/1190)
Workaround - Do not use permissioning on K8S.

- Restart caused by insufficient memory can cause inconsistent private state. [\#1110](https://github.com/hyperledger/besu/pull/1110)
Workaround - Ensure you allocate enough memory for the Java Runtime Environment that the node does not run out of memory.

#### Previously identified known issues

- [Scope of logs query causing Besu to hang](KNOWN_ISSUES.md#scope-of-logs-query-causing-besu-to-hang)
- [Eth/65 loses peers](KNOWN_ISSUES.md#eth65-loses-peers)
- [Fast sync when running Besu on cloud providers](KNOWN_ISSUES.md#fast-sync-when-running-besu-on-cloud-providers)
- [Privacy users with private transactions created using v1.3.4 or earlier](KNOWN_ISSUES.md#privacy-users-with-private-transactions-created-using-v134-or-earlier)

### Download link
https://hyperledger.jfrog.io/artifactory/besu-binaries/besu/1.5.0/besu-1.5.0.zip

sha256sum: `56929d6a71cc681688351041c919e9630ab6df7de37dd0c4ae9e19a4f44460b2`

**For download links of releases prior to 1.5.0, please visit https://hyperledger.jfrog.io/artifactory/besu-binaries/besu/**

## 1.4.6

### Additions and Improvements

- Print node address on startup. [\#938](https://github.com/hyperledger/besu/pull/938)
- Transaction pool: price bump replacement mechanism configurable through CLI. [\#928](https://github.com/hyperledger/besu/pull/928) [\#930](https://github.com/hyperledger/besu/pull/930)

### Bug Fixes

- Added timeout to queries. [\#986](https://github.com/hyperledger/besu/pull/986)
- Fixed issue where networks using onchain permissioning could stall when the bootnodes were not validators. [\#969](https://github.com/hyperledger/besu/pull/969)
- Update getForks method to ignore ClassicForkBlock chain parameter to fix issue with ETC syncing. [\#1014](https://github.com/hyperledger/besu/pull/1014)

### Known Issues

Known issues are open issues categorized as [Very High or High impact](https://wiki.hyperledger.org/display/BESU/Defect+Prioritisation+Policy).

#### Previously identified known issues

- [Scope of logs query causing Besu to hang](KNOWN_ISSUES.md#scope-of-logs-query-causing-besu-to-hang)
- [Eth/65 loses peers](KNOWN_ISSUES.md#eth65-loses-peers)
- [Fast sync when running Besu on cloud providers](KNOWN_ISSUES.md#fast-sync-when-running-besu-on-cloud-providers)
- [Privacy users with private transactions created using v1.3.4 or earlier](KNOWN_ISSUES.md#privacy-users-with-private-transactions-created-using-v134-or-earlier)

## 1.4.5

### Additions and Improvements

- Implemented WebSocket logs subscription for private contracts (`priv_subscribe`/`priv_unsubscribe`) [\#762](https://github.com/hyperledger/besu/pull/762)
- Introduced SecurityModule plugin API. This allows use of a different security module as a plugin to
  provide cryptographic function that can be used by NodeKey (such as sign, ECDHKeyAgreement etc.). KeyPairSecurityModule
  is registered and used by default. The CLI option `--security-module=<name> (defaults to localfile)` can be used
  to identify the security module plugin name to use instead. [\#713](https://github.com/hyperledger/besu/pull/713)
- Several testing related changes to improve compatibility with [Hive](https://hivetests.ethdevops.io/) and Retesteth.
  [\#806](https://github.com/hyperledger/besu/pull/806) and [#845](https://github.com/hyperledger/besu/pull/845)
- Native libraries for secp256k1 and Altbn128 encryption are enabled by default.  To disable these libraries use
  `--Xsecp256k1-native-enabled=false` and `--Xaltbn128-native-enabled=false`. [\#775](https://github.com/hyperledger/besu/pull/775)

### Bug Fixes

- Fixed `eth_estimateGas` JSON RPC so it no longer returns gas estimates that are too low. [\#842](https://github.com/hyperledger/besu/pull/842)
- Full help not displayed unless explicitly requested. [\#437](https://github.com/hyperledger/besu/pull/437)
- Compatibility with undocumented Geth `eth_subscribe` fields. [\#654](https://github.com/hyperledger/besu/pull/654)
- Current block number included as part of `eth_getWork` response. [\#849](https://github.com/hyperledger/besu/pull/849)

### Known Issues

Known issues are open issues categorized as [Very High or High impact](https://wiki.hyperledger.org/display/BESU/Defect+Prioritisation+Policy).

#### New known issues

* Scope of logs query causing Besu to crash. [\#944](https://github.com/hyperledger/besu/pull/944)

Workaround - Limit the number of blocks queried by each `eth_getLogs` call.

#### Previously identified known issues

- [`Intrinsic gas exceeds gas limit` returned when calling `delete mapping[addr]` or `mapping[addr] = 0`](KNOWN_ISSUES.md#intrinsic-gas-exceeds-gas-limit)
- [Eth/65 not backwards compatible](KNOWN_ISSUES.md#eth65-not-backwards-compatible)
- [Error full syncing with pruning](KNOWN_ISSUES.md#error-full-syncing-with-pruning)
- [Fast sync when running Besu on cloud providers](KNOWN_ISSUES.md#fast-sync-when-running-besu-on-cloud-providers)
- [Bootnodes must be validators when using onchain permissioning](KNOWN_ISSUES.md#bootnodes-must-be-validators-when-using-onchain-permissioning)
- [Privacy users with private transactions created using v1.3.4 or earlier](KNOWN_ISSUES.md#privacy-users-with-private-transactions-created-using-v134-or-earlier)

## 1.4.4

### Additions and Improvements

- Implemented [`priv_getLogs`](https://besu.hyperledger.org/en/latest/Reference/API-Methods/#priv_getlogs). [\#686](https://github.com/hyperledger/besu/pull/686)
- Implemented private contract log filters including JSON-RPC methods to interact with private filters. [\#735](https://github.com/hyperledger/besu/pull/735)
- Implemented EIP-2315: Simple Subroutines for the EVM [\#717](https://github.com/hyperledger/besu/pull/717)
- Implemented Splunk logging. [\#725](https://github.com/hyperledger/besu/pull/725)
- Implemented optional native library encryption. [\#675](https://github.com/hyperledger/besu/pull/675).  To enable add `--Xsecp256k1-native-enabled` (for transaciton signatures) and/or `--Xaltbn128-native-enabled` (for altbn128 precomiled contracts) as command line options.

### Bug Fixes

- Flag added to toggle `eth/65` off by default. `eth/65` will remain toggled off by default until
a fix is completed for the [eth/65 known issue](KNOWN_ISSUES.md). [\#741](https://github.com/hyperledger/besu/pull/741)
- Resolve crashing NAT detectors on GKE. [\#731](https://github.com/hyperledger/besu/pull/731) fixes [\#507](https://github.com/hyperledger/besu/issues/507).
[Besu-Kubernetes Readme](https://github.com/PegaSysEng/besu-kubernetes/blob/master/README.md#network-topology-and-high-availability-requirements)
updated to reflect changes.
- Deal with quick service start failures [\#714](https://github.com/hyperledger/besu/pull/714) fixes [\#662](https://github.com/hyperledger/besu/issues/662)

### Known Issues

Known issues are open issues categorized as [Very High or High impact](https://wiki.hyperledger.org/display/BESU/Defect+Prioritisation+Policy).

#### New known issues

- `Intrinsic gas exceeds gas limit` returned when calling `delete mapping[addr]` or `mapping[addr] = 0` [\#696](https://github.com/hyperledger/besu/issues/696)

Calling delete and set to 0 Solidity mapping in Solidity fail.

#### Previously identified known issues

- [Eth/65 not backwards compatible](KNOWN_ISSUES.md#eth65-not-backwards-compatible)
- [Error full syncing with pruning](KNOWN_ISSUES.md#error-full-syncing-with-pruning)
- [Fast sync when running Besu on cloud providers](KNOWN_ISSUES.md#fast-sync-when-running-besu-on-cloud-providers)
- [Bootnodes must be validators when using onchain permissioning](KNOWN_ISSUES.md#bootnodes-must-be-validators-when-using-onchain-permissioning)
- [Privacy users with private transactions created using v1.3.4 or earlier](KNOWN_ISSUES.md#privacy-users-with-private-transactions-created-using-v134-or-earlier)

## 1.4.3

### Issues identified with 1.4.3 release

The `eth/65` change is not [backwards compatible](https://github.com/hyperledger/besu/issues/723).
This has the following impact:
* In a private network, nodes using the 1.4.3 client cannot interact with nodes using 1.4.2 or earlier
clients.
* On mainnet, synchronizing eventually stalls.

Workaround -> revert to v1.4.2.

A [fix](https://github.com/hyperledger/besu/pull/732) is currently [being tested](https://github.com/hyperledger/besu/pull/733).

### Critical Issue for Privacy Users

A critical issue for privacy users with private transactions created using Hyperledger Besu v1.3.4
or earlier has been identified. If you have a network with private transaction created using v1.3.4
or earlier, please read the following and take the appropriate steps:
https://wiki.hyperledger.org/display/BESU/Critical+Issue+for+Privacy+Users

### Additions and Improvements

- Added `eth/65` support. [\#608](https://github.com/hyperledger/besu/pull/608)
- Added block added and block reorg events. Added revert reason to block added transactions. [\#637](https://github.com/hyperledger/besu/pull/637)

### Deprecated

- Private Transaction `hash` field and `getHash()` method have been deprecated. They will be removed
in 1.5.0 release. [\#639](https://github.com/hyperledger/besu/pull/639)

### Known Issues

#### Fast sync when running Besu on cloud providers

A known [RocksDB issue](https://github.com/facebook/rocksdb/issues/6435) causes fast sync to fail
when running Besu on certain cloud providers. The following error is displayed repeatedly:

```
...
EthScheduler-Services-1 (importBlock) | ERROR | PipelineChainDownloader | Chain download failed. Restarting after short delay.
java.util.concurrent.CompletionException: org.hyperledger.besu.plugin.services.exception.StorageException: org.rocksdb.RocksDBException: block checksum mismatch:
....
```

This behaviour has been seen on AWS and Digital Ocean.

Workaround -> On AWS, a full restart of the AWS VM is required to restart the fast sync.

Fast sync is not currently supported on Digital Ocean. We are investigating options to
[add support for fast sync on Digital Ocean](https://github.com/hyperledger/besu/issues/591).

#### Error full syncing with pruning

- Error syncing with mainnet on Besu 1.3.7 node - MerkleTrieException [\#580](https://github.com/hyperledger/besu/issues/580)
The associated error is `Unable to load trie node value for hash` and is caused by the combination of
full sync and pruning.

Workarounds:
1. Explicitly disable pruning using `--pruning-enabled=false` when using fast sync.
2. If the `MerkleTrieException` occurs, delete the database and resync.

A fix for this issue is being actively worked on.

#### Fast sync reverting to full sync

In some cases of FastSyncException, fast sync reverts back to a full sync before having reached the
pivot block. [\#683](https://github.com/hyperledger/besu/issues/683)

Workaround -> To re-attempt fast syncing rather than continue full syncing, stop Besu, delete your
database, and start again.

#### Bootnodes must be validators when using onchain permissioning

- Onchain permissioning nodes can't peer when using a non-validator bootnode [\#528](https://github.com/hyperledger/besu/issues/528)

Workaround -> When using onchain permissioning, ensure bootnodes are also validators.


## 1.4.2

### Additions and Improvements

- Added `trace_block` JSON RPC API [\#449](https://github.com/hyperledger/besu/pull/449)
- Added `pulledStates` and `knownStates` to the EthQL `syncing` query and `eth_syncing` JSON-RPC api [\#565](https://github.com/hyperledger/besu/pull/565)

### Bug Fixes

- Fixed file parsing behaviour for privacy enclave keystore password file [\#554](https://github.com/hyperledger/besu/pull/554) (thanks to [magooster](https://github.com/magooster))
- Fixed known issue with being unable to re-add members to onchain privacy groups [\#471](https://github.com/hyperledger/besu/pull/471)

### Updated Early Access Features

* [Onchain privacy groups](https://besu.hyperledger.org/en/latest/Concepts/Privacy/Onchain-PrivacyGroups/) with add and remove members. Known issue resolved (see above).
* [TRACE API](https://besu.hyperledger.org/en/latest/Reference/API-Methods/#trace-methods) now includes `trace_block`, `trace_replayBlockTransactions`, and `trace_transaction`.
Fixed some issues on the trace replay block transactions API [\#522](https://github.com/hyperledger/besu/pull/522).

### Known Issues

#### Fast sync defaulting to full sync

-  When fast sync cannot find enough valid peers rapidly enough, Besu defaults to full sync.

Workarounds:
1. To re-attempt fast syncing rather than continue full syncing, stop Besu, delete your database,
and start again.
2. When fast syncing, explicitly disable pruning using `--pruning-enabled=false` to reduce the likelihood
of encountering the pruning bug.

A fix to remove the default to full sync is [in progress](https://github.com/hyperledger/besu/pull/427)
is being actively worked on.

#### Error full syncing with pruning

- Error syncing with mainnet on Besu 1.3.7 node - MerkleTrieException [\#BESU-160](https://jira.hyperledger.org/browse/BESU-160)
The associated error is `Unable to load trie node value for hash` and is caused by the combination of
full sync and pruning.

Workarounds:
1. Explicitly disable pruning using `--pruning-enabled=false` when using fast sync.
2. If the `MerkleTrieException` occurs, delete the database and resync.

A fix for this issue is being actively worked on.

#### Bootnodes must be validators when using onchain permissioning

- Onchain permissioning nodes can't peer when using a non-validator bootnode [\#BESU-181](https://jira.hyperledger.org/browse/BESU-181)

Workaround -> When using onchain permissioning, ensure bootnodes are also validators.

## 1.4.1

### Additions and Improvements

- Added priv_getCode [\#250](https://github.com/hyperledger/besu/pull/408). Gets the bytecode associated with a private address.
- Added `trace_transaction` JSON RPC API [\#441](https://github.com/hyperledger/besu/pull/441)
- Removed -X unstable prefix for pruning options (`--pruning-blocks-retained`, `--pruning-block-confirmations`) [\#440](https://github.com/hyperledger/besu/pull/440)
- Implemented [ECIP-1088](https://ecips.ethereumclassic.org/ECIPs/ecip-1088): Phoenix EVM and Protocol upgrades. [\#434](https://github.com/hyperledger/besu/pull/434)

### Bug Fixes

- [BESU-25](https://jira.hyperledger.org/browse/BESU-25) Use v5 Devp2p when pinging [\#392](https://github.com/hyperledger/besu/pull/392)
- Fixed a bug to manage concurrent access to cache files [\#438](https://github.com/hyperledger/besu/pull/438)
- Fixed configuration file bug: `pruning-blocks-retained` now accepts an integer in the config [\#440](https://github.com/hyperledger/besu/pull/440)
- Specifying RPC credentials file should not force RPC Authentication to be enabled [\#454](https://github.com/hyperledger/besu/pull/454)
- Enhanced estimateGas messages [\#436](https://github.com/hyperledger/besu/pull/436). When a estimateGas request fails a validation check, an improved error message is returned in the response.

### Early Access Features

Early access features are available features that are not recommended for production networks and may
have unstable interfaces.

* [Onchain privacy groups](https://besu.hyperledger.org/en/latest/Concepts/Privacy/Onchain-PrivacyGroups/) with add and remove members.
  Not being able to to re-add a member to an onchain privacy group is a [known issue](https://github.com/hyperledger/besu/issues/455)
  with the add and remove functionality.

### Known Issues

#### Fast sync defaulting to full sync

-  When fast sync cannot find enough valid peers rapidly enough, Besu defaults to full sync.

Workarounds:
1. To re-attempt fast syncing rather than continue full syncing, stop Besu, delete your database,
and start again.
2. When fast syncing, explicitly disable pruning using `--pruning-enabled=false` to reduce the likelihood
of encountering the pruning bug.

A fix to remove the default to full sync is [in progress](https://github.com/hyperledger/besu/pull/427)
and is planned for inclusion in v1.4.1.

#### Error full syncing with pruning

- Error syncing with mainnet on Besu 1.3.7 node - MerkleTrieException [\#BESU-160](https://jira.hyperledger.org/browse/BESU-160)
The associated error is `Unable to load trie node value for hash` and is caused by the combination of
full sync and pruning.

Workarounds:
1. Explicitly disable pruning using `--pruning-enabled=false` when using fast sync.
2. If the `MerkleTrieException` occurs, delete the database and resync.

Investigation of this issue is in progress and a fix is targeted for v1.4.1.

#### Bootnodes must be validators when using onchain permissioning

- Onchain permissioning nodes can't peer when using a non-validator bootnode [\#BESU-181](https://jira.hyperledger.org/browse/BESU-181)

Workaround -> When using onchain permissioning, ensure bootnodes are also validators.

## 1.4.0

### Private State Migration

Hyperledger Besu v1.4 implements a new data structure for private state storage that is not backwards compatible.
A migration will be performed when starting v1.4 for the first time to reprocess existing private transactions
and re-create the private state data in the v1.4 format.

If you have existing private transactions, see [migration details](docs/Private-Txns-Migration.md).

### Additions and Improvements

* [TLS support](https://besu.hyperledger.org/en/latest/Concepts/TLS/) to secure client and server communication.

* [Multi-tenancy](https://besu.hyperledger.org/en/latest/Concepts/Privacy/Multi-Tenancy/) to enable multiple participants to use the same Besu and Orion node.

* [Plugin APIs](https://besu.hyperledger.org/en/latest/Concepts/Plugins/) to enable building of Java plugins to extend Hyperledger Besu.

* Support for additional [NAT methods](https://besu.hyperledger.org/en/latest/HowTo/Find-and-Connect/Specifying-NAT/).

* Added [`priv_call`](https://besu.hyperledger.org/en/latest/Reference/API-Methods/#priv_call) which invokes
a private contract function locally and does not change the private state.

* Besu has moved from an internal Bytes library to the [Apache Tuweni](https://tuweni.apache.org/) Bytes library.
This includes using the library in the Plugins API interfaces. [#295](https://github.com/hyperledger/besu/pull/295) and [#215](https://github.com/hyperledger/besu/pull/215)

### Early Access Features

Early access features are available features that are not recommended for production networks and may
have unstable interfaces.

* [Reorg compatible privacy](https://besu.hyperledger.org/en/latest/Concepts/Privacy/Privacy-Overview/#reorg-compatible-privacy)
to enable private transactions on networks using consensus mechanisms that fork.

* [Tracing API](https://besu.hyperledger.org/en/latest/Concepts/Transactions/Trace-Types) to obtain detailed information about transaction processing.

### Bug Fixes

See RC and Beta sections below.

### Known Issues

#### Fast sync defaulting to full sync

-  When fast sync cannot find enough valid peers rapidly enough, Besu defaults to full sync.

Workarounds:
1. To re-attempt fast syncing rather than continue full syncing, stop Besu, delete your database,
and start again.
2. When fast syncing, explicitly disable pruning using `--pruning-enabled=false` to reduce the likelihood
of encountering the pruning bug.

A fix to remove the default to full sync is [in progress](https://github.com/hyperledger/besu/pull/427)
and is planned for inclusion in v1.4.1.

#### Error full syncing with pruning

- Error syncing with mainnet on Besu 1.3.7 node - MerkleTrieException [\#BESU-160](https://jira.hyperledger.org/browse/BESU-160)
The associated error is `Unable to load trie node value for hash` and is caused by the combination of
full sync and pruning.

Workarounds:
1. Explicitly disable pruning using `--pruning-enabled=false` when using fast sync.
2. If the `MerkleTrieException` occurs, delete the database and resync.

Investigation of this issue is in progress and a fix is targeted for v1.4.1.

#### Bootnodes must be validators when using onchain permissioning

- Onchain permissioning nodes can't peer when using a non-validator bootnode [\#BESU-181](https://jira.hyperledger.org/browse/BESU-181)

Workaround -> When using onchain permissioning, ensure bootnodes are also validators.


## 1.4.0 RC-2

### Private State Migration
Hyperledger Besu v1.4 implements a new data structure for private state storage that is not backwards compatible.
A migration will be performed when starting v1.4 for the first time to reprocess existing private transactions
and re-create the private state data in the v1.4 format.
If you have existing private transactions, see [migration details](docs/Private-Txns-Migration.md).

## 1.4.0 RC-1

### Additions and Improvements

- New`trace_replayBlockTransactions` JSON-RPC API

This can be enabled using the `--rpc-http-api TRACE` CLI flag.  There are some philosophical differences between Besu and other implementations that are outlined in [trace_rpc_apis](docs/trace_rpc_apis.md).

- Ability to automatically detect Docker NAT settings from inside the conainter.

The default NAT method (AUTO) can detect this so no user intervention is required to enable this.

- Added [Multi-tenancy](https://besu.hyperledger.org/en/latest/Concepts/Privacy/Multi-Tenancy/) support which allows multiple participants to use the same Besu node for private transactions.

- Added TLS support for communication with privacy enclave

### Bug Fixes

- Private transactions are now validated before sent to the enclave [\#356](https://github.com/hyperledger/besu/pull/356)

### Known Bugs

- Error syncing with mainnet on Besu 1.3.7 node - MerkleTrieException [\#BESU-160](https://jira.hyperledger.org/browse/BESU-160)

Workaround -> Don't enable pruning when syncing to mainnet.

- Onchain permissioning nodes can't peer when using a non-validator bootnode [\#BESU-181](https://jira.hyperledger.org/browse/BESU-181)

Workaround -> When using onchain permissioning, ensure bootnodes are also validators.

## 1.4 Beta 3

### Additions and Improvements

- CLI option to enable TLS client auth for JSON-RPC HTTP [\#340](https://github.com/hyperledger/besu/pull/340)

Added CLI options to enable TLS client authentication and trusting client certificates:
~~~
--rpc-http-tls-client-auth-enabled - Enable TLS client authentication for the JSON-RPC HTTP service (default: false)
--rpc-http-tls-known-clients-file - Path to file containing client's certificate common name and fingerprint for client authentication.
--rpc-http-tls-ca-clients-enabled - Enable to accept clients certificate signed by a valid CA for client authentication (default: false)
~~~
If client-auth is enabled, user must either enable CA signed clients OR provide a known-clients file. An error is reported
if both CA signed clients is disabled and known-clients file is not specified.

- Stable Plugins APIs [\#346](https://github.com/hyperledger/besu/pull/346)

The `BesuEvents` service and related `data` package have been marked as a stable plugin API.

### Bug Fixes

- Return missing signers from getSignerMetrics [\#343](https://github.com/hyperledger/besu/pull/)

### Experimental Features

- Experimental support for `trace_replayBlockTransactions` - multiple PRs

Added support for the `trace_replayBlockTransactions` JSON-RPC call. To enable this API add
`TRACE` to the `rpc-http-api` options (for example,  `--rpc-http-api TRACE` on the command line).

This is not a production ready API.  There are known bugs relating to traced memory from calls and
returns, and the gas calculation reported in the flat traces does not always match up with the
correct gas calculated for consensus.

## 1.4 Beta 2

### Additions and Improvements

- Enable TLS for JSON-RPC HTTP Service [\#253](https://github.com/hyperledger/besu/pull/253)

Exposes new command line parameters to enable TLS on Ethereum JSON-RPC HTTP interface to allow clients like EthSigner to connect via TLS:
`--rpc-http-tls-enabled=true`
(Optional - Only required if `--rpc-http-enabled` is set to true) Set to `true` to enable TLS. False by default.
`--rpc-http-tls-keystore-file="/path/to/cert.pfx"`
(Must be specified if TLS is enabled) Path to PKCS12 format key store which contains server's certificate and it's private key
`--rpc-http-tls-keystore-password-file="/path/to/cert.passwd"`
(Must be specified if TLS is enabled) Path to the text file containing password for unlocking key store.
`--rpc-http-tls-known-clients-file="/path/to/rpc_tls_clients.txt"`
(Optional) Path to a plain text file containing space separated client’s certificate’s common name and its sha-256 fingerprints when
they are not signed by a known CA. The presence of this file (even empty) enables TLS client authentication. That is, the client
presents the certificate to server on TLS handshake and server establishes that the client certificate is either signed by a
proper/known CA. Otherwise, server trusts client certificate by reading the sha-256 fingerprint from known clients file specified above.

The format of the file is (as an example):
`localhost DF:65:B8:02:08:5E:91:82:0F:91:F5:1C:96:56:92:C4:1A:F6:C6:27:FD:6C:FC:31:F2:BB:90:17:22:59:5B:50`

### Bug Fixes

- TotalDifficulty is a BigInteger [\#253](https://github.com/hyperledger/besu/pull/253).
  Don't try and cast total difficulty down to a long because it will overflow long in a reasonable timeframe.

## 1.4 Beta 1

### Additions and Improvements

- Besu has moved from an internal Bytes library to the [Apache Tuweni](https://tuweni.apache.org/) Bytes library.  This includes using the library in the Plugins API interfaces. [#295](https://github.com/hyperledger/besu/pull/295) and [#215](https://github.com/hyperledger/besu/pull/215)
- Besu stops processing blocks if Orion is unavailable [\#253](https://github.com/hyperledger/besu/pull/253)
- Added priv_call [\#250](https://github.com/hyperledger/besu/pull/250).  Invokes a private contract function locally and does not change the private state.
- Support for [EIP-2124](https://github.com/ethereum/EIPs/blob/master/EIPS/eip-2124.md), which results in faster peer discovery [\#156](https://github.com/hyperledger/besu/pull/156)

## 1.3.8

### Additions and Improvements

- `admin_generateLogBloomCache` JSON-RPC API to generate a cache of the block bloombits that improves performance for log queries [\#262](https://github.com/hyperledger/besu/pull/262)

## Critical Fix in 1.3.7

1.3.7 includes a critical fix for Ethereum MainNet users and the Muir Glacier upgrade. We recommend users of Ethereum public networks
(MainNet, Ropsten, Rinkeby, and Goerli) upgrade immediately. This upgrade is also strongly recommended for users of private networks.

For more details, see [Hyperledger Besu Wiki](https://wiki.hyperledger.org/display/BESU/Mainnet+Consensus+Bug+Identified+and+Resolved+in+Hyperledger+Besu).

## Muir Glacier Compatibility

For compatibility with Ethereum Muir Glacier upgrade, use v1.3.7 or later.

## ETC Agharta Compatibility

For compatibility with ETC Agharta upgrade, use 1.3.7 or later.

### 1.3.7

### Additions and Improvements

- Hard Fork Support: Configures the Agharta activation block for the ETC MainNet configuration [\#251](https://github.com/hyperledger/besu/pull/251) (thanks to [soc1c](https://github.com/soc1c))
- `operator generate-log-bloom-cache` command line option to generate a cache of the block bloombits that improves performance for log queries  [\#245](https://github.com/hyperledger/besu/pull/245)

### Bug Fixes

- Resolves a Mainnet consensus issue [\#254](https://github.com/hyperledger/besu/pull/254)

### New Maintainer

[Edward Mack](https://github.com/hyperledger/besu/commits?author=edwardmack) added as a [new maintainer](https://github.com/hyperledger/besu/pull/219).

### 1.3.6

### Additions and Improvements

- Performance improvements:
  * Multithread Websockets to increase throughput [\#231](https://github.com/hyperledger/besu/pull/231)
  * NewBlockHeaders performance improvement [\#230](https://github.com/hyperledger/besu/pull/230)
- EIP2384 - Ice Age Adustment around Istanbul [\#211](https://github.com/hyperledger/besu/pull/211)
- Documentation updates include:
  * [Configuring mining using the Stratum protocol](https://besu.hyperledger.org/en/latest/HowTo/Configure/Configure-Mining/)
  * [ETC network command line options](https://besu.hyperledger.org/en/latest/Reference/CLI/CLI-Syntax/#network)
- Hard Fork Support:
   * MuirGlacier for Ethereum Mainnet and Ropsten Testnet
   * Agharta for Kotti and Mordor Testnets

### Bug Fixes

- [\#210](https://github.com/hyperledger/besu/pull/210) fixes WebSocket frames handling
  User impact: PING/PONG frames handling in Websocket services was not implemented

### 1.3.5

### Additions and Improvements

- Log Event Streaming for Plugin API [\#186](https://github.com/hyperledger/besu/pull/186)
- Allow use a external JWT public key in authenticated APIs [\#183](https://github.com/hyperledger/besu/pull/183)
- ETC Configuration, classic fork peer validator [\#176](https://github.com/hyperledger/besu/pull/176) (thanks to [edwardmack](https://github.com/edwardmack))
- Allow IBFT validators to be changed at a given block [\#173](https://github.com/hyperledger/besu/pull/173)
- Support external mining using Stratum [\#140](https://github.com/hyperledger/besu/pull/140) (thanks to [atoulme](https://github.com/atoulme))
- Add more fields to private transaction receipt [\#85](https://github.com/hyperledger/besu/pull/85) (thanks to [josh-richardson](https://github.com/josh-richardson))
- [Pruning documentation](https://besu.hyperledger.org/en/latest/Concepts/Pruning/)

### Technical Improvements

- ETC - Cleanup [\#201](https://github.com/hyperledger/besu/pull/201) (thanks to [GregTheGreek](https://github.com/GregTheGreek))
- User specific enclave public key configuration in auth file [\#196](https://github.com/hyperledger/besu/pull/196)
- Change CustomForks -\> Transitions [\#193](https://github.com/hyperledger/besu/pull/193)
- Pass identity information into RpcMethod from Http Service [\#189](https://github.com/hyperledger/besu/pull/189)
- Remove the use of JsonRpcParameters from RpcMethods [\#188](https://github.com/hyperledger/besu/pull/188)
- Repaired Metrics name collision between Privacy and RocksDB [\#187](https://github.com/hyperledger/besu/pull/187)
- Multi-Tenancy: Do not specify a public key anymore when requesting a … [\#185](https://github.com/hyperledger/besu/pull/185)
- Updates to circle building acceptance tests [\#184](https://github.com/hyperledger/besu/pull/184)
- Move Apache Tuweni dependency to official release [\#181](https://github.com/hyperledger/besu/pull/181) (thanks to [atoulme](https://github.com/atoulme))
- Update Gradle to 6.0, support Java 13 [\#180](https://github.com/hyperledger/besu/pull/180)
- ETC Atlantis fork [\#179](https://github.com/hyperledger/besu/pull/179) (thanks to [edwardmack](https://github.com/edwardmack))
- ETC Gotham Fork [\#178](https://github.com/hyperledger/besu/pull/178) (thanks to [edwardmack](https://github.com/edwardmack))
- ETC DieHard fork support [\#177](https://github.com/hyperledger/besu/pull/177) (thanks to [edwardmack](https://github.com/edwardmack))
- Remove 'parentHash', 'number' and 'gasUsed' fields from the genesis d… [\#175](https://github.com/hyperledger/besu/pull/175) (thanks to [SweeXordious](https://github.com/SweeXordious))
- Enable pruning by default for fast sync and validate conflicts with privacy [\#172](https://github.com/hyperledger/besu/pull/172)
- Update RocksDB [\#170](https://github.com/hyperledger/besu/pull/170)
- Vpdate ver to 1.3.5-snapshot [\#169](https://github.com/hyperledger/besu/pull/169)
- Added PoaQueryService method that returns local node signer… [\#163](https://github.com/hyperledger/besu/pull/163)
- Add versioning to privacy storage [\#149](https://github.com/hyperledger/besu/pull/149)
- Update reference tests [\#139](https://github.com/hyperledger/besu/pull/139)

### 1.3.4

- Reverted _Enable pruning by default for fast sync (#135)_ [\#164](https://github.com/hyperledger/besu/pull/164)

### 1.3.3

### Technical Improvements

- Add --identity flag for client identification in node browsers [\#150](https://github.com/hyperledger/besu/pull/150)
- Istanbul Mainnet Block [\#145](https://github.com/hyperledger/besu/pull/150)
- Add priv\_getEeaTransactionCount [\#110](https://github.com/hyperledger/besu/pull/110)

### Additions and Improvements

- Redesign of how JsonRpcMethods are created [\#159](https://github.com/hyperledger/besu/pull/159)
- Moving JsonRpcMethods classes into the same package, prior to refactor [\#154](https://github.com/hyperledger/besu/pull/154)
- Reflect default logging in CLI help [\#148](https://github.com/hyperledger/besu/pull/148)
- Handle zero port better in NAT [\#147](https://github.com/hyperledger/besu/pull/147)
- Rework how filter and log query parameters are created/used [\#146](https://github.com/hyperledger/besu/pull/146)
- Don't generate shutdown tasks in controller [\#141](https://github.com/hyperledger/besu/pull/141)
- Ibft queries [\#138](https://github.com/hyperledger/besu/pull/138)
- Enable pruning by default for fast sync [\#135](https://github.com/hyperledger/besu/pull/135)
- Ensure spotless runs in CI [\#132](https://github.com/hyperledger/besu/pull/132)
- Add more logging around peer disconnects [\#131](https://github.com/hyperledger/besu/pull/131)
- Repair EthGetLogs returning incorrect results [\#128](https://github.com/hyperledger/besu/pull/128)
- Use Bloombits for Logs queries [\#127](https://github.com/hyperledger/besu/pull/127)
- Improve message when extraData missing [\#121](https://github.com/hyperledger/besu/pull/121)
- Fix miner startup logic [\#104](https://github.com/hyperledger/besu/pull/104)
- Support log reordring from reorgs in `LogSubscriptionService` [\#86](https://github.com/hyperledger/besu/pull/86)

### 1.3.2

### Additions and Improvements

- besu -v to print plugin versions[\#123](https://github.com/hyperledger/besu/pull/123)

### Technical Improvements

- Update Governance and Code of Conduct verbiage [\#120](https://github.com/hyperledger/besu/pull/120)
- Fix private transaction root mismatch [\#118](https://github.com/hyperledger/besu/pull/118)
- Programatically enforce plugin CLI variable names [\#117](https://github.com/hyperledger/besu/pull/117)
- Additional unit test for selecting replaced pending transactions [\#116](https://github.com/hyperledger/besu/pull/116)
- Only set sync targets that have an estimated height value [\#115](https://github.com/hyperledger/besu/pull/115)
- Fix rlpx startup [\#114](https://github.com/hyperledger/besu/pull/114)
- Expose getPayload in Transaction plugin-api interface. [\#113](https://github.com/hyperledger/besu/pull/113)
- Dependency Version Upgrades [\#112](https://github.com/hyperledger/besu/pull/112)
- Add hash field in Transaction plugin interface. [\#111](https://github.com/hyperledger/besu/pull/111)
- Rework sync status events [\#106](https://github.com/hyperledger/besu/pull/106)

### 1.3.1

### Additions and Improvements

- Added GraphQL query/logs support [\#94](https://github.com/hyperledger/besu/pull/94)

### Technical Improvements

- Add totalDiffculty to BlockPropagated events. [\#97](https://github.com/hyperledger/besu/pull/97)
- Merge BlockchainQueries classes [\#101](https://github.com/hyperledger/besu/pull/101)
- Fixed casing of dynamic MetricCategorys [\#99](https://github.com/hyperledger/besu/pull/99)
- Fix private transactions breaking evm [\#96](https://github.com/hyperledger/besu/pull/96)
- Make SyncState variables thread-safe [\#95](https://github.com/hyperledger/besu/pull/95)
- Fix transaction tracking by sender [\#93](https://github.com/hyperledger/besu/pull/93)
- Make logic in PersistBlockTask more explicit to fix a LGTM warning [\#92](https://github.com/hyperledger/besu/pull/92)
- Removed Unused methods in the transaction simulator. [\#91](https://github.com/hyperledger/besu/pull/91)
- Fix ThreadBesuNodeRunner BesuConfiguration setup [\#90](https://github.com/hyperledger/besu/pull/90)
- JsonRpc method disabled error condition rewrite and unit test [\#80](https://github.com/hyperledger/besu/pull/80)
- Round trip testing of state trie account values [\#31](https://github.com/hyperledger/besu/pull/31)

### 1.3

### Breaking Change

- Disallow comments in Genesis JSON file. [\#49](https://github.com/hyperledger/besu/pull/49)

### Additions and Improvements

- Add `--required-block` command line option to deal with chain splits [\#79](https://github.com/hyperledger/besu/pull/79)
- Store db metadata file in the root data directory. [\#46](https://github.com/hyperledger/besu/pull/46)
- Add `--target-gas-limit` command line option. [\#24](https://github.com/hyperledger/besu/pull/24)(thanks to new contributor [cfelde](https://github.com/cfelde))
- Allow private contracts to access public state. [\#9](https://github.com/hyperledger/besu/pull/9)
- Documentation updates include:
  - Added [sample load balancer configurations](https://besu.hyperledger.org/en/latest/HowTo/Configure/Configure-HA/Sample-Configuration/)
  - Added [`retesteth`](https://besu.hyperledger.org/en/latest/Reference/CLI/CLI-Subcommands/#retesteth) subcommand
  - Added [`debug_accountRange`](https://besu.hyperledger.org/en/latest/Reference/API-Methods/#debug_accountrange) JSON-RPC API method
  - Clarified purpose of [static nodes](https://besu.hyperledger.org/en/latest/HowTo/Find-and-Connect/Managing-Peers/#static-nodes)
  - Added links [Kubernetes reference implementations](https://besu.hyperledger.org/en/latest/HowTo/Deploy/Kubernetes/)
  - Added content about [access between private and public states](https://besu.hyperledger.org/en/latest/Concepts/Privacy/Privacy-Groups/#access-between-states)
  - Added restriction that [account permissioning cannot be used with random key signing](https://besu.hyperledger.org/en/latest/HowTo/Use-Privacy/Sign-Privacy-Marker-Transactions/).
  - Added high availability requirement for [private transaction manager](https://besu.hyperledger.org/en/latest/Concepts/Privacy/Privacy-Overview/#availability) (ie, Orion)
  - Added [genesis file reference](https://besu.hyperledger.org/en/latest/Reference/Config-Items/)

### Technical Improvements

- Less verbose synching subscriptions [\#59](https://github.com/hyperledger/besu/pull/59)
- Return enclave key instead of private transaction hash [\#53](https://github.com/hyperledger/besu/pull/53)
- Fix mark sweep pruner bugs where nodes that should be kept were being swept  [\#50](https://github.com/hyperledger/besu/pull/50)
- Clean up BesuConfiguration construction [\#51](https://github.com/hyperledger/besu/pull/51)
- Private tx nonce errors return same msg as any tx [\#48](https://github.com/hyperledger/besu/pull/48)
- Fix default logging [\#47](https://github.com/hyperledger/besu/pull/47)
- Introduce virtual operation. [\#45](https://github.com/hyperledger/besu/pull/45)
- Downgrade RocksDBPlugin Logging Levels [\#44](https://github.com/hyperledger/besu/pull/44)
- Infrastructure for exposing PoA metrics for plugins. [\#37](https://github.com/hyperledger/besu/pull/37)
- Refactor privacy storage. [\#7](https://github.com/hyperledger/besu/pull/7)

## 1.2.4

### Additions and Improvements

- Add Istanbul block (5435345) for Rinkeby [\#35](https://github.com/hyperledger/besu/pull/35)
- Add Istanbul block (1561651) for Goerli [\#27](https://github.com/hyperledger/besu/pull/27)
- Add Istanbul block (6485846) for Ropsten [\#26](https://github.com/hyperledger/besu/pull/26)
- Add privDistributeRawTransaction endpoint [\#23](https://github.com/hyperledger/besu/pull/23) (thanks to [josh-richardson](https://github.com/josh-richardson))

### Technical Improvements

- Refactors pantheon private key to signing private key [\#34](https://github.com/hyperledger/besu/pull/34) (thanks to [josh-richardson](https://github.com/josh-richardson))
- Support both BESU\_ and PANTHEON\_ env var prefixes [\#32](https://github.com/hyperledger/besu/pull/32)
- Use only fully validated peers for fast sync pivot selection [\#21](https://github.com/hyperledger/besu/pull/21)
- Support Version Rollbacks for RocksDB \(\#6\) [\#19](https://github.com/hyperledger/besu/pull/19)
- Update Cava library to Tuweni Library [\#18](https://github.com/hyperledger/besu/pull/18)
- StateTrieAccountValue:Version should be written as an int, not a long [\#17](https://github.com/hyperledger/besu/pull/17)
- Handle discovery peers with updated endpoints [\#12](https://github.com/hyperledger/besu/pull/12)
- Change retesteth port [\#11](https://github.com/hyperledger/besu/pull/11)
- Renames eea\_getTransactionReceipt to priv\_getTransactionReceipt [\#10](https://github.com/hyperledger/besu/pull/10) (thanks to [josh-richardson](https://github.com/josh-richardson))
- Support Version Rollbacks for RocksDB [\#6](https://github.com/hyperledger/besu/pull/6)
- Moving AT DSL into its own module [\#3](https://github.com/hyperledger/besu/pull/3)

## 1.2.3

### Additions and Improvements
- Added an override facility for genesis configs [\#1915](https://github.com/PegaSysEng/pantheon/pull/1915)
- Finer grained logging configuration [\#1895](https://github.com/PegaSysEng/pantheon/pull/1895) (thanks to [matkt](https://github.com/matkt))

### Technical Improvements

- Add archiving of docker test reports [\#1921](https://github.com/PegaSysEng/pantheon/pull/1921)
- Events API: Transaction dropped, sync status, and renames [\#1919](https://github.com/PegaSysEng/pantheon/pull/1919)
- Remove metrics from plugin registration [\#1918](https://github.com/PegaSysEng/pantheon/pull/1918)
- Replace uses of Instant.now from within the IBFT module [\#1911](https://github.com/PegaSysEng/pantheon/pull/1911)
- Update plugins-api build script [\#1908](https://github.com/PegaSysEng/pantheon/pull/1908)
- Ignore flaky tracing tests [\#1907](https://github.com/PegaSysEng/pantheon/pull/1907)
- Ensure plugin-api module gets published at the correct maven path [\#1905](https://github.com/PegaSysEng/pantheon/pull/1905)
- Return the plugin-apis to this repo [\#1900](https://github.com/PegaSysEng/pantheon/pull/1900)
- Stop autogenerating BesuInfo.java [\#1899](https://github.com/PegaSysEng/pantheon/pull/1899)
- Extracted Metrics interfaces to plugins-api. [\#1898](https://github.com/PegaSysEng/pantheon/pull/1898)
- Fix key value storage clear so it removes all values [\#1894](https://github.com/PegaSysEng/pantheon/pull/1894)
- Ethsigner test [\#1892](https://github.com/PegaSysEng/pantheon/pull/1892) (thanks to [iikirilov](https://github.com/iikirilov))
- Return null private transaction receipt instead of error [\#1872](https://github.com/PegaSysEng/pantheon/pull/1872) (thanks to [iikirilov](https://github.com/iikirilov))
- Implement trace replay block transactions trace option [\#1886](https://github.com/PegaSysEng/pantheon/pull/1886)
- Use object parameter instead of list of parameters for priv\_createPrivacyGroup [\#1868](https://github.com/PegaSysEng/pantheon/pull/1868) (thanks to [iikirilov](https://github.com/iikirilov))
- Refactor privacy acceptance tests [\#1864](https://github.com/PegaSysEng/pantheon/pull/1864) (thanks to [iikirilov](https://github.com/iikirilov))

## 1.2.2

### Additions and Improvements
- Support large numbers for the `--network-id` option [\#1891](https://github.com/PegaSysEng/pantheon/pull/1891)
- Added eea\_getTransactionCount Json Rpc [\#1861](https://github.com/PegaSysEng/pantheon/pull/1861)
- PrivacyMarkerTransaction to be signed with a randomly generated key [\#1844](https://github.com/PegaSysEng/pantheon/pull/1844)
- Implement eth\_getproof JSON RPC API [\#1824](https://github.com/PegaSysEng/pantheon/pull/1824) (thanks to [matkt](https://github.com/matkt))
- Documentation updates include:
  - [Improved navigation](https://docs.pantheon.pegasys.tech/en/latest/)
  - [Added permissioning diagram](https://docs.pantheon.pegasys.tech/en/latest/Concepts/Permissioning/Permissioning-Overview/#onchain)
  - [Added Responsible Disclosure policy](https://docs.pantheon.pegasys.tech/en/latest/Reference/Responsible-Disclosure/)
  - [Added `blocks export` subcommand](https://besu.hyperledger.org/en/latest/Reference/CLI/CLI-Subcommands/#export)

### Technical Improvements
- Update the `pantheon blocks export` command usage [\#1887](https://github.com/PegaSysEng/pantheon/pull/1887) (thanks to [matkt](https://github.com/matkt))
- Stop Returning null for 'pending' RPC calls [\#1883](https://github.com/PegaSysEng/pantheon/pull/1883)
- Blake validation errors are hard errors [\#1882](https://github.com/PegaSysEng/pantheon/pull/1882)
- Add test cases for trace\_replayBlockTransactions [\#1881](https://github.com/PegaSysEng/pantheon/pull/1881)
- Simplify json rpc spec test setup [\#1880](https://github.com/PegaSysEng/pantheon/pull/1880)
- Tweak JSON import format [\#1878](https://github.com/PegaSysEng/pantheon/pull/1878)
- Transactions listeners should use the subscriber pattern [\#1877](https://github.com/PegaSysEng/pantheon/pull/1877)
- Maven spotless [\#1876](https://github.com/PegaSysEng/pantheon/pull/1876)
- Don't cache for localbalance [\#1875](https://github.com/PegaSysEng/pantheon/pull/1875)
- EIP-1108 - Reprice alt\_bn128  [\#1874](https://github.com/PegaSysEng/pantheon/pull/1874)
- Create stub trace\_replayBlockTransactions json-rpc method  [\#1873](https://github.com/PegaSysEng/pantheon/pull/1873)
- Improve trace log [\#1870](https://github.com/PegaSysEng/pantheon/pull/1870)
- Pruning Command Line Flags [\#1869](https://github.com/PegaSysEng/pantheon/pull/1869)
- Re-enable istanbul [\#1865](https://github.com/PegaSysEng/pantheon/pull/1865)
- Fix logic to disconnect from peers on fork [\#1863](https://github.com/PegaSysEng/pantheon/pull/1863)
- Blake 2b tweaks [\#1862](https://github.com/PegaSysEng/pantheon/pull/1862)
- Sweep state roots before child nodes [\#1854](https://github.com/PegaSysEng/pantheon/pull/1854)
- Update export subcommand to export blocks in rlp format [\#1852](https://github.com/PegaSysEng/pantheon/pull/1852)
- Updating docker tests to make it easier to follow & ensure it listens on the right interface on docker [\#1851](https://github.com/PegaSysEng/pantheon/pull/1851)
- Disable Istanbul block [\#1849](https://github.com/PegaSysEng/pantheon/pull/1849)
- Add read-only blockchain factory method [\#1845](https://github.com/PegaSysEng/pantheon/pull/1845)
- Removing the release plugin in favour of the new process with branches [\#1843](https://github.com/PegaSysEng/pantheon/pull/1843)
- Update Görli bootnodes [\#1842](https://github.com/PegaSysEng/pantheon/pull/1842)
- Upgrade graphql library to version 13.0 [\#1834](https://github.com/PegaSysEng/pantheon/pull/1834)
- Database versioning and enable multi-column database [\#1830](https://github.com/PegaSysEng/pantheon/pull/1830)
- Fixes invalid JsonGetter, comment [\#1811](https://github.com/PegaSysEng/pantheon/pull/1811) (thanks to [josh-richardson](https://github.com/josh-richardson))
- Add EthSigner acceptance test [\#1655](https://github.com/PegaSysEng/pantheon/pull/1655) (thanks to [iikirilov](https://github.com/iikirilov))
- Support plugin Richdata APIs via implementation [\#1581](https://github.com/PegaSysEng/pantheon/pull/1581)

## 1.2.1

### Additions and Improvements

- Removed the release plugin in favour of the new process with branches
[#1841](https://github.com/PegaSysEng/pantheon/pull/1841)
[#1843](https://github.com/PegaSysEng/pantheon/pull/1843)
[#1848](https://github.com/PegaSysEng/pantheon/pull/1848)
[#1855](https://github.com/PegaSysEng/pantheon/pull/1855)
- Updated Görli bootnodes [#1842](https://github.com/PegaSysEng/pantheon/pull/1842)
- Removed unnecessary test dependency [#1839](https://github.com/PegaSysEng/pantheon/pull/1839)
- Added warning when comments are used in genesis file [#1838](https://github.com/PegaSysEng/pantheon/pull/1838)
- Added an experimental flag for disabling timers [#1837](https://github.com/PegaSysEng/pantheon/pull/1837)
- Fixed FlatFileTaskCollection tests [#1833](https://github.com/PegaSysEng/pantheon/pull/1833)
- Added chain json import utility [#1832](https://github.com/PegaSysEng/pantheon/pull/1832)
- Added tests to AllNodesVisitor trie traversal [#1831](https://github.com/PegaSysEng/pantheon/pull/1831)
- Updated privateFrom to be required [#1829](https://github.com/PegaSysEng/pantheon/pull/1829) (thanks to [iikirilov](https://github.com/iikirilov))
- Made explicit that streamed accounts may be missing their address [#1828](https://github.com/PegaSysEng/pantheon/pull/1828)
- Refactored normalizeKeys method [#1826](https://github.com/PegaSysEng/pantheon/pull/1826)
- Removed dead parameters [#1825](https://github.com/PegaSysEng/pantheon/pull/1825)
- Added a nicer name for Corretto [#1819](https://github.com/PegaSysEng/pantheon/pull/1819)
- Changed core JSON-RPC method to support ReTestEth
[#1815](https://github.com/PegaSysEng/pantheon/pull/1815)
[#1818](https://github.com/PegaSysEng/pantheon/pull/1818)
- Added rewind to block functionality [#1814](https://github.com/PegaSysEng/pantheon/pull/1814)
- Added support for NoReward and NoProof seal engines [#1813](https://github.com/PegaSysEng/pantheon/pull/1813)
- Added strict short hex strings for retesteth [#1812](https://github.com/PegaSysEng/pantheon/pull/1812)
- Cleaned up genesis parsing [#1809](https://github.com/PegaSysEng/pantheon/pull/1809)
- Updating Orion to v1.3.2 [#1805](https://github.com/PegaSysEng/pantheon/pull/1805)
- Updaated newHeads subscription to emit events only for canonical blocks [#1798](https://github.com/PegaSysEng/pantheon/pull/1798)
- Repricing for trie-size-dependent opcodes [#1795](https://github.com/PegaSysEng/pantheon/pull/1795)
- Revised Istanbul Versioning assignemnts [#1794](https://github.com/PegaSysEng/pantheon/pull/1794)
- Updated RevertReason to return BytesValue [#1793](https://github.com/PegaSysEng/pantheon/pull/1793)
- Updated way priv_getPrivacyPrecompileAddress source [#1786](https://github.com/PegaSysEng/pantheon/pull/1786) (thanks to [iikirilov](https://github.com/iikirilov))
- Updated Chain ID opcode to return 0 as default [#1785](https://github.com/PegaSysEng/pantheon/pull/1785)
- Allowed fixedDifficulty=1 [#1784](https://github.com/PegaSysEng/pantheon/pull/1784)
- Updated Docker image defaults host interfaces [#1782](https://github.com/PegaSysEng/pantheon/pull/1782)
- Added tracking of world state account key preimages [#1780](https://github.com/PegaSysEng/pantheon/pull/1780)
- Modified PrivGetPrivateTransaction to take public tx hash [#1778](https://github.com/PegaSysEng/pantheon/pull/1778) (thanks to [josh-richardson](https://github.com/josh-richardson))
- Removed enclave public key from parameter
[#1789](https://github.com/PegaSysEng/pantheon/pull/1789)
[#1777](https://github.com/PegaSysEng/pantheon/pull/1777) (thanks to [iikirilov](https://github.com/iikirilov))
- Added storage key preimage tracking [#1772](https://github.com/PegaSysEng/pantheon/pull/1772)
- Updated priv_getPrivacyPrecompileAddress method return [#1766](https://github.com/PegaSysEng/pantheon/pull/1766) (thanks to [iikirilov](https://github.com/iikirilov))
- Added tests for permissioning with static nodes behaviour [#1764](https://github.com/PegaSysEng/pantheon/pull/1764)
- Added integration test for contract creation with privacyGroupId [#1762](https://github.com/PegaSysEng/pantheon/pull/1762) (thanks to [josh-richardson](https://github.com/josh-richardson))
- Added report node local address as the coinbase in Clique and IBFT
[#1758](https://github.com/PegaSysEng/pantheon/pull/1758)
[#1760](https://github.com/PegaSysEng/pantheon/pull/1760)
- Fixed private tx signature validation [#1753](https://github.com/PegaSysEng/pantheon/pull/1753)
- Updated CI configuration
[#1751](https://github.com/PegaSysEng/pantheon/pull/1751)
[#1835](https://github.com/PegaSysEng/pantheon/pull/1835)
- Added CLI flag for setting WorldStateDownloader task cache size [#1749](https://github.com/PegaSysEng/pantheon/pull/1749) (thanks to [matkt](https://github.com/matkt))
- Updated vertx to 2.8.0 [#1748](https://github.com/PegaSysEng/pantheon/pull/1748)
- changed RevertReason to BytesValue [#1746](https://github.com/PegaSysEng/pantheon/pull/1746)
- Added static nodes acceptance test [#1745](https://github.com/PegaSysEng/pantheon/pull/1745)
- Added report 0 hashrate when the mining coordinator doesn't support mining
[#1744](https://github.com/PegaSysEng/pantheon/pull/1744)
[#1757](https://github.com/PegaSysEng/pantheon/pull/1757)
- Implemented EIP-2200 - Net Gas Metering Revised [#1743](https://github.com/PegaSysEng/pantheon/pull/1743)
- Added chainId validation to PrivateTransactionValidator [#1741](https://github.com/PegaSysEng/pantheon/pull/1741)
- Reduced intrinsic gas cost [#1739](https://github.com/PegaSysEng/pantheon/pull/1739)
- De-duplicated test blocks data files [#1737](https://github.com/PegaSysEng/pantheon/pull/1737)
- Renamed various EEA methods to priv methods [#1736](https://github.com/PegaSysEng/pantheon/pull/1736) (thanks to [josh-richardson](https://github.com/josh-richardson))
- Permissioning Acceptance Test [#1735](https://github.com/PegaSysEng/pantheon/pull/1735)
 [#1759](https://github.com/PegaSysEng/pantheon/pull/1759)
- Add nonce handling to GenesisState [#1728](https://github.com/PegaSysEng/pantheon/pull/1728)
- Added 100-continue to HTTP [#1727](https://github.com/PegaSysEng/pantheon/pull/1727)
- Fixed get_signerMetrics [#1725](https://github.com/PegaSysEng/pantheon/pull/1725) (thanks to [matkt](https://github.com/matkt))
- Reworked "in-sync" checks [#1720](https://github.com/PegaSysEng/pantheon/pull/1720)
- Added Accounts Permissioning Acceptance Tests [#1719](https://github.com/PegaSysEng/pantheon/pull/1719)
- Added PrivateTransactionValidator to unify logic [#1713](https://github.com/PegaSysEng/pantheon/pull/1713)
- Added JSON-RPC API to report validator block production information [#1687](https://github.com/PegaSysEng/pantheon/pull/1687) (thanks to [matkt](https://github.com/matkt))
- Added Mark Sweep Pruner [#1638](https://github.com/PegaSysEng/pantheon/pull/1638)
- Added the Blake2b F compression function as a precompile in Besu [#1614](https://github.com/PegaSysEng/pantheon/pull/1614) (thanks to [iikirilov](https://github.com/iikirilov))
- Documentation updates include:
  - Added CPU requirements [#1734](https://github.com/PegaSysEng/pantheon/pull/1734)
  - Added reference to Ansible role [#1733](https://github.com/PegaSysEng/pantheon/pull/1733)
  - Updated revert reason example [#1754](https://github.com/PegaSysEng/pantheon/pull/1754)
  - Added content on deploying for production [#1774](https://github.com/PegaSysEng/pantheon/pull/1774)
  - Updated docker docs for location of data path [#1790](https://github.com/PegaSysEng/pantheon/pull/1790)
  - Updated permissiong documentation
  [#1792](https://github.com/PegaSysEng/pantheon/pull/1792)
  [#1652](https://github.com/PegaSysEng/pantheon/pull/1652)
  - Added permissioning webinar in the resources [#1717](https://github.com/PegaSysEng/pantheon/pull/1717)
  - Add web3.js-eea reference doc [#1617](https://github.com/PegaSysEng/pantheon/pull/1617)
  - Updated privacy documentation
  [#1650](https://github.com/PegaSysEng/pantheon/pull/1650)
  [#1721](https://github.com/PegaSysEng/pantheon/pull/1721)
  [#1722](https://github.com/PegaSysEng/pantheon/pull/1722)
  [#1724](https://github.com/PegaSysEng/pantheon/pull/1724)
  [#1729](https://github.com/PegaSysEng/pantheon/pull/1729)
  [#1730](https://github.com/PegaSysEng/pantheon/pull/1730)
  [#1731](https://github.com/PegaSysEng/pantheon/pull/1731)
  [#1732](https://github.com/PegaSysEng/pantheon/pull/1732)
  [#1740](https://github.com/PegaSysEng/pantheon/pull/1740)
  [#1750](https://github.com/PegaSysEng/pantheon/pull/1750)
  [#1761](https://github.com/PegaSysEng/pantheon/pull/1761)
  [#1765](https://github.com/PegaSysEng/pantheon/pull/1765)
  [#1769](https://github.com/PegaSysEng/pantheon/pull/1769)
  [#1770](https://github.com/PegaSysEng/pantheon/pull/1770)
  [#1771](https://github.com/PegaSysEng/pantheon/pull/1771)
  [#1773](https://github.com/PegaSysEng/pantheon/pull/1773)
  [#1787](https://github.com/PegaSysEng/pantheon/pull/1787)
  [#1788](https://github.com/PegaSysEng/pantheon/pull/1788)
  [#1796](https://github.com/PegaSysEng/pantheon/pull/1796)
  [#1803](https://github.com/PegaSysEng/pantheon/pull/1803)
  [#1810](https://github.com/PegaSysEng/pantheon/pull/1810)
  [#1817](https://github.com/PegaSysEng/pantheon/pull/1817)
  - Added documentation for getSignerMetrics [#1723](https://github.com/PegaSysEng/pantheon/pull/1723) (thanks to [matkt](https://github.com/matkt))
  - Added Java 11+ as a prerequisite for installing Besu using Homebrew. [#1755](https://github.com/PegaSysEng/pantheon/pull/1755)
  - Fixed documentation formatting and typos [#1718](https://github.com/PegaSysEng/pantheon/pull/1718)
  [#1742](https://github.com/PegaSysEng/pantheon/pull/1742)
  [#1763](https://github.com/PegaSysEng/pantheon/pull/1763)
  [#1779](https://github.com/PegaSysEng/pantheon/pull/1779)
  [#1781](https://github.com/PegaSysEng/pantheon/pull/1781)
  [#1827](https://github.com/PegaSysEng/pantheon/pull/1827)
  [#1767](https://github.com/PegaSysEng/pantheon/pull/1767) (thanks to [helderjnpinto](https://github.com/helderjnpinto))
  - Moved the docs to a [new doc repos](https://github.com/PegaSysEng/doc.pantheon) [#1822](https://github.com/PegaSysEng/pantheon/pull/1822)
- Explicitly configure some maven artifactIds [#1853](https://github.com/PegaSysEng/pantheon/pull/1853)
- Update export subcommand to export blocks in rlp format [#1852](https://github.com/PegaSysEng/pantheon/pull/1852)
- Implement `eth_getproof` JSON RPC API [#1824](https://github.com/PegaSysEng/pantheon/pull/1824)
- Database versioning and enable multi-column database [#1830](https://github.com/PegaSysEng/pantheon/pull/1830)
- Disable smoke tests on windows [#1847](https://github.com/PegaSysEng/pantheon/pull/1847)
- Add read-only blockchain factory method [#1845](https://github.com/PegaSysEng/pantheon/pull/1845)

## 1.2

### Additions and Improvements

- Add UPnP Support [\#1334](https://github.com/PegaSysEng/pantheon/pull/1334) (thanks to [notlesh](https://github.com/notlesh))
- Limit the fraction of wire connections initiated by peers [\#1665](https://github.com/PegaSysEng/pantheon/pull/1665)
- EIP-1706 - Disable SSTORE with gasleft lt call stipend  [\#1706](https://github.com/PegaSysEng/pantheon/pull/1706)
- EIP-1108 - Reprice alt\_bn128 [\#1704](https://github.com/PegaSysEng/pantheon/pull/1704)
- EIP-1344 ChainID Opcode [\#1690](https://github.com/PegaSysEng/pantheon/pull/1690)
- New release docker image [\#1664](https://github.com/PegaSysEng/pantheon/pull/1664)
- Support changing log level at runtime [\#1656](https://github.com/PegaSysEng/pantheon/pull/1656) (thanks to [matkt](https://github.com/matkt))
- Implement dump command to dump a specific block from storage [\#1641](https://github.com/PegaSysEng/pantheon/pull/1641) (thanks to [matkt](https://github.com/matkt))
- Add eea\_findPrivacyGroup endpoint to Besu [\#1635](https://github.com/PegaSysEng/pantheon/pull/1635) (thanks to [Puneetha17](https://github.com/Puneetha17))
- Updated eea send raw transaction with privacy group ID [\#1611](https://github.com/PegaSysEng/pantheon/pull/1611) (thanks to [iikirilov](https://github.com/iikirilov))
- Added Revert Reason [\#1603](https://github.com/PegaSysEng/pantheon/pull/1603)
- Documentation updates include:
  - Added [UPnP content](https://besu.hyperledger.org/en/latest/HowTo/Find-and-Connect/Using-UPnP/)
  - Added [load balancer image](https://besu.hyperledger.org/en/stable/)
  - Added [revert reason](https://besu.hyperledger.org/en/latest/HowTo/Send-Transactions/Revert-Reason/)
  - Added [admin\_changeLogLevel](https://besu.hyperledger.org/en/latest/Reference/API-Methods/#admin_changeloglevel) JSON RPC API (thanks to [matkt](https://github.com/matkt))
  - Updated for [new Docker image](https://besu.hyperledger.org/en/stable/)
  - Added [Docker image migration content](https://besu.hyperledger.org/en/latest/HowTo/Get-Started/Migration-Docker/)
  - Added [transaction validation content](https://besu.hyperledger.org/en/latest/Concepts/Transactions/Transaction-Validation/)
  - Updated [permissioning overview](https://besu.hyperledger.org/en/stable/) for onchain account permissioning
  - Updated [quickstart](https://besu.hyperledger.org/en/latest/HowTo/Deploy/Monitoring-Performance/#monitor-node-performance-using-prometheus) to include Prometheus and Grafana
  - Added [remote connections limits options](https://besu.hyperledger.org/en/latest/Reference/CLI/CLI-Syntax/#remote-connections-limit-enabled)
  - Updated [web3.js-eea reference](https://docs.pantheon.pegasys.tech/en/latest/Reference/web3js-eea-Methods/) to include privacy group methods
  - Updated [onchain permissioning to include account permissioning](hhttps://besu.hyperledger.org/en/latest/Concepts/Permissioning/Onchain-Permissioning/) and [Permissioning Management Dapp](https://besu.hyperledger.org/en/latest/Tutorials/Permissioning/Getting-Started-Onchain-Permissioning/#start-the-development-server-for-the-permissioning-management-dapp)
  - Added [deployment procedure for Permissioning Management Dapp](https://besu.hyperledger.org/en/stable/)
  - Added privacy content for [EEA-compliant and Besu-extended privacy](https://besu.hyperledger.org/en/latest/Concepts/Privacy/Privacy-Groups/)
  - Added content on [creating and managing privacy groups](https://besu.hyperledger.org/en/latest/Reference/web3js-eea-Methods/#createprivacygroup)
  - Added content on [accessing private and privacy marker transactions](https://besu.hyperledger.org/en/latest/HowTo/Use-Privacy/Access-Private-Transactions/)
  - Added content on [system requirements](https://besu.hyperledger.org/en/latest/HowTo/Get-Started/System-Requirements/)
  - Added reference to [Besu role on Galaxy to deploy using Ansible](https://besu.hyperledger.org/en/latest/HowTo/Deploy/Ansible/).

### Technical Improvements

- Remove enclave public key from parameter [\#1789](https://github.com/PegaSysEng/pantheon/pull/1789)
- Update defaults host interfaces [\#1782](https://github.com/PegaSysEng/pantheon/pull/1782)
- Modifies PrivGetPrivateTransaction to take public tx hash [\#1778](https://github.com/PegaSysEng/pantheon/pull/1778)
- Remove enclave public key from parameter [\#1777](https://github.com/PegaSysEng/pantheon/pull/1777)
- Return the ethereum address of the privacy precompile from priv_getPrivacyPrecompileAddress [\#1766](https://github.com/PegaSysEng/pantheon/pull/1766)
- Report node local address as the coinbase in Clique and IBFT [\#1760](https://github.com/PegaSysEng/pantheon/pull/1760)
- Additional integration test for contract creation with privacyGroupId [\#1762](https://github.com/PegaSysEng/pantheon/pull/1762)
- Report 0 hashrate when the mining coordinator doesn't support mining [\#1757](https://github.com/PegaSysEng/pantheon/pull/1757)
- Fix private tx signature validation [\#1753](https://github.com/PegaSysEng/pantheon/pull/1753)
- RevertReason changed to BytesValue [\#1746](https://github.com/PegaSysEng/pantheon/pull/1746)
- Renames various eea methods to priv methods [\#1736](https://github.com/PegaSysEng/pantheon/pull/1736)
- Update Orion version [\#1716](https://github.com/PegaSysEng/pantheon/pull/1716)
- Rename CLI flag for better ordering of options [\#1715](https://github.com/PegaSysEng/pantheon/pull/1715)
- Routine dependency updates [\#1712](https://github.com/PegaSysEng/pantheon/pull/1712)
- Fix spelling error in getApplicationPrefix method name [\#1711](https://github.com/PegaSysEng/pantheon/pull/1711)
- Wait and retry if best peer's chain is too short for fast sync [\#1708](https://github.com/PegaSysEng/pantheon/pull/1708)
- Eea get private transaction fix [\#1707](https://github.com/PegaSysEng/pantheon/pull/1707) (thanks to [iikirilov](https://github.com/iikirilov))
- Rework remote connection limit flag defaults [\#1705](https://github.com/PegaSysEng/pantheon/pull/1705)
- Report invalid options from config file [\#1703](https://github.com/PegaSysEng/pantheon/pull/1703)
- Add ERROR to list of CLI log level options [\#1699](https://github.com/PegaSysEng/pantheon/pull/1699)
- Enable onchain account permissioning CLI option [\#1686](https://github.com/PegaSysEng/pantheon/pull/1686)
- Exempt static nodes from all connection limits [\#1685](https://github.com/PegaSysEng/pantheon/pull/1685)
- Enclave refactoring [\#1684](https://github.com/PegaSysEng/pantheon/pull/1684)
- Add opcode and precompiled support for versioning  [\#1683](https://github.com/PegaSysEng/pantheon/pull/1683)
- Use a percentage instead of fraction for the remote connections percentage CLI option. [\#1682](https://github.com/PegaSysEng/pantheon/pull/1682)
- Added error msg for calling eth\_sendTransaction [\#1681](https://github.com/PegaSysEng/pantheon/pull/1681)
- Remove instructions for installing with Chocolatey [\#1680](https://github.com/PegaSysEng/pantheon/pull/1680)
- remove zulu-jdk8 from smoke tests [\#1679](https://github.com/PegaSysEng/pantheon/pull/1679)
- Add new MainNet bootnodes [\#1678](https://github.com/PegaSysEng/pantheon/pull/1678)
- updating smoke tests to use \>= jdk11 [\#1677](https://github.com/PegaSysEng/pantheon/pull/1677)
- Fix handling of remote connection limit [\#1676](https://github.com/PegaSysEng/pantheon/pull/1676)
- Add accountVersion to MessageFrame [\#1675](https://github.com/PegaSysEng/pantheon/pull/1675)
- Change getChildren return type [\#1674](https://github.com/PegaSysEng/pantheon/pull/1674)
- Use Log4J message template instead of String.format [\#1673](https://github.com/PegaSysEng/pantheon/pull/1673)
- Return hashrate of 0 when not mining. [\#1672](https://github.com/PegaSysEng/pantheon/pull/1672)
- Add hooks for validation  [\#1671](https://github.com/PegaSysEng/pantheon/pull/1671)
- Upgrade to pantheon-build:0.0.6-jdk11 which really does include jdk11 [\#1670](https://github.com/PegaSysEng/pantheon/pull/1670)
- Onchain permissioning startup check [\#1669](https://github.com/PegaSysEng/pantheon/pull/1669)
- Update BesuCommand to accept minTransactionGasPriceWei as an integer [\#1668](https://github.com/PegaSysEng/pantheon/pull/1668) (thanks to [matkt](https://github.com/matkt))
- Privacy group id consistent [\#1667](https://github.com/PegaSysEng/pantheon/pull/1667) (thanks to [iikirilov](https://github.com/iikirilov))
- Change eea\_getPrivateTransaction endpoint to accept hex [\#1666](https://github.com/PegaSysEng/pantheon/pull/1666) (thanks to [Puneetha17](https://github.com/Puneetha17))
- Factorise metrics code for KeyValueStorage database [\#1663](https://github.com/PegaSysEng/pantheon/pull/1663))
- Create a metric tracking DB size [\#1662](https://github.com/PegaSysEng/pantheon/pull/1662)
- AT- Removing unused methods on KeyValueStorage [\#1661](https://github.com/PegaSysEng/pantheon/pull/1661)
- Add Prerequisites and Quick-Start [\#1660](https://github.com/PegaSysEng/pantheon/pull/1660) (thanks to [lazaridiscom](https://github.com/lazaridiscom))
- Java 11 updates [\#1658](https://github.com/PegaSysEng/pantheon/pull/1658)
- Make test generated keys deterministic w/in block generator [\#1657](https://github.com/PegaSysEng/pantheon/pull/1657)
- Rename privacyGroupId to createPrivacyGroupId [\#1654](https://github.com/PegaSysEng/pantheon/pull/1654) (thanks to [Puneetha17](https://github.com/Puneetha17))
- Intermittent Test Failures in TransactionsMessageSenderTest [\#1653](https://github.com/PegaSysEng/pantheon/pull/1653)
- Sanity check the generated distribution files before upload [\#1648](https://github.com/PegaSysEng/pantheon/pull/1648)
- Use JDK 11 for release builds [\#1647](https://github.com/PegaSysEng/pantheon/pull/1647)
- Support multiple private marker transactions in a block  [\#1646](https://github.com/PegaSysEng/pantheon/pull/1646)
- Display World State Sync Progress in Logs [\#1645](https://github.com/PegaSysEng/pantheon/pull/1645)
- Remove the docker gradle plugin, handle building docker with shell now [\#1644](https://github.com/PegaSysEng/pantheon/pull/1644)
- Switch to using metric names from EIP-2159 [\#1634](https://github.com/PegaSysEng/pantheon/pull/1634)
- Account versioning [\#1612](https://github.com/PegaSysEng/pantheon/pull/1612)

## 1.1.4

### Additions and Improvements

- \[PAN-2832\] Support setting config options via environment variables [\#1597](https://github.com/PegaSysEng/pantheon/pull/1597)
- Print Besu version when starting [\#1593](https://github.com/PegaSysEng/pantheon/pull/1593)
- \[PAN-2746\] Add eea\_createPrivacyGroup & eea\_deletePrivacyGroup endpoint [\#1560](https://github.com/PegaSysEng/pantheon/pull/1560) (thanks to [Puneetha17](https://github.com/Puneetha17))

Documentation updates include:
- Added [readiness and liveness endpoints](https://besu.hyperledger.org/en/latest/HowTo/Interact/APIs/Using-JSON-RPC-API/#readiness-and-liveness-endpoints)
- Added [high availability content](https://besu.hyperledger.org/en/latest/HowTo/Configure/Configure-HA/High-Availability/)
- Added [web3js-eea client library](https://besu.hyperledger.org/en/latest/Tutorials/Quickstarts/Privacy-Quickstart/#clone-eeajs-libraries)
- Added content on [setting CLI options using environment variables](https://besu.hyperledger.org/en/latest/Reference/CLI/CLI-Syntax/#specifying-options)

### Technical Improvements

- Read config from env vars when no config file specified [\#1639](https://github.com/PegaSysEng/pantheon/pull/1639)
- Upgrade jackson-databind to 2.9.9.1 [\#1636](https://github.com/PegaSysEng/pantheon/pull/1636)
- Update Reference Tests [\#1633](https://github.com/PegaSysEng/pantheon/pull/1633)
- Ignore discport during static node permissioning check [\#1631](https://github.com/PegaSysEng/pantheon/pull/1631)
- Check connections more frequently during acceptance tests [\#1630](https://github.com/PegaSysEng/pantheon/pull/1630)
- Refactor experimental CLI options [\#1629](https://github.com/PegaSysEng/pantheon/pull/1629)
- JSON-RPC api net_services should display the actual ports [\#1628](https://github.com/PegaSysEng/pantheon/pull/1628)
- Refactor CLI [\#1627](https://github.com/PegaSysEng/pantheon/pull/1627)
- Simplify BesuCommand `run` and `parse` methods. [\#1626](https://github.com/PegaSysEng/pantheon/pull/1626)
- PAN-2860: Ignore discport during startup whitelist validation [\#1625](https://github.com/PegaSysEng/pantheon/pull/1625)
- Freeze plugin api version [\#1624](https://github.com/PegaSysEng/pantheon/pull/1624)
- Implement incoming transaction messages CLI option as an unstable command. [\#1622](https://github.com/PegaSysEng/pantheon/pull/1622)
- Update smoke tests docker images for zulu and openjdk to private ones [\#1620](https://github.com/PegaSysEng/pantheon/pull/1620)
- Remove duplication between EeaTransactionCountRpc & PrivateTransactionHandler [\#1619](https://github.com/PegaSysEng/pantheon/pull/1619)
- \[PAN-2709\] - nonce too low error [\#1618](https://github.com/PegaSysEng/pantheon/pull/1618)
- Cache TransactionValidationParams instead of creating new object for each call [\#1616](https://github.com/PegaSysEng/pantheon/pull/1616)
- \[PAN-2850\] Create a transaction pool configuration object [\#1615](https://github.com/PegaSysEng/pantheon/pull/1615)
- Add TransactionValidationParam to TxProcessor [\#1613](https://github.com/PegaSysEng/pantheon/pull/1613)
- Expose a CLI option to configure the life time of transaction messages. [\#1610](https://github.com/PegaSysEng/pantheon/pull/1610)
- Implement Prometheus metric counter for skipped expired transaction messages. [\#1609](https://github.com/PegaSysEng/pantheon/pull/1609)
- Upload jars to bintray as part of releases [\#1608](https://github.com/PegaSysEng/pantheon/pull/1608)
- Avoid publishing docker-pantheon directory to bintray during a release [\#1606](https://github.com/PegaSysEng/pantheon/pull/1606)
- \[PAN-2756\] Istanbul scaffolding [\#1605](https://github.com/PegaSysEng/pantheon/pull/1605)
- Implement a timeout in TransactionMessageProcessor [\#1604](https://github.com/PegaSysEng/pantheon/pull/1604)
- Reject transactions with gas price below the configured minimum [\#1602](https://github.com/PegaSysEng/pantheon/pull/1602)
- Always build the k8s image, only push to dockerhub for master branch [\#1601](https://github.com/PegaSysEng/pantheon/pull/1601)
- Properly validate AltBN128 pairing precompile input [\#1600](https://github.com/PegaSysEng/pantheon/pull/1600)
- \[PAN-2871\] Columnar rocksdb [\#1599](https://github.com/PegaSysEng/pantheon/pull/1599)
- Reverting change to dockerfile [\#1594](https://github.com/PegaSysEng/pantheon/pull/1594)
- Update dependency versions [\#1592](https://github.com/PegaSysEng/pantheon/pull/1592)
- \[PAN-2797\] Clean up failed connections [\#1591](https://github.com/PegaSysEng/pantheon/pull/1591)
- Cleaning up the build process for docker [\#1590](https://github.com/PegaSysEng/pantheon/pull/1590)
- \[PAN-2786\] Stop Transaction Pool Queue from Growing Unbounded [\#1586](https://github.com/PegaSysEng/pantheon/pull/1586)

## 1.1.3

### Additions and Improvements

- \[PAN-2811\] Be more lenient with discovery message deserialization. Completes our support for EIP-8 and enables Besu to work on Rinkeby again. [\#1580](https://github.com/PegaSysEng/pantheon/pull/1580)
- Added liveness and readiness probe stub endpoints [\#1553](https://github.com/PegaSysEng/pantheon/pull/1553)
- Implemented operator tool. \(blockchain network configuration for permissioned networks\) [\#1511](https://github.com/PegaSysEng/pantheon/pull/1511)
- \[PAN-2754\] Added eea\_getPrivacyPrecompileAddress [\#1579](https://github.com/PegaSysEng/pantheon/pull/1579) (thanks to [Puneetha17](https://github.com/Puneetha17))
- Publish the chain head gas used, gas limit, transaction count and ommer metrics [\#1551](https://github.com/PegaSysEng/pantheon/pull/1551)
- Add subscribe and unsubscribe count metrics [\#1541](https://github.com/PegaSysEng/pantheon/pull/1541)
- Add pivot block metrics [\#1537](https://github.com/PegaSysEng/pantheon/pull/1537)

Documentation updates include:

- Updated [IBFT 2.0 tutorial](https://besu.hyperledger.org/en/latest/Tutorials/Private-Network/Create-IBFT-Network/) to use network configuration tool
- Added [debug\_traceBlock\* methods](https://besu.hyperledger.org/en/latest/Reference/API-Methods/#debug_traceblock)
- Reorganised [monitoring documentation](https://besu.hyperledger.org/en/latest/HowTo/Deploy/Monitoring-Performance/)
- Added [link to sample Grafana dashboard](https://besu.hyperledger.org/en/latest/HowTo/Deploy/Monitoring-Performance/#monitor-node-performance-using-prometheus)
- Added [note about replacing transactions in transaction pool](https://besu.hyperledger.org/en/latest/Concepts/Transactions/Transaction-Pool/#replacing-transactions-with-same-nonce)
- Updated [example transaction scripts](https://besu.hyperledger.org/en/latest/HowTo/Send-Transactions/Transactions/#example-javascript-scripts)
- Updated [Alethio Ethstats and Explorer documentation](https://besu.hyperledger.org/en/latest/Concepts/AlethioOverview/)

### Technical Improvements

- PAN-2816: Hiding experimental account permissioning cli options [\#1584](https://github.com/PegaSysEng/pantheon/pull/1584)
- \[PAN-2630\] Synchronizer should disconnect the sync target peer on invalid block data [\#1578](https://github.com/PegaSysEng/pantheon/pull/1578)
- Rename MetricCategory to BesuMetricCategory [\#1574](https://github.com/PegaSysEng/pantheon/pull/1574)
- Convert MetricsConfigiguration to use a builder [\#1572](https://github.com/PegaSysEng/pantheon/pull/1572)
- PAN-2794: Including flag for onchain permissioning check on tx processor [\#1571](https://github.com/PegaSysEng/pantheon/pull/1571)
- Fix behaviour for absent account permissiong smart contract [\#1569](https://github.com/PegaSysEng/pantheon/pull/1569)
- Expand readiness check to check peer count and sync state [\#1568](https://github.com/PegaSysEng/pantheon/pull/1568)
- \[PAN-2798\] Reorganize p2p classes [\#1567](https://github.com/PegaSysEng/pantheon/pull/1567)
- PAN-2729: Account Smart Contract Permissioning ATs [\#1565](https://github.com/PegaSysEng/pantheon/pull/1565)
- Timeout build after 1 hour to prevent it hanging forever. [\#1564](https://github.com/PegaSysEng/pantheon/pull/1564)
- \[PAN-2791\] Make permissions checks for ongoing connections more granular [\#1563](https://github.com/PegaSysEng/pantheon/pull/1563)
- \[PAN-2721\] Fix TopicParameter deserialization [\#1562](https://github.com/PegaSysEng/pantheon/pull/1562)
- \[PAN-2779\] Allow signing private transaction with any key [\#1561](https://github.com/PegaSysEng/pantheon/pull/1561) (thanks to [iikirilov](https://github.com/iikirilov))
- \[PAN-2783\] Invert dependency between permissioning and p2p [\#1557](https://github.com/PegaSysEng/pantheon/pull/1557)
- Removing account filter from TransactionPool [\#1556](https://github.com/PegaSysEng/pantheon/pull/1556)
- \[PAN-1952\] - Remove ignored pending transaction event publish acceptance test [\#1552](https://github.com/PegaSysEng/pantheon/pull/1552)
- Make MetricCategories more flexible [\#1550](https://github.com/PegaSysEng/pantheon/pull/1550)
- Fix encoding for account permissioning check call [\#1549](https://github.com/PegaSysEng/pantheon/pull/1549)
- Discard known remote transactions prior to validation [\#1548](https://github.com/PegaSysEng/pantheon/pull/1548)
- \[PAN-2009\] - Fix cluster clean start after stop in Acceptance tests [\#1546](https://github.com/PegaSysEng/pantheon/pull/1546)
- FilterIdGenerator fixes [\#1544](https://github.com/PegaSysEng/pantheon/pull/1544)
- Only increment the added transaction counter if we actually added the transaction [\#1543](https://github.com/PegaSysEng/pantheon/pull/1543)
- When retrieving transactions by hash, check the pending transactions first [\#1542](https://github.com/PegaSysEng/pantheon/pull/1542)
- Fix thread safety in SubscriptionManager [\#1540](https://github.com/PegaSysEng/pantheon/pull/1540)
- \[PAN-2731\] Extract connection management from P2PNetwork [\#1538](https://github.com/PegaSysEng/pantheon/pull/1538)
- \[PAN-2010\] format filter id as quantity [\#1534](https://github.com/PegaSysEng/pantheon/pull/1534)
- PAN-2445: Onchain account permissioning [\#1507](https://github.com/PegaSysEng/pantheon/pull/1507)
- \[PAN-2672\] Return specific and useful error for enclave issues [\#1455](https://github.com/PegaSysEng/pantheon/pull/1455) (thanks to [Puneetha17](https://github.com/Puneetha17))

## 1.1.2

### Additions and Improvements

Documentation updates include:

- Added [GraphQL options](https://besu.hyperledger.org/en/latest/Reference/CLI/CLI-Syntax/#graphql-http-cors-origins)
- Added [troubleshooting point about illegal reflective access error](https://besu.hyperledger.org/en/latest/HowTo/Troubleshoot/Troubleshooting/#illegal-reflective-access-error-on-startup)
- Added [trusted bootnode behaviour for permissioning](https://besu.hyperledger.org/en/latest/Concepts/Permissioning/Onchain-Permissioning/#bootnodes)
- Added [how to obtain a WS authentication token](https://besu.hyperledger.org/en/latest/HowTo/Interact/APIs/Authentication/#obtaining-an-authentication-token)
- Updated [example scripts and added package.json file for creating signed transactions](https://besu.hyperledger.org/en/latest/HowTo/Send-Transactions/Transactions/)

### Technical Improvements

- Replaced Void datatype with void [\#1530](https://github.com/PegaSysEng/pantheon/pull/1530)
- Fix estimate gas RPC failing for clique when no blocks have been created [\#1528](https://github.com/PegaSysEng/pantheon/pull/1528)
- Avoid auto-boxing for gauge metrics [\#1526](https://github.com/PegaSysEng/pantheon/pull/1526)
- Add AT to ensure 0-miner Clique/IBFT are valid [\#1525](https://github.com/PegaSysEng/pantheon/pull/1525)
- AT DSL - renaming to suffix of Conditions and co-locating with Conditions [\#1524](https://github.com/PegaSysEng/pantheon/pull/1524)
- Set disconnect flag immediately when disconnecting a peer [\#1521](https://github.com/PegaSysEng/pantheon/pull/1521)
- \[PAN-2547\] Modified JSON-RPC subscription processing to avoid blocking [\#1519](https://github.com/PegaSysEng/pantheon/pull/1519)
- Dependency Version Updates [\#1517](https://github.com/PegaSysEng/pantheon/pull/1517)
- AT DSL - renaming ibft to ibft2 [\#1516](https://github.com/PegaSysEng/pantheon/pull/1516)
- \[PIE-1578\] Added local transaction permissioning metrics [\#1515](https://github.com/PegaSysEng/pantheon/pull/1515)
- \[PIE-1577\] Added node local metrics [\#1514](https://github.com/PegaSysEng/pantheon/pull/1514)
- AT DSL - Removing WaitCondition, consistently applying Condition instead [\#1513](https://github.com/PegaSysEng/pantheon/pull/1513)
- Remove usage of deprecated ConcurrentSet [\#1512](https://github.com/PegaSysEng/pantheon/pull/1512)
- Log error if clique or ibft have 0 validators in genesis [\#1509](https://github.com/PegaSysEng/pantheon/pull/1509)
- GraphQL library upgrade changes. [\#1508](https://github.com/PegaSysEng/pantheon/pull/1508)
- Add metrics to assist monitoring and alerting [\#1506](https://github.com/PegaSysEng/pantheon/pull/1506)
- Use external pantheon-plugin-api library [\#1505](https://github.com/PegaSysEng/pantheon/pull/1505)
- Tilde [\#1504](https://github.com/PegaSysEng/pantheon/pull/1504)
- Dependency version updates [\#1503](https://github.com/PegaSysEng/pantheon/pull/1503)
- Simplify text [\#1501](https://github.com/PegaSysEng/pantheon/pull/1501) (thanks to [bgravenorst](https://github.com/bgravenorst))
- \[PAN-1625\] Clique AT mining continues if validator offline [\#1500](https://github.com/PegaSysEng/pantheon/pull/1500)
- Acceptance Test DSL Node refactoring [\#1498](https://github.com/PegaSysEng/pantheon/pull/1498)
- Updated an incorrect command [\#1497](https://github.com/PegaSysEng/pantheon/pull/1497) (thanks to [bgravenorst](https://github.com/bgravenorst))
- Acceptance Test and DSL rename for IBFT2 [\#1493](https://github.com/PegaSysEng/pantheon/pull/1493)
- \[PIE-1580\] Metrics for smart contract permissioning actions [\#1492](https://github.com/PegaSysEng/pantheon/pull/1492)
- Handle RLPException when processing incoming DevP2P messages [\#1491](https://github.com/PegaSysEng/pantheon/pull/1491)
- Limit spotless checks to java classes in expected java  dirs [\#1490](https://github.com/PegaSysEng/pantheon/pull/1490)
- \[PAN-2560\] Add LocalNode class [\#1489](https://github.com/PegaSysEng/pantheon/pull/1489)
- Changed Enode length error String implementation. [\#1486](https://github.com/PegaSysEng/pantheon/pull/1486)
- PAN-2715 - return block not found reasons in error [\#1485](https://github.com/PegaSysEng/pantheon/pull/1485)
- \[PAN-2652\] Refactor Privacy acceptance test and add Privacy Ibft test [\#1483](https://github.com/PegaSysEng/pantheon/pull/1483) (thanks to [iikirilov](https://github.com/iikirilov))
- \[PAN-2603\] Onchain account permissioning support [\#1475](https://github.com/PegaSysEng/pantheon/pull/1475)
- Make CLI options names with hyphen-minus searchable and reduce index size [\#1476](https://github.com/PegaSysEng/pantheon/pull/1476)
- Added warning banner when using latest version [\#1454](https://github.com/PegaSysEng/pantheon/pull/1454)
- Add RTD config file to fix Python version issue [\#1453](https://github.com/PegaSysEng/pantheon/pull/1453)
- \[PAN-2647\] Validate Private Transaction nonce before submitting to Transaction Pool [\#1449](https://github.com/PegaSysEng/pantheon/pull/1449) (thanks to [iikirilov](https://github.com/iikirilov))
- Add placeholders system to have global variables in markdown [\#1425](https://github.com/PegaSysEng/pantheon/pull/1425)

## 1.1.1

### Additions and Improvements

- [GraphQL](https://besu.hyperledger.org/en/latest/HowTo/Interact/APIs/GraphQL/) [\#1311](https://github.com/PegaSysEng/pantheon/pull/1311) (thanks to [zyfrank](https://github.com/zyfrank))
- Added [`--tx-pool-retention-hours`](https://besu.hyperledger.org/en/latest/Reference/CLI/CLI-Syntax/#tx-pool-retention-hours) [\#1333](https://github.com/PegaSysEng/pantheon/pull/1333)
- Added Genesis file support for specifying the maximum stack size. [\#1431](https://github.com/PegaSysEng/pantheon/pull/1431)
- Included transaction details when subscribed to Pending transactions [\#1410](https://github.com/PegaSysEng/pantheon/pull/1410)
- Documentation updates include:
  - [Added configuration items specified in the genesis file](https://besu.hyperledger.org/en/latest/Reference/Config-Items/#configuration-items)
  - [Added pending transaction details subscription](https://besu.hyperledger.org/en/latest/HowTo/Interact/APIs/RPC-PubSub/#pending-transactionss)
  - [Added Troubleshooting content](https://besu.hyperledger.org/en/latest/HowTo/Troubleshoot/Troubleshooting/)
  - [Added Privacy Quickstart](https://besu.hyperledger.org/en/latest/Tutorials/Quickstarts/Privacy-Quickstart/)
  - [Added privacy roadmap](https://github.com/hyperledger/besu/blob/master/ROADMAP.md)


### Technical Improvements

- Create MaintainedPeers class [\#1484](https://github.com/PegaSysEng/pantheon/pull/1484)
- Fix for permissioned network with single bootnode [\#1479](https://github.com/PegaSysEng/pantheon/pull/1479)
- Have ThreadBesuNodeRunner support plugin tests [\#1477](https://github.com/PegaSysEng/pantheon/pull/1477)
- Less pointless plugins errors [\#1473](https://github.com/PegaSysEng/pantheon/pull/1473)
- Rename GraphQLRPC to just GraphQL [\#1472](https://github.com/PegaSysEng/pantheon/pull/1472)
- eth\_protocolVersion is a Quantity, not an Integer [\#1470](https://github.com/PegaSysEng/pantheon/pull/1470)
- Don't require 'to' in 'blocks' queries [\#1464](https://github.com/PegaSysEng/pantheon/pull/1464)
- Events Plugin - Add initial "NewBlock" event message [\#1463](https://github.com/PegaSysEng/pantheon/pull/1463)
- Make restriction field in Private Transaction an enum [\#1462](https://github.com/PegaSysEng/pantheon/pull/1462) (thanks to [iikirilov](https://github.com/iikirilov))
- Helpful graphql error when an account doesn't exist [\#1460](https://github.com/PegaSysEng/pantheon/pull/1460)
- Acceptance Test Cleanup [\#1458](https://github.com/PegaSysEng/pantheon/pull/1458)
- Large chain id support for private transactions [\#1452](https://github.com/PegaSysEng/pantheon/pull/1452)
- Optimise TransactionPool.addRemoteTransaction [\#1448](https://github.com/PegaSysEng/pantheon/pull/1448)
- Reduce synchronization in PendingTransactions [\#1447](https://github.com/PegaSysEng/pantheon/pull/1447)
- Add simple PeerPermissions interface [\#1446](https://github.com/PegaSysEng/pantheon/pull/1446)
- Make sure ThreadBesuNodeRunner is exercised by automation [\#1442](https://github.com/PegaSysEng/pantheon/pull/1442)
- Decode devp2p packets off the event thread [\#1439](https://github.com/PegaSysEng/pantheon/pull/1439)
- Allow config files to specify no bootnodes [\#1438](https://github.com/PegaSysEng/pantheon/pull/1438)
- Capture all logs and errors in the Besu log output [\#1437](https://github.com/PegaSysEng/pantheon/pull/1437)
- Ensure failed Txns are deleted when detected during mining [\#1436](https://github.com/PegaSysEng/pantheon/pull/1436)
- Plugin Framework [\#1435](https://github.com/PegaSysEng/pantheon/pull/1435)
- Equals cleanup [\#1434](https://github.com/PegaSysEng/pantheon/pull/1434)
- Transaction smart contract permissioning controller [\#1433](https://github.com/PegaSysEng/pantheon/pull/1433)
- Renamed AccountPermissioningProver to TransactionPermissio… [\#1432](https://github.com/PegaSysEng/pantheon/pull/1432)
- Refactorings and additions to add Account based Smart Contract permissioning [\#1430](https://github.com/PegaSysEng/pantheon/pull/1430)
- Fix p2p PeerInfo handling [\#1428](https://github.com/PegaSysEng/pantheon/pull/1428)
- IbftProcessor logs when a throwable terminates mining [\#1427](https://github.com/PegaSysEng/pantheon/pull/1427)
- Renamed AccountWhitelistController [\#1424](https://github.com/PegaSysEng/pantheon/pull/1424)
- Unwrap DelegatingBytes32 and prevent Hash from wrapping other Hash instances [\#1423](https://github.com/PegaSysEng/pantheon/pull/1423)
- If nonce is invalid, do not delete during mining [\#1422](https://github.com/PegaSysEng/pantheon/pull/1422)
- Deleting unused windows jenkinsfile [\#1421](https://github.com/PegaSysEng/pantheon/pull/1421)
- Get all our smoke tests for all platforms in 1 jenkins job [\#1420](https://github.com/PegaSysEng/pantheon/pull/1420)
- Add pending object to GraphQL queries [\#1419](https://github.com/PegaSysEng/pantheon/pull/1419)
- Start listening for p2p connections after start\(\) is invoked [\#1418](https://github.com/PegaSysEng/pantheon/pull/1418)
- Improved JSON-RPC responses when EnodeURI parameter has invalid EnodeId [\#1417](https://github.com/PegaSysEng/pantheon/pull/1417)
- Use port 0 when starting a websocket server in tests [\#1416](https://github.com/PegaSysEng/pantheon/pull/1416)
- Windows jdk smoke tests [\#1413](https://github.com/PegaSysEng/pantheon/pull/1413)
- Change AT discard RPC tests to be more reliable by checking discard using proposals [\#1411](https://github.com/PegaSysEng/pantheon/pull/1411)
- Simple account permissioning [\#1409](https://github.com/PegaSysEng/pantheon/pull/1409)
- Fix clique miner to respect changes to vanity data made via JSON-RPC [\#1408](https://github.com/PegaSysEng/pantheon/pull/1408)
- Avoid recomputing the logs bloom filter when reading receipts [\#1407](https://github.com/PegaSysEng/pantheon/pull/1407)
- Remove NodePermissioningLocalConfig external references [\#1406](https://github.com/PegaSysEng/pantheon/pull/1406)
- Add constantinople fix block for Rinkeby [\#1404](https://github.com/PegaSysEng/pantheon/pull/1404)
- Update EnodeURL to support enodes with listening disabled [\#1403](https://github.com/PegaSysEng/pantheon/pull/1403)
- Integration Integration test\(s\) on p2p of 'net\_services'  [\#1402](https://github.com/PegaSysEng/pantheon/pull/1402)
- Reference tests fail on Windows [\#1401](https://github.com/PegaSysEng/pantheon/pull/1401)
- Fix non-deterministic test caused by variable size of generated transactions [\#1399](https://github.com/PegaSysEng/pantheon/pull/1399)
- Start BlockPropagationManager immediately - don't wait for full sync [\#1398](https://github.com/PegaSysEng/pantheon/pull/1398)
- Added error message for RPC method disabled [\#1396](https://github.com/PegaSysEng/pantheon/pull/1396)
- Fix intermittency in FullSyncChainDownloaderTest [\#1394](https://github.com/PegaSysEng/pantheon/pull/1394)
- Add explanatory comment about default port [\#1392](https://github.com/PegaSysEng/pantheon/pull/1392)
- Handle case where peers advertise a listening port of 0 [\#1391](https://github.com/PegaSysEng/pantheon/pull/1391)
- Cache extra data [\#1389](https://github.com/PegaSysEng/pantheon/pull/1389)
- Update Log message in IBFT Controller [\#1387](https://github.com/PegaSysEng/pantheon/pull/1387)
- Remove unnecessary field [\#1384](https://github.com/PegaSysEng/pantheon/pull/1384)
- Add getPeer method to PeerConnection [\#1383](https://github.com/PegaSysEng/pantheon/pull/1383)
- Removing smart quotes [\#1381](https://github.com/PegaSysEng/pantheon/pull/1381) (thanks to [jmcnevin](https://github.com/jmcnevin))
- Use streams and avoid iterating child nodes multiple times [\#1380](https://github.com/PegaSysEng/pantheon/pull/1380)
- Use execute instead of submit so unhandled exceptions get logged [\#1379](https://github.com/PegaSysEng/pantheon/pull/1379)
- Prefer EnodeURL over Endpoint [\#1378](https://github.com/PegaSysEng/pantheon/pull/1378)
- Add flat file based task collection [\#1377](https://github.com/PegaSysEng/pantheon/pull/1377)
- Consolidate local enode representation [\#1376](https://github.com/PegaSysEng/pantheon/pull/1376)
- Rename rocksdDbConfiguration to rocksDbConfiguration [\#1375](https://github.com/PegaSysEng/pantheon/pull/1375)
- Remove EthTaskChainDownloader and supporting code [\#1373](https://github.com/PegaSysEng/pantheon/pull/1373)
- Handle the pipeline being aborted while finalizing an async operation [\#1372](https://github.com/PegaSysEng/pantheon/pull/1372)
- Rename methods that create and return streams away from getX\(\) [\#1368](https://github.com/PegaSysEng/pantheon/pull/1368)
- eea\_getTransactionCount fails if account has not interacted with private state [\#1367](https://github.com/PegaSysEng/pantheon/pull/1367) (thanks to [iikirilov](https://github.com/iikirilov))
- Increase RocksDB settings [\#1364](https://github.com/PegaSysEng/pantheon/pull/1364) ([ajsutton](https://github.com/ajsutton))
- Don't abort in-progress master builds when a new commit is added. [\#1358](https://github.com/PegaSysEng/pantheon/pull/1358)
- Request open ended headers from sync target [\#1355](https://github.com/PegaSysEng/pantheon/pull/1355)
- Enable the pipeline chain downloader by default [\#1344](https://github.com/PegaSysEng/pantheon/pull/1344)
- Create P2PNetwork Builder [\#1343](https://github.com/PegaSysEng/pantheon/pull/1343)
- Include static nodes in permissioning logic [\#1339](https://github.com/PegaSysEng/pantheon/pull/1339)
- JsonRpcError decoding to include message [\#1336](https://github.com/PegaSysEng/pantheon/pull/1336)
- Cache current chain head info [\#1335](https://github.com/PegaSysEng/pantheon/pull/1335)
- Queue pending requests when all peers are busy [\#1331](https://github.com/PegaSysEng/pantheon/pull/1331)
- Fix failed tests on Windows [\#1332](https://github.com/PegaSysEng/pantheon/pull/1332)
- Provide error message when invalid key specified in key file [\#1328](https://github.com/PegaSysEng/pantheon/pull/1328)
- Allow whitespace in file paths loaded from resources directory [\#1329](https://github.com/PegaSysEng/pantheon/pull/1329)
- Allow whitespace in path [\#1327](https://github.com/PegaSysEng/pantheon/pull/1327)
- Require block numbers for debug\_traceBlockByNumber to be in hex [\#1326](https://github.com/PegaSysEng/pantheon/pull/1326)
- Improve logging of chain download errors in the pipeline chain downloader [\#1325](https://github.com/PegaSysEng/pantheon/pull/1325)
- Ensure eth scheduler is stopped in tests [\#1324](https://github.com/PegaSysEng/pantheon/pull/1324)
- Normalize account permissioning addresses in whitelist [\#1321](https://github.com/PegaSysEng/pantheon/pull/1321)
- Allow private contract invocations in multiple privacy groups [\#1318](https://github.com/PegaSysEng/pantheon/pull/1318) (thanks to [iikirilov](https://github.com/iikirilov))
- Fix account permissioning check case matching [\#1315](https://github.com/PegaSysEng/pantheon/pull/1315)
- Use header validation mode for ommers [\#1313](https://github.com/PegaSysEng/pantheon/pull/1313)
- Configure RocksDb max background compaction and thread count [\#1312](https://github.com/PegaSysEng/pantheon/pull/1312)
- Missing p2p info when queried live [\#1310](https://github.com/PegaSysEng/pantheon/pull/1310)
- Tx limit size send peers follow up [\#1308](https://github.com/PegaSysEng/pantheon/pull/1308)
- Remove remnants of the old dev mode [\#1307](https://github.com/PegaSysEng/pantheon/pull/1307)
- Remove duplicate init code from BesuController instances [\#1305](https://github.com/PegaSysEng/pantheon/pull/1305)
- Stop synchronizer prior to stopping the network [\#1302](https://github.com/PegaSysEng/pantheon/pull/1302)
- Evict old transactions [\#1299](https://github.com/PegaSysEng/pantheon/pull/1299)
- Send local transactions to new peers [\#1253](https://github.com/PegaSysEng/pantheon/pull/1253)

## 1.1

### Additions and Improvements

- [Privacy](https://besu.hyperledger.org/en/latest/Concepts/Privacy/Privacy-Overview/)
- [Onchain Permissioning](https://besu.hyperledger.org/en/latest/Concepts/Permissioning/Permissioning-Overview/#onchain)
- [Fastsync](https://besu.hyperledger.org/en/latest/Reference/CLI/CLI-Syntax/#fast-sync-min-peers)
- Documentation updates include:
    - Added JSON-RPC methods:
      - [`txpool_pantheonStatistics`](https://besu.hyperledger.org/en/latest/Reference/API-Methods/#txpool_besustatistics)
      - [`net_services`](https://besu.hyperledger.org/en/latest/Reference/API-Methods/#net_services)
    - [Updated to indicate Docker image doesn't run on Windows](https://besu.hyperledger.org/en/latest/HowTo/Get-Started/Run-Docker-Image/)
    - [Added how to configure a free gas network](https://besu.hyperledger.org/en/latest/HowTo/Configure/FreeGas/)

### Technical Improvements

- priv_getTransactionCount fails if account has not interacted with private state [\#1369](https://github.com/PegaSysEng/pantheon/pull/1369)
- Updating Orion to 0.9.0 [\#1360](https://github.com/PegaSysEng/pantheon/pull/1360)
- Allow use of large chain IDs [\#1357](https://github.com/PegaSysEng/pantheon/pull/1357)
- Allow private contract invocations in multiple privacy groups [\#1340](https://github.com/PegaSysEng/pantheon/pull/1340)
- Missing p2p info when queried live [\#1338](https://github.com/PegaSysEng/pantheon/pull/1338)
- Fix expose transaction statistics [\#1337](https://github.com/PegaSysEng/pantheon/pull/1337)
- Normalize account permissioning addresses in whitelist [\#1321](https://github.com/PegaSysEng/pantheon/pull/1321)
- Update Enclave executePost method [\#1319](https://github.com/PegaSysEng/pantheon/pull/1319)
- Fix account permissioning check case matching [\#1315](https://github.com/PegaSysEng/pantheon/pull/1315)
- Removing 'all' from the help wording for host-whitelist [\#1304](https://github.com/PegaSysEng/pantheon/pull/1304)

## 1.1 RC

### Technical Improvements

- Better errors for when permissioning contract is set up wrong [\#1296](https://github.com/PegaSysEng/pantheon/pull/1296)
- Consolidate p2p node info methods [\#1288](https://github.com/PegaSysEng/pantheon/pull/1288)
- Update permissioning smart contract interface to match updated EEA proposal [\#1287](https://github.com/PegaSysEng/pantheon/pull/1287)
- Switch to new sync target if it exceeds the td threshold [\#1286](https://github.com/PegaSysEng/pantheon/pull/1286)
- Fix running ATs with in-process node runner [\#1285](https://github.com/PegaSysEng/pantheon/pull/1285)
- Simplify enode construction [\#1283](https://github.com/PegaSysEng/pantheon/pull/1283)
- Cleanup PeerConnection interface [\#1282](https://github.com/PegaSysEng/pantheon/pull/1282)
- Undo changes to PendingTransactions method visibility [\#1281](https://github.com/PegaSysEng/pantheon/pull/1281)
- Use default enclave public key to generate eea_getTransactionReceipt [\#1280](https://github.com/PegaSysEng/pantheon/pull/1280) (thanks to [Puneetha17](https://github.com/Puneetha17))
- Rollback to rocksdb 5.15.10 [\#1279](https://github.com/PegaSysEng/pantheon/pull/1279)
- Log error when a JSON decode problem is encountered [\#1278](https://github.com/PegaSysEng/pantheon/pull/1278)
- Create EnodeURL builder [\#1275](https://github.com/PegaSysEng/pantheon/pull/1275)
- Keep enode nodeId stored as a BytesValue [\#1274](https://github.com/PegaSysEng/pantheon/pull/1274)
- Feature/move subclass in pantheon command [\#1272](https://github.com/PegaSysEng/pantheon/pull/1272)
- Expose sync mode option [\#1270](https://github.com/PegaSysEng/pantheon/pull/1270)
- Refactor RocksDBStats [\#1266](https://github.com/PegaSysEng/pantheon/pull/1266)
- Normalize EnodeURLs [\#1264](https://github.com/PegaSysEng/pantheon/pull/1264)
- Build broken in Java 12 [\#1263](https://github.com/PegaSysEng/pantheon/pull/1263)
- Make PeerDiscovertAgentTest less flakey [\#1262](https://github.com/PegaSysEng/pantheon/pull/1262)
- Ignore extra json rpc params [\#1261](https://github.com/PegaSysEng/pantheon/pull/1261)
- Fetch local transactions in isolation [\#1259](https://github.com/PegaSysEng/pantheon/pull/1259)
- Update to debug trace transaction [\#1258](https://github.com/PegaSysEng/pantheon/pull/1258)
- Use labelled timer to differentiate between rocks db metrics [\#1254](https://github.com/PegaSysEng/pantheon/pull/1254) (thanks to [Puneetha17](https://github.com/Puneetha17))
- Migrate TransactionPool (& affiliated test) from 'core' to 'eth' [\#1251](https://github.com/PegaSysEng/pantheon/pull/1251)
- Use single instance of Rocksdb for privacy [\#1247](https://github.com/PegaSysEng/pantheon/pull/1247) (thanks to [Puneetha17](https://github.com/Puneetha17))
- Subscribing to sync events should receive false when in sync [\#1240](https://github.com/PegaSysEng/pantheon/pull/1240)
- Ignore transactions from the network while behind chain head [\#1228](https://github.com/PegaSysEng/pantheon/pull/1228)
- RocksDB Statistics in Metrics [\#1169](https://github.com/PegaSysEng/pantheon/pull/1169)
- Add block trace RPC methods [\#1088](https://github.com/PegaSysEng/pantheon/pull/1088) (thanks to [kziemianek](https://github.com/kziemianek))

## 1.0.3

### Additions and Improvements

- Notify of dropped messages [\#1156](https://github.com/PegaSysEng/pantheon/pull/1156)
- Documentation updates include:
    - Added [Permissioning Overview](https://besu.hyperledger.org/en/latest/Concepts/Permissioning/Permissioning-Overview/)
    - Added content on [Network vs Node Configuration](https://besu.hyperledger.org/en/latest/HowTo/Configure/Using-Configuration-File/)
    - Updated [RAM requirements](https://besu.hyperledger.org/en/latest/HowTo/Get-Started/System-Requirements/#ram)
    - Added [Privacy Overview](https://besu.hyperledger.org/en/latest/Concepts/Privacy/Privacy-Overview/) and [Processing Private Transactions](https://besu.hyperledger.org/en/latest/Concepts/Privacy/Private-Transaction-Processing/)
    - Renaming of Ethstats Lite Explorer to [Ethereum Lite Explorer](https://besu.hyperledger.org/en/latest/HowTo/Deploy/Lite-Block-Explorer/#lite-block-explorer-documentation) (thanks to [tzapu](https://github.com/tzapu))
    - Added content on using [Truffle with Besu](https://besu.hyperledger.org/en/latest/HowTo/Develop-Dapps/Truffle/)
    - Added [`droppedPendingTransactions` RPC Pub/Sub subscription](https://besu.hyperledger.org/en/latest/HowTo/Interact/APIs/RPC-PubSub/#dropped-transactions)
    - Added [`eea_*` JSON-RPC API methods](https://besu.hyperledger.org/en/latest/Reference/API-Methods/#eea-methods)
    - Added [architecture diagram](https://besu.hyperledger.org/en/latest/Concepts/ArchitectureOverview/)
    - Updated [permissioning CLI options](https://besu.hyperledger.org/en/latest/Reference/CLI/CLI-Syntax/#permissions-accounts-config-file-enabled) and [permissioned network tutorial](https://besu.hyperledger.org/en/stable/)

### Technical Improvements

- Choose sync target based on td rather than height [\#1256](https://github.com/PegaSysEng/pantheon/pull/1256)
- CLI ewp options [\#1246](https://github.com/PegaSysEng/pantheon/pull/1246)
- Update BesuCommand.java [\#1245](https://github.com/PegaSysEng/pantheon/pull/1245)
- Reduce memory usage in import [\#1239](https://github.com/PegaSysEng/pantheon/pull/1239)
- Improve eea_sendRawTransaction error messages [\#1238](https://github.com/PegaSysEng/pantheon/pull/1238) (thanks to [Puneetha17](https://github.com/Puneetha17))
- Single topic filter [\#1235](https://github.com/PegaSysEng/pantheon/pull/1235)
- Enable pipeline chain downloader for fast sync [\#1232](https://github.com/PegaSysEng/pantheon/pull/1232)
- Make contract size limit configurable [\#1227](https://github.com/PegaSysEng/pantheon/pull/1227)
- Refactor PrivacyParameters config to use builder pattern [\#1226](https://github.com/PegaSysEng/pantheon/pull/1226) (thanks to [antonydenyer](https://github.com/antonydenyer))
- Different request limits for different request types [\#1224](https://github.com/PegaSysEng/pantheon/pull/1224)
- Finish off fast sync pipeline download [\#1222](https://github.com/PegaSysEng/pantheon/pull/1222)
- Enable fast-sync options on command line [\#1218](https://github.com/PegaSysEng/pantheon/pull/1218)
- Replace filtering headers after the fact with calculating number to request up-front [\#1216](https://github.com/PegaSysEng/pantheon/pull/1216)
- Support async processing while maintaining output order [\#1215](https://github.com/PegaSysEng/pantheon/pull/1215)
- Add Unstable Options to the CLI [\#1213](https://github.com/PegaSysEng/pantheon/pull/1213)
- Add private cluster acceptance tests [\#1211](https://github.com/PegaSysEng/pantheon/pull/1211) (thanks to [Puneetha17](https://github.com/Puneetha17))
- Re-aligned smart contract interface to EEA client spec 477 [\#1209](https://github.com/PegaSysEng/pantheon/pull/1209)
- Count the number of items discarded when a pipe is aborted [\#1208](https://github.com/PegaSysEng/pantheon/pull/1208)
- Pipeline chain download - fetch and import data [\#1207](https://github.com/PegaSysEng/pantheon/pull/1207)
- Permission provider that allows bootnodes if you have no other connections [\#1206](https://github.com/PegaSysEng/pantheon/pull/1206)
- Cancel in-progress async operations when the pipeline is aborted [\#1205](https://github.com/PegaSysEng/pantheon/pull/1205)
- Pipeline chain download - Checkpoints [\#1203](https://github.com/PegaSysEng/pantheon/pull/1203)
- Push development images to public dockerhub [\#1202](https://github.com/PegaSysEng/pantheon/pull/1202)
- Push builds of master as docker development images [\#1200](https://github.com/PegaSysEng/pantheon/pull/1200)
- Doc CI pipeline for build and tests [\#1199](https://github.com/PegaSysEng/pantheon/pull/1199)
- Replace the use of a disconnect listener with EthPeer.isDisconnected [\#1197](https://github.com/PegaSysEng/pantheon/pull/1197)
- Prep chain downloader for branch by abstraction [\#1194](https://github.com/PegaSysEng/pantheon/pull/1194)
- Maintain the state of MessageFrame in private Tx [\#1193](https://github.com/PegaSysEng/pantheon/pull/1193) (thanks to [Puneetha17](https://github.com/Puneetha17))
- Persist private world state only if we are mining [\#1191](https://github.com/PegaSysEng/pantheon/pull/1191) (thanks to [Puneetha17](https://github.com/Puneetha17))
- Remove SyncState from SyncTargetManager [\#1188](https://github.com/PegaSysEng/pantheon/pull/1188)
- Acceptance tests base for smart contract node permissioning [\#1186](https://github.com/PegaSysEng/pantheon/pull/1186)
- Fix metrics breakages [\#1185](https://github.com/PegaSysEng/pantheon/pull/1185)
- Typo [\#1184](https://github.com/PegaSysEng/pantheon/pull/1184) (thanks to [araskachoi](https://github.com/araskachoi))
- StaticNodesParserTest to pass on Windows [\#1183](https://github.com/PegaSysEng/pantheon/pull/1183)
- Don't mark world state as stalled until a minimum time without progress is reached [\#1179](https://github.com/PegaSysEng/pantheon/pull/1179)
- Use header validation policy in DownloadHeaderSequenceTask [\#1172](https://github.com/PegaSysEng/pantheon/pull/1172)
- Bond with bootnodes [\#1160](https://github.com/PegaSysEng/pantheon/pull/1160)

## 1.0.2

### Additions and Improvements

- Removed DB init when using `public-key` subcommand [\#1049](https://github.com/PegaSysEng/pantheon/pull/1049)
- Output enode URL on startup [\#1137](https://github.com/PegaSysEng/pantheon/pull/1137)
- Added Remove Peer JSON-RPC [\#1129](https://github.com/PegaSysEng/pantheon/pull/1129)
- Added `net_enode` JSON-RPC [\#1119](https://github.com/PegaSysEng/pantheon/pull/1119) (thanks to [mbergstrand](https://github.com/mbergstrand))
- Maintain a `staticnodes.json` [\#1106](https://github.com/PegaSysEng/pantheon/pull/1106)
- Added `tx-pool-max-size` command line parameter [\#1078](https://github.com/PegaSysEng/pantheon/pull/1078)
- Added PendingTransactions JSON-RPC [\#1043](https://github.com/PegaSysEng/pantheon/pull/1043) (thanks to [EdwinLeeGreene](https://github.com/EdwinLeeGreene))
- Added `admin_nodeInfo` JSON-RPC [\#1012](https://github.com/PegaSysEng/pantheon/pull/1012)
- Added `--metrics-category` CLI to only enable select metrics [\#969](https://github.com/PegaSysEng/pantheon/pull/969)
- Documentation updates include:
   - Updated endpoints in [Private Network Quickstart](https://besu.hyperledger.org/en/latest/Tutorials/Quickstarts/Private-Network-Quickstart/) (thanks to [laubai](https://github.com/laubai))
   - Updated [documentation contribution guidelines](https://besu.hyperledger.org/en/stable/)
   - Added [`admin_removePeer`](https://besu.hyperledger.org/en/latest/Reference/API-Methods/#admin_removepeer)
   - Updated [tutorials](https://besu.hyperledger.org/en/latest/Tutorials/Private-Network/Create-Private-Clique-Network/) for printing of enode on startup
   - Added [`txpool_pantheonTransactions`](https://besu.hyperledger.org/en/stable/Reference/API-Methods/#txpool_besutransactions)
   - Added [Transaction Pool content](https://besu.hyperledger.org/en/latest/Concepts/Transactions/Transaction-Pool/)
   - Added [`tx-pool-max-size` CLI option](https://besu.hyperledger.org/en/latest/Reference/CLI/CLI-Syntax/#tx-pool-max-size)
   - Updated [developer build instructions to use installDist](https://besu.hyperledger.org/en/stable/)
   - Added [Azure quickstart tutorial](https://besu.hyperledger.org/en/latest/Tutorials/Quickstarts/Azure-Private-Network-Quickstart/)
   - Enabled copy button in code blocks
   - Added [IBFT 1.0](https://besu.hyperledger.org/en/latest/HowTo/Configure/Consensus-Protocols/QuorumIBFT/)
   - Added section on using [Geth attach with Besu](https://besu.hyperledger.org/en/latest/HowTo/Interact/APIs/Using-JSON-RPC-API/#geth-console)
   - Enabled the edit link doc site to ease external doc contributions
   - Added [EthStats docs](https://besu.hyperledger.org/HowTo/Deploy/Lite-Network-Monitor/) (thanks to [baxy](https://github.com/baxy))
   - Updated [Postman collection](https://besu.hyperledger.org/en/latest/HowTo/Interact/APIs/Authentication/#postman)
   - Added [`metrics-category` CLI option](https://besu.hyperledger.org/en/latest/Reference/CLI/CLI-Syntax/#metrics-category)
   - Added information on [block time and timeout settings](https://besu.hyperledger.org/en/latest/HowTo/Configure/Consensus-Protocols/IBFT/#block-time) for IBFT 2.0
   - Added [`admin_nodeInfo`](https://besu.hyperledger.org/en/latest/Reference/API-Methods/#admin_nodeinfo)
   - Added [permissions images](https://besu.hyperledger.org/en/latest/Concepts/Permissioning/Permissioning-Overview/)
   - Added permissioning blog to [Resources](https://besu.hyperledger.org/en/latest/Reference/Resources/)
   - Updated [Create Permissioned Network](https://besu.hyperledger.org/en/latest/Tutorials/Permissioning/Create-Permissioned-Network/) tutorial to use `export-address`
   - Updated [Clique](https://besu.hyperledger.org/en/latest/HowTo/Configure/Consensus-Protocols/Clique/) and [IBFT 2.0](https://besu.hyperledger.org/en/latest/HowTo/Configure/Consensus-Protocols/IBFT/) docs to include complete genesis file
   - Updated [Clique tutorial](https://besu.hyperledger.org/en/latest/Tutorials/Private-Network/Create-Private-Clique-Network/) to use `export-address` subcommand
   - Added IBFT 2.0 [future message configuration options](https://besu.hyperledger.org/en/latest/HowTo/Configure/Consensus-Protocols/IBFT/#optional-configuration-options)

### Technical Improvements
- Fixed so self persists to the whitelist [\#1176](https://github.com/PegaSysEng/pantheon/pull/1176)
- Fixed to add self to permissioning whitelist [\#1175](https://github.com/PegaSysEng/pantheon/pull/1175)
- Fixed permissioning issues [\#1174](https://github.com/PegaSysEng/pantheon/pull/1174)
- AdminAddPeer returns custom Json RPC error code [\#1171](https://github.com/PegaSysEng/pantheon/pull/1171)
- Periodically connect to peers from table [\#1170](https://github.com/PegaSysEng/pantheon/pull/1170)
- Improved bootnodes option error message [\#1092](https://github.com/PegaSysEng/pantheon/pull/1092)
- Automatically restrict trailing peers while syncing [\#1167](https://github.com/PegaSysEng/pantheon/pull/1167)
- Avoid bonding to ourselves [\#1166](https://github.com/PegaSysEng/pantheon/pull/1166)
- Fix Push Metrics [\#1164](https://github.com/PegaSysEng/pantheon/pull/1164)
- Synchroniser waits for new peer if best is up to date [\#1161](https://github.com/PegaSysEng/pantheon/pull/1161)
- Don't attempt to download checkpoint headers if the number of headers is negative [\#1158](https://github.com/PegaSysEng/pantheon/pull/1158)
- Capture metrics on Vertx event loop and worker thread queues [\#1155](https://github.com/PegaSysEng/pantheon/pull/1155)
- Simplify node permissioning ATs [\#1153](https://github.com/PegaSysEng/pantheon/pull/1153)
- Add metrics around discovery process [\#1152](https://github.com/PegaSysEng/pantheon/pull/1152)
- Prevent connecting to self [\#1150](https://github.com/PegaSysEng/pantheon/pull/1150)
- Refactoring permissioning ATs [\#1148](https://github.com/PegaSysEng/pantheon/pull/1148)
- Added two extra Ropsten bootnodes [\#1147](https://github.com/PegaSysEng/pantheon/pull/1147)
- Fixed TCP port handling [\#1144](https://github.com/PegaSysEng/pantheon/pull/1144)
- Better error on bad header [\#1143](https://github.com/PegaSysEng/pantheon/pull/1143)
- Refresh peer table while we have fewer than maxPeers connected [\#1142](https://github.com/PegaSysEng/pantheon/pull/1142)
- Refactor jsonrpc consumption of local node permissioning controller [\#1140](https://github.com/PegaSysEng/pantheon/pull/1140)
- Disconnect peers before the pivot block while fast syncing [\#1139](https://github.com/PegaSysEng/pantheon/pull/1139)
- Reduce the default transaction pool size from 30,000 to 4096 [\#1136](https://github.com/PegaSysEng/pantheon/pull/1136)
- Fail at load if static nodes not whitelisted [\#1135](https://github.com/PegaSysEng/pantheon/pull/1135)
- Fix private transaction acceptance test [\#1134](https://github.com/PegaSysEng/pantheon/pull/1134) (thanks to [Puneetha17](https://github.com/Puneetha17))
- Quieter exceptions when network is unreachable [\#1133](https://github.com/PegaSysEng/pantheon/pull/1133)
- nodepermissioningcontroller used for devp2p connection filtering [\#1132](https://github.com/PegaSysEng/pantheon/pull/1132)
- Remove duplicates from apis specified via CLI [\#1131](https://github.com/PegaSysEng/pantheon/pull/1131)
- Synchronizer returns false if it is in sync [\#1130](https://github.com/PegaSysEng/pantheon/pull/1130)
- Added fromHexStringStrict to check for exactly 20 byte addresses [\#1128](https://github.com/PegaSysEng/pantheon/pull/1128)
- Fix deadlock scenario in AsyncOperationProcessor and re-enable WorldStateDownloaderTest [\#1126](https://github.com/PegaSysEng/pantheon/pull/1126)
- Ignore WorldStateDownloaderTest [\#1125](https://github.com/PegaSysEng/pantheon/pull/1125)
- Updated local config permissioning flags [\#1118](https://github.com/PegaSysEng/pantheon/pull/1118)
- Pipeline Improvements [\#1117](https://github.com/PegaSysEng/pantheon/pull/1117)
- Permissioning cli smart contract [\#1116](https://github.com/PegaSysEng/pantheon/pull/1116)
- Adding default pending transactions value in BesuControllerBuilder [\#1114](https://github.com/PegaSysEng/pantheon/pull/1114)
- Fix intermittency in WorldStateDownloaderTest [\#1113](https://github.com/PegaSysEng/pantheon/pull/1113)
- Reduce number of seen blocks and transactions Besu tracks [\#1112](https://github.com/PegaSysEng/pantheon/pull/1112)
- Timeout long test [\#1111](https://github.com/PegaSysEng/pantheon/pull/1111)
- Errorprone 2.3.3 upgrades [\#1110](https://github.com/PegaSysEng/pantheon/pull/1110)
- Add metric to capture memory used by RocksDB table readers [\#1108](https://github.com/PegaSysEng/pantheon/pull/1108)
- Don't allow creation of multiple gauges with the same name [\#1107](https://github.com/PegaSysEng/pantheon/pull/1107)
- Update Peer Discovery to use NodePermissioningController [\#1105](https://github.com/PegaSysEng/pantheon/pull/1105)
- Move starting world state download process inside WorldDownloadState [\#1104](https://github.com/PegaSysEng/pantheon/pull/1104)
- Enable private Tx capability to Clique [\#1102](https://github.com/PegaSysEng/pantheon/pull/1102) (thanks to [Puneetha17](https://github.com/Puneetha17))
- Enable private Tx capability to IBFT [\#1101](https://github.com/PegaSysEng/pantheon/pull/1101) (thanks to [Puneetha17](https://github.com/Puneetha17))
- Version Upgrades [\#1100](https://github.com/PegaSysEng/pantheon/pull/1100)
- Don't delete completed tasks from RocksDbTaskQueue [\#1099](https://github.com/PegaSysEng/pantheon/pull/1099)
- Support flat mapping with multiple threads [\#1098](https://github.com/PegaSysEng/pantheon/pull/1098)
- Add pipe stage name to thread while executing [\#1097](https://github.com/PegaSysEng/pantheon/pull/1097)
- Use pipeline for world state download [\#1096](https://github.com/PegaSysEng/pantheon/pull/1096)
- TXPool JSON RPC tweaks [\#1095](https://github.com/PegaSysEng/pantheon/pull/1095)
- Add in-memory cache over world state download queue [\#1087](https://github.com/PegaSysEng/pantheon/pull/1087)
- Trim default metrics [\#1086](https://github.com/PegaSysEng/pantheon/pull/1086)
- Improve imported block log line [\#1085](https://github.com/PegaSysEng/pantheon/pull/1085)
- Smart contract permission controller [\#1083](https://github.com/PegaSysEng/pantheon/pull/1083)
- Add timeout when waiting for JSON-RPC, WebSocket RPC and Metrics services to stop [\#1082](https://github.com/PegaSysEng/pantheon/pull/1082)
- Add pipeline framework to make parallel processing simpler [\#1077](https://github.com/PegaSysEng/pantheon/pull/1077)
- Node permissioning controller [\#1075](https://github.com/PegaSysEng/pantheon/pull/1075)
- Smart contract permission controller stub [\#1074](https://github.com/PegaSysEng/pantheon/pull/1074)
- Expose a synchronous start method in Runner [\#1072](https://github.com/PegaSysEng/pantheon/pull/1072)
- Changes in chain head should trigger new permissioning check for active peers [\#1071](https://github.com/PegaSysEng/pantheon/pull/1071)
- Fix exceptions fetching metrics after world state download completes [\#1066](https://github.com/PegaSysEng/pantheon/pull/1066)
- Accept transactions in the pool with nonce above account sender nonce [\#1065](https://github.com/PegaSysEng/pantheon/pull/1065)
- Repair Istanbul to handle Eth/62 & Eth/63 [\#1063](https://github.com/PegaSysEng/pantheon/pull/1063)
- Close Private Storage Provider [\#1059](https://github.com/PegaSysEng/pantheon/pull/1059) (thanks to [Puneetha17](https://github.com/Puneetha17))
- Add labels to Pipelined tasks metrics [\#1057](https://github.com/PegaSysEng/pantheon/pull/1057)
- Re-enable Quorum Synchronisation [\#1056](https://github.com/PegaSysEng/pantheon/pull/1056)
- Don't log expected failures as errors [\#1054](https://github.com/PegaSysEng/pantheon/pull/1054)
- Make findSuitablePeer abstract [\#1053](https://github.com/PegaSysEng/pantheon/pull/1053)
- Track added at in txpool [\#1048](https://github.com/PegaSysEng/pantheon/pull/1048)
- Fix ImportBlocksTask to only request from peers that claim to have the blocks [\#1047](https://github.com/PegaSysEng/pantheon/pull/1047)
- Don't run the dao block validator if dao block is 0 [\#1044](https://github.com/PegaSysEng/pantheon/pull/1044)
- Don't make unnecessary copies of data in RocksDbKeyValueStorage [\#1040](https://github.com/PegaSysEng/pantheon/pull/1040)
- Update discovery logic to trust bootnodes only when out of sync [\#1039](https://github.com/PegaSysEng/pantheon/pull/1039)
- Fix IndexOutOfBoundsException in DetermineCommonAncestorTask [\#1038](https://github.com/PegaSysEng/pantheon/pull/1038)
- Add `rpc_modules` JSON-RPC [\#1036](https://github.com/PegaSysEng/pantheon/pull/1036)
- Simple permissioning smart contract [\#1035](https://github.com/PegaSysEng/pantheon/pull/1035)
- Refactor enodeurl to use inetaddr [\#1032](https://github.com/PegaSysEng/pantheon/pull/1032)
- Update CLI options in mismatched genesis file message [\#1031](https://github.com/PegaSysEng/pantheon/pull/1031)
- Remove dependence of eth.core on eth.permissioning [\#1030](https://github.com/PegaSysEng/pantheon/pull/1030)
- Make alloc optional and provide nicer error messages when genesis config is invalid [\#1029](https://github.com/PegaSysEng/pantheon/pull/1029)
- Handle metrics request closing before response is generated [\#1028](https://github.com/PegaSysEng/pantheon/pull/1028)
- Change EthNetworkConfig bootnodes to always be URIs [\#1027](https://github.com/PegaSysEng/pantheon/pull/1027)
- Avoid port conflicts in acceptance tests [\#1025](https://github.com/PegaSysEng/pantheon/pull/1025)
- Include reference tests in jacoco [\#1024](https://github.com/PegaSysEng/pantheon/pull/1024)
- Acceptance test - configurable gas price [\#1023](https://github.com/PegaSysEng/pantheon/pull/1023)
- Get Internal logs and output [\#1022](https://github.com/PegaSysEng/pantheon/pull/1022) (thanks to [Puneetha17](https://github.com/Puneetha17))
- Fix race condition in WebSocketService [\#1021](https://github.com/PegaSysEng/pantheon/pull/1021)
- Ensure devp2p ports are written to ports file correctly [\#1020](https://github.com/PegaSysEng/pantheon/pull/1020)
- Report the correct tcp port in PING packets when it differs from the UDP port [\#1019](https://github.com/PegaSysEng/pantheon/pull/1019)
- Refactor transient transaction processor [\#1017](https://github.com/PegaSysEng/pantheon/pull/1017)
- Resume world state download from existing queue [\#1016](https://github.com/PegaSysEng/pantheon/pull/1016)
- IBFT Acceptance tests updated with longer timeout on first block [\#1015](https://github.com/PegaSysEng/pantheon/pull/1015)
- Update IBFT acceptances tests to await first block [\#1013](https://github.com/PegaSysEng/pantheon/pull/1013)
- Remove full hashimoto implementation as its never used [\#1011](https://github.com/PegaSysEng/pantheon/pull/1011)
- Created SyncStatus notifications [\#1010](https://github.com/PegaSysEng/pantheon/pull/1010)
- Address acceptance test intermittency [\#1008](https://github.com/PegaSysEng/pantheon/pull/1008)
- Consider a world state download stalled after 100 requests with no progress [\#1007](https://github.com/PegaSysEng/pantheon/pull/1007)
- Reduce log level when block miner is interrupted [\#1006](https://github.com/PegaSysEng/pantheon/pull/1006)
- RunnerTest fail on Windows due to network startup timing issue [\#1005](https://github.com/PegaSysEng/pantheon/pull/1005)
- Generate Private Contract Address [\#1004](https://github.com/PegaSysEng/pantheon/pull/1004) (thanks to [vinistevam](https://github.com/vinistevam))
- Delete the legacy pipelined import code [\#1003](https://github.com/PegaSysEng/pantheon/pull/1003)
- Fix race condition in WebSocket AT [\#1002](https://github.com/PegaSysEng/pantheon/pull/1002)
- Cleanup IBFT logging levels [\#995](https://github.com/PegaSysEng/pantheon/pull/995)
- Integration Test implementation dependency for non-IntelliJ IDE [\#992](https://github.com/PegaSysEng/pantheon/pull/992)
- Ignore fast sync and full sync tests to avoid race condition [\#991](https://github.com/PegaSysEng/pantheon/pull/991)
- Make acceptance tests use the process based runner again [\#990](https://github.com/PegaSysEng/pantheon/pull/990)
- RoundChangeCertificateValidator requires unique authors [\#989](https://github.com/PegaSysEng/pantheon/pull/989)
- Make Rinkeby the benchmark chain.  [\#986](https://github.com/PegaSysEng/pantheon/pull/986)
- Add metrics to Parallel Download pipeline [\#985](https://github.com/PegaSysEng/pantheon/pull/985)
- Change ExpectBlockNumber to require at least the specified block number [\#981](https://github.com/PegaSysEng/pantheon/pull/981)
- Fix benchmark compilation [\#980](https://github.com/PegaSysEng/pantheon/pull/980)
- RPC tests can use 127.0.0.1 loopback rather than localhost [\#974](https://github.com/PegaSysEng/pantheon/pull/974) thanks to [glethuillier](https://github.com/glethuillier) for raising)
- Disable picocli ansi when testing [\#973](https://github.com/PegaSysEng/pantheon/pull/973)
- Add a jmh benchmark for WorldStateDownloader [\#972](https://github.com/PegaSysEng/pantheon/pull/972)
- Gradle dependency for JMH annotation, for IDEs that aren't IntelliJ \(… [\#971](https://github.com/PegaSysEng/pantheon/pull/971)
- Separate download state tracking from WorldStateDownloader [\#967](https://github.com/PegaSysEng/pantheon/pull/967)
- Gradle dependency for JMH annotation, for IDEs that aren't IntelliJ [\#966](https://github.com/PegaSysEng/pantheon/pull/966)
- Truffle HDwallet Web3 1.0 [\#964](https://github.com/PegaSysEng/pantheon/pull/964)
- Add missing JavaDoc tags in JSONToRLP [\#963](https://github.com/PegaSysEng/pantheon/pull/963)
- Only import block if it isn't already on the block chain [\#962](https://github.com/PegaSysEng/pantheon/pull/962)
- CLI stack traces when debugging [\#960](https://github.com/PegaSysEng/pantheon/pull/960)
- Create peer discovery packets on a worker thread [\#955](https://github.com/PegaSysEng/pantheon/pull/955)
- Remove start functionality from IbftController and IbftBlockHeightMan… [\#952](https://github.com/PegaSysEng/pantheon/pull/952)
- Cleanup IBFT executors [\#951](https://github.com/PegaSysEng/pantheon/pull/951)
- Single threaded world state persistence [\#950](https://github.com/PegaSysEng/pantheon/pull/950)
- Fix version number on master [\#946](https://github.com/PegaSysEng/pantheon/pull/946)
- Change automatic benchmark  [\#945](https://github.com/PegaSysEng/pantheon/pull/945)
- Eliminate redundant header validation [\#943](https://github.com/PegaSysEng/pantheon/pull/943)
- RocksDbQueue Threading Tweaks [\#940](https://github.com/PegaSysEng/pantheon/pull/940)
- Validate DAO block [\#939](https://github.com/PegaSysEng/pantheon/pull/939)
- Complete Private Transaction Processor [\#938](https://github.com/PegaSysEng/pantheon/pull/938) (thanks to [iikirilov](https://github.com/iikirilov))
- Add metrics for netty queue length [\#932](https://github.com/PegaSysEng/pantheon/pull/932)
- Update GetNodeDataFromPeerTask to return a map [\#931](https://github.com/PegaSysEng/pantheon/pull/931)

## 1.0.1

Public key address export subcommand was missing in 1.0 release.

### Additions and Improvements
- Added `public-key export-address` subcommand [\#888](https://github.com/PegaSysEng/pantheon/pull/888)
- Documentation update for the [`public-key export-address`](https://besu.hyperledger.org/en/stable/) subcommand.
- Updated [IBFT 2.0 overview](https://besu.hyperledger.org/en/stable/) to include use of `rlp encode` command and information on setting IBFT 2.0 properties to achieve your desired block time.

## 1.0

### Additions and Improvements
- [IBFT 2.0](https://besu.hyperledger.org/en/latest/Tutorials/Private-Network/Create-IBFT-Network/)
- [Permissioning](https://besu.hyperledger.org/en/latest/Concepts/Permissioning/Permissioning-Overview/)
- [JSON-RPC Authentication](https://besu.hyperledger.org/en/latest/HowTo/Interact/APIs/Authentication/)
- Added `rlp encode` subcommand [\#965](https://github.com/PegaSysEng/pantheon/pull/965)
- Method to reload permissions file [\#834](https://github.com/PegaSysEng/pantheon/pull/834)
- Added rebind mitigation for Websockets. [\#905](https://github.com/PegaSysEng/pantheon/pull/905)
- Support genesis contract code [\#749](https://github.com/PegaSysEng/pantheon/pull/749) (thanks to [kziemianek](https://github.com/kziemianek)).
- Documentation updates include:
  - Added details on [port configuration](https://besu.hyperledger.org/en/latest/HowTo/Find-and-Connect/Configuring-Ports/)
  - Added [Resources page](https://besu.hyperledger.org/en/latest/Reference/Resources/) linking to Besu blog posts and webinars
  - Added [JSON-RPC Authentication](https://besu.hyperledger.org/en/latest/HowTo/Interact/APIs/Authentication/)
  - Added [tutorial to create permissioned network](https://besu.hyperledger.org/en/latest/Tutorials/Permissioning/Create-Permissioned-Network/)
  - Added [Permissioning](https://besu.hyperledger.org/en/latest/Concepts/Permissioning/Permissioning-Overview/) content
  - Added [Permissioning API methods](https://besu.hyperledger.org/en/latest/Reference/API-Methods/#permissioning-methods)
  - Added [tutorial to create Clique private network](https://besu.hyperledger.org/en/latest/Tutorials/Private-Network/Create-Private-Clique-Network/)
  - Added [tutorial to create IBFT 2.0 private network](https://besu.hyperledger.org/en/latest/Tutorials/Private-Network/Create-IBFT-Network/)

### Technical Improvements
- RoundChangeCertificateValidator requires unique authors [\#997](https://github.com/PegaSysEng/pantheon/pull/997)
- RPC tests can use 127.0.0.1 loopback rather than localhost [\#979](https://github.com/PegaSysEng/pantheon/pull/979)
- Integration Test implementation dependency for non-IntelliJ IDE [\#978](https://github.com/PegaSysEng/pantheon/pull/978)
- Only import block if it isn't already on the block chain [\#977](https://github.com/PegaSysEng/pantheon/pull/977)
- Disable picocli ansi when testing [\#975](https://github.com/PegaSysEng/pantheon/pull/975)
- Create peer discovery packets on a worker thread [\#961](https://github.com/PegaSysEng/pantheon/pull/961)
- Removed Orion snapshot dependency [\#933](https://github.com/PegaSysEng/pantheon/pull/933)
- Use network ID instead of chain ID in MainnetBesuController. [\#929](https://github.com/PegaSysEng/pantheon/pull/929)
- Propagate new block messages to other clients in a worker thread [\#928](https://github.com/PegaSysEng/pantheon/pull/928)
- Parallel downloader should stop on puts if requested. [\#927](https://github.com/PegaSysEng/pantheon/pull/927)
- Permission config file location and option under docker [\#925](https://github.com/PegaSysEng/pantheon/pull/925)
- Fixed potential stall in world state download [\#922](https://github.com/PegaSysEng/pantheon/pull/922)
- Refactoring to introduce deleteOnExit\(\) for temp files [\#920](https://github.com/PegaSysEng/pantheon/pull/920)
- Reduce "Received transactions message" log from debug to trace [\#919](https://github.com/PegaSysEng/pantheon/pull/919)
- Handle PeerNotConnected exceptions when sending wire keep alives [\#918](https://github.com/PegaSysEng/pantheon/pull/918)
- admin_addpeers: error if node not whitelisted [\#917](https://github.com/PegaSysEng/pantheon/pull/917)
- Expose the Ibft MiningCoordinator [\#916](https://github.com/PegaSysEng/pantheon/pull/916)
- Check perm api against perm cli [\#915](https://github.com/PegaSysEng/pantheon/pull/915)
- Update metrics when completing a world state request with existing data [\#914](https://github.com/PegaSysEng/pantheon/pull/914)
- Improve RocksDBQueue dequeue performance [\#913](https://github.com/PegaSysEng/pantheon/pull/913)
- Error when removing bootnodes from nodes whitelist [\#912](https://github.com/PegaSysEng/pantheon/pull/912)
- Incremental Optimization\(s\) on BlockBroadcaster [\#911](https://github.com/PegaSysEng/pantheon/pull/911)
- Check permissions CLI dependencies [\#909](https://github.com/PegaSysEng/pantheon/pull/909)
- Limit the number of times we retry peer discovery interactions [\#908](https://github.com/PegaSysEng/pantheon/pull/908)
- IBFT to use VoteTallyCache [\#907](https://github.com/PegaSysEng/pantheon/pull/907)
- Add metric to expose number of inflight world state requests [\#906](https://github.com/PegaSysEng/pantheon/pull/906)
- Bootnodes not on whitelist - improve errors [\#904](https://github.com/PegaSysEng/pantheon/pull/904)
- Make chain download cancellable [\#901](https://github.com/PegaSysEng/pantheon/pull/901)
- Enforce accounts must start with 0x [\#900](https://github.com/PegaSysEng/pantheon/pull/900)
- When picking fast sync pivot block, use the peer with the best total difficulty [\#899](https://github.com/PegaSysEng/pantheon/pull/899)
- Process world state download data on a worker thread [\#898](https://github.com/PegaSysEng/pantheon/pull/898)
- CLI mixin help [\#895](https://github.com/PegaSysEng/pantheon/pull/895) ([macfarla](https://github.com/macfarla))
- Use absolute datapath instead of relative. [\#894](https://github.com/PegaSysEng/pantheon/pull/894).
- Fix task queue so that the updated failure count for requests is stored [\#893](https://github.com/PegaSysEng/pantheon/pull/893)
- Fix authentication header [\#891](https://github.com/PegaSysEng/pantheon/pull/891)
- Reorganize eth tasks [\#890](https://github.com/PegaSysEng/pantheon/pull/890)
- Unit tests of BlockBroadcaster [\#887](https://github.com/PegaSysEng/pantheon/pull/887)
- Fix authentication file validation errors [\#886](https://github.com/PegaSysEng/pantheon/pull/886)
- Fixing file locations under docker [\#885](https://github.com/PegaSysEng/pantheon/pull/885)
- Handle exceptions properly in EthScheduler [\#884](https://github.com/PegaSysEng/pantheon/pull/884)
- More bootnodes for goerli [\#880](https://github.com/PegaSysEng/pantheon/pull/880)
- Rename password hash command [\#879](https://github.com/PegaSysEng/pantheon/pull/879)
- Add metrics for EthScheduler executors [\#878](https://github.com/PegaSysEng/pantheon/pull/878)
- Disconnect peer removed from node whitelist [\#877](https://github.com/PegaSysEng/pantheon/pull/877)
- Reduce logging noise from invalid peer discovery packets and handshaking [\#876](https://github.com/PegaSysEng/pantheon/pull/876)
- Detect stalled world state downloads [\#875](https://github.com/PegaSysEng/pantheon/pull/875)
- Limit size of Ibft future message buffer [\#873](https://github.com/PegaSysEng/pantheon/pull/873)
- Ibft2: Replace NewRound with extended Proposal [\#872](https://github.com/PegaSysEng/pantheon/pull/872)
- Fixed admin_addPeer to periodically check maintained connections [\#871](https://github.com/PegaSysEng/pantheon/pull/871)
- WebSocket method permissions [\#870](https://github.com/PegaSysEng/pantheon/pull/870)
- Select new pivot block when world state becomes unavailable [\#869](https://github.com/PegaSysEng/pantheon/pull/869)
- Introduce FutureUtils to reduce duplicated code around CompletableFuture [\#868](https://github.com/PegaSysEng/pantheon/pull/868)
- Implement world state cancel [\#867](https://github.com/PegaSysEng/pantheon/pull/867)
- Renaming authentication configuration file CLI command [\#865](https://github.com/PegaSysEng/pantheon/pull/865)
- Break out RoundChangeCertificate validation [\#864](https://github.com/PegaSysEng/pantheon/pull/864)
- Disconnect peers where the common ancestor is before our fast sync pivot [\#862](https://github.com/PegaSysEng/pantheon/pull/862)
- Initial scaffolding for block propagation [\#860](https://github.com/PegaSysEng/pantheon/pull/860)
- Fix NullPointerException when determining fast sync pivot [\#859](https://github.com/PegaSysEng/pantheon/pull/859)
- Check for invalid token [\#856](https://github.com/PegaSysEng/pantheon/pull/856)
- Moving NodeWhitelistController to permissioning package [\#855](https://github.com/PegaSysEng/pantheon/pull/855)
- Fix state download race condition by creating a TaskQueue API [\#853](https://github.com/PegaSysEng/pantheon/pull/853)
- Changed separator in JSON RPC permissions [\#852](https://github.com/PegaSysEng/pantheon/pull/852)
- WebSocket acceptance tests now can use WebSockets [\#851](https://github.com/PegaSysEng/pantheon/pull/851)
- IBFT notifies EthPeer when remote node has a better block [\#849](https://github.com/PegaSysEng/pantheon/pull/849)
- Support resuming fast-sync downloads [\#848](https://github.com/PegaSysEng/pantheon/pull/848)
- Tweak Fast Sync Config [\#847](https://github.com/PegaSysEng/pantheon/pull/847)
- RPC authentication configuration validation + tests. [\#846](https://github.com/PegaSysEng/pantheon/pull/846)
- Tidy-up FastSyncState persistence [\#845](https://github.com/PegaSysEng/pantheon/pull/845)
- Do parallel extract signatures in the parallel block importer. [\#844](https://github.com/PegaSysEng/pantheon/pull/844)
- Fix 'the Input Is Too Long' Error on Windows [\#843](https://github.com/PegaSysEng/pantheon/pull/843) (thanks to [glethuillier](https://github.com/glethuillier)).
- Remove unnecessary sleep [\#842](https://github.com/PegaSysEng/pantheon/pull/842)
- Shutdown improvements [\#841](https://github.com/PegaSysEng/pantheon/pull/841)
- Speed up shutdown time [\#838](https://github.com/PegaSysEng/pantheon/pull/838)
- Add metrics to world state downloader [\#837](https://github.com/PegaSysEng/pantheon/pull/837)
- Store pivot block header [\#836](https://github.com/PegaSysEng/pantheon/pull/836)
- Clique should use beneficiary of zero on epoch blocks [\#833](https://github.com/PegaSysEng/pantheon/pull/833)
- Clique should ignore proposals for address 0 [\#831](https://github.com/PegaSysEng/pantheon/pull/831)
- Fix intermittency in FullSyncDownloaderTest [\#830](https://github.com/PegaSysEng/pantheon/pull/830)
- Added the authentication service to the WebSocket service [\#829](https://github.com/PegaSysEng/pantheon/pull/829)
- Extract creation and init of ProtocolContext into a re-usable class [\#828](https://github.com/PegaSysEng/pantheon/pull/828)
- Prevent duplicate commit seals in ibft header [\#827](https://github.com/PegaSysEng/pantheon/pull/827)
- Validate Ibft vanity data length [\#826](https://github.com/PegaSysEng/pantheon/pull/826)
- Refactored json rpc authentication to be provided as a service [\#825](https://github.com/PegaSysEng/pantheon/pull/825)
- Handle unavailable world states [\#824](https://github.com/PegaSysEng/pantheon/pull/824)
- Password in JWT payload [\#823](https://github.com/PegaSysEng/pantheon/pull/823)
- Homogenize error messages when required parameters are set [\#822](https://github.com/PegaSysEng/pantheon/pull/822) ([glethuillier](https://github.com/glethuillier)).
- Set remote peer chain head to parent of block received in NEW\_BLOCK\_MESSAGE [\#819](https://github.com/PegaSysEng/pantheon/pull/819)
- Peer disconnects should not result in stack traces [\#818](https://github.com/PegaSysEng/pantheon/pull/818)
- Abort previous builds [\#817](https://github.com/PegaSysEng/pantheon/pull/817)
- Parallel build stages [\#816](https://github.com/PegaSysEng/pantheon/pull/816)
- JWT authentication for JSON-RPC [\#815](https://github.com/PegaSysEng/pantheon/pull/815)
- Log errors that occur while finding a common ancestor [\#814](https://github.com/PegaSysEng/pantheon/pull/814)
- Shuffled log levels [\#813](https://github.com/PegaSysEng/pantheon/pull/813)
- Prevent duplicate IBFT messages being processed by state machine [\#811](https://github.com/PegaSysEng/pantheon/pull/811)
- Fix Orion startup ports [\#810](https://github.com/PegaSysEng/pantheon/pull/810)
- Commit world state continuously [\#809](https://github.com/PegaSysEng/pantheon/pull/809)
- Improve block propagation time [\#808](https://github.com/PegaSysEng/pantheon/pull/808)
- JSON-RPC authentication cli options & acceptance tests [\#807](https://github.com/PegaSysEng/pantheon/pull/807)
- Remove privacy not supported warning [\#806](https://github.com/PegaSysEng/pantheon/pull/806) (thanks to [vinistevam](https://github.com/vinistevam))
- Wire up Private Transaction Processor [\#805](https://github.com/PegaSysEng/pantheon/pull/805) (thanks to [Puneetha17](https://github.com/Puneetha17))
- Apply a limit to the number of responses in RespondingEthPeer.respondWhile [\#803](https://github.com/PegaSysEng/pantheon/pull/803)
- Avoid requesting empty block bodies from the network. [\#802](https://github.com/PegaSysEng/pantheon/pull/802)
- Handle partial responses to get receipts requests [\#801](https://github.com/PegaSysEng/pantheon/pull/801)
- Rename functions in Ibft MessageValidator [\#800](https://github.com/PegaSysEng/pantheon/pull/800)
- Upgrade GoogleJavaFormat to 1.7 [\#795](https://github.com/PegaSysEng/pantheon/pull/795)
- Minor refactorings of IntegrationTest infrastructure [\#786](https://github.com/PegaSysEng/pantheon/pull/786)
- Rework Ibft MessageValidatorFactory [\#785](https://github.com/PegaSysEng/pantheon/pull/785)
- Rework IbftRoundFactory [\#784](https://github.com/PegaSysEng/pantheon/pull/784)
- Rename artefacts to artifacts within IBFT [\#782](https://github.com/PegaSysEng/pantheon/pull/782)
- Rename TerminatedRoundArtefacts to PreparedRoundArtefacts [\#781](https://github.com/PegaSysEng/pantheon/pull/781)
- Rename Ibft MessageFactory methods [\#779](https://github.com/PegaSysEng/pantheon/pull/779)
- Update WorldStateDownloader to only filter out known code requests [\#777](https://github.com/PegaSysEng/pantheon/pull/777)
- Multiple name options only search for the longest one [\#776](https://github.com/PegaSysEng/pantheon/pull/776)
- Move ethTaskTimer to abstract root [\#775](https://github.com/PegaSysEng/pantheon/pull/775)
- Parallel Block importer [\#774](https://github.com/PegaSysEng/pantheon/pull/774)
- Wait for a peer with an estimated chain height before selecting a pivot block [\#772](https://github.com/PegaSysEng/pantheon/pull/772)
- Randomly perform full validation when fast syncing blocks [\#770](https://github.com/PegaSysEng/pantheon/pull/770)
- IBFT Message rework, piggybacking blocks on msgs. [\#769](https://github.com/PegaSysEng/pantheon/pull/769)
- EthScheduler additions [\#767](https://github.com/PegaSysEng/pantheon/pull/767)
- Fixing node whitelist isPermitted check [\#766](https://github.com/PegaSysEng/pantheon/pull/766)
- Eth/63 labels [\#764](https://github.com/PegaSysEng/pantheon/pull/764)
- Permissioning whitelist persistence. [\#763](https://github.com/PegaSysEng/pantheon/pull/763)
- Created message validators for NewRound and RoundChange [\#760](https://github.com/PegaSysEng/pantheon/pull/760)
- Add tests for FastSyncChainDownloader as a whole [\#758](https://github.com/PegaSysEng/pantheon/pull/758)
- Flatten IBFT Message API [\#757](https://github.com/PegaSysEng/pantheon/pull/757)
- Added TerminatedRoundArtefacts [\#756](https://github.com/PegaSysEng/pantheon/pull/756)
- Fix thread names in EthScheduler to include the thread number [\#755](https://github.com/PegaSysEng/pantheon/pull/755)
- Separate round change reception from RoundChangeCertificate [\#754](https://github.com/PegaSysEng/pantheon/pull/754)
- JSON-RPC authentication login [\#753](https://github.com/PegaSysEng/pantheon/pull/753)
- Spilt Ibft MessageValidator into components [\#752](https://github.com/PegaSysEng/pantheon/pull/752)
- Ensure first checkpoint headers is always in local blockchain for FastSyncCheckpointHeaderManager [\#750](https://github.com/PegaSysEng/pantheon/pull/750)
- Refactored permissioning components to be Optional. [\#747](https://github.com/PegaSysEng/pantheon/pull/747)
- Integrate rocksdb-based queue into WorldStateDownloader [\#746](https://github.com/PegaSysEng/pantheon/pull/746)
- Generify orion to enclave [\#745](https://github.com/PegaSysEng/pantheon/pull/745) (thanks to [vinistevam](https://github.com/vinistevam))
- Moved IBFT Message factory to use wrapped message types [\#744](https://github.com/PegaSysEng/pantheon/pull/744)
- Handle timeouts when requesting checkpoint headers correctly [\#743](https://github.com/PegaSysEng/pantheon/pull/743)
- Update RoundChangeManager to use flattened message [\#742](https://github.com/PegaSysEng/pantheon/pull/742)
- Handle validation failures when fast importing blocks [\#741](https://github.com/PegaSysEng/pantheon/pull/741)
- Updated IbftRound and RoundState APIs to use wrapped messages [\#740](https://github.com/PegaSysEng/pantheon/pull/740)
- Exception handling [\#739](https://github.com/PegaSysEng/pantheon/pull/739)
- Upgrade dependency versions and build cleanup [\#738](https://github.com/PegaSysEng/pantheon/pull/738)
- Update IbftBlockHeigntManager to accept new message types. [\#737](https://github.com/PegaSysEng/pantheon/pull/737)
- Error response handling for permissions APIs [\#736](https://github.com/PegaSysEng/pantheon/pull/736)
- IPV6 bootnodes don't work [\#735](https://github.com/PegaSysEng/pantheon/pull/735)
- Updated to use tags of pantheon build rather than another repo [\#734](https://github.com/PegaSysEng/pantheon/pull/734)
- Log milestones at startup and other minor logging improvements [\#733](https://github.com/PegaSysEng/pantheon/pull/733)
- Create wrapper types for Ibft Signed messages [\#731](https://github.com/PegaSysEng/pantheon/pull/731)
- Ibft to uniquely ID messages by their hash [\#730](https://github.com/PegaSysEng/pantheon/pull/730)
- Rename ibftrevised to ibft2 [\#722](https://github.com/PegaSysEng/pantheon/pull/722)
- Limit ibft msg queues [\#704](https://github.com/PegaSysEng/pantheon/pull/704)
- Implement privacy precompiled contract [\#696](https://github.com/PegaSysEng/pantheon/pull/696) (thanks to [Puneetha17](https://github.com/Puneetha17))
- Integration of RecursivePeerRefreshState and PeerDiscoveryController [\#420](https://github.com/PegaSysEng/pantheon/pull/420)

## 0.9.1

Built and compatible with with JDK8.

## 0.9

### Breaking Changes to Command Line

Breaking changes have been made to the command line options in v0.9 to improve usability. Many v0.8 command line options no longer work.

The [documentation](https://docs.pantheon.pegasys.tech/en/latest/) has been updated throughout to use the changed command line options and the [command line reference](https://besu.hyperledger.org/en/stable/) documents the changed options.

| Previous Option                     | New Option                                                                                                                                                                                                                                  | Change                            |
|-------------------------------------|------------------------------------------------------------------------------------------------------------------------------------------------------------------------------------------------------------------------------------------|----------------------------------|
| `--config`                          | [`--config-file`](https://besu.hyperledger.org/en/latest/Reference/CLI/CLI-Syntax/#config-file)                                                                                                                                  | Renamed                          |
| `--datadir`                         | [`--data-path`](https://besu.hyperledger.org/en/latest/Reference/CLI/CLI-Syntax/#data-path)                                                                                                                                      | Renamed                          |
| `--dev-mode`                        | [`--network=dev`](https://besu.hyperledger.org/en/latest/Reference/CLI/CLI-Syntax/#network)                                                                                                                                     | Replaced by `--network` option   |
| `--genesis`                         | [`--genesis-file`](https://besu.hyperledger.org/en/latest/Reference/CLI/CLI-Syntax/#genesis-file)                                                                                                                                | Renamed                          |
| `--goerli`                          | [`--network=goerli`](https://besu.hyperledger.org/en/latest/Reference/CLI/CLI-Syntax/#network)                                                                                                                                  | Replaced by `--network` option   |
| `--metrics-listen=<HOST:PORT>`      | [`--metrics-host=<HOST>`](https://besu.hyperledger.org/en/latest/Reference/CLI/CLI-Syntax/#metrics-host) and [`--metrics-port=<PORT>`](https://besu.hyperledger.org/en/latest/Reference/CLI/CLI-Syntax/#metrics-port) | Split into host and port options |
| `--miner-extraData`                 | [`--miner-extra-data`](https://besu.hyperledger.org/en/latest/Reference/CLI/CLI-Syntax/#miner-extra-data)                                                                                                                       | Renamed                          |
| `--miner-minTransactionGasPriceWei` | [`--min-gas-price`](https://besu.hyperledger.org/en/latest/Reference/CLI/CLI-Syntax/#min-gas-price)                                                                                                                              | Renamed                          |
| `--no-discovery`                    | [`--discovery-enabled`](https://besu.hyperledger.org/en/latest/Reference/CLI/CLI-Syntax/#discovery-enabled)                                                                                                                      | Replaced                         |
| `--node-private-key`                | [`--node-private-key-file`](https://besu.hyperledger.org/en/latest/Reference/CLI/CLI-Syntax/#node-private-key-file)                                                                                                              | Renamed                          |
| `--ottoman`                         | N/A                                                                                                                                                                                                                                         | Removed                          |
| `--p2p-listen=<HOST:PORT>`          | [`--p2p-host=<HOST>`](https://besu.hyperledger.org/en/latest/Reference/CLI/CLI-Syntax/#p2p-hostt) and [`--p2p-port=<PORT>`](https://besu.hyperledger.org/en/latest/Reference/CLI/CLI-Syntax/#p2p-port) | Split into host and port options |
| `--rinkeby`                         | [`--network=rinkeby`](https://besu.hyperledger.org/en/latest/Reference/CLI/CLI-Syntax/#network)                                                                                                                                     | Replaced by `--network` option   |
| `--ropsten`                         | [`--network=ropsten`](https://besu.hyperledger.org/en/latest/Reference/CLI/CLI-Syntax/#network)                                                                                                                                     | Replaced by `--network` option   |
| `--rpc-enabled`                     | [` --rpc-http-enabled`](https://besu.hyperledger.org/en/latest/Reference/CLI/CLI-Syntax/#rpc-http-enabled)| Renamed|
| `--rpc-listen=<HOST:PORT>`          | [`--rpc-http-host=<HOST>`](https://besu.hyperledger.org/en/latest/Reference/CLI/CLI-Syntax/#rpc-http-host) and [`--rpc-http-port=<PORT>`](https://besu.hyperledger.org/en/latest/Reference/CLI/CLI-Syntax/#rpc-http-port) | Split into host and port options |
| `--rpc-api`                         | [`--rpc-http-api`](https://besu.hyperledger.org/en/latest/Reference/CLI/CLI-Syntax/#rpc-http-api)| Renamed |
| `--rpc-cors-origins`                | [`--rpc-http-cors-origins`](https://besu.hyperledger.org/en/latest/Reference/CLI/CLI-Syntax/#rpc-http-cors-origins) | Renamed |
| `--ws-enabled`                      | [`--rpc-ws-enabled`](https://besu.hyperledger.org/en/latest/Reference/CLI/CLI-Syntax/#rpc-ws-enabled)  | Renamed |
| `--ws-api`                          | [`--rpc-ws-api`](https://besu.hyperledger.org/en/latest/Reference/CLI/CLI-Syntax/#rpc-ws-api) | Renamed|
| `--ws-listen=<HOST:PORT>`           | [`--rpc-ws-host=<HOST>`](https://besu.hyperledger.org/en/latest/Reference/CLI/CLI-Syntax/#rpc-ws-host) and [`--rpc-ws-port=<PORT>`](https://besu.hyperledger.org/en/latest/Reference/CLI/CLI-Syntax/#rpc-ws-port) | Split into host and port options |
| `--ws-refresh-delay`                | [`--rpc-ws-refresh-delay`](https://besu.hyperledger.org/en/latest/Reference/CLI/CLI-Syntax/#rpc-ws-refresh-delay)|Renamed|

| Previous Subcommand                 | New Subcommand                                                                                                                                                                                                                  | Change                            |
|-------------------------------------|------------------------------------------------------------------------------------------------------------------------------------------------------------------------------------------------------------------------------------------|----------------------------------|
| `pantheon import <block-file>`      | [`pantheon blocks import --from=<block-file>`](https://besu.hyperledger.org/en/latest/Reference/CLI/CLI-Subcommands/#blocks)                                                                                            | Renamed                          |
| `pantheon export-pub-key <key-file>`| [`pantheon public-key export --to=<key-file>`](https://besu.hyperledger.org/en/latest/Reference/CLI/CLI-Subcommands/#public-key)                                                                                                      | Renamed                          |


### Private Network Quickstart

The Private Network Quickstart has been moved from the `pantheon` repository to the `pantheon-quickstart`
repository. The [Private Network Quickstart tutorial](https://besu.hyperledger.org/en/latest/Tutorials/Quickstarts/Private-Network-Quickstart/)
has been updated to use the moved quickstart.

### Additions and Improvements

- `--network=goerli` supports relaunch of Görli testnet [\#717](https://github.com/PegaSysEng/pantheon/pull/717)
- TOML authentication provider [\#689](https://github.com/PegaSysEng/pantheon/pull/689)
- Metrics Push Gateway Options [\#678](https://github.com/PegaSysEng/pantheon/pull/678)
- Additional logging details for IBFT 2.0 [\#650](https://github.com/PegaSysEng/pantheon/pull/650)
- Permissioning config TOML file [\#643](https://github.com/PegaSysEng/pantheon/pull/643)
- Added metrics Prometheus Push Gateway Support [\#638](https://github.com/PegaSysEng/pantheon/pull/638)
- Clique and IBFT not enabled by default in RPC APIs [\#635](https://github.com/PegaSysEng/pantheon/pull/635)
- Added `admin_addPeer` JSON-RPC API method [\#622](https://github.com/PegaSysEng/pantheon/pull/622)
- Implemented `--p2p-enabled` configuration item [\#619](https://github.com/PegaSysEng/pantheon/pull/619)
- Command options and commands renaming [\#618](https://github.com/PegaSysEng/pantheon/pull/618)
- Added IBFT get pending votes [\#603](https://github.com/PegaSysEng/pantheon/pull/603)
- Implement Petersburg hardfork [\#601](https://github.com/PegaSysEng/pantheon/pull/601)
- Added private transaction abstraction [\#592](https://github.com/PegaSysEng/pantheon/pull/592) (thanks to [iikirilov](https://github.com/iikirilov))
- Added privacy command line commands [\#584](https://github.com/PegaSysEng/pantheon/pull/584) (thanks to [Puneetha17](https://github.com/Puneetha17))
- Documentation updates include:
  - Updated [Private Network Quickstart tutorial](https://besu.hyperledger.org/en/latest/Tutorials/Quickstarts/Private-Network-Quickstart/)
    to use quickstart in `pantheon-quickstart` repository and indicate that the quickstart is not supported on Windows.
  - Added IBFT 2.0 [content](https://besu.hyperledger.org/en/latest/HowTo/Configure/Consensus-Protocols/IBFT/) and [JSON RPC API methods](https://besu.hyperledger.org/en/latest/Reference/API-Methods/#ibft-20-methods).
  - Added [consensus protocols content](https://besu.hyperledger.org/en/latest/Concepts/Consensus-Protocols/Comparing-PoA/).
  - Added content on [events and logs](https://besu.hyperledger.org/en/latest/Concepts/Events-and-Logs/), and [using filters](https://besu.hyperledger.org/en/latest/HowTo/Interact/Filters/Accessing-Logs-Using-JSON-RPC/).
  - Added content on integrating with [Prometheus Push Gateway](https://besu.hyperledger.org/en/latest/HowTo/Deploy/Monitoring-Performance/#running-prometheus-with-besu-in-push-mode)

### Technical Improvements

- Download receipts during fast sync and import without processing transactions [\#701](https://github.com/PegaSysEng/pantheon/pull/701)
- Removed CLI options for `--nodes-whitelist` and `--accounts-whitelist` [\#694](https://github.com/PegaSysEng/pantheon/pull/694)
- Delegate `getRootCause` through to Guava's implementation [\#692](https://github.com/PegaSysEng/pantheon/pull/692)
- Benchmark update [\#691](https://github.com/PegaSysEng/pantheon/pull/691)
- Implement chain download for fast sync [\#690](https://github.com/PegaSysEng/pantheon/pull/690)
- Allow missing accounts to create zero-cost transactions [\#685](https://github.com/PegaSysEng/pantheon/pull/685)
- Node private key location should be fixed under docker [\#684](https://github.com/PegaSysEng/pantheon/pull/684)
- Parallel Processing File Import Performance [\#683](https://github.com/PegaSysEng/pantheon/pull/683)
- Integrate actual `WorldStateDownloader` with the fast sync work flow [\#682](https://github.com/PegaSysEng/pantheon/pull/682)
- Removed `--max-trailing-peers` option [\#680](https://github.com/PegaSysEng/pantheon/pull/680)
- Enabled warning on CLI dependent options [\#679](https://github.com/PegaSysEng/pantheon/pull/679)
- Update WorldStateDownloader run\(\) interface to accept header [\#677](https://github.com/PegaSysEng/pantheon/pull/677)
- Fixed Difficulty calculator [\#663](https://github.com/PegaSysEng/pantheon/pull/663)
- `discovery-enabled` option refactoring [\#661](https://github.com/PegaSysEng/pantheon/pull/661)
- Update orion default port approach [\#660](https://github.com/PegaSysEng/pantheon/pull/660)
- Extract out generic parts of Downloader [\#659](https://github.com/PegaSysEng/pantheon/pull/659)
- Start world downloader [\#658](https://github.com/PegaSysEng/pantheon/pull/658)
- Create a simple `WorldStateDownloader` [\#657](https://github.com/PegaSysEng/pantheon/pull/657)
- Added handling for when p2p is disabled [\#655](https://github.com/PegaSysEng/pantheon/pull/655)
- Enabled command line configuration for privacy precompiled contract address [\#653](https://github.com/PegaSysEng/pantheon/pull/653) (thanks to [Puneetha17](https://github.com/Puneetha17))
- IBFT transmitted packets are logged by gossiper [\#652](https://github.com/PegaSysEng/pantheon/pull/652)
- `admin_addPeer` acceptance test [\#651](https://github.com/PegaSysEng/pantheon/pull/651)
- Added `p2pEnabled` configuration to `ProcessBesuNodeRunner` [\#649](https://github.com/PegaSysEng/pantheon/pull/649)
- Added description to automatic benchmarks [\#646](https://github.com/PegaSysEng/pantheon/pull/646)
- Added `network` option [\#645](https://github.com/PegaSysEng/pantheon/pull/645)
- Remove OrionConfiguration [\#644](https://github.com/PegaSysEng/pantheon/pull/644) (thanks to [Puneetha17](https://github.com/Puneetha17))
- IBFT Json Acceptance tests [\#634](https://github.com/PegaSysEng/pantheon/pull/634)
- Upgraded build image to one that contains libsodium [\#632](https://github.com/PegaSysEng/pantheon/pull/632)
- Command line fixes [\#630](https://github.com/PegaSysEng/pantheon/pull/630)
- Consider peer count insufficient until minimum peers for fast sync are connected [\#629](https://github.com/PegaSysEng/pantheon/pull/629)
- Build tweaks [\#628](https://github.com/PegaSysEng/pantheon/pull/628)
- IBFT ensure non-validator does not partake in consensus [\#627](https://github.com/PegaSysEng/pantheon/pull/627)
- Added ability in acceptance tests to set up a node with `--no-discovery` [\#624](https://github.com/PegaSysEng/pantheon/pull/624)
- Gossip integration test [\#623](https://github.com/PegaSysEng/pantheon/pull/623)
- Removed quickstart code and CI pipeline [\#616](https://github.com/PegaSysEng/pantheon/pull/616)
- IBFT Integration Tests - Spurious Behaviour [\#615](https://github.com/PegaSysEng/pantheon/pull/615)
- Refactoring for more readable IBFT IT [\#614](https://github.com/PegaSysEng/pantheon/pull/614)
- Start of fast sync downloader [\#613](https://github.com/PegaSysEng/pantheon/pull/613)
- Split `IbftProcessor` into looping and event processing [\#612](https://github.com/PegaSysEng/pantheon/pull/612)
- IBFT Int Test - changed `TestContextFactory` to a builder [\#611](https://github.com/PegaSysEng/pantheon/pull/611)
- Discard prior round change msgs [\#610](https://github.com/PegaSysEng/pantheon/pull/610)
- `IbftGetValidatorsByBlockHash` added to json factory [\#607](https://github.com/PegaSysEng/pantheon/pull/607)
- IBFT Validator RPCs to return list of strings [\#606](https://github.com/PegaSysEng/pantheon/pull/606)
- Update Benchmark [\#605](https://github.com/PegaSysEng/pantheon/pull/605)
- Remove db package and move classes to more appropriate locations [\#599](https://github.com/PegaSysEng/pantheon/pull/599)
- Added `GetReceiptsFromPeerTask` [\#598](https://github.com/PegaSysEng/pantheon/pull/598)
- Added `GetNodeDataFromPeerTask` [\#597](https://github.com/PegaSysEng/pantheon/pull/597)
- Fixed deprecation warnings [\#596](https://github.com/PegaSysEng/pantheon/pull/596)
- IBFT Integration Tests - Future Height [\#591](https://github.com/PegaSysEng/pantheon/pull/591)
- Added `getNodeData` to `EthPeer` to enable requesting node data [\#589](https://github.com/PegaSysEng/pantheon/pull/589)
- `Blockcreator` to use `parentblock` specified at constuction [\#588](https://github.com/PegaSysEng/pantheon/pull/588)
- Support responding to `GetNodeData` requests [\#587](https://github.com/PegaSysEng/pantheon/pull/587)
- IBFT validates block on proposal reception [\#583](https://github.com/PegaSysEng/pantheon/pull/583)
- Rework `NewRoundValidator` tests [\#582](https://github.com/PegaSysEng/pantheon/pull/582)
- IBFT split extra data validation rule into components [\#581](https://github.com/PegaSysEng/pantheon/pull/581)
- Allow attached rules to be flagged `light` [\#580](https://github.com/PegaSysEng/pantheon/pull/580)
- Split Block Validation from Importing [\#579](https://github.com/PegaSysEng/pantheon/pull/579)
- Refactor `RoundChangeManager` creation [\#578](https://github.com/PegaSysEng/pantheon/pull/578)
- Add `-SNAPSHOT` postfix to version [\#577](https://github.com/PegaSysEng/pantheon/pull/577)
- IBFT - prevent proposed block being imported twice [\#576](https://github.com/PegaSysEng/pantheon/pull/576)
- Version upgrades [\#571](https://github.com/PegaSysEng/pantheon/pull/571)
- Tests that CLI options are disabled under docker [\#566](https://github.com/PegaSysEng/pantheon/pull/566)
- Renamed IBFT networking classes [\#555](https://github.com/PegaSysEng/pantheon/pull/555)
- Removed dead code from the consensus package [\#554](https://github.com/PegaSysEng/pantheon/pull/554)
- Prepared private transaction support [\#538](https://github.com/PegaSysEng/pantheon/pull/538) (thanks to [iikirilov](https://github.com/iikirilov))

## 0.8.5

Indefinitely delays the roll-out of Constantinople on Ethereum Mainnet due to a [potential security issue](https://blog.ethereum.org/2019/01/15/security-alert-ethereum-constantinople-postponement/) detected.

## Additions and Improvements
- Remove Constantinople fork block [\#574](https://github.com/PegaSysEng/pantheon/pull/574)

## Technical Improvements
- Rename IBFT message packages [\#568](https://github.com/PegaSysEng/pantheon/pull/568)


## 0.8.4

### Docker Image

If you have been running a node using the v0.8.3 Docker image, the node was not saving data to the
specified [data directory](https://besu.hyperledger.org/en/stable/),
or referring to the custom [configuration file](https://besu.hyperledger.org/en/stable/)
or [genesis file](https://besu.hyperledger.org/en/stable/).

To recover the node key and data directory from the Docker container:
`docker cp <container>:/opt/pantheon/key <destination_file>`
`docker cp <container>:/opt/pantheon/database <destination_directory>`

Where `container` is the name or ID of the Docker container containing the Besu node.

The container can be running or stopped when you copy the key and data directory. If your node was
fully synchronized to MainNet, the data directory will be ~2TB.

When restarting your node with the v0.8.4 Docker image:

* Save the node key in the [`key` file](https://besu.hyperledger.org/en/latest/Concepts/Node-Keys/#node-private-key) in the data
    directory or specify the location using the [`--node-private-key` option](https://besu.hyperledger.org/en/stable/).
* Specify the `<destination_directory` as a [volume for the data directory](https://besu.hyperledger.org/en/stable/).

### Bug Fixes
- Fixing default resource locations inside docker [\#529](https://github.com/PegaSysEng/pantheon/pull/529)
- NewRoundMessageValidator ignores Round Number when comparing blocks [\#523](https://github.com/PegaSysEng/pantheon/pull/523)
- Fix Array Configurable command line options [\#514](https://github.com/PegaSysEng/pantheon/pull/514)

## Additions and Improvements
- RocksDB Metrics [\#531](https://github.com/PegaSysEng/pantheon/pull/531)
- Added `ibft_getValidatorsByBlockHash` JSON RPC [\#519](https://github.com/PegaSysEng/pantheon/pull/519)
- Expose metrics to Prometheus [\#506](https://github.com/PegaSysEng/pantheon/pull/506)
- Added `ibft_getValidatorsByBlockNumber` [\#499](https://github.com/PegaSysEng/pantheon/pull/499)
- Added `Roadmap.md` file. [\#494](https://github.com/PegaSysEng/pantheon/pull/494)
- Added JSON RPC `eth hashrate` method. [\#488](https://github.com/PegaSysEng/pantheon/pull/488)
- Account whitelist API [\#487](https://github.com/PegaSysEng/pantheon/pull/487)
- Added nodes whitelist JSON-RPC APIs [\#476](https://github.com/PegaSysEng/pantheon/pull/476)
- Added account whitelisting [\#460](https://github.com/PegaSysEng/pantheon/pull/460)
- Added configurable refresh delay for SyncingSubscriptionService on start up [\#383](https://github.com/PegaSysEng/pantheon/pull/383)
- Added the Command Line Style Guide  [\#530](https://github.com/PegaSysEng/pantheon/pull/530)
- Documentation updates include:
  * Migrated to new [documentation site](https://docs.pantheon.pegasys.tech/en/latest/)
  * Added [configuration file content](https://besu.hyperledger.org/en/stable/)
  * Added [tutorial to create private network](https://besu.hyperledger.org/en/latest/Tutorials/Private-Network/Create-Private-Network/)
  * Added content on [enabling non-default APIs](https://besu.hyperledger.org/en/latest/Reference/API-Methods/)

## Technical Improvements

-  Updated `--bootnodes` command option to take zero arguments [\#548](https://github.com/PegaSysEng/pantheon/pull/548)
- IBFT Integration Testing - Local Node is proposer [\#527](https://github.com/PegaSysEng/pantheon/pull/527)
- Remove vertx from discovery tests [\#539](https://github.com/PegaSysEng/pantheon/pull/539)
- IBFT Integration testing - Round Change [\#537](https://github.com/PegaSysEng/pantheon/pull/537)
- NewRoundMessageValidator creates RoundChangeValidator with correct value [\#518](https://github.com/PegaSysEng/pantheon/pull/518)
- Remove time dependency from BlockTimer tests [\#513](https://github.com/PegaSysEng/pantheon/pull/513)
- Gradle 5.1 [\#512](https://github.com/PegaSysEng/pantheon/pull/512)
- Metrics measurement adjustment [\#511](https://github.com/PegaSysEng/pantheon/pull/511)
- Metrics export for import command. [\#509](https://github.com/PegaSysEng/pantheon/pull/509)
- IBFT Integration test framework [\#502](https://github.com/PegaSysEng/pantheon/pull/502)
- IBFT message gossiping [\#501](https://github.com/PegaSysEng/pantheon/pull/501)
- Remove non-transactional mutation from KeyValueStore [\#500](https://github.com/PegaSysEng/pantheon/pull/500)
- Ensured that the blockchain queries class handles optionals better. [\#486](https://github.com/PegaSysEng/pantheon/pull/486)
- IBFT mining acceptance test [\#483](https://github.com/PegaSysEng/pantheon/pull/483)
- Set base directory name to be lowercase in building.md [\#474](https://github.com/PegaSysEng/pantheon/pull/474) (Thanks to [Matthalp](https://github.com/Matthalp))
- Moved admin\_peers to Admin API group [\#473](https://github.com/PegaSysEng/pantheon/pull/473)
- Nodes whitelist acceptance test [\#472](https://github.com/PegaSysEng/pantheon/pull/472)
- Rework RoundChangeManagerTest to not reuse validators [\#469](https://github.com/PegaSysEng/pantheon/pull/469)
- Ignore node files to support truffle. [\#467](https://github.com/PegaSysEng/pantheon/pull/467)
- IBFT pantheon controller [\#461](https://github.com/PegaSysEng/pantheon/pull/461)
- IBFT Round to update internal state on reception of NewRound Message [\#451](https://github.com/PegaSysEng/pantheon/pull/451)
- Update RoundChangeManager correctly create its message validator [\#450](https://github.com/PegaSysEng/pantheon/pull/450)
- Use seconds for block timer time unit [\#445](https://github.com/PegaSysEng/pantheon/pull/445)
- IBFT controller and future msgs handling [\#431](https://github.com/PegaSysEng/pantheon/pull/431)
- Allow IBFT Round to be created using PreparedCert [\#429](https://github.com/PegaSysEng/pantheon/pull/429)
- Added MessageValidatorFactory [\#425](https://github.com/PegaSysEng/pantheon/pull/425)
- Inround payload [\#423](https://github.com/PegaSysEng/pantheon/pull/423)
- Updated IbftConfig Fields [\#422](https://github.com/PegaSysEng/pantheon/pull/422)
- Repair IbftBlockCreator and add tests [\#421](https://github.com/PegaSysEng/pantheon/pull/421)
- Make Besu behave as a submodule [\#419](https://github.com/PegaSysEng/pantheon/pull/419)
- Ibft Height Manager [\#418](https://github.com/PegaSysEng/pantheon/pull/418)
- Ensure bootnodes are a subset of node whitelist [\#414](https://github.com/PegaSysEng/pantheon/pull/414)
- IBFT Consensus Round Classes [\#405](https://github.com/PegaSysEng/pantheon/pull/405)
- IBFT message payload tests [\#404](https://github.com/PegaSysEng/pantheon/pull/404)
- Validate enodeurl syntax from command line [\#403](https://github.com/PegaSysEng/pantheon/pull/403)
- Update errorprone [\#401](https://github.com/PegaSysEng/pantheon/pull/401)
- IBFT round change manager [\#393](https://github.com/PegaSysEng/pantheon/pull/393)
- IBFT RoundState [\#392](https://github.com/PegaSysEng/pantheon/pull/392)
- Move Block data generator test helper to test support package [\#391](https://github.com/PegaSysEng/pantheon/pull/391)
- IBFT message tests [\#367](https://github.com/PegaSysEng/pantheon/pull/367)

## 0.8.3

### Breaking Change to JSON RPC-API

From v0.8.3, incoming HTTP requests are only accepted from hostnames specified using the `--host-whitelist` command-line option. If not specified, the default value for `--host-whitelist` is `localhost`.

If using the URL `http://127.0.0.1` to make JSON-RPC calls, use `--host-whitelist` to specify the hostname `127.0.0.1` or update the hostname to `localhost`.

If your application publishes RPC ports, specify the hostnames when starting Besu. For example:

```bash
pantheon --host-whitelist=example.com
```

Specify `*` or `all` for `--host-whitelist` to effectively disable host protection and replicate pre-v0.8.3 behavior. This is not recommended for production code.

### Bug Fixes

- Repair Clique Proposer Selection [\#339](https://github.com/PegaSysEng/pantheon/pull/339)
- High TX volume swamps block processing [\#337](https://github.com/PegaSysEng/pantheon/pull/337)
- Check if the connectFuture has completed successfully [\#293](https://github.com/PegaSysEng/pantheon/pull/293)
- Switch back to Xerial Snappy Library [\#284](https://github.com/PegaSysEng/pantheon/pull/284)
- ShortHex of 0 should be '0x0', not '0x' [\#272](https://github.com/PegaSysEng/pantheon/pull/272)
- Fix pantheon CLI default values infinite loop [\#266](https://github.com/PegaSysEng/pantheon/pull/266)

### Additions and Improvements

- Added `--nodes-whitelist` parameter to CLI and NodeWhitelistController [\#346](https://github.com/PegaSysEng/pantheon/pull/346)
- Discovery wiring for `--node-whitelist` [\#365](https://github.com/PegaSysEng/pantheon/pull/365)
- Plumb in three more metrics [\#344](https://github.com/PegaSysEng/pantheon/pull/344)
- `ProposerSelection` to support multiple IBFT implementations [\#307](https://github.com/PegaSysEng/pantheon/pull/307)
- Configuration to support IBFT original and revised [\#306](https://github.com/PegaSysEng/pantheon/pull/306)
- Added host whitelist for JSON-RPC. [**Breaking Change**](#breaking-change-to-json-rpc-api) [\#295](https://github.com/PegaSysEng/pantheon/pull/295)
- Reduce `Block creation processed cancelled` log message to debug [\#294](https://github.com/PegaSysEng/pantheon/pull/294)
- Implement iterative peer search [\#268](https://github.com/PegaSysEng/pantheon/pull/268)
- Added RLP enc/dec for PrePrepare, Commit and NewRound messages [\#200](https://github.com/PegaSysEng/pantheon/pull/200)
- IBFT block mining [\#169](https://github.com/PegaSysEng/pantheon/pull/169)
- Added `--goerli` CLI option [\#370](https://github.com/PegaSysEng/pantheon/pull/370) (Thanks to [@Nashatyrev](https://github.com/Nashatyrev))
- Begin capturing metrics to better understand Besu's behaviour [\#326](https://github.com/PegaSysEng/pantheon/pull/326)
- Documentation updates include:
   * Added Coding Conventions [\#342](https://github.com/PegaSysEng/pantheon/pull/342)
   * Reorganised [Installation documentation](https://github.com/PegaSysEng/pantheon/wiki/Installation) and added [Chocolatey installation](https://github.com/PegaSysEng/pantheon/wiki/Install-Binaries#windows-with-chocolatey) for Windows
   * Reorganised [JSON-RPC API documentation](https://github.com/PegaSysEng/pantheon/wiki/JSON-RPC-API)
   * Updated [RPC Pub/Sub API documentation](https://github.com/PegaSysEng/pantheon/wiki/RPC-PubSub)

### Technical Improvements

- Extracted non-Docker CLI parameters to picoCLI mixin. [\#323](https://github.com/PegaSysEng/pantheon/pull/323)
- IBFT preprepare to validate round matches block [\#329](https://github.com/PegaSysEng/pantheon/pull/329)
- Fix acceptance test [\#324](https://github.com/PegaSysEng/pantheon/pull/324)
- Added the `IbftFinalState` [\#385](https://github.com/PegaSysEng/pantheon/pull/385)
- Constantinople Fork Block [\#382](https://github.com/PegaSysEng/pantheon/pull/382)
- Fix `pantheon.cli.BesuCommandTest` test on Windows [\#380](https://github.com/PegaSysEng/pantheon/pull/380)
- JDK smoke testing is being configured differently now [\#374](https://github.com/PegaSysEng/pantheon/pull/374)
- Re-enable clique AT [\#373](https://github.com/PegaSysEng/pantheon/pull/373)
- Ignoring acceptance test [\#372](https://github.com/PegaSysEng/pantheon/pull/372)
- Changes to support Gradle 5.0 [\#371](https://github.com/PegaSysEng/pantheon/pull/371)
- Clique: Prevent out of turn blocks interrupt in-turn mining [\#364](https://github.com/PegaSysEng/pantheon/pull/364)
- Time all tasks [\#361](https://github.com/PegaSysEng/pantheon/pull/361)
- Rework `VoteTallyCache` to better represent purpose [\#360](https://github.com/PegaSysEng/pantheon/pull/360)
- Add an `UNKNOWN` `DisconnectReason` [\#359](https://github.com/PegaSysEng/pantheon/pull/359)
- New round validation [\#353](https://github.com/PegaSysEng/pantheon/pull/353)
- Update get validators for block hash test to start from block 1 [\#352](https://github.com/PegaSysEng/pantheon/pull/352)
- Idiomatic Builder Pattern [\#345](https://github.com/PegaSysEng/pantheon/pull/345)
- Revert `Repair Clique Proposer Selection` \#339 - Breaks Görli testnet [\#343](https://github.com/PegaSysEng/pantheon/pull/343)
- No fixed ports in tests [\#340](https://github.com/PegaSysEng/pantheon/pull/340)
- Update clique acceptance test genesis file to use correct clique property names [\#338](https://github.com/PegaSysEng/pantheon/pull/338)
- Supporting list of addresses in logs subscription [\#336](https://github.com/PegaSysEng/pantheon/pull/336)
- Render handler exception to `System.err` instead of `.out` [\#334](https://github.com/PegaSysEng/pantheon/pull/334)
- Renamed IBFT message classes [\#333](https://github.com/PegaSysEng/pantheon/pull/333)
- Add additional RLP tests [\#332](https://github.com/PegaSysEng/pantheon/pull/332)
- Downgrading spotless to 3.13.0 to fix threading issues [\#325](https://github.com/PegaSysEng/pantheon/pull/325)
- `eth_getTransactionReceipt` acceptance test [\#322](https://github.com/PegaSysEng/pantheon/pull/322)
- Upgrade vertx to 3.5.4 [\#316](https://github.com/PegaSysEng/pantheon/pull/316)
- Round change validation [\#315](https://github.com/PegaSysEng/pantheon/pull/315)
- Basic IBFT message validators [\#314](https://github.com/PegaSysEng/pantheon/pull/314)
- Minor repairs to clique block scheduling [\#308](https://github.com/PegaSysEng/pantheon/pull/308)
- Dependencies Version upgrade [\#303](https://github.com/PegaSysEng/pantheon/pull/303)
- Build multiple JVM [\#301](https://github.com/PegaSysEng/pantheon/pull/301)
- Smart contract acceptance test [\#296](https://github.com/PegaSysEng/pantheon/pull/296)
- Fixing WebSocket error response [\#292](https://github.com/PegaSysEng/pantheon/pull/292)
- Reword error messages following exceptions during mining [\#291](https://github.com/PegaSysEng/pantheon/pull/291)
- Clique acceptance tests [\#290](https://github.com/PegaSysEng/pantheon/pull/290)
- Delegate creation of additional JSON-RPC methods to the BesuController [\#289](https://github.com/PegaSysEng/pantheon/pull/289)
- Remove unnecessary `RlpInput` and `RlpOutput` classes [\#287](https://github.com/PegaSysEng/pantheon/pull/287)
- Remove `RlpUtils` [\#285](https://github.com/PegaSysEng/pantheon/pull/285)
- Enabling previously ignored acceptance tests [\#282](https://github.com/PegaSysEng/pantheon/pull/282)
- IPv6 peers [\#281](https://github.com/PegaSysEng/pantheon/pull/281)
- IPv6 Bootnode [\#280](https://github.com/PegaSysEng/pantheon/pull/280)
- Acceptance test for `getTransactionReceipt` JSON-RPC method [\#278](https://github.com/PegaSysEng/pantheon/pull/278)
- Inject `StorageProvider` into `BesuController` instances [\#259](https://github.com/PegaSysEng/pantheon/pull/259)

## 0.8.2

### Removed
 - Removed `import-blockchain` command because nothing exports to the required format yet (PR [\#223](https://github.com/PegaSysEng/pantheon/pull/223))

### Bug Fixes
 - `io.netty.util.internal.OutOfDirectMemoryError` errors by removing reference counting from network messages.
 - Log spam: endless loop in `nioEventLoopGroup` thanks to [@5chdn](https://github.com/5chdn) for reporting) (PR [#261](https://github.com/PegaSysEng/pantheon/pull/261))
 - Rinkeby import can stall with too many fragments thanks to [@steffenkux](https://github.com/steffenkux) and [@5chdn](https://github.com/5chdn) for reporting) (PR [#255](https://github.com/PegaSysEng/pantheon/pull/255))
 - Clique incorrectly used the chain ID instead of the network ID in ETH status messages (PR [#209](https://github.com/PegaSysEng/pantheon/pull/209))
 - Gradle deprecation warnings (PR [#246](https://github.com/PegaSysEng/pantheon/pull/246) with thanks to [@jvirtanen](https://github.com/jvirtanen))
 - Consensus issue on Ropsten:
    - Treat output length as a maximum length for CALL operations (PR [#236](https://github.com/PegaSysEng/pantheon/pull/236))
    - ECRec precompile should return empty instead of 32 zero bytes when the input is invalid (PR [#227](https://github.com/PegaSysEng/pantheon/pull/227))
 - File name too long error while building from source thanks to [@5chdn](https://github.com/5chdn) for reporting) (PR [#221](https://github.com/PegaSysEng/pantheon/pull/221))
 - Loop syntax in `runBesuPrivateNetwork.sh` (PR [#237](https://github.com/PegaSysEng/pantheon/pull/237) thanks to [@matt9ucci](https://github.com/matt9ucci))
 - Fix `CompressionException: Snappy decompression failed` errors thanks to [@5chdn](https://github.com/5chdn) for reporting) (PR [#274](https://github.com/PegaSysEng/pantheon/pull/274))

### Additions and Improvements
 - Added `--ropsten` command line argument to make syncing to Ropsten easier (PR [#197](https://github.com/PegaSysEng/pantheon/pull/197) with thanks to [@jvirtanen](https://github.com/jvirtanen))
 - Enabled constantinople in `--dev-mode` (PR [#256](https://github.com/PegaSysEng/pantheon/pull/256))
 - Supported Constantinople with Clique thanks to [@5chdn](https://github.com/5chdn) for reporting) (PR [#250](https://github.com/PegaSysEng/pantheon/pull/250), PR [#247](https://github.com/PegaSysEng/pantheon/pull/247))
 - Implemented `eth_chainId` JSON-RPC method (PR [#219](https://github.com/PegaSysEng/pantheon/pull/219))
 - Updated client version to be ethstats friendly (PR [#258](https://github.com/PegaSysEng/pantheon/pull/258))
 - Added `--node-private-key` option to allow nodekey file to be specified separately to data directory thanks to [@peterbroadhurst](https://github.com/peterbroadhurst) for requesting)  (PR [#234](https://github.com/PegaSysEng/pantheon/pull/234))
 - Added `--banned-nodeids` option to prevent connection to specific nodes (PR [#254](https://github.com/PegaSysEng/pantheon/pull/254))
 - Send client quitting disconnect message to peers on shutdown (PR [#253](https://github.com/PegaSysEng/pantheon/pull/253))
 - Improved error message for port conflict error (PR [#232](https://github.com/PegaSysEng/pantheon/pull/232))
 - Improved documentation by adding the following pages:
    * [Getting Started](https://github.com/PegaSysEng/pantheon/wiki/Getting-Started)
    * [Network ID and Chain ID](https://github.com/PegaSysEng/pantheon/wiki/NetworkID-And-ChainID)
    * [Node Keys](https://github.com/PegaSysEng/pantheon/wiki/Node-Keys)
    * [Networking](https://github.com/PegaSysEng/pantheon/wiki/Networking)
    * [Accounts for Testing](https://github.com/PegaSysEng/pantheon/wiki/Accounts-for-Testing)
    * [Logging](https://github.com/PegaSysEng/pantheon/wiki/Logging)
    * [Proof of Authority](https://github.com/PegaSysEng/pantheon/wiki/Proof-of-Authority)
    * [Passing JVM Options](https://github.com/PegaSysEng/pantheon/wiki/Passing-JVM-Options)


 ### Technical Improvements
 - Upgraded Ethereum reference tests to 6.0 beta 2. (thanks to [@jvirtanen](https://github.com/jvirtanen) for the initial upgrade to beta 1)
 - Set Java compiler default encoding to UTF-8 (PR [#238](https://github.com/PegaSysEng/pantheon/pull/238) thanks to [@matt9ucci](https://github.com/matt9ucci))
 - Removed duplicate code defining default JSON-RPC APIs (PR [#218](https://github.com/PegaSysEng/pantheon/pull/218) thanks to [@matt9ucci](https://github.com/matt9ucci))
 - Improved code for parsing config (PRs [#208](https://github.com/PegaSysEng/pantheon/pull/208), [#209](https://github.com/PegaSysEng/pantheon/pull/209))
 - Use `java.time.Clock` in favour of a custom Clock interface (PR [#220](https://github.com/PegaSysEng/pantheon/pull/220))
 - Improve modularity of storage systems (PR [#211](https://github.com/PegaSysEng/pantheon/pull/211), [#207](https://github.com/PegaSysEng/pantheon/pull/207))
 - Treat JavaDoc warnings as errors (PR [#171](https://github.com/PegaSysEng/pantheon/pull/171))
 - Add benchmark for `BlockHashOperation `as a template for benchmarking other EVM operations (PR [#203](https://github.com/PegaSysEng/pantheon/pull/203))
 - Added unit tests for `EthBlockNumber` (PR [#195](https://github.com/PegaSysEng/pantheon/pull/195) thanks to [@jvirtanen](https://github.com/jvirtanen))
 - Code style improvements (PR [#196](https://github.com/PegaSysEng/pantheon/pull/196) thanks to [@jvirtanen](https://github.com/jvirtanen))
 - Added unit tests for `Web3ClientVersion` (PR [#194](https://github.com/PegaSysEng/pantheon/pull/194) with thanks to [@jvirtanen](https://github.com/jvirtanen))
 - Removed RLPUtils from `RawBlockIterator` (PR [#179](https://github.com/PegaSysEng/pantheon/pull/179))
 - Replace the JNI based snappy library with a pure-Java version (PR [#257](https://github.com/PegaSysEng/pantheon/pull/257))<|MERGE_RESOLUTION|>--- conflicted
+++ resolved
@@ -3,19 +3,17 @@
 ## 24.2.0-SNAPSHOT
 
 ### Breaking Changes
+- SNAP - Snap sync is now the default for named networks [#6530](https://github.com/hyperledger/besu/pull/6530)
+  - if you want to use the previous default behavior, you'll need to specify `--sync-mode=FAST`
+- BONSAI - Default data storage format is now Bonsai [#6536](https://github.com/hyperledger/besu/pull/6536)
+  - if you had previously used the default (FOREST), at startup you will get an error indicating the mismatch
+    `Mismatch: DB at '/your-path' is BONSAI (Version 2) but config expects FOREST (Version 1). Please check your config.`
+  - to fix this mismatch, specify the format explicitly using `--data-storage-format=FOREST`
 - Following the OpenMetrics convention, the updated Prometheus client adds the `_total` suffix to every metrics of type counter, with the effect that some existing metrics have been renamed to have this suffix. If you are using the official Besu Grafana dashboard [(available here)](https://grafana.com/grafana/dashboards/16455-besu-full/), just update it to the latest revision, that accepts the old and the new name of the affected metrics. If you have a custom dashboard or use the metrics in other ways, then you need to manually update it to support the new naming.
 - The `trace-filter` method in JSON-RPC API now has a default block range limit of 1000, adjustable with `--rpc-max-trace-filter-range` (thanks @alyokaz) [#6446](https://github.com/hyperledger/besu/pull/6446)
 - Requesting the Ethereum Node Record (ENR) to acquire the fork id from bonded peers is now enabled by default, so the following change has been made [#5628](https://github.com/hyperledger/besu/pull/5628):
 - `--Xfilter-on-enr-fork-id` has been removed. To disable the feature use `--filter-on-enr-fork-id=false`.
 - `--engine-jwt-enabled` has been removed. Use `--engine-jwt-disabled` instead. [#6491](https://github.com/hyperledger/besu/pull/6491)
-<<<<<<< HEAD
-- `--data-storage-format` Default data storage format is now Bonsai [#6536](https://github.com/hyperledger/besu/pull/6536)
-  - if you had previously used the default (FOREST), at startup you will get an error indicating the mismatch
-      `Mismatch: DB at '/path' is BONSAI (Version 2) but config expects FOREST (Version 1). Please check your config.`
-  - to fix this mismatch, specify the format explicitly using `--data-storage-format=FOREST`
-=======
-- SNAP sync is now the default for named networks [#6530](https://github.com/hyperledger/besu/pull/6530)
->>>>>>> 5bf959a4
 
 ### Deprecations
 - X_SNAP and X_CHECKPOINT are marked for deprecation and will be removed in 24.4.0 in favor of SNAP and CHECKPOINT [#6405](https://github.com/hyperledger/besu/pull/6405)
