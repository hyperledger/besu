# Changelog

## 22.7.1

### Additions and Improvements
- Do not require a minimum block height when downloading headers or blocks [#3911](https://github.com/hyperledger/besu/pull/3911)
- When on PoS the head can be only be updated by ForkchoiceUpdate [#3994](https://github.com/hyperledger/besu/pull/3994)
- Version information available in metrics [#3997](https://github.com/hyperledger/besu/pull/3997)
- Add TTD and DNS to Sepolia config [#4024](https://github.com/hyperledger/besu/pull/4024)
- Return `type` with value `0x0` when serializing legacy transactions [#4027](https://github.com/hyperledger/besu/pull/4027)

### Bug Fixes
- Fixed a snapsync issue that can sometimes block the healing step [#3920](https://github.com/hyperledger/besu/pull/3920)
- Support free gas networks in the London fee market [#4003](https://github.com/hyperledger/besu/pull/4003)
<<<<<<< HEAD
- Limit the size of outgoing eth subprotocol messages.  [#4034](https://github.com/hyperledger/besu/pull/4034)
=======
- Fixed a state root mismatch issue on bonsai that may appear occasionally [#4041](https://github.com/hyperledger/besu/pull/4041)
>>>>>>> 6aa88129

## 22.4.3

### Additions and Improvements
- \[EXPERIMENTAL\] Add checkpoint sync `--sync-mode="X_CHECKPOINT"` [#3849](https://github.com/hyperledger/besu/pull/3849)
- Support `finalized` and `safe` as tags for the block parameter in RPC APIs [#3950](https://github.com/hyperledger/besu/pull/3950)
- Added verification of payload attributes in ForkchoiceUpdated [#3837](https://github.com/hyperledger/besu/pull/3837)
- Add support for Gray Glacier hardfork [#3961](https://github.com/hyperledger/besu/issues/3961)

### Bug Fixes
- alias engine-rpc-port parameter with the former rpc param name [#3958](https://github.com/hyperledger/besu/pull/3958)

## 22.4.2

### Additions and Improvements
- Engine API Update: Replace deprecated INVALID_TERMINAL_BLOCK with INVALID last valid hash 0x0 [#3882](https://github.com/hyperledger/besu/pull/3882)
- Deprecate experimental merge flag and engine-rpc-enabled flag [#3875](https://github.com/hyperledger/besu/pull/3875)
- Update besu-native dependencies to 0.5.0 for linux arm64 support
- Update ropsten TTD to 100000000000000000000000

### Bug Fixes
- Stop backward sync if genesis block has been reached [#3869](https://github.com/hyperledger/besu/pull/3869)
- Allow to backward sync to request headers back to last finalized block if present or genesis [#3888](https://github.com/hyperledger/besu/pull/3888)

### Download link
- https://hyperledger.jfrog.io/artifactory/besu-binaries/besu/22.4.2/besu-22.4.2.zip / sha256: `e8e9eb7e3f544ecefeec863712fb8d3f6a569c9d70825a4ed2581c596db8fd45`
- https://hyperledger.jfrog.io/artifactory/besu-binaries/besu/22.4.2/besu-22.4.2.tar.gz / sha256: `9db0c37440cb56bcf671b8de13e0ecb6235171a497bdad91020b8c4a9dac2a27`

## 22.4.1

### Additions and Improvements
- GraphQL - allow null log topics in queries which match any topic [#3662](https://github.com/hyperledger/besu/pull/3662)
- multi-arch docker builds for amd64 and arm64 [#2954](https://github.com/hyperledger/besu/pull/2954)
- Filter Netty native lib errors likewise the pure Java implementation [#3807](https://github.com/hyperledger/besu/pull/3807)
- Add ropsten terminal total difficulty config [#3871](https://github.com/hyperledger/besu/pull/3871)

### Bug Fixes
- Stop the BlockPropagationManager when it receives the TTD reached event [#3809](https://github.com/hyperledger/besu/pull/3809)
- Correct getMixHashOrPrevRandao to return the value present in the block header [#3839](https://github.com/hyperledger/besu/pull/3839)

## 22.4.0

### Breaking Changes
- Version 22.4.x will be the last series to support Java 11. Version 22.7.0 will require Java 17 to build and run.
- In the Besu EVM Library all references to SHA3 have been renamed to the more accurate name Keccak256, including class names and comment. [#3749](https://github.com/hyperledger/besu/pull/3749)
- Removed the Gas object and replaced it with a primitive long [#3674](https://github.com/hyperledger/besu/pull/3674)
- Column family added for backward sync [#3638](https://github.com/hyperledger/besu/pull/3638)
  - Note that this added column family makes this a one-way upgrade. That is, once you upgrade your db to this version, you cannot roll back to a previous version of Besu.

### Bug Fixes
- Fix nullpointer on snapsync [#3773](https://github.com/hyperledger/besu/pull/3773)
- Introduce RocksDbSegmentIdentifier to avoid changing the storage plugin [#3755](https://github.com/hyperledger/besu/pull/3755)

## Download Links
- https://hyperledger.jfrog.io/artifactory/besu-binaries/besu/22.4.0/besu-22.4.0.zip / SHA256 d89e102a1941e70be31c176a6dd65cd5f3d69c4c
- https://hyperledger.jfrog.io/artifactory/besu-binaries/besu/22.4.0/besu-22.4.0.tar.gz / SHA256 868e38749dd40debe028624f8267f1fce7587010

## 22.4.0-RC2

### Breaking Changes
- In the Besu EVM Library all references to SHA3 have been renamed to the more accurate name Kecack256, including class names and comment. [#3749](https://github.com/hyperledger/besu/pull/3749)

### Additions and Improvements
- Onchain node permissioning
  - Log the enodeURL that was previously only throwing an IllegalStateException during the isPermitted check [#3697](https://github.com/hyperledger/besu/pull/3697),
  - Fail startup if node permissioning smart contract version does not match [#3765](https://github.com/hyperledger/besu/pull/3765)
- \[EXPERIMENTAL\] Add snapsync `--sync-mode="X_SNAP"` (only as client) [#3710](https://github.com/hyperledger/besu/pull/3710)
- Adapt Fast sync, and Snap sync, to use finalized block, from consensus layer, as pivot after the Merge [#3506](https://github.com/hyperledger/besu/issues/3506)
- Add IPC JSON-RPC interface (BSD/MacOS and Linux only) [#3695](https://github.com/hyperledger/besu/pull/3695)
- Column family added for backward sync [#3638](https://github.com/hyperledger/besu/pull/3638)
  - Note that this added column family makes this a one-way upgrade. That is, once you upgrade your db to this version, you cannot roll back to a previous version of Besu.

## Download Links
- https://hyperledger.jfrog.io/artifactory/besu-binaries/besu/22.4.0-RC2/besu-22.4.0-RC2.zip /  SHA256 5fa7f927c6717ebf503291c058815cd0c5fcfab13245d3b6beb66eb20cf7ac24
- https://hyperledger.jfrog.io/artifactory/besu-binaries/besu/22.4.0-RC2/besu-22.4.0-RC2.tar.gz / SHA256 1c4ecd17552cf5ebf120fc35dad753f45cb951ea0f817381feb2477ec0fff9c9

## 22.4.0-RC1

### Additions and Improvements
- Unit tests are now executed with JUnit5 [#3620](https://github.com/hyperledger/besu/pull/3620)
- Removed the Gas object and replaced it with a primitive long [#3674]

### Bug Fixes
- Flexible Privacy Precompile handles null payload ID [#3664](https://github.com/hyperledger/besu/pull/3664)
- Subcommand blocks import throws exception [#3646](https://github.com/hyperledger/besu/pull/3646)

## Download Links
- https://hyperledger.jfrog.io/artifactory/besu-binaries/besu/22.4.0-RC1/besu-22.4.0-RC1.zip / SHA256 0779082acc20a98eb810eb08778e0c0e1431046c07bc89019a2761fd1baa4c25
- https://hyperledger.jfrog.io/artifactory/besu-binaries/besu/22.4.0-RC1/besu-22.4.0-RC1.tar.gz / SHA256 15d8b0e335f962f95da46864109db9f28ed4f7bc351995b2b8db477c12b94860

## 22.1.3

### Breaking Changes
- Remove the experimental flag for bonsai tries CLI options `--data-storage-format` and `--bonsai-maximum-back-layers-to-load` [#3578](https://github.com/hyperledger/besu/pull/3578)
- Column family added for backward sync [#3532](https://github.com/hyperledger/besu/pull/3532)
  - Note that this added column family makes this a one-way upgrade. That is, once you upgrade your db to this version, you cannot roll back to a previous version of Besu.

### Deprecations
- `--tx-pool-hashes-max-size` is now deprecated and has no more effect, and it will be removed in a future release.

### Additions and Improvements
- Tune transaction synchronization parameter to adapt to mainnet traffic [#3610](https://github.com/hyperledger/besu/pull/3610)
- Improve eth/66 support [#3616](https://github.com/hyperledger/besu/pull/3616)
- Avoid reprocessing remote transactions already seen [#3626](https://github.com/hyperledger/besu/pull/3626)
- Upgraded jackson-databind dependency version [#3647](https://github.com/hyperledger/besu/pull/3647)

## Download Links
- https://hyperledger.jfrog.io/artifactory/besu-binaries/besu/22.1.3/besu-22.1.3.zip /  SHA256 9dafb80f2ec9ce8d732fd9e9894ca2455dd02418971c89cd6ccee94c53354d5d
- https://hyperledger.jfrog.io/artifactory/besu-binaries/besu/22.1.3/besu-22.1.3.tar.gz / SHA256 f9f8d37353aa4b5d12e87c08dd86328c1cffc591c6fc9e076c0f85a1d4663dfe

## 22.1.2

### Additions and Improvements
- Execution layer (The Merge):
  - Execution specific RPC endpoint [#3378](https://github.com/hyperledger/besu/issues/3378)
  - Adds JWT authentication to Engine APIs
  - Supports kiln V2.1 spec
- Tracing APIs
  - new API methods: trace_rawTransaction, trace_get, trace_callMany
  - added revertReason to trace APIs including: trace_transaction, trace_get, trace_call, trace_callMany, and trace_rawTransaction
- Allow mining beneficiary to transition at specific blocks for ibft2 and qbft consensus mechanisms.  [#3115](https://github.com/hyperledger/besu/issues/3115)
- Return richer information from the PrecompiledContract interface. [\#3546](https://github.com/hyperledger/besu/pull/3546)

### Bug Fixes
- Reject locally-sourced transactions below the minimum gas price when not mining. [#3397](https://github.com/hyperledger/besu/pull/3397)
- Fixed bug with contract address supplied to `debug_accountAt` [#3518](https://github.com/hyperledger/besu/pull/3518)

## Download Links
- https://hyperledger.jfrog.io/artifactory/besu-binaries/besu/22.1.2/besu-22.1.2.zip /  SHA256 1b26e3f8982c3a9dbabc72171f83f1cfe89eef84ead45b184ee9101f411c1251
- https://hyperledger.jfrog.io/artifactory/besu-binaries/besu/22.1.2/besu-22.1.2.tar.gz / SHA256 1eca9abddf351eaaf4e6eaa1b9536b8b4fd7d30a81d39f9d44ffeb198627ee7a

## 22.1.1

### Additions and Improvements
- Allow optional RPC methods that bypass authentication [#3382](https://github.com/hyperledger/besu/pull/3382)
- Execution layer (The Merge):
  - Extend block creation and mining to support The Merge [#3412](https://github.com/hyperledger/besu/pull/3412)
  - Backward sync [#3410](https://github.com/hyperledger/besu/pull/3410)
  - Extend validateAndProcessBlock to return an error message in case of failure, so it can be returned to the caller of ExecutePayload API [#3411](https://github.com/hyperledger/besu/pull/3411)
  - Persist latest finalized block [#2913](https://github.com/hyperledger/besu/issues/2913)
  - Add PostMergeContext, and stop syncing after the switch to PoS [#3453](https://github.com/hyperledger/besu/pull/3453)
  - Add header validation rules needed to validate The Merge blocks [#3454](https://github.com/hyperledger/besu/pull/3454)
  - Add core components: controller builder, protocol scheduler, coordinator, block creator and processor. [#3461](https://github.com/hyperledger/besu/pull/3461)
  - Execution specific RPC endpoint [#2914](https://github.com/hyperledger/besu/issues/2914), [#3350](https://github.com/hyperledger/besu/pull/3350)
- QBFT consensus algorithm is production ready

## Download Links
- https://hyperledger.jfrog.io/artifactory/besu-binaries/besu/22.1.1/besu-22.1.1.zip /  SHA256 cfff79e19e5f9a184d0b62886990698b77d019a0745ea63b5f9373870518173e
- https://hyperledger.jfrog.io/artifactory/besu-binaries/besu/22.1.1/besu-22.1.1.tar.gz / SHA256 51cc9d35215f977ac7338e5c611c60f225fd6a8c1c26f188e661624a039e83f3

## 22.1.0

### Breaking Changes
- Plugin API: BlockHeader.getBaseFee() method now returns an optional Wei instead of an optional Long [#3065](https://github.com/hyperledger/besu/issues/3065)
- Removed deprecated hash variable `protected volatile Hash hash;` which was used for private transactions [#3110](https://github.com/hyperledger/besu/pull/3110)

### Additions and Improvements
- Add support for additional JWT authentication algorithms [#3017](https://github.com/hyperledger/besu/pull/3017)
- Represent baseFee as Wei instead of long accordingly to the spec [#2785](https://github.com/hyperledger/besu/issues/2785)
- Implements [EIP-4399](https://eips.ethereum.org/EIPS/eip-4399) to repurpose DIFFICULTY opcode after the merge as a source of entropy from the Beacon chain. [#3081](https://github.com/hyperledger/besu/issues/3081)
- Re-order external services (e.g JsonRpcHttpService) to start before blocks start processing [#3118](https://github.com/hyperledger/besu/pull/3118)
- Stream JSON RPC responses to avoid creating big JSON strings in memory [#3076](https://github.com/hyperledger/besu/pull/3076)
- Ethereum Classic Mystique Hard Fork [#3256](https://github.com/hyperledger/besu/pull/3256)
- Genesis file parameter `blockperiodseconds` is validated as a positive integer on startup to prevent unexpected runtime behaviour [#3186](https://github.com/hyperledger/besu/pull/3186)
- Add option to require replay protection for locally submitted transactions [\#1975](https://github.com/hyperledger/besu/issues/1975)
- Update to block header validation for IBFT and QBFT to support London fork EIP-1559 [#3251](https://github.com/hyperledger/besu/pull/3251)
- Move into SLF4J as logging facade [#3285](https://github.com/hyperledger/besu/pull/3285)
- Changing the order in which we traverse the word state tree during fast sync. This should improve fast sync during subsequent pivot changes.[#3202](https://github.com/hyperledger/besu/pull/3202)
- Updated besu-native to version 0.4.3 [#3331](https://github.com/hyperledger/besu/pull/3331)
- Refactor synchronizer to asynchronously retrieve blocks from peers, and to change peer when retrying to get a block. [#3326](https://github.com/hyperledger/besu/pull/3326)
- Disable RocksDB TTL compactions [#3356](https://github.com/hyperledger/besu/pull/3356)
- add a websocket frame size configuration CLI parameter [3386][https://github.com/hyperledger/besu/pull/3386]
- Add `--ec-curve` parameter to export/export-address public-key subcommands [#3333](https://github.com/hyperledger/besu/pull/3333)

### Bug Fixes
- Change the base docker image from Debian Buster to Ubuntu 20.04 [#3171](https://github.com/hyperledger/besu/issues/3171) fixes [#3045](https://github.com/hyperledger/besu/issues/3045)
- Make 'to' field optional in eth_call method according to the spec [#3177](https://github.com/hyperledger/besu/pull/3177)
- Update to log4j 2.17.1. Resolves potential vulnerability only exploitable when using custom log4j configurations that are writable by untrusted users.
- Fix regression on cors-origin star value
- Fix for ethFeeHistory accepting hex values for blockCount
- Fix a sync issue, when the chain downloader incorrectly shutdown when a task in the pipeline is cancelled. [#3319](https://github.com/hyperledger/besu/pull/3319)
- add a websocket frame size configuration CLI parameter [3368][https://github.com/hyperledger/besu/pull/3379]
- Prevent node from peering to itself [#3342](https://github.com/hyperledger/besu/pull/3342)
- Fix an `IndexOutOfBoundsException` exception when getting block from peers. [#3304](https://github.com/hyperledger/besu/issues/3304)
- Handle legacy eth64 without throwing null pointer exceptions [#3343](https://github.com/hyperledger/besu/pull/3343)

### Download Links
- https://hyperledger.jfrog.io/artifactory/besu-binaries/besu/22.1.0/besu-22.1.0.tar.gz \ SHA256 232bd7f274691ca14c26289fdc289d3fcdf69426dd96e2fa1601f4d079645c2f
- https://hyperledger.jfrog.io/artifactory/besu-binaries/besu/22.1.0/besu-22.1.0.zip \ SHA256 1b701ff5b647b64aff3d73d6f1fe3fdf73f14adbe31504011eff1660ab56ad2b

## 21.10.9

### Bug Fixes
- Fix regression on cors-origin star value
- Fix for ethFeeHistory accepting hex values for blockCount

 **Full Changelog**: https://github.com/hyperledger/besu/compare/21.10.8...21.10.9

[besu-21.10.9.tar.gz](https://hyperledger.jfrog.io/artifactory/besu-binaries/besu/21.10.9/besu-21.10.9.tar.gz) a4b85ba72ee73017303e4b2f0fdde84a87d376c2c17fdcebfa4e34680f52fc71
[besu-21.10.9.zip](https://hyperledger.jfrog.io/artifactory/besu-binaries/besu/21.10.9/besu-21.10.9.zip) c3ba3f07340fa80064ba7c06f2c0ec081184e000f9a925d132084352d0665ef9

## 21.10.8

### Additions and Improvements
- Ethereum Classic Mystique Hard Fork [#3256](https://github.com/hyperledger/besu/pull/3256)

### Download Links
https://hyperledger.jfrog.io/artifactory/besu-binaries/besu/21.10.8/besu-21.10.8.tar.gz \ SHA256 d325e2e36bc38a707a9eebf92068f5021606a8c6b6464bb4b4d59008ef8014fc
https://hyperledger.jfrog.io/artifactory/besu-binaries/besu/21.10.8/besu-21.10.8.zip \ SHA256 a91da1e82fb378e16437327bba56dd299aafdb0614ba528167a1dae85440c5af

## 21.10.7

### Bug Fixes
- Update dependencies (including vert.x, kubernetes client-java, okhttp, commons-codec)

### Additions and Improvements
- Add support for additional JWT authentication algorithms [#3017](https://github.com/hyperledger/besu/pull/3017)
- Remove Orion ATs

### Download Links
https://hyperledger.jfrog.io/artifactory/besu-binaries/besu/21.10.7/besu-21.10.7.tar.gz \ SHA256 94cee804fcaea366c9575380ef0e30ed04bf2fc7451190a94887f14c07f301ff
https://hyperledger.jfrog.io/artifactory/besu-binaries/besu/21.10.7/besu-21.10.7.zip \ SHA256 faf1ebfb20aa6171aa6ea98d7653339272567c318711d11e350471b5bba62c00

## 21.10.6

### Bug Fixes
- Update log4j to 2.17.1

### Download Links
https://hyperledger.jfrog.io/artifactory/besu-binaries/besu/21.10.6/besu-21.10.6.tar.gz \ SHA256 ef579490031dd4eb3704b4041e352cfb2e7e787fcff7506b69ef88843d4e1220
https://hyperledger.jfrog.io/artifactory/besu-binaries/besu/21.10.6/besu-21.10.6.zip \ SHA256 0fdda65bc993905daa14824840724d0b74e3f16f771f5726f5307f6d9575a719

## 21.10.5

### Bug Fixes
- Update log4j to 2.17.0

### Download Links
https://hyperledger.jfrog.io/artifactory/besu-binaries/besu/21.10.5/besu-21.10.5.tar.gz \ SHA256 0d1b6ed8f3e1325ad0d4acabad63c192385e6dcbefe40dc6b647e8ad106445a8
https://hyperledger.jfrog.io/artifactory/besu-binaries/besu/21.10.5/besu-21.10.5.zip \ SHA256 a1689a8a65c4c6f633b686983a6a1653e7ac86e742ad2ec6351176482d6e0c57

## 21.10.4

### Bug Fixes
- Update log4j to 2.16.0.
- Change the base docker image from Debian Buster to Ubuntu 20.04 [#3171](https://github.com/hyperledger/besu/issues/3171) fixes [#3045](https://github.com/hyperledger/besu/issues/3045)

### Download links
This release is not recommended for production use.

## 21.10.3

### Additions and Improvements
- Updated log4j to 2.15.0 and disabled JNDI message format lookups to improve security.
- Represent baseFee as Wei instead of long accordingly to the spec [#2785](https://github.com/hyperledger/besu/issues/2785)
- Adding support of the NO_COLOR environment variable as described in the [NO_COLOR](https://no-color.org/) standard [#3085](https://github.com/hyperledger/besu/pull/3085)
- Add `privx_findFlexiblePrivacyGroup` RPC Method, `privx_findOnchainPrivacyGroup` will be removed in a future release [#3075](https://github.com/hyperledger/besu/pull/3075)
- The invalid value is now shown when `--bootnodes` cannot parse an item to make it easier to identify which option is invalid.
- Adding two new options to be able to specify desired TLS protocol version and Java cipher suites [#3105](https://github.com/hyperledger/besu/pull/3105)
- Implements [EIP-4399](https://eips.ethereum.org/EIPS/eip-4399) to repurpose DIFFICULTY opcode after the merge as a source of entropy from the Beacon chain. [#3081](https://github.com/hyperledger/besu/issues/3081)

### Bug Fixes
- Change the base docker image from Debian Buster to Ubuntu 20.04 [#3171](https://github.com/hyperledger/besu/issues/3171) fixes [#3045](https://github.com/hyperledger/besu/issues/3045)

### Download Link
This release is not recommended for production use.

## 21.10.2

### Additions and Improvements
- Add discovery options to genesis file [#2944](https://github.com/hyperledger/besu/pull/2944)
- Add validate-config subcommand to perform basic syntax validation of TOML config [#2994](https://github.com/hyperledger/besu/pull/2994)
- Updated Sepolia Nodes [#3034](https://github.com/hyperledger/besu/pull/3034) [#3035](https://github.com/hyperledger/besu/pull/3035)

### Bug Fixes
- Reduce shift calculations to shifts that may have an actual result. [#3039](https://github.com/hyperledger/besu/pull/3039)
- DNS Discovery daemon wasn't started [#3033](https://github.com/hyperledger/besu/pull/3033)

### Download Link
This release is not recommended for production use.

## 21.10.1

### Additions and Improvements
- Add CLI autocomplete scripts. [#2854](https://github.com/hyperledger/besu/pull/2854)
- Add support for PKCS11 keystore on PKI Block Creation. [#2865](https://github.com/hyperledger/besu/pull/2865)
- Optimize EVM Memory for MLOAD Operations [#2917](https://github.com/hyperledger/besu/pull/2917)
- Upgrade CircleCI OpenJDK docker image to version 11.0.12. [#2928](https://github.com/hyperledger/besu/pull/2928)
- Update JDK 11 to latest version in Besu Docker images. [#2925](https://github.com/hyperledger/besu/pull/2925)
- Add Sepolia proof-of-work testnet configurations [#2920](https://github.com/hyperledger/besu/pull/2920)
- Allow block period to be configured for IBFT2 and QBFT using transitions [#2902](https://github.com/hyperledger/besu/pull/2902)
- Add support for binary messages (0x02) for websocket. [#2980](https://github.com/hyperledger/besu/pull/2980)

### Bug Fixes
- Do not change the sender balance, but set gas fee to zero, when simulating a transaction without enforcing balance checks. [#2454](https://github.com/hyperledger/besu/pull/2454)
- Ensure genesis block has the default base fee if london is at block 0 [#2920](https://github.com/hyperledger/besu/pull/2920)
- Fixes the exit condition for loading a BonsaiPersistedWorldState for a sibling block of the last one persisted [#2967](https://github.com/hyperledger/besu/pull/2967)

### Early Access Features
- Enable plugins to expose custom JSON-RPC / WebSocket methods [#1317](https://github.com/hyperledger/besu/issues/1317)

### Download Link
This release is not recommended for production use.

## 21.10.0

### Additions and Improvements
- The EVM has been factored out into a standalone module, suitable for inclusion as a library. [#2790](https://github.com/hyperledger/besu/pull/2790)
- Low level performance improvements changes to cut worst-case EVM performance in half. [#2796](https://github.com/hyperledger/besu/pull/2796)
- Migrate `ExceptionalHaltReason` from an enum to an interface to allow downstream users of the EVM to add new exceptional halt reasons. [#2810](https://github.com/hyperledger/besu/pull/2810)
- reduces need for JUMPDEST analysis via caching [#2607](https://github.com/hyperledger/besu/pull/2821)
- Add support for custom private key file for public-key export and public-key export-address commands [#2801](https://github.com/hyperledger/besu/pull/2801)
- Add CLI autocomplete scripts. [#2854](https://github.com/hyperledger/besu/pull/2854)
- Added support for PKCS11 keystore on PKI Block Creation. [#2865](https://github.com/hyperledger/besu/pull/2865)
- add support for ArrowGlacier hardfork [#2943](https://github.com/hyperledger/besu/issues/2943)

### Bug Fixes
- Allow BESU_CONFIG_FILE environment to specify TOML file [#2455](https://github.com/hyperledger/besu/issues/2455)
- Fix bug with private contracts not able to call public contracts that call public contracts [#2816](https://github.com/hyperledger/besu/pull/2816)
- Fixes the exit condition for loading a BonsaiPersistedWorldState for a sibling block of the last one persisted [#2967](https://github.com/hyperledger/besu/pull/2967)
- Fixes bonsai getMutable regression affecting fast-sync [#2934](https://github.com/hyperledger/besu/pull/2934)
- Regression in RC1 involving LogOperation and frame memory overwrites [#2908](https://github.com/hyperledger/besu/pull/2908)
- Allow `eth_call` and `eth_estimateGas` to accept contract address as sender. [#2891](https://github.com/hyperledger/besu/pull/2891)

### Early Access Features
- Enable plugins to expose custom JSON-RPC / WebSocket methods [#1317](https://github.com/hyperledger/besu/issues/1317)

### Download Link
This release is not recommended for production use. \
SHA256: 71374454753c2ee595f4f34dc6913f731818d50150accbc98088aace313c6935

## 21.10.0-RC4

### Additions and Improvements

### Bug Fixes
- Fixes the exit condition for loading a BonsaiPersistedWorldState for a sibling block of the last one persisted [#2967](https://github.com/hyperledger/besu/pull/2967)
- Fixes bonsai getMutable regression affecting fast-sync [#2934](https://github.com/hyperledger/besu/pull/2934)

### Early Access Features
### Download Link
This release is not recommended for production use. \
SHA256: b16e15764b8bc06c5c3f9f19bc8b99fa48e7894aa5a6ccdad65da49bbf564793

## 21.10.0-RC3

### Bug Fixes
- Regression in RC1 involving LogOperation and frame memory overwrites [#2908](https://github.com/hyperledger/besu/pull/2908)
- Allow `eth_call` and `eth_estimateGas` to accept contract address as sender. [#2891](https://github.com/hyperledger/besu/pull/2891)
- Fix Concurrency issues in Ethpeers. [#2896](https://github.com/hyperledger/besu/pull/2896)

### Download
This release is not recommended for production use. \
SHA256: 3d4857589336717bf5e4e5ef711b9a7f3bc46b49e1cf5b3b6574a00ccc6eda94

## 21.10.0-RC1/RC2
### Additions and Improvements
- The EVM has been factored out into a standalone module, suitable for inclusion as a library. [#2790](https://github.com/hyperledger/besu/pull/2790)
- Low level performance improvements changes to cut worst-case EVM performance in half. [#2796](https://github.com/hyperledger/besu/pull/2796)
- Migrate `ExceptionalHaltReason` from an enum to an interface to allow downstream users of the EVM to add new exceptional halt reasons. [#2810](https://github.com/hyperledger/besu/pull/2810)
- reduces need for JUMPDEST analysis via caching [#2607](https://github.com/hyperledger/besu/pull/2821)
- Add support for custom private key file for public-key export and public-key export-address commands [#2801](https://github.com/hyperledger/besu/pull/2801)

### Bug Fixes
- Allow BESU_CONFIG_FILE environment to specify TOML file [#2455](https://github.com/hyperledger/besu/issues/2455)
- Fix bug with private contracts not able to call public contracts that call public contracts [#2816](https://github.com/hyperledger/besu/pull/2816)

### Early Access Features

### Download
This release is not recommended for production use. \
SHA256: 536612e5e4d7a5e7a582f729f01ba591ba68cc389e8379fea3571ed85322ff51


## 21.7.4
### Additions and Improvements
- Upgrade Gradle to 7.2, which supports building with Java 17 [#2761](https://github.com/hyperledger/besu/pull/2376)

### Bug Fixes
- Set an idle timeout for metrics connections, to clean up ports when no longer used [\#2748](https://github.com/hyperledger/besu/pull/2748)
- Onchain privacy groups can be unlocked after being locked without having to add a participant [\#2693](https://github.com/hyperledger/besu/pull/2693)
- Update Gas Schedule for Ethereum Classic [#2746](https://github.com/hyperledger/besu/pull/2746)

### Early Access Features
- \[EXPERIMENTAL\] Added support for QBFT with PKI-backed Block Creation. [#2647](https://github.com/hyperledger/besu/issues/2647)
- \[EXPERIMENTAL\] Added support for QBFT to use retrieve validators from a smart contract [#2574](https://github.com/hyperledger/besu/pull/2574)

### Download Link
https://hyperledger.jfrog.io/native/besu-binaries/besu/21.7.4/besu-21.7.4.zip \
SHA256: 778d3c42851db11fec9171f77b22662f2baeb9b2ce913d7cfaaf1042ec19b7f9

## 21.7.3
### Additions and Improvements
- Migration to Apache Tuweni 2.0 [\#2376](https://github.com/hyperledger/besu/pull/2376)
- \[EXPERIMENTAL\] Added support for DevP2P-over-TLS [#2536](https://github.com/hyperledger/besu/pull/2536)
- `eth_getWork`, `eth_submitWork` support over the Stratum port [#2581](https://github.com/hyperledger/besu/pull/2581)
- Stratum metrics [#2583](https://github.com/hyperledger/besu/pull/2583)
- Support for mining ommers [#2576](https://github.com/hyperledger/besu/pull/2576)
- Updated onchain permissioning to validate permissions on transaction submission [\#2595](https://github.com/hyperledger/besu/pull/2595)
- Removed deprecated CLI option `--privacy-precompiled-address` [#2605](https://github.com/hyperledger/besu/pull/2605)
- Removed code supporting EIP-1702. [#2657](https://github.com/hyperledger/besu/pull/2657)
- A native library was added for the alternative signature algorithm secp256r1, which will be used by default [#2630](https://github.com/hyperledger/besu/pull/2630)
- The command line option --Xsecp-native-enabled was added as an alias for --Xsecp256k1-native-enabled [#2630](https://github.com/hyperledger/besu/pull/2630)
- Added Labelled gauges for metrics [#2646](https://github.com/hyperledger/besu/pull/2646)
- support for `eth/66` networking protocol [#2365](https://github.com/hyperledger/besu/pull/2365)
- update RPC methods for post london 1559 transaction [#2535](https://github.com/hyperledger/besu/pull/2535)
- \[EXPERIMENTAL\] Added support for using DNS host name in place of IP address in onchain node permissioning rules [#2667](https://github.com/hyperledger/besu/pull/2667)
- Implement EIP-3607 Reject transactions from senders with deployed code. [#2676](https://github.com/hyperledger/besu/pull/2676)
- Ignore all unknown fields when supplied to eth_estimateGas or eth_call. [\#2690](https://github.com/hyperledger/besu/pull/2690)

### Bug Fixes
- Consider effective price and effective priority fee in transaction replacement rules [\#2529](https://github.com/hyperledger/besu/issues/2529)
- GetTransactionCount should return the latest transaction count if it is greater than the transaction pool [\#2633](https://github.com/hyperledger/besu/pull/2633)

### Early Access Features

## 21.7.2

### Additions and Improvements
This release contains improvements and bugfixes for optimum compatibility with other London client versions.

## Bug Fixes
- hotfix for private transaction identification for mainnet transactions [#2609](https://github.com/hyperledger/besu/pull/2609)

## Download Link
https://hyperledger.jfrog.io/artifactory/besu-binaries/besu/21.7.2/besu-21.7.2.zip \
db47fd9ba33b36436ed6798d2474f7621c733353fd04f49d6defffd12e3b6e14


## 21.7.1

### Additions and Improvements
- `priv_call` now uses NO_TRACING OperationTracer implementation which improves memory usage [\#2482](https://github.com/hyperledger/besu/pull/2482)
- Ping and Pong messages now support ENR encoding as scalars or bytes [\#2512](https://github.com/hyperledger/besu/pull/2512)

### Download Link
https://hyperledger.jfrog.io/artifactory/besu-binaries/besu/21.7.1/besu-21.7.1.zip \
sha256sum 83fc44e39a710a95d8b6cbbbf04010dea76122bafcc633a993cd15304905a402

## 21.7.0

### Additions and Improvements
This release contains the activation blocks for London across all supported testnets. They are:
  * Ropsten 10_499_401 (24 Jun 2021)
  * Goerli 5_062_605 (30 Jun 2021)
  * Rinkeby 8_897_988 (7 Jul 2021)
  * Mainnet 12_965_000 (4 Aug 2021)
- eip-1559 changes: accept transactions which have maxFeePerGas below current baseFee [\#2374](https://github.com/hyperledger/besu/pull/2374)
- Introduced transitions for IBFT2 block rewards [\#1977](https://github.com/hyperledger/besu/pull/1977)
- Change Ethstats's status from experimental feature to stable. [\#2405](https://github.com/hyperledger/besu/pull/2405)
- Fixed disabling of native libraries for secp256k1 and altBn128. [\#2163](https://github.com/hyperledger/besu/pull/2163)
- eth_feeHistory API for wallet providers [\#2466](https://github.com/hyperledger/besu/pull/2466)

### Bug Fixes
- Ibft2 could create invalid RoundChange messages in some circumstances containing duplicate prepares [\#2449](https://github.com/hyperledger/besu/pull/2449)
- Updated `eth_sendRawTransaction` to return an error when maxPriorityFeePerGas exceeds maxFeePerGas [\#2424](https://github.com/hyperledger/besu/pull/2424)
- Fixed NoSuchElementException with EIP1559 transaction receipts when using eth_getTransactionReceipt [\#2477](https://github.com/hyperledger/besu/pull/2477)

### Early Access Features
- QBFT is a Byzantine Fault Tolerant consensus algorithm, building on the capabilities of IBFT and IBFT 2.0. It aims to provide performance improvements in cases of excess round change, and provides interoperability with other EEA compliant clients, such as GoQuorum.
  - Note: QBFT currently only supports new networks. Existing networks using IBFT2.0 cannot migrate to QBFT. This will become available in a future release.
  - Note: QBFT is an early access feature pending community feedback. Please make use of QBFT in new development networks and reach out in case of issues or concerns
- GoQuorum-compatible privacy. This mode uses Tessera and is interoperable with GoQuorum.
  - Note: GoQuorum-compatible privacy is an early access feature pending community feedback.

### Download Link
https://hyperledger.jfrog.io/artifactory/besu-binaries/besu/21.7.0/besu-21.7.0.zip
sha256sum 389465fdcc2cc5e5007a02dc2b8a2c43d577198867316bc5cc4392803ed71034

## 21.7.0-RC2

### Additions and Improvements
- eth_feeHistory API for wallet providers [\#2466](https://github.com/hyperledger/besu/pull/2466)
### Bug Fixes
- Ibft2 could create invalid RoundChange messages in some circumstances containing duplicate prepares [\#2449](https://github.com/hyperledger/besu/pull/2449)

## Download Link
https://hyperledger.jfrog.io/artifactory/besu-binaries/besu/21.7.0-RC2/besu-21.7.0-RC2.zip
sha256sum 7bc97c359386cad84d449f786dc0a8ed8728616b6704ce473c63f1d94af3a9ef


## 21.7.0-RC1

### Additions and Improvements
- eip-1559 changes: accept transactions which have maxFeePerGas below current baseFee [\#2374](https://github.com/hyperledger/besu/pull/2374)
- Introduced transitions for IBFT2 block rewards [\#1977](https://github.com/hyperledger/besu/pull/1977)
- Change Ethstats's status from experimental feature to stable. [\#2405](https://github.com/hyperledger/besu/pull/2405)
- Fixed disabling of native libraries for secp256k1 and altBn128. [\#2163](https://github.com/hyperledger/besu/pull/2163)


### Bug Fixes

- Updated `eth_sendRawTransaction` to return an error when maxPriorityFeePerGas exceeds maxFeePerGas [\#2424](https://github.com/hyperledger/besu/pull/2424)

### Early Access Features
This release contains the activation blocks for London across all supported testnets. They are:
  * Ropsten 10_499_401 (24 Jun 2021)
  * Goerli 5_062_605 (30 Jun 2021)
  * Rinkeby 8_897_988 (7 Jul 2021)

## Download Link
https://hyperledger.jfrog.io/artifactory/besu-binaries/besu/21.7.0-RC1/besu-21.7.0-RC1.zip
sha256sum fc959646af65a0e267fc4d695e0af7e87331d774e6e8e890f5cc391549ed175a

## 21.1.7

## Privacy users - Orion Project Deprecation
Tessera is now the recommended Private Transaction Manager for Hyperledger Besu.

Now that all primary Orion functionality has been merged into Tessera, Orion is being deprecated.
We encourage all users with active projects to use the provided migration instructions,
documented [here](https://docs.orion.consensys.net/en/latest/Tutorials/Migrating-from-Orion-to-Tessera/).

We will continue to support Orion users until 30th November 2021. If you have any questions or
concerns, please reach out to the ConsenSys protocol engineering team in the
[#orion channel on Discord](https://discord.gg/hYpHRjK) or by [email](mailto:quorum@consensys.net).


### Additions and Improvements
* Upgrade OpenTelemetry to 1.2.0. [\#2313](https://github.com/hyperledger/besu/pull/2313)

* Ethereum Classic Magneto Hard Fork [\#2315](https://github.com/hyperledger/besu/pull/2315)

* Added support for the upcoming CALAVERAS ephemeral testnet and removed the configuration for the deprecated BAIKAL ephemeral testnet. [\#2343](https://github.com/hyperledger/besu/pull/2343)

### Bug Fixes
* Fix invalid transfer values with the tracing API specifically for CALL operation [\#2319](https://github.com/hyperledger/besu/pull/2319)

### Early Access Features

#### Previously identified known issues

- Fixed issue in discv5 where nonce was incorrectly reused. [\#2075](https://github.com/hyperledger/besu/pull/2075)
- Fixed issues in debug_standardTraceBadBlockToFile and debug_standardTraceBlockToFile. [\#2120](https://github.com/hyperledger/besu/pull/2120)
- Fixed invalid error code in several JSON RPC methods when the requested block is not in the range. [\#2138](https://github.com/hyperledger/besu/pull/2138)

## Download Link
https://hyperledger.jfrog.io/artifactory/besu-binaries/besu/21.1.7/besu-21.1.7.zip

sha256: f415c9b67d26819caeb9940324b2b1b9ce6e872c9181052739438545e84e2531


## 21.1.6

### Additions and Improvements

* Added support for the upcoming BAIKAL ephemeral testnet and removed the configuration for the deprecated YOLOv3 ephemeral testnet. [\#2237](https://github.com/hyperledger/besu/pull/2237)
* Implemented [EIP-3541](https://eips.ethereum.org/EIPS/eip-3541): Reject new contracts starting with the 0xEF byte [\#2243](https://github.com/hyperledger/besu/pull/2243)
* Implemented [EIP-3529](https://eips.ethereum.org/EIPS/eip-3529): Reduction in refunds [\#2238](https://github.com/hyperledger/besu/pull/2238)
* Implemented [EIP-3554](https://eips.ethereum.org/EIPS/eip-3554): Difficulty Bomb Delay [\#2289](https://github.com/hyperledger/besu/pull/2289)
* \[EXPERIMENTAL\] Added support for secp256r1 keys. [#2008](https://github.com/hyperledger/besu/pull/2008)

### Bug Fixes

- Added ACCESS_LIST transactions to the list of transactions using legacy gas pricing for 1559 [\#2239](https://github.com/hyperledger/besu/pull/2239)
- Reduced logging level of public key decoding failure of malformed packets. [\#2143](https://github.com/hyperledger/besu/pull/2143)
- Add 1559 parameters to json-rpc responses.  [\#2222](https://github.com/hyperledger/besu/pull/2222)

### Early Access Features

#### Previously identified known issues

- Fixed issue in discv5 where nonce was incorrectly reused. [\#2075](https://github.com/hyperledger/besu/pull/2075)
- Fixed issues in debug_standardTraceBadBlockToFile and debug_standardTraceBlockToFile. [\#2120](https://github.com/hyperledger/besu/pull/2120)
- Fixed invalid error code in several JSON RPC methods when the requested block is not in the range. [\#2138](https://github.com/hyperledger/besu/pull/2138)

## Download Link
https://hyperledger.jfrog.io/artifactory/besu-binaries/besu/21.1.6/besu-21.1.6.zip

sha256: 3952c69a32bb390ec84ccf4c2c3eb600ea3696af9a05914985d10e1632ef8488

## 21.1.5

### Additions and Improvements

- Ignore `nonce` when supplied to eth_estimateGas or eth_call. [\#2133](https://github.com/hyperledger/besu/pull/2133)
- Ignore `privateFor` for tx estimation. [\#2160](https://github.com/hyperledger/besu/pull/2160)

### Bug Fixes

- Fixed `NullPointerException` when crossing network upgrade blocks when peer discovery is disabled. [\#2140](https://github.com/hyperledger/besu/pull/2140)

### Early Access Features

#### Previously identified known issues

- Fixed issue in discv5 where nonce was incorrectly reused. [\#2075](https://github.com/hyperledger/besu/pull/2075)
- Fixed issues in debug_standardTraceBadBlockToFile and debug_standardTraceBlockToFile. [\#2120](https://github.com/hyperledger/besu/pull/2120)

## Download Link
https://hyperledger.jfrog.io/artifactory/besu-binaries/besu/21.1.5/besu-21.1.5.zip

sha256: edd78fcc772cfa97d11d8ee7b5766e6fac4b31b582f940838a292f2aeb204777

## 21.1.4

### Additions and Improvements

- Adds `--discovery-dns-url` CLI command [\#2088](https://github.com/hyperledger/besu/pull/2088)

### Bug Fixes

- Fixed issue in discv5 where nonce was incorrectly reused. [\#2075](https://github.com/hyperledger/besu/pull/2075)
- Fixed issues in debug_standardTraceBadBlockToFile and debug_standardTraceBlockToFile. [\#2120](https://github.com/hyperledger/besu/pull/2120)

### Early Access Features

#### Previously identified known issues

- [Fast sync when running Besu on cloud providers](KNOWN_ISSUES.md#fast-sync-when-running-besu-on-cloud-providers)
- [Privacy users with private transactions created using v1.3.4 or earlier](KNOWN_ISSUES.md#privacy-users-with-private-transactions-created-using-v134-or-earlier)

## Download Link
https://hyperledger.jfrog.io/artifactory/besu-binaries/besu/21.1.4/besu-21.1.4.zip
58ae55b492680d92aeccfbed477e8b9c25ccc1a97cca71895e27448d754a7d8b

## 21.1.3

### Additions and Improvements
* Increase node diversity when downloading blocks [\#2033](https://github.com/hyperledger/besu/pull/2033)

### Bug Fixes
* Ethereum Node Records are now dynamically recalculated when we pass network upgrade blocks. This allows for better peering through transitions without needing to restart the node. [\#1998](https://github.com/hyperledger/besu/pull/1998)


### Early Access Features

#### Previously identified known issues

- [Fast sync when running Besu on cloud providers](KNOWN_ISSUES.md#fast-sync-when-running-besu-on-cloud-providers)
- [Privacy users with private transactions created using v1.3.4 or earlier](KNOWN_ISSUES.md#privacy-users-with-private-transactions-created-using-v134-or-earlier)

### Download link
https://hyperledger.jfrog.io/artifactory/besu-binaries/besu/21.1.3/besu-21.1.3.zip
38893cae225e5c53036d06adbeccc30aeb86ef08c543fb742941a8c618485c8a

## 21.1.2

### Berlin Network Upgrade

### Important note: the 21.1.1 release contains an outdated version of the Berlin network upgrade. If you are using Besu on public Ethereum networks, you must upgrade to 21.1.2.

This release contains the activation blocks for Berlin across all supported testnets and the Ethereum mainnet. They are:
  * Ropsten 9_812_189 (10 Mar 2021)
  * Goerli 4_460_644 (17 Mar 2021)
  * Rinkeby 8_290_928 (24 Mar 2021)
  * Ethereum 12_244_000 (14 Apr 2021)


### Additions and Improvements
- Added option to set a limit for JSON-RPC connections
  * HTTP connections `--rpc-http-max-active-connections` [\#1996](https://github.com/hyperledger/besu/pull/1996)
  * WS connections `--rpc-ws-max-active-connections` [\#2006](https://github.com/hyperledger/besu/pull/2006)
- Added ASTOR testnet ETC support [\#2017](https://github.com/hyperledger/besu/pull/2017)
### Bug Fixes
* Don't Register BLS12 precompiles for Berlin [\#2015](https://github.com/hyperledger/besu/pull/2015)

#### Previously identified known issues

- [Fast sync when running Besu on cloud providers](KNOWN_ISSUES.md#fast-sync-when-running-besu-on-cloud-providers)
- [Privacy users with private transactions created using v1.3.4 or earlier](KNOWN_ISSUES.md#privacy-users-with-private-transactions-created-using-v134-or-earlier)

### Download link
https://hyperledger.jfrog.io/artifactory/besu-binaries/besu/21.1.2/besu-21.1.2.zip
02f4b6622756b77fed814d8c1bbf986c6178d8f5adb9d61076e061124c3d12aa

## 21.1.1

### Berlin Network Upgrade

### Important note: this release contains an outdated version of the Berlin network upgrade. If you are using Besu on public Ethereum networks, you must upgrade to 21.1.2.

This release contains the activation blocks for Berlin across all supported testnets and the Ethereum mainnet. They are:
  * Ropsten 9_812_189 (10 Mar 2021)
  * Goerli 4_460_644 (17 Mar 2021)
  * Rinkeby 8_290_928 (24 Mar 2021)
  * Ethereum 12_244_000 (14 Apr 2021)

### Additions and Improvements
* Removed EIP-2315 from the Berlin network upgrade [\#1983](https://github.com/hyperledger/besu/pull/1983)
* Added `besu_transaction_pool_transactions` to the reported metrics, counting the mempool size [\#1869](https://github.com/hyperledger/besu/pull/1869)
* Distributions and maven artifacts have been moved off of bintray [\#1886](https://github.com/hyperledger/besu/pull/1886)
* admin_peers json RPC response now includes the remote nodes enode URL
* add support for keccak mining and a ecip1049_dev network [\#1882](https://github.com/hyperledger/besu/pull/1882)
### Bug Fixes
* Fixed incorrect `groupId` in published maven pom files.
* Fixed GraphQL response for missing account, return empty account instead [\#1946](https://github.com/hyperledger/besu/issues/1946)

### Early Access Features

#### Previously identified known issues

- [Fast sync when running Besu on cloud providers](KNOWN_ISSUES.md#fast-sync-when-running-besu-on-cloud-providers)
- [Privacy users with private transactions created using v1.3.4 or earlier](KNOWN_ISSUES.md#privacy-users-with-private-transactions-created-using-v134-or-earlier)

### Download link
sha256: `c22a80a54e9fed864734b9fbd69a0a46840fd27ca5211648a3eaf8a955417218 `


## 21.1.0

### Important note: this release contains an outdated version of the Berlin network upgrade, which was changed on March 5, 2021 ([link](https://github.com/ethereum/pm/issues/263#issuecomment-791473406)). If you are using Besu on public Ethereum networks, you must upgrade to 21.1.2.

## 21.1.0 Features

Features added between 20.10.0 to 21.1.0 include:
* Berlin Network Upgrade: this release contains the activation blocks for Berlin across all supported testnets and the Ethereum mainnet. They are:
  * Ropsten 9_812_189 (10 Mar 2021)
  * Goerli 4_460_644 (17 Mar 2021)
  * Rinkeby 8_290_928 (24 Mar 2021)
  * Ethereum 12_244_000 (14 Apr 2021)
* Besu Launcher: Besu now has support for the [Quorum Mainnet Launcher](https://github.com/ConsenSys/quorum-mainnet-launcher) which makes it easy for users to configure and launch Besu on the Ethereum mainnet.
* Bonsai Tries: A new database format which reduces storage requirements and improves performance for access to recent state. _Note: only full sync is currently supported._
* Miner Data JSON-RPC: The `eth_getMinerDataByBlockHash` and `eth_getMinerDataByBlockNumber` endpoints return miner rewards and coinbase address for a given block.
* EIP-1898 support: [The EIP](https://eips.ethereum.org/EIPS/eip-1898) adds `blockHash` to JSON-RPC methods which accept a default block parameter.

### Early Access Features
* Bonsai Tries: A new database format which reduces storage requirements and improves performance for access to recent state. _Note: only full sync is currently supported._
* QBFT: A new consensus algorithm to support interoperability with other Enterprise Ethereum Alliance compatible clients.

### 21.1.0 Breaking Changes
* `--skip-pow-validation-enabled` is now an error with `block import --format JSON`. This is because the JSON format doesn't include the nonce so the proof of work must be calculated.
* `eth_call` will not return a JSON-RPC result if the call fails, but will return an error instead. If it was for a revert the revert reason will be included.
* `eth_call` will not fail for account balance issues by default. An parameter `"strict": true` can be added to the call parameters (with `to` and `from`) to enforce balance checks.

### Additions and Improvements
* Added `besu_transaction_pool_transactions` to the reported metrics, counting the mempool size [\#1869](https://github.com/hyperledger/besu/pull/1869)
* Added activation blocks for Berlin Network Upgrade [\#1929](https://github.com/hyperledger/besu/pull/1929)

### Bug Fixes
* Fixed representation of access list for access list transactions in JSON-RPC results.

#### Previously identified known issues

- [Fast sync when running Besu on cloud providers](KNOWN_ISSUES.md#fast-sync-when-running-besu-on-cloud-providers)
- [Privacy users with private transactions created using v1.3.4 or earlier](KNOWN_ISSUES.md#privacy-users-with-private-transactions-created-using-v134-or-earlier)

### Download link
sha256: `e4c8fe4007e3e5f7f2528cbf1eeb5457caf06536c974a6ff4305035ff5724476`

## 21.1.0-RC2
### Additions and Improvements
* Support for the Berlin Network Upgrade, although the block number must be set manually with `--override-genesis-config=berlinBlock=<blocknumber>`. This is because the block numbers haven't been determined yet. The next release will include the number in the genesis file so it will support Berlin with no intervention. [\#1898](https://github.com/hyperledger/besu/pull/1898)

## 21.1.0-RC1

### 21.1.0 Breaking Changes
* `--skip-pow-validation-enabled` is now an error with `block import --format JSON`. This is because the JSON format doesn't include the nonce so the proof of work must be calculated.
* `eth_call` will not return a JSON-RPC result if the call fails, but will return an error instead. If it was for a revert the revert reason will be included.
* `eth_call` will not fail for account balance issues by default. An parameter `"strict": true` can be added to the call parameters (with `to` and `from`) to enforce balance checks.

### Additions and Improvements
* Removed unused flags in default genesis configs [\#1812](https://github.com/hyperledger/besu/pull/1812)
* `--skip-pow-validation-enabled` is now an error with `block import --format JSON`. This is because the JSON format doesn't include the nonce so the proof of work must be calculated. [\#1815](https://github.com/hyperledger/besu/pull/1815)
* Added a new CLI option `--Xlauncher` to start a mainnet launcher. It will help to configure Besu easily.
* Return the revert reason from `eth_call` JSON-RPC api calls when the contract causes a revert. [\#1829](https://github.com/hyperledger/besu/pull/1829)
* Added `chainId`, `publicKey`, and `raw` to JSON-RPC api calls returning detailed transaction results. [\#1835](https://github.com/hyperledger/besu/pull/1835)

### Bug Fixes
* Ethereum classic heights will no longer be reported in mainnet metrics. Issue [\#1751](https://github.com/hyperledger/besu/pull/1751) Fix [\#1820](https://github.com/hyperledger/besu/pull/1820)
* Don't enforce balance checks in `eth_call` unless explicitly requested. Issue [\#502](https://github.com/hyperledger/besu/pull/502) Fix [\#1834](https://github.com/hyperledger/besu/pull/1834)

### Early Access Features

#### Previously identified known issues

- [Fast sync when running Besu on cloud providers](KNOWN_ISSUES.md#fast-sync-when-running-besu-on-cloud-providers)
- [Privacy users with private transactions created using v1.3.4 or earlier](KNOWN_ISSUES.md#privacy-users-with-private-transactions-created-using-v134-or-earlier)


### Download link

Link removed because this release contains an outdated version of the Berlin network upgrade, which was changed on March 5, 2021 ([link](https://github.com/ethereum/pm/issues/263#issuecomment-791473406)). If you are using Besu on public Ethereum networks, you must upgrade to 21.1.1. sha256 hash left for reference.

sha256: `b0fe3942052b8fd43fc3025a298a6c701f9edae2e100f0c563a1c5a4ceef71f1`

## 20.10.4

### Additions and Improvements
* Implemented [EIP-778](https://eips.ethereum.org/EIPS/eip-778): Ethereum Node Records (ENR) [\#1680](https://github.com/hyperledger/besu/pull/1680)
* Implemented [EIP-868](https://eips.ethereum.org/EIPS/eip-868): Node Discovery v4 ENR Extension [\#1721](https://github.com/hyperledger/besu/pull/1721)
* Added revert reason to eth_estimateGas RPC call. [\#1730](https://github.com/hyperledger/besu/pull/1730)
* Added command line option --static-nodes-file. [#1644](https://github.com/hyperledger/besu/pull/1644)
* Implemented [EIP-1898](https://eips.ethereum.org/EIPS/eip-1898): Add `blockHash` to JSON-RPC methods which accept a default block parameter [\#1757](https://github.com/hyperledger/besu/pull/1757)

### Bug Fixes
* Accept locally-sourced transactions below the minimum gas price. [#1480](https://github.com/hyperledger/besu/issues/1480) [#1743](https://github.com/hyperledger/besu/pull/1743)

#### Previously identified known issues

- [Fast sync when running Besu on cloud providers](KNOWN_ISSUES.md#fast-sync-when-running-besu-on-cloud-providers)
- [Privacy users with private transactions created using v1.3.4 or earlier](KNOWN_ISSUES.md#privacy-users-with-private-transactions-created-using-v134-or-earlier)

### Download link
https://hyperledger.jfrog.io/artifactory/besu-binaries/besu/20.10.4/besu-20.10.4.zip
sha256: f15cd5243b809659bba1706c1745aecafc012d3fc44a91419522da925493537c

## 20.10.3

### Additions and Improvements
* Added `memory` as an option to `--key-value-storage`.  This ephemeral storage is intended for sync testing and debugging.  [\#1617](https://github.com/hyperledger/besu/pull/1617)
* Fixed gasPrice parameter not always respected when passed to `eth_estimateGas` endpoint [\#1636](https://github.com/hyperledger/besu/pull/1636)
* Enabled eth65 by default [\#1682](https://github.com/hyperledger/besu/pull/1682)
* Warn that bootnodes will be ignored if specified with discovery disabled [\#1717](https://github.com/hyperledger/besu/pull/1717)

### Bug Fixes
* Accept to use default port values if not in use. [#1673](https://github.com/hyperledger/besu/pull/1673)
* Block Validation Errors should be at least INFO level not DEBUG or TRACE.  Bug [\#1568](https://github.com/hyperledger/besu/pull/1568) PR [\#1706](https://github.com/hyperledger/besu/pull/1706)
* Fixed invalid and wrong trace data, especially when calling a precompiled contract [#1710](https://github.com/hyperledger/besu/pull/1710)

#### Previously identified known issues

- [Fast sync when running Besu on cloud providers](KNOWN_ISSUES.md#fast-sync-when-running-besu-on-cloud-providers)
- [Privacy users with private transactions created using v1.3.4 or earlier](KNOWN_ISSUES.md#privacy-users-with-private-transactions-created-using-v134-or-earlier)

### Download link
https://hyperledger.jfrog.io/artifactory/besu-binaries/besu/20.10.3/besu-20.10.3.zip
sha256: `b5f46d945754dedcbbb1e5dd96bf2bfd13272ff09c6a66c0150b979a578f4389`

## 20.10.2

### Additions and Improvements
* Added support for batched requests in WebSockets. [#1583](https://github.com/hyperledger/besu/pull/1583)
* Added protocols section to `admin_peers` to provide info about peer health. [\#1582](https://github.com/hyperledger/besu/pull/1582)
* Added CLI option `--goquorum-compatibility-enabled` to enable GoQuorum compatibility mode. [#1598](https://github.com/hyperledger/besu/pull/1598). Note that this mode is incompatible with Mainnet.

### Bug Fixes

* Ibft2 will discard any received messages targeting a chain height <= current head - this resolves some corner cases in system correctness directly following block import. [#1575](https://github.com/hyperledger/besu/pull/1575)
* EvmTool now throws `UnsupportedForkException` when there is an unknown fork and is YOLOv2 compatible [\#1584](https://github.com/hyperledger/besu/pull/1584)
* `eth_newFilter` now supports `blockHash` parameter as per the spec [\#1548](https://github.com/hyperledger/besu/issues/1540). (`blockhash` is also still supported.)
* Fixed an issue that caused loss of peers and desynchronization when eth65 was enabled [\#1601](https://github.com/hyperledger/besu/pull/1601)

#### Previously identified known issues

- [Fast sync when running Besu on cloud providers](KNOWN_ISSUES.md#fast-sync-when-running-besu-on-cloud-providers)
- [Privacy users with private transactions created using v1.3.4 or earlier](KNOWN_ISSUES.md#privacy-users-with-private-transactions-created-using-v134-or-earlier)

### Download Link

https://hyperledger.jfrog.io/artifactory/besu-binaries/besu/20.10.2/besu-20.10.2.zip
sha256: `710aed228dcbe9b8103aef39e4431b0c63e73c3a708ce88bcd1ecfa1722ad307`

## 20.10.1

### Additions and Improvements
* `--random-peer-priority-enabled` flag added. Allows for incoming connections to be prioritized randomly. This will prevent (typically small, stable) networks from forming impenetrable peer cliques. [#1440](https://github.com/hyperledger/besu/pull/1440)
* `miner_changeTargetGasLimit` RPC added. If a target gas limit is set, allows the node operator to change it at runtime.
* Hide deprecated `--host-whitelist` option. [\#1444](https://github.com/hyperledger/besu/pull/1444)
* Prioritize high gas prices during mining. Previously we ordered only by the order in which the transactions were received. This will increase expected profit when mining. [\#1449](https://github.com/hyperledger/besu/pull/1449)
* Added support for the updated smart contract-based [node permissioning EEA interface](https://entethalliance.github.io/client-spec/spec.html#dfn-connectionallowed). [\#1435](https://github.com/hyperledger/besu/pull/1435) and [\#1496](https://github.com/hyperledger/besu/pull/1496)
* Added EvmTool binary to the distribution.  EvmTool is a CLI that can execute EVM bytecode and execute ethereum state tests. [\#1465](https://github.com/hyperledger/besu/pull/1465)
* Updated the libraries for secp256k1 and AltBN series precompiles. These updates provide significant performance improvements to those areas. [\#1499](https://github.com/hyperledger/besu/pull/1499)
* Provide MegaGas/second measurements in the log when doing a full block import, such as the catch up phase of a fast sync. [\#1512](https://github.com/hyperledger/besu/pull/1512)
* Added new endpoints to get miner data, `eth_getMinerDataByBlockHash` and `eth_getMinerDataByBlockNumber`. [\#1538](https://github.com/hyperledger/besu/pull/1538)
* Added direct support for OpenTelemetry metrics [\#1492](https://github.com/hyperledger/besu/pull/1492)
* Added support for `qip714block` config parameter in genesis file, paving the way towards permissioning interoperability between Besu and GoQuorum. [\#1545](https://github.com/hyperledger/besu/pull/1545)
* Added new CLI option `--compatibility-eth64-forkid-enabled`. [\#1542](https://github.com/hyperledger/besu/pull/1542)

### Bug Fixes

* Fix a bug on `eth_estimateGas` which returned `Internal error` instead of `Execution reverted` in case of reverted transaction. [\#1478](https://github.com/hyperledger/besu/pull/1478)
* Fixed a bug where Local Account Permissioning was being incorrectly enforced on block import/validation. [\#1510](https://github.com/hyperledger/besu/pull/1510)
* Fixed invalid enode URL when discovery is disabled  [\#1521](https://github.com/hyperledger/besu/pull/1521)
* Removed duplicate files from zip and tar.gz distributions. [\#1566](https://github.com/hyperledger/besu/pull/1566)
* Add a more rational value to eth_gasPrice, based on a configurable percentile of prior block's transactions (default: median of last 100 blocks).  [\#1563](https://github.com/hyperledger/besu/pull/1563)

## Deprecated

### --privacy-precompiled-address (Scheduled for removal in _Next_ Release)
Deprecated in 1.5.1
- CLI option `--privacy-precompiled-address` option removed. This address is now derived, based	on `--privacy-onchain-groups-enabled`. [\#1222](https://github.com/hyperledger/besu/pull/1222)

### Besu Sample Network repository

The [Besu Sample Networks repository](https://github.com/ConsenSys/besu-sample-networks) has been replaced by the [Quorum Developer Quickstart](https://besu.hyperledger.org/en/latest/Tutorials/Developer-Quickstart).

#### Previously identified known issues

- [Eth/65 loses peers](KNOWN_ISSUES.md#eth65-loses-peers)
- [Fast sync when running Besu on cloud providers](KNOWN_ISSUES.md#fast-sync-when-running-besu-on-cloud-providers)
- [Privacy users with private transactions created using v1.3.4 or earlier](KNOWN_ISSUES.md#privacy-users-with-private-transactions-created-using-v134-or-earlier)

### Download Link

https://hyperledger.jfrog.io/artifactory/besu-binaries/besu/20.10.1/besu-20.10.1.zip
sha256: `ac4fae310957c176564396f73c0f03c60c41129d43d078560d0dab533a69fd2a`

## 20.10.0

## Release format

Hyperledger Besu is moving its versioning scheme to [CalVer](https://calver.org/) starting with the 20.10.0 (formerly 1.6.0) release. More information about the specific version of CalVer Besu is using can be found on the [wiki](https://wiki.hyperledger.org/display/BESU/Using+CalVer+for+Besu+Releases).

## 20.10 Breaking Changes

When upgrading to 20.10, ensure you've taken into account the following breaking changes.

### JSON-RPC HTTP Error Codes For Valid Calls ([\#1426](https://github.com/hyperledger/besu/pull/1426))

Prior versions of Besu would set the HTTP Status 400 Bad Request for JSON-RPC requests that completed in an error, regardless of the kind of error.  These responses could include a complete JSON-RPC response with an error field.

In Besu version 20.10, properly formatted requests that have valid parameters (count and content) will return a HTTP Status 200 OK, with an error field if an error occurred. For example, requesting an account that does not exist in the chain, or a block by hash that Besu does not have, will now return HTTP 200 OK responses. Unparsable requests, improperly formatted requests, or requests with invalid parameters will continue to return HTTP 400 Bad Request.

Users of Web3J should note that many calls will now return a result with the error field containing the message whereas before a call would throw an exception with the error message as the exception message.

## 20.10.0 Additions and Improvements

* Added support for ECIP-1099 / Classic Thanos Fork: Calibrate Epoch Duration. [\#1421](https://github.com/hyperledger/besu/pull/1421) [\#1441](https://github.com/hyperledger/besu/pull/1441) [\#1462](https://github.com/hyperledger/besu/pull/1462)
* Added the Open Telemetry Java agent to report traces to a remote backend. Added an example to showcase the trace reporting capabilities.
* Added EvmTool binary to the distribution.  EvmTool is a CLI that can execute EVM bytecode and execute ethereum state tests. Documentation for it is available [here](https://besu.hyperledger.org/en/stable/HowTo/Troubleshoot/Use-EVM-Tool/). [\#1465](https://github.com/hyperledger/besu/pull/1465)
* Added support for the upcoming YOLOv2 ephemeral testnet and removed the flag for the deprecated YOLOv1 ephemeral testnet. [#1386](https://github.com/hyperledger/besu/pull/1386)
* Added `debug_standardTraceBlockToFile` JSON-RPC API. This API accepts a block hash and will replay the block. It returns a list of files containing the result of the trace (one file per transaction). [\#1392](https://github.com/hyperledger/besu/pull/1392)
* Added `debug_standardTraceBadBlockToFile` JSON-RPC API. This API is similar to `debug_standardTraceBlockToFile`, but can be used to obtain info about a block which has been rejected as invalid. [\#1403](https://github.com/hyperledger/besu/pull/1403)
* Added support for EIP-2929 to YOLOv2. [#1387](https://github.com/hyperledger/besu/pull/1387)
* Added `--start-block` and `--end-block` to the `blocks import` subcommand [\#1399](https://github.com/hyperledger/besu/pull/1399)
* Added support for multi-tenancy when using the early access feature of [onchain privacy group management](https://besu.hyperledger.org/en/stable/Concepts/Privacy/Onchain-PrivacyGroups/)
* \[Reverted\] Fixed memory leak in eth/65 subprotocol behavior. It is now enabled by default. [\#1420](https://github.com/hyperledger/besu/pull/1420), [#1348](https://github.com/hyperledger/besu/pull/1348), [#1321](https://github.com/hyperledger/besu/pull/1321)

### Bug Fixes

* Log block import rejection reasons at "INFO" level.  Bug [#1412](https://github.com/hyperledger/besu/issues/1412)
* Fixed NPE when executing `eth_estimateGas` with privacy enabled.  Bug [#1404](https://github.com/hyperledger/besu/issues/1404)

#### Previously identified known issues

- [Eth/65 loses peers](KNOWN_ISSUES.md#eth65-loses-peers)
- [Fast sync when running Besu on cloud providers](KNOWN_ISSUES.md#fast-sync-when-running-besu-on-cloud-providers)
- [Privacy users with private transactions created using v1.3.4 or earlier](KNOWN_ISSUES.md#privacy-users-with-private-transactions-created-using-v134-or-earlier)

## Deprecated and Scheduled for removal in _Next_ Release

### --privacy-precompiled-address
Deprecated in 1.5.1
- CLI option `--privacy-precompiled-address` option removed. This address is now derived, based
on `--privacy-onchain-groups-enabled`. [\#1222](https://github.com/hyperledger/besu/pull/1222)

### Download link
https://hyperledger.jfrog.io/artifactory/besu-binaries/besu/20.10.0/besu-20.10.0.zip

sha256sum: `2b50a375aae64b838a2cd9d43747006492cae573f1be11745b7f643646fd5a01`

## 1.5.5

### Additions and Improvements
* The new version of the [web3js-eea library (v0.10)](https://github.com/PegaSysEng/web3js-eea) supports the onchain privacy group management changes made in Besu v1.5.3.

### Bug Fixes
* Added `debug_getBadBlocks` JSON-RPC API to analyze and detect consensus flaws. Even if a block is rejected it will be returned by this method [\#1378](https://github.com/hyperledger/besu/pull/1378)
* Fix logs queries missing results against chain head [\#1351](https://github.com/hyperledger/besu/pull/1351) and [\#1381](https://github.com/hyperledger/besu/pull/1381)

#### Previously identified known issues

- [Eth/65 loses peers](KNOWN_ISSUES.md#eth65-loses-peers)
- [Fast sync when running Besu on cloud providers](KNOWN_ISSUES.md#fast-sync-when-running-besu-on-cloud-providers)
- [Privacy users with private transactions created using v1.3.4 or earlier](KNOWN_ISSUES.md#privacy-users-with-private-transactions-created-using-v134-or-earlier)
- [Changes not saved to database correctly causing inconsistent private states](KNOWN_ISSUES.md#Changes-not-saved-to-database-correctly-causing-inconsistent-private-states)

### Download link

https://hyperledger.jfrog.io/artifactory/besu-binaries/besu/1.5.5/besu-1.5.5.zip

sha256sum: `e67b0a899dc4421054eaa9a8112cb89e1e5f6a56f0d8aa1b0c5111c53dfad2ad`


## 1.5.4

### Additions and Improvements

* Added `priv_debugGetStateRoot` JSON-RPC API to retrieve the state root of a specified privacy group. [\#1326](https://github.com/hyperledger/besu/pull/1326)
* Added reorg logging and `--reorg-logging-threshold` to configure the same. Besu now logs any reorgs where the old or new chain head is more than the threshold away from their common ancestors. The default is 6.
* Added `debug_batchSendRawTransaction` JSON-RPC API to submit multiple signed transactions with a single call. [\#1350](https://github.com/hyperledger/besu/pull/1350)

### Bug Fixes

* The metrics HTTP server no longer rejects requests containing `Accept` header that doesn't precisely match the prometheus text format [\#1345](https://github.com/hyperledger/besu/pull/1345)
* JSON-RPC method `net_version` should return network ID instead of chain ID [\#1355](https://github.com/hyperledger/besu/pull/1355)

#### Previously identified known issues

- [Logs queries missing results against chain head](KNOWN_ISSUES.md#Logs-queries-missing-results-against-chain-head)
- [Eth/65 loses peers](KNOWN_ISSUES.md#eth65-loses-peers)
- [Fast sync when running Besu on cloud providers](KNOWN_ISSUES.md#fast-sync-when-running-besu-on-cloud-providers)
- [Privacy users with private transactions created using v1.3.4 or earlier](KNOWN_ISSUES.md#privacy-users-with-private-transactions-created-using-v134-or-earlier)
- [Changes not saved to database correctly causing inconsistent private states](KNOWN_ISSUES.md#Changes-not-saved-to-database-correctly-causing-inconsistent-private-states)

### Download link
https://hyperledger.jfrog.io/artifactory/besu-binaries/besu/1.5.4/besu-1.5.4.zip

sha256sum: `1f4df8e1c5e3b5b3abf6289ccfe70f302aa7c29a652b2eb713ffbdc507670420`

## 1.5.3

### Additions and Improvements

* The EvmTool now processes State Tests from the Ethereum Reference Tests. [\#1311](https://github.com/hyperledger/besu/pull/1311)
* Early access DNS support added via the `--Xdns-enabled` and `--Xdns-update-enabled` CLI options. [\#1247](https://github.com/hyperledger/besu/pull/1247)
* Add genesis config option `ecip1017EraRounds` for Ethereum Classic chains. [\#1329](https://github.com/hyperledger/besu/pull/1329)

### Bug Fixes

* K8S Permissioning to use of Service IP's rather than pod IP's which can fail [\#1190](https://github.com/hyperledger/besu/issues/1190)

#### Previously identified known issues

- [Logs queries missing results against chain head](KNOWN_ISSUES.md#Logs-queries-missing-results-against-chain-head)
- [Eth/65 loses peers](KNOWN_ISSUES.md#eth65-loses-peers)
- [Fast sync when running Besu on cloud providers](KNOWN_ISSUES.md#fast-sync-when-running-besu-on-cloud-providers)
- [Privacy users with private transactions created using v1.3.4 or earlier](KNOWN_ISSUES.md#privacy-users-with-private-transactions-created-using-v134-or-earlier)
- [Changes not saved to database correctly causing inconsistent private states](KNOWN_ISSUES.md#Changes-not-saved-to-database-correctly-causing-inconsistent-private-states)

### Breaking Change to Onchain Privacy Group Management

This [early access feature](https://besu.hyperledger.org/en/stable/Concepts/Privacy/Onchain-PrivacyGroups/) was changed in a way that makes onchain privacy groups created with previous versions no longer usable.

To enhance control over permissions on the privacy group management contract:

* The enclave key was removed as the first parameter for `addParticipant` and `removeParticipant`.
* The owner of the privacy group management contract is the signer of the private transaction that creates
  the privacy group. In the default onchain privacy group management contract implementation, only the
  owner can add and remove participants, and upgrade the management contract.

The onchain privacy support in the current version of the web3js-eea library (v0.9) will not be compatible with Besu v1.5.3.  We are actively working on an upgrade to webj3-eea that will support these changes.

### Download link
https://hyperledger.jfrog.io/artifactory/besu-binaries/besu/1.5.3/besu-1.5.3.zip

sha256sum: `735cd511e1dae1590f2829d9535cb383aa8c526f059b3451859e5fcfccc48985`

## 1.5.2

### Additions and Improvements

* Experimental offline backup and restore has been added via the `operator x-backup-state` and `operator x-restore-state` CLI commands.  Data formats will be fluid for as long as the `x-` prefix is present in the CLI so it is advised not to rely on these backups for disaster recovery. [\#1235](https://github.com/hyperledger/besu/pull/1235)
* Experimental ethstats support added via the `Xethstats` and `Xethstats-contact` CLI commands. [\#1239](https://github.com/hyperledger/besu/pull/1239)
* Peers added via the JSON-RPC `admin_addPeer` and `admin_removePeer` will be shared or no longer shared via discovery respectively.  Previously they were not shared. [\#1177](https://github.com/hyperledger/besu/pull/1177) contributed by [br0tchain](https://github.com/br0tchain).
* New Docker Images (see below). [\#1277](https://github.com/hyperledger/besu/pull/1277)
* Reworked static peer discovery handling. [\#1292](https://github.com/hyperledger/besu/pull/1292)

### New Java VMs in Docker Image

* New docker images are being generated to use the latest version of OpenJDK (currently 14.0.1) with the tag suffix of `-openjdk-latest`, for example `1.5.2-openjdk-latest`.
* New docker images are being generated to use [GraalVM](https://www.graalvm.org/) with the tag suffix of `-graalvm`, for example `1.5.2-graalvm`.
* The existing images based on Java 11 are also being tagged with the suffix `-openjdk-11`, for example `1.5.2-openjdk-11`, as well as `1.5.2`.

The intent is that the major Java VM version or Java VM type shipped with the default docker images (`latest`, `1.5.x`, etc.) may be changed during future quarterly releases but will remain consistent within quarterly releases.

### Bug Fixes
- Offchain permissioning - fixed bug where sync status check prevented peering if static nodes configured. [\#1252](https://github.com/hyperledger/besu/issues/1252)

- GraphQL queries of `miner` in IBFT networks will no longer return an error.  PR [\#1282](https://github.com/hyperledger/besu/pull/1282) issue [\#1272](https://github.com/hyperledger/besu/issues/1272).

#### Previously identified known issues

- [Logs queries missing results against chain head](KNOWN_ISSUES.md#Logs-queries-missing-results-against-chain-head)
- [Eth/65 loses peers](KNOWN_ISSUES.md#eth65-loses-peers)
- [Fast sync when running Besu on cloud providers](KNOWN_ISSUES.md#fast-sync-when-running-besu-on-cloud-providers)
- [Privacy users with private transactions created using v1.3.4 or earlier](KNOWN_ISSUES.md#privacy-users-with-private-transactions-created-using-v134-or-earlier)
- [Permissioning issues on Kubernetes](KNOWN_ISSUES.md#Kubernetes-permissioning-uses-Service-IPs-rather-than-pod-IPs-which-can-fail)
- [Restarts caused by insufficient memory can cause inconsistent private state](KNOWN_ISSUES.md#Restart-caused-by-insufficient-memory-can-cause-inconsistent-private-state)

### New and Old Maintainer

- [David Mechler](https://github.com/hyperledger/besu/commits?author=davemec) has been added as a [new maintainer](https://github.com/hyperledger/besu/pull/1267).
- [Edward Evans](https://github.com/hyperledger/besu/commits?author=EdJoJob) voluntarily moved to [emeritus status](https://github.com/hyperledger/besu/pull/1270).

### Download link
https://hyperledger.jfrog.io/artifactory/besu-binaries/besu/1.5.2/besu-1.5.2.zip

sha256sum: `629f44e230a635b09f8d82f2196d70d31193233718118a46412f11c50772dc85`

## 1.5.1

### Deprecated
- CLI option `--privacy-precompiled-address` option is deprecated. This address is now derived, based
on `--privacy-onchain-groups-enabled`. [\#1222](https://github.com/hyperledger/besu/pull/1222)

### Additions and Improvements

* In an IBFT2 network, a fixed block reward value and recipient address can be defined in genesis file [\#1132](https://github.com/hyperledger/besu/pull/1132)
* JSON-RPC HTTP API Authorization: exit early when checking user permissions. [\#1144](https://github.com/hyperledger/besu/pull/1144)
* HTTP/2 is enabled for JSON-RPC HTTP API over TLS. [\#1145](https://github.com/hyperledger/besu/pull/1145)
* Color output in consoles. It can be disabled with `--color-enabled=false` [\#1257](https://github.com/hyperledger/besu/pull/1257)
* Add compatibility with ClusterIP services for the Kubernetes Nat Manager  [\#1156](https://github.com/hyperledger/besu/pull/1156)
* In an IBFT2 network; a fixed block reward value and recipient address can be defined in genesis file [\#1132](https://github.com/hyperledger/besu/pull/1132)
* Add fee cap for transactions submitted via RPC. [\#1137](https://github.com/hyperledger/besu/pull/1137)

### Bug fixes

* When the default sync mode was changed to fast sync for named networks, there was one caveat we didn't address. The `dev` network should've been full sync by default. This has now been fixed. [\#1257](https://github.com/hyperledger/besu/pull/1257)
* Fix synchronization timeout issue when the blocks were too large [\#1149](https://github.com/hyperledger/besu/pull/1149)
* Fix missing results from eth_getLogs request. [\#1154](https://github.com/hyperledger/besu/pull/1154)
* Fix issue allowing Besu to be used for DDoS amplification. [\#1146](https://github.com/hyperledger/besu/pull/1146)

### Known Issues

Known issues are open issues categorized as [Very High or High impact](https://wiki.hyperledger.org/display/BESU/Defect+Prioritisation+Policy).

#### Previously identified known issues

- [Scope of logs query causing Besu to hang](KNOWN_ISSUES.md#scope-of-logs-query-causing-besu-to-hang)
- [Eth/65 loses peers](KNOWN_ISSUES.md#eth65-loses-peers)
- [Fast sync when running Besu on cloud providers](KNOWN_ISSUES.md#fast-sync-when-running-besu-on-cloud-providers)
- [Privacy users with private transactions created using v1.3.4 or earlier](KNOWN_ISSUES.md#privacy-users-with-private-transactions-created-using-v134-or-earlier)
- [Permissioning issues on Kubernetes](KNOWN_ISSUES.md#Kubernetes-permissioning-uses-Service-IPs-rather-than-pod-IPs-which-can-fail)
- [Restarts caused by insufficient memory can cause inconsistent private state](KNOWN_ISSUES.md#Restart-caused-by-insufficient-memory-can-cause-inconsistent-private-state)

### Download link
https://hyperledger.jfrog.io/artifactory/besu-binaries/besu/1.5.1/besu-1.5.1.zip

sha256sum: `c17f49b6b8686822417184952487fc135772f0be03514085926a6984fd955b88`

## 1.5 Breaking changes

When upgrading to 1.5, ensure you've taken into account the following breaking changes.

### Docker users with volume mounts

To maintain best security practices, we're changing the `user:group` on the Docker container to `besu`.

What this means for you:

* If you are running Besu as a binary, there is no impact.
* If you are running Besu as a Docker container *and* have a volume mount for data,  ensure that the
permissions on the directory allow other users and groups to r/w. Ideally this should be set to
`besu:besu` as the owner.

Note that the `besu` user only exists within the container not outside it. The same user ID may match
a different user outside the image.

If you’re mounting local folders, it is best to set the user via the Docker `—user` argument. Use the
UID because the username may not exist inside the docker container. Ensure the directory being mounted
is owned by that user.

### Remove Manual NAT method

The NAT manager `MANUAL` method has been removed.
If you have been using the `MANUAL` method, use the `NONE` method instead. The behavior of the
`NONE` method is the same as the previously supported `MANUAL` methods.

### Privacy users

Besu minor version upgrades require upgrading Orion to the latest minor version. That is, for
Besu <> Orion node pairs, when upgrading Besu to v1.5, it is required that Orion is upgraded to
v1.6. Older versions of Orion will no longer work with Besu v1.5.

## 1.5 Features

Features added between from 1.4 to 1.5 include:
* Mining Support
  Besu supports `eth_hashrate` and `eth_submitHashrate` to obtain the hashrate when we mine with a GPU mining worker.
* Tracing
  The [Tracing API](https://besu.hyperledger.org/en/latest/Reference/API-Methods/#trace-methods) is no longer an Early Access feature and now has full support for `trace_replayBlockTransactions`, `trace_Block` and `trace_transaction`.
* Plugin API Block Events
  `BlockAdded` and `BlockReorg` are now exposed via the [Plugin API](https://javadoc.io/doc/org.hyperledger.besu/plugin-api/latest/org/hyperledger/besu/plugin/services/BesuEvents.html).
* [Filters](https://besu.hyperledger.org/en/stable/HowTo/Interact/Filters/Accessing-Logs-Using-JSON-RPC/) and
  [subscriptions](https://besu.hyperledger.org/en/stable/HowTo/Interact/APIs/RPC-PubSub/) for private contracts.
* [SecurityModule Plugin API](https://javadoc.io/doc/org.hyperledger.besu/plugin-api/latest/org/hyperledger/besu/plugin/services/SecurityModuleService.html)
  This allows use of a different [security module](https://besu.hyperledger.org/en/stable/Reference/CLI/CLI-Syntax/#security-module)
  as a plugin to provide cryptographic function that can be used by NodeKey (such as sign, ECDHKeyAgreement etc.).
* [Onchain privacy groups](https://besu.hyperledger.org/en/latest/Concepts/Privacy/Onchain-PrivacyGroups/)
  with add and remove members. This is an early access feature. Early access features are not recommended
  for production networks and may have unstable interfaces.

## 1.5 Additions and Improvements

* Public Networks Default to Fast Sync: The default sync mode for named permissionless networks, such as the Ethereum mainnet and testnets, is now `FAST`.
  * The default is unchanged for private networks. That is, the sync mode defaults to `FULL` for private networks.
  * Use the [`--sync-mode` command line option](https://besu.hyperledger.org/Reference/CLI/CLI-Syntax/#sync-mode) to change the sync mode. [\#384](https://github.com/hyperledger/besu/pull/384)
* Proper Mining Support: Added full support for `eth_hashrate` and `eth_submitHashrate`. It is now possible to have the hashrate when we mine with a GPU mining worker [\#1063](https://github.com/hyperledger/besu/pull/1063)
* Performance Improvements: The addition of native libraries ([\#775](https://github.com/hyperledger/besu/pull/775)) and changes to data structures in the EVM ([\#1089](https://github.com/hyperledger/besu/pull/1089)) have improved Besu sync and EVM execution times.
* Tracing API Improvements: The [Tracing API](https://besu.hyperledger.org/en/latest/Reference/API-Methods/#trace-methods) is no longer an Early Access feature and now has full support for `trace_replayBlockTransactions`, `trace_Block` and `trace_transaction`.
* New Plugin API Block Events: `BlockAdded` and `BlockReorg` are now exposed via the Plugin API [\#637](https://github.com/hyperledger/besu/pull/637).
* Added experimental CLI option `--Xnat-kube-pod-name` to specify the name of the loadbalancer used by the Kubernetes nat manager [\#1078](https://github.com/hyperledger/besu/pull/1078)
- Local permissioning TOML config now supports additional keys (`nodes-allowlist` and `accounts-allowlist`).
Support for `nodes-whitelist` and `accounts-whitelist` will be removed in a future release.
- Add missing `mixHash` field for `eth_getBlockBy*` JSON RPC endpoints. [\#1098](https://github.com/hyperledger/besu/pull/1098)
* Besu now has a strict check on private transactions to ensure the privateFrom in the transaction
matches the sender Orion key that has distributed the payload. Besu 1.5+ requires Orion 1.6+ to work.
[#357](https://github.com/PegaSysEng/orion/issues/357)

### Bug fixes

No bug fixes with [user impact in this release](https://wiki.hyperledger.org/display/BESU/Changelog).

### Known Issues

Known issues are open issues categorized as [Very High or High impact](https://wiki.hyperledger.org/display/BESU/Defect+Prioritisation+Policy).

#### New known issues

- K8S permissioning uses of Service IPs rather than pod IPs which can fail. [\#1190](https://github.com/hyperledger/besu/pull/1190)
Workaround - Do not use permissioning on K8S.

- Restart caused by insufficient memory can cause inconsistent private state. [\#1110](https://github.com/hyperledger/besu/pull/1110)
Workaround - Ensure you allocate enough memory for the Java Runtime Environment that the node does not run out of memory.

#### Previously identified known issues

- [Scope of logs query causing Besu to hang](KNOWN_ISSUES.md#scope-of-logs-query-causing-besu-to-hang)
- [Eth/65 loses peers](KNOWN_ISSUES.md#eth65-loses-peers)
- [Fast sync when running Besu on cloud providers](KNOWN_ISSUES.md#fast-sync-when-running-besu-on-cloud-providers)
- [Privacy users with private transactions created using v1.3.4 or earlier](KNOWN_ISSUES.md#privacy-users-with-private-transactions-created-using-v134-or-earlier)

### Download link
https://hyperledger.jfrog.io/artifactory/besu-binaries/besu/1.5.0/besu-1.5.0.zip

sha256sum: `56929d6a71cc681688351041c919e9630ab6df7de37dd0c4ae9e19a4f44460b2`

**For download links of releases prior to 1.5.0, please visit https://hyperledger.jfrog.io/artifactory/besu-binaries/besu/**

## 1.4.6

### Additions and Improvements

- Print node address on startup. [\#938](https://github.com/hyperledger/besu/pull/938)
- Transaction pool: price bump replacement mechanism configurable through CLI. [\#928](https://github.com/hyperledger/besu/pull/928) [\#930](https://github.com/hyperledger/besu/pull/930)

### Bug Fixes

- Added timeout to queries. [\#986](https://github.com/hyperledger/besu/pull/986)
- Fixed issue where networks using onchain permissioning could stall when the bootnodes were not validators. [\#969](https://github.com/hyperledger/besu/pull/969)
- Update getForks method to ignore ClassicForkBlock chain parameter to fix issue with ETC syncing. [\#1014](https://github.com/hyperledger/besu/pull/1014)

### Known Issues

Known issues are open issues categorized as [Very High or High impact](https://wiki.hyperledger.org/display/BESU/Defect+Prioritisation+Policy).

#### Previously identified known issues

- [Scope of logs query causing Besu to hang](KNOWN_ISSUES.md#scope-of-logs-query-causing-besu-to-hang)
- [Eth/65 loses peers](KNOWN_ISSUES.md#eth65-loses-peers)
- [Fast sync when running Besu on cloud providers](KNOWN_ISSUES.md#fast-sync-when-running-besu-on-cloud-providers)
- [Privacy users with private transactions created using v1.3.4 or earlier](KNOWN_ISSUES.md#privacy-users-with-private-transactions-created-using-v134-or-earlier)

## 1.4.5

### Additions and Improvements

- Implemented WebSocket logs subscription for private contracts (`priv_subscribe`/`priv_unsubscribe`) [\#762](https://github.com/hyperledger/besu/pull/762)
- Introduced SecurityModule plugin API. This allows use of a different security module as a plugin to
  provide cryptographic function that can be used by NodeKey (such as sign, ECDHKeyAgreement etc.). KeyPairSecurityModule
  is registered and used by default. The CLI option `--security-module=<name> (defaults to localfile)` can be used
  to identify the security module plugin name to use instead. [\#713](https://github.com/hyperledger/besu/pull/713)
- Several testing related changes to improve compatibility with [Hive](https://hivetests.ethdevops.io/) and Retesteth.
  [\#806](https://github.com/hyperledger/besu/pull/806) and [#845](https://github.com/hyperledger/besu/pull/845)
- Native libraries for secp256k1 and Altbn128 encryption are enabled by default.  To disable these libraries use
  `--Xsecp256k1-native-enabled=false` and `--Xaltbn128-native-enabled=false`. [\#775](https://github.com/hyperledger/besu/pull/775)

### Bug Fixes

- Fixed `eth_estimateGas` JSON RPC so it no longer returns gas estimates that are too low. [\#842](https://github.com/hyperledger/besu/pull/842)
- Full help not displayed unless explicitly requested. [\#437](https://github.com/hyperledger/besu/pull/437)
- Compatibility with undocumented Geth `eth_subscribe` fields. [\#654](https://github.com/hyperledger/besu/pull/654)
- Current block number included as part of `eth_getWork` response. [\#849](https://github.com/hyperledger/besu/pull/849)

### Known Issues

Known issues are open issues categorized as [Very High or High impact](https://wiki.hyperledger.org/display/BESU/Defect+Prioritisation+Policy).

#### New known issues

* Scope of logs query causing Besu to crash. [\#944](https://github.com/hyperledger/besu/pull/944)

Workaround - Limit the number of blocks queried by each `eth_getLogs` call.

#### Previously identified known issues

- [`Intrinsic gas exceeds gas limit` returned when calling `delete mapping[addr]` or `mapping[addr] = 0`](KNOWN_ISSUES.md#intrinsic-gas-exceeds-gas-limit)
- [Eth/65 not backwards compatible](KNOWN_ISSUES.md#eth65-not-backwards-compatible)
- [Error full syncing with pruning](KNOWN_ISSUES.md#error-full-syncing-with-pruning)
- [Fast sync when running Besu on cloud providers](KNOWN_ISSUES.md#fast-sync-when-running-besu-on-cloud-providers)
- [Bootnodes must be validators when using onchain permissioning](KNOWN_ISSUES.md#bootnodes-must-be-validators-when-using-onchain-permissioning)
- [Privacy users with private transactions created using v1.3.4 or earlier](KNOWN_ISSUES.md#privacy-users-with-private-transactions-created-using-v134-or-earlier)

## 1.4.4

### Additions and Improvements

- Implemented [`priv_getLogs`](https://besu.hyperledger.org/en/latest/Reference/API-Methods/#priv_getlogs). [\#686](https://github.com/hyperledger/besu/pull/686)
- Implemented private contract log filters including JSON-RPC methods to interact with private filters. [\#735](https://github.com/hyperledger/besu/pull/735)
- Implemented EIP-2315: Simple Subroutines for the EVM [\#717](https://github.com/hyperledger/besu/pull/717)
- Implemented Splunk logging. [\#725](https://github.com/hyperledger/besu/pull/725)
- Implemented optional native library encryption. [\#675](https://github.com/hyperledger/besu/pull/675).  To enable add `--Xsecp256k1-native-enabled` (for transaciton signatures) and/or `--Xaltbn128-native-enabled` (for altbn128 precomiled contracts) as command line options.

### Bug Fixes

- Flag added to toggle `eth/65` off by default. `eth/65` will remain toggled off by default until
a fix is completed for the [eth/65 known issue](KNOWN_ISSUES.md). [\#741](https://github.com/hyperledger/besu/pull/741)
- Resolve crashing NAT detectors on GKE. [\#731](https://github.com/hyperledger/besu/pull/731) fixes [\#507](https://github.com/hyperledger/besu/issues/507).
[Besu-Kubernetes Readme](https://github.com/PegaSysEng/besu-kubernetes/blob/master/README.md#network-topology-and-high-availability-requirements)
updated to reflect changes.
- Deal with quick service start failures [\#714](https://github.com/hyperledger/besu/pull/714) fixes [\#662](https://github.com/hyperledger/besu/issues/662)

### Known Issues

Known issues are open issues categorized as [Very High or High impact](https://wiki.hyperledger.org/display/BESU/Defect+Prioritisation+Policy).

#### New known issues

- `Intrinsic gas exceeds gas limit` returned when calling `delete mapping[addr]` or `mapping[addr] = 0` [\#696](https://github.com/hyperledger/besu/issues/696)

Calling delete and set to 0 Solidity mapping in Solidity fail.

#### Previously identified known issues

- [Eth/65 not backwards compatible](KNOWN_ISSUES.md#eth65-not-backwards-compatible)
- [Error full syncing with pruning](KNOWN_ISSUES.md#error-full-syncing-with-pruning)
- [Fast sync when running Besu on cloud providers](KNOWN_ISSUES.md#fast-sync-when-running-besu-on-cloud-providers)
- [Bootnodes must be validators when using onchain permissioning](KNOWN_ISSUES.md#bootnodes-must-be-validators-when-using-onchain-permissioning)
- [Privacy users with private transactions created using v1.3.4 or earlier](KNOWN_ISSUES.md#privacy-users-with-private-transactions-created-using-v134-or-earlier)

## 1.4.3

### Issues identified with 1.4.3 release

The `eth/65` change is not [backwards compatible](https://github.com/hyperledger/besu/issues/723).
This has the following impact:
* In a private network, nodes using the 1.4.3 client cannot interact with nodes using 1.4.2 or earlier
clients.
* On mainnet, synchronizing eventually stalls.

Workaround -> revert to v1.4.2.

A [fix](https://github.com/hyperledger/besu/pull/732) is currently [being tested](https://github.com/hyperledger/besu/pull/733).

### Critical Issue for Privacy Users

A critical issue for privacy users with private transactions created using Hyperledger Besu v1.3.4
or earlier has been identified. If you have a network with private transaction created using v1.3.4
or earlier, please read the following and take the appropriate steps:
https://wiki.hyperledger.org/display/BESU/Critical+Issue+for+Privacy+Users

### Additions and Improvements

- Added `eth/65` support. [\#608](https://github.com/hyperledger/besu/pull/608)
- Added block added and block reorg events. Added revert reason to block added transactions. [\#637](https://github.com/hyperledger/besu/pull/637)

### Deprecated

- Private Transaction `hash` field and `getHash()` method have been deprecated. They will be removed
in 1.5.0 release. [\#639](https://github.com/hyperledger/besu/pull/639)

### Known Issues

#### Fast sync when running Besu on cloud providers

A known [RocksDB issue](https://github.com/facebook/rocksdb/issues/6435) causes fast sync to fail
when running Besu on certain cloud providers. The following error is displayed repeatedly:

```
...
EthScheduler-Services-1 (importBlock) | ERROR | PipelineChainDownloader | Chain download failed. Restarting after short delay.
java.util.concurrent.CompletionException: org.hyperledger.besu.plugin.services.exception.StorageException: org.rocksdb.RocksDBException: block checksum mismatch:
....
```

This behaviour has been seen on AWS and Digital Ocean.

Workaround -> On AWS, a full restart of the AWS VM is required to restart the fast sync.

Fast sync is not currently supported on Digital Ocean. We are investigating options to
[add support for fast sync on Digital Ocean](https://github.com/hyperledger/besu/issues/591).

#### Error full syncing with pruning

- Error syncing with mainnet on Besu 1.3.7 node - MerkleTrieException [\#580](https://github.com/hyperledger/besu/issues/580)
The associated error is `Unable to load trie node value for hash` and is caused by the combination of
full sync and pruning.

Workarounds:
1. Explicitly disable pruning using `--pruning-enabled=false` when using fast sync.
2. If the `MerkleTrieException` occurs, delete the database and resync.

A fix for this issue is being actively worked on.

#### Fast sync reverting to full sync

In some cases of FastSyncException, fast sync reverts back to a full sync before having reached the
pivot block. [\#683](https://github.com/hyperledger/besu/issues/683)

Workaround -> To re-attempt fast syncing rather than continue full syncing, stop Besu, delete your
database, and start again.

#### Bootnodes must be validators when using onchain permissioning

- Onchain permissioning nodes can't peer when using a non-validator bootnode [\#528](https://github.com/hyperledger/besu/issues/528)

Workaround -> When using onchain permissioning, ensure bootnodes are also validators.


## 1.4.2

### Additions and Improvements

- Added `trace_block` JSON RPC API [\#449](https://github.com/hyperledger/besu/pull/449)
- Added `pulledStates` and `knownStates` to the EthQL `syncing` query and `eth_syncing` JSON-RPC api [\#565](https://github.com/hyperledger/besu/pull/565)

### Bug Fixes

- Fixed file parsing behaviour for privacy enclave keystore password file [\#554](https://github.com/hyperledger/besu/pull/554) (thanks to [magooster](https://github.com/magooster))
- Fixed known issue with being unable to re-add members to onchain privacy groups [\#471](https://github.com/hyperledger/besu/pull/471)

### Updated Early Access Features

* [Onchain privacy groups](https://besu.hyperledger.org/en/latest/Concepts/Privacy/Onchain-PrivacyGroups/) with add and remove members. Known issue resolved (see above).
* [TRACE API](https://besu.hyperledger.org/en/latest/Reference/API-Methods/#trace-methods) now includes `trace_block`, `trace_replayBlockTransactions`, and `trace_transaction`.
Fixed some issues on the trace replay block transactions API [\#522](https://github.com/hyperledger/besu/pull/522).

### Known Issues

#### Fast sync defaulting to full sync

-  When fast sync cannot find enough valid peers rapidly enough, Besu defaults to full sync.

Workarounds:
1. To re-attempt fast syncing rather than continue full syncing, stop Besu, delete your database,
and start again.
2. When fast syncing, explicitly disable pruning using `--pruning-enabled=false` to reduce the likelihood
of encountering the pruning bug.

A fix to remove the default to full sync is [in progress](https://github.com/hyperledger/besu/pull/427)
is being actively worked on.

#### Error full syncing with pruning

- Error syncing with mainnet on Besu 1.3.7 node - MerkleTrieException [\#BESU-160](https://jira.hyperledger.org/browse/BESU-160)
The associated error is `Unable to load trie node value for hash` and is caused by the combination of
full sync and pruning.

Workarounds:
1. Explicitly disable pruning using `--pruning-enabled=false` when using fast sync.
2. If the `MerkleTrieException` occurs, delete the database and resync.

A fix for this issue is being actively worked on.

#### Bootnodes must be validators when using onchain permissioning

- Onchain permissioning nodes can't peer when using a non-validator bootnode [\#BESU-181](https://jira.hyperledger.org/browse/BESU-181)

Workaround -> When using onchain permissioning, ensure bootnodes are also validators.

## 1.4.1

### Additions and Improvements

- Added priv_getCode [\#250](https://github.com/hyperledger/besu/pull/408). Gets the bytecode associated with a private address.
- Added `trace_transaction` JSON RPC API [\#441](https://github.com/hyperledger/besu/pull/441)
- Removed -X unstable prefix for pruning options (`--pruning-blocks-retained`, `--pruning-block-confirmations`) [\#440](https://github.com/hyperledger/besu/pull/440)
- Implemented [ECIP-1088](https://ecips.ethereumclassic.org/ECIPs/ecip-1088): Phoenix EVM and Protocol upgrades. [\#434](https://github.com/hyperledger/besu/pull/434)

### Bug Fixes

- [BESU-25](https://jira.hyperledger.org/browse/BESU-25) Use v5 Devp2p when pinging [\#392](https://github.com/hyperledger/besu/pull/392)
- Fixed a bug to manage concurrent access to cache files [\#438](https://github.com/hyperledger/besu/pull/438)
- Fixed configuration file bug: `pruning-blocks-retained` now accepts an integer in the config [\#440](https://github.com/hyperledger/besu/pull/440)
- Specifying RPC credentials file should not force RPC Authentication to be enabled [\#454](https://github.com/hyperledger/besu/pull/454)
- Enhanced estimateGas messages [\#436](https://github.com/hyperledger/besu/pull/436). When a estimateGas request fails a validation check, an improved error message is returned in the response.

### Early Access Features

Early access features are available features that are not recommended for production networks and may
have unstable interfaces.

* [Onchain privacy groups](https://besu.hyperledger.org/en/latest/Concepts/Privacy/Onchain-PrivacyGroups/) with add and remove members.
  Not being able to to re-add a member to an onchain privacy group is a [known issue](https://github.com/hyperledger/besu/issues/455)
  with the add and remove functionality.

### Known Issues

#### Fast sync defaulting to full sync

-  When fast sync cannot find enough valid peers rapidly enough, Besu defaults to full sync.

Workarounds:
1. To re-attempt fast syncing rather than continue full syncing, stop Besu, delete your database,
and start again.
2. When fast syncing, explicitly disable pruning using `--pruning-enabled=false` to reduce the likelihood
of encountering the pruning bug.

A fix to remove the default to full sync is [in progress](https://github.com/hyperledger/besu/pull/427)
and is planned for inclusion in v1.4.1.

#### Error full syncing with pruning

- Error syncing with mainnet on Besu 1.3.7 node - MerkleTrieException [\#BESU-160](https://jira.hyperledger.org/browse/BESU-160)
The associated error is `Unable to load trie node value for hash` and is caused by the combination of
full sync and pruning.

Workarounds:
1. Explicitly disable pruning using `--pruning-enabled=false` when using fast sync.
2. If the `MerkleTrieException` occurs, delete the database and resync.

Investigation of this issue is in progress and a fix is targeted for v1.4.1.

#### Bootnodes must be validators when using onchain permissioning

- Onchain permissioning nodes can't peer when using a non-validator bootnode [\#BESU-181](https://jira.hyperledger.org/browse/BESU-181)

Workaround -> When using onchain permissioning, ensure bootnodes are also validators.

## 1.4.0

### Private State Migration

Hyperledger Besu v1.4 implements a new data structure for private state storage that is not backwards compatible.
A migration will be performed when starting v1.4 for the first time to reprocess existing private transactions
and re-create the private state data in the v1.4 format.

If you have existing private transactions, see [migration details](docs/Private-Txns-Migration.md).

### Additions and Improvements

* [TLS support](https://besu.hyperledger.org/en/latest/Concepts/TLS/) to secure client and server communication.

* [Multi-tenancy](https://besu.hyperledger.org/en/latest/Concepts/Privacy/Multi-Tenancy/) to enable multiple participants to use the same Besu and Orion node.

* [Plugin APIs](https://besu.hyperledger.org/en/latest/Concepts/Plugins/) to enable building of Java plugins to extend Hyperledger Besu.

* Support for additional [NAT methods](https://besu.hyperledger.org/en/latest/HowTo/Find-and-Connect/Specifying-NAT/).

* Added [`priv_call`](https://besu.hyperledger.org/en/latest/Reference/API-Methods/#priv_call) which invokes
a private contract function locally and does not change the private state.

* Besu has moved from an internal Bytes library to the [Apache Tuweni](https://tuweni.apache.org/) Bytes library.
This includes using the library in the Plugins API interfaces. [#295](https://github.com/hyperledger/besu/pull/295) and [#215](https://github.com/hyperledger/besu/pull/215)

### Early Access Features

Early access features are available features that are not recommended for production networks and may
have unstable interfaces.

* [Reorg compatible privacy](https://besu.hyperledger.org/en/latest/Concepts/Privacy/Privacy-Overview/#reorg-compatible-privacy)
to enable private transactions on networks using consensus mechanisms that fork.

* [Tracing API](https://besu.hyperledger.org/en/latest/Concepts/Transactions/Trace-Types) to obtain detailed information about transaction processing.

### Bug Fixes

See RC and Beta sections below.

### Known Issues

#### Fast sync defaulting to full sync

-  When fast sync cannot find enough valid peers rapidly enough, Besu defaults to full sync.

Workarounds:
1. To re-attempt fast syncing rather than continue full syncing, stop Besu, delete your database,
and start again.
2. When fast syncing, explicitly disable pruning using `--pruning-enabled=false` to reduce the likelihood
of encountering the pruning bug.

A fix to remove the default to full sync is [in progress](https://github.com/hyperledger/besu/pull/427)
and is planned for inclusion in v1.4.1.

#### Error full syncing with pruning

- Error syncing with mainnet on Besu 1.3.7 node - MerkleTrieException [\#BESU-160](https://jira.hyperledger.org/browse/BESU-160)
The associated error is `Unable to load trie node value for hash` and is caused by the combination of
full sync and pruning.

Workarounds:
1. Explicitly disable pruning using `--pruning-enabled=false` when using fast sync.
2. If the `MerkleTrieException` occurs, delete the database and resync.

Investigation of this issue is in progress and a fix is targeted for v1.4.1.

#### Bootnodes must be validators when using onchain permissioning

- Onchain permissioning nodes can't peer when using a non-validator bootnode [\#BESU-181](https://jira.hyperledger.org/browse/BESU-181)

Workaround -> When using onchain permissioning, ensure bootnodes are also validators.


## 1.4.0 RC-2

### Private State Migration
Hyperledger Besu v1.4 implements a new data structure for private state storage that is not backwards compatible.
A migration will be performed when starting v1.4 for the first time to reprocess existing private transactions
and re-create the private state data in the v1.4 format.
If you have existing private transactions, see [migration details](docs/Private-Txns-Migration.md).

## 1.4.0 RC-1

### Additions and Improvements

- New`trace_replayBlockTransactions` JSON-RPC API

This can be enabled using the `--rpc-http-api TRACE` CLI flag.  There are some philosophical differences between Besu and other implementations that are outlined in [trace_rpc_apis](docs/trace_rpc_apis.md).

- Ability to automatically detect Docker NAT settings from inside the conainter.

The default NAT method (AUTO) can detect this so no user intervention is required to enable this.

- Added [Multi-tenancy](https://besu.hyperledger.org/en/latest/Concepts/Privacy/Multi-Tenancy/) support which allows multiple participants to use the same Besu node for private transactions.

- Added TLS support for communication with privacy enclave

### Bug Fixes

- Private transactions are now validated before sent to the enclave [\#356](https://github.com/hyperledger/besu/pull/356)

### Known Bugs

- Error syncing with mainnet on Besu 1.3.7 node - MerkleTrieException [\#BESU-160](https://jira.hyperledger.org/browse/BESU-160)

Workaround -> Don't enable pruning when syncing to mainnet.

- Onchain permissioning nodes can't peer when using a non-validator bootnode [\#BESU-181](https://jira.hyperledger.org/browse/BESU-181)

Workaround -> When using onchain permissioning, ensure bootnodes are also validators.

## 1.4 Beta 3

### Additions and Improvements

- CLI option to enable TLS client auth for JSON-RPC HTTP [\#340](https://github.com/hyperledger/besu/pull/340)

Added CLI options to enable TLS client authentication and trusting client certificates:
~~~
--rpc-http-tls-client-auth-enabled - Enable TLS client authentication for the JSON-RPC HTTP service (default: false)
--rpc-http-tls-known-clients-file - Path to file containing client's certificate common name and fingerprint for client authentication.
--rpc-http-tls-ca-clients-enabled - Enable to accept clients certificate signed by a valid CA for client authentication (default: false)
~~~
If client-auth is enabled, user must either enable CA signed clients OR provide a known-clients file. An error is reported
if both CA signed clients is disabled and known-clients file is not specified.

- Stable Plugins APIs [\#346](https://github.com/hyperledger/besu/pull/346)

The `BesuEvents` service and related `data` package have been marked as a stable plugin API.

### Bug Fixes

- Return missing signers from getSignerMetrics [\#343](https://github.com/hyperledger/besu/pull/)

### Experimental Features

- Experimental support for `trace_replayBlockTransactions` - multiple PRs

Added support for the `trace_replayBlockTransactions` JSON-RPC call. To enable this API add
`TRACE` to the `rpc-http-api` options (for example,  `--rpc-http-api TRACE` on the command line).

This is not a production ready API.  There are known bugs relating to traced memory from calls and
returns, and the gas calculation reported in the flat traces does not always match up with the
correct gas calculated for consensus.

## 1.4 Beta 2

### Additions and Improvements

- Enable TLS for JSON-RPC HTTP Service [\#253](https://github.com/hyperledger/besu/pull/253)

Exposes new command line parameters to enable TLS on Ethereum JSON-RPC HTTP interface to allow clients like EthSigner to connect via TLS:
`--rpc-http-tls-enabled=true`
(Optional - Only required if `--rpc-http-enabled` is set to true) Set to `true` to enable TLS. False by default.
`--rpc-http-tls-keystore-file="/path/to/cert.pfx"`
(Must be specified if TLS is enabled) Path to PKCS12 format key store which contains server's certificate and it's private key
`--rpc-http-tls-keystore-password-file="/path/to/cert.passwd"`
(Must be specified if TLS is enabled) Path to the text file containing password for unlocking key store.
`--rpc-http-tls-known-clients-file="/path/to/rpc_tls_clients.txt"`
(Optional) Path to a plain text file containing space separated client’s certificate’s common name and its sha-256 fingerprints when
they are not signed by a known CA. The presence of this file (even empty) enables TLS client authentication. That is, the client
presents the certificate to server on TLS handshake and server establishes that the client certificate is either signed by a
proper/known CA. Otherwise, server trusts client certificate by reading the sha-256 fingerprint from known clients file specified above.

The format of the file is (as an example):
`localhost DF:65:B8:02:08:5E:91:82:0F:91:F5:1C:96:56:92:C4:1A:F6:C6:27:FD:6C:FC:31:F2:BB:90:17:22:59:5B:50`

### Bug Fixes

- TotalDifficulty is a BigInteger [\#253](https://github.com/hyperledger/besu/pull/253).
  Don't try and cast total difficulty down to a long because it will overflow long in a reasonable timeframe.

## 1.4 Beta 1

### Additions and Improvements

- Besu has moved from an internal Bytes library to the [Apache Tuweni](https://tuweni.apache.org/) Bytes library.  This includes using the library in the Plugins API interfaces. [#295](https://github.com/hyperledger/besu/pull/295) and [#215](https://github.com/hyperledger/besu/pull/215)
- Besu stops processing blocks if Orion is unavailable [\#253](https://github.com/hyperledger/besu/pull/253)
- Added priv_call [\#250](https://github.com/hyperledger/besu/pull/250).  Invokes a private contract function locally and does not change the private state.
- Support for [EIP-2124](https://github.com/ethereum/EIPs/blob/master/EIPS/eip-2124.md), which results in faster peer discovery [\#156](https://github.com/hyperledger/besu/pull/156)

## 1.3.8

### Additions and Improvements

- `admin_generateLogBloomCache` JSON-RPC API to generate a cache of the block bloombits that improves performance for log queries [\#262](https://github.com/hyperledger/besu/pull/262)

## Critical Fix in 1.3.7

1.3.7 includes a critical fix for Ethereum MainNet users and the Muir Glacier upgrade. We recommend users of Ethereum public networks
(MainNet, Ropsten, Rinkeby, and Goerli) upgrade immediately. This upgrade is also strongly recommended for users of private networks.

For more details, see [Hyperledger Besu Wiki](https://wiki.hyperledger.org/display/BESU/Mainnet+Consensus+Bug+Identified+and+Resolved+in+Hyperledger+Besu).

## Muir Glacier Compatibility

For compatibility with Ethereum Muir Glacier upgrade, use v1.3.7 or later.

## ETC Agharta Compatibility

For compatibility with ETC Agharta upgrade, use 1.3.7 or later.

### 1.3.7

### Additions and Improvements

- Hard Fork Support: Configures the Agharta activation block for the ETC MainNet configuration [\#251](https://github.com/hyperledger/besu/pull/251) (thanks to [soc1c](https://github.com/soc1c))
- `operator generate-log-bloom-cache` command line option to generate a cache of the block bloombits that improves performance for log queries  [\#245](https://github.com/hyperledger/besu/pull/245)

### Bug Fixes

- Resolves a Mainnet consensus issue [\#254](https://github.com/hyperledger/besu/pull/254)

### New Maintainer

[Edward Mack](https://github.com/hyperledger/besu/commits?author=edwardmack) added as a [new maintainer](https://github.com/hyperledger/besu/pull/219).

### 1.3.6

### Additions and Improvements

- Performance improvements:
  * Multithread Websockets to increase throughput [\#231](https://github.com/hyperledger/besu/pull/231)
  * NewBlockHeaders performance improvement [\#230](https://github.com/hyperledger/besu/pull/230)
- EIP2384 - Ice Age Adustment around Istanbul [\#211](https://github.com/hyperledger/besu/pull/211)
- Documentation updates include:
  * [Configuring mining using the Stratum protocol](https://besu.hyperledger.org/en/latest/HowTo/Configure/Configure-Mining/)
  * [ETC network command line options](https://besu.hyperledger.org/en/latest/Reference/CLI/CLI-Syntax/#network)
- Hard Fork Support:
   * MuirGlacier for Ethereum Mainnet and Ropsten Testnet
   * Agharta for Kotti and Mordor Testnets

### Bug Fixes

- [\#210](https://github.com/hyperledger/besu/pull/210) fixes WebSocket frames handling
  User impact: PING/PONG frames handling in Websocket services was not implemented

### 1.3.5

### Additions and Improvements

- Log Event Streaming for Plugin API [\#186](https://github.com/hyperledger/besu/pull/186)
- Allow use a external JWT public key in authenticated APIs [\#183](https://github.com/hyperledger/besu/pull/183)
- ETC Configuration, classic fork peer validator [\#176](https://github.com/hyperledger/besu/pull/176) (thanks to [edwardmack](https://github.com/edwardmack))
- Allow IBFT validators to be changed at a given block [\#173](https://github.com/hyperledger/besu/pull/173)
- Support external mining using Stratum [\#140](https://github.com/hyperledger/besu/pull/140) (thanks to [atoulme](https://github.com/atoulme))
- Add more fields to private transaction receipt [\#85](https://github.com/hyperledger/besu/pull/85) (thanks to [josh-richardson](https://github.com/josh-richardson))
- [Pruning documentation](https://besu.hyperledger.org/en/latest/Concepts/Pruning/)

### Technical Improvements

- ETC - Cleanup [\#201](https://github.com/hyperledger/besu/pull/201) (thanks to [GregTheGreek](https://github.com/GregTheGreek))
- User specific enclave public key configuration in auth file [\#196](https://github.com/hyperledger/besu/pull/196)
- Change CustomForks -\> Transitions [\#193](https://github.com/hyperledger/besu/pull/193)
- Pass identity information into RpcMethod from Http Service [\#189](https://github.com/hyperledger/besu/pull/189)
- Remove the use of JsonRpcParameters from RpcMethods [\#188](https://github.com/hyperledger/besu/pull/188)
- Repaired Metrics name collision between Privacy and RocksDB [\#187](https://github.com/hyperledger/besu/pull/187)
- Multi-Tenancy: Do not specify a public key anymore when requesting a … [\#185](https://github.com/hyperledger/besu/pull/185)
- Updates to circle building acceptance tests [\#184](https://github.com/hyperledger/besu/pull/184)
- Move Apache Tuweni dependency to official release [\#181](https://github.com/hyperledger/besu/pull/181) (thanks to [atoulme](https://github.com/atoulme))
- Update Gradle to 6.0, support Java 13 [\#180](https://github.com/hyperledger/besu/pull/180)
- ETC Atlantis fork [\#179](https://github.com/hyperledger/besu/pull/179) (thanks to [edwardmack](https://github.com/edwardmack))
- ETC Gotham Fork [\#178](https://github.com/hyperledger/besu/pull/178) (thanks to [edwardmack](https://github.com/edwardmack))
- ETC DieHard fork support [\#177](https://github.com/hyperledger/besu/pull/177) (thanks to [edwardmack](https://github.com/edwardmack))
- Remove 'parentHash', 'number' and 'gasUsed' fields from the genesis d… [\#175](https://github.com/hyperledger/besu/pull/175) (thanks to [SweeXordious](https://github.com/SweeXordious))
- Enable pruning by default for fast sync and validate conflicts with privacy [\#172](https://github.com/hyperledger/besu/pull/172)
- Update RocksDB [\#170](https://github.com/hyperledger/besu/pull/170)
- Vpdate ver to 1.3.5-snapshot [\#169](https://github.com/hyperledger/besu/pull/169)
- Added PoaQueryService method that returns local node signer… [\#163](https://github.com/hyperledger/besu/pull/163)
- Add versioning to privacy storage [\#149](https://github.com/hyperledger/besu/pull/149)
- Update reference tests [\#139](https://github.com/hyperledger/besu/pull/139)

### 1.3.4

- Reverted _Enable pruning by default for fast sync (#135)_ [\#164](https://github.com/hyperledger/besu/pull/164)

### 1.3.3

### Technical Improvements

- Add --identity flag for client identification in node browsers [\#150](https://github.com/hyperledger/besu/pull/150)
- Istanbul Mainnet Block [\#145](https://github.com/hyperledger/besu/pull/150)
- Add priv\_getEeaTransactionCount [\#110](https://github.com/hyperledger/besu/pull/110)

### Additions and Improvements

- Redesign of how JsonRpcMethods are created [\#159](https://github.com/hyperledger/besu/pull/159)
- Moving JsonRpcMethods classes into the same package, prior to refactor [\#154](https://github.com/hyperledger/besu/pull/154)
- Reflect default logging in CLI help [\#148](https://github.com/hyperledger/besu/pull/148)
- Handle zero port better in NAT [\#147](https://github.com/hyperledger/besu/pull/147)
- Rework how filter and log query parameters are created/used [\#146](https://github.com/hyperledger/besu/pull/146)
- Don't generate shutdown tasks in controller [\#141](https://github.com/hyperledger/besu/pull/141)
- Ibft queries [\#138](https://github.com/hyperledger/besu/pull/138)
- Enable pruning by default for fast sync [\#135](https://github.com/hyperledger/besu/pull/135)
- Ensure spotless runs in CI [\#132](https://github.com/hyperledger/besu/pull/132)
- Add more logging around peer disconnects [\#131](https://github.com/hyperledger/besu/pull/131)
- Repair EthGetLogs returning incorrect results [\#128](https://github.com/hyperledger/besu/pull/128)
- Use Bloombits for Logs queries [\#127](https://github.com/hyperledger/besu/pull/127)
- Improve message when extraData missing [\#121](https://github.com/hyperledger/besu/pull/121)
- Fix miner startup logic [\#104](https://github.com/hyperledger/besu/pull/104)
- Support log reordring from reorgs in `LogSubscriptionService` [\#86](https://github.com/hyperledger/besu/pull/86)

### 1.3.2

### Additions and Improvements

- besu -v to print plugin versions[\#123](https://github.com/hyperledger/besu/pull/123)

### Technical Improvements

- Update Governance and Code of Conduct verbiage [\#120](https://github.com/hyperledger/besu/pull/120)
- Fix private transaction root mismatch [\#118](https://github.com/hyperledger/besu/pull/118)
- Programatically enforce plugin CLI variable names [\#117](https://github.com/hyperledger/besu/pull/117)
- Additional unit test for selecting replaced pending transactions [\#116](https://github.com/hyperledger/besu/pull/116)
- Only set sync targets that have an estimated height value [\#115](https://github.com/hyperledger/besu/pull/115)
- Fix rlpx startup [\#114](https://github.com/hyperledger/besu/pull/114)
- Expose getPayload in Transaction plugin-api interface. [\#113](https://github.com/hyperledger/besu/pull/113)
- Dependency Version Upgrades [\#112](https://github.com/hyperledger/besu/pull/112)
- Add hash field in Transaction plugin interface. [\#111](https://github.com/hyperledger/besu/pull/111)
- Rework sync status events [\#106](https://github.com/hyperledger/besu/pull/106)

### 1.3.1

### Additions and Improvements

- Added GraphQL query/logs support [\#94](https://github.com/hyperledger/besu/pull/94)

### Technical Improvements

- Add totalDiffculty to BlockPropagated events. [\#97](https://github.com/hyperledger/besu/pull/97)
- Merge BlockchainQueries classes [\#101](https://github.com/hyperledger/besu/pull/101)
- Fixed casing of dynamic MetricCategorys [\#99](https://github.com/hyperledger/besu/pull/99)
- Fix private transactions breaking evm [\#96](https://github.com/hyperledger/besu/pull/96)
- Make SyncState variables thread-safe [\#95](https://github.com/hyperledger/besu/pull/95)
- Fix transaction tracking by sender [\#93](https://github.com/hyperledger/besu/pull/93)
- Make logic in PersistBlockTask more explicit to fix a LGTM warning [\#92](https://github.com/hyperledger/besu/pull/92)
- Removed Unused methods in the transaction simulator. [\#91](https://github.com/hyperledger/besu/pull/91)
- Fix ThreadBesuNodeRunner BesuConfiguration setup [\#90](https://github.com/hyperledger/besu/pull/90)
- JsonRpc method disabled error condition rewrite and unit test [\#80](https://github.com/hyperledger/besu/pull/80)
- Round trip testing of state trie account values [\#31](https://github.com/hyperledger/besu/pull/31)

### 1.3

### Breaking Change

- Disallow comments in Genesis JSON file. [\#49](https://github.com/hyperledger/besu/pull/49)

### Additions and Improvements

- Add `--required-block` command line option to deal with chain splits [\#79](https://github.com/hyperledger/besu/pull/79)
- Store db metadata file in the root data directory. [\#46](https://github.com/hyperledger/besu/pull/46)
- Add `--target-gas-limit` command line option. [\#24](https://github.com/hyperledger/besu/pull/24)(thanks to new contributor [cfelde](https://github.com/cfelde))
- Allow private contracts to access public state. [\#9](https://github.com/hyperledger/besu/pull/9)
- Documentation updates include:
  - Added [sample load balancer configurations](https://besu.hyperledger.org/en/latest/HowTo/Configure/Configure-HA/Sample-Configuration/)
  - Added [`retesteth`](https://besu.hyperledger.org/en/latest/Reference/CLI/CLI-Subcommands/#retesteth) subcommand
  - Added [`debug_accountRange`](https://besu.hyperledger.org/en/latest/Reference/API-Methods/#debug_accountrange) JSON-RPC API method
  - Clarified purpose of [static nodes](https://besu.hyperledger.org/en/latest/HowTo/Find-and-Connect/Managing-Peers/#static-nodes)
  - Added links [Kubernetes reference implementations](https://besu.hyperledger.org/en/latest/HowTo/Deploy/Kubernetes/)
  - Added content about [access between private and public states](https://besu.hyperledger.org/en/latest/Concepts/Privacy/Privacy-Groups/#access-between-states)
  - Added restriction that [account permissioning cannot be used with random key signing](https://besu.hyperledger.org/en/latest/HowTo/Use-Privacy/Sign-Privacy-Marker-Transactions/).
  - Added high availability requirement for [private transaction manager](https://besu.hyperledger.org/en/latest/Concepts/Privacy/Privacy-Overview/#availability) (ie, Orion)
  - Added [genesis file reference](https://besu.hyperledger.org/en/latest/Reference/Config-Items/)

### Technical Improvements

- Less verbose synching subscriptions [\#59](https://github.com/hyperledger/besu/pull/59)
- Return enclave key instead of private transaction hash [\#53](https://github.com/hyperledger/besu/pull/53)
- Fix mark sweep pruner bugs where nodes that should be kept were being swept  [\#50](https://github.com/hyperledger/besu/pull/50)
- Clean up BesuConfiguration construction [\#51](https://github.com/hyperledger/besu/pull/51)
- Private tx nonce errors return same msg as any tx [\#48](https://github.com/hyperledger/besu/pull/48)
- Fix default logging [\#47](https://github.com/hyperledger/besu/pull/47)
- Introduce virtual operation. [\#45](https://github.com/hyperledger/besu/pull/45)
- Downgrade RocksDBPlugin Logging Levels [\#44](https://github.com/hyperledger/besu/pull/44)
- Infrastructure for exposing PoA metrics for plugins. [\#37](https://github.com/hyperledger/besu/pull/37)
- Refactor privacy storage. [\#7](https://github.com/hyperledger/besu/pull/7)

## 1.2.4

### Additions and Improvements

- Add Istanbul block (5435345) for Rinkeby [\#35](https://github.com/hyperledger/besu/pull/35)
- Add Istanbul block (1561651) for Goerli [\#27](https://github.com/hyperledger/besu/pull/27)
- Add Istanbul block (6485846) for Ropsten [\#26](https://github.com/hyperledger/besu/pull/26)
- Add privDistributeRawTransaction endpoint [\#23](https://github.com/hyperledger/besu/pull/23) (thanks to [josh-richardson](https://github.com/josh-richardson))

### Technical Improvements

- Refactors pantheon private key to signing private key [\#34](https://github.com/hyperledger/besu/pull/34) (thanks to [josh-richardson](https://github.com/josh-richardson))
- Support both BESU\_ and PANTHEON\_ env var prefixes [\#32](https://github.com/hyperledger/besu/pull/32)
- Use only fully validated peers for fast sync pivot selection [\#21](https://github.com/hyperledger/besu/pull/21)
- Support Version Rollbacks for RocksDB \(\#6\) [\#19](https://github.com/hyperledger/besu/pull/19)
- Update Cava library to Tuweni Library [\#18](https://github.com/hyperledger/besu/pull/18)
- StateTrieAccountValue:Version should be written as an int, not a long [\#17](https://github.com/hyperledger/besu/pull/17)
- Handle discovery peers with updated endpoints [\#12](https://github.com/hyperledger/besu/pull/12)
- Change retesteth port [\#11](https://github.com/hyperledger/besu/pull/11)
- Renames eea\_getTransactionReceipt to priv\_getTransactionReceipt [\#10](https://github.com/hyperledger/besu/pull/10) (thanks to [josh-richardson](https://github.com/josh-richardson))
- Support Version Rollbacks for RocksDB [\#6](https://github.com/hyperledger/besu/pull/6)
- Moving AT DSL into its own module [\#3](https://github.com/hyperledger/besu/pull/3)

## 1.2.3

### Additions and Improvements
- Added an override facility for genesis configs [\#1915](https://github.com/PegaSysEng/pantheon/pull/1915)
- Finer grained logging configuration [\#1895](https://github.com/PegaSysEng/pantheon/pull/1895) (thanks to [matkt](https://github.com/matkt))

### Technical Improvements

- Add archiving of docker test reports [\#1921](https://github.com/PegaSysEng/pantheon/pull/1921)
- Events API: Transaction dropped, sync status, and renames [\#1919](https://github.com/PegaSysEng/pantheon/pull/1919)
- Remove metrics from plugin registration [\#1918](https://github.com/PegaSysEng/pantheon/pull/1918)
- Replace uses of Instant.now from within the IBFT module [\#1911](https://github.com/PegaSysEng/pantheon/pull/1911)
- Update plugins-api build script [\#1908](https://github.com/PegaSysEng/pantheon/pull/1908)
- Ignore flaky tracing tests [\#1907](https://github.com/PegaSysEng/pantheon/pull/1907)
- Ensure plugin-api module gets published at the correct maven path [\#1905](https://github.com/PegaSysEng/pantheon/pull/1905)
- Return the plugin-apis to this repo [\#1900](https://github.com/PegaSysEng/pantheon/pull/1900)
- Stop autogenerating BesuInfo.java [\#1899](https://github.com/PegaSysEng/pantheon/pull/1899)
- Extracted Metrics interfaces to plugins-api. [\#1898](https://github.com/PegaSysEng/pantheon/pull/1898)
- Fix key value storage clear so it removes all values [\#1894](https://github.com/PegaSysEng/pantheon/pull/1894)
- Ethsigner test [\#1892](https://github.com/PegaSysEng/pantheon/pull/1892) (thanks to [iikirilov](https://github.com/iikirilov))
- Return null private transaction receipt instead of error [\#1872](https://github.com/PegaSysEng/pantheon/pull/1872) (thanks to [iikirilov](https://github.com/iikirilov))
- Implement trace replay block transactions trace option [\#1886](https://github.com/PegaSysEng/pantheon/pull/1886)
- Use object parameter instead of list of parameters for priv\_createPrivacyGroup [\#1868](https://github.com/PegaSysEng/pantheon/pull/1868) (thanks to [iikirilov](https://github.com/iikirilov))
- Refactor privacy acceptance tests [\#1864](https://github.com/PegaSysEng/pantheon/pull/1864) (thanks to [iikirilov](https://github.com/iikirilov))

## 1.2.2

### Additions and Improvements
- Support large numbers for the `--network-id` option [\#1891](https://github.com/PegaSysEng/pantheon/pull/1891)
- Added eea\_getTransactionCount Json Rpc [\#1861](https://github.com/PegaSysEng/pantheon/pull/1861)
- PrivacyMarkerTransaction to be signed with a randomly generated key [\#1844](https://github.com/PegaSysEng/pantheon/pull/1844)
- Implement eth\_getproof JSON RPC API [\#1824](https://github.com/PegaSysEng/pantheon/pull/1824) (thanks to [matkt](https://github.com/matkt))
- Documentation updates include:
  - [Improved navigation](https://docs.pantheon.pegasys.tech/en/latest/)
  - [Added permissioning diagram](https://docs.pantheon.pegasys.tech/en/latest/Concepts/Permissioning/Permissioning-Overview/#onchain)
  - [Added Responsible Disclosure policy](https://docs.pantheon.pegasys.tech/en/latest/Reference/Responsible-Disclosure/)
  - [Added `blocks export` subcommand](https://besu.hyperledger.org/en/latest/Reference/CLI/CLI-Subcommands/#export)

### Technical Improvements
- Update the `pantheon blocks export` command usage [\#1887](https://github.com/PegaSysEng/pantheon/pull/1887) (thanks to [matkt](https://github.com/matkt))
- Stop Returning null for 'pending' RPC calls [\#1883](https://github.com/PegaSysEng/pantheon/pull/1883)
- Blake validation errors are hard errors [\#1882](https://github.com/PegaSysEng/pantheon/pull/1882)
- Add test cases for trace\_replayBlockTransactions [\#1881](https://github.com/PegaSysEng/pantheon/pull/1881)
- Simplify json rpc spec test setup [\#1880](https://github.com/PegaSysEng/pantheon/pull/1880)
- Tweak JSON import format [\#1878](https://github.com/PegaSysEng/pantheon/pull/1878)
- Transactions listeners should use the subscriber pattern [\#1877](https://github.com/PegaSysEng/pantheon/pull/1877)
- Maven spotless [\#1876](https://github.com/PegaSysEng/pantheon/pull/1876)
- Don't cache for localbalance [\#1875](https://github.com/PegaSysEng/pantheon/pull/1875)
- EIP-1108 - Reprice alt\_bn128  [\#1874](https://github.com/PegaSysEng/pantheon/pull/1874)
- Create stub trace\_replayBlockTransactions json-rpc method  [\#1873](https://github.com/PegaSysEng/pantheon/pull/1873)
- Improve trace log [\#1870](https://github.com/PegaSysEng/pantheon/pull/1870)
- Pruning Command Line Flags [\#1869](https://github.com/PegaSysEng/pantheon/pull/1869)
- Re-enable istanbul [\#1865](https://github.com/PegaSysEng/pantheon/pull/1865)
- Fix logic to disconnect from peers on fork [\#1863](https://github.com/PegaSysEng/pantheon/pull/1863)
- Blake 2b tweaks [\#1862](https://github.com/PegaSysEng/pantheon/pull/1862)
- Sweep state roots before child nodes [\#1854](https://github.com/PegaSysEng/pantheon/pull/1854)
- Update export subcommand to export blocks in rlp format [\#1852](https://github.com/PegaSysEng/pantheon/pull/1852)
- Updating docker tests to make it easier to follow & ensure it listens on the right interface on docker [\#1851](https://github.com/PegaSysEng/pantheon/pull/1851)
- Disable Istanbul block [\#1849](https://github.com/PegaSysEng/pantheon/pull/1849)
- Add read-only blockchain factory method [\#1845](https://github.com/PegaSysEng/pantheon/pull/1845)
- Removing the release plugin in favour of the new process with branches [\#1843](https://github.com/PegaSysEng/pantheon/pull/1843)
- Update Görli bootnodes [\#1842](https://github.com/PegaSysEng/pantheon/pull/1842)
- Upgrade graphql library to version 13.0 [\#1834](https://github.com/PegaSysEng/pantheon/pull/1834)
- Database versioning and enable multi-column database [\#1830](https://github.com/PegaSysEng/pantheon/pull/1830)
- Fixes invalid JsonGetter, comment [\#1811](https://github.com/PegaSysEng/pantheon/pull/1811) (thanks to [josh-richardson](https://github.com/josh-richardson))
- Add EthSigner acceptance test [\#1655](https://github.com/PegaSysEng/pantheon/pull/1655) (thanks to [iikirilov](https://github.com/iikirilov))
- Support plugin Richdata APIs via implementation [\#1581](https://github.com/PegaSysEng/pantheon/pull/1581)

## 1.2.1

### Additions and Improvements

- Removed the release plugin in favour of the new process with branches
[#1841](https://github.com/PegaSysEng/pantheon/pull/1841)
[#1843](https://github.com/PegaSysEng/pantheon/pull/1843)
[#1848](https://github.com/PegaSysEng/pantheon/pull/1848)
[#1855](https://github.com/PegaSysEng/pantheon/pull/1855)
- Updated Görli bootnodes [#1842](https://github.com/PegaSysEng/pantheon/pull/1842)
- Removed unnecessary test dependency [#1839](https://github.com/PegaSysEng/pantheon/pull/1839)
- Added warning when comments are used in genesis file [#1838](https://github.com/PegaSysEng/pantheon/pull/1838)
- Added an experimental flag for disabling timers [#1837](https://github.com/PegaSysEng/pantheon/pull/1837)
- Fixed FlatFileTaskCollection tests [#1833](https://github.com/PegaSysEng/pantheon/pull/1833)
- Added chain json import utility [#1832](https://github.com/PegaSysEng/pantheon/pull/1832)
- Added tests to AllNodesVisitor trie traversal [#1831](https://github.com/PegaSysEng/pantheon/pull/1831)
- Updated privateFrom to be required [#1829](https://github.com/PegaSysEng/pantheon/pull/1829) (thanks to [iikirilov](https://github.com/iikirilov))
- Made explicit that streamed accounts may be missing their address [#1828](https://github.com/PegaSysEng/pantheon/pull/1828)
- Refactored normalizeKeys method [#1826](https://github.com/PegaSysEng/pantheon/pull/1826)
- Removed dead parameters [#1825](https://github.com/PegaSysEng/pantheon/pull/1825)
- Added a nicer name for Corretto [#1819](https://github.com/PegaSysEng/pantheon/pull/1819)
- Changed core JSON-RPC method to support ReTestEth
[#1815](https://github.com/PegaSysEng/pantheon/pull/1815)
[#1818](https://github.com/PegaSysEng/pantheon/pull/1818)
- Added rewind to block functionality [#1814](https://github.com/PegaSysEng/pantheon/pull/1814)
- Added support for NoReward and NoProof seal engines [#1813](https://github.com/PegaSysEng/pantheon/pull/1813)
- Added strict short hex strings for retesteth [#1812](https://github.com/PegaSysEng/pantheon/pull/1812)
- Cleaned up genesis parsing [#1809](https://github.com/PegaSysEng/pantheon/pull/1809)
- Updating Orion to v1.3.2 [#1805](https://github.com/PegaSysEng/pantheon/pull/1805)
- Updaated newHeads subscription to emit events only for canonical blocks [#1798](https://github.com/PegaSysEng/pantheon/pull/1798)
- Repricing for trie-size-dependent opcodes [#1795](https://github.com/PegaSysEng/pantheon/pull/1795)
- Revised Istanbul Versioning assignemnts [#1794](https://github.com/PegaSysEng/pantheon/pull/1794)
- Updated RevertReason to return BytesValue [#1793](https://github.com/PegaSysEng/pantheon/pull/1793)
- Updated way priv_getPrivacyPrecompileAddress source [#1786](https://github.com/PegaSysEng/pantheon/pull/1786) (thanks to [iikirilov](https://github.com/iikirilov))
- Updated Chain ID opcode to return 0 as default [#1785](https://github.com/PegaSysEng/pantheon/pull/1785)
- Allowed fixedDifficulty=1 [#1784](https://github.com/PegaSysEng/pantheon/pull/1784)
- Updated Docker image defaults host interfaces [#1782](https://github.com/PegaSysEng/pantheon/pull/1782)
- Added tracking of world state account key preimages [#1780](https://github.com/PegaSysEng/pantheon/pull/1780)
- Modified PrivGetPrivateTransaction to take public tx hash [#1778](https://github.com/PegaSysEng/pantheon/pull/1778) (thanks to [josh-richardson](https://github.com/josh-richardson))
- Removed enclave public key from parameter
[#1789](https://github.com/PegaSysEng/pantheon/pull/1789)
[#1777](https://github.com/PegaSysEng/pantheon/pull/1777) (thanks to [iikirilov](https://github.com/iikirilov))
- Added storage key preimage tracking [#1772](https://github.com/PegaSysEng/pantheon/pull/1772)
- Updated priv_getPrivacyPrecompileAddress method return [#1766](https://github.com/PegaSysEng/pantheon/pull/1766) (thanks to [iikirilov](https://github.com/iikirilov))
- Added tests for permissioning with static nodes behaviour [#1764](https://github.com/PegaSysEng/pantheon/pull/1764)
- Added integration test for contract creation with privacyGroupId [#1762](https://github.com/PegaSysEng/pantheon/pull/1762) (thanks to [josh-richardson](https://github.com/josh-richardson))
- Added report node local address as the coinbase in Clique and IBFT
[#1758](https://github.com/PegaSysEng/pantheon/pull/1758)
[#1760](https://github.com/PegaSysEng/pantheon/pull/1760)
- Fixed private tx signature validation [#1753](https://github.com/PegaSysEng/pantheon/pull/1753)
- Updated CI configuration
[#1751](https://github.com/PegaSysEng/pantheon/pull/1751)
[#1835](https://github.com/PegaSysEng/pantheon/pull/1835)
- Added CLI flag for setting WorldStateDownloader task cache size [#1749](https://github.com/PegaSysEng/pantheon/pull/1749) (thanks to [matkt](https://github.com/matkt))
- Updated vertx to 2.8.0 [#1748](https://github.com/PegaSysEng/pantheon/pull/1748)
- changed RevertReason to BytesValue [#1746](https://github.com/PegaSysEng/pantheon/pull/1746)
- Added static nodes acceptance test [#1745](https://github.com/PegaSysEng/pantheon/pull/1745)
- Added report 0 hashrate when the mining coordinator doesn't support mining
[#1744](https://github.com/PegaSysEng/pantheon/pull/1744)
[#1757](https://github.com/PegaSysEng/pantheon/pull/1757)
- Implemented EIP-2200 - Net Gas Metering Revised [#1743](https://github.com/PegaSysEng/pantheon/pull/1743)
- Added chainId validation to PrivateTransactionValidator [#1741](https://github.com/PegaSysEng/pantheon/pull/1741)
- Reduced intrinsic gas cost [#1739](https://github.com/PegaSysEng/pantheon/pull/1739)
- De-duplicated test blocks data files [#1737](https://github.com/PegaSysEng/pantheon/pull/1737)
- Renamed various EEA methods to priv methods [#1736](https://github.com/PegaSysEng/pantheon/pull/1736) (thanks to [josh-richardson](https://github.com/josh-richardson))
- Permissioning Acceptance Test [#1735](https://github.com/PegaSysEng/pantheon/pull/1735)
 [#1759](https://github.com/PegaSysEng/pantheon/pull/1759)
- Add nonce handling to GenesisState [#1728](https://github.com/PegaSysEng/pantheon/pull/1728)
- Added 100-continue to HTTP [#1727](https://github.com/PegaSysEng/pantheon/pull/1727)
- Fixed get_signerMetrics [#1725](https://github.com/PegaSysEng/pantheon/pull/1725) (thanks to [matkt](https://github.com/matkt))
- Reworked "in-sync" checks [#1720](https://github.com/PegaSysEng/pantheon/pull/1720)
- Added Accounts Permissioning Acceptance Tests [#1719](https://github.com/PegaSysEng/pantheon/pull/1719)
- Added PrivateTransactionValidator to unify logic [#1713](https://github.com/PegaSysEng/pantheon/pull/1713)
- Added JSON-RPC API to report validator block production information [#1687](https://github.com/PegaSysEng/pantheon/pull/1687) (thanks to [matkt](https://github.com/matkt))
- Added Mark Sweep Pruner [#1638](https://github.com/PegaSysEng/pantheon/pull/1638)
- Added the Blake2b F compression function as a precompile in Besu [#1614](https://github.com/PegaSysEng/pantheon/pull/1614) (thanks to [iikirilov](https://github.com/iikirilov))
- Documentation updates include:
  - Added CPU requirements [#1734](https://github.com/PegaSysEng/pantheon/pull/1734)
  - Added reference to Ansible role [#1733](https://github.com/PegaSysEng/pantheon/pull/1733)
  - Updated revert reason example [#1754](https://github.com/PegaSysEng/pantheon/pull/1754)
  - Added content on deploying for production [#1774](https://github.com/PegaSysEng/pantheon/pull/1774)
  - Updated docker docs for location of data path [#1790](https://github.com/PegaSysEng/pantheon/pull/1790)
  - Updated permissiong documentation
  [#1792](https://github.com/PegaSysEng/pantheon/pull/1792)
  [#1652](https://github.com/PegaSysEng/pantheon/pull/1652)
  - Added permissioning webinar in the resources [#1717](https://github.com/PegaSysEng/pantheon/pull/1717)
  - Add web3.js-eea reference doc [#1617](https://github.com/PegaSysEng/pantheon/pull/1617)
  - Updated privacy documentation
  [#1650](https://github.com/PegaSysEng/pantheon/pull/1650)
  [#1721](https://github.com/PegaSysEng/pantheon/pull/1721)
  [#1722](https://github.com/PegaSysEng/pantheon/pull/1722)
  [#1724](https://github.com/PegaSysEng/pantheon/pull/1724)
  [#1729](https://github.com/PegaSysEng/pantheon/pull/1729)
  [#1730](https://github.com/PegaSysEng/pantheon/pull/1730)
  [#1731](https://github.com/PegaSysEng/pantheon/pull/1731)
  [#1732](https://github.com/PegaSysEng/pantheon/pull/1732)
  [#1740](https://github.com/PegaSysEng/pantheon/pull/1740)
  [#1750](https://github.com/PegaSysEng/pantheon/pull/1750)
  [#1761](https://github.com/PegaSysEng/pantheon/pull/1761)
  [#1765](https://github.com/PegaSysEng/pantheon/pull/1765)
  [#1769](https://github.com/PegaSysEng/pantheon/pull/1769)
  [#1770](https://github.com/PegaSysEng/pantheon/pull/1770)
  [#1771](https://github.com/PegaSysEng/pantheon/pull/1771)
  [#1773](https://github.com/PegaSysEng/pantheon/pull/1773)
  [#1787](https://github.com/PegaSysEng/pantheon/pull/1787)
  [#1788](https://github.com/PegaSysEng/pantheon/pull/1788)
  [#1796](https://github.com/PegaSysEng/pantheon/pull/1796)
  [#1803](https://github.com/PegaSysEng/pantheon/pull/1803)
  [#1810](https://github.com/PegaSysEng/pantheon/pull/1810)
  [#1817](https://github.com/PegaSysEng/pantheon/pull/1817)
  - Added documentation for getSignerMetrics [#1723](https://github.com/PegaSysEng/pantheon/pull/1723) (thanks to [matkt](https://github.com/matkt))
  - Added Java 11+ as a prerequisite for installing Besu using Homebrew. [#1755](https://github.com/PegaSysEng/pantheon/pull/1755)
  - Fixed documentation formatting and typos [#1718](https://github.com/PegaSysEng/pantheon/pull/1718)
  [#1742](https://github.com/PegaSysEng/pantheon/pull/1742)
  [#1763](https://github.com/PegaSysEng/pantheon/pull/1763)
  [#1779](https://github.com/PegaSysEng/pantheon/pull/1779)
  [#1781](https://github.com/PegaSysEng/pantheon/pull/1781)
  [#1827](https://github.com/PegaSysEng/pantheon/pull/1827)
  [#1767](https://github.com/PegaSysEng/pantheon/pull/1767) (thanks to [helderjnpinto](https://github.com/helderjnpinto))
  - Moved the docs to a [new doc repos](https://github.com/PegaSysEng/doc.pantheon) [#1822](https://github.com/PegaSysEng/pantheon/pull/1822)
- Explicitly configure some maven artifactIds [#1853](https://github.com/PegaSysEng/pantheon/pull/1853)
- Update export subcommand to export blocks in rlp format [#1852](https://github.com/PegaSysEng/pantheon/pull/1852)
- Implement `eth_getproof` JSON RPC API [#1824](https://github.com/PegaSysEng/pantheon/pull/1824)
- Database versioning and enable multi-column database [#1830](https://github.com/PegaSysEng/pantheon/pull/1830)
- Disable smoke tests on windows [#1847](https://github.com/PegaSysEng/pantheon/pull/1847)
- Add read-only blockchain factory method [#1845](https://github.com/PegaSysEng/pantheon/pull/1845)

## 1.2

### Additions and Improvements

- Add UPnP Support [\#1334](https://github.com/PegaSysEng/pantheon/pull/1334) (thanks to [notlesh](https://github.com/notlesh))
- Limit the fraction of wire connections initiated by peers [\#1665](https://github.com/PegaSysEng/pantheon/pull/1665)
- EIP-1706 - Disable SSTORE with gasleft lt call stipend  [\#1706](https://github.com/PegaSysEng/pantheon/pull/1706)
- EIP-1108 - Reprice alt\_bn128 [\#1704](https://github.com/PegaSysEng/pantheon/pull/1704)
- EIP-1344 ChainID Opcode [\#1690](https://github.com/PegaSysEng/pantheon/pull/1690)
- New release docker image [\#1664](https://github.com/PegaSysEng/pantheon/pull/1664)
- Support changing log level at runtime [\#1656](https://github.com/PegaSysEng/pantheon/pull/1656) (thanks to [matkt](https://github.com/matkt))
- Implement dump command to dump a specific block from storage [\#1641](https://github.com/PegaSysEng/pantheon/pull/1641) (thanks to [matkt](https://github.com/matkt))
- Add eea\_findPrivacyGroup endpoint to Besu [\#1635](https://github.com/PegaSysEng/pantheon/pull/1635) (thanks to [Puneetha17](https://github.com/Puneetha17))
- Updated eea send raw transaction with privacy group ID [\#1611](https://github.com/PegaSysEng/pantheon/pull/1611) (thanks to [iikirilov](https://github.com/iikirilov))
- Added Revert Reason [\#1603](https://github.com/PegaSysEng/pantheon/pull/1603)
- Documentation updates include:
  - Added [UPnP content](https://besu.hyperledger.org/en/latest/HowTo/Find-and-Connect/Using-UPnP/)
  - Added [load balancer image](https://besu.hyperledger.org/en/stable/)
  - Added [revert reason](https://besu.hyperledger.org/en/latest/HowTo/Send-Transactions/Revert-Reason/)
  - Added [admin\_changeLogLevel](https://besu.hyperledger.org/en/latest/Reference/API-Methods/#admin_changeloglevel) JSON RPC API (thanks to [matkt](https://github.com/matkt))
  - Updated for [new Docker image](https://besu.hyperledger.org/en/stable/)
  - Added [Docker image migration content](https://besu.hyperledger.org/en/latest/HowTo/Get-Started/Migration-Docker/)
  - Added [transaction validation content](https://besu.hyperledger.org/en/latest/Concepts/Transactions/Transaction-Validation/)
  - Updated [permissioning overview](https://besu.hyperledger.org/en/stable/) for onchain account permissioning
  - Updated [quickstart](https://besu.hyperledger.org/en/latest/HowTo/Deploy/Monitoring-Performance/#monitor-node-performance-using-prometheus) to include Prometheus and Grafana
  - Added [remote connections limits options](https://besu.hyperledger.org/en/latest/Reference/CLI/CLI-Syntax/#remote-connections-limit-enabled)
  - Updated [web3.js-eea reference](https://docs.pantheon.pegasys.tech/en/latest/Reference/web3js-eea-Methods/) to include privacy group methods
  - Updated [onchain permissioning to include account permissioning](hhttps://besu.hyperledger.org/en/latest/Concepts/Permissioning/Onchain-Permissioning/) and [Permissioning Management Dapp](https://besu.hyperledger.org/en/latest/Tutorials/Permissioning/Getting-Started-Onchain-Permissioning/#start-the-development-server-for-the-permissioning-management-dapp)
  - Added [deployment procedure for Permissioning Management Dapp](https://besu.hyperledger.org/en/stable/)
  - Added privacy content for [EEA-compliant and Besu-extended privacy](https://besu.hyperledger.org/en/latest/Concepts/Privacy/Privacy-Groups/)
  - Added content on [creating and managing privacy groups](https://besu.hyperledger.org/en/latest/Reference/web3js-eea-Methods/#createprivacygroup)
  - Added content on [accessing private and privacy marker transactions](https://besu.hyperledger.org/en/latest/HowTo/Use-Privacy/Access-Private-Transactions/)
  - Added content on [system requirements](https://besu.hyperledger.org/en/latest/HowTo/Get-Started/System-Requirements/)
  - Added reference to [Besu role on Galaxy to deploy using Ansible](https://besu.hyperledger.org/en/latest/HowTo/Deploy/Ansible/).

### Technical Improvements

- Remove enclave public key from parameter [\#1789](https://github.com/PegaSysEng/pantheon/pull/1789)
- Update defaults host interfaces [\#1782](https://github.com/PegaSysEng/pantheon/pull/1782)
- Modifies PrivGetPrivateTransaction to take public tx hash [\#1778](https://github.com/PegaSysEng/pantheon/pull/1778)
- Remove enclave public key from parameter [\#1777](https://github.com/PegaSysEng/pantheon/pull/1777)
- Return the ethereum address of the privacy precompile from priv_getPrivacyPrecompileAddress [\#1766](https://github.com/PegaSysEng/pantheon/pull/1766)
- Report node local address as the coinbase in Clique and IBFT [\#1760](https://github.com/PegaSysEng/pantheon/pull/1760)
- Additional integration test for contract creation with privacyGroupId [\#1762](https://github.com/PegaSysEng/pantheon/pull/1762)
- Report 0 hashrate when the mining coordinator doesn't support mining [\#1757](https://github.com/PegaSysEng/pantheon/pull/1757)
- Fix private tx signature validation [\#1753](https://github.com/PegaSysEng/pantheon/pull/1753)
- RevertReason changed to BytesValue [\#1746](https://github.com/PegaSysEng/pantheon/pull/1746)
- Renames various eea methods to priv methods [\#1736](https://github.com/PegaSysEng/pantheon/pull/1736)
- Update Orion version [\#1716](https://github.com/PegaSysEng/pantheon/pull/1716)
- Rename CLI flag for better ordering of options [\#1715](https://github.com/PegaSysEng/pantheon/pull/1715)
- Routine dependency updates [\#1712](https://github.com/PegaSysEng/pantheon/pull/1712)
- Fix spelling error in getApplicationPrefix method name [\#1711](https://github.com/PegaSysEng/pantheon/pull/1711)
- Wait and retry if best peer's chain is too short for fast sync [\#1708](https://github.com/PegaSysEng/pantheon/pull/1708)
- Eea get private transaction fix [\#1707](https://github.com/PegaSysEng/pantheon/pull/1707) (thanks to [iikirilov](https://github.com/iikirilov))
- Rework remote connection limit flag defaults [\#1705](https://github.com/PegaSysEng/pantheon/pull/1705)
- Report invalid options from config file [\#1703](https://github.com/PegaSysEng/pantheon/pull/1703)
- Add ERROR to list of CLI log level options [\#1699](https://github.com/PegaSysEng/pantheon/pull/1699)
- Enable onchain account permissioning CLI option [\#1686](https://github.com/PegaSysEng/pantheon/pull/1686)
- Exempt static nodes from all connection limits [\#1685](https://github.com/PegaSysEng/pantheon/pull/1685)
- Enclave refactoring [\#1684](https://github.com/PegaSysEng/pantheon/pull/1684)
- Add opcode and precompiled support for versioning  [\#1683](https://github.com/PegaSysEng/pantheon/pull/1683)
- Use a percentage instead of fraction for the remote connections percentage CLI option. [\#1682](https://github.com/PegaSysEng/pantheon/pull/1682)
- Added error msg for calling eth\_sendTransaction [\#1681](https://github.com/PegaSysEng/pantheon/pull/1681)
- Remove instructions for installing with Chocolatey [\#1680](https://github.com/PegaSysEng/pantheon/pull/1680)
- remove zulu-jdk8 from smoke tests [\#1679](https://github.com/PegaSysEng/pantheon/pull/1679)
- Add new MainNet bootnodes [\#1678](https://github.com/PegaSysEng/pantheon/pull/1678)
- updating smoke tests to use \>= jdk11 [\#1677](https://github.com/PegaSysEng/pantheon/pull/1677)
- Fix handling of remote connection limit [\#1676](https://github.com/PegaSysEng/pantheon/pull/1676)
- Add accountVersion to MessageFrame [\#1675](https://github.com/PegaSysEng/pantheon/pull/1675)
- Change getChildren return type [\#1674](https://github.com/PegaSysEng/pantheon/pull/1674)
- Use Log4J message template instead of String.format [\#1673](https://github.com/PegaSysEng/pantheon/pull/1673)
- Return hashrate of 0 when not mining. [\#1672](https://github.com/PegaSysEng/pantheon/pull/1672)
- Add hooks for validation  [\#1671](https://github.com/PegaSysEng/pantheon/pull/1671)
- Upgrade to pantheon-build:0.0.6-jdk11 which really does include jdk11 [\#1670](https://github.com/PegaSysEng/pantheon/pull/1670)
- Onchain permissioning startup check [\#1669](https://github.com/PegaSysEng/pantheon/pull/1669)
- Update BesuCommand to accept minTransactionGasPriceWei as an integer [\#1668](https://github.com/PegaSysEng/pantheon/pull/1668) (thanks to [matkt](https://github.com/matkt))
- Privacy group id consistent [\#1667](https://github.com/PegaSysEng/pantheon/pull/1667) (thanks to [iikirilov](https://github.com/iikirilov))
- Change eea\_getPrivateTransaction endpoint to accept hex [\#1666](https://github.com/PegaSysEng/pantheon/pull/1666) (thanks to [Puneetha17](https://github.com/Puneetha17))
- Factorise metrics code for KeyValueStorage database [\#1663](https://github.com/PegaSysEng/pantheon/pull/1663))
- Create a metric tracking DB size [\#1662](https://github.com/PegaSysEng/pantheon/pull/1662)
- AT- Removing unused methods on KeyValueStorage [\#1661](https://github.com/PegaSysEng/pantheon/pull/1661)
- Add Prerequisites and Quick-Start [\#1660](https://github.com/PegaSysEng/pantheon/pull/1660) (thanks to [lazaridiscom](https://github.com/lazaridiscom))
- Java 11 updates [\#1658](https://github.com/PegaSysEng/pantheon/pull/1658)
- Make test generated keys deterministic w/in block generator [\#1657](https://github.com/PegaSysEng/pantheon/pull/1657)
- Rename privacyGroupId to createPrivacyGroupId [\#1654](https://github.com/PegaSysEng/pantheon/pull/1654) (thanks to [Puneetha17](https://github.com/Puneetha17))
- Intermittent Test Failures in TransactionsMessageSenderTest [\#1653](https://github.com/PegaSysEng/pantheon/pull/1653)
- Sanity check the generated distribution files before upload [\#1648](https://github.com/PegaSysEng/pantheon/pull/1648)
- Use JDK 11 for release builds [\#1647](https://github.com/PegaSysEng/pantheon/pull/1647)
- Support multiple private marker transactions in a block  [\#1646](https://github.com/PegaSysEng/pantheon/pull/1646)
- Display World State Sync Progress in Logs [\#1645](https://github.com/PegaSysEng/pantheon/pull/1645)
- Remove the docker gradle plugin, handle building docker with shell now [\#1644](https://github.com/PegaSysEng/pantheon/pull/1644)
- Switch to using metric names from EIP-2159 [\#1634](https://github.com/PegaSysEng/pantheon/pull/1634)
- Account versioning [\#1612](https://github.com/PegaSysEng/pantheon/pull/1612)

## 1.1.4

### Additions and Improvements

- \[PAN-2832\] Support setting config options via environment variables [\#1597](https://github.com/PegaSysEng/pantheon/pull/1597)
- Print Besu version when starting [\#1593](https://github.com/PegaSysEng/pantheon/pull/1593)
- \[PAN-2746\] Add eea\_createPrivacyGroup & eea\_deletePrivacyGroup endpoint [\#1560](https://github.com/PegaSysEng/pantheon/pull/1560) (thanks to [Puneetha17](https://github.com/Puneetha17))

Documentation updates include:
- Added [readiness and liveness endpoints](https://besu.hyperledger.org/en/latest/HowTo/Interact/APIs/Using-JSON-RPC-API/#readiness-and-liveness-endpoints)
- Added [high availability content](https://besu.hyperledger.org/en/latest/HowTo/Configure/Configure-HA/High-Availability/)
- Added [web3js-eea client library](https://besu.hyperledger.org/en/latest/Tutorials/Quickstarts/Privacy-Quickstart/#clone-eeajs-libraries)
- Added content on [setting CLI options using environment variables](https://besu.hyperledger.org/en/latest/Reference/CLI/CLI-Syntax/#specifying-options)

### Technical Improvements

- Read config from env vars when no config file specified [\#1639](https://github.com/PegaSysEng/pantheon/pull/1639)
- Upgrade jackson-databind to 2.9.9.1 [\#1636](https://github.com/PegaSysEng/pantheon/pull/1636)
- Update Reference Tests [\#1633](https://github.com/PegaSysEng/pantheon/pull/1633)
- Ignore discport during static node permissioning check [\#1631](https://github.com/PegaSysEng/pantheon/pull/1631)
- Check connections more frequently during acceptance tests [\#1630](https://github.com/PegaSysEng/pantheon/pull/1630)
- Refactor experimental CLI options [\#1629](https://github.com/PegaSysEng/pantheon/pull/1629)
- JSON-RPC api net_services should display the actual ports [\#1628](https://github.com/PegaSysEng/pantheon/pull/1628)
- Refactor CLI [\#1627](https://github.com/PegaSysEng/pantheon/pull/1627)
- Simplify BesuCommand `run` and `parse` methods. [\#1626](https://github.com/PegaSysEng/pantheon/pull/1626)
- PAN-2860: Ignore discport during startup whitelist validation [\#1625](https://github.com/PegaSysEng/pantheon/pull/1625)
- Freeze plugin api version [\#1624](https://github.com/PegaSysEng/pantheon/pull/1624)
- Implement incoming transaction messages CLI option as an unstable command. [\#1622](https://github.com/PegaSysEng/pantheon/pull/1622)
- Update smoke tests docker images for zulu and openjdk to private ones [\#1620](https://github.com/PegaSysEng/pantheon/pull/1620)
- Remove duplication between EeaTransactionCountRpc & PrivateTransactionHandler [\#1619](https://github.com/PegaSysEng/pantheon/pull/1619)
- \[PAN-2709\] - nonce too low error [\#1618](https://github.com/PegaSysEng/pantheon/pull/1618)
- Cache TransactionValidationParams instead of creating new object for each call [\#1616](https://github.com/PegaSysEng/pantheon/pull/1616)
- \[PAN-2850\] Create a transaction pool configuration object [\#1615](https://github.com/PegaSysEng/pantheon/pull/1615)
- Add TransactionValidationParam to TxProcessor [\#1613](https://github.com/PegaSysEng/pantheon/pull/1613)
- Expose a CLI option to configure the life time of transaction messages. [\#1610](https://github.com/PegaSysEng/pantheon/pull/1610)
- Implement Prometheus metric counter for skipped expired transaction messages. [\#1609](https://github.com/PegaSysEng/pantheon/pull/1609)
- Upload jars to bintray as part of releases [\#1608](https://github.com/PegaSysEng/pantheon/pull/1608)
- Avoid publishing docker-pantheon directory to bintray during a release [\#1606](https://github.com/PegaSysEng/pantheon/pull/1606)
- \[PAN-2756\] Istanbul scaffolding [\#1605](https://github.com/PegaSysEng/pantheon/pull/1605)
- Implement a timeout in TransactionMessageProcessor [\#1604](https://github.com/PegaSysEng/pantheon/pull/1604)
- Reject transactions with gas price below the configured minimum [\#1602](https://github.com/PegaSysEng/pantheon/pull/1602)
- Always build the k8s image, only push to dockerhub for master branch [\#1601](https://github.com/PegaSysEng/pantheon/pull/1601)
- Properly validate AltBN128 pairing precompile input [\#1600](https://github.com/PegaSysEng/pantheon/pull/1600)
- \[PAN-2871\] Columnar rocksdb [\#1599](https://github.com/PegaSysEng/pantheon/pull/1599)
- Reverting change to dockerfile [\#1594](https://github.com/PegaSysEng/pantheon/pull/1594)
- Update dependency versions [\#1592](https://github.com/PegaSysEng/pantheon/pull/1592)
- \[PAN-2797\] Clean up failed connections [\#1591](https://github.com/PegaSysEng/pantheon/pull/1591)
- Cleaning up the build process for docker [\#1590](https://github.com/PegaSysEng/pantheon/pull/1590)
- \[PAN-2786\] Stop Transaction Pool Queue from Growing Unbounded [\#1586](https://github.com/PegaSysEng/pantheon/pull/1586)

## 1.1.3

### Additions and Improvements

- \[PAN-2811\] Be more lenient with discovery message deserialization. Completes our support for EIP-8 and enables Besu to work on Rinkeby again. [\#1580](https://github.com/PegaSysEng/pantheon/pull/1580)
- Added liveness and readiness probe stub endpoints [\#1553](https://github.com/PegaSysEng/pantheon/pull/1553)
- Implemented operator tool. \(blockchain network configuration for permissioned networks\) [\#1511](https://github.com/PegaSysEng/pantheon/pull/1511)
- \[PAN-2754\] Added eea\_getPrivacyPrecompileAddress [\#1579](https://github.com/PegaSysEng/pantheon/pull/1579) (thanks to [Puneetha17](https://github.com/Puneetha17))
- Publish the chain head gas used, gas limit, transaction count and ommer metrics [\#1551](https://github.com/PegaSysEng/pantheon/pull/1551)
- Add subscribe and unsubscribe count metrics [\#1541](https://github.com/PegaSysEng/pantheon/pull/1541)
- Add pivot block metrics [\#1537](https://github.com/PegaSysEng/pantheon/pull/1537)

Documentation updates include:

- Updated [IBFT 2.0 tutorial](https://besu.hyperledger.org/en/latest/Tutorials/Private-Network/Create-IBFT-Network/) to use network configuration tool
- Added [debug\_traceBlock\* methods](https://besu.hyperledger.org/en/latest/Reference/API-Methods/#debug_traceblock)
- Reorganised [monitoring documentation](https://besu.hyperledger.org/en/latest/HowTo/Deploy/Monitoring-Performance/)
- Added [link to sample Grafana dashboard](https://besu.hyperledger.org/en/latest/HowTo/Deploy/Monitoring-Performance/#monitor-node-performance-using-prometheus)
- Added [note about replacing transactions in transaction pool](https://besu.hyperledger.org/en/latest/Concepts/Transactions/Transaction-Pool/#replacing-transactions-with-same-nonce)
- Updated [example transaction scripts](https://besu.hyperledger.org/en/latest/HowTo/Send-Transactions/Transactions/#example-javascript-scripts)
- Updated [Alethio Ethstats and Explorer documentation](https://besu.hyperledger.org/en/latest/Concepts/AlethioOverview/)

### Technical Improvements

- PAN-2816: Hiding experimental account permissioning cli options [\#1584](https://github.com/PegaSysEng/pantheon/pull/1584)
- \[PAN-2630\] Synchronizer should disconnect the sync target peer on invalid block data [\#1578](https://github.com/PegaSysEng/pantheon/pull/1578)
- Rename MetricCategory to BesuMetricCategory [\#1574](https://github.com/PegaSysEng/pantheon/pull/1574)
- Convert MetricsConfigiguration to use a builder [\#1572](https://github.com/PegaSysEng/pantheon/pull/1572)
- PAN-2794: Including flag for onchain permissioning check on tx processor [\#1571](https://github.com/PegaSysEng/pantheon/pull/1571)
- Fix behaviour for absent account permissiong smart contract [\#1569](https://github.com/PegaSysEng/pantheon/pull/1569)
- Expand readiness check to check peer count and sync state [\#1568](https://github.com/PegaSysEng/pantheon/pull/1568)
- \[PAN-2798\] Reorganize p2p classes [\#1567](https://github.com/PegaSysEng/pantheon/pull/1567)
- PAN-2729: Account Smart Contract Permissioning ATs [\#1565](https://github.com/PegaSysEng/pantheon/pull/1565)
- Timeout build after 1 hour to prevent it hanging forever. [\#1564](https://github.com/PegaSysEng/pantheon/pull/1564)
- \[PAN-2791\] Make permissions checks for ongoing connections more granular [\#1563](https://github.com/PegaSysEng/pantheon/pull/1563)
- \[PAN-2721\] Fix TopicParameter deserialization [\#1562](https://github.com/PegaSysEng/pantheon/pull/1562)
- \[PAN-2779\] Allow signing private transaction with any key [\#1561](https://github.com/PegaSysEng/pantheon/pull/1561) (thanks to [iikirilov](https://github.com/iikirilov))
- \[PAN-2783\] Invert dependency between permissioning and p2p [\#1557](https://github.com/PegaSysEng/pantheon/pull/1557)
- Removing account filter from TransactionPool [\#1556](https://github.com/PegaSysEng/pantheon/pull/1556)
- \[PAN-1952\] - Remove ignored pending transaction event publish acceptance test [\#1552](https://github.com/PegaSysEng/pantheon/pull/1552)
- Make MetricCategories more flexible [\#1550](https://github.com/PegaSysEng/pantheon/pull/1550)
- Fix encoding for account permissioning check call [\#1549](https://github.com/PegaSysEng/pantheon/pull/1549)
- Discard known remote transactions prior to validation [\#1548](https://github.com/PegaSysEng/pantheon/pull/1548)
- \[PAN-2009\] - Fix cluster clean start after stop in Acceptance tests [\#1546](https://github.com/PegaSysEng/pantheon/pull/1546)
- FilterIdGenerator fixes [\#1544](https://github.com/PegaSysEng/pantheon/pull/1544)
- Only increment the added transaction counter if we actually added the transaction [\#1543](https://github.com/PegaSysEng/pantheon/pull/1543)
- When retrieving transactions by hash, check the pending transactions first [\#1542](https://github.com/PegaSysEng/pantheon/pull/1542)
- Fix thread safety in SubscriptionManager [\#1540](https://github.com/PegaSysEng/pantheon/pull/1540)
- \[PAN-2731\] Extract connection management from P2PNetwork [\#1538](https://github.com/PegaSysEng/pantheon/pull/1538)
- \[PAN-2010\] format filter id as quantity [\#1534](https://github.com/PegaSysEng/pantheon/pull/1534)
- PAN-2445: Onchain account permissioning [\#1507](https://github.com/PegaSysEng/pantheon/pull/1507)
- \[PAN-2672\] Return specific and useful error for enclave issues [\#1455](https://github.com/PegaSysEng/pantheon/pull/1455) (thanks to [Puneetha17](https://github.com/Puneetha17))

## 1.1.2

### Additions and Improvements

Documentation updates include:

- Added [GraphQL options](https://besu.hyperledger.org/en/latest/Reference/CLI/CLI-Syntax/#graphql-http-cors-origins)
- Added [troubleshooting point about illegal reflective access error](https://besu.hyperledger.org/en/latest/HowTo/Troubleshoot/Troubleshooting/#illegal-reflective-access-error-on-startup)
- Added [trusted bootnode behaviour for permissioning](https://besu.hyperledger.org/en/latest/Concepts/Permissioning/Onchain-Permissioning/#bootnodes)
- Added [how to obtain a WS authentication token](https://besu.hyperledger.org/en/latest/HowTo/Interact/APIs/Authentication/#obtaining-an-authentication-token)
- Updated [example scripts and added package.json file for creating signed transactions](https://besu.hyperledger.org/en/latest/HowTo/Send-Transactions/Transactions/)

### Technical Improvements

- Replaced Void datatype with void [\#1530](https://github.com/PegaSysEng/pantheon/pull/1530)
- Fix estimate gas RPC failing for clique when no blocks have been created [\#1528](https://github.com/PegaSysEng/pantheon/pull/1528)
- Avoid auto-boxing for gauge metrics [\#1526](https://github.com/PegaSysEng/pantheon/pull/1526)
- Add AT to ensure 0-miner Clique/IBFT are valid [\#1525](https://github.com/PegaSysEng/pantheon/pull/1525)
- AT DSL - renaming to suffix of Conditions and co-locating with Conditions [\#1524](https://github.com/PegaSysEng/pantheon/pull/1524)
- Set disconnect flag immediately when disconnecting a peer [\#1521](https://github.com/PegaSysEng/pantheon/pull/1521)
- \[PAN-2547\] Modified JSON-RPC subscription processing to avoid blocking [\#1519](https://github.com/PegaSysEng/pantheon/pull/1519)
- Dependency Version Updates [\#1517](https://github.com/PegaSysEng/pantheon/pull/1517)
- AT DSL - renaming ibft to ibft2 [\#1516](https://github.com/PegaSysEng/pantheon/pull/1516)
- \[PIE-1578\] Added local transaction permissioning metrics [\#1515](https://github.com/PegaSysEng/pantheon/pull/1515)
- \[PIE-1577\] Added node local metrics [\#1514](https://github.com/PegaSysEng/pantheon/pull/1514)
- AT DSL - Removing WaitCondition, consistently applying Condition instead [\#1513](https://github.com/PegaSysEng/pantheon/pull/1513)
- Remove usage of deprecated ConcurrentSet [\#1512](https://github.com/PegaSysEng/pantheon/pull/1512)
- Log error if clique or ibft have 0 validators in genesis [\#1509](https://github.com/PegaSysEng/pantheon/pull/1509)
- GraphQL library upgrade changes. [\#1508](https://github.com/PegaSysEng/pantheon/pull/1508)
- Add metrics to assist monitoring and alerting [\#1506](https://github.com/PegaSysEng/pantheon/pull/1506)
- Use external pantheon-plugin-api library [\#1505](https://github.com/PegaSysEng/pantheon/pull/1505)
- Tilde [\#1504](https://github.com/PegaSysEng/pantheon/pull/1504)
- Dependency version updates [\#1503](https://github.com/PegaSysEng/pantheon/pull/1503)
- Simplify text [\#1501](https://github.com/PegaSysEng/pantheon/pull/1501) (thanks to [bgravenorst](https://github.com/bgravenorst))
- \[PAN-1625\] Clique AT mining continues if validator offline [\#1500](https://github.com/PegaSysEng/pantheon/pull/1500)
- Acceptance Test DSL Node refactoring [\#1498](https://github.com/PegaSysEng/pantheon/pull/1498)
- Updated an incorrect command [\#1497](https://github.com/PegaSysEng/pantheon/pull/1497) (thanks to [bgravenorst](https://github.com/bgravenorst))
- Acceptance Test and DSL rename for IBFT2 [\#1493](https://github.com/PegaSysEng/pantheon/pull/1493)
- \[PIE-1580\] Metrics for smart contract permissioning actions [\#1492](https://github.com/PegaSysEng/pantheon/pull/1492)
- Handle RLPException when processing incoming DevP2P messages [\#1491](https://github.com/PegaSysEng/pantheon/pull/1491)
- Limit spotless checks to java classes in expected java  dirs [\#1490](https://github.com/PegaSysEng/pantheon/pull/1490)
- \[PAN-2560\] Add LocalNode class [\#1489](https://github.com/PegaSysEng/pantheon/pull/1489)
- Changed Enode length error String implementation. [\#1486](https://github.com/PegaSysEng/pantheon/pull/1486)
- PAN-2715 - return block not found reasons in error [\#1485](https://github.com/PegaSysEng/pantheon/pull/1485)
- \[PAN-2652\] Refactor Privacy acceptance test and add Privacy Ibft test [\#1483](https://github.com/PegaSysEng/pantheon/pull/1483) (thanks to [iikirilov](https://github.com/iikirilov))
- \[PAN-2603\] Onchain account permissioning support [\#1475](https://github.com/PegaSysEng/pantheon/pull/1475)
- Make CLI options names with hyphen-minus searchable and reduce index size [\#1476](https://github.com/PegaSysEng/pantheon/pull/1476)
- Added warning banner when using latest version [\#1454](https://github.com/PegaSysEng/pantheon/pull/1454)
- Add RTD config file to fix Python version issue [\#1453](https://github.com/PegaSysEng/pantheon/pull/1453)
- \[PAN-2647\] Validate Private Transaction nonce before submitting to Transaction Pool [\#1449](https://github.com/PegaSysEng/pantheon/pull/1449) (thanks to [iikirilov](https://github.com/iikirilov))
- Add placeholders system to have global variables in markdown [\#1425](https://github.com/PegaSysEng/pantheon/pull/1425)

## 1.1.1

### Additions and Improvements

- [GraphQL](https://besu.hyperledger.org/en/latest/HowTo/Interact/APIs/GraphQL/) [\#1311](https://github.com/PegaSysEng/pantheon/pull/1311) (thanks to [zyfrank](https://github.com/zyfrank))
- Added [`--tx-pool-retention-hours`](https://besu.hyperledger.org/en/latest/Reference/CLI/CLI-Syntax/#tx-pool-retention-hours) [\#1333](https://github.com/PegaSysEng/pantheon/pull/1333)
- Added Genesis file support for specifying the maximum stack size. [\#1431](https://github.com/PegaSysEng/pantheon/pull/1431)
- Included transaction details when subscribed to Pending transactions [\#1410](https://github.com/PegaSysEng/pantheon/pull/1410)
- Documentation updates include:
  - [Added configuration items specified in the genesis file](https://besu.hyperledger.org/en/latest/Reference/Config-Items/#configuration-items)
  - [Added pending transaction details subscription](https://besu.hyperledger.org/en/latest/HowTo/Interact/APIs/RPC-PubSub/#pending-transactionss)
  - [Added Troubleshooting content](https://besu.hyperledger.org/en/latest/HowTo/Troubleshoot/Troubleshooting/)
  - [Added Privacy Quickstart](https://besu.hyperledger.org/en/latest/Tutorials/Quickstarts/Privacy-Quickstart/)
  - [Added privacy roadmap](https://github.com/hyperledger/besu/blob/master/ROADMAP.md)


### Technical Improvements

- Create MaintainedPeers class [\#1484](https://github.com/PegaSysEng/pantheon/pull/1484)
- Fix for permissioned network with single bootnode [\#1479](https://github.com/PegaSysEng/pantheon/pull/1479)
- Have ThreadBesuNodeRunner support plugin tests [\#1477](https://github.com/PegaSysEng/pantheon/pull/1477)
- Less pointless plugins errors [\#1473](https://github.com/PegaSysEng/pantheon/pull/1473)
- Rename GraphQLRPC to just GraphQL [\#1472](https://github.com/PegaSysEng/pantheon/pull/1472)
- eth\_protocolVersion is a Quantity, not an Integer [\#1470](https://github.com/PegaSysEng/pantheon/pull/1470)
- Don't require 'to' in 'blocks' queries [\#1464](https://github.com/PegaSysEng/pantheon/pull/1464)
- Events Plugin - Add initial "NewBlock" event message [\#1463](https://github.com/PegaSysEng/pantheon/pull/1463)
- Make restriction field in Private Transaction an enum [\#1462](https://github.com/PegaSysEng/pantheon/pull/1462) (thanks to [iikirilov](https://github.com/iikirilov))
- Helpful graphql error when an account doesn't exist [\#1460](https://github.com/PegaSysEng/pantheon/pull/1460)
- Acceptance Test Cleanup [\#1458](https://github.com/PegaSysEng/pantheon/pull/1458)
- Large chain id support for private transactions [\#1452](https://github.com/PegaSysEng/pantheon/pull/1452)
- Optimise TransactionPool.addRemoteTransaction [\#1448](https://github.com/PegaSysEng/pantheon/pull/1448)
- Reduce synchronization in PendingTransactions [\#1447](https://github.com/PegaSysEng/pantheon/pull/1447)
- Add simple PeerPermissions interface [\#1446](https://github.com/PegaSysEng/pantheon/pull/1446)
- Make sure ThreadBesuNodeRunner is exercised by automation [\#1442](https://github.com/PegaSysEng/pantheon/pull/1442)
- Decode devp2p packets off the event thread [\#1439](https://github.com/PegaSysEng/pantheon/pull/1439)
- Allow config files to specify no bootnodes [\#1438](https://github.com/PegaSysEng/pantheon/pull/1438)
- Capture all logs and errors in the Besu log output [\#1437](https://github.com/PegaSysEng/pantheon/pull/1437)
- Ensure failed Txns are deleted when detected during mining [\#1436](https://github.com/PegaSysEng/pantheon/pull/1436)
- Plugin Framework [\#1435](https://github.com/PegaSysEng/pantheon/pull/1435)
- Equals cleanup [\#1434](https://github.com/PegaSysEng/pantheon/pull/1434)
- Transaction smart contract permissioning controller [\#1433](https://github.com/PegaSysEng/pantheon/pull/1433)
- Renamed AccountPermissioningProver to TransactionPermissio… [\#1432](https://github.com/PegaSysEng/pantheon/pull/1432)
- Refactorings and additions to add Account based Smart Contract permissioning [\#1430](https://github.com/PegaSysEng/pantheon/pull/1430)
- Fix p2p PeerInfo handling [\#1428](https://github.com/PegaSysEng/pantheon/pull/1428)
- IbftProcessor logs when a throwable terminates mining [\#1427](https://github.com/PegaSysEng/pantheon/pull/1427)
- Renamed AccountWhitelistController [\#1424](https://github.com/PegaSysEng/pantheon/pull/1424)
- Unwrap DelegatingBytes32 and prevent Hash from wrapping other Hash instances [\#1423](https://github.com/PegaSysEng/pantheon/pull/1423)
- If nonce is invalid, do not delete during mining [\#1422](https://github.com/PegaSysEng/pantheon/pull/1422)
- Deleting unused windows jenkinsfile [\#1421](https://github.com/PegaSysEng/pantheon/pull/1421)
- Get all our smoke tests for all platforms in 1 jenkins job [\#1420](https://github.com/PegaSysEng/pantheon/pull/1420)
- Add pending object to GraphQL queries [\#1419](https://github.com/PegaSysEng/pantheon/pull/1419)
- Start listening for p2p connections after start\(\) is invoked [\#1418](https://github.com/PegaSysEng/pantheon/pull/1418)
- Improved JSON-RPC responses when EnodeURI parameter has invalid EnodeId [\#1417](https://github.com/PegaSysEng/pantheon/pull/1417)
- Use port 0 when starting a websocket server in tests [\#1416](https://github.com/PegaSysEng/pantheon/pull/1416)
- Windows jdk smoke tests [\#1413](https://github.com/PegaSysEng/pantheon/pull/1413)
- Change AT discard RPC tests to be more reliable by checking discard using proposals [\#1411](https://github.com/PegaSysEng/pantheon/pull/1411)
- Simple account permissioning [\#1409](https://github.com/PegaSysEng/pantheon/pull/1409)
- Fix clique miner to respect changes to vanity data made via JSON-RPC [\#1408](https://github.com/PegaSysEng/pantheon/pull/1408)
- Avoid recomputing the logs bloom filter when reading receipts [\#1407](https://github.com/PegaSysEng/pantheon/pull/1407)
- Remove NodePermissioningLocalConfig external references [\#1406](https://github.com/PegaSysEng/pantheon/pull/1406)
- Add constantinople fix block for Rinkeby [\#1404](https://github.com/PegaSysEng/pantheon/pull/1404)
- Update EnodeURL to support enodes with listening disabled [\#1403](https://github.com/PegaSysEng/pantheon/pull/1403)
- Integration Integration test\(s\) on p2p of 'net\_services'  [\#1402](https://github.com/PegaSysEng/pantheon/pull/1402)
- Reference tests fail on Windows [\#1401](https://github.com/PegaSysEng/pantheon/pull/1401)
- Fix non-deterministic test caused by variable size of generated transactions [\#1399](https://github.com/PegaSysEng/pantheon/pull/1399)
- Start BlockPropagationManager immediately - don't wait for full sync [\#1398](https://github.com/PegaSysEng/pantheon/pull/1398)
- Added error message for RPC method disabled [\#1396](https://github.com/PegaSysEng/pantheon/pull/1396)
- Fix intermittency in FullSyncChainDownloaderTest [\#1394](https://github.com/PegaSysEng/pantheon/pull/1394)
- Add explanatory comment about default port [\#1392](https://github.com/PegaSysEng/pantheon/pull/1392)
- Handle case where peers advertise a listening port of 0 [\#1391](https://github.com/PegaSysEng/pantheon/pull/1391)
- Cache extra data [\#1389](https://github.com/PegaSysEng/pantheon/pull/1389)
- Update Log message in IBFT Controller [\#1387](https://github.com/PegaSysEng/pantheon/pull/1387)
- Remove unnecessary field [\#1384](https://github.com/PegaSysEng/pantheon/pull/1384)
- Add getPeer method to PeerConnection [\#1383](https://github.com/PegaSysEng/pantheon/pull/1383)
- Removing smart quotes [\#1381](https://github.com/PegaSysEng/pantheon/pull/1381) (thanks to [jmcnevin](https://github.com/jmcnevin))
- Use streams and avoid iterating child nodes multiple times [\#1380](https://github.com/PegaSysEng/pantheon/pull/1380)
- Use execute instead of submit so unhandled exceptions get logged [\#1379](https://github.com/PegaSysEng/pantheon/pull/1379)
- Prefer EnodeURL over Endpoint [\#1378](https://github.com/PegaSysEng/pantheon/pull/1378)
- Add flat file based task collection [\#1377](https://github.com/PegaSysEng/pantheon/pull/1377)
- Consolidate local enode representation [\#1376](https://github.com/PegaSysEng/pantheon/pull/1376)
- Rename rocksdDbConfiguration to rocksDbConfiguration [\#1375](https://github.com/PegaSysEng/pantheon/pull/1375)
- Remove EthTaskChainDownloader and supporting code [\#1373](https://github.com/PegaSysEng/pantheon/pull/1373)
- Handle the pipeline being aborted while finalizing an async operation [\#1372](https://github.com/PegaSysEng/pantheon/pull/1372)
- Rename methods that create and return streams away from getX\(\) [\#1368](https://github.com/PegaSysEng/pantheon/pull/1368)
- eea\_getTransactionCount fails if account has not interacted with private state [\#1367](https://github.com/PegaSysEng/pantheon/pull/1367) (thanks to [iikirilov](https://github.com/iikirilov))
- Increase RocksDB settings [\#1364](https://github.com/PegaSysEng/pantheon/pull/1364) ([ajsutton](https://github.com/ajsutton))
- Don't abort in-progress master builds when a new commit is added. [\#1358](https://github.com/PegaSysEng/pantheon/pull/1358)
- Request open ended headers from sync target [\#1355](https://github.com/PegaSysEng/pantheon/pull/1355)
- Enable the pipeline chain downloader by default [\#1344](https://github.com/PegaSysEng/pantheon/pull/1344)
- Create P2PNetwork Builder [\#1343](https://github.com/PegaSysEng/pantheon/pull/1343)
- Include static nodes in permissioning logic [\#1339](https://github.com/PegaSysEng/pantheon/pull/1339)
- JsonRpcError decoding to include message [\#1336](https://github.com/PegaSysEng/pantheon/pull/1336)
- Cache current chain head info [\#1335](https://github.com/PegaSysEng/pantheon/pull/1335)
- Queue pending requests when all peers are busy [\#1331](https://github.com/PegaSysEng/pantheon/pull/1331)
- Fix failed tests on Windows [\#1332](https://github.com/PegaSysEng/pantheon/pull/1332)
- Provide error message when invalid key specified in key file [\#1328](https://github.com/PegaSysEng/pantheon/pull/1328)
- Allow whitespace in file paths loaded from resources directory [\#1329](https://github.com/PegaSysEng/pantheon/pull/1329)
- Allow whitespace in path [\#1327](https://github.com/PegaSysEng/pantheon/pull/1327)
- Require block numbers for debug\_traceBlockByNumber to be in hex [\#1326](https://github.com/PegaSysEng/pantheon/pull/1326)
- Improve logging of chain download errors in the pipeline chain downloader [\#1325](https://github.com/PegaSysEng/pantheon/pull/1325)
- Ensure eth scheduler is stopped in tests [\#1324](https://github.com/PegaSysEng/pantheon/pull/1324)
- Normalize account permissioning addresses in whitelist [\#1321](https://github.com/PegaSysEng/pantheon/pull/1321)
- Allow private contract invocations in multiple privacy groups [\#1318](https://github.com/PegaSysEng/pantheon/pull/1318) (thanks to [iikirilov](https://github.com/iikirilov))
- Fix account permissioning check case matching [\#1315](https://github.com/PegaSysEng/pantheon/pull/1315)
- Use header validation mode for ommers [\#1313](https://github.com/PegaSysEng/pantheon/pull/1313)
- Configure RocksDb max background compaction and thread count [\#1312](https://github.com/PegaSysEng/pantheon/pull/1312)
- Missing p2p info when queried live [\#1310](https://github.com/PegaSysEng/pantheon/pull/1310)
- Tx limit size send peers follow up [\#1308](https://github.com/PegaSysEng/pantheon/pull/1308)
- Remove remnants of the old dev mode [\#1307](https://github.com/PegaSysEng/pantheon/pull/1307)
- Remove duplicate init code from BesuController instances [\#1305](https://github.com/PegaSysEng/pantheon/pull/1305)
- Stop synchronizer prior to stopping the network [\#1302](https://github.com/PegaSysEng/pantheon/pull/1302)
- Evict old transactions [\#1299](https://github.com/PegaSysEng/pantheon/pull/1299)
- Send local transactions to new peers [\#1253](https://github.com/PegaSysEng/pantheon/pull/1253)

## 1.1

### Additions and Improvements

- [Privacy](https://besu.hyperledger.org/en/latest/Concepts/Privacy/Privacy-Overview/)
- [Onchain Permissioning](https://besu.hyperledger.org/en/latest/Concepts/Permissioning/Permissioning-Overview/#onchain)
- [Fastsync](https://besu.hyperledger.org/en/latest/Reference/CLI/CLI-Syntax/#fast-sync-min-peers)
- Documentation updates include:
    - Added JSON-RPC methods:
      - [`txpool_pantheonStatistics`](https://besu.hyperledger.org/en/latest/Reference/API-Methods/#txpool_besustatistics)
      - [`net_services`](https://besu.hyperledger.org/en/latest/Reference/API-Methods/#net_services)
    - [Updated to indicate Docker image doesn't run on Windows](https://besu.hyperledger.org/en/latest/HowTo/Get-Started/Run-Docker-Image/)
    - [Added how to configure a free gas network](https://besu.hyperledger.org/en/latest/HowTo/Configure/FreeGas/)

### Technical Improvements

- priv_getTransactionCount fails if account has not interacted with private state [\#1369](https://github.com/PegaSysEng/pantheon/pull/1369)
- Updating Orion to 0.9.0 [\#1360](https://github.com/PegaSysEng/pantheon/pull/1360)
- Allow use of large chain IDs [\#1357](https://github.com/PegaSysEng/pantheon/pull/1357)
- Allow private contract invocations in multiple privacy groups [\#1340](https://github.com/PegaSysEng/pantheon/pull/1340)
- Missing p2p info when queried live [\#1338](https://github.com/PegaSysEng/pantheon/pull/1338)
- Fix expose transaction statistics [\#1337](https://github.com/PegaSysEng/pantheon/pull/1337)
- Normalize account permissioning addresses in whitelist [\#1321](https://github.com/PegaSysEng/pantheon/pull/1321)
- Update Enclave executePost method [\#1319](https://github.com/PegaSysEng/pantheon/pull/1319)
- Fix account permissioning check case matching [\#1315](https://github.com/PegaSysEng/pantheon/pull/1315)
- Removing 'all' from the help wording for host-whitelist [\#1304](https://github.com/PegaSysEng/pantheon/pull/1304)

## 1.1 RC

### Technical Improvements

- Better errors for when permissioning contract is set up wrong [\#1296](https://github.com/PegaSysEng/pantheon/pull/1296)
- Consolidate p2p node info methods [\#1288](https://github.com/PegaSysEng/pantheon/pull/1288)
- Update permissioning smart contract interface to match updated EEA proposal [\#1287](https://github.com/PegaSysEng/pantheon/pull/1287)
- Switch to new sync target if it exceeds the td threshold [\#1286](https://github.com/PegaSysEng/pantheon/pull/1286)
- Fix running ATs with in-process node runner [\#1285](https://github.com/PegaSysEng/pantheon/pull/1285)
- Simplify enode construction [\#1283](https://github.com/PegaSysEng/pantheon/pull/1283)
- Cleanup PeerConnection interface [\#1282](https://github.com/PegaSysEng/pantheon/pull/1282)
- Undo changes to PendingTransactions method visibility [\#1281](https://github.com/PegaSysEng/pantheon/pull/1281)
- Use default enclave public key to generate eea_getTransactionReceipt [\#1280](https://github.com/PegaSysEng/pantheon/pull/1280) (thanks to [Puneetha17](https://github.com/Puneetha17))
- Rollback to rocksdb 5.15.10 [\#1279](https://github.com/PegaSysEng/pantheon/pull/1279)
- Log error when a JSON decode problem is encountered [\#1278](https://github.com/PegaSysEng/pantheon/pull/1278)
- Create EnodeURL builder [\#1275](https://github.com/PegaSysEng/pantheon/pull/1275)
- Keep enode nodeId stored as a BytesValue [\#1274](https://github.com/PegaSysEng/pantheon/pull/1274)
- Feature/move subclass in pantheon command [\#1272](https://github.com/PegaSysEng/pantheon/pull/1272)
- Expose sync mode option [\#1270](https://github.com/PegaSysEng/pantheon/pull/1270)
- Refactor RocksDBStats [\#1266](https://github.com/PegaSysEng/pantheon/pull/1266)
- Normalize EnodeURLs [\#1264](https://github.com/PegaSysEng/pantheon/pull/1264)
- Build broken in Java 12 [\#1263](https://github.com/PegaSysEng/pantheon/pull/1263)
- Make PeerDiscovertAgentTest less flakey [\#1262](https://github.com/PegaSysEng/pantheon/pull/1262)
- Ignore extra json rpc params [\#1261](https://github.com/PegaSysEng/pantheon/pull/1261)
- Fetch local transactions in isolation [\#1259](https://github.com/PegaSysEng/pantheon/pull/1259)
- Update to debug trace transaction [\#1258](https://github.com/PegaSysEng/pantheon/pull/1258)
- Use labelled timer to differentiate between rocks db metrics [\#1254](https://github.com/PegaSysEng/pantheon/pull/1254) (thanks to [Puneetha17](https://github.com/Puneetha17))
- Migrate TransactionPool (& affiliated test) from 'core' to 'eth' [\#1251](https://github.com/PegaSysEng/pantheon/pull/1251)
- Use single instance of Rocksdb for privacy [\#1247](https://github.com/PegaSysEng/pantheon/pull/1247) (thanks to [Puneetha17](https://github.com/Puneetha17))
- Subscribing to sync events should receive false when in sync [\#1240](https://github.com/PegaSysEng/pantheon/pull/1240)
- Ignore transactions from the network while behind chain head [\#1228](https://github.com/PegaSysEng/pantheon/pull/1228)
- RocksDB Statistics in Metrics [\#1169](https://github.com/PegaSysEng/pantheon/pull/1169)
- Add block trace RPC methods [\#1088](https://github.com/PegaSysEng/pantheon/pull/1088) (thanks to [kziemianek](https://github.com/kziemianek))

## 1.0.3

### Additions and Improvements

- Notify of dropped messages [\#1156](https://github.com/PegaSysEng/pantheon/pull/1156)
- Documentation updates include:
    - Added [Permissioning Overview](https://besu.hyperledger.org/en/latest/Concepts/Permissioning/Permissioning-Overview/)
    - Added content on [Network vs Node Configuration](https://besu.hyperledger.org/en/latest/HowTo/Configure/Using-Configuration-File/)
    - Updated [RAM requirements](https://besu.hyperledger.org/en/latest/HowTo/Get-Started/System-Requirements/#ram)
    - Added [Privacy Overview](https://besu.hyperledger.org/en/latest/Concepts/Privacy/Privacy-Overview/) and [Processing Private Transactions](https://besu.hyperledger.org/en/latest/Concepts/Privacy/Private-Transaction-Processing/)
    - Renaming of Ethstats Lite Explorer to [Ethereum Lite Explorer](https://besu.hyperledger.org/en/latest/HowTo/Deploy/Lite-Block-Explorer/#lite-block-explorer-documentation) (thanks to [tzapu](https://github.com/tzapu))
    - Added content on using [Truffle with Besu](https://besu.hyperledger.org/en/latest/HowTo/Develop-Dapps/Truffle/)
    - Added [`droppedPendingTransactions` RPC Pub/Sub subscription](https://besu.hyperledger.org/en/latest/HowTo/Interact/APIs/RPC-PubSub/#dropped-transactions)
    - Added [`eea_*` JSON-RPC API methods](https://besu.hyperledger.org/en/latest/Reference/API-Methods/#eea-methods)
    - Added [architecture diagram](https://besu.hyperledger.org/en/latest/Concepts/ArchitectureOverview/)
    - Updated [permissioning CLI options](https://besu.hyperledger.org/en/latest/Reference/CLI/CLI-Syntax/#permissions-accounts-config-file-enabled) and [permissioned network tutorial](https://besu.hyperledger.org/en/stable/)

### Technical Improvements

- Choose sync target based on td rather than height [\#1256](https://github.com/PegaSysEng/pantheon/pull/1256)
- CLI ewp options [\#1246](https://github.com/PegaSysEng/pantheon/pull/1246)
- Update BesuCommand.java [\#1245](https://github.com/PegaSysEng/pantheon/pull/1245)
- Reduce memory usage in import [\#1239](https://github.com/PegaSysEng/pantheon/pull/1239)
- Improve eea_sendRawTransaction error messages [\#1238](https://github.com/PegaSysEng/pantheon/pull/1238) (thanks to [Puneetha17](https://github.com/Puneetha17))
- Single topic filter [\#1235](https://github.com/PegaSysEng/pantheon/pull/1235)
- Enable pipeline chain downloader for fast sync [\#1232](https://github.com/PegaSysEng/pantheon/pull/1232)
- Make contract size limit configurable [\#1227](https://github.com/PegaSysEng/pantheon/pull/1227)
- Refactor PrivacyParameters config to use builder pattern [\#1226](https://github.com/PegaSysEng/pantheon/pull/1226) (thanks to [antonydenyer](https://github.com/antonydenyer))
- Different request limits for different request types [\#1224](https://github.com/PegaSysEng/pantheon/pull/1224)
- Finish off fast sync pipeline download [\#1222](https://github.com/PegaSysEng/pantheon/pull/1222)
- Enable fast-sync options on command line [\#1218](https://github.com/PegaSysEng/pantheon/pull/1218)
- Replace filtering headers after the fact with calculating number to request up-front [\#1216](https://github.com/PegaSysEng/pantheon/pull/1216)
- Support async processing while maintaining output order [\#1215](https://github.com/PegaSysEng/pantheon/pull/1215)
- Add Unstable Options to the CLI [\#1213](https://github.com/PegaSysEng/pantheon/pull/1213)
- Add private cluster acceptance tests [\#1211](https://github.com/PegaSysEng/pantheon/pull/1211) (thanks to [Puneetha17](https://github.com/Puneetha17))
- Re-aligned smart contract interface to EEA client spec 477 [\#1209](https://github.com/PegaSysEng/pantheon/pull/1209)
- Count the number of items discarded when a pipe is aborted [\#1208](https://github.com/PegaSysEng/pantheon/pull/1208)
- Pipeline chain download - fetch and import data [\#1207](https://github.com/PegaSysEng/pantheon/pull/1207)
- Permission provider that allows bootnodes if you have no other connections [\#1206](https://github.com/PegaSysEng/pantheon/pull/1206)
- Cancel in-progress async operations when the pipeline is aborted [\#1205](https://github.com/PegaSysEng/pantheon/pull/1205)
- Pipeline chain download - Checkpoints [\#1203](https://github.com/PegaSysEng/pantheon/pull/1203)
- Push development images to public dockerhub [\#1202](https://github.com/PegaSysEng/pantheon/pull/1202)
- Push builds of master as docker development images [\#1200](https://github.com/PegaSysEng/pantheon/pull/1200)
- Doc CI pipeline for build and tests [\#1199](https://github.com/PegaSysEng/pantheon/pull/1199)
- Replace the use of a disconnect listener with EthPeer.isDisconnected [\#1197](https://github.com/PegaSysEng/pantheon/pull/1197)
- Prep chain downloader for branch by abstraction [\#1194](https://github.com/PegaSysEng/pantheon/pull/1194)
- Maintain the state of MessageFrame in private Tx [\#1193](https://github.com/PegaSysEng/pantheon/pull/1193) (thanks to [Puneetha17](https://github.com/Puneetha17))
- Persist private world state only if we are mining [\#1191](https://github.com/PegaSysEng/pantheon/pull/1191) (thanks to [Puneetha17](https://github.com/Puneetha17))
- Remove SyncState from SyncTargetManager [\#1188](https://github.com/PegaSysEng/pantheon/pull/1188)
- Acceptance tests base for smart contract node permissioning [\#1186](https://github.com/PegaSysEng/pantheon/pull/1186)
- Fix metrics breakages [\#1185](https://github.com/PegaSysEng/pantheon/pull/1185)
- Typo [\#1184](https://github.com/PegaSysEng/pantheon/pull/1184) (thanks to [araskachoi](https://github.com/araskachoi))
- StaticNodesParserTest to pass on Windows [\#1183](https://github.com/PegaSysEng/pantheon/pull/1183)
- Don't mark world state as stalled until a minimum time without progress is reached [\#1179](https://github.com/PegaSysEng/pantheon/pull/1179)
- Use header validation policy in DownloadHeaderSequenceTask [\#1172](https://github.com/PegaSysEng/pantheon/pull/1172)
- Bond with bootnodes [\#1160](https://github.com/PegaSysEng/pantheon/pull/1160)

## 1.0.2

### Additions and Improvements

- Removed DB init when using `public-key` subcommand [\#1049](https://github.com/PegaSysEng/pantheon/pull/1049)
- Output enode URL on startup [\#1137](https://github.com/PegaSysEng/pantheon/pull/1137)
- Added Remove Peer JSON-RPC [\#1129](https://github.com/PegaSysEng/pantheon/pull/1129)
- Added `net_enode` JSON-RPC [\#1119](https://github.com/PegaSysEng/pantheon/pull/1119) (thanks to [mbergstrand](https://github.com/mbergstrand))
- Maintain a `staticnodes.json` [\#1106](https://github.com/PegaSysEng/pantheon/pull/1106)
- Added `tx-pool-max-size` command line parameter [\#1078](https://github.com/PegaSysEng/pantheon/pull/1078)
- Added PendingTransactions JSON-RPC [\#1043](https://github.com/PegaSysEng/pantheon/pull/1043) (thanks to [EdwinLeeGreene](https://github.com/EdwinLeeGreene))
- Added `admin_nodeInfo` JSON-RPC [\#1012](https://github.com/PegaSysEng/pantheon/pull/1012)
- Added `--metrics-category` CLI to only enable select metrics [\#969](https://github.com/PegaSysEng/pantheon/pull/969)
- Documentation updates include:
   - Updated endpoints in [Private Network Quickstart](https://besu.hyperledger.org/en/latest/Tutorials/Quickstarts/Private-Network-Quickstart/) (thanks to [laubai](https://github.com/laubai))
   - Updated [documentation contribution guidelines](https://besu.hyperledger.org/en/stable/)
   - Added [`admin_removePeer`](https://besu.hyperledger.org/en/latest/Reference/API-Methods/#admin_removepeer)
   - Updated [tutorials](https://besu.hyperledger.org/en/latest/Tutorials/Private-Network/Create-Private-Clique-Network/) for printing of enode on startup
   - Added [`txpool_pantheonTransactions`](https://besu.hyperledger.org/en/stable/Reference/API-Methods/#txpool_besutransactions)
   - Added [Transaction Pool content](https://besu.hyperledger.org/en/latest/Concepts/Transactions/Transaction-Pool/)
   - Added [`tx-pool-max-size` CLI option](https://besu.hyperledger.org/en/latest/Reference/CLI/CLI-Syntax/#tx-pool-max-size)
   - Updated [developer build instructions to use installDist](https://besu.hyperledger.org/en/stable/)
   - Added [Azure quickstart tutorial](https://besu.hyperledger.org/en/latest/Tutorials/Quickstarts/Azure-Private-Network-Quickstart/)
   - Enabled copy button in code blocks
   - Added [IBFT 1.0](https://besu.hyperledger.org/en/latest/HowTo/Configure/Consensus-Protocols/QuorumIBFT/)
   - Added section on using [Geth attach with Besu](https://besu.hyperledger.org/en/latest/HowTo/Interact/APIs/Using-JSON-RPC-API/#geth-console)
   - Enabled the edit link doc site to ease external doc contributions
   - Added [EthStats docs](https://besu.hyperledger.org/HowTo/Deploy/Lite-Network-Monitor/) (thanks to [baxy](https://github.com/baxy))
   - Updated [Postman collection](https://besu.hyperledger.org/en/latest/HowTo/Interact/APIs/Authentication/#postman)
   - Added [`metrics-category` CLI option](https://besu.hyperledger.org/en/latest/Reference/CLI/CLI-Syntax/#metrics-category)
   - Added information on [block time and timeout settings](https://besu.hyperledger.org/en/latest/HowTo/Configure/Consensus-Protocols/IBFT/#block-time) for IBFT 2.0
   - Added [`admin_nodeInfo`](https://besu.hyperledger.org/en/latest/Reference/API-Methods/#admin_nodeinfo)
   - Added [permissions images](https://besu.hyperledger.org/en/latest/Concepts/Permissioning/Permissioning-Overview/)
   - Added permissioning blog to [Resources](https://besu.hyperledger.org/en/latest/Reference/Resources/)
   - Updated [Create Permissioned Network](https://besu.hyperledger.org/en/latest/Tutorials/Permissioning/Create-Permissioned-Network/) tutorial to use `export-address`
   - Updated [Clique](https://besu.hyperledger.org/en/latest/HowTo/Configure/Consensus-Protocols/Clique/) and [IBFT 2.0](https://besu.hyperledger.org/en/latest/HowTo/Configure/Consensus-Protocols/IBFT/) docs to include complete genesis file
   - Updated [Clique tutorial](https://besu.hyperledger.org/en/latest/Tutorials/Private-Network/Create-Private-Clique-Network/) to use `export-address` subcommand
   - Added IBFT 2.0 [future message configuration options](https://besu.hyperledger.org/en/latest/HowTo/Configure/Consensus-Protocols/IBFT/#optional-configuration-options)

### Technical Improvements
- Fixed so self persists to the whitelist [\#1176](https://github.com/PegaSysEng/pantheon/pull/1176)
- Fixed to add self to permissioning whitelist [\#1175](https://github.com/PegaSysEng/pantheon/pull/1175)
- Fixed permissioning issues [\#1174](https://github.com/PegaSysEng/pantheon/pull/1174)
- AdminAddPeer returns custom Json RPC error code [\#1171](https://github.com/PegaSysEng/pantheon/pull/1171)
- Periodically connect to peers from table [\#1170](https://github.com/PegaSysEng/pantheon/pull/1170)
- Improved bootnodes option error message [\#1092](https://github.com/PegaSysEng/pantheon/pull/1092)
- Automatically restrict trailing peers while syncing [\#1167](https://github.com/PegaSysEng/pantheon/pull/1167)
- Avoid bonding to ourselves [\#1166](https://github.com/PegaSysEng/pantheon/pull/1166)
- Fix Push Metrics [\#1164](https://github.com/PegaSysEng/pantheon/pull/1164)
- Synchroniser waits for new peer if best is up to date [\#1161](https://github.com/PegaSysEng/pantheon/pull/1161)
- Don't attempt to download checkpoint headers if the number of headers is negative [\#1158](https://github.com/PegaSysEng/pantheon/pull/1158)
- Capture metrics on Vertx event loop and worker thread queues [\#1155](https://github.com/PegaSysEng/pantheon/pull/1155)
- Simplify node permissioning ATs [\#1153](https://github.com/PegaSysEng/pantheon/pull/1153)
- Add metrics around discovery process [\#1152](https://github.com/PegaSysEng/pantheon/pull/1152)
- Prevent connecting to self [\#1150](https://github.com/PegaSysEng/pantheon/pull/1150)
- Refactoring permissioning ATs [\#1148](https://github.com/PegaSysEng/pantheon/pull/1148)
- Added two extra Ropsten bootnodes [\#1147](https://github.com/PegaSysEng/pantheon/pull/1147)
- Fixed TCP port handling [\#1144](https://github.com/PegaSysEng/pantheon/pull/1144)
- Better error on bad header [\#1143](https://github.com/PegaSysEng/pantheon/pull/1143)
- Refresh peer table while we have fewer than maxPeers connected [\#1142](https://github.com/PegaSysEng/pantheon/pull/1142)
- Refactor jsonrpc consumption of local node permissioning controller [\#1140](https://github.com/PegaSysEng/pantheon/pull/1140)
- Disconnect peers before the pivot block while fast syncing [\#1139](https://github.com/PegaSysEng/pantheon/pull/1139)
- Reduce the default transaction pool size from 30,000 to 4096 [\#1136](https://github.com/PegaSysEng/pantheon/pull/1136)
- Fail at load if static nodes not whitelisted [\#1135](https://github.com/PegaSysEng/pantheon/pull/1135)
- Fix private transaction acceptance test [\#1134](https://github.com/PegaSysEng/pantheon/pull/1134) (thanks to [Puneetha17](https://github.com/Puneetha17))
- Quieter exceptions when network is unreachable [\#1133](https://github.com/PegaSysEng/pantheon/pull/1133)
- nodepermissioningcontroller used for devp2p connection filtering [\#1132](https://github.com/PegaSysEng/pantheon/pull/1132)
- Remove duplicates from apis specified via CLI [\#1131](https://github.com/PegaSysEng/pantheon/pull/1131)
- Synchronizer returns false if it is in sync [\#1130](https://github.com/PegaSysEng/pantheon/pull/1130)
- Added fromHexStringStrict to check for exactly 20 byte addresses [\#1128](https://github.com/PegaSysEng/pantheon/pull/1128)
- Fix deadlock scenario in AsyncOperationProcessor and re-enable WorldStateDownloaderTest [\#1126](https://github.com/PegaSysEng/pantheon/pull/1126)
- Ignore WorldStateDownloaderTest [\#1125](https://github.com/PegaSysEng/pantheon/pull/1125)
- Updated local config permissioning flags [\#1118](https://github.com/PegaSysEng/pantheon/pull/1118)
- Pipeline Improvements [\#1117](https://github.com/PegaSysEng/pantheon/pull/1117)
- Permissioning cli smart contract [\#1116](https://github.com/PegaSysEng/pantheon/pull/1116)
- Adding default pending transactions value in BesuControllerBuilder [\#1114](https://github.com/PegaSysEng/pantheon/pull/1114)
- Fix intermittency in WorldStateDownloaderTest [\#1113](https://github.com/PegaSysEng/pantheon/pull/1113)
- Reduce number of seen blocks and transactions Besu tracks [\#1112](https://github.com/PegaSysEng/pantheon/pull/1112)
- Timeout long test [\#1111](https://github.com/PegaSysEng/pantheon/pull/1111)
- Errorprone 2.3.3 upgrades [\#1110](https://github.com/PegaSysEng/pantheon/pull/1110)
- Add metric to capture memory used by RocksDB table readers [\#1108](https://github.com/PegaSysEng/pantheon/pull/1108)
- Don't allow creation of multiple gauges with the same name [\#1107](https://github.com/PegaSysEng/pantheon/pull/1107)
- Update Peer Discovery to use NodePermissioningController [\#1105](https://github.com/PegaSysEng/pantheon/pull/1105)
- Move starting world state download process inside WorldDownloadState [\#1104](https://github.com/PegaSysEng/pantheon/pull/1104)
- Enable private Tx capability to Clique [\#1102](https://github.com/PegaSysEng/pantheon/pull/1102) (thanks to [Puneetha17](https://github.com/Puneetha17))
- Enable private Tx capability to IBFT [\#1101](https://github.com/PegaSysEng/pantheon/pull/1101) (thanks to [Puneetha17](https://github.com/Puneetha17))
- Version Upgrades [\#1100](https://github.com/PegaSysEng/pantheon/pull/1100)
- Don't delete completed tasks from RocksDbTaskQueue [\#1099](https://github.com/PegaSysEng/pantheon/pull/1099)
- Support flat mapping with multiple threads [\#1098](https://github.com/PegaSysEng/pantheon/pull/1098)
- Add pipe stage name to thread while executing [\#1097](https://github.com/PegaSysEng/pantheon/pull/1097)
- Use pipeline for world state download [\#1096](https://github.com/PegaSysEng/pantheon/pull/1096)
- TXPool JSON RPC tweaks [\#1095](https://github.com/PegaSysEng/pantheon/pull/1095)
- Add in-memory cache over world state download queue [\#1087](https://github.com/PegaSysEng/pantheon/pull/1087)
- Trim default metrics [\#1086](https://github.com/PegaSysEng/pantheon/pull/1086)
- Improve imported block log line [\#1085](https://github.com/PegaSysEng/pantheon/pull/1085)
- Smart contract permission controller [\#1083](https://github.com/PegaSysEng/pantheon/pull/1083)
- Add timeout when waiting for JSON-RPC, WebSocket RPC and Metrics services to stop [\#1082](https://github.com/PegaSysEng/pantheon/pull/1082)
- Add pipeline framework to make parallel processing simpler [\#1077](https://github.com/PegaSysEng/pantheon/pull/1077)
- Node permissioning controller [\#1075](https://github.com/PegaSysEng/pantheon/pull/1075)
- Smart contract permission controller stub [\#1074](https://github.com/PegaSysEng/pantheon/pull/1074)
- Expose a synchronous start method in Runner [\#1072](https://github.com/PegaSysEng/pantheon/pull/1072)
- Changes in chain head should trigger new permissioning check for active peers [\#1071](https://github.com/PegaSysEng/pantheon/pull/1071)
- Fix exceptions fetching metrics after world state download completes [\#1066](https://github.com/PegaSysEng/pantheon/pull/1066)
- Accept transactions in the pool with nonce above account sender nonce [\#1065](https://github.com/PegaSysEng/pantheon/pull/1065)
- Repair Istanbul to handle Eth/62 & Eth/63 [\#1063](https://github.com/PegaSysEng/pantheon/pull/1063)
- Close Private Storage Provider [\#1059](https://github.com/PegaSysEng/pantheon/pull/1059) (thanks to [Puneetha17](https://github.com/Puneetha17))
- Add labels to Pipelined tasks metrics [\#1057](https://github.com/PegaSysEng/pantheon/pull/1057)
- Re-enable Quorum Synchronisation [\#1056](https://github.com/PegaSysEng/pantheon/pull/1056)
- Don't log expected failures as errors [\#1054](https://github.com/PegaSysEng/pantheon/pull/1054)
- Make findSuitablePeer abstract [\#1053](https://github.com/PegaSysEng/pantheon/pull/1053)
- Track added at in txpool [\#1048](https://github.com/PegaSysEng/pantheon/pull/1048)
- Fix ImportBlocksTask to only request from peers that claim to have the blocks [\#1047](https://github.com/PegaSysEng/pantheon/pull/1047)
- Don't run the dao block validator if dao block is 0 [\#1044](https://github.com/PegaSysEng/pantheon/pull/1044)
- Don't make unnecessary copies of data in RocksDbKeyValueStorage [\#1040](https://github.com/PegaSysEng/pantheon/pull/1040)
- Update discovery logic to trust bootnodes only when out of sync [\#1039](https://github.com/PegaSysEng/pantheon/pull/1039)
- Fix IndexOutOfBoundsException in DetermineCommonAncestorTask [\#1038](https://github.com/PegaSysEng/pantheon/pull/1038)
- Add `rpc_modules` JSON-RPC [\#1036](https://github.com/PegaSysEng/pantheon/pull/1036)
- Simple permissioning smart contract [\#1035](https://github.com/PegaSysEng/pantheon/pull/1035)
- Refactor enodeurl to use inetaddr [\#1032](https://github.com/PegaSysEng/pantheon/pull/1032)
- Update CLI options in mismatched genesis file message [\#1031](https://github.com/PegaSysEng/pantheon/pull/1031)
- Remove dependence of eth.core on eth.permissioning [\#1030](https://github.com/PegaSysEng/pantheon/pull/1030)
- Make alloc optional and provide nicer error messages when genesis config is invalid [\#1029](https://github.com/PegaSysEng/pantheon/pull/1029)
- Handle metrics request closing before response is generated [\#1028](https://github.com/PegaSysEng/pantheon/pull/1028)
- Change EthNetworkConfig bootnodes to always be URIs [\#1027](https://github.com/PegaSysEng/pantheon/pull/1027)
- Avoid port conflicts in acceptance tests [\#1025](https://github.com/PegaSysEng/pantheon/pull/1025)
- Include reference tests in jacoco [\#1024](https://github.com/PegaSysEng/pantheon/pull/1024)
- Acceptance test - configurable gas price [\#1023](https://github.com/PegaSysEng/pantheon/pull/1023)
- Get Internal logs and output [\#1022](https://github.com/PegaSysEng/pantheon/pull/1022) (thanks to [Puneetha17](https://github.com/Puneetha17))
- Fix race condition in WebSocketService [\#1021](https://github.com/PegaSysEng/pantheon/pull/1021)
- Ensure devp2p ports are written to ports file correctly [\#1020](https://github.com/PegaSysEng/pantheon/pull/1020)
- Report the correct tcp port in PING packets when it differs from the UDP port [\#1019](https://github.com/PegaSysEng/pantheon/pull/1019)
- Refactor transient transaction processor [\#1017](https://github.com/PegaSysEng/pantheon/pull/1017)
- Resume world state download from existing queue [\#1016](https://github.com/PegaSysEng/pantheon/pull/1016)
- IBFT Acceptance tests updated with longer timeout on first block [\#1015](https://github.com/PegaSysEng/pantheon/pull/1015)
- Update IBFT acceptances tests to await first block [\#1013](https://github.com/PegaSysEng/pantheon/pull/1013)
- Remove full hashimoto implementation as its never used [\#1011](https://github.com/PegaSysEng/pantheon/pull/1011)
- Created SyncStatus notifications [\#1010](https://github.com/PegaSysEng/pantheon/pull/1010)
- Address acceptance test intermittency [\#1008](https://github.com/PegaSysEng/pantheon/pull/1008)
- Consider a world state download stalled after 100 requests with no progress [\#1007](https://github.com/PegaSysEng/pantheon/pull/1007)
- Reduce log level when block miner is interrupted [\#1006](https://github.com/PegaSysEng/pantheon/pull/1006)
- RunnerTest fail on Windows due to network startup timing issue [\#1005](https://github.com/PegaSysEng/pantheon/pull/1005)
- Generate Private Contract Address [\#1004](https://github.com/PegaSysEng/pantheon/pull/1004) (thanks to [vinistevam](https://github.com/vinistevam))
- Delete the legacy pipelined import code [\#1003](https://github.com/PegaSysEng/pantheon/pull/1003)
- Fix race condition in WebSocket AT [\#1002](https://github.com/PegaSysEng/pantheon/pull/1002)
- Cleanup IBFT logging levels [\#995](https://github.com/PegaSysEng/pantheon/pull/995)
- Integration Test implementation dependency for non-IntelliJ IDE [\#992](https://github.com/PegaSysEng/pantheon/pull/992)
- Ignore fast sync and full sync tests to avoid race condition [\#991](https://github.com/PegaSysEng/pantheon/pull/991)
- Make acceptance tests use the process based runner again [\#990](https://github.com/PegaSysEng/pantheon/pull/990)
- RoundChangeCertificateValidator requires unique authors [\#989](https://github.com/PegaSysEng/pantheon/pull/989)
- Make Rinkeby the benchmark chain.  [\#986](https://github.com/PegaSysEng/pantheon/pull/986)
- Add metrics to Parallel Download pipeline [\#985](https://github.com/PegaSysEng/pantheon/pull/985)
- Change ExpectBlockNumber to require at least the specified block number [\#981](https://github.com/PegaSysEng/pantheon/pull/981)
- Fix benchmark compilation [\#980](https://github.com/PegaSysEng/pantheon/pull/980)
- RPC tests can use 127.0.0.1 loopback rather than localhost [\#974](https://github.com/PegaSysEng/pantheon/pull/974) thanks to [glethuillier](https://github.com/glethuillier) for raising)
- Disable picocli ansi when testing [\#973](https://github.com/PegaSysEng/pantheon/pull/973)
- Add a jmh benchmark for WorldStateDownloader [\#972](https://github.com/PegaSysEng/pantheon/pull/972)
- Gradle dependency for JMH annotation, for IDEs that aren't IntelliJ \(… [\#971](https://github.com/PegaSysEng/pantheon/pull/971)
- Separate download state tracking from WorldStateDownloader [\#967](https://github.com/PegaSysEng/pantheon/pull/967)
- Gradle dependency for JMH annotation, for IDEs that aren't IntelliJ [\#966](https://github.com/PegaSysEng/pantheon/pull/966)
- Truffle HDwallet Web3 1.0 [\#964](https://github.com/PegaSysEng/pantheon/pull/964)
- Add missing JavaDoc tags in JSONToRLP [\#963](https://github.com/PegaSysEng/pantheon/pull/963)
- Only import block if it isn't already on the block chain [\#962](https://github.com/PegaSysEng/pantheon/pull/962)
- CLI stack traces when debugging [\#960](https://github.com/PegaSysEng/pantheon/pull/960)
- Create peer discovery packets on a worker thread [\#955](https://github.com/PegaSysEng/pantheon/pull/955)
- Remove start functionality from IbftController and IbftBlockHeightMan… [\#952](https://github.com/PegaSysEng/pantheon/pull/952)
- Cleanup IBFT executors [\#951](https://github.com/PegaSysEng/pantheon/pull/951)
- Single threaded world state persistence [\#950](https://github.com/PegaSysEng/pantheon/pull/950)
- Fix version number on master [\#946](https://github.com/PegaSysEng/pantheon/pull/946)
- Change automatic benchmark  [\#945](https://github.com/PegaSysEng/pantheon/pull/945)
- Eliminate redundant header validation [\#943](https://github.com/PegaSysEng/pantheon/pull/943)
- RocksDbQueue Threading Tweaks [\#940](https://github.com/PegaSysEng/pantheon/pull/940)
- Validate DAO block [\#939](https://github.com/PegaSysEng/pantheon/pull/939)
- Complete Private Transaction Processor [\#938](https://github.com/PegaSysEng/pantheon/pull/938) (thanks to [iikirilov](https://github.com/iikirilov))
- Add metrics for netty queue length [\#932](https://github.com/PegaSysEng/pantheon/pull/932)
- Update GetNodeDataFromPeerTask to return a map [\#931](https://github.com/PegaSysEng/pantheon/pull/931)

## 1.0.1

Public key address export subcommand was missing in 1.0 release.

### Additions and Improvements
- Added `public-key export-address` subcommand [\#888](https://github.com/PegaSysEng/pantheon/pull/888)
- Documentation update for the [`public-key export-address`](https://besu.hyperledger.org/en/stable/) subcommand.
- Updated [IBFT 2.0 overview](https://besu.hyperledger.org/en/stable/) to include use of `rlp encode` command and information on setting IBFT 2.0 properties to achieve your desired block time.

## 1.0

### Additions and Improvements
- [IBFT 2.0](https://besu.hyperledger.org/en/latest/Tutorials/Private-Network/Create-IBFT-Network/)
- [Permissioning](https://besu.hyperledger.org/en/latest/Concepts/Permissioning/Permissioning-Overview/)
- [JSON-RPC Authentication](https://besu.hyperledger.org/en/latest/HowTo/Interact/APIs/Authentication/)
- Added `rlp encode` subcommand [\#965](https://github.com/PegaSysEng/pantheon/pull/965)
- Method to reload permissions file [\#834](https://github.com/PegaSysEng/pantheon/pull/834)
- Added rebind mitigation for Websockets. [\#905](https://github.com/PegaSysEng/pantheon/pull/905)
- Support genesis contract code [\#749](https://github.com/PegaSysEng/pantheon/pull/749) (thanks to [kziemianek](https://github.com/kziemianek)).
- Documentation updates include:
  - Added details on [port configuration](https://besu.hyperledger.org/en/latest/HowTo/Find-and-Connect/Configuring-Ports/)
  - Added [Resources page](https://besu.hyperledger.org/en/latest/Reference/Resources/) linking to Besu blog posts and webinars
  - Added [JSON-RPC Authentication](https://besu.hyperledger.org/en/latest/HowTo/Interact/APIs/Authentication/)
  - Added [tutorial to create permissioned network](https://besu.hyperledger.org/en/latest/Tutorials/Permissioning/Create-Permissioned-Network/)
  - Added [Permissioning](https://besu.hyperledger.org/en/latest/Concepts/Permissioning/Permissioning-Overview/) content
  - Added [Permissioning API methods](https://besu.hyperledger.org/en/latest/Reference/API-Methods/#permissioning-methods)
  - Added [tutorial to create Clique private network](https://besu.hyperledger.org/en/latest/Tutorials/Private-Network/Create-Private-Clique-Network/)
  - Added [tutorial to create IBFT 2.0 private network](https://besu.hyperledger.org/en/latest/Tutorials/Private-Network/Create-IBFT-Network/)

### Technical Improvements
- RoundChangeCertificateValidator requires unique authors [\#997](https://github.com/PegaSysEng/pantheon/pull/997)
- RPC tests can use 127.0.0.1 loopback rather than localhost [\#979](https://github.com/PegaSysEng/pantheon/pull/979)
- Integration Test implementation dependency for non-IntelliJ IDE [\#978](https://github.com/PegaSysEng/pantheon/pull/978)
- Only import block if it isn't already on the block chain [\#977](https://github.com/PegaSysEng/pantheon/pull/977)
- Disable picocli ansi when testing [\#975](https://github.com/PegaSysEng/pantheon/pull/975)
- Create peer discovery packets on a worker thread [\#961](https://github.com/PegaSysEng/pantheon/pull/961)
- Removed Orion snapshot dependency [\#933](https://github.com/PegaSysEng/pantheon/pull/933)
- Use network ID instead of chain ID in MainnetBesuController. [\#929](https://github.com/PegaSysEng/pantheon/pull/929)
- Propagate new block messages to other clients in a worker thread [\#928](https://github.com/PegaSysEng/pantheon/pull/928)
- Parallel downloader should stop on puts if requested. [\#927](https://github.com/PegaSysEng/pantheon/pull/927)
- Permission config file location and option under docker [\#925](https://github.com/PegaSysEng/pantheon/pull/925)
- Fixed potential stall in world state download [\#922](https://github.com/PegaSysEng/pantheon/pull/922)
- Refactoring to introduce deleteOnExit\(\) for temp files [\#920](https://github.com/PegaSysEng/pantheon/pull/920)
- Reduce "Received transactions message" log from debug to trace [\#919](https://github.com/PegaSysEng/pantheon/pull/919)
- Handle PeerNotConnected exceptions when sending wire keep alives [\#918](https://github.com/PegaSysEng/pantheon/pull/918)
- admin_addpeers: error if node not whitelisted [\#917](https://github.com/PegaSysEng/pantheon/pull/917)
- Expose the Ibft MiningCoordinator [\#916](https://github.com/PegaSysEng/pantheon/pull/916)
- Check perm api against perm cli [\#915](https://github.com/PegaSysEng/pantheon/pull/915)
- Update metrics when completing a world state request with existing data [\#914](https://github.com/PegaSysEng/pantheon/pull/914)
- Improve RocksDBQueue dequeue performance [\#913](https://github.com/PegaSysEng/pantheon/pull/913)
- Error when removing bootnodes from nodes whitelist [\#912](https://github.com/PegaSysEng/pantheon/pull/912)
- Incremental Optimization\(s\) on BlockBroadcaster [\#911](https://github.com/PegaSysEng/pantheon/pull/911)
- Check permissions CLI dependencies [\#909](https://github.com/PegaSysEng/pantheon/pull/909)
- Limit the number of times we retry peer discovery interactions [\#908](https://github.com/PegaSysEng/pantheon/pull/908)
- IBFT to use VoteTallyCache [\#907](https://github.com/PegaSysEng/pantheon/pull/907)
- Add metric to expose number of inflight world state requests [\#906](https://github.com/PegaSysEng/pantheon/pull/906)
- Bootnodes not on whitelist - improve errors [\#904](https://github.com/PegaSysEng/pantheon/pull/904)
- Make chain download cancellable [\#901](https://github.com/PegaSysEng/pantheon/pull/901)
- Enforce accounts must start with 0x [\#900](https://github.com/PegaSysEng/pantheon/pull/900)
- When picking fast sync pivot block, use the peer with the best total difficulty [\#899](https://github.com/PegaSysEng/pantheon/pull/899)
- Process world state download data on a worker thread [\#898](https://github.com/PegaSysEng/pantheon/pull/898)
- CLI mixin help [\#895](https://github.com/PegaSysEng/pantheon/pull/895) ([macfarla](https://github.com/macfarla))
- Use absolute datapath instead of relative. [\#894](https://github.com/PegaSysEng/pantheon/pull/894).
- Fix task queue so that the updated failure count for requests is stored [\#893](https://github.com/PegaSysEng/pantheon/pull/893)
- Fix authentication header [\#891](https://github.com/PegaSysEng/pantheon/pull/891)
- Reorganize eth tasks [\#890](https://github.com/PegaSysEng/pantheon/pull/890)
- Unit tests of BlockBroadcaster [\#887](https://github.com/PegaSysEng/pantheon/pull/887)
- Fix authentication file validation errors [\#886](https://github.com/PegaSysEng/pantheon/pull/886)
- Fixing file locations under docker [\#885](https://github.com/PegaSysEng/pantheon/pull/885)
- Handle exceptions properly in EthScheduler [\#884](https://github.com/PegaSysEng/pantheon/pull/884)
- More bootnodes for goerli [\#880](https://github.com/PegaSysEng/pantheon/pull/880)
- Rename password hash command [\#879](https://github.com/PegaSysEng/pantheon/pull/879)
- Add metrics for EthScheduler executors [\#878](https://github.com/PegaSysEng/pantheon/pull/878)
- Disconnect peer removed from node whitelist [\#877](https://github.com/PegaSysEng/pantheon/pull/877)
- Reduce logging noise from invalid peer discovery packets and handshaking [\#876](https://github.com/PegaSysEng/pantheon/pull/876)
- Detect stalled world state downloads [\#875](https://github.com/PegaSysEng/pantheon/pull/875)
- Limit size of Ibft future message buffer [\#873](https://github.com/PegaSysEng/pantheon/pull/873)
- Ibft2: Replace NewRound with extended Proposal [\#872](https://github.com/PegaSysEng/pantheon/pull/872)
- Fixed admin_addPeer to periodically check maintained connections [\#871](https://github.com/PegaSysEng/pantheon/pull/871)
- WebSocket method permissions [\#870](https://github.com/PegaSysEng/pantheon/pull/870)
- Select new pivot block when world state becomes unavailable [\#869](https://github.com/PegaSysEng/pantheon/pull/869)
- Introduce FutureUtils to reduce duplicated code around CompletableFuture [\#868](https://github.com/PegaSysEng/pantheon/pull/868)
- Implement world state cancel [\#867](https://github.com/PegaSysEng/pantheon/pull/867)
- Renaming authentication configuration file CLI command [\#865](https://github.com/PegaSysEng/pantheon/pull/865)
- Break out RoundChangeCertificate validation [\#864](https://github.com/PegaSysEng/pantheon/pull/864)
- Disconnect peers where the common ancestor is before our fast sync pivot [\#862](https://github.com/PegaSysEng/pantheon/pull/862)
- Initial scaffolding for block propagation [\#860](https://github.com/PegaSysEng/pantheon/pull/860)
- Fix NullPointerException when determining fast sync pivot [\#859](https://github.com/PegaSysEng/pantheon/pull/859)
- Check for invalid token [\#856](https://github.com/PegaSysEng/pantheon/pull/856)
- Moving NodeWhitelistController to permissioning package [\#855](https://github.com/PegaSysEng/pantheon/pull/855)
- Fix state download race condition by creating a TaskQueue API [\#853](https://github.com/PegaSysEng/pantheon/pull/853)
- Changed separator in JSON RPC permissions [\#852](https://github.com/PegaSysEng/pantheon/pull/852)
- WebSocket acceptance tests now can use WebSockets [\#851](https://github.com/PegaSysEng/pantheon/pull/851)
- IBFT notifies EthPeer when remote node has a better block [\#849](https://github.com/PegaSysEng/pantheon/pull/849)
- Support resuming fast-sync downloads [\#848](https://github.com/PegaSysEng/pantheon/pull/848)
- Tweak Fast Sync Config [\#847](https://github.com/PegaSysEng/pantheon/pull/847)
- RPC authentication configuration validation + tests. [\#846](https://github.com/PegaSysEng/pantheon/pull/846)
- Tidy-up FastSyncState persistence [\#845](https://github.com/PegaSysEng/pantheon/pull/845)
- Do parallel extract signatures in the parallel block importer. [\#844](https://github.com/PegaSysEng/pantheon/pull/844)
- Fix 'the Input Is Too Long' Error on Windows [\#843](https://github.com/PegaSysEng/pantheon/pull/843) (thanks to [glethuillier](https://github.com/glethuillier)).
- Remove unnecessary sleep [\#842](https://github.com/PegaSysEng/pantheon/pull/842)
- Shutdown improvements [\#841](https://github.com/PegaSysEng/pantheon/pull/841)
- Speed up shutdown time [\#838](https://github.com/PegaSysEng/pantheon/pull/838)
- Add metrics to world state downloader [\#837](https://github.com/PegaSysEng/pantheon/pull/837)
- Store pivot block header [\#836](https://github.com/PegaSysEng/pantheon/pull/836)
- Clique should use beneficiary of zero on epoch blocks [\#833](https://github.com/PegaSysEng/pantheon/pull/833)
- Clique should ignore proposals for address 0 [\#831](https://github.com/PegaSysEng/pantheon/pull/831)
- Fix intermittency in FullSyncDownloaderTest [\#830](https://github.com/PegaSysEng/pantheon/pull/830)
- Added the authentication service to the WebSocket service [\#829](https://github.com/PegaSysEng/pantheon/pull/829)
- Extract creation and init of ProtocolContext into a re-usable class [\#828](https://github.com/PegaSysEng/pantheon/pull/828)
- Prevent duplicate commit seals in ibft header [\#827](https://github.com/PegaSysEng/pantheon/pull/827)
- Validate Ibft vanity data length [\#826](https://github.com/PegaSysEng/pantheon/pull/826)
- Refactored json rpc authentication to be provided as a service [\#825](https://github.com/PegaSysEng/pantheon/pull/825)
- Handle unavailable world states [\#824](https://github.com/PegaSysEng/pantheon/pull/824)
- Password in JWT payload [\#823](https://github.com/PegaSysEng/pantheon/pull/823)
- Homogenize error messages when required parameters are set [\#822](https://github.com/PegaSysEng/pantheon/pull/822) ([glethuillier](https://github.com/glethuillier)).
- Set remote peer chain head to parent of block received in NEW\_BLOCK\_MESSAGE [\#819](https://github.com/PegaSysEng/pantheon/pull/819)
- Peer disconnects should not result in stack traces [\#818](https://github.com/PegaSysEng/pantheon/pull/818)
- Abort previous builds [\#817](https://github.com/PegaSysEng/pantheon/pull/817)
- Parallel build stages [\#816](https://github.com/PegaSysEng/pantheon/pull/816)
- JWT authentication for JSON-RPC [\#815](https://github.com/PegaSysEng/pantheon/pull/815)
- Log errors that occur while finding a common ancestor [\#814](https://github.com/PegaSysEng/pantheon/pull/814)
- Shuffled log levels [\#813](https://github.com/PegaSysEng/pantheon/pull/813)
- Prevent duplicate IBFT messages being processed by state machine [\#811](https://github.com/PegaSysEng/pantheon/pull/811)
- Fix Orion startup ports [\#810](https://github.com/PegaSysEng/pantheon/pull/810)
- Commit world state continuously [\#809](https://github.com/PegaSysEng/pantheon/pull/809)
- Improve block propagation time [\#808](https://github.com/PegaSysEng/pantheon/pull/808)
- JSON-RPC authentication cli options & acceptance tests [\#807](https://github.com/PegaSysEng/pantheon/pull/807)
- Remove privacy not supported warning [\#806](https://github.com/PegaSysEng/pantheon/pull/806) (thanks to [vinistevam](https://github.com/vinistevam))
- Wire up Private Transaction Processor [\#805](https://github.com/PegaSysEng/pantheon/pull/805) (thanks to [Puneetha17](https://github.com/Puneetha17))
- Apply a limit to the number of responses in RespondingEthPeer.respondWhile [\#803](https://github.com/PegaSysEng/pantheon/pull/803)
- Avoid requesting empty block bodies from the network. [\#802](https://github.com/PegaSysEng/pantheon/pull/802)
- Handle partial responses to get receipts requests [\#801](https://github.com/PegaSysEng/pantheon/pull/801)
- Rename functions in Ibft MessageValidator [\#800](https://github.com/PegaSysEng/pantheon/pull/800)
- Upgrade GoogleJavaFormat to 1.7 [\#795](https://github.com/PegaSysEng/pantheon/pull/795)
- Minor refactorings of IntegrationTest infrastructure [\#786](https://github.com/PegaSysEng/pantheon/pull/786)
- Rework Ibft MessageValidatorFactory [\#785](https://github.com/PegaSysEng/pantheon/pull/785)
- Rework IbftRoundFactory [\#784](https://github.com/PegaSysEng/pantheon/pull/784)
- Rename artefacts to artifacts within IBFT [\#782](https://github.com/PegaSysEng/pantheon/pull/782)
- Rename TerminatedRoundArtefacts to PreparedRoundArtefacts [\#781](https://github.com/PegaSysEng/pantheon/pull/781)
- Rename Ibft MessageFactory methods [\#779](https://github.com/PegaSysEng/pantheon/pull/779)
- Update WorldStateDownloader to only filter out known code requests [\#777](https://github.com/PegaSysEng/pantheon/pull/777)
- Multiple name options only search for the longest one [\#776](https://github.com/PegaSysEng/pantheon/pull/776)
- Move ethTaskTimer to abstract root [\#775](https://github.com/PegaSysEng/pantheon/pull/775)
- Parallel Block importer [\#774](https://github.com/PegaSysEng/pantheon/pull/774)
- Wait for a peer with an estimated chain height before selecting a pivot block [\#772](https://github.com/PegaSysEng/pantheon/pull/772)
- Randomly perform full validation when fast syncing blocks [\#770](https://github.com/PegaSysEng/pantheon/pull/770)
- IBFT Message rework, piggybacking blocks on msgs. [\#769](https://github.com/PegaSysEng/pantheon/pull/769)
- EthScheduler additions [\#767](https://github.com/PegaSysEng/pantheon/pull/767)
- Fixing node whitelist isPermitted check [\#766](https://github.com/PegaSysEng/pantheon/pull/766)
- Eth/63 labels [\#764](https://github.com/PegaSysEng/pantheon/pull/764)
- Permissioning whitelist persistence. [\#763](https://github.com/PegaSysEng/pantheon/pull/763)
- Created message validators for NewRound and RoundChange [\#760](https://github.com/PegaSysEng/pantheon/pull/760)
- Add tests for FastSyncChainDownloader as a whole [\#758](https://github.com/PegaSysEng/pantheon/pull/758)
- Flatten IBFT Message API [\#757](https://github.com/PegaSysEng/pantheon/pull/757)
- Added TerminatedRoundArtefacts [\#756](https://github.com/PegaSysEng/pantheon/pull/756)
- Fix thread names in EthScheduler to include the thread number [\#755](https://github.com/PegaSysEng/pantheon/pull/755)
- Separate round change reception from RoundChangeCertificate [\#754](https://github.com/PegaSysEng/pantheon/pull/754)
- JSON-RPC authentication login [\#753](https://github.com/PegaSysEng/pantheon/pull/753)
- Spilt Ibft MessageValidator into components [\#752](https://github.com/PegaSysEng/pantheon/pull/752)
- Ensure first checkpoint headers is always in local blockchain for FastSyncCheckpointHeaderManager [\#750](https://github.com/PegaSysEng/pantheon/pull/750)
- Refactored permissioning components to be Optional. [\#747](https://github.com/PegaSysEng/pantheon/pull/747)
- Integrate rocksdb-based queue into WorldStateDownloader [\#746](https://github.com/PegaSysEng/pantheon/pull/746)
- Generify orion to enclave [\#745](https://github.com/PegaSysEng/pantheon/pull/745) (thanks to [vinistevam](https://github.com/vinistevam))
- Moved IBFT Message factory to use wrapped message types [\#744](https://github.com/PegaSysEng/pantheon/pull/744)
- Handle timeouts when requesting checkpoint headers correctly [\#743](https://github.com/PegaSysEng/pantheon/pull/743)
- Update RoundChangeManager to use flattened message [\#742](https://github.com/PegaSysEng/pantheon/pull/742)
- Handle validation failures when fast importing blocks [\#741](https://github.com/PegaSysEng/pantheon/pull/741)
- Updated IbftRound and RoundState APIs to use wrapped messages [\#740](https://github.com/PegaSysEng/pantheon/pull/740)
- Exception handling [\#739](https://github.com/PegaSysEng/pantheon/pull/739)
- Upgrade dependency versions and build cleanup [\#738](https://github.com/PegaSysEng/pantheon/pull/738)
- Update IbftBlockHeigntManager to accept new message types. [\#737](https://github.com/PegaSysEng/pantheon/pull/737)
- Error response handling for permissions APIs [\#736](https://github.com/PegaSysEng/pantheon/pull/736)
- IPV6 bootnodes don't work [\#735](https://github.com/PegaSysEng/pantheon/pull/735)
- Updated to use tags of pantheon build rather than another repo [\#734](https://github.com/PegaSysEng/pantheon/pull/734)
- Log milestones at startup and other minor logging improvements [\#733](https://github.com/PegaSysEng/pantheon/pull/733)
- Create wrapper types for Ibft Signed messages [\#731](https://github.com/PegaSysEng/pantheon/pull/731)
- Ibft to uniquely ID messages by their hash [\#730](https://github.com/PegaSysEng/pantheon/pull/730)
- Rename ibftrevised to ibft2 [\#722](https://github.com/PegaSysEng/pantheon/pull/722)
- Limit ibft msg queues [\#704](https://github.com/PegaSysEng/pantheon/pull/704)
- Implement privacy precompiled contract [\#696](https://github.com/PegaSysEng/pantheon/pull/696) (thanks to [Puneetha17](https://github.com/Puneetha17))
- Integration of RecursivePeerRefreshState and PeerDiscoveryController [\#420](https://github.com/PegaSysEng/pantheon/pull/420)

## 0.9.1

Built and compatible with with JDK8.

## 0.9

### Breaking Changes to Command Line

Breaking changes have been made to the command line options in v0.9 to improve usability. Many v0.8 command line options no longer work.

The [documentation](https://docs.pantheon.pegasys.tech/en/latest/) has been updated throughout to use the changed command line options and the [command line reference](https://besu.hyperledger.org/en/stable/) documents the changed options.

| Previous Option                     | New Option                                                                                                                                                                                                                                  | Change                            |
|-------------------------------------|------------------------------------------------------------------------------------------------------------------------------------------------------------------------------------------------------------------------------------------|----------------------------------|
| `--config`                          | [`--config-file`](https://besu.hyperledger.org/en/latest/Reference/CLI/CLI-Syntax/#config-file)                                                                                                                                  | Renamed                          |
| `--datadir`                         | [`--data-path`](https://besu.hyperledger.org/en/latest/Reference/CLI/CLI-Syntax/#data-path)                                                                                                                                      | Renamed                          |
| `--dev-mode`                        | [`--network=dev`](https://besu.hyperledger.org/en/latest/Reference/CLI/CLI-Syntax/#network)                                                                                                                                     | Replaced by `--network` option   |
| `--genesis`                         | [`--genesis-file`](https://besu.hyperledger.org/en/latest/Reference/CLI/CLI-Syntax/#genesis-file)                                                                                                                                | Renamed                          |
| `--goerli`                          | [`--network=goerli`](https://besu.hyperledger.org/en/latest/Reference/CLI/CLI-Syntax/#network)                                                                                                                                  | Replaced by `--network` option   |
| `--metrics-listen=<HOST:PORT>`      | [`--metrics-host=<HOST>`](https://besu.hyperledger.org/en/latest/Reference/CLI/CLI-Syntax/#metrics-host) and [`--metrics-port=<PORT>`](https://besu.hyperledger.org/en/latest/Reference/CLI/CLI-Syntax/#metrics-port) | Split into host and port options |
| `--miner-extraData`                 | [`--miner-extra-data`](https://besu.hyperledger.org/en/latest/Reference/CLI/CLI-Syntax/#miner-extra-data)                                                                                                                       | Renamed                          |
| `--miner-minTransactionGasPriceWei` | [`--min-gas-price`](https://besu.hyperledger.org/en/latest/Reference/CLI/CLI-Syntax/#min-gas-price)                                                                                                                              | Renamed                          |
| `--no-discovery`                    | [`--discovery-enabled`](https://besu.hyperledger.org/en/latest/Reference/CLI/CLI-Syntax/#discovery-enabled)                                                                                                                      | Replaced                         |
| `--node-private-key`                | [`--node-private-key-file`](https://besu.hyperledger.org/en/latest/Reference/CLI/CLI-Syntax/#node-private-key-file)                                                                                                              | Renamed                          |
| `--ottoman`                         | N/A                                                                                                                                                                                                                                         | Removed                          |
| `--p2p-listen=<HOST:PORT>`          | [`--p2p-host=<HOST>`](https://besu.hyperledger.org/en/latest/Reference/CLI/CLI-Syntax/#p2p-hostt) and [`--p2p-port=<PORT>`](https://besu.hyperledger.org/en/latest/Reference/CLI/CLI-Syntax/#p2p-port) | Split into host and port options |
| `--rinkeby`                         | [`--network=rinkeby`](https://besu.hyperledger.org/en/latest/Reference/CLI/CLI-Syntax/#network)                                                                                                                                     | Replaced by `--network` option   |
| `--ropsten`                         | [`--network=ropsten`](https://besu.hyperledger.org/en/latest/Reference/CLI/CLI-Syntax/#network)                                                                                                                                     | Replaced by `--network` option   |
| `--rpc-enabled`                     | [` --rpc-http-enabled`](https://besu.hyperledger.org/en/latest/Reference/CLI/CLI-Syntax/#rpc-http-enabled)| Renamed|
| `--rpc-listen=<HOST:PORT>`          | [`--rpc-http-host=<HOST>`](https://besu.hyperledger.org/en/latest/Reference/CLI/CLI-Syntax/#rpc-http-host) and [`--rpc-http-port=<PORT>`](https://besu.hyperledger.org/en/latest/Reference/CLI/CLI-Syntax/#rpc-http-port) | Split into host and port options |
| `--rpc-api`                         | [`--rpc-http-api`](https://besu.hyperledger.org/en/latest/Reference/CLI/CLI-Syntax/#rpc-http-api)| Renamed |
| `--rpc-cors-origins`                | [`--rpc-http-cors-origins`](https://besu.hyperledger.org/en/latest/Reference/CLI/CLI-Syntax/#rpc-http-cors-origins) | Renamed |
| `--ws-enabled`                      | [`--rpc-ws-enabled`](https://besu.hyperledger.org/en/latest/Reference/CLI/CLI-Syntax/#rpc-ws-enabled)  | Renamed |
| `--ws-api`                          | [`--rpc-ws-api`](https://besu.hyperledger.org/en/latest/Reference/CLI/CLI-Syntax/#rpc-ws-api) | Renamed|
| `--ws-listen=<HOST:PORT>`           | [`--rpc-ws-host=<HOST>`](https://besu.hyperledger.org/en/latest/Reference/CLI/CLI-Syntax/#rpc-ws-host) and [`--rpc-ws-port=<PORT>`](https://besu.hyperledger.org/en/latest/Reference/CLI/CLI-Syntax/#rpc-ws-port) | Split into host and port options |
| `--ws-refresh-delay`                | [`--rpc-ws-refresh-delay`](https://besu.hyperledger.org/en/latest/Reference/CLI/CLI-Syntax/#rpc-ws-refresh-delay)|Renamed|

| Previous Subcommand                 | New Subcommand                                                                                                                                                                                                                  | Change                            |
|-------------------------------------|------------------------------------------------------------------------------------------------------------------------------------------------------------------------------------------------------------------------------------------|----------------------------------|
| `pantheon import <block-file>`      | [`pantheon blocks import --from=<block-file>`](https://besu.hyperledger.org/en/latest/Reference/CLI/CLI-Subcommands/#blocks)                                                                                            | Renamed                          |
| `pantheon export-pub-key <key-file>`| [`pantheon public-key export --to=<key-file>`](https://besu.hyperledger.org/en/latest/Reference/CLI/CLI-Subcommands/#public-key)                                                                                                      | Renamed                          |


### Private Network Quickstart

The Private Network Quickstart has been moved from the `pantheon` repository to the `pantheon-quickstart`
repository. The [Private Network Quickstart tutorial](https://besu.hyperledger.org/en/latest/Tutorials/Quickstarts/Private-Network-Quickstart/)
has been updated to use the moved quickstart.

### Additions and Improvements

- `--network=goerli` supports relaunch of Görli testnet [\#717](https://github.com/PegaSysEng/pantheon/pull/717)
- TOML authentication provider [\#689](https://github.com/PegaSysEng/pantheon/pull/689)
- Metrics Push Gateway Options [\#678](https://github.com/PegaSysEng/pantheon/pull/678)
- Additional logging details for IBFT 2.0 [\#650](https://github.com/PegaSysEng/pantheon/pull/650)
- Permissioning config TOML file [\#643](https://github.com/PegaSysEng/pantheon/pull/643)
- Added metrics Prometheus Push Gateway Support [\#638](https://github.com/PegaSysEng/pantheon/pull/638)
- Clique and IBFT not enabled by default in RPC APIs [\#635](https://github.com/PegaSysEng/pantheon/pull/635)
- Added `admin_addPeer` JSON-RPC API method [\#622](https://github.com/PegaSysEng/pantheon/pull/622)
- Implemented `--p2p-enabled` configuration item [\#619](https://github.com/PegaSysEng/pantheon/pull/619)
- Command options and commands renaming [\#618](https://github.com/PegaSysEng/pantheon/pull/618)
- Added IBFT get pending votes [\#603](https://github.com/PegaSysEng/pantheon/pull/603)
- Implement Petersburg hardfork [\#601](https://github.com/PegaSysEng/pantheon/pull/601)
- Added private transaction abstraction [\#592](https://github.com/PegaSysEng/pantheon/pull/592) (thanks to [iikirilov](https://github.com/iikirilov))
- Added privacy command line commands [\#584](https://github.com/PegaSysEng/pantheon/pull/584) (thanks to [Puneetha17](https://github.com/Puneetha17))
- Documentation updates include:
  - Updated [Private Network Quickstart tutorial](https://besu.hyperledger.org/en/latest/Tutorials/Quickstarts/Private-Network-Quickstart/)
    to use quickstart in `pantheon-quickstart` repository and indicate that the quickstart is not supported on Windows.
  - Added IBFT 2.0 [content](https://besu.hyperledger.org/en/latest/HowTo/Configure/Consensus-Protocols/IBFT/) and [JSON RPC API methods](https://besu.hyperledger.org/en/latest/Reference/API-Methods/#ibft-20-methods).
  - Added [consensus protocols content](https://besu.hyperledger.org/en/latest/Concepts/Consensus-Protocols/Comparing-PoA/).
  - Added content on [events and logs](https://besu.hyperledger.org/en/latest/Concepts/Events-and-Logs/), and [using filters](https://besu.hyperledger.org/en/latest/HowTo/Interact/Filters/Accessing-Logs-Using-JSON-RPC/).
  - Added content on integrating with [Prometheus Push Gateway](https://besu.hyperledger.org/en/latest/HowTo/Deploy/Monitoring-Performance/#running-prometheus-with-besu-in-push-mode)

### Technical Improvements

- Download receipts during fast sync and import without processing transactions [\#701](https://github.com/PegaSysEng/pantheon/pull/701)
- Removed CLI options for `--nodes-whitelist` and `--accounts-whitelist` [\#694](https://github.com/PegaSysEng/pantheon/pull/694)
- Delegate `getRootCause` through to Guava's implementation [\#692](https://github.com/PegaSysEng/pantheon/pull/692)
- Benchmark update [\#691](https://github.com/PegaSysEng/pantheon/pull/691)
- Implement chain download for fast sync [\#690](https://github.com/PegaSysEng/pantheon/pull/690)
- Allow missing accounts to create zero-cost transactions [\#685](https://github.com/PegaSysEng/pantheon/pull/685)
- Node private key location should be fixed under docker [\#684](https://github.com/PegaSysEng/pantheon/pull/684)
- Parallel Processing File Import Performance [\#683](https://github.com/PegaSysEng/pantheon/pull/683)
- Integrate actual `WorldStateDownloader` with the fast sync work flow [\#682](https://github.com/PegaSysEng/pantheon/pull/682)
- Removed `--max-trailing-peers` option [\#680](https://github.com/PegaSysEng/pantheon/pull/680)
- Enabled warning on CLI dependent options [\#679](https://github.com/PegaSysEng/pantheon/pull/679)
- Update WorldStateDownloader run\(\) interface to accept header [\#677](https://github.com/PegaSysEng/pantheon/pull/677)
- Fixed Difficulty calculator [\#663](https://github.com/PegaSysEng/pantheon/pull/663)
- `discovery-enabled` option refactoring [\#661](https://github.com/PegaSysEng/pantheon/pull/661)
- Update orion default port approach [\#660](https://github.com/PegaSysEng/pantheon/pull/660)
- Extract out generic parts of Downloader [\#659](https://github.com/PegaSysEng/pantheon/pull/659)
- Start world downloader [\#658](https://github.com/PegaSysEng/pantheon/pull/658)
- Create a simple `WorldStateDownloader` [\#657](https://github.com/PegaSysEng/pantheon/pull/657)
- Added handling for when p2p is disabled [\#655](https://github.com/PegaSysEng/pantheon/pull/655)
- Enabled command line configuration for privacy precompiled contract address [\#653](https://github.com/PegaSysEng/pantheon/pull/653) (thanks to [Puneetha17](https://github.com/Puneetha17))
- IBFT transmitted packets are logged by gossiper [\#652](https://github.com/PegaSysEng/pantheon/pull/652)
- `admin_addPeer` acceptance test [\#651](https://github.com/PegaSysEng/pantheon/pull/651)
- Added `p2pEnabled` configuration to `ProcessBesuNodeRunner` [\#649](https://github.com/PegaSysEng/pantheon/pull/649)
- Added description to automatic benchmarks [\#646](https://github.com/PegaSysEng/pantheon/pull/646)
- Added `network` option [\#645](https://github.com/PegaSysEng/pantheon/pull/645)
- Remove OrionConfiguration [\#644](https://github.com/PegaSysEng/pantheon/pull/644) (thanks to [Puneetha17](https://github.com/Puneetha17))
- IBFT Json Acceptance tests [\#634](https://github.com/PegaSysEng/pantheon/pull/634)
- Upgraded build image to one that contains libsodium [\#632](https://github.com/PegaSysEng/pantheon/pull/632)
- Command line fixes [\#630](https://github.com/PegaSysEng/pantheon/pull/630)
- Consider peer count insufficient until minimum peers for fast sync are connected [\#629](https://github.com/PegaSysEng/pantheon/pull/629)
- Build tweaks [\#628](https://github.com/PegaSysEng/pantheon/pull/628)
- IBFT ensure non-validator does not partake in consensus [\#627](https://github.com/PegaSysEng/pantheon/pull/627)
- Added ability in acceptance tests to set up a node with `--no-discovery` [\#624](https://github.com/PegaSysEng/pantheon/pull/624)
- Gossip integration test [\#623](https://github.com/PegaSysEng/pantheon/pull/623)
- Removed quickstart code and CI pipeline [\#616](https://github.com/PegaSysEng/pantheon/pull/616)
- IBFT Integration Tests - Spurious Behaviour [\#615](https://github.com/PegaSysEng/pantheon/pull/615)
- Refactoring for more readable IBFT IT [\#614](https://github.com/PegaSysEng/pantheon/pull/614)
- Start of fast sync downloader [\#613](https://github.com/PegaSysEng/pantheon/pull/613)
- Split `IbftProcessor` into looping and event processing [\#612](https://github.com/PegaSysEng/pantheon/pull/612)
- IBFT Int Test - changed `TestContextFactory` to a builder [\#611](https://github.com/PegaSysEng/pantheon/pull/611)
- Discard prior round change msgs [\#610](https://github.com/PegaSysEng/pantheon/pull/610)
- `IbftGetValidatorsByBlockHash` added to json factory [\#607](https://github.com/PegaSysEng/pantheon/pull/607)
- IBFT Validator RPCs to return list of strings [\#606](https://github.com/PegaSysEng/pantheon/pull/606)
- Update Benchmark [\#605](https://github.com/PegaSysEng/pantheon/pull/605)
- Remove db package and move classes to more appropriate locations [\#599](https://github.com/PegaSysEng/pantheon/pull/599)
- Added `GetReceiptsFromPeerTask` [\#598](https://github.com/PegaSysEng/pantheon/pull/598)
- Added `GetNodeDataFromPeerTask` [\#597](https://github.com/PegaSysEng/pantheon/pull/597)
- Fixed deprecation warnings [\#596](https://github.com/PegaSysEng/pantheon/pull/596)
- IBFT Integration Tests - Future Height [\#591](https://github.com/PegaSysEng/pantheon/pull/591)
- Added `getNodeData` to `EthPeer` to enable requesting node data [\#589](https://github.com/PegaSysEng/pantheon/pull/589)
- `Blockcreator` to use `parentblock` specified at constuction [\#588](https://github.com/PegaSysEng/pantheon/pull/588)
- Support responding to `GetNodeData` requests [\#587](https://github.com/PegaSysEng/pantheon/pull/587)
- IBFT validates block on proposal reception [\#583](https://github.com/PegaSysEng/pantheon/pull/583)
- Rework `NewRoundValidator` tests [\#582](https://github.com/PegaSysEng/pantheon/pull/582)
- IBFT split extra data validation rule into components [\#581](https://github.com/PegaSysEng/pantheon/pull/581)
- Allow attached rules to be flagged `light` [\#580](https://github.com/PegaSysEng/pantheon/pull/580)
- Split Block Validation from Importing [\#579](https://github.com/PegaSysEng/pantheon/pull/579)
- Refactor `RoundChangeManager` creation [\#578](https://github.com/PegaSysEng/pantheon/pull/578)
- Add `-SNAPSHOT` postfix to version [\#577](https://github.com/PegaSysEng/pantheon/pull/577)
- IBFT - prevent proposed block being imported twice [\#576](https://github.com/PegaSysEng/pantheon/pull/576)
- Version upgrades [\#571](https://github.com/PegaSysEng/pantheon/pull/571)
- Tests that CLI options are disabled under docker [\#566](https://github.com/PegaSysEng/pantheon/pull/566)
- Renamed IBFT networking classes [\#555](https://github.com/PegaSysEng/pantheon/pull/555)
- Removed dead code from the consensus package [\#554](https://github.com/PegaSysEng/pantheon/pull/554)
- Prepared private transaction support [\#538](https://github.com/PegaSysEng/pantheon/pull/538) (thanks to [iikirilov](https://github.com/iikirilov))

## 0.8.5

Indefinitely delays the roll-out of Constantinople on Ethereum Mainnet due to a [potential security issue](https://blog.ethereum.org/2019/01/15/security-alert-ethereum-constantinople-postponement/) detected.

## Additions and Improvements
- Remove Constantinople fork block [\#574](https://github.com/PegaSysEng/pantheon/pull/574)

## Technical Improvements
- Rename IBFT message packages [\#568](https://github.com/PegaSysEng/pantheon/pull/568)


## 0.8.4

### Docker Image

If you have been running a node using the v0.8.3 Docker image, the node was not saving data to the
specified [data directory](https://besu.hyperledger.org/en/stable/),
or referring to the custom [configuration file](https://besu.hyperledger.org/en/stable/)
or [genesis file](https://besu.hyperledger.org/en/stable/).

To recover the node key and data directory from the Docker container:
`docker cp <container>:/opt/pantheon/key <destination_file>`
`docker cp <container>:/opt/pantheon/database <destination_directory>`

Where `container` is the name or ID of the Docker container containing the Besu node.

The container can be running or stopped when you copy the key and data directory. If your node was
fully synchronized to MainNet, the data directory will be ~2TB.

When restarting your node with the v0.8.4 Docker image:

* Save the node key in the [`key` file](https://besu.hyperledger.org/en/latest/Concepts/Node-Keys/#node-private-key) in the data
    directory or specify the location using the [`--node-private-key` option](https://besu.hyperledger.org/en/stable/).
* Specify the `<destination_directory` as a [volume for the data directory](https://besu.hyperledger.org/en/stable/).

### Bug Fixes
- Fixing default resource locations inside docker [\#529](https://github.com/PegaSysEng/pantheon/pull/529)
- NewRoundMessageValidator ignores Round Number when comparing blocks [\#523](https://github.com/PegaSysEng/pantheon/pull/523)
- Fix Array Configurable command line options [\#514](https://github.com/PegaSysEng/pantheon/pull/514)

## Additions and Improvements
- RocksDB Metrics [\#531](https://github.com/PegaSysEng/pantheon/pull/531)
- Added `ibft_getValidatorsByBlockHash` JSON RPC [\#519](https://github.com/PegaSysEng/pantheon/pull/519)
- Expose metrics to Prometheus [\#506](https://github.com/PegaSysEng/pantheon/pull/506)
- Added `ibft_getValidatorsByBlockNumber` [\#499](https://github.com/PegaSysEng/pantheon/pull/499)
- Added `Roadmap.md` file. [\#494](https://github.com/PegaSysEng/pantheon/pull/494)
- Added JSON RPC `eth hashrate` method. [\#488](https://github.com/PegaSysEng/pantheon/pull/488)
- Account whitelist API [\#487](https://github.com/PegaSysEng/pantheon/pull/487)
- Added nodes whitelist JSON-RPC APIs [\#476](https://github.com/PegaSysEng/pantheon/pull/476)
- Added account whitelisting [\#460](https://github.com/PegaSysEng/pantheon/pull/460)
- Added configurable refresh delay for SyncingSubscriptionService on start up [\#383](https://github.com/PegaSysEng/pantheon/pull/383)
- Added the Command Line Style Guide  [\#530](https://github.com/PegaSysEng/pantheon/pull/530)
- Documentation updates include:
  * Migrated to new [documentation site](https://docs.pantheon.pegasys.tech/en/latest/)
  * Added [configuration file content](https://besu.hyperledger.org/en/stable/)
  * Added [tutorial to create private network](https://besu.hyperledger.org/en/latest/Tutorials/Private-Network/Create-Private-Network/)
  * Added content on [enabling non-default APIs](https://besu.hyperledger.org/en/latest/Reference/API-Methods/)

## Technical Improvements

-  Updated `--bootnodes` command option to take zero arguments [\#548](https://github.com/PegaSysEng/pantheon/pull/548)
- IBFT Integration Testing - Local Node is proposer [\#527](https://github.com/PegaSysEng/pantheon/pull/527)
- Remove vertx from discovery tests [\#539](https://github.com/PegaSysEng/pantheon/pull/539)
- IBFT Integration testing - Round Change [\#537](https://github.com/PegaSysEng/pantheon/pull/537)
- NewRoundMessageValidator creates RoundChangeValidator with correct value [\#518](https://github.com/PegaSysEng/pantheon/pull/518)
- Remove time dependency from BlockTimer tests [\#513](https://github.com/PegaSysEng/pantheon/pull/513)
- Gradle 5.1 [\#512](https://github.com/PegaSysEng/pantheon/pull/512)
- Metrics measurement adjustment [\#511](https://github.com/PegaSysEng/pantheon/pull/511)
- Metrics export for import command. [\#509](https://github.com/PegaSysEng/pantheon/pull/509)
- IBFT Integration test framework [\#502](https://github.com/PegaSysEng/pantheon/pull/502)
- IBFT message gossiping [\#501](https://github.com/PegaSysEng/pantheon/pull/501)
- Remove non-transactional mutation from KeyValueStore [\#500](https://github.com/PegaSysEng/pantheon/pull/500)
- Ensured that the blockchain queries class handles optionals better. [\#486](https://github.com/PegaSysEng/pantheon/pull/486)
- IBFT mining acceptance test [\#483](https://github.com/PegaSysEng/pantheon/pull/483)
- Set base directory name to be lowercase in building.md [\#474](https://github.com/PegaSysEng/pantheon/pull/474) (Thanks to [Matthalp](https://github.com/Matthalp))
- Moved admin\_peers to Admin API group [\#473](https://github.com/PegaSysEng/pantheon/pull/473)
- Nodes whitelist acceptance test [\#472](https://github.com/PegaSysEng/pantheon/pull/472)
- Rework RoundChangeManagerTest to not reuse validators [\#469](https://github.com/PegaSysEng/pantheon/pull/469)
- Ignore node files to support truffle. [\#467](https://github.com/PegaSysEng/pantheon/pull/467)
- IBFT pantheon controller [\#461](https://github.com/PegaSysEng/pantheon/pull/461)
- IBFT Round to update internal state on reception of NewRound Message [\#451](https://github.com/PegaSysEng/pantheon/pull/451)
- Update RoundChangeManager correctly create its message validator [\#450](https://github.com/PegaSysEng/pantheon/pull/450)
- Use seconds for block timer time unit [\#445](https://github.com/PegaSysEng/pantheon/pull/445)
- IBFT controller and future msgs handling [\#431](https://github.com/PegaSysEng/pantheon/pull/431)
- Allow IBFT Round to be created using PreparedCert [\#429](https://github.com/PegaSysEng/pantheon/pull/429)
- Added MessageValidatorFactory [\#425](https://github.com/PegaSysEng/pantheon/pull/425)
- Inround payload [\#423](https://github.com/PegaSysEng/pantheon/pull/423)
- Updated IbftConfig Fields [\#422](https://github.com/PegaSysEng/pantheon/pull/422)
- Repair IbftBlockCreator and add tests [\#421](https://github.com/PegaSysEng/pantheon/pull/421)
- Make Besu behave as a submodule [\#419](https://github.com/PegaSysEng/pantheon/pull/419)
- Ibft Height Manager [\#418](https://github.com/PegaSysEng/pantheon/pull/418)
- Ensure bootnodes are a subset of node whitelist [\#414](https://github.com/PegaSysEng/pantheon/pull/414)
- IBFT Consensus Round Classes [\#405](https://github.com/PegaSysEng/pantheon/pull/405)
- IBFT message payload tests [\#404](https://github.com/PegaSysEng/pantheon/pull/404)
- Validate enodeurl syntax from command line [\#403](https://github.com/PegaSysEng/pantheon/pull/403)
- Update errorprone [\#401](https://github.com/PegaSysEng/pantheon/pull/401)
- IBFT round change manager [\#393](https://github.com/PegaSysEng/pantheon/pull/393)
- IBFT RoundState [\#392](https://github.com/PegaSysEng/pantheon/pull/392)
- Move Block data generator test helper to test support package [\#391](https://github.com/PegaSysEng/pantheon/pull/391)
- IBFT message tests [\#367](https://github.com/PegaSysEng/pantheon/pull/367)

## 0.8.3

### Breaking Change to JSON RPC-API

From v0.8.3, incoming HTTP requests are only accepted from hostnames specified using the `--host-whitelist` command-line option. If not specified, the default value for `--host-whitelist` is `localhost`.

If using the URL `http://127.0.0.1` to make JSON-RPC calls, use `--host-whitelist` to specify the hostname `127.0.0.1` or update the hostname to `localhost`.

If your application publishes RPC ports, specify the hostnames when starting Besu. For example:

```bash
pantheon --host-whitelist=example.com
```

Specify `*` or `all` for `--host-whitelist` to effectively disable host protection and replicate pre-v0.8.3 behavior. This is not recommended for production code.

### Bug Fixes

- Repair Clique Proposer Selection [\#339](https://github.com/PegaSysEng/pantheon/pull/339)
- High TX volume swamps block processing [\#337](https://github.com/PegaSysEng/pantheon/pull/337)
- Check if the connectFuture has completed successfully [\#293](https://github.com/PegaSysEng/pantheon/pull/293)
- Switch back to Xerial Snappy Library [\#284](https://github.com/PegaSysEng/pantheon/pull/284)
- ShortHex of 0 should be '0x0', not '0x' [\#272](https://github.com/PegaSysEng/pantheon/pull/272)
- Fix pantheon CLI default values infinite loop [\#266](https://github.com/PegaSysEng/pantheon/pull/266)

### Additions and Improvements

- Added `--nodes-whitelist` parameter to CLI and NodeWhitelistController [\#346](https://github.com/PegaSysEng/pantheon/pull/346)
- Discovery wiring for `--node-whitelist` [\#365](https://github.com/PegaSysEng/pantheon/pull/365)
- Plumb in three more metrics [\#344](https://github.com/PegaSysEng/pantheon/pull/344)
- `ProposerSelection` to support multiple IBFT implementations [\#307](https://github.com/PegaSysEng/pantheon/pull/307)
- Configuration to support IBFT original and revised [\#306](https://github.com/PegaSysEng/pantheon/pull/306)
- Added host whitelist for JSON-RPC. [**Breaking Change**](#breaking-change-to-json-rpc-api) [\#295](https://github.com/PegaSysEng/pantheon/pull/295)
- Reduce `Block creation processed cancelled` log message to debug [\#294](https://github.com/PegaSysEng/pantheon/pull/294)
- Implement iterative peer search [\#268](https://github.com/PegaSysEng/pantheon/pull/268)
- Added RLP enc/dec for PrePrepare, Commit and NewRound messages [\#200](https://github.com/PegaSysEng/pantheon/pull/200)
- IBFT block mining [\#169](https://github.com/PegaSysEng/pantheon/pull/169)
- Added `--goerli` CLI option [\#370](https://github.com/PegaSysEng/pantheon/pull/370) (Thanks to [@Nashatyrev](https://github.com/Nashatyrev))
- Begin capturing metrics to better understand Besu's behaviour [\#326](https://github.com/PegaSysEng/pantheon/pull/326)
- Documentation updates include:
   * Added Coding Conventions [\#342](https://github.com/PegaSysEng/pantheon/pull/342)
   * Reorganised [Installation documentation](https://github.com/PegaSysEng/pantheon/wiki/Installation) and added [Chocolatey installation](https://github.com/PegaSysEng/pantheon/wiki/Install-Binaries#windows-with-chocolatey) for Windows
   * Reorganised [JSON-RPC API documentation](https://github.com/PegaSysEng/pantheon/wiki/JSON-RPC-API)
   * Updated [RPC Pub/Sub API documentation](https://github.com/PegaSysEng/pantheon/wiki/RPC-PubSub)

### Technical Improvements

- Extracted non-Docker CLI parameters to picoCLI mixin. [\#323](https://github.com/PegaSysEng/pantheon/pull/323)
- IBFT preprepare to validate round matches block [\#329](https://github.com/PegaSysEng/pantheon/pull/329)
- Fix acceptance test [\#324](https://github.com/PegaSysEng/pantheon/pull/324)
- Added the `IbftFinalState` [\#385](https://github.com/PegaSysEng/pantheon/pull/385)
- Constantinople Fork Block [\#382](https://github.com/PegaSysEng/pantheon/pull/382)
- Fix `pantheon.cli.BesuCommandTest` test on Windows [\#380](https://github.com/PegaSysEng/pantheon/pull/380)
- JDK smoke testing is being configured differently now [\#374](https://github.com/PegaSysEng/pantheon/pull/374)
- Re-enable clique AT [\#373](https://github.com/PegaSysEng/pantheon/pull/373)
- Ignoring acceptance test [\#372](https://github.com/PegaSysEng/pantheon/pull/372)
- Changes to support Gradle 5.0 [\#371](https://github.com/PegaSysEng/pantheon/pull/371)
- Clique: Prevent out of turn blocks interrupt in-turn mining [\#364](https://github.com/PegaSysEng/pantheon/pull/364)
- Time all tasks [\#361](https://github.com/PegaSysEng/pantheon/pull/361)
- Rework `VoteTallyCache` to better represent purpose [\#360](https://github.com/PegaSysEng/pantheon/pull/360)
- Add an `UNKNOWN` `DisconnectReason` [\#359](https://github.com/PegaSysEng/pantheon/pull/359)
- New round validation [\#353](https://github.com/PegaSysEng/pantheon/pull/353)
- Update get validators for block hash test to start from block 1 [\#352](https://github.com/PegaSysEng/pantheon/pull/352)
- Idiomatic Builder Pattern [\#345](https://github.com/PegaSysEng/pantheon/pull/345)
- Revert `Repair Clique Proposer Selection` \#339 - Breaks Görli testnet [\#343](https://github.com/PegaSysEng/pantheon/pull/343)
- No fixed ports in tests [\#340](https://github.com/PegaSysEng/pantheon/pull/340)
- Update clique acceptance test genesis file to use correct clique property names [\#338](https://github.com/PegaSysEng/pantheon/pull/338)
- Supporting list of addresses in logs subscription [\#336](https://github.com/PegaSysEng/pantheon/pull/336)
- Render handler exception to `System.err` instead of `.out` [\#334](https://github.com/PegaSysEng/pantheon/pull/334)
- Renamed IBFT message classes [\#333](https://github.com/PegaSysEng/pantheon/pull/333)
- Add additional RLP tests [\#332](https://github.com/PegaSysEng/pantheon/pull/332)
- Downgrading spotless to 3.13.0 to fix threading issues [\#325](https://github.com/PegaSysEng/pantheon/pull/325)
- `eth_getTransactionReceipt` acceptance test [\#322](https://github.com/PegaSysEng/pantheon/pull/322)
- Upgrade vertx to 3.5.4 [\#316](https://github.com/PegaSysEng/pantheon/pull/316)
- Round change validation [\#315](https://github.com/PegaSysEng/pantheon/pull/315)
- Basic IBFT message validators [\#314](https://github.com/PegaSysEng/pantheon/pull/314)
- Minor repairs to clique block scheduling [\#308](https://github.com/PegaSysEng/pantheon/pull/308)
- Dependencies Version upgrade [\#303](https://github.com/PegaSysEng/pantheon/pull/303)
- Build multiple JVM [\#301](https://github.com/PegaSysEng/pantheon/pull/301)
- Smart contract acceptance test [\#296](https://github.com/PegaSysEng/pantheon/pull/296)
- Fixing WebSocket error response [\#292](https://github.com/PegaSysEng/pantheon/pull/292)
- Reword error messages following exceptions during mining [\#291](https://github.com/PegaSysEng/pantheon/pull/291)
- Clique acceptance tests [\#290](https://github.com/PegaSysEng/pantheon/pull/290)
- Delegate creation of additional JSON-RPC methods to the BesuController [\#289](https://github.com/PegaSysEng/pantheon/pull/289)
- Remove unnecessary `RlpInput` and `RlpOutput` classes [\#287](https://github.com/PegaSysEng/pantheon/pull/287)
- Remove `RlpUtils` [\#285](https://github.com/PegaSysEng/pantheon/pull/285)
- Enabling previously ignored acceptance tests [\#282](https://github.com/PegaSysEng/pantheon/pull/282)
- IPv6 peers [\#281](https://github.com/PegaSysEng/pantheon/pull/281)
- IPv6 Bootnode [\#280](https://github.com/PegaSysEng/pantheon/pull/280)
- Acceptance test for `getTransactionReceipt` JSON-RPC method [\#278](https://github.com/PegaSysEng/pantheon/pull/278)
- Inject `StorageProvider` into `BesuController` instances [\#259](https://github.com/PegaSysEng/pantheon/pull/259)

## 0.8.2

### Removed
 - Removed `import-blockchain` command because nothing exports to the required format yet (PR [\#223](https://github.com/PegaSysEng/pantheon/pull/223))

### Bug Fixes
 - `io.netty.util.internal.OutOfDirectMemoryError` errors by removing reference counting from network messages.
 - Log spam: endless loop in `nioEventLoopGroup` thanks to [@5chdn](https://github.com/5chdn) for reporting) (PR [#261](https://github.com/PegaSysEng/pantheon/pull/261))
 - Rinkeby import can stall with too many fragments thanks to [@steffenkux](https://github.com/steffenkux) and [@5chdn](https://github.com/5chdn) for reporting) (PR [#255](https://github.com/PegaSysEng/pantheon/pull/255))
 - Clique incorrectly used the chain ID instead of the network ID in ETH status messages (PR [#209](https://github.com/PegaSysEng/pantheon/pull/209))
 - Gradle deprecation warnings (PR [#246](https://github.com/PegaSysEng/pantheon/pull/246) with thanks to [@jvirtanen](https://github.com/jvirtanen))
 - Consensus issue on Ropsten:
    - Treat output length as a maximum length for CALL operations (PR [#236](https://github.com/PegaSysEng/pantheon/pull/236))
    - ECRec precompile should return empty instead of 32 zero bytes when the input is invalid (PR [#227](https://github.com/PegaSysEng/pantheon/pull/227))
 - File name too long error while building from source thanks to [@5chdn](https://github.com/5chdn) for reporting) (PR [#221](https://github.com/PegaSysEng/pantheon/pull/221))
 - Loop syntax in `runBesuPrivateNetwork.sh` (PR [#237](https://github.com/PegaSysEng/pantheon/pull/237) thanks to [@matt9ucci](https://github.com/matt9ucci))
 - Fix `CompressionException: Snappy decompression failed` errors thanks to [@5chdn](https://github.com/5chdn) for reporting) (PR [#274](https://github.com/PegaSysEng/pantheon/pull/274))

### Additions and Improvements
 - Added `--ropsten` command line argument to make syncing to Ropsten easier (PR [#197](https://github.com/PegaSysEng/pantheon/pull/197) with thanks to [@jvirtanen](https://github.com/jvirtanen))
 - Enabled constantinople in `--dev-mode` (PR [#256](https://github.com/PegaSysEng/pantheon/pull/256))
 - Supported Constantinople with Clique thanks to [@5chdn](https://github.com/5chdn) for reporting) (PR [#250](https://github.com/PegaSysEng/pantheon/pull/250), PR [#247](https://github.com/PegaSysEng/pantheon/pull/247))
 - Implemented `eth_chainId` JSON-RPC method (PR [#219](https://github.com/PegaSysEng/pantheon/pull/219))
 - Updated client version to be ethstats friendly (PR [#258](https://github.com/PegaSysEng/pantheon/pull/258))
 - Added `--node-private-key` option to allow nodekey file to be specified separately to data directory thanks to [@peterbroadhurst](https://github.com/peterbroadhurst) for requesting)  (PR [#234](https://github.com/PegaSysEng/pantheon/pull/234))
 - Added `--banned-nodeids` option to prevent connection to specific nodes (PR [#254](https://github.com/PegaSysEng/pantheon/pull/254))
 - Send client quitting disconnect message to peers on shutdown (PR [#253](https://github.com/PegaSysEng/pantheon/pull/253))
 - Improved error message for port conflict error (PR [#232](https://github.com/PegaSysEng/pantheon/pull/232))
 - Improved documentation by adding the following pages:
    * [Getting Started](https://github.com/PegaSysEng/pantheon/wiki/Getting-Started)
    * [Network ID and Chain ID](https://github.com/PegaSysEng/pantheon/wiki/NetworkID-And-ChainID)
    * [Node Keys](https://github.com/PegaSysEng/pantheon/wiki/Node-Keys)
    * [Networking](https://github.com/PegaSysEng/pantheon/wiki/Networking)
    * [Accounts for Testing](https://github.com/PegaSysEng/pantheon/wiki/Accounts-for-Testing)
    * [Logging](https://github.com/PegaSysEng/pantheon/wiki/Logging)
    * [Proof of Authority](https://github.com/PegaSysEng/pantheon/wiki/Proof-of-Authority)
    * [Passing JVM Options](https://github.com/PegaSysEng/pantheon/wiki/Passing-JVM-Options)


 ### Technical Improvements
 - Upgraded Ethereum reference tests to 6.0 beta 2. (thanks to [@jvirtanen](https://github.com/jvirtanen) for the initial upgrade to beta 1)
 - Set Java compiler default encoding to UTF-8 (PR [#238](https://github.com/PegaSysEng/pantheon/pull/238) thanks to [@matt9ucci](https://github.com/matt9ucci))
 - Removed duplicate code defining default JSON-RPC APIs (PR [#218](https://github.com/PegaSysEng/pantheon/pull/218) thanks to [@matt9ucci](https://github.com/matt9ucci))
 - Improved code for parsing config (PRs [#208](https://github.com/PegaSysEng/pantheon/pull/208), [#209](https://github.com/PegaSysEng/pantheon/pull/209))
 - Use `java.time.Clock` in favour of a custom Clock interface (PR [#220](https://github.com/PegaSysEng/pantheon/pull/220))
 - Improve modularity of storage systems (PR [#211](https://github.com/PegaSysEng/pantheon/pull/211), [#207](https://github.com/PegaSysEng/pantheon/pull/207))
 - Treat JavaDoc warnings as errors (PR [#171](https://github.com/PegaSysEng/pantheon/pull/171))
 - Add benchmark for `BlockHashOperation `as a template for benchmarking other EVM operations (PR [#203](https://github.com/PegaSysEng/pantheon/pull/203))
 - Added unit tests for `EthBlockNumber` (PR [#195](https://github.com/PegaSysEng/pantheon/pull/195) thanks to [@jvirtanen](https://github.com/jvirtanen))
 - Code style improvements (PR [#196](https://github.com/PegaSysEng/pantheon/pull/196) thanks to [@jvirtanen](https://github.com/jvirtanen))
 - Added unit tests for `Web3ClientVersion` (PR [#194](https://github.com/PegaSysEng/pantheon/pull/194) with thanks to [@jvirtanen](https://github.com/jvirtanen))
 - Removed RLPUtils from `RawBlockIterator` (PR [#179](https://github.com/PegaSysEng/pantheon/pull/179))
 - Replace the JNI based snappy library with a pure-Java version (PR [#257](https://github.com/PegaSysEng/pantheon/pull/257))<|MERGE_RESOLUTION|>--- conflicted
+++ resolved
@@ -12,11 +12,8 @@
 ### Bug Fixes
 - Fixed a snapsync issue that can sometimes block the healing step [#3920](https://github.com/hyperledger/besu/pull/3920)
 - Support free gas networks in the London fee market [#4003](https://github.com/hyperledger/besu/pull/4003)
-<<<<<<< HEAD
 - Limit the size of outgoing eth subprotocol messages.  [#4034](https://github.com/hyperledger/besu/pull/4034)
-=======
 - Fixed a state root mismatch issue on bonsai that may appear occasionally [#4041](https://github.com/hyperledger/besu/pull/4041)
->>>>>>> 6aa88129
 
 ## 22.4.3
 
