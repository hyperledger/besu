# Changelog

### Breaking Changes

### Deprecations

### Additions and Improvements

### Bug Fixes

### Download Links

<<<<<<< HEAD
## 23.11.0
- Add a method to read from a `Memory` instance without altering its inner state [#6073](https://github.com/hyperledger/besu/pull/6073)
=======
## 23.10.2

### Breaking Changes

### Deprecations

### Additions and Improvements
- Ethereum Classic Spiral network upgrade [#6078](https://github.com/hyperledger/besu/pull/6078)

### Bug fixes

### Download Links
>>>>>>> 0345b247

## 23.10.1
- Cache last n blocks by using a new Besu flag --cache-last-blocks=n [#6009](https://github.com/hyperledger/besu/pull/6009)
- Optimize performances of RPC method Eth_feeHistory [#6011](https://github.com/hyperledger/besu/pull/6011)

### Breaking Changes

### Deprecations
- `--tx-pool-disable-locals` has been deprecated for removal in favor of `--tx-pool-no-local-priority`, no semantic change, only a renaming [#5959](https://github.com/hyperledger/besu/pull/5959)

### Additions and Improvements
- New option `--tx-pool-priority-senders` to specify a list of senders, that has the effect to prioritize any transactions sent by these senders from any source [#5959](https://github.com/hyperledger/besu/pull/5959)

### Bug Fixes

### Download Links

## 23.10.0
### Layered Transaction Pool: the new default transaction pool implementation
With this release the previously experimental Layered txpool is marked stable and enabled by default, so please read the following instructions if you used to tune txpool behaviour,
otherwise you can simply go with the default and enjoy the improved performance of the new txpool.

#### Upgrading to Layered Transaction Pool
If you do not specify any txpool option, then you can skip this section.
If you have tuned the txpool using one of these options: `tx-pool-retention-hours`, `tx-pool-limit-by-account-percentage` or `tx-pool-max-size`,
then you need to update your configuration as described below:
- `tx-pool-retention-hours`: simply remove it, since it is not applicable in the Layered txpool, old transactions will eventually expire when the memory cache is full.
- `tx-pool-limit-by-account-percentage`: replace it with `tx-pool-max-future-by-sender`, which specify the max number of sequential transactions of single sender are kept in the txpool, by default it is 200.
- `tx-pool-max-size`: the Layered txpool is not limited by a max number of transactions, but by the estimated memory size the transactions occupy, so you need to remove this option, and to tune the max amount of memory<sup>*</sup> use the new option `tx-pool-layer-max-capacity` as described below.

You can still opt-out of the Layered txpool, setting `tx-pool=legacy` in config file or via cli argument, but be warned that the Legacy implementation will be deprecated for removal soon, so start testing the new implementation.

#### Configuring the Layered Transaction Pool
By default, the txpool is tuned for mainnet usage, but if you are using private networks or want to otherwise tune it, these are the new options:
- `tx-pool-max-future-by-sender`: specify the max number of sequential transactions of a single sender are kept in the txpool, by default it is 200, increase it to allow a single sender to fit more transactions in a single block. For private networks, this can safely be set in the hundreds or thousands if you want to ensure future transactions (with large nonce gaps) remain in the pool.
- `tx-pool-layer-max-capacity`: set the max amount of memory<sup>*</sup> in bytes, a single memory limited layer can occupy, by default is 12.5MB, keep in mind that there are 2 memory limited layers, so the expected memory consumption is twice the value specified by this option, so 25MB by default. Increase this value if you have spare RAM and the eviction rate is high for your network.
- `tx-pool-max-prioritized`: set the max number of transactions allowed in the first layer, that only contains transactions that are candidate for inclusion in the next block creation task. It makes sense to limit the value to the max number of transactions that fit in a block in your network, by default is 2000.

<sup>*</sup>: the memory used by the txpool is an estimation, we are working to make it always more accurate.

### Breaking Changes
- Removed support for Kotti network (ETC) [#5816](https://github.com/hyperledger/besu/pull/5816)
- Layered transaction pool implementation is now stable and enabled by default, so the following changes to experimental options have been done [#5772](https://github.com/hyperledger/besu/pull/5772):
    - `--Xlayered-tx-pool` is gone, to select the implementation use the new `--tx-pool` option with values `layered` (default) or `legacy`
    - `--Xlayered-tx-pool-layer-max-capacity`, `--Xlayered-tx-pool-max-prioritized` and `--Xlayered-tx-pool-max-future-by-sender` just drop the `Xlayered-` and keep the same behavior

### Additions and Improvements
- Add access to an immutable world view to start/end transaction hooks in the tracing API[#5836](https://github.com/hyperledger/besu/pull/5836)
- Layered transaction pool implementation is now stable and enabled by default. If you want still to use the legacy implementation, use `--tx-pool=legacy`. 
  By default, the new transaction pool is capped at using 25MB of memory, this limit can be raised using `--layered-tx-pool-layer-max-capacity` options  [#5772](https://github.com/hyperledger/besu/pull/5772)
- Tune G1GC to reduce Besu memory footprint, and new `besu-untuned` start scripts to run without any specific G1GC flags [#5879](https://github.com/hyperledger/besu/pull/5879)
- Reduce `engine_forkchoiceUpdatedV?` response time by asynchronously process block added events in the transaction pool [#5909](https://github.com/hyperledger/besu/pull/5909)

### Bug Fixes
- do not create ignorable storage on revert storage-variables subcommand [#5830](https://github.com/hyperledger/besu/pull/5830) 
- fix duplicate key errors in EthScheduler-Transactions [#5857](https://github.com/hyperledger/besu/pull/5857)
- Don't put control characters, escaped or otherwise, in t8n stacktraces [#5910](https://github.com/hyperledger/besu/pull/5910)

### Download Links
https://hyperledger.jfrog.io/artifactory/besu-binaries/besu/23.10.0/besu-23.10.0.tar.gz / sha256: 3c75f3792bfdb0892705b378f0b8bfc14ef6cecf1d8afe711d8d8687ed6687cf
https://hyperledger.jfrog.io/artifactory/besu-binaries/besu/23.10.0/besu-23.10.0.zip / sha256: d5dafff4c3cbf104bf75b34a9f108dcdd7b08d2759de75ec65cd997f38f52866

## 23.7.3

### Additions and Improvements
- Update Holešky config for re-launch [#5890](https://github.com/hyperledger/besu/pull/5890)

### Download Links
https://hyperledger.jfrog.io/artifactory/besu-binaries/besu/23.7.3/besu-23.7.3.tar.gz / sha256: c12ca6a9861557e0bf8f27076f8c8afcce6f1564687e5f02bfdc96c2b18846ff
https://hyperledger.jfrog.io/artifactory/besu-binaries/besu/23.7.3/besu-23.7.3.zip / sha256: 136596454f647c706130e3e2983bdbb4a1cbfaf2bbf6e999466754f9213c11f6


## 23.7.2

### Additions and Improvements
- Add new methods to `OperationTracer` to capture contexts enter/exit [#5756](https://github.com/hyperledger/besu/pull/5756)
- Add Holešky as predefined network name [#5797](https://github.com/hyperledger/besu/pull/5797)

### Breaking Changes
- Add ABI-decoded revert reason to `eth_call` and `eth_estimateGas` responses [#5705](https://github.com/hyperledger/besu/issues/5705)

### Additions and Improvements
- Add missing methods to the `Transaction` interface [#5732](https://github.com/hyperledger/besu/pull/5732)
- Add `benchmark` subcommand to `evmtool` [#5754](https://github.com/hyperledger/besu/issues/5754)
- JSON output is now compact by default. This can be overridden by the new `--json-pretty-print-enabled` CLI option. [#5766](https://github.com/hyperledger/besu/pull/5766)
- New `eth_getBlockReceipts` JSON-RPC method to retrieve all transaction receipts for a block in a single call [#5771](https://github.com/hyperledger/besu/pull/5771) 
- Add new methods to `OperationTracer` to capture contexts enter/exit [#5756](https://github.com/hyperledger/besu/pull/5756)

### Bug Fixes
- Make smart contract permissioning features work with london fork [#5727](https://github.com/hyperledger/besu/pull/5727)
- Add type to PendingTransactionDetail, fix eth_subscribe [#5729](https://github.com/hyperledger/besu/pull/5729)
- EvmTool "run" mode did not reflect contracts created within the transaction. [#5755](https://github.com/hyperledger/besu/pull/5755)
- Fixing snapsync issue with forest during the heal step [#5776](https://github.com/hyperledger/besu/pull/5776)

### Download Links
https://hyperledger.jfrog.io/artifactory/besu-binaries/besu/23.7.2/besu-23.7.2.tar.gz / sha256: f74b32c1a343cbad90a88aa59276b4c5eefea4643ee542aba2bbf898f85ae242
https://hyperledger.jfrog.io/artifactory/besu-binaries/besu/23.7.2/besu-23.7.2.zip / sha256: a233c83591fc277e3d1530c84bb5ea896abad717d796b5e3b856c79199132b75

## 23.7.1

### Breaking Changes
- Removed deprecated GoQuorum permissioning interop [#5607](https://github.com/hyperledger/besu/pull/5607)
- Removed support for version 0 of the database as it is no longer used by any active node. [#5698](https://github.com/hyperledger/besu/pull/5698)

### Additions and Improvements
- `evmtool` launcher binaries now ship as part of the standard distribution. [#5701](https://github.com/hyperledger/besu/pull/5701)
- EvmTool now executes the `execution-spec-tests` via the `t8n` and `b11r`. See the [README](ethereum/evmtool/README.md) in EvmTool for more instructions.
- Improve lifecycle management of the transaction pool [#5634](https://github.com/hyperledger/besu/pull/5634)
- Add extension points in AbstractCreateOperation for EVM libraries to react to contract creations [#5656](https://github.com/hyperledger/besu/pull/5656)
- Update to Tuweni 2.4.2. [#5684](https://github.com/hyperledger/besu/pull/5684)
- Decouple data field from Enum JsonRpcError by creating new enum holder RpcErrorType[#5629](https://github.com/hyperledger/besu/pull/5629)
- Update to bouncycastle 1.75 [#5675](https://github.com/hyperledger/besu/pull/5675)
- Extend OperationTracer with new methods [#5662](https://github.com/hyperledger/besu/pull/5662)
- Eip 6780 selfdestruct [#5430](https://github.com/hyperledger/besu/pull/5430)
- Add new debug_getRawTransaction to the DEBUG engine [#5635](https://github.com/hyperledger/besu/pull/5635)

### Bug Fixes
- Use the node's configuration to determine if DNS enode URLs are allowed in calls to `admin_addPeer` and `admin_removePeer` [#5584](https://github.com/hyperledger/besu/pull/5584)
- Align the implementation of Eth/68 `NewPooledTransactionHashes` to other clients, using unsigned int for encoding size. [#5640](https://github.com/hyperledger/besu/pull/5640)
- Failure at startup when enabling layered txpool before initial sync done [#5636](https://github.com/hyperledger/besu/issues/5636)
- Remove miner-related option warnings if the change isn't using Ethash consensus algorithm [#5669](https://github.com/hyperledger/besu/pull/5669)
- Fix for pending transactions reference leak [#5693](https://github.com/hyperledger/besu/pull/5693)
- Address a performance regression observed in import testing [#5734](https://github.com/hyperledger/besu/pull/5734)
- Update native libraries that have JPMS friendly module names [#5749](https://github.com/hyperledger/besu/pull/5749)

### Download Links
https://hyperledger.jfrog.io/artifactory/besu-binaries/besu/23.7.1/besu-23.7.1.tar.gz / sha256: 85dce66c2dbd21b4e5d3310770434dd373018a046b78d5037f6d4955256793cd
https://hyperledger.jfrog.io/artifactory/besu-binaries/besu/23.7.1/besu-23.7.1.zip / sha256: dfac11b2d6d9e8076ab2f86324d48d563badf76fd2a4aadc4469a97aef374ef5


## 23.7.0

- Was not released (failed burn-in test)


## 23.4.4

### Breaking Changes
- Move blockchain related variables in a dedicated storage, to pave the way to future optimizations [#5471](https://github.com/hyperledger/besu/pull/5471). The migration is performed automatically at startup,
and in case a rollback is needed, before installing a previous version, the migration can be reverted, using the subcommand `storage revert-variables` with the same configuration use to run Besu.
- Remove deprecated Rinkeby named network. [#5540](https://github.com/hyperledger/besu/pull/5540)
- Use BlobDB for blockchain storage to reduce initial sync time and write amplification (PR #5475). This PR reduces sync time by 14 hours on m6a.xlarge VM (1 day 8 hours 27 minutes instead of 1 day 22 hours 4 minutes).
### Additions and Improvements
- Allow Ethstats connection url to specify ws:// or wss:// scheme. [#5494](https://github.com/hyperledger/besu/issues/5494)
- Add support for Shanghai changes to the GraphQL service [#5496](https://github.com/hyperledger/besu/pull/5496)
- Unite the tx-pool CLI options under the same Tx Pool Options group in UX. [#5466](https://github.com/hyperledger/besu/issues/5466)
- Tidy DEBUG logs by moving engine API full logging to TRACE [#5529](https://github.com/hyperledger/besu/pull/5529)
- Remove PoW validation if merge is enabled as it is not needed any more [#5538](https://github.com/hyperledger/besu/pull/5538)
- Use BlobDB for blockchain storage to reduce initial sync time and write amplification [#5475](https://github.com/hyperledger/besu/pull/5475)
- Add healing flat db mechanism with early access CLI options `--Xsnapsync-synchronizer-flat-db-healing-enabled=true` [#5319](https://github.com/hyperledger/besu/pull/5319)
- Add debug_getRawTransaction method to the DEBUG suite [#5635](https://github.com/hyperledger/besu/pull/5635)

### Bug Fixes
- Fix backwards sync bug where chain is rolled back too far, especially when restarting Nimbus [#5497](https://github.com/hyperledger/besu/pull/5497)
- Check to ensure storage and transactions are not closed prior to reading/writing [#5527](https://github.com/hyperledger/besu/pull/5527) 
- Fix the unavailability of account code and storage on GraphQL/Bonsai [#5548](https://github.com/hyperledger/besu/pull/5548)

### Download Links
https://hyperledger.jfrog.io/artifactory/besu-binaries/besu/23.4.4/besu-23.4.4.tar.gz / sha256: bd476d235b6fe1f236a62bc709f41c87deb68b72c47bb5b58e56b9d9283af2c4
https://hyperledger.jfrog.io/artifactory/besu-binaries/besu/23.4.4/besu-23.4.4.zip / sha256: 4575000f4fd21d318e7b77340c9281d496bc800bee5b45a13684319e6f28bf27

## 23.4.3

- Was not released (failed burn-in test)

- ## 23.4.2

- Was not released (failed burn-in test)

## 23.4.1

### Breaking Changes
- Add request content length limit for the JSON-RPC API (5MB) [#5467](https://github.com/hyperledger/besu/pull/5467)
- `min-block-occupancy-ratio` options is now ignored on PoS networks [#5491](https://github.com/hyperledger/besu/pull/5491)

### Additions and Improvements
- Set the retention policy for RocksDB log files to maintain only the logs from the last week [#5428](https://github.com/hyperledger/besu/pull/5428)
- "Big-EOF" (the EOF version initially slotted for Shanghai) has been moved from Cancun to FutureEIPs [#5429](https://github.com/hyperledger/besu/pull/5429)
- EIP-4844: Zero blob transactions are invalid [#5425](https://github.com/hyperledger/besu/pull/5425)
- Transaction pool flag to disable specific behaviors for locally submitted transactions [#5418](https://github.com/hyperledger/besu/pull/5418)
- Added In-Protocol Deposit prototype (EIP-6110) in the experimental eip. [#5005](https://github.com/hyperledger/besu/pull/5055) [#5295](https://github.com/hyperledger/besu/pull/5295)
- New optional feature to save the txpool content to file on shutdown and reloading it on startup [#5434](https://github.com/hyperledger/besu/pull/5434)
- New option to send SNI header in TLS ClientHello message [#5439](https://github.com/hyperledger/besu/pull/5439)
- Early access - layered transaction pool implementation [#5290](https://github.com/hyperledger/besu/pull/5290)
- New RPC method `debug_getRawReceipts` [#5476](https://github.com/hyperledger/besu/pull/5476)
- Add TrieLogFactory plugin support [#5440](https://github.com/hyperledger/besu/pull/5440)
- Ignore `min-block-occupancy-ratio` option when on PoS networks, since in some cases, it prevents to have full blocks even if enough transactions are present [#5491](https://github.com/hyperledger/besu/pull/5491) 

### Bug Fixes
- Fix eth_feeHistory response for the case in which blockCount is higher than highestBlock requested. [#5397](https://github.com/hyperledger/besu/pull/5397)
- Fix Besu Docker image failing to start due to NoClassDefFoundError with org.xerial.snappy.Snappy library. [#5462](https://github.com/hyperledger/besu/pull/5462)

### Download Links

https://hyperledger.jfrog.io/hyperledger/besu-binaries/besu/23.4.1/besu-23.4.1.tar.gz / sha256: 49d3a7a069cae307497093d834f873ce7804a46dd59207d5e8321459532d318e
https://hyperledger.jfrog.io/hyperledger/besu-binaries/besu/23.4.1/besu-23.4.1.zip / sha256: 1d82ed83a816968aa9366d9310b275ca6438100f5d3eb1ec03d3474b2a5f5e76

## 23.4.0

### Breaking Changes
- In `evmtool` (an offline EVM executor tool principally used for reference tests), the `--prestate` and `--genesis` options no longer parse genesis files containing IBFT, QBFT, and Clique network definitions. The same genesis files will work with those json entries removed. [#5192](https://github.com/hyperledger/besu/pull/5192)
- In `--ethstats`, if the port is not specified in the URI, it will default to 443 and 80 for ssl and non-ssl connections respectively instead of 3000. [#5301](https://github.com/hyperledger/besu/pull/5301)
- Remove IBFT 1.0 feature [#5302](https://github.com/hyperledger/besu/pull/5302)
- Remove GoQuorum-compatible privacy feature [#5303](https://github.com/hyperledger/besu/pull/5303)
- Remove launcher command line utility [#5355](https://github.com/hyperledger/besu/pull/5355)
- Remove deprecated `tx-pool-future-max-by-account` option, see instead: `tx-pool-limit-by-account-percentage` [#5361](https://github.com/hyperledger/besu/pull/5361)
- Default configuration for the deprecated ECIP-1049 network has been removed from the CLI network list [#5371](https://github.com/hyperledger/besu/pull/5371)
- Besu now requires glibc 2.32 or later to run. Ubuntu 20.04 users will need to update to a newer version of Ubuntu, 22.04 or later to run Besu

### Additions and Improvements
- An alternate build target for the EVM using GraalVM AOT compilation was added.  [#5192](https://github.com/hyperledger/besu/pull/5192)
- To generate the binary install and use GraalVM 23.3.r17 or higher and run `./gradlew nativeCompile`.  The binary will be located in `ethereum/evmtool/build/native/nativeCompile`
- Upgrade RocksDB version from 7.7.3 to 8.0.0. Besu Team [contributed](https://github.com/facebook/rocksdb/pull/11099) to this release to make disabling checksum verification work. 
- Log an error with stacktrace when RPC responds with internal error [#5288](https://github.com/hyperledger/besu/pull/5288)
- `--ethstats-cacert` to specify root CA of ethstats server (useful for non-production environments). [#5301](https://github.com/hyperledger/besu/pull/5301)
- Update most dependencies to latest version [#5269](https://github.com/hyperledger/besu/pull/5269)
- If jemalloc is used, print its version in the configuration overview [#4738](https://github.com/hyperledger/besu/pull/4738)
- Add metrics for accounts and storage reads (Flat database vs Merkle Patricia Trie) [#5315](https://github.com/hyperledger/besu/pull/5315)
- Offload LogBloom cache generation to computation executor, to avoid interfere with other scheduled tasks [#4530](https://github.com/hyperledger/besu/pull/4530)
- Reference tests are upgraded to use v12.1 of the ethereum tests [#5343](https://github.com/hyperledger/besu/pull/5343)
- Add new sepolia bootnodes, which should improve peering in the testnet. [#5352](https://github.com/hyperledger/besu/pull/5352)
- Renamed --bonsai-maximum-back-layers-to-load option to --bonsai-historical-block-limit for clarity. Removed --Xbonsai-use-snapshots option as it is no longer functional [#5337](https://github.com/hyperledger/besu/pull/5337)
- Change Forest to use TransactionDB instead of OptimisticTransactionDB [#5328](https://github.com/hyperledger/besu/pull/5328)
- Performance: Reduced usage of UInt256 in EVM operations [#5331](https://github.com/hyperledger/besu/pull/5331)
- Changed wrong error message "Invalid params" when private tx is reverted to "Execution reverted" with correct revert reason in data. [#5369](https://github.com/hyperledger/besu/pull/5369)
- Changes to the way gas is estimated to provide an exact gas estimate [#5142](https://github.com/hyperledger/besu/pull/5142)
- Add zero reads to Bonsai TrieLogs [#5317](https://github.com/hyperledger/besu/pull/5317) 
- Bonsai TrieLog serialization interface and default implementation [#5372](https://github.com/hyperledger/besu/pull/5372) 

### Bug Fixes
- Fix eth_getBlockByNumber cache error for latest block when called during syncing [#5292](https://github.com/hyperledger/besu/pull/5292)
- Fix QBFT and IBFT unable to propose blocks on London when zeroBaseFee is used [#5276](https://github.com/hyperledger/besu/pull/5276) 
- Make QBFT validator smart contract mode work with london fork [#5249](https://github.com/hyperledger/besu/issues/5249)
- Try to connect to EthStats server by default with ssl followed by non-ssl. [#5301](https://github.com/hyperledger/besu/pull/5301)
- Allow --miner-extra-data to be used in Proof-of-Stake block production [#5291](https://github.com/hyperledger/besu/pull/5291)
- Add withdrawals to payloadId calculation to avoid collisions [#5321](https://github.com/hyperledger/besu/pull/5321) 
- Re-implement trace_block, trace_filter and trace_replayBlockTransactions RPC endpoints to fix memory issues and improve performance [#5131](https://github.com/hyperledger/besu/pull/5131)

### Download Links
https://hyperledger.jfrog.io/hyperledger/besu-binaries/besu/23.4.0/besu-23.4.0.zip / sha256: 023a267ee07ed6e069cb15020c1c0262efc5ea0a3e32adc6596068cff7fd0be5
https://hyperledger.jfrog.io/hyperledger/besu-binaries/besu/23.4.0/besu-23.4.0.tar.gz / sha256: 821695b3255c9f646f4d527e374219c96416f498231520f2eec2bebedc53f5a0

## 23.1.3 - Nimbus Hotfix
This update is strongly recommended for anyone running Nimbus with Besu. Due to the way Nimbus send request data, this can lead to a missed block proposal in certain circumstances.

### Bug Fixes
Add withdrawals to payloadId calculation to avoid collisions #5321
Download Links
https://hyperledger.jfrog.io/hyperledger/besu-binaries/besu/23.1.3/besu-23.1.3.tar.gz / sha256: 36898932a7535c4d126c1980443b33c9a4971f9354112992a18ee134c1777aa3
https://hyperledger.jfrog.io/hyperledger/besu-binaries/besu/23.1.3/besu-23.1.3.zip / sha256: adb3b17e45217f86a56f07f09faba2e5d8a0eb8a585ad5307696d6cc58ee2f73

## 23.1.2
This update is a mainnet-compatible Shanghai/Capella upgrade and is recommended for all Mainnet users.

### Breaking Changes

### Additions and Improvements
- Schedule Shanghai (Shapella) fork for Mainnet [#5230](https://github.com/hyperledger/besu/pull/5230)
- Increase default from 1000 to 5000 for `--rpc-max-logs-range` [#5209](https://github.com/hyperledger/besu/pull/5209)
- Bonsai-safe refactor [#5123](https://github.com/hyperledger/besu/pull/5123)
- Safe tracing [#5197](https://github.com/hyperledger/besu/pull/5197)

### Bug Fixes
- Persist backward sync status to support resuming across restarts [#5182](https://github.com/hyperledger/besu/pull/5182)

### Download Links
https://hyperledger.jfrog.io/hyperledger/besu-binaries/besu/23.1.2/besu-23.1.2.tar.gz / sha256: 3d3a709a3aab993a0801b412a4719d74e319f942ddc13fb0f30b3c4a54d12538
https://hyperledger.jfrog.io/hyperledger/besu-binaries/besu/23.1.2/besu-23.1.2.zip / sha256: 2a9ff091cb4349fc23625a52089400bb6529a831eb22d15d0221cb27039ab203

## 23.1.1
This update is required for the Goerli Shanghai/Capella upgrade and recommended for all Mainnet users. If you use Besu on Goerli, update to 23.1.1. If you previously used 23.1.1-RC1, update to test 23.1.1 on Goerli. 

### Breaking Changes

### Additions and Improvements
- Add support for Shanghai in Sepolia https://github.com/hyperledger/besu/pull/5088
- Add implementation for engine_getPayloadBodiesByRangeV1 and engine_getPayloadBodiesByHashV1 https://github.com/hyperledger/besu/pull/4980
- If a PoS block creation repetition takes less than a configurable duration, then waits before next repetition https://github.com/hyperledger/besu/pull/5048
- Allow other users to read the /opt/besu dir when using docker https://github.com/hyperledger/besu/pull/5092
- Invalid params - add some error detail #5066
- Added the option --kzg-trusted-setup to pass a custom setup file for custom networks or to override the default one for named networks [#5084](https://github.com/hyperledger/besu/pull/5084)
- Gas accounting for EIP-4844 [#4992](https://github.com/hyperledger/besu/pull/4992)
- Goerli configs for shapella [#5151](https://github.com/hyperledger/besu/pull/5151)

### Bug Fixes
- Fix engine_getPayloadV2 block value calculation [#5040](https://github.com/hyperledger/besu/issues/5040)
- Moves check for init code length before balance check [#5077](https://github.com/hyperledger/besu/pull/5077)
- Address concurrency problems with eth_call [#5179](https://github.com/hyperledger/besu/pull/5179)

### Download Links
https://hyperledger.jfrog.io/hyperledger/besu-binaries/besu/23.1.1/besu-23.1.1.tar.gz / sha256: 11c3e5cdbc06df16a690e7ee9f98eefa46848f9fa280824b6e4c896d88f6b975
https://hyperledger.jfrog.io/hyperledger/besu-binaries/besu/23.1.1/besu-23.1.1.zip / sha256: afcf852f193adb8e82d187aa4f02e4669f12cc680270624d37101b94cf37adec

## 23.1.1-RC1
### Sepolia Shanghai Release aka Sepolia Shapella aka Shapolia

This update is **not recommended for mainnet users**.

Besu 23.1.1-RC1 is a **required update for Sepolia users**

Sepolia Shanghai hardfork scheduled for: **Tue Feb 28 2023 04:04:48 UTC**

---

This release has everything from [23.1.0](https://github.com/hyperledger/besu/releases/tag/23.1.0) and in addition the following:

### Additions and Improvements
- Add support for Shanghai in Sepolia https://github.com/hyperledger/besu/pull/5088
- Add implementation for engine_getPayloadBodiesByRangeV1 and engine_getPayloadBodiesByHashV1 https://github.com/hyperledger/besu/pull/4980
- If a PoS block creation repetition takes less than a configurable duration, then waits before next repetition https://github.com/hyperledger/besu/pull/5048
- Allow other users to read the /opt/besu dir when using docker https://github.com/hyperledger/besu/pull/5092
- Invalid params - add some error detail [#5066](https://github.com/hyperledger/besu/pull/5066)

### Bug fixes
- Fix engine_getPayloadV2 block value calculation https://github.com/hyperledger/besu/issues/5040
- Moves check for init code length before balance check https://github.com/hyperledger/besu/pull/5077

### Download Links
https://hyperledger.jfrog.io/hyperledger/besu-binaries/besu/23.1.1-RC1/besu-23.1.1-RC1.tar.gz / sha256: 82cff41f3eace02006b0e670605848e0e77e045892f8fa9aad66cbd84a88221e
https://hyperledger.jfrog.io/hyperledger/besu-binaries/besu/23.1.1-RC1/besu-23.1.1-RC1.zip / sha256: 469c8d6a8ca9d78ee111ff1128d00bf3bcddacbf5b800ef6047717a2da0cc21d

## 23.1.0
Besu 23.1.0 is a recommended update for Mainnet users. Thank you all for your patience as we crafted this quarterly release.

This is a rather large release with some breaking changes, so please be sure to read these notes carefully before you upgrade any Besu instances. We are including a move to Java 17 LTS. To build and run Besu, please make sure you have Java 17 on the host machine. Additionally, there are a host of spec compliance changes that change existing formats, so please check the specific RPC updates. Lastly, this release formalizes a deprecation notice for GoQuorum privacy modes and IBFT1.0 in Besu. These will be removed in the 23.4 series, unless otherwise stated.

From the improvements and fixes side, we have a host of execution performance improvements and fixes for defects with bonsai storage. We have also included an error detection and auto-heal capability for nodes that encounter state issues. This should keep nodes online and validating that may have previously required a resync.

One final note. 23.1.0 is not a Shanghai ready release. If you intend to test Besu on the long-lived testnets like Zhejiang, please [follow the instructions here](https://notes.ethereum.org/@launchpad/zhejiang). We will have more to share on our official Shanghai releases soon.

### Breaking Changes
- Change JsonRpc http service to return the error -32602 (Invalid params) with a 200 http status code
- Besu requires minimum Java 17 and up to build and run [#3320](https://github.com/hyperledger/besu/issues/3320)
- PKCS11 with nss module (PKCS11 based HSM can be used in DevP2P TLS and QBFT PKI) does not work with RSA keys
  in Java 17. SoftHSM is tested manually and working. (Other PKCS11 HSM are not tested). The relevant unit and acceptance
  tests are updated to use EC private keys instead of RSA keys.
- Change eth_feeHistory parameter `blockCount` to accept hexadecimal string (was accepting plain integer) [#5047](https://github.com/hyperledger/besu/pull/5047)
- Default configurations for the deprecated Ropsten, Kiln, Shandong, and Astor networks have been removed from the CLI network list. These networks can currently be accessed but will require a user-provided genesis configuration. [#4869](https://github.com/hyperledger/besu/pull/4869)
- GoQuorum-compatible privacy is deprecated and will be removed in 23.4
- IBFT 1.0 is deprecated and will be removed in 23.4
- Optimize SSTORE Operation execution time (memoize current and original value) [#4836](https://github.com/hyperledger/besu/pull/4836)

### Additions and Improvements
- Default rpc batch request to 1024 [#5104](https://github.com/hyperledger/besu/pull/5104) [#5108](https://github.com/hyperledger/besu/pull/5108)
- Add a new CLI option to limit the number of requests in a single RPC batch request. [#4965](https://github.com/hyperledger/besu/pull/4965)
- Support for new DATAHASH opcode as part of EIP-4844 [#4823](https://github.com/hyperledger/besu/issues/4823)
- Send only hash announcement for blob transaction type [#4940](https://github.com/hyperledger/besu/pull/4940)
- Add `excess_data_gas` field to block header [#4958](https://github.com/hyperledger/besu/pull/4958)
- Add `max_fee_per_data_gas` field to transaction [#4970](https://github.com/hyperledger/besu/pull/4970)
- Added option to evm CLI tool to allow code execution at specific forks [#4913](https://github.com/hyperledger/besu/pull/4913)
- Improve get account performance by using the world state updater cache [#4897](https://github.com/hyperledger/besu/pull/4897)
- Add new KZG precompile and option to override the trusted setup being used [#4822](https://github.com/hyperledger/besu/issues/4822)
- Add implementation for eth_createAccessList RPC method [#4942](https://github.com/hyperledger/besu/pull/4942)
- Updated reference tests to v11.3 [#4996](https://github.com/hyperledger/besu/pull/4996)
- Add DebugGetRawBlock and DebugGetRawHeader RPC methods [#5011](https://github.com/hyperledger/besu/pull/5011)
- Besu requires minimum Java 17 and up to build and run [#3320](https://github.com/hyperledger/besu/issues/3320)
- Add worldstate auto-heal mechanism [#5059](https://github.com/hyperledger/besu/pull/5059)
- Support for EIP-4895 - Withdrawals for Shanghai fork
- Improve SLOAD and SSTORE performance by caching empty slots [#4874](https://github.com/hyperledger/besu/pull/4874)
- RPC methods that lookup block by hash will now return an error response if no block found [#4582](https://github.com/hyperledger/besu/pull/4582)
- Added support for `safe` and `finalized` strings for the RPC methods using defaultBlock parameter [#4902](https://github.com/hyperledger/besu/pull/4902)
- Added post-execution state logging option to EVM Tool [#4709](https://github.com/hyperledger/besu/pull/4709)
- Add access list to Transaction Call Object [#4802](https://github.com/hyperledger/besu/issues/4801)
- Add timestamp fork support, including shanghaiTime and cancunTime forks [#4743](https://github.com/hyperledger/besu/pull/4743)
- Optimization:  Memoize transaction size and hash at the same time [#4812](https://github.com/hyperledger/besu/pull/4812)
- Add chain data pruning feature with three experimental CLI options: `--Xchain-pruning-enabled`, `--Xchain-pruning-blocks-retained` and `--Xchain-pruning-frequency` [#4686](https://github.com/hyperledger/besu/pull/4686)
  - Note that chain pruning is hidden and disabled by default. Once you choose to enable chain pruning, a new column family will be added to the db and you cannot roll back to a previous versi
    on of Besu.

### Bug Fixes
- Mitigation fix for stale bonsai code storage leading to log rolling issues on contract recreates [#4906](https://github.com/hyperledger/besu/pull/4906)
- Ensure latest cached layered worldstate is subscribed to storage, fix problem with RPC calls using 'latest' [#5076](https://github.com/hyperledger/besu/pull/5076)
- Fix for segmentation faults on worldstate truncation, snap-sync starts [#4786](https://github.com/hyperledger/besu/pull/4786)
- Fix for worldstate mismatch on failed forkchoiceUpdate [#4862](https://github.com/hyperledger/besu/pull/4862)

Download Links
https://hyperledger.jfrog.io/hyperledger/besu-binaries/besu/23.1.0/besu-23.1.0.tar.gz / sha256: 9081da04d47c3ff0a6ecc2256d353c7a02212f9b46f2c867a9365e18026c3a6e
https://hyperledger.jfrog.io/hyperledger/besu-binaries/besu/23.1.0/besu-23.1.0.zip / sha256: e037f5c8f976150af40403311d1c81018f4c3dfbef0ad33324d8c3e708d1fdca

## 23.1.0-RC1

### Breaking Changes
- Default configurations for the deprecated Ropsten, Kiln, Shandong, and Astor networks have been removed from the CLI network list. These networks can currently be accessed but will require a user-provided genesis configuration. [#4869](https://github.com/hyperledger/besu/pull/4869)

### Additions and Improvements

- Improve SLOAD and SSTORE performance by caching empty slots [#4874](https://github.com/hyperledger/besu/pull/4874)
- RPC methods that lookup block by hash will now return an error response if no block found [#4582](https://github.com/hyperledger/besu/pull/4582)
- Added support for `safe` and `finalized` strings for the RPC methods using defaultBlock parameter [#4902](https://github.com/hyperledger/besu/pull/4902)

### Bug Fixes

### Download Links
https://hyperledger.jfrog.io/hyperledger/besu-binaries/besu/23.1.0-RC1/besu-23.1.0-RC1.tar.gz / sha256: 30906891e528b3b4e3ce8e2313550a1da066b31ea10b05456dd0ad026792b46d
https://hyperledger.jfrog.io/hyperledger/besu-binaries/besu/23.1.0-RC1/besu-23.1.0-RC1.zip / sha256: 9067d1929079ae4a7c165e6f1e2bae08834939ed191f976d26544dc93352c306

## 23.1.0-beta

### Breaking Changes
- GoQuorum-compatible privacy is deprecated and will be removed in 23.4
- IBFT 1.0 is deprecated and will be removed in 23.4
- Optimize SSTORE Operation execution time (memoize current and original value) [#4836](https://github.com/hyperledger/besu/pull/4836)

### Additions and Improvements
- Added post-execution state logging option to EVM Tool [#4709](https://github.com/hyperledger/besu/pull/4709)
- Add access list to Transaction Call Object [#4802](https://github.com/hyperledger/besu/issues/4801)
- Add timestamp fork support, including shanghaiTime and cancunTime forks [#4743](https://github.com/hyperledger/besu/pull/4743)
- Optimization:  Memoize transaction size and hash at the same time [#4812](https://github.com/hyperledger/besu/pull/4812)
- Add chain data pruning feature with three experimental CLI options: `--Xchain-pruning-enabled`, `--Xchain-pruning-blocks-retained` and `--Xchain-pruning-frequency` [#4686](https://github.com/hyperledger/besu/pull/4686)
  - Note that chain pruning is hidden and disabled by default. Once you choose to enable chain pruning, a new column family will be added to the db and you cannot roll back to a previous version of Besu.

### Bug Fixes
- Fix for segmentation faults on worldstate truncation, snap-sync starts [#4786](https://github.com/hyperledger/besu/pull/4786)
- Fix for worldstate mismatch on failed forkchoiceUpdate [#4862](https://github.com/hyperledger/besu/pull/4862)

### Download Links

## 22.10.3

### Breaking Changes
- Added `--rpc-max-logs-range` CLI option to allow limiting the number of blocks queried by `eth_getLogs` RPC API. Default value: 1000 [#4597](https://github.com/hyperledger/besu/pull/4597)
- The `graalvm` docker variant no longer meets the performance requirements for Ethereum Mainnet.  The `openjdk-11` and `openjdk-latest` variants are recommended in its place.

### Additions and Improvements
- Implement Eth/68 sub-protocol [#4715](https://github.com/hyperledger/besu/issues/4715)
- Increase the speed of modexp gas execution and execution. [#4780](https://github.com/hyperledger/besu/pull/4780)
- Added experimental CLI options `--Xeth-capability-max` and `--Xeth-capability-min` to specify a range of capabilities to be supported by the Eth protocol. [#4752](https://github.com/hyperledger/besu/pull/4752)
- Set the default curve in the EVMTool, like is done in production operations [#4790](https://github.com/hyperledger/besu/pull/4790)

### Bug Fixes
- Fix storage key format for eth_getProof so that it follows the EIP-1474 spec [#4564](https://github.com/hyperledger/besu/pull/4564)

### Download Links
https://hyperledger.jfrog.io/hyperledger/besu-binaries/besu/22.10.3/besu-22.10.3.tar.gz / sha256: 7213f9445a84a196e94ae1877c6fdb1e51d37bfb19615da02ef5121d4f40e38c
https://hyperledger.jfrog.io/hyperledger/besu-binaries/besu/22.10.3/besu-22.10.3.zip / sha256: 0bf6bc98e01b0c1045f1b7d841a390c575bc5203c2a4e543d922fbc1ea0d3d5d

## 22.10.2
This is a hotfix release to resolve a race condition that results in segfaults, introduced in 22.10.1 release.

### Bug Fixes
- bugfix for async operations on Snapshot worldstates [#4767](https://github.com/hyperledger/besu/pull/4767)

### Download Links
https://hyperledger.jfrog.io/hyperledger/besu-binaries/besu/22.10.2/besu-22.10.2.tar.gz  / sha256: cdb36141e3cba6379d35016e0a2de2edba579d4786124b5f7257b1e4a68867a2
https://hyperledger.jfrog.io/hyperledger/besu-binaries/besu/22.10.2/besu-22.10.2.zip / sha256: 4c9208f684762670cb4f2c6ebfb6930e05e339a7c3c586fe8caa9f26462830aa


## 22.10.1

### Breaking Changes
- Fields `publicKey` and `raw` removed from RPC API `Transaction` result object [#4575](https://github.com/hyperledger/besu/pull/4575)

### Additions and Improvements
- Explain and improve price validation for London and local transactions during block proposal selection [#4602](https://github.com/hyperledger/besu/pull/4602)
- Support for ephemeral testnet Shandong, for EOF testing. [#4599](https://github.com/hyperledger/besu/pull/4599)
- Improve performance of block processing by parallelizing some parts during the "commit" step [#4635](https://github.com/hyperledger/besu/pull/4635)
- Upgrade RocksDB version from 7.6.0 to 7.7.3
- Added new RPC endpoints `debug_setHead` & `debug_replayBlock  [#4580](https://github.com/hyperledger/besu/pull/4580)
- Upgrade OpenTelemetry to version 1.19.0 [#3675](https://github.com/hyperledger/besu/pull/3675)
- Implement Eth/67 sub-protocol [#4596](https://github.com/hyperledger/besu/issues/4596)
- Backward sync log UX improvements [#4655](https://github.com/hyperledger/besu/pull/4655)
- Enable RocksDB Bloom filters to improve read performance [#4682](https://github.com/hyperledger/besu/pull/4682)
- Backward sync: use retry switching peer when fetching data from peers [#4656](https://github.com/hyperledger/besu/pull/4656)
- Shanghai implementation of EIP-3651 Warm coinbase [#4620](https://github.com/hyperledger/besu/pull/4620) 
- Shanghai implementation of EIP-3855 Push0 [#4660](https://github.com/hyperledger/besu/pull/4660)
- Shanghai implementation of EIP-3540 and EIP-3670 Ethereum Object Format and Code Validation [#4644](https://github.com/hyperledger/besu/pull/4644)
- Remove some log statements that are keeping some objects live in heap for a long time, to reduce the amount of memory required during initial sync [#4705](https://github.com/hyperledger/besu/pull/4705)
- Add field `type` to Transaction receipt object (eth_getTransactionReceipt) [#4505](https://github.com/hyperledger/besu/issues/4505)
- Print an overview of configuration and system information at startup [#4451](https://github.com/hyperledger/besu/pull/4451)
- Do not send new payloads to backward sync if initial sync is in progress [#4720](https://github.com/hyperledger/besu/issues/4720)
- Improve the way transaction fee cap validation is done on London fee market to not depend on transient network conditions [#4598](https://github.com/hyperledger/besu/pull/4598) 
- Preload and cache account and storage data from RocksDB to improve performance  [#4737](https://github.com/hyperledger/besu/issues/4737)

### Bug Fixes
- Restore updating chain head and finalized block during backward sync [#4718](https://github.com/hyperledger/besu/pull/4718)

### Download Links
https://hyperledger.jfrog.io/hyperledger/besu-binaries/besu/22.10.1/besu-22.10.1.tar.gz  / sha256: b6757b9fc69b782cdabb95b1e784d31b1effcc2e25c6b198b2f9d6b3786c7a8a
https://hyperledger.jfrog.io/hyperledger/besu-binaries/besu/22.10.1/besu-22.10.1.zip / sha256: 0dbee534620c7cc0fac0596e6df0c7f8a74be9df9cecd9d4f1407016f30fb9a1

## 22.10.0

### Breaking Changes
- Internal and interface APIs relating to storage have migrated from `UInt256` to `Bytes32` [#4562](https://github.com/hyperledger/besu/pull/4562)
- Flexible Privacy Groups (early access) support to Tessera's EC encryptor (contracts modified) [#4282](https://github.com/hyperledger/besu/pull/4282)
  * Before this change, the `bytes32` type was used for the enclave public keys, just supporting encryptors with public keys of that length (like the default NaCl)
  * For the EC encryptor, the encoded public key length is 91
- `--tx-pool-hashes-max-size` option removed (deprecated in 22.1.3)
- `--Xmerge-support` option removed (deprecated in 22.4.2) [#4518](https://github.com/hyperledger/besu/pull/4518)
- Breaking API changes in the `OperationTracer` interface to enable performance work.
  * The `traceExecution` method has been replaced with `tracePreExecution` and `tracePostExecution` methods, called just before and just after operation execution.
  * See `DebugOperationTracer` and `StandardJsonTracer` for migration examples.

### Additions and Improvements
- Updated jackson-databind library to version 2.13.4.2 addressing [CVE-2022-42003](https://nvd.nist.gov/vuln/detail/CVE-2022-42003)
- Update snapsync feature to avoid restarting the download of the world state from scratch when restarting Besu [#4381](https://github.com/hyperledger/besu/pull/4381)
- Added worldstate snapshot isolation to improve the stability of bonsai (`--Xbonsai-use-snapshots=true`) [#4351](https://github.com/hyperledger/besu/pull/4531)
- Reduce the number of runtime exceptions (SecurityModuleException) and unnecessary executions during ECIES handshake, by trying to decrypt EIP-8 formatted messages first [#4508](https://github.com/hyperledger/besu/pull/4508).
- Improved RLP processing of zero-length string as 0x80 [#4283](https://github.com/hyperledger/besu/pull/4283) [#4388](https://github.com/hyperledger/besu/issues/4388)
- Increased level of detail in JSON-RPC parameter error log messages [#4510](https://github.com/hyperledger/besu/pull/4510)
- New unstable configuration options to set the maximum time, in milliseconds, a PoS block creation jobs is allowed to run [#4519](https://github.com/hyperledger/besu/pull/4519)
- Tune EthScheduler thread pools to avoid recreating too many threads [#4529](https://github.com/hyperledger/besu/pull/4529)
- RocksDB snapshot based worldstate and plugin-api addition of Snapshot interfaces [#4409](https://github.com/hyperledger/besu/pull/4409)
- Continuously try to build better block proposals until timeout or GetPayload is called [#4516](https://github.com/hyperledger/besu/pull/4516)
- Upgrade RocksDB database version from 6.29.5 to 7.6.0 [#4517](https://github.com/hyperledger/besu/pull/4517)
- Avoid connecting to self when using static-nodes [#4521](https://github.com/hyperledger/besu/pull/4521)
- EVM performance has increased 20%-100% depending on the particulars of the contract. [#4540](https://github.com/hyperledger/besu/pull/4540)
- Improve calculateRootHash method performance during Block processing [#4568](https://github.com/hyperledger/besu/pull/4568)
- Bring GraphQL into compliance with execution-api specs [#4112](https://github.com/hyperledger/besu/pull/4112)
- Refactor unverified forkchoice event [#4487](https://github.com/hyperledger/besu/pull/4487)
- Improve UX of initial sync logs, pushing not relevant logs to debug level [#4486](https://github.com/hyperledger/besu/pull/4486)
- Optimize pivot block selector on PoS networks [#4488](https://github.com/hyperledger/besu/pull/4488)
- Optimize Snap sync on PoS networks [#4462](https://github.com/hyperledger/besu/pull/4462)

### Bug Fixes
- Fixed default fromBlock value and improved parameter interpretation in eth_getLogs RPC handler [#4513](https://github.com/hyperledger/besu/pull/4513)
- Fix for NoSuchElementException for missing invalid reason when rejecting a local sent transaction [#4569](https://github.com/hyperledger/besu/pull/4569)
- Corrects treating a block as bad on internal error during either validation or processing [#4512](https://github.com/hyperledger/besu/issues/4512)
- Corrects emission of blockadded events when rewinding during a re-org. Fix for [#4495](https://github.com/hyperledger/besu/issues/4495)
- Always return a transaction type for pending transactions [#4364](https://github.com/hyperledger/besu/pull/4364)
- Avoid a cyclic reference while printing EngineExchangeTransitionConfigurationParameter [#4357](https://github.com/hyperledger/besu/pull/4357)
- Corrects treating a block as bad on internal error [#4512](https://github.com/hyperledger/besu/issues/4512)
- In GraphQL update scalar parsing to be variable friendly [#4522](https://github.com/hyperledger/besu/pull/4522)
- Initiate connection to maintained peers soon after startup. [#4469](https://github.com/hyperledger/besu/pull/4469)
- Update apache-commons-text to 1.10.0 to address CVE-2022-42889 [#4542](https://github.com/hyperledger/besu/pull/4542)

### Download Links

https://hyperledger.jfrog.io/hyperledger/besu-binaries/besu/22.10.0/besu-22.10.0.tar.gz  / sha256: 88fb5df567e4ec3547d7d2970cfef00debbd020c0da66b19166d43779b3b2b85
https://hyperledger.jfrog.io/hyperledger/besu-binaries/besu/22.10.0/besu-22.10.0.zip / sha256: c8e39f7c879409cb9b47f4d3de5e9c521249083830a8c9a45e8a14a319fe195d

## 22.10.0-RC2

### Breaking Changes
- Flexible Privacy Groups (early access) support to Tessera's EC encryptor (contracts modified) [#4282](https://github.com/hyperledger/besu/pull/4282)
  * Before this change, the `bytes32` type was used for the enclave public keys, just supporting encryptors with public keys of that length (like the default NaCl)
  * For the EC encryptor, the encoded public key length is 91
- `--tx-pool-hashes-max-size` option removed (deprecated in 22.1.3)
- `--Xmerge-support` option remove (deprecated in 22.4.2) [#4518](https://github.com/hyperledger/besu/pull/4518)
- Breaking API changes in the `OperationTracer` interface to enable performance work.
  * The `traceExecution` method has been replaced with `tracePreExecution` and `tracePostExecution` methods, called just before and just after operation execution. 
  * See `DebugOperationTracer` and `StandardJsonTracer` for migration examples.

### Additions and Improvements
- Reduce the number of runtime exceptions (SecurityModuleException) and unnecessary executions during ECIES handshake, by trying to decrypt EIP-8 formatted messages first [#4508](https://github.com/hyperledger/besu/pull/4508).
- Improved RLP processing of zero-length string as 0x80 [#4283](https://github.com/hyperledger/besu/pull/4283) [#4388](https://github.com/hyperledger/besu/issues/4388)
- Increased level of detail in JSON-RPC parameter error log messages [#4510](https://github.com/hyperledger/besu/pull/4510)
- New experimental configuration options to set the maximum time, in milliseconds, a PoS block creation jobs is allowed to run [#4519](https://github.com/hyperledger/besu/pull/4519)
- Tune EthScheduler thread pools to avoid recreating too many threads [#4529](https://github.com/hyperledger/besu/pull/4529)
- RocksDB snapshot based worldstate and plugin-api addition of Snapshot interfaces [#4409](https://github.com/hyperledger/besu/pull/4409)
- Continuously try to build better block proposals until timeout or GetPayload is called [#4516](https://github.com/hyperledger/besu/pull/4516)
- Upgrade RocksDB database version from 6.29.5 to 7.6.0 [#4517](https://github.com/hyperledger/besu/pull/4517)
- Avoid connecting to self when using static-nodes [#4521](https://github.com/hyperledger/besu/pull/4521)
- EVM performance has increased 20%-100% depending on the particulars of the contract. [#4540](https://github.com/hyperledger/besu/pull/4540)
- Improve calculateRootHash method performance during Block processing [#4568](https://github.com/hyperledger/besu/pull/4568)

### Bug Fixes
- Corrects emission of blockadded events when rewinding during a re-org. Fix for [#4495](https://github.com/hyperledger/besu/issues/4495)
- Always return a transaction type for pending transactions [#4364](https://github.com/hyperledger/besu/pull/4364)
- Avoid a cyclic reference while printing EngineExchangeTransitionConfigurationParameter [#4357](https://github.com/hyperledger/besu/pull/4357)
- Corrects treating a block as bad on internal error [#4512](https://github.com/hyperledger/besu/issues/4512)
- In GraphQL update scalar parsing to be variable friendly [#4522](https://github.com/hyperledger/besu/pull/4522)
- Initiate connection to maintained peers soon after startup. [#4469](https://github.com/hyperledger/besu/pull/4469)
- Update apache-commons-text to 1.10.0 to address CVE-2022-42889 [#4542](https://github.com/hyperledger/besu/pull/4542)

### Download Links


## 22.10.0-RC1

### Additions and Improvements
- Bring GraphQL into compliance with execution-api specs [#4112](https://github.com/hyperledger/besu/pull/4112)
- Refactor unverified forkchoice event [#4487](https://github.com/hyperledger/besu/pull/4487)
- Improve UX of initial sync logs, pushing not relevant logs to debug level [#4486](https://github.com/hyperledger/besu/pull/4486)
- Optimize pivot block selector on PoS networks [#4488](https://github.com/hyperledger/besu/pull/4488)
- Optimize Snap sync on PoS networks [#4462](https://github.com/hyperledger/besu/pull/4462)

### Bug Fixes

### Download Links
https://hyperledger.jfrog.io/artifactory/besu-binaries/besu/22.10.0-RC1/besu-22.10.0-RC1.zip / sha256: 16fd47533aa2986491143e5f4a052c0aa4866ebfa415abbf3ca868e4fbeac6ce
https://hyperledger.jfrog.io/artifactory/besu-binaries/besu/22.10.0-RC1/besu-22.10.0-RC1.tar.gz / sha256: 48fd3480e4380580ed9187302be987e9eca2b445935ec6a509e7269898d8a4a8

## 22.7.7

### Additions and Improvements
- Tune EthScheduler thread pools to avoid recreating too many threads [#4529](https://github.com/hyperledger/besu/issues/4529)
- Reduce the number of runtime exceptions (SecurityModuleException) and unnecessary executions during ECIES handshake, by trying to decrypt EIP-8 formatted messages first [#4508](https://github.com/hyperledger/besu/pull/4508).
- The block variable was keeping too much memory while waiting for future to finish [#4489](https://github.com/hyperledger/besu/issues/4489)

### Bug Fixes
- Corrects treating a block as bad on internal error [#4512](https://github.com/hyperledger/besu/issues/4512)
- update appache-commons-text to 1.10.0 to address CVE-2022-42889 [#4542](https://github.com/hyperledger/besu/pull/4542)
- In GraphQL update scalar parsing to be variable friendly [#4522](https://github.com/hyperledger/besu/pull/4522)

### Download Links
https://hyperledger.jfrog.io/hyperledger/besu-binaries/besu/22.7.7/besu-22.7.7.zip / sha256: 79b2b1518605603d8268f873f2576617ca8340d89c045e0eda6896f40defea0d
https://hyperledger.jfrog.io/hyperledger/besu-binaries/besu/22.7.7/besu-22.7.7.tar.gz / sha256: 161c52ba9be8508767e80dbce796b4ad2cc5b649f7ed15387c6359d1e15753f6

## 22.7.6
Hotfix release of the 22.7.x series to address [#4495](https://github.com/hyperledger/besu/issues/4495) which could result in failed block proposals on merge networks.

### Additions and Improvements
- Bring GraphQL into compliance with execution-api specs [#4112](https://github.com/hyperledger/besu/pull/4112)

### Bug Fixes
- Corrects emission of blockadded events when rewinding during a re-org. [#4497](https://github.com/hyperledger/besu/issues/4497)

### Download Links
https://hyperledger.jfrog.io/hyperledger/besu-binaries/besu/22.7.6/besu-22.7.6.zip / sha256: ae05040027b96ba458a08cfee8577dafe1d85a3afce793f00f798cedb3ab547d
https://hyperledger.jfrog.io/hyperledger/besu-binaries/besu/22.7.6/besu-22.7.6.tar.gz / sha256: 9e538852f16fd39b884c4c342beaad813e33ab24890634c01eee3d37dc1da893

## 22.7.5

### Additions and Improvements
- Avoid sending added block events to transaction pool, and processing incoming transactions during initial sync [#4457](https://github.com/hyperledger/besu/pull/4457)
- When building a new proposal, keep the best block built until now instead of the last one [#4455](https://github.com/hyperledger/besu/pull/4455)
- Add Mainnet to merged networks [#4463](https://github.com/hyperledger/besu/pull/4463)

### Bug Fixes
- Fixed logIndex value returned by eth_getLogs RPC call [#4355](https://github.com/hyperledger/besu/pull/4355)

### Download Links
https://hyperledger.jfrog.io/hyperledger/besu-binaries/besu/22.7.5/besu-22.7.5.zip / sha256: b5d7b255b249beea0f46ec397122823c75f2373083a71a9f7b4c98b2b0f94997
https://hyperledger.jfrog.io/hyperledger/besu-binaries/besu/22.7.5/besu-22.7.5.tar.gz / sha256: 91e3cbc16c46c53f7bf55bdd968553d0fb4087bff1e244cb03ac175ac54cf718


## 22.7.4

### Bug Fixes
- Remove records that track transactions by sender when they are empty to same memory in the transaction pool [#4415](https://github.com/hyperledger/besu/pull/4415)
- Add Toml configuration file support for _--Xplugin-rocksdb-high-spec-enabled_ flag [#4438](https://github.com/hyperledger/besu/pull/4438)

### Download Links
- https://hyperledger.jfrog.io/hyperledger/besu-binaries/besu/22.7.4/besu-22.7.4.zip / sha256: 4f2a0c20bee7f266ec1dcb45fa90ae1ca42f4b22e9b21a601b7705357259aea9
- https://hyperledger.jfrog.io/hyperledger/besu-binaries/besu/22.7.4/besu-22.7.4.tar.gz / sha256: a60efc4d515ac94710bbc6d61a24f409b03fcfc02323bee2a2d75c883fc99dce

## 22.7.3

### Additions and Improvements
- Allow free gas networks in the London fee market [#4061](https://github.com/hyperledger/besu/issues/4061)
- Upgrade besu-native to 0.6.0 and use Blake2bf native implementation if available by default [#4264](https://github.com/hyperledger/besu/pull/4264)
- Resets engine QoS timer with every call to the engine API instead of only when ExchangeTransitionConfiguration is called [#4411](https://github.com/hyperledger/besu/issues/4411)
- ExchangeTransitionConfiguration mismatch will only submit a debug log not a warning anymore [#4411](https://github.com/hyperledger/besu/issues/4411)
- Upgrade besu-native to 0.6.1 and include linux arm64 build of bls12-381 [#4416](https://github.com/hyperledger/besu/pull/4416)
- Create a new flag on RocksDB (_--Xplugin-rocksdb-high-spec-enabled_) for high spec hardware to boost performance
- Transaction pool improvements to avoid filling the pool with not executable transactions, that could result in empty or semi-empty block proposals [#4425](https://github.com/hyperledger/besu/pull/4425)
- Limit Transaction pool consumption by sender to a configurable percentage of the pool size [#4417](https://github.com/hyperledger/besu/pull/4417)

### Bug Fixes
- Retry block creation if there is a transient error and we still have time, to mitigate empty block issue [#4407](https://github.com/hyperledger/besu/pull/4407)
- Fix StacklessClosedChannelException in Besu and resulted timeout errors in CL clients ([#4398](https://github.com/hyperledger/besu/issues/4398), [#4400](https://github.com/hyperledger/besu/issues/4400))
- Return JSON-RPC error code instead of INVALID in engine api when certain storage exceptions are encountered ([#4349](https://github.com/hyperledger/besu/issues/4349))

### Download links
- https://hyperledger.jfrog.io/artifactory/besu-binaries/besu/22.7.3/besu-22.7.3.tar.gz / sha256: `b0863fe2406cab57caf8a02f2bf02632cc5198622ac48b69bc63c128703bbd79`
- https://hyperledger.jfrog.io/artifactory/besu-binaries/besu/22.7.3/besu-22.7.3.zip / sha256: `368c6cb86119f8fe30bb12ab8c63b4d95a0fd8baf9c9414307a0a4033756b709`

## 22.7.2
### Besu 22.7.2 is a recommended release for the Merge and Mainnet users. 22.7.1 remains Merge-ready. This release provides additional robustness before the Merge with some fixes and improvements in sync, peering, and logging.

### Additions and Improvements
- Better management of jemalloc presence/absence in startup script [#4237](https://github.com/hyperledger/besu/pull/4237)
- Retry mechanism when getting a broadcasted block fail on all peers [#4271](https://github.com/hyperledger/besu/pull/4271)
- Filter out disconnected peers when fetching available peers [#4269](https://github.com/hyperledger/besu/pull/4269)
- Updated the default value of fast-sync-min-peers post merge [#4298](https://github.com/hyperledger/besu/pull/4298)
- Log imported block info post merge [#4310](https://github.com/hyperledger/besu/pull/4310)
- Transaction pool eviction by sender from tail of transaction list [#4327](https://github.com/hyperledger/besu/pull/4327)
- Transaction pool sender future nonce limits [#4336](https://github.com/hyperledger/besu/pull/4336)
- Pandas! Pandas now appear in 3 phases: The black bear and polar bear that are preparing? Those will appear when
your client has TTD configured (which is setup by default for mainnet), is in sync, and processing Proof of Work blocks. In the second phase you will see them powering up when the Terminal Total Difficulty block is added to the blockchain.
The final form of the Ethereum Panda will appear when the first finalized block is received from the Consensus Layer.

### Bug Fixes
- Accept wit/80 from Nethermind [#4279](https://github.com/hyperledger/besu/pull/4279)
- Properly shutdown the miner executor, to avoid waiting 30 seconds when stopping [#4353](https://github.com/hyperledger/besu/pull/4353)

### Download links
- https://hyperledger.jfrog.io/artifactory/besu-binaries/besu/22.7.2/besu-22.7.2.tar.gz / sha256: `8030a48f824c7bbc138b38a9e84e5531950bc16f6d21cda8b215232cce334214`
- https://hyperledger.jfrog.io/artifactory/besu-binaries/besu/22.7.2/besu-22.7.2.zip / sha256: `72653171b1ddd910e705fc6f616d7f1f4c120ef0d91718f0376f3ee5f2982c11`


## 22.7.1
### Merge Ready Release. Required update for The Merge on ethereum mainnet!
### Additions and Improvements
- Introduce a cap to reputation score increase [#4230](https://github.com/hyperledger/besu/pull/4230)
- Add experimental CLI option for `--Xp2p-peer-lower-bound` [#4200](https://github.com/hyperledger/besu/pull/4200)
- Improve pending blocks retrieval mechanism [#4227](https://github.com/hyperledger/besu/pull/4227)
- Set mainnet terminal total difficulty [#4260](https://github.com/hyperledger/besu/pull/4260)

### Bug Fixes
- Fixes off-by-one error for mainnet TTD fallback [#4223](https://github.com/hyperledger/besu/pull/4223)
- Fix off-by-one error in AbstractRetryingPeerTask [#4254](https://github.com/hyperledger/besu/pull/4254)
- Refactor and fix retrying get block switching peer [#4256](https://github.com/hyperledger/besu/pull/4256)
- Fix encoding of key (short hex) in eth_getProof [#4261](https://github.com/hyperledger/besu/pull/4261)
- Fix for post-merge networks fast-sync [#4224](https://github.com/hyperledger/besu/pull/4224), [#4276](https://github.com/hyperledger/besu/pull/4276)

### Download links
- https://hyperledger.jfrog.io/artifactory/besu-binaries/besu/22.7.1/besu-22.7.1.tar.gz / sha256: `7cca4c11e1d7525c172f2af9fbf456d134ada60e970d8b6abcfcd6c623b5dd36`
- https://hyperledger.jfrog.io/artifactory/besu-binaries/besu/22.7.1/besu-22.7.1.zip / sha256: `ba6e0b9b65ac36d041a5072392f119ff76e8e9f53a3d7b1e1a658ef1e4705d7a`



## 22.7.0

### Additions and Improvements
- Deprecation warning for Ropsten, Rinkeby, Kiln [#4173](https://github.com/hyperledger/besu/pull/4173)

### Bug Fixes

- Fixes previous known issue [#3890](https://github.com/hyperledger/besu/issues/3890)from RC3 requiring a restart post-merge to continue correct transaction handling.
- Stop producing stack traces when a get headers response only contains the range start header [#4189](https://github.com/hyperledger/besu/pull/4189)
- Upgrade Spotless to 6.8.0 [#4195](https://github.com/hyperledger/besu/pull/4195)
- Upgrade Gradle to 7.5 [#4196](https://github.com/hyperledger/besu/pull/4196)

### Download links
- https://hyperledger.jfrog.io/artifactory/besu-binaries/besu/22.7.0/besu-22.7.0.tar.gz / sha256: `af21104a880c37706b660aa816e1c38b2b3f603a97420ddcbc889324b71aa50e`
- https://hyperledger.jfrog.io/artifactory/besu-binaries/besu/22.7.0/besu-22.7.0.zip / sha256: `5b1586362e6e739c206c25224bb753a372bad70c0b22dbe091f9253024ebdc45`

## 22.7.0-RC3

### Known/Outstanding issues:
- Besu requires a restart post-merge to re-enable remote transaction processing [#3890](https://github.com/hyperledger/besu/issues/3890)

### Additions and Improvements
- Engine API: Change expiration time for JWT tokens to 60s [#4168](https://github.com/hyperledger/besu/pull/4168)
- Sepolia mergeNetSplit block [#4158](https://github.com/hyperledger/besu/pull/4158)
- Goerli TTD [#4160](https://github.com/hyperledger/besu/pull/4160)
- Several logging improvements

### Bug Fixes
- Allow to set any value for baseFeePerGas in the genesis file [#4177](https://github.com/hyperledger/besu/pull/4177)
- Fix for stack overflow when searching for TTD block [#4169](https://github.com/hyperledger/besu/pull/4169)
- Fix for chain stuck issue [#4175](https://github.com/hyperledger/besu/pull/4175)

### Download links
- https://hyperledger.jfrog.io/artifactory/besu-binaries/besu/22.7.0-RC3/besu-22.7.0-RC3.tar.gz / sha256: `6a1ee89c82db9fa782d34733d8a8c726670378bcb71befe013da48d7928490a6`
- https://hyperledger.jfrog.io/artifactory/besu-binaries/besu/22.7.0-RC3/besu-22.7.0-RC3.zip / sha256: `5de22445ab2a270cf33e1850cd28f1946442b7104738f0d1ac253a009c53414e`

## 22.7.0-RC2

### Additions and Improvements
- Add a block to the bad blocks if it did not descend from the terminal block [#4080](https://github.com/hyperledger/besu/pull/4080)
- Backward sync exception improvements [#4092](https://github.com/hyperledger/besu/pull/4092)
- Remove block header checks during backward sync, since they will be always performed during block import phase [#4098](https://github.com/hyperledger/besu/pull/4098)
- Optimize the backward sync retry strategy [#4095](https://github.com/hyperledger/besu/pull/4095)
- Add support for jemalloc library to better handle rocksdb memory consumption [#4126](https://github.com/hyperledger/besu/pull/4126)
- RocksDB configuration changes to improve performance. [#4132](https://github.com/hyperledger/besu/pull/4132)

### Bug Fixes
- Changed max message size in the p2p layer to 16.7MB from 10MB to improve peering performance [#4120](https://github.com/hyperledger/besu/pull/4120)
- Fixes for parent stateroot mismatch when using Bonsai storage mode (please report if you encounter this bug on this version) [#4094](https://github.com/hyperledger/besu/pull/4094)
- Above Bonsai related fixes have addressed situations where the event log was not indexed properly [#3921](https://github.com/hyperledger/besu/pull/3921)
- Fixes related to backward sync and reorgs [#4097](https://github.com/hyperledger/besu/pull/4097)
- Checkpoint sync with more merge friendly checkpoint blocks [#4085](https://github.com/hyperledger/besu/pull/4085)
- Fixes around RocksDB performance and memory usage [#4128](https://github.com/hyperledger/besu/pull/4128)
- Fix for RPC performance parallelization to improve RPC performance under heavy load [#3959](https://github.com/hyperledger/besu/pull/3959)
- Fix for post-Merge peering after PoW is removed in our logic for weighting peers [#4116](https://github.com/hyperledger/besu/pull/4116)
- Various logging changes to improve UX- Return the correct latest valid hash in case of bad block when calling engine methods [#4056](https://github.com/hyperledger/besu/pull/4056)
- Add a PoS block header rule to check that the current block is more recent than its parent [#4066](https://github.com/hyperledger/besu/pull/4066)
- Fixed a trie log layer issue on bonsai during reorg [#4069](https://github.com/hyperledger/besu/pull/4069)
- Fix transition protocol schedule to return the pre Merge schedule when reorg pre TTD [#4078](https://github.com/hyperledger/besu/pull/4078)
- Remove hash to sync from the queue only if the sync step succeeds [#4105](https://github.com/hyperledger/besu/pull/4105)
- The build process runs successfully even though the system language is not English [#4102](https://github.com/hyperledger/besu/pull/4102)
- Avoid starting or stopping the BlockPropagationManager more than once [#4122](https://github.com/hyperledger/besu/pull/4122)

### Download links
- https://hyperledger.jfrog.io/artifactory/besu-binaries/besu/22.7.0-RC2/besu-22.7.0-RC2.tar.gz / sha256: `befe15b893820c9c6451a74fd87b41f555ff28561494b3bebadd5da5c7ce25d3`
- https://hyperledger.jfrog.io/artifactory/besu-binaries/besu/22.7.0-RC2/besu-22.7.0-RC2.zip / sha256: `d56c340f5982b882fbecca2697ca72a5bbefe0e978d2d4504211f012e2242a81`

## 22.7.0-RC1

### Additions and Improvements
- Do not require a minimum block height when downloading headers or blocks [#3911](https://github.com/hyperledger/besu/pull/3911)
- When on PoS the head can be only be updated by ForkchoiceUpdate [#3994](https://github.com/hyperledger/besu/pull/3994)
- Version information available in metrics [#3997](https://github.com/hyperledger/besu/pull/3997)
- Add TTD and DNS to Sepolia config [#4024](https://github.com/hyperledger/besu/pull/4024)
- Return `type` with value `0x0` when serializing legacy transactions [#4027](https://github.com/hyperledger/besu/pull/4027)
- Ignore `ForkchoiceUpdate` if `newHead` is an ancestor of the chain head [#4055](https://github.com/hyperledger/besu/pull/4055)

### Bug Fixes
- Fixed a snapsync issue that can sometimes block the healing step [#3920](https://github.com/hyperledger/besu/pull/3920)
- Support free gas networks in the London fee market [#4003](https://github.com/hyperledger/besu/pull/4003)
- Limit the size of outgoing eth subprotocol messages.  [#4034](https://github.com/hyperledger/besu/pull/4034)
- Fixed a state root mismatch issue on bonsai that may appear occasionally [#4041](https://github.com/hyperledger/besu/pull/4041)

### Download links
- https://hyperledger.jfrog.io/artifactory/besu-binaries/besu/22.7.0-RC1/besu-22.7.0-RC1.tar.gz / sha256: `60ad8b53402beb62c24ad791799d9cfe444623a58f6f6cf1d0728459cb641e63`
- https://hyperledger.jfrog.io/artifactory/besu-binaries/besu/22.7.0-RC1/besu-22.7.0-RC1.zip / sha256: `7acfb3a73382bf70f6337e83cb7e9e472b4e5a9da88c5ed2fbd9e82fcf2046dc`

## 22.4.3

### Additions and Improvements
- \[EXPERIMENTAL\] Add checkpoint sync `--sync-mode="X_CHECKPOINT"` [#3849](https://github.com/hyperledger/besu/pull/3849)
- Support `finalized` and `safe` as tags for the block parameter in RPC APIs [#3950](https://github.com/hyperledger/besu/pull/3950)
- Added verification of payload attributes in ForkchoiceUpdated [#3837](https://github.com/hyperledger/besu/pull/3837)
- Add support for Gray Glacier hardfork [#3961](https://github.com/hyperledger/besu/issues/3961)

### Bug Fixes
- alias engine-rpc-port parameter with the former rpc param name [#3958](https://github.com/hyperledger/besu/pull/3958)

## 22.4.2

### Additions and Improvements
- Engine API Update: Replace deprecated INVALID_TERMINAL_BLOCK with INVALID last valid hash 0x0 [#3882](https://github.com/hyperledger/besu/pull/3882)
- Deprecate experimental merge flag and engine-rpc-enabled flag [#3875](https://github.com/hyperledger/besu/pull/3875)
- Update besu-native dependencies to 0.5.0 for linux arm64 support
- Update ropsten TTD to 100000000000000000000000

### Bug Fixes
- Stop backward sync if genesis block has been reached [#3869](https://github.com/hyperledger/besu/pull/3869)
- Allow to backward sync to request headers back to last finalized block if present or genesis [#3888](https://github.com/hyperledger/besu/pull/3888)

### Download link
- https://hyperledger.jfrog.io/artifactory/besu-binaries/besu/22.4.2/besu-22.4.2.zip / sha256: `e8e9eb7e3f544ecefeec863712fb8d3f6a569c9d70825a4ed2581c596db8fd45`
- https://hyperledger.jfrog.io/artifactory/besu-binaries/besu/22.4.2/besu-22.4.2.tar.gz / sha256: `9db0c37440cb56bcf671b8de13e0ecb6235171a497bdad91020b8c4a9dac2a27`

## 22.4.1

### Additions and Improvements
- GraphQL - allow null log topics in queries which match any topic [#3662](https://github.com/hyperledger/besu/pull/3662)
- multi-arch docker builds for amd64 and arm64 [#2954](https://github.com/hyperledger/besu/pull/2954)
- Filter Netty native lib errors likewise the pure Java implementation [#3807](https://github.com/hyperledger/besu/pull/3807)
- Add ropsten terminal total difficulty config [#3871](https://github.com/hyperledger/besu/pull/3871)

### Bug Fixes
- Stop the BlockPropagationManager when it receives the TTD reached event [#3809](https://github.com/hyperledger/besu/pull/3809)
- Correct getMixHashOrPrevRandao to return the value present in the block header [#3839](https://github.com/hyperledger/besu/pull/3839)

## 22.4.0

### Breaking Changes
- Version 22.4.x will be the last series to support Java 11. Version 22.7.0 will require Java 17 to build and run.
- In the Besu EVM Library all references to SHA3 have been renamed to the more accurate name Keccak256, including class names and comment. [#3749](https://github.com/hyperledger/besu/pull/3749)
- Removed the Gas object and replaced it with a primitive long [#3674](https://github.com/hyperledger/besu/pull/3674)
- Column family added for backward sync [#3638](https://github.com/hyperledger/besu/pull/3638)
  - Note that this added column family makes this a one-way upgrade. That is, once you upgrade your db to this version, you cannot roll back to a previous version of Besu.

### Bug Fixes
- Fix nullpointer on snapsync [#3773](https://github.com/hyperledger/besu/pull/3773)
- Introduce RocksDbSegmentIdentifier to avoid changing the storage plugin [#3755](https://github.com/hyperledger/besu/pull/3755)

## Download Links
- https://hyperledger.jfrog.io/artifactory/besu-binaries/besu/22.4.0/besu-22.4.0.zip / SHA256 d89e102a1941e70be31c176a6dd65cd5f3d69c4c
- https://hyperledger.jfrog.io/artifactory/besu-binaries/besu/22.4.0/besu-22.4.0.tar.gz / SHA256 868e38749dd40debe028624f8267f1fce7587010

## 22.4.0-RC2

### Breaking Changes
- In the Besu EVM Library all references to SHA3 have been renamed to the more accurate name Kecack256, including class names and comment. [#3749](https://github.com/hyperledger/besu/pull/3749)

### Additions and Improvements
- Onchain node permissioning
  - Log the enodeURL that was previously only throwing an IllegalStateException during the isPermitted check [#3697](https://github.com/hyperledger/besu/pull/3697),
  - Fail startup if node permissioning smart contract version does not match [#3765](https://github.com/hyperledger/besu/pull/3765)
- \[EXPERIMENTAL\] Add snapsync `--sync-mode="X_SNAP"` (only as client) [#3710](https://github.com/hyperledger/besu/pull/3710)
- Adapt Fast sync, and Snap sync, to use finalized block, from consensus layer, as pivot after the Merge [#3506](https://github.com/hyperledger/besu/issues/3506)
- Add IPC JSON-RPC interface (BSD/MacOS and Linux only) [#3695](https://github.com/hyperledger/besu/pull/3695)
- Column family added for backward sync [#3638](https://github.com/hyperledger/besu/pull/3638)
  - Note that this added column family makes this a one-way upgrade. That is, once you upgrade your db to this version, you cannot roll back to a previous version of Besu.

## Download Links
- https://hyperledger.jfrog.io/artifactory/besu-binaries/besu/22.4.0-RC2/besu-22.4.0-RC2.zip /  SHA256 5fa7f927c6717ebf503291c058815cd0c5fcfab13245d3b6beb66eb20cf7ac24
- https://hyperledger.jfrog.io/artifactory/besu-binaries/besu/22.4.0-RC2/besu-22.4.0-RC2.tar.gz / SHA256 1c4ecd17552cf5ebf120fc35dad753f45cb951ea0f817381feb2477ec0fff9c9

## 22.4.0-RC1

### Additions and Improvements
- Unit tests are now executed with JUnit5 [#3620](https://github.com/hyperledger/besu/pull/3620)
- Removed the Gas object and replaced it with a primitive long [#3674]

### Bug Fixes
- Flexible Privacy Precompile handles null payload ID [#3664](https://github.com/hyperledger/besu/pull/3664)
- Subcommand blocks import throws exception [#3646](https://github.com/hyperledger/besu/pull/3646)

## Download Links
- https://hyperledger.jfrog.io/artifactory/besu-binaries/besu/22.4.0-RC1/besu-22.4.0-RC1.zip / SHA256 0779082acc20a98eb810eb08778e0c0e1431046c07bc89019a2761fd1baa4c25
- https://hyperledger.jfrog.io/artifactory/besu-binaries/besu/22.4.0-RC1/besu-22.4.0-RC1.tar.gz / SHA256 15d8b0e335f962f95da46864109db9f28ed4f7bc351995b2b8db477c12b94860

## 22.1.3

### Breaking Changes
- Remove the experimental flag for bonsai tries CLI options `--data-storage-format` and `--bonsai-maximum-back-layers-to-load` [#3578](https://github.com/hyperledger/besu/pull/3578)
- Column family added for backward sync [#3532](https://github.com/hyperledger/besu/pull/3532)
  - Note that this added column family makes this a one-way upgrade. That is, once you upgrade your db to this version, you cannot roll back to a previous version of Besu.

### Deprecations
- `--tx-pool-hashes-max-size` is now deprecated and has no more effect, and it will be removed in a future release.

### Additions and Improvements
- Tune transaction synchronization parameter to adapt to mainnet traffic [#3610](https://github.com/hyperledger/besu/pull/3610)
- Improve eth/66 support [#3616](https://github.com/hyperledger/besu/pull/3616)
- Avoid reprocessing remote transactions already seen [#3626](https://github.com/hyperledger/besu/pull/3626)
- Upgraded jackson-databind dependency version [#3647](https://github.com/hyperledger/besu/pull/3647)

## Download Links
- https://hyperledger.jfrog.io/artifactory/besu-binaries/besu/22.1.3/besu-22.1.3.zip /  SHA256 9dafb80f2ec9ce8d732fd9e9894ca2455dd02418971c89cd6ccee94c53354d5d
- https://hyperledger.jfrog.io/artifactory/besu-binaries/besu/22.1.3/besu-22.1.3.tar.gz / SHA256 f9f8d37353aa4b5d12e87c08dd86328c1cffc591c6fc9e076c0f85a1d4663dfe

## 22.1.2

### Additions and Improvements
- Execution layer (The Merge):
  - Execution specific RPC endpoint [#3378](https://github.com/hyperledger/besu/issues/3378)
  - Adds JWT authentication to Engine APIs
  - Supports kiln V2.1 spec
- Tracing APIs
  - new API methods: trace_rawTransaction, trace_get, trace_callMany
  - added revertReason to trace APIs including: trace_transaction, trace_get, trace_call, trace_callMany, and trace_rawTransaction
- Allow mining beneficiary to transition at specific blocks for ibft2 and qbft consensus mechanisms.  [#3115](https://github.com/hyperledger/besu/issues/3115)
- Return richer information from the PrecompiledContract interface. [\#3546](https://github.com/hyperledger/besu/pull/3546)

### Bug Fixes
- Reject locally-sourced transactions below the minimum gas price when not mining. [#3397](https://github.com/hyperledger/besu/pull/3397)
- Fixed bug with contract address supplied to `debug_accountAt` [#3518](https://github.com/hyperledger/besu/pull/3518)

## Download Links
- https://hyperledger.jfrog.io/artifactory/besu-binaries/besu/22.1.2/besu-22.1.2.zip /  SHA256 1b26e3f8982c3a9dbabc72171f83f1cfe89eef84ead45b184ee9101f411c1251
- https://hyperledger.jfrog.io/artifactory/besu-binaries/besu/22.1.2/besu-22.1.2.tar.gz / SHA256 1eca9abddf351eaaf4e6eaa1b9536b8b4fd7d30a81d39f9d44ffeb198627ee7a

## 22.1.1

### Additions and Improvements
- Allow optional RPC methods that bypass authentication [#3382](https://github.com/hyperledger/besu/pull/3382)
- Execution layer (The Merge):
  - Extend block creation and mining to support The Merge [#3412](https://github.com/hyperledger/besu/pull/3412)
  - Backward sync [#3410](https://github.com/hyperledger/besu/pull/3410)
  - Extend validateAndProcessBlock to return an error message in case of failure, so it can be returned to the caller of ExecutePayload API [#3411](https://github.com/hyperledger/besu/pull/3411)
  - Persist latest finalized block [#2913](https://github.com/hyperledger/besu/issues/2913)
  - Add PostMergeContext, and stop syncing after the switch to PoS [#3453](https://github.com/hyperledger/besu/pull/3453)
  - Add header validation rules needed to validate The Merge blocks [#3454](https://github.com/hyperledger/besu/pull/3454)
  - Add core components: controller builder, protocol scheduler, coordinator, block creator and processor. [#3461](https://github.com/hyperledger/besu/pull/3461)
  - Execution specific RPC endpoint [#2914](https://github.com/hyperledger/besu/issues/2914), [#3350](https://github.com/hyperledger/besu/pull/3350)
- QBFT consensus algorithm is production ready

## Download Links
- https://hyperledger.jfrog.io/artifactory/besu-binaries/besu/22.1.1/besu-22.1.1.zip /  SHA256 cfff79e19e5f9a184d0b62886990698b77d019a0745ea63b5f9373870518173e
- https://hyperledger.jfrog.io/artifactory/besu-binaries/besu/22.1.1/besu-22.1.1.tar.gz / SHA256 51cc9d35215f977ac7338e5c611c60f225fd6a8c1c26f188e661624a039e83f3

## 22.1.0

### Breaking Changes
- Plugin API: BlockHeader.getBaseFee() method now returns an optional Wei instead of an optional Long [#3065](https://github.com/hyperledger/besu/issues/3065)
- Removed deprecated hash variable `protected volatile Hash hash;` which was used for private transactions [#3110](https://github.com/hyperledger/besu/pull/3110)

### Additions and Improvements
- Add support for additional JWT authentication algorithms [#3017](https://github.com/hyperledger/besu/pull/3017)
- Represent baseFee as Wei instead of long accordingly to the spec [#2785](https://github.com/hyperledger/besu/issues/2785)
- Implements [EIP-4399](https://eips.ethereum.org/EIPS/eip-4399) to repurpose DIFFICULTY opcode after the merge as a source of entropy from the Beacon chain. [#3081](https://github.com/hyperledger/besu/issues/3081)
- Re-order external services (e.g JsonRpcHttpService) to start before blocks start processing [#3118](https://github.com/hyperledger/besu/pull/3118)
- Stream JSON RPC responses to avoid creating big JSON strings in memory [#3076](https://github.com/hyperledger/besu/pull/3076)
- Ethereum Classic Mystique Hard Fork [#3256](https://github.com/hyperledger/besu/pull/3256)
- Genesis file parameter `blockperiodseconds` is validated as a positive integer on startup to prevent unexpected runtime behaviour [#3186](https://github.com/hyperledger/besu/pull/3186)
- Add option to require replay protection for locally submitted transactions [\#1975](https://github.com/hyperledger/besu/issues/1975)
- Update to block header validation for IBFT and QBFT to support London fork EIP-1559 [#3251](https://github.com/hyperledger/besu/pull/3251)
- Move into SLF4J as logging facade [#3285](https://github.com/hyperledger/besu/pull/3285)
- Changing the order in which we traverse the word state tree during fast sync. This should improve fast sync during subsequent pivot changes.[#3202](https://github.com/hyperledger/besu/pull/3202)
- Updated besu-native to version 0.4.3 [#3331](https://github.com/hyperledger/besu/pull/3331)
- Refactor synchronizer to asynchronously retrieve blocks from peers, and to change peer when retrying to get a block. [#3326](https://github.com/hyperledger/besu/pull/3326)
- Disable RocksDB TTL compactions [#3356](https://github.com/hyperledger/besu/pull/3356)
- add a websocket frame size configuration CLI parameter [#3386](https://github.com/hyperledger/besu/pull/3386)
- Add `--ec-curve` parameter to export/export-address public-key subcommands [#3333](https://github.com/hyperledger/besu/pull/3333)

### Bug Fixes
- Change the base docker image from Debian Buster to Ubuntu 20.04 [#3171](https://github.com/hyperledger/besu/issues/3171) fixes [#3045](https://github.com/hyperledger/besu/issues/3045)
- Make 'to' field optional in eth_call method according to the spec [#3177](https://github.com/hyperledger/besu/pull/3177)
- Update to log4j 2.17.1. Resolves potential vulnerability only exploitable when using custom log4j configurations that are writable by untrusted users.
- Fix regression on cors-origin star value
- Fix for ethFeeHistory accepting hex values for blockCount
- Fix a sync issue, when the chain downloader incorrectly shutdown when a task in the pipeline is cancelled. [#3319](https://github.com/hyperledger/besu/pull/3319)
- add a websocket frame size configuration CLI parameter [3368][https://github.com/hyperledger/besu/pull/3379]
- Prevent node from peering to itself [#3342](https://github.com/hyperledger/besu/pull/3342)
- Fix an `IndexOutOfBoundsException` exception when getting block from peers. [#3304](https://github.com/hyperledger/besu/issues/3304)
- Handle legacy eth64 without throwing null pointer exceptions [#3343](https://github.com/hyperledger/besu/pull/3343)

### Download Links
- https://hyperledger.jfrog.io/artifactory/besu-binaries/besu/22.1.0/besu-22.1.0.tar.gz \ SHA256 232bd7f274691ca14c26289fdc289d3fcdf69426dd96e2fa1601f4d079645c2f
- https://hyperledger.jfrog.io/artifactory/besu-binaries/besu/22.1.0/besu-22.1.0.zip \ SHA256 1b701ff5b647b64aff3d73d6f1fe3fdf73f14adbe31504011eff1660ab56ad2b

## 21.10.9

### Bug Fixes
- Fix regression on cors-origin star value
- Fix for ethFeeHistory accepting hex values for blockCount

 **Full Changelog**: https://github.com/hyperledger/besu/compare/21.10.8...21.10.9

[besu-21.10.9.tar.gz](https://hyperledger.jfrog.io/artifactory/besu-binaries/besu/21.10.9/besu-21.10.9.tar.gz) a4b85ba72ee73017303e4b2f0fdde84a87d376c2c17fdcebfa4e34680f52fc71
[besu-21.10.9.zip](https://hyperledger.jfrog.io/artifactory/besu-binaries/besu/21.10.9/besu-21.10.9.zip) c3ba3f07340fa80064ba7c06f2c0ec081184e000f9a925d132084352d0665ef9

## 21.10.8

### Additions and Improvements
- Ethereum Classic Mystique Hard Fork [#3256](https://github.com/hyperledger/besu/pull/3256)

### Download Links
https://hyperledger.jfrog.io/artifactory/besu-binaries/besu/21.10.8/besu-21.10.8.tar.gz \ SHA256 d325e2e36bc38a707a9eebf92068f5021606a8c6b6464bb4b4d59008ef8014fc
https://hyperledger.jfrog.io/artifactory/besu-binaries/besu/21.10.8/besu-21.10.8.zip \ SHA256 a91da1e82fb378e16437327bba56dd299aafdb0614ba528167a1dae85440c5af

## 21.10.7

### Bug Fixes
- Update dependencies (including vert.x, kubernetes client-java, okhttp, commons-codec)

### Additions and Improvements
- Add support for additional JWT authentication algorithms [#3017](https://github.com/hyperledger/besu/pull/3017)
- Remove Orion ATs

### Download Links
https://hyperledger.jfrog.io/artifactory/besu-binaries/besu/21.10.7/besu-21.10.7.tar.gz \ SHA256 94cee804fcaea366c9575380ef0e30ed04bf2fc7451190a94887f14c07f301ff
https://hyperledger.jfrog.io/artifactory/besu-binaries/besu/21.10.7/besu-21.10.7.zip \ SHA256 faf1ebfb20aa6171aa6ea98d7653339272567c318711d11e350471b5bba62c00

## 21.10.6

### Bug Fixes
- Update log4j to 2.17.1

### Download Links
https://hyperledger.jfrog.io/artifactory/besu-binaries/besu/21.10.6/besu-21.10.6.tar.gz \ SHA256 ef579490031dd4eb3704b4041e352cfb2e7e787fcff7506b69ef88843d4e1220
https://hyperledger.jfrog.io/artifactory/besu-binaries/besu/21.10.6/besu-21.10.6.zip \ SHA256 0fdda65bc993905daa14824840724d0b74e3f16f771f5726f5307f6d9575a719

## 21.10.5

### Bug Fixes
- Update log4j to 2.17.0

### Download Links
https://hyperledger.jfrog.io/artifactory/besu-binaries/besu/21.10.5/besu-21.10.5.tar.gz \ SHA256 0d1b6ed8f3e1325ad0d4acabad63c192385e6dcbefe40dc6b647e8ad106445a8
https://hyperledger.jfrog.io/artifactory/besu-binaries/besu/21.10.5/besu-21.10.5.zip \ SHA256 a1689a8a65c4c6f633b686983a6a1653e7ac86e742ad2ec6351176482d6e0c57

## 21.10.4

### Bug Fixes
- Update log4j to 2.16.0.
- Change the base docker image from Debian Buster to Ubuntu 20.04 [#3171](https://github.com/hyperledger/besu/issues/3171) fixes [#3045](https://github.com/hyperledger/besu/issues/3045)

### Download links
This release is not recommended for production use.

## 21.10.3

### Additions and Improvements
- Updated log4j to 2.15.0 and disabled JNDI message format lookups to improve security.
- Represent baseFee as Wei instead of long accordingly to the spec [#2785](https://github.com/hyperledger/besu/issues/2785)
- Adding support of the NO_COLOR environment variable as described in the [NO_COLOR](https://no-color.org/) standard [#3085](https://github.com/hyperledger/besu/pull/3085)
- Add `privx_findFlexiblePrivacyGroup` RPC Method, `privx_findOnchainPrivacyGroup` will be removed in a future release [#3075](https://github.com/hyperledger/besu/pull/3075)
- The invalid value is now shown when `--bootnodes` cannot parse an item to make it easier to identify which option is invalid.
- Adding two new options to be able to specify desired TLS protocol version and Java cipher suites [#3105](https://github.com/hyperledger/besu/pull/3105)
- Implements [EIP-4399](https://eips.ethereum.org/EIPS/eip-4399) to repurpose DIFFICULTY opcode after the merge as a source of entropy from the Beacon chain. [#3081](https://github.com/hyperledger/besu/issues/3081)

### Bug Fixes
- Change the base docker image from Debian Buster to Ubuntu 20.04 [#3171](https://github.com/hyperledger/besu/issues/3171) fixes [#3045](https://github.com/hyperledger/besu/issues/3045)

### Download Link
This release is not recommended for production use.

## 21.10.2

### Additions and Improvements
- Add discovery options to genesis file [#2944](https://github.com/hyperledger/besu/pull/2944)
- Add validate-config subcommand to perform basic syntax validation of TOML config [#2994](https://github.com/hyperledger/besu/pull/2994)
- Updated Sepolia Nodes [#3034](https://github.com/hyperledger/besu/pull/3034) [#3035](https://github.com/hyperledger/besu/pull/3035)

### Bug Fixes
- Reduce shift calculations to shifts that may have an actual result. [#3039](https://github.com/hyperledger/besu/pull/3039)
- DNS Discovery daemon wasn't started [#3033](https://github.com/hyperledger/besu/pull/3033)

### Download Link
This release is not recommended for production use.

## 21.10.1

### Additions and Improvements
- Add CLI autocomplete scripts. [#2854](https://github.com/hyperledger/besu/pull/2854)
- Add support for PKCS11 keystore on PKI Block Creation. [#2865](https://github.com/hyperledger/besu/pull/2865)
- Optimize EVM Memory for MLOAD Operations [#2917](https://github.com/hyperledger/besu/pull/2917)
- Upgrade CircleCI OpenJDK docker image to version 11.0.12. [#2928](https://github.com/hyperledger/besu/pull/2928)
- Update JDK 11 to latest version in Besu Docker images. [#2925](https://github.com/hyperledger/besu/pull/2925)
- Add Sepolia proof-of-work testnet configurations [#2920](https://github.com/hyperledger/besu/pull/2920)
- Allow block period to be configured for IBFT2 and QBFT using transitions [#2902](https://github.com/hyperledger/besu/pull/2902)
- Add support for binary messages (0x02) for websocket. [#2980](https://github.com/hyperledger/besu/pull/2980)

### Bug Fixes
- Do not change the sender balance, but set gas fee to zero, when simulating a transaction without enforcing balance checks. [#2454](https://github.com/hyperledger/besu/pull/2454)
- Ensure genesis block has the default base fee if london is at block 0 [#2920](https://github.com/hyperledger/besu/pull/2920)
- Fixes the exit condition for loading a BonsaiPersistedWorldState for a sibling block of the last one persisted [#2967](https://github.com/hyperledger/besu/pull/2967)

### Early Access Features
- Enable plugins to expose custom JSON-RPC / WebSocket methods [#1317](https://github.com/hyperledger/besu/issues/1317)

### Download Link
This release is not recommended for production use.

## 21.10.0

### Additions and Improvements
- The EVM has been factored out into a standalone module, suitable for inclusion as a library. [#2790](https://github.com/hyperledger/besu/pull/2790)
- Low level performance improvements changes to cut worst-case EVM performance in half. [#2796](https://github.com/hyperledger/besu/pull/2796)
- Migrate `ExceptionalHaltReason` from an enum to an interface to allow downstream users of the EVM to add new exceptional halt reasons. [#2810](https://github.com/hyperledger/besu/pull/2810)
- reduces need for JUMPDEST analysis via caching [#2607](https://github.com/hyperledger/besu/pull/2821)
- Add support for custom private key file for public-key export and public-key export-address commands [#2801](https://github.com/hyperledger/besu/pull/2801)
- Add CLI autocomplete scripts. [#2854](https://github.com/hyperledger/besu/pull/2854)
- Added support for PKCS11 keystore on PKI Block Creation. [#2865](https://github.com/hyperledger/besu/pull/2865)
- add support for ArrowGlacier hardfork [#2943](https://github.com/hyperledger/besu/issues/2943)

### Bug Fixes
- Allow BESU_CONFIG_FILE environment to specify TOML file [#2455](https://github.com/hyperledger/besu/issues/2455)
- Fix bug with private contracts not able to call public contracts that call public contracts [#2816](https://github.com/hyperledger/besu/pull/2816)
- Fixes the exit condition for loading a BonsaiPersistedWorldState for a sibling block of the last one persisted [#2967](https://github.com/hyperledger/besu/pull/2967)
- Fixes bonsai getMutable regression affecting fast-sync [#2934](https://github.com/hyperledger/besu/pull/2934)
- Regression in RC1 involving LogOperation and frame memory overwrites [#2908](https://github.com/hyperledger/besu/pull/2908)
- Allow `eth_call` and `eth_estimateGas` to accept contract address as sender. [#2891](https://github.com/hyperledger/besu/pull/2891)

### Early Access Features
- Enable plugins to expose custom JSON-RPC / WebSocket methods [#1317](https://github.com/hyperledger/besu/issues/1317)

### Download Link
This release is not recommended for production use. \
SHA256: 71374454753c2ee595f4f34dc6913f731818d50150accbc98088aace313c6935

## 21.10.0-RC4

### Additions and Improvements

### Bug Fixes
- Fixes the exit condition for loading a BonsaiPersistedWorldState for a sibling block of the last one persisted [#2967](https://github.com/hyperledger/besu/pull/2967)
- Fixes bonsai getMutable regression affecting fast-sync [#2934](https://github.com/hyperledger/besu/pull/2934)

### Early Access Features
### Download Link
This release is not recommended for production use. \
SHA256: b16e15764b8bc06c5c3f9f19bc8b99fa48e7894aa5a6ccdad65da49bbf564793

## 21.10.0-RC3

### Bug Fixes
- Regression in RC1 involving LogOperation and frame memory overwrites [#2908](https://github.com/hyperledger/besu/pull/2908)
- Allow `eth_call` and `eth_estimateGas` to accept contract address as sender. [#2891](https://github.com/hyperledger/besu/pull/2891)
- Fix Concurrency issues in Ethpeers. [#2896](https://github.com/hyperledger/besu/pull/2896)

### Download
This release is not recommended for production use. \
SHA256: 3d4857589336717bf5e4e5ef711b9a7f3bc46b49e1cf5b3b6574a00ccc6eda94

## 21.10.0-RC1/RC2
### Additions and Improvements
- The EVM has been factored out into a standalone module, suitable for inclusion as a library. [#2790](https://github.com/hyperledger/besu/pull/2790)
- Low level performance improvements changes to cut worst-case EVM performance in half. [#2796](https://github.com/hyperledger/besu/pull/2796)
- Migrate `ExceptionalHaltReason` from an enum to an interface to allow downstream users of the EVM to add new exceptional halt reasons. [#2810](https://github.com/hyperledger/besu/pull/2810)
- reduces need for JUMPDEST analysis via caching [#2607](https://github.com/hyperledger/besu/pull/2821)
- Add support for custom private key file for public-key export and public-key export-address commands [#2801](https://github.com/hyperledger/besu/pull/2801)

### Bug Fixes
- Allow BESU_CONFIG_FILE environment to specify TOML file [#2455](https://github.com/hyperledger/besu/issues/2455)
- Fix bug with private contracts not able to call public contracts that call public contracts [#2816](https://github.com/hyperledger/besu/pull/2816)

### Early Access Features

### Download
This release is not recommended for production use. \
SHA256: 536612e5e4d7a5e7a582f729f01ba591ba68cc389e8379fea3571ed85322ff51


## 21.7.4
### Additions and Improvements
- Upgrade Gradle to 7.2, which supports building with Java 17 [#2761](https://github.com/hyperledger/besu/pull/2376)

### Bug Fixes
- Set an idle timeout for metrics connections, to clean up ports when no longer used [\#2748](https://github.com/hyperledger/besu/pull/2748)
- Onchain privacy groups can be unlocked after being locked without having to add a participant [\#2693](https://github.com/hyperledger/besu/pull/2693)
- Update Gas Schedule for Ethereum Classic [#2746](https://github.com/hyperledger/besu/pull/2746)

### Early Access Features
- \[EXPERIMENTAL\] Added support for QBFT with PKI-backed Block Creation. [#2647](https://github.com/hyperledger/besu/issues/2647)
- \[EXPERIMENTAL\] Added support for QBFT to use retrieve validators from a smart contract [#2574](https://github.com/hyperledger/besu/pull/2574)

### Download Link
https://hyperledger.jfrog.io/native/besu-binaries/besu/21.7.4/besu-21.7.4.zip \
SHA256: 778d3c42851db11fec9171f77b22662f2baeb9b2ce913d7cfaaf1042ec19b7f9

## 21.7.3
### Additions and Improvements
- Migration to Apache Tuweni 2.0 [\#2376](https://github.com/hyperledger/besu/pull/2376)
- \[EXPERIMENTAL\] Added support for DevP2P-over-TLS [#2536](https://github.com/hyperledger/besu/pull/2536)
- `eth_getWork`, `eth_submitWork` support over the Stratum port [#2581](https://github.com/hyperledger/besu/pull/2581)
- Stratum metrics [#2583](https://github.com/hyperledger/besu/pull/2583)
- Support for mining ommers [#2576](https://github.com/hyperledger/besu/pull/2576)
- Updated onchain permissioning to validate permissions on transaction submission [\#2595](https://github.com/hyperledger/besu/pull/2595)
- Removed deprecated CLI option `--privacy-precompiled-address` [#2605](https://github.com/hyperledger/besu/pull/2605)
- Removed code supporting EIP-1702. [#2657](https://github.com/hyperledger/besu/pull/2657)
- A native library was added for the alternative signature algorithm secp256r1, which will be used by default [#2630](https://github.com/hyperledger/besu/pull/2630)
- The command line option --Xsecp-native-enabled was added as an alias for --Xsecp256k1-native-enabled [#2630](https://github.com/hyperledger/besu/pull/2630)
- Added Labelled gauges for metrics [#2646](https://github.com/hyperledger/besu/pull/2646)
- support for `eth/66` networking protocol [#2365](https://github.com/hyperledger/besu/pull/2365)
- update RPC methods for post london 1559 transaction [#2535](https://github.com/hyperledger/besu/pull/2535)
- \[EXPERIMENTAL\] Added support for using DNS host name in place of IP address in onchain node permissioning rules [#2667](https://github.com/hyperledger/besu/pull/2667)
- Implement EIP-3607 Reject transactions from senders with deployed code. [#2676](https://github.com/hyperledger/besu/pull/2676)
- Ignore all unknown fields when supplied to eth_estimateGas or eth_call. [\#2690](https://github.com/hyperledger/besu/pull/2690)

### Bug Fixes
- Consider effective price and effective priority fee in transaction replacement rules [\#2529](https://github.com/hyperledger/besu/issues/2529)
- GetTransactionCount should return the latest transaction count if it is greater than the transaction pool [\#2633](https://github.com/hyperledger/besu/pull/2633)

### Early Access Features

## 21.7.2

### Additions and Improvements
This release contains improvements and bugfixes for optimum compatibility with other London client versions.

## Bug Fixes
- hotfix for private transaction identification for mainnet transactions [#2609](https://github.com/hyperledger/besu/pull/2609)

## Download Link
https://hyperledger.jfrog.io/artifactory/besu-binaries/besu/21.7.2/besu-21.7.2.zip \
db47fd9ba33b36436ed6798d2474f7621c733353fd04f49d6defffd12e3b6e14


## 21.7.1

### Additions and Improvements
- `priv_call` now uses NO_TRACING OperationTracer implementation which improves memory usage [\#2482](https://github.com/hyperledger/besu/pull/2482)
- Ping and Pong messages now support ENR encoding as scalars or bytes [\#2512](https://github.com/hyperledger/besu/pull/2512)

### Download Link
https://hyperledger.jfrog.io/artifactory/besu-binaries/besu/21.7.1/besu-21.7.1.zip \
sha256sum 83fc44e39a710a95d8b6cbbbf04010dea76122bafcc633a993cd15304905a402

## 21.7.0

### Additions and Improvements
This release contains the activation blocks for London across all supported testnets. They are:
  * Ropsten 10_499_401 (24 Jun 2021)
  * Goerli 5_062_605 (30 Jun 2021)
  * Rinkeby 8_897_988 (7 Jul 2021)
  * Mainnet 12_965_000 (4 Aug 2021)
- eip-1559 changes: accept transactions which have maxFeePerGas below current baseFee [\#2374](https://github.com/hyperledger/besu/pull/2374)
- Introduced transitions for IBFT2 block rewards [\#1977](https://github.com/hyperledger/besu/pull/1977)
- Change Ethstats's status from experimental feature to stable. [\#2405](https://github.com/hyperledger/besu/pull/2405)
- Fixed disabling of native libraries for secp256k1 and altBn128. [\#2163](https://github.com/hyperledger/besu/pull/2163)
- eth_feeHistory API for wallet providers [\#2466](https://github.com/hyperledger/besu/pull/2466)

### Bug Fixes
- Ibft2 could create invalid RoundChange messages in some circumstances containing duplicate prepares [\#2449](https://github.com/hyperledger/besu/pull/2449)
- Updated `eth_sendRawTransaction` to return an error when maxPriorityFeePerGas exceeds maxFeePerGas [\#2424](https://github.com/hyperledger/besu/pull/2424)
- Fixed NoSuchElementException with EIP1559 transaction receipts when using eth_getTransactionReceipt [\#2477](https://github.com/hyperledger/besu/pull/2477)

### Early Access Features
- QBFT is a Byzantine Fault Tolerant consensus algorithm, building on the capabilities of IBFT and IBFT 2.0. It aims to provide performance improvements in cases of excess round change, and provides interoperability with other EEA compliant clients, such as GoQuorum.
  - Note: QBFT currently only supports new networks. Existing networks using IBFT2.0 cannot migrate to QBFT. This will become available in a future release.
  - Note: QBFT is an early access feature pending community feedback. Please make use of QBFT in new development networks and reach out in case of issues or concerns
- GoQuorum-compatible privacy. This mode uses Tessera and is interoperable with GoQuorum.
  - Note: GoQuorum-compatible privacy is an early access feature pending community feedback.

### Download Link
https://hyperledger.jfrog.io/artifactory/besu-binaries/besu/21.7.0/besu-21.7.0.zip
sha256sum 389465fdcc2cc5e5007a02dc2b8a2c43d577198867316bc5cc4392803ed71034

## 21.7.0-RC2

### Additions and Improvements
- eth_feeHistory API for wallet providers [\#2466](https://github.com/hyperledger/besu/pull/2466)
### Bug Fixes
- Ibft2 could create invalid RoundChange messages in some circumstances containing duplicate prepares [\#2449](https://github.com/hyperledger/besu/pull/2449)

## Download Link
https://hyperledger.jfrog.io/artifactory/besu-binaries/besu/21.7.0-RC2/besu-21.7.0-RC2.zip
sha256sum 7bc97c359386cad84d449f786dc0a8ed8728616b6704ce473c63f1d94af3a9ef


## 21.7.0-RC1

### Additions and Improvements
- eip-1559 changes: accept transactions which have maxFeePerGas below current baseFee [\#2374](https://github.com/hyperledger/besu/pull/2374)
- Introduced transitions for IBFT2 block rewards [\#1977](https://github.com/hyperledger/besu/pull/1977)
- Change Ethstats's status from experimental feature to stable. [\#2405](https://github.com/hyperledger/besu/pull/2405)
- Fixed disabling of native libraries for secp256k1 and altBn128. [\#2163](https://github.com/hyperledger/besu/pull/2163)


### Bug Fixes

- Updated `eth_sendRawTransaction` to return an error when maxPriorityFeePerGas exceeds maxFeePerGas [\#2424](https://github.com/hyperledger/besu/pull/2424)

### Early Access Features
This release contains the activation blocks for London across all supported testnets. They are:
  * Ropsten 10_499_401 (24 Jun 2021)
  * Goerli 5_062_605 (30 Jun 2021)
  * Rinkeby 8_897_988 (7 Jul 2021)

## Download Link
https://hyperledger.jfrog.io/artifactory/besu-binaries/besu/21.7.0-RC1/besu-21.7.0-RC1.zip
sha256sum fc959646af65a0e267fc4d695e0af7e87331d774e6e8e890f5cc391549ed175a

## 21.1.7

## Privacy users - Orion Project Deprecation
Tessera is now the recommended Private Transaction Manager for Hyperledger Besu.

Now that all primary Orion functionality has been merged into Tessera, Orion is being deprecated.
We encourage all users with active projects to use the provided migration instructions,
documented [here](https://docs.orion.consensys.net/en/latest/Tutorials/Migrating-from-Orion-to-Tessera/).

We will continue to support Orion users until 30th November 2021. If you have any questions or
concerns, please reach out to the ConsenSys protocol engineering team in the
[#orion channel on Discord](https://discord.gg/hYpHRjK) or by [email](mailto:quorum@consensys.net).


### Additions and Improvements
* Upgrade OpenTelemetry to 1.2.0. [\#2313](https://github.com/hyperledger/besu/pull/2313)

* Ethereum Classic Magneto Hard Fork [\#2315](https://github.com/hyperledger/besu/pull/2315)

* Added support for the upcoming CALAVERAS ephemeral testnet and removed the configuration for the deprecated BAIKAL ephemeral testnet. [\#2343](https://github.com/hyperledger/besu/pull/2343)

### Bug Fixes
* Fix invalid transfer values with the tracing API specifically for CALL operation [\#2319](https://github.com/hyperledger/besu/pull/2319)

### Early Access Features

#### Previously identified known issues

- Fixed issue in discv5 where nonce was incorrectly reused. [\#2075](https://github.com/hyperledger/besu/pull/2075)
- Fixed issues in debug_standardTraceBadBlockToFile and debug_standardTraceBlockToFile. [\#2120](https://github.com/hyperledger/besu/pull/2120)
- Fixed invalid error code in several JSON RPC methods when the requested block is not in the range. [\#2138](https://github.com/hyperledger/besu/pull/2138)

## Download Link
https://hyperledger.jfrog.io/artifactory/besu-binaries/besu/21.1.7/besu-21.1.7.zip

sha256: f415c9b67d26819caeb9940324b2b1b9ce6e872c9181052739438545e84e2531


## 21.1.6

### Additions and Improvements

* Added support for the upcoming BAIKAL ephemeral testnet and removed the configuration for the deprecated YOLOv3 ephemeral testnet. [\#2237](https://github.com/hyperledger/besu/pull/2237)
* Implemented [EIP-3541](https://eips.ethereum.org/EIPS/eip-3541): Reject new contracts starting with the 0xEF byte [\#2243](https://github.com/hyperledger/besu/pull/2243)
* Implemented [EIP-3529](https://eips.ethereum.org/EIPS/eip-3529): Reduction in refunds [\#2238](https://github.com/hyperledger/besu/pull/2238)
* Implemented [EIP-3554](https://eips.ethereum.org/EIPS/eip-3554): Difficulty Bomb Delay [\#2289](https://github.com/hyperledger/besu/pull/2289)
* \[EXPERIMENTAL\] Added support for secp256r1 keys. [#2008](https://github.com/hyperledger/besu/pull/2008)

### Bug Fixes

- Added ACCESS_LIST transactions to the list of transactions using legacy gas pricing for 1559 [\#2239](https://github.com/hyperledger/besu/pull/2239)
- Reduced logging level of public key decoding failure of malformed packets. [\#2143](https://github.com/hyperledger/besu/pull/2143)
- Add 1559 parameters to json-rpc responses.  [\#2222](https://github.com/hyperledger/besu/pull/2222)

### Early Access Features

#### Previously identified known issues

- Fixed issue in discv5 where nonce was incorrectly reused. [\#2075](https://github.com/hyperledger/besu/pull/2075)
- Fixed issues in debug_standardTraceBadBlockToFile and debug_standardTraceBlockToFile. [\#2120](https://github.com/hyperledger/besu/pull/2120)
- Fixed invalid error code in several JSON RPC methods when the requested block is not in the range. [\#2138](https://github.com/hyperledger/besu/pull/2138)

## Download Link
https://hyperledger.jfrog.io/artifactory/besu-binaries/besu/21.1.6/besu-21.1.6.zip

sha256: 3952c69a32bb390ec84ccf4c2c3eb600ea3696af9a05914985d10e1632ef8488

## 21.1.5

### Additions and Improvements

- Ignore `nonce` when supplied to eth_estimateGas or eth_call. [\#2133](https://github.com/hyperledger/besu/pull/2133)
- Ignore `privateFor` for tx estimation. [\#2160](https://github.com/hyperledger/besu/pull/2160)

### Bug Fixes

- Fixed `NullPointerException` when crossing network upgrade blocks when peer discovery is disabled. [\#2140](https://github.com/hyperledger/besu/pull/2140)

### Early Access Features

#### Previously identified known issues

- Fixed issue in discv5 where nonce was incorrectly reused. [\#2075](https://github.com/hyperledger/besu/pull/2075)
- Fixed issues in debug_standardTraceBadBlockToFile and debug_standardTraceBlockToFile. [\#2120](https://github.com/hyperledger/besu/pull/2120)

## Download Link
https://hyperledger.jfrog.io/artifactory/besu-binaries/besu/21.1.5/besu-21.1.5.zip

sha256: edd78fcc772cfa97d11d8ee7b5766e6fac4b31b582f940838a292f2aeb204777

## 21.1.4

### Additions and Improvements

- Adds `--discovery-dns-url` CLI command [\#2088](https://github.com/hyperledger/besu/pull/2088)

### Bug Fixes

- Fixed issue in discv5 where nonce was incorrectly reused. [\#2075](https://github.com/hyperledger/besu/pull/2075)
- Fixed issues in debug_standardTraceBadBlockToFile and debug_standardTraceBlockToFile. [\#2120](https://github.com/hyperledger/besu/pull/2120)

### Early Access Features

#### Previously identified known issues

- [Fast sync when running Besu on cloud providers](KNOWN_ISSUES.md#fast-sync-when-running-besu-on-cloud-providers)
- [Privacy users with private transactions created using v1.3.4 or earlier](KNOWN_ISSUES.md#privacy-users-with-private-transactions-created-using-v134-or-earlier)

## Download Link
https://hyperledger.jfrog.io/artifactory/besu-binaries/besu/21.1.4/besu-21.1.4.zip
58ae55b492680d92aeccfbed477e8b9c25ccc1a97cca71895e27448d754a7d8b

## 21.1.3

### Additions and Improvements
* Increase node diversity when downloading blocks [\#2033](https://github.com/hyperledger/besu/pull/2033)

### Bug Fixes
* Ethereum Node Records are now dynamically recalculated when we pass network upgrade blocks. This allows for better peering through transitions without needing to restart the node. [\#1998](https://github.com/hyperledger/besu/pull/1998)


### Early Access Features

#### Previously identified known issues

- [Fast sync when running Besu on cloud providers](KNOWN_ISSUES.md#fast-sync-when-running-besu-on-cloud-providers)
- [Privacy users with private transactions created using v1.3.4 or earlier](KNOWN_ISSUES.md#privacy-users-with-private-transactions-created-using-v134-or-earlier)

### Download link
https://hyperledger.jfrog.io/artifactory/besu-binaries/besu/21.1.3/besu-21.1.3.zip
38893cae225e5c53036d06adbeccc30aeb86ef08c543fb742941a8c618485c8a

## 21.1.2

### Berlin Network Upgrade

### Important note: the 21.1.1 release contains an outdated version of the Berlin network upgrade. If you are using Besu on public Ethereum networks, you must upgrade to 21.1.2.

This release contains the activation blocks for Berlin across all supported testnets and the Ethereum mainnet. They are:
  * Ropsten 9_812_189 (10 Mar 2021)
  * Goerli 4_460_644 (17 Mar 2021)
  * Rinkeby 8_290_928 (24 Mar 2021)
  * Ethereum 12_244_000 (14 Apr 2021)


### Additions and Improvements
- Added option to set a limit for JSON-RPC connections
  * HTTP connections `--rpc-http-max-active-connections` [\#1996](https://github.com/hyperledger/besu/pull/1996)
  * WS connections `--rpc-ws-max-active-connections` [\#2006](https://github.com/hyperledger/besu/pull/2006)
- Added ASTOR testnet ETC support [\#2017](https://github.com/hyperledger/besu/pull/2017)
### Bug Fixes
* Don't Register BLS12 precompiles for Berlin [\#2015](https://github.com/hyperledger/besu/pull/2015)

#### Previously identified known issues

- [Fast sync when running Besu on cloud providers](KNOWN_ISSUES.md#fast-sync-when-running-besu-on-cloud-providers)
- [Privacy users with private transactions created using v1.3.4 or earlier](KNOWN_ISSUES.md#privacy-users-with-private-transactions-created-using-v134-or-earlier)

### Download link
https://hyperledger.jfrog.io/artifactory/besu-binaries/besu/21.1.2/besu-21.1.2.zip
02f4b6622756b77fed814d8c1bbf986c6178d8f5adb9d61076e061124c3d12aa

## 21.1.1

### Berlin Network Upgrade

### Important note: this release contains an outdated version of the Berlin network upgrade. If you are using Besu on public Ethereum networks, you must upgrade to 21.1.2.

This release contains the activation blocks for Berlin across all supported testnets and the Ethereum mainnet. They are:
  * Ropsten 9_812_189 (10 Mar 2021)
  * Goerli 4_460_644 (17 Mar 2021)
  * Rinkeby 8_290_928 (24 Mar 2021)
  * Ethereum 12_244_000 (14 Apr 2021)

### Additions and Improvements
* Removed EIP-2315 from the Berlin network upgrade [\#1983](https://github.com/hyperledger/besu/pull/1983)
* Added `besu_transaction_pool_transactions` to the reported metrics, counting the mempool size [\#1869](https://github.com/hyperledger/besu/pull/1869)
* Distributions and maven artifacts have been moved off of bintray [\#1886](https://github.com/hyperledger/besu/pull/1886)
* admin_peers json RPC response now includes the remote nodes enode URL
* add support for keccak mining and a ecip1049_dev network [\#1882](https://github.com/hyperledger/besu/pull/1882)
### Bug Fixes
* Fixed incorrect `groupId` in published maven pom files.
* Fixed GraphQL response for missing account, return empty account instead [\#1946](https://github.com/hyperledger/besu/issues/1946)

### Early Access Features

#### Previously identified known issues

- [Fast sync when running Besu on cloud providers](KNOWN_ISSUES.md#fast-sync-when-running-besu-on-cloud-providers)
- [Privacy users with private transactions created using v1.3.4 or earlier](KNOWN_ISSUES.md#privacy-users-with-private-transactions-created-using-v134-or-earlier)

### Download link
sha256: `c22a80a54e9fed864734b9fbd69a0a46840fd27ca5211648a3eaf8a955417218 `


## 21.1.0

### Important note: this release contains an outdated version of the Berlin network upgrade, which was changed on March 5, 2021 ([link](https://github.com/ethereum/pm/issues/263#issuecomment-791473406)). If you are using Besu on public Ethereum networks, you must upgrade to 21.1.2.

## 21.1.0 Features

Features added between 20.10.0 to 21.1.0 include:
* Berlin Network Upgrade: this release contains the activation blocks for Berlin across all supported testnets and the Ethereum mainnet. They are:
  * Ropsten 9_812_189 (10 Mar 2021)
  * Goerli 4_460_644 (17 Mar 2021)
  * Rinkeby 8_290_928 (24 Mar 2021)
  * Ethereum 12_244_000 (14 Apr 2021)
* Besu Launcher: Besu now has support for the [Quorum Mainnet Launcher](https://github.com/ConsenSys/quorum-mainnet-launcher) which makes it easy for users to configure and launch Besu on the Ethereum mainnet.
* Bonsai Tries: A new database format which reduces storage requirements and improves performance for access to recent state. _Note: only full sync is currently supported._
* Miner Data JSON-RPC: The `eth_getMinerDataByBlockHash` and `eth_getMinerDataByBlockNumber` endpoints return miner rewards and coinbase address for a given block.
* EIP-1898 support: [The EIP](https://eips.ethereum.org/EIPS/eip-1898) adds `blockHash` to JSON-RPC methods which accept a default block parameter.

### Early Access Features
* Bonsai Tries: A new database format which reduces storage requirements and improves performance for access to recent state. _Note: only full sync is currently supported._
* QBFT: A new consensus algorithm to support interoperability with other Enterprise Ethereum Alliance compatible clients.

### 21.1.0 Breaking Changes
* `--skip-pow-validation-enabled` is now an error with `block import --format JSON`. This is because the JSON format doesn't include the nonce so the proof of work must be calculated.
* `eth_call` will not return a JSON-RPC result if the call fails, but will return an error instead. If it was for a revert the revert reason will be included.
* `eth_call` will not fail for account balance issues by default. An parameter `"strict": true` can be added to the call parameters (with `to` and `from`) to enforce balance checks.

### Additions and Improvements
* Added `besu_transaction_pool_transactions` to the reported metrics, counting the mempool size [\#1869](https://github.com/hyperledger/besu/pull/1869)
* Added activation blocks for Berlin Network Upgrade [\#1929](https://github.com/hyperledger/besu/pull/1929)

### Bug Fixes
* Fixed representation of access list for access list transactions in JSON-RPC results.

#### Previously identified known issues

- [Fast sync when running Besu on cloud providers](KNOWN_ISSUES.md#fast-sync-when-running-besu-on-cloud-providers)
- [Privacy users with private transactions created using v1.3.4 or earlier](KNOWN_ISSUES.md#privacy-users-with-private-transactions-created-using-v134-or-earlier)

### Download link
sha256: `e4c8fe4007e3e5f7f2528cbf1eeb5457caf06536c974a6ff4305035ff5724476`

## 21.1.0-RC2
### Additions and Improvements
* Support for the Berlin Network Upgrade, although the block number must be set manually with `--override-genesis-config=berlinBlock=<blocknumber>`. This is because the block numbers haven't been determined yet. The next release will include the number in the genesis file so it will support Berlin with no intervention. [\#1898](https://github.com/hyperledger/besu/pull/1898)

## 21.1.0-RC1

### 21.1.0 Breaking Changes
* `--skip-pow-validation-enabled` is now an error with `block import --format JSON`. This is because the JSON format doesn't include the nonce so the proof of work must be calculated.
* `eth_call` will not return a JSON-RPC result if the call fails, but will return an error instead. If it was for a revert the revert reason will be included.
* `eth_call` will not fail for account balance issues by default. An parameter `"strict": true` can be added to the call parameters (with `to` and `from`) to enforce balance checks.

### Additions and Improvements
* Removed unused flags in default genesis configs [\#1812](https://github.com/hyperledger/besu/pull/1812)
* `--skip-pow-validation-enabled` is now an error with `block import --format JSON`. This is because the JSON format doesn't include the nonce so the proof of work must be calculated. [\#1815](https://github.com/hyperledger/besu/pull/1815)
* Added a new CLI option `--Xlauncher` to start a mainnet launcher. It will help to configure Besu easily.
* Return the revert reason from `eth_call` JSON-RPC api calls when the contract causes a revert. [\#1829](https://github.com/hyperledger/besu/pull/1829)
* Added `chainId`, `publicKey`, and `raw` to JSON-RPC api calls returning detailed transaction results. [\#1835](https://github.com/hyperledger/besu/pull/1835)

### Bug Fixes
* Ethereum classic heights will no longer be reported in mainnet metrics. Issue [\#1751](https://github.com/hyperledger/besu/pull/1751) Fix [\#1820](https://github.com/hyperledger/besu/pull/1820)
* Don't enforce balance checks in `eth_call` unless explicitly requested. Issue [\#502](https://github.com/hyperledger/besu/pull/502) Fix [\#1834](https://github.com/hyperledger/besu/pull/1834)

### Early Access Features

#### Previously identified known issues

- [Fast sync when running Besu on cloud providers](KNOWN_ISSUES.md#fast-sync-when-running-besu-on-cloud-providers)
- [Privacy users with private transactions created using v1.3.4 or earlier](KNOWN_ISSUES.md#privacy-users-with-private-transactions-created-using-v134-or-earlier)


### Download link

Link removed because this release contains an outdated version of the Berlin network upgrade, which was changed on March 5, 2021 ([link](https://github.com/ethereum/pm/issues/263#issuecomment-791473406)). If you are using Besu on public Ethereum networks, you must upgrade to 21.1.1. sha256 hash left for reference.

sha256: `b0fe3942052b8fd43fc3025a298a6c701f9edae2e100f0c563a1c5a4ceef71f1`

## 20.10.4

### Additions and Improvements
* Implemented [EIP-778](https://eips.ethereum.org/EIPS/eip-778): Ethereum Node Records (ENR) [\#1680](https://github.com/hyperledger/besu/pull/1680)
* Implemented [EIP-868](https://eips.ethereum.org/EIPS/eip-868): Node Discovery v4 ENR Extension [\#1721](https://github.com/hyperledger/besu/pull/1721)
* Added revert reason to eth_estimateGas RPC call. [\#1730](https://github.com/hyperledger/besu/pull/1730)
* Added command line option --static-nodes-file. [#1644](https://github.com/hyperledger/besu/pull/1644)
* Implemented [EIP-1898](https://eips.ethereum.org/EIPS/eip-1898): Add `blockHash` to JSON-RPC methods which accept a default block parameter [\#1757](https://github.com/hyperledger/besu/pull/1757)

### Bug Fixes
* Accept locally-sourced transactions below the minimum gas price. [#1480](https://github.com/hyperledger/besu/issues/1480) [#1743](https://github.com/hyperledger/besu/pull/1743)

#### Previously identified known issues

- [Fast sync when running Besu on cloud providers](KNOWN_ISSUES.md#fast-sync-when-running-besu-on-cloud-providers)
- [Privacy users with private transactions created using v1.3.4 or earlier](KNOWN_ISSUES.md#privacy-users-with-private-transactions-created-using-v134-or-earlier)

### Download link
https://hyperledger.jfrog.io/artifactory/besu-binaries/besu/20.10.4/besu-20.10.4.zip
sha256: f15cd5243b809659bba1706c1745aecafc012d3fc44a91419522da925493537c

## 20.10.3

### Additions and Improvements
* Added `memory` as an option to `--key-value-storage`.  This ephemeral storage is intended for sync testing and debugging.  [\#1617](https://github.com/hyperledger/besu/pull/1617)
* Fixed gasPrice parameter not always respected when passed to `eth_estimateGas` endpoint [\#1636](https://github.com/hyperledger/besu/pull/1636)
* Enabled eth65 by default [\#1682](https://github.com/hyperledger/besu/pull/1682)
* Warn that bootnodes will be ignored if specified with discovery disabled [\#1717](https://github.com/hyperledger/besu/pull/1717)

### Bug Fixes
* Accept to use default port values if not in use. [#1673](https://github.com/hyperledger/besu/pull/1673)
* Block Validation Errors should be at least INFO level not DEBUG or TRACE.  Bug [\#1568](https://github.com/hyperledger/besu/pull/1568) PR [\#1706](https://github.com/hyperledger/besu/pull/1706)
* Fixed invalid and wrong trace data, especially when calling a precompiled contract [#1710](https://github.com/hyperledger/besu/pull/1710)

#### Previously identified known issues

- [Fast sync when running Besu on cloud providers](KNOWN_ISSUES.md#fast-sync-when-running-besu-on-cloud-providers)
- [Privacy users with private transactions created using v1.3.4 or earlier](KNOWN_ISSUES.md#privacy-users-with-private-transactions-created-using-v134-or-earlier)

### Download link
https://hyperledger.jfrog.io/artifactory/besu-binaries/besu/20.10.3/besu-20.10.3.zip
sha256: `b5f46d945754dedcbbb1e5dd96bf2bfd13272ff09c6a66c0150b979a578f4389`

## 20.10.2

### Additions and Improvements
* Added support for batched requests in WebSockets. [#1583](https://github.com/hyperledger/besu/pull/1583)
* Added protocols section to `admin_peers` to provide info about peer health. [\#1582](https://github.com/hyperledger/besu/pull/1582)
* Added CLI option `--goquorum-compatibility-enabled` to enable GoQuorum compatibility mode. [#1598](https://github.com/hyperledger/besu/pull/1598). Note that this mode is incompatible with Mainnet.

### Bug Fixes

* Ibft2 will discard any received messages targeting a chain height <= current head - this resolves some corner cases in system correctness directly following block import. [#1575](https://github.com/hyperledger/besu/pull/1575)
* EvmTool now throws `UnsupportedForkException` when there is an unknown fork and is YOLOv2 compatible [\#1584](https://github.com/hyperledger/besu/pull/1584)
* `eth_newFilter` now supports `blockHash` parameter as per the spec [\#1548](https://github.com/hyperledger/besu/issues/1540). (`blockhash` is also still supported.)
* Fixed an issue that caused loss of peers and desynchronization when eth65 was enabled [\#1601](https://github.com/hyperledger/besu/pull/1601)

#### Previously identified known issues

- [Fast sync when running Besu on cloud providers](KNOWN_ISSUES.md#fast-sync-when-running-besu-on-cloud-providers)
- [Privacy users with private transactions created using v1.3.4 or earlier](KNOWN_ISSUES.md#privacy-users-with-private-transactions-created-using-v134-or-earlier)

### Download Link

https://hyperledger.jfrog.io/artifactory/besu-binaries/besu/20.10.2/besu-20.10.2.zip
sha256: `710aed228dcbe9b8103aef39e4431b0c63e73c3a708ce88bcd1ecfa1722ad307`

## 20.10.1

### Additions and Improvements
* `--random-peer-priority-enabled` flag added. Allows for incoming connections to be prioritized randomly. This will prevent (typically small, stable) networks from forming impenetrable peer cliques. [#1440](https://github.com/hyperledger/besu/pull/1440)
* `miner_changeTargetGasLimit` RPC added. If a target gas limit is set, allows the node operator to change it at runtime.
* Hide deprecated `--host-whitelist` option. [\#1444](https://github.com/hyperledger/besu/pull/1444)
* Prioritize high gas prices during mining. Previously we ordered only by the order in which the transactions were received. This will increase expected profit when mining. [\#1449](https://github.com/hyperledger/besu/pull/1449)
* Added support for the updated smart contract-based [node permissioning EEA interface](https://entethalliance.github.io/client-spec/spec.html#dfn-connectionallowed). [\#1435](https://github.com/hyperledger/besu/pull/1435) and [\#1496](https://github.com/hyperledger/besu/pull/1496)
* Added EvmTool binary to the distribution.  EvmTool is a CLI that can execute EVM bytecode and execute ethereum state tests. [\#1465](https://github.com/hyperledger/besu/pull/1465)
* Updated the libraries for secp256k1 and AltBN series precompiles. These updates provide significant performance improvements to those areas. [\#1499](https://github.com/hyperledger/besu/pull/1499)
* Provide MegaGas/second measurements in the log when doing a full block import, such as the catch up phase of a fast sync. [\#1512](https://github.com/hyperledger/besu/pull/1512)
* Added new endpoints to get miner data, `eth_getMinerDataByBlockHash` and `eth_getMinerDataByBlockNumber`. [\#1538](https://github.com/hyperledger/besu/pull/1538)
* Added direct support for OpenTelemetry metrics [\#1492](https://github.com/hyperledger/besu/pull/1492)
* Added support for `qip714block` config parameter in genesis file, paving the way towards permissioning interoperability between Besu and GoQuorum. [\#1545](https://github.com/hyperledger/besu/pull/1545)
* Added new CLI option `--compatibility-eth64-forkid-enabled`. [\#1542](https://github.com/hyperledger/besu/pull/1542)

### Bug Fixes

* Fix a bug on `eth_estimateGas` which returned `Internal error` instead of `Execution reverted` in case of reverted transaction. [\#1478](https://github.com/hyperledger/besu/pull/1478)
* Fixed a bug where Local Account Permissioning was being incorrectly enforced on block import/validation. [\#1510](https://github.com/hyperledger/besu/pull/1510)
* Fixed invalid enode URL when discovery is disabled  [\#1521](https://github.com/hyperledger/besu/pull/1521)
* Removed duplicate files from zip and tar.gz distributions. [\#1566](https://github.com/hyperledger/besu/pull/1566)
* Add a more rational value to eth_gasPrice, based on a configurable percentile of prior block's transactions (default: median of last 100 blocks).  [\#1563](https://github.com/hyperledger/besu/pull/1563)

## Deprecated

### --privacy-precompiled-address (Scheduled for removal in _Next_ Release)
Deprecated in 1.5.1
- CLI option `--privacy-precompiled-address` option removed. This address is now derived, based	on `--privacy-onchain-groups-enabled`. [\#1222](https://github.com/hyperledger/besu/pull/1222)

### Besu Sample Network repository

The [Besu Sample Networks repository](https://github.com/ConsenSys/besu-sample-networks) has been replaced by the [Quorum Developer Quickstart](https://besu.hyperledger.org/en/latest/Tutorials/Developer-Quickstart).

#### Previously identified known issues

- [Eth/65 loses peers](KNOWN_ISSUES.md#eth65-loses-peers)
- [Fast sync when running Besu on cloud providers](KNOWN_ISSUES.md#fast-sync-when-running-besu-on-cloud-providers)
- [Privacy users with private transactions created using v1.3.4 or earlier](KNOWN_ISSUES.md#privacy-users-with-private-transactions-created-using-v134-or-earlier)

### Download Link

https://hyperledger.jfrog.io/artifactory/besu-binaries/besu/20.10.1/besu-20.10.1.zip
sha256: `ac4fae310957c176564396f73c0f03c60c41129d43d078560d0dab533a69fd2a`

## 20.10.0

## Release format

Hyperledger Besu is moving its versioning scheme to [CalVer](https://calver.org/) starting with the 20.10.0 (formerly 1.6.0) release. More information about the specific version of CalVer Besu is using can be found on the [wiki](https://wiki.hyperledger.org/display/BESU/Using+CalVer+for+Besu+Releases).

## 20.10 Breaking Changes

When upgrading to 20.10, ensure you've taken into account the following breaking changes.

### JSON-RPC HTTP Error Codes For Valid Calls ([\#1426](https://github.com/hyperledger/besu/pull/1426))

Prior versions of Besu would set the HTTP Status 400 Bad Request for JSON-RPC requests that completed in an error, regardless of the kind of error.  These responses could include a complete JSON-RPC response with an error field.

In Besu version 20.10, properly formatted requests that have valid parameters (count and content) will return a HTTP Status 200 OK, with an error field if an error occurred. For example, requesting an account that does not exist in the chain, or a block by hash that Besu does not have, will now return HTTP 200 OK responses. Unparsable requests, improperly formatted requests, or requests with invalid parameters will continue to return HTTP 400 Bad Request.

Users of Web3J should note that many calls will now return a result with the error field containing the message whereas before a call would throw an exception with the error message as the exception message.

## 20.10.0 Additions and Improvements

* Added support for ECIP-1099 / Classic Thanos Fork: Calibrate Epoch Duration. [\#1421](https://github.com/hyperledger/besu/pull/1421) [\#1441](https://github.com/hyperledger/besu/pull/1441) [\#1462](https://github.com/hyperledger/besu/pull/1462)
* Added the Open Telemetry Java agent to report traces to a remote backend. Added an example to showcase the trace reporting capabilities.
* Added EvmTool binary to the distribution.  EvmTool is a CLI that can execute EVM bytecode and execute ethereum state tests. Documentation for it is available [here](https://besu.hyperledger.org/en/stable/HowTo/Troubleshoot/Use-EVM-Tool/). [\#1465](https://github.com/hyperledger/besu/pull/1465)
* Added support for the upcoming YOLOv2 ephemeral testnet and removed the flag for the deprecated YOLOv1 ephemeral testnet. [#1386](https://github.com/hyperledger/besu/pull/1386)
* Added `debug_standardTraceBlockToFile` JSON-RPC API. This API accepts a block hash and will replay the block. It returns a list of files containing the result of the trace (one file per transaction). [\#1392](https://github.com/hyperledger/besu/pull/1392)
* Added `debug_standardTraceBadBlockToFile` JSON-RPC API. This API is similar to `debug_standardTraceBlockToFile`, but can be used to obtain info about a block which has been rejected as invalid. [\#1403](https://github.com/hyperledger/besu/pull/1403)
* Added support for EIP-2929 to YOLOv2. [#1387](https://github.com/hyperledger/besu/pull/1387)
* Added `--start-block` and `--end-block` to the `blocks import` subcommand [\#1399](https://github.com/hyperledger/besu/pull/1399)
* Added support for multi-tenancy when using the early access feature of [onchain privacy group management](https://besu.hyperledger.org/en/stable/Concepts/Privacy/Onchain-PrivacyGroups/)
* \[Reverted\] Fixed memory leak in eth/65 subprotocol behavior. It is now enabled by default. [\#1420](https://github.com/hyperledger/besu/pull/1420), [#1348](https://github.com/hyperledger/besu/pull/1348), [#1321](https://github.com/hyperledger/besu/pull/1321)

### Bug Fixes

* Log block import rejection reasons at "INFO" level.  Bug [#1412](https://github.com/hyperledger/besu/issues/1412)
* Fixed NPE when executing `eth_estimateGas` with privacy enabled.  Bug [#1404](https://github.com/hyperledger/besu/issues/1404)

#### Previously identified known issues

- [Eth/65 loses peers](KNOWN_ISSUES.md#eth65-loses-peers)
- [Fast sync when running Besu on cloud providers](KNOWN_ISSUES.md#fast-sync-when-running-besu-on-cloud-providers)
- [Privacy users with private transactions created using v1.3.4 or earlier](KNOWN_ISSUES.md#privacy-users-with-private-transactions-created-using-v134-or-earlier)

## Deprecated and Scheduled for removal in _Next_ Release

### --privacy-precompiled-address
Deprecated in 1.5.1
- CLI option `--privacy-precompiled-address` option removed. This address is now derived, based
on `--privacy-onchain-groups-enabled`. [\#1222](https://github.com/hyperledger/besu/pull/1222)

### Download link
https://hyperledger.jfrog.io/artifactory/besu-binaries/besu/20.10.0/besu-20.10.0.zip

sha256sum: `2b50a375aae64b838a2cd9d43747006492cae573f1be11745b7f643646fd5a01`

## 1.5.5

### Additions and Improvements
* The new version of the [web3js-eea library (v0.10)](https://github.com/PegaSysEng/web3js-eea) supports the onchain privacy group management changes made in Besu v1.5.3.

### Bug Fixes
* Added `debug_getBadBlocks` JSON-RPC API to analyze and detect consensus flaws. Even if a block is rejected it will be returned by this method [\#1378](https://github.com/hyperledger/besu/pull/1378)
* Fix logs queries missing results against chain head [\#1351](https://github.com/hyperledger/besu/pull/1351) and [\#1381](https://github.com/hyperledger/besu/pull/1381)

#### Previously identified known issues

- [Eth/65 loses peers](KNOWN_ISSUES.md#eth65-loses-peers)
- [Fast sync when running Besu on cloud providers](KNOWN_ISSUES.md#fast-sync-when-running-besu-on-cloud-providers)
- [Privacy users with private transactions created using v1.3.4 or earlier](KNOWN_ISSUES.md#privacy-users-with-private-transactions-created-using-v134-or-earlier)
- [Changes not saved to database correctly causing inconsistent private states](KNOWN_ISSUES.md#Changes-not-saved-to-database-correctly-causing-inconsistent-private-states)

### Download link

https://hyperledger.jfrog.io/artifactory/besu-binaries/besu/1.5.5/besu-1.5.5.zip

sha256sum: `e67b0a899dc4421054eaa9a8112cb89e1e5f6a56f0d8aa1b0c5111c53dfad2ad`


## 1.5.4

### Additions and Improvements

* Added `priv_debugGetStateRoot` JSON-RPC API to retrieve the state root of a specified privacy group. [\#1326](https://github.com/hyperledger/besu/pull/1326)
* Added reorg logging and `--reorg-logging-threshold` to configure the same. Besu now logs any reorgs where the old or new chain head is more than the threshold away from their common ancestors. The default is 6.
* Added `debug_batchSendRawTransaction` JSON-RPC API to submit multiple signed transactions with a single call. [\#1350](https://github.com/hyperledger/besu/pull/1350)

### Bug Fixes

* The metrics HTTP server no longer rejects requests containing `Accept` header that doesn't precisely match the prometheus text format [\#1345](https://github.com/hyperledger/besu/pull/1345)
* JSON-RPC method `net_version` should return network ID instead of chain ID [\#1355](https://github.com/hyperledger/besu/pull/1355)

#### Previously identified known issues

- [Logs queries missing results against chain head](KNOWN_ISSUES.md#Logs-queries-missing-results-against-chain-head)
- [Eth/65 loses peers](KNOWN_ISSUES.md#eth65-loses-peers)
- [Fast sync when running Besu on cloud providers](KNOWN_ISSUES.md#fast-sync-when-running-besu-on-cloud-providers)
- [Privacy users with private transactions created using v1.3.4 or earlier](KNOWN_ISSUES.md#privacy-users-with-private-transactions-created-using-v134-or-earlier)
- [Changes not saved to database correctly causing inconsistent private states](KNOWN_ISSUES.md#Changes-not-saved-to-database-correctly-causing-inconsistent-private-states)

### Download link
https://hyperledger.jfrog.io/artifactory/besu-binaries/besu/1.5.4/besu-1.5.4.zip

sha256sum: `1f4df8e1c5e3b5b3abf6289ccfe70f302aa7c29a652b2eb713ffbdc507670420`

## 1.5.3

### Additions and Improvements

* The EvmTool now processes State Tests from the Ethereum Reference Tests. [\#1311](https://github.com/hyperledger/besu/pull/1311)
* Early access DNS support added via the `--Xdns-enabled` and `--Xdns-update-enabled` CLI options. [\#1247](https://github.com/hyperledger/besu/pull/1247)
* Add genesis config option `ecip1017EraRounds` for Ethereum Classic chains. [\#1329](https://github.com/hyperledger/besu/pull/1329)

### Bug Fixes

* K8S Permissioning to use of Service IP's rather than pod IP's which can fail [\#1190](https://github.com/hyperledger/besu/issues/1190)

#### Previously identified known issues

- [Logs queries missing results against chain head](KNOWN_ISSUES.md#Logs-queries-missing-results-against-chain-head)
- [Eth/65 loses peers](KNOWN_ISSUES.md#eth65-loses-peers)
- [Fast sync when running Besu on cloud providers](KNOWN_ISSUES.md#fast-sync-when-running-besu-on-cloud-providers)
- [Privacy users with private transactions created using v1.3.4 or earlier](KNOWN_ISSUES.md#privacy-users-with-private-transactions-created-using-v134-or-earlier)
- [Changes not saved to database correctly causing inconsistent private states](KNOWN_ISSUES.md#Changes-not-saved-to-database-correctly-causing-inconsistent-private-states)

### Breaking Change to Onchain Privacy Group Management

This [early access feature](https://besu.hyperledger.org/en/stable/Concepts/Privacy/Onchain-PrivacyGroups/) was changed in a way that makes onchain privacy groups created with previous versions no longer usable.

To enhance control over permissions on the privacy group management contract:

* The enclave key was removed as the first parameter for `addParticipant` and `removeParticipant`.
* The owner of the privacy group management contract is the signer of the private transaction that creates
  the privacy group. In the default onchain privacy group management contract implementation, only the
  owner can add and remove participants, and upgrade the management contract.

The onchain privacy support in the current version of the web3js-eea library (v0.9) will not be compatible with Besu v1.5.3.  We are actively working on an upgrade to webj3-eea that will support these changes.

### Download link
https://hyperledger.jfrog.io/artifactory/besu-binaries/besu/1.5.3/besu-1.5.3.zip

sha256sum: `735cd511e1dae1590f2829d9535cb383aa8c526f059b3451859e5fcfccc48985`

## 1.5.2

### Additions and Improvements

* Experimental offline backup and restore has been added via the `operator x-backup-state` and `operator x-restore-state` CLI commands.  Data formats will be fluid for as long as the `x-` prefix is present in the CLI so it is advised not to rely on these backups for disaster recovery. [\#1235](https://github.com/hyperledger/besu/pull/1235)
* Experimental ethstats support added via the `Xethstats` and `Xethstats-contact` CLI commands. [\#1239](https://github.com/hyperledger/besu/pull/1239)
* Peers added via the JSON-RPC `admin_addPeer` and `admin_removePeer` will be shared or no longer shared via discovery respectively.  Previously they were not shared. [\#1177](https://github.com/hyperledger/besu/pull/1177) contributed by [br0tchain](https://github.com/br0tchain).
* New Docker Images (see below). [\#1277](https://github.com/hyperledger/besu/pull/1277)
* Reworked static peer discovery handling. [\#1292](https://github.com/hyperledger/besu/pull/1292)

### New Java VMs in Docker Image

* New docker images are being generated to use the latest version of OpenJDK (currently 14.0.1) with the tag suffix of `-openjdk-latest`, for example `1.5.2-openjdk-latest`.
* New docker images are being generated to use [GraalVM](https://www.graalvm.org/) with the tag suffix of `-graalvm`, for example `1.5.2-graalvm`.
* The existing images based on Java 11 are also being tagged with the suffix `-openjdk-11`, for example `1.5.2-openjdk-11`, as well as `1.5.2`.

The intent is that the major Java VM version or Java VM type shipped with the default docker images (`latest`, `1.5.x`, etc.) may be changed during future quarterly releases but will remain consistent within quarterly releases.

### Bug Fixes
- Offchain permissioning - fixed bug where sync status check prevented peering if static nodes configured. [\#1252](https://github.com/hyperledger/besu/issues/1252)

- GraphQL queries of `miner` in IBFT networks will no longer return an error.  PR [\#1282](https://github.com/hyperledger/besu/pull/1282) issue [\#1272](https://github.com/hyperledger/besu/issues/1272).

#### Previously identified known issues

- [Logs queries missing results against chain head](KNOWN_ISSUES.md#Logs-queries-missing-results-against-chain-head)
- [Eth/65 loses peers](KNOWN_ISSUES.md#eth65-loses-peers)
- [Fast sync when running Besu on cloud providers](KNOWN_ISSUES.md#fast-sync-when-running-besu-on-cloud-providers)
- [Privacy users with private transactions created using v1.3.4 or earlier](KNOWN_ISSUES.md#privacy-users-with-private-transactions-created-using-v134-or-earlier)
- [Permissioning issues on Kubernetes](KNOWN_ISSUES.md#Kubernetes-permissioning-uses-Service-IPs-rather-than-pod-IPs-which-can-fail)
- [Restarts caused by insufficient memory can cause inconsistent private state](KNOWN_ISSUES.md#Restart-caused-by-insufficient-memory-can-cause-inconsistent-private-state)

### New and Old Maintainer

- [David Mechler](https://github.com/hyperledger/besu/commits?author=davemec) has been added as a [new maintainer](https://github.com/hyperledger/besu/pull/1267).
- [Edward Evans](https://github.com/hyperledger/besu/commits?author=EdJoJob) voluntarily moved to [emeritus status](https://github.com/hyperledger/besu/pull/1270).

### Download link
https://hyperledger.jfrog.io/artifactory/besu-binaries/besu/1.5.2/besu-1.5.2.zip

sha256sum: `629f44e230a635b09f8d82f2196d70d31193233718118a46412f11c50772dc85`

## 1.5.1

### Deprecated
- CLI option `--privacy-precompiled-address` option is deprecated. This address is now derived, based
on `--privacy-onchain-groups-enabled`. [\#1222](https://github.com/hyperledger/besu/pull/1222)

### Additions and Improvements

* In an IBFT2 network, a fixed block reward value and recipient address can be defined in genesis file [\#1132](https://github.com/hyperledger/besu/pull/1132)
* JSON-RPC HTTP API Authorization: exit early when checking user permissions. [\#1144](https://github.com/hyperledger/besu/pull/1144)
* HTTP/2 is enabled for JSON-RPC HTTP API over TLS. [\#1145](https://github.com/hyperledger/besu/pull/1145)
* Color output in consoles. It can be disabled with `--color-enabled=false` [\#1257](https://github.com/hyperledger/besu/pull/1257)
* Add compatibility with ClusterIP services for the Kubernetes Nat Manager  [\#1156](https://github.com/hyperledger/besu/pull/1156)
* In an IBFT2 network; a fixed block reward value and recipient address can be defined in genesis file [\#1132](https://github.com/hyperledger/besu/pull/1132)
* Add fee cap for transactions submitted via RPC. [\#1137](https://github.com/hyperledger/besu/pull/1137)

### Bug fixes

* When the default sync mode was changed to fast sync for named networks, there was one caveat we didn't address. The `dev` network should've been full sync by default. This has now been fixed. [\#1257](https://github.com/hyperledger/besu/pull/1257)
* Fix synchronization timeout issue when the blocks were too large [\#1149](https://github.com/hyperledger/besu/pull/1149)
* Fix missing results from eth_getLogs request. [\#1154](https://github.com/hyperledger/besu/pull/1154)
* Fix issue allowing Besu to be used for DDoS amplification. [\#1146](https://github.com/hyperledger/besu/pull/1146)

### Known Issues

Known issues are open issues categorized as [Very High or High impact](https://wiki.hyperledger.org/display/BESU/Defect+Prioritisation+Policy).

#### Previously identified known issues

- [Scope of logs query causing Besu to hang](KNOWN_ISSUES.md#scope-of-logs-query-causing-besu-to-hang)
- [Eth/65 loses peers](KNOWN_ISSUES.md#eth65-loses-peers)
- [Fast sync when running Besu on cloud providers](KNOWN_ISSUES.md#fast-sync-when-running-besu-on-cloud-providers)
- [Privacy users with private transactions created using v1.3.4 or earlier](KNOWN_ISSUES.md#privacy-users-with-private-transactions-created-using-v134-or-earlier)
- [Permissioning issues on Kubernetes](KNOWN_ISSUES.md#Kubernetes-permissioning-uses-Service-IPs-rather-than-pod-IPs-which-can-fail)
- [Restarts caused by insufficient memory can cause inconsistent private state](KNOWN_ISSUES.md#Restart-caused-by-insufficient-memory-can-cause-inconsistent-private-state)

### Download link
https://hyperledger.jfrog.io/artifactory/besu-binaries/besu/1.5.1/besu-1.5.1.zip

sha256sum: `c17f49b6b8686822417184952487fc135772f0be03514085926a6984fd955b88`

## 1.5 Breaking changes

When upgrading to 1.5, ensure you've taken into account the following breaking changes.

### Docker users with volume mounts

To maintain best security practices, we're changing the `user:group` on the Docker container to `besu`.

What this means for you:

* If you are running Besu as a binary, there is no impact.
* If you are running Besu as a Docker container *and* have a volume mount for data,  ensure that the
permissions on the directory allow other users and groups to r/w. Ideally this should be set to
`besu:besu` as the owner.

Note that the `besu` user only exists within the container not outside it. The same user ID may match
a different user outside the image.

If you’re mounting local folders, it is best to set the user via the Docker `—user` argument. Use the
UID because the username may not exist inside the docker container. Ensure the directory being mounted
is owned by that user.

### Remove Manual NAT method

The NAT manager `MANUAL` method has been removed.
If you have been using the `MANUAL` method, use the `NONE` method instead. The behavior of the
`NONE` method is the same as the previously supported `MANUAL` methods.

### Privacy users

Besu minor version upgrades require upgrading Orion to the latest minor version. That is, for
Besu <> Orion node pairs, when upgrading Besu to v1.5, it is required that Orion is upgraded to
v1.6. Older versions of Orion will no longer work with Besu v1.5.

## 1.5 Features

Features added between from 1.4 to 1.5 include:
* Mining Support
  Besu supports `eth_hashrate` and `eth_submitHashrate` to obtain the hashrate when we mine with a GPU mining worker.
* Tracing
  The [Tracing API](https://besu.hyperledger.org/en/latest/Reference/API-Methods/#trace-methods) is no longer an Early Access feature and now has full support for `trace_replayBlockTransactions`, `trace_Block` and `trace_transaction`.
* Plugin API Block Events
  `BlockAdded` and `BlockReorg` are now exposed via the [Plugin API](https://javadoc.io/doc/org.hyperledger.besu/plugin-api/latest/org/hyperledger/besu/plugin/services/BesuEvents.html).
* [Filters](https://besu.hyperledger.org/en/stable/HowTo/Interact/Filters/Accessing-Logs-Using-JSON-RPC/) and
  [subscriptions](https://besu.hyperledger.org/en/stable/HowTo/Interact/APIs/RPC-PubSub/) for private contracts.
* [SecurityModule Plugin API](https://javadoc.io/doc/org.hyperledger.besu/plugin-api/latest/org/hyperledger/besu/plugin/services/SecurityModuleService.html)
  This allows use of a different [security module](https://besu.hyperledger.org/en/stable/Reference/CLI/CLI-Syntax/#security-module)
  as a plugin to provide cryptographic function that can be used by NodeKey (such as sign, ECDHKeyAgreement etc.).
* [Onchain privacy groups](https://besu.hyperledger.org/en/latest/Concepts/Privacy/Onchain-PrivacyGroups/)
  with add and remove members. This is an early access feature. Early access features are not recommended
  for production networks and may have unstable interfaces.

## 1.5 Additions and Improvements

* Public Networks Default to Fast Sync: The default sync mode for named permissionless networks, such as the Ethereum mainnet and testnets, is now `FAST`.
  * The default is unchanged for private networks. That is, the sync mode defaults to `FULL` for private networks.
  * Use the [`--sync-mode` command line option](https://besu.hyperledger.org/Reference/CLI/CLI-Syntax/#sync-mode) to change the sync mode. [\#384](https://github.com/hyperledger/besu/pull/384)
* Proper Mining Support: Added full support for `eth_hashrate` and `eth_submitHashrate`. It is now possible to have the hashrate when we mine with a GPU mining worker [\#1063](https://github.com/hyperledger/besu/pull/1063)
* Performance Improvements: The addition of native libraries ([\#775](https://github.com/hyperledger/besu/pull/775)) and changes to data structures in the EVM ([\#1089](https://github.com/hyperledger/besu/pull/1089)) have improved Besu sync and EVM execution times.
* Tracing API Improvements: The [Tracing API](https://besu.hyperledger.org/en/latest/Reference/API-Methods/#trace-methods) is no longer an Early Access feature and now has full support for `trace_replayBlockTransactions`, `trace_Block` and `trace_transaction`.
* New Plugin API Block Events: `BlockAdded` and `BlockReorg` are now exposed via the Plugin API [\#637](https://github.com/hyperledger/besu/pull/637).
* Added experimental CLI option `--Xnat-kube-pod-name` to specify the name of the loadbalancer used by the Kubernetes nat manager [\#1078](https://github.com/hyperledger/besu/pull/1078)
- Local permissioning TOML config now supports additional keys (`nodes-allowlist` and `accounts-allowlist`).
Support for `nodes-whitelist` and `accounts-whitelist` will be removed in a future release.
- Add missing `mixHash` field for `eth_getBlockBy*` JSON RPC endpoints. [\#1098](https://github.com/hyperledger/besu/pull/1098)
* Besu now has a strict check on private transactions to ensure the privateFrom in the transaction
matches the sender Orion key that has distributed the payload. Besu 1.5+ requires Orion 1.6+ to work.
[#357](https://github.com/PegaSysEng/orion/issues/357)

### Bug fixes

No bug fixes with [user impact in this release](https://wiki.hyperledger.org/display/BESU/Changelog).

### Known Issues

Known issues are open issues categorized as [Very High or High impact](https://wiki.hyperledger.org/display/BESU/Defect+Prioritisation+Policy).

#### New known issues

- K8S permissioning uses of Service IPs rather than pod IPs which can fail. [\#1190](https://github.com/hyperledger/besu/pull/1190)
Workaround - Do not use permissioning on K8S.

- Restart caused by insufficient memory can cause inconsistent private state. [\#1110](https://github.com/hyperledger/besu/pull/1110)
Workaround - Ensure you allocate enough memory for the Java Runtime Environment that the node does not run out of memory.

#### Previously identified known issues

- [Scope of logs query causing Besu to hang](KNOWN_ISSUES.md#scope-of-logs-query-causing-besu-to-hang)
- [Eth/65 loses peers](KNOWN_ISSUES.md#eth65-loses-peers)
- [Fast sync when running Besu on cloud providers](KNOWN_ISSUES.md#fast-sync-when-running-besu-on-cloud-providers)
- [Privacy users with private transactions created using v1.3.4 or earlier](KNOWN_ISSUES.md#privacy-users-with-private-transactions-created-using-v134-or-earlier)

### Download link
https://hyperledger.jfrog.io/artifactory/besu-binaries/besu/1.5.0/besu-1.5.0.zip

sha256sum: `56929d6a71cc681688351041c919e9630ab6df7de37dd0c4ae9e19a4f44460b2`

**For download links of releases prior to 1.5.0, please visit https://hyperledger.jfrog.io/artifactory/besu-binaries/besu/**

## 1.4.6

### Additions and Improvements

- Print node address on startup. [\#938](https://github.com/hyperledger/besu/pull/938)
- Transaction pool: price bump replacement mechanism configurable through CLI. [\#928](https://github.com/hyperledger/besu/pull/928) [\#930](https://github.com/hyperledger/besu/pull/930)

### Bug Fixes

- Added timeout to queries. [\#986](https://github.com/hyperledger/besu/pull/986)
- Fixed issue where networks using onchain permissioning could stall when the bootnodes were not validators. [\#969](https://github.com/hyperledger/besu/pull/969)
- Update getForks method to ignore ClassicForkBlock chain parameter to fix issue with ETC syncing. [\#1014](https://github.com/hyperledger/besu/pull/1014)

### Known Issues

Known issues are open issues categorized as [Very High or High impact](https://wiki.hyperledger.org/display/BESU/Defect+Prioritisation+Policy).

#### Previously identified known issues

- [Scope of logs query causing Besu to hang](KNOWN_ISSUES.md#scope-of-logs-query-causing-besu-to-hang)
- [Eth/65 loses peers](KNOWN_ISSUES.md#eth65-loses-peers)
- [Fast sync when running Besu on cloud providers](KNOWN_ISSUES.md#fast-sync-when-running-besu-on-cloud-providers)
- [Privacy users with private transactions created using v1.3.4 or earlier](KNOWN_ISSUES.md#privacy-users-with-private-transactions-created-using-v134-or-earlier)

## 1.4.5

### Additions and Improvements

- Implemented WebSocket logs subscription for private contracts (`priv_subscribe`/`priv_unsubscribe`) [\#762](https://github.com/hyperledger/besu/pull/762)
- Introduced SecurityModule plugin API. This allows use of a different security module as a plugin to
  provide cryptographic function that can be used by NodeKey (such as sign, ECDHKeyAgreement etc.). KeyPairSecurityModule
  is registered and used by default. The CLI option `--security-module=<name> (defaults to localfile)` can be used
  to identify the security module plugin name to use instead. [\#713](https://github.com/hyperledger/besu/pull/713)
- Several testing related changes to improve compatibility with [Hive](https://hivetests.ethdevops.io/) and Retesteth.
  [\#806](https://github.com/hyperledger/besu/pull/806) and [#845](https://github.com/hyperledger/besu/pull/845)
- Native libraries for secp256k1 and Altbn128 encryption are enabled by default.  To disable these libraries use
  `--Xsecp256k1-native-enabled=false` and `--Xaltbn128-native-enabled=false`. [\#775](https://github.com/hyperledger/besu/pull/775)

### Bug Fixes

- Fixed `eth_estimateGas` JSON RPC so it no longer returns gas estimates that are too low. [\#842](https://github.com/hyperledger/besu/pull/842)
- Full help not displayed unless explicitly requested. [\#437](https://github.com/hyperledger/besu/pull/437)
- Compatibility with undocumented Geth `eth_subscribe` fields. [\#654](https://github.com/hyperledger/besu/pull/654)
- Current block number included as part of `eth_getWork` response. [\#849](https://github.com/hyperledger/besu/pull/849)

### Known Issues

Known issues are open issues categorized as [Very High or High impact](https://wiki.hyperledger.org/display/BESU/Defect+Prioritisation+Policy).

#### New known issues

* Scope of logs query causing Besu to crash. [\#944](https://github.com/hyperledger/besu/pull/944)

Workaround - Limit the number of blocks queried by each `eth_getLogs` call.

#### Previously identified known issues

- [`Intrinsic gas exceeds gas limit` returned when calling `delete mapping[addr]` or `mapping[addr] = 0`](KNOWN_ISSUES.md#intrinsic-gas-exceeds-gas-limit)
- [Eth/65 not backwards compatible](KNOWN_ISSUES.md#eth65-not-backwards-compatible)
- [Error full syncing with pruning](KNOWN_ISSUES.md#error-full-syncing-with-pruning)
- [Fast sync when running Besu on cloud providers](KNOWN_ISSUES.md#fast-sync-when-running-besu-on-cloud-providers)
- [Bootnodes must be validators when using onchain permissioning](KNOWN_ISSUES.md#bootnodes-must-be-validators-when-using-onchain-permissioning)
- [Privacy users with private transactions created using v1.3.4 or earlier](KNOWN_ISSUES.md#privacy-users-with-private-transactions-created-using-v134-or-earlier)

## 1.4.4

### Additions and Improvements

- Implemented [`priv_getLogs`](https://besu.hyperledger.org/en/latest/Reference/API-Methods/#priv_getlogs). [\#686](https://github.com/hyperledger/besu/pull/686)
- Implemented private contract log filters including JSON-RPC methods to interact with private filters. [\#735](https://github.com/hyperledger/besu/pull/735)
- Implemented EIP-2315: Simple Subroutines for the EVM [\#717](https://github.com/hyperledger/besu/pull/717)
- Implemented Splunk logging. [\#725](https://github.com/hyperledger/besu/pull/725)
- Implemented optional native library encryption. [\#675](https://github.com/hyperledger/besu/pull/675).  To enable add `--Xsecp256k1-native-enabled` (for transaciton signatures) and/or `--Xaltbn128-native-enabled` (for altbn128 precomiled contracts) as command line options.

### Bug Fixes

- Flag added to toggle `eth/65` off by default. `eth/65` will remain toggled off by default until
a fix is completed for the [eth/65 known issue](KNOWN_ISSUES.md). [\#741](https://github.com/hyperledger/besu/pull/741)
- Resolve crashing NAT detectors on GKE. [\#731](https://github.com/hyperledger/besu/pull/731) fixes [\#507](https://github.com/hyperledger/besu/issues/507).
[Besu-Kubernetes Readme](https://github.com/PegaSysEng/besu-kubernetes/blob/master/README.md#network-topology-and-high-availability-requirements)
updated to reflect changes.
- Deal with quick service start failures [\#714](https://github.com/hyperledger/besu/pull/714) fixes [\#662](https://github.com/hyperledger/besu/issues/662)

### Known Issues

Known issues are open issues categorized as [Very High or High impact](https://wiki.hyperledger.org/display/BESU/Defect+Prioritisation+Policy).

#### New known issues

- `Intrinsic gas exceeds gas limit` returned when calling `delete mapping[addr]` or `mapping[addr] = 0` [\#696](https://github.com/hyperledger/besu/issues/696)

Calling delete and set to 0 Solidity mapping in Solidity fail.

#### Previously identified known issues

- [Eth/65 not backwards compatible](KNOWN_ISSUES.md#eth65-not-backwards-compatible)
- [Error full syncing with pruning](KNOWN_ISSUES.md#error-full-syncing-with-pruning)
- [Fast sync when running Besu on cloud providers](KNOWN_ISSUES.md#fast-sync-when-running-besu-on-cloud-providers)
- [Bootnodes must be validators when using onchain permissioning](KNOWN_ISSUES.md#bootnodes-must-be-validators-when-using-onchain-permissioning)
- [Privacy users with private transactions created using v1.3.4 or earlier](KNOWN_ISSUES.md#privacy-users-with-private-transactions-created-using-v134-or-earlier)

## 1.4.3

### Issues identified with 1.4.3 release

The `eth/65` change is not [backwards compatible](https://github.com/hyperledger/besu/issues/723).
This has the following impact:
* In a private network, nodes using the 1.4.3 client cannot interact with nodes using 1.4.2 or earlier
clients.
* On mainnet, synchronizing eventually stalls.

Workaround -> revert to v1.4.2.

A [fix](https://github.com/hyperledger/besu/pull/732) is currently [being tested](https://github.com/hyperledger/besu/pull/733).

### Critical Issue for Privacy Users

A critical issue for privacy users with private transactions created using Hyperledger Besu v1.3.4
or earlier has been identified. If you have a network with private transaction created using v1.3.4
or earlier, please read the following and take the appropriate steps:
https://wiki.hyperledger.org/display/BESU/Critical+Issue+for+Privacy+Users

### Additions and Improvements

- Added `eth/65` support. [\#608](https://github.com/hyperledger/besu/pull/608)
- Added block added and block reorg events. Added revert reason to block added transactions. [\#637](https://github.com/hyperledger/besu/pull/637)

### Deprecated

- Private Transaction `hash` field and `getHash()` method have been deprecated. They will be removed
in 1.5.0 release. [\#639](https://github.com/hyperledger/besu/pull/639)

### Known Issues

#### Fast sync when running Besu on cloud providers

A known [RocksDB issue](https://github.com/facebook/rocksdb/issues/6435) causes fast sync to fail
when running Besu on certain cloud providers. The following error is displayed repeatedly:

```
...
EthScheduler-Services-1 (importBlock) | ERROR | PipelineChainDownloader | Chain download failed. Restarting after short delay.
java.util.concurrent.CompletionException: org.hyperledger.besu.plugin.services.exception.StorageException: org.rocksdb.RocksDBException: block checksum mismatch:
....
```

This behaviour has been seen on AWS and Digital Ocean.

Workaround -> On AWS, a full restart of the AWS VM is required to restart the fast sync.

Fast sync is not currently supported on Digital Ocean. We are investigating options to
[add support for fast sync on Digital Ocean](https://github.com/hyperledger/besu/issues/591).

#### Error full syncing with pruning

- Error syncing with mainnet on Besu 1.3.7 node - MerkleTrieException [\#580](https://github.com/hyperledger/besu/issues/580)
The associated error is `Unable to load trie node value for hash` and is caused by the combination of
full sync and pruning.

Workarounds:
1. Explicitly disable pruning using `--pruning-enabled=false` when using fast sync.
2. If the `MerkleTrieException` occurs, delete the database and resync.

A fix for this issue is being actively worked on.

#### Fast sync reverting to full sync

In some cases of FastSyncException, fast sync reverts back to a full sync before having reached the
pivot block. [\#683](https://github.com/hyperledger/besu/issues/683)

Workaround -> To re-attempt fast syncing rather than continue full syncing, stop Besu, delete your
database, and start again.

#### Bootnodes must be validators when using onchain permissioning

- Onchain permissioning nodes can't peer when using a non-validator bootnode [\#528](https://github.com/hyperledger/besu/issues/528)

Workaround -> When using onchain permissioning, ensure bootnodes are also validators.


## 1.4.2

### Additions and Improvements

- Added `trace_block` JSON RPC API [\#449](https://github.com/hyperledger/besu/pull/449)
- Added `pulledStates` and `knownStates` to the EthQL `syncing` query and `eth_syncing` JSON-RPC api [\#565](https://github.com/hyperledger/besu/pull/565)

### Bug Fixes

- Fixed file parsing behaviour for privacy enclave keystore password file [\#554](https://github.com/hyperledger/besu/pull/554) (thanks to [magooster](https://github.com/magooster))
- Fixed known issue with being unable to re-add members to onchain privacy groups [\#471](https://github.com/hyperledger/besu/pull/471)

### Updated Early Access Features

* [Onchain privacy groups](https://besu.hyperledger.org/en/latest/Concepts/Privacy/Onchain-PrivacyGroups/) with add and remove members. Known issue resolved (see above).
* [TRACE API](https://besu.hyperledger.org/en/latest/Reference/API-Methods/#trace-methods) now includes `trace_block`, `trace_replayBlockTransactions`, and `trace_transaction`.
Fixed some issues on the trace replay block transactions API [\#522](https://github.com/hyperledger/besu/pull/522).

### Known Issues

#### Fast sync defaulting to full sync

-  When fast sync cannot find enough valid peers rapidly enough, Besu defaults to full sync.

Workarounds:
1. To re-attempt fast syncing rather than continue full syncing, stop Besu, delete your database,
and start again.
2. When fast syncing, explicitly disable pruning using `--pruning-enabled=false` to reduce the likelihood
of encountering the pruning bug.

A fix to remove the default to full sync is [in progress](https://github.com/hyperledger/besu/pull/427)
is being actively worked on.

#### Error full syncing with pruning

- Error syncing with mainnet on Besu 1.3.7 node - MerkleTrieException [\#BESU-160](https://jira.hyperledger.org/browse/BESU-160)
The associated error is `Unable to load trie node value for hash` and is caused by the combination of
full sync and pruning.

Workarounds:
1. Explicitly disable pruning using `--pruning-enabled=false` when using fast sync.
2. If the `MerkleTrieException` occurs, delete the database and resync.

A fix for this issue is being actively worked on.

#### Bootnodes must be validators when using onchain permissioning

- Onchain permissioning nodes can't peer when using a non-validator bootnode [\#BESU-181](https://jira.hyperledger.org/browse/BESU-181)

Workaround -> When using onchain permissioning, ensure bootnodes are also validators.

## 1.4.1

### Additions and Improvements

- Added priv_getCode [\#250](https://github.com/hyperledger/besu/pull/408). Gets the bytecode associated with a private address.
- Added `trace_transaction` JSON RPC API [\#441](https://github.com/hyperledger/besu/pull/441)
- Removed -X unstable prefix for pruning options (`--pruning-blocks-retained`, `--pruning-block-confirmations`) [\#440](https://github.com/hyperledger/besu/pull/440)
- Implemented [ECIP-1088](https://ecips.ethereumclassic.org/ECIPs/ecip-1088): Phoenix EVM and Protocol upgrades. [\#434](https://github.com/hyperledger/besu/pull/434)

### Bug Fixes

- [BESU-25](https://jira.hyperledger.org/browse/BESU-25) Use v5 Devp2p when pinging [\#392](https://github.com/hyperledger/besu/pull/392)
- Fixed a bug to manage concurrent access to cache files [\#438](https://github.com/hyperledger/besu/pull/438)
- Fixed configuration file bug: `pruning-blocks-retained` now accepts an integer in the config [\#440](https://github.com/hyperledger/besu/pull/440)
- Specifying RPC credentials file should not force RPC Authentication to be enabled [\#454](https://github.com/hyperledger/besu/pull/454)
- Enhanced estimateGas messages [\#436](https://github.com/hyperledger/besu/pull/436). When a estimateGas request fails a validation check, an improved error message is returned in the response.

### Early Access Features

Early access features are available features that are not recommended for production networks and may
have unstable interfaces.

* [Onchain privacy groups](https://besu.hyperledger.org/en/latest/Concepts/Privacy/Onchain-PrivacyGroups/) with add and remove members.
  Not being able to to re-add a member to an onchain privacy group is a [known issue](https://github.com/hyperledger/besu/issues/455)
  with the add and remove functionality.

### Known Issues

#### Fast sync defaulting to full sync

-  When fast sync cannot find enough valid peers rapidly enough, Besu defaults to full sync.

Workarounds:
1. To re-attempt fast syncing rather than continue full syncing, stop Besu, delete your database,
and start again.
2. When fast syncing, explicitly disable pruning using `--pruning-enabled=false` to reduce the likelihood
of encountering the pruning bug.

A fix to remove the default to full sync is [in progress](https://github.com/hyperledger/besu/pull/427)
and is planned for inclusion in v1.4.1.

#### Error full syncing with pruning

- Error syncing with mainnet on Besu 1.3.7 node - MerkleTrieException [\#BESU-160](https://jira.hyperledger.org/browse/BESU-160)
The associated error is `Unable to load trie node value for hash` and is caused by the combination of
full sync and pruning.

Workarounds:
1. Explicitly disable pruning using `--pruning-enabled=false` when using fast sync.
2. If the `MerkleTrieException` occurs, delete the database and resync.

Investigation of this issue is in progress and a fix is targeted for v1.4.1.

#### Bootnodes must be validators when using onchain permissioning

- Onchain permissioning nodes can't peer when using a non-validator bootnode [\#BESU-181](https://jira.hyperledger.org/browse/BESU-181)

Workaround -> When using onchain permissioning, ensure bootnodes are also validators.

## 1.4.0

### Private State Migration

Hyperledger Besu v1.4 implements a new data structure for private state storage that is not backwards compatible.
A migration will be performed when starting v1.4 for the first time to reprocess existing private transactions
and re-create the private state data in the v1.4 format.

If you have existing private transactions, see [migration details](docs/Private-Txns-Migration.md).

### Additions and Improvements

* [TLS support](https://besu.hyperledger.org/en/latest/Concepts/TLS/) to secure client and server communication.

* [Multi-tenancy](https://besu.hyperledger.org/en/latest/Concepts/Privacy/Multi-Tenancy/) to enable multiple participants to use the same Besu and Orion node.

* [Plugin APIs](https://besu.hyperledger.org/en/latest/Concepts/Plugins/) to enable building of Java plugins to extend Hyperledger Besu.

* Support for additional [NAT methods](https://besu.hyperledger.org/en/latest/HowTo/Find-and-Connect/Specifying-NAT/).

* Added [`priv_call`](https://besu.hyperledger.org/en/latest/Reference/API-Methods/#priv_call) which invokes
a private contract function locally and does not change the private state.

* Besu has moved from an internal Bytes library to the [Apache Tuweni](https://tuweni.apache.org/) Bytes library.
This includes using the library in the Plugins API interfaces. [#295](https://github.com/hyperledger/besu/pull/295) and [#215](https://github.com/hyperledger/besu/pull/215)

### Early Access Features

Early access features are available features that are not recommended for production networks and may
have unstable interfaces.

* [Reorg compatible privacy](https://besu.hyperledger.org/en/latest/Concepts/Privacy/Privacy-Overview/#reorg-compatible-privacy)
to enable private transactions on networks using consensus mechanisms that fork.

* [Tracing API](https://besu.hyperledger.org/en/latest/Concepts/Transactions/Trace-Types) to obtain detailed information about transaction processing.

### Bug Fixes

See RC and Beta sections below.

### Known Issues

#### Fast sync defaulting to full sync

-  When fast sync cannot find enough valid peers rapidly enough, Besu defaults to full sync.

Workarounds:
1. To re-attempt fast syncing rather than continue full syncing, stop Besu, delete your database,
and start again.
2. When fast syncing, explicitly disable pruning using `--pruning-enabled=false` to reduce the likelihood
of encountering the pruning bug.

A fix to remove the default to full sync is [in progress](https://github.com/hyperledger/besu/pull/427)
and is planned for inclusion in v1.4.1.

#### Error full syncing with pruning

- Error syncing with mainnet on Besu 1.3.7 node - MerkleTrieException [\#BESU-160](https://jira.hyperledger.org/browse/BESU-160)
The associated error is `Unable to load trie node value for hash` and is caused by the combination of
full sync and pruning.

Workarounds:
1. Explicitly disable pruning using `--pruning-enabled=false` when using fast sync.
2. If the `MerkleTrieException` occurs, delete the database and resync.

Investigation of this issue is in progress and a fix is targeted for v1.4.1.

#### Bootnodes must be validators when using onchain permissioning

- Onchain permissioning nodes can't peer when using a non-validator bootnode [\#BESU-181](https://jira.hyperledger.org/browse/BESU-181)

Workaround -> When using onchain permissioning, ensure bootnodes are also validators.


## 1.4.0 RC-2

### Private State Migration
Hyperledger Besu v1.4 implements a new data structure for private state storage that is not backwards compatible.
A migration will be performed when starting v1.4 for the first time to reprocess existing private transactions
and re-create the private state data in the v1.4 format.
If you have existing private transactions, see [migration details](docs/Private-Txns-Migration.md).

## 1.4.0 RC-1

### Additions and Improvements

- New`trace_replayBlockTransactions` JSON-RPC API

This can be enabled using the `--rpc-http-api TRACE` CLI flag.  There are some philosophical differences between Besu and other implementations that are outlined in [trace_rpc_apis](docs/trace_rpc_apis.md).

- Ability to automatically detect Docker NAT settings from inside the conainter.

The default NAT method (AUTO) can detect this so no user intervention is required to enable this.

- Added [Multi-tenancy](https://besu.hyperledger.org/en/latest/Concepts/Privacy/Multi-Tenancy/) support which allows multiple participants to use the same Besu node for private transactions.

- Added TLS support for communication with privacy enclave

### Bug Fixes

- Private transactions are now validated before sent to the enclave [\#356](https://github.com/hyperledger/besu/pull/356)

### Known Bugs

- Error syncing with mainnet on Besu 1.3.7 node - MerkleTrieException [\#BESU-160](https://jira.hyperledger.org/browse/BESU-160)

Workaround -> Don't enable pruning when syncing to mainnet.

- Onchain permissioning nodes can't peer when using a non-validator bootnode [\#BESU-181](https://jira.hyperledger.org/browse/BESU-181)

Workaround -> When using onchain permissioning, ensure bootnodes are also validators.

## 1.4 Beta 3

### Additions and Improvements

- CLI option to enable TLS client auth for JSON-RPC HTTP [\#340](https://github.com/hyperledger/besu/pull/340)

Added CLI options to enable TLS client authentication and trusting client certificates:
~~~
--rpc-http-tls-client-auth-enabled - Enable TLS client authentication for the JSON-RPC HTTP service (default: false)
--rpc-http-tls-known-clients-file - Path to file containing client's certificate common name and fingerprint for client authentication.
--rpc-http-tls-ca-clients-enabled - Enable to accept clients certificate signed by a valid CA for client authentication (default: false)
~~~
If client-auth is enabled, user must either enable CA signed clients OR provide a known-clients file. An error is reported
if both CA signed clients is disabled and known-clients file is not specified.

- Stable Plugins APIs [\#346](https://github.com/hyperledger/besu/pull/346)

The `BesuEvents` service and related `data` package have been marked as a stable plugin API.

### Bug Fixes

- Return missing signers from getSignerMetrics [\#343](https://github.com/hyperledger/besu/pull/)

### Experimental Features

- Experimental support for `trace_replayBlockTransactions` - multiple PRs

Added support for the `trace_replayBlockTransactions` JSON-RPC call. To enable this API add
`TRACE` to the `rpc-http-api` options (for example,  `--rpc-http-api TRACE` on the command line).

This is not a production ready API.  There are known bugs relating to traced memory from calls and
returns, and the gas calculation reported in the flat traces does not always match up with the
correct gas calculated for consensus.

## 1.4 Beta 2

### Additions and Improvements

- Enable TLS for JSON-RPC HTTP Service [\#253](https://github.com/hyperledger/besu/pull/253)

Exposes new command line parameters to enable TLS on Ethereum JSON-RPC HTTP interface to allow clients like EthSigner to connect via TLS:
`--rpc-http-tls-enabled=true`
(Optional - Only required if `--rpc-http-enabled` is set to true) Set to `true` to enable TLS. False by default.
`--rpc-http-tls-keystore-file="/path/to/cert.pfx"`
(Must be specified if TLS is enabled) Path to PKCS12 format key store which contains server's certificate and it's private key
`--rpc-http-tls-keystore-password-file="/path/to/cert.passwd"`
(Must be specified if TLS is enabled) Path to the text file containing password for unlocking key store.
`--rpc-http-tls-known-clients-file="/path/to/rpc_tls_clients.txt"`
(Optional) Path to a plain text file containing space separated client’s certificate’s common name and its sha-256 fingerprints when
they are not signed by a known CA. The presence of this file (even empty) enables TLS client authentication. That is, the client
presents the certificate to server on TLS handshake and server establishes that the client certificate is either signed by a
proper/known CA. Otherwise, server trusts client certificate by reading the sha-256 fingerprint from known clients file specified above.

The format of the file is (as an example):
`localhost DF:65:B8:02:08:5E:91:82:0F:91:F5:1C:96:56:92:C4:1A:F6:C6:27:FD:6C:FC:31:F2:BB:90:17:22:59:5B:50`

### Bug Fixes

- TotalDifficulty is a BigInteger [\#253](https://github.com/hyperledger/besu/pull/253).
  Don't try and cast total difficulty down to a long because it will overflow long in a reasonable timeframe.

## 1.4 Beta 1

### Additions and Improvements

- Besu has moved from an internal Bytes library to the [Apache Tuweni](https://tuweni.apache.org/) Bytes library.  This includes using the library in the Plugins API interfaces. [#295](https://github.com/hyperledger/besu/pull/295) and [#215](https://github.com/hyperledger/besu/pull/215)
- Besu stops processing blocks if Orion is unavailable [\#253](https://github.com/hyperledger/besu/pull/253)
- Added priv_call [\#250](https://github.com/hyperledger/besu/pull/250).  Invokes a private contract function locally and does not change the private state.
- Support for [EIP-2124](https://github.com/ethereum/EIPs/blob/master/EIPS/eip-2124.md), which results in faster peer discovery [\#156](https://github.com/hyperledger/besu/pull/156)

## 1.3.8

### Additions and Improvements

- `admin_generateLogBloomCache` JSON-RPC API to generate a cache of the block bloombits that improves performance for log queries [\#262](https://github.com/hyperledger/besu/pull/262)

## Critical Fix in 1.3.7

1.3.7 includes a critical fix for Ethereum MainNet users and the Muir Glacier upgrade. We recommend users of Ethereum public networks
(MainNet, Ropsten, Rinkeby, and Goerli) upgrade immediately. This upgrade is also strongly recommended for users of private networks.

For more details, see [Hyperledger Besu Wiki](https://wiki.hyperledger.org/display/BESU/Mainnet+Consensus+Bug+Identified+and+Resolved+in+Hyperledger+Besu).

## Muir Glacier Compatibility

For compatibility with Ethereum Muir Glacier upgrade, use v1.3.7 or later.

## ETC Agharta Compatibility

For compatibility with ETC Agharta upgrade, use 1.3.7 or later.

### 1.3.7

### Additions and Improvements

- Hard Fork Support: Configures the Agharta activation block for the ETC MainNet configuration [\#251](https://github.com/hyperledger/besu/pull/251) (thanks to [soc1c](https://github.com/soc1c))
- `operator generate-log-bloom-cache` command line option to generate a cache of the block bloombits that improves performance for log queries  [\#245](https://github.com/hyperledger/besu/pull/245)

### Bug Fixes

- Resolves a Mainnet consensus issue [\#254](https://github.com/hyperledger/besu/pull/254)

### New Maintainer

[Edward Mack](https://github.com/hyperledger/besu/commits?author=edwardmack) added as a [new maintainer](https://github.com/hyperledger/besu/pull/219).

### 1.3.6

### Additions and Improvements

- Performance improvements:
  * Multithread Websockets to increase throughput [\#231](https://github.com/hyperledger/besu/pull/231)
  * NewBlockHeaders performance improvement [\#230](https://github.com/hyperledger/besu/pull/230)
- EIP2384 - Ice Age Adustment around Istanbul [\#211](https://github.com/hyperledger/besu/pull/211)
- Documentation updates include:
  * [Configuring mining using the Stratum protocol](https://besu.hyperledger.org/en/latest/HowTo/Configure/Configure-Mining/)
  * [ETC network command line options](https://besu.hyperledger.org/en/latest/Reference/CLI/CLI-Syntax/#network)
- Hard Fork Support:
   * MuirGlacier for Ethereum Mainnet and Ropsten Testnet
   * Agharta for Kotti and Mordor Testnets

### Bug Fixes

- [\#210](https://github.com/hyperledger/besu/pull/210) fixes WebSocket frames handling
  User impact: PING/PONG frames handling in Websocket services was not implemented

### 1.3.5

### Additions and Improvements

- Log Event Streaming for Plugin API [\#186](https://github.com/hyperledger/besu/pull/186)
- Allow use a external JWT public key in authenticated APIs [\#183](https://github.com/hyperledger/besu/pull/183)
- ETC Configuration, classic fork peer validator [\#176](https://github.com/hyperledger/besu/pull/176) (thanks to [edwardmack](https://github.com/edwardmack))
- Allow IBFT validators to be changed at a given block [\#173](https://github.com/hyperledger/besu/pull/173)
- Support external mining using Stratum [\#140](https://github.com/hyperledger/besu/pull/140) (thanks to [atoulme](https://github.com/atoulme))
- Add more fields to private transaction receipt [\#85](https://github.com/hyperledger/besu/pull/85) (thanks to [josh-richardson](https://github.com/josh-richardson))
- [Pruning documentation](https://besu.hyperledger.org/en/latest/Concepts/Pruning/)

### Technical Improvements

- ETC - Cleanup [\#201](https://github.com/hyperledger/besu/pull/201) (thanks to [GregTheGreek](https://github.com/GregTheGreek))
- User specific enclave public key configuration in auth file [\#196](https://github.com/hyperledger/besu/pull/196)
- Change CustomForks -\> Transitions [\#193](https://github.com/hyperledger/besu/pull/193)
- Pass identity information into RpcMethod from Http Service [\#189](https://github.com/hyperledger/besu/pull/189)
- Remove the use of JsonRpcParameters from RpcMethods [\#188](https://github.com/hyperledger/besu/pull/188)
- Repaired Metrics name collision between Privacy and RocksDB [\#187](https://github.com/hyperledger/besu/pull/187)
- Multi-Tenancy: Do not specify a public key anymore when requesting a … [\#185](https://github.com/hyperledger/besu/pull/185)
- Updates to circle building acceptance tests [\#184](https://github.com/hyperledger/besu/pull/184)
- Move Apache Tuweni dependency to official release [\#181](https://github.com/hyperledger/besu/pull/181) (thanks to [atoulme](https://github.com/atoulme))
- Update Gradle to 6.0, support Java 13 [\#180](https://github.com/hyperledger/besu/pull/180)
- ETC Atlantis fork [\#179](https://github.com/hyperledger/besu/pull/179) (thanks to [edwardmack](https://github.com/edwardmack))
- ETC Gotham Fork [\#178](https://github.com/hyperledger/besu/pull/178) (thanks to [edwardmack](https://github.com/edwardmack))
- ETC DieHard fork support [\#177](https://github.com/hyperledger/besu/pull/177) (thanks to [edwardmack](https://github.com/edwardmack))
- Remove 'parentHash', 'number' and 'gasUsed' fields from the genesis d… [\#175](https://github.com/hyperledger/besu/pull/175) (thanks to [SweeXordious](https://github.com/SweeXordious))
- Enable pruning by default for fast sync and validate conflicts with privacy [\#172](https://github.com/hyperledger/besu/pull/172)
- Update RocksDB [\#170](https://github.com/hyperledger/besu/pull/170)
- Vpdate ver to 1.3.5-snapshot [\#169](https://github.com/hyperledger/besu/pull/169)
- Added PoaQueryService method that returns local node signer… [\#163](https://github.com/hyperledger/besu/pull/163)
- Add versioning to privacy storage [\#149](https://github.com/hyperledger/besu/pull/149)
- Update reference tests [\#139](https://github.com/hyperledger/besu/pull/139)

### 1.3.4

- Reverted _Enable pruning by default for fast sync (#135)_ [\#164](https://github.com/hyperledger/besu/pull/164)

### 1.3.3

### Technical Improvements

- Add --identity flag for client identification in node browsers [\#150](https://github.com/hyperledger/besu/pull/150)
- Istanbul Mainnet Block [\#145](https://github.com/hyperledger/besu/pull/150)
- Add priv\_getEeaTransactionCount [\#110](https://github.com/hyperledger/besu/pull/110)

### Additions and Improvements

- Redesign of how JsonRpcMethods are created [\#159](https://github.com/hyperledger/besu/pull/159)
- Moving JsonRpcMethods classes into the same package, prior to refactor [\#154](https://github.com/hyperledger/besu/pull/154)
- Reflect default logging in CLI help [\#148](https://github.com/hyperledger/besu/pull/148)
- Handle zero port better in NAT [\#147](https://github.com/hyperledger/besu/pull/147)
- Rework how filter and log query parameters are created/used [\#146](https://github.com/hyperledger/besu/pull/146)
- Don't generate shutdown tasks in controller [\#141](https://github.com/hyperledger/besu/pull/141)
- Ibft queries [\#138](https://github.com/hyperledger/besu/pull/138)
- Enable pruning by default for fast sync [\#135](https://github.com/hyperledger/besu/pull/135)
- Ensure spotless runs in CI [\#132](https://github.com/hyperledger/besu/pull/132)
- Add more logging around peer disconnects [\#131](https://github.com/hyperledger/besu/pull/131)
- Repair EthGetLogs returning incorrect results [\#128](https://github.com/hyperledger/besu/pull/128)
- Use Bloombits for Logs queries [\#127](https://github.com/hyperledger/besu/pull/127)
- Improve message when extraData missing [\#121](https://github.com/hyperledger/besu/pull/121)
- Fix miner startup logic [\#104](https://github.com/hyperledger/besu/pull/104)
- Support log reordring from reorgs in `LogSubscriptionService` [\#86](https://github.com/hyperledger/besu/pull/86)

### 1.3.2

### Additions and Improvements

- besu -v to print plugin versions[\#123](https://github.com/hyperledger/besu/pull/123)

### Technical Improvements

- Update Governance and Code of Conduct verbiage [\#120](https://github.com/hyperledger/besu/pull/120)
- Fix private transaction root mismatch [\#118](https://github.com/hyperledger/besu/pull/118)
- Programatically enforce plugin CLI variable names [\#117](https://github.com/hyperledger/besu/pull/117)
- Additional unit test for selecting replaced pending transactions [\#116](https://github.com/hyperledger/besu/pull/116)
- Only set sync targets that have an estimated height value [\#115](https://github.com/hyperledger/besu/pull/115)
- Fix rlpx startup [\#114](https://github.com/hyperledger/besu/pull/114)
- Expose getPayload in Transaction plugin-api interface. [\#113](https://github.com/hyperledger/besu/pull/113)
- Dependency Version Upgrades [\#112](https://github.com/hyperledger/besu/pull/112)
- Add hash field in Transaction plugin interface. [\#111](https://github.com/hyperledger/besu/pull/111)
- Rework sync status events [\#106](https://github.com/hyperledger/besu/pull/106)

### 1.3.1

### Additions and Improvements

- Added GraphQL query/logs support [\#94](https://github.com/hyperledger/besu/pull/94)

### Technical Improvements

- Add totalDiffculty to BlockPropagated events. [\#97](https://github.com/hyperledger/besu/pull/97)
- Merge BlockchainQueries classes [\#101](https://github.com/hyperledger/besu/pull/101)
- Fixed casing of dynamic MetricCategorys [\#99](https://github.com/hyperledger/besu/pull/99)
- Fix private transactions breaking evm [\#96](https://github.com/hyperledger/besu/pull/96)
- Make SyncState variables thread-safe [\#95](https://github.com/hyperledger/besu/pull/95)
- Fix transaction tracking by sender [\#93](https://github.com/hyperledger/besu/pull/93)
- Make logic in PersistBlockTask more explicit to fix a LGTM warning [\#92](https://github.com/hyperledger/besu/pull/92)
- Removed Unused methods in the transaction simulator. [\#91](https://github.com/hyperledger/besu/pull/91)
- Fix ThreadBesuNodeRunner BesuConfiguration setup [\#90](https://github.com/hyperledger/besu/pull/90)
- JsonRpc method disabled error condition rewrite and unit test [\#80](https://github.com/hyperledger/besu/pull/80)
- Round trip testing of state trie account values [\#31](https://github.com/hyperledger/besu/pull/31)

### 1.3

### Breaking Change

- Disallow comments in Genesis JSON file. [\#49](https://github.com/hyperledger/besu/pull/49)

### Additions and Improvements

- Add `--required-block` command line option to deal with chain splits [\#79](https://github.com/hyperledger/besu/pull/79)
- Store db metadata file in the root data directory. [\#46](https://github.com/hyperledger/besu/pull/46)
- Add `--target-gas-limit` command line option. [\#24](https://github.com/hyperledger/besu/pull/24)(thanks to new contributor [cfelde](https://github.com/cfelde))
- Allow private contracts to access public state. [\#9](https://github.com/hyperledger/besu/pull/9)
- Documentation updates include:
  - Added [sample load balancer configurations](https://besu.hyperledger.org/en/latest/HowTo/Configure/Configure-HA/Sample-Configuration/)
  - Added [`retesteth`](https://besu.hyperledger.org/en/latest/Reference/CLI/CLI-Subcommands/#retesteth) subcommand
  - Added [`debug_accountRange`](https://besu.hyperledger.org/en/latest/Reference/API-Methods/#debug_accountrange) JSON-RPC API method
  - Clarified purpose of [static nodes](https://besu.hyperledger.org/en/latest/HowTo/Find-and-Connect/Managing-Peers/#static-nodes)
  - Added links [Kubernetes reference implementations](https://besu.hyperledger.org/en/latest/HowTo/Deploy/Kubernetes/)
  - Added content about [access between private and public states](https://besu.hyperledger.org/en/latest/Concepts/Privacy/Privacy-Groups/#access-between-states)
  - Added restriction that [account permissioning cannot be used with random key signing](https://besu.hyperledger.org/en/latest/HowTo/Use-Privacy/Sign-Privacy-Marker-Transactions/).
  - Added high availability requirement for [private transaction manager](https://besu.hyperledger.org/en/latest/Concepts/Privacy/Privacy-Overview/#availability) (ie, Orion)
  - Added [genesis file reference](https://besu.hyperledger.org/en/latest/Reference/Config-Items/)

### Technical Improvements

- Less verbose synching subscriptions [\#59](https://github.com/hyperledger/besu/pull/59)
- Return enclave key instead of private transaction hash [\#53](https://github.com/hyperledger/besu/pull/53)
- Fix mark sweep pruner bugs where nodes that should be kept were being swept  [\#50](https://github.com/hyperledger/besu/pull/50)
- Clean up BesuConfiguration construction [\#51](https://github.com/hyperledger/besu/pull/51)
- Private tx nonce errors return same msg as any tx [\#48](https://github.com/hyperledger/besu/pull/48)
- Fix default logging [\#47](https://github.com/hyperledger/besu/pull/47)
- Introduce virtual operation. [\#45](https://github.com/hyperledger/besu/pull/45)
- Downgrade RocksDBPlugin Logging Levels [\#44](https://github.com/hyperledger/besu/pull/44)
- Infrastructure for exposing PoA metrics for plugins. [\#37](https://github.com/hyperledger/besu/pull/37)
- Refactor privacy storage. [\#7](https://github.com/hyperledger/besu/pull/7)

## 1.2.4

### Additions and Improvements

- Add Istanbul block (5435345) for Rinkeby [\#35](https://github.com/hyperledger/besu/pull/35)
- Add Istanbul block (1561651) for Goerli [\#27](https://github.com/hyperledger/besu/pull/27)
- Add Istanbul block (6485846) for Ropsten [\#26](https://github.com/hyperledger/besu/pull/26)
- Add privDistributeRawTransaction endpoint [\#23](https://github.com/hyperledger/besu/pull/23) (thanks to [josh-richardson](https://github.com/josh-richardson))

### Technical Improvements

- Refactors pantheon private key to signing private key [\#34](https://github.com/hyperledger/besu/pull/34) (thanks to [josh-richardson](https://github.com/josh-richardson))
- Support both BESU\_ and PANTHEON\_ env var prefixes [\#32](https://github.com/hyperledger/besu/pull/32)
- Use only fully validated peers for fast sync pivot selection [\#21](https://github.com/hyperledger/besu/pull/21)
- Support Version Rollbacks for RocksDB \(\#6\) [\#19](https://github.com/hyperledger/besu/pull/19)
- Update Cava library to Tuweni Library [\#18](https://github.com/hyperledger/besu/pull/18)
- StateTrieAccountValue:Version should be written as an int, not a long [\#17](https://github.com/hyperledger/besu/pull/17)
- Handle discovery peers with updated endpoints [\#12](https://github.com/hyperledger/besu/pull/12)
- Change retesteth port [\#11](https://github.com/hyperledger/besu/pull/11)
- Renames eea\_getTransactionReceipt to priv\_getTransactionReceipt [\#10](https://github.com/hyperledger/besu/pull/10) (thanks to [josh-richardson](https://github.com/josh-richardson))
- Support Version Rollbacks for RocksDB [\#6](https://github.com/hyperledger/besu/pull/6)
- Moving AT DSL into its own module [\#3](https://github.com/hyperledger/besu/pull/3)

## 1.2.3

### Additions and Improvements
- Added an override facility for genesis configs [\#1915](https://github.com/PegaSysEng/pantheon/pull/1915)
- Finer grained logging configuration [\#1895](https://github.com/PegaSysEng/pantheon/pull/1895) (thanks to [matkt](https://github.com/matkt))

### Technical Improvements

- Add archiving of docker test reports [\#1921](https://github.com/PegaSysEng/pantheon/pull/1921)
- Events API: Transaction dropped, sync status, and renames [\#1919](https://github.com/PegaSysEng/pantheon/pull/1919)
- Remove metrics from plugin registration [\#1918](https://github.com/PegaSysEng/pantheon/pull/1918)
- Replace uses of Instant.now from within the IBFT module [\#1911](https://github.com/PegaSysEng/pantheon/pull/1911)
- Update plugins-api build script [\#1908](https://github.com/PegaSysEng/pantheon/pull/1908)
- Ignore flaky tracing tests [\#1907](https://github.com/PegaSysEng/pantheon/pull/1907)
- Ensure plugin-api module gets published at the correct maven path [\#1905](https://github.com/PegaSysEng/pantheon/pull/1905)
- Return the plugin-apis to this repo [\#1900](https://github.com/PegaSysEng/pantheon/pull/1900)
- Stop autogenerating BesuInfo.java [\#1899](https://github.com/PegaSysEng/pantheon/pull/1899)
- Extracted Metrics interfaces to plugins-api. [\#1898](https://github.com/PegaSysEng/pantheon/pull/1898)
- Fix key value storage clear so it removes all values [\#1894](https://github.com/PegaSysEng/pantheon/pull/1894)
- Ethsigner test [\#1892](https://github.com/PegaSysEng/pantheon/pull/1892) (thanks to [iikirilov](https://github.com/iikirilov))
- Return null private transaction receipt instead of error [\#1872](https://github.com/PegaSysEng/pantheon/pull/1872) (thanks to [iikirilov](https://github.com/iikirilov))
- Implement trace replay block transactions trace option [\#1886](https://github.com/PegaSysEng/pantheon/pull/1886)
- Use object parameter instead of list of parameters for priv\_createPrivacyGroup [\#1868](https://github.com/PegaSysEng/pantheon/pull/1868) (thanks to [iikirilov](https://github.com/iikirilov))
- Refactor privacy acceptance tests [\#1864](https://github.com/PegaSysEng/pantheon/pull/1864) (thanks to [iikirilov](https://github.com/iikirilov))

## 1.2.2

### Additions and Improvements
- Support large numbers for the `--network-id` option [\#1891](https://github.com/PegaSysEng/pantheon/pull/1891)
- Added eea\_getTransactionCount Json Rpc [\#1861](https://github.com/PegaSysEng/pantheon/pull/1861)
- PrivacyMarkerTransaction to be signed with a randomly generated key [\#1844](https://github.com/PegaSysEng/pantheon/pull/1844)
- Implement eth\_getproof JSON RPC API [\#1824](https://github.com/PegaSysEng/pantheon/pull/1824) (thanks to [matkt](https://github.com/matkt))
- Documentation updates include:
  - [Improved navigation](https://docs.pantheon.pegasys.tech/en/latest/)
  - [Added permissioning diagram](https://docs.pantheon.pegasys.tech/en/latest/Concepts/Permissioning/Permissioning-Overview/#onchain)
  - [Added Responsible Disclosure policy](https://docs.pantheon.pegasys.tech/en/latest/Reference/Responsible-Disclosure/)
  - [Added `blocks export` subcommand](https://besu.hyperledger.org/en/latest/Reference/CLI/CLI-Subcommands/#export)

### Technical Improvements
- Update the `pantheon blocks export` command usage [\#1887](https://github.com/PegaSysEng/pantheon/pull/1887) (thanks to [matkt](https://github.com/matkt))
- Stop Returning null for 'pending' RPC calls [\#1883](https://github.com/PegaSysEng/pantheon/pull/1883)
- Blake validation errors are hard errors [\#1882](https://github.com/PegaSysEng/pantheon/pull/1882)
- Add test cases for trace\_replayBlockTransactions [\#1881](https://github.com/PegaSysEng/pantheon/pull/1881)
- Simplify json rpc spec test setup [\#1880](https://github.com/PegaSysEng/pantheon/pull/1880)
- Tweak JSON import format [\#1878](https://github.com/PegaSysEng/pantheon/pull/1878)
- Transactions listeners should use the subscriber pattern [\#1877](https://github.com/PegaSysEng/pantheon/pull/1877)
- Maven spotless [\#1876](https://github.com/PegaSysEng/pantheon/pull/1876)
- Don't cache for localbalance [\#1875](https://github.com/PegaSysEng/pantheon/pull/1875)
- EIP-1108 - Reprice alt\_bn128  [\#1874](https://github.com/PegaSysEng/pantheon/pull/1874)
- Create stub trace\_replayBlockTransactions json-rpc method  [\#1873](https://github.com/PegaSysEng/pantheon/pull/1873)
- Improve trace log [\#1870](https://github.com/PegaSysEng/pantheon/pull/1870)
- Pruning Command Line Flags [\#1869](https://github.com/PegaSysEng/pantheon/pull/1869)
- Re-enable istanbul [\#1865](https://github.com/PegaSysEng/pantheon/pull/1865)
- Fix logic to disconnect from peers on fork [\#1863](https://github.com/PegaSysEng/pantheon/pull/1863)
- Blake 2b tweaks [\#1862](https://github.com/PegaSysEng/pantheon/pull/1862)
- Sweep state roots before child nodes [\#1854](https://github.com/PegaSysEng/pantheon/pull/1854)
- Update export subcommand to export blocks in rlp format [\#1852](https://github.com/PegaSysEng/pantheon/pull/1852)
- Updating docker tests to make it easier to follow & ensure it listens on the right interface on docker [\#1851](https://github.com/PegaSysEng/pantheon/pull/1851)
- Disable Istanbul block [\#1849](https://github.com/PegaSysEng/pantheon/pull/1849)
- Add read-only blockchain factory method [\#1845](https://github.com/PegaSysEng/pantheon/pull/1845)
- Removing the release plugin in favour of the new process with branches [\#1843](https://github.com/PegaSysEng/pantheon/pull/1843)
- Update Görli bootnodes [\#1842](https://github.com/PegaSysEng/pantheon/pull/1842)
- Upgrade graphql library to version 13.0 [\#1834](https://github.com/PegaSysEng/pantheon/pull/1834)
- Database versioning and enable multi-column database [\#1830](https://github.com/PegaSysEng/pantheon/pull/1830)
- Fixes invalid JsonGetter, comment [\#1811](https://github.com/PegaSysEng/pantheon/pull/1811) (thanks to [josh-richardson](https://github.com/josh-richardson))
- Add EthSigner acceptance test [\#1655](https://github.com/PegaSysEng/pantheon/pull/1655) (thanks to [iikirilov](https://github.com/iikirilov))
- Support plugin Richdata APIs via implementation [\#1581](https://github.com/PegaSysEng/pantheon/pull/1581)

## 1.2.1

### Additions and Improvements

- Removed the release plugin in favour of the new process with branches
[#1841](https://github.com/PegaSysEng/pantheon/pull/1841)
[#1843](https://github.com/PegaSysEng/pantheon/pull/1843)
[#1848](https://github.com/PegaSysEng/pantheon/pull/1848)
[#1855](https://github.com/PegaSysEng/pantheon/pull/1855)
- Updated Görli bootnodes [#1842](https://github.com/PegaSysEng/pantheon/pull/1842)
- Removed unnecessary test dependency [#1839](https://github.com/PegaSysEng/pantheon/pull/1839)
- Added warning when comments are used in genesis file [#1838](https://github.com/PegaSysEng/pantheon/pull/1838)
- Added an experimental flag for disabling timers [#1837](https://github.com/PegaSysEng/pantheon/pull/1837)
- Fixed FlatFileTaskCollection tests [#1833](https://github.com/PegaSysEng/pantheon/pull/1833)
- Added chain json import utility [#1832](https://github.com/PegaSysEng/pantheon/pull/1832)
- Added tests to AllNodesVisitor trie traversal [#1831](https://github.com/PegaSysEng/pantheon/pull/1831)
- Updated privateFrom to be required [#1829](https://github.com/PegaSysEng/pantheon/pull/1829) (thanks to [iikirilov](https://github.com/iikirilov))
- Made explicit that streamed accounts may be missing their address [#1828](https://github.com/PegaSysEng/pantheon/pull/1828)
- Refactored normalizeKeys method [#1826](https://github.com/PegaSysEng/pantheon/pull/1826)
- Removed dead parameters [#1825](https://github.com/PegaSysEng/pantheon/pull/1825)
- Added a nicer name for Corretto [#1819](https://github.com/PegaSysEng/pantheon/pull/1819)
- Changed core JSON-RPC method to support ReTestEth
[#1815](https://github.com/PegaSysEng/pantheon/pull/1815)
[#1818](https://github.com/PegaSysEng/pantheon/pull/1818)
- Added rewind to block functionality [#1814](https://github.com/PegaSysEng/pantheon/pull/1814)
- Added support for NoReward and NoProof seal engines [#1813](https://github.com/PegaSysEng/pantheon/pull/1813)
- Added strict short hex strings for retesteth [#1812](https://github.com/PegaSysEng/pantheon/pull/1812)
- Cleaned up genesis parsing [#1809](https://github.com/PegaSysEng/pantheon/pull/1809)
- Updating Orion to v1.3.2 [#1805](https://github.com/PegaSysEng/pantheon/pull/1805)
- Updaated newHeads subscription to emit events only for canonical blocks [#1798](https://github.com/PegaSysEng/pantheon/pull/1798)
- Repricing for trie-size-dependent opcodes [#1795](https://github.com/PegaSysEng/pantheon/pull/1795)
- Revised Istanbul Versioning assignemnts [#1794](https://github.com/PegaSysEng/pantheon/pull/1794)
- Updated RevertReason to return BytesValue [#1793](https://github.com/PegaSysEng/pantheon/pull/1793)
- Updated way priv_getPrivacyPrecompileAddress source [#1786](https://github.com/PegaSysEng/pantheon/pull/1786) (thanks to [iikirilov](https://github.com/iikirilov))
- Updated Chain ID opcode to return 0 as default [#1785](https://github.com/PegaSysEng/pantheon/pull/1785)
- Allowed fixedDifficulty=1 [#1784](https://github.com/PegaSysEng/pantheon/pull/1784)
- Updated Docker image defaults host interfaces [#1782](https://github.com/PegaSysEng/pantheon/pull/1782)
- Added tracking of world state account key preimages [#1780](https://github.com/PegaSysEng/pantheon/pull/1780)
- Modified PrivGetPrivateTransaction to take public tx hash [#1778](https://github.com/PegaSysEng/pantheon/pull/1778) (thanks to [josh-richardson](https://github.com/josh-richardson))
- Removed enclave public key from parameter
[#1789](https://github.com/PegaSysEng/pantheon/pull/1789)
[#1777](https://github.com/PegaSysEng/pantheon/pull/1777) (thanks to [iikirilov](https://github.com/iikirilov))
- Added storage key preimage tracking [#1772](https://github.com/PegaSysEng/pantheon/pull/1772)
- Updated priv_getPrivacyPrecompileAddress method return [#1766](https://github.com/PegaSysEng/pantheon/pull/1766) (thanks to [iikirilov](https://github.com/iikirilov))
- Added tests for permissioning with static nodes behaviour [#1764](https://github.com/PegaSysEng/pantheon/pull/1764)
- Added integration test for contract creation with privacyGroupId [#1762](https://github.com/PegaSysEng/pantheon/pull/1762) (thanks to [josh-richardson](https://github.com/josh-richardson))
- Added report node local address as the coinbase in Clique and IBFT
[#1758](https://github.com/PegaSysEng/pantheon/pull/1758)
[#1760](https://github.com/PegaSysEng/pantheon/pull/1760)
- Fixed private tx signature validation [#1753](https://github.com/PegaSysEng/pantheon/pull/1753)
- Updated CI configuration
[#1751](https://github.com/PegaSysEng/pantheon/pull/1751)
[#1835](https://github.com/PegaSysEng/pantheon/pull/1835)
- Added CLI flag for setting WorldStateDownloader task cache size [#1749](https://github.com/PegaSysEng/pantheon/pull/1749) (thanks to [matkt](https://github.com/matkt))
- Updated vertx to 2.8.0 [#1748](https://github.com/PegaSysEng/pantheon/pull/1748)
- changed RevertReason to BytesValue [#1746](https://github.com/PegaSysEng/pantheon/pull/1746)
- Added static nodes acceptance test [#1745](https://github.com/PegaSysEng/pantheon/pull/1745)
- Added report 0 hashrate when the mining coordinator doesn't support mining
[#1744](https://github.com/PegaSysEng/pantheon/pull/1744)
[#1757](https://github.com/PegaSysEng/pantheon/pull/1757)
- Implemented EIP-2200 - Net Gas Metering Revised [#1743](https://github.com/PegaSysEng/pantheon/pull/1743)
- Added chainId validation to PrivateTransactionValidator [#1741](https://github.com/PegaSysEng/pantheon/pull/1741)
- Reduced intrinsic gas cost [#1739](https://github.com/PegaSysEng/pantheon/pull/1739)
- De-duplicated test blocks data files [#1737](https://github.com/PegaSysEng/pantheon/pull/1737)
- Renamed various EEA methods to priv methods [#1736](https://github.com/PegaSysEng/pantheon/pull/1736) (thanks to [josh-richardson](https://github.com/josh-richardson))
- Permissioning Acceptance Test [#1735](https://github.com/PegaSysEng/pantheon/pull/1735)
 [#1759](https://github.com/PegaSysEng/pantheon/pull/1759)
- Add nonce handling to GenesisState [#1728](https://github.com/PegaSysEng/pantheon/pull/1728)
- Added 100-continue to HTTP [#1727](https://github.com/PegaSysEng/pantheon/pull/1727)
- Fixed get_signerMetrics [#1725](https://github.com/PegaSysEng/pantheon/pull/1725) (thanks to [matkt](https://github.com/matkt))
- Reworked "in-sync" checks [#1720](https://github.com/PegaSysEng/pantheon/pull/1720)
- Added Accounts Permissioning Acceptance Tests [#1719](https://github.com/PegaSysEng/pantheon/pull/1719)
- Added PrivateTransactionValidator to unify logic [#1713](https://github.com/PegaSysEng/pantheon/pull/1713)
- Added JSON-RPC API to report validator block production information [#1687](https://github.com/PegaSysEng/pantheon/pull/1687) (thanks to [matkt](https://github.com/matkt))
- Added Mark Sweep Pruner [#1638](https://github.com/PegaSysEng/pantheon/pull/1638)
- Added the Blake2b F compression function as a precompile in Besu [#1614](https://github.com/PegaSysEng/pantheon/pull/1614) (thanks to [iikirilov](https://github.com/iikirilov))
- Documentation updates include:
  - Added CPU requirements [#1734](https://github.com/PegaSysEng/pantheon/pull/1734)
  - Added reference to Ansible role [#1733](https://github.com/PegaSysEng/pantheon/pull/1733)
  - Updated revert reason example [#1754](https://github.com/PegaSysEng/pantheon/pull/1754)
  - Added content on deploying for production [#1774](https://github.com/PegaSysEng/pantheon/pull/1774)
  - Updated docker docs for location of data path [#1790](https://github.com/PegaSysEng/pantheon/pull/1790)
  - Updated permissiong documentation
  [#1792](https://github.com/PegaSysEng/pantheon/pull/1792)
  [#1652](https://github.com/PegaSysEng/pantheon/pull/1652)
  - Added permissioning webinar in the resources [#1717](https://github.com/PegaSysEng/pantheon/pull/1717)
  - Add web3.js-eea reference doc [#1617](https://github.com/PegaSysEng/pantheon/pull/1617)
  - Updated privacy documentation
  [#1650](https://github.com/PegaSysEng/pantheon/pull/1650)
  [#1721](https://github.com/PegaSysEng/pantheon/pull/1721)
  [#1722](https://github.com/PegaSysEng/pantheon/pull/1722)
  [#1724](https://github.com/PegaSysEng/pantheon/pull/1724)
  [#1729](https://github.com/PegaSysEng/pantheon/pull/1729)
  [#1730](https://github.com/PegaSysEng/pantheon/pull/1730)
  [#1731](https://github.com/PegaSysEng/pantheon/pull/1731)
  [#1732](https://github.com/PegaSysEng/pantheon/pull/1732)
  [#1740](https://github.com/PegaSysEng/pantheon/pull/1740)
  [#1750](https://github.com/PegaSysEng/pantheon/pull/1750)
  [#1761](https://github.com/PegaSysEng/pantheon/pull/1761)
  [#1765](https://github.com/PegaSysEng/pantheon/pull/1765)
  [#1769](https://github.com/PegaSysEng/pantheon/pull/1769)
  [#1770](https://github.com/PegaSysEng/pantheon/pull/1770)
  [#1771](https://github.com/PegaSysEng/pantheon/pull/1771)
  [#1773](https://github.com/PegaSysEng/pantheon/pull/1773)
  [#1787](https://github.com/PegaSysEng/pantheon/pull/1787)
  [#1788](https://github.com/PegaSysEng/pantheon/pull/1788)
  [#1796](https://github.com/PegaSysEng/pantheon/pull/1796)
  [#1803](https://github.com/PegaSysEng/pantheon/pull/1803)
  [#1810](https://github.com/PegaSysEng/pantheon/pull/1810)
  [#1817](https://github.com/PegaSysEng/pantheon/pull/1817)
  - Added documentation for getSignerMetrics [#1723](https://github.com/PegaSysEng/pantheon/pull/1723) (thanks to [matkt](https://github.com/matkt))
  - Added Java 11+ as a prerequisite for installing Besu using Homebrew. [#1755](https://github.com/PegaSysEng/pantheon/pull/1755)
  - Fixed documentation formatting and typos [#1718](https://github.com/PegaSysEng/pantheon/pull/1718)
  [#1742](https://github.com/PegaSysEng/pantheon/pull/1742)
  [#1763](https://github.com/PegaSysEng/pantheon/pull/1763)
  [#1779](https://github.com/PegaSysEng/pantheon/pull/1779)
  [#1781](https://github.com/PegaSysEng/pantheon/pull/1781)
  [#1827](https://github.com/PegaSysEng/pantheon/pull/1827)
  [#1767](https://github.com/PegaSysEng/pantheon/pull/1767) (thanks to [helderjnpinto](https://github.com/helderjnpinto))
  - Moved the docs to a [new doc repos](https://github.com/PegaSysEng/doc.pantheon) [#1822](https://github.com/PegaSysEng/pantheon/pull/1822)
- Explicitly configure some maven artifactIds [#1853](https://github.com/PegaSysEng/pantheon/pull/1853)
- Update export subcommand to export blocks in rlp format [#1852](https://github.com/PegaSysEng/pantheon/pull/1852)
- Implement `eth_getproof` JSON RPC API [#1824](https://github.com/PegaSysEng/pantheon/pull/1824)
- Database versioning and enable multi-column database [#1830](https://github.com/PegaSysEng/pantheon/pull/1830)
- Disable smoke tests on windows [#1847](https://github.com/PegaSysEng/pantheon/pull/1847)
- Add read-only blockchain factory method [#1845](https://github.com/PegaSysEng/pantheon/pull/1845)

## 1.2

### Additions and Improvements

- Add UPnP Support [\#1334](https://github.com/PegaSysEng/pantheon/pull/1334) (thanks to [notlesh](https://github.com/notlesh))
- Limit the fraction of wire connections initiated by peers [\#1665](https://github.com/PegaSysEng/pantheon/pull/1665)
- EIP-1706 - Disable SSTORE with gasleft lt call stipend  [\#1706](https://github.com/PegaSysEng/pantheon/pull/1706)
- EIP-1108 - Reprice alt\_bn128 [\#1704](https://github.com/PegaSysEng/pantheon/pull/1704)
- EIP-1344 ChainID Opcode [\#1690](https://github.com/PegaSysEng/pantheon/pull/1690)
- New release docker image [\#1664](https://github.com/PegaSysEng/pantheon/pull/1664)
- Support changing log level at runtime [\#1656](https://github.com/PegaSysEng/pantheon/pull/1656) (thanks to [matkt](https://github.com/matkt))
- Implement dump command to dump a specific block from storage [\#1641](https://github.com/PegaSysEng/pantheon/pull/1641) (thanks to [matkt](https://github.com/matkt))
- Add eea\_findPrivacyGroup endpoint to Besu [\#1635](https://github.com/PegaSysEng/pantheon/pull/1635) (thanks to [Puneetha17](https://github.com/Puneetha17))
- Updated eea send raw transaction with privacy group ID [\#1611](https://github.com/PegaSysEng/pantheon/pull/1611) (thanks to [iikirilov](https://github.com/iikirilov))
- Added Revert Reason [\#1603](https://github.com/PegaSysEng/pantheon/pull/1603)
- Documentation updates include:
  - Added [UPnP content](https://besu.hyperledger.org/en/latest/HowTo/Find-and-Connect/Using-UPnP/)
  - Added [load balancer image](https://besu.hyperledger.org/en/stable/)
  - Added [revert reason](https://besu.hyperledger.org/en/latest/HowTo/Send-Transactions/Revert-Reason/)
  - Added [admin\_changeLogLevel](https://besu.hyperledger.org/en/latest/Reference/API-Methods/#admin_changeloglevel) JSON RPC API (thanks to [matkt](https://github.com/matkt))
  - Updated for [new Docker image](https://besu.hyperledger.org/en/stable/)
  - Added [Docker image migration content](https://besu.hyperledger.org/en/latest/HowTo/Get-Started/Migration-Docker/)
  - Added [transaction validation content](https://besu.hyperledger.org/en/latest/Concepts/Transactions/Transaction-Validation/)
  - Updated [permissioning overview](https://besu.hyperledger.org/en/stable/) for onchain account permissioning
  - Updated [quickstart](https://besu.hyperledger.org/en/latest/HowTo/Deploy/Monitoring-Performance/#monitor-node-performance-using-prometheus) to include Prometheus and Grafana
  - Added [remote connections limits options](https://besu.hyperledger.org/en/latest/Reference/CLI/CLI-Syntax/#remote-connections-limit-enabled)
  - Updated [web3.js-eea reference](https://docs.pantheon.pegasys.tech/en/latest/Reference/web3js-eea-Methods/) to include privacy group methods
  - Updated [onchain permissioning to include account permissioning](hhttps://besu.hyperledger.org/en/latest/Concepts/Permissioning/Onchain-Permissioning/) and [Permissioning Management Dapp](https://besu.hyperledger.org/en/latest/Tutorials/Permissioning/Getting-Started-Onchain-Permissioning/#start-the-development-server-for-the-permissioning-management-dapp)
  - Added [deployment procedure for Permissioning Management Dapp](https://besu.hyperledger.org/en/stable/)
  - Added privacy content for [EEA-compliant and Besu-extended privacy](https://besu.hyperledger.org/en/latest/Concepts/Privacy/Privacy-Groups/)
  - Added content on [creating and managing privacy groups](https://besu.hyperledger.org/en/latest/Reference/web3js-eea-Methods/#createprivacygroup)
  - Added content on [accessing private and privacy marker transactions](https://besu.hyperledger.org/en/latest/HowTo/Use-Privacy/Access-Private-Transactions/)
  - Added content on [system requirements](https://besu.hyperledger.org/en/latest/HowTo/Get-Started/System-Requirements/)
  - Added reference to [Besu role on Galaxy to deploy using Ansible](https://besu.hyperledger.org/en/latest/HowTo/Deploy/Ansible/).

### Technical Improvements

- Remove enclave public key from parameter [\#1789](https://github.com/PegaSysEng/pantheon/pull/1789)
- Update defaults host interfaces [\#1782](https://github.com/PegaSysEng/pantheon/pull/1782)
- Modifies PrivGetPrivateTransaction to take public tx hash [\#1778](https://github.com/PegaSysEng/pantheon/pull/1778)
- Remove enclave public key from parameter [\#1777](https://github.com/PegaSysEng/pantheon/pull/1777)
- Return the ethereum address of the privacy precompile from priv_getPrivacyPrecompileAddress [\#1766](https://github.com/PegaSysEng/pantheon/pull/1766)
- Report node local address as the coinbase in Clique and IBFT [\#1760](https://github.com/PegaSysEng/pantheon/pull/1760)
- Additional integration test for contract creation with privacyGroupId [\#1762](https://github.com/PegaSysEng/pantheon/pull/1762)
- Report 0 hashrate when the mining coordinator doesn't support mining [\#1757](https://github.com/PegaSysEng/pantheon/pull/1757)
- Fix private tx signature validation [\#1753](https://github.com/PegaSysEng/pantheon/pull/1753)
- RevertReason changed to BytesValue [\#1746](https://github.com/PegaSysEng/pantheon/pull/1746)
- Renames various eea methods to priv methods [\#1736](https://github.com/PegaSysEng/pantheon/pull/1736)
- Update Orion version [\#1716](https://github.com/PegaSysEng/pantheon/pull/1716)
- Rename CLI flag for better ordering of options [\#1715](https://github.com/PegaSysEng/pantheon/pull/1715)
- Routine dependency updates [\#1712](https://github.com/PegaSysEng/pantheon/pull/1712)
- Fix spelling error in getApplicationPrefix method name [\#1711](https://github.com/PegaSysEng/pantheon/pull/1711)
- Wait and retry if best peer's chain is too short for fast sync [\#1708](https://github.com/PegaSysEng/pantheon/pull/1708)
- Eea get private transaction fix [\#1707](https://github.com/PegaSysEng/pantheon/pull/1707) (thanks to [iikirilov](https://github.com/iikirilov))
- Rework remote connection limit flag defaults [\#1705](https://github.com/PegaSysEng/pantheon/pull/1705)
- Report invalid options from config file [\#1703](https://github.com/PegaSysEng/pantheon/pull/1703)
- Add ERROR to list of CLI log level options [\#1699](https://github.com/PegaSysEng/pantheon/pull/1699)
- Enable onchain account permissioning CLI option [\#1686](https://github.com/PegaSysEng/pantheon/pull/1686)
- Exempt static nodes from all connection limits [\#1685](https://github.com/PegaSysEng/pantheon/pull/1685)
- Enclave refactoring [\#1684](https://github.com/PegaSysEng/pantheon/pull/1684)
- Add opcode and precompiled support for versioning  [\#1683](https://github.com/PegaSysEng/pantheon/pull/1683)
- Use a percentage instead of fraction for the remote connections percentage CLI option. [\#1682](https://github.com/PegaSysEng/pantheon/pull/1682)
- Added error msg for calling eth\_sendTransaction [\#1681](https://github.com/PegaSysEng/pantheon/pull/1681)
- Remove instructions for installing with Chocolatey [\#1680](https://github.com/PegaSysEng/pantheon/pull/1680)
- remove zulu-jdk8 from smoke tests [\#1679](https://github.com/PegaSysEng/pantheon/pull/1679)
- Add new MainNet bootnodes [\#1678](https://github.com/PegaSysEng/pantheon/pull/1678)
- updating smoke tests to use \>= jdk11 [\#1677](https://github.com/PegaSysEng/pantheon/pull/1677)
- Fix handling of remote connection limit [\#1676](https://github.com/PegaSysEng/pantheon/pull/1676)
- Add accountVersion to MessageFrame [\#1675](https://github.com/PegaSysEng/pantheon/pull/1675)
- Change getChildren return type [\#1674](https://github.com/PegaSysEng/pantheon/pull/1674)
- Use Log4J message template instead of String.format [\#1673](https://github.com/PegaSysEng/pantheon/pull/1673)
- Return hashrate of 0 when not mining. [\#1672](https://github.com/PegaSysEng/pantheon/pull/1672)
- Add hooks for validation  [\#1671](https://github.com/PegaSysEng/pantheon/pull/1671)
- Upgrade to pantheon-build:0.0.6-jdk11 which really does include jdk11 [\#1670](https://github.com/PegaSysEng/pantheon/pull/1670)
- Onchain permissioning startup check [\#1669](https://github.com/PegaSysEng/pantheon/pull/1669)
- Update BesuCommand to accept minTransactionGasPriceWei as an integer [\#1668](https://github.com/PegaSysEng/pantheon/pull/1668) (thanks to [matkt](https://github.com/matkt))
- Privacy group id consistent [\#1667](https://github.com/PegaSysEng/pantheon/pull/1667) (thanks to [iikirilov](https://github.com/iikirilov))
- Change eea\_getPrivateTransaction endpoint to accept hex [\#1666](https://github.com/PegaSysEng/pantheon/pull/1666) (thanks to [Puneetha17](https://github.com/Puneetha17))
- Factorise metrics code for KeyValueStorage database [\#1663](https://github.com/PegaSysEng/pantheon/pull/1663))
- Create a metric tracking DB size [\#1662](https://github.com/PegaSysEng/pantheon/pull/1662)
- AT- Removing unused methods on KeyValueStorage [\#1661](https://github.com/PegaSysEng/pantheon/pull/1661)
- Add Prerequisites and Quick-Start [\#1660](https://github.com/PegaSysEng/pantheon/pull/1660) (thanks to [lazaridiscom](https://github.com/lazaridiscom))
- Java 11 updates [\#1658](https://github.com/PegaSysEng/pantheon/pull/1658)
- Make test generated keys deterministic w/in block generator [\#1657](https://github.com/PegaSysEng/pantheon/pull/1657)
- Rename privacyGroupId to createPrivacyGroupId [\#1654](https://github.com/PegaSysEng/pantheon/pull/1654) (thanks to [Puneetha17](https://github.com/Puneetha17))
- Intermittent Test Failures in TransactionsMessageSenderTest [\#1653](https://github.com/PegaSysEng/pantheon/pull/1653)
- Sanity check the generated distribution files before upload [\#1648](https://github.com/PegaSysEng/pantheon/pull/1648)
- Use JDK 11 for release builds [\#1647](https://github.com/PegaSysEng/pantheon/pull/1647)
- Support multiple private marker transactions in a block  [\#1646](https://github.com/PegaSysEng/pantheon/pull/1646)
- Display World State Sync Progress in Logs [\#1645](https://github.com/PegaSysEng/pantheon/pull/1645)
- Remove the docker gradle plugin, handle building docker with shell now [\#1644](https://github.com/PegaSysEng/pantheon/pull/1644)
- Switch to using metric names from EIP-2159 [\#1634](https://github.com/PegaSysEng/pantheon/pull/1634)
- Account versioning [\#1612](https://github.com/PegaSysEng/pantheon/pull/1612)

## 1.1.4

### Additions and Improvements

- \[PAN-2832\] Support setting config options via environment variables [\#1597](https://github.com/PegaSysEng/pantheon/pull/1597)
- Print Besu version when starting [\#1593](https://github.com/PegaSysEng/pantheon/pull/1593)
- \[PAN-2746\] Add eea\_createPrivacyGroup & eea\_deletePrivacyGroup endpoint [\#1560](https://github.com/PegaSysEng/pantheon/pull/1560) (thanks to [Puneetha17](https://github.com/Puneetha17))

Documentation updates include:
- Added [readiness and liveness endpoints](https://besu.hyperledger.org/en/latest/HowTo/Interact/APIs/Using-JSON-RPC-API/#readiness-and-liveness-endpoints)
- Added [high availability content](https://besu.hyperledger.org/en/latest/HowTo/Configure/Configure-HA/High-Availability/)
- Added [web3js-eea client library](https://besu.hyperledger.org/en/latest/Tutorials/Quickstarts/Privacy-Quickstart/#clone-eeajs-libraries)
- Added content on [setting CLI options using environment variables](https://besu.hyperledger.org/en/latest/Reference/CLI/CLI-Syntax/#specifying-options)

### Technical Improvements

- Read config from env vars when no config file specified [\#1639](https://github.com/PegaSysEng/pantheon/pull/1639)
- Upgrade jackson-databind to 2.9.9.1 [\#1636](https://github.com/PegaSysEng/pantheon/pull/1636)
- Update Reference Tests [\#1633](https://github.com/PegaSysEng/pantheon/pull/1633)
- Ignore discport during static node permissioning check [\#1631](https://github.com/PegaSysEng/pantheon/pull/1631)
- Check connections more frequently during acceptance tests [\#1630](https://github.com/PegaSysEng/pantheon/pull/1630)
- Refactor experimental CLI options [\#1629](https://github.com/PegaSysEng/pantheon/pull/1629)
- JSON-RPC api net_services should display the actual ports [\#1628](https://github.com/PegaSysEng/pantheon/pull/1628)
- Refactor CLI [\#1627](https://github.com/PegaSysEng/pantheon/pull/1627)
- Simplify BesuCommand `run` and `parse` methods. [\#1626](https://github.com/PegaSysEng/pantheon/pull/1626)
- PAN-2860: Ignore discport during startup whitelist validation [\#1625](https://github.com/PegaSysEng/pantheon/pull/1625)
- Freeze plugin api version [\#1624](https://github.com/PegaSysEng/pantheon/pull/1624)
- Implement incoming transaction messages CLI option as an unstable command. [\#1622](https://github.com/PegaSysEng/pantheon/pull/1622)
- Update smoke tests docker images for zulu and openjdk to private ones [\#1620](https://github.com/PegaSysEng/pantheon/pull/1620)
- Remove duplication between EeaTransactionCountRpc & PrivateTransactionHandler [\#1619](https://github.com/PegaSysEng/pantheon/pull/1619)
- \[PAN-2709\] - nonce too low error [\#1618](https://github.com/PegaSysEng/pantheon/pull/1618)
- Cache TransactionValidationParams instead of creating new object for each call [\#1616](https://github.com/PegaSysEng/pantheon/pull/1616)
- \[PAN-2850\] Create a transaction pool configuration object [\#1615](https://github.com/PegaSysEng/pantheon/pull/1615)
- Add TransactionValidationParam to TxProcessor [\#1613](https://github.com/PegaSysEng/pantheon/pull/1613)
- Expose a CLI option to configure the life time of transaction messages. [\#1610](https://github.com/PegaSysEng/pantheon/pull/1610)
- Implement Prometheus metric counter for skipped expired transaction messages. [\#1609](https://github.com/PegaSysEng/pantheon/pull/1609)
- Upload jars to bintray as part of releases [\#1608](https://github.com/PegaSysEng/pantheon/pull/1608)
- Avoid publishing docker-pantheon directory to bintray during a release [\#1606](https://github.com/PegaSysEng/pantheon/pull/1606)
- \[PAN-2756\] Istanbul scaffolding [\#1605](https://github.com/PegaSysEng/pantheon/pull/1605)
- Implement a timeout in TransactionMessageProcessor [\#1604](https://github.com/PegaSysEng/pantheon/pull/1604)
- Reject transactions with gas price below the configured minimum [\#1602](https://github.com/PegaSysEng/pantheon/pull/1602)
- Always build the k8s image, only push to dockerhub for master branch [\#1601](https://github.com/PegaSysEng/pantheon/pull/1601)
- Properly validate AltBN128 pairing precompile input [\#1600](https://github.com/PegaSysEng/pantheon/pull/1600)
- \[PAN-2871\] Columnar rocksdb [\#1599](https://github.com/PegaSysEng/pantheon/pull/1599)
- Reverting change to dockerfile [\#1594](https://github.com/PegaSysEng/pantheon/pull/1594)
- Update dependency versions [\#1592](https://github.com/PegaSysEng/pantheon/pull/1592)
- \[PAN-2797\] Clean up failed connections [\#1591](https://github.com/PegaSysEng/pantheon/pull/1591)
- Cleaning up the build process for docker [\#1590](https://github.com/PegaSysEng/pantheon/pull/1590)
- \[PAN-2786\] Stop Transaction Pool Queue from Growing Unbounded [\#1586](https://github.com/PegaSysEng/pantheon/pull/1586)

## 1.1.3

### Additions and Improvements

- \[PAN-2811\] Be more lenient with discovery message deserialization. Completes our support for EIP-8 and enables Besu to work on Rinkeby again. [\#1580](https://github.com/PegaSysEng/pantheon/pull/1580)
- Added liveness and readiness probe stub endpoints [\#1553](https://github.com/PegaSysEng/pantheon/pull/1553)
- Implemented operator tool. \(blockchain network configuration for permissioned networks\) [\#1511](https://github.com/PegaSysEng/pantheon/pull/1511)
- \[PAN-2754\] Added eea\_getPrivacyPrecompileAddress [\#1579](https://github.com/PegaSysEng/pantheon/pull/1579) (thanks to [Puneetha17](https://github.com/Puneetha17))
- Publish the chain head gas used, gas limit, transaction count and ommer metrics [\#1551](https://github.com/PegaSysEng/pantheon/pull/1551)
- Add subscribe and unsubscribe count metrics [\#1541](https://github.com/PegaSysEng/pantheon/pull/1541)
- Add pivot block metrics [\#1537](https://github.com/PegaSysEng/pantheon/pull/1537)

Documentation updates include:

- Updated [IBFT 2.0 tutorial](https://besu.hyperledger.org/en/latest/Tutorials/Private-Network/Create-IBFT-Network/) to use network configuration tool
- Added [debug\_traceBlock\* methods](https://besu.hyperledger.org/en/latest/Reference/API-Methods/#debug_traceblock)
- Reorganised [monitoring documentation](https://besu.hyperledger.org/en/latest/HowTo/Deploy/Monitoring-Performance/)
- Added [link to sample Grafana dashboard](https://besu.hyperledger.org/en/latest/HowTo/Deploy/Monitoring-Performance/#monitor-node-performance-using-prometheus)
- Added [note about replacing transactions in transaction pool](https://besu.hyperledger.org/en/latest/Concepts/Transactions/Transaction-Pool/#replacing-transactions-with-same-nonce)
- Updated [example transaction scripts](https://besu.hyperledger.org/en/latest/HowTo/Send-Transactions/Transactions/#example-javascript-scripts)
- Updated [Alethio Ethstats and Explorer documentation](https://besu.hyperledger.org/en/latest/Concepts/AlethioOverview/)

### Technical Improvements

- PAN-2816: Hiding experimental account permissioning cli options [\#1584](https://github.com/PegaSysEng/pantheon/pull/1584)
- \[PAN-2630\] Synchronizer should disconnect the sync target peer on invalid block data [\#1578](https://github.com/PegaSysEng/pantheon/pull/1578)
- Rename MetricCategory to BesuMetricCategory [\#1574](https://github.com/PegaSysEng/pantheon/pull/1574)
- Convert MetricsConfigiguration to use a builder [\#1572](https://github.com/PegaSysEng/pantheon/pull/1572)
- PAN-2794: Including flag for onchain permissioning check on tx processor [\#1571](https://github.com/PegaSysEng/pantheon/pull/1571)
- Fix behaviour for absent account permissiong smart contract [\#1569](https://github.com/PegaSysEng/pantheon/pull/1569)
- Expand readiness check to check peer count and sync state [\#1568](https://github.com/PegaSysEng/pantheon/pull/1568)
- \[PAN-2798\] Reorganize p2p classes [\#1567](https://github.com/PegaSysEng/pantheon/pull/1567)
- PAN-2729: Account Smart Contract Permissioning ATs [\#1565](https://github.com/PegaSysEng/pantheon/pull/1565)
- Timeout build after 1 hour to prevent it hanging forever. [\#1564](https://github.com/PegaSysEng/pantheon/pull/1564)
- \[PAN-2791\] Make permissions checks for ongoing connections more granular [\#1563](https://github.com/PegaSysEng/pantheon/pull/1563)
- \[PAN-2721\] Fix TopicParameter deserialization [\#1562](https://github.com/PegaSysEng/pantheon/pull/1562)
- \[PAN-2779\] Allow signing private transaction with any key [\#1561](https://github.com/PegaSysEng/pantheon/pull/1561) (thanks to [iikirilov](https://github.com/iikirilov))
- \[PAN-2783\] Invert dependency between permissioning and p2p [\#1557](https://github.com/PegaSysEng/pantheon/pull/1557)
- Removing account filter from TransactionPool [\#1556](https://github.com/PegaSysEng/pantheon/pull/1556)
- \[PAN-1952\] - Remove ignored pending transaction event publish acceptance test [\#1552](https://github.com/PegaSysEng/pantheon/pull/1552)
- Make MetricCategories more flexible [\#1550](https://github.com/PegaSysEng/pantheon/pull/1550)
- Fix encoding for account permissioning check call [\#1549](https://github.com/PegaSysEng/pantheon/pull/1549)
- Discard known remote transactions prior to validation [\#1548](https://github.com/PegaSysEng/pantheon/pull/1548)
- \[PAN-2009\] - Fix cluster clean start after stop in Acceptance tests [\#1546](https://github.com/PegaSysEng/pantheon/pull/1546)
- FilterIdGenerator fixes [\#1544](https://github.com/PegaSysEng/pantheon/pull/1544)
- Only increment the added transaction counter if we actually added the transaction [\#1543](https://github.com/PegaSysEng/pantheon/pull/1543)
- When retrieving transactions by hash, check the pending transactions first [\#1542](https://github.com/PegaSysEng/pantheon/pull/1542)
- Fix thread safety in SubscriptionManager [\#1540](https://github.com/PegaSysEng/pantheon/pull/1540)
- \[PAN-2731\] Extract connection management from P2PNetwork [\#1538](https://github.com/PegaSysEng/pantheon/pull/1538)
- \[PAN-2010\] format filter id as quantity [\#1534](https://github.com/PegaSysEng/pantheon/pull/1534)
- PAN-2445: Onchain account permissioning [\#1507](https://github.com/PegaSysEng/pantheon/pull/1507)
- \[PAN-2672\] Return specific and useful error for enclave issues [\#1455](https://github.com/PegaSysEng/pantheon/pull/1455) (thanks to [Puneetha17](https://github.com/Puneetha17))

## 1.1.2

### Additions and Improvements

Documentation updates include:

- Added [GraphQL options](https://besu.hyperledger.org/en/latest/Reference/CLI/CLI-Syntax/#graphql-http-cors-origins)
- Added [troubleshooting point about illegal reflective access error](https://besu.hyperledger.org/en/latest/HowTo/Troubleshoot/Troubleshooting/#illegal-reflective-access-error-on-startup)
- Added [trusted bootnode behaviour for permissioning](https://besu.hyperledger.org/en/latest/Concepts/Permissioning/Onchain-Permissioning/#bootnodes)
- Added [how to obtain a WS authentication token](https://besu.hyperledger.org/en/latest/HowTo/Interact/APIs/Authentication/#obtaining-an-authentication-token)
- Updated [example scripts and added package.json file for creating signed transactions](https://besu.hyperledger.org/en/latest/HowTo/Send-Transactions/Transactions/)

### Technical Improvements

- Replaced Void datatype with void [\#1530](https://github.com/PegaSysEng/pantheon/pull/1530)
- Fix estimate gas RPC failing for clique when no blocks have been created [\#1528](https://github.com/PegaSysEng/pantheon/pull/1528)
- Avoid auto-boxing for gauge metrics [\#1526](https://github.com/PegaSysEng/pantheon/pull/1526)
- Add AT to ensure 0-miner Clique/IBFT are valid [\#1525](https://github.com/PegaSysEng/pantheon/pull/1525)
- AT DSL - renaming to suffix of Conditions and co-locating with Conditions [\#1524](https://github.com/PegaSysEng/pantheon/pull/1524)
- Set disconnect flag immediately when disconnecting a peer [\#1521](https://github.com/PegaSysEng/pantheon/pull/1521)
- \[PAN-2547\] Modified JSON-RPC subscription processing to avoid blocking [\#1519](https://github.com/PegaSysEng/pantheon/pull/1519)
- Dependency Version Updates [\#1517](https://github.com/PegaSysEng/pantheon/pull/1517)
- AT DSL - renaming ibft to ibft2 [\#1516](https://github.com/PegaSysEng/pantheon/pull/1516)
- \[PIE-1578\] Added local transaction permissioning metrics [\#1515](https://github.com/PegaSysEng/pantheon/pull/1515)
- \[PIE-1577\] Added node local metrics [\#1514](https://github.com/PegaSysEng/pantheon/pull/1514)
- AT DSL - Removing WaitCondition, consistently applying Condition instead [\#1513](https://github.com/PegaSysEng/pantheon/pull/1513)
- Remove usage of deprecated ConcurrentSet [\#1512](https://github.com/PegaSysEng/pantheon/pull/1512)
- Log error if clique or ibft have 0 validators in genesis [\#1509](https://github.com/PegaSysEng/pantheon/pull/1509)
- GraphQL library upgrade changes. [\#1508](https://github.com/PegaSysEng/pantheon/pull/1508)
- Add metrics to assist monitoring and alerting [\#1506](https://github.com/PegaSysEng/pantheon/pull/1506)
- Use external pantheon-plugin-api library [\#1505](https://github.com/PegaSysEng/pantheon/pull/1505)
- Tilde [\#1504](https://github.com/PegaSysEng/pantheon/pull/1504)
- Dependency version updates [\#1503](https://github.com/PegaSysEng/pantheon/pull/1503)
- Simplify text [\#1501](https://github.com/PegaSysEng/pantheon/pull/1501) (thanks to [bgravenorst](https://github.com/bgravenorst))
- \[PAN-1625\] Clique AT mining continues if validator offline [\#1500](https://github.com/PegaSysEng/pantheon/pull/1500)
- Acceptance Test DSL Node refactoring [\#1498](https://github.com/PegaSysEng/pantheon/pull/1498)
- Updated an incorrect command [\#1497](https://github.com/PegaSysEng/pantheon/pull/1497) (thanks to [bgravenorst](https://github.com/bgravenorst))
- Acceptance Test and DSL rename for IBFT2 [\#1493](https://github.com/PegaSysEng/pantheon/pull/1493)
- \[PIE-1580\] Metrics for smart contract permissioning actions [\#1492](https://github.com/PegaSysEng/pantheon/pull/1492)
- Handle RLPException when processing incoming DevP2P messages [\#1491](https://github.com/PegaSysEng/pantheon/pull/1491)
- Limit spotless checks to java classes in expected java  dirs [\#1490](https://github.com/PegaSysEng/pantheon/pull/1490)
- \[PAN-2560\] Add LocalNode class [\#1489](https://github.com/PegaSysEng/pantheon/pull/1489)
- Changed Enode length error String implementation. [\#1486](https://github.com/PegaSysEng/pantheon/pull/1486)
- PAN-2715 - return block not found reasons in error [\#1485](https://github.com/PegaSysEng/pantheon/pull/1485)
- \[PAN-2652\] Refactor Privacy acceptance test and add Privacy Ibft test [\#1483](https://github.com/PegaSysEng/pantheon/pull/1483) (thanks to [iikirilov](https://github.com/iikirilov))
- \[PAN-2603\] Onchain account permissioning support [\#1475](https://github.com/PegaSysEng/pantheon/pull/1475)
- Make CLI options names with hyphen-minus searchable and reduce index size [\#1476](https://github.com/PegaSysEng/pantheon/pull/1476)
- Added warning banner when using latest version [\#1454](https://github.com/PegaSysEng/pantheon/pull/1454)
- Add RTD config file to fix Python version issue [\#1453](https://github.com/PegaSysEng/pantheon/pull/1453)
- \[PAN-2647\] Validate Private Transaction nonce before submitting to Transaction Pool [\#1449](https://github.com/PegaSysEng/pantheon/pull/1449) (thanks to [iikirilov](https://github.com/iikirilov))
- Add placeholders system to have global variables in markdown [\#1425](https://github.com/PegaSysEng/pantheon/pull/1425)

## 1.1.1

### Additions and Improvements

- [GraphQL](https://besu.hyperledger.org/en/latest/HowTo/Interact/APIs/GraphQL/) [\#1311](https://github.com/PegaSysEng/pantheon/pull/1311) (thanks to [zyfrank](https://github.com/zyfrank))
- Added [`--tx-pool-retention-hours`](https://besu.hyperledger.org/en/latest/Reference/CLI/CLI-Syntax/#tx-pool-retention-hours) [\#1333](https://github.com/PegaSysEng/pantheon/pull/1333)
- Added Genesis file support for specifying the maximum stack size. [\#1431](https://github.com/PegaSysEng/pantheon/pull/1431)
- Included transaction details when subscribed to Pending transactions [\#1410](https://github.com/PegaSysEng/pantheon/pull/1410)
- Documentation updates include:
  - [Added configuration items specified in the genesis file](https://besu.hyperledger.org/en/latest/Reference/Config-Items/#configuration-items)
  - [Added pending transaction details subscription](https://besu.hyperledger.org/en/latest/HowTo/Interact/APIs/RPC-PubSub/#pending-transactionss)
  - [Added Troubleshooting content](https://besu.hyperledger.org/en/latest/HowTo/Troubleshoot/Troubleshooting/)
  - [Added Privacy Quickstart](https://besu.hyperledger.org/en/latest/Tutorials/Quickstarts/Privacy-Quickstart/)
  - [Added privacy roadmap](https://github.com/hyperledger/besu/blob/master/ROADMAP.md)


### Technical Improvements

- Create MaintainedPeers class [\#1484](https://github.com/PegaSysEng/pantheon/pull/1484)
- Fix for permissioned network with single bootnode [\#1479](https://github.com/PegaSysEng/pantheon/pull/1479)
- Have ThreadBesuNodeRunner support plugin tests [\#1477](https://github.com/PegaSysEng/pantheon/pull/1477)
- Less pointless plugins errors [\#1473](https://github.com/PegaSysEng/pantheon/pull/1473)
- Rename GraphQLRPC to just GraphQL [\#1472](https://github.com/PegaSysEng/pantheon/pull/1472)
- eth\_protocolVersion is a Quantity, not an Integer [\#1470](https://github.com/PegaSysEng/pantheon/pull/1470)
- Don't require 'to' in 'blocks' queries [\#1464](https://github.com/PegaSysEng/pantheon/pull/1464)
- Events Plugin - Add initial "NewBlock" event message [\#1463](https://github.com/PegaSysEng/pantheon/pull/1463)
- Make restriction field in Private Transaction an enum [\#1462](https://github.com/PegaSysEng/pantheon/pull/1462) (thanks to [iikirilov](https://github.com/iikirilov))
- Helpful graphql error when an account doesn't exist [\#1460](https://github.com/PegaSysEng/pantheon/pull/1460)
- Acceptance Test Cleanup [\#1458](https://github.com/PegaSysEng/pantheon/pull/1458)
- Large chain id support for private transactions [\#1452](https://github.com/PegaSysEng/pantheon/pull/1452)
- Optimise TransactionPool.addRemoteTransaction [\#1448](https://github.com/PegaSysEng/pantheon/pull/1448)
- Reduce synchronization in PendingTransactions [\#1447](https://github.com/PegaSysEng/pantheon/pull/1447)
- Add simple PeerPermissions interface [\#1446](https://github.com/PegaSysEng/pantheon/pull/1446)
- Make sure ThreadBesuNodeRunner is exercised by automation [\#1442](https://github.com/PegaSysEng/pantheon/pull/1442)
- Decode devp2p packets off the event thread [\#1439](https://github.com/PegaSysEng/pantheon/pull/1439)
- Allow config files to specify no bootnodes [\#1438](https://github.com/PegaSysEng/pantheon/pull/1438)
- Capture all logs and errors in the Besu log output [\#1437](https://github.com/PegaSysEng/pantheon/pull/1437)
- Ensure failed Txns are deleted when detected during mining [\#1436](https://github.com/PegaSysEng/pantheon/pull/1436)
- Plugin Framework [\#1435](https://github.com/PegaSysEng/pantheon/pull/1435)
- Equals cleanup [\#1434](https://github.com/PegaSysEng/pantheon/pull/1434)
- Transaction smart contract permissioning controller [\#1433](https://github.com/PegaSysEng/pantheon/pull/1433)
- Renamed AccountPermissioningProver to TransactionPermissio… [\#1432](https://github.com/PegaSysEng/pantheon/pull/1432)
- Refactorings and additions to add Account based Smart Contract permissioning [\#1430](https://github.com/PegaSysEng/pantheon/pull/1430)
- Fix p2p PeerInfo handling [\#1428](https://github.com/PegaSysEng/pantheon/pull/1428)
- IbftProcessor logs when a throwable terminates mining [\#1427](https://github.com/PegaSysEng/pantheon/pull/1427)
- Renamed AccountWhitelistController [\#1424](https://github.com/PegaSysEng/pantheon/pull/1424)
- Unwrap DelegatingBytes32 and prevent Hash from wrapping other Hash instances [\#1423](https://github.com/PegaSysEng/pantheon/pull/1423)
- If nonce is invalid, do not delete during mining [\#1422](https://github.com/PegaSysEng/pantheon/pull/1422)
- Deleting unused windows jenkinsfile [\#1421](https://github.com/PegaSysEng/pantheon/pull/1421)
- Get all our smoke tests for all platforms in 1 jenkins job [\#1420](https://github.com/PegaSysEng/pantheon/pull/1420)
- Add pending object to GraphQL queries [\#1419](https://github.com/PegaSysEng/pantheon/pull/1419)
- Start listening for p2p connections after start\(\) is invoked [\#1418](https://github.com/PegaSysEng/pantheon/pull/1418)
- Improved JSON-RPC responses when EnodeURI parameter has invalid EnodeId [\#1417](https://github.com/PegaSysEng/pantheon/pull/1417)
- Use port 0 when starting a websocket server in tests [\#1416](https://github.com/PegaSysEng/pantheon/pull/1416)
- Windows jdk smoke tests [\#1413](https://github.com/PegaSysEng/pantheon/pull/1413)
- Change AT discard RPC tests to be more reliable by checking discard using proposals [\#1411](https://github.com/PegaSysEng/pantheon/pull/1411)
- Simple account permissioning [\#1409](https://github.com/PegaSysEng/pantheon/pull/1409)
- Fix clique miner to respect changes to vanity data made via JSON-RPC [\#1408](https://github.com/PegaSysEng/pantheon/pull/1408)
- Avoid recomputing the logs bloom filter when reading receipts [\#1407](https://github.com/PegaSysEng/pantheon/pull/1407)
- Remove NodePermissioningLocalConfig external references [\#1406](https://github.com/PegaSysEng/pantheon/pull/1406)
- Add constantinople fix block for Rinkeby [\#1404](https://github.com/PegaSysEng/pantheon/pull/1404)
- Update EnodeURL to support enodes with listening disabled [\#1403](https://github.com/PegaSysEng/pantheon/pull/1403)
- Integration Integration test\(s\) on p2p of 'net\_services'  [\#1402](https://github.com/PegaSysEng/pantheon/pull/1402)
- Reference tests fail on Windows [\#1401](https://github.com/PegaSysEng/pantheon/pull/1401)
- Fix non-deterministic test caused by variable size of generated transactions [\#1399](https://github.com/PegaSysEng/pantheon/pull/1399)
- Start BlockPropagationManager immediately - don't wait for full sync [\#1398](https://github.com/PegaSysEng/pantheon/pull/1398)
- Added error message for RPC method disabled [\#1396](https://github.com/PegaSysEng/pantheon/pull/1396)
- Fix intermittency in FullSyncChainDownloaderTest [\#1394](https://github.com/PegaSysEng/pantheon/pull/1394)
- Add explanatory comment about default port [\#1392](https://github.com/PegaSysEng/pantheon/pull/1392)
- Handle case where peers advertise a listening port of 0 [\#1391](https://github.com/PegaSysEng/pantheon/pull/1391)
- Cache extra data [\#1389](https://github.com/PegaSysEng/pantheon/pull/1389)
- Update Log message in IBFT Controller [\#1387](https://github.com/PegaSysEng/pantheon/pull/1387)
- Remove unnecessary field [\#1384](https://github.com/PegaSysEng/pantheon/pull/1384)
- Add getPeer method to PeerConnection [\#1383](https://github.com/PegaSysEng/pantheon/pull/1383)
- Removing smart quotes [\#1381](https://github.com/PegaSysEng/pantheon/pull/1381) (thanks to [jmcnevin](https://github.com/jmcnevin))
- Use streams and avoid iterating child nodes multiple times [\#1380](https://github.com/PegaSysEng/pantheon/pull/1380)
- Use execute instead of submit so unhandled exceptions get logged [\#1379](https://github.com/PegaSysEng/pantheon/pull/1379)
- Prefer EnodeURL over Endpoint [\#1378](https://github.com/PegaSysEng/pantheon/pull/1378)
- Add flat file based task collection [\#1377](https://github.com/PegaSysEng/pantheon/pull/1377)
- Consolidate local enode representation [\#1376](https://github.com/PegaSysEng/pantheon/pull/1376)
- Rename rocksdDbConfiguration to rocksDbConfiguration [\#1375](https://github.com/PegaSysEng/pantheon/pull/1375)
- Remove EthTaskChainDownloader and supporting code [\#1373](https://github.com/PegaSysEng/pantheon/pull/1373)
- Handle the pipeline being aborted while finalizing an async operation [\#1372](https://github.com/PegaSysEng/pantheon/pull/1372)
- Rename methods that create and return streams away from getX\(\) [\#1368](https://github.com/PegaSysEng/pantheon/pull/1368)
- eea\_getTransactionCount fails if account has not interacted with private state [\#1367](https://github.com/PegaSysEng/pantheon/pull/1367) (thanks to [iikirilov](https://github.com/iikirilov))
- Increase RocksDB settings [\#1364](https://github.com/PegaSysEng/pantheon/pull/1364) ([ajsutton](https://github.com/ajsutton))
- Don't abort in-progress master builds when a new commit is added. [\#1358](https://github.com/PegaSysEng/pantheon/pull/1358)
- Request open ended headers from sync target [\#1355](https://github.com/PegaSysEng/pantheon/pull/1355)
- Enable the pipeline chain downloader by default [\#1344](https://github.com/PegaSysEng/pantheon/pull/1344)
- Create P2PNetwork Builder [\#1343](https://github.com/PegaSysEng/pantheon/pull/1343)
- Include static nodes in permissioning logic [\#1339](https://github.com/PegaSysEng/pantheon/pull/1339)
- JsonRpcError decoding to include message [\#1336](https://github.com/PegaSysEng/pantheon/pull/1336)
- Cache current chain head info [\#1335](https://github.com/PegaSysEng/pantheon/pull/1335)
- Queue pending requests when all peers are busy [\#1331](https://github.com/PegaSysEng/pantheon/pull/1331)
- Fix failed tests on Windows [\#1332](https://github.com/PegaSysEng/pantheon/pull/1332)
- Provide error message when invalid key specified in key file [\#1328](https://github.com/PegaSysEng/pantheon/pull/1328)
- Allow whitespace in file paths loaded from resources directory [\#1329](https://github.com/PegaSysEng/pantheon/pull/1329)
- Allow whitespace in path [\#1327](https://github.com/PegaSysEng/pantheon/pull/1327)
- Require block numbers for debug\_traceBlockByNumber to be in hex [\#1326](https://github.com/PegaSysEng/pantheon/pull/1326)
- Improve logging of chain download errors in the pipeline chain downloader [\#1325](https://github.com/PegaSysEng/pantheon/pull/1325)
- Ensure eth scheduler is stopped in tests [\#1324](https://github.com/PegaSysEng/pantheon/pull/1324)
- Normalize account permissioning addresses in whitelist [\#1321](https://github.com/PegaSysEng/pantheon/pull/1321)
- Allow private contract invocations in multiple privacy groups [\#1318](https://github.com/PegaSysEng/pantheon/pull/1318) (thanks to [iikirilov](https://github.com/iikirilov))
- Fix account permissioning check case matching [\#1315](https://github.com/PegaSysEng/pantheon/pull/1315)
- Use header validation mode for ommers [\#1313](https://github.com/PegaSysEng/pantheon/pull/1313)
- Configure RocksDb max background compaction and thread count [\#1312](https://github.com/PegaSysEng/pantheon/pull/1312)
- Missing p2p info when queried live [\#1310](https://github.com/PegaSysEng/pantheon/pull/1310)
- Tx limit size send peers follow up [\#1308](https://github.com/PegaSysEng/pantheon/pull/1308)
- Remove remnants of the old dev mode [\#1307](https://github.com/PegaSysEng/pantheon/pull/1307)
- Remove duplicate init code from BesuController instances [\#1305](https://github.com/PegaSysEng/pantheon/pull/1305)
- Stop synchronizer prior to stopping the network [\#1302](https://github.com/PegaSysEng/pantheon/pull/1302)
- Evict old transactions [\#1299](https://github.com/PegaSysEng/pantheon/pull/1299)
- Send local transactions to new peers [\#1253](https://github.com/PegaSysEng/pantheon/pull/1253)

## 1.1

### Additions and Improvements

- [Privacy](https://besu.hyperledger.org/en/latest/Concepts/Privacy/Privacy-Overview/)
- [Onchain Permissioning](https://besu.hyperledger.org/en/latest/Concepts/Permissioning/Permissioning-Overview/#onchain)
- [Fastsync](https://besu.hyperledger.org/en/latest/Reference/CLI/CLI-Syntax/#fast-sync-min-peers)
- Documentation updates include:
    - Added JSON-RPC methods:
      - [`txpool_pantheonStatistics`](https://besu.hyperledger.org/en/latest/Reference/API-Methods/#txpool_besustatistics)
      - [`net_services`](https://besu.hyperledger.org/en/latest/Reference/API-Methods/#net_services)
    - [Updated to indicate Docker image doesn't run on Windows](https://besu.hyperledger.org/en/latest/HowTo/Get-Started/Run-Docker-Image/)
    - [Added how to configure a free gas network](https://besu.hyperledger.org/en/latest/HowTo/Configure/FreeGas/)

### Technical Improvements

- priv_getTransactionCount fails if account has not interacted with private state [\#1369](https://github.com/PegaSysEng/pantheon/pull/1369)
- Updating Orion to 0.9.0 [\#1360](https://github.com/PegaSysEng/pantheon/pull/1360)
- Allow use of large chain IDs [\#1357](https://github.com/PegaSysEng/pantheon/pull/1357)
- Allow private contract invocations in multiple privacy groups [\#1340](https://github.com/PegaSysEng/pantheon/pull/1340)
- Missing p2p info when queried live [\#1338](https://github.com/PegaSysEng/pantheon/pull/1338)
- Fix expose transaction statistics [\#1337](https://github.com/PegaSysEng/pantheon/pull/1337)
- Normalize account permissioning addresses in whitelist [\#1321](https://github.com/PegaSysEng/pantheon/pull/1321)
- Update Enclave executePost method [\#1319](https://github.com/PegaSysEng/pantheon/pull/1319)
- Fix account permissioning check case matching [\#1315](https://github.com/PegaSysEng/pantheon/pull/1315)
- Removing 'all' from the help wording for host-whitelist [\#1304](https://github.com/PegaSysEng/pantheon/pull/1304)

## 1.1 RC

### Technical Improvements

- Better errors for when permissioning contract is set up wrong [\#1296](https://github.com/PegaSysEng/pantheon/pull/1296)
- Consolidate p2p node info methods [\#1288](https://github.com/PegaSysEng/pantheon/pull/1288)
- Update permissioning smart contract interface to match updated EEA proposal [\#1287](https://github.com/PegaSysEng/pantheon/pull/1287)
- Switch to new sync target if it exceeds the td threshold [\#1286](https://github.com/PegaSysEng/pantheon/pull/1286)
- Fix running ATs with in-process node runner [\#1285](https://github.com/PegaSysEng/pantheon/pull/1285)
- Simplify enode construction [\#1283](https://github.com/PegaSysEng/pantheon/pull/1283)
- Cleanup PeerConnection interface [\#1282](https://github.com/PegaSysEng/pantheon/pull/1282)
- Undo changes to PendingTransactions method visibility [\#1281](https://github.com/PegaSysEng/pantheon/pull/1281)
- Use default enclave public key to generate eea_getTransactionReceipt [\#1280](https://github.com/PegaSysEng/pantheon/pull/1280) (thanks to [Puneetha17](https://github.com/Puneetha17))
- Rollback to rocksdb 5.15.10 [\#1279](https://github.com/PegaSysEng/pantheon/pull/1279)
- Log error when a JSON decode problem is encountered [\#1278](https://github.com/PegaSysEng/pantheon/pull/1278)
- Create EnodeURL builder [\#1275](https://github.com/PegaSysEng/pantheon/pull/1275)
- Keep enode nodeId stored as a BytesValue [\#1274](https://github.com/PegaSysEng/pantheon/pull/1274)
- Feature/move subclass in pantheon command [\#1272](https://github.com/PegaSysEng/pantheon/pull/1272)
- Expose sync mode option [\#1270](https://github.com/PegaSysEng/pantheon/pull/1270)
- Refactor RocksDBStats [\#1266](https://github.com/PegaSysEng/pantheon/pull/1266)
- Normalize EnodeURLs [\#1264](https://github.com/PegaSysEng/pantheon/pull/1264)
- Build broken in Java 12 [\#1263](https://github.com/PegaSysEng/pantheon/pull/1263)
- Make PeerDiscovertAgentTest less flakey [\#1262](https://github.com/PegaSysEng/pantheon/pull/1262)
- Ignore extra json rpc params [\#1261](https://github.com/PegaSysEng/pantheon/pull/1261)
- Fetch local transactions in isolation [\#1259](https://github.com/PegaSysEng/pantheon/pull/1259)
- Update to debug trace transaction [\#1258](https://github.com/PegaSysEng/pantheon/pull/1258)
- Use labelled timer to differentiate between rocks db metrics [\#1254](https://github.com/PegaSysEng/pantheon/pull/1254) (thanks to [Puneetha17](https://github.com/Puneetha17))
- Migrate TransactionPool (& affiliated test) from 'core' to 'eth' [\#1251](https://github.com/PegaSysEng/pantheon/pull/1251)
- Use single instance of Rocksdb for privacy [\#1247](https://github.com/PegaSysEng/pantheon/pull/1247) (thanks to [Puneetha17](https://github.com/Puneetha17))
- Subscribing to sync events should receive false when in sync [\#1240](https://github.com/PegaSysEng/pantheon/pull/1240)
- Ignore transactions from the network while behind chain head [\#1228](https://github.com/PegaSysEng/pantheon/pull/1228)
- RocksDB Statistics in Metrics [\#1169](https://github.com/PegaSysEng/pantheon/pull/1169)
- Add block trace RPC methods [\#1088](https://github.com/PegaSysEng/pantheon/pull/1088) (thanks to [kziemianek](https://github.com/kziemianek))

## 1.0.3

### Additions and Improvements

- Notify of dropped messages [\#1156](https://github.com/PegaSysEng/pantheon/pull/1156)
- Documentation updates include:
    - Added [Permissioning Overview](https://besu.hyperledger.org/en/latest/Concepts/Permissioning/Permissioning-Overview/)
    - Added content on [Network vs Node Configuration](https://besu.hyperledger.org/en/latest/HowTo/Configure/Using-Configuration-File/)
    - Updated [RAM requirements](https://besu.hyperledger.org/en/latest/HowTo/Get-Started/System-Requirements/#ram)
    - Added [Privacy Overview](https://besu.hyperledger.org/en/latest/Concepts/Privacy/Privacy-Overview/) and [Processing Private Transactions](https://besu.hyperledger.org/en/latest/Concepts/Privacy/Private-Transaction-Processing/)
    - Renaming of Ethstats Lite Explorer to [Ethereum Lite Explorer](https://besu.hyperledger.org/en/latest/HowTo/Deploy/Lite-Block-Explorer/#lite-block-explorer-documentation) (thanks to [tzapu](https://github.com/tzapu))
    - Added content on using [Truffle with Besu](https://besu.hyperledger.org/en/latest/HowTo/Develop-Dapps/Truffle/)
    - Added [`droppedPendingTransactions` RPC Pub/Sub subscription](https://besu.hyperledger.org/en/latest/HowTo/Interact/APIs/RPC-PubSub/#dropped-transactions)
    - Added [`eea_*` JSON-RPC API methods](https://besu.hyperledger.org/en/latest/Reference/API-Methods/#eea-methods)
    - Added [architecture diagram](https://besu.hyperledger.org/en/latest/Concepts/ArchitectureOverview/)
    - Updated [permissioning CLI options](https://besu.hyperledger.org/en/latest/Reference/CLI/CLI-Syntax/#permissions-accounts-config-file-enabled) and [permissioned network tutorial](https://besu.hyperledger.org/en/stable/)

### Technical Improvements

- Choose sync target based on td rather than height [\#1256](https://github.com/PegaSysEng/pantheon/pull/1256)
- CLI ewp options [\#1246](https://github.com/PegaSysEng/pantheon/pull/1246)
- Update BesuCommand.java [\#1245](https://github.com/PegaSysEng/pantheon/pull/1245)
- Reduce memory usage in import [\#1239](https://github.com/PegaSysEng/pantheon/pull/1239)
- Improve eea_sendRawTransaction error messages [\#1238](https://github.com/PegaSysEng/pantheon/pull/1238) (thanks to [Puneetha17](https://github.com/Puneetha17))
- Single topic filter [\#1235](https://github.com/PegaSysEng/pantheon/pull/1235)
- Enable pipeline chain downloader for fast sync [\#1232](https://github.com/PegaSysEng/pantheon/pull/1232)
- Make contract size limit configurable [\#1227](https://github.com/PegaSysEng/pantheon/pull/1227)
- Refactor PrivacyParameters config to use builder pattern [\#1226](https://github.com/PegaSysEng/pantheon/pull/1226) (thanks to [antonydenyer](https://github.com/antonydenyer))
- Different request limits for different request types [\#1224](https://github.com/PegaSysEng/pantheon/pull/1224)
- Finish off fast sync pipeline download [\#1222](https://github.com/PegaSysEng/pantheon/pull/1222)
- Enable fast-sync options on command line [\#1218](https://github.com/PegaSysEng/pantheon/pull/1218)
- Replace filtering headers after the fact with calculating number to request up-front [\#1216](https://github.com/PegaSysEng/pantheon/pull/1216)
- Support async processing while maintaining output order [\#1215](https://github.com/PegaSysEng/pantheon/pull/1215)
- Add Unstable Options to the CLI [\#1213](https://github.com/PegaSysEng/pantheon/pull/1213)
- Add private cluster acceptance tests [\#1211](https://github.com/PegaSysEng/pantheon/pull/1211) (thanks to [Puneetha17](https://github.com/Puneetha17))
- Re-aligned smart contract interface to EEA client spec 477 [\#1209](https://github.com/PegaSysEng/pantheon/pull/1209)
- Count the number of items discarded when a pipe is aborted [\#1208](https://github.com/PegaSysEng/pantheon/pull/1208)
- Pipeline chain download - fetch and import data [\#1207](https://github.com/PegaSysEng/pantheon/pull/1207)
- Permission provider that allows bootnodes if you have no other connections [\#1206](https://github.com/PegaSysEng/pantheon/pull/1206)
- Cancel in-progress async operations when the pipeline is aborted [\#1205](https://github.com/PegaSysEng/pantheon/pull/1205)
- Pipeline chain download - Checkpoints [\#1203](https://github.com/PegaSysEng/pantheon/pull/1203)
- Push development images to public dockerhub [\#1202](https://github.com/PegaSysEng/pantheon/pull/1202)
- Push builds of master as docker development images [\#1200](https://github.com/PegaSysEng/pantheon/pull/1200)
- Doc CI pipeline for build and tests [\#1199](https://github.com/PegaSysEng/pantheon/pull/1199)
- Replace the use of a disconnect listener with EthPeer.isDisconnected [\#1197](https://github.com/PegaSysEng/pantheon/pull/1197)
- Prep chain downloader for branch by abstraction [\#1194](https://github.com/PegaSysEng/pantheon/pull/1194)
- Maintain the state of MessageFrame in private Tx [\#1193](https://github.com/PegaSysEng/pantheon/pull/1193) (thanks to [Puneetha17](https://github.com/Puneetha17))
- Persist private world state only if we are mining [\#1191](https://github.com/PegaSysEng/pantheon/pull/1191) (thanks to [Puneetha17](https://github.com/Puneetha17))
- Remove SyncState from SyncTargetManager [\#1188](https://github.com/PegaSysEng/pantheon/pull/1188)
- Acceptance tests base for smart contract node permissioning [\#1186](https://github.com/PegaSysEng/pantheon/pull/1186)
- Fix metrics breakages [\#1185](https://github.com/PegaSysEng/pantheon/pull/1185)
- Typo [\#1184](https://github.com/PegaSysEng/pantheon/pull/1184) (thanks to [araskachoi](https://github.com/araskachoi))
- StaticNodesParserTest to pass on Windows [\#1183](https://github.com/PegaSysEng/pantheon/pull/1183)
- Don't mark world state as stalled until a minimum time without progress is reached [\#1179](https://github.com/PegaSysEng/pantheon/pull/1179)
- Use header validation policy in DownloadHeaderSequenceTask [\#1172](https://github.com/PegaSysEng/pantheon/pull/1172)
- Bond with bootnodes [\#1160](https://github.com/PegaSysEng/pantheon/pull/1160)

## 1.0.2

### Additions and Improvements

- Removed DB init when using `public-key` subcommand [\#1049](https://github.com/PegaSysEng/pantheon/pull/1049)
- Output enode URL on startup [\#1137](https://github.com/PegaSysEng/pantheon/pull/1137)
- Added Remove Peer JSON-RPC [\#1129](https://github.com/PegaSysEng/pantheon/pull/1129)
- Added `net_enode` JSON-RPC [\#1119](https://github.com/PegaSysEng/pantheon/pull/1119) (thanks to [mbergstrand](https://github.com/mbergstrand))
- Maintain a `staticnodes.json` [\#1106](https://github.com/PegaSysEng/pantheon/pull/1106)
- Added `tx-pool-max-size` command line parameter [\#1078](https://github.com/PegaSysEng/pantheon/pull/1078)
- Added PendingTransactions JSON-RPC [\#1043](https://github.com/PegaSysEng/pantheon/pull/1043) (thanks to [EdwinLeeGreene](https://github.com/EdwinLeeGreene))
- Added `admin_nodeInfo` JSON-RPC [\#1012](https://github.com/PegaSysEng/pantheon/pull/1012)
- Added `--metrics-category` CLI to only enable select metrics [\#969](https://github.com/PegaSysEng/pantheon/pull/969)
- Documentation updates include:
   - Updated endpoints in [Private Network Quickstart](https://besu.hyperledger.org/en/latest/Tutorials/Quickstarts/Private-Network-Quickstart/) (thanks to [laubai](https://github.com/laubai))
   - Updated [documentation contribution guidelines](https://besu.hyperledger.org/en/stable/)
   - Added [`admin_removePeer`](https://besu.hyperledger.org/en/latest/Reference/API-Methods/#admin_removepeer)
   - Updated [tutorials](https://besu.hyperledger.org/en/latest/Tutorials/Private-Network/Create-Private-Clique-Network/) for printing of enode on startup
   - Added [`txpool_pantheonTransactions`](https://besu.hyperledger.org/en/stable/Reference/API-Methods/#txpool_besutransactions)
   - Added [Transaction Pool content](https://besu.hyperledger.org/en/latest/Concepts/Transactions/Transaction-Pool/)
   - Added [`tx-pool-max-size` CLI option](https://besu.hyperledger.org/en/latest/Reference/CLI/CLI-Syntax/#tx-pool-max-size)
   - Updated [developer build instructions to use installDist](https://besu.hyperledger.org/en/stable/)
   - Added [Azure quickstart tutorial](https://besu.hyperledger.org/en/latest/Tutorials/Quickstarts/Azure-Private-Network-Quickstart/)
   - Enabled copy button in code blocks
   - Added [IBFT 1.0](https://besu.hyperledger.org/en/latest/HowTo/Configure/Consensus-Protocols/QuorumIBFT/)
   - Added section on using [Geth attach with Besu](https://besu.hyperledger.org/en/latest/HowTo/Interact/APIs/Using-JSON-RPC-API/#geth-console)
   - Enabled the edit link doc site to ease external doc contributions
   - Added [EthStats docs](https://besu.hyperledger.org/HowTo/Deploy/Lite-Network-Monitor/) (thanks to [baxy](https://github.com/baxy))
   - Updated [Postman collection](https://besu.hyperledger.org/en/latest/HowTo/Interact/APIs/Authentication/#postman)
   - Added [`metrics-category` CLI option](https://besu.hyperledger.org/en/latest/Reference/CLI/CLI-Syntax/#metrics-category)
   - Added information on [block time and timeout settings](https://besu.hyperledger.org/en/latest/HowTo/Configure/Consensus-Protocols/IBFT/#block-time) for IBFT 2.0
   - Added [`admin_nodeInfo`](https://besu.hyperledger.org/en/latest/Reference/API-Methods/#admin_nodeinfo)
   - Added [permissions images](https://besu.hyperledger.org/en/latest/Concepts/Permissioning/Permissioning-Overview/)
   - Added permissioning blog to [Resources](https://besu.hyperledger.org/en/latest/Reference/Resources/)
   - Updated [Create Permissioned Network](https://besu.hyperledger.org/en/latest/Tutorials/Permissioning/Create-Permissioned-Network/) tutorial to use `export-address`
   - Updated [Clique](https://besu.hyperledger.org/en/latest/HowTo/Configure/Consensus-Protocols/Clique/) and [IBFT 2.0](https://besu.hyperledger.org/en/latest/HowTo/Configure/Consensus-Protocols/IBFT/) docs to include complete genesis file
   - Updated [Clique tutorial](https://besu.hyperledger.org/en/latest/Tutorials/Private-Network/Create-Private-Clique-Network/) to use `export-address` subcommand
   - Added IBFT 2.0 [future message configuration options](https://besu.hyperledger.org/en/latest/HowTo/Configure/Consensus-Protocols/IBFT/#optional-configuration-options)

### Technical Improvements
- Fixed so self persists to the whitelist [\#1176](https://github.com/PegaSysEng/pantheon/pull/1176)
- Fixed to add self to permissioning whitelist [\#1175](https://github.com/PegaSysEng/pantheon/pull/1175)
- Fixed permissioning issues [\#1174](https://github.com/PegaSysEng/pantheon/pull/1174)
- AdminAddPeer returns custom Json RPC error code [\#1171](https://github.com/PegaSysEng/pantheon/pull/1171)
- Periodically connect to peers from table [\#1170](https://github.com/PegaSysEng/pantheon/pull/1170)
- Improved bootnodes option error message [\#1092](https://github.com/PegaSysEng/pantheon/pull/1092)
- Automatically restrict trailing peers while syncing [\#1167](https://github.com/PegaSysEng/pantheon/pull/1167)
- Avoid bonding to ourselves [\#1166](https://github.com/PegaSysEng/pantheon/pull/1166)
- Fix Push Metrics [\#1164](https://github.com/PegaSysEng/pantheon/pull/1164)
- Synchroniser waits for new peer if best is up to date [\#1161](https://github.com/PegaSysEng/pantheon/pull/1161)
- Don't attempt to download checkpoint headers if the number of headers is negative [\#1158](https://github.com/PegaSysEng/pantheon/pull/1158)
- Capture metrics on Vertx event loop and worker thread queues [\#1155](https://github.com/PegaSysEng/pantheon/pull/1155)
- Simplify node permissioning ATs [\#1153](https://github.com/PegaSysEng/pantheon/pull/1153)
- Add metrics around discovery process [\#1152](https://github.com/PegaSysEng/pantheon/pull/1152)
- Prevent connecting to self [\#1150](https://github.com/PegaSysEng/pantheon/pull/1150)
- Refactoring permissioning ATs [\#1148](https://github.com/PegaSysEng/pantheon/pull/1148)
- Added two extra Ropsten bootnodes [\#1147](https://github.com/PegaSysEng/pantheon/pull/1147)
- Fixed TCP port handling [\#1144](https://github.com/PegaSysEng/pantheon/pull/1144)
- Better error on bad header [\#1143](https://github.com/PegaSysEng/pantheon/pull/1143)
- Refresh peer table while we have fewer than maxPeers connected [\#1142](https://github.com/PegaSysEng/pantheon/pull/1142)
- Refactor jsonrpc consumption of local node permissioning controller [\#1140](https://github.com/PegaSysEng/pantheon/pull/1140)
- Disconnect peers before the pivot block while fast syncing [\#1139](https://github.com/PegaSysEng/pantheon/pull/1139)
- Reduce the default transaction pool size from 30,000 to 4096 [\#1136](https://github.com/PegaSysEng/pantheon/pull/1136)
- Fail at load if static nodes not whitelisted [\#1135](https://github.com/PegaSysEng/pantheon/pull/1135)
- Fix private transaction acceptance test [\#1134](https://github.com/PegaSysEng/pantheon/pull/1134) (thanks to [Puneetha17](https://github.com/Puneetha17))
- Quieter exceptions when network is unreachable [\#1133](https://github.com/PegaSysEng/pantheon/pull/1133)
- nodepermissioningcontroller used for devp2p connection filtering [\#1132](https://github.com/PegaSysEng/pantheon/pull/1132)
- Remove duplicates from apis specified via CLI [\#1131](https://github.com/PegaSysEng/pantheon/pull/1131)
- Synchronizer returns false if it is in sync [\#1130](https://github.com/PegaSysEng/pantheon/pull/1130)
- Added fromHexStringStrict to check for exactly 20 byte addresses [\#1128](https://github.com/PegaSysEng/pantheon/pull/1128)
- Fix deadlock scenario in AsyncOperationProcessor and re-enable WorldStateDownloaderTest [\#1126](https://github.com/PegaSysEng/pantheon/pull/1126)
- Ignore WorldStateDownloaderTest [\#1125](https://github.com/PegaSysEng/pantheon/pull/1125)
- Updated local config permissioning flags [\#1118](https://github.com/PegaSysEng/pantheon/pull/1118)
- Pipeline Improvements [\#1117](https://github.com/PegaSysEng/pantheon/pull/1117)
- Permissioning cli smart contract [\#1116](https://github.com/PegaSysEng/pantheon/pull/1116)
- Adding default pending transactions value in BesuControllerBuilder [\#1114](https://github.com/PegaSysEng/pantheon/pull/1114)
- Fix intermittency in WorldStateDownloaderTest [\#1113](https://github.com/PegaSysEng/pantheon/pull/1113)
- Reduce number of seen blocks and transactions Besu tracks [\#1112](https://github.com/PegaSysEng/pantheon/pull/1112)
- Timeout long test [\#1111](https://github.com/PegaSysEng/pantheon/pull/1111)
- Errorprone 2.3.3 upgrades [\#1110](https://github.com/PegaSysEng/pantheon/pull/1110)
- Add metric to capture memory used by RocksDB table readers [\#1108](https://github.com/PegaSysEng/pantheon/pull/1108)
- Don't allow creation of multiple gauges with the same name [\#1107](https://github.com/PegaSysEng/pantheon/pull/1107)
- Update Peer Discovery to use NodePermissioningController [\#1105](https://github.com/PegaSysEng/pantheon/pull/1105)
- Move starting world state download process inside WorldDownloadState [\#1104](https://github.com/PegaSysEng/pantheon/pull/1104)
- Enable private Tx capability to Clique [\#1102](https://github.com/PegaSysEng/pantheon/pull/1102) (thanks to [Puneetha17](https://github.com/Puneetha17))
- Enable private Tx capability to IBFT [\#1101](https://github.com/PegaSysEng/pantheon/pull/1101) (thanks to [Puneetha17](https://github.com/Puneetha17))
- Version Upgrades [\#1100](https://github.com/PegaSysEng/pantheon/pull/1100)
- Don't delete completed tasks from RocksDbTaskQueue [\#1099](https://github.com/PegaSysEng/pantheon/pull/1099)
- Support flat mapping with multiple threads [\#1098](https://github.com/PegaSysEng/pantheon/pull/1098)
- Add pipe stage name to thread while executing [\#1097](https://github.com/PegaSysEng/pantheon/pull/1097)
- Use pipeline for world state download [\#1096](https://github.com/PegaSysEng/pantheon/pull/1096)
- TXPool JSON RPC tweaks [\#1095](https://github.com/PegaSysEng/pantheon/pull/1095)
- Add in-memory cache over world state download queue [\#1087](https://github.com/PegaSysEng/pantheon/pull/1087)
- Trim default metrics [\#1086](https://github.com/PegaSysEng/pantheon/pull/1086)
- Improve imported block log line [\#1085](https://github.com/PegaSysEng/pantheon/pull/1085)
- Smart contract permission controller [\#1083](https://github.com/PegaSysEng/pantheon/pull/1083)
- Add timeout when waiting for JSON-RPC, WebSocket RPC and Metrics services to stop [\#1082](https://github.com/PegaSysEng/pantheon/pull/1082)
- Add pipeline framework to make parallel processing simpler [\#1077](https://github.com/PegaSysEng/pantheon/pull/1077)
- Node permissioning controller [\#1075](https://github.com/PegaSysEng/pantheon/pull/1075)
- Smart contract permission controller stub [\#1074](https://github.com/PegaSysEng/pantheon/pull/1074)
- Expose a synchronous start method in Runner [\#1072](https://github.com/PegaSysEng/pantheon/pull/1072)
- Changes in chain head should trigger new permissioning check for active peers [\#1071](https://github.com/PegaSysEng/pantheon/pull/1071)
- Fix exceptions fetching metrics after world state download completes [\#1066](https://github.com/PegaSysEng/pantheon/pull/1066)
- Accept transactions in the pool with nonce above account sender nonce [\#1065](https://github.com/PegaSysEng/pantheon/pull/1065)
- Repair Istanbul to handle Eth/62 & Eth/63 [\#1063](https://github.com/PegaSysEng/pantheon/pull/1063)
- Close Private Storage Provider [\#1059](https://github.com/PegaSysEng/pantheon/pull/1059) (thanks to [Puneetha17](https://github.com/Puneetha17))
- Add labels to Pipelined tasks metrics [\#1057](https://github.com/PegaSysEng/pantheon/pull/1057)
- Re-enable Quorum Synchronisation [\#1056](https://github.com/PegaSysEng/pantheon/pull/1056)
- Don't log expected failures as errors [\#1054](https://github.com/PegaSysEng/pantheon/pull/1054)
- Make findSuitablePeer abstract [\#1053](https://github.com/PegaSysEng/pantheon/pull/1053)
- Track added at in txpool [\#1048](https://github.com/PegaSysEng/pantheon/pull/1048)
- Fix ImportBlocksTask to only request from peers that claim to have the blocks [\#1047](https://github.com/PegaSysEng/pantheon/pull/1047)
- Don't run the dao block validator if dao block is 0 [\#1044](https://github.com/PegaSysEng/pantheon/pull/1044)
- Don't make unnecessary copies of data in RocksDbKeyValueStorage [\#1040](https://github.com/PegaSysEng/pantheon/pull/1040)
- Update discovery logic to trust bootnodes only when out of sync [\#1039](https://github.com/PegaSysEng/pantheon/pull/1039)
- Fix IndexOutOfBoundsException in DetermineCommonAncestorTask [\#1038](https://github.com/PegaSysEng/pantheon/pull/1038)
- Add `rpc_modules` JSON-RPC [\#1036](https://github.com/PegaSysEng/pantheon/pull/1036)
- Simple permissioning smart contract [\#1035](https://github.com/PegaSysEng/pantheon/pull/1035)
- Refactor enodeurl to use inetaddr [\#1032](https://github.com/PegaSysEng/pantheon/pull/1032)
- Update CLI options in mismatched genesis file message [\#1031](https://github.com/PegaSysEng/pantheon/pull/1031)
- Remove dependence of eth.core on eth.permissioning [\#1030](https://github.com/PegaSysEng/pantheon/pull/1030)
- Make alloc optional and provide nicer error messages when genesis config is invalid [\#1029](https://github.com/PegaSysEng/pantheon/pull/1029)
- Handle metrics request closing before response is generated [\#1028](https://github.com/PegaSysEng/pantheon/pull/1028)
- Change EthNetworkConfig bootnodes to always be URIs [\#1027](https://github.com/PegaSysEng/pantheon/pull/1027)
- Avoid port conflicts in acceptance tests [\#1025](https://github.com/PegaSysEng/pantheon/pull/1025)
- Include reference tests in jacoco [\#1024](https://github.com/PegaSysEng/pantheon/pull/1024)
- Acceptance test - configurable gas price [\#1023](https://github.com/PegaSysEng/pantheon/pull/1023)
- Get Internal logs and output [\#1022](https://github.com/PegaSysEng/pantheon/pull/1022) (thanks to [Puneetha17](https://github.com/Puneetha17))
- Fix race condition in WebSocketService [\#1021](https://github.com/PegaSysEng/pantheon/pull/1021)
- Ensure devp2p ports are written to ports file correctly [\#1020](https://github.com/PegaSysEng/pantheon/pull/1020)
- Report the correct tcp port in PING packets when it differs from the UDP port [\#1019](https://github.com/PegaSysEng/pantheon/pull/1019)
- Refactor transient transaction processor [\#1017](https://github.com/PegaSysEng/pantheon/pull/1017)
- Resume world state download from existing queue [\#1016](https://github.com/PegaSysEng/pantheon/pull/1016)
- IBFT Acceptance tests updated with longer timeout on first block [\#1015](https://github.com/PegaSysEng/pantheon/pull/1015)
- Update IBFT acceptances tests to await first block [\#1013](https://github.com/PegaSysEng/pantheon/pull/1013)
- Remove full hashimoto implementation as its never used [\#1011](https://github.com/PegaSysEng/pantheon/pull/1011)
- Created SyncStatus notifications [\#1010](https://github.com/PegaSysEng/pantheon/pull/1010)
- Address acceptance test intermittency [\#1008](https://github.com/PegaSysEng/pantheon/pull/1008)
- Consider a world state download stalled after 100 requests with no progress [\#1007](https://github.com/PegaSysEng/pantheon/pull/1007)
- Reduce log level when block miner is interrupted [\#1006](https://github.com/PegaSysEng/pantheon/pull/1006)
- RunnerTest fail on Windows due to network startup timing issue [\#1005](https://github.com/PegaSysEng/pantheon/pull/1005)
- Generate Private Contract Address [\#1004](https://github.com/PegaSysEng/pantheon/pull/1004) (thanks to [vinistevam](https://github.com/vinistevam))
- Delete the legacy pipelined import code [\#1003](https://github.com/PegaSysEng/pantheon/pull/1003)
- Fix race condition in WebSocket AT [\#1002](https://github.com/PegaSysEng/pantheon/pull/1002)
- Cleanup IBFT logging levels [\#995](https://github.com/PegaSysEng/pantheon/pull/995)
- Integration Test implementation dependency for non-IntelliJ IDE [\#992](https://github.com/PegaSysEng/pantheon/pull/992)
- Ignore fast sync and full sync tests to avoid race condition [\#991](https://github.com/PegaSysEng/pantheon/pull/991)
- Make acceptance tests use the process based runner again [\#990](https://github.com/PegaSysEng/pantheon/pull/990)
- RoundChangeCertificateValidator requires unique authors [\#989](https://github.com/PegaSysEng/pantheon/pull/989)
- Make Rinkeby the benchmark chain.  [\#986](https://github.com/PegaSysEng/pantheon/pull/986)
- Add metrics to Parallel Download pipeline [\#985](https://github.com/PegaSysEng/pantheon/pull/985)
- Change ExpectBlockNumber to require at least the specified block number [\#981](https://github.com/PegaSysEng/pantheon/pull/981)
- Fix benchmark compilation [\#980](https://github.com/PegaSysEng/pantheon/pull/980)
- RPC tests can use 127.0.0.1 loopback rather than localhost [\#974](https://github.com/PegaSysEng/pantheon/pull/974) thanks to [glethuillier](https://github.com/glethuillier) for raising)
- Disable picocli ansi when testing [\#973](https://github.com/PegaSysEng/pantheon/pull/973)
- Add a jmh benchmark for WorldStateDownloader [\#972](https://github.com/PegaSysEng/pantheon/pull/972)
- Gradle dependency for JMH annotation, for IDEs that aren't IntelliJ \(… [\#971](https://github.com/PegaSysEng/pantheon/pull/971)
- Separate download state tracking from WorldStateDownloader [\#967](https://github.com/PegaSysEng/pantheon/pull/967)
- Gradle dependency for JMH annotation, for IDEs that aren't IntelliJ [\#966](https://github.com/PegaSysEng/pantheon/pull/966)
- Truffle HDwallet Web3 1.0 [\#964](https://github.com/PegaSysEng/pantheon/pull/964)
- Add missing JavaDoc tags in JSONToRLP [\#963](https://github.com/PegaSysEng/pantheon/pull/963)
- Only import block if it isn't already on the block chain [\#962](https://github.com/PegaSysEng/pantheon/pull/962)
- CLI stack traces when debugging [\#960](https://github.com/PegaSysEng/pantheon/pull/960)
- Create peer discovery packets on a worker thread [\#955](https://github.com/PegaSysEng/pantheon/pull/955)
- Remove start functionality from IbftController and IbftBlockHeightMan… [\#952](https://github.com/PegaSysEng/pantheon/pull/952)
- Cleanup IBFT executors [\#951](https://github.com/PegaSysEng/pantheon/pull/951)
- Single threaded world state persistence [\#950](https://github.com/PegaSysEng/pantheon/pull/950)
- Fix version number on master [\#946](https://github.com/PegaSysEng/pantheon/pull/946)
- Change automatic benchmark  [\#945](https://github.com/PegaSysEng/pantheon/pull/945)
- Eliminate redundant header validation [\#943](https://github.com/PegaSysEng/pantheon/pull/943)
- RocksDbQueue Threading Tweaks [\#940](https://github.com/PegaSysEng/pantheon/pull/940)
- Validate DAO block [\#939](https://github.com/PegaSysEng/pantheon/pull/939)
- Complete Private Transaction Processor [\#938](https://github.com/PegaSysEng/pantheon/pull/938) (thanks to [iikirilov](https://github.com/iikirilov))
- Add metrics for netty queue length [\#932](https://github.com/PegaSysEng/pantheon/pull/932)
- Update GetNodeDataFromPeerTask to return a map [\#931](https://github.com/PegaSysEng/pantheon/pull/931)

## 1.0.1

Public key address export subcommand was missing in 1.0 release.

### Additions and Improvements
- Added `public-key export-address` subcommand [\#888](https://github.com/PegaSysEng/pantheon/pull/888)
- Documentation update for the [`public-key export-address`](https://besu.hyperledger.org/en/stable/) subcommand.
- Updated [IBFT 2.0 overview](https://besu.hyperledger.org/en/stable/) to include use of `rlp encode` command and information on setting IBFT 2.0 properties to achieve your desired block time.

## 1.0

### Additions and Improvements
- [IBFT 2.0](https://besu.hyperledger.org/en/latest/Tutorials/Private-Network/Create-IBFT-Network/)
- [Permissioning](https://besu.hyperledger.org/en/latest/Concepts/Permissioning/Permissioning-Overview/)
- [JSON-RPC Authentication](https://besu.hyperledger.org/en/latest/HowTo/Interact/APIs/Authentication/)
- Added `rlp encode` subcommand [\#965](https://github.com/PegaSysEng/pantheon/pull/965)
- Method to reload permissions file [\#834](https://github.com/PegaSysEng/pantheon/pull/834)
- Added rebind mitigation for Websockets. [\#905](https://github.com/PegaSysEng/pantheon/pull/905)
- Support genesis contract code [\#749](https://github.com/PegaSysEng/pantheon/pull/749) (thanks to [kziemianek](https://github.com/kziemianek)).
- Documentation updates include:
  - Added details on [port configuration](https://besu.hyperledger.org/en/latest/HowTo/Find-and-Connect/Configuring-Ports/)
  - Added [Resources page](https://besu.hyperledger.org/en/latest/Reference/Resources/) linking to Besu blog posts and webinars
  - Added [JSON-RPC Authentication](https://besu.hyperledger.org/en/latest/HowTo/Interact/APIs/Authentication/)
  - Added [tutorial to create permissioned network](https://besu.hyperledger.org/en/latest/Tutorials/Permissioning/Create-Permissioned-Network/)
  - Added [Permissioning](https://besu.hyperledger.org/en/latest/Concepts/Permissioning/Permissioning-Overview/) content
  - Added [Permissioning API methods](https://besu.hyperledger.org/en/latest/Reference/API-Methods/#permissioning-methods)
  - Added [tutorial to create Clique private network](https://besu.hyperledger.org/en/latest/Tutorials/Private-Network/Create-Private-Clique-Network/)
  - Added [tutorial to create IBFT 2.0 private network](https://besu.hyperledger.org/en/latest/Tutorials/Private-Network/Create-IBFT-Network/)

### Technical Improvements
- RoundChangeCertificateValidator requires unique authors [\#997](https://github.com/PegaSysEng/pantheon/pull/997)
- RPC tests can use 127.0.0.1 loopback rather than localhost [\#979](https://github.com/PegaSysEng/pantheon/pull/979)
- Integration Test implementation dependency for non-IntelliJ IDE [\#978](https://github.com/PegaSysEng/pantheon/pull/978)
- Only import block if it isn't already on the block chain [\#977](https://github.com/PegaSysEng/pantheon/pull/977)
- Disable picocli ansi when testing [\#975](https://github.com/PegaSysEng/pantheon/pull/975)
- Create peer discovery packets on a worker thread [\#961](https://github.com/PegaSysEng/pantheon/pull/961)
- Removed Orion snapshot dependency [\#933](https://github.com/PegaSysEng/pantheon/pull/933)
- Use network ID instead of chain ID in MainnetBesuController. [\#929](https://github.com/PegaSysEng/pantheon/pull/929)
- Propagate new block messages to other clients in a worker thread [\#928](https://github.com/PegaSysEng/pantheon/pull/928)
- Parallel downloader should stop on puts if requested. [\#927](https://github.com/PegaSysEng/pantheon/pull/927)
- Permission config file location and option under docker [\#925](https://github.com/PegaSysEng/pantheon/pull/925)
- Fixed potential stall in world state download [\#922](https://github.com/PegaSysEng/pantheon/pull/922)
- Refactoring to introduce deleteOnExit\(\) for temp files [\#920](https://github.com/PegaSysEng/pantheon/pull/920)
- Reduce "Received transactions message" log from debug to trace [\#919](https://github.com/PegaSysEng/pantheon/pull/919)
- Handle PeerNotConnected exceptions when sending wire keep alives [\#918](https://github.com/PegaSysEng/pantheon/pull/918)
- admin_addpeers: error if node not whitelisted [\#917](https://github.com/PegaSysEng/pantheon/pull/917)
- Expose the Ibft MiningCoordinator [\#916](https://github.com/PegaSysEng/pantheon/pull/916)
- Check perm api against perm cli [\#915](https://github.com/PegaSysEng/pantheon/pull/915)
- Update metrics when completing a world state request with existing data [\#914](https://github.com/PegaSysEng/pantheon/pull/914)
- Improve RocksDBQueue dequeue performance [\#913](https://github.com/PegaSysEng/pantheon/pull/913)
- Error when removing bootnodes from nodes whitelist [\#912](https://github.com/PegaSysEng/pantheon/pull/912)
- Incremental Optimization\(s\) on BlockBroadcaster [\#911](https://github.com/PegaSysEng/pantheon/pull/911)
- Check permissions CLI dependencies [\#909](https://github.com/PegaSysEng/pantheon/pull/909)
- Limit the number of times we retry peer discovery interactions [\#908](https://github.com/PegaSysEng/pantheon/pull/908)
- IBFT to use VoteTallyCache [\#907](https://github.com/PegaSysEng/pantheon/pull/907)
- Add metric to expose number of inflight world state requests [\#906](https://github.com/PegaSysEng/pantheon/pull/906)
- Bootnodes not on whitelist - improve errors [\#904](https://github.com/PegaSysEng/pantheon/pull/904)
- Make chain download cancellable [\#901](https://github.com/PegaSysEng/pantheon/pull/901)
- Enforce accounts must start with 0x [\#900](https://github.com/PegaSysEng/pantheon/pull/900)
- When picking fast sync pivot block, use the peer with the best total difficulty [\#899](https://github.com/PegaSysEng/pantheon/pull/899)
- Process world state download data on a worker thread [\#898](https://github.com/PegaSysEng/pantheon/pull/898)
- CLI mixin help [\#895](https://github.com/PegaSysEng/pantheon/pull/895) ([macfarla](https://github.com/macfarla))
- Use absolute datapath instead of relative. [\#894](https://github.com/PegaSysEng/pantheon/pull/894).
- Fix task queue so that the updated failure count for requests is stored [\#893](https://github.com/PegaSysEng/pantheon/pull/893)
- Fix authentication header [\#891](https://github.com/PegaSysEng/pantheon/pull/891)
- Reorganize eth tasks [\#890](https://github.com/PegaSysEng/pantheon/pull/890)
- Unit tests of BlockBroadcaster [\#887](https://github.com/PegaSysEng/pantheon/pull/887)
- Fix authentication file validation errors [\#886](https://github.com/PegaSysEng/pantheon/pull/886)
- Fixing file locations under docker [\#885](https://github.com/PegaSysEng/pantheon/pull/885)
- Handle exceptions properly in EthScheduler [\#884](https://github.com/PegaSysEng/pantheon/pull/884)
- More bootnodes for goerli [\#880](https://github.com/PegaSysEng/pantheon/pull/880)
- Rename password hash command [\#879](https://github.com/PegaSysEng/pantheon/pull/879)
- Add metrics for EthScheduler executors [\#878](https://github.com/PegaSysEng/pantheon/pull/878)
- Disconnect peer removed from node whitelist [\#877](https://github.com/PegaSysEng/pantheon/pull/877)
- Reduce logging noise from invalid peer discovery packets and handshaking [\#876](https://github.com/PegaSysEng/pantheon/pull/876)
- Detect stalled world state downloads [\#875](https://github.com/PegaSysEng/pantheon/pull/875)
- Limit size of Ibft future message buffer [\#873](https://github.com/PegaSysEng/pantheon/pull/873)
- Ibft2: Replace NewRound with extended Proposal [\#872](https://github.com/PegaSysEng/pantheon/pull/872)
- Fixed admin_addPeer to periodically check maintained connections [\#871](https://github.com/PegaSysEng/pantheon/pull/871)
- WebSocket method permissions [\#870](https://github.com/PegaSysEng/pantheon/pull/870)
- Select new pivot block when world state becomes unavailable [\#869](https://github.com/PegaSysEng/pantheon/pull/869)
- Introduce FutureUtils to reduce duplicated code around CompletableFuture [\#868](https://github.com/PegaSysEng/pantheon/pull/868)
- Implement world state cancel [\#867](https://github.com/PegaSysEng/pantheon/pull/867)
- Renaming authentication configuration file CLI command [\#865](https://github.com/PegaSysEng/pantheon/pull/865)
- Break out RoundChangeCertificate validation [\#864](https://github.com/PegaSysEng/pantheon/pull/864)
- Disconnect peers where the common ancestor is before our fast sync pivot [\#862](https://github.com/PegaSysEng/pantheon/pull/862)
- Initial scaffolding for block propagation [\#860](https://github.com/PegaSysEng/pantheon/pull/860)
- Fix NullPointerException when determining fast sync pivot [\#859](https://github.com/PegaSysEng/pantheon/pull/859)
- Check for invalid token [\#856](https://github.com/PegaSysEng/pantheon/pull/856)
- Moving NodeWhitelistController to permissioning package [\#855](https://github.com/PegaSysEng/pantheon/pull/855)
- Fix state download race condition by creating a TaskQueue API [\#853](https://github.com/PegaSysEng/pantheon/pull/853)
- Changed separator in JSON RPC permissions [\#852](https://github.com/PegaSysEng/pantheon/pull/852)
- WebSocket acceptance tests now can use WebSockets [\#851](https://github.com/PegaSysEng/pantheon/pull/851)
- IBFT notifies EthPeer when remote node has a better block [\#849](https://github.com/PegaSysEng/pantheon/pull/849)
- Support resuming fast-sync downloads [\#848](https://github.com/PegaSysEng/pantheon/pull/848)
- Tweak Fast Sync Config [\#847](https://github.com/PegaSysEng/pantheon/pull/847)
- RPC authentication configuration validation + tests. [\#846](https://github.com/PegaSysEng/pantheon/pull/846)
- Tidy-up FastSyncState persistence [\#845](https://github.com/PegaSysEng/pantheon/pull/845)
- Do parallel extract signatures in the parallel block importer. [\#844](https://github.com/PegaSysEng/pantheon/pull/844)
- Fix 'the Input Is Too Long' Error on Windows [\#843](https://github.com/PegaSysEng/pantheon/pull/843) (thanks to [glethuillier](https://github.com/glethuillier)).
- Remove unnecessary sleep [\#842](https://github.com/PegaSysEng/pantheon/pull/842)
- Shutdown improvements [\#841](https://github.com/PegaSysEng/pantheon/pull/841)
- Speed up shutdown time [\#838](https://github.com/PegaSysEng/pantheon/pull/838)
- Add metrics to world state downloader [\#837](https://github.com/PegaSysEng/pantheon/pull/837)
- Store pivot block header [\#836](https://github.com/PegaSysEng/pantheon/pull/836)
- Clique should use beneficiary of zero on epoch blocks [\#833](https://github.com/PegaSysEng/pantheon/pull/833)
- Clique should ignore proposals for address 0 [\#831](https://github.com/PegaSysEng/pantheon/pull/831)
- Fix intermittency in FullSyncDownloaderTest [\#830](https://github.com/PegaSysEng/pantheon/pull/830)
- Added the authentication service to the WebSocket service [\#829](https://github.com/PegaSysEng/pantheon/pull/829)
- Extract creation and init of ProtocolContext into a re-usable class [\#828](https://github.com/PegaSysEng/pantheon/pull/828)
- Prevent duplicate commit seals in ibft header [\#827](https://github.com/PegaSysEng/pantheon/pull/827)
- Validate Ibft vanity data length [\#826](https://github.com/PegaSysEng/pantheon/pull/826)
- Refactored json rpc authentication to be provided as a service [\#825](https://github.com/PegaSysEng/pantheon/pull/825)
- Handle unavailable world states [\#824](https://github.com/PegaSysEng/pantheon/pull/824)
- Password in JWT payload [\#823](https://github.com/PegaSysEng/pantheon/pull/823)
- Homogenize error messages when required parameters are set [\#822](https://github.com/PegaSysEng/pantheon/pull/822) ([glethuillier](https://github.com/glethuillier)).
- Set remote peer chain head to parent of block received in NEW\_BLOCK\_MESSAGE [\#819](https://github.com/PegaSysEng/pantheon/pull/819)
- Peer disconnects should not result in stack traces [\#818](https://github.com/PegaSysEng/pantheon/pull/818)
- Abort previous builds [\#817](https://github.com/PegaSysEng/pantheon/pull/817)
- Parallel build stages [\#816](https://github.com/PegaSysEng/pantheon/pull/816)
- JWT authentication for JSON-RPC [\#815](https://github.com/PegaSysEng/pantheon/pull/815)
- Log errors that occur while finding a common ancestor [\#814](https://github.com/PegaSysEng/pantheon/pull/814)
- Shuffled log levels [\#813](https://github.com/PegaSysEng/pantheon/pull/813)
- Prevent duplicate IBFT messages being processed by state machine [\#811](https://github.com/PegaSysEng/pantheon/pull/811)
- Fix Orion startup ports [\#810](https://github.com/PegaSysEng/pantheon/pull/810)
- Commit world state continuously [\#809](https://github.com/PegaSysEng/pantheon/pull/809)
- Improve block propagation time [\#808](https://github.com/PegaSysEng/pantheon/pull/808)
- JSON-RPC authentication cli options & acceptance tests [\#807](https://github.com/PegaSysEng/pantheon/pull/807)
- Remove privacy not supported warning [\#806](https://github.com/PegaSysEng/pantheon/pull/806) (thanks to [vinistevam](https://github.com/vinistevam))
- Wire up Private Transaction Processor [\#805](https://github.com/PegaSysEng/pantheon/pull/805) (thanks to [Puneetha17](https://github.com/Puneetha17))
- Apply a limit to the number of responses in RespondingEthPeer.respondWhile [\#803](https://github.com/PegaSysEng/pantheon/pull/803)
- Avoid requesting empty block bodies from the network. [\#802](https://github.com/PegaSysEng/pantheon/pull/802)
- Handle partial responses to get receipts requests [\#801](https://github.com/PegaSysEng/pantheon/pull/801)
- Rename functions in Ibft MessageValidator [\#800](https://github.com/PegaSysEng/pantheon/pull/800)
- Upgrade GoogleJavaFormat to 1.7 [\#795](https://github.com/PegaSysEng/pantheon/pull/795)
- Minor refactorings of IntegrationTest infrastructure [\#786](https://github.com/PegaSysEng/pantheon/pull/786)
- Rework Ibft MessageValidatorFactory [\#785](https://github.com/PegaSysEng/pantheon/pull/785)
- Rework IbftRoundFactory [\#784](https://github.com/PegaSysEng/pantheon/pull/784)
- Rename artefacts to artifacts within IBFT [\#782](https://github.com/PegaSysEng/pantheon/pull/782)
- Rename TerminatedRoundArtefacts to PreparedRoundArtefacts [\#781](https://github.com/PegaSysEng/pantheon/pull/781)
- Rename Ibft MessageFactory methods [\#779](https://github.com/PegaSysEng/pantheon/pull/779)
- Update WorldStateDownloader to only filter out known code requests [\#777](https://github.com/PegaSysEng/pantheon/pull/777)
- Multiple name options only search for the longest one [\#776](https://github.com/PegaSysEng/pantheon/pull/776)
- Move ethTaskTimer to abstract root [\#775](https://github.com/PegaSysEng/pantheon/pull/775)
- Parallel Block importer [\#774](https://github.com/PegaSysEng/pantheon/pull/774)
- Wait for a peer with an estimated chain height before selecting a pivot block [\#772](https://github.com/PegaSysEng/pantheon/pull/772)
- Randomly perform full validation when fast syncing blocks [\#770](https://github.com/PegaSysEng/pantheon/pull/770)
- IBFT Message rework, piggybacking blocks on msgs. [\#769](https://github.com/PegaSysEng/pantheon/pull/769)
- EthScheduler additions [\#767](https://github.com/PegaSysEng/pantheon/pull/767)
- Fixing node whitelist isPermitted check [\#766](https://github.com/PegaSysEng/pantheon/pull/766)
- Eth/63 labels [\#764](https://github.com/PegaSysEng/pantheon/pull/764)
- Permissioning whitelist persistence. [\#763](https://github.com/PegaSysEng/pantheon/pull/763)
- Created message validators for NewRound and RoundChange [\#760](https://github.com/PegaSysEng/pantheon/pull/760)
- Add tests for FastSyncChainDownloader as a whole [\#758](https://github.com/PegaSysEng/pantheon/pull/758)
- Flatten IBFT Message API [\#757](https://github.com/PegaSysEng/pantheon/pull/757)
- Added TerminatedRoundArtefacts [\#756](https://github.com/PegaSysEng/pantheon/pull/756)
- Fix thread names in EthScheduler to include the thread number [\#755](https://github.com/PegaSysEng/pantheon/pull/755)
- Separate round change reception from RoundChangeCertificate [\#754](https://github.com/PegaSysEng/pantheon/pull/754)
- JSON-RPC authentication login [\#753](https://github.com/PegaSysEng/pantheon/pull/753)
- Spilt Ibft MessageValidator into components [\#752](https://github.com/PegaSysEng/pantheon/pull/752)
- Ensure first checkpoint headers is always in local blockchain for FastSyncCheckpointHeaderManager [\#750](https://github.com/PegaSysEng/pantheon/pull/750)
- Refactored permissioning components to be Optional. [\#747](https://github.com/PegaSysEng/pantheon/pull/747)
- Integrate rocksdb-based queue into WorldStateDownloader [\#746](https://github.com/PegaSysEng/pantheon/pull/746)
- Generify orion to enclave [\#745](https://github.com/PegaSysEng/pantheon/pull/745) (thanks to [vinistevam](https://github.com/vinistevam))
- Moved IBFT Message factory to use wrapped message types [\#744](https://github.com/PegaSysEng/pantheon/pull/744)
- Handle timeouts when requesting checkpoint headers correctly [\#743](https://github.com/PegaSysEng/pantheon/pull/743)
- Update RoundChangeManager to use flattened message [\#742](https://github.com/PegaSysEng/pantheon/pull/742)
- Handle validation failures when fast importing blocks [\#741](https://github.com/PegaSysEng/pantheon/pull/741)
- Updated IbftRound and RoundState APIs to use wrapped messages [\#740](https://github.com/PegaSysEng/pantheon/pull/740)
- Exception handling [\#739](https://github.com/PegaSysEng/pantheon/pull/739)
- Upgrade dependency versions and build cleanup [\#738](https://github.com/PegaSysEng/pantheon/pull/738)
- Update IbftBlockHeigntManager to accept new message types. [\#737](https://github.com/PegaSysEng/pantheon/pull/737)
- Error response handling for permissions APIs [\#736](https://github.com/PegaSysEng/pantheon/pull/736)
- IPV6 bootnodes don't work [\#735](https://github.com/PegaSysEng/pantheon/pull/735)
- Updated to use tags of pantheon build rather than another repo [\#734](https://github.com/PegaSysEng/pantheon/pull/734)
- Log milestones at startup and other minor logging improvements [\#733](https://github.com/PegaSysEng/pantheon/pull/733)
- Create wrapper types for Ibft Signed messages [\#731](https://github.com/PegaSysEng/pantheon/pull/731)
- Ibft to uniquely ID messages by their hash [\#730](https://github.com/PegaSysEng/pantheon/pull/730)
- Rename ibftrevised to ibft2 [\#722](https://github.com/PegaSysEng/pantheon/pull/722)
- Limit ibft msg queues [\#704](https://github.com/PegaSysEng/pantheon/pull/704)
- Implement privacy precompiled contract [\#696](https://github.com/PegaSysEng/pantheon/pull/696) (thanks to [Puneetha17](https://github.com/Puneetha17))
- Integration of RecursivePeerRefreshState and PeerDiscoveryController [\#420](https://github.com/PegaSysEng/pantheon/pull/420)

## 0.9.1

Built and compatible with with JDK8.

## 0.9

### Breaking Changes to Command Line

Breaking changes have been made to the command line options in v0.9 to improve usability. Many v0.8 command line options no longer work.

The [documentation](https://docs.pantheon.pegasys.tech/en/latest/) has been updated throughout to use the changed command line options and the [command line reference](https://besu.hyperledger.org/en/stable/) documents the changed options.

| Previous Option                     | New Option                                                                                                                                                                                                                                  | Change                            |
|-------------------------------------|------------------------------------------------------------------------------------------------------------------------------------------------------------------------------------------------------------------------------------------|----------------------------------|
| `--config`                          | [`--config-file`](https://besu.hyperledger.org/en/latest/Reference/CLI/CLI-Syntax/#config-file)                                                                                                                                  | Renamed                          |
| `--datadir`                         | [`--data-path`](https://besu.hyperledger.org/en/latest/Reference/CLI/CLI-Syntax/#data-path)                                                                                                                                      | Renamed                          |
| `--dev-mode`                        | [`--network=dev`](https://besu.hyperledger.org/en/latest/Reference/CLI/CLI-Syntax/#network)                                                                                                                                     | Replaced by `--network` option   |
| `--genesis`                         | [`--genesis-file`](https://besu.hyperledger.org/en/latest/Reference/CLI/CLI-Syntax/#genesis-file)                                                                                                                                | Renamed                          |
| `--goerli`                          | [`--network=goerli`](https://besu.hyperledger.org/en/latest/Reference/CLI/CLI-Syntax/#network)                                                                                                                                  | Replaced by `--network` option   |
| `--metrics-listen=<HOST:PORT>`      | [`--metrics-host=<HOST>`](https://besu.hyperledger.org/en/latest/Reference/CLI/CLI-Syntax/#metrics-host) and [`--metrics-port=<PORT>`](https://besu.hyperledger.org/en/latest/Reference/CLI/CLI-Syntax/#metrics-port) | Split into host and port options |
| `--miner-extraData`                 | [`--miner-extra-data`](https://besu.hyperledger.org/en/latest/Reference/CLI/CLI-Syntax/#miner-extra-data)                                                                                                                       | Renamed                          |
| `--miner-minTransactionGasPriceWei` | [`--min-gas-price`](https://besu.hyperledger.org/en/latest/Reference/CLI/CLI-Syntax/#min-gas-price)                                                                                                                              | Renamed                          |
| `--no-discovery`                    | [`--discovery-enabled`](https://besu.hyperledger.org/en/latest/Reference/CLI/CLI-Syntax/#discovery-enabled)                                                                                                                      | Replaced                         |
| `--node-private-key`                | [`--node-private-key-file`](https://besu.hyperledger.org/en/latest/Reference/CLI/CLI-Syntax/#node-private-key-file)                                                                                                              | Renamed                          |
| `--ottoman`                         | N/A                                                                                                                                                                                                                                         | Removed                          |
| `--p2p-listen=<HOST:PORT>`          | [`--p2p-host=<HOST>`](https://besu.hyperledger.org/en/latest/Reference/CLI/CLI-Syntax/#p2p-hostt) and [`--p2p-port=<PORT>`](https://besu.hyperledger.org/en/latest/Reference/CLI/CLI-Syntax/#p2p-port) | Split into host and port options |
| `--rinkeby`                         | [`--network=rinkeby`](https://besu.hyperledger.org/en/latest/Reference/CLI/CLI-Syntax/#network)                                                                                                                                     | Replaced by `--network` option   |
| `--ropsten`                         | [`--network=ropsten`](https://besu.hyperledger.org/en/latest/Reference/CLI/CLI-Syntax/#network)                                                                                                                                     | Replaced by `--network` option   |
| `--rpc-enabled`                     | [` --rpc-http-enabled`](https://besu.hyperledger.org/en/latest/Reference/CLI/CLI-Syntax/#rpc-http-enabled)| Renamed|
| `--rpc-listen=<HOST:PORT>`          | [`--rpc-http-host=<HOST>`](https://besu.hyperledger.org/en/latest/Reference/CLI/CLI-Syntax/#rpc-http-host) and [`--rpc-http-port=<PORT>`](https://besu.hyperledger.org/en/latest/Reference/CLI/CLI-Syntax/#rpc-http-port) | Split into host and port options |
| `--rpc-api`                         | [`--rpc-http-api`](https://besu.hyperledger.org/en/latest/Reference/CLI/CLI-Syntax/#rpc-http-api)| Renamed |
| `--rpc-cors-origins`                | [`--rpc-http-cors-origins`](https://besu.hyperledger.org/en/latest/Reference/CLI/CLI-Syntax/#rpc-http-cors-origins) | Renamed |
| `--ws-enabled`                      | [`--rpc-ws-enabled`](https://besu.hyperledger.org/en/latest/Reference/CLI/CLI-Syntax/#rpc-ws-enabled)  | Renamed |
| `--ws-api`                          | [`--rpc-ws-api`](https://besu.hyperledger.org/en/latest/Reference/CLI/CLI-Syntax/#rpc-ws-api) | Renamed|
| `--ws-listen=<HOST:PORT>`           | [`--rpc-ws-host=<HOST>`](https://besu.hyperledger.org/en/latest/Reference/CLI/CLI-Syntax/#rpc-ws-host) and [`--rpc-ws-port=<PORT>`](https://besu.hyperledger.org/en/latest/Reference/CLI/CLI-Syntax/#rpc-ws-port) | Split into host and port options |
| `--ws-refresh-delay`                | [`--rpc-ws-refresh-delay`](https://besu.hyperledger.org/en/latest/Reference/CLI/CLI-Syntax/#rpc-ws-refresh-delay)|Renamed|

| Previous Subcommand                 | New Subcommand                                                                                                                                                                                                                  | Change                            |
|-------------------------------------|------------------------------------------------------------------------------------------------------------------------------------------------------------------------------------------------------------------------------------------|----------------------------------|
| `pantheon import <block-file>`      | [`pantheon blocks import --from=<block-file>`](https://besu.hyperledger.org/en/latest/Reference/CLI/CLI-Subcommands/#blocks)                                                                                            | Renamed                          |
| `pantheon export-pub-key <key-file>`| [`pantheon public-key export --to=<key-file>`](https://besu.hyperledger.org/en/latest/Reference/CLI/CLI-Subcommands/#public-key)                                                                                                      | Renamed                          |


### Private Network Quickstart

The Private Network Quickstart has been moved from the `pantheon` repository to the `pantheon-quickstart`
repository. The [Private Network Quickstart tutorial](https://besu.hyperledger.org/en/latest/Tutorials/Quickstarts/Private-Network-Quickstart/)
has been updated to use the moved quickstart.

### Additions and Improvements

- `--network=goerli` supports relaunch of Görli testnet [\#717](https://github.com/PegaSysEng/pantheon/pull/717)
- TOML authentication provider [\#689](https://github.com/PegaSysEng/pantheon/pull/689)
- Metrics Push Gateway Options [\#678](https://github.com/PegaSysEng/pantheon/pull/678)
- Additional logging details for IBFT 2.0 [\#650](https://github.com/PegaSysEng/pantheon/pull/650)
- Permissioning config TOML file [\#643](https://github.com/PegaSysEng/pantheon/pull/643)
- Added metrics Prometheus Push Gateway Support [\#638](https://github.com/PegaSysEng/pantheon/pull/638)
- Clique and IBFT not enabled by default in RPC APIs [\#635](https://github.com/PegaSysEng/pantheon/pull/635)
- Added `admin_addPeer` JSON-RPC API method [\#622](https://github.com/PegaSysEng/pantheon/pull/622)
- Implemented `--p2p-enabled` configuration item [\#619](https://github.com/PegaSysEng/pantheon/pull/619)
- Command options and commands renaming [\#618](https://github.com/PegaSysEng/pantheon/pull/618)
- Added IBFT get pending votes [\#603](https://github.com/PegaSysEng/pantheon/pull/603)
- Implement Petersburg hardfork [\#601](https://github.com/PegaSysEng/pantheon/pull/601)
- Added private transaction abstraction [\#592](https://github.com/PegaSysEng/pantheon/pull/592) (thanks to [iikirilov](https://github.com/iikirilov))
- Added privacy command line commands [\#584](https://github.com/PegaSysEng/pantheon/pull/584) (thanks to [Puneetha17](https://github.com/Puneetha17))
- Documentation updates include:
  - Updated [Private Network Quickstart tutorial](https://besu.hyperledger.org/en/latest/Tutorials/Quickstarts/Private-Network-Quickstart/)
    to use quickstart in `pantheon-quickstart` repository and indicate that the quickstart is not supported on Windows.
  - Added IBFT 2.0 [content](https://besu.hyperledger.org/en/latest/HowTo/Configure/Consensus-Protocols/IBFT/) and [JSON RPC API methods](https://besu.hyperledger.org/en/latest/Reference/API-Methods/#ibft-20-methods).
  - Added [consensus protocols content](https://besu.hyperledger.org/en/latest/Concepts/Consensus-Protocols/Comparing-PoA/).
  - Added content on [events and logs](https://besu.hyperledger.org/en/latest/Concepts/Events-and-Logs/), and [using filters](https://besu.hyperledger.org/en/latest/HowTo/Interact/Filters/Accessing-Logs-Using-JSON-RPC/).
  - Added content on integrating with [Prometheus Push Gateway](https://besu.hyperledger.org/en/latest/HowTo/Deploy/Monitoring-Performance/#running-prometheus-with-besu-in-push-mode)

### Technical Improvements

- Download receipts during fast sync and import without processing transactions [\#701](https://github.com/PegaSysEng/pantheon/pull/701)
- Removed CLI options for `--nodes-whitelist` and `--accounts-whitelist` [\#694](https://github.com/PegaSysEng/pantheon/pull/694)
- Delegate `getRootCause` through to Guava's implementation [\#692](https://github.com/PegaSysEng/pantheon/pull/692)
- Benchmark update [\#691](https://github.com/PegaSysEng/pantheon/pull/691)
- Implement chain download for fast sync [\#690](https://github.com/PegaSysEng/pantheon/pull/690)
- Allow missing accounts to create zero-cost transactions [\#685](https://github.com/PegaSysEng/pantheon/pull/685)
- Node private key location should be fixed under docker [\#684](https://github.com/PegaSysEng/pantheon/pull/684)
- Parallel Processing File Import Performance [\#683](https://github.com/PegaSysEng/pantheon/pull/683)
- Integrate actual `WorldStateDownloader` with the fast sync work flow [\#682](https://github.com/PegaSysEng/pantheon/pull/682)
- Removed `--max-trailing-peers` option [\#680](https://github.com/PegaSysEng/pantheon/pull/680)
- Enabled warning on CLI dependent options [\#679](https://github.com/PegaSysEng/pantheon/pull/679)
- Update WorldStateDownloader run\(\) interface to accept header [\#677](https://github.com/PegaSysEng/pantheon/pull/677)
- Fixed Difficulty calculator [\#663](https://github.com/PegaSysEng/pantheon/pull/663)
- `discovery-enabled` option refactoring [\#661](https://github.com/PegaSysEng/pantheon/pull/661)
- Update orion default port approach [\#660](https://github.com/PegaSysEng/pantheon/pull/660)
- Extract out generic parts of Downloader [\#659](https://github.com/PegaSysEng/pantheon/pull/659)
- Start world downloader [\#658](https://github.com/PegaSysEng/pantheon/pull/658)
- Create a simple `WorldStateDownloader` [\#657](https://github.com/PegaSysEng/pantheon/pull/657)
- Added handling for when p2p is disabled [\#655](https://github.com/PegaSysEng/pantheon/pull/655)
- Enabled command line configuration for privacy precompiled contract address [\#653](https://github.com/PegaSysEng/pantheon/pull/653) (thanks to [Puneetha17](https://github.com/Puneetha17))
- IBFT transmitted packets are logged by gossiper [\#652](https://github.com/PegaSysEng/pantheon/pull/652)
- `admin_addPeer` acceptance test [\#651](https://github.com/PegaSysEng/pantheon/pull/651)
- Added `p2pEnabled` configuration to `ProcessBesuNodeRunner` [\#649](https://github.com/PegaSysEng/pantheon/pull/649)
- Added description to automatic benchmarks [\#646](https://github.com/PegaSysEng/pantheon/pull/646)
- Added `network` option [\#645](https://github.com/PegaSysEng/pantheon/pull/645)
- Remove OrionConfiguration [\#644](https://github.com/PegaSysEng/pantheon/pull/644) (thanks to [Puneetha17](https://github.com/Puneetha17))
- IBFT Json Acceptance tests [\#634](https://github.com/PegaSysEng/pantheon/pull/634)
- Upgraded build image to one that contains libsodium [\#632](https://github.com/PegaSysEng/pantheon/pull/632)
- Command line fixes [\#630](https://github.com/PegaSysEng/pantheon/pull/630)
- Consider peer count insufficient until minimum peers for fast sync are connected [\#629](https://github.com/PegaSysEng/pantheon/pull/629)
- Build tweaks [\#628](https://github.com/PegaSysEng/pantheon/pull/628)
- IBFT ensure non-validator does not partake in consensus [\#627](https://github.com/PegaSysEng/pantheon/pull/627)
- Added ability in acceptance tests to set up a node with `--no-discovery` [\#624](https://github.com/PegaSysEng/pantheon/pull/624)
- Gossip integration test [\#623](https://github.com/PegaSysEng/pantheon/pull/623)
- Removed quickstart code and CI pipeline [\#616](https://github.com/PegaSysEng/pantheon/pull/616)
- IBFT Integration Tests - Spurious Behaviour [\#615](https://github.com/PegaSysEng/pantheon/pull/615)
- Refactoring for more readable IBFT IT [\#614](https://github.com/PegaSysEng/pantheon/pull/614)
- Start of fast sync downloader [\#613](https://github.com/PegaSysEng/pantheon/pull/613)
- Split `IbftProcessor` into looping and event processing [\#612](https://github.com/PegaSysEng/pantheon/pull/612)
- IBFT Int Test - changed `TestContextFactory` to a builder [\#611](https://github.com/PegaSysEng/pantheon/pull/611)
- Discard prior round change msgs [\#610](https://github.com/PegaSysEng/pantheon/pull/610)
- `IbftGetValidatorsByBlockHash` added to json factory [\#607](https://github.com/PegaSysEng/pantheon/pull/607)
- IBFT Validator RPCs to return list of strings [\#606](https://github.com/PegaSysEng/pantheon/pull/606)
- Update Benchmark [\#605](https://github.com/PegaSysEng/pantheon/pull/605)
- Remove db package and move classes to more appropriate locations [\#599](https://github.com/PegaSysEng/pantheon/pull/599)
- Added `GetReceiptsFromPeerTask` [\#598](https://github.com/PegaSysEng/pantheon/pull/598)
- Added `GetNodeDataFromPeerTask` [\#597](https://github.com/PegaSysEng/pantheon/pull/597)
- Fixed deprecation warnings [\#596](https://github.com/PegaSysEng/pantheon/pull/596)
- IBFT Integration Tests - Future Height [\#591](https://github.com/PegaSysEng/pantheon/pull/591)
- Added `getNodeData` to `EthPeer` to enable requesting node data [\#589](https://github.com/PegaSysEng/pantheon/pull/589)
- `Blockcreator` to use `parentblock` specified at constuction [\#588](https://github.com/PegaSysEng/pantheon/pull/588)
- Support responding to `GetNodeData` requests [\#587](https://github.com/PegaSysEng/pantheon/pull/587)
- IBFT validates block on proposal reception [\#583](https://github.com/PegaSysEng/pantheon/pull/583)
- Rework `NewRoundValidator` tests [\#582](https://github.com/PegaSysEng/pantheon/pull/582)
- IBFT split extra data validation rule into components [\#581](https://github.com/PegaSysEng/pantheon/pull/581)
- Allow attached rules to be flagged `light` [\#580](https://github.com/PegaSysEng/pantheon/pull/580)
- Split Block Validation from Importing [\#579](https://github.com/PegaSysEng/pantheon/pull/579)
- Refactor `RoundChangeManager` creation [\#578](https://github.com/PegaSysEng/pantheon/pull/578)
- Add `-SNAPSHOT` postfix to version [\#577](https://github.com/PegaSysEng/pantheon/pull/577)
- IBFT - prevent proposed block being imported twice [\#576](https://github.com/PegaSysEng/pantheon/pull/576)
- Version upgrades [\#571](https://github.com/PegaSysEng/pantheon/pull/571)
- Tests that CLI options are disabled under docker [\#566](https://github.com/PegaSysEng/pantheon/pull/566)
- Renamed IBFT networking classes [\#555](https://github.com/PegaSysEng/pantheon/pull/555)
- Removed dead code from the consensus package [\#554](https://github.com/PegaSysEng/pantheon/pull/554)
- Prepared private transaction support [\#538](https://github.com/PegaSysEng/pantheon/pull/538) (thanks to [iikirilov](https://github.com/iikirilov))

## 0.8.5

Indefinitely delays the roll-out of Constantinople on Ethereum Mainnet due to a [potential security issue](https://blog.ethereum.org/2019/01/15/security-alert-ethereum-constantinople-postponement/) detected.

## Additions and Improvements
- Remove Constantinople fork block [\#574](https://github.com/PegaSysEng/pantheon/pull/574)

## Technical Improvements
- Rename IBFT message packages [\#568](https://github.com/PegaSysEng/pantheon/pull/568)


## 0.8.4

### Docker Image

If you have been running a node using the v0.8.3 Docker image, the node was not saving data to the
specified [data directory](https://besu.hyperledger.org/en/stable/),
or referring to the custom [configuration file](https://besu.hyperledger.org/en/stable/)
or [genesis file](https://besu.hyperledger.org/en/stable/).

To recover the node key and data directory from the Docker container:
`docker cp <container>:/opt/pantheon/key <destination_file>`
`docker cp <container>:/opt/pantheon/database <destination_directory>`

Where `container` is the name or ID of the Docker container containing the Besu node.

The container can be running or stopped when you copy the key and data directory. If your node was
fully synchronized to MainNet, the data directory will be ~2TB.

When restarting your node with the v0.8.4 Docker image:

* Save the node key in the [`key` file](https://besu.hyperledger.org/en/latest/Concepts/Node-Keys/#node-private-key) in the data
    directory or specify the location using the [`--node-private-key` option](https://besu.hyperledger.org/en/stable/).
* Specify the `<destination_directory` as a [volume for the data directory](https://besu.hyperledger.org/en/stable/).

### Bug Fixes
- Fixing default resource locations inside docker [\#529](https://github.com/PegaSysEng/pantheon/pull/529)
- NewRoundMessageValidator ignores Round Number when comparing blocks [\#523](https://github.com/PegaSysEng/pantheon/pull/523)
- Fix Array Configurable command line options [\#514](https://github.com/PegaSysEng/pantheon/pull/514)

## Additions and Improvements
- RocksDB Metrics [\#531](https://github.com/PegaSysEng/pantheon/pull/531)
- Added `ibft_getValidatorsByBlockHash` JSON RPC [\#519](https://github.com/PegaSysEng/pantheon/pull/519)
- Expose metrics to Prometheus [\#506](https://github.com/PegaSysEng/pantheon/pull/506)
- Added `ibft_getValidatorsByBlockNumber` [\#499](https://github.com/PegaSysEng/pantheon/pull/499)
- Added `Roadmap.md` file. [\#494](https://github.com/PegaSysEng/pantheon/pull/494)
- Added JSON RPC `eth hashrate` method. [\#488](https://github.com/PegaSysEng/pantheon/pull/488)
- Account whitelist API [\#487](https://github.com/PegaSysEng/pantheon/pull/487)
- Added nodes whitelist JSON-RPC APIs [\#476](https://github.com/PegaSysEng/pantheon/pull/476)
- Added account whitelisting [\#460](https://github.com/PegaSysEng/pantheon/pull/460)
- Added configurable refresh delay for SyncingSubscriptionService on start up [\#383](https://github.com/PegaSysEng/pantheon/pull/383)
- Added the Command Line Style Guide  [\#530](https://github.com/PegaSysEng/pantheon/pull/530)
- Documentation updates include:
  * Migrated to new [documentation site](https://docs.pantheon.pegasys.tech/en/latest/)
  * Added [configuration file content](https://besu.hyperledger.org/en/stable/)
  * Added [tutorial to create private network](https://besu.hyperledger.org/en/latest/Tutorials/Private-Network/Create-Private-Network/)
  * Added content on [enabling non-default APIs](https://besu.hyperledger.org/en/latest/Reference/API-Methods/)

## Technical Improvements

-  Updated `--bootnodes` command option to take zero arguments [\#548](https://github.com/PegaSysEng/pantheon/pull/548)
- IBFT Integration Testing - Local Node is proposer [\#527](https://github.com/PegaSysEng/pantheon/pull/527)
- Remove vertx from discovery tests [\#539](https://github.com/PegaSysEng/pantheon/pull/539)
- IBFT Integration testing - Round Change [\#537](https://github.com/PegaSysEng/pantheon/pull/537)
- NewRoundMessageValidator creates RoundChangeValidator with correct value [\#518](https://github.com/PegaSysEng/pantheon/pull/518)
- Remove time dependency from BlockTimer tests [\#513](https://github.com/PegaSysEng/pantheon/pull/513)
- Gradle 5.1 [\#512](https://github.com/PegaSysEng/pantheon/pull/512)
- Metrics measurement adjustment [\#511](https://github.com/PegaSysEng/pantheon/pull/511)
- Metrics export for import command. [\#509](https://github.com/PegaSysEng/pantheon/pull/509)
- IBFT Integration test framework [\#502](https://github.com/PegaSysEng/pantheon/pull/502)
- IBFT message gossiping [\#501](https://github.com/PegaSysEng/pantheon/pull/501)
- Remove non-transactional mutation from KeyValueStore [\#500](https://github.com/PegaSysEng/pantheon/pull/500)
- Ensured that the blockchain queries class handles optionals better. [\#486](https://github.com/PegaSysEng/pantheon/pull/486)
- IBFT mining acceptance test [\#483](https://github.com/PegaSysEng/pantheon/pull/483)
- Set base directory name to be lowercase in building.md [\#474](https://github.com/PegaSysEng/pantheon/pull/474) (Thanks to [Matthalp](https://github.com/Matthalp))
- Moved admin\_peers to Admin API group [\#473](https://github.com/PegaSysEng/pantheon/pull/473)
- Nodes whitelist acceptance test [\#472](https://github.com/PegaSysEng/pantheon/pull/472)
- Rework RoundChangeManagerTest to not reuse validators [\#469](https://github.com/PegaSysEng/pantheon/pull/469)
- Ignore node files to support truffle. [\#467](https://github.com/PegaSysEng/pantheon/pull/467)
- IBFT pantheon controller [\#461](https://github.com/PegaSysEng/pantheon/pull/461)
- IBFT Round to update internal state on reception of NewRound Message [\#451](https://github.com/PegaSysEng/pantheon/pull/451)
- Update RoundChangeManager correctly create its message validator [\#450](https://github.com/PegaSysEng/pantheon/pull/450)
- Use seconds for block timer time unit [\#445](https://github.com/PegaSysEng/pantheon/pull/445)
- IBFT controller and future msgs handling [\#431](https://github.com/PegaSysEng/pantheon/pull/431)
- Allow IBFT Round to be created using PreparedCert [\#429](https://github.com/PegaSysEng/pantheon/pull/429)
- Added MessageValidatorFactory [\#425](https://github.com/PegaSysEng/pantheon/pull/425)
- Inround payload [\#423](https://github.com/PegaSysEng/pantheon/pull/423)
- Updated IbftConfig Fields [\#422](https://github.com/PegaSysEng/pantheon/pull/422)
- Repair IbftBlockCreator and add tests [\#421](https://github.com/PegaSysEng/pantheon/pull/421)
- Make Besu behave as a submodule [\#419](https://github.com/PegaSysEng/pantheon/pull/419)
- Ibft Height Manager [\#418](https://github.com/PegaSysEng/pantheon/pull/418)
- Ensure bootnodes are a subset of node whitelist [\#414](https://github.com/PegaSysEng/pantheon/pull/414)
- IBFT Consensus Round Classes [\#405](https://github.com/PegaSysEng/pantheon/pull/405)
- IBFT message payload tests [\#404](https://github.com/PegaSysEng/pantheon/pull/404)
- Validate enodeurl syntax from command line [\#403](https://github.com/PegaSysEng/pantheon/pull/403)
- Update errorprone [\#401](https://github.com/PegaSysEng/pantheon/pull/401)
- IBFT round change manager [\#393](https://github.com/PegaSysEng/pantheon/pull/393)
- IBFT RoundState [\#392](https://github.com/PegaSysEng/pantheon/pull/392)
- Move Block data generator test helper to test support package [\#391](https://github.com/PegaSysEng/pantheon/pull/391)
- IBFT message tests [\#367](https://github.com/PegaSysEng/pantheon/pull/367)

## 0.8.3

### Breaking Change to JSON RPC-API

From v0.8.3, incoming HTTP requests are only accepted from hostnames specified using the `--host-whitelist` command-line option. If not specified, the default value for `--host-whitelist` is `localhost`.

If using the URL `http://127.0.0.1` to make JSON-RPC calls, use `--host-whitelist` to specify the hostname `127.0.0.1` or update the hostname to `localhost`.

If your application publishes RPC ports, specify the hostnames when starting Besu. For example:

```bash
pantheon --host-whitelist=example.com
```

Specify `*` or `all` for `--host-whitelist` to effectively disable host protection and replicate pre-v0.8.3 behavior. This is not recommended for production code.

### Bug Fixes

- Repair Clique Proposer Selection [\#339](https://github.com/PegaSysEng/pantheon/pull/339)
- High TX volume swamps block processing [\#337](https://github.com/PegaSysEng/pantheon/pull/337)
- Check if the connectFuture has completed successfully [\#293](https://github.com/PegaSysEng/pantheon/pull/293)
- Switch back to Xerial Snappy Library [\#284](https://github.com/PegaSysEng/pantheon/pull/284)
- ShortHex of 0 should be '0x0', not '0x' [\#272](https://github.com/PegaSysEng/pantheon/pull/272)
- Fix pantheon CLI default values infinite loop [\#266](https://github.com/PegaSysEng/pantheon/pull/266)

### Additions and Improvements

- Added `--nodes-whitelist` parameter to CLI and NodeWhitelistController [\#346](https://github.com/PegaSysEng/pantheon/pull/346)
- Discovery wiring for `--node-whitelist` [\#365](https://github.com/PegaSysEng/pantheon/pull/365)
- Plumb in three more metrics [\#344](https://github.com/PegaSysEng/pantheon/pull/344)
- `ProposerSelection` to support multiple IBFT implementations [\#307](https://github.com/PegaSysEng/pantheon/pull/307)
- Configuration to support IBFT original and revised [\#306](https://github.com/PegaSysEng/pantheon/pull/306)
- Added host whitelist for JSON-RPC. [**Breaking Change**](#breaking-change-to-json-rpc-api) [\#295](https://github.com/PegaSysEng/pantheon/pull/295)
- Reduce `Block creation processed cancelled` log message to debug [\#294](https://github.com/PegaSysEng/pantheon/pull/294)
- Implement iterative peer search [\#268](https://github.com/PegaSysEng/pantheon/pull/268)
- Added RLP enc/dec for PrePrepare, Commit and NewRound messages [\#200](https://github.com/PegaSysEng/pantheon/pull/200)
- IBFT block mining [\#169](https://github.com/PegaSysEng/pantheon/pull/169)
- Added `--goerli` CLI option [\#370](https://github.com/PegaSysEng/pantheon/pull/370) (Thanks to [@Nashatyrev](https://github.com/Nashatyrev))
- Begin capturing metrics to better understand Besu's behaviour [\#326](https://github.com/PegaSysEng/pantheon/pull/326)
- Documentation updates include:
   * Added Coding Conventions [\#342](https://github.com/PegaSysEng/pantheon/pull/342)
   * Reorganised [Installation documentation](https://github.com/PegaSysEng/pantheon/wiki/Installation) and added [Chocolatey installation](https://github.com/PegaSysEng/pantheon/wiki/Install-Binaries#windows-with-chocolatey) for Windows
   * Reorganised [JSON-RPC API documentation](https://github.com/PegaSysEng/pantheon/wiki/JSON-RPC-API)
   * Updated [RPC Pub/Sub API documentation](https://github.com/PegaSysEng/pantheon/wiki/RPC-PubSub)

### Technical Improvements

- Extracted non-Docker CLI parameters to picoCLI mixin. [\#323](https://github.com/PegaSysEng/pantheon/pull/323)
- IBFT preprepare to validate round matches block [\#329](https://github.com/PegaSysEng/pantheon/pull/329)
- Fix acceptance test [\#324](https://github.com/PegaSysEng/pantheon/pull/324)
- Added the `IbftFinalState` [\#385](https://github.com/PegaSysEng/pantheon/pull/385)
- Constantinople Fork Block [\#382](https://github.com/PegaSysEng/pantheon/pull/382)
- Fix `pantheon.cli.BesuCommandTest` test on Windows [\#380](https://github.com/PegaSysEng/pantheon/pull/380)
- JDK smoke testing is being configured differently now [\#374](https://github.com/PegaSysEng/pantheon/pull/374)
- Re-enable clique AT [\#373](https://github.com/PegaSysEng/pantheon/pull/373)
- Ignoring acceptance test [\#372](https://github.com/PegaSysEng/pantheon/pull/372)
- Changes to support Gradle 5.0 [\#371](https://github.com/PegaSysEng/pantheon/pull/371)
- Clique: Prevent out of turn blocks interrupt in-turn mining [\#364](https://github.com/PegaSysEng/pantheon/pull/364)
- Time all tasks [\#361](https://github.com/PegaSysEng/pantheon/pull/361)
- Rework `VoteTallyCache` to better represent purpose [\#360](https://github.com/PegaSysEng/pantheon/pull/360)
- Add an `UNKNOWN` `DisconnectReason` [\#359](https://github.com/PegaSysEng/pantheon/pull/359)
- New round validation [\#353](https://github.com/PegaSysEng/pantheon/pull/353)
- Update get validators for block hash test to start from block 1 [\#352](https://github.com/PegaSysEng/pantheon/pull/352)
- Idiomatic Builder Pattern [\#345](https://github.com/PegaSysEng/pantheon/pull/345)
- Revert `Repair Clique Proposer Selection` \#339 - Breaks Görli testnet [\#343](https://github.com/PegaSysEng/pantheon/pull/343)
- No fixed ports in tests [\#340](https://github.com/PegaSysEng/pantheon/pull/340)
- Update clique acceptance test genesis file to use correct clique property names [\#338](https://github.com/PegaSysEng/pantheon/pull/338)
- Supporting list of addresses in logs subscription [\#336](https://github.com/PegaSysEng/pantheon/pull/336)
- Render handler exception to `System.err` instead of `.out` [\#334](https://github.com/PegaSysEng/pantheon/pull/334)
- Renamed IBFT message classes [\#333](https://github.com/PegaSysEng/pantheon/pull/333)
- Add additional RLP tests [\#332](https://github.com/PegaSysEng/pantheon/pull/332)
- Downgrading spotless to 3.13.0 to fix threading issues [\#325](https://github.com/PegaSysEng/pantheon/pull/325)
- `eth_getTransactionReceipt` acceptance test [\#322](https://github.com/PegaSysEng/pantheon/pull/322)
- Upgrade vertx to 3.5.4 [\#316](https://github.com/PegaSysEng/pantheon/pull/316)
- Round change validation [\#315](https://github.com/PegaSysEng/pantheon/pull/315)
- Basic IBFT message validators [\#314](https://github.com/PegaSysEng/pantheon/pull/314)
- Minor repairs to clique block scheduling [\#308](https://github.com/PegaSysEng/pantheon/pull/308)
- Dependencies Version upgrade [\#303](https://github.com/PegaSysEng/pantheon/pull/303)
- Build multiple JVM [\#301](https://github.com/PegaSysEng/pantheon/pull/301)
- Smart contract acceptance test [\#296](https://github.com/PegaSysEng/pantheon/pull/296)
- Fixing WebSocket error response [\#292](https://github.com/PegaSysEng/pantheon/pull/292)
- Reword error messages following exceptions during mining [\#291](https://github.com/PegaSysEng/pantheon/pull/291)
- Clique acceptance tests [\#290](https://github.com/PegaSysEng/pantheon/pull/290)
- Delegate creation of additional JSON-RPC methods to the BesuController [\#289](https://github.com/PegaSysEng/pantheon/pull/289)
- Remove unnecessary `RlpInput` and `RlpOutput` classes [\#287](https://github.com/PegaSysEng/pantheon/pull/287)
- Remove `RlpUtils` [\#285](https://github.com/PegaSysEng/pantheon/pull/285)
- Enabling previously ignored acceptance tests [\#282](https://github.com/PegaSysEng/pantheon/pull/282)
- IPv6 peers [\#281](https://github.com/PegaSysEng/pantheon/pull/281)
- IPv6 Bootnode [\#280](https://github.com/PegaSysEng/pantheon/pull/280)
- Acceptance test for `getTransactionReceipt` JSON-RPC method [\#278](https://github.com/PegaSysEng/pantheon/pull/278)
- Inject `StorageProvider` into `BesuController` instances [\#259](https://github.com/PegaSysEng/pantheon/pull/259)

## 0.8.2

### Removed
 - Removed `import-blockchain` command because nothing exports to the required format yet (PR [\#223](https://github.com/PegaSysEng/pantheon/pull/223))

### Bug Fixes
 - `io.netty.util.internal.OutOfDirectMemoryError` errors by removing reference counting from network messages.
 - Log spam: endless loop in `nioEventLoopGroup` thanks to [@5chdn](https://github.com/5chdn) for reporting) (PR [#261](https://github.com/PegaSysEng/pantheon/pull/261))
 - Rinkeby import can stall with too many fragments thanks to [@steffenkux](https://github.com/steffenkux) and [@5chdn](https://github.com/5chdn) for reporting) (PR [#255](https://github.com/PegaSysEng/pantheon/pull/255))
 - Clique incorrectly used the chain ID instead of the network ID in ETH status messages (PR [#209](https://github.com/PegaSysEng/pantheon/pull/209))
 - Gradle deprecation warnings (PR [#246](https://github.com/PegaSysEng/pantheon/pull/246) with thanks to [@jvirtanen](https://github.com/jvirtanen))
 - Consensus issue on Ropsten:
    - Treat output length as a maximum length for CALL operations (PR [#236](https://github.com/PegaSysEng/pantheon/pull/236))
    - ECRec precompile should return empty instead of 32 zero bytes when the input is invalid (PR [#227](https://github.com/PegaSysEng/pantheon/pull/227))
 - File name too long error while building from source thanks to [@5chdn](https://github.com/5chdn) for reporting) (PR [#221](https://github.com/PegaSysEng/pantheon/pull/221))
 - Loop syntax in `runBesuPrivateNetwork.sh` (PR [#237](https://github.com/PegaSysEng/pantheon/pull/237) thanks to [@matt9ucci](https://github.com/matt9ucci))
 - Fix `CompressionException: Snappy decompression failed` errors thanks to [@5chdn](https://github.com/5chdn) for reporting) (PR [#274](https://github.com/PegaSysEng/pantheon/pull/274))

### Additions and Improvements
 - Added `--ropsten` command line argument to make syncing to Ropsten easier (PR [#197](https://github.com/PegaSysEng/pantheon/pull/197) with thanks to [@jvirtanen](https://github.com/jvirtanen))
 - Enabled constantinople in `--dev-mode` (PR [#256](https://github.com/PegaSysEng/pantheon/pull/256))
 - Supported Constantinople with Clique thanks to [@5chdn](https://github.com/5chdn) for reporting) (PR [#250](https://github.com/PegaSysEng/pantheon/pull/250), PR [#247](https://github.com/PegaSysEng/pantheon/pull/247))
 - Implemented `eth_chainId` JSON-RPC method (PR [#219](https://github.com/PegaSysEng/pantheon/pull/219))
 - Updated client version to be ethstats friendly (PR [#258](https://github.com/PegaSysEng/pantheon/pull/258))
 - Added `--node-private-key` option to allow nodekey file to be specified separately to data directory thanks to [@peterbroadhurst](https://github.com/peterbroadhurst) for requesting)  (PR [#234](https://github.com/PegaSysEng/pantheon/pull/234))
 - Added `--banned-nodeids` option to prevent connection to specific nodes (PR [#254](https://github.com/PegaSysEng/pantheon/pull/254))
 - Send client quitting disconnect message to peers on shutdown (PR [#253](https://github.com/PegaSysEng/pantheon/pull/253))
 - Improved error message for port conflict error (PR [#232](https://github.com/PegaSysEng/pantheon/pull/232))
 - Improved documentation by adding the following pages:
    * [Getting Started](https://github.com/PegaSysEng/pantheon/wiki/Getting-Started)
    * [Network ID and Chain ID](https://github.com/PegaSysEng/pantheon/wiki/NetworkID-And-ChainID)
    * [Node Keys](https://github.com/PegaSysEng/pantheon/wiki/Node-Keys)
    * [Networking](https://github.com/PegaSysEng/pantheon/wiki/Networking)
    * [Accounts for Testing](https://github.com/PegaSysEng/pantheon/wiki/Accounts-for-Testing)
    * [Logging](https://github.com/PegaSysEng/pantheon/wiki/Logging)
    * [Proof of Authority](https://github.com/PegaSysEng/pantheon/wiki/Proof-of-Authority)
    * [Passing JVM Options](https://github.com/PegaSysEng/pantheon/wiki/Passing-JVM-Options)


 ### Technical Improvements
 - Upgraded Ethereum reference tests to 6.0 beta 2. (thanks to [@jvirtanen](https://github.com/jvirtanen) for the initial upgrade to beta 1)
 - Set Java compiler default encoding to UTF-8 (PR [#238](https://github.com/PegaSysEng/pantheon/pull/238) thanks to [@matt9ucci](https://github.com/matt9ucci))
 - Removed duplicate code defining default JSON-RPC APIs (PR [#218](https://github.com/PegaSysEng/pantheon/pull/218) thanks to [@matt9ucci](https://github.com/matt9ucci))
 - Improved code for parsing config (PRs [#208](https://github.com/PegaSysEng/pantheon/pull/208), [#209](https://github.com/PegaSysEng/pantheon/pull/209))
 - Use `java.time.Clock` in favour of a custom Clock interface (PR [#220](https://github.com/PegaSysEng/pantheon/pull/220))
 - Improve modularity of storage systems (PR [#211](https://github.com/PegaSysEng/pantheon/pull/211), [#207](https://github.com/PegaSysEng/pantheon/pull/207))
 - Treat JavaDoc warnings as errors (PR [#171](https://github.com/PegaSysEng/pantheon/pull/171))
 - Add benchmark for `BlockHashOperation `as a template for benchmarking other EVM operations (PR [#203](https://github.com/PegaSysEng/pantheon/pull/203))
 - Added unit tests for `EthBlockNumber` (PR [#195](https://github.com/PegaSysEng/pantheon/pull/195) thanks to [@jvirtanen](https://github.com/jvirtanen))
 - Code style improvements (PR [#196](https://github.com/PegaSysEng/pantheon/pull/196) thanks to [@jvirtanen](https://github.com/jvirtanen))
 - Added unit tests for `Web3ClientVersion` (PR [#194](https://github.com/PegaSysEng/pantheon/pull/194) with thanks to [@jvirtanen](https://github.com/jvirtanen))
 - Removed RLPUtils from `RawBlockIterator` (PR [#179](https://github.com/PegaSysEng/pantheon/pull/179))
 - Replace the JNI based snappy library with a pure-Java version (PR [#257](https://github.com/PegaSysEng/pantheon/pull/257))<|MERGE_RESOLUTION|>--- conflicted
+++ resolved
@@ -10,23 +10,19 @@
 
 ### Download Links
 
-<<<<<<< HEAD
-## 23.11.0
+## 23.10.2
+
+### Breaking Changes
+
+### Deprecations
+
+### Additions and Improvements
+- Ethereum Classic Spiral network upgrade [#6078](https://github.com/hyperledger/besu/pull/6078)
 - Add a method to read from a `Memory` instance without altering its inner state [#6073](https://github.com/hyperledger/besu/pull/6073)
-=======
-## 23.10.2
-
-### Breaking Changes
-
-### Deprecations
-
-### Additions and Improvements
-- Ethereum Classic Spiral network upgrade [#6078](https://github.com/hyperledger/besu/pull/6078)
 
 ### Bug fixes
 
 ### Download Links
->>>>>>> 0345b247
 
 ## 23.10.1
 - Cache last n blocks by using a new Besu flag --cache-last-blocks=n [#6009](https://github.com/hyperledger/besu/pull/6009)
