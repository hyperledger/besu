# Changelog

## Unreleased

### Breaking Changes
- Change in behavior for `eth_estimateGas`, to improve accuracy, when used on a network with a base fee market, the internal transaction simulation does not anymore underprice transactions, so if there are no gas pricing related fields specified in the request, then gas price for the transaction is set to the base fee value [#8888](https://github.com/hyperledger/besu/pull/8888)
<<<<<<< HEAD
- Remove PoAMetricsService and IbftQueryService which have been deprecated since 2019 and are replaced by PoaQueryService and BftQueryService respectively [#8940](https://github.com/hyperledger/besu/pull/8940)
=======
- Remove deprecated `Quantity.getValue` method (deprecated since 2019) [#8968](https://github.com/hyperledger/besu/pull/8968)
>>>>>>> a12eaf96

### Upcoming Breaking Changes

### Additions and Improvements
- Improve transaction simulation and gas estimation when no gas pricing is present [#8888](https://github.com/hyperledger/besu/pull/8888)
- Add option to trace reference tests during execution [#8878](https://github.com/hyperledger/besu/pull/8878)
- Expose methods to query hardfork by block header or for the next block in the Plugin API [#8909](https://github.com/hyperledger/besu/pull/8909)

#### Fusaka devnets
- EIP-7910 - `eth_config` JSON-RPC Method [#8417](https://github.com/hyperledger/besu/pull/8417), [#8946](https://github.com/hyperledger/besu/pull/8946)

### Bug fixes


## 25.7.0
### Breaking Changes
- Changes in Maven coordinates of Besu artifacts to avoid possible collisions with other libraries when packaging plugins. See [Appendix A](#appendix-a) for a mapping. [#8589](https://github.com/hyperledger/besu/pull/8589) [#8746](https://github.com/hyperledger/besu/pull/8746)
- `BesuContext` is removed, since deprecated in favor of `ServiceManager` since `24.12.0`
- Remove the deprecated `--Xbonsai-trie-logs-pruning-window-size`, use `--bonsai-trie-logs-pruning-window-size` instead. [#8823](https://github.com/hyperledger/besu/pull/8823)
- Remove the deprecated `--Xbonsai-limit-trie-logs-enabled`, use `--bonsai-limit-trie-logs-enabled` instead. [#8704](https://github.com/hyperledger/besu/issues/8704)
- Remove the deprecated `--Xbonsai-trie-log-pruning-enabled`, use `--bonsai-limit-trie-logs-enabled` instead. [#8704](https://github.com/hyperledger/besu/issues/8704)
- Remove the deprecated `--Xsnapsync-bft-enabled`. SNAP sync is now supported for BFT networks. [#8861](https://github.com/hyperledger/besu/pull/8861)
- Remove methods from gas calculator deprecated since 24.4 `create2OperationGasCost`, `callOperationGasCost`, `createOperationGasCost`, and `cost` [#8817](https://github.com/hyperledger/besu/pull/8817)
- Sunsetting features - for more context on the reasoning behind the deprecation of these features, including alternative options, read [this blog post](https://www.lfdecentralizedtrust.org/blog/sunsetting-tessera-and-simplifying-hyperledger-besu)
  - Stratum mining has been removed (part of PoW) [#8802](https://github.com/hyperledger/besu/pull/8802)
  - PoW RPCs removed: `eth_getWork`, `eth_submitWork`, `eth_getHashrate`, `eth_submitHashrate`, `eth_hashrate`
  - Privacy RPC API groups removed: `EEA` and `PRIV` [#8803](https://github.com/hyperledger/besu/pull/8803)
- Introduce history expiry behaviour for mainnet [8875](https://github.com/hyperledger/besu/pull/8875)
  - SNAP sync will now download only headers for pre-checkpoint (pre-merge) blocks
  - `--snapsync-synchronizer-pre-checkpoint-headers-only-enabled` can be set to false to force SNAP sync to download pre-checkpoint (pre-merge) blocks
  - `--history-expiry-prune` can be used to enable online pruning of pre-checkpoint (pre-merge) blocks as well as modifying database garbage collection parameters to free up disk space from the pruned blocks

### Upcoming Breaking Changes
- `--Xbonsai-parallel-tx-processing-enabled` is deprecated, use `--bonsai-parallel-tx-processing-enabled` instead.
- `--Xsnapsync-server-enabled` is deprecated, use `--snapsync-server-enabled` instead [#8512](https://github.com/hyperledger/besu/pull/8512)
- Sunsetting features - for more context on the reasoning behind the deprecation of these features, including alternative options, read [this blog post](https://www.lfdecentralizedtrust.org/blog/sunsetting-tessera-and-simplifying-hyperledger-besu)
  - Proof of Work consensus (PoW)
  - Fast Sync
- Support for block creation on networks running a pre-Byzantium fork is deprecated for removal in a future release, after that to update Besu on nodes that build blocks, your network needs to be upgraded at least to the Byzantium fork. The main reason is to simplify world state management during block creation, since before Byzantium for each selected transaction, the receipt must contain the root hash of the modified world state, and this does not play well with the new plugin features and future work on parallelism.
- `--Xsnapsync-synchronizer-pre-merge-headers-only-enabled` is deprecated and will be removed in a future release. Use `--snapsync-synchronizer-pre-checkpoint-headers-only-enabled` instead.
- `--Xhistory-expiry-prune` is deprecated and will be removed in a future release. Use `--history-expiry-prune` instead.

### Additions and Improvements
- Introduce the `TransactionValidatorService` to allow plugins to add custom validation rules [#8793](https://github.com/hyperledger/besu/pull/8793)
- Implement rewardPercentile cap in eth_feeHistory [#8748](https://github.com/hyperledger/besu/pull/8748)
- Expose a method to get blob gas price from plugins [#8843](https://github.com/hyperledger/besu/pull/8843)
- Experimental Bonsai Archive support [#7475](https://github.com/hyperledger/besu/pull/7475)
- Use eth/69 by default [#8858](https://github.com/hyperledger/besu/pull/8858)
- `--snapsync-server-enabled` New option to enable serving snap sync data [#8512](https://github.com/hyperledger/besu/pull/8512)
- Introduce history expiry behaviour [#8875](https://github.com/hyperledger/besu/pull/8875)
  - SNAP sync will now download only headers for pre-checkpoint (pre-merge) blocks
  - `--snapsync-synchronizer-pre-checkpoint-headers-only-enabled` can be set to false to force SNAP sync to download pre-checkpoint (pre-merge) blocks
  - `--history-expiry-prune` can be used to enable online pruning of pre-checkpoint (pre-merge) blocks as well as modifying database garbage collection parameters to free up disk space from the pruned blocks

### Performance
- Increase mainnet gas limit to 45M [#8824](https://github.com/hyperledger/besu/pull/8824)
- Enable parallel tx processing by default if Bonsai is used [#8668](https://github.com/hyperledger/besu/pull/8668)
- Remove redundant serialization of json params [#8847](https://github.com/hyperledger/besu/pull/8847)
- Improve ExtCodeHash performance [#8811](https://github.com/hyperledger/besu/pull/8811)
- Improve ModExp precompile performance [#8868](https://github.com/hyperledger/besu/pull/8868)

#### Fusaka (SFI'd and CFI'd)
- EIP-7825 - Transaction gas limit cap [#8700](https://github.com/hyperledger/besu/pull/8700)
- EIP-7823 - Modexp upper bounds [#8632](https://github.com/hyperledger/besu/pull/8632)
- EIP-7892 - Max number of blobs per transaction [#8761](https://github.com/hyperledger/besu/pull/8761)
- EIP-7934 - RLP Execution Block Size Limit [#8765](https://github.com/hyperledger/besu/pull/8765)
- EIP-7951 - Precompile for secp256r1 Curve Support [#8750](https://github.com/hyperledger/besu/pull/8750)

### Bug fixes

#### Appendix A
| Old Module Name | New Module Name |
|---|---|
| org.hyperledger.besu.internal:dsl | org.hyperledger.besu.internal:besu-acceptance-tests-dsl |
| org.hyperledger.besu.internal:besu | org.hyperledger.besu.internal:besu-app |
| org.hyperledger.besu.internal:config | org.hyperledger.besu.internal:besu-config |
| org.hyperledger.besu.internal:clique | org.hyperledger.besu.internal:besu-consensus-clique |
| org.hyperledger.besu.internal:common | org.hyperledger.besu.internal:besu-consensus-common |
| org.hyperledger.besu.internal:ibft | org.hyperledger.besu.internal:besu-consensus-ibft |
| org.hyperledger.besu.internal:ibftlegacy | org.hyperledger.besu.internal:besu-consensus-ibftlegacy |
| org.hyperledger.besu.internal:merge | org.hyperledger.besu.internal:besu-consensus-merge |
| org.hyperledger.besu.internal:qbft | org.hyperledger.besu.internal:besu-consensus-qbft |
| org.hyperledger.besu.internal:qbft-core | org.hyperledger.besu.internal:besu-consensus-qbft-core |
| org.hyperledger.besu.internal:algorithms | org.hyperledger.besu.internal:besu-crypto-algorithms |
| org.hyperledger.besu.internal:services | org.hyperledger.besu.internal:besu-crypto-services |
| org.hyperledger.besu:besu-datatypes | org.hyperledger.besu:besu-datatypes |
| org.hyperledger.besu.internal:api | org.hyperledger.besu.internal:besu-ethereum-api |
| org.hyperledger.besu.internal:blockcreation | org.hyperledger.besu.internal:besu-ethereum-blockcreation |
| org.hyperledger.besu.internal:core | org.hyperledger.besu.internal:besu-ethereum-core |
| org.hyperledger.besu.internal:eth | org.hyperledger.besu.internal:besu-ethereum-eth |
| org.hyperledger.besu.internal:p2p | org.hyperledger.besu.internal:besu-ethereum-p2p |
| org.hyperledger.besu.internal:permissioning | org.hyperledger.besu.internal:besu-ethereum-permissioning |
| org.hyperledger.besu.internal:referencetests | org.hyperledger.besu.internal:besu-ethereum-referencetests |
| org.hyperledger.besu.internal:rlp | org.hyperledger.besu.internal:besu-ethereum-rlp |
| org.hyperledger.besu.internal:trie | org.hyperledger.besu.internal:besu-ethereum-trie |
| org.hyperledger.besu:evm | org.hyperledger.besu:besu-evm |
| org.hyperledger.besu.internal:metrics-core | org.hyperledger.besu.internal:besu-metrics-core |
| org.hyperledger.besu:plugin-api | org.hyperledger.besu:besu-plugin-api |
| org.hyperledger.besu.internal:testutil | org.hyperledger.besu.internal:besu-testutil |
| org.hyperledger.besu.internal:util | org.hyperledger.besu.internal:besu-util |
| org.hyperledger.besu.internal:nat | org.hyperledger.besu.internal:besu-nat |
| org.hyperledger.besu.internal:tasks | org.hyperledger.besu.internal:besu-services-tasks |
| org.hyperledger.besu.internal:pipeline | org.hyperledger.besu.internal:besu-services-pipeline |
| org.hyperledger.besu.internal:kvstore | org.hyperledger.besu.internal:besu-services-kvstore |

## 25.6.0
### Breaking Changes
- Sunset features - for more context on the reasoning behind the removal of these features, including alternative options, read [this blog post](https://www.lfdecentralizedtrust.org/blog/sunsetting-tessera-and-simplifying-hyperledger-besu)
  - Remove onchain permissioning [#8597](https://github.com/hyperledger/besu/pull/8597)
  - Remove Tessera Privacy feature [#8369](https://github.com/hyperledger/besu/pull/8369)
- Remove `MetricSystem::createLabelledGauge` deprecated since `24.12.0`, replace it with `MetricSystem::createLabelledSuppliedGauge` [#8299](https://github.com/hyperledger/besu/pull/8299)
- Remove the deprecated `--tx-pool-disable-locals` option, use `--tx-pool-no-local-priority` instead. [#8614](https://github.com/hyperledger/besu/pull/8614)
- Remove the deprecated `--Xsnapsync-synchronizer-flat-db-healing-enabled`, use `--Xbonsai-full-flat-db-enabled` instead. [#8415](https://github.com/hyperledger/besu/issues/8415)
- Change in behavior, the non-standard `strict` parameter of the `eth_estimateGas` method changed its default from `false` to `true`, for more accurate estimations. It is still possible to force the previous behavior, explicitly passing the `strict` parameter in the request, set to `false` [#8629](https://github.com/hyperledger/besu/pull/8629)


### Upcoming Breaking Changes
- `--Xbonsai-limit-trie-logs-enabled` is deprecated, use `--bonsai-limit-trie-logs-enabled` instead.
- `--Xbonsai-trie-log-pruning-enabled` is deprecated, use `--bonsai-limit-trie-logs-enabled` instead.
- `--Xbonsai-trie-logs-pruning-window-size` is deprecated, use `--bonsai-trie-logs-pruning-window-size` instead.
- `--Xsnapsync-bft-enabled` is deprecated and will be removed in a future release. SNAP sync is supported for BFT networks.
- Sunsetting features - for more context on the reasoning behind the deprecation of these features, including alternative options, read [this blog post](https://www.lfdecentralizedtrust.org/blog/sunsetting-tessera-and-simplifying-hyperledger-besu)
  - Proof of Work consensus (PoW)
  - Fast Sync
- Support for block creation on networks running a pre-Byzantium fork is deprecated for removal in a future release, after that to update Besu on nodes that build blocks, your network needs to be upgraded at least to the Byzantium fork. The main reason is to simplify world state management during block creation, since before Byzantium for each selected transaction, the receipt must contain the root hash of the modified world state, and this does not play well with the new plugin features and future work on parallelism.

### Additions and Improvements
- Add eth/69 protocol for optional use by using the `--Xeth-capability-max=69` flag (currently defaults to 68) [#8519](https://github.com/hyperledger/besu/pull/8519)
- BlobDB GC early access config options:
  - `--Xplugin-rocksdb-blockchain-blob-garbage-collection-enabled` Adds ability to enable BlobDB GC for BLOCKCHAIN column family [#8599](https://github.com/hyperledger/besu/pull/8599)
  - `--Xplugin-rocksdb-blob-garbage-collection-age-cutoff`, `--Xplugin-rocksdb-blob-garbage-collection-force-threshold` BlobDB GC config options [#8599](https://github.com/hyperledger/besu/pull/8599)
- Increase default target-gas-limit to 60M for Ephemery [#8622](https://github.com/hyperledger/besu/pull/8622)
- Increase default target-gas-limit to 60M for Hoodi [#8705](https://github.com/hyperledger/besu/pull/8705)
- Gas estimation `eth_estimateGas`:
  - Estimate gas on pending block by default [#8627](https://github.com/hyperledger/besu/pull/8627)
  - Estimate gas is now strict by default [#8629](https://github.com/hyperledger/besu/pull/8629)
- Update ref test to 4.5.0 [#8643](https://github.com/hyperledger/besu/pull/8643)
- EVM skip unnecessary state access for CALL/LOG [#8639](https://github.com/hyperledger/besu/pull/8639)
- EIP-5920 - PAY opcode [#8498](https://github.com/hyperledger/besu/pull/8498)
- EIP-7892 - Blob Parameter Only (BPO) forks [#8671](https://github.com/hyperledger/besu/pull/8671)
- EIP-7883 - MODEXP gas cost increase [#8707](https://github.com/hyperledger/besu/pull/8707)

#### Dependencies
- Update discovery library to 25.4.0 [#8635](https://github.com/hyperledger/besu/pull/8635)
- Upgrade Gradle to 8.14 and related plugins [#8638](https://github.com/hyperledger/besu/pull/8638)
- Make gas estimation strict by default [#8629](https://github.com/hyperledger/besu/pull/8629)

### Bug fixes
- Fix `besu -X` unstable options help [#8662](https://github.com/hyperledger/besu/pull/8662)
- Prevent parsing of invalid ENR records from crashing DNSDaemon [#8368](https://github.com/hyperledger/besu/issues/8368)
- ENR records with Base64 padding at the end are not parsed correctly [#8697](https://github.com/hyperledger/besu/issues/8697)

## 25.5.0
### Breaking Changes
- Changes to gas estimation algorithm for `eth_estimateGas` and `eth_createAccessList` [#8478](https://github.com/hyperledger/besu/pull/8478) - if you require the previous behavior, specify `--estimate-gas-tolerance-ratio=0.0`
- Transaction indexing is now disabled by default during the initial sync for snap sync and checkpoint sync. This will break RPCs that use transaction hash for historical queries. [#8611](https://github.com/hyperledger/besu/pull/8611). If you need to enable transaction for the initial sync, use `--snapsync-synchronizer-transaction-indexing-enabled`

### Upcoming Breaking Changes
- `MetricSystem::createLabelledGauge` is deprecated and will be removed in a future release, replace it with `MetricSystem::createLabelledSuppliedGauge`
- `--Xsnapsync-synchronizer-flat-db-healing-enabled` is deprecated, use `--Xbonsai-full-flat-db-enabled` instead.
- `--Xbonsai-limit-trie-logs-enabled` is deprecated, use `--bonsai-limit-trie-logs-enabled` instead.
- `--Xbonsai-trie-log-pruning-enabled` is deprecated, use `--bonsai-limit-trie-logs-enabled` instead.
- `--Xbonsai-trie-logs-pruning-window-size` is deprecated, use `--bonsai-trie-logs-pruning-window-size` instead.
- `--Xsnapsync-bft-enabled` is deprecated and will be removed in a future release. SNAP sync is supported for BFT networks.
- Sunsetting features - for more context on the reasoning behind the deprecation of these features, including alternative options, read [this blog post](https://www.lfdecentralizedtrust.org/blog/sunsetting-tessera-and-simplifying-hyperledger-besu)
    - Tessera privacy
    - Proof of Work consensus
    - Fast Sync
- Transaction indexing will be disabled by default in a future release for snap sync and checkpoint sync modes. This will break RPCs that use transaction hash for historical queries.
- Support for block creation on networks running a pre-Byzantium fork is deprecated for removal in a future release, after that in order to update Besu on nodes that build blocks, your network needs to be upgraded at least to the Byzantium fork. The main reason is to simplify world state management during block creation, since before Byzantium for each selected transaction, the receipt must contain the root hash of the modified world state, and this does not play well with the new plugin features and future work on parallelism.

### Additions and Improvements
- Sepolia checkpoint block has been updated to the merge block [#8584](https://github.com/hyperledger/besu/pull/8584)
- Add experimental `--profile=PERFORMANCE` for high spec nodes: increases rocksdb cache and enables parallel transaction processing [#8560](https://github.com/hyperledger/besu/pull/8560)
- Add `--profile=PERFORMANCE_RPC` for high spec RPC nodes: increases rocksdb cache and caches last 2048 blocks [#8560](https://github.com/hyperledger/besu/pull/8560)
- Refine gas estimation algorithm for `eth_estimateGas` and `eth_createAccessList` [#8478](https://github.com/hyperledger/besu/pull/8478) including a new option to specify `--estimate-gas-tolerance-ratio`
- Increase default target-gas-limit to 60M for Holesky and Sepolia [#8594](https://github.com/hyperledger/besu/pull/8594)
- Add support for [Pyroscope](https://grafana.com/docs/pyroscope/latest/) to Docker image [#8510](https://github.com/hyperledger/besu/pull/8510)

#### Dependencies
- update jc-kzg-4844 dependency from 2.0.0 to 2.1.1

### Bug fixes
- Fix block import tracing, refactor BlockProcessor interface [#8549](https://github.com/hyperledger/besu/pull/8549)
- Shorten and standardize log labels in AbstractEngineNewPayload and AbstractEngineForkchoiceUpdated [#8568](https://github.com/hyperledger/besu/pull/8568)

## 25.4.1

### Breaking Changes
- `--compatibility-eth64-forkid-enabled` has been removed. [#8541](https://github.com/hyperledger/besu/pull/8541)

### Upcoming Breaking Changes
- `MetricSystem::createLabelledGauge` is deprecated and will be removed in a future release, replace it with `MetricSystem::createLabelledSuppliedGauge`
- `--Xsnapsync-synchronizer-flat-db-healing-enabled` is deprecated, use `--Xbonsai-full-flat-db-enabled` instead.
- `--Xbonsai-limit-trie-logs-enabled` is deprecated, use `--bonsai-limit-trie-logs-enabled` instead.
- `--Xbonsai-trie-log-pruning-enabled` is deprecated, use `--bonsai-limit-trie-logs-enabled` instead.
- `--Xbonsai-trie-logs-pruning-window-size` is deprecated, use `--bonsai-trie-logs-pruning-window-size` instead.
- `--Xsnapsync-bft-enabled` is deprecated and will be removed in a future release. SNAP sync is supported for BFT networks.
- `--tx-pool-disable-locals` has been deprecated, use `--tx-pool-no-local-priority`, instead.
- Sunsetting features - for more context on the reasoning behind the deprecation of these features, including alternative options, read [this blog post](https://www.lfdecentralizedtrust.org/blog/sunsetting-tessera-and-simplifying-hyperledger-besu)
    - Tessera privacy
    - Smart-contract-based (onchain) permissioning
    - Proof of Work consensus
    - Fast Sync
- Transaction indexing will be disabled by default in a future release for snap sync and checkpoint sync modes. This will break RPCs that use transaction hash for historical queries.
- Support for block creation on networks running a pre-Byzantium fork is deprecated for removal in a future release, after that in order to update Besu on nodes that build blocks, your network needs to be upgraded at least to the Byzantium fork. The main reason is to simplify world state management during block creation, since before Byzantium for each selected transaction, the receipt must contain the root hash of the modified world state, and this does not play well with the new plugin features and future work on parallelism.

### Additions and Improvements
- Add support for `eth_simulateV1`. [#8406](https://github.com/hyperledger/besu/pull/8406)
- New metric `besu_peers_peer_count_by_client` to report the count of peers by client name [#8515](https://github.com/hyperledger/besu/pull/8515)- Add Prague fork time for mainnet. [#8521](https://github.com/hyperledger/besu/pull/8521)
- Add Prague fork time for mainnet. [#8521](https://github.com/hyperledger/besu/pull/8521)
- Default ExtraData to "besu+version" rather than empty. [#8536](https://github.com/hyperledger/besu/pull/8536)
- Add block import tracer plugin provider, used during block import [#8524](https://github.com/hyperledger/besu/pull/8534)
- Tune and make configurable the PeerTransactionTracker [#8537](https://github.com/hyperledger/besu/pull/8537)

### Bug fixes
- Fix for storage proof key - if the key is zero use `0x0` not `0x` [#8499](https://github.com/hyperledger/besu/pull/8499)
- Fix ephemery genesis since genesisHash changed [#8539](https://github.com/hyperledger/besu/pull/8539)

## 25.4.0

### Upcoming Breaking Changes
- `MetricSystem::createLabelledGauge` is deprecated and will be removed in a future release, replace it with `MetricSystem::createLabelledSuppliedGauge`
- `--Xsnapsync-synchronizer-flat-db-healing-enabled` is deprecated, use `--Xbonsai-full-flat-db-enabled` instead.
- `--Xbonsai-limit-trie-logs-enabled` is deprecated, use `--bonsai-limit-trie-logs-enabled` instead.
- `--Xbonsai-trie-log-pruning-enabled` is deprecated, use `--bonsai-limit-trie-logs-enabled` instead.
- `--Xbonsai-trie-logs-pruning-window-size` is deprecated, use `--bonsai-trie-logs-pruning-window-size` instead.
- `--Xsnapsync-bft-enabled` is deprecated and will be removed in a future release. SNAP sync is supported for BFT networks.
- `--tx-pool-disable-locals` has been deprecated, use `--tx-pool-no-local-priority`, instead.
- Sunsetting features - for more context on the reasoning behind the deprecation of these features, including alternative options, read [this blog post](https://www.lfdecentralizedtrust.org/blog/sunsetting-tessera-and-simplifying-hyperledger-besu)
    - Tessera privacy
    - Smart-contract-based (onchain) permissioning
    - Proof of Work consensus
    - Fast Sync
- Transaction indexing will be disabled by default in a future release for snap sync and checkpoint sync modes. This will break RPCs that use transaction hash for historical queries.
- Support for block creation on networks running a pre-Byzantium fork is deprecated for removal in a future release, after that in order to update Besu on nodes that build blocks, your network needs to be upgraded at least to the Byzantium fork. The main reason is to simplify world state management during block creation, since before Byzantium for each selected transaction, the receipt must contain the root hash of the modified world state, and this does not play well with the new plugin features and future work on parallelism.
- `--compatibility-eth64-forkid-enabled` has been deprecated and will be removed in the next release. [#8492](https://github.com/hyperledger/besu/pull/8492)

### Additions and Improvements
- Add Hoodi discovery DNS [#8446](https://github.com/hyperledger/besu/pull/8446)
- Decode deposit log data without Web3j [#8394](https://github.com/hyperledger/besu/issues/8394)
- Tune layered txpool default configuration for upcoming gas limit and blob count increases [#8487](https://github.com/hyperledger/besu/pull/8487)
- Removed support for Ethereum protocol versions `eth/62`, `eth/63`, `eth/64`, and `eth/65`. [#8492](https://github.com/hyperledger/besu/pull/8492)

#### Dependencies 
- Replace tuweni libs with https://github.com/Consensys/tuweni [#8330](https://github.com/hyperledger/besu/pull/8330), [#8461](https://github.com/hyperledger/besu/pull/8461) 
- Performance: Consensys/tuweni 2.7.0 reduces boxing/unboxing overhead on some EVM opcodes, like PushX and Caller [#8330](https://github.com/hyperledger/besu/pull/8330), [#8461](https://github.com/hyperledger/besu/pull/8461)

### Bug fixes
- Fix QBFT and IBFT transitions that change the mining beneficiary [#8387](https://github.com/hyperledger/besu/issues/8387)
- `eth_getLogs` - empty topic is a wildcard match [#8420](https://github.com/hyperledger/besu/pull/8420)
- Upgrade spring-security-crypto to address CVE-2025-22228 [#8448](https://github.com/hyperledger/besu/pull/8448)
- Fix restoring txpool from disk when blob transactions are present [#8481](https://github.com/hyperledger/besu/pull/8481)
- Fix for bonsai db inconsistency on abnormal shutdown [#8500](https://github.com/hyperledger/besu/pull/8500)
- Fix to add stateroot mismatches to bad block manager [#8207](https://github.com/hyperledger/besu/pull/8207)

## 25.3.0 

### Breaking Changes
NOTE: This release breaks native Windows compatibility for mainnet ethereum configurations.  As the prague(pectra) hardfork require 
BLS12-381 precompiles and besu does not currently have a pure java implementation of bls12-381, only platforms which
have support in besu-native can run mainnet ethereum configurations.  Windows support via WSL should still continue to work.

- k8s (KUBERNETES) Nat method is removed. Use docker or none instead. [#8289](https://github.com/hyperledger/besu/pull/8289)
- Change `Invalid block, unable to parse RLP` RPC error message to `Invalid block param (block not found)` [#8328](https://github.com/hyperledger/besu/pull/8328)
- Mainnet ethereum now REQUIRES native crypto libraries, so only linux and macos(darwin) are supported mainnet configurations [#8418](https://github.com/hyperledger/besu/pull/8418)

### Upcoming Breaking Changes
- `MetricSystem::createLabelledGauge` is deprecated and will be removed in a future release, replace it with `MetricSystem::createLabelledSuppliedGauge`
- `--Xsnapsync-synchronizer-flat-db-healing-enabled` is deprecated, use `--Xbonsai-full-flat-db-enabled` instead.
- `--Xbonsai-limit-trie-logs-enabled` is deprecated, use `--bonsai-limit-trie-logs-enabled` instead.
- `--Xbonsai-trie-log-pruning-enabled` is deprecated, use `--bonsai-limit-trie-logs-enabled` instead.
- `--Xbonsai-trie-logs-pruning-window-size` is deprecated, use `--bonsai-trie-logs-pruning-window-size` instead.
- `--Xsnapsync-bft-enabled` is deprecated and will be removed in a future release. SNAP sync is supported for BFT networks.
- `--tx-pool-disable-locals` has been deprecated, use `--tx-pool-no-local-priority`, instead.
- Sunsetting features - for more context on the reasoning behind the deprecation of these features, including alternative options, read [this blog post](https://www.lfdecentralizedtrust.org/blog/sunsetting-tessera-and-simplifying-hyperledger-besu)
    - Tessera privacy
    - Smart-contract-based (onchain) permissioning
    - Proof of Work consensus
    - Fast Sync
- Transaction indexing will be disabled by default in a future release for snap sync and checkpoint sync modes. This will break RPCs that use transaction hash for historical queries.
- Support for block creation on networks running a pre-Byzantium fork is deprecated for removal in a future release, after that in order to update Besu on nodes that build blocks, your network needs to be upgraded at least to the Byzantium fork. The main reason is to simplify world state management during block creation, since before Byzantium for each selected transaction, the receipt must contain the root hash of the modified world state, and this does not play well with the new plugin features and future work on parallelism.

### Additions and Improvements
#### Prague
- Increase mainnet and Sepolia gas limit to 36M [#8249](https://github.com/hyperledger/besu/pull/8249)
- Update Holesky and Sepolia deposit contract addresses [#8346](https://github.com/hyperledger/besu/pull/8346)
#### Plugins
- Allow plugins to propose transactions during block creation [#8268](https://github.com/hyperledger/besu/pull/8268)
- Add support for transaction permissioning rules in Plugin API [#8365](https://github.com/hyperledger/besu/pull/8365)
#### Parallelization
- Improve conflict detection by considering slots to reduce false positives [#7923](https://github.com/hyperledger/besu/pull/7923)
#### Dependencies 
- Upgrade Netty to version 4.1.118 to fix CVE-2025-24970 [#8275](https://github.com/hyperledger/besu/pull/8275)
- Update the jc-kzg-4844 dependency from 1.0.0 to 2.0.0, which is now available on Maven Central [#7849](https://github.com/hyperledger/besu/pull/7849)
- Other dependency updates [#8293](https://github.com/hyperledger/besu/pull/8293) [#8315](https://github.com/hyperledger/besu/pull/8315) [#8350](https://github.com/hyperledger/besu/pull/8350)
- Update to gradle 8.11 [#8294](https://github.com/hyperledger/besu/pull/8294) and update usage of some deprecated features [#8295](https://github.com/hyperledger/besu/pull/8295) [#8340](https://github.com/hyperledger/besu/pull/8340)
- Update gradle plugins [#8296](https://github.com/hyperledger/besu/pull/8296) [#8333](https://github.com/hyperledger/besu/pull/8333) [#8334](https://github.com/hyperledger/besu/pull/8334)
#### Other improvements
- Add TLS/mTLS options and configure the GraphQL HTTP service[#7910](https://github.com/hyperledger/besu/pull/7910)
- Update `eth_getLogs` to return a `Block not found` error when the requested block is not found. [#8290](https://github.com/hyperledger/besu/pull/8290)
- Change `Invalid block, unable to parse RLP` RPC error message to `Invalid block param (block not found)` [#8328](https://github.com/hyperledger/besu/pull/8328)
- Add IBFT1 to QBFT migration capability [#8262](https://github.com/hyperledger/besu/pull/8262)
- Support pending transaction score when saving and restoring txpool [#8363](https://github.com/hyperledger/besu/pull/8363)
- Upgrade to execution-spec-tests v4.1.0 including better EIP-2537 coverage for BLS [#8402](https://github.com/hyperledger/besu/pull/8402)
- Add era1 format to blocks import subcommand [#7935](https://github.com/hyperledger/besu/issues/7935)
- Add Hoodi as new named testnet [#8428](https://github.com/hyperledger/besu/issues/8428)

### Bug fixes
- Add missing RPC method `debug_accountRange` to `RpcMethod.java` so this method can be used with `--rpc-http-api-method-no-auth` [#8153](https://github.com/hyperledger/besu/issues/8153)
- Add a fallback pivot strategy when the safe block does not change for a long time, to make possible to complete the initial sync in case the chain is not finalizing [#8395](https://github.com/hyperledger/besu/pull/8395)
- Fix issue with new QBFT/IBFT blocks being produced under certain circumstances. [#8308](https://github.com/hyperledger/besu/issues/8308)
- Bonsai - check if storage is present before saving world state [#8434](https://github.com/hyperledger/besu/pull/8434)

## 25.2.2 hotfix
- Pectra - Sepolia: Fix for deposit contract log decoding [#8383](https://github.com/hyperledger/besu/pull/8383)

## 25.2.1 hotfix
- Pectra - update Holesky and Sepolia deposit contract addresses [#8346](https://github.com/hyperledger/besu/pull/8346)

## 25.2.0

### Breaking Changes
- `rpc-gas-cap` default value has changed from 0 (unlimited) to 50M. If you require `rpc-gas-cap` greater than 50M, you'll need to set that explicitly. [#8251](https://github.com/hyperledger/besu/issues/8251)

### Upcoming Breaking Changes
- `MetricSystem::createLabelledGauge` is deprecated and will be removed in a future release, replace it with `MetricSystem::createLabelledSuppliedGauge`
- k8s (KUBERNETES) Nat method is now deprecated and will be removed in a future release. Use docker or none instead.
- `--Xsnapsync-synchronizer-flat-db-healing-enabled` is deprecated, use `--Xbonsai-full-flat-db-enabled` instead.
- `--Xbonsai-limit-trie-logs-enabled` is deprecated, use `--bonsai-limit-trie-logs-enabled` instead.
- `--Xbonsai-trie-log-pruning-enabled` is deprecated, use `--bonsai-limit-trie-logs-enabled` instead.
- `--Xbonsai-trie-logs-pruning-window-size` is deprecated, use `--bonsai-trie-logs-pruning-window-size` instead.
- Sunsetting features - for more context on the reasoning behind the deprecation of these features, including alternative options, read [this blog post](https://www.lfdecentralizedtrust.org/blog/sunsetting-tessera-and-simplifying-hyperledger-besu)
    - Tessera privacy
    - Smart-contract-based (onchain) permissioning
    - Proof of Work consensus
    - Fast Sync
- Support for block creation on networks running a pre-Byzantium fork is deprecated for removal in a future release, after that in order to update Besu on nodes that build blocks, your network needs to be upgraded at least to the Byzantium fork. The main reason is to simplify world state management during block creation, since before Byzantium for each selected transaction, the receipt must contain the root hash of the modified world state, and this does not play well with the new plugin features and future work on parallelism. 
### Additions and Improvements
- Add a tx selector to skip txs from the same sender after the first not selected [#8216](https://github.com/hyperledger/besu/pull/8216)
- `rpc-gas-cap` default value has changed from 0 (unlimited) to 50M [#8251](https://github.com/hyperledger/besu/issues/8251)


#### Prague
- Add timestamps to enable Prague hardfork on Sepolia and Holesky test networks [#8163](https://github.com/hyperledger/besu/pull/8163)
- Update system call addresses to match [devnet-6](https://github.com/ethereum/execution-spec-tests/releases/) values [#8209](https://github.com/hyperledger/besu/issues/8209) 

#### Plugins
- Extend simulate transaction on pending block plugin API [#8174](https://github.com/hyperledger/besu/pull/8174)

### Bug fixes
- Fix the simulation of txs with a future nonce [#8215](https://github.com/hyperledger/besu/pull/8215)
- Bump to besu-native 1.1.2 for ubuntu 20.04 native support[#8264](https://github.com/hyperledger/besu/pull/8264)

## 25.1.0

### Breaking Changes
- `--host-whitelist` has been deprecated since 2020 and this option is removed. Use the equivalent `--host-allowlist` instead. 
- Change tracer API to include the mining beneficiary in BlockAwareOperationTracer::traceStartBlock [#8096](https://github.com/hyperledger/besu/pull/8096)
- Change the input defaults on debug_trace* calls to not trace memory by default ("disableMemory": true, "disableStack": false,  "disableStorage": false)
- Change the output format of debug_trace* and trace_* calls to match Geth behaviour

### Upcoming Breaking Changes
- `MetricSystem::createLabelledGauge` is deprecated and will be removed in a future release, replace it with `MetricSystem::createLabelledSuppliedGauge`
- k8s (KUBERNETES) Nat method is now deprecated and will be removed in a future release. Use docker or none instead.
- `--Xsnapsync-synchronizer-flat-db-healing-enabled` is deprecated, use `--Xbonsai-full-flat-db-enabled` instead.
- `--Xbonsai-limit-trie-logs-enabled` is deprecated, use `--bonsai-limit-trie-logs-enabled` instead.
- `--Xbonsai-trie-log-pruning-enabled` is deprecated, use `--bonsai-limit-trie-logs-enabled` instead.
- `--Xbonsai-trie-logs-pruning-window-size` is deprecated, use `--bonsai-trie-logs-pruning-window-size` instead.
- Sunsetting features - for more context on the reasoning behind the deprecation of these features, including alternative options, read [this blog post](https://www.lfdecentralizedtrust.org/blog/sunsetting-tessera-and-simplifying-hyperledger-besu)
  - Tessera privacy
  - Smart-contract-based (onchain) permissioning
  - Proof of Work consensus
  - Fast Sync
- Plugins 
  - `BesuConfiguration` methods `getRpcHttpHost` and `getRpcHttpPort` (which return Optionals) have been deprecated in favour of `getConfiguredRpcHttpHost` and `getConfiguredRpcHttpPort` which return the actual values, which will always be populated since these options have defaults. [#8127](https://github.com/hyperledger/besu/pull/8127) 

### Additions and Improvements
- Add RPC HTTP options to specify custom truststore and its password [#7978](https://github.com/hyperledger/besu/pull/7978)
- Retrieve all transaction receipts for a block in one request [#6646](https://github.com/hyperledger/besu/pull/6646)
- Implement EIP-7840: Add blob schedule to config files [#8042](https://github.com/hyperledger/besu/pull/8042)
- Allow gasPrice (legacy) and 1559 gasPrice params to be specified simultaneously for `eth_call`, `eth_createAccessList`, and `eth_estimateGas` [#8059](https://github.com/hyperledger/besu/pull/8059)
- Improve debug_traceBlock calls performance and reduce output size [#8103](https://github.com/hyperledger/besu/pull/8103)
- Add support for EIP-7702 transaction in the txpool [#8018](https://github.com/hyperledger/besu/pull/8018) [#7984](https://github.com/hyperledger/besu/pull/7984)
- Add support for `movePrecompileToAddress` in `StateOverrides` (`eth_call`)[8115](https://github.com/hyperledger/besu/pull/8115)
- Default target-gas-limit to 36M for holesky [#8125](https://github.com/hyperledger/besu/pull/8125)
- Add EIP-7623 - Increase calldata cost [#8093](https://github.com/hyperledger/besu/pull/8093)
- Add nonce to transaction call object [#8139](https://github.com/hyperledger/besu/pull/8139)

### Bug fixes
- Fix serialization of state overrides when `movePrecompileToAddress` is present [#8024](https://github.com/hyperledger/besu/pull/8024)
- Revise the approach for setting level_compaction_dynamic_level_bytes RocksDB configuration option [#8037](https://github.com/hyperledger/besu/pull/8037)
- Fix possible incomplete txpool restore from dump file [#7991](https://github.com/hyperledger/besu/pull/7991)

## 24.12.2 Hotfix

This is an optional hotfix to address serialization of state overrides parameter when `movePrecompileToAddress` is present. 

There is no need to upgrade from 24.12.0 (or 24.12.1) to this release if you are not yet using this functionality.

### Bug fixes
- Fix serialization of state overrides when `movePrecompileToAddress` is present [#8024](https://github.com/hyperledger/besu/pull/8024)

## 24.12.1 Hotfix

This is a hotfix to address publishing besu maven artifacts.  There are no issues with 24.12.0 other than incomplete artifact publishing, and there is no functional difference between 24.12.0 and 24.12.1 release binaries.

### Bug fixes
- Fix BOM pom publication to Artifactory [#8021](https://github.com/hyperledger/besu/pull/8021)

## 24.12.0

### Breaking Changes
- Removed Retesteth rpc service and commands [#7833](https://github.com/hyperledger/besu/pull/7783)
- TLS for P2P (early access feature) has been removed [#7942](https://github.com/hyperledger/besu/pull/7942)
- In the plugin API, `BesuContext` has been renamed to `ServiceManager` to better reflect its function, plugins must be updated to work with this version
- With the upgrade of the Prometheus Java Metrics library, there are the following changes:
  - Gauge names are not allowed to end with `total`, therefore the metric `besu_blockchain_difficulty_total` is losing the `_total` suffix
  - The `_created` timestamps are not returned by default, you can set the env var `BESU_OPTS="-Dio.prometheus.exporter.includeCreatedTimestamps=true"` to enable them
  - Some JVM metrics have changed name to adhere to the OTEL standard (see the table below), [Besu Full Grafana dashboard](https://grafana.com/grafana/dashboards/16455-besu-full/) is updated to support both names

    | Old Name                        | New Name                        |
    |---------------------------------|---------------------------------|
    | jvm_memory_bytes_committed      | jvm_memory_committed_bytes      |
    | jvm_memory_bytes_init           | jvm_memory_init_bytes           |
    | jvm_memory_bytes_max            | jvm_memory_max_bytes            |
    | jvm_memory_bytes_used           | jvm_memory_used_bytes           |
    | jvm_memory_pool_bytes_committed | jvm_memory_pool_committed_bytes |
    | jvm_memory_pool_bytes_init      | jvm_memory_pool_init_bytes      |
    | jvm_memory_pool_bytes_max       | jvm_memory_pool_max_bytes       |
    | jvm_memory_pool_bytes_used      | jvm_memory_pool_used_bytes      |

### Upcoming Breaking Changes
- Plugin API will be deprecating the BesuContext interface to be replaced with the ServiceManager interface.
- `MetricSystem::createLabelledGauge` is deprecated and will be removed in a future release, replace it with `MetricSystem::createLabelledSuppliedGauge`
- k8s (KUBERNETES) Nat method is now deprecated and will be removed in a future release
- `--host-whitelist` has been deprecated in favor of `--host-allowlist` since 2020 and will be removed in a future release
- Sunsetting features - for more context on the reasoning behind the deprecation of these features, including alternative options, read [this blog post](https://www.lfdecentralizedtrust.org/blog/sunsetting-tessera-and-simplifying-hyperledger-besu)
  - Tessera privacy
  - Smart-contract-based (onchain) permissioning
  - Proof of Work consensus
  - Fast Sync
### Additions and Improvements
- Fine tune already seen txs tracker when a tx is removed from the pool [#7755](https://github.com/hyperledger/besu/pull/7755)
- Support for enabling and configuring TLS/mTLS in WebSocket service. [#7854](https://github.com/hyperledger/besu/pull/7854)
- Create and publish Besu BOM (Bill of Materials) [#7615](https://github.com/hyperledger/besu/pull/7615) 
- Update Java dependencies [#7786](https://github.com/hyperledger/besu/pull/7786)
- Add a method to get all the transaction in the pool, to the `TransactionPoolService`, to easily access the transaction pool content from plugins [#7813](https://github.com/hyperledger/besu/pull/7813)
- Upgrade RocksDB JNI library from version 8.3.2 to 9.7.3 [#7817](https://github.com/hyperledger/besu/pull/7817)
- Add a method to check if a metric category is enabled to the plugin API [#7832](https://github.com/hyperledger/besu/pull/7832)
- Add a new metric collector for counters which get their value from suppliers [#7894](https://github.com/hyperledger/besu/pull/7894)
- Add account and state overrides to `eth_call` [#7801](https://github.com/hyperledger/besu/pull/7801) and `eth_estimateGas` [#7890](https://github.com/hyperledger/besu/pull/7890)
- Add RPC WS options to specify password file for keystore and truststore [#7970](https://github.com/hyperledger/besu/pull/7970)
- Prometheus Java Metrics library upgraded to version 1.3.3 [#7880](https://github.com/hyperledger/besu/pull/7880)
- Add histogram to Prometheus metrics system [#7944](https://github.com/hyperledger/besu/pull/7944)
- Improve newPayload and FCU logs [#7961](https://github.com/hyperledger/besu/pull/7961)
- Proper support for `pending` block tag when calling `eth_estimateGas` and `eth_createAccessList` [#7951](https://github.com/hyperledger/besu/pull/7951)

### Bug fixes
- Fix registering new metric categories from plugins [#7825](https://github.com/hyperledger/besu/pull/7825)
- Fix CVE-2024-47535 [7878](https://github.com/hyperledger/besu/pull/7878)
- Fix QBFT prepared block based proposal validation [#7875](https://github.com/hyperledger/besu/pull/7875)
- Correct default parameters for frontier transactions in `eth_call` and `eth_estimateGas` [#7965](https://github.com/hyperledger/besu/pull/7965)
- Correctly parse nonce as hex in `eth_call` account overrides [#7999](https://github.com/hyperledger/besu/pull/7999)

## 24.10.0

### Breaking Changes
- Besu will now fail to start if any plugins encounter errors during initialization. To allow Besu to continue running despite plugin errors, use the `--plugin-continue-on-error` option. [#7662](https://github.com/hyperledger/besu/pull/7662)

### Upcoming Breaking Changes
- k8s (KUBERNETES) Nat method is now deprecated and will be removed in a future release
- `--host-whitelist` has been deprecated in favor of `--host-allowlist` since 2020 and will be removed in a future release

### Additions and Improvements
- Remove privacy test classes support [#7569](https://github.com/hyperledger/besu/pull/7569)
- Add Blob Transaction Metrics [#7622](https://github.com/hyperledger/besu/pull/7622)
- Implemented support for emptyBlockPeriodSeconds in QBFT [#6965](https://github.com/hyperledger/besu/pull/6965)
- LUKSO Cancun Hardfork [#7686](https://github.com/hyperledger/besu/pull/7686)
- Add configuration of Consolidation Request Contract Address via genesis configuration [#7647](https://github.com/hyperledger/besu/pull/7647)
- Interrupt pending transaction processing on block creation timeout [#7673](https://github.com/hyperledger/besu/pull/7673)
- Align gas cap calculation for transaction simulation to Geth approach [#7703](https://github.com/hyperledger/besu/pull/7703)
- Expose chainId in the `BlockchainService` [7702](https://github.com/hyperledger/besu/pull/7702)
- Add support for `chainId` in `CallParameters` [#7720](https://github.com/hyperledger/besu/pull/7720)
- Add `--ephemery` network support for Ephemery Testnet [#7563](https://github.com/hyperledger/besu/pull/7563) thanks to [@gconnect](https://github.com/gconnect)
- Add configuration of Consolidation Request Contract Address via genesis configuration [#7647](https://github.com/hyperledger/besu/pull/7647)

### Bug fixes
- Fix mounted data path directory permissions for besu user [#7575](https://github.com/hyperledger/besu/pull/7575)
- Fix for `debug_traceCall` to handle transactions without specified gas price. [#7510](https://github.com/hyperledger/besu/pull/7510)
- Corrects a regression where custom plugin services are not initialized correctly. [#7625](https://github.com/hyperledger/besu/pull/7625)
- Fix for IBFT2 chains using the BONSAI DB format [#7631](https://github.com/hyperledger/besu/pull/7631)
- Fix reading `tx-pool-min-score` option from configuration file [#7623](https://github.com/hyperledger/besu/pull/7623)
- Fix an unhandled PeerTable exception [#7733](https://github.com/hyperledger/besu/issues/7733)
- Fix RocksDBException: Busy leading to MerkleTrieException: Unable to load trie node value [#7745](https://github.com/hyperledger/besu/pull/7745)
- If a BFT validator node is syncing, pause block production until sync has completed [#7657](https://github.com/hyperledger/besu/pull/7657)
- Fix eth_feeHistory rewards when bounded by configuration [#7750](https://github.com/hyperledger/besu/pull/7750)

## 24.9.1

### Upcoming Breaking Changes

### Breaking Changes
- Receipt compaction is enabled by default. It will no longer be possible to downgrade Besu to versions prior to 24.5.1.

### Additions and Improvements
- Add 'inbound' field to admin_peers JSON-RPC Call [#7461](https://github.com/hyperledger/besu/pull/7461)
- Add pending block header to `TransactionEvaluationContext` plugin API [#7483](https://github.com/hyperledger/besu/pull/7483)
- Add bootnode to holesky config [#7500](https://github.com/hyperledger/besu/pull/7500)
- Implement engine_getClientVersionV1 [#7512](https://github.com/hyperledger/besu/pull/7512)
- Performance optimzation for ECMUL (1 of 2) [#7509](https://github.com/hyperledger/besu/pull/7509)
- Performance optimzation for ECMUL (2 of 2) [#7543](https://github.com/hyperledger/besu/pull/7543)
- Include current chain head block when computing `eth_maxPriorityFeePerGas` [#7485](https://github.com/hyperledger/besu/pull/7485)
- Remove (old) documentation updates from the changelog [#7562](https://github.com/hyperledger/besu/pull/7562)
- Update Java and Gradle dependencies [#7571](https://github.com/hyperledger/besu/pull/7571)
- Layered txpool: new options `--tx-pool-min-score` to remove a tx from pool when its score is lower than the specified value [#7576](https://github.com/hyperledger/besu/pull/7576)
- Add `engine_getBlobsV1` method to the Engine API [#7553](https://github.com/hyperledger/besu/pull/7553)

### Bug fixes
- Fix tracing in precompiled contracts when halting for out of gas [#7318](https://github.com/hyperledger/besu/issues/7318)
- Correctly release txpool save and restore lock in case of exceptions [#7473](https://github.com/hyperledger/besu/pull/7473)
- Fix for `eth_gasPrice` could not retrieve block error [#7482](https://github.com/hyperledger/besu/pull/7482)
- Correctly drops messages that exceeds local message size limit [#5455](https://github.com/hyperledger/besu/pull/7507)
- **DebugMetrics**: Fixed a `ClassCastException` occurring in `DebugMetrics` when handling nested metric structures. Previously, `Double` values within these structures were incorrectly cast to `Map` objects, leading to errors. This update allows for proper handling of both direct values and nested structures at the same level. Issue# [#7383](https://github.com/hyperledger/besu/pull/7383)
- `evmtool` was not respecting the `--genesis` setting, resulting in unexpected trace results. [#7433](https://github.com/hyperledger/besu/pull/7433)
- The genesis config override `contractSizeLimit` was not wired into code size limits [#7557](https://github.com/hyperledger/besu/pull/7557)
- Fix incorrect key filtering in LayeredKeyValueStorage stream [#7535](https://github.com/hyperledger/besu/pull/7557)
- Layered txpool: do not send notifications when moving tx between layers [#7539](https://github.com/hyperledger/besu/pull/7539)
- Layered txpool: fix for unsent drop notifications on remove [#7538](https://github.com/hyperledger/besu/pull/7538)
- Honor block number or tag parameter in eth_estimateGas and eth_createAccessList [#7502](https://github.com/hyperledger/besu/pull/7502)
- Fixed NPE during DefaultBlockchain object initialization [#7601](https://github.com/hyperledger/besu/pull/7601)

## 24.9.0

This release version has been deprecated release due to CI bug

## 24.8.0

### Upcoming Breaking Changes
- Receipt compaction will be enabled by default in a future version of Besu. After this change it will not be possible to downgrade to the previous Besu version.
- --Xbonsai-limit-trie-logs-enabled is deprecated, use --bonsai-limit-trie-logs-enabled instead
- --Xbonsai-trie-logs-pruning-window-size is deprecated, use --bonsai-trie-logs-pruning-window-size instead
- `besu storage x-trie-log` subcommand is deprecated, use `besu storage trie-log` instead
- Allow configuration of Withdrawal Request Contract Address via genesis configuration [#7356](https://github.com/hyperledger/besu/pull/7356)

### Breaking Changes
- Remove long-deprecated `perm*whitelist*` methods [#7401](https://github.com/hyperledger/besu/pull/7401)

### Additions and Improvements
- Allow optional loading of `jemalloc` (if installed) by setting the environment variable `BESU_USING_JEMALLOC` to true/false. It that env is not set at all it will behave as if it is set to `true`
- Expose set finalized/safe block in plugin api BlockchainService. These method can be used by plugins to set finalized/safe block for a PoA network (such as QBFT, IBFT and Clique).[#7382](https://github.com/hyperledger/besu/pull/7382)
- In process RPC service [#7395](https://github.com/hyperledger/besu/pull/7395)
- Added support for tracing private transactions using `priv_traceTransaction` API. [#6161](https://github.com/hyperledger/besu/pull/6161)
- Wrap WorldUpdater into EVMWorldupdater [#7434](https://github.com/hyperledger/besu/pull/7434)
- Bump besu-native to 0.9.4 [#7456](https://github.com/hyperledger/besu/pull/7456)=

### Bug fixes
- Correct entrypoint in Docker evmtool [#7430](https://github.com/hyperledger/besu/pull/7430)
- Fix protocol schedule check for devnets [#7429](https://github.com/hyperledger/besu/pull/7429)
- Fix behaviour when starting in a pre-merge network [#7431](https://github.com/hyperledger/besu/pull/7431)
- Fix Null pointer from DNS daemon [#7505](https://github.com/hyperledger/besu/issues/7505)

### Download Links
https://github.com/hyperledger/besu/releases/tag/24.8.0
https://github.com/hyperledger/besu/releases/download/24.8.0/besu-24.8.0.tar.gz / sha256 9671157a623fb94005357bc409d1697a0d62bb6fd434b1733441bb301a9534a4
https://github.com/hyperledger/besu/releases/download/24.8.0/besu-24.8.0.zip / sha256 9ee217d2188e8da89002c3f42e4f85f89aab782e9512bd03520296f0a4dcdd90

## 24.7.1

### Breaking Changes
- Remove deprecated sync modes (X_SNAP and X_CHECKPOINT). Use SNAP and CHECKPOINT instead [#7309](https://github.com/hyperledger/besu/pull/7309)
- Remove PKI-backed QBFT (deprecated in 24.5.1) Other forms of QBFT remain unchanged. [#7293](https://github.com/hyperledger/besu/pull/7293)
- Do not maintain connections to PoA bootnodes [#7358](https://github.com/hyperledger/besu/pull/7358). See [#7314](https://github.com/hyperledger/besu/pull/7314) for recommended alternative behaviour.

### Upcoming Breaking Changes
- Receipt compaction will be enabled by default in a future version of Besu. After this change it will not be possible to downgrade to the previous Besu version.
- --Xbonsai-limit-trie-logs-enabled is deprecated, use --bonsai-limit-trie-logs-enabled instead
- --Xbonsai-trie-logs-pruning-window-size is deprecated, use --bonsai-trie-logs-pruning-window-size instead
- `besu storage x-trie-log` subcommand is deprecated, use `besu storage trie-log` instead

### Additions and Improvements
- `--Xsnapsync-bft-enabled` option enables experimental support for snap sync with IBFT/QBFT permissioned Bonsai-DB chains [#7140](https://github.com/hyperledger/besu/pull/7140)
- Add support to load external profiles using `--profile` [#7265](https://github.com/hyperledger/besu/issues/7265)
- `privacy-nonce-always-increments` option enables private transactions to always increment the nonce, even if the transaction is invalid [#6593](https://github.com/hyperledger/besu/pull/6593)
- Added `block-test` subcommand to the evmtool which runs blockchain reference tests [#7293](https://github.com/hyperledger/besu/pull/7293)
- removed PKI backed QBFT [#7310](https://github.com/hyperledger/besu/pull/7310)
- Implement gnark-crypto for eip-2537 [#7316](https://github.com/hyperledger/besu/pull/7316)
- Improve blob size transaction selector [#7312](https://github.com/hyperledger/besu/pull/7312)
- Added EIP-7702 [#7237](https://github.com/hyperledger/besu/pull/7237)
- Implement gnark-crypto for eip-196 [#7262](https://github.com/hyperledger/besu/pull/7262)
- Add trie log pruner metrics [#7352](https://github.com/hyperledger/besu/pull/7352)
- Force bonsai-limit-trie-logs-enabled=false when sync-mode=FULL instead of startup error [#7357](https://github.com/hyperledger/besu/pull/7357)
- `--Xbonsai-parallel-tx-processing-enabled` option enables executing transactions in parallel during block processing for Bonsai nodes
- Reduce default trie log pruning window size from 30,000 to 5,000 [#7365](https://github.com/hyperledger/besu/pull/7365)
- Add option `--poa-discovery-retry-bootnodes` for PoA networks to always use bootnodes during peer refresh, not just on first start [#7314](https://github.com/hyperledger/besu/pull/7314)

### Bug fixes
- Fix `eth_call` deserialization to correctly ignore unknown fields in the transaction object. [#7323](https://github.com/hyperledger/besu/pull/7323)
- Prevent Besu from starting up with sync-mode=FULL and bonsai-limit-trie-logs-enabled=true for private networks [#7357](https://github.com/hyperledger/besu/pull/7357)
- Add 30 second timeout to trie log pruner preload [#7365](https://github.com/hyperledger/besu/pull/7365)
- Avoid executing pruner preload during trie log subcommands [#7366](https://github.com/hyperledger/besu/pull/7366)

### Download Links
https://github.com/hyperledger/besu/releases/tag/24.7.1
https://github.com/hyperledger/besu/releases/download/24.7.1/besu-24.7.1.tar.gz / sha256 59ac352a86fd887225737a5fe4dad1742347edd3c3fbed98b079177e4ea8d544
https://github.com/hyperledger/besu/releases/download/24.7.1/besu-24.7.1.zip / sha256 e616f8100f026a71a146a33847b40257c279b38085b17bb991df045cccb6f832

## 24.7.0

### Upcoming Breaking Changes
- Receipt compaction will be enabled by default in a future version of Besu. After this change it will not be possible to downgrade to the previous Besu version.
- PKI-backed QBFT will be removed in a future version of Besu. Other forms of QBFT will remain unchanged.
- --Xbonsai-limit-trie-logs-enabled is deprecated, use --bonsai-limit-trie-logs-enabled instead
- --Xbonsai-trie-logs-pruning-window-size is deprecated, use --bonsai-trie-logs-pruning-window-size instead
- `besu storage x-trie-log` subcommand is deprecated, use `besu storage trie-log` instead

### Breaking Changes
- `Xp2p-peer-lower-bound` has been removed. [#7247](https://github.com/hyperledger/besu/pull/7247)

### Additions and Improvements
- Support for eth_maxPriorityFeePerGas [#5658](https://github.com/hyperledger/besu/issues/5658)
- Improve genesis state performance at startup [#6977](https://github.com/hyperledger/besu/pull/6977)
- Enable continuous profiling with default setting [#7006](https://github.com/hyperledger/besu/pull/7006)
- A full and up to date implementation of EOF for Prague [#7169](https://github.com/hyperledger/besu/pull/7169)
- Add Subnet-Based Peer Permissions.  [#7168](https://github.com/hyperledger/besu/pull/7168)
- Reduce lock contention on transaction pool when building a block [#7180](https://github.com/hyperledger/besu/pull/7180)
- Update Docker base image to Ubuntu 24.04 [#7251](https://github.com/hyperledger/besu/pull/7251)
- Add LUKSO as predefined network name [#7223](https://github.com/hyperledger/besu/pull/7223)
- Refactored how code, initcode, and max stack size are configured in forks. [#7245](https://github.com/hyperledger/besu/pull/7245)
- Nodes in a permissioned chain maintain (and retry) connections to bootnodes [#7257](https://github.com/hyperledger/besu/pull/7257)
- Promote experimental `besu storage x-trie-log` subcommand to production-ready [#7278](https://github.com/hyperledger/besu/pull/7278)
- Enhanced BFT round-change diagnostics [#7271](https://github.com/hyperledger/besu/pull/7271)

### Bug fixes
- Validation errors ignored in accounts-allowlist and empty list [#7138](https://github.com/hyperledger/besu/issues/7138)
- Fix "Invalid block detected" for BFT chains using Bonsai DB [#7204](https://github.com/hyperledger/besu/pull/7204)
- Fix "Could not confirm best peer had pivot block" [#7109](https://github.com/hyperledger/besu/issues/7109)
- Fix "Chain Download Halt" [#6884](https://github.com/hyperledger/besu/issues/6884)

### Download Links
https://github.com/hyperledger/besu/releases/tag/24.7.0
https://github.com/hyperledger/besu/releases/download/24.7.0/besu-24.7.0.tar.gz / sha256 96cf47defd1d8c10bfc22634e53e3d640eaa81ef58cb0808e5f4265998979530
https://github.com/hyperledger/besu/releases/download/24.7.0/besu-24.7.0.zip / sha256 7e92e2eb469be197af8c8ca7ac494e7a2e7ee91cbdb02d99ff87fb5209e0c2a0



## 24.6.0

### Breaking Changes
- Java 21 has been enforced as minimum version to build and run Besu.
- With --Xbonsai-limit-trie-logs-enabled by default in this release, historic trie log data will be removed from the database unless sync-mode=FULL. It respects the --bonsai-historical-block-limit setting so shouldn't break any RPCs, but may be breaking if you are accessing this data from the database directly. Can be disabled with --bonsai-limit-trie-logs-enabled=false
- In profile=ENTERPRISE, use sync-mode=FULL (instead of FAST) and data-storage-format=FOREST (instead of BONSAI) [#7186](https://github.com/hyperledger/besu/pull/7186)
  - If this breaks your node, you can reset sync-mode=FAST and data-storage-format=BONSAI

### Upcoming Breaking Changes
- Receipt compaction will be enabled by default in a future version of Besu. After this change it will not be possible to downgrade to the previous Besu version.
- PKI-backed QBFT will be removed in a future version of Besu. Other forms of QBFT will remain unchanged.
- --Xbonsai-limit-trie-logs-enabled is deprecated, use --bonsai-limit-trie-logs-enabled instead
- --Xbonsai-trie-logs-pruning-window-size is deprecated, use --bonsai-trie-logs-pruning-window-size instead

### Additions and Improvements
- Add two counters to DefaultBlockchain in order to be able to calculate TPS and Mgas/s [#7105](https://github.com/hyperledger/besu/pull/7105)
- Enable --Xbonsai-limit-trie-logs-enabled by default, unless sync-mode=FULL [#7181](https://github.com/hyperledger/besu/pull/7181)
- Promote experimental --Xbonsai-limit-trie-logs-enabled to production-ready, --bonsai-limit-trie-logs-enabled [#7192](https://github.com/hyperledger/besu/pull/7192)
- Promote experimental --Xbonsai-trie-logs-pruning-window-size to production-ready, --bonsai-trie-logs-pruning-window-size [#7192](https://github.com/hyperledger/besu/pull/7192)
- `admin_nodeInfo` JSON/RPC call returns the currently active EVM version [#7127](https://github.com/hyperledger/besu/pull/7127)
- Improve the selection of the most profitable built block [#7174](https://github.com/hyperledger/besu/pull/7174)

### Bug fixes
- Make `eth_gasPrice` aware of the base fee market [#7102](https://github.com/hyperledger/besu/pull/7102)

### Download Links
https://github.com/hyperledger/besu/releases/tag/24.6.0
https://github.com/hyperledger/besu/releases/download/24.6.0/besu-24.6.0.tar.gz / sha256 fa86e5c6873718cd568e3326151ce06957a5e7546b52df79a831ea9e39b857ab
https://github.com/hyperledger/besu/releases/download/24.6.0/besu-24.6.0.zip / sha256 8b2d3a674cd7ead68b9ca68fea21e46d5ec9b278bbadc73f8c13c6a1e1bc0e4d

## 24.5.2

### Upcoming Breaking Changes
- Version 24.5.x will be the last series to support Java 17. Next release after versions 24.5.x will require Java 21 to build and run.
- Receipt compaction will be enabled by default in a future version of Besu. After this change it will not be possible to downgrade to the previous Besu version.
- PKI-backed QBFT will be removed in a future version of Besu. Other forms of QBFT will remain unchanged.

### Additions and Improvements
- Remove deprecated Goerli testnet [#7049](https://github.com/hyperledger/besu/pull/7049)
- Default bonsai to use full-flat db and code-storage-by-code-hash [#6984](https://github.com/hyperledger/besu/pull/6894)
- New RPC methods miner_setExtraData and miner_getExtraData [#7078](https://github.com/hyperledger/besu/pull/7078)
- Disconnect peers that have multiple discovery ports since they give us bad neighbours [#7089](https://github.com/hyperledger/besu/pull/7089)
- Port Tuweni dns-discovery into Besu. [#7129](https://github.com/hyperledger/besu/pull/7129)

### Known Issues
- [Frequency: occasional < 10%] Chain download halt. Only affects new syncs (new nodes syncing from scratch). Symptom: Block import halts, despite having a full set of peers and world state downloading finishing. Generally restarting besu will resolve the issue. We are tracking this in [#6884](https://github.com/hyperledger/besu/pull/6884)

### Bug fixes
- Fix parsing `gasLimit` parameter when its value is > `Long.MAX_VALUE` [#7116](https://github.com/hyperledger/besu/pull/7116)
- Skip validation of withdrawals when importing BFT blocks since withdrawals don't apply to BFT chains [#7115](https://github.com/hyperledger/besu/pull/7115)
- Make `v` abd `yParity` match in type 1 and 2 transactions in JSON-RPC and GraphQL [#7139](https://github.com/hyperledger/besu/pull/7139)

### Download Links
https://github.com/hyperledger/besu/releases/tag/24.5.2
https://github.com/hyperledger/besu/releases/download/24.5.2/besu-24.5.2.tar.gz / sha256 4049bf48022ae073065b46e27088399dfb22035e9134ed4ac2c86dd8c5b5fbe9
https://github.com/hyperledger/besu/releases/download/24.5.2/besu-24.5.2.zip / sha256 23966b501a69e320e8f8f46a3d103ccca45b53f8fee35a6543bd9a260b5784ee

## 24.5.1

### Breaking Changes
- RocksDB database metadata format has changed to be more expressive, the migration of an existing metadata file to the new format is automatic at startup. Before performing a downgrade to a previous version it is mandatory to revert to the original format using the subcommand `besu --data-path=/path/to/besu/datadir storage revert-metadata v2-to-v1`.
- BFT networks won't start with SNAP or CHECKPOINT sync (previously Besu would start with this config but quietly fail to sync, so it's now more obvious that it won't work) [#6625](https://github.com/hyperledger/besu/pull/6625), [#6667](https://github.com/hyperledger/besu/pull/6667)
- Forest pruning has been removed, it was deprecated since 24.1.0. In case you are still using it you must now remove any of the following options: `pruning-enabled`, `pruning-blocks-retained` and `pruning-block-confirmations`, from your configuration, and you may want to consider switching to Bonsai.
- Deprecated Goerli testnet has been removed.

### Upcoming Breaking Changes
- Version 24.5.x will be the last series to support Java 17. Next release after versions 24.5.x will require Java 21 to build and run.
- Receipt compaction will be enabled by default in a future version of Besu. After this change it will not be possible to downgrade to the previous Besu version.
- PKI-backed QBFT will be removed in a future version of Besu. Other forms of QBFT will remain unchanged. 

### Known Issues
- [Frequency: occasional < 10%] Chain download halt. Only affects new syncs (new nodes syncing from scratch). Symptom: Block import halts, despite having a full set of peers and world state downloading finishing. Generally restarting besu will resolve the issue. We are tracking this in [#6884](https://github.com/hyperledger/besu/pull/6884)
- [Frequency: occasional < 10%] Low peer numbers. More likely to occur on testnets (holesky and sepolia) but also can occur on mainnet. Symptom: peer count stays at 0 for an hour or more. Generally restarting besu will resolve the issue. We are tracking this in [#6805](https://github.com/hyperledger/besu/pull/6805)

### Additions and Improvements
- Update "host allow list" logic to transition from deprecated `host()` method to suggested `authority()` method.[#6878](https://github.com/hyperledger/besu/issues/6878)
- `txpool_besuPendingTransactions`change parameter `numResults` to optional parameter [#6708](https://github.com/hyperledger/besu/pull/6708)
- Extend `Blockchain` service [#6592](https://github.com/hyperledger/besu/pull/6592)
- Add bft-style `blockperiodseconds` transitions to Clique [#6596](https://github.com/hyperledger/besu/pull/6596)
- Add `createemptyblocks` transitions to Clique [#6608](https://github.com/hyperledger/besu/pull/6608)
- RocksDB database metadata refactoring [#6555](https://github.com/hyperledger/besu/pull/6555)
- Make layered txpool aware of `minGasPrice` and `minPriorityFeePerGas` dynamic options [#6611](https://github.com/hyperledger/besu/pull/6611)
- Update commons-compress to 1.26.0 [#6648](https://github.com/hyperledger/besu/pull/6648)
- Update Vert.x to 4.5.4 [#6666](https://github.com/hyperledger/besu/pull/6666)
- Refactor and extend `TransactionPoolValidatorService` [#6636](https://github.com/hyperledger/besu/pull/6636)
- Introduce `TransactionSimulationService` [#6686](https://github.com/hyperledger/besu/pull/6686)
- Transaction call object to accept both `input` and `data` field simultaneously if they are set to equal values [#6702](https://github.com/hyperledger/besu/pull/6702)
- `eth_call` for blob tx allows for empty `maxFeePerBlobGas` [#6731](https://github.com/hyperledger/besu/pull/6731)
- Extend error handling of plugin RPC methods [#6759](https://github.com/hyperledger/besu/pull/6759)
- Added engine_newPayloadV4 and engine_getPayloadV4 methods [#6783](https://github.com/hyperledger/besu/pull/6783)
- Reduce storage size of receipts [#6602](https://github.com/hyperledger/besu/pull/6602)
- Dedicated log marker for invalid txs removed from the txpool [#6826](https://github.com/hyperledger/besu/pull/6826)
- Prevent startup with BONSAI and privacy enabled [#6809](https://github.com/hyperledger/besu/pull/6809)
- Remove deprecated Forest pruning [#6810](https://github.com/hyperledger/besu/pull/6810)
- Experimental Snap Sync Server [#6640](https://github.com/hyperledger/besu/pull/6640)
- Upgrade Reference Tests to 13.2 [#6854](https://github.com/hyperledger/besu/pull/6854)
- Update Web3j dependencies [#6811](https://github.com/hyperledger/besu/pull/6811)
- Add `tx-pool-blob-price-bump` option to configure the price bump percentage required to replace blob transactions (by default 100%) [#6874](https://github.com/hyperledger/besu/pull/6874)
- Log detailed timing of block creation steps [#6880](https://github.com/hyperledger/besu/pull/6880)
- Expose transaction count by type metrics for the layered txpool [#6903](https://github.com/hyperledger/besu/pull/6903)
- Expose bad block events via the BesuEvents plugin API  [#6848](https://github.com/hyperledger/besu/pull/6848)
- Add RPC errors metric [#6919](https://github.com/hyperledger/besu/pull/6919/)
- Add `rlp decode` subcommand to decode IBFT/QBFT extraData to validator list [#6895](https://github.com/hyperledger/besu/pull/6895)
- Allow users to specify which plugins are registered [#6700](https://github.com/hyperledger/besu/pull/6700)
- Layered txpool tuning for blob transactions [#6940](https://github.com/hyperledger/besu/pull/6940)

### Bug fixes
- Fix txpool dump/restore race condition [#6665](https://github.com/hyperledger/besu/pull/6665)
- Make block transaction selection max time aware of PoA transitions [#6676](https://github.com/hyperledger/besu/pull/6676)
- Don't enable the BFT mining coordinator when running sub commands such as `blocks export` [#6675](https://github.com/hyperledger/besu/pull/6675)
- In JSON-RPC return optional `v` fields for type 1 and type 2 transactions [#6762](https://github.com/hyperledger/besu/pull/6762)
- Fix Shanghai/QBFT block import bug when syncing new nodes [#6765](https://github.com/hyperledger/besu/pull/6765)
- Fix to avoid broadcasting full blob txs, instead of only the tx announcement, to a subset of nodes [#6835](https://github.com/hyperledger/besu/pull/6835)
- Snap client fixes discovered during snap server testing [#6847](https://github.com/hyperledger/besu/pull/6847)
- Correctly initialize the txpool as disabled on creation [#6890](https://github.com/hyperledger/besu/pull/6890)
- Fix worldstate download halt when using snap sync during initial sync [#6981](https://github.com/hyperledger/besu/pull/6981)
- Fix chain halt due to peers only partially responding with headers. And worldstate halts caused by a halt in the chain sync [#7027](https://github.com/hyperledger/besu/pull/7027)

### Download Links
https://github.com/hyperledger/besu/releases/tag/24.5.1
https://github.com/hyperledger/besu/releases/download/24.5.1/besu-24.5.1.tar.gz / sha256 77e39b21dbd4186136193fc6e832ddc1225eb5078a5ac980fb754b33ad35d554
https://github.com/hyperledger/besu/releases/download/24.5.1/besu-24.5.1.zip / sha256 13d75b6b22e1303f39fd3eaddf736b24ca150b2bafa7b98fce7c7782e54b213f

## 24.3.0

### Breaking Changes
- SNAP - Snap sync is now the default for named networks [#6530](https://github.com/hyperledger/besu/pull/6530)
  - if you want to use the previous default behavior, you'll need to specify `--sync-mode=FAST`
- BONSAI - Default data storage format is now Bonsai [#6536](https://github.com/hyperledger/besu/pull/6536)
  - if you had previously used the default (FOREST), at startup you will get an error indicating the mismatch
    `Mismatch: DB at '/your-path' is FOREST (Version 1) but config expects BONSAI (Version 2). Please check your config.`
  - to fix this mismatch, specify the format explicitly using `--data-storage-format=FOREST`
- Following the OpenMetrics convention, the updated Prometheus client adds the `_total` suffix to every metrics of type counter, with the effect that some existing metrics have been renamed to have this suffix. If you are using the official Besu Grafana dashboard [(available here)](https://grafana.com/grafana/dashboards/16455-besu-full/), just update it to the latest revision, that accepts the old and the new name of the affected metrics. If you have a custom dashboard or use the metrics in other ways, then you need to manually update it to support the new naming.
- The `trace-filter` method in JSON-RPC API now has a default block range limit of 1000, adjustable with `--rpc-max-trace-filter-range` (thanks @alyokaz) [#6446](https://github.com/hyperledger/besu/pull/6446)
- Requesting the Ethereum Node Record (ENR) to acquire the fork id from bonded peers is now enabled by default, so the following change has been made [#5628](https://github.com/hyperledger/besu/pull/5628):
- `--Xfilter-on-enr-fork-id` has been removed. To disable the feature use `--filter-on-enr-fork-id=false`.
- `--engine-jwt-enabled` has been removed. Use `--engine-jwt-disabled` instead. [#6491](https://github.com/hyperledger/besu/pull/6491)
- Release docker images now provided at ghcr.io instead of dockerhub

### Deprecations
- X_SNAP and X_CHECKPOINT are marked for deprecation and will be removed in 24.6.0 in favor of SNAP and CHECKPOINT [#6405](https://github.com/hyperledger/besu/pull/6405)
- `--Xp2p-peer-lower-bound` is deprecated. [#6501](https://github.com/hyperledger/besu/pull/6501)

### Upcoming Breaking Changes
- `--Xbonsai-limit-trie-logs-enabled` will be removed. You will need to use `--bonsai-limit-trie-logs-enabled` instead. Additionally, this limit will change to be enabled by default.
  - If you do not want the limit enabled (eg you have `--bonsai-historical-block-limit` set < 512), you need to explicitly disable it using `--bonsai-limit-trie-logs-enabled=false` or increase the limit. [#6561](https://github.com/hyperledger/besu/pull/6561)

### Additions and Improvements
- Upgrade Prometheus and Opentelemetry dependencies [#6422](https://github.com/hyperledger/besu/pull/6422)
- Add `OperationTracer.tracePrepareTransaction`, where the sender account has not yet been altered[#6453](https://github.com/hyperledger/besu/pull/6453)
- Improve the high spec flag by limiting it to a few column families [#6354](https://github.com/hyperledger/besu/pull/6354)
- Log blob count when importing a block via Engine API [#6466](https://github.com/hyperledger/besu/pull/6466)
- Introduce `--Xbonsai-limit-trie-logs-enabled` experimental feature which by default will only retain the latest 512 trie logs, saving about 3GB per week in database growth [#5390](https://github.com/hyperledger/besu/issues/5390)
- Introduce `besu storage x-trie-log prune` experimental offline subcommand which will prune all redundant trie logs except the latest 512 [#6303](https://github.com/hyperledger/besu/pull/6303)
- Improve flat trace generation performance [#6472](https://github.com/hyperledger/besu/pull/6472)
- SNAP and CHECKPOINT sync - early access flag removed so now simply SNAP and CHECKPOINT [#6405](https://github.com/hyperledger/besu/pull/6405)
- X_SNAP and X_CHECKPOINT are marked for deprecation and will be removed in 24.4.0
- Github Actions based build.
- Introduce caching mechanism to optimize Keccak hash calculations for account storage slots during block processing [#6452](https://github.com/hyperledger/besu/pull/6452)
- Added configuration options for `pragueTime` to genesis file for Prague fork development [#6473](https://github.com/hyperledger/besu/pull/6473)
- Moving trielog storage to RocksDB's blobdb to improve write amplications [#6289](https://github.com/hyperledger/besu/pull/6289)
- Support for `shanghaiTime` fork and Shanghai EVM smart contracts in QBFT/IBFT chains [#6353](https://github.com/hyperledger/besu/pull/6353)
- Change ExecutionHaltReason for contract creation collision case to return ILLEGAL_STATE_CHANGE [#6518](https://github.com/hyperledger/besu/pull/6518) 
- Experimental feature `--Xbonsai-code-using-code-hash-enabled` for storing Bonsai code storage by code hash [#6505](https://github.com/hyperledger/besu/pull/6505)
- More accurate column size `storage rocksdb usage` subcommand [#6540](https://github.com/hyperledger/besu/pull/6540)
- Adds `storage rocksdb x-stats` subcommand [#6540](https://github.com/hyperledger/besu/pull/6540)
- New `eth_blobBaseFee`JSON-RPC method [#6581](https://github.com/hyperledger/besu/pull/6581)
- Add blob transaction support to `eth_call` [#6661](https://github.com/hyperledger/besu/pull/6661)
- Add blobs to `eth_feeHistory` [#6679](https://github.com/hyperledger/besu/pull/6679)
- Upgrade reference tests to version 13.1 [#6574](https://github.com/hyperledger/besu/pull/6574)
- Extend `BesuConfiguration` service [#6584](https://github.com/hyperledger/besu/pull/6584)
- Add `ethereum_min_gas_price` and `ethereum_min_priority_fee` metrics to track runtime values of `min-gas-price` and `min-priority-fee` [#6587](https://github.com/hyperledger/besu/pull/6587)
- Option to perform version incompatibility checks when starting Besu. In this first release of the feature, if `--version-compatibility-protection` is set to true it checks that the version of Besu being started is the same or higher than the previous version. [6307](https://github.com/hyperledger/besu/pull/6307)
- Moved account frame warming from GasCalculator into the Call operations [#6557](https://github.com/hyperledger/besu/pull/6557)

### Bug fixes
- Fix the way an advertised host configured with `--p2p-host` is treated when communicating with the originator of a PING packet [#6225](https://github.com/hyperledger/besu/pull/6225)
- Fix `poa-block-txs-selection-max-time` option that was inadvertently reset to its default after being configured [#6444](https://github.com/hyperledger/besu/pull/6444)
- Fix for tx incorrectly discarded when there is a timeout during block creation [#6563](https://github.com/hyperledger/besu/pull/6563)
- Fix traces so that call gas costing in traces matches other clients traces [#6525](https://github.com/hyperledger/besu/pull/6525)

### Download Links
https://github.com/hyperledger/besu/releases/tag/24.3.0
https://github.com/hyperledger/besu/releases/download/24.3.0/besu-24.3.0.tar.gz / sha256 8037ce51bb5bb396d29717a812ea7ff577b0d6aa341d67d1e5b77cbc55b15f84
https://github.com/hyperledger/besu/releases/download/24.3.0/besu-24.3.0.zip / sha256 41ea2ca734a3b377f43ee178166b5b809827084789378dbbe4e5b52bbd8e0674

## 24.1.2

### Bug fixes
- Fix ETC Spiral upgrade breach of consensus [#6524](https://github.com/hyperledger/besu/pull/6524)

### Additions and Improvements
- Adds timestamp to enable Cancun upgrade on mainnet [#6545](https://github.com/hyperledger/besu/pull/6545)
- Github Actions based build.[#6427](https://github.com/hyperledger/besu/pull/6427)

### Download Links
https://hyperledger.jfrog.io/artifactory/besu-binaries/besu/24.1.2/besu-24.1.2.zip / sha256 9033f300edd81c770d3aff27a29f59dd4b6142a113936886a8f170718e412971
https://hyperledger.jfrog.io/artifactory/besu-binaries/besu/24.1.2/besu-24.1.2.tar.gz / sha256 082db8cf4fb67527aa0dd757e5d254b3b497f5027c23287f9c0a74a6a743bf08

## 24.1.1

### Breaking Changes
- New `EXECUTION_HALTED` error returned if there is an error executing or simulating a transaction, with the reason for execution being halted. Replaces the generic `INTERNAL_ERROR` return code in certain cases which some applications may be checking for [#6343](https://github.com/hyperledger/besu/pull/6343)
- The Besu Docker images with `openjdk-latest` tags since 23.10.3 were incorrectly using UID 1001 instead of 1000 for the container's `besu` user. The user now uses 1000 again. Containers created from or migrated to images using UID 1001 will need to chown their persistent database files to UID 1000 (thanks @h4l) [#6360](https://github.com/hyperledger/besu/pull/6360)
- The deprecated `--privacy-onchain-groups-enabled` option has now been removed. Use the `--privacy-flexible-groups-enabled` option instead. [#6411](https://github.com/hyperledger/besu/pull/6411)
- The time that can be spent selecting transactions during block creation is not capped at 5 seconds for PoS and PoW networks, and for PoA networks, at 75% of the block period specified in the genesis. This is to prevent possible DoS attacks in case a single transaction is taking too long to execute, and to have a stable block production rate. This could be a breaking change if an existing network needs to accept transactions that take more time to execute than the newly introduced limit. If it is mandatory for these networks to keep processing these long processing transaction, then the default value of `block-txs-selection-max-time` or `poa-block-txs-selection-max-time` needs to be tuned accordingly. [#6423](https://github.com/hyperledger/besu/pull/6423)

### Deprecations

### Additions and Improvements
- Optimize RocksDB WAL files, allows for faster restart and a more linear disk space utilization [#6328](https://github.com/hyperledger/besu/pull/6328)
- Disable transaction handling when the node is not in sync, to avoid unnecessary transaction validation work [#6302](https://github.com/hyperledger/besu/pull/6302)
- Introduce TransactionEvaluationContext to pass data between transaction selectors and plugin, during block creation [#6381](https://github.com/hyperledger/besu/pull/6381)
- Upgrade dependencies [#6377](https://github.com/hyperledger/besu/pull/6377)
- Upgrade `com.fasterxml.jackson` dependencies [#6378](https://github.com/hyperledger/besu/pull/6378)
- Upgrade Guava dependency [#6396](https://github.com/hyperledger/besu/pull/6396)
- Upgrade Mockito [#6397](https://github.com/hyperledger/besu/pull/6397)
- Upgrade `tech.pegasys.discovery:discovery` [#6414](https://github.com/hyperledger/besu/pull/6414)
- Options to tune the max allowed time that can be spent selecting transactions during block creation are now stable [#6423](https://github.com/hyperledger/besu/pull/6423)
- Support for "pending" in `qbft_getValidatorsByBlockNumber` [#6436](https://github.com/hyperledger/besu/pull/6436)

### Bug fixes
- INTERNAL_ERROR from `eth_estimateGas` JSON/RPC calls [#6344](https://github.com/hyperledger/besu/issues/6344)
- Fix Besu Docker images with `openjdk-latest` tags since 23.10.3 using UID 1001 instead of 1000 for the `besu` user [#6360](https://github.com/hyperledger/besu/pull/6360)
- Fluent EVM API definition for Tangerine Whistle had incorrect code size validation configured [#6382](https://github.com/hyperledger/besu/pull/6382)
- Correct mining beneficiary for Clique networks in TraceServiceImpl [#6390](https://github.com/hyperledger/besu/pull/6390)
- Fix to gas limit delta calculations used in block production. Besu should now increment or decrement the block gas limit towards its target correctly (thanks @arbora) #6425
- Ensure Backward Sync waits for initial sync before starting a session [#6455](https://github.com/hyperledger/besu/issues/6455)
- Silence the noisy DNS query errors [#6458](https://github.com/hyperledger/besu/issues/6458)

### Download Links
https://hyperledger.jfrog.io/artifactory/besu-binaries/besu/24.1.1/besu-24.1.1.zip / sha256 e23c5b790180756964a70dcdd575ee2ed2c2efa79af00bce956d23bd2f7dc67c
https://hyperledger.jfrog.io/artifactory/besu-binaries/besu/24.1.1/besu-24.1.1.tar.gz / sha256 4b0ddd5a25be2df5d2324bff935785eb63e4e3a5f421614ea690bacb5b9cb344

### Errata
Note, due to a CI race with the release job, the initial published version of 24.1.1 were overwritten by artifacts generated from the same sources, but differ in their embedded timestamps. The initial SHAs are noted here but are deprecated:
~~https://hyperledger.jfrog.io/artifactory/besu-binaries/besu/24.1.1/besu-24.1.1.zip / sha256 b6b64f939e0bb4937ce90fc647e0a7073ce3e359c10352b502059955070a60c6
https://hyperledger.jfrog.io/artifactory/besu-binaries/besu/24.1.1/besu-24.1.1.tar.gz / sha256 cfcae04c30769bf338b0740ac65870f9346d3469931bb46cdba3b2f65d311e7a~~


## 24.1.0

### Breaking Changes

### Deprecations
- Forest pruning (`pruning-enabled` option) is deprecated and will be removed soon. To save disk space consider switching to Bonsai data storage format [#6230](https://github.com/hyperledger/besu/pull/6230)

### Additions and Improvements
- Add error messages on authentication failures with username and password [#6212](https://github.com/hyperledger/besu/pull/6212)
- New `Sequenced` transaction pool. The pool is an evolution of the `legacy` pool and is likely to be more suitable to enterprise or permissioned chains than the `layered` transaction pool. Select to use this pool with `--tx-pool=sequenced`. Supports the same options as the `legacy` pool [#6274](https://github.com/hyperledger/besu/issues/6274)
- Set Ethereum Classic mainnet activation block for Spiral network upgrade [#6267](https://github.com/hyperledger/besu/pull/6267)
- Add custom genesis file name to config overview if specified [#6297](https://github.com/hyperledger/besu/pull/6297)
- Update Gradle plugins and replace unmaintained License Gradle Plugin with the actively maintained Gradle License Report [#6275](https://github.com/hyperledger/besu/pull/6275)
- Optimize RocksDB WAL files, allows for faster restart and a more linear disk space utilization [#6328](https://github.com/hyperledger/besu/pull/6328)
- Add a cache on senders by transaction hash [#6375](https://github.com/hyperledger/besu/pull/6375)

### Bug fixes
- Hotfix for selfdestruct preimages on bonsai [#6359]((https://github.com/hyperledger/besu/pull/6359)
- Fix trielog shipping issue during self destruct [#6340]((https://github.com/hyperledger/besu/pull/6340)
- mitigation for trielog failure [#6315]((https://github.com/hyperledger/besu/pull/6315)

### Download Links
https://hyperledger.jfrog.io/artifactory/besu-binaries/besu/24.1.0/besu-24.1.0.zip / sha256 d36c8aeef70f0a516d4c26d3bc696c3e2a671e515c9e6e9475a31fe759e39f64
https://hyperledger.jfrog.io/artifactory/besu-binaries/besu/24.1.0/besu-24.1.0.tar.gz / sha256 602b04c0729a7b17361d1f0b39f4ce6a2ebe47932165add666560fe594d9ca99

[CHANGELOG_ARCHIVE](docs/CHANGELOG_ARCHIVE.md)<|MERGE_RESOLUTION|>--- conflicted
+++ resolved
@@ -4,11 +4,8 @@
 
 ### Breaking Changes
 - Change in behavior for `eth_estimateGas`, to improve accuracy, when used on a network with a base fee market, the internal transaction simulation does not anymore underprice transactions, so if there are no gas pricing related fields specified in the request, then gas price for the transaction is set to the base fee value [#8888](https://github.com/hyperledger/besu/pull/8888)
-<<<<<<< HEAD
 - Remove PoAMetricsService and IbftQueryService which have been deprecated since 2019 and are replaced by PoaQueryService and BftQueryService respectively [#8940](https://github.com/hyperledger/besu/pull/8940)
-=======
 - Remove deprecated `Quantity.getValue` method (deprecated since 2019) [#8968](https://github.com/hyperledger/besu/pull/8968)
->>>>>>> a12eaf96
 
 ### Upcoming Breaking Changes
 
