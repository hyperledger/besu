# Changelog

<<<<<<< HEAD
## 21.10.4

### Additions and Improvements
- Removed deprecated hash variable `protected volatile Hash hash;` which was used for private transactions [#3110](https://github.com/hyperledger/besu/pull/3110)

## 21.10.3
=======
## 22.1.0-RC2

### Additions and Improvements

### Bug Fixes

## 22.1.0-RC1

### 22.1.0-RC1 Breaking Changes
- Plugin API: BlockHeader.getBaseFee() method now returns an optional Wei instead of an optional Long [#3065](https://github.com/hyperledger/besu/issues/3065)
>>>>>>> a1eb15f3

### Additions and Improvements
- Represent baseFee as Wei instead of long accordingly to the spec [#2785](https://github.com/hyperledger/besu/issues/2785)
- Adding support of the NO_COLOR environment variable as described in the [NO_COLOR](https://no-color.org/) standard [#3085](https://github.com/hyperledger/besu/pull/3085)
- Add `privx_findFlexiblePrivacyGroup` RPC Method, `privx_findOnchainPrivacyGroup` will be removed in a future release [#3075](https://github.com/hyperledger/besu/pull/3075)
- The invalid value is now shown when `--bootnodes` cannot parse an item to make it easier to identify which option is invalid.
- Adding two new options to be able to specify desired TLS protocol version and Java cipher suites [#3105](https://github.com/hyperledger/besu/pull/3105)
- Implements [EIP-4399](https://eips.ethereum.org/EIPS/eip-4399) to repurpose DIFFICULTY opcode after the merge as a source of entropy from the Beacon chain. [#3081](https://github.com/hyperledger/besu/issues/3081)

### Bug Fixes
- Change the base docker image from Debian Buster to Ubuntu 20.04 [#3171](https://github.com/hyperledger/besu/issues/3171) fixes [#3045](https://github.com/hyperledger/besu/issues/3045)
- Update log4j to 2.16.0.

### Early Access Features
- Add support for additional JWT authentication algorithms [#3017](https://github.com/hyperledger/besu/pull/3017)

### Download Links
https://hyperledger.jfrog.io/artifactory/besu-binaries/besu/22.1.0-RC1/besu-22.1.0-RC1.zip \ SHA256: 8f471a30a7d22a6830c5f7ed87d1f2110bdaeb6751007ffa0fb44783a7c80850
https://hyperledger.jfrog.io/artifactory/besu-binaries/besu/22.1.0-RC1/besu-22.1.0-RC1.tar.gz \ SHA256 302ead51c85bf282047104974968ce88ce626df609082700e6e187b26180e0fd

## 21.10.3

### Bug Fixes
- Updated log4j to 2.15.0 and disabled JNDI message format lookups to improve security.

### Download Link
https://hyperledger.jfrog.io/artifactory/besu-binaries/besu/21.10.3/besu-21.10.3.zip \
SHA256: 78eb3ee9174e2c4594f4845670ad66d44479de6f470b2b950d056102f57d839e

## 21.10.2

### Additions and Improvements
- Add discovery options to genesis file [#2944](https://github.com/hyperledger/besu/pull/2944)
- Add validate-config subcommand to perform basic syntax validation of TOML config [#2994](https://github.com/hyperledger/besu/pull/2994)
- Updated Sepolia Nodes [#3034](https://github.com/hyperledger/besu/pull/3034) [#3035](https://github.com/hyperledger/besu/pull/3035)

### Bug Fixes
- Reduce shift calculations to shifts that may have an actual result. [#3039](https://github.com/hyperledger/besu/pull/3039)
- DNS Discovery daemon wasn't started [#3033](https://github.com/hyperledger/besu/pull/3033)

### Download Link
https://hyperledger.jfrog.io/artifactory/besu-binaries/besu/21.10.2/besu-21.10.2.zip \
SHA256: 4b96d4d10c0c6128dc67333c8600e927ea135b4db5e5f74688a0753260b7b985

## 21.10.1

### Additions and Improvements
- Add CLI autocomplete scripts. [#2854](https://github.com/hyperledger/besu/pull/2854)
- Add support for PKCS11 keystore on PKI Block Creation. [#2865](https://github.com/hyperledger/besu/pull/2865)
- Optimize EVM Memory for MLOAD Operations [#2917](https://github.com/hyperledger/besu/pull/2917)
- Upgrade CircleCI OpenJDK docker image to version 11.0.12. [#2928](https://github.com/hyperledger/besu/pull/2928)
- Update JDK 11 to latest version in Besu Docker images. [#2925](https://github.com/hyperledger/besu/pull/2925)
- Add Sepolia proof-of-work testnet configurations [#2920](https://github.com/hyperledger/besu/pull/2920)
- Allow block period to be configured for IBFT2 and QBFT using transitions [#2902](https://github.com/hyperledger/besu/pull/2902)
- Add support for binary messages (0x02) for websocket. [#2980](https://github.com/hyperledger/besu/pull/2980)

### Bug Fixes
- Do not change the sender balance, but set gas fee to zero, when simulating a transaction without enforcing balance checks. [#2454](https://github.com/hyperledger/besu/pull/2454)
- Ensure genesis block has the default base fee if london is at block 0 [#2920](https://github.com/hyperledger/besu/pull/2920)
- Fixes the exit condition for loading a BonsaiPersistedWorldState for a sibling block of the last one persisted [#2967](https://github.com/hyperledger/besu/pull/2967)

### Early Access Features
- Enable plugins to expose custom JSON-RPC / WebSocket methods [#1317](https://github.com/hyperledger/besu/issues/1317)

### Download Link
This release is not recommended for production use. \
SHA256: 064df81be49c31ebfc0e1a5f03357e8f6f9a7f5e7bcb82e2b187e2d58e1704eb

## 21.10.0

### Additions and Improvements
- The EVM has been factored out into a standalone module, suitable for inclusion as a library. [#2790](https://github.com/hyperledger/besu/pull/2790)
- Low level performance improvements changes to cut worst-case EVM performance in half. [#2796](https://github.com/hyperledger/besu/pull/2796)
- Migrate `ExceptionalHaltReason` from an enum to an interface to allow downstream users of the EVM to add new exceptional halt reasons. [#2810](https://github.com/hyperledger/besu/pull/2810)
- reduces need for JUMPDEST analysis via caching [#2607](https://github.com/hyperledger/besu/pull/2821)
- Add support for custom private key file for public-key export and public-key export-address commands [#2801](https://github.com/hyperledger/besu/pull/2801)
- Add CLI autocomplete scripts. [#2854](https://github.com/hyperledger/besu/pull/2854)
- Added support for PKCS11 keystore on PKI Block Creation. [#2865](https://github.com/hyperledger/besu/pull/2865)
- add support for ArrowGlacier hardfork [#2943](https://github.com/hyperledger/besu/issues/2943)

### Bug Fixes
- Allow BESU_CONFIG_FILE environment to specify TOML file [#2455](https://github.com/hyperledger/besu/issues/2455)
- Fix bug with private contracts not able to call public contracts that call public contracts [#2816](https://github.com/hyperledger/besu/pull/2816)
- Fixes the exit condition for loading a BonsaiPersistedWorldState for a sibling block of the last one persisted [#2967](https://github.com/hyperledger/besu/pull/2967)
- Fixes bonsai getMutable regression affecting fast-sync [#2934](https://github.com/hyperledger/besu/pull/2934)
- Regression in RC1 involving LogOperation and frame memory overwrites [#2908](https://github.com/hyperledger/besu/pull/2908)
- Allow `eth_call` and `eth_estimateGas` to accept contract address as sender. [#2891](https://github.com/hyperledger/besu/pull/2891)

### Early Access Features
- Enable plugins to expose custom JSON-RPC / WebSocket methods [#1317](https://github.com/hyperledger/besu/issues/1317)

### Download Link
This release is not recommended for production use. \
SHA256: 71374454753c2ee595f4f34dc6913f731818d50150accbc98088aace313c6935

## 21.10.0-RC4

### Additions and Improvements

### Bug Fixes
- Fixes the exit condition for loading a BonsaiPersistedWorldState for a sibling block of the last one persisted [#2967](https://github.com/hyperledger/besu/pull/2967)
- Fixes bonsai getMutable regression affecting fast-sync [#2934](https://github.com/hyperledger/besu/pull/2934)

### Early Access Features
### Download Link
This release is not recommended for production use. \
SHA256: b16e15764b8bc06c5c3f9f19bc8b99fa48e7894aa5a6ccdad65da49bbf564793

## 21.10.0-RC3

### Bug Fixes
- Regression in RC1 involving LogOperation and frame memory overwrites [#2908](https://github.com/hyperledger/besu/pull/2908)
- Allow `eth_call` and `eth_estimateGas` to accept contract address as sender. [#2891](https://github.com/hyperledger/besu/pull/2891)
- Fix Concurrency issues in Ethpeers. [#2896](https://github.com/hyperledger/besu/pull/2896)

### Download
This release is not recommended for production use. \
SHA256: 3d4857589336717bf5e4e5ef711b9a7f3bc46b49e1cf5b3b6574a00ccc6eda94

## 21.10.0-RC1/RC2
### Additions and Improvements
- The EVM has been factored out into a standalone module, suitable for inclusion as a library. [#2790](https://github.com/hyperledger/besu/pull/2790)
- Low level performance improvements changes to cut worst-case EVM performance in half. [#2796](https://github.com/hyperledger/besu/pull/2796)
- Migrate `ExceptionalHaltReason` from an enum to an interface to allow downstream users of the EVM to add new exceptional halt reasons. [#2810](https://github.com/hyperledger/besu/pull/2810)
- reduces need for JUMPDEST analysis via caching [#2607](https://github.com/hyperledger/besu/pull/2821)
- Add support for custom private key file for public-key export and public-key export-address commands [#2801](https://github.com/hyperledger/besu/pull/2801)

### Bug Fixes
- Allow BESU_CONFIG_FILE environment to specify TOML file [#2455](https://github.com/hyperledger/besu/issues/2455)
- Fix bug with private contracts not able to call public contracts that call public contracts [#2816](https://github.com/hyperledger/besu/pull/2816)

### Early Access Features

### Download
This release is not recommended for production use. \
SHA256: 536612e5e4d7a5e7a582f729f01ba591ba68cc389e8379fea3571ed85322ff51


## 21.7.4
### Additions and Improvements
- Upgrade Gradle to 7.2, which supports building with Java 17 [#2761](https://github.com/hyperledger/besu/pull/2376)

### Bug Fixes
- Set an idle timeout for metrics connections, to clean up ports when no longer used [\#2748](https://github.com/hyperledger/besu/pull/2748)
- Onchain privacy groups can be unlocked after being locked without having to add a participant [\#2693](https://github.com/hyperledger/besu/pull/2693)
- Update Gas Schedule for Ethereum Classic [#2746](https://github.com/hyperledger/besu/pull/2746)

### Early Access Features
- \[EXPERIMENTAL\] Added support for QBFT with PKI-backed Block Creation. [#2647](https://github.com/hyperledger/besu/issues/2647)
- \[EXPERIMENTAL\] Added support for QBFT to use retrieve validators from a smart contract [#2574](https://github.com/hyperledger/besu/pull/2574)

### Download Link
https://hyperledger.jfrog.io/native/besu-binaries/besu/21.7.4/besu-21.7.4.zip \
SHA256: 778d3c42851db11fec9171f77b22662f2baeb9b2ce913d7cfaaf1042ec19b7f9

## 21.7.3
### Additions and Improvements
- Migration to Apache Tuweni 2.0 [\#2376](https://github.com/hyperledger/besu/pull/2376)
- \[EXPERIMENTAL\] Added support for DevP2P-over-TLS [#2536](https://github.com/hyperledger/besu/pull/2536)
- `eth_getWork`, `eth_submitWork` support over the Stratum port [#2581](https://github.com/hyperledger/besu/pull/2581)
- Stratum metrics [#2583](https://github.com/hyperledger/besu/pull/2583)
- Support for mining ommers [#2576](https://github.com/hyperledger/besu/pull/2576)
- Updated onchain permissioning to validate permissions on transaction submission [\#2595](https://github.com/hyperledger/besu/pull/2595)
- Removed deprecated CLI option `--privacy-precompiled-address` [#2605](https://github.com/hyperledger/besu/pull/2605)
- Removed code supporting EIP-1702. [#2657](https://github.com/hyperledger/besu/pull/2657)
- A native library was added for the alternative signature algorithm secp256r1, which will be used by default [#2630](https://github.com/hyperledger/besu/pull/2630)
- The command line option --Xsecp-native-enabled was added as an alias for --Xsecp256k1-native-enabled [#2630](https://github.com/hyperledger/besu/pull/2630)
- Added Labelled gauges for metrics [#2646](https://github.com/hyperledger/besu/pull/2646)
- support for `eth/66` networking protocol [#2365](https://github.com/hyperledger/besu/pull/2365)
- update RPC methods for post london 1559 transaction [#2535](https://github.com/hyperledger/besu/pull/2535)
- \[EXPERIMENTAL\] Added support for using DNS host name in place of IP address in onchain node permissioning rules [#2667](https://github.com/hyperledger/besu/pull/2667)
- Implement EIP-3607 Reject transactions from senders with deployed code. [#2676](https://github.com/hyperledger/besu/pull/2676)
- Ignore all unknown fields when supplied to eth_estimateGas or eth_call. [\#2690](https://github.com/hyperledger/besu/pull/2690)

### Bug Fixes
- Consider effective price and effective priority fee in transaction replacement rules [\#2529](https://github.com/hyperledger/besu/issues/2529)
- GetTransactionCount should return the latest transaction count if it is greater than the transaction pool [\#2633](https://github.com/hyperledger/besu/pull/2633)

### Early Access Features

## 21.7.2

### Additions and Improvements
This release contains improvements and bugfixes for optimum compatibility with other London client versions.

## Bug Fixes
- hotfix for private transaction identification for mainnet transactions [#2609](https://github.com/hyperledger/besu/pull/2609)

## Download Link
https://hyperledger.jfrog.io/artifactory/besu-binaries/besu/21.7.2/besu-21.7.2.zip \
db47fd9ba33b36436ed6798d2474f7621c733353fd04f49d6defffd12e3b6e14


## 21.7.1

### Additions and Improvements
- `priv_call` now uses NO_TRACING OperationTracer implementation which improves memory usage [\#2482](https://github.com/hyperledger/besu/pull/2482)
- Ping and Pong messages now support ENR encoding as scalars or bytes [\#2512](https://github.com/hyperledger/besu/pull/2512)

### Download Link
https://hyperledger.jfrog.io/artifactory/besu-binaries/besu/21.7.1/besu-21.7.1.zip \
sha256sum 83fc44e39a710a95d8b6cbbbf04010dea76122bafcc633a993cd15304905a402

## 21.7.0

### Additions and Improvements
This release contains the activation blocks for London across all supported testnets. They are:
  * Ropsten 10_499_401 (24 Jun 2021)
  * Goerli 5_062_605 (30 Jun 2021)
  * Rinkeby 8_897_988 (7 Jul 2021)
  * Mainnet 12_965_000 (4 Aug 2021)
- eip-1559 changes: accept transactions which have maxFeePerGas below current baseFee [\#2374](https://github.com/hyperledger/besu/pull/2374)
- Introduced transitions for IBFT2 block rewards [\#1977](https://github.com/hyperledger/besu/pull/1977)
- Change Ethstats's status from experimental feature to stable. [\#2405](https://github.com/hyperledger/besu/pull/2405)
- Fixed disabling of native libraries for secp256k1 and altBn128. [\#2163](https://github.com/hyperledger/besu/pull/2163)
- eth_feeHistory API for wallet providers [\#2466](https://github.com/hyperledger/besu/pull/2466)

### Bug Fixes
- Ibft2 could create invalid RoundChange messages in some circumstances containing duplicate prepares [\#2449](https://github.com/hyperledger/besu/pull/2449)
- Updated `eth_sendRawTransaction` to return an error when maxPriorityFeePerGas exceeds maxFeePerGas [\#2424](https://github.com/hyperledger/besu/pull/2424)
- Fixed NoSuchElementException with EIP1559 transaction receipts when using eth_getTransactionReceipt [\#2477](https://github.com/hyperledger/besu/pull/2477)

### Early Access Features
- QBFT is a Byzantine Fault Tolerant consensus algorithm, building on the capabilities of IBFT and IBFT 2.0. It aims to provide performance improvements in cases of excess round change, and provides interoperability with other EEA compliant clients, such as GoQuorum.
  - Note: QBFT currently only supports new networks. Existing networks using IBFT2.0 cannot migrate to QBFT. This will become available in a future release.
  - Note: QBFT is an early access feature pending community feedback. Please make use of QBFT in new development networks and reach out in case of issues or concerns
- GoQuorum-compatible privacy. This mode uses Tessera and is interoperable with GoQuorum.
  - Note: GoQuorum-compatible privacy is an early access feature pending community feedback.

### Download Link
https://hyperledger.jfrog.io/artifactory/besu-binaries/besu/21.7.0/besu-21.7.0.zip
sha256sum 389465fdcc2cc5e5007a02dc2b8a2c43d577198867316bc5cc4392803ed71034

## 21.7.0-RC2

### Additions and Improvements
- eth_feeHistory API for wallet providers [\#2466](https://github.com/hyperledger/besu/pull/2466)
### Bug Fixes
- Ibft2 could create invalid RoundChange messages in some circumstances containing duplicate prepares [\#2449](https://github.com/hyperledger/besu/pull/2449)

## Download Link
https://hyperledger.jfrog.io/artifactory/besu-binaries/besu/21.7.0-RC2/besu-21.7.0-RC2.zip
sha256sum 7bc97c359386cad84d449f786dc0a8ed8728616b6704ce473c63f1d94af3a9ef


## 21.7.0-RC1

### Additions and Improvements
- eip-1559 changes: accept transactions which have maxFeePerGas below current baseFee [\#2374](https://github.com/hyperledger/besu/pull/2374)
- Introduced transitions for IBFT2 block rewards [\#1977](https://github.com/hyperledger/besu/pull/1977)
- Change Ethstats's status from experimental feature to stable. [\#2405](https://github.com/hyperledger/besu/pull/2405)
- Fixed disabling of native libraries for secp256k1 and altBn128. [\#2163](https://github.com/hyperledger/besu/pull/2163)


### Bug Fixes

- Updated `eth_sendRawTransaction` to return an error when maxPriorityFeePerGas exceeds maxFeePerGas [\#2424](https://github.com/hyperledger/besu/pull/2424)

### Early Access Features
This release contains the activation blocks for London across all supported testnets. They are:
  * Ropsten 10_499_401 (24 Jun 2021)
  * Goerli 5_062_605 (30 Jun 2021)
  * Rinkeby 8_897_988 (7 Jul 2021)

## Download Link
https://hyperledger.jfrog.io/artifactory/besu-binaries/besu/21.7.0-RC1/besu-21.7.0-RC1.zip
sha256sum fc959646af65a0e267fc4d695e0af7e87331d774e6e8e890f5cc391549ed175a

## 21.1.7

## Privacy users - Orion Project Deprecation
Tessera is now the recommended Private Transaction Manager for Hyperledger Besu.

Now that all primary Orion functionality has been merged into Tessera, Orion is being deprecated.
We encourage all users with active projects to use the provided migration instructions,
documented [here](https://docs.orion.consensys.net/en/latest/Tutorials/Migrating-from-Orion-to-Tessera/).

We will continue to support Orion users until 30th November 2021. If you have any questions or
concerns, please reach out to the ConsenSys protocol engineering team in the
[#orion channel on Discord](https://discord.gg/hYpHRjK) or by [email](mailto:quorum@consensys.net).


### Additions and Improvements
* Upgrade OpenTelemetry to 1.2.0. [\#2313](https://github.com/hyperledger/besu/pull/2313)

* Ethereum Classic Magneto Hard Fork [\#2315](https://github.com/hyperledger/besu/pull/2315)

* Added support for the upcoming CALAVERAS ephemeral testnet and removed the configuration for the deprecated BAIKAL ephemeral testnet. [\#2343](https://github.com/hyperledger/besu/pull/2343)

### Bug Fixes
* Fix invalid transfer values with the tracing API specifically for CALL operation [\#2319](https://github.com/hyperledger/besu/pull/2319)

### Early Access Features

#### Previously identified known issues

- Fixed issue in discv5 where nonce was incorrectly reused. [\#2075](https://github.com/hyperledger/besu/pull/2075)
- Fixed issues in debug_standardTraceBadBlockToFile and debug_standardTraceBlockToFile. [\#2120](https://github.com/hyperledger/besu/pull/2120)
- Fixed invalid error code in several JSON RPC methods when the requested block is not in the range. [\#2138](https://github.com/hyperledger/besu/pull/2138)

## Download Link
https://hyperledger.jfrog.io/artifactory/besu-binaries/besu/21.1.7/besu-21.1.7.zip

sha256: f415c9b67d26819caeb9940324b2b1b9ce6e872c9181052739438545e84e2531


## 21.1.6

### Additions and Improvements

* Added support for the upcoming BAIKAL ephemeral testnet and removed the configuration for the deprecated YOLOv3 ephemeral testnet. [\#2237](https://github.com/hyperledger/besu/pull/2237)
* Implemented [EIP-3541](https://eips.ethereum.org/EIPS/eip-3541): Reject new contracts starting with the 0xEF byte [\#2243](https://github.com/hyperledger/besu/pull/2243)
* Implemented [EIP-3529](https://eips.ethereum.org/EIPS/eip-3529): Reduction in refunds [\#2238](https://github.com/hyperledger/besu/pull/2238)
* Implemented [EIP-3554](https://eips.ethereum.org/EIPS/eip-3554): Difficulty Bomb Delay [\#2289](https://github.com/hyperledger/besu/pull/2289)
* \[EXPERIMENTAL\] Added support for secp256r1 keys. [#2008](https://github.com/hyperledger/besu/pull/2008)

### Bug Fixes

- Added ACCESS_LIST transactions to the list of transactions using legacy gas pricing for 1559 [\#2239](https://github.com/hyperledger/besu/pull/2239)
- Reduced logging level of public key decoding failure of malformed packets. [\#2143](https://github.com/hyperledger/besu/pull/2143)
- Add 1559 parameters to json-rpc responses.  [\#2222](https://github.com/hyperledger/besu/pull/2222)

### Early Access Features

#### Previously identified known issues

- Fixed issue in discv5 where nonce was incorrectly reused. [\#2075](https://github.com/hyperledger/besu/pull/2075)
- Fixed issues in debug_standardTraceBadBlockToFile and debug_standardTraceBlockToFile. [\#2120](https://github.com/hyperledger/besu/pull/2120)
- Fixed invalid error code in several JSON RPC methods when the requested block is not in the range. [\#2138](https://github.com/hyperledger/besu/pull/2138)

## Download Link
https://hyperledger.jfrog.io/artifactory/besu-binaries/besu/21.1.6/besu-21.1.6.zip

sha256: 3952c69a32bb390ec84ccf4c2c3eb600ea3696af9a05914985d10e1632ef8488

## 21.1.5

### Additions and Improvements

- Ignore `nonce` when supplied to eth_estimateGas or eth_call. [\#2133](https://github.com/hyperledger/besu/pull/2133)
- Ignore `privateFor` for tx estimation. [\#2160](https://github.com/hyperledger/besu/pull/2160)

### Bug Fixes

- Fixed `NullPointerException` when crossing network upgrade blocks when peer discovery is disabled. [\#2140](https://github.com/hyperledger/besu/pull/2140)

### Early Access Features

#### Previously identified known issues

- Fixed issue in discv5 where nonce was incorrectly reused. [\#2075](https://github.com/hyperledger/besu/pull/2075)
- Fixed issues in debug_standardTraceBadBlockToFile and debug_standardTraceBlockToFile. [\#2120](https://github.com/hyperledger/besu/pull/2120)

## Download Link
https://hyperledger.jfrog.io/artifactory/besu-binaries/besu/21.1.5/besu-21.1.5.zip

sha256: edd78fcc772cfa97d11d8ee7b5766e6fac4b31b582f940838a292f2aeb204777

## 21.1.4

### Additions and Improvements

- Adds `--discovery-dns-url` CLI command [\#2088](https://github.com/hyperledger/besu/pull/2088)

### Bug Fixes

- Fixed issue in discv5 where nonce was incorrectly reused. [\#2075](https://github.com/hyperledger/besu/pull/2075)
- Fixed issues in debug_standardTraceBadBlockToFile and debug_standardTraceBlockToFile. [\#2120](https://github.com/hyperledger/besu/pull/2120)

### Early Access Features

#### Previously identified known issues

- [Fast sync when running Besu on cloud providers](KNOWN_ISSUES.md#fast-sync-when-running-besu-on-cloud-providers)
- [Privacy users with private transactions created using v1.3.4 or earlier](KNOWN_ISSUES.md#privacy-users-with-private-transactions-created-using-v134-or-earlier)

## Download Link
https://hyperledger.jfrog.io/artifactory/besu-binaries/besu/21.1.4/besu-21.1.4.zip
58ae55b492680d92aeccfbed477e8b9c25ccc1a97cca71895e27448d754a7d8b

## 21.1.3

### Additions and Improvements
* Increase node diversity when downloading blocks [\#2033](https://github.com/hyperledger/besu/pull/2033)

### Bug Fixes
* Ethereum Node Records are now dynamically recalculated when we pass network upgrade blocks. This allows for better peering through transitions without needing to restart the node. [\#1998](https://github.com/hyperledger/besu/pull/1998)


### Early Access Features

#### Previously identified known issues

- [Fast sync when running Besu on cloud providers](KNOWN_ISSUES.md#fast-sync-when-running-besu-on-cloud-providers)
- [Privacy users with private transactions created using v1.3.4 or earlier](KNOWN_ISSUES.md#privacy-users-with-private-transactions-created-using-v134-or-earlier)

### Download link
https://hyperledger.jfrog.io/artifactory/besu-binaries/besu/21.1.3/besu-21.1.3.zip
38893cae225e5c53036d06adbeccc30aeb86ef08c543fb742941a8c618485c8a

## 21.1.2

### Berlin Network Upgrade

### Important note: the 21.1.1 release contains an outdated version of the Berlin network upgrade. If you are using Besu on public Ethereum networks, you must upgrade to 21.1.2.

This release contains the activation blocks for Berlin across all supported testnets and the Ethereum mainnet. They are:
  * Ropsten 9_812_189 (10 Mar 2021)
  * Goerli 4_460_644 (17 Mar 2021)
  * Rinkeby 8_290_928 (24 Mar 2021)
  * Ethereum 12_244_000 (14 Apr 2021)


### Additions and Improvements
- Added option to set a limit for JSON-RPC connections
  * HTTP connections `--rpc-http-max-active-connections` [\#1996](https://github.com/hyperledger/besu/pull/1996)
  * WS connections `--rpc-ws-max-active-connections` [\#2006](https://github.com/hyperledger/besu/pull/2006)
- Added ASTOR testnet ETC support [\#2017](https://github.com/hyperledger/besu/pull/2017)
### Bug Fixes
* Don't Register BLS12 precompiles for Berlin [\#2015](https://github.com/hyperledger/besu/pull/2015)

#### Previously identified known issues

- [Fast sync when running Besu on cloud providers](KNOWN_ISSUES.md#fast-sync-when-running-besu-on-cloud-providers)
- [Privacy users with private transactions created using v1.3.4 or earlier](KNOWN_ISSUES.md#privacy-users-with-private-transactions-created-using-v134-or-earlier)

### Download link
https://hyperledger.jfrog.io/artifactory/besu-binaries/besu/21.1.2/besu-21.1.2.zip
02f4b6622756b77fed814d8c1bbf986c6178d8f5adb9d61076e061124c3d12aa

## 21.1.1

### Berlin Network Upgrade

### Important note: this release contains an outdated version of the Berlin network upgrade. If you are using Besu on public Ethereum networks, you must upgrade to 21.1.2.

This release contains the activation blocks for Berlin across all supported testnets and the Ethereum mainnet. They are:
  * Ropsten 9_812_189 (10 Mar 2021)
  * Goerli 4_460_644 (17 Mar 2021)
  * Rinkeby 8_290_928 (24 Mar 2021)
  * Ethereum 12_244_000 (14 Apr 2021)

### Additions and Improvements
* Removed EIP-2315 from the Berlin network upgrade [\#1983](https://github.com/hyperledger/besu/pull/1983)
* Added `besu_transaction_pool_transactions` to the reported metrics, counting the mempool size [\#1869](https://github.com/hyperledger/besu/pull/1869)
* Distributions and maven artifacts have been moved off of bintray [\#1886](https://github.com/hyperledger/besu/pull/1886)
* admin_peers json RPC response now includes the remote nodes enode URL
* add support for keccak mining and a ecip1049_dev network [\#1882](https://github.com/hyperledger/besu/pull/1882)
### Bug Fixes
* Fixed incorrect `groupId` in published maven pom files.
* Fixed GraphQL response for missing account, return empty account instead [\#1946](https://github.com/hyperledger/besu/issues/1946)

### Early Access Features

#### Previously identified known issues

- [Fast sync when running Besu on cloud providers](KNOWN_ISSUES.md#fast-sync-when-running-besu-on-cloud-providers)
- [Privacy users with private transactions created using v1.3.4 or earlier](KNOWN_ISSUES.md#privacy-users-with-private-transactions-created-using-v134-or-earlier)

### Download link
sha256: `c22a80a54e9fed864734b9fbd69a0a46840fd27ca5211648a3eaf8a955417218 `


## 21.1.0

### Important note: this release contains an outdated version of the Berlin network upgrade, which was changed on March 5, 2021 ([link](https://github.com/ethereum/pm/issues/263#issuecomment-791473406)). If you are using Besu on public Ethereum networks, you must upgrade to 21.1.2.

## 21.1.0 Features

Features added between 20.10.0 to 21.1.0 include:
* Berlin Network Upgrade: this release contains the activation blocks for Berlin across all supported testnets and the Ethereum mainnet. They are:
  * Ropsten 9_812_189 (10 Mar 2021)
  * Goerli 4_460_644 (17 Mar 2021)
  * Rinkeby 8_290_928 (24 Mar 2021)
  * Ethereum 12_244_000 (14 Apr 2021)
* Besu Launcher: Besu now has support for the [Quorum Mainnet Launcher](https://github.com/ConsenSys/quorum-mainnet-launcher) which makes it easy for users to configure and launch Besu on the Ethereum mainnet.
* Bonsai Tries: A new database format which reduces storage requirements and improves performance for access to recent state. _Note: only full sync is currently supported._
* Miner Data JSON-RPC: The `eth_getMinerDataByBlockHash` and `eth_getMinerDataByBlockNumber` endpoints return miner rewards and coinbase address for a given block.
* EIP-1898 support: [The EIP](https://eips.ethereum.org/EIPS/eip-1898) adds `blockHash` to JSON-RPC methods which accept a default block parameter.

### Early Access Features
* Bonsai Tries: A new database format which reduces storage requirements and improves performance for access to recent state. _Note: only full sync is currently supported._
* QBFT: A new consensus algorithm to support interoperability with other Enterprise Ethereum Alliance compatible clients.

### 21.1.0 Breaking Changes
* `--skip-pow-validation-enabled` is now an error with `block import --format JSON`. This is because the JSON format doesn't include the nonce so the proof of work must be calculated.
* `eth_call` will not return a JSON-RPC result if the call fails, but will return an error instead. If it was for a revert the revert reason will be included.
* `eth_call` will not fail for account balance issues by default. An parameter `"strict": true` can be added to the call parameters (with `to` and `from`) to enforce balance checks.

### Additions and Improvements
* Added `besu_transaction_pool_transactions` to the reported metrics, counting the mempool size [\#1869](https://github.com/hyperledger/besu/pull/1869)
* Added activation blocks for Berlin Network Upgrade [\#1929](https://github.com/hyperledger/besu/pull/1929)

### Bug Fixes
* Fixed representation of access list for access list transactions in JSON-RPC results.

#### Previously identified known issues

- [Fast sync when running Besu on cloud providers](KNOWN_ISSUES.md#fast-sync-when-running-besu-on-cloud-providers)
- [Privacy users with private transactions created using v1.3.4 or earlier](KNOWN_ISSUES.md#privacy-users-with-private-transactions-created-using-v134-or-earlier)

### Download link
sha256: `e4c8fe4007e3e5f7f2528cbf1eeb5457caf06536c974a6ff4305035ff5724476`

## 21.1.0-RC2
### Additions and Improvements
* Support for the Berlin Network Upgrade, although the block number must be set manually with `--override-genesis-config=berlinBlock=<blocknumber>`. This is because the block numbers haven't been determined yet. The next release will include the number in the genesis file so it will support Berlin with no intervention. [\#1898](https://github.com/hyperledger/besu/pull/1898)

## 21.1.0-RC1

### 21.1.0 Breaking Changes
* `--skip-pow-validation-enabled` is now an error with `block import --format JSON`. This is because the JSON format doesn't include the nonce so the proof of work must be calculated.
* `eth_call` will not return a JSON-RPC result if the call fails, but will return an error instead. If it was for a revert the revert reason will be included.
* `eth_call` will not fail for account balance issues by default. An parameter `"strict": true` can be added to the call parameters (with `to` and `from`) to enforce balance checks.

### Additions and Improvements
* Removed unused flags in default genesis configs [\#1812](https://github.com/hyperledger/besu/pull/1812)
* `--skip-pow-validation-enabled` is now an error with `block import --format JSON`. This is because the JSON format doesn't include the nonce so the proof of work must be calculated. [\#1815](https://github.com/hyperledger/besu/pull/1815)
* Added a new CLI option `--Xlauncher` to start a mainnet launcher. It will help to configure Besu easily.
* Return the revert reason from `eth_call` JSON-RPC api calls when the contract causes a revert. [\#1829](https://github.com/hyperledger/besu/pull/1829)
* Added `chainId`, `publicKey`, and `raw` to JSON-RPC api calls returning detailed transaction results. [\#1835](https://github.com/hyperledger/besu/pull/1835)

### Bug Fixes
* Ethereum classic heights will no longer be reported in mainnet metrics. Issue [\#1751](https://github.com/hyperledger/besu/pull/1751) Fix [\#1820](https://github.com/hyperledger/besu/pull/1820)
* Don't enforce balance checks in `eth_call` unless explicitly requested. Issue [\#502](https://github.com/hyperledger/besu/pull/502) Fix [\#1834](https://github.com/hyperledger/besu/pull/1834)

### Early Access Features

#### Previously identified known issues

- [Fast sync when running Besu on cloud providers](KNOWN_ISSUES.md#fast-sync-when-running-besu-on-cloud-providers)
- [Privacy users with private transactions created using v1.3.4 or earlier](KNOWN_ISSUES.md#privacy-users-with-private-transactions-created-using-v134-or-earlier)


### Download link

Link removed because this release contains an outdated version of the Berlin network upgrade, which was changed on March 5, 2021 ([link](https://github.com/ethereum/pm/issues/263#issuecomment-791473406)). If you are using Besu on public Ethereum networks, you must upgrade to 21.1.1. sha256 hash left for reference.

sha256: `b0fe3942052b8fd43fc3025a298a6c701f9edae2e100f0c563a1c5a4ceef71f1`

## 20.10.4

### Additions and Improvements
* Implemented [EIP-778](https://eips.ethereum.org/EIPS/eip-778): Ethereum Node Records (ENR) [\#1680](https://github.com/hyperledger/besu/pull/1680)
* Implemented [EIP-868](https://eips.ethereum.org/EIPS/eip-868): Node Discovery v4 ENR Extension [\#1721](https://github.com/hyperledger/besu/pull/1721)
* Added revert reason to eth_estimateGas RPC call. [\#1730](https://github.com/hyperledger/besu/pull/1730)
* Added command line option --static-nodes-file. [#1644](https://github.com/hyperledger/besu/pull/1644)
* Implemented [EIP-1898](https://eips.ethereum.org/EIPS/eip-1898): Add `blockHash` to JSON-RPC methods which accept a default block parameter [\#1757](https://github.com/hyperledger/besu/pull/1757)

### Bug Fixes
* Accept locally-sourced transactions below the minimum gas price. [#1480](https://github.com/hyperledger/besu/issues/1480) [#1743](https://github.com/hyperledger/besu/pull/1743)

#### Previously identified known issues

- [Fast sync when running Besu on cloud providers](KNOWN_ISSUES.md#fast-sync-when-running-besu-on-cloud-providers)
- [Privacy users with private transactions created using v1.3.4 or earlier](KNOWN_ISSUES.md#privacy-users-with-private-transactions-created-using-v134-or-earlier)

### Download link
https://hyperledger.jfrog.io/artifactory/besu-binaries/besu/20.10.4/besu-20.10.4.zip
sha256: f15cd5243b809659bba1706c1745aecafc012d3fc44a91419522da925493537c

## 20.10.3

### Additions and Improvements
* Added `memory` as an option to `--key-value-storage`.  This ephemeral storage is intended for sync testing and debugging.  [\#1617](https://github.com/hyperledger/besu/pull/1617)
* Fixed gasPrice parameter not always respected when passed to `eth_estimateGas` endpoint [\#1636](https://github.com/hyperledger/besu/pull/1636)
* Enabled eth65 by default [\#1682](https://github.com/hyperledger/besu/pull/1682)
* Warn that bootnodes will be ignored if specified with discovery disabled [\#1717](https://github.com/hyperledger/besu/pull/1717)

### Bug Fixes
* Accept to use default port values if not in use. [#1673](https://github.com/hyperledger/besu/pull/1673)
* Block Validation Errors should be at least INFO level not DEBUG or TRACE.  Bug [\#1568](https://github.com/hyperledger/besu/pull/1568) PR [\#1706](https://github.com/hyperledger/besu/pull/1706)
* Fixed invalid and wrong trace data, especially when calling a precompiled contract [#1710](https://github.com/hyperledger/besu/pull/1710)

#### Previously identified known issues

- [Fast sync when running Besu on cloud providers](KNOWN_ISSUES.md#fast-sync-when-running-besu-on-cloud-providers)
- [Privacy users with private transactions created using v1.3.4 or earlier](KNOWN_ISSUES.md#privacy-users-with-private-transactions-created-using-v134-or-earlier)

### Download link
https://hyperledger.jfrog.io/artifactory/besu-binaries/besu/20.10.3/besu-20.10.3.zip
sha256: `b5f46d945754dedcbbb1e5dd96bf2bfd13272ff09c6a66c0150b979a578f4389`

## 20.10.2

### Additions and Improvements
* Added support for batched requests in WebSockets. [#1583](https://github.com/hyperledger/besu/pull/1583)
* Added protocols section to `admin_peers` to provide info about peer health. [\#1582](https://github.com/hyperledger/besu/pull/1582)
* Added CLI option `--goquorum-compatibility-enabled` to enable GoQuorum compatibility mode. [#1598](https://github.com/hyperledger/besu/pull/1598). Note that this mode is incompatible with Mainnet.

### Bug Fixes

* Ibft2 will discard any received messages targeting a chain height <= current head - this resolves some corner cases in system correctness directly following block import. [#1575](https://github.com/hyperledger/besu/pull/1575)
* EvmTool now throws `UnsupportedForkException` when there is an unknown fork and is YOLOv2 compatible [\#1584](https://github.com/hyperledger/besu/pull/1584)
* `eth_newFilter` now supports `blockHash` parameter as per the spec [\#1548](https://github.com/hyperledger/besu/issues/1540). (`blockhash` is also still supported.)
* Fixed an issue that caused loss of peers and desynchronization when eth65 was enabled [\#1601](https://github.com/hyperledger/besu/pull/1601)

#### Previously identified known issues

- [Fast sync when running Besu on cloud providers](KNOWN_ISSUES.md#fast-sync-when-running-besu-on-cloud-providers)
- [Privacy users with private transactions created using v1.3.4 or earlier](KNOWN_ISSUES.md#privacy-users-with-private-transactions-created-using-v134-or-earlier)

### Download Link

https://hyperledger.jfrog.io/artifactory/besu-binaries/besu/20.10.2/besu-20.10.2.zip
sha256: `710aed228dcbe9b8103aef39e4431b0c63e73c3a708ce88bcd1ecfa1722ad307`

## 20.10.1

### Additions and Improvements
* `--random-peer-priority-enabled` flag added. Allows for incoming connections to be prioritized randomly. This will prevent (typically small, stable) networks from forming impenetrable peer cliques. [#1440](https://github.com/hyperledger/besu/pull/1440)
* `miner_changeTargetGasLimit` RPC added. If a target gas limit is set, allows the node operator to change it at runtime.
* Hide deprecated `--host-whitelist` option. [\#1444](https://github.com/hyperledger/besu/pull/1444)
* Prioritize high gas prices during mining. Previously we ordered only by the order in which the transactions were received. This will increase expected profit when mining. [\#1449](https://github.com/hyperledger/besu/pull/1449)
* Added support for the updated smart contract-based [node permissioning EEA interface](https://entethalliance.github.io/client-spec/spec.html#dfn-connectionallowed). [\#1435](https://github.com/hyperledger/besu/pull/1435) and [\#1496](https://github.com/hyperledger/besu/pull/1496)
* Added EvmTool binary to the distribution.  EvmTool is a CLI that can execute EVM bytecode and execute ethereum state tests. [\#1465](https://github.com/hyperledger/besu/pull/1465)
* Updated the libraries for secp256k1 and AltBN series precompiles. These updates provide significant performance improvements to those areas. [\#1499](https://github.com/hyperledger/besu/pull/1499)
* Provide MegaGas/second measurements in the log when doing a full block import, such as the catch up phase of a fast sync. [\#1512](https://github.com/hyperledger/besu/pull/1512)
* Added new endpoints to get miner data, `eth_getMinerDataByBlockHash` and `eth_getMinerDataByBlockNumber`. [\#1538](https://github.com/hyperledger/besu/pull/1538)
* Added direct support for OpenTelemetry metrics [\#1492](https://github.com/hyperledger/besu/pull/1492)
* Added support for `qip714block` config parameter in genesis file, paving the way towards permissioning interoperability between Besu and GoQuorum. [\#1545](https://github.com/hyperledger/besu/pull/1545)
* Added new CLI option `--compatibility-eth64-forkid-enabled`. [\#1542](https://github.com/hyperledger/besu/pull/1542)

### Bug Fixes

* Fix a bug on `eth_estimateGas` which returned `Internal error` instead of `Execution reverted` in case of reverted transaction. [\#1478](https://github.com/hyperledger/besu/pull/1478)
* Fixed a bug where Local Account Permissioning was being incorrectly enforced on block import/validation. [\#1510](https://github.com/hyperledger/besu/pull/1510)
* Fixed invalid enode URL when discovery is disabled  [\#1521](https://github.com/hyperledger/besu/pull/1521)
* Removed duplicate files from zip and tar.gz distributions. [\#1566](https://github.com/hyperledger/besu/pull/1566)
* Add a more rational value to eth_gasPrice, based on a configurable percentile of prior block's transactions (default: median of last 100 blocks).  [\#1563](https://github.com/hyperledger/besu/pull/1563)

## Deprecated

### --privacy-precompiled-address (Scheduled for removal in _Next_ Release)
Deprecated in 1.5.1
- CLI option `--privacy-precompiled-address` option removed. This address is now derived, based	on `--privacy-onchain-groups-enabled`. [\#1222](https://github.com/hyperledger/besu/pull/1222)

### Besu Sample Network repository

The [Besu Sample Networks repository](https://github.com/ConsenSys/besu-sample-networks) has been replaced by the [Quorum Developer Quickstart](https://besu.hyperledger.org/en/latest/Tutorials/Developer-Quickstart).

#### Previously identified known issues

- [Eth/65 loses peers](KNOWN_ISSUES.md#eth65-loses-peers)
- [Fast sync when running Besu on cloud providers](KNOWN_ISSUES.md#fast-sync-when-running-besu-on-cloud-providers)
- [Privacy users with private transactions created using v1.3.4 or earlier](KNOWN_ISSUES.md#privacy-users-with-private-transactions-created-using-v134-or-earlier)

### Download Link

https://hyperledger.jfrog.io/artifactory/besu-binaries/besu/20.10.1/besu-20.10.1.zip
sha256: `ac4fae310957c176564396f73c0f03c60c41129d43d078560d0dab533a69fd2a`

## 20.10.0

## Release format

Hyperledger Besu is moving its versioning scheme to [CalVer](https://calver.org/) starting with the 20.10.0 (formerly 1.6.0) release. More information about the specific version of CalVer Besu is using can be found on the [wiki](https://wiki.hyperledger.org/display/BESU/Using+CalVer+for+Besu+Releases).

## 20.10 Breaking Changes

When upgrading to 20.10, ensure you've taken into account the following breaking changes.

### JSON-RPC HTTP Error Codes For Valid Calls ([\#1426](https://github.com/hyperledger/besu/pull/1426))

Prior versions of Besu would set the HTTP Status 400 Bad Request for JSON-RPC requests that completed in an error, regardless of the kind of error.  These responses could include a complete JSON-RPC response with an error field.

In Besu version 20.10, properly formatted requests that have valid parameters (count and content) will return a HTTP Status 200 OK, with an error field if an error occurred. For example, requesting an account that does not exist in the chain, or a block by hash that Besu does not have, will now return HTTP 200 OK responses. Unparsable requests, improperly formatted requests, or requests with invalid parameters will continue to return HTTP 400 Bad Request.

Users of Web3J should note that many calls will now return a result with the error field containing the message whereas before a call would throw an exception with the error message as the exception message.

## 20.10.0 Additions and Improvements

* Added support for ECIP-1099 / Classic Thanos Fork: Calibrate Epoch Duration. [\#1421](https://github.com/hyperledger/besu/pull/1421) [\#1441](https://github.com/hyperledger/besu/pull/1441) [\#1462](https://github.com/hyperledger/besu/pull/1462)
* Added the Open Telemetry Java agent to report traces to a remote backend. Added an example to showcase the trace reporting capabilities.
* Added EvmTool binary to the distribution.  EvmTool is a CLI that can execute EVM bytecode and execute ethereum state tests. Documentation for it is available [here](https://besu.hyperledger.org/en/stable/HowTo/Troubleshoot/Use-EVM-Tool/). [\#1465](https://github.com/hyperledger/besu/pull/1465)
* Added support for the upcoming YOLOv2 ephemeral testnet and removed the flag for the deprecated YOLOv1 ephemeral testnet. [#1386](https://github.com/hyperledger/besu/pull/1386)
* Added `debug_standardTraceBlockToFile` JSON-RPC API. This API accepts a block hash and will replay the block. It returns a list of files containing the result of the trace (one file per transaction). [\#1392](https://github.com/hyperledger/besu/pull/1392)
* Added `debug_standardTraceBadBlockToFile` JSON-RPC API. This API is similar to `debug_standardTraceBlockToFile`, but can be used to obtain info about a block which has been rejected as invalid. [\#1403](https://github.com/hyperledger/besu/pull/1403)
* Added support for EIP-2929 to YOLOv2. [#1387](https://github.com/hyperledger/besu/pull/1387)
* Added `--start-block` and `--end-block` to the `blocks import` subcommand [\#1399](https://github.com/hyperledger/besu/pull/1399)
* Added support for multi-tenancy when using the early access feature of [onchain privacy group management](https://besu.hyperledger.org/en/stable/Concepts/Privacy/Onchain-PrivacyGroups/)
* \[Reverted\] Fixed memory leak in eth/65 subprotocol behavior. It is now enabled by default. [\#1420](https://github.com/hyperledger/besu/pull/1420), [#1348](https://github.com/hyperledger/besu/pull/1348), [#1321](https://github.com/hyperledger/besu/pull/1321)

### Bug Fixes

* Log block import rejection reasons at "INFO" level.  Bug [#1412](https://github.com/hyperledger/besu/issues/1412)
* Fixed NPE when executing `eth_estimateGas` with privacy enabled.  Bug [#1404](https://github.com/hyperledger/besu/issues/1404)

#### Previously identified known issues

- [Eth/65 loses peers](KNOWN_ISSUES.md#eth65-loses-peers)
- [Fast sync when running Besu on cloud providers](KNOWN_ISSUES.md#fast-sync-when-running-besu-on-cloud-providers)
- [Privacy users with private transactions created using v1.3.4 or earlier](KNOWN_ISSUES.md#privacy-users-with-private-transactions-created-using-v134-or-earlier)

## Deprecated and Scheduled for removal in _Next_ Release

### --privacy-precompiled-address
Deprecated in 1.5.1
- CLI option `--privacy-precompiled-address` option removed. This address is now derived, based
on `--privacy-onchain-groups-enabled`. [\#1222](https://github.com/hyperledger/besu/pull/1222)

### Download link
https://hyperledger.jfrog.io/artifactory/besu-binaries/besu/20.10.0/besu-20.10.0.zip

sha256sum: `2b50a375aae64b838a2cd9d43747006492cae573f1be11745b7f643646fd5a01`

## 1.5.5

### Additions and Improvements
* The new version of the [web3js-eea library (v0.10)](https://github.com/PegaSysEng/web3js-eea) supports the onchain privacy group management changes made in Besu v1.5.3.

### Bug Fixes
* Added `debug_getBadBlocks` JSON-RPC API to analyze and detect consensus flaws. Even if a block is rejected it will be returned by this method [\#1378](https://github.com/hyperledger/besu/pull/1378)
* Fix logs queries missing results against chain head [\#1351](https://github.com/hyperledger/besu/pull/1351) and [\#1381](https://github.com/hyperledger/besu/pull/1381)

#### Previously identified known issues

- [Eth/65 loses peers](KNOWN_ISSUES.md#eth65-loses-peers)
- [Fast sync when running Besu on cloud providers](KNOWN_ISSUES.md#fast-sync-when-running-besu-on-cloud-providers)
- [Privacy users with private transactions created using v1.3.4 or earlier](KNOWN_ISSUES.md#privacy-users-with-private-transactions-created-using-v134-or-earlier)
- [Changes not saved to database correctly causing inconsistent private states](KNOWN_ISSUES.md#Changes-not-saved-to-database-correctly-causing-inconsistent-private-states)

### Download link

https://hyperledger.jfrog.io/artifactory/besu-binaries/besu/1.5.5/besu-1.5.5.zip

sha256sum: `e67b0a899dc4421054eaa9a8112cb89e1e5f6a56f0d8aa1b0c5111c53dfad2ad`


## 1.5.4

### Additions and Improvements

* Added `priv_debugGetStateRoot` JSON-RPC API to retrieve the state root of a specified privacy group. [\#1326](https://github.com/hyperledger/besu/pull/1326)
* Added reorg logging and `--reorg-logging-threshold` to configure the same. Besu now logs any reorgs where the old or new chain head is more than the threshold away from their common ancestors. The default is 6.
* Added `debug_batchSendRawTransaction` JSON-RPC API to submit multiple signed transactions with a single call. [\#1350](https://github.com/hyperledger/besu/pull/1350)

### Bug Fixes

* The metrics HTTP server no longer rejects requests containing `Accept` header that doesn't precisely match the prometheus text format [\#1345](https://github.com/hyperledger/besu/pull/1345)
* JSON-RPC method `net_version` should return network ID instead of chain ID [\#1355](https://github.com/hyperledger/besu/pull/1355)

#### Previously identified known issues

- [Logs queries missing results against chain head](KNOWN_ISSUES.md#Logs-queries-missing-results-against-chain-head)
- [Eth/65 loses peers](KNOWN_ISSUES.md#eth65-loses-peers)
- [Fast sync when running Besu on cloud providers](KNOWN_ISSUES.md#fast-sync-when-running-besu-on-cloud-providers)
- [Privacy users with private transactions created using v1.3.4 or earlier](KNOWN_ISSUES.md#privacy-users-with-private-transactions-created-using-v134-or-earlier)
- [Changes not saved to database correctly causing inconsistent private states](KNOWN_ISSUES.md#Changes-not-saved-to-database-correctly-causing-inconsistent-private-states)

### Download link
https://hyperledger.jfrog.io/artifactory/besu-binaries/besu/1.5.4/besu-1.5.4.zip

sha256sum: `1f4df8e1c5e3b5b3abf6289ccfe70f302aa7c29a652b2eb713ffbdc507670420`

## 1.5.3

### Additions and Improvements

* The EvmTool now processes State Tests from the Ethereum Reference Tests. [\#1311](https://github.com/hyperledger/besu/pull/1311)
* Early access DNS support added via the `--Xdns-enabled` and `--Xdns-update-enabled` CLI options. [\#1247](https://github.com/hyperledger/besu/pull/1247)
* Add genesis config option `ecip1017EraRounds` for Ethereum Classic chains. [\#1329](https://github.com/hyperledger/besu/pull/1329)

### Bug Fixes

* K8S Permissioning to use of Service IP's rather than pod IP's which can fail [\#1190](https://github.com/hyperledger/besu/issues/1190)

#### Previously identified known issues

- [Logs queries missing results against chain head](KNOWN_ISSUES.md#Logs-queries-missing-results-against-chain-head)
- [Eth/65 loses peers](KNOWN_ISSUES.md#eth65-loses-peers)
- [Fast sync when running Besu on cloud providers](KNOWN_ISSUES.md#fast-sync-when-running-besu-on-cloud-providers)
- [Privacy users with private transactions created using v1.3.4 or earlier](KNOWN_ISSUES.md#privacy-users-with-private-transactions-created-using-v134-or-earlier)
- [Changes not saved to database correctly causing inconsistent private states](KNOWN_ISSUES.md#Changes-not-saved-to-database-correctly-causing-inconsistent-private-states)

### Breaking Change to Onchain Privacy Group Management

This [early access feature](https://besu.hyperledger.org/en/stable/Concepts/Privacy/Onchain-PrivacyGroups/) was changed in a way that makes onchain privacy groups created with previous versions no longer usable.

To enhance control over permissions on the privacy group management contract:

* The enclave key was removed as the first parameter for `addParticipant` and `removeParticipant`.
* The owner of the privacy group management contract is the signer of the private transaction that creates
  the privacy group. In the default onchain privacy group management contract implementation, only the
  owner can add and remove participants, and upgrade the management contract.

The onchain privacy support in the current version of the web3js-eea library (v0.9) will not be compatible with Besu v1.5.3.  We are actively working on an upgrade to webj3-eea that will support these changes.

### Download link
https://hyperledger.jfrog.io/artifactory/besu-binaries/besu/1.5.3/besu-1.5.3.zip

sha256sum: `735cd511e1dae1590f2829d9535cb383aa8c526f059b3451859e5fcfccc48985`

## 1.5.2

### Additions and Improvements

* Experimental offline backup and restore has been added via the `operator x-backup-state` and `operator x-restore-state` CLI commands.  Data formats will be fluid for as long as the `x-` prefix is present in the CLI so it is advised not to rely on these backups for disaster recovery. [\#1235](https://github.com/hyperledger/besu/pull/1235)
* Experimental ethstats support added via the `Xethstats` and `Xethstats-contact` CLI commands. [\#1239](https://github.com/hyperledger/besu/pull/1239)
* Peers added via the JSON-RPC `admin_addPeer` and `admin_removePeer` will be shared or no longer shared via discovery respectively.  Previously they were not shared. [\#1177](https://github.com/hyperledger/besu/pull/1177) contributed by [br0tchain](https://github.com/br0tchain).
* New Docker Images (see below). [\#1277](https://github.com/hyperledger/besu/pull/1277)
* Reworked static peer discovery handling. [\#1292](https://github.com/hyperledger/besu/pull/1292)

### New Java VMs in Docker Image

* New docker images are being generated to use the latest version of OpenJDK (currently 14.0.1) with the tag suffix of `-openjdk-latest`, for example `1.5.2-openjdk-latest`.
* New docker images are being generated to use [GraalVM](https://www.graalvm.org/) with the tag suffix of `-graalvm`, for example `1.5.2-graalvm`.
* The existing images based on Java 11 are also being tagged with the suffix `-openjdk-11`, for example `1.5.2-openjdk-11`, as well as `1.5.2`.

The intent is that the major Java VM version or Java VM type shipped with the default docker images (`latest`, `1.5.x`, etc.) may be changed during future quarterly releases but will remain consistent within quarterly releases.

### Bug Fixes
- Offchain permissioning - fixed bug where sync status check prevented peering if static nodes configured. [\#1252](https://github.com/hyperledger/besu/issues/1252)

- GraphQL queries of `miner` in IBFT networks will no longer return an error.  PR [\#1282](https://github.com/hyperledger/besu/pull/1282) issue [\#1272](https://github.com/hyperledger/besu/issues/1272).

#### Previously identified known issues

- [Logs queries missing results against chain head](KNOWN_ISSUES.md#Logs-queries-missing-results-against-chain-head)
- [Eth/65 loses peers](KNOWN_ISSUES.md#eth65-loses-peers)
- [Fast sync when running Besu on cloud providers](KNOWN_ISSUES.md#fast-sync-when-running-besu-on-cloud-providers)
- [Privacy users with private transactions created using v1.3.4 or earlier](KNOWN_ISSUES.md#privacy-users-with-private-transactions-created-using-v134-or-earlier)
- [Permissioning issues on Kubernetes](KNOWN_ISSUES.md#Kubernetes-permissioning-uses-Service-IPs-rather-than-pod-IPs-which-can-fail)
- [Restarts caused by insufficient memory can cause inconsistent private state](KNOWN_ISSUES.md#Restart-caused-by-insufficient-memory-can-cause-inconsistent-private-state)

### New and Old Maintainer

- [David Mechler](https://github.com/hyperledger/besu/commits?author=davemec) has been added as a [new maintainer](https://github.com/hyperledger/besu/pull/1267).
- [Edward Evans](https://github.com/hyperledger/besu/commits?author=EdJoJob) voluntarily moved to [emeritus status](https://github.com/hyperledger/besu/pull/1270).

### Download link
https://hyperledger.jfrog.io/artifactory/besu-binaries/besu/1.5.2/besu-1.5.2.zip

sha256sum: `629f44e230a635b09f8d82f2196d70d31193233718118a46412f11c50772dc85`

## 1.5.1

### Deprecated
- CLI option `--privacy-precompiled-address` option is deprecated. This address is now derived, based
on `--privacy-onchain-groups-enabled`. [\#1222](https://github.com/hyperledger/besu/pull/1222)

### Additions and Improvements

* In an IBFT2 network, a fixed block reward value and recipient address can be defined in genesis file [\#1132](https://github.com/hyperledger/besu/pull/1132)
* JSON-RPC HTTP API Authorization: exit early when checking user permissions. [\#1144](https://github.com/hyperledger/besu/pull/1144)
* HTTP/2 is enabled for JSON-RPC HTTP API over TLS. [\#1145](https://github.com/hyperledger/besu/pull/1145)
* Color output in consoles. It can be disabled with `--color-enabled=false` [\#1257](https://github.com/hyperledger/besu/pull/1257)
* Add compatibility with ClusterIP services for the Kubernetes Nat Manager  [\#1156](https://github.com/hyperledger/besu/pull/1156)
* In an IBFT2 network; a fixed block reward value and recipient address can be defined in genesis file [\#1132](https://github.com/hyperledger/besu/pull/1132)
* Add fee cap for transactions submitted via RPC. [\#1137](https://github.com/hyperledger/besu/pull/1137)

### Bug fixes

* When the default sync mode was changed to fast sync for named networks, there was one caveat we didn't address. The `dev` network should've been full sync by default. This has now been fixed. [\#1257](https://github.com/hyperledger/besu/pull/1257)
* Fix synchronization timeout issue when the blocks were too large [\#1149](https://github.com/hyperledger/besu/pull/1149)
* Fix missing results from eth_getLogs request. [\#1154](https://github.com/hyperledger/besu/pull/1154)
* Fix issue allowing Besu to be used for DDoS amplification. [\#1146](https://github.com/hyperledger/besu/pull/1146)

### Known Issues

Known issues are open issues categorized as [Very High or High impact](https://wiki.hyperledger.org/display/BESU/Defect+Prioritisation+Policy).

#### Previously identified known issues

- [Scope of logs query causing Besu to hang](KNOWN_ISSUES.md#scope-of-logs-query-causing-besu-to-hang)
- [Eth/65 loses peers](KNOWN_ISSUES.md#eth65-loses-peers)
- [Fast sync when running Besu on cloud providers](KNOWN_ISSUES.md#fast-sync-when-running-besu-on-cloud-providers)
- [Privacy users with private transactions created using v1.3.4 or earlier](KNOWN_ISSUES.md#privacy-users-with-private-transactions-created-using-v134-or-earlier)
- [Permissioning issues on Kubernetes](KNOWN_ISSUES.md#Kubernetes-permissioning-uses-Service-IPs-rather-than-pod-IPs-which-can-fail)
- [Restarts caused by insufficient memory can cause inconsistent private state](KNOWN_ISSUES.md#Restart-caused-by-insufficient-memory-can-cause-inconsistent-private-state)

### Download link
https://hyperledger.jfrog.io/artifactory/besu-binaries/besu/1.5.1/besu-1.5.1.zip

sha256sum: `c17f49b6b8686822417184952487fc135772f0be03514085926a6984fd955b88`

## 1.5 Breaking changes

When upgrading to 1.5, ensure you've taken into account the following breaking changes.

### Docker users with volume mounts

To maintain best security practices, we're changing the `user:group` on the Docker container to `besu`.

What this means for you:

* If you are running Besu as a binary, there is no impact.
* If you are running Besu as a Docker container *and* have a volume mount for data,  ensure that the
permissions on the directory allow other users and groups to r/w. Ideally this should be set to
`besu:besu` as the owner.

Note that the `besu` user only exists within the container not outside it. The same user ID may match
a different user outside the image.

If you’re mounting local folders, it is best to set the user via the Docker `—user` argument. Use the
UID because the username may not exist inside the docker container. Ensure the directory being mounted
is owned by that user.

### Remove Manual NAT method

The NAT manager `MANUAL` method has been removed.
If you have been using the `MANUAL` method, use the `NONE` method instead. The behavior of the
`NONE` method is the same as the previously supported `MANUAL` methods.

### Privacy users

Besu minor version upgrades require upgrading Orion to the latest minor version. That is, for
Besu <> Orion node pairs, when upgrading Besu to v1.5, it is required that Orion is upgraded to
v1.6. Older versions of Orion will no longer work with Besu v1.5.

## 1.5 Features

Features added between from 1.4 to 1.5 include:
* Mining Support
  Besu supports `eth_hashrate` and `eth_submitHashrate` to obtain the hashrate when we mine with a GPU mining worker.
* Tracing
  The [Tracing API](https://besu.hyperledger.org/en/latest/Reference/API-Methods/#trace-methods) is no longer an Early Access feature and now has full support for `trace_replayBlockTransactions`, `trace_Block` and `trace_transaction`.
* Plugin API Block Events
  `BlockAdded` and `BlockReorg` are now exposed via the [Plugin API](https://javadoc.io/doc/org.hyperledger.besu/plugin-api/latest/org/hyperledger/besu/plugin/services/BesuEvents.html).
* [Filters](https://besu.hyperledger.org/en/stable/HowTo/Interact/Filters/Accessing-Logs-Using-JSON-RPC/) and
  [subscriptions](https://besu.hyperledger.org/en/stable/HowTo/Interact/APIs/RPC-PubSub/) for private contracts.
* [SecurityModule Plugin API](https://javadoc.io/doc/org.hyperledger.besu/plugin-api/latest/org/hyperledger/besu/plugin/services/SecurityModuleService.html)
  This allows use of a different [security module](https://besu.hyperledger.org/en/stable/Reference/CLI/CLI-Syntax/#security-module)
  as a plugin to provide cryptographic function that can be used by NodeKey (such as sign, ECDHKeyAgreement etc.).
* [Onchain privacy groups](https://besu.hyperledger.org/en/latest/Concepts/Privacy/Onchain-PrivacyGroups/)
  with add and remove members. This is an early access feature. Early access features are not recommended
  for production networks and may have unstable interfaces.

## 1.5 Additions and Improvements

* Public Networks Default to Fast Sync: The default sync mode for named permissionless networks, such as the Ethereum mainnet and testnets, is now `FAST`.
  * The default is unchanged for private networks. That is, the sync mode defaults to `FULL` for private networks.
  * Use the [`--sync-mode` command line option](https://besu.hyperledger.org/Reference/CLI/CLI-Syntax/#sync-mode) to change the sync mode. [\#384](https://github.com/hyperledger/besu/pull/384)
* Proper Mining Support: Added full support for `eth_hashrate` and `eth_submitHashrate`. It is now possible to have the hashrate when we mine with a GPU mining worker [\#1063](https://github.com/hyperledger/besu/pull/1063)
* Performance Improvements: The addition of native libraries ([\#775](https://github.com/hyperledger/besu/pull/775)) and changes to data structures in the EVM ([\#1089](https://github.com/hyperledger/besu/pull/1089)) have improved Besu sync and EVM execution times.
* Tracing API Improvements: The [Tracing API](https://besu.hyperledger.org/en/latest/Reference/API-Methods/#trace-methods) is no longer an Early Access feature and now has full support for `trace_replayBlockTransactions`, `trace_Block` and `trace_transaction`.
* New Plugin API Block Events: `BlockAdded` and `BlockReorg` are now exposed via the Plugin API [\#637](https://github.com/hyperledger/besu/pull/637).
* Added experimental CLI option `--Xnat-kube-pod-name` to specify the name of the loadbalancer used by the Kubernetes nat manager [\#1078](https://github.com/hyperledger/besu/pull/1078)
- Local permissioning TOML config now supports additional keys (`nodes-allowlist` and `accounts-allowlist`).
Support for `nodes-whitelist` and `accounts-whitelist` will be removed in a future release.
- Add missing `mixHash` field for `eth_getBlockBy*` JSON RPC endpoints. [\#1098](https://github.com/hyperledger/besu/pull/1098)
* Besu now has a strict check on private transactions to ensure the privateFrom in the transaction
matches the sender Orion key that has distributed the payload. Besu 1.5+ requires Orion 1.6+ to work.
[#357](https://github.com/PegaSysEng/orion/issues/357)

### Bug fixes

No bug fixes with [user impact in this release](https://wiki.hyperledger.org/display/BESU/Changelog).

### Known Issues

Known issues are open issues categorized as [Very High or High impact](https://wiki.hyperledger.org/display/BESU/Defect+Prioritisation+Policy).

#### New known issues

- K8S permissioning uses of Service IPs rather than pod IPs which can fail. [\#1190](https://github.com/hyperledger/besu/pull/1190)
Workaround - Do not use permissioning on K8S.

- Restart caused by insufficient memory can cause inconsistent private state. [\#1110](https://github.com/hyperledger/besu/pull/1110)
Workaround - Ensure you allocate enough memory for the Java Runtime Environment that the node does not run out of memory.

#### Previously identified known issues

- [Scope of logs query causing Besu to hang](KNOWN_ISSUES.md#scope-of-logs-query-causing-besu-to-hang)
- [Eth/65 loses peers](KNOWN_ISSUES.md#eth65-loses-peers)
- [Fast sync when running Besu on cloud providers](KNOWN_ISSUES.md#fast-sync-when-running-besu-on-cloud-providers)
- [Privacy users with private transactions created using v1.3.4 or earlier](KNOWN_ISSUES.md#privacy-users-with-private-transactions-created-using-v134-or-earlier)

### Download link
https://hyperledger.jfrog.io/artifactory/besu-binaries/besu/1.5.0/besu-1.5.0.zip

sha256sum: `56929d6a71cc681688351041c919e9630ab6df7de37dd0c4ae9e19a4f44460b2`

**For download links of releases prior to 1.5.0, please visit https://hyperledger.jfrog.io/artifactory/besu-binaries/besu/**

## 1.4.6

### Additions and Improvements

- Print node address on startup. [\#938](https://github.com/hyperledger/besu/pull/938)
- Transaction pool: price bump replacement mechanism configurable through CLI. [\#928](https://github.com/hyperledger/besu/pull/928) [\#930](https://github.com/hyperledger/besu/pull/930)

### Bug Fixes

- Added timeout to queries. [\#986](https://github.com/hyperledger/besu/pull/986)
- Fixed issue where networks using onchain permissioning could stall when the bootnodes were not validators. [\#969](https://github.com/hyperledger/besu/pull/969)
- Update getForks method to ignore ClassicForkBlock chain parameter to fix issue with ETC syncing. [\#1014](https://github.com/hyperledger/besu/pull/1014)

### Known Issues

Known issues are open issues categorized as [Very High or High impact](https://wiki.hyperledger.org/display/BESU/Defect+Prioritisation+Policy).

#### Previously identified known issues

- [Scope of logs query causing Besu to hang](KNOWN_ISSUES.md#scope-of-logs-query-causing-besu-to-hang)
- [Eth/65 loses peers](KNOWN_ISSUES.md#eth65-loses-peers)
- [Fast sync when running Besu on cloud providers](KNOWN_ISSUES.md#fast-sync-when-running-besu-on-cloud-providers)
- [Privacy users with private transactions created using v1.3.4 or earlier](KNOWN_ISSUES.md#privacy-users-with-private-transactions-created-using-v134-or-earlier)

## 1.4.5

### Additions and Improvements

- Implemented WebSocket logs subscription for private contracts (`priv_subscribe`/`priv_unsubscribe`) [\#762](https://github.com/hyperledger/besu/pull/762)
- Introduced SecurityModule plugin API. This allows use of a different security module as a plugin to
  provide cryptographic function that can be used by NodeKey (such as sign, ECDHKeyAgreement etc.). KeyPairSecurityModule
  is registered and used by default. The CLI option `--security-module=<name> (defaults to localfile)` can be used
  to identify the security module plugin name to use instead. [\#713](https://github.com/hyperledger/besu/pull/713)
- Several testing related changes to improve compatibility with [Hive](https://hivetests.ethdevops.io/) and Retesteth.
  [\#806](https://github.com/hyperledger/besu/pull/806) and [#845](https://github.com/hyperledger/besu/pull/845)
- Native libraries for secp256k1 and Altbn128 encryption are enabled by default.  To disable these libraries use
  `--Xsecp256k1-native-enabled=false` and `--Xaltbn128-native-enabled=false`. [\#775](https://github.com/hyperledger/besu/pull/775)

### Bug Fixes

- Fixed `eth_estimateGas` JSON RPC so it no longer returns gas estimates that are too low. [\#842](https://github.com/hyperledger/besu/pull/842)
- Full help not displayed unless explicitly requested. [\#437](https://github.com/hyperledger/besu/pull/437)
- Compatibility with undocumented Geth `eth_subscribe` fields. [\#654](https://github.com/hyperledger/besu/pull/654)
- Current block number included as part of `eth_getWork` response. [\#849](https://github.com/hyperledger/besu/pull/849)

### Known Issues

Known issues are open issues categorized as [Very High or High impact](https://wiki.hyperledger.org/display/BESU/Defect+Prioritisation+Policy).

#### New known issues

* Scope of logs query causing Besu to crash. [\#944](https://github.com/hyperledger/besu/pull/944)

Workaround - Limit the number of blocks queried by each `eth_getLogs` call.

#### Previously identified known issues

- [`Intrinsic gas exceeds gas limit` returned when calling `delete mapping[addr]` or `mapping[addr] = 0`](KNOWN_ISSUES.md#intrinsic-gas-exceeds-gas-limit)
- [Eth/65 not backwards compatible](KNOWN_ISSUES.md#eth65-not-backwards-compatible)
- [Error full syncing with pruning](KNOWN_ISSUES.md#error-full-syncing-with-pruning)
- [Fast sync when running Besu on cloud providers](KNOWN_ISSUES.md#fast-sync-when-running-besu-on-cloud-providers)
- [Bootnodes must be validators when using onchain permissioning](KNOWN_ISSUES.md#bootnodes-must-be-validators-when-using-onchain-permissioning)
- [Privacy users with private transactions created using v1.3.4 or earlier](KNOWN_ISSUES.md#privacy-users-with-private-transactions-created-using-v134-or-earlier)

## 1.4.4

### Additions and Improvements

- Implemented [`priv_getLogs`](https://besu.hyperledger.org/en/latest/Reference/API-Methods/#priv_getlogs). [\#686](https://github.com/hyperledger/besu/pull/686)
- Implemented private contract log filters including JSON-RPC methods to interact with private filters. [\#735](https://github.com/hyperledger/besu/pull/735)
- Implemented EIP-2315: Simple Subroutines for the EVM [\#717](https://github.com/hyperledger/besu/pull/717)
- Implemented Splunk logging. [\#725](https://github.com/hyperledger/besu/pull/725)
- Implemented optional native library encryption. [\#675](https://github.com/hyperledger/besu/pull/675).  To enable add `--Xsecp256k1-native-enabled` (for transaciton signatures) and/or `--Xaltbn128-native-enabled` (for altbn128 precomiled contracts) as command line options.

### Bug Fixes

- Flag added to toggle `eth/65` off by default. `eth/65` will remain toggled off by default until
a fix is completed for the [eth/65 known issue](KNOWN_ISSUES.md). [\#741](https://github.com/hyperledger/besu/pull/741)
- Resolve crashing NAT detectors on GKE. [\#731](https://github.com/hyperledger/besu/pull/731) fixes [\#507](https://github.com/hyperledger/besu/issues/507).
[Besu-Kubernetes Readme](https://github.com/PegaSysEng/besu-kubernetes/blob/master/README.md#network-topology-and-high-availability-requirements)
updated to reflect changes.
- Deal with quick service start failures [\#714](https://github.com/hyperledger/besu/pull/714) fixes [\#662](https://github.com/hyperledger/besu/issues/662)

### Known Issues

Known issues are open issues categorized as [Very High or High impact](https://wiki.hyperledger.org/display/BESU/Defect+Prioritisation+Policy).

#### New known issues

- `Intrinsic gas exceeds gas limit` returned when calling `delete mapping[addr]` or `mapping[addr] = 0` [\#696](https://github.com/hyperledger/besu/issues/696)

Calling delete and set to 0 Solidity mapping in Solidity fail.

#### Previously identified known issues

- [Eth/65 not backwards compatible](KNOWN_ISSUES.md#eth65-not-backwards-compatible)
- [Error full syncing with pruning](KNOWN_ISSUES.md#error-full-syncing-with-pruning)
- [Fast sync when running Besu on cloud providers](KNOWN_ISSUES.md#fast-sync-when-running-besu-on-cloud-providers)
- [Bootnodes must be validators when using onchain permissioning](KNOWN_ISSUES.md#bootnodes-must-be-validators-when-using-onchain-permissioning)
- [Privacy users with private transactions created using v1.3.4 or earlier](KNOWN_ISSUES.md#privacy-users-with-private-transactions-created-using-v134-or-earlier)

## 1.4.3

### Issues identified with 1.4.3 release

The `eth/65` change is not [backwards compatible](https://github.com/hyperledger/besu/issues/723).
This has the following impact:
* In a private network, nodes using the 1.4.3 client cannot interact with nodes using 1.4.2 or earlier
clients.
* On mainnet, synchronizing eventually stalls.

Workaround -> revert to v1.4.2.

A [fix](https://github.com/hyperledger/besu/pull/732) is currently [being tested](https://github.com/hyperledger/besu/pull/733).

### Critical Issue for Privacy Users

A critical issue for privacy users with private transactions created using Hyperledger Besu v1.3.4
or earlier has been identified. If you have a network with private transaction created using v1.3.4
or earlier, please read the following and take the appropriate steps:
https://wiki.hyperledger.org/display/BESU/Critical+Issue+for+Privacy+Users

### Additions and Improvements

- Added `eth/65` support. [\#608](https://github.com/hyperledger/besu/pull/608)
- Added block added and block reorg events. Added revert reason to block added transactions. [\#637](https://github.com/hyperledger/besu/pull/637)

### Deprecated

- Private Transaction `hash` field and `getHash()` method have been deprecated. They will be removed
in 1.5.0 release. [\#639](https://github.com/hyperledger/besu/pull/639)

### Known Issues

#### Fast sync when running Besu on cloud providers

A known [RocksDB issue](https://github.com/facebook/rocksdb/issues/6435) causes fast sync to fail
when running Besu on certain cloud providers. The following error is displayed repeatedly:

```
...
EthScheduler-Services-1 (importBlock) | ERROR | PipelineChainDownloader | Chain download failed. Restarting after short delay.
java.util.concurrent.CompletionException: org.hyperledger.besu.plugin.services.exception.StorageException: org.rocksdb.RocksDBException: block checksum mismatch:
....
```

This behaviour has been seen on AWS and Digital Ocean.

Workaround -> On AWS, a full restart of the AWS VM is required to restart the fast sync.

Fast sync is not currently supported on Digital Ocean. We are investigating options to
[add support for fast sync on Digital Ocean](https://github.com/hyperledger/besu/issues/591).

#### Error full syncing with pruning

- Error syncing with mainnet on Besu 1.3.7 node - MerkleTrieException [\#580](https://github.com/hyperledger/besu/issues/580)
The associated error is `Unable to load trie node value for hash` and is caused by the combination of
full sync and pruning.

Workarounds:
1. Explicitly disable pruning using `--pruning-enabled=false` when using fast sync.
2. If the `MerkleTrieException` occurs, delete the database and resync.

A fix for this issue is being actively worked on.

#### Fast sync reverting to full sync

In some cases of FastSyncException, fast sync reverts back to a full sync before having reached the
pivot block. [\#683](https://github.com/hyperledger/besu/issues/683)

Workaround -> To re-attempt fast syncing rather than continue full syncing, stop Besu, delete your
database, and start again.

#### Bootnodes must be validators when using onchain permissioning

- Onchain permissioning nodes can't peer when using a non-validator bootnode [\#528](https://github.com/hyperledger/besu/issues/528)

Workaround -> When using onchain permissioning, ensure bootnodes are also validators.


## 1.4.2

### Additions and Improvements

- Added `trace_block` JSON RPC API [\#449](https://github.com/hyperledger/besu/pull/449)
- Added `pulledStates` and `knownStates` to the EthQL `syncing` query and `eth_syncing` JSON-RPC api [\#565](https://github.com/hyperledger/besu/pull/565)

### Bug Fixes

- Fixed file parsing behaviour for privacy enclave keystore password file [\#554](https://github.com/hyperledger/besu/pull/554) (thanks to [magooster](https://github.com/magooster))
- Fixed known issue with being unable to re-add members to onchain privacy groups [\#471](https://github.com/hyperledger/besu/pull/471)

### Updated Early Access Features

* [Onchain privacy groups](https://besu.hyperledger.org/en/latest/Concepts/Privacy/Onchain-PrivacyGroups/) with add and remove members. Known issue resolved (see above).
* [TRACE API](https://besu.hyperledger.org/en/latest/Reference/API-Methods/#trace-methods) now includes `trace_block`, `trace_replayBlockTransactions`, and `trace_transaction`.
Fixed some issues on the trace replay block transactions API [\#522](https://github.com/hyperledger/besu/pull/522).

### Known Issues

#### Fast sync defaulting to full sync

-  When fast sync cannot find enough valid peers rapidly enough, Besu defaults to full sync.

Workarounds:
1. To re-attempt fast syncing rather than continue full syncing, stop Besu, delete your database,
and start again.
2. When fast syncing, explicitly disable pruning using `--pruning-enabled=false` to reduce the likelihood
of encountering the pruning bug.

A fix to remove the default to full sync is [in progress](https://github.com/hyperledger/besu/pull/427)
is being actively worked on.

#### Error full syncing with pruning

- Error syncing with mainnet on Besu 1.3.7 node - MerkleTrieException [\#BESU-160](https://jira.hyperledger.org/browse/BESU-160)
The associated error is `Unable to load trie node value for hash` and is caused by the combination of
full sync and pruning.

Workarounds:
1. Explicitly disable pruning using `--pruning-enabled=false` when using fast sync.
2. If the `MerkleTrieException` occurs, delete the database and resync.

A fix for this issue is being actively worked on.

#### Bootnodes must be validators when using onchain permissioning

- Onchain permissioning nodes can't peer when using a non-validator bootnode [\#BESU-181](https://jira.hyperledger.org/browse/BESU-181)

Workaround -> When using onchain permissioning, ensure bootnodes are also validators.

## 1.4.1

### Additions and Improvements

- Added priv_getCode [\#250](https://github.com/hyperledger/besu/pull/408). Gets the bytecode associated with a private address.
- Added `trace_transaction` JSON RPC API [\#441](https://github.com/hyperledger/besu/pull/441)
- Removed -X unstable prefix for pruning options (`--pruning-blocks-retained`, `--pruning-block-confirmations`) [\#440](https://github.com/hyperledger/besu/pull/440)
- Implemented [ECIP-1088](https://ecips.ethereumclassic.org/ECIPs/ecip-1088): Phoenix EVM and Protocol upgrades. [\#434](https://github.com/hyperledger/besu/pull/434)

### Bug Fixes

- [BESU-25](https://jira.hyperledger.org/browse/BESU-25) Use v5 Devp2p when pinging [\#392](https://github.com/hyperledger/besu/pull/392)
- Fixed a bug to manage concurrent access to cache files [\#438](https://github.com/hyperledger/besu/pull/438)
- Fixed configuration file bug: `pruning-blocks-retained` now accepts an integer in the config [\#440](https://github.com/hyperledger/besu/pull/440)
- Specifying RPC credentials file should not force RPC Authentication to be enabled [\#454](https://github.com/hyperledger/besu/pull/454)
- Enhanced estimateGas messages [\#436](https://github.com/hyperledger/besu/pull/436). When a estimateGas request fails a validation check, an improved error message is returned in the response.

### Early Access Features

Early access features are available features that are not recommended for production networks and may
have unstable interfaces.

* [Onchain privacy groups](https://besu.hyperledger.org/en/latest/Concepts/Privacy/Onchain-PrivacyGroups/) with add and remove members.
  Not being able to to re-add a member to an onchain privacy group is a [known issue](https://github.com/hyperledger/besu/issues/455)
  with the add and remove functionality.

### Known Issues

#### Fast sync defaulting to full sync

-  When fast sync cannot find enough valid peers rapidly enough, Besu defaults to full sync.

Workarounds:
1. To re-attempt fast syncing rather than continue full syncing, stop Besu, delete your database,
and start again.
2. When fast syncing, explicitly disable pruning using `--pruning-enabled=false` to reduce the likelihood
of encountering the pruning bug.

A fix to remove the default to full sync is [in progress](https://github.com/hyperledger/besu/pull/427)
and is planned for inclusion in v1.4.1.

#### Error full syncing with pruning

- Error syncing with mainnet on Besu 1.3.7 node - MerkleTrieException [\#BESU-160](https://jira.hyperledger.org/browse/BESU-160)
The associated error is `Unable to load trie node value for hash` and is caused by the combination of
full sync and pruning.

Workarounds:
1. Explicitly disable pruning using `--pruning-enabled=false` when using fast sync.
2. If the `MerkleTrieException` occurs, delete the database and resync.

Investigation of this issue is in progress and a fix is targeted for v1.4.1.

#### Bootnodes must be validators when using onchain permissioning

- Onchain permissioning nodes can't peer when using a non-validator bootnode [\#BESU-181](https://jira.hyperledger.org/browse/BESU-181)

Workaround -> When using onchain permissioning, ensure bootnodes are also validators.

## 1.4.0

### Private State Migration

Hyperledger Besu v1.4 implements a new data structure for private state storage that is not backwards compatible.
A migration will be performed when starting v1.4 for the first time to reprocess existing private transactions
and re-create the private state data in the v1.4 format.

If you have existing private transactions, see [migration details](docs/Private-Txns-Migration.md).

### Additions and Improvements

* [TLS support](https://besu.hyperledger.org/en/latest/Concepts/TLS/) to secure client and server communication.

* [Multi-tenancy](https://besu.hyperledger.org/en/latest/Concepts/Privacy/Multi-Tenancy/) to enable multiple participants to use the same Besu and Orion node.

* [Plugin APIs](https://besu.hyperledger.org/en/latest/Concepts/Plugins/) to enable building of Java plugins to extend Hyperledger Besu.

* Support for additional [NAT methods](https://besu.hyperledger.org/en/latest/HowTo/Find-and-Connect/Specifying-NAT/).

* Added [`priv_call`](https://besu.hyperledger.org/en/latest/Reference/API-Methods/#priv_call) which invokes
a private contract function locally and does not change the private state.

* Besu has moved from an internal Bytes library to the [Apache Tuweni](https://tuweni.apache.org/) Bytes library.
This includes using the library in the Plugins API interfaces. [#295](https://github.com/hyperledger/besu/pull/295) and [#215](https://github.com/hyperledger/besu/pull/215)

### Early Access Features

Early access features are available features that are not recommended for production networks and may
have unstable interfaces.

* [Reorg compatible privacy](https://besu.hyperledger.org/en/latest/Concepts/Privacy/Privacy-Overview/#reorg-compatible-privacy)
to enable private transactions on networks using consensus mechanisms that fork.

* [Tracing API](https://besu.hyperledger.org/en/latest/Concepts/Transactions/Trace-Types) to obtain detailed information about transaction processing.

### Bug Fixes

See RC and Beta sections below.

### Known Issues

#### Fast sync defaulting to full sync

-  When fast sync cannot find enough valid peers rapidly enough, Besu defaults to full sync.

Workarounds:
1. To re-attempt fast syncing rather than continue full syncing, stop Besu, delete your database,
and start again.
2. When fast syncing, explicitly disable pruning using `--pruning-enabled=false` to reduce the likelihood
of encountering the pruning bug.

A fix to remove the default to full sync is [in progress](https://github.com/hyperledger/besu/pull/427)
and is planned for inclusion in v1.4.1.

#### Error full syncing with pruning

- Error syncing with mainnet on Besu 1.3.7 node - MerkleTrieException [\#BESU-160](https://jira.hyperledger.org/browse/BESU-160)
The associated error is `Unable to load trie node value for hash` and is caused by the combination of
full sync and pruning.

Workarounds:
1. Explicitly disable pruning using `--pruning-enabled=false` when using fast sync.
2. If the `MerkleTrieException` occurs, delete the database and resync.

Investigation of this issue is in progress and a fix is targeted for v1.4.1.

#### Bootnodes must be validators when using onchain permissioning

- Onchain permissioning nodes can't peer when using a non-validator bootnode [\#BESU-181](https://jira.hyperledger.org/browse/BESU-181)

Workaround -> When using onchain permissioning, ensure bootnodes are also validators.


## 1.4.0 RC-2

### Private State Migration
Hyperledger Besu v1.4 implements a new data structure for private state storage that is not backwards compatible.
A migration will be performed when starting v1.4 for the first time to reprocess existing private transactions
and re-create the private state data in the v1.4 format.
If you have existing private transactions, see [migration details](docs/Private-Txns-Migration.md).

## 1.4.0 RC-1

### Additions and Improvements

- New`trace_replayBlockTransactions` JSON-RPC API

This can be enabled using the `--rpc-http-api TRACE` CLI flag.  There are some philosophical differences between Besu and other implementations that are outlined in [trace_rpc_apis](docs/trace_rpc_apis.md).

- Ability to automatically detect Docker NAT settings from inside the conainter.

The default NAT method (AUTO) can detect this so no user intervention is required to enable this.

- Added [Multi-tenancy](https://besu.hyperledger.org/en/latest/Concepts/Privacy/Multi-Tenancy/) support which allows multiple participants to use the same Besu node for private transactions.

- Added TLS support for communication with privacy enclave

### Bug Fixes

- Private transactions are now validated before sent to the enclave [\#356](https://github.com/hyperledger/besu/pull/356)

### Known Bugs

- Error syncing with mainnet on Besu 1.3.7 node - MerkleTrieException [\#BESU-160](https://jira.hyperledger.org/browse/BESU-160)

Workaround -> Don't enable pruning when syncing to mainnet.

- Onchain permissioning nodes can't peer when using a non-validator bootnode [\#BESU-181](https://jira.hyperledger.org/browse/BESU-181)

Workaround -> When using onchain permissioning, ensure bootnodes are also validators.

## 1.4 Beta 3

### Additions and Improvements

- CLI option to enable TLS client auth for JSON-RPC HTTP [\#340](https://github.com/hyperledger/besu/pull/340)

Added CLI options to enable TLS client authentication and trusting client certificates:
~~~
--rpc-http-tls-client-auth-enabled - Enable TLS client authentication for the JSON-RPC HTTP service (default: false)
--rpc-http-tls-known-clients-file - Path to file containing client's certificate common name and fingerprint for client authentication.
--rpc-http-tls-ca-clients-enabled - Enable to accept clients certificate signed by a valid CA for client authentication (default: false)
~~~
If client-auth is enabled, user must either enable CA signed clients OR provide a known-clients file. An error is reported
if both CA signed clients is disabled and known-clients file is not specified.

- Stable Plugins APIs [\#346](https://github.com/hyperledger/besu/pull/346)

The `BesuEvents` service and related `data` package have been marked as a stable plugin API.

### Bug Fixes

- Return missing signers from getSignerMetrics [\#343](https://github.com/hyperledger/besu/pull/)

### Experimental Features

- Experimental support for `trace_replayBlockTransactions` - multiple PRs

Added support for the `trace_replayBlockTransactions` JSON-RPC call. To enable this API add
`TRACE` to the `rpc-http-api` options (for example,  `--rpc-http-api TRACE` on the command line).

This is not a production ready API.  There are known bugs relating to traced memory from calls and
returns, and the gas calculation reported in the flat traces does not always match up with the
correct gas calculated for consensus.

## 1.4 Beta 2

### Additions and Improvements

- Enable TLS for JSON-RPC HTTP Service [\#253](https://github.com/hyperledger/besu/pull/253)

Exposes new command line parameters to enable TLS on Ethereum JSON-RPC HTTP interface to allow clients like EthSigner to connect via TLS:
`--rpc-http-tls-enabled=true`
(Optional - Only required if `--rpc-http-enabled` is set to true) Set to `true` to enable TLS. False by default.
`--rpc-http-tls-keystore-file="/path/to/cert.pfx"`
(Must be specified if TLS is enabled) Path to PKCS12 format key store which contains server's certificate and it's private key
`--rpc-http-tls-keystore-password-file="/path/to/cert.passwd"`
(Must be specified if TLS is enabled) Path to the text file containing password for unlocking key store.
`--rpc-http-tls-known-clients-file="/path/to/rpc_tls_clients.txt"`
(Optional) Path to a plain text file containing space separated client’s certificate’s common name and its sha-256 fingerprints when
they are not signed by a known CA. The presence of this file (even empty) enables TLS client authentication. That is, the client
presents the certificate to server on TLS handshake and server establishes that the client certificate is either signed by a
proper/known CA. Otherwise, server trusts client certificate by reading the sha-256 fingerprint from known clients file specified above.

The format of the file is (as an example):
`localhost DF:65:B8:02:08:5E:91:82:0F:91:F5:1C:96:56:92:C4:1A:F6:C6:27:FD:6C:FC:31:F2:BB:90:17:22:59:5B:50`

### Bug Fixes

- TotalDifficulty is a BigInteger [\#253](https://github.com/hyperledger/besu/pull/253).
  Don't try and cast total difficulty down to a long because it will overflow long in a reasonable timeframe.

## 1.4 Beta 1

### Additions and Improvements

- Besu has moved from an internal Bytes library to the [Apache Tuweni](https://tuweni.apache.org/) Bytes library.  This includes using the library in the Plugins API interfaces. [#295](https://github.com/hyperledger/besu/pull/295) and [#215](https://github.com/hyperledger/besu/pull/215)
- Besu stops processing blocks if Orion is unavailable [\#253](https://github.com/hyperledger/besu/pull/253)
- Added priv_call [\#250](https://github.com/hyperledger/besu/pull/250).  Invokes a private contract function locally and does not change the private state.
- Support for [EIP-2124](https://github.com/ethereum/EIPs/blob/master/EIPS/eip-2124.md), which results in faster peer discovery [\#156](https://github.com/hyperledger/besu/pull/156)

## 1.3.8

### Additions and Improvements

- `admin_generateLogBloomCache` JSON-RPC API to generate a cache of the block bloombits that improves performance for log queries [\#262](https://github.com/hyperledger/besu/pull/262)

## Critical Fix in 1.3.7

1.3.7 includes a critical fix for Ethereum MainNet users and the Muir Glacier upgrade. We recommend users of Ethereum public networks
(MainNet, Ropsten, Rinkeby, and Goerli) upgrade immediately. This upgrade is also strongly recommended for users of private networks.

For more details, see [Hyperledger Besu Wiki](https://wiki.hyperledger.org/display/BESU/Mainnet+Consensus+Bug+Identified+and+Resolved+in+Hyperledger+Besu).

## Muir Glacier Compatibility

For compatibility with Ethereum Muir Glacier upgrade, use v1.3.7 or later.

## ETC Agharta Compatibility

For compatibility with ETC Agharta upgrade, use 1.3.7 or later.

### 1.3.7

### Additions and Improvements

- Hard Fork Support: Configures the Agharta activation block for the ETC MainNet configuration [\#251](https://github.com/hyperledger/besu/pull/251) (thanks to [soc1c](https://github.com/soc1c))
- `operator generate-log-bloom-cache` command line option to generate a cache of the block bloombits that improves performance for log queries  [\#245](https://github.com/hyperledger/besu/pull/245)

### Bug Fixes

- Resolves a Mainnet consensus issue [\#254](https://github.com/hyperledger/besu/pull/254)

### New Maintainer

[Edward Mack](https://github.com/hyperledger/besu/commits?author=edwardmack) added as a [new maintainer](https://github.com/hyperledger/besu/pull/219).

### 1.3.6

### Additions and Improvements

- Performance improvements:
  * Multithread Websockets to increase throughput [\#231](https://github.com/hyperledger/besu/pull/231)
  * NewBlockHeaders performance improvement [\#230](https://github.com/hyperledger/besu/pull/230)
- EIP2384 - Ice Age Adustment around Istanbul [\#211](https://github.com/hyperledger/besu/pull/211)
- Documentation updates include:
  * [Configuring mining using the Stratum protocol](https://besu.hyperledger.org/en/latest/HowTo/Configure/Configure-Mining/)
  * [ETC network command line options](https://besu.hyperledger.org/en/latest/Reference/CLI/CLI-Syntax/#network)
- Hard Fork Support:
   * MuirGlacier for Ethereum Mainnet and Ropsten Testnet
   * Agharta for Kotti and Mordor Testnets

### Bug Fixes

- [\#210](https://github.com/hyperledger/besu/pull/210) fixes WebSocket frames handling
  User impact: PING/PONG frames handling in Websocket services was not implemented

### 1.3.5

### Additions and Improvements

- Log Event Streaming for Plugin API [\#186](https://github.com/hyperledger/besu/pull/186)
- Allow use a external JWT public key in authenticated APIs [\#183](https://github.com/hyperledger/besu/pull/183)
- ETC Configuration, classic fork peer validator [\#176](https://github.com/hyperledger/besu/pull/176) (thanks to [edwardmack](https://github.com/edwardmack))
- Allow IBFT validators to be changed at a given block [\#173](https://github.com/hyperledger/besu/pull/173)
- Support external mining using Stratum [\#140](https://github.com/hyperledger/besu/pull/140) (thanks to [atoulme](https://github.com/atoulme))
- Add more fields to private transaction receipt [\#85](https://github.com/hyperledger/besu/pull/85) (thanks to [josh-richardson](https://github.com/josh-richardson))
- [Pruning documentation](https://besu.hyperledger.org/en/latest/Concepts/Pruning/)

### Technical Improvements

- ETC - Cleanup [\#201](https://github.com/hyperledger/besu/pull/201) (thanks to [GregTheGreek](https://github.com/GregTheGreek))
- User specific enclave public key configuration in auth file [\#196](https://github.com/hyperledger/besu/pull/196)
- Change CustomForks -\> Transitions [\#193](https://github.com/hyperledger/besu/pull/193)
- Pass identity information into RpcMethod from Http Service [\#189](https://github.com/hyperledger/besu/pull/189)
- Remove the use of JsonRpcParameters from RpcMethods [\#188](https://github.com/hyperledger/besu/pull/188)
- Repaired Metrics name collision between Privacy and RocksDB [\#187](https://github.com/hyperledger/besu/pull/187)
- Multi-Tenancy: Do not specify a public key anymore when requesting a … [\#185](https://github.com/hyperledger/besu/pull/185)
- Updates to circle building acceptance tests [\#184](https://github.com/hyperledger/besu/pull/184)
- Move Apache Tuweni dependency to official release [\#181](https://github.com/hyperledger/besu/pull/181) (thanks to [atoulme](https://github.com/atoulme))
- Update Gradle to 6.0, support Java 13 [\#180](https://github.com/hyperledger/besu/pull/180)
- ETC Atlantis fork [\#179](https://github.com/hyperledger/besu/pull/179) (thanks to [edwardmack](https://github.com/edwardmack))
- ETC Gotham Fork [\#178](https://github.com/hyperledger/besu/pull/178) (thanks to [edwardmack](https://github.com/edwardmack))
- ETC DieHard fork support [\#177](https://github.com/hyperledger/besu/pull/177) (thanks to [edwardmack](https://github.com/edwardmack))
- Remove 'parentHash', 'number' and 'gasUsed' fields from the genesis d… [\#175](https://github.com/hyperledger/besu/pull/175) (thanks to [SweeXordious](https://github.com/SweeXordious))
- Enable pruning by default for fast sync and validate conflicts with privacy [\#172](https://github.com/hyperledger/besu/pull/172)
- Update RocksDB [\#170](https://github.com/hyperledger/besu/pull/170)
- Vpdate ver to 1.3.5-snapshot [\#169](https://github.com/hyperledger/besu/pull/169)
- Added PoaQueryService method that returns local node signer… [\#163](https://github.com/hyperledger/besu/pull/163)
- Add versioning to privacy storage [\#149](https://github.com/hyperledger/besu/pull/149)
- Update reference tests [\#139](https://github.com/hyperledger/besu/pull/139)

### 1.3.4

- Reverted _Enable pruning by default for fast sync (#135)_ [\#164](https://github.com/hyperledger/besu/pull/164)

### 1.3.3

### Technical Improvements

- Add --identity flag for client identification in node browsers [\#150](https://github.com/hyperledger/besu/pull/150)
- Istanbul Mainnet Block [\#145](https://github.com/hyperledger/besu/pull/150)
- Add priv\_getEeaTransactionCount [\#110](https://github.com/hyperledger/besu/pull/110)

### Additions and Improvements

- Redesign of how JsonRpcMethods are created [\#159](https://github.com/hyperledger/besu/pull/159)
- Moving JsonRpcMethods classes into the same package, prior to refactor [\#154](https://github.com/hyperledger/besu/pull/154)
- Reflect default logging in CLI help [\#148](https://github.com/hyperledger/besu/pull/148)
- Handle zero port better in NAT [\#147](https://github.com/hyperledger/besu/pull/147)
- Rework how filter and log query parameters are created/used [\#146](https://github.com/hyperledger/besu/pull/146)
- Don't generate shutdown tasks in controller [\#141](https://github.com/hyperledger/besu/pull/141)
- Ibft queries [\#138](https://github.com/hyperledger/besu/pull/138)
- Enable pruning by default for fast sync [\#135](https://github.com/hyperledger/besu/pull/135)
- Ensure spotless runs in CI [\#132](https://github.com/hyperledger/besu/pull/132)
- Add more logging around peer disconnects [\#131](https://github.com/hyperledger/besu/pull/131)
- Repair EthGetLogs returning incorrect results [\#128](https://github.com/hyperledger/besu/pull/128)
- Use Bloombits for Logs queries [\#127](https://github.com/hyperledger/besu/pull/127)
- Improve message when extraData missing [\#121](https://github.com/hyperledger/besu/pull/121)
- Fix miner startup logic [\#104](https://github.com/hyperledger/besu/pull/104)
- Support log reordring from reorgs in `LogSubscriptionService` [\#86](https://github.com/hyperledger/besu/pull/86)

### 1.3.2

### Additions and Improvements

- besu -v to print plugin versions[\#123](https://github.com/hyperledger/besu/pull/123)

### Technical Improvements

- Update Governance and Code of Conduct verbiage [\#120](https://github.com/hyperledger/besu/pull/120)
- Fix private transaction root mismatch [\#118](https://github.com/hyperledger/besu/pull/118)
- Programatically enforce plugin CLI variable names [\#117](https://github.com/hyperledger/besu/pull/117)
- Additional unit test for selecting replaced pending transactions [\#116](https://github.com/hyperledger/besu/pull/116)
- Only set sync targets that have an estimated height value [\#115](https://github.com/hyperledger/besu/pull/115)
- Fix rlpx startup [\#114](https://github.com/hyperledger/besu/pull/114)
- Expose getPayload in Transaction plugin-api interface. [\#113](https://github.com/hyperledger/besu/pull/113)
- Dependency Version Upgrades [\#112](https://github.com/hyperledger/besu/pull/112)
- Add hash field in Transaction plugin interface. [\#111](https://github.com/hyperledger/besu/pull/111)
- Rework sync status events [\#106](https://github.com/hyperledger/besu/pull/106)

### 1.3.1

### Additions and Improvements

- Added GraphQL query/logs support [\#94](https://github.com/hyperledger/besu/pull/94)

### Technical Improvements

- Add totalDiffculty to BlockPropagated events. [\#97](https://github.com/hyperledger/besu/pull/97)
- Merge BlockchainQueries classes [\#101](https://github.com/hyperledger/besu/pull/101)
- Fixed casing of dynamic MetricCategorys [\#99](https://github.com/hyperledger/besu/pull/99)
- Fix private transactions breaking evm [\#96](https://github.com/hyperledger/besu/pull/96)
- Make SyncState variables thread-safe [\#95](https://github.com/hyperledger/besu/pull/95)
- Fix transaction tracking by sender [\#93](https://github.com/hyperledger/besu/pull/93)
- Make logic in PersistBlockTask more explicit to fix a LGTM warning [\#92](https://github.com/hyperledger/besu/pull/92)
- Removed Unused methods in the transaction simulator. [\#91](https://github.com/hyperledger/besu/pull/91)
- Fix ThreadBesuNodeRunner BesuConfiguration setup [\#90](https://github.com/hyperledger/besu/pull/90)
- JsonRpc method disabled error condition rewrite and unit test [\#80](https://github.com/hyperledger/besu/pull/80)
- Round trip testing of state trie account values [\#31](https://github.com/hyperledger/besu/pull/31)

### 1.3

### Breaking Change

- Disallow comments in Genesis JSON file. [\#49](https://github.com/hyperledger/besu/pull/49)

### Additions and Improvements

- Add `--required-block` command line option to deal with chain splits [\#79](https://github.com/hyperledger/besu/pull/79)
- Store db metadata file in the root data directory. [\#46](https://github.com/hyperledger/besu/pull/46)
- Add `--target-gas-limit` command line option. [\#24](https://github.com/hyperledger/besu/pull/24)(thanks to new contributor [cfelde](https://github.com/cfelde))
- Allow private contracts to access public state. [\#9](https://github.com/hyperledger/besu/pull/9)
- Documentation updates include:
  - Added [sample load balancer configurations](https://besu.hyperledger.org/en/latest/HowTo/Configure/Configure-HA/Sample-Configuration/)
  - Added [`retesteth`](https://besu.hyperledger.org/en/latest/Reference/CLI/CLI-Subcommands/#retesteth) subcommand
  - Added [`debug_accountRange`](https://besu.hyperledger.org/en/latest/Reference/API-Methods/#debug_accountrange) JSON-RPC API method
  - Clarified purpose of [static nodes](https://besu.hyperledger.org/en/latest/HowTo/Find-and-Connect/Managing-Peers/#static-nodes)
  - Added links [Kubernetes reference implementations](https://besu.hyperledger.org/en/latest/HowTo/Deploy/Kubernetes/)
  - Added content about [access between private and public states](https://besu.hyperledger.org/en/latest/Concepts/Privacy/Privacy-Groups/#access-between-states)
  - Added restriction that [account permissioning cannot be used with random key signing](https://besu.hyperledger.org/en/latest/HowTo/Use-Privacy/Sign-Privacy-Marker-Transactions/).
  - Added high availability requirement for [private transaction manager](https://besu.hyperledger.org/en/latest/Concepts/Privacy/Privacy-Overview/#availability) (ie, Orion)
  - Added [genesis file reference](https://besu.hyperledger.org/en/latest/Reference/Config-Items/)

### Technical Improvements

- Less verbose synching subscriptions [\#59](https://github.com/hyperledger/besu/pull/59)
- Return enclave key instead of private transaction hash [\#53](https://github.com/hyperledger/besu/pull/53)
- Fix mark sweep pruner bugs where nodes that should be kept were being swept  [\#50](https://github.com/hyperledger/besu/pull/50)
- Clean up BesuConfiguration construction [\#51](https://github.com/hyperledger/besu/pull/51)
- Private tx nonce errors return same msg as any tx [\#48](https://github.com/hyperledger/besu/pull/48)
- Fix default logging [\#47](https://github.com/hyperledger/besu/pull/47)
- Introduce virtual operation. [\#45](https://github.com/hyperledger/besu/pull/45)
- Downgrade RocksDBPlugin Logging Levels [\#44](https://github.com/hyperledger/besu/pull/44)
- Infrastructure for exposing PoA metrics for plugins. [\#37](https://github.com/hyperledger/besu/pull/37)
- Refactor privacy storage. [\#7](https://github.com/hyperledger/besu/pull/7)

## 1.2.4

### Additions and Improvements

- Add Istanbul block (5435345) for Rinkeby [\#35](https://github.com/hyperledger/besu/pull/35)
- Add Istanbul block (1561651) for Goerli [\#27](https://github.com/hyperledger/besu/pull/27)
- Add Istanbul block (6485846) for Ropsten [\#26](https://github.com/hyperledger/besu/pull/26)
- Add privDistributeRawTransaction endpoint [\#23](https://github.com/hyperledger/besu/pull/23) (thanks to [josh-richardson](https://github.com/josh-richardson))

### Technical Improvements

- Refactors pantheon private key to signing private key [\#34](https://github.com/hyperledger/besu/pull/34) (thanks to [josh-richardson](https://github.com/josh-richardson))
- Support both BESU\_ and PANTHEON\_ env var prefixes [\#32](https://github.com/hyperledger/besu/pull/32)
- Use only fully validated peers for fast sync pivot selection [\#21](https://github.com/hyperledger/besu/pull/21)
- Support Version Rollbacks for RocksDB \(\#6\) [\#19](https://github.com/hyperledger/besu/pull/19)
- Update Cava library to Tuweni Library [\#18](https://github.com/hyperledger/besu/pull/18)
- StateTrieAccountValue:Version should be written as an int, not a long [\#17](https://github.com/hyperledger/besu/pull/17)
- Handle discovery peers with updated endpoints [\#12](https://github.com/hyperledger/besu/pull/12)
- Change retesteth port [\#11](https://github.com/hyperledger/besu/pull/11)
- Renames eea\_getTransactionReceipt to priv\_getTransactionReceipt [\#10](https://github.com/hyperledger/besu/pull/10) (thanks to [josh-richardson](https://github.com/josh-richardson))
- Support Version Rollbacks for RocksDB [\#6](https://github.com/hyperledger/besu/pull/6)
- Moving AT DSL into its own module [\#3](https://github.com/hyperledger/besu/pull/3)

## 1.2.3

### Additions and Improvements
- Added an override facility for genesis configs [\#1915](https://github.com/PegaSysEng/pantheon/pull/1915)
- Finer grained logging configuration [\#1895](https://github.com/PegaSysEng/pantheon/pull/1895) (thanks to [matkt](https://github.com/matkt))

### Technical Improvements

- Add archiving of docker test reports [\#1921](https://github.com/PegaSysEng/pantheon/pull/1921)
- Events API: Transaction dropped, sync status, and renames [\#1919](https://github.com/PegaSysEng/pantheon/pull/1919)
- Remove metrics from plugin registration [\#1918](https://github.com/PegaSysEng/pantheon/pull/1918)
- Replace uses of Instant.now from within the IBFT module [\#1911](https://github.com/PegaSysEng/pantheon/pull/1911)
- Update plugins-api build script [\#1908](https://github.com/PegaSysEng/pantheon/pull/1908)
- Ignore flaky tracing tests [\#1907](https://github.com/PegaSysEng/pantheon/pull/1907)
- Ensure plugin-api module gets published at the correct maven path [\#1905](https://github.com/PegaSysEng/pantheon/pull/1905)
- Return the plugin-apis to this repo [\#1900](https://github.com/PegaSysEng/pantheon/pull/1900)
- Stop autogenerating BesuInfo.java [\#1899](https://github.com/PegaSysEng/pantheon/pull/1899)
- Extracted Metrics interfaces to plugins-api. [\#1898](https://github.com/PegaSysEng/pantheon/pull/1898)
- Fix key value storage clear so it removes all values [\#1894](https://github.com/PegaSysEng/pantheon/pull/1894)
- Ethsigner test [\#1892](https://github.com/PegaSysEng/pantheon/pull/1892) (thanks to [iikirilov](https://github.com/iikirilov))
- Return null private transaction receipt instead of error [\#1872](https://github.com/PegaSysEng/pantheon/pull/1872) (thanks to [iikirilov](https://github.com/iikirilov))
- Implement trace replay block transactions trace option [\#1886](https://github.com/PegaSysEng/pantheon/pull/1886)
- Use object parameter instead of list of parameters for priv\_createPrivacyGroup [\#1868](https://github.com/PegaSysEng/pantheon/pull/1868) (thanks to [iikirilov](https://github.com/iikirilov))
- Refactor privacy acceptance tests [\#1864](https://github.com/PegaSysEng/pantheon/pull/1864) (thanks to [iikirilov](https://github.com/iikirilov))

## 1.2.2

### Additions and Improvements
- Support large numbers for the `--network-id` option [\#1891](https://github.com/PegaSysEng/pantheon/pull/1891)
- Added eea\_getTransactionCount Json Rpc [\#1861](https://github.com/PegaSysEng/pantheon/pull/1861)
- PrivacyMarkerTransaction to be signed with a randomly generated key [\#1844](https://github.com/PegaSysEng/pantheon/pull/1844)
- Implement eth\_getproof JSON RPC API [\#1824](https://github.com/PegaSysEng/pantheon/pull/1824) (thanks to [matkt](https://github.com/matkt))
- Documentation updates include:
  - [Improved navigation](https://docs.pantheon.pegasys.tech/en/latest/)
  - [Added permissioning diagram](https://docs.pantheon.pegasys.tech/en/latest/Concepts/Permissioning/Permissioning-Overview/#onchain)
  - [Added Responsible Disclosure policy](https://docs.pantheon.pegasys.tech/en/latest/Reference/Responsible-Disclosure/)
  - [Added `blocks export` subcommand](https://besu.hyperledger.org/en/latest/Reference/CLI/CLI-Subcommands/#export)

### Technical Improvements
- Update the `pantheon blocks export` command usage [\#1887](https://github.com/PegaSysEng/pantheon/pull/1887) (thanks to [matkt](https://github.com/matkt))
- Stop Returning null for 'pending' RPC calls [\#1883](https://github.com/PegaSysEng/pantheon/pull/1883)
- Blake validation errors are hard errors [\#1882](https://github.com/PegaSysEng/pantheon/pull/1882)
- Add test cases for trace\_replayBlockTransactions [\#1881](https://github.com/PegaSysEng/pantheon/pull/1881)
- Simplify json rpc spec test setup [\#1880](https://github.com/PegaSysEng/pantheon/pull/1880)
- Tweak JSON import format [\#1878](https://github.com/PegaSysEng/pantheon/pull/1878)
- Transactions listeners should use the subscriber pattern [\#1877](https://github.com/PegaSysEng/pantheon/pull/1877)
- Maven spotless [\#1876](https://github.com/PegaSysEng/pantheon/pull/1876)
- Don't cache for localbalance [\#1875](https://github.com/PegaSysEng/pantheon/pull/1875)
- EIP-1108 - Reprice alt\_bn128  [\#1874](https://github.com/PegaSysEng/pantheon/pull/1874)
- Create stub trace\_replayBlockTransactions json-rpc method  [\#1873](https://github.com/PegaSysEng/pantheon/pull/1873)
- Improve trace log [\#1870](https://github.com/PegaSysEng/pantheon/pull/1870)
- Pruning Command Line Flags [\#1869](https://github.com/PegaSysEng/pantheon/pull/1869)
- Re-enable istanbul [\#1865](https://github.com/PegaSysEng/pantheon/pull/1865)
- Fix logic to disconnect from peers on fork [\#1863](https://github.com/PegaSysEng/pantheon/pull/1863)
- Blake 2b tweaks [\#1862](https://github.com/PegaSysEng/pantheon/pull/1862)
- Sweep state roots before child nodes [\#1854](https://github.com/PegaSysEng/pantheon/pull/1854)
- Update export subcommand to export blocks in rlp format [\#1852](https://github.com/PegaSysEng/pantheon/pull/1852)
- Updating docker tests to make it easier to follow & ensure it listens on the right interface on docker [\#1851](https://github.com/PegaSysEng/pantheon/pull/1851)
- Disable Istanbul block [\#1849](https://github.com/PegaSysEng/pantheon/pull/1849)
- Add read-only blockchain factory method [\#1845](https://github.com/PegaSysEng/pantheon/pull/1845)
- Removing the release plugin in favour of the new process with branches [\#1843](https://github.com/PegaSysEng/pantheon/pull/1843)
- Update Görli bootnodes [\#1842](https://github.com/PegaSysEng/pantheon/pull/1842)
- Upgrade graphql library to version 13.0 [\#1834](https://github.com/PegaSysEng/pantheon/pull/1834)
- Database versioning and enable multi-column database [\#1830](https://github.com/PegaSysEng/pantheon/pull/1830)
- Fixes invalid JsonGetter, comment [\#1811](https://github.com/PegaSysEng/pantheon/pull/1811) (thanks to [josh-richardson](https://github.com/josh-richardson))
- Add EthSigner acceptance test [\#1655](https://github.com/PegaSysEng/pantheon/pull/1655) (thanks to [iikirilov](https://github.com/iikirilov))
- Support plugin Richdata APIs via implementation [\#1581](https://github.com/PegaSysEng/pantheon/pull/1581)

## 1.2.1

### Additions and Improvements

- Removed the release plugin in favour of the new process with branches
[#1841](https://github.com/PegaSysEng/pantheon/pull/1841)
[#1843](https://github.com/PegaSysEng/pantheon/pull/1843)
[#1848](https://github.com/PegaSysEng/pantheon/pull/1848)
[#1855](https://github.com/PegaSysEng/pantheon/pull/1855)
- Updated Görli bootnodes [#1842](https://github.com/PegaSysEng/pantheon/pull/1842)
- Removed unnecessary test dependency [#1839](https://github.com/PegaSysEng/pantheon/pull/1839)
- Added warning when comments are used in genesis file [#1838](https://github.com/PegaSysEng/pantheon/pull/1838)
- Added an experimental flag for disabling timers [#1837](https://github.com/PegaSysEng/pantheon/pull/1837)
- Fixed FlatFileTaskCollection tests [#1833](https://github.com/PegaSysEng/pantheon/pull/1833)
- Added chain json import utility [#1832](https://github.com/PegaSysEng/pantheon/pull/1832)
- Added tests to AllNodesVisitor trie traversal [#1831](https://github.com/PegaSysEng/pantheon/pull/1831)
- Updated privateFrom to be required [#1829](https://github.com/PegaSysEng/pantheon/pull/1829) (thanks to [iikirilov](https://github.com/iikirilov))
- Made explicit that streamed accounts may be missing their address [#1828](https://github.com/PegaSysEng/pantheon/pull/1828)
- Refactored normalizeKeys method [#1826](https://github.com/PegaSysEng/pantheon/pull/1826)
- Removed dead parameters [#1825](https://github.com/PegaSysEng/pantheon/pull/1825)
- Added a nicer name for Corretto [#1819](https://github.com/PegaSysEng/pantheon/pull/1819)
- Changed core JSON-RPC method to support ReTestEth
[#1815](https://github.com/PegaSysEng/pantheon/pull/1815)
[#1818](https://github.com/PegaSysEng/pantheon/pull/1818)
- Added rewind to block functionality [#1814](https://github.com/PegaSysEng/pantheon/pull/1814)
- Added support for NoReward and NoProof seal engines [#1813](https://github.com/PegaSysEng/pantheon/pull/1813)
- Added strict short hex strings for retesteth [#1812](https://github.com/PegaSysEng/pantheon/pull/1812)
- Cleaned up genesis parsing [#1809](https://github.com/PegaSysEng/pantheon/pull/1809)
- Updating Orion to v1.3.2 [#1805](https://github.com/PegaSysEng/pantheon/pull/1805)
- Updaated newHeads subscription to emit events only for canonical blocks [#1798](https://github.com/PegaSysEng/pantheon/pull/1798)
- Repricing for trie-size-dependent opcodes [#1795](https://github.com/PegaSysEng/pantheon/pull/1795)
- Revised Istanbul Versioning assignemnts [#1794](https://github.com/PegaSysEng/pantheon/pull/1794)
- Updated RevertReason to return BytesValue [#1793](https://github.com/PegaSysEng/pantheon/pull/1793)
- Updated way priv_getPrivacyPrecompileAddress source [#1786](https://github.com/PegaSysEng/pantheon/pull/1786) (thanks to [iikirilov](https://github.com/iikirilov))
- Updated Chain ID opcode to return 0 as default [#1785](https://github.com/PegaSysEng/pantheon/pull/1785)
- Allowed fixedDifficulty=1 [#1784](https://github.com/PegaSysEng/pantheon/pull/1784)
- Updated Docker image defaults host interfaces [#1782](https://github.com/PegaSysEng/pantheon/pull/1782)
- Added tracking of world state account key preimages [#1780](https://github.com/PegaSysEng/pantheon/pull/1780)
- Modified PrivGetPrivateTransaction to take public tx hash [#1778](https://github.com/PegaSysEng/pantheon/pull/1778) (thanks to [josh-richardson](https://github.com/josh-richardson))
- Removed enclave public key from parameter
[#1789](https://github.com/PegaSysEng/pantheon/pull/1789)
[#1777](https://github.com/PegaSysEng/pantheon/pull/1777) (thanks to [iikirilov](https://github.com/iikirilov))
- Added storage key preimage tracking [#1772](https://github.com/PegaSysEng/pantheon/pull/1772)
- Updated priv_getPrivacyPrecompileAddress method return [#1766](https://github.com/PegaSysEng/pantheon/pull/1766) (thanks to [iikirilov](https://github.com/iikirilov))
- Added tests for permissioning with static nodes behaviour [#1764](https://github.com/PegaSysEng/pantheon/pull/1764)
- Added integration test for contract creation with privacyGroupId [#1762](https://github.com/PegaSysEng/pantheon/pull/1762) (thanks to [josh-richardson](https://github.com/josh-richardson))
- Added report node local address as the coinbase in Clique and IBFT
[#1758](https://github.com/PegaSysEng/pantheon/pull/1758)
[#1760](https://github.com/PegaSysEng/pantheon/pull/1760)
- Fixed private tx signature validation [#1753](https://github.com/PegaSysEng/pantheon/pull/1753)
- Updated CI configuration
[#1751](https://github.com/PegaSysEng/pantheon/pull/1751)
[#1835](https://github.com/PegaSysEng/pantheon/pull/1835)
- Added CLI flag for setting WorldStateDownloader task cache size [#1749](https://github.com/PegaSysEng/pantheon/pull/1749) (thanks to [matkt](https://github.com/matkt))
- Updated vertx to 2.8.0 [#1748](https://github.com/PegaSysEng/pantheon/pull/1748)
- changed RevertReason to BytesValue [#1746](https://github.com/PegaSysEng/pantheon/pull/1746)
- Added static nodes acceptance test [#1745](https://github.com/PegaSysEng/pantheon/pull/1745)
- Added report 0 hashrate when the mining coordinator doesn't support mining
[#1744](https://github.com/PegaSysEng/pantheon/pull/1744)
[#1757](https://github.com/PegaSysEng/pantheon/pull/1757)
- Implemented EIP-2200 - Net Gas Metering Revised [#1743](https://github.com/PegaSysEng/pantheon/pull/1743)
- Added chainId validation to PrivateTransactionValidator [#1741](https://github.com/PegaSysEng/pantheon/pull/1741)
- Reduced intrinsic gas cost [#1739](https://github.com/PegaSysEng/pantheon/pull/1739)
- De-duplicated test blocks data files [#1737](https://github.com/PegaSysEng/pantheon/pull/1737)
- Renamed various EEA methods to priv methods [#1736](https://github.com/PegaSysEng/pantheon/pull/1736) (thanks to [josh-richardson](https://github.com/josh-richardson))
- Permissioning Acceptance Test [#1735](https://github.com/PegaSysEng/pantheon/pull/1735)
 [#1759](https://github.com/PegaSysEng/pantheon/pull/1759)
- Add nonce handling to GenesisState [#1728](https://github.com/PegaSysEng/pantheon/pull/1728)
- Added 100-continue to HTTP [#1727](https://github.com/PegaSysEng/pantheon/pull/1727)
- Fixed get_signerMetrics [#1725](https://github.com/PegaSysEng/pantheon/pull/1725) (thanks to [matkt](https://github.com/matkt))
- Reworked "in-sync" checks [#1720](https://github.com/PegaSysEng/pantheon/pull/1720)
- Added Accounts Permissioning Acceptance Tests [#1719](https://github.com/PegaSysEng/pantheon/pull/1719)
- Added PrivateTransactionValidator to unify logic [#1713](https://github.com/PegaSysEng/pantheon/pull/1713)
- Added JSON-RPC API to report validator block production information [#1687](https://github.com/PegaSysEng/pantheon/pull/1687) (thanks to [matkt](https://github.com/matkt))
- Added Mark Sweep Pruner [#1638](https://github.com/PegaSysEng/pantheon/pull/1638)
- Added the Blake2b F compression function as a precompile in Besu [#1614](https://github.com/PegaSysEng/pantheon/pull/1614) (thanks to [iikirilov](https://github.com/iikirilov))
- Documentation updates include:
  - Added CPU requirements [#1734](https://github.com/PegaSysEng/pantheon/pull/1734)
  - Added reference to Ansible role [#1733](https://github.com/PegaSysEng/pantheon/pull/1733)
  - Updated revert reason example [#1754](https://github.com/PegaSysEng/pantheon/pull/1754)
  - Added content on deploying for production [#1774](https://github.com/PegaSysEng/pantheon/pull/1774)
  - Updated docker docs for location of data path [#1790](https://github.com/PegaSysEng/pantheon/pull/1790)
  - Updated permissiong documentation
  [#1792](https://github.com/PegaSysEng/pantheon/pull/1792)
  [#1652](https://github.com/PegaSysEng/pantheon/pull/1652)
  - Added permissioning webinar in the resources [#1717](https://github.com/PegaSysEng/pantheon/pull/1717)
  - Add web3.js-eea reference doc [#1617](https://github.com/PegaSysEng/pantheon/pull/1617)
  - Updated privacy documentation
  [#1650](https://github.com/PegaSysEng/pantheon/pull/1650)
  [#1721](https://github.com/PegaSysEng/pantheon/pull/1721)
  [#1722](https://github.com/PegaSysEng/pantheon/pull/1722)
  [#1724](https://github.com/PegaSysEng/pantheon/pull/1724)
  [#1729](https://github.com/PegaSysEng/pantheon/pull/1729)
  [#1730](https://github.com/PegaSysEng/pantheon/pull/1730)
  [#1731](https://github.com/PegaSysEng/pantheon/pull/1731)
  [#1732](https://github.com/PegaSysEng/pantheon/pull/1732)
  [#1740](https://github.com/PegaSysEng/pantheon/pull/1740)
  [#1750](https://github.com/PegaSysEng/pantheon/pull/1750)
  [#1761](https://github.com/PegaSysEng/pantheon/pull/1761)
  [#1765](https://github.com/PegaSysEng/pantheon/pull/1765)
  [#1769](https://github.com/PegaSysEng/pantheon/pull/1769)
  [#1770](https://github.com/PegaSysEng/pantheon/pull/1770)
  [#1771](https://github.com/PegaSysEng/pantheon/pull/1771)
  [#1773](https://github.com/PegaSysEng/pantheon/pull/1773)
  [#1787](https://github.com/PegaSysEng/pantheon/pull/1787)
  [#1788](https://github.com/PegaSysEng/pantheon/pull/1788)
  [#1796](https://github.com/PegaSysEng/pantheon/pull/1796)
  [#1803](https://github.com/PegaSysEng/pantheon/pull/1803)
  [#1810](https://github.com/PegaSysEng/pantheon/pull/1810)
  [#1817](https://github.com/PegaSysEng/pantheon/pull/1817)
  - Added documentation for getSignerMetrics [#1723](https://github.com/PegaSysEng/pantheon/pull/1723) (thanks to [matkt](https://github.com/matkt))
  - Added Java 11+ as a prerequisite for installing Besu using Homebrew. [#1755](https://github.com/PegaSysEng/pantheon/pull/1755)
  - Fixed documentation formatting and typos [#1718](https://github.com/PegaSysEng/pantheon/pull/1718)
  [#1742](https://github.com/PegaSysEng/pantheon/pull/1742)
  [#1763](https://github.com/PegaSysEng/pantheon/pull/1763)
  [#1779](https://github.com/PegaSysEng/pantheon/pull/1779)
  [#1781](https://github.com/PegaSysEng/pantheon/pull/1781)
  [#1827](https://github.com/PegaSysEng/pantheon/pull/1827)
  [#1767](https://github.com/PegaSysEng/pantheon/pull/1767) (thanks to [helderjnpinto](https://github.com/helderjnpinto))
  - Moved the docs to a [new doc repos](https://github.com/PegaSysEng/doc.pantheon) [#1822](https://github.com/PegaSysEng/pantheon/pull/1822)
- Explicitly configure some maven artifactIds [#1853](https://github.com/PegaSysEng/pantheon/pull/1853)
- Update export subcommand to export blocks in rlp format [#1852](https://github.com/PegaSysEng/pantheon/pull/1852)
- Implement `eth_getproof` JSON RPC API [#1824](https://github.com/PegaSysEng/pantheon/pull/1824)
- Database versioning and enable multi-column database [#1830](https://github.com/PegaSysEng/pantheon/pull/1830)
- Disable smoke tests on windows [#1847](https://github.com/PegaSysEng/pantheon/pull/1847)
- Add read-only blockchain factory method [#1845](https://github.com/PegaSysEng/pantheon/pull/1845)

## 1.2

### Additions and Improvements

- Add UPnP Support [\#1334](https://github.com/PegaSysEng/pantheon/pull/1334) (thanks to [notlesh](https://github.com/notlesh))
- Limit the fraction of wire connections initiated by peers [\#1665](https://github.com/PegaSysEng/pantheon/pull/1665)
- EIP-1706 - Disable SSTORE with gasleft lt call stipend  [\#1706](https://github.com/PegaSysEng/pantheon/pull/1706)
- EIP-1108 - Reprice alt\_bn128 [\#1704](https://github.com/PegaSysEng/pantheon/pull/1704)
- EIP-1344 ChainID Opcode [\#1690](https://github.com/PegaSysEng/pantheon/pull/1690)
- New release docker image [\#1664](https://github.com/PegaSysEng/pantheon/pull/1664)
- Support changing log level at runtime [\#1656](https://github.com/PegaSysEng/pantheon/pull/1656) (thanks to [matkt](https://github.com/matkt))
- Implement dump command to dump a specific block from storage [\#1641](https://github.com/PegaSysEng/pantheon/pull/1641) (thanks to [matkt](https://github.com/matkt))
- Add eea\_findPrivacyGroup endpoint to Besu [\#1635](https://github.com/PegaSysEng/pantheon/pull/1635) (thanks to [Puneetha17](https://github.com/Puneetha17))
- Updated eea send raw transaction with privacy group ID [\#1611](https://github.com/PegaSysEng/pantheon/pull/1611) (thanks to [iikirilov](https://github.com/iikirilov))
- Added Revert Reason [\#1603](https://github.com/PegaSysEng/pantheon/pull/1603)
- Documentation updates include:
  - Added [UPnP content](https://besu.hyperledger.org/en/latest/HowTo/Find-and-Connect/Using-UPnP/)
  - Added [load balancer image](https://besu.hyperledger.org/en/stable/)
  - Added [revert reason](https://besu.hyperledger.org/en/latest/HowTo/Send-Transactions/Revert-Reason/)
  - Added [admin\_changeLogLevel](https://besu.hyperledger.org/en/latest/Reference/API-Methods/#admin_changeloglevel) JSON RPC API (thanks to [matkt](https://github.com/matkt))
  - Updated for [new Docker image](https://besu.hyperledger.org/en/stable/)
  - Added [Docker image migration content](https://besu.hyperledger.org/en/latest/HowTo/Get-Started/Migration-Docker/)
  - Added [transaction validation content](https://besu.hyperledger.org/en/latest/Concepts/Transactions/Transaction-Validation/)
  - Updated [permissioning overview](https://besu.hyperledger.org/en/stable/) for onchain account permissioning
  - Updated [quickstart](https://besu.hyperledger.org/en/latest/HowTo/Deploy/Monitoring-Performance/#monitor-node-performance-using-prometheus) to include Prometheus and Grafana
  - Added [remote connections limits options](https://besu.hyperledger.org/en/latest/Reference/CLI/CLI-Syntax/#remote-connections-limit-enabled)
  - Updated [web3.js-eea reference](https://docs.pantheon.pegasys.tech/en/latest/Reference/web3js-eea-Methods/) to include privacy group methods
  - Updated [onchain permissioning to include account permissioning](hhttps://besu.hyperledger.org/en/latest/Concepts/Permissioning/Onchain-Permissioning/) and [Permissioning Management Dapp](https://besu.hyperledger.org/en/latest/Tutorials/Permissioning/Getting-Started-Onchain-Permissioning/#start-the-development-server-for-the-permissioning-management-dapp)
  - Added [deployment procedure for Permissioning Management Dapp](https://besu.hyperledger.org/en/stable/)
  - Added privacy content for [EEA-compliant and Besu-extended privacy](https://besu.hyperledger.org/en/latest/Concepts/Privacy/Privacy-Groups/)
  - Added content on [creating and managing privacy groups](https://besu.hyperledger.org/en/latest/Reference/web3js-eea-Methods/#createprivacygroup)
  - Added content on [accessing private and privacy marker transactions](https://besu.hyperledger.org/en/latest/HowTo/Use-Privacy/Access-Private-Transactions/)
  - Added content on [system requirements](https://besu.hyperledger.org/en/latest/HowTo/Get-Started/System-Requirements/)
  - Added reference to [Besu role on Galaxy to deploy using Ansible](https://besu.hyperledger.org/en/latest/HowTo/Deploy/Ansible/).

### Technical Improvements

- Remove enclave public key from parameter [\#1789](https://github.com/PegaSysEng/pantheon/pull/1789)
- Update defaults host interfaces [\#1782](https://github.com/PegaSysEng/pantheon/pull/1782)
- Modifies PrivGetPrivateTransaction to take public tx hash [\#1778](https://github.com/PegaSysEng/pantheon/pull/1778)
- Remove enclave public key from parameter [\#1777](https://github.com/PegaSysEng/pantheon/pull/1777)
- Return the ethereum address of the privacy precompile from priv_getPrivacyPrecompileAddress [\#1766](https://github.com/PegaSysEng/pantheon/pull/1766)
- Report node local address as the coinbase in Clique and IBFT [\#1760](https://github.com/PegaSysEng/pantheon/pull/1760)
- Additional integration test for contract creation with privacyGroupId [\#1762](https://github.com/PegaSysEng/pantheon/pull/1762)
- Report 0 hashrate when the mining coordinator doesn't support mining [\#1757](https://github.com/PegaSysEng/pantheon/pull/1757)
- Fix private tx signature validation [\#1753](https://github.com/PegaSysEng/pantheon/pull/1753)
- RevertReason changed to BytesValue [\#1746](https://github.com/PegaSysEng/pantheon/pull/1746)
- Renames various eea methods to priv methods [\#1736](https://github.com/PegaSysEng/pantheon/pull/1736)
- Update Orion version [\#1716](https://github.com/PegaSysEng/pantheon/pull/1716)
- Rename CLI flag for better ordering of options [\#1715](https://github.com/PegaSysEng/pantheon/pull/1715)
- Routine dependency updates [\#1712](https://github.com/PegaSysEng/pantheon/pull/1712)
- Fix spelling error in getApplicationPrefix method name [\#1711](https://github.com/PegaSysEng/pantheon/pull/1711)
- Wait and retry if best peer's chain is too short for fast sync [\#1708](https://github.com/PegaSysEng/pantheon/pull/1708)
- Eea get private transaction fix [\#1707](https://github.com/PegaSysEng/pantheon/pull/1707) (thanks to [iikirilov](https://github.com/iikirilov))
- Rework remote connection limit flag defaults [\#1705](https://github.com/PegaSysEng/pantheon/pull/1705)
- Report invalid options from config file [\#1703](https://github.com/PegaSysEng/pantheon/pull/1703)
- Add ERROR to list of CLI log level options [\#1699](https://github.com/PegaSysEng/pantheon/pull/1699)
- Enable onchain account permissioning CLI option [\#1686](https://github.com/PegaSysEng/pantheon/pull/1686)
- Exempt static nodes from all connection limits [\#1685](https://github.com/PegaSysEng/pantheon/pull/1685)
- Enclave refactoring [\#1684](https://github.com/PegaSysEng/pantheon/pull/1684)
- Add opcode and precompiled support for versioning  [\#1683](https://github.com/PegaSysEng/pantheon/pull/1683)
- Use a percentage instead of fraction for the remote connections percentage CLI option. [\#1682](https://github.com/PegaSysEng/pantheon/pull/1682)
- Added error msg for calling eth\_sendTransaction [\#1681](https://github.com/PegaSysEng/pantheon/pull/1681)
- Remove instructions for installing with Chocolatey [\#1680](https://github.com/PegaSysEng/pantheon/pull/1680)
- remove zulu-jdk8 from smoke tests [\#1679](https://github.com/PegaSysEng/pantheon/pull/1679)
- Add new MainNet bootnodes [\#1678](https://github.com/PegaSysEng/pantheon/pull/1678)
- updating smoke tests to use \>= jdk11 [\#1677](https://github.com/PegaSysEng/pantheon/pull/1677)
- Fix handling of remote connection limit [\#1676](https://github.com/PegaSysEng/pantheon/pull/1676)
- Add accountVersion to MessageFrame [\#1675](https://github.com/PegaSysEng/pantheon/pull/1675)
- Change getChildren return type [\#1674](https://github.com/PegaSysEng/pantheon/pull/1674)
- Use Log4J message template instead of String.format [\#1673](https://github.com/PegaSysEng/pantheon/pull/1673)
- Return hashrate of 0 when not mining. [\#1672](https://github.com/PegaSysEng/pantheon/pull/1672)
- Add hooks for validation  [\#1671](https://github.com/PegaSysEng/pantheon/pull/1671)
- Upgrade to pantheon-build:0.0.6-jdk11 which really does include jdk11 [\#1670](https://github.com/PegaSysEng/pantheon/pull/1670)
- Onchain permissioning startup check [\#1669](https://github.com/PegaSysEng/pantheon/pull/1669)
- Update BesuCommand to accept minTransactionGasPriceWei as an integer [\#1668](https://github.com/PegaSysEng/pantheon/pull/1668) (thanks to [matkt](https://github.com/matkt))
- Privacy group id consistent [\#1667](https://github.com/PegaSysEng/pantheon/pull/1667) (thanks to [iikirilov](https://github.com/iikirilov))
- Change eea\_getPrivateTransaction endpoint to accept hex [\#1666](https://github.com/PegaSysEng/pantheon/pull/1666) (thanks to [Puneetha17](https://github.com/Puneetha17))
- Factorise metrics code for KeyValueStorage database [\#1663](https://github.com/PegaSysEng/pantheon/pull/1663))
- Create a metric tracking DB size [\#1662](https://github.com/PegaSysEng/pantheon/pull/1662)
- AT- Removing unused methods on KeyValueStorage [\#1661](https://github.com/PegaSysEng/pantheon/pull/1661)
- Add Prerequisites and Quick-Start [\#1660](https://github.com/PegaSysEng/pantheon/pull/1660) (thanks to [lazaridiscom](https://github.com/lazaridiscom))
- Java 11 updates [\#1658](https://github.com/PegaSysEng/pantheon/pull/1658)
- Make test generated keys deterministic w/in block generator [\#1657](https://github.com/PegaSysEng/pantheon/pull/1657)
- Rename privacyGroupId to createPrivacyGroupId [\#1654](https://github.com/PegaSysEng/pantheon/pull/1654) (thanks to [Puneetha17](https://github.com/Puneetha17))
- Intermittent Test Failures in TransactionsMessageSenderTest [\#1653](https://github.com/PegaSysEng/pantheon/pull/1653)
- Sanity check the generated distribution files before upload [\#1648](https://github.com/PegaSysEng/pantheon/pull/1648)
- Use JDK 11 for release builds [\#1647](https://github.com/PegaSysEng/pantheon/pull/1647)
- Support multiple private marker transactions in a block  [\#1646](https://github.com/PegaSysEng/pantheon/pull/1646)
- Display World State Sync Progress in Logs [\#1645](https://github.com/PegaSysEng/pantheon/pull/1645)
- Remove the docker gradle plugin, handle building docker with shell now [\#1644](https://github.com/PegaSysEng/pantheon/pull/1644)
- Switch to using metric names from EIP-2159 [\#1634](https://github.com/PegaSysEng/pantheon/pull/1634)
- Account versioning [\#1612](https://github.com/PegaSysEng/pantheon/pull/1612)

## 1.1.4

### Additions and Improvements

- \[PAN-2832\] Support setting config options via environment variables [\#1597](https://github.com/PegaSysEng/pantheon/pull/1597)
- Print Besu version when starting [\#1593](https://github.com/PegaSysEng/pantheon/pull/1593)
- \[PAN-2746\] Add eea\_createPrivacyGroup & eea\_deletePrivacyGroup endpoint [\#1560](https://github.com/PegaSysEng/pantheon/pull/1560) (thanks to [Puneetha17](https://github.com/Puneetha17))

Documentation updates include:
- Added [readiness and liveness endpoints](https://besu.hyperledger.org/en/latest/HowTo/Interact/APIs/Using-JSON-RPC-API/#readiness-and-liveness-endpoints)
- Added [high availability content](https://besu.hyperledger.org/en/latest/HowTo/Configure/Configure-HA/High-Availability/)
- Added [web3js-eea client library](https://besu.hyperledger.org/en/latest/Tutorials/Quickstarts/Privacy-Quickstart/#clone-eeajs-libraries)
- Added content on [setting CLI options using environment variables](https://besu.hyperledger.org/en/latest/Reference/CLI/CLI-Syntax/#specifying-options)

### Technical Improvements

- Read config from env vars when no config file specified [\#1639](https://github.com/PegaSysEng/pantheon/pull/1639)
- Upgrade jackson-databind to 2.9.9.1 [\#1636](https://github.com/PegaSysEng/pantheon/pull/1636)
- Update Reference Tests [\#1633](https://github.com/PegaSysEng/pantheon/pull/1633)
- Ignore discport during static node permissioning check [\#1631](https://github.com/PegaSysEng/pantheon/pull/1631)
- Check connections more frequently during acceptance tests [\#1630](https://github.com/PegaSysEng/pantheon/pull/1630)
- Refactor experimental CLI options [\#1629](https://github.com/PegaSysEng/pantheon/pull/1629)
- JSON-RPC api net_services should display the actual ports [\#1628](https://github.com/PegaSysEng/pantheon/pull/1628)
- Refactor CLI [\#1627](https://github.com/PegaSysEng/pantheon/pull/1627)
- Simplify BesuCommand `run` and `parse` methods. [\#1626](https://github.com/PegaSysEng/pantheon/pull/1626)
- PAN-2860: Ignore discport during startup whitelist validation [\#1625](https://github.com/PegaSysEng/pantheon/pull/1625)
- Freeze plugin api version [\#1624](https://github.com/PegaSysEng/pantheon/pull/1624)
- Implement incoming transaction messages CLI option as an unstable command. [\#1622](https://github.com/PegaSysEng/pantheon/pull/1622)
- Update smoke tests docker images for zulu and openjdk to private ones [\#1620](https://github.com/PegaSysEng/pantheon/pull/1620)
- Remove duplication between EeaTransactionCountRpc & PrivateTransactionHandler [\#1619](https://github.com/PegaSysEng/pantheon/pull/1619)
- \[PAN-2709\] - nonce too low error [\#1618](https://github.com/PegaSysEng/pantheon/pull/1618)
- Cache TransactionValidationParams instead of creating new object for each call [\#1616](https://github.com/PegaSysEng/pantheon/pull/1616)
- \[PAN-2850\] Create a transaction pool configuration object [\#1615](https://github.com/PegaSysEng/pantheon/pull/1615)
- Add TransactionValidationParam to TxProcessor [\#1613](https://github.com/PegaSysEng/pantheon/pull/1613)
- Expose a CLI option to configure the life time of transaction messages. [\#1610](https://github.com/PegaSysEng/pantheon/pull/1610)
- Implement Prometheus metric counter for skipped expired transaction messages. [\#1609](https://github.com/PegaSysEng/pantheon/pull/1609)
- Upload jars to bintray as part of releases [\#1608](https://github.com/PegaSysEng/pantheon/pull/1608)
- Avoid publishing docker-pantheon directory to bintray during a release [\#1606](https://github.com/PegaSysEng/pantheon/pull/1606)
- \[PAN-2756\] Istanbul scaffolding [\#1605](https://github.com/PegaSysEng/pantheon/pull/1605)
- Implement a timeout in TransactionMessageProcessor [\#1604](https://github.com/PegaSysEng/pantheon/pull/1604)
- Reject transactions with gas price below the configured minimum [\#1602](https://github.com/PegaSysEng/pantheon/pull/1602)
- Always build the k8s image, only push to dockerhub for master branch [\#1601](https://github.com/PegaSysEng/pantheon/pull/1601)
- Properly validate AltBN128 pairing precompile input [\#1600](https://github.com/PegaSysEng/pantheon/pull/1600)
- \[PAN-2871\] Columnar rocksdb [\#1599](https://github.com/PegaSysEng/pantheon/pull/1599)
- Reverting change to dockerfile [\#1594](https://github.com/PegaSysEng/pantheon/pull/1594)
- Update dependency versions [\#1592](https://github.com/PegaSysEng/pantheon/pull/1592)
- \[PAN-2797\] Clean up failed connections [\#1591](https://github.com/PegaSysEng/pantheon/pull/1591)
- Cleaning up the build process for docker [\#1590](https://github.com/PegaSysEng/pantheon/pull/1590)
- \[PAN-2786\] Stop Transaction Pool Queue from Growing Unbounded [\#1586](https://github.com/PegaSysEng/pantheon/pull/1586)

## 1.1.3

### Additions and Improvements

- \[PAN-2811\] Be more lenient with discovery message deserialization. Completes our support for EIP-8 and enables Besu to work on Rinkeby again. [\#1580](https://github.com/PegaSysEng/pantheon/pull/1580)
- Added liveness and readiness probe stub endpoints [\#1553](https://github.com/PegaSysEng/pantheon/pull/1553)
- Implemented operator tool. \(blockchain network configuration for permissioned networks\) [\#1511](https://github.com/PegaSysEng/pantheon/pull/1511)
- \[PAN-2754\] Added eea\_getPrivacyPrecompileAddress [\#1579](https://github.com/PegaSysEng/pantheon/pull/1579) (thanks to [Puneetha17](https://github.com/Puneetha17))
- Publish the chain head gas used, gas limit, transaction count and ommer metrics [\#1551](https://github.com/PegaSysEng/pantheon/pull/1551)
- Add subscribe and unsubscribe count metrics [\#1541](https://github.com/PegaSysEng/pantheon/pull/1541)
- Add pivot block metrics [\#1537](https://github.com/PegaSysEng/pantheon/pull/1537)

Documentation updates include:

- Updated [IBFT 2.0 tutorial](https://besu.hyperledger.org/en/latest/Tutorials/Private-Network/Create-IBFT-Network/) to use network configuration tool
- Added [debug\_traceBlock\* methods](https://besu.hyperledger.org/en/latest/Reference/API-Methods/#debug_traceblock)
- Reorganised [monitoring documentation](https://besu.hyperledger.org/en/latest/HowTo/Deploy/Monitoring-Performance/)
- Added [link to sample Grafana dashboard](https://besu.hyperledger.org/en/latest/HowTo/Deploy/Monitoring-Performance/#monitor-node-performance-using-prometheus)
- Added [note about replacing transactions in transaction pool](https://besu.hyperledger.org/en/latest/Concepts/Transactions/Transaction-Pool/#replacing-transactions-with-same-nonce)
- Updated [example transaction scripts](https://besu.hyperledger.org/en/latest/HowTo/Send-Transactions/Transactions/#example-javascript-scripts)
- Updated [Alethio Ethstats and Explorer documentation](https://besu.hyperledger.org/en/latest/Concepts/AlethioOverview/)

### Technical Improvements

- PAN-2816: Hiding experimental account permissioning cli options [\#1584](https://github.com/PegaSysEng/pantheon/pull/1584)
- \[PAN-2630\] Synchronizer should disconnect the sync target peer on invalid block data [\#1578](https://github.com/PegaSysEng/pantheon/pull/1578)
- Rename MetricCategory to BesuMetricCategory [\#1574](https://github.com/PegaSysEng/pantheon/pull/1574)
- Convert MetricsConfigiguration to use a builder [\#1572](https://github.com/PegaSysEng/pantheon/pull/1572)
- PAN-2794: Including flag for onchain permissioning check on tx processor [\#1571](https://github.com/PegaSysEng/pantheon/pull/1571)
- Fix behaviour for absent account permissiong smart contract [\#1569](https://github.com/PegaSysEng/pantheon/pull/1569)
- Expand readiness check to check peer count and sync state [\#1568](https://github.com/PegaSysEng/pantheon/pull/1568)
- \[PAN-2798\] Reorganize p2p classes [\#1567](https://github.com/PegaSysEng/pantheon/pull/1567)
- PAN-2729: Account Smart Contract Permissioning ATs [\#1565](https://github.com/PegaSysEng/pantheon/pull/1565)
- Timeout build after 1 hour to prevent it hanging forever. [\#1564](https://github.com/PegaSysEng/pantheon/pull/1564)
- \[PAN-2791\] Make permissions checks for ongoing connections more granular [\#1563](https://github.com/PegaSysEng/pantheon/pull/1563)
- \[PAN-2721\] Fix TopicParameter deserialization [\#1562](https://github.com/PegaSysEng/pantheon/pull/1562)
- \[PAN-2779\] Allow signing private transaction with any key [\#1561](https://github.com/PegaSysEng/pantheon/pull/1561) (thanks to [iikirilov](https://github.com/iikirilov))
- \[PAN-2783\] Invert dependency between permissioning and p2p [\#1557](https://github.com/PegaSysEng/pantheon/pull/1557)
- Removing account filter from TransactionPool [\#1556](https://github.com/PegaSysEng/pantheon/pull/1556)
- \[PAN-1952\] - Remove ignored pending transaction event publish acceptance test [\#1552](https://github.com/PegaSysEng/pantheon/pull/1552)
- Make MetricCategories more flexible [\#1550](https://github.com/PegaSysEng/pantheon/pull/1550)
- Fix encoding for account permissioning check call [\#1549](https://github.com/PegaSysEng/pantheon/pull/1549)
- Discard known remote transactions prior to validation [\#1548](https://github.com/PegaSysEng/pantheon/pull/1548)
- \[PAN-2009\] - Fix cluster clean start after stop in Acceptance tests [\#1546](https://github.com/PegaSysEng/pantheon/pull/1546)
- FilterIdGenerator fixes [\#1544](https://github.com/PegaSysEng/pantheon/pull/1544)
- Only increment the added transaction counter if we actually added the transaction [\#1543](https://github.com/PegaSysEng/pantheon/pull/1543)
- When retrieving transactions by hash, check the pending transactions first [\#1542](https://github.com/PegaSysEng/pantheon/pull/1542)
- Fix thread safety in SubscriptionManager [\#1540](https://github.com/PegaSysEng/pantheon/pull/1540)
- \[PAN-2731\] Extract connection management from P2PNetwork [\#1538](https://github.com/PegaSysEng/pantheon/pull/1538)
- \[PAN-2010\] format filter id as quantity [\#1534](https://github.com/PegaSysEng/pantheon/pull/1534)
- PAN-2445: Onchain account permissioning [\#1507](https://github.com/PegaSysEng/pantheon/pull/1507)
- \[PAN-2672\] Return specific and useful error for enclave issues [\#1455](https://github.com/PegaSysEng/pantheon/pull/1455) (thanks to [Puneetha17](https://github.com/Puneetha17))

## 1.1.2

### Additions and Improvements

Documentation updates include:

- Added [GraphQL options](https://besu.hyperledger.org/en/latest/Reference/CLI/CLI-Syntax/#graphql-http-cors-origins)
- Added [troubleshooting point about illegal reflective access error](https://besu.hyperledger.org/en/latest/HowTo/Troubleshoot/Troubleshooting/#illegal-reflective-access-error-on-startup)
- Added [trusted bootnode behaviour for permissioning](https://besu.hyperledger.org/en/latest/Concepts/Permissioning/Onchain-Permissioning/#bootnodes)
- Added [how to obtain a WS authentication token](https://besu.hyperledger.org/en/latest/HowTo/Interact/APIs/Authentication/#obtaining-an-authentication-token)
- Updated [example scripts and added package.json file for creating signed transactions](https://besu.hyperledger.org/en/latest/HowTo/Send-Transactions/Transactions/)

### Technical Improvements

- Replaced Void datatype with void [\#1530](https://github.com/PegaSysEng/pantheon/pull/1530)
- Fix estimate gas RPC failing for clique when no blocks have been created [\#1528](https://github.com/PegaSysEng/pantheon/pull/1528)
- Avoid auto-boxing for gauge metrics [\#1526](https://github.com/PegaSysEng/pantheon/pull/1526)
- Add AT to ensure 0-miner Clique/IBFT are valid [\#1525](https://github.com/PegaSysEng/pantheon/pull/1525)
- AT DSL - renaming to suffix of Conditions and co-locating with Conditions [\#1524](https://github.com/PegaSysEng/pantheon/pull/1524)
- Set disconnect flag immediately when disconnecting a peer [\#1521](https://github.com/PegaSysEng/pantheon/pull/1521)
- \[PAN-2547\] Modified JSON-RPC subscription processing to avoid blocking [\#1519](https://github.com/PegaSysEng/pantheon/pull/1519)
- Dependency Version Updates [\#1517](https://github.com/PegaSysEng/pantheon/pull/1517)
- AT DSL - renaming ibft to ibft2 [\#1516](https://github.com/PegaSysEng/pantheon/pull/1516)
- \[PIE-1578\] Added local transaction permissioning metrics [\#1515](https://github.com/PegaSysEng/pantheon/pull/1515)
- \[PIE-1577\] Added node local metrics [\#1514](https://github.com/PegaSysEng/pantheon/pull/1514)
- AT DSL - Removing WaitCondition, consistently applying Condition instead [\#1513](https://github.com/PegaSysEng/pantheon/pull/1513)
- Remove usage of deprecated ConcurrentSet [\#1512](https://github.com/PegaSysEng/pantheon/pull/1512)
- Log error if clique or ibft have 0 validators in genesis [\#1509](https://github.com/PegaSysEng/pantheon/pull/1509)
- GraphQL library upgrade changes. [\#1508](https://github.com/PegaSysEng/pantheon/pull/1508)
- Add metrics to assist monitoring and alerting [\#1506](https://github.com/PegaSysEng/pantheon/pull/1506)
- Use external pantheon-plugin-api library [\#1505](https://github.com/PegaSysEng/pantheon/pull/1505)
- Tilde [\#1504](https://github.com/PegaSysEng/pantheon/pull/1504)
- Dependency version updates [\#1503](https://github.com/PegaSysEng/pantheon/pull/1503)
- Simplify text [\#1501](https://github.com/PegaSysEng/pantheon/pull/1501) (thanks to [bgravenorst](https://github.com/bgravenorst))
- \[PAN-1625\] Clique AT mining continues if validator offline [\#1500](https://github.com/PegaSysEng/pantheon/pull/1500)
- Acceptance Test DSL Node refactoring [\#1498](https://github.com/PegaSysEng/pantheon/pull/1498)
- Updated an incorrect command [\#1497](https://github.com/PegaSysEng/pantheon/pull/1497) (thanks to [bgravenorst](https://github.com/bgravenorst))
- Acceptance Test and DSL rename for IBFT2 [\#1493](https://github.com/PegaSysEng/pantheon/pull/1493)
- \[PIE-1580\] Metrics for smart contract permissioning actions [\#1492](https://github.com/PegaSysEng/pantheon/pull/1492)
- Handle RLPException when processing incoming DevP2P messages [\#1491](https://github.com/PegaSysEng/pantheon/pull/1491)
- Limit spotless checks to java classes in expected java  dirs [\#1490](https://github.com/PegaSysEng/pantheon/pull/1490)
- \[PAN-2560\] Add LocalNode class [\#1489](https://github.com/PegaSysEng/pantheon/pull/1489)
- Changed Enode length error String implementation. [\#1486](https://github.com/PegaSysEng/pantheon/pull/1486)
- PAN-2715 - return block not found reasons in error [\#1485](https://github.com/PegaSysEng/pantheon/pull/1485)
- \[PAN-2652\] Refactor Privacy acceptance test and add Privacy Ibft test [\#1483](https://github.com/PegaSysEng/pantheon/pull/1483) (thanks to [iikirilov](https://github.com/iikirilov))
- \[PAN-2603\] Onchain account permissioning support [\#1475](https://github.com/PegaSysEng/pantheon/pull/1475)
- Make CLI options names with hyphen-minus searchable and reduce index size [\#1476](https://github.com/PegaSysEng/pantheon/pull/1476)
- Added warning banner when using latest version [\#1454](https://github.com/PegaSysEng/pantheon/pull/1454)
- Add RTD config file to fix Python version issue [\#1453](https://github.com/PegaSysEng/pantheon/pull/1453)
- \[PAN-2647\] Validate Private Transaction nonce before submitting to Transaction Pool [\#1449](https://github.com/PegaSysEng/pantheon/pull/1449) (thanks to [iikirilov](https://github.com/iikirilov))
- Add placeholders system to have global variables in markdown [\#1425](https://github.com/PegaSysEng/pantheon/pull/1425)

## 1.1.1

### Additions and Improvements

- [GraphQL](https://besu.hyperledger.org/en/latest/HowTo/Interact/APIs/GraphQL/) [\#1311](https://github.com/PegaSysEng/pantheon/pull/1311) (thanks to [zyfrank](https://github.com/zyfrank))
- Added [`--tx-pool-retention-hours`](https://besu.hyperledger.org/en/latest/Reference/CLI/CLI-Syntax/#tx-pool-retention-hours) [\#1333](https://github.com/PegaSysEng/pantheon/pull/1333)
- Added Genesis file support for specifying the maximum stack size. [\#1431](https://github.com/PegaSysEng/pantheon/pull/1431)
- Included transaction details when subscribed to Pending transactions [\#1410](https://github.com/PegaSysEng/pantheon/pull/1410)
- Documentation updates include:
  - [Added configuration items specified in the genesis file](https://besu.hyperledger.org/en/latest/Reference/Config-Items/#configuration-items)
  - [Added pending transaction details subscription](https://besu.hyperledger.org/en/latest/HowTo/Interact/APIs/RPC-PubSub/#pending-transactionss)
  - [Added Troubleshooting content](https://besu.hyperledger.org/en/latest/HowTo/Troubleshoot/Troubleshooting/)
  - [Added Privacy Quickstart](https://besu.hyperledger.org/en/latest/Tutorials/Quickstarts/Privacy-Quickstart/)
  - [Added privacy roadmap](https://github.com/hyperledger/besu/blob/master/ROADMAP.md)


### Technical Improvements

- Create MaintainedPeers class [\#1484](https://github.com/PegaSysEng/pantheon/pull/1484)
- Fix for permissioned network with single bootnode [\#1479](https://github.com/PegaSysEng/pantheon/pull/1479)
- Have ThreadBesuNodeRunner support plugin tests [\#1477](https://github.com/PegaSysEng/pantheon/pull/1477)
- Less pointless plugins errors [\#1473](https://github.com/PegaSysEng/pantheon/pull/1473)
- Rename GraphQLRPC to just GraphQL [\#1472](https://github.com/PegaSysEng/pantheon/pull/1472)
- eth\_protocolVersion is a Quantity, not an Integer [\#1470](https://github.com/PegaSysEng/pantheon/pull/1470)
- Don't require 'to' in 'blocks' queries [\#1464](https://github.com/PegaSysEng/pantheon/pull/1464)
- Events Plugin - Add initial "NewBlock" event message [\#1463](https://github.com/PegaSysEng/pantheon/pull/1463)
- Make restriction field in Private Transaction an enum [\#1462](https://github.com/PegaSysEng/pantheon/pull/1462) (thanks to [iikirilov](https://github.com/iikirilov))
- Helpful graphql error when an account doesn't exist [\#1460](https://github.com/PegaSysEng/pantheon/pull/1460)
- Acceptance Test Cleanup [\#1458](https://github.com/PegaSysEng/pantheon/pull/1458)
- Large chain id support for private transactions [\#1452](https://github.com/PegaSysEng/pantheon/pull/1452)
- Optimise TransactionPool.addRemoteTransaction [\#1448](https://github.com/PegaSysEng/pantheon/pull/1448)
- Reduce synchronization in PendingTransactions [\#1447](https://github.com/PegaSysEng/pantheon/pull/1447)
- Add simple PeerPermissions interface [\#1446](https://github.com/PegaSysEng/pantheon/pull/1446)
- Make sure ThreadBesuNodeRunner is exercised by automation [\#1442](https://github.com/PegaSysEng/pantheon/pull/1442)
- Decode devp2p packets off the event thread [\#1439](https://github.com/PegaSysEng/pantheon/pull/1439)
- Allow config files to specify no bootnodes [\#1438](https://github.com/PegaSysEng/pantheon/pull/1438)
- Capture all logs and errors in the Besu log output [\#1437](https://github.com/PegaSysEng/pantheon/pull/1437)
- Ensure failed Txns are deleted when detected during mining [\#1436](https://github.com/PegaSysEng/pantheon/pull/1436)
- Plugin Framework [\#1435](https://github.com/PegaSysEng/pantheon/pull/1435)
- Equals cleanup [\#1434](https://github.com/PegaSysEng/pantheon/pull/1434)
- Transaction smart contract permissioning controller [\#1433](https://github.com/PegaSysEng/pantheon/pull/1433)
- Renamed AccountPermissioningProver to TransactionPermissio… [\#1432](https://github.com/PegaSysEng/pantheon/pull/1432)
- Refactorings and additions to add Account based Smart Contract permissioning [\#1430](https://github.com/PegaSysEng/pantheon/pull/1430)
- Fix p2p PeerInfo handling [\#1428](https://github.com/PegaSysEng/pantheon/pull/1428)
- IbftProcessor logs when a throwable terminates mining [\#1427](https://github.com/PegaSysEng/pantheon/pull/1427)
- Renamed AccountWhitelistController [\#1424](https://github.com/PegaSysEng/pantheon/pull/1424)
- Unwrap DelegatingBytes32 and prevent Hash from wrapping other Hash instances [\#1423](https://github.com/PegaSysEng/pantheon/pull/1423)
- If nonce is invalid, do not delete during mining [\#1422](https://github.com/PegaSysEng/pantheon/pull/1422)
- Deleting unused windows jenkinsfile [\#1421](https://github.com/PegaSysEng/pantheon/pull/1421)
- Get all our smoke tests for all platforms in 1 jenkins job [\#1420](https://github.com/PegaSysEng/pantheon/pull/1420)
- Add pending object to GraphQL queries [\#1419](https://github.com/PegaSysEng/pantheon/pull/1419)
- Start listening for p2p connections after start\(\) is invoked [\#1418](https://github.com/PegaSysEng/pantheon/pull/1418)
- Improved JSON-RPC responses when EnodeURI parameter has invalid EnodeId [\#1417](https://github.com/PegaSysEng/pantheon/pull/1417)
- Use port 0 when starting a websocket server in tests [\#1416](https://github.com/PegaSysEng/pantheon/pull/1416)
- Windows jdk smoke tests [\#1413](https://github.com/PegaSysEng/pantheon/pull/1413)
- Change AT discard RPC tests to be more reliable by checking discard using proposals [\#1411](https://github.com/PegaSysEng/pantheon/pull/1411)
- Simple account permissioning [\#1409](https://github.com/PegaSysEng/pantheon/pull/1409)
- Fix clique miner to respect changes to vanity data made via JSON-RPC [\#1408](https://github.com/PegaSysEng/pantheon/pull/1408)
- Avoid recomputing the logs bloom filter when reading receipts [\#1407](https://github.com/PegaSysEng/pantheon/pull/1407)
- Remove NodePermissioningLocalConfig external references [\#1406](https://github.com/PegaSysEng/pantheon/pull/1406)
- Add constantinople fix block for Rinkeby [\#1404](https://github.com/PegaSysEng/pantheon/pull/1404)
- Update EnodeURL to support enodes with listening disabled [\#1403](https://github.com/PegaSysEng/pantheon/pull/1403)
- Integration Integration test\(s\) on p2p of 'net\_services'  [\#1402](https://github.com/PegaSysEng/pantheon/pull/1402)
- Reference tests fail on Windows [\#1401](https://github.com/PegaSysEng/pantheon/pull/1401)
- Fix non-deterministic test caused by variable size of generated transactions [\#1399](https://github.com/PegaSysEng/pantheon/pull/1399)
- Start BlockPropagationManager immediately - don't wait for full sync [\#1398](https://github.com/PegaSysEng/pantheon/pull/1398)
- Added error message for RPC method disabled [\#1396](https://github.com/PegaSysEng/pantheon/pull/1396)
- Fix intermittency in FullSyncChainDownloaderTest [\#1394](https://github.com/PegaSysEng/pantheon/pull/1394)
- Add explanatory comment about default port [\#1392](https://github.com/PegaSysEng/pantheon/pull/1392)
- Handle case where peers advertise a listening port of 0 [\#1391](https://github.com/PegaSysEng/pantheon/pull/1391)
- Cache extra data [\#1389](https://github.com/PegaSysEng/pantheon/pull/1389)
- Update Log message in IBFT Controller [\#1387](https://github.com/PegaSysEng/pantheon/pull/1387)
- Remove unnecessary field [\#1384](https://github.com/PegaSysEng/pantheon/pull/1384)
- Add getPeer method to PeerConnection [\#1383](https://github.com/PegaSysEng/pantheon/pull/1383)
- Removing smart quotes [\#1381](https://github.com/PegaSysEng/pantheon/pull/1381) (thanks to [jmcnevin](https://github.com/jmcnevin))
- Use streams and avoid iterating child nodes multiple times [\#1380](https://github.com/PegaSysEng/pantheon/pull/1380)
- Use execute instead of submit so unhandled exceptions get logged [\#1379](https://github.com/PegaSysEng/pantheon/pull/1379)
- Prefer EnodeURL over Endpoint [\#1378](https://github.com/PegaSysEng/pantheon/pull/1378)
- Add flat file based task collection [\#1377](https://github.com/PegaSysEng/pantheon/pull/1377)
- Consolidate local enode representation [\#1376](https://github.com/PegaSysEng/pantheon/pull/1376)
- Rename rocksdDbConfiguration to rocksDbConfiguration [\#1375](https://github.com/PegaSysEng/pantheon/pull/1375)
- Remove EthTaskChainDownloader and supporting code [\#1373](https://github.com/PegaSysEng/pantheon/pull/1373)
- Handle the pipeline being aborted while finalizing an async operation [\#1372](https://github.com/PegaSysEng/pantheon/pull/1372)
- Rename methods that create and return streams away from getX\(\) [\#1368](https://github.com/PegaSysEng/pantheon/pull/1368)
- eea\_getTransactionCount fails if account has not interacted with private state [\#1367](https://github.com/PegaSysEng/pantheon/pull/1367) (thanks to [iikirilov](https://github.com/iikirilov))
- Increase RocksDB settings [\#1364](https://github.com/PegaSysEng/pantheon/pull/1364) ([ajsutton](https://github.com/ajsutton))
- Don't abort in-progress master builds when a new commit is added. [\#1358](https://github.com/PegaSysEng/pantheon/pull/1358)
- Request open ended headers from sync target [\#1355](https://github.com/PegaSysEng/pantheon/pull/1355)
- Enable the pipeline chain downloader by default [\#1344](https://github.com/PegaSysEng/pantheon/pull/1344)
- Create P2PNetwork Builder [\#1343](https://github.com/PegaSysEng/pantheon/pull/1343)
- Include static nodes in permissioning logic [\#1339](https://github.com/PegaSysEng/pantheon/pull/1339)
- JsonRpcError decoding to include message [\#1336](https://github.com/PegaSysEng/pantheon/pull/1336)
- Cache current chain head info [\#1335](https://github.com/PegaSysEng/pantheon/pull/1335)
- Queue pending requests when all peers are busy [\#1331](https://github.com/PegaSysEng/pantheon/pull/1331)
- Fix failed tests on Windows [\#1332](https://github.com/PegaSysEng/pantheon/pull/1332)
- Provide error message when invalid key specified in key file [\#1328](https://github.com/PegaSysEng/pantheon/pull/1328)
- Allow whitespace in file paths loaded from resources directory [\#1329](https://github.com/PegaSysEng/pantheon/pull/1329)
- Allow whitespace in path [\#1327](https://github.com/PegaSysEng/pantheon/pull/1327)
- Require block numbers for debug\_traceBlockByNumber to be in hex [\#1326](https://github.com/PegaSysEng/pantheon/pull/1326)
- Improve logging of chain download errors in the pipeline chain downloader [\#1325](https://github.com/PegaSysEng/pantheon/pull/1325)
- Ensure eth scheduler is stopped in tests [\#1324](https://github.com/PegaSysEng/pantheon/pull/1324)
- Normalize account permissioning addresses in whitelist [\#1321](https://github.com/PegaSysEng/pantheon/pull/1321)
- Allow private contract invocations in multiple privacy groups [\#1318](https://github.com/PegaSysEng/pantheon/pull/1318) (thanks to [iikirilov](https://github.com/iikirilov))
- Fix account permissioning check case matching [\#1315](https://github.com/PegaSysEng/pantheon/pull/1315)
- Use header validation mode for ommers [\#1313](https://github.com/PegaSysEng/pantheon/pull/1313)
- Configure RocksDb max background compaction and thread count [\#1312](https://github.com/PegaSysEng/pantheon/pull/1312)
- Missing p2p info when queried live [\#1310](https://github.com/PegaSysEng/pantheon/pull/1310)
- Tx limit size send peers follow up [\#1308](https://github.com/PegaSysEng/pantheon/pull/1308)
- Remove remnants of the old dev mode [\#1307](https://github.com/PegaSysEng/pantheon/pull/1307)
- Remove duplicate init code from BesuController instances [\#1305](https://github.com/PegaSysEng/pantheon/pull/1305)
- Stop synchronizer prior to stopping the network [\#1302](https://github.com/PegaSysEng/pantheon/pull/1302)
- Evict old transactions [\#1299](https://github.com/PegaSysEng/pantheon/pull/1299)
- Send local transactions to new peers [\#1253](https://github.com/PegaSysEng/pantheon/pull/1253)

## 1.1

### Additions and Improvements

- [Privacy](https://besu.hyperledger.org/en/latest/Concepts/Privacy/Privacy-Overview/)
- [Onchain Permissioning](https://besu.hyperledger.org/en/latest/Concepts/Permissioning/Permissioning-Overview/#onchain)
- [Fastsync](https://besu.hyperledger.org/en/latest/Reference/CLI/CLI-Syntax/#fast-sync-min-peers)
- Documentation updates include:
    - Added JSON-RPC methods:
      - [`txpool_pantheonStatistics`](https://besu.hyperledger.org/en/latest/Reference/API-Methods/#txpool_besustatistics)
      - [`net_services`](https://besu.hyperledger.org/en/latest/Reference/API-Methods/#net_services)
    - [Updated to indicate Docker image doesn't run on Windows](https://besu.hyperledger.org/en/latest/HowTo/Get-Started/Run-Docker-Image/)
    - [Added how to configure a free gas network](https://besu.hyperledger.org/en/latest/HowTo/Configure/FreeGas/)

### Technical Improvements

- priv_getTransactionCount fails if account has not interacted with private state [\#1369](https://github.com/PegaSysEng/pantheon/pull/1369)
- Updating Orion to 0.9.0 [\#1360](https://github.com/PegaSysEng/pantheon/pull/1360)
- Allow use of large chain IDs [\#1357](https://github.com/PegaSysEng/pantheon/pull/1357)
- Allow private contract invocations in multiple privacy groups [\#1340](https://github.com/PegaSysEng/pantheon/pull/1340)
- Missing p2p info when queried live [\#1338](https://github.com/PegaSysEng/pantheon/pull/1338)
- Fix expose transaction statistics [\#1337](https://github.com/PegaSysEng/pantheon/pull/1337)
- Normalize account permissioning addresses in whitelist [\#1321](https://github.com/PegaSysEng/pantheon/pull/1321)
- Update Enclave executePost method [\#1319](https://github.com/PegaSysEng/pantheon/pull/1319)
- Fix account permissioning check case matching [\#1315](https://github.com/PegaSysEng/pantheon/pull/1315)
- Removing 'all' from the help wording for host-whitelist [\#1304](https://github.com/PegaSysEng/pantheon/pull/1304)

## 1.1 RC

### Technical Improvements

- Better errors for when permissioning contract is set up wrong [\#1296](https://github.com/PegaSysEng/pantheon/pull/1296)
- Consolidate p2p node info methods [\#1288](https://github.com/PegaSysEng/pantheon/pull/1288)
- Update permissioning smart contract interface to match updated EEA proposal [\#1287](https://github.com/PegaSysEng/pantheon/pull/1287)
- Switch to new sync target if it exceeds the td threshold [\#1286](https://github.com/PegaSysEng/pantheon/pull/1286)
- Fix running ATs with in-process node runner [\#1285](https://github.com/PegaSysEng/pantheon/pull/1285)
- Simplify enode construction [\#1283](https://github.com/PegaSysEng/pantheon/pull/1283)
- Cleanup PeerConnection interface [\#1282](https://github.com/PegaSysEng/pantheon/pull/1282)
- Undo changes to PendingTransactions method visibility [\#1281](https://github.com/PegaSysEng/pantheon/pull/1281)
- Use default enclave public key to generate eea_getTransactionReceipt [\#1280](https://github.com/PegaSysEng/pantheon/pull/1280) (thanks to [Puneetha17](https://github.com/Puneetha17))
- Rollback to rocksdb 5.15.10 [\#1279](https://github.com/PegaSysEng/pantheon/pull/1279)
- Log error when a JSON decode problem is encountered [\#1278](https://github.com/PegaSysEng/pantheon/pull/1278)
- Create EnodeURL builder [\#1275](https://github.com/PegaSysEng/pantheon/pull/1275)
- Keep enode nodeId stored as a BytesValue [\#1274](https://github.com/PegaSysEng/pantheon/pull/1274)
- Feature/move subclass in pantheon command [\#1272](https://github.com/PegaSysEng/pantheon/pull/1272)
- Expose sync mode option [\#1270](https://github.com/PegaSysEng/pantheon/pull/1270)
- Refactor RocksDBStats [\#1266](https://github.com/PegaSysEng/pantheon/pull/1266)
- Normalize EnodeURLs [\#1264](https://github.com/PegaSysEng/pantheon/pull/1264)
- Build broken in Java 12 [\#1263](https://github.com/PegaSysEng/pantheon/pull/1263)
- Make PeerDiscovertAgentTest less flakey [\#1262](https://github.com/PegaSysEng/pantheon/pull/1262)
- Ignore extra json rpc params [\#1261](https://github.com/PegaSysEng/pantheon/pull/1261)
- Fetch local transactions in isolation [\#1259](https://github.com/PegaSysEng/pantheon/pull/1259)
- Update to debug trace transaction [\#1258](https://github.com/PegaSysEng/pantheon/pull/1258)
- Use labelled timer to differentiate between rocks db metrics [\#1254](https://github.com/PegaSysEng/pantheon/pull/1254) (thanks to [Puneetha17](https://github.com/Puneetha17))
- Migrate TransactionPool (& affiliated test) from 'core' to 'eth' [\#1251](https://github.com/PegaSysEng/pantheon/pull/1251)
- Use single instance of Rocksdb for privacy [\#1247](https://github.com/PegaSysEng/pantheon/pull/1247) (thanks to [Puneetha17](https://github.com/Puneetha17))
- Subscribing to sync events should receive false when in sync [\#1240](https://github.com/PegaSysEng/pantheon/pull/1240)
- Ignore transactions from the network while behind chain head [\#1228](https://github.com/PegaSysEng/pantheon/pull/1228)
- RocksDB Statistics in Metrics [\#1169](https://github.com/PegaSysEng/pantheon/pull/1169)
- Add block trace RPC methods [\#1088](https://github.com/PegaSysEng/pantheon/pull/1088) (thanks to [kziemianek](https://github.com/kziemianek))

## 1.0.3

### Additions and Improvements

- Notify of dropped messages [\#1156](https://github.com/PegaSysEng/pantheon/pull/1156)
- Documentation updates include:
    - Added [Permissioning Overview](https://besu.hyperledger.org/en/latest/Concepts/Permissioning/Permissioning-Overview/)
    - Added content on [Network vs Node Configuration](https://besu.hyperledger.org/en/latest/HowTo/Configure/Using-Configuration-File/)
    - Updated [RAM requirements](https://besu.hyperledger.org/en/latest/HowTo/Get-Started/System-Requirements/#ram)
    - Added [Privacy Overview](https://besu.hyperledger.org/en/latest/Concepts/Privacy/Privacy-Overview/) and [Processing Private Transactions](https://besu.hyperledger.org/en/latest/Concepts/Privacy/Private-Transaction-Processing/)
    - Renaming of Ethstats Lite Explorer to [Ethereum Lite Explorer](https://besu.hyperledger.org/en/latest/HowTo/Deploy/Lite-Block-Explorer/#lite-block-explorer-documentation) (thanks to [tzapu](https://github.com/tzapu))
    - Added content on using [Truffle with Besu](https://besu.hyperledger.org/en/latest/HowTo/Develop-Dapps/Truffle/)
    - Added [`droppedPendingTransactions` RPC Pub/Sub subscription](https://besu.hyperledger.org/en/latest/HowTo/Interact/APIs/RPC-PubSub/#dropped-transactions)
    - Added [`eea_*` JSON-RPC API methods](https://besu.hyperledger.org/en/latest/Reference/API-Methods/#eea-methods)
    - Added [architecture diagram](https://besu.hyperledger.org/en/latest/Concepts/ArchitectureOverview/)
    - Updated [permissioning CLI options](https://besu.hyperledger.org/en/latest/Reference/CLI/CLI-Syntax/#permissions-accounts-config-file-enabled) and [permissioned network tutorial](https://besu.hyperledger.org/en/stable/)

### Technical Improvements

- Choose sync target based on td rather than height [\#1256](https://github.com/PegaSysEng/pantheon/pull/1256)
- CLI ewp options [\#1246](https://github.com/PegaSysEng/pantheon/pull/1246)
- Update BesuCommand.java [\#1245](https://github.com/PegaSysEng/pantheon/pull/1245)
- Reduce memory usage in import [\#1239](https://github.com/PegaSysEng/pantheon/pull/1239)
- Improve eea_sendRawTransaction error messages [\#1238](https://github.com/PegaSysEng/pantheon/pull/1238) (thanks to [Puneetha17](https://github.com/Puneetha17))
- Single topic filter [\#1235](https://github.com/PegaSysEng/pantheon/pull/1235)
- Enable pipeline chain downloader for fast sync [\#1232](https://github.com/PegaSysEng/pantheon/pull/1232)
- Make contract size limit configurable [\#1227](https://github.com/PegaSysEng/pantheon/pull/1227)
- Refactor PrivacyParameters config to use builder pattern [\#1226](https://github.com/PegaSysEng/pantheon/pull/1226) (thanks to [antonydenyer](https://github.com/antonydenyer))
- Different request limits for different request types [\#1224](https://github.com/PegaSysEng/pantheon/pull/1224)
- Finish off fast sync pipeline download [\#1222](https://github.com/PegaSysEng/pantheon/pull/1222)
- Enable fast-sync options on command line [\#1218](https://github.com/PegaSysEng/pantheon/pull/1218)
- Replace filtering headers after the fact with calculating number to request up-front [\#1216](https://github.com/PegaSysEng/pantheon/pull/1216)
- Support async processing while maintaining output order [\#1215](https://github.com/PegaSysEng/pantheon/pull/1215)
- Add Unstable Options to the CLI [\#1213](https://github.com/PegaSysEng/pantheon/pull/1213)
- Add private cluster acceptance tests [\#1211](https://github.com/PegaSysEng/pantheon/pull/1211) (thanks to [Puneetha17](https://github.com/Puneetha17))
- Re-aligned smart contract interface to EEA client spec 477 [\#1209](https://github.com/PegaSysEng/pantheon/pull/1209)
- Count the number of items discarded when a pipe is aborted [\#1208](https://github.com/PegaSysEng/pantheon/pull/1208)
- Pipeline chain download - fetch and import data [\#1207](https://github.com/PegaSysEng/pantheon/pull/1207)
- Permission provider that allows bootnodes if you have no other connections [\#1206](https://github.com/PegaSysEng/pantheon/pull/1206)
- Cancel in-progress async operations when the pipeline is aborted [\#1205](https://github.com/PegaSysEng/pantheon/pull/1205)
- Pipeline chain download - Checkpoints [\#1203](https://github.com/PegaSysEng/pantheon/pull/1203)
- Push development images to public dockerhub [\#1202](https://github.com/PegaSysEng/pantheon/pull/1202)
- Push builds of master as docker development images [\#1200](https://github.com/PegaSysEng/pantheon/pull/1200)
- Doc CI pipeline for build and tests [\#1199](https://github.com/PegaSysEng/pantheon/pull/1199)
- Replace the use of a disconnect listener with EthPeer.isDisconnected [\#1197](https://github.com/PegaSysEng/pantheon/pull/1197)
- Prep chain downloader for branch by abstraction [\#1194](https://github.com/PegaSysEng/pantheon/pull/1194)
- Maintain the state of MessageFrame in private Tx [\#1193](https://github.com/PegaSysEng/pantheon/pull/1193) (thanks to [Puneetha17](https://github.com/Puneetha17))
- Persist private world state only if we are mining [\#1191](https://github.com/PegaSysEng/pantheon/pull/1191) (thanks to [Puneetha17](https://github.com/Puneetha17))
- Remove SyncState from SyncTargetManager [\#1188](https://github.com/PegaSysEng/pantheon/pull/1188)
- Acceptance tests base for smart contract node permissioning [\#1186](https://github.com/PegaSysEng/pantheon/pull/1186)
- Fix metrics breakages [\#1185](https://github.com/PegaSysEng/pantheon/pull/1185)
- Typo [\#1184](https://github.com/PegaSysEng/pantheon/pull/1184) (thanks to [araskachoi](https://github.com/araskachoi))
- StaticNodesParserTest to pass on Windows [\#1183](https://github.com/PegaSysEng/pantheon/pull/1183)
- Don't mark world state as stalled until a minimum time without progress is reached [\#1179](https://github.com/PegaSysEng/pantheon/pull/1179)
- Use header validation policy in DownloadHeaderSequenceTask [\#1172](https://github.com/PegaSysEng/pantheon/pull/1172)
- Bond with bootnodes [\#1160](https://github.com/PegaSysEng/pantheon/pull/1160)

## 1.0.2

### Additions and Improvements

- Removed DB init when using `public-key` subcommand [\#1049](https://github.com/PegaSysEng/pantheon/pull/1049)
- Output enode URL on startup [\#1137](https://github.com/PegaSysEng/pantheon/pull/1137)
- Added Remove Peer JSON-RPC [\#1129](https://github.com/PegaSysEng/pantheon/pull/1129)
- Added `net_enode` JSON-RPC [\#1119](https://github.com/PegaSysEng/pantheon/pull/1119) (thanks to [mbergstrand](https://github.com/mbergstrand))
- Maintain a `staticnodes.json` [\#1106](https://github.com/PegaSysEng/pantheon/pull/1106)
- Added `tx-pool-max-size` command line parameter [\#1078](https://github.com/PegaSysEng/pantheon/pull/1078)
- Added PendingTransactions JSON-RPC [\#1043](https://github.com/PegaSysEng/pantheon/pull/1043) (thanks to [EdwinLeeGreene](https://github.com/EdwinLeeGreene))
- Added `admin_nodeInfo` JSON-RPC [\#1012](https://github.com/PegaSysEng/pantheon/pull/1012)
- Added `--metrics-category` CLI to only enable select metrics [\#969](https://github.com/PegaSysEng/pantheon/pull/969)
- Documentation updates include:
   - Updated endpoints in [Private Network Quickstart](https://besu.hyperledger.org/en/latest/Tutorials/Quickstarts/Private-Network-Quickstart/) (thanks to [laubai](https://github.com/laubai))
   - Updated [documentation contribution guidelines](https://besu.hyperledger.org/en/stable/)
   - Added [`admin_removePeer`](https://besu.hyperledger.org/en/latest/Reference/API-Methods/#admin_removepeer)
   - Updated [tutorials](https://besu.hyperledger.org/en/latest/Tutorials/Private-Network/Create-Private-Clique-Network/) for printing of enode on startup
   - Added [`txpool_pantheonTransactions`](https://besu.hyperledger.org/en/stable/Reference/API-Methods/#txpool_besutransactions)
   - Added [Transaction Pool content](https://besu.hyperledger.org/en/latest/Concepts/Transactions/Transaction-Pool/)
   - Added [`tx-pool-max-size` CLI option](https://besu.hyperledger.org/en/latest/Reference/CLI/CLI-Syntax/#tx-pool-max-size)
   - Updated [developer build instructions to use installDist](https://besu.hyperledger.org/en/stable/)
   - Added [Azure quickstart tutorial](https://besu.hyperledger.org/en/latest/Tutorials/Quickstarts/Azure-Private-Network-Quickstart/)
   - Enabled copy button in code blocks
   - Added [IBFT 1.0](https://besu.hyperledger.org/en/latest/HowTo/Configure/Consensus-Protocols/QuorumIBFT/)
   - Added section on using [Geth attach with Besu](https://besu.hyperledger.org/en/latest/HowTo/Interact/APIs/Using-JSON-RPC-API/#geth-console)
   - Enabled the edit link doc site to ease external doc contributions
   - Added [EthStats docs](https://besu.hyperledger.org/HowTo/Deploy/Lite-Network-Monitor/) (thanks to [baxy](https://github.com/baxy))
   - Updated [Postman collection](https://besu.hyperledger.org/en/latest/HowTo/Interact/APIs/Authentication/#postman)
   - Added [`metrics-category` CLI option](https://besu.hyperledger.org/en/latest/Reference/CLI/CLI-Syntax/#metrics-category)
   - Added information on [block time and timeout settings](https://besu.hyperledger.org/en/latest/HowTo/Configure/Consensus-Protocols/IBFT/#block-time) for IBFT 2.0
   - Added [`admin_nodeInfo`](https://besu.hyperledger.org/en/latest/Reference/API-Methods/#admin_nodeinfo)
   - Added [permissions images](https://besu.hyperledger.org/en/latest/Concepts/Permissioning/Permissioning-Overview/)
   - Added permissioning blog to [Resources](https://besu.hyperledger.org/en/latest/Reference/Resources/)
   - Updated [Create Permissioned Network](https://besu.hyperledger.org/en/latest/Tutorials/Permissioning/Create-Permissioned-Network/) tutorial to use `export-address`
   - Updated [Clique](https://besu.hyperledger.org/en/latest/HowTo/Configure/Consensus-Protocols/Clique/) and [IBFT 2.0](https://besu.hyperledger.org/en/latest/HowTo/Configure/Consensus-Protocols/IBFT/) docs to include complete genesis file
   - Updated [Clique tutorial](https://besu.hyperledger.org/en/latest/Tutorials/Private-Network/Create-Private-Clique-Network/) to use `export-address` subcommand
   - Added IBFT 2.0 [future message configuration options](https://besu.hyperledger.org/en/latest/HowTo/Configure/Consensus-Protocols/IBFT/#optional-configuration-options)

### Technical Improvements
- Fixed so self persists to the whitelist [\#1176](https://github.com/PegaSysEng/pantheon/pull/1176)
- Fixed to add self to permissioning whitelist [\#1175](https://github.com/PegaSysEng/pantheon/pull/1175)
- Fixed permissioning issues [\#1174](https://github.com/PegaSysEng/pantheon/pull/1174)
- AdminAddPeer returns custom Json RPC error code [\#1171](https://github.com/PegaSysEng/pantheon/pull/1171)
- Periodically connect to peers from table [\#1170](https://github.com/PegaSysEng/pantheon/pull/1170)
- Improved bootnodes option error message [\#1092](https://github.com/PegaSysEng/pantheon/pull/1092)
- Automatically restrict trailing peers while syncing [\#1167](https://github.com/PegaSysEng/pantheon/pull/1167)
- Avoid bonding to ourselves [\#1166](https://github.com/PegaSysEng/pantheon/pull/1166)
- Fix Push Metrics [\#1164](https://github.com/PegaSysEng/pantheon/pull/1164)
- Synchroniser waits for new peer if best is up to date [\#1161](https://github.com/PegaSysEng/pantheon/pull/1161)
- Don't attempt to download checkpoint headers if the number of headers is negative [\#1158](https://github.com/PegaSysEng/pantheon/pull/1158)
- Capture metrics on Vertx event loop and worker thread queues [\#1155](https://github.com/PegaSysEng/pantheon/pull/1155)
- Simplify node permissioning ATs [\#1153](https://github.com/PegaSysEng/pantheon/pull/1153)
- Add metrics around discovery process [\#1152](https://github.com/PegaSysEng/pantheon/pull/1152)
- Prevent connecting to self [\#1150](https://github.com/PegaSysEng/pantheon/pull/1150)
- Refactoring permissioning ATs [\#1148](https://github.com/PegaSysEng/pantheon/pull/1148)
- Added two extra Ropsten bootnodes [\#1147](https://github.com/PegaSysEng/pantheon/pull/1147)
- Fixed TCP port handling [\#1144](https://github.com/PegaSysEng/pantheon/pull/1144)
- Better error on bad header [\#1143](https://github.com/PegaSysEng/pantheon/pull/1143)
- Refresh peer table while we have fewer than maxPeers connected [\#1142](https://github.com/PegaSysEng/pantheon/pull/1142)
- Refactor jsonrpc consumption of local node permissioning controller [\#1140](https://github.com/PegaSysEng/pantheon/pull/1140)
- Disconnect peers before the pivot block while fast syncing [\#1139](https://github.com/PegaSysEng/pantheon/pull/1139)
- Reduce the default transaction pool size from 30,000 to 4096 [\#1136](https://github.com/PegaSysEng/pantheon/pull/1136)
- Fail at load if static nodes not whitelisted [\#1135](https://github.com/PegaSysEng/pantheon/pull/1135)
- Fix private transaction acceptance test [\#1134](https://github.com/PegaSysEng/pantheon/pull/1134) (thanks to [Puneetha17](https://github.com/Puneetha17))
- Quieter exceptions when network is unreachable [\#1133](https://github.com/PegaSysEng/pantheon/pull/1133)
- nodepermissioningcontroller used for devp2p connection filtering [\#1132](https://github.com/PegaSysEng/pantheon/pull/1132)
- Remove duplicates from apis specified via CLI [\#1131](https://github.com/PegaSysEng/pantheon/pull/1131)
- Synchronizer returns false if it is in sync [\#1130](https://github.com/PegaSysEng/pantheon/pull/1130)
- Added fromHexStringStrict to check for exactly 20 byte addresses [\#1128](https://github.com/PegaSysEng/pantheon/pull/1128)
- Fix deadlock scenario in AsyncOperationProcessor and re-enable WorldStateDownloaderTest [\#1126](https://github.com/PegaSysEng/pantheon/pull/1126)
- Ignore WorldStateDownloaderTest [\#1125](https://github.com/PegaSysEng/pantheon/pull/1125)
- Updated local config permissioning flags [\#1118](https://github.com/PegaSysEng/pantheon/pull/1118)
- Pipeline Improvements [\#1117](https://github.com/PegaSysEng/pantheon/pull/1117)
- Permissioning cli smart contract [\#1116](https://github.com/PegaSysEng/pantheon/pull/1116)
- Adding default pending transactions value in BesuControllerBuilder [\#1114](https://github.com/PegaSysEng/pantheon/pull/1114)
- Fix intermittency in WorldStateDownloaderTest [\#1113](https://github.com/PegaSysEng/pantheon/pull/1113)
- Reduce number of seen blocks and transactions Besu tracks [\#1112](https://github.com/PegaSysEng/pantheon/pull/1112)
- Timeout long test [\#1111](https://github.com/PegaSysEng/pantheon/pull/1111)
- Errorprone 2.3.3 upgrades [\#1110](https://github.com/PegaSysEng/pantheon/pull/1110)
- Add metric to capture memory used by RocksDB table readers [\#1108](https://github.com/PegaSysEng/pantheon/pull/1108)
- Don't allow creation of multiple gauges with the same name [\#1107](https://github.com/PegaSysEng/pantheon/pull/1107)
- Update Peer Discovery to use NodePermissioningController [\#1105](https://github.com/PegaSysEng/pantheon/pull/1105)
- Move starting world state download process inside WorldDownloadState [\#1104](https://github.com/PegaSysEng/pantheon/pull/1104)
- Enable private Tx capability to Clique [\#1102](https://github.com/PegaSysEng/pantheon/pull/1102) (thanks to [Puneetha17](https://github.com/Puneetha17))
- Enable private Tx capability to IBFT [\#1101](https://github.com/PegaSysEng/pantheon/pull/1101) (thanks to [Puneetha17](https://github.com/Puneetha17))
- Version Upgrades [\#1100](https://github.com/PegaSysEng/pantheon/pull/1100)
- Don't delete completed tasks from RocksDbTaskQueue [\#1099](https://github.com/PegaSysEng/pantheon/pull/1099)
- Support flat mapping with multiple threads [\#1098](https://github.com/PegaSysEng/pantheon/pull/1098)
- Add pipe stage name to thread while executing [\#1097](https://github.com/PegaSysEng/pantheon/pull/1097)
- Use pipeline for world state download [\#1096](https://github.com/PegaSysEng/pantheon/pull/1096)
- TXPool JSON RPC tweaks [\#1095](https://github.com/PegaSysEng/pantheon/pull/1095)
- Add in-memory cache over world state download queue [\#1087](https://github.com/PegaSysEng/pantheon/pull/1087)
- Trim default metrics [\#1086](https://github.com/PegaSysEng/pantheon/pull/1086)
- Improve imported block log line [\#1085](https://github.com/PegaSysEng/pantheon/pull/1085)
- Smart contract permission controller [\#1083](https://github.com/PegaSysEng/pantheon/pull/1083)
- Add timeout when waiting for JSON-RPC, WebSocket RPC and Metrics services to stop [\#1082](https://github.com/PegaSysEng/pantheon/pull/1082)
- Add pipeline framework to make parallel processing simpler [\#1077](https://github.com/PegaSysEng/pantheon/pull/1077)
- Node permissioning controller [\#1075](https://github.com/PegaSysEng/pantheon/pull/1075)
- Smart contract permission controller stub [\#1074](https://github.com/PegaSysEng/pantheon/pull/1074)
- Expose a synchronous start method in Runner [\#1072](https://github.com/PegaSysEng/pantheon/pull/1072)
- Changes in chain head should trigger new permissioning check for active peers [\#1071](https://github.com/PegaSysEng/pantheon/pull/1071)
- Fix exceptions fetching metrics after world state download completes [\#1066](https://github.com/PegaSysEng/pantheon/pull/1066)
- Accept transactions in the pool with nonce above account sender nonce [\#1065](https://github.com/PegaSysEng/pantheon/pull/1065)
- Repair Istanbul to handle Eth/62 & Eth/63 [\#1063](https://github.com/PegaSysEng/pantheon/pull/1063)
- Close Private Storage Provider [\#1059](https://github.com/PegaSysEng/pantheon/pull/1059) (thanks to [Puneetha17](https://github.com/Puneetha17))
- Add labels to Pipelined tasks metrics [\#1057](https://github.com/PegaSysEng/pantheon/pull/1057)
- Re-enable Quorum Synchronisation [\#1056](https://github.com/PegaSysEng/pantheon/pull/1056)
- Don't log expected failures as errors [\#1054](https://github.com/PegaSysEng/pantheon/pull/1054)
- Make findSuitablePeer abstract [\#1053](https://github.com/PegaSysEng/pantheon/pull/1053)
- Track added at in txpool [\#1048](https://github.com/PegaSysEng/pantheon/pull/1048)
- Fix ImportBlocksTask to only request from peers that claim to have the blocks [\#1047](https://github.com/PegaSysEng/pantheon/pull/1047)
- Don't run the dao block validator if dao block is 0 [\#1044](https://github.com/PegaSysEng/pantheon/pull/1044)
- Don't make unnecessary copies of data in RocksDbKeyValueStorage [\#1040](https://github.com/PegaSysEng/pantheon/pull/1040)
- Update discovery logic to trust bootnodes only when out of sync [\#1039](https://github.com/PegaSysEng/pantheon/pull/1039)
- Fix IndexOutOfBoundsException in DetermineCommonAncestorTask [\#1038](https://github.com/PegaSysEng/pantheon/pull/1038)
- Add `rpc_modules` JSON-RPC [\#1036](https://github.com/PegaSysEng/pantheon/pull/1036)
- Simple permissioning smart contract [\#1035](https://github.com/PegaSysEng/pantheon/pull/1035)
- Refactor enodeurl to use inetaddr [\#1032](https://github.com/PegaSysEng/pantheon/pull/1032)
- Update CLI options in mismatched genesis file message [\#1031](https://github.com/PegaSysEng/pantheon/pull/1031)
- Remove dependence of eth.core on eth.permissioning [\#1030](https://github.com/PegaSysEng/pantheon/pull/1030)
- Make alloc optional and provide nicer error messages when genesis config is invalid [\#1029](https://github.com/PegaSysEng/pantheon/pull/1029)
- Handle metrics request closing before response is generated [\#1028](https://github.com/PegaSysEng/pantheon/pull/1028)
- Change EthNetworkConfig bootnodes to always be URIs [\#1027](https://github.com/PegaSysEng/pantheon/pull/1027)
- Avoid port conflicts in acceptance tests [\#1025](https://github.com/PegaSysEng/pantheon/pull/1025)
- Include reference tests in jacoco [\#1024](https://github.com/PegaSysEng/pantheon/pull/1024)
- Acceptance test - configurable gas price [\#1023](https://github.com/PegaSysEng/pantheon/pull/1023)
- Get Internal logs and output [\#1022](https://github.com/PegaSysEng/pantheon/pull/1022) (thanks to [Puneetha17](https://github.com/Puneetha17))
- Fix race condition in WebSocketService [\#1021](https://github.com/PegaSysEng/pantheon/pull/1021)
- Ensure devp2p ports are written to ports file correctly [\#1020](https://github.com/PegaSysEng/pantheon/pull/1020)
- Report the correct tcp port in PING packets when it differs from the UDP port [\#1019](https://github.com/PegaSysEng/pantheon/pull/1019)
- Refactor transient transaction processor [\#1017](https://github.com/PegaSysEng/pantheon/pull/1017)
- Resume world state download from existing queue [\#1016](https://github.com/PegaSysEng/pantheon/pull/1016)
- IBFT Acceptance tests updated with longer timeout on first block [\#1015](https://github.com/PegaSysEng/pantheon/pull/1015)
- Update IBFT acceptances tests to await first block [\#1013](https://github.com/PegaSysEng/pantheon/pull/1013)
- Remove full hashimoto implementation as its never used [\#1011](https://github.com/PegaSysEng/pantheon/pull/1011)
- Created SyncStatus notifications [\#1010](https://github.com/PegaSysEng/pantheon/pull/1010)
- Address acceptance test intermittency [\#1008](https://github.com/PegaSysEng/pantheon/pull/1008)
- Consider a world state download stalled after 100 requests with no progress [\#1007](https://github.com/PegaSysEng/pantheon/pull/1007)
- Reduce log level when block miner is interrupted [\#1006](https://github.com/PegaSysEng/pantheon/pull/1006)
- RunnerTest fail on Windows due to network startup timing issue [\#1005](https://github.com/PegaSysEng/pantheon/pull/1005)
- Generate Private Contract Address [\#1004](https://github.com/PegaSysEng/pantheon/pull/1004) (thanks to [vinistevam](https://github.com/vinistevam))
- Delete the legacy pipelined import code [\#1003](https://github.com/PegaSysEng/pantheon/pull/1003)
- Fix race condition in WebSocket AT [\#1002](https://github.com/PegaSysEng/pantheon/pull/1002)
- Cleanup IBFT logging levels [\#995](https://github.com/PegaSysEng/pantheon/pull/995)
- Integration Test implementation dependency for non-IntelliJ IDE [\#992](https://github.com/PegaSysEng/pantheon/pull/992)
- Ignore fast sync and full sync tests to avoid race condition [\#991](https://github.com/PegaSysEng/pantheon/pull/991)
- Make acceptance tests use the process based runner again [\#990](https://github.com/PegaSysEng/pantheon/pull/990)
- RoundChangeCertificateValidator requires unique authors [\#989](https://github.com/PegaSysEng/pantheon/pull/989)
- Make Rinkeby the benchmark chain.  [\#986](https://github.com/PegaSysEng/pantheon/pull/986)
- Add metrics to Parallel Download pipeline [\#985](https://github.com/PegaSysEng/pantheon/pull/985)
- Change ExpectBlockNumber to require at least the specified block number [\#981](https://github.com/PegaSysEng/pantheon/pull/981)
- Fix benchmark compilation [\#980](https://github.com/PegaSysEng/pantheon/pull/980)
- RPC tests can use 127.0.0.1 loopback rather than localhost [\#974](https://github.com/PegaSysEng/pantheon/pull/974) thanks to [glethuillier](https://github.com/glethuillier) for raising)
- Disable picocli ansi when testing [\#973](https://github.com/PegaSysEng/pantheon/pull/973)
- Add a jmh benchmark for WorldStateDownloader [\#972](https://github.com/PegaSysEng/pantheon/pull/972)
- Gradle dependency for JMH annotation, for IDEs that aren't IntelliJ \(… [\#971](https://github.com/PegaSysEng/pantheon/pull/971)
- Separate download state tracking from WorldStateDownloader [\#967](https://github.com/PegaSysEng/pantheon/pull/967)
- Gradle dependency for JMH annotation, for IDEs that aren't IntelliJ [\#966](https://github.com/PegaSysEng/pantheon/pull/966)
- Truffle HDwallet Web3 1.0 [\#964](https://github.com/PegaSysEng/pantheon/pull/964)
- Add missing JavaDoc tags in JSONToRLP [\#963](https://github.com/PegaSysEng/pantheon/pull/963)
- Only import block if it isn't already on the block chain [\#962](https://github.com/PegaSysEng/pantheon/pull/962)
- CLI stack traces when debugging [\#960](https://github.com/PegaSysEng/pantheon/pull/960)
- Create peer discovery packets on a worker thread [\#955](https://github.com/PegaSysEng/pantheon/pull/955)
- Remove start functionality from IbftController and IbftBlockHeightMan… [\#952](https://github.com/PegaSysEng/pantheon/pull/952)
- Cleanup IBFT executors [\#951](https://github.com/PegaSysEng/pantheon/pull/951)
- Single threaded world state persistence [\#950](https://github.com/PegaSysEng/pantheon/pull/950)
- Fix version number on master [\#946](https://github.com/PegaSysEng/pantheon/pull/946)
- Change automatic benchmark  [\#945](https://github.com/PegaSysEng/pantheon/pull/945)
- Eliminate redundant header validation [\#943](https://github.com/PegaSysEng/pantheon/pull/943)
- RocksDbQueue Threading Tweaks [\#940](https://github.com/PegaSysEng/pantheon/pull/940)
- Validate DAO block [\#939](https://github.com/PegaSysEng/pantheon/pull/939)
- Complete Private Transaction Processor [\#938](https://github.com/PegaSysEng/pantheon/pull/938) (thanks to [iikirilov](https://github.com/iikirilov))
- Add metrics for netty queue length [\#932](https://github.com/PegaSysEng/pantheon/pull/932)
- Update GetNodeDataFromPeerTask to return a map [\#931](https://github.com/PegaSysEng/pantheon/pull/931)

## 1.0.1

Public key address export subcommand was missing in 1.0 release.

### Additions and Improvements
- Added `public-key export-address` subcommand [\#888](https://github.com/PegaSysEng/pantheon/pull/888)
- Documentation update for the [`public-key export-address`](https://besu.hyperledger.org/en/stable/) subcommand.
- Updated [IBFT 2.0 overview](https://besu.hyperledger.org/en/stable/) to include use of `rlp encode` command and information on setting IBFT 2.0 properties to achieve your desired block time.

## 1.0

### Additions and Improvements
- [IBFT 2.0](https://besu.hyperledger.org/en/latest/Tutorials/Private-Network/Create-IBFT-Network/)
- [Permissioning](https://besu.hyperledger.org/en/latest/Concepts/Permissioning/Permissioning-Overview/)
- [JSON-RPC Authentication](https://besu.hyperledger.org/en/latest/HowTo/Interact/APIs/Authentication/)
- Added `rlp encode` subcommand [\#965](https://github.com/PegaSysEng/pantheon/pull/965)
- Method to reload permissions file [\#834](https://github.com/PegaSysEng/pantheon/pull/834)
- Added rebind mitigation for Websockets. [\#905](https://github.com/PegaSysEng/pantheon/pull/905)
- Support genesis contract code [\#749](https://github.com/PegaSysEng/pantheon/pull/749) (thanks to [kziemianek](https://github.com/kziemianek)).
- Documentation updates include:
  - Added details on [port configuration](https://besu.hyperledger.org/en/latest/HowTo/Find-and-Connect/Configuring-Ports/)
  - Added [Resources page](https://besu.hyperledger.org/en/latest/Reference/Resources/) linking to Besu blog posts and webinars
  - Added [JSON-RPC Authentication](https://besu.hyperledger.org/en/latest/HowTo/Interact/APIs/Authentication/)
  - Added [tutorial to create permissioned network](https://besu.hyperledger.org/en/latest/Tutorials/Permissioning/Create-Permissioned-Network/)
  - Added [Permissioning](https://besu.hyperledger.org/en/latest/Concepts/Permissioning/Permissioning-Overview/) content
  - Added [Permissioning API methods](https://besu.hyperledger.org/en/latest/Reference/API-Methods/#permissioning-methods)
  - Added [tutorial to create Clique private network](https://besu.hyperledger.org/en/latest/Tutorials/Private-Network/Create-Private-Clique-Network/)
  - Added [tutorial to create IBFT 2.0 private network](https://besu.hyperledger.org/en/latest/Tutorials/Private-Network/Create-IBFT-Network/)

### Technical Improvements
- RoundChangeCertificateValidator requires unique authors [\#997](https://github.com/PegaSysEng/pantheon/pull/997)
- RPC tests can use 127.0.0.1 loopback rather than localhost [\#979](https://github.com/PegaSysEng/pantheon/pull/979)
- Integration Test implementation dependency for non-IntelliJ IDE [\#978](https://github.com/PegaSysEng/pantheon/pull/978)
- Only import block if it isn't already on the block chain [\#977](https://github.com/PegaSysEng/pantheon/pull/977)
- Disable picocli ansi when testing [\#975](https://github.com/PegaSysEng/pantheon/pull/975)
- Create peer discovery packets on a worker thread [\#961](https://github.com/PegaSysEng/pantheon/pull/961)
- Removed Orion snapshot dependency [\#933](https://github.com/PegaSysEng/pantheon/pull/933)
- Use network ID instead of chain ID in MainnetBesuController. [\#929](https://github.com/PegaSysEng/pantheon/pull/929)
- Propagate new block messages to other clients in a worker thread [\#928](https://github.com/PegaSysEng/pantheon/pull/928)
- Parallel downloader should stop on puts if requested. [\#927](https://github.com/PegaSysEng/pantheon/pull/927)
- Permission config file location and option under docker [\#925](https://github.com/PegaSysEng/pantheon/pull/925)
- Fixed potential stall in world state download [\#922](https://github.com/PegaSysEng/pantheon/pull/922)
- Refactoring to introduce deleteOnExit\(\) for temp files [\#920](https://github.com/PegaSysEng/pantheon/pull/920)
- Reduce "Received transactions message" log from debug to trace [\#919](https://github.com/PegaSysEng/pantheon/pull/919)
- Handle PeerNotConnected exceptions when sending wire keep alives [\#918](https://github.com/PegaSysEng/pantheon/pull/918)
- admin_addpeers: error if node not whitelisted [\#917](https://github.com/PegaSysEng/pantheon/pull/917)
- Expose the Ibft MiningCoordinator [\#916](https://github.com/PegaSysEng/pantheon/pull/916)
- Check perm api against perm cli [\#915](https://github.com/PegaSysEng/pantheon/pull/915)
- Update metrics when completing a world state request with existing data [\#914](https://github.com/PegaSysEng/pantheon/pull/914)
- Improve RocksDBQueue dequeue performance [\#913](https://github.com/PegaSysEng/pantheon/pull/913)
- Error when removing bootnodes from nodes whitelist [\#912](https://github.com/PegaSysEng/pantheon/pull/912)
- Incremental Optimization\(s\) on BlockBroadcaster [\#911](https://github.com/PegaSysEng/pantheon/pull/911)
- Check permissions CLI dependencies [\#909](https://github.com/PegaSysEng/pantheon/pull/909)
- Limit the number of times we retry peer discovery interactions [\#908](https://github.com/PegaSysEng/pantheon/pull/908)
- IBFT to use VoteTallyCache [\#907](https://github.com/PegaSysEng/pantheon/pull/907)
- Add metric to expose number of inflight world state requests [\#906](https://github.com/PegaSysEng/pantheon/pull/906)
- Bootnodes not on whitelist - improve errors [\#904](https://github.com/PegaSysEng/pantheon/pull/904)
- Make chain download cancellable [\#901](https://github.com/PegaSysEng/pantheon/pull/901)
- Enforce accounts must start with 0x [\#900](https://github.com/PegaSysEng/pantheon/pull/900)
- When picking fast sync pivot block, use the peer with the best total difficulty [\#899](https://github.com/PegaSysEng/pantheon/pull/899)
- Process world state download data on a worker thread [\#898](https://github.com/PegaSysEng/pantheon/pull/898)
- CLI mixin help [\#895](https://github.com/PegaSysEng/pantheon/pull/895) ([macfarla](https://github.com/macfarla))
- Use absolute datapath instead of relative. [\#894](https://github.com/PegaSysEng/pantheon/pull/894).
- Fix task queue so that the updated failure count for requests is stored [\#893](https://github.com/PegaSysEng/pantheon/pull/893)
- Fix authentication header [\#891](https://github.com/PegaSysEng/pantheon/pull/891)
- Reorganize eth tasks [\#890](https://github.com/PegaSysEng/pantheon/pull/890)
- Unit tests of BlockBroadcaster [\#887](https://github.com/PegaSysEng/pantheon/pull/887)
- Fix authentication file validation errors [\#886](https://github.com/PegaSysEng/pantheon/pull/886)
- Fixing file locations under docker [\#885](https://github.com/PegaSysEng/pantheon/pull/885)
- Handle exceptions properly in EthScheduler [\#884](https://github.com/PegaSysEng/pantheon/pull/884)
- More bootnodes for goerli [\#880](https://github.com/PegaSysEng/pantheon/pull/880)
- Rename password hash command [\#879](https://github.com/PegaSysEng/pantheon/pull/879)
- Add metrics for EthScheduler executors [\#878](https://github.com/PegaSysEng/pantheon/pull/878)
- Disconnect peer removed from node whitelist [\#877](https://github.com/PegaSysEng/pantheon/pull/877)
- Reduce logging noise from invalid peer discovery packets and handshaking [\#876](https://github.com/PegaSysEng/pantheon/pull/876)
- Detect stalled world state downloads [\#875](https://github.com/PegaSysEng/pantheon/pull/875)
- Limit size of Ibft future message buffer [\#873](https://github.com/PegaSysEng/pantheon/pull/873)
- Ibft2: Replace NewRound with extended Proposal [\#872](https://github.com/PegaSysEng/pantheon/pull/872)
- Fixed admin_addPeer to periodically check maintained connections [\#871](https://github.com/PegaSysEng/pantheon/pull/871)
- WebSocket method permissions [\#870](https://github.com/PegaSysEng/pantheon/pull/870)
- Select new pivot block when world state becomes unavailable [\#869](https://github.com/PegaSysEng/pantheon/pull/869)
- Introduce FutureUtils to reduce duplicated code around CompletableFuture [\#868](https://github.com/PegaSysEng/pantheon/pull/868)
- Implement world state cancel [\#867](https://github.com/PegaSysEng/pantheon/pull/867)
- Renaming authentication configuration file CLI command [\#865](https://github.com/PegaSysEng/pantheon/pull/865)
- Break out RoundChangeCertificate validation [\#864](https://github.com/PegaSysEng/pantheon/pull/864)
- Disconnect peers where the common ancestor is before our fast sync pivot [\#862](https://github.com/PegaSysEng/pantheon/pull/862)
- Initial scaffolding for block propagation [\#860](https://github.com/PegaSysEng/pantheon/pull/860)
- Fix NullPointerException when determining fast sync pivot [\#859](https://github.com/PegaSysEng/pantheon/pull/859)
- Check for invalid token [\#856](https://github.com/PegaSysEng/pantheon/pull/856)
- Moving NodeWhitelistController to permissioning package [\#855](https://github.com/PegaSysEng/pantheon/pull/855)
- Fix state download race condition by creating a TaskQueue API [\#853](https://github.com/PegaSysEng/pantheon/pull/853)
- Changed separator in JSON RPC permissions [\#852](https://github.com/PegaSysEng/pantheon/pull/852)
- WebSocket acceptance tests now can use WebSockets [\#851](https://github.com/PegaSysEng/pantheon/pull/851)
- IBFT notifies EthPeer when remote node has a better block [\#849](https://github.com/PegaSysEng/pantheon/pull/849)
- Support resuming fast-sync downloads [\#848](https://github.com/PegaSysEng/pantheon/pull/848)
- Tweak Fast Sync Config [\#847](https://github.com/PegaSysEng/pantheon/pull/847)
- RPC authentication configuration validation + tests. [\#846](https://github.com/PegaSysEng/pantheon/pull/846)
- Tidy-up FastSyncState persistence [\#845](https://github.com/PegaSysEng/pantheon/pull/845)
- Do parallel extract signatures in the parallel block importer. [\#844](https://github.com/PegaSysEng/pantheon/pull/844)
- Fix 'the Input Is Too Long' Error on Windows [\#843](https://github.com/PegaSysEng/pantheon/pull/843) (thanks to [glethuillier](https://github.com/glethuillier)).
- Remove unnecessary sleep [\#842](https://github.com/PegaSysEng/pantheon/pull/842)
- Shutdown improvements [\#841](https://github.com/PegaSysEng/pantheon/pull/841)
- Speed up shutdown time [\#838](https://github.com/PegaSysEng/pantheon/pull/838)
- Add metrics to world state downloader [\#837](https://github.com/PegaSysEng/pantheon/pull/837)
- Store pivot block header [\#836](https://github.com/PegaSysEng/pantheon/pull/836)
- Clique should use beneficiary of zero on epoch blocks [\#833](https://github.com/PegaSysEng/pantheon/pull/833)
- Clique should ignore proposals for address 0 [\#831](https://github.com/PegaSysEng/pantheon/pull/831)
- Fix intermittency in FullSyncDownloaderTest [\#830](https://github.com/PegaSysEng/pantheon/pull/830)
- Added the authentication service to the WebSocket service [\#829](https://github.com/PegaSysEng/pantheon/pull/829)
- Extract creation and init of ProtocolContext into a re-usable class [\#828](https://github.com/PegaSysEng/pantheon/pull/828)
- Prevent duplicate commit seals in ibft header [\#827](https://github.com/PegaSysEng/pantheon/pull/827)
- Validate Ibft vanity data length [\#826](https://github.com/PegaSysEng/pantheon/pull/826)
- Refactored json rpc authentication to be provided as a service [\#825](https://github.com/PegaSysEng/pantheon/pull/825)
- Handle unavailable world states [\#824](https://github.com/PegaSysEng/pantheon/pull/824)
- Password in JWT payload [\#823](https://github.com/PegaSysEng/pantheon/pull/823)
- Homogenize error messages when required parameters are set [\#822](https://github.com/PegaSysEng/pantheon/pull/822) ([glethuillier](https://github.com/glethuillier)).
- Set remote peer chain head to parent of block received in NEW\_BLOCK\_MESSAGE [\#819](https://github.com/PegaSysEng/pantheon/pull/819)
- Peer disconnects should not result in stack traces [\#818](https://github.com/PegaSysEng/pantheon/pull/818)
- Abort previous builds [\#817](https://github.com/PegaSysEng/pantheon/pull/817)
- Parallel build stages [\#816](https://github.com/PegaSysEng/pantheon/pull/816)
- JWT authentication for JSON-RPC [\#815](https://github.com/PegaSysEng/pantheon/pull/815)
- Log errors that occur while finding a common ancestor [\#814](https://github.com/PegaSysEng/pantheon/pull/814)
- Shuffled log levels [\#813](https://github.com/PegaSysEng/pantheon/pull/813)
- Prevent duplicate IBFT messages being processed by state machine [\#811](https://github.com/PegaSysEng/pantheon/pull/811)
- Fix Orion startup ports [\#810](https://github.com/PegaSysEng/pantheon/pull/810)
- Commit world state continuously [\#809](https://github.com/PegaSysEng/pantheon/pull/809)
- Improve block propagation time [\#808](https://github.com/PegaSysEng/pantheon/pull/808)
- JSON-RPC authentication cli options & acceptance tests [\#807](https://github.com/PegaSysEng/pantheon/pull/807)
- Remove privacy not supported warning [\#806](https://github.com/PegaSysEng/pantheon/pull/806) (thanks to [vinistevam](https://github.com/vinistevam))
- Wire up Private Transaction Processor [\#805](https://github.com/PegaSysEng/pantheon/pull/805) (thanks to [Puneetha17](https://github.com/Puneetha17))
- Apply a limit to the number of responses in RespondingEthPeer.respondWhile [\#803](https://github.com/PegaSysEng/pantheon/pull/803)
- Avoid requesting empty block bodies from the network. [\#802](https://github.com/PegaSysEng/pantheon/pull/802)
- Handle partial responses to get receipts requests [\#801](https://github.com/PegaSysEng/pantheon/pull/801)
- Rename functions in Ibft MessageValidator [\#800](https://github.com/PegaSysEng/pantheon/pull/800)
- Upgrade GoogleJavaFormat to 1.7 [\#795](https://github.com/PegaSysEng/pantheon/pull/795)
- Minor refactorings of IntegrationTest infrastructure [\#786](https://github.com/PegaSysEng/pantheon/pull/786)
- Rework Ibft MessageValidatorFactory [\#785](https://github.com/PegaSysEng/pantheon/pull/785)
- Rework IbftRoundFactory [\#784](https://github.com/PegaSysEng/pantheon/pull/784)
- Rename artefacts to artifacts within IBFT [\#782](https://github.com/PegaSysEng/pantheon/pull/782)
- Rename TerminatedRoundArtefacts to PreparedRoundArtefacts [\#781](https://github.com/PegaSysEng/pantheon/pull/781)
- Rename Ibft MessageFactory methods [\#779](https://github.com/PegaSysEng/pantheon/pull/779)
- Update WorldStateDownloader to only filter out known code requests [\#777](https://github.com/PegaSysEng/pantheon/pull/777)
- Multiple name options only search for the longest one [\#776](https://github.com/PegaSysEng/pantheon/pull/776)
- Move ethTaskTimer to abstract root [\#775](https://github.com/PegaSysEng/pantheon/pull/775)
- Parallel Block importer [\#774](https://github.com/PegaSysEng/pantheon/pull/774)
- Wait for a peer with an estimated chain height before selecting a pivot block [\#772](https://github.com/PegaSysEng/pantheon/pull/772)
- Randomly perform full validation when fast syncing blocks [\#770](https://github.com/PegaSysEng/pantheon/pull/770)
- IBFT Message rework, piggybacking blocks on msgs. [\#769](https://github.com/PegaSysEng/pantheon/pull/769)
- EthScheduler additions [\#767](https://github.com/PegaSysEng/pantheon/pull/767)
- Fixing node whitelist isPermitted check [\#766](https://github.com/PegaSysEng/pantheon/pull/766)
- Eth/63 labels [\#764](https://github.com/PegaSysEng/pantheon/pull/764)
- Permissioning whitelist persistence. [\#763](https://github.com/PegaSysEng/pantheon/pull/763)
- Created message validators for NewRound and RoundChange [\#760](https://github.com/PegaSysEng/pantheon/pull/760)
- Add tests for FastSyncChainDownloader as a whole [\#758](https://github.com/PegaSysEng/pantheon/pull/758)
- Flatten IBFT Message API [\#757](https://github.com/PegaSysEng/pantheon/pull/757)
- Added TerminatedRoundArtefacts [\#756](https://github.com/PegaSysEng/pantheon/pull/756)
- Fix thread names in EthScheduler to include the thread number [\#755](https://github.com/PegaSysEng/pantheon/pull/755)
- Separate round change reception from RoundChangeCertificate [\#754](https://github.com/PegaSysEng/pantheon/pull/754)
- JSON-RPC authentication login [\#753](https://github.com/PegaSysEng/pantheon/pull/753)
- Spilt Ibft MessageValidator into components [\#752](https://github.com/PegaSysEng/pantheon/pull/752)
- Ensure first checkpoint headers is always in local blockchain for FastSyncCheckpointHeaderManager [\#750](https://github.com/PegaSysEng/pantheon/pull/750)
- Refactored permissioning components to be Optional. [\#747](https://github.com/PegaSysEng/pantheon/pull/747)
- Integrate rocksdb-based queue into WorldStateDownloader [\#746](https://github.com/PegaSysEng/pantheon/pull/746)
- Generify orion to enclave [\#745](https://github.com/PegaSysEng/pantheon/pull/745) (thanks to [vinistevam](https://github.com/vinistevam))
- Moved IBFT Message factory to use wrapped message types [\#744](https://github.com/PegaSysEng/pantheon/pull/744)
- Handle timeouts when requesting checkpoint headers correctly [\#743](https://github.com/PegaSysEng/pantheon/pull/743)
- Update RoundChangeManager to use flattened message [\#742](https://github.com/PegaSysEng/pantheon/pull/742)
- Handle validation failures when fast importing blocks [\#741](https://github.com/PegaSysEng/pantheon/pull/741)
- Updated IbftRound and RoundState APIs to use wrapped messages [\#740](https://github.com/PegaSysEng/pantheon/pull/740)
- Exception handling [\#739](https://github.com/PegaSysEng/pantheon/pull/739)
- Upgrade dependency versions and build cleanup [\#738](https://github.com/PegaSysEng/pantheon/pull/738)
- Update IbftBlockHeigntManager to accept new message types. [\#737](https://github.com/PegaSysEng/pantheon/pull/737)
- Error response handling for permissions APIs [\#736](https://github.com/PegaSysEng/pantheon/pull/736)
- IPV6 bootnodes don't work [\#735](https://github.com/PegaSysEng/pantheon/pull/735)
- Updated to use tags of pantheon build rather than another repo [\#734](https://github.com/PegaSysEng/pantheon/pull/734)
- Log milestones at startup and other minor logging improvements [\#733](https://github.com/PegaSysEng/pantheon/pull/733)
- Create wrapper types for Ibft Signed messages [\#731](https://github.com/PegaSysEng/pantheon/pull/731)
- Ibft to uniquely ID messages by their hash [\#730](https://github.com/PegaSysEng/pantheon/pull/730)
- Rename ibftrevised to ibft2 [\#722](https://github.com/PegaSysEng/pantheon/pull/722)
- Limit ibft msg queues [\#704](https://github.com/PegaSysEng/pantheon/pull/704)
- Implement privacy precompiled contract [\#696](https://github.com/PegaSysEng/pantheon/pull/696) (thanks to [Puneetha17](https://github.com/Puneetha17))
- Integration of RecursivePeerRefreshState and PeerDiscoveryController [\#420](https://github.com/PegaSysEng/pantheon/pull/420)

## 0.9.1

Built and compatible with with JDK8.

## 0.9

### Breaking Changes to Command Line

Breaking changes have been made to the command line options in v0.9 to improve usability. Many v0.8 command line options no longer work.

The [documentation](https://docs.pantheon.pegasys.tech/en/latest/) has been updated throughout to use the changed command line options and the [command line reference](https://besu.hyperledger.org/en/stable/) documents the changed options.

| Previous Option                     | New Option                                                                                                                                                                                                                                  | Change                            |
|-------------------------------------|------------------------------------------------------------------------------------------------------------------------------------------------------------------------------------------------------------------------------------------|----------------------------------|
| `--config`                          | [`--config-file`](https://besu.hyperledger.org/en/latest/Reference/CLI/CLI-Syntax/#config-file)                                                                                                                                  | Renamed                          |
| `--datadir`                         | [`--data-path`](https://besu.hyperledger.org/en/latest/Reference/CLI/CLI-Syntax/#data-path)                                                                                                                                      | Renamed                          |
| `--dev-mode`                        | [`--network=dev`](https://besu.hyperledger.org/en/latest/Reference/CLI/CLI-Syntax/#network)                                                                                                                                     | Replaced by `--network` option   |
| `--genesis`                         | [`--genesis-file`](https://besu.hyperledger.org/en/latest/Reference/CLI/CLI-Syntax/#genesis-file)                                                                                                                                | Renamed                          |
| `--goerli`                          | [`--network=goerli`](https://besu.hyperledger.org/en/latest/Reference/CLI/CLI-Syntax/#network)                                                                                                                                  | Replaced by `--network` option   |
| `--metrics-listen=<HOST:PORT>`      | [`--metrics-host=<HOST>`](https://besu.hyperledger.org/en/latest/Reference/CLI/CLI-Syntax/#metrics-host) and [`--metrics-port=<PORT>`](https://besu.hyperledger.org/en/latest/Reference/CLI/CLI-Syntax/#metrics-port) | Split into host and port options |
| `--miner-extraData`                 | [`--miner-extra-data`](https://besu.hyperledger.org/en/latest/Reference/CLI/CLI-Syntax/#miner-extra-data)                                                                                                                       | Renamed                          |
| `--miner-minTransactionGasPriceWei` | [`--min-gas-price`](https://besu.hyperledger.org/en/latest/Reference/CLI/CLI-Syntax/#min-gas-price)                                                                                                                              | Renamed                          |
| `--no-discovery`                    | [`--discovery-enabled`](https://besu.hyperledger.org/en/latest/Reference/CLI/CLI-Syntax/#discovery-enabled)                                                                                                                      | Replaced                         |
| `--node-private-key`                | [`--node-private-key-file`](https://besu.hyperledger.org/en/latest/Reference/CLI/CLI-Syntax/#node-private-key-file)                                                                                                              | Renamed                          |
| `--ottoman`                         | N/A                                                                                                                                                                                                                                         | Removed                          |
| `--p2p-listen=<HOST:PORT>`          | [`--p2p-host=<HOST>`](https://besu.hyperledger.org/en/latest/Reference/CLI/CLI-Syntax/#p2p-hostt) and [`--p2p-port=<PORT>`](https://besu.hyperledger.org/en/latest/Reference/CLI/CLI-Syntax/#p2p-port) | Split into host and port options |
| `--rinkeby`                         | [`--network=rinkeby`](https://besu.hyperledger.org/en/latest/Reference/CLI/CLI-Syntax/#network)                                                                                                                                     | Replaced by `--network` option   |
| `--ropsten`                         | [`--network=ropsten`](https://besu.hyperledger.org/en/latest/Reference/CLI/CLI-Syntax/#network)                                                                                                                                     | Replaced by `--network` option   |
| `--rpc-enabled`                     | [` --rpc-http-enabled`](https://besu.hyperledger.org/en/latest/Reference/CLI/CLI-Syntax/#rpc-http-enabled)| Renamed|
| `--rpc-listen=<HOST:PORT>`          | [`--rpc-http-host=<HOST>`](https://besu.hyperledger.org/en/latest/Reference/CLI/CLI-Syntax/#rpc-http-host) and [`--rpc-http-port=<PORT>`](https://besu.hyperledger.org/en/latest/Reference/CLI/CLI-Syntax/#rpc-http-port) | Split into host and port options |
| `--rpc-api`                         | [`--rpc-http-api`](https://besu.hyperledger.org/en/latest/Reference/CLI/CLI-Syntax/#rpc-http-api)| Renamed |
| `--rpc-cors-origins`                | [`--rpc-http-cors-origins`](https://besu.hyperledger.org/en/latest/Reference/CLI/CLI-Syntax/#rpc-http-cors-origins) | Renamed |
| `--ws-enabled`                      | [`--rpc-ws-enabled`](https://besu.hyperledger.org/en/latest/Reference/CLI/CLI-Syntax/#rpc-ws-enabled)  | Renamed |
| `--ws-api`                          | [`--rpc-ws-api`](https://besu.hyperledger.org/en/latest/Reference/CLI/CLI-Syntax/#rpc-ws-api) | Renamed|
| `--ws-listen=<HOST:PORT>`           | [`--rpc-ws-host=<HOST>`](https://besu.hyperledger.org/en/latest/Reference/CLI/CLI-Syntax/#rpc-ws-host) and [`--rpc-ws-port=<PORT>`](https://besu.hyperledger.org/en/latest/Reference/CLI/CLI-Syntax/#rpc-ws-port) | Split into host and port options |
| `--ws-refresh-delay`                | [`--rpc-ws-refresh-delay`](https://besu.hyperledger.org/en/latest/Reference/CLI/CLI-Syntax/#rpc-ws-refresh-delay)|Renamed|

| Previous Subcommand                 | New Subcommand                                                                                                                                                                                                                  | Change                            |
|-------------------------------------|------------------------------------------------------------------------------------------------------------------------------------------------------------------------------------------------------------------------------------------|----------------------------------|
| `pantheon import <block-file>`      | [`pantheon blocks import --from=<block-file>`](https://besu.hyperledger.org/en/latest/Reference/CLI/CLI-Subcommands/#blocks)                                                                                            | Renamed                          |
| `pantheon export-pub-key <key-file>`| [`pantheon public-key export --to=<key-file>`](https://besu.hyperledger.org/en/latest/Reference/CLI/CLI-Subcommands/#public-key)                                                                                                      | Renamed                          |


### Private Network Quickstart

The Private Network Quickstart has been moved from the `pantheon` repository to the `pantheon-quickstart`
repository. The [Private Network Quickstart tutorial](https://besu.hyperledger.org/en/latest/Tutorials/Quickstarts/Private-Network-Quickstart/)
has been updated to use the moved quickstart.

### Additions and Improvements

- `--network=goerli` supports relaunch of Görli testnet [\#717](https://github.com/PegaSysEng/pantheon/pull/717)
- TOML authentication provider [\#689](https://github.com/PegaSysEng/pantheon/pull/689)
- Metrics Push Gateway Options [\#678](https://github.com/PegaSysEng/pantheon/pull/678)
- Additional logging details for IBFT 2.0 [\#650](https://github.com/PegaSysEng/pantheon/pull/650)
- Permissioning config TOML file [\#643](https://github.com/PegaSysEng/pantheon/pull/643)
- Added metrics Prometheus Push Gateway Support [\#638](https://github.com/PegaSysEng/pantheon/pull/638)
- Clique and IBFT not enabled by default in RPC APIs [\#635](https://github.com/PegaSysEng/pantheon/pull/635)
- Added `admin_addPeer` JSON-RPC API method [\#622](https://github.com/PegaSysEng/pantheon/pull/622)
- Implemented `--p2p-enabled` configuration item [\#619](https://github.com/PegaSysEng/pantheon/pull/619)
- Command options and commands renaming [\#618](https://github.com/PegaSysEng/pantheon/pull/618)
- Added IBFT get pending votes [\#603](https://github.com/PegaSysEng/pantheon/pull/603)
- Implement Petersburg hardfork [\#601](https://github.com/PegaSysEng/pantheon/pull/601)
- Added private transaction abstraction [\#592](https://github.com/PegaSysEng/pantheon/pull/592) (thanks to [iikirilov](https://github.com/iikirilov))
- Added privacy command line commands [\#584](https://github.com/PegaSysEng/pantheon/pull/584) (thanks to [Puneetha17](https://github.com/Puneetha17))
- Documentation updates include:
  - Updated [Private Network Quickstart tutorial](https://besu.hyperledger.org/en/latest/Tutorials/Quickstarts/Private-Network-Quickstart/)
    to use quickstart in `pantheon-quickstart` repository and indicate that the quickstart is not supported on Windows.
  - Added IBFT 2.0 [content](https://besu.hyperledger.org/en/latest/HowTo/Configure/Consensus-Protocols/IBFT/) and [JSON RPC API methods](https://besu.hyperledger.org/en/latest/Reference/API-Methods/#ibft-20-methods).
  - Added [consensus protocols content](https://besu.hyperledger.org/en/latest/Concepts/Consensus-Protocols/Comparing-PoA/).
  - Added content on [events and logs](https://besu.hyperledger.org/en/latest/Concepts/Events-and-Logs/), and [using filters](https://besu.hyperledger.org/en/latest/HowTo/Interact/Filters/Accessing-Logs-Using-JSON-RPC/).
  - Added content on integrating with [Prometheus Push Gateway](https://besu.hyperledger.org/en/latest/HowTo/Deploy/Monitoring-Performance/#running-prometheus-with-besu-in-push-mode)

### Technical Improvements

- Download receipts during fast sync and import without processing transactions [\#701](https://github.com/PegaSysEng/pantheon/pull/701)
- Removed CLI options for `--nodes-whitelist` and `--accounts-whitelist` [\#694](https://github.com/PegaSysEng/pantheon/pull/694)
- Delegate `getRootCause` through to Guava's implementation [\#692](https://github.com/PegaSysEng/pantheon/pull/692)
- Benchmark update [\#691](https://github.com/PegaSysEng/pantheon/pull/691)
- Implement chain download for fast sync [\#690](https://github.com/PegaSysEng/pantheon/pull/690)
- Allow missing accounts to create zero-cost transactions [\#685](https://github.com/PegaSysEng/pantheon/pull/685)
- Node private key location should be fixed under docker [\#684](https://github.com/PegaSysEng/pantheon/pull/684)
- Parallel Processing File Import Performance [\#683](https://github.com/PegaSysEng/pantheon/pull/683)
- Integrate actual `WorldStateDownloader` with the fast sync work flow [\#682](https://github.com/PegaSysEng/pantheon/pull/682)
- Removed `--max-trailing-peers` option [\#680](https://github.com/PegaSysEng/pantheon/pull/680)
- Enabled warning on CLI dependent options [\#679](https://github.com/PegaSysEng/pantheon/pull/679)
- Update WorldStateDownloader run\(\) interface to accept header [\#677](https://github.com/PegaSysEng/pantheon/pull/677)
- Fixed Difficulty calculator [\#663](https://github.com/PegaSysEng/pantheon/pull/663)
- `discovery-enabled` option refactoring [\#661](https://github.com/PegaSysEng/pantheon/pull/661)
- Update orion default port approach [\#660](https://github.com/PegaSysEng/pantheon/pull/660)
- Extract out generic parts of Downloader [\#659](https://github.com/PegaSysEng/pantheon/pull/659)
- Start world downloader [\#658](https://github.com/PegaSysEng/pantheon/pull/658)
- Create a simple `WorldStateDownloader` [\#657](https://github.com/PegaSysEng/pantheon/pull/657)
- Added handling for when p2p is disabled [\#655](https://github.com/PegaSysEng/pantheon/pull/655)
- Enabled command line configuration for privacy precompiled contract address [\#653](https://github.com/PegaSysEng/pantheon/pull/653) (thanks to [Puneetha17](https://github.com/Puneetha17))
- IBFT transmitted packets are logged by gossiper [\#652](https://github.com/PegaSysEng/pantheon/pull/652)
- `admin_addPeer` acceptance test [\#651](https://github.com/PegaSysEng/pantheon/pull/651)
- Added `p2pEnabled` configuration to `ProcessBesuNodeRunner` [\#649](https://github.com/PegaSysEng/pantheon/pull/649)
- Added description to automatic benchmarks [\#646](https://github.com/PegaSysEng/pantheon/pull/646)
- Added `network` option [\#645](https://github.com/PegaSysEng/pantheon/pull/645)
- Remove OrionConfiguration [\#644](https://github.com/PegaSysEng/pantheon/pull/644) (thanks to [Puneetha17](https://github.com/Puneetha17))
- IBFT Json Acceptance tests [\#634](https://github.com/PegaSysEng/pantheon/pull/634)
- Upgraded build image to one that contains libsodium [\#632](https://github.com/PegaSysEng/pantheon/pull/632)
- Command line fixes [\#630](https://github.com/PegaSysEng/pantheon/pull/630)
- Consider peer count insufficient until minimum peers for fast sync are connected [\#629](https://github.com/PegaSysEng/pantheon/pull/629)
- Build tweaks [\#628](https://github.com/PegaSysEng/pantheon/pull/628)
- IBFT ensure non-validator does not partake in consensus [\#627](https://github.com/PegaSysEng/pantheon/pull/627)
- Added ability in acceptance tests to set up a node with `--no-discovery` [\#624](https://github.com/PegaSysEng/pantheon/pull/624)
- Gossip integration test [\#623](https://github.com/PegaSysEng/pantheon/pull/623)
- Removed quickstart code and CI pipeline [\#616](https://github.com/PegaSysEng/pantheon/pull/616)
- IBFT Integration Tests - Spurious Behaviour [\#615](https://github.com/PegaSysEng/pantheon/pull/615)
- Refactoring for more readable IBFT IT [\#614](https://github.com/PegaSysEng/pantheon/pull/614)
- Start of fast sync downloader [\#613](https://github.com/PegaSysEng/pantheon/pull/613)
- Split `IbftProcessor` into looping and event processing [\#612](https://github.com/PegaSysEng/pantheon/pull/612)
- IBFT Int Test - changed `TestContextFactory` to a builder [\#611](https://github.com/PegaSysEng/pantheon/pull/611)
- Discard prior round change msgs [\#610](https://github.com/PegaSysEng/pantheon/pull/610)
- `IbftGetValidatorsByBlockHash` added to json factory [\#607](https://github.com/PegaSysEng/pantheon/pull/607)
- IBFT Validator RPCs to return list of strings [\#606](https://github.com/PegaSysEng/pantheon/pull/606)
- Update Benchmark [\#605](https://github.com/PegaSysEng/pantheon/pull/605)
- Remove db package and move classes to more appropriate locations [\#599](https://github.com/PegaSysEng/pantheon/pull/599)
- Added `GetReceiptsFromPeerTask` [\#598](https://github.com/PegaSysEng/pantheon/pull/598)
- Added `GetNodeDataFromPeerTask` [\#597](https://github.com/PegaSysEng/pantheon/pull/597)
- Fixed deprecation warnings [\#596](https://github.com/PegaSysEng/pantheon/pull/596)
- IBFT Integration Tests - Future Height [\#591](https://github.com/PegaSysEng/pantheon/pull/591)
- Added `getNodeData` to `EthPeer` to enable requesting node data [\#589](https://github.com/PegaSysEng/pantheon/pull/589)
- `Blockcreator` to use `parentblock` specified at constuction [\#588](https://github.com/PegaSysEng/pantheon/pull/588)
- Support responding to `GetNodeData` requests [\#587](https://github.com/PegaSysEng/pantheon/pull/587)
- IBFT validates block on proposal reception [\#583](https://github.com/PegaSysEng/pantheon/pull/583)
- Rework `NewRoundValidator` tests [\#582](https://github.com/PegaSysEng/pantheon/pull/582)
- IBFT split extra data validation rule into components [\#581](https://github.com/PegaSysEng/pantheon/pull/581)
- Allow attached rules to be flagged `light` [\#580](https://github.com/PegaSysEng/pantheon/pull/580)
- Split Block Validation from Importing [\#579](https://github.com/PegaSysEng/pantheon/pull/579)
- Refactor `RoundChangeManager` creation [\#578](https://github.com/PegaSysEng/pantheon/pull/578)
- Add `-SNAPSHOT` postfix to version [\#577](https://github.com/PegaSysEng/pantheon/pull/577)
- IBFT - prevent proposed block being imported twice [\#576](https://github.com/PegaSysEng/pantheon/pull/576)
- Version upgrades [\#571](https://github.com/PegaSysEng/pantheon/pull/571)
- Tests that CLI options are disabled under docker [\#566](https://github.com/PegaSysEng/pantheon/pull/566)
- Renamed IBFT networking classes [\#555](https://github.com/PegaSysEng/pantheon/pull/555)
- Removed dead code from the consensus package [\#554](https://github.com/PegaSysEng/pantheon/pull/554)
- Prepared private transaction support [\#538](https://github.com/PegaSysEng/pantheon/pull/538) (thanks to [iikirilov](https://github.com/iikirilov))

## 0.8.5

Indefinitely delays the roll-out of Constantinople on Ethereum Mainnet due to a [potential security issue](https://blog.ethereum.org/2019/01/15/security-alert-ethereum-constantinople-postponement/) detected.

## Additions and Improvements
- Remove Constantinople fork block [\#574](https://github.com/PegaSysEng/pantheon/pull/574)

## Technical Improvements
- Rename IBFT message packages [\#568](https://github.com/PegaSysEng/pantheon/pull/568)


## 0.8.4

### Docker Image

If you have been running a node using the v0.8.3 Docker image, the node was not saving data to the
specified [data directory](https://besu.hyperledger.org/en/stable/),
or referring to the custom [configuration file](https://besu.hyperledger.org/en/stable/)
or [genesis file](https://besu.hyperledger.org/en/stable/).

To recover the node key and data directory from the Docker container:
`docker cp <container>:/opt/pantheon/key <destination_file>`
`docker cp <container>:/opt/pantheon/database <destination_directory>`

Where `container` is the name or ID of the Docker container containing the Besu node.

The container can be running or stopped when you copy the key and data directory. If your node was
fully synchronized to MainNet, the data directory will be ~2TB.

When restarting your node with the v0.8.4 Docker image:

* Save the node key in the [`key` file](https://besu.hyperledger.org/en/latest/Concepts/Node-Keys/#node-private-key) in the data
    directory or specify the location using the [`--node-private-key` option](https://besu.hyperledger.org/en/stable/).
* Specify the `<destination_directory` as a [volume for the data directory](https://besu.hyperledger.org/en/stable/).

### Bug Fixes
- Fixing default resource locations inside docker [\#529](https://github.com/PegaSysEng/pantheon/pull/529)
- NewRoundMessageValidator ignores Round Number when comparing blocks [\#523](https://github.com/PegaSysEng/pantheon/pull/523)
- Fix Array Configurable command line options [\#514](https://github.com/PegaSysEng/pantheon/pull/514)

## Additions and Improvements
- RocksDB Metrics [\#531](https://github.com/PegaSysEng/pantheon/pull/531)
- Added `ibft_getValidatorsByBlockHash` JSON RPC [\#519](https://github.com/PegaSysEng/pantheon/pull/519)
- Expose metrics to Prometheus [\#506](https://github.com/PegaSysEng/pantheon/pull/506)
- Added `ibft_getValidatorsByBlockNumber` [\#499](https://github.com/PegaSysEng/pantheon/pull/499)
- Added `Roadmap.md` file. [\#494](https://github.com/PegaSysEng/pantheon/pull/494)
- Added JSON RPC `eth hashrate` method. [\#488](https://github.com/PegaSysEng/pantheon/pull/488)
- Account whitelist API [\#487](https://github.com/PegaSysEng/pantheon/pull/487)
- Added nodes whitelist JSON-RPC APIs [\#476](https://github.com/PegaSysEng/pantheon/pull/476)
- Added account whitelisting [\#460](https://github.com/PegaSysEng/pantheon/pull/460)
- Added configurable refresh delay for SyncingSubscriptionService on start up [\#383](https://github.com/PegaSysEng/pantheon/pull/383)
- Added the Command Line Style Guide  [\#530](https://github.com/PegaSysEng/pantheon/pull/530)
- Documentation updates include:
  * Migrated to new [documentation site](https://docs.pantheon.pegasys.tech/en/latest/)
  * Added [configuration file content](https://besu.hyperledger.org/en/stable/)
  * Added [tutorial to create private network](https://besu.hyperledger.org/en/latest/Tutorials/Private-Network/Create-Private-Network/)
  * Added content on [enabling non-default APIs](https://besu.hyperledger.org/en/latest/Reference/API-Methods/)

## Technical Improvements

-  Updated `--bootnodes` command option to take zero arguments [\#548](https://github.com/PegaSysEng/pantheon/pull/548)
- IBFT Integration Testing - Local Node is proposer [\#527](https://github.com/PegaSysEng/pantheon/pull/527)
- Remove vertx from discovery tests [\#539](https://github.com/PegaSysEng/pantheon/pull/539)
- IBFT Integration testing - Round Change [\#537](https://github.com/PegaSysEng/pantheon/pull/537)
- NewRoundMessageValidator creates RoundChangeValidator with correct value [\#518](https://github.com/PegaSysEng/pantheon/pull/518)
- Remove time dependency from BlockTimer tests [\#513](https://github.com/PegaSysEng/pantheon/pull/513)
- Gradle 5.1 [\#512](https://github.com/PegaSysEng/pantheon/pull/512)
- Metrics measurement adjustment [\#511](https://github.com/PegaSysEng/pantheon/pull/511)
- Metrics export for import command. [\#509](https://github.com/PegaSysEng/pantheon/pull/509)
- IBFT Integration test framework [\#502](https://github.com/PegaSysEng/pantheon/pull/502)
- IBFT message gossiping [\#501](https://github.com/PegaSysEng/pantheon/pull/501)
- Remove non-transactional mutation from KeyValueStore [\#500](https://github.com/PegaSysEng/pantheon/pull/500)
- Ensured that the blockchain queries class handles optionals better. [\#486](https://github.com/PegaSysEng/pantheon/pull/486)
- IBFT mining acceptance test [\#483](https://github.com/PegaSysEng/pantheon/pull/483)
- Set base directory name to be lowercase in building.md [\#474](https://github.com/PegaSysEng/pantheon/pull/474) (Thanks to [Matthalp](https://github.com/Matthalp))
- Moved admin\_peers to Admin API group [\#473](https://github.com/PegaSysEng/pantheon/pull/473)
- Nodes whitelist acceptance test [\#472](https://github.com/PegaSysEng/pantheon/pull/472)
- Rework RoundChangeManagerTest to not reuse validators [\#469](https://github.com/PegaSysEng/pantheon/pull/469)
- Ignore node files to support truffle. [\#467](https://github.com/PegaSysEng/pantheon/pull/467)
- IBFT pantheon controller [\#461](https://github.com/PegaSysEng/pantheon/pull/461)
- IBFT Round to update internal state on reception of NewRound Message [\#451](https://github.com/PegaSysEng/pantheon/pull/451)
- Update RoundChangeManager correctly create its message validator [\#450](https://github.com/PegaSysEng/pantheon/pull/450)
- Use seconds for block timer time unit [\#445](https://github.com/PegaSysEng/pantheon/pull/445)
- IBFT controller and future msgs handling [\#431](https://github.com/PegaSysEng/pantheon/pull/431)
- Allow IBFT Round to be created using PreparedCert [\#429](https://github.com/PegaSysEng/pantheon/pull/429)
- Added MessageValidatorFactory [\#425](https://github.com/PegaSysEng/pantheon/pull/425)
- Inround payload [\#423](https://github.com/PegaSysEng/pantheon/pull/423)
- Updated IbftConfig Fields [\#422](https://github.com/PegaSysEng/pantheon/pull/422)
- Repair IbftBlockCreator and add tests [\#421](https://github.com/PegaSysEng/pantheon/pull/421)
- Make Besu behave as a submodule [\#419](https://github.com/PegaSysEng/pantheon/pull/419)
- Ibft Height Manager [\#418](https://github.com/PegaSysEng/pantheon/pull/418)
- Ensure bootnodes are a subset of node whitelist [\#414](https://github.com/PegaSysEng/pantheon/pull/414)
- IBFT Consensus Round Classes [\#405](https://github.com/PegaSysEng/pantheon/pull/405)
- IBFT message payload tests [\#404](https://github.com/PegaSysEng/pantheon/pull/404)
- Validate enodeurl syntax from command line [\#403](https://github.com/PegaSysEng/pantheon/pull/403)
- Update errorprone [\#401](https://github.com/PegaSysEng/pantheon/pull/401)
- IBFT round change manager [\#393](https://github.com/PegaSysEng/pantheon/pull/393)
- IBFT RoundState [\#392](https://github.com/PegaSysEng/pantheon/pull/392)
- Move Block data generator test helper to test support package [\#391](https://github.com/PegaSysEng/pantheon/pull/391)
- IBFT message tests [\#367](https://github.com/PegaSysEng/pantheon/pull/367)

## 0.8.3

### Breaking Change to JSON RPC-API

From v0.8.3, incoming HTTP requests are only accepted from hostnames specified using the `--host-whitelist` command-line option. If not specified, the default value for `--host-whitelist` is `localhost`.

If using the URL `http://127.0.0.1` to make JSON-RPC calls, use `--host-whitelist` to specify the hostname `127.0.0.1` or update the hostname to `localhost`.

If your application publishes RPC ports, specify the hostnames when starting Besu. For example:

```bash
pantheon --host-whitelist=example.com
```

Specify `*` or `all` for `--host-whitelist` to effectively disable host protection and replicate pre-v0.8.3 behavior. This is not recommended for production code.

### Bug Fixes

- Repair Clique Proposer Selection [\#339](https://github.com/PegaSysEng/pantheon/pull/339)
- High TX volume swamps block processing [\#337](https://github.com/PegaSysEng/pantheon/pull/337)
- Check if the connectFuture has completed successfully [\#293](https://github.com/PegaSysEng/pantheon/pull/293)
- Switch back to Xerial Snappy Library [\#284](https://github.com/PegaSysEng/pantheon/pull/284)
- ShortHex of 0 should be '0x0', not '0x' [\#272](https://github.com/PegaSysEng/pantheon/pull/272)
- Fix pantheon CLI default values infinite loop [\#266](https://github.com/PegaSysEng/pantheon/pull/266)

### Additions and Improvements

- Added `--nodes-whitelist` parameter to CLI and NodeWhitelistController [\#346](https://github.com/PegaSysEng/pantheon/pull/346)
- Discovery wiring for `--node-whitelist` [\#365](https://github.com/PegaSysEng/pantheon/pull/365)
- Plumb in three more metrics [\#344](https://github.com/PegaSysEng/pantheon/pull/344)
- `ProposerSelection` to support multiple IBFT implementations [\#307](https://github.com/PegaSysEng/pantheon/pull/307)
- Configuration to support IBFT original and revised [\#306](https://github.com/PegaSysEng/pantheon/pull/306)
- Added host whitelist for JSON-RPC. [**Breaking Change**](#breaking-change-to-json-rpc-api) [\#295](https://github.com/PegaSysEng/pantheon/pull/295)
- Reduce `Block creation processed cancelled` log message to debug [\#294](https://github.com/PegaSysEng/pantheon/pull/294)
- Implement iterative peer search [\#268](https://github.com/PegaSysEng/pantheon/pull/268)
- Added RLP enc/dec for PrePrepare, Commit and NewRound messages [\#200](https://github.com/PegaSysEng/pantheon/pull/200)
- IBFT block mining [\#169](https://github.com/PegaSysEng/pantheon/pull/169)
- Added `--goerli` CLI option [\#370](https://github.com/PegaSysEng/pantheon/pull/370) (Thanks to [@Nashatyrev](https://github.com/Nashatyrev))
- Begin capturing metrics to better understand Besu's behaviour [\#326](https://github.com/PegaSysEng/pantheon/pull/326)
- Documentation updates include:
   * Added Coding Conventions [\#342](https://github.com/PegaSysEng/pantheon/pull/342)
   * Reorganised [Installation documentation](https://github.com/PegaSysEng/pantheon/wiki/Installation) and added [Chocolatey installation](https://github.com/PegaSysEng/pantheon/wiki/Install-Binaries#windows-with-chocolatey) for Windows
   * Reorganised [JSON-RPC API documentation](https://github.com/PegaSysEng/pantheon/wiki/JSON-RPC-API)
   * Updated [RPC Pub/Sub API documentation](https://github.com/PegaSysEng/pantheon/wiki/RPC-PubSub)

### Technical Improvements

- Extracted non-Docker CLI parameters to picoCLI mixin. [\#323](https://github.com/PegaSysEng/pantheon/pull/323)
- IBFT preprepare to validate round matches block [\#329](https://github.com/PegaSysEng/pantheon/pull/329)
- Fix acceptance test [\#324](https://github.com/PegaSysEng/pantheon/pull/324)
- Added the `IbftFinalState` [\#385](https://github.com/PegaSysEng/pantheon/pull/385)
- Constantinople Fork Block [\#382](https://github.com/PegaSysEng/pantheon/pull/382)
- Fix `pantheon.cli.BesuCommandTest` test on Windows [\#380](https://github.com/PegaSysEng/pantheon/pull/380)
- JDK smoke testing is being configured differently now [\#374](https://github.com/PegaSysEng/pantheon/pull/374)
- Re-enable clique AT [\#373](https://github.com/PegaSysEng/pantheon/pull/373)
- Ignoring acceptance test [\#372](https://github.com/PegaSysEng/pantheon/pull/372)
- Changes to support Gradle 5.0 [\#371](https://github.com/PegaSysEng/pantheon/pull/371)
- Clique: Prevent out of turn blocks interrupt in-turn mining [\#364](https://github.com/PegaSysEng/pantheon/pull/364)
- Time all tasks [\#361](https://github.com/PegaSysEng/pantheon/pull/361)
- Rework `VoteTallyCache` to better represent purpose [\#360](https://github.com/PegaSysEng/pantheon/pull/360)
- Add an `UNKNOWN` `DisconnectReason` [\#359](https://github.com/PegaSysEng/pantheon/pull/359)
- New round validation [\#353](https://github.com/PegaSysEng/pantheon/pull/353)
- Update get validators for block hash test to start from block 1 [\#352](https://github.com/PegaSysEng/pantheon/pull/352)
- Idiomatic Builder Pattern [\#345](https://github.com/PegaSysEng/pantheon/pull/345)
- Revert `Repair Clique Proposer Selection` \#339 - Breaks Görli testnet [\#343](https://github.com/PegaSysEng/pantheon/pull/343)
- No fixed ports in tests [\#340](https://github.com/PegaSysEng/pantheon/pull/340)
- Update clique acceptance test genesis file to use correct clique property names [\#338](https://github.com/PegaSysEng/pantheon/pull/338)
- Supporting list of addresses in logs subscription [\#336](https://github.com/PegaSysEng/pantheon/pull/336)
- Render handler exception to `System.err` instead of `.out` [\#334](https://github.com/PegaSysEng/pantheon/pull/334)
- Renamed IBFT message classes [\#333](https://github.com/PegaSysEng/pantheon/pull/333)
- Add additional RLP tests [\#332](https://github.com/PegaSysEng/pantheon/pull/332)
- Downgrading spotless to 3.13.0 to fix threading issues [\#325](https://github.com/PegaSysEng/pantheon/pull/325)
- `eth_getTransactionReceipt` acceptance test [\#322](https://github.com/PegaSysEng/pantheon/pull/322)
- Upgrade vertx to 3.5.4 [\#316](https://github.com/PegaSysEng/pantheon/pull/316)
- Round change validation [\#315](https://github.com/PegaSysEng/pantheon/pull/315)
- Basic IBFT message validators [\#314](https://github.com/PegaSysEng/pantheon/pull/314)
- Minor repairs to clique block scheduling [\#308](https://github.com/PegaSysEng/pantheon/pull/308)
- Dependencies Version upgrade [\#303](https://github.com/PegaSysEng/pantheon/pull/303)
- Build multiple JVM [\#301](https://github.com/PegaSysEng/pantheon/pull/301)
- Smart contract acceptance test [\#296](https://github.com/PegaSysEng/pantheon/pull/296)
- Fixing WebSocket error response [\#292](https://github.com/PegaSysEng/pantheon/pull/292)
- Reword error messages following exceptions during mining [\#291](https://github.com/PegaSysEng/pantheon/pull/291)
- Clique acceptance tests [\#290](https://github.com/PegaSysEng/pantheon/pull/290)
- Delegate creation of additional JSON-RPC methods to the BesuController [\#289](https://github.com/PegaSysEng/pantheon/pull/289)
- Remove unnecessary `RlpInput` and `RlpOutput` classes [\#287](https://github.com/PegaSysEng/pantheon/pull/287)
- Remove `RlpUtils` [\#285](https://github.com/PegaSysEng/pantheon/pull/285)
- Enabling previously ignored acceptance tests [\#282](https://github.com/PegaSysEng/pantheon/pull/282)
- IPv6 peers [\#281](https://github.com/PegaSysEng/pantheon/pull/281)
- IPv6 Bootnode [\#280](https://github.com/PegaSysEng/pantheon/pull/280)
- Acceptance test for `getTransactionReceipt` JSON-RPC method [\#278](https://github.com/PegaSysEng/pantheon/pull/278)
- Inject `StorageProvider` into `BesuController` instances [\#259](https://github.com/PegaSysEng/pantheon/pull/259)

## 0.8.2

### Removed
 - Removed `import-blockchain` command because nothing exports to the required format yet (PR [\#223](https://github.com/PegaSysEng/pantheon/pull/223))

### Bug Fixes
 - `io.netty.util.internal.OutOfDirectMemoryError` errors by removing reference counting from network messages.
 - Log spam: endless loop in `nioEventLoopGroup` thanks to [@5chdn](https://github.com/5chdn) for reporting) (PR [#261](https://github.com/PegaSysEng/pantheon/pull/261))
 - Rinkeby import can stall with too many fragments thanks to [@steffenkux](https://github.com/steffenkux) and [@5chdn](https://github.com/5chdn) for reporting) (PR [#255](https://github.com/PegaSysEng/pantheon/pull/255))
 - Clique incorrectly used the chain ID instead of the network ID in ETH status messages (PR [#209](https://github.com/PegaSysEng/pantheon/pull/209))
 - Gradle deprecation warnings (PR [#246](https://github.com/PegaSysEng/pantheon/pull/246) with thanks to [@jvirtanen](https://github.com/jvirtanen))
 - Consensus issue on Ropsten:
    - Treat output length as a maximum length for CALL operations (PR [#236](https://github.com/PegaSysEng/pantheon/pull/236))
    - ECRec precompile should return empty instead of 32 zero bytes when the input is invalid (PR [#227](https://github.com/PegaSysEng/pantheon/pull/227))
 - File name too long error while building from source thanks to [@5chdn](https://github.com/5chdn) for reporting) (PR [#221](https://github.com/PegaSysEng/pantheon/pull/221))
 - Loop syntax in `runBesuPrivateNetwork.sh` (PR [#237](https://github.com/PegaSysEng/pantheon/pull/237) thanks to [@matt9ucci](https://github.com/matt9ucci))
 - Fix `CompressionException: Snappy decompression failed` errors thanks to [@5chdn](https://github.com/5chdn) for reporting) (PR [#274](https://github.com/PegaSysEng/pantheon/pull/274))

### Additions and Improvements
 - Added `--ropsten` command line argument to make syncing to Ropsten easier (PR [#197](https://github.com/PegaSysEng/pantheon/pull/197) with thanks to [@jvirtanen](https://github.com/jvirtanen))
 - Enabled constantinople in `--dev-mode` (PR [#256](https://github.com/PegaSysEng/pantheon/pull/256))
 - Supported Constantinople with Clique thanks to [@5chdn](https://github.com/5chdn) for reporting) (PR [#250](https://github.com/PegaSysEng/pantheon/pull/250), PR [#247](https://github.com/PegaSysEng/pantheon/pull/247))
 - Implemented `eth_chainId` JSON-RPC method (PR [#219](https://github.com/PegaSysEng/pantheon/pull/219))
 - Updated client version to be ethstats friendly (PR [#258](https://github.com/PegaSysEng/pantheon/pull/258))
 - Added `--node-private-key` option to allow nodekey file to be specified separately to data directory thanks to [@peterbroadhurst](https://github.com/peterbroadhurst) for requesting)  (PR [#234](https://github.com/PegaSysEng/pantheon/pull/234))
 - Added `--banned-nodeids` option to prevent connection to specific nodes (PR [#254](https://github.com/PegaSysEng/pantheon/pull/254))
 - Send client quitting disconnect message to peers on shutdown (PR [#253](https://github.com/PegaSysEng/pantheon/pull/253))
 - Improved error message for port conflict error (PR [#232](https://github.com/PegaSysEng/pantheon/pull/232))
 - Improved documentation by adding the following pages:
    * [Getting Started](https://github.com/PegaSysEng/pantheon/wiki/Getting-Started)
    * [Network ID and Chain ID](https://github.com/PegaSysEng/pantheon/wiki/NetworkID-And-ChainID)
    * [Node Keys](https://github.com/PegaSysEng/pantheon/wiki/Node-Keys)
    * [Networking](https://github.com/PegaSysEng/pantheon/wiki/Networking)
    * [Accounts for Testing](https://github.com/PegaSysEng/pantheon/wiki/Accounts-for-Testing)
    * [Logging](https://github.com/PegaSysEng/pantheon/wiki/Logging)
    * [Proof of Authority](https://github.com/PegaSysEng/pantheon/wiki/Proof-of-Authority)
    * [Passing JVM Options](https://github.com/PegaSysEng/pantheon/wiki/Passing-JVM-Options)


 ### Technical Improvements
 - Upgraded Ethereum reference tests to 6.0 beta 2. (thanks to [@jvirtanen](https://github.com/jvirtanen) for the initial upgrade to beta 1)
 - Set Java compiler default encoding to UTF-8 (PR [#238](https://github.com/PegaSysEng/pantheon/pull/238) thanks to [@matt9ucci](https://github.com/matt9ucci))
 - Removed duplicate code defining default JSON-RPC APIs (PR [#218](https://github.com/PegaSysEng/pantheon/pull/218) thanks to [@matt9ucci](https://github.com/matt9ucci))
 - Improved code for parsing config (PRs [#208](https://github.com/PegaSysEng/pantheon/pull/208), [#209](https://github.com/PegaSysEng/pantheon/pull/209))
 - Use `java.time.Clock` in favour of a custom Clock interface (PR [#220](https://github.com/PegaSysEng/pantheon/pull/220))
 - Improve modularity of storage systems (PR [#211](https://github.com/PegaSysEng/pantheon/pull/211), [#207](https://github.com/PegaSysEng/pantheon/pull/207))
 - Treat JavaDoc warnings as errors (PR [#171](https://github.com/PegaSysEng/pantheon/pull/171))
 - Add benchmark for `BlockHashOperation `as a template for benchmarking other EVM operations (PR [#203](https://github.com/PegaSysEng/pantheon/pull/203))
 - Added unit tests for `EthBlockNumber` (PR [#195](https://github.com/PegaSysEng/pantheon/pull/195) thanks to [@jvirtanen](https://github.com/jvirtanen))
 - Code style improvements (PR [#196](https://github.com/PegaSysEng/pantheon/pull/196) thanks to [@jvirtanen](https://github.com/jvirtanen))
 - Added unit tests for `Web3ClientVersion` (PR [#194](https://github.com/PegaSysEng/pantheon/pull/194) with thanks to [@jvirtanen](https://github.com/jvirtanen))
 - Removed RLPUtils from `RawBlockIterator` (PR [#179](https://github.com/PegaSysEng/pantheon/pull/179))
 - Replace the JNI based snappy library with a pure-Java version (PR [#257](https://github.com/PegaSysEng/pantheon/pull/257))<|MERGE_RESOLUTION|>--- conflicted
+++ resolved
@@ -1,13 +1,5 @@
 # Changelog
 
-<<<<<<< HEAD
-## 21.10.4
-
-### Additions and Improvements
-- Removed deprecated hash variable `protected volatile Hash hash;` which was used for private transactions [#3110](https://github.com/hyperledger/besu/pull/3110)
-
-## 21.10.3
-=======
 ## 22.1.0-RC2
 
 ### Additions and Improvements
@@ -18,7 +10,6 @@
 
 ### 22.1.0-RC1 Breaking Changes
 - Plugin API: BlockHeader.getBaseFee() method now returns an optional Wei instead of an optional Long [#3065](https://github.com/hyperledger/besu/issues/3065)
->>>>>>> a1eb15f3
 
 ### Additions and Improvements
 - Represent baseFee as Wei instead of long accordingly to the spec [#2785](https://github.com/hyperledger/besu/issues/2785)
@@ -40,6 +31,10 @@
 https://hyperledger.jfrog.io/artifactory/besu-binaries/besu/22.1.0-RC1/besu-22.1.0-RC1.tar.gz \ SHA256 302ead51c85bf282047104974968ce88ce626df609082700e6e187b26180e0fd
 
 ## 21.10.3
+
+### Additions and Improvements
+
+- Removed deprecated hash variable `protected volatile Hash hash;` which was used for private transactions [#3110](https://github.com/hyperledger/besu/pull/3110)
 
 ### Bug Fixes
 - Updated log4j to 2.15.0 and disabled JNDI message format lookups to improve security.
