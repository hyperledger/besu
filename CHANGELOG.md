# Changelog

## Next Release

### Breaking Changes
<<<<<<< HEAD

### Additions and Improvements
- Add bft-style blockperiodseconds transitions to Clique [#6596](https://github.com/hyperledger/besu/pull/6596)
- Add createemptyblocks transitions to Clique [#6608](https://github.com/hyperledger/besu/pull/6608)
=======
- RocksDB database metadata format has changed to be more expressive, the migration of an existing metadata file to the new format is automatic at startup. Before performing a downgrade to a previous version it is mandatory to revert to the original format using the subcommand `besu --data-path=/path/to/besu/datadir storage revert-metadata v2-to-v1`.
- PoA networks won't start with SNAP or CHECKPOINT sync (previously Besu would start with this config but quietly fail to sync, so it's now more obvious that it won't work) [#6625](https://github.com/hyperledger/besu/pull/6625)

### Upcoming Breaking Changes

### Deprecations

### Additions and Improvements
- Extend `Blockchain` service [#6592](https://github.com/hyperledger/besu/pull/6592)
- Add bft-style blockperiodseconds transitions to Clique [#6596](https://github.com/hyperledger/besu/pull/6596)
- RocksDB database metadata refactoring [#6555](https://github.com/hyperledger/besu/pull/6555)
- Make layered txpool aware of minGasPrice and minPriorityFeePerGas dynamic options [#6611](https://github.com/hyperledger/besu/pull/6611)
>>>>>>> 2abb4c12

### Bug fixes

### Download Links

<<<<<<< HEAD
## 24.2.0
=======
## 24.2.0-SNAPSHOT
>>>>>>> 2abb4c12

### Breaking Changes
- SNAP - Snap sync is now the default for named networks [#6530](https://github.com/hyperledger/besu/pull/6530)
  - if you want to use the previous default behavior, you'll need to specify `--sync-mode=FAST`
- BONSAI - Default data storage format is now Bonsai [#6536](https://github.com/hyperledger/besu/pull/6536)
  - if you had previously used the default (FOREST), at startup you will get an error indicating the mismatch
    `Mismatch: DB at '/your-path' is FOREST (Version 1) but config expects BONSAI (Version 2). Please check your config.`
  - to fix this mismatch, specify the format explicitly using `--data-storage-format=FOREST`
- Following the OpenMetrics convention, the updated Prometheus client adds the `_total` suffix to every metrics of type counter, with the effect that some existing metrics have been renamed to have this suffix. If you are using the official Besu Grafana dashboard [(available here)](https://grafana.com/grafana/dashboards/16455-besu-full/), just update it to the latest revision, that accepts the old and the new name of the affected metrics. If you have a custom dashboard or use the metrics in other ways, then you need to manually update it to support the new naming.
- The `trace-filter` method in JSON-RPC API now has a default block range limit of 1000, adjustable with `--rpc-max-trace-filter-range` (thanks @alyokaz) [#6446](https://github.com/hyperledger/besu/pull/6446)
- Requesting the Ethereum Node Record (ENR) to acquire the fork id from bonded peers is now enabled by default, so the following change has been made [#5628](https://github.com/hyperledger/besu/pull/5628):
- `--Xfilter-on-enr-fork-id` has been removed. To disable the feature use `--filter-on-enr-fork-id=false`.
- `--engine-jwt-enabled` has been removed. Use `--engine-jwt-disabled` instead. [#6491](https://github.com/hyperledger/besu/pull/6491)
- Release docker images now provided at ghcr.io instead of dockerhub

### Deprecations
- X_SNAP and X_CHECKPOINT are marked for deprecation and will be removed in 24.4.0 in favor of SNAP and CHECKPOINT [#6405](https://github.com/hyperledger/besu/pull/6405)
- `--Xp2p-peer-lower-bound` is deprecated. [#6501](https://github.com/hyperledger/besu/pull/6501)

### Upcoming Breaking Changes
- `--Xbonsai-limit-trie-logs-enabled` will be removed. You will need to use `--bonsai-limit-trie-logs-enabled` instead. Additionally, this limit will change to be enabled by default.
  - If you do not want the limit enabled (eg you have `--bonsai-historical-block-limit` set < 512), you need to explicitly disable it using `--bonsai-limit-trie-logs-enabled=false` or increase the limit. [#6561](https://github.com/hyperledger/besu/pull/6561)

### Additions and Improvements
- Upgrade Prometheus and Opentelemetry dependencies [#6422](https://github.com/hyperledger/besu/pull/6422)
- Add `OperationTracer.tracePrepareTransaction`, where the sender account has not yet been altered[#6453](https://github.com/hyperledger/besu/pull/6453)
- Improve the high spec flag by limiting it to a few column families [#6354](https://github.com/hyperledger/besu/pull/6354)
- Log blob count when importing a block via Engine API [#6466](https://github.com/hyperledger/besu/pull/6466)
- Introduce `--Xbonsai-limit-trie-logs-enabled` experimental feature which by default will only retain the latest 512 trie logs, saving about 3GB per week in database growth [#5390](https://github.com/hyperledger/besu/issues/5390)
- Introduce `besu storage x-trie-log prune` experimental offline subcommand which will prune all redundant trie logs except the latest 512 [#6303](https://github.com/hyperledger/besu/pull/6303)
- Improve flat trace generation performance [#6472](https://github.com/hyperledger/besu/pull/6472)
- SNAP and CHECKPOINT sync - early access flag removed so now simply SNAP and CHECKPOINT [#6405](https://github.com/hyperledger/besu/pull/6405)
- X_SNAP and X_CHECKPOINT are marked for deprecation and will be removed in 24.4.0
- Github Actions based build.
- Introduce caching mechanism to optimize Keccak hash calculations for account storage slots during block processing [#6452](https://github.com/hyperledger/besu/pull/6452)
- Added configuration options for `pragueTime` to genesis file for Prague fork development [#6473](https://github.com/hyperledger/besu/pull/6473)
- Moving trielog storage to RocksDB's blobdb to improve write amplications [#6289](https://github.com/hyperledger/besu/pull/6289)
- Support for `shanghaiTime` fork and Shanghai EVM smart contracts in QBFT/IBFT chains [#6353](https://github.com/hyperledger/besu/pull/6353)
- Change ExecutionHaltReason for contract creation collision case to return ILLEGAL_STATE_CHANGE [#6518](https://github.com/hyperledger/besu/pull/6518) 
- Experimental feature `--Xbonsai-code-using-code-hash-enabled` for storing Bonsai code storage by code hash [#6505](https://github.com/hyperledger/besu/pull/6505)
- More accurate column size `storage rocksdb usage` subcommand [#6540](https://github.com/hyperledger/besu/pull/6540)
- Adds `storage rocksdb x-stats` subcommand [#6540](https://github.com/hyperledger/besu/pull/6540)
- New `eth_blobBaseFee`JSON-RPC method [#6581](https://github.com/hyperledger/besu/pull/6581)
- Upgrade reference tests to version 13.1 [#6574](https://github.com/hyperledger/besu/pull/6574)
- Extend `BesuConfiguration` service [#6584](https://github.com/hyperledger/besu/pull/6584)
- Add `ethereum_min_gas_price` and `ethereum_min_priority_fee` metrics to track runtime values of `min-gas-price` and `min-priority-fee` [#6587](https://github.com/hyperledger/besu/pull/6587)
- Option to perform version incompatibility checks when starting Besu. In this first release of the feature, if `--version-compatibility-protection` is set to true it checks that the version of Besu being started is the same or higher than the previous version. [6307](https://github.com/hyperledger/besu/pull/6307)
- Moved account frame warming from GasCalculator into the Call operations [#6557](https://github.com/hyperledger/besu/pull/6557)

### Bug fixes
- Fix the way an advertised host configured with `--p2p-host` is treated when communicating with the originator of a PING packet [#6225](https://github.com/hyperledger/besu/pull/6225)
- Fix `poa-block-txs-selection-max-time` option that was inadvertently reset to its default after being configured [#6444](https://github.com/hyperledger/besu/pull/6444)
- Fix for tx incorrectly discarded when there is a timeout during block creation [#6563](https://github.com/hyperledger/besu/pull/6563)
- Fix traces so that call gas costing in traces matches other clients traces [#6525](https://github.com/hyperledger/besu/pull/6525)

### Download Links

## 24.1.2

### Bug fixes
- Fix ETC Spiral upgrade breach of consensus [#6524](https://github.com/hyperledger/besu/pull/6524)

### Additions and Improvements
- Adds timestamp to enable Cancun upgrade on mainnet [#6545](https://github.com/hyperledger/besu/pull/6545)
- Github Actions based build.[#6427](https://github.com/hyperledger/besu/pull/6427)

### Download Links
https://hyperledger.jfrog.io/artifactory/besu-binaries/besu/24.1.2/besu-24.1.2.zip / sha256 9033f300edd81c770d3aff27a29f59dd4b6142a113936886a8f170718e412971
https://hyperledger.jfrog.io/artifactory/besu-binaries/besu/24.1.2/besu-24.1.2.tar.gz / sha256 082db8cf4fb67527aa0dd757e5d254b3b497f5027c23287f9c0a74a6a743bf08

## 24.1.1

### Breaking Changes
- New `EXECUTION_HALTED` error returned if there is an error executing or simulating a transaction, with the reason for execution being halted. Replaces the generic `INTERNAL_ERROR` return code in certain cases which some applications may be checking for [#6343](https://github.com/hyperledger/besu/pull/6343)
- The Besu Docker images with `openjdk-latest` tags since 23.10.3 were incorrectly using UID 1001 instead of 1000 for the container's `besu` user. The user now uses 1000 again. Containers created from or migrated to images using UID 1001 will need to chown their persistent database files to UID 1000 (thanks @h4l) [#6360](https://github.com/hyperledger/besu/pull/6360)
- The deprecated `--privacy-onchain-groups-enabled` option has now been removed. Use the `--privacy-flexible-groups-enabled` option instead. [#6411](https://github.com/hyperledger/besu/pull/6411)
- The time that can be spent selecting transactions during block creation is not capped at 5 seconds for PoS and PoW networks, and for PoA networks, at 75% of the block period specified in the genesis. This is to prevent possible DoS attacks in case a single transaction is taking too long to execute, and to have a stable block production rate. This could be a breaking change if an existing network needs to accept transactions that take more time to execute than the newly introduced limit. If it is mandatory for these networks to keep processing these long processing transaction, then the default value of `block-txs-selection-max-time` or `poa-block-txs-selection-max-time` needs to be tuned accordingly. [#6423](https://github.com/hyperledger/besu/pull/6423)

### Deprecations

### Additions and Improvements
- Optimize RocksDB WAL files, allows for faster restart and a more linear disk space utilization [#6328](https://github.com/hyperledger/besu/pull/6328)
- Disable transaction handling when the node is not in sync, to avoid unnecessary transaction validation work [#6302](https://github.com/hyperledger/besu/pull/6302)
- Introduce TransactionEvaluationContext to pass data between transaction selectors and plugin, during block creation [#6381](https://github.com/hyperledger/besu/pull/6381)
- Upgrade dependencies [#6377](https://github.com/hyperledger/besu/pull/6377)
- Upgrade `com.fasterxml.jackson` dependencies [#6378](https://github.com/hyperledger/besu/pull/6378)
- Upgrade Guava dependency [#6396](https://github.com/hyperledger/besu/pull/6396)
- Upgrade Mockito [#6397](https://github.com/hyperledger/besu/pull/6397)
- Upgrade `tech.pegasys.discovery:discovery` [#6414](https://github.com/hyperledger/besu/pull/6414)
- Options to tune the max allowed time that can be spent selecting transactions during block creation are now stable [#6423](https://github.com/hyperledger/besu/pull/6423)
- Support for "pending" in `qbft_getValidatorsByBlockNumber` [#6436](https://github.com/hyperledger/besu/pull/6436)

### Bug fixes
- INTERNAL_ERROR from `eth_estimateGas` JSON/RPC calls [#6344](https://github.com/hyperledger/besu/issues/6344)
- Fix Besu Docker images with `openjdk-latest` tags since 23.10.3 using UID 1001 instead of 1000 for the `besu` user [#6360](https://github.com/hyperledger/besu/pull/6360)
- Fluent EVM API definition for Tangerine Whistle had incorrect code size validation configured [#6382](https://github.com/hyperledger/besu/pull/6382)
- Correct mining beneficiary for Clique networks in TraceServiceImpl [#6390](https://github.com/hyperledger/besu/pull/6390)
- Fix to gas limit delta calculations used in block production. Besu should now increment or decrement the block gas limit towards its target correctly (thanks @arbora) #6425
- Ensure Backward Sync waits for initial sync before starting a session [#6455](https://github.com/hyperledger/besu/issues/6455)
- Silence the noisy DNS query errors [#6458](https://github.com/hyperledger/besu/issues/6458)

### Download Links
https://hyperledger.jfrog.io/artifactory/besu-binaries/besu/24.1.1/besu-24.1.1.zip / sha256 e23c5b790180756964a70dcdd575ee2ed2c2efa79af00bce956d23bd2f7dc67c
https://hyperledger.jfrog.io/artifactory/besu-binaries/besu/24.1.1/besu-24.1.1.tar.gz / sha256 4b0ddd5a25be2df5d2324bff935785eb63e4e3a5f421614ea690bacb5b9cb344

### Errata
Note, due to a CI race with the release job, the initial published version of 24.1.1 were overwritten by artifacts generated from the same sources, but differ in their embedded timestamps. The initial SHAs are noted here but are deprecated:
~~https://hyperledger.jfrog.io/artifactory/besu-binaries/besu/24.1.1/besu-24.1.1.zip / sha256 b6b64f939e0bb4937ce90fc647e0a7073ce3e359c10352b502059955070a60c6
https://hyperledger.jfrog.io/artifactory/besu-binaries/besu/24.1.1/besu-24.1.1.tar.gz / sha256 cfcae04c30769bf338b0740ac65870f9346d3469931bb46cdba3b2f65d311e7a~~


## 24.1.0

### Breaking Changes

### Deprecations
- Forest pruning (`pruning-enabled` option) is deprecated and will be removed soon. To save disk space consider switching to Bonsai data storage format [#6230](https://github.com/hyperledger/besu/pull/6230)

### Additions and Improvements
- Add error messages on authentication failures with username and password [#6212](https://github.com/hyperledger/besu/pull/6212)
- New `Sequenced` transaction pool. The pool is an evolution of the `legacy` pool and is likely to be more suitable to enterprise or permissioned chains than the `layered` transaction pool. Select to use this pool with `--tx-pool=sequenced`. Supports the same options as the `legacy` pool [#6274](https://github.com/hyperledger/besu/issues/6274)
- Set Ethereum Classic mainnet activation block for Spiral network upgrade [#6267](https://github.com/hyperledger/besu/pull/6267)
- Add custom genesis file name to config overview if specified [#6297](https://github.com/hyperledger/besu/pull/6297)
- Update Gradle plugins and replace unmaintained License Gradle Plugin with the actively maintained Gradle License Report [#6275](https://github.com/hyperledger/besu/pull/6275)
- Optimize RocksDB WAL files, allows for faster restart and a more linear disk space utilization [#6328](https://github.com/hyperledger/besu/pull/6328)
- Add a cache on senders by transaction hash [#6375](https://github.com/hyperledger/besu/pull/6375)

### Bug fixes
- Hotfix for selfdestruct preimages on bonsai [#6359]((https://github.com/hyperledger/besu/pull/6359)
- Fix trielog shipping issue during self destruct [#6340]((https://github.com/hyperledger/besu/pull/6340)
- mitigation for trielog failure [#6315]((https://github.com/hyperledger/besu/pull/6315)

### Download Links
https://hyperledger.jfrog.io/artifactory/besu-binaries/besu/24.1.0/besu-24.1.0.zip / sha256 d36c8aeef70f0a516d4c26d3bc696c3e2a671e515c9e6e9475a31fe759e39f64
https://hyperledger.jfrog.io/artifactory/besu-binaries/besu/24.1.0/besu-24.1.0.tar.gz / sha256 602b04c0729a7b17361d1f0b39f4ce6a2ebe47932165add666560fe594d9ca99


## 23.10.3-hotfix
This is a hotfix for a selfdestruct defect that occurred on mainnet at block [18947893](https://etherscan.io/block/18947893)

### Bug fixes
- Hotfix for selfdestruct preimages on bonsai [#6359]((https://github.com/hyperledger/besu/pull/6359)
- mitigation for trielog failure [#6315]((https://github.com/hyperledger/besu/pull/6315)

### Download Links
https://hyperledger.jfrog.io/artifactory/besu-binaries/besu/23.10.3-hotfix/besu-23.10.3-hotfix.zip / sha256 1c37762909858a40eca749fb85b77fb4d1e918f247aff56d518144828bd85378
https://hyperledger.jfrog.io/artifactory/besu-binaries/besu/23.10.3-hotfix/besu-23.10.3-hotfix.tar.gz / sha256 8e38e9fd0c16e049aa324effc96f9ec31dc06e82ea4995e9dd75d571394667af


## 23.10.3

### Additions and Improvements
- Implement debug_traceCall [#5885](https://github.com/hyperledger/besu/pull/5885)
- Transactions that takes too long to evaluate, during block creation, are dropped from the txpool [#6163](https://github.com/hyperledger/besu/pull/6163)
- New option `tx-pool-min-gas-price` to set a lower bound when accepting txs to the pool [#6098](https://github.com/hyperledger/besu/pull/6098)
- Update OpenJDK latest Docker image to use Java 21 [#6189](https://github.com/hyperledger/besu/pull/6189)
- Allow a transaction selection plugin to specify custom selection results [#6190](https://github.com/hyperledger/besu/pull/6190)
- Add `rpc-gas-cap` to allow users to set gas limit to the RPC methods used to simulate transactions[#6156](https://github.com/hyperledger/besu/pull/6156)
- Fix the unavailability of `address` field when returning an `Account` entity on GraphQL in case of unreachable world state [#6198](https://github.com/hyperledger/besu/pull/6198)
- Update OpenJ9 Docker image to latest version [#6226](https://github.com/hyperledger/besu/pull/6226)
- Add error messages on authentication failures with username and password [#6212](https://github.com/hyperledger/besu/pull/6212)
- Add `rocksdb usage` to the `storage` subcommand to allow users and dev to check columns families usage [#6185](https://github.com/hyperledger/besu/pull/6185)
- Ethereum Classic Spiral network upgrade [#6078](https://github.com/hyperledger/besu/pull/6078)
- Fix self destruct collision [#6205](https://github.com/hyperledger/besu/pull/6205)
- Mark deleted storage on cleared [#6305](https://github.com/hyperledger/besu/pull/6305)

### Bug fixes
- Fix Docker image name clash between Besu and evmtool [#6194](https://github.com/hyperledger/besu/pull/6194)
- Fix `logIndex` in `eth_getTransactionReceipt` JSON RPC method [#6206](https://github.com/hyperledger/besu/pull/6206)

### Download Links
https://hyperledger.jfrog.io/artifactory/besu-binaries/besu/23.10.3/besu-23.10.3.zip / sha256 da7ef8a6ceb88d3e327cacddcdb32218d1750b464c14165a74068f6dc6e0871a
https://hyperledger.jfrog.io/artifactory/besu-binaries/besu/23.10.3/besu-23.10.3.tar.gz / sha256 73c834cf32c7bbe255d7d8cc7ca5d1eb0df8430b9114935c8dcf3a675b2acbc2

## 23.10.2

### Breaking Changes
- TX pool eviction in the legacy TX pool now favours keeping oldest transactions (more likely to evict higher nonces, less likely to introduce nonce gaps) [#6106](https://github.com/hyperledger/besu/pull/6106) and [#6146](https://github.com/hyperledger/besu/pull/6146)

### Deprecations

### Additions and Improvements
- Ethereum Classic Spiral network upgrade [#6078](https://github.com/hyperledger/besu/pull/6078)
- Add a method to read from a `Memory` instance without altering its inner state [#6073](https://github.com/hyperledger/besu/pull/6073)
- Accept `input` and `data` field for the payload of transaction-related RPC methods [#6094](https://github.com/hyperledger/besu/pull/6094)
- Add APIs to set and get the min gas price a transaction must pay for being selected during block creation [#6097](https://github.com/hyperledger/besu/pull/6097)
- TraceService: return results for transactions in block [#6086](https://github.com/hyperledger/besu/pull/6086)
- New option `--min-priority-fee` that sets the minimum priority fee a transaction must meet to be selected for a block. [#6080](https://github.com/hyperledger/besu/pull/6080) [#6083](https://github.com/hyperledger/besu/pull/6083)
- Implement new `miner_setMinPriorityFee` and `miner_getMinPriorityFee` RPC methods [#6080](https://github.com/hyperledger/besu/pull/6080)
- Clique config option `createemptyblocks` to not create empty blocks [#6082](https://github.com/hyperledger/besu/pull/6082)
- Upgrade EVM Reference Tests to v13 (Cancun) [#6114](https://github.com/hyperledger/besu/pull/6114)
- Add `yParity` to GraphQL and JSON-RPC for relevant querise. [6119](https://github.com/hyperledger/besu/pull/6119)
- Force tx replacement price bump to zero when zero base fee market is configured or `--min-gas-price` is set to 0. This allows for easier tx replacement in networks where there is not gas price. [#6079](https://github.com/hyperledger/besu/pull/6079)
- Introduce the possibility to limit the time spent selecting pending transactions during block creation, using the new experimental option `Xblock-txs-selection-max-time` on PoS and PoW networks (by default set to 5000ms) or `Xpoa-block-txs-selection-max-time` on PoA networks (by default 75% of the min block time) [#6044](https://github.com/hyperledger/besu/pull/6044)
- Remove LowestInvalidNonceCache from `legacy` transaction pool to make it more private networks friendly [#6148](https://github.com/hyperledger/besu/pull/6148)
- Optimization: Delete leftPad when capturing the stack before and after a frame execution [#6102](https://github.com/hyperledger/besu/pull/6102)

### Bug fixes
- Upgrade netty to address CVE-2023-44487, CVE-2023-34462 [#6100](https://github.com/hyperledger/besu/pull/6100)
- Upgrade grpc to address CVE-2023-32731, CVE-2023-33953, CVE-2023-44487, CVE-2023-4785 [#6100](https://github.com/hyperledger/besu/pull/6100)
- Fix blob gas calculation in reference tests [#6107](https://github.com/hyperledger/besu/pull/6107)
- Limit memory used in handling invalid blocks [#6138](https://github.com/hyperledger/besu/pull/6138)

---

### Download Links
https://hyperledger.jfrog.io/artifactory/besu-binaries/besu/23.10.2/besu-23.10.2.zip / sha256: 597ab71898d379180106baf24878239ed49acefea5772344fd359b0ff13fe19f

https://hyperledger.jfrog.io/artifactory/besu-binaries/besu/23.10.2/besu-23.10.2.tar.gz / sha256: 255818a5c6067a38aa8b565d8f32a49a172a7536a1d370673bbb75f548263c2c

## 23.10.1

### Additions and Improvements
- New option `--tx-pool-priority-senders` to specify a list of senders, that has the effect to prioritize any transactions sent by these senders from any source [#5959](https://github.com/hyperledger/besu/pull/5959)
- Cache last n blocks by using a new Besu flag `--cache-last-blocks=n` [#6009](https://github.com/hyperledger/besu/pull/6009)
- Optimize performances of RPC method `eth_feeHistory` [#6011](https://github.com/hyperledger/besu/pull/6011) [#6035](https://github.com/hyperledger/besu/pull/6035)
- Logging summary of plugins at Info as part of the config overview [#5964](https://github.com/hyperledger/besu/pull/5964) [#6049](https://github.com/hyperledger/besu/pull/6049)
- Layered tx pool memory improvements [#5985](https://github.com/hyperledger/besu/pull/5985) [#5974](https://github.com/hyperledger/besu/pull/5974)
- Update Bouncy Castle to 1.76, and force the use of the `jdk18on` variant [#5748](https://github.com/hyperledger/besu/pull/5748)
- Add GraphQL support for new fields in Cancun [#5923](https://github.com/hyperledger/besu/pull/5923) [#5975](https://github.com/hyperledger/besu/pull/5975)
- Add new configuration options to the EVM Fluent APIs [#5930](https://github.com/hyperledger/besu/pull/5930)


### Deprecations
- `--tx-pool-disable-locals` has been deprecated for removal in favor of `--tx-pool-no-local-priority`, no semantic change, only a renaming [#5959](https://github.com/hyperledger/besu/pull/5959)

### Bug Fixes
- Fix regression with t8n tool filling [#5979](https://github.com/hyperledger/besu/pull/5979)
- Fix EOF and EIP-4788 regressions in reference tests  [#6060](https://github.com/hyperledger/besu/pull/6060)

### Download Links
https://hyperledger.jfrog.io/artifactory/besu-binaries/besu/23.10.1/besu-23.10.1.tar.gz / sha256: e27645f345583f3ee447e5418302382c6f8335d2da8707bdd20033aabd86ce4c

https://hyperledger.jfrog.io/artifactory/besu-binaries/besu/23.10.1/besu-23.10.1.zip / sha256: fb173acb93c72fbb74a6542051691ca2d3d5f54ea2f51026467a512f3a22106b

## 23.10.0
### Layered Transaction Pool: the new default transaction pool implementation
With this release the previously experimental Layered txpool is marked stable and enabled by default, so please read the following instructions if you used to tune txpool behaviour,
otherwise you can simply go with the default and enjoy the improved performance of the new txpool.

#### Upgrading to Layered Transaction Pool
If you do not specify any txpool option, then you can skip this section.
If you have tuned the txpool using one of these options: `tx-pool-retention-hours`, `tx-pool-limit-by-account-percentage` or `tx-pool-max-size`,
then you need to update your configuration as described below:
- `tx-pool-retention-hours`: simply remove it, since it is not applicable in the Layered txpool, old transactions will eventually expire when the memory cache is full.
- `tx-pool-limit-by-account-percentage`: replace it with `tx-pool-max-future-by-sender`, which specify the max number of sequential transactions of single sender are kept in the txpool, by default it is 200.
- `tx-pool-max-size`: the Layered txpool is not limited by a max number of transactions, but by the estimated memory size the transactions occupy, so you need to remove this option, and to tune the max amount of memory<sup>*</sup> use the new option `tx-pool-layer-max-capacity` as described below.

You can still opt-out of the Layered txpool, setting `tx-pool=legacy` in config file or via cli argument, but be warned that the Legacy implementation will be deprecated for removal soon, so start testing the new implementation.

#### Configuring the Layered Transaction Pool
By default, the txpool is tuned for mainnet usage, but if you are using private networks or want to otherwise tune it, these are the new options:
- `tx-pool-max-future-by-sender`: specify the max number of sequential transactions of a single sender are kept in the txpool, by default it is 200, increase it to allow a single sender to fit more transactions in a single block. For private networks, this can safely be set in the hundreds or thousands if you want to ensure future transactions (with large nonce gaps) remain in the pool.
- `tx-pool-layer-max-capacity`: set the max amount of memory<sup>*</sup> in bytes, a single memory limited layer can occupy, by default is 12.5MB, keep in mind that there are 2 memory limited layers, so the expected memory consumption is twice the value specified by this option, so 25MB by default. Increase this value if you have spare RAM and the eviction rate is high for your network.
- `tx-pool-max-prioritized`: set the max number of transactions allowed in the first layer, that only contains transactions that are candidate for inclusion in the next block creation task. It makes sense to limit the value to the max number of transactions that fit in a block in your network, by default is 2000.

<sup>*</sup>: the memory used by the txpool is an estimation, we are working to make it always more accurate.

### Breaking Changes
- Removed support for Kotti network (ETC) [#5816](https://github.com/hyperledger/besu/pull/5816)
- Layered transaction pool implementation is now stable and enabled by default, so the following changes to experimental options have been done [#5772](https://github.com/hyperledger/besu/pull/5772):
    - `--Xlayered-tx-pool` is gone, to select the implementation use the new `--tx-pool` option with values `layered` (default) or `legacy`
    - `--Xlayered-tx-pool-layer-max-capacity`, `--Xlayered-tx-pool-max-prioritized` and `--Xlayered-tx-pool-max-future-by-sender` just drop the `Xlayered-` and keep the same behavior

### Additions and Improvements
- Add access to an immutable world view to start/end transaction hooks in the tracing API[#5836](https://github.com/hyperledger/besu/pull/5836)
- Layered transaction pool implementation is now stable and enabled by default. If you want still to use the legacy implementation, use `--tx-pool=legacy`. 
  By default, the new transaction pool is capped at using 25MB of memory, this limit can be raised using `--layered-tx-pool-layer-max-capacity` options  [#5772](https://github.com/hyperledger/besu/pull/5772)
- Tune G1GC to reduce Besu memory footprint, and new `besu-untuned` start scripts to run without any specific G1GC flags [#5879](https://github.com/hyperledger/besu/pull/5879)
- Reduce `engine_forkchoiceUpdatedV?` response time by asynchronously process block added events in the transaction pool [#5909](https://github.com/hyperledger/besu/pull/5909)

### Bug Fixes
- do not create ignorable storage on revert storage-variables subcommand [#5830](https://github.com/hyperledger/besu/pull/5830) 
- fix duplicate key errors in EthScheduler-Transactions [#5857](https://github.com/hyperledger/besu/pull/5857)
- Don't put control characters, escaped or otherwise, in t8n stacktraces [#5910](https://github.com/hyperledger/besu/pull/5910)

### Download Links
https://hyperledger.jfrog.io/artifactory/besu-binaries/besu/23.10.0/besu-23.10.0.tar.gz / sha256: 3c75f3792bfdb0892705b378f0b8bfc14ef6cecf1d8afe711d8d8687ed6687cf
https://hyperledger.jfrog.io/artifactory/besu-binaries/besu/23.10.0/besu-23.10.0.zip / sha256: d5dafff4c3cbf104bf75b34a9f108dcdd7b08d2759de75ec65cd997f38f52866

## 23.7.3

### Additions and Improvements
- Update Holešky config for re-launch [#5890](https://github.com/hyperledger/besu/pull/5890)

### Download Links
https://hyperledger.jfrog.io/artifactory/besu-binaries/besu/23.7.3/besu-23.7.3.tar.gz / sha256: c12ca6a9861557e0bf8f27076f8c8afcce6f1564687e5f02bfdc96c2b18846ff
https://hyperledger.jfrog.io/artifactory/besu-binaries/besu/23.7.3/besu-23.7.3.zip / sha256: 136596454f647c706130e3e2983bdbb4a1cbfaf2bbf6e999466754f9213c11f6


## 23.7.2

### Additions and Improvements
- Add new methods to `OperationTracer` to capture contexts enter/exit [#5756](https://github.com/hyperledger/besu/pull/5756)
- Add Holešky as predefined network name [#5797](https://github.com/hyperledger/besu/pull/5797)

### Breaking Changes
- Add ABI-decoded revert reason to `eth_call` and `eth_estimateGas` responses [#5705](https://github.com/hyperledger/besu/issues/5705)

### Additions and Improvements
- Add missing methods to the `Transaction` interface [#5732](https://github.com/hyperledger/besu/pull/5732)
- Add `benchmark` subcommand to `evmtool` [#5754](https://github.com/hyperledger/besu/issues/5754)
- JSON output is now compact by default. This can be overridden by the new `--json-pretty-print-enabled` CLI option. [#5766](https://github.com/hyperledger/besu/pull/5766)
- New `eth_getBlockReceipts` JSON-RPC method to retrieve all transaction receipts for a block in a single call [#5771](https://github.com/hyperledger/besu/pull/5771) 
- Add new methods to `OperationTracer` to capture contexts enter/exit [#5756](https://github.com/hyperledger/besu/pull/5756)

### Bug Fixes
- Make smart contract permissioning features work with london fork [#5727](https://github.com/hyperledger/besu/pull/5727)
- Add type to PendingTransactionDetail, fix eth_subscribe [#5729](https://github.com/hyperledger/besu/pull/5729)
- EvmTool "run" mode did not reflect contracts created within the transaction. [#5755](https://github.com/hyperledger/besu/pull/5755)
- Fixing snapsync issue with forest during the heal step [#5776](https://github.com/hyperledger/besu/pull/5776)

### Download Links
https://hyperledger.jfrog.io/artifactory/besu-binaries/besu/23.7.2/besu-23.7.2.tar.gz / sha256: f74b32c1a343cbad90a88aa59276b4c5eefea4643ee542aba2bbf898f85ae242
https://hyperledger.jfrog.io/artifactory/besu-binaries/besu/23.7.2/besu-23.7.2.zip / sha256: a233c83591fc277e3d1530c84bb5ea896abad717d796b5e3b856c79199132b75

## 23.7.1

### Breaking Changes
- Removed deprecated GoQuorum permissioning interop [#5607](https://github.com/hyperledger/besu/pull/5607)
- Removed support for version 0 of the database as it is no longer used by any active node. [#5698](https://github.com/hyperledger/besu/pull/5698)

### Additions and Improvements
- `evmtool` launcher binaries now ship as part of the standard distribution. [#5701](https://github.com/hyperledger/besu/pull/5701)
- EvmTool now executes the `execution-spec-tests` via the `t8n` and `b11r`. See the [README](ethereum/evmtool/README.md) in EvmTool for more instructions.
- Improve lifecycle management of the transaction pool [#5634](https://github.com/hyperledger/besu/pull/5634)
- Add extension points in AbstractCreateOperation for EVM libraries to react to contract creations [#5656](https://github.com/hyperledger/besu/pull/5656)
- Update to Tuweni 2.4.2. [#5684](https://github.com/hyperledger/besu/pull/5684)
- Decouple data field from Enum JsonRpcError by creating new enum holder RpcErrorType[#5629](https://github.com/hyperledger/besu/pull/5629)
- Update to bouncycastle 1.75 [#5675](https://github.com/hyperledger/besu/pull/5675)
- Extend OperationTracer with new methods [#5662](https://github.com/hyperledger/besu/pull/5662)
- Eip 6780 selfdestruct [#5430](https://github.com/hyperledger/besu/pull/5430)
- Add new debug_getRawTransaction to the DEBUG engine [#5635](https://github.com/hyperledger/besu/pull/5635)

### Bug Fixes
- Use the node's configuration to determine if DNS enode URLs are allowed in calls to `admin_addPeer` and `admin_removePeer` [#5584](https://github.com/hyperledger/besu/pull/5584)
- Align the implementation of Eth/68 `NewPooledTransactionHashes` to other clients, using unsigned int for encoding size. [#5640](https://github.com/hyperledger/besu/pull/5640)
- Failure at startup when enabling layered txpool before initial sync done [#5636](https://github.com/hyperledger/besu/issues/5636)
- Remove miner-related option warnings if the change isn't using Ethash consensus algorithm [#5669](https://github.com/hyperledger/besu/pull/5669)
- Fix for pending transactions reference leak [#5693](https://github.com/hyperledger/besu/pull/5693)
- Address a performance regression observed in import testing [#5734](https://github.com/hyperledger/besu/pull/5734)
- Update native libraries that have JPMS friendly module names [#5749](https://github.com/hyperledger/besu/pull/5749)

### Download Links
https://hyperledger.jfrog.io/artifactory/besu-binaries/besu/23.7.1/besu-23.7.1.tar.gz / sha256: 85dce66c2dbd21b4e5d3310770434dd373018a046b78d5037f6d4955256793cd
https://hyperledger.jfrog.io/artifactory/besu-binaries/besu/23.7.1/besu-23.7.1.zip / sha256: dfac11b2d6d9e8076ab2f86324d48d563badf76fd2a4aadc4469a97aef374ef5


## 23.7.0

- Was not released (failed burn-in test)


## 23.4.4

### Breaking Changes
- Move blockchain related variables in a dedicated storage, to pave the way to future optimizations [#5471](https://github.com/hyperledger/besu/pull/5471). The migration is performed automatically at startup,
and in case a rollback is needed, before installing a previous version, the migration can be reverted, using the subcommand `storage revert-variables` with the same configuration use to run Besu.
- Remove deprecated Rinkeby named network. [#5540](https://github.com/hyperledger/besu/pull/5540)
- Use BlobDB for blockchain storage to reduce initial sync time and write amplification (PR #5475). This PR reduces sync time by 14 hours on m6a.xlarge VM (1 day 8 hours 27 minutes instead of 1 day 22 hours 4 minutes).
### Additions and Improvements
- Allow Ethstats connection url to specify ws:// or wss:// scheme. [#5494](https://github.com/hyperledger/besu/issues/5494)
- Add support for Shanghai changes to the GraphQL service [#5496](https://github.com/hyperledger/besu/pull/5496)
- Unite the tx-pool CLI options under the same Tx Pool Options group in UX. [#5466](https://github.com/hyperledger/besu/issues/5466)
- Tidy DEBUG logs by moving engine API full logging to TRACE [#5529](https://github.com/hyperledger/besu/pull/5529)
- Remove PoW validation if merge is enabled as it is not needed any more [#5538](https://github.com/hyperledger/besu/pull/5538)
- Use BlobDB for blockchain storage to reduce initial sync time and write amplification [#5475](https://github.com/hyperledger/besu/pull/5475)
- Add healing flat db mechanism with early access CLI options `--Xsnapsync-synchronizer-flat-db-healing-enabled=true` [#5319](https://github.com/hyperledger/besu/pull/5319)
- Add debug_getRawTransaction method to the DEBUG suite [#5635](https://github.com/hyperledger/besu/pull/5635)

### Bug Fixes
- Fix backwards sync bug where chain is rolled back too far, especially when restarting Nimbus [#5497](https://github.com/hyperledger/besu/pull/5497)
- Check to ensure storage and transactions are not closed prior to reading/writing [#5527](https://github.com/hyperledger/besu/pull/5527) 
- Fix the unavailability of account code and storage on GraphQL/Bonsai [#5548](https://github.com/hyperledger/besu/pull/5548)

### Download Links
https://hyperledger.jfrog.io/artifactory/besu-binaries/besu/23.4.4/besu-23.4.4.tar.gz / sha256: bd476d235b6fe1f236a62bc709f41c87deb68b72c47bb5b58e56b9d9283af2c4
https://hyperledger.jfrog.io/artifactory/besu-binaries/besu/23.4.4/besu-23.4.4.zip / sha256: 4575000f4fd21d318e7b77340c9281d496bc800bee5b45a13684319e6f28bf27

## 23.4.3

- Was not released (failed burn-in test)

- ## 23.4.2

- Was not released (failed burn-in test)

## 23.4.1

### Breaking Changes
- Add request content length limit for the JSON-RPC API (5MB) [#5467](https://github.com/hyperledger/besu/pull/5467)
- `min-block-occupancy-ratio` options is now ignored on PoS networks [#5491](https://github.com/hyperledger/besu/pull/5491)

### Additions and Improvements
- Set the retention policy for RocksDB log files to maintain only the logs from the last week [#5428](https://github.com/hyperledger/besu/pull/5428)
- "Big-EOF" (the EOF version initially slotted for Shanghai) has been moved from Cancun to FutureEIPs [#5429](https://github.com/hyperledger/besu/pull/5429)
- EIP-4844: Zero blob transactions are invalid [#5425](https://github.com/hyperledger/besu/pull/5425)
- Transaction pool flag to disable specific behaviors for locally submitted transactions [#5418](https://github.com/hyperledger/besu/pull/5418)
- Added In-Protocol Deposit prototype (EIP-6110) in the experimental eip. [#5005](https://github.com/hyperledger/besu/pull/5055) [#5295](https://github.com/hyperledger/besu/pull/5295)
- New optional feature to save the txpool content to file on shutdown and reloading it on startup [#5434](https://github.com/hyperledger/besu/pull/5434)
- New option to send SNI header in TLS ClientHello message [#5439](https://github.com/hyperledger/besu/pull/5439)
- Early access - layered transaction pool implementation [#5290](https://github.com/hyperledger/besu/pull/5290)
- New RPC method `debug_getRawReceipts` [#5476](https://github.com/hyperledger/besu/pull/5476)
- Add TrieLogFactory plugin support [#5440](https://github.com/hyperledger/besu/pull/5440)
- Ignore `min-block-occupancy-ratio` option when on PoS networks, since in some cases, it prevents to have full blocks even if enough transactions are present [#5491](https://github.com/hyperledger/besu/pull/5491) 

### Bug Fixes
- Fix eth_feeHistory response for the case in which blockCount is higher than highestBlock requested. [#5397](https://github.com/hyperledger/besu/pull/5397)
- Fix Besu Docker image failing to start due to NoClassDefFoundError with org.xerial.snappy.Snappy library. [#5462](https://github.com/hyperledger/besu/pull/5462)

### Download Links

https://hyperledger.jfrog.io/hyperledger/besu-binaries/besu/23.4.1/besu-23.4.1.tar.gz / sha256: 49d3a7a069cae307497093d834f873ce7804a46dd59207d5e8321459532d318e
https://hyperledger.jfrog.io/hyperledger/besu-binaries/besu/23.4.1/besu-23.4.1.zip / sha256: 1d82ed83a816968aa9366d9310b275ca6438100f5d3eb1ec03d3474b2a5f5e76

## 23.4.0

### Breaking Changes
- In `evmtool` (an offline EVM executor tool principally used for reference tests), the `--prestate` and `--genesis` options no longer parse genesis files containing IBFT, QBFT, and Clique network definitions. The same genesis files will work with those json entries removed. [#5192](https://github.com/hyperledger/besu/pull/5192)
- In `--ethstats`, if the port is not specified in the URI, it will default to 443 and 80 for ssl and non-ssl connections respectively instead of 3000. [#5301](https://github.com/hyperledger/besu/pull/5301)
- Remove IBFT 1.0 feature [#5302](https://github.com/hyperledger/besu/pull/5302)
- Remove GoQuorum-compatible privacy feature [#5303](https://github.com/hyperledger/besu/pull/5303)
- Remove launcher command line utility [#5355](https://github.com/hyperledger/besu/pull/5355)
- Remove deprecated `tx-pool-future-max-by-account` option, see instead: `tx-pool-limit-by-account-percentage` [#5361](https://github.com/hyperledger/besu/pull/5361)
- Default configuration for the deprecated ECIP-1049 network has been removed from the CLI network list [#5371](https://github.com/hyperledger/besu/pull/5371)
- Besu now requires glibc 2.32 or later to run. Ubuntu 20.04 users will need to update to a newer version of Ubuntu, 22.04 or later to run Besu

### Additions and Improvements
- An alternate build target for the EVM using GraalVM AOT compilation was added.  [#5192](https://github.com/hyperledger/besu/pull/5192)
- To generate the binary install and use GraalVM 23.3.r17 or higher and run `./gradlew nativeCompile`.  The binary will be located in `ethereum/evmtool/build/native/nativeCompile`
- Upgrade RocksDB version from 7.7.3 to 8.0.0. Besu Team [contributed](https://github.com/facebook/rocksdb/pull/11099) to this release to make disabling checksum verification work. 
- Log an error with stacktrace when RPC responds with internal error [#5288](https://github.com/hyperledger/besu/pull/5288)
- `--ethstats-cacert` to specify root CA of ethstats server (useful for non-production environments). [#5301](https://github.com/hyperledger/besu/pull/5301)
- Update most dependencies to latest version [#5269](https://github.com/hyperledger/besu/pull/5269)
- If jemalloc is used, print its version in the configuration overview [#4738](https://github.com/hyperledger/besu/pull/4738)
- Add metrics for accounts and storage reads (Flat database vs Merkle Patricia Trie) [#5315](https://github.com/hyperledger/besu/pull/5315)
- Offload LogBloom cache generation to computation executor, to avoid interfere with other scheduled tasks [#4530](https://github.com/hyperledger/besu/pull/4530)
- Reference tests are upgraded to use v12.1 of the ethereum tests [#5343](https://github.com/hyperledger/besu/pull/5343)
- Add new sepolia bootnodes, which should improve peering in the testnet. [#5352](https://github.com/hyperledger/besu/pull/5352)
- Renamed --bonsai-maximum-back-layers-to-load option to --bonsai-historical-block-limit for clarity. Removed --Xbonsai-use-snapshots option as it is no longer functional [#5337](https://github.com/hyperledger/besu/pull/5337)
- Change Forest to use TransactionDB instead of OptimisticTransactionDB [#5328](https://github.com/hyperledger/besu/pull/5328)
- Performance: Reduced usage of UInt256 in EVM operations [#5331](https://github.com/hyperledger/besu/pull/5331)
- Changed wrong error message "Invalid params" when private tx is reverted to "Execution reverted" with correct revert reason in data. [#5369](https://github.com/hyperledger/besu/pull/5369)
- Changes to the way gas is estimated to provide an exact gas estimate [#5142](https://github.com/hyperledger/besu/pull/5142)
- Add zero reads to Bonsai TrieLogs [#5317](https://github.com/hyperledger/besu/pull/5317) 
- Bonsai TrieLog serialization interface and default implementation [#5372](https://github.com/hyperledger/besu/pull/5372) 

### Bug Fixes
- Fix eth_getBlockByNumber cache error for latest block when called during syncing [#5292](https://github.com/hyperledger/besu/pull/5292)
- Fix QBFT and IBFT unable to propose blocks on London when zeroBaseFee is used [#5276](https://github.com/hyperledger/besu/pull/5276) 
- Make QBFT validator smart contract mode work with london fork [#5249](https://github.com/hyperledger/besu/issues/5249)
- Try to connect to EthStats server by default with ssl followed by non-ssl. [#5301](https://github.com/hyperledger/besu/pull/5301)
- Allow --miner-extra-data to be used in Proof-of-Stake block production [#5291](https://github.com/hyperledger/besu/pull/5291)
- Add withdrawals to payloadId calculation to avoid collisions [#5321](https://github.com/hyperledger/besu/pull/5321) 
- Re-implement trace_block, trace_filter and trace_replayBlockTransactions RPC endpoints to fix memory issues and improve performance [#5131](https://github.com/hyperledger/besu/pull/5131)

### Download Links
https://hyperledger.jfrog.io/hyperledger/besu-binaries/besu/23.4.0/besu-23.4.0.zip / sha256: 023a267ee07ed6e069cb15020c1c0262efc5ea0a3e32adc6596068cff7fd0be5
https://hyperledger.jfrog.io/hyperledger/besu-binaries/besu/23.4.0/besu-23.4.0.tar.gz / sha256: 821695b3255c9f646f4d527e374219c96416f498231520f2eec2bebedc53f5a0

## 23.1.3 - Nimbus Hotfix
This update is strongly recommended for anyone running Nimbus with Besu. Due to the way Nimbus send request data, this can lead to a missed block proposal in certain circumstances.

### Bug Fixes
Add withdrawals to payloadId calculation to avoid collisions #5321
Download Links
https://hyperledger.jfrog.io/hyperledger/besu-binaries/besu/23.1.3/besu-23.1.3.tar.gz / sha256: 36898932a7535c4d126c1980443b33c9a4971f9354112992a18ee134c1777aa3
https://hyperledger.jfrog.io/hyperledger/besu-binaries/besu/23.1.3/besu-23.1.3.zip / sha256: adb3b17e45217f86a56f07f09faba2e5d8a0eb8a585ad5307696d6cc58ee2f73

## 23.1.2
This update is a mainnet-compatible Shanghai/Capella upgrade and is recommended for all Mainnet users.

### Breaking Changes

### Additions and Improvements
- Schedule Shanghai (Shapella) fork for Mainnet [#5230](https://github.com/hyperledger/besu/pull/5230)
- Increase default from 1000 to 5000 for `--rpc-max-logs-range` [#5209](https://github.com/hyperledger/besu/pull/5209)
- Bonsai-safe refactor [#5123](https://github.com/hyperledger/besu/pull/5123)
- Safe tracing [#5197](https://github.com/hyperledger/besu/pull/5197)

### Bug Fixes
- Persist backward sync status to support resuming across restarts [#5182](https://github.com/hyperledger/besu/pull/5182)

### Download Links
https://hyperledger.jfrog.io/hyperledger/besu-binaries/besu/23.1.2/besu-23.1.2.tar.gz / sha256: 3d3a709a3aab993a0801b412a4719d74e319f942ddc13fb0f30b3c4a54d12538
https://hyperledger.jfrog.io/hyperledger/besu-binaries/besu/23.1.2/besu-23.1.2.zip / sha256: 2a9ff091cb4349fc23625a52089400bb6529a831eb22d15d0221cb27039ab203

## 23.1.1
This update is required for the Goerli Shanghai/Capella upgrade and recommended for all Mainnet users. If you use Besu on Goerli, update to 23.1.1. If you previously used 23.1.1-RC1, update to test 23.1.1 on Goerli. 

### Breaking Changes

### Additions and Improvements
- Add support for Shanghai in Sepolia https://github.com/hyperledger/besu/pull/5088
- Add implementation for engine_getPayloadBodiesByRangeV1 and engine_getPayloadBodiesByHashV1 https://github.com/hyperledger/besu/pull/4980
- If a PoS block creation repetition takes less than a configurable duration, then waits before next repetition https://github.com/hyperledger/besu/pull/5048
- Allow other users to read the /opt/besu dir when using docker https://github.com/hyperledger/besu/pull/5092
- Invalid params - add some error detail #5066
- Added the option --kzg-trusted-setup to pass a custom setup file for custom networks or to override the default one for named networks [#5084](https://github.com/hyperledger/besu/pull/5084)
- Gas accounting for EIP-4844 [#4992](https://github.com/hyperledger/besu/pull/4992)
- Goerli configs for shapella [#5151](https://github.com/hyperledger/besu/pull/5151)

### Bug Fixes
- Fix engine_getPayloadV2 block value calculation [#5040](https://github.com/hyperledger/besu/issues/5040)
- Moves check for init code length before balance check [#5077](https://github.com/hyperledger/besu/pull/5077)
- Address concurrency problems with eth_call [#5179](https://github.com/hyperledger/besu/pull/5179)

### Download Links
https://hyperledger.jfrog.io/hyperledger/besu-binaries/besu/23.1.1/besu-23.1.1.tar.gz / sha256: 11c3e5cdbc06df16a690e7ee9f98eefa46848f9fa280824b6e4c896d88f6b975
https://hyperledger.jfrog.io/hyperledger/besu-binaries/besu/23.1.1/besu-23.1.1.zip / sha256: afcf852f193adb8e82d187aa4f02e4669f12cc680270624d37101b94cf37adec

## 23.1.1-RC1
### Sepolia Shanghai Release aka Sepolia Shapella aka Shapolia

This update is **not recommended for mainnet users**.

Besu 23.1.1-RC1 is a **required update for Sepolia users**

Sepolia Shanghai hardfork scheduled for: **Tue Feb 28 2023 04:04:48 UTC**

---

This release has everything from [23.1.0](https://github.com/hyperledger/besu/releases/tag/23.1.0) and in addition the following:

### Additions and Improvements
- Add support for Shanghai in Sepolia https://github.com/hyperledger/besu/pull/5088
- Add implementation for engine_getPayloadBodiesByRangeV1 and engine_getPayloadBodiesByHashV1 https://github.com/hyperledger/besu/pull/4980
- If a PoS block creation repetition takes less than a configurable duration, then waits before next repetition https://github.com/hyperledger/besu/pull/5048
- Allow other users to read the /opt/besu dir when using docker https://github.com/hyperledger/besu/pull/5092
- Invalid params - add some error detail [#5066](https://github.com/hyperledger/besu/pull/5066)

### Bug fixes
- Fix engine_getPayloadV2 block value calculation https://github.com/hyperledger/besu/issues/5040
- Moves check for init code length before balance check https://github.com/hyperledger/besu/pull/5077

### Download Links
https://hyperledger.jfrog.io/hyperledger/besu-binaries/besu/23.1.1-RC1/besu-23.1.1-RC1.tar.gz / sha256: 82cff41f3eace02006b0e670605848e0e77e045892f8fa9aad66cbd84a88221e
https://hyperledger.jfrog.io/hyperledger/besu-binaries/besu/23.1.1-RC1/besu-23.1.1-RC1.zip / sha256: 469c8d6a8ca9d78ee111ff1128d00bf3bcddacbf5b800ef6047717a2da0cc21d

## 23.1.0
Besu 23.1.0 is a recommended update for Mainnet users. Thank you all for your patience as we crafted this quarterly release.

This is a rather large release with some breaking changes, so please be sure to read these notes carefully before you upgrade any Besu instances. We are including a move to Java 17 LTS. To build and run Besu, please make sure you have Java 17 on the host machine. Additionally, there are a host of spec compliance changes that change existing formats, so please check the specific RPC updates. Lastly, this release formalizes a deprecation notice for GoQuorum privacy modes and IBFT1.0 in Besu. These will be removed in the 23.4 series, unless otherwise stated.

From the improvements and fixes side, we have a host of execution performance improvements and fixes for defects with bonsai storage. We have also included an error detection and auto-heal capability for nodes that encounter state issues. This should keep nodes online and validating that may have previously required a resync.

One final note. 23.1.0 is not a Shanghai ready release. If you intend to test Besu on the long-lived testnets like Zhejiang, please [follow the instructions here](https://notes.ethereum.org/@launchpad/zhejiang). We will have more to share on our official Shanghai releases soon.

### Breaking Changes
- Change JsonRpc http service to return the error -32602 (Invalid params) with a 200 http status code
- Besu requires minimum Java 17 and up to build and run [#3320](https://github.com/hyperledger/besu/issues/3320)
- PKCS11 with nss module (PKCS11 based HSM can be used in DevP2P TLS and QBFT PKI) does not work with RSA keys
  in Java 17. SoftHSM is tested manually and working. (Other PKCS11 HSM are not tested). The relevant unit and acceptance
  tests are updated to use EC private keys instead of RSA keys.
- Change eth_feeHistory parameter `blockCount` to accept hexadecimal string (was accepting plain integer) [#5047](https://github.com/hyperledger/besu/pull/5047)
- Default configurations for the deprecated Ropsten, Kiln, Shandong, and Astor networks have been removed from the CLI network list. These networks can currently be accessed but will require a user-provided genesis configuration. [#4869](https://github.com/hyperledger/besu/pull/4869)
- GoQuorum-compatible privacy is deprecated and will be removed in 23.4
- IBFT 1.0 is deprecated and will be removed in 23.4
- Optimize SSTORE Operation execution time (memoize current and original value) [#4836](https://github.com/hyperledger/besu/pull/4836)

### Additions and Improvements
- Default rpc batch request to 1024 [#5104](https://github.com/hyperledger/besu/pull/5104) [#5108](https://github.com/hyperledger/besu/pull/5108)
- Add a new CLI option to limit the number of requests in a single RPC batch request. [#4965](https://github.com/hyperledger/besu/pull/4965)
- Support for new DATAHASH opcode as part of EIP-4844 [#4823](https://github.com/hyperledger/besu/issues/4823)
- Send only hash announcement for blob transaction type [#4940](https://github.com/hyperledger/besu/pull/4940)
- Add `excess_data_gas` field to block header [#4958](https://github.com/hyperledger/besu/pull/4958)
- Add `max_fee_per_data_gas` field to transaction [#4970](https://github.com/hyperledger/besu/pull/4970)
- Added option to evm CLI tool to allow code execution at specific forks [#4913](https://github.com/hyperledger/besu/pull/4913)
- Improve get account performance by using the world state updater cache [#4897](https://github.com/hyperledger/besu/pull/4897)
- Add new KZG precompile and option to override the trusted setup being used [#4822](https://github.com/hyperledger/besu/issues/4822)
- Add implementation for eth_createAccessList RPC method [#4942](https://github.com/hyperledger/besu/pull/4942)
- Updated reference tests to v11.3 [#4996](https://github.com/hyperledger/besu/pull/4996)
- Add DebugGetRawBlock and DebugGetRawHeader RPC methods [#5011](https://github.com/hyperledger/besu/pull/5011)
- Besu requires minimum Java 17 and up to build and run [#3320](https://github.com/hyperledger/besu/issues/3320)
- Add worldstate auto-heal mechanism [#5059](https://github.com/hyperledger/besu/pull/5059)
- Support for EIP-4895 - Withdrawals for Shanghai fork
- Improve SLOAD and SSTORE performance by caching empty slots [#4874](https://github.com/hyperledger/besu/pull/4874)
- RPC methods that lookup block by hash will now return an error response if no block found [#4582](https://github.com/hyperledger/besu/pull/4582)
- Added support for `safe` and `finalized` strings for the RPC methods using defaultBlock parameter [#4902](https://github.com/hyperledger/besu/pull/4902)
- Added post-execution state logging option to EVM Tool [#4709](https://github.com/hyperledger/besu/pull/4709)
- Add access list to Transaction Call Object [#4802](https://github.com/hyperledger/besu/issues/4801)
- Add timestamp fork support, including shanghaiTime and cancunTime forks [#4743](https://github.com/hyperledger/besu/pull/4743)
- Optimization:  Memoize transaction size and hash at the same time [#4812](https://github.com/hyperledger/besu/pull/4812)
- Add chain data pruning feature with three experimental CLI options: `--Xchain-pruning-enabled`, `--Xchain-pruning-blocks-retained` and `--Xchain-pruning-frequency` [#4686](https://github.com/hyperledger/besu/pull/4686)
  - Note that chain pruning is hidden and disabled by default. Once you choose to enable chain pruning, a new column family will be added to the db and you cannot roll back to a previous versi
    on of Besu.

### Bug Fixes
- Mitigation fix for stale bonsai code storage leading to log rolling issues on contract recreates [#4906](https://github.com/hyperledger/besu/pull/4906)
- Ensure latest cached layered worldstate is subscribed to storage, fix problem with RPC calls using 'latest' [#5076](https://github.com/hyperledger/besu/pull/5076)
- Fix for segmentation faults on worldstate truncation, snap-sync starts [#4786](https://github.com/hyperledger/besu/pull/4786)
- Fix for worldstate mismatch on failed forkchoiceUpdate [#4862](https://github.com/hyperledger/besu/pull/4862)

Download Links
https://hyperledger.jfrog.io/hyperledger/besu-binaries/besu/23.1.0/besu-23.1.0.tar.gz / sha256: 9081da04d47c3ff0a6ecc2256d353c7a02212f9b46f2c867a9365e18026c3a6e
https://hyperledger.jfrog.io/hyperledger/besu-binaries/besu/23.1.0/besu-23.1.0.zip / sha256: e037f5c8f976150af40403311d1c81018f4c3dfbef0ad33324d8c3e708d1fdca

## 23.1.0-RC1

### Breaking Changes
- Default configurations for the deprecated Ropsten, Kiln, Shandong, and Astor networks have been removed from the CLI network list. These networks can currently be accessed but will require a user-provided genesis configuration. [#4869](https://github.com/hyperledger/besu/pull/4869)

### Additions and Improvements

- Improve SLOAD and SSTORE performance by caching empty slots [#4874](https://github.com/hyperledger/besu/pull/4874)
- RPC methods that lookup block by hash will now return an error response if no block found [#4582](https://github.com/hyperledger/besu/pull/4582)
- Added support for `safe` and `finalized` strings for the RPC methods using defaultBlock parameter [#4902](https://github.com/hyperledger/besu/pull/4902)

### Bug Fixes

### Download Links
https://hyperledger.jfrog.io/hyperledger/besu-binaries/besu/23.1.0-RC1/besu-23.1.0-RC1.tar.gz / sha256: 30906891e528b3b4e3ce8e2313550a1da066b31ea10b05456dd0ad026792b46d
https://hyperledger.jfrog.io/hyperledger/besu-binaries/besu/23.1.0-RC1/besu-23.1.0-RC1.zip / sha256: 9067d1929079ae4a7c165e6f1e2bae08834939ed191f976d26544dc93352c306

## 23.1.0-beta

### Breaking Changes
- GoQuorum-compatible privacy is deprecated and will be removed in 23.4
- IBFT 1.0 is deprecated and will be removed in 23.4
- Optimize SSTORE Operation execution time (memoize current and original value) [#4836](https://github.com/hyperledger/besu/pull/4836)

### Additions and Improvements
- Added post-execution state logging option to EVM Tool [#4709](https://github.com/hyperledger/besu/pull/4709)
- Add access list to Transaction Call Object [#4802](https://github.com/hyperledger/besu/issues/4801)
- Add timestamp fork support, including shanghaiTime and cancunTime forks [#4743](https://github.com/hyperledger/besu/pull/4743)
- Optimization:  Memoize transaction size and hash at the same time [#4812](https://github.com/hyperledger/besu/pull/4812)
- Add chain data pruning feature with three experimental CLI options: `--Xchain-pruning-enabled`, `--Xchain-pruning-blocks-retained` and `--Xchain-pruning-frequency` [#4686](https://github.com/hyperledger/besu/pull/4686)
  - Note that chain pruning is hidden and disabled by default. Once you choose to enable chain pruning, a new column family will be added to the db and you cannot roll back to a previous version of Besu.

### Bug Fixes
- Fix for segmentation faults on worldstate truncation, snap-sync starts [#4786](https://github.com/hyperledger/besu/pull/4786)
- Fix for worldstate mismatch on failed forkchoiceUpdate [#4862](https://github.com/hyperledger/besu/pull/4862)

### Download Links

## 22.10.3

### Breaking Changes
- Added `--rpc-max-logs-range` CLI option to allow limiting the number of blocks queried by `eth_getLogs` RPC API. Default value: 1000 [#4597](https://github.com/hyperledger/besu/pull/4597)
- The `graalvm` docker variant no longer meets the performance requirements for Ethereum Mainnet.  The `openjdk-11` and `openjdk-latest` variants are recommended in its place.

### Additions and Improvements
- Implement Eth/68 sub-protocol [#4715](https://github.com/hyperledger/besu/issues/4715)
- Increase the speed of modexp gas execution and execution. [#4780](https://github.com/hyperledger/besu/pull/4780)
- Added experimental CLI options `--Xeth-capability-max` and `--Xeth-capability-min` to specify a range of capabilities to be supported by the Eth protocol. [#4752](https://github.com/hyperledger/besu/pull/4752)
- Set the default curve in the EVMTool, like is done in production operations [#4790](https://github.com/hyperledger/besu/pull/4790)

### Bug Fixes
- Fix storage key format for eth_getProof so that it follows the EIP-1474 spec [#4564](https://github.com/hyperledger/besu/pull/4564)

### Download Links
https://hyperledger.jfrog.io/hyperledger/besu-binaries/besu/22.10.3/besu-22.10.3.tar.gz / sha256: 7213f9445a84a196e94ae1877c6fdb1e51d37bfb19615da02ef5121d4f40e38c
https://hyperledger.jfrog.io/hyperledger/besu-binaries/besu/22.10.3/besu-22.10.3.zip / sha256: 0bf6bc98e01b0c1045f1b7d841a390c575bc5203c2a4e543d922fbc1ea0d3d5d

## 22.10.2
This is a hotfix release to resolve a race condition that results in segfaults, introduced in 22.10.1 release.

### Bug Fixes
- bugfix for async operations on Snapshot worldstates [#4767](https://github.com/hyperledger/besu/pull/4767)

### Download Links
https://hyperledger.jfrog.io/hyperledger/besu-binaries/besu/22.10.2/besu-22.10.2.tar.gz  / sha256: cdb36141e3cba6379d35016e0a2de2edba579d4786124b5f7257b1e4a68867a2
https://hyperledger.jfrog.io/hyperledger/besu-binaries/besu/22.10.2/besu-22.10.2.zip / sha256: 4c9208f684762670cb4f2c6ebfb6930e05e339a7c3c586fe8caa9f26462830aa


## 22.10.1

### Breaking Changes
- Fields `publicKey` and `raw` removed from RPC API `Transaction` result object [#4575](https://github.com/hyperledger/besu/pull/4575)

### Additions and Improvements
- Explain and improve price validation for London and local transactions during block proposal selection [#4602](https://github.com/hyperledger/besu/pull/4602)
- Support for ephemeral testnet Shandong, for EOF testing. [#4599](https://github.com/hyperledger/besu/pull/4599)
- Improve performance of block processing by parallelizing some parts during the "commit" step [#4635](https://github.com/hyperledger/besu/pull/4635)
- Upgrade RocksDB version from 7.6.0 to 7.7.3
- Added new RPC endpoints `debug_setHead` & `debug_replayBlock  [#4580](https://github.com/hyperledger/besu/pull/4580)
- Upgrade OpenTelemetry to version 1.19.0 [#3675](https://github.com/hyperledger/besu/pull/3675)
- Implement Eth/67 sub-protocol [#4596](https://github.com/hyperledger/besu/issues/4596)
- Backward sync log UX improvements [#4655](https://github.com/hyperledger/besu/pull/4655)
- Enable RocksDB Bloom filters to improve read performance [#4682](https://github.com/hyperledger/besu/pull/4682)
- Backward sync: use retry switching peer when fetching data from peers [#4656](https://github.com/hyperledger/besu/pull/4656)
- Shanghai implementation of EIP-3651 Warm coinbase [#4620](https://github.com/hyperledger/besu/pull/4620) 
- Shanghai implementation of EIP-3855 Push0 [#4660](https://github.com/hyperledger/besu/pull/4660)
- Shanghai implementation of EIP-3540 and EIP-3670 Ethereum Object Format and Code Validation [#4644](https://github.com/hyperledger/besu/pull/4644)
- Remove some log statements that are keeping some objects live in heap for a long time, to reduce the amount of memory required during initial sync [#4705](https://github.com/hyperledger/besu/pull/4705)
- Add field `type` to Transaction receipt object (eth_getTransactionReceipt) [#4505](https://github.com/hyperledger/besu/issues/4505)
- Print an overview of configuration and system information at startup [#4451](https://github.com/hyperledger/besu/pull/4451)
- Do not send new payloads to backward sync if initial sync is in progress [#4720](https://github.com/hyperledger/besu/issues/4720)
- Improve the way transaction fee cap validation is done on London fee market to not depend on transient network conditions [#4598](https://github.com/hyperledger/besu/pull/4598) 
- Preload and cache account and storage data from RocksDB to improve performance  [#4737](https://github.com/hyperledger/besu/issues/4737)

### Bug Fixes
- Restore updating chain head and finalized block during backward sync [#4718](https://github.com/hyperledger/besu/pull/4718)

### Download Links
https://hyperledger.jfrog.io/hyperledger/besu-binaries/besu/22.10.1/besu-22.10.1.tar.gz  / sha256: b6757b9fc69b782cdabb95b1e784d31b1effcc2e25c6b198b2f9d6b3786c7a8a
https://hyperledger.jfrog.io/hyperledger/besu-binaries/besu/22.10.1/besu-22.10.1.zip / sha256: 0dbee534620c7cc0fac0596e6df0c7f8a74be9df9cecd9d4f1407016f30fb9a1

## 22.10.0

### Breaking Changes
- Internal and interface APIs relating to storage have migrated from `UInt256` to `Bytes32` [#4562](https://github.com/hyperledger/besu/pull/4562)
- Flexible Privacy Groups (early access) support to Tessera's EC encryptor (contracts modified) [#4282](https://github.com/hyperledger/besu/pull/4282)
  * Before this change, the `bytes32` type was used for the enclave public keys, just supporting encryptors with public keys of that length (like the default NaCl)
  * For the EC encryptor, the encoded public key length is 91
- `--tx-pool-hashes-max-size` option removed (deprecated in 22.1.3)
- `--Xmerge-support` option removed (deprecated in 22.4.2) [#4518](https://github.com/hyperledger/besu/pull/4518)
- Breaking API changes in the `OperationTracer` interface to enable performance work.
  * The `traceExecution` method has been replaced with `tracePreExecution` and `tracePostExecution` methods, called just before and just after operation execution.
  * See `DebugOperationTracer` and `StandardJsonTracer` for migration examples.

### Additions and Improvements
- Updated jackson-databind library to version 2.13.4.2 addressing [CVE-2022-42003](https://nvd.nist.gov/vuln/detail/CVE-2022-42003)
- Update snapsync feature to avoid restarting the download of the world state from scratch when restarting Besu [#4381](https://github.com/hyperledger/besu/pull/4381)
- Added worldstate snapshot isolation to improve the stability of bonsai (`--Xbonsai-use-snapshots=true`) [#4351](https://github.com/hyperledger/besu/pull/4531)
- Reduce the number of runtime exceptions (SecurityModuleException) and unnecessary executions during ECIES handshake, by trying to decrypt EIP-8 formatted messages first [#4508](https://github.com/hyperledger/besu/pull/4508).
- Improved RLP processing of zero-length string as 0x80 [#4283](https://github.com/hyperledger/besu/pull/4283) [#4388](https://github.com/hyperledger/besu/issues/4388)
- Increased level of detail in JSON-RPC parameter error log messages [#4510](https://github.com/hyperledger/besu/pull/4510)
- New unstable configuration options to set the maximum time, in milliseconds, a PoS block creation jobs is allowed to run [#4519](https://github.com/hyperledger/besu/pull/4519)
- Tune EthScheduler thread pools to avoid recreating too many threads [#4529](https://github.com/hyperledger/besu/pull/4529)
- RocksDB snapshot based worldstate and plugin-api addition of Snapshot interfaces [#4409](https://github.com/hyperledger/besu/pull/4409)
- Continuously try to build better block proposals until timeout or GetPayload is called [#4516](https://github.com/hyperledger/besu/pull/4516)
- Upgrade RocksDB database version from 6.29.5 to 7.6.0 [#4517](https://github.com/hyperledger/besu/pull/4517)
- Avoid connecting to self when using static-nodes [#4521](https://github.com/hyperledger/besu/pull/4521)
- EVM performance has increased 20%-100% depending on the particulars of the contract. [#4540](https://github.com/hyperledger/besu/pull/4540)
- Improve calculateRootHash method performance during Block processing [#4568](https://github.com/hyperledger/besu/pull/4568)
- Bring GraphQL into compliance with execution-api specs [#4112](https://github.com/hyperledger/besu/pull/4112)
- Refactor unverified forkchoice event [#4487](https://github.com/hyperledger/besu/pull/4487)
- Improve UX of initial sync logs, pushing not relevant logs to debug level [#4486](https://github.com/hyperledger/besu/pull/4486)
- Optimize pivot block selector on PoS networks [#4488](https://github.com/hyperledger/besu/pull/4488)
- Optimize Snap sync on PoS networks [#4462](https://github.com/hyperledger/besu/pull/4462)

### Bug Fixes
- Fixed default fromBlock value and improved parameter interpretation in eth_getLogs RPC handler [#4513](https://github.com/hyperledger/besu/pull/4513)
- Fix for NoSuchElementException for missing invalid reason when rejecting a local sent transaction [#4569](https://github.com/hyperledger/besu/pull/4569)
- Corrects treating a block as bad on internal error during either validation or processing [#4512](https://github.com/hyperledger/besu/issues/4512)
- Corrects emission of blockadded events when rewinding during a re-org. Fix for [#4495](https://github.com/hyperledger/besu/issues/4495)
- Always return a transaction type for pending transactions [#4364](https://github.com/hyperledger/besu/pull/4364)
- Avoid a cyclic reference while printing EngineExchangeTransitionConfigurationParameter [#4357](https://github.com/hyperledger/besu/pull/4357)
- Corrects treating a block as bad on internal error [#4512](https://github.com/hyperledger/besu/issues/4512)
- In GraphQL update scalar parsing to be variable friendly [#4522](https://github.com/hyperledger/besu/pull/4522)
- Initiate connection to maintained peers soon after startup. [#4469](https://github.com/hyperledger/besu/pull/4469)
- Update apache-commons-text to 1.10.0 to address CVE-2022-42889 [#4542](https://github.com/hyperledger/besu/pull/4542)

### Download Links

https://hyperledger.jfrog.io/hyperledger/besu-binaries/besu/22.10.0/besu-22.10.0.tar.gz  / sha256: 88fb5df567e4ec3547d7d2970cfef00debbd020c0da66b19166d43779b3b2b85
https://hyperledger.jfrog.io/hyperledger/besu-binaries/besu/22.10.0/besu-22.10.0.zip / sha256: c8e39f7c879409cb9b47f4d3de5e9c521249083830a8c9a45e8a14a319fe195d

## 22.10.0-RC2

### Breaking Changes
- Flexible Privacy Groups (early access) support to Tessera's EC encryptor (contracts modified) [#4282](https://github.com/hyperledger/besu/pull/4282)
  * Before this change, the `bytes32` type was used for the enclave public keys, just supporting encryptors with public keys of that length (like the default NaCl)
  * For the EC encryptor, the encoded public key length is 91
- `--tx-pool-hashes-max-size` option removed (deprecated in 22.1.3)
- `--Xmerge-support` option remove (deprecated in 22.4.2) [#4518](https://github.com/hyperledger/besu/pull/4518)
- Breaking API changes in the `OperationTracer` interface to enable performance work.
  * The `traceExecution` method has been replaced with `tracePreExecution` and `tracePostExecution` methods, called just before and just after operation execution. 
  * See `DebugOperationTracer` and `StandardJsonTracer` for migration examples.

### Additions and Improvements
- Reduce the number of runtime exceptions (SecurityModuleException) and unnecessary executions during ECIES handshake, by trying to decrypt EIP-8 formatted messages first [#4508](https://github.com/hyperledger/besu/pull/4508).
- Improved RLP processing of zero-length string as 0x80 [#4283](https://github.com/hyperledger/besu/pull/4283) [#4388](https://github.com/hyperledger/besu/issues/4388)
- Increased level of detail in JSON-RPC parameter error log messages [#4510](https://github.com/hyperledger/besu/pull/4510)
- New experimental configuration options to set the maximum time, in milliseconds, a PoS block creation jobs is allowed to run [#4519](https://github.com/hyperledger/besu/pull/4519)
- Tune EthScheduler thread pools to avoid recreating too many threads [#4529](https://github.com/hyperledger/besu/pull/4529)
- RocksDB snapshot based worldstate and plugin-api addition of Snapshot interfaces [#4409](https://github.com/hyperledger/besu/pull/4409)
- Continuously try to build better block proposals until timeout or GetPayload is called [#4516](https://github.com/hyperledger/besu/pull/4516)
- Upgrade RocksDB database version from 6.29.5 to 7.6.0 [#4517](https://github.com/hyperledger/besu/pull/4517)
- Avoid connecting to self when using static-nodes [#4521](https://github.com/hyperledger/besu/pull/4521)
- EVM performance has increased 20%-100% depending on the particulars of the contract. [#4540](https://github.com/hyperledger/besu/pull/4540)
- Improve calculateRootHash method performance during Block processing [#4568](https://github.com/hyperledger/besu/pull/4568)

### Bug Fixes
- Corrects emission of blockadded events when rewinding during a re-org. Fix for [#4495](https://github.com/hyperledger/besu/issues/4495)
- Always return a transaction type for pending transactions [#4364](https://github.com/hyperledger/besu/pull/4364)
- Avoid a cyclic reference while printing EngineExchangeTransitionConfigurationParameter [#4357](https://github.com/hyperledger/besu/pull/4357)
- Corrects treating a block as bad on internal error [#4512](https://github.com/hyperledger/besu/issues/4512)
- In GraphQL update scalar parsing to be variable friendly [#4522](https://github.com/hyperledger/besu/pull/4522)
- Initiate connection to maintained peers soon after startup. [#4469](https://github.com/hyperledger/besu/pull/4469)
- Update apache-commons-text to 1.10.0 to address CVE-2022-42889 [#4542](https://github.com/hyperledger/besu/pull/4542)

### Download Links


## 22.10.0-RC1

### Additions and Improvements
- Bring GraphQL into compliance with execution-api specs [#4112](https://github.com/hyperledger/besu/pull/4112)
- Refactor unverified forkchoice event [#4487](https://github.com/hyperledger/besu/pull/4487)
- Improve UX of initial sync logs, pushing not relevant logs to debug level [#4486](https://github.com/hyperledger/besu/pull/4486)
- Optimize pivot block selector on PoS networks [#4488](https://github.com/hyperledger/besu/pull/4488)
- Optimize Snap sync on PoS networks [#4462](https://github.com/hyperledger/besu/pull/4462)

### Bug Fixes

### Download Links
https://hyperledger.jfrog.io/artifactory/besu-binaries/besu/22.10.0-RC1/besu-22.10.0-RC1.zip / sha256: 16fd47533aa2986491143e5f4a052c0aa4866ebfa415abbf3ca868e4fbeac6ce
https://hyperledger.jfrog.io/artifactory/besu-binaries/besu/22.10.0-RC1/besu-22.10.0-RC1.tar.gz / sha256: 48fd3480e4380580ed9187302be987e9eca2b445935ec6a509e7269898d8a4a8

## 22.7.7

### Additions and Improvements
- Tune EthScheduler thread pools to avoid recreating too many threads [#4529](https://github.com/hyperledger/besu/issues/4529)
- Reduce the number of runtime exceptions (SecurityModuleException) and unnecessary executions during ECIES handshake, by trying to decrypt EIP-8 formatted messages first [#4508](https://github.com/hyperledger/besu/pull/4508).
- The block variable was keeping too much memory while waiting for future to finish [#4489](https://github.com/hyperledger/besu/issues/4489)

### Bug Fixes
- Corrects treating a block as bad on internal error [#4512](https://github.com/hyperledger/besu/issues/4512)
- update appache-commons-text to 1.10.0 to address CVE-2022-42889 [#4542](https://github.com/hyperledger/besu/pull/4542)
- In GraphQL update scalar parsing to be variable friendly [#4522](https://github.com/hyperledger/besu/pull/4522)

### Download Links
https://hyperledger.jfrog.io/hyperledger/besu-binaries/besu/22.7.7/besu-22.7.7.zip / sha256: 79b2b1518605603d8268f873f2576617ca8340d89c045e0eda6896f40defea0d
https://hyperledger.jfrog.io/hyperledger/besu-binaries/besu/22.7.7/besu-22.7.7.tar.gz / sha256: 161c52ba9be8508767e80dbce796b4ad2cc5b649f7ed15387c6359d1e15753f6

## 22.7.6
Hotfix release of the 22.7.x series to address [#4495](https://github.com/hyperledger/besu/issues/4495) which could result in failed block proposals on merge networks.

### Additions and Improvements
- Bring GraphQL into compliance with execution-api specs [#4112](https://github.com/hyperledger/besu/pull/4112)

### Bug Fixes
- Corrects emission of blockadded events when rewinding during a re-org. [#4497](https://github.com/hyperledger/besu/issues/4497)

### Download Links
https://hyperledger.jfrog.io/hyperledger/besu-binaries/besu/22.7.6/besu-22.7.6.zip / sha256: ae05040027b96ba458a08cfee8577dafe1d85a3afce793f00f798cedb3ab547d
https://hyperledger.jfrog.io/hyperledger/besu-binaries/besu/22.7.6/besu-22.7.6.tar.gz / sha256: 9e538852f16fd39b884c4c342beaad813e33ab24890634c01eee3d37dc1da893

## 22.7.5

### Additions and Improvements
- Avoid sending added block events to transaction pool, and processing incoming transactions during initial sync [#4457](https://github.com/hyperledger/besu/pull/4457)
- When building a new proposal, keep the best block built until now instead of the last one [#4455](https://github.com/hyperledger/besu/pull/4455)
- Add Mainnet to merged networks [#4463](https://github.com/hyperledger/besu/pull/4463)

### Bug Fixes
- Fixed logIndex value returned by eth_getLogs RPC call [#4355](https://github.com/hyperledger/besu/pull/4355)

### Download Links
https://hyperledger.jfrog.io/hyperledger/besu-binaries/besu/22.7.5/besu-22.7.5.zip / sha256: b5d7b255b249beea0f46ec397122823c75f2373083a71a9f7b4c98b2b0f94997
https://hyperledger.jfrog.io/hyperledger/besu-binaries/besu/22.7.5/besu-22.7.5.tar.gz / sha256: 91e3cbc16c46c53f7bf55bdd968553d0fb4087bff1e244cb03ac175ac54cf718


## 22.7.4

### Bug Fixes
- Remove records that track transactions by sender when they are empty to same memory in the transaction pool [#4415](https://github.com/hyperledger/besu/pull/4415)
- Add Toml configuration file support for _--Xplugin-rocksdb-high-spec-enabled_ flag [#4438](https://github.com/hyperledger/besu/pull/4438)

### Download Links
- https://hyperledger.jfrog.io/hyperledger/besu-binaries/besu/22.7.4/besu-22.7.4.zip / sha256: 4f2a0c20bee7f266ec1dcb45fa90ae1ca42f4b22e9b21a601b7705357259aea9
- https://hyperledger.jfrog.io/hyperledger/besu-binaries/besu/22.7.4/besu-22.7.4.tar.gz / sha256: a60efc4d515ac94710bbc6d61a24f409b03fcfc02323bee2a2d75c883fc99dce

## 22.7.3

### Additions and Improvements
- Allow free gas networks in the London fee market [#4061](https://github.com/hyperledger/besu/issues/4061)
- Upgrade besu-native to 0.6.0 and use Blake2bf native implementation if available by default [#4264](https://github.com/hyperledger/besu/pull/4264)
- Resets engine QoS timer with every call to the engine API instead of only when ExchangeTransitionConfiguration is called [#4411](https://github.com/hyperledger/besu/issues/4411)
- ExchangeTransitionConfiguration mismatch will only submit a debug log not a warning anymore [#4411](https://github.com/hyperledger/besu/issues/4411)
- Upgrade besu-native to 0.6.1 and include linux arm64 build of bls12-381 [#4416](https://github.com/hyperledger/besu/pull/4416)
- Create a new flag on RocksDB (_--Xplugin-rocksdb-high-spec-enabled_) for high spec hardware to boost performance
- Transaction pool improvements to avoid filling the pool with not executable transactions, that could result in empty or semi-empty block proposals [#4425](https://github.com/hyperledger/besu/pull/4425)
- Limit Transaction pool consumption by sender to a configurable percentage of the pool size [#4417](https://github.com/hyperledger/besu/pull/4417)

### Bug Fixes
- Retry block creation if there is a transient error and we still have time, to mitigate empty block issue [#4407](https://github.com/hyperledger/besu/pull/4407)
- Fix StacklessClosedChannelException in Besu and resulted timeout errors in CL clients ([#4398](https://github.com/hyperledger/besu/issues/4398), [#4400](https://github.com/hyperledger/besu/issues/4400))
- Return JSON-RPC error code instead of INVALID in engine api when certain storage exceptions are encountered ([#4349](https://github.com/hyperledger/besu/issues/4349))

### Download links
- https://hyperledger.jfrog.io/artifactory/besu-binaries/besu/22.7.3/besu-22.7.3.tar.gz / sha256: `b0863fe2406cab57caf8a02f2bf02632cc5198622ac48b69bc63c128703bbd79`
- https://hyperledger.jfrog.io/artifactory/besu-binaries/besu/22.7.3/besu-22.7.3.zip / sha256: `368c6cb86119f8fe30bb12ab8c63b4d95a0fd8baf9c9414307a0a4033756b709`

## 22.7.2
### Besu 22.7.2 is a recommended release for the Merge and Mainnet users. 22.7.1 remains Merge-ready. This release provides additional robustness before the Merge with some fixes and improvements in sync, peering, and logging.

### Additions and Improvements
- Better management of jemalloc presence/absence in startup script [#4237](https://github.com/hyperledger/besu/pull/4237)
- Retry mechanism when getting a broadcasted block fail on all peers [#4271](https://github.com/hyperledger/besu/pull/4271)
- Filter out disconnected peers when fetching available peers [#4269](https://github.com/hyperledger/besu/pull/4269)
- Updated the default value of fast-sync-min-peers post merge [#4298](https://github.com/hyperledger/besu/pull/4298)
- Log imported block info post merge [#4310](https://github.com/hyperledger/besu/pull/4310)
- Transaction pool eviction by sender from tail of transaction list [#4327](https://github.com/hyperledger/besu/pull/4327)
- Transaction pool sender future nonce limits [#4336](https://github.com/hyperledger/besu/pull/4336)
- Pandas! Pandas now appear in 3 phases: The black bear and polar bear that are preparing? Those will appear when
your client has TTD configured (which is setup by default for mainnet), is in sync, and processing Proof of Work blocks. In the second phase you will see them powering up when the Terminal Total Difficulty block is added to the blockchain.
The final form of the Ethereum Panda will appear when the first finalized block is received from the Consensus Layer.

### Bug Fixes
- Accept wit/80 from Nethermind [#4279](https://github.com/hyperledger/besu/pull/4279)
- Properly shutdown the miner executor, to avoid waiting 30 seconds when stopping [#4353](https://github.com/hyperledger/besu/pull/4353)

### Download links
- https://hyperledger.jfrog.io/artifactory/besu-binaries/besu/22.7.2/besu-22.7.2.tar.gz / sha256: `8030a48f824c7bbc138b38a9e84e5531950bc16f6d21cda8b215232cce334214`
- https://hyperledger.jfrog.io/artifactory/besu-binaries/besu/22.7.2/besu-22.7.2.zip / sha256: `72653171b1ddd910e705fc6f616d7f1f4c120ef0d91718f0376f3ee5f2982c11`


## 22.7.1
### Merge Ready Release. Required update for The Merge on ethereum mainnet!
### Additions and Improvements
- Introduce a cap to reputation score increase [#4230](https://github.com/hyperledger/besu/pull/4230)
- Add experimental CLI option for `--Xp2p-peer-lower-bound` [#4200](https://github.com/hyperledger/besu/pull/4200)
- Improve pending blocks retrieval mechanism [#4227](https://github.com/hyperledger/besu/pull/4227)
- Set mainnet terminal total difficulty [#4260](https://github.com/hyperledger/besu/pull/4260)

### Bug Fixes
- Fixes off-by-one error for mainnet TTD fallback [#4223](https://github.com/hyperledger/besu/pull/4223)
- Fix off-by-one error in AbstractRetryingPeerTask [#4254](https://github.com/hyperledger/besu/pull/4254)
- Refactor and fix retrying get block switching peer [#4256](https://github.com/hyperledger/besu/pull/4256)
- Fix encoding of key (short hex) in eth_getProof [#4261](https://github.com/hyperledger/besu/pull/4261)
- Fix for post-merge networks fast-sync [#4224](https://github.com/hyperledger/besu/pull/4224), [#4276](https://github.com/hyperledger/besu/pull/4276)

### Download links
- https://hyperledger.jfrog.io/artifactory/besu-binaries/besu/22.7.1/besu-22.7.1.tar.gz / sha256: `7cca4c11e1d7525c172f2af9fbf456d134ada60e970d8b6abcfcd6c623b5dd36`
- https://hyperledger.jfrog.io/artifactory/besu-binaries/besu/22.7.1/besu-22.7.1.zip / sha256: `ba6e0b9b65ac36d041a5072392f119ff76e8e9f53a3d7b1e1a658ef1e4705d7a`



## 22.7.0

### Additions and Improvements
- Deprecation warning for Ropsten, Rinkeby, Kiln [#4173](https://github.com/hyperledger/besu/pull/4173)

### Bug Fixes

- Fixes previous known issue [#3890](https://github.com/hyperledger/besu/issues/3890)from RC3 requiring a restart post-merge to continue correct transaction handling.
- Stop producing stack traces when a get headers response only contains the range start header [#4189](https://github.com/hyperledger/besu/pull/4189)
- Upgrade Spotless to 6.8.0 [#4195](https://github.com/hyperledger/besu/pull/4195)
- Upgrade Gradle to 7.5 [#4196](https://github.com/hyperledger/besu/pull/4196)

### Download links
- https://hyperledger.jfrog.io/artifactory/besu-binaries/besu/22.7.0/besu-22.7.0.tar.gz / sha256: `af21104a880c37706b660aa816e1c38b2b3f603a97420ddcbc889324b71aa50e`
- https://hyperledger.jfrog.io/artifactory/besu-binaries/besu/22.7.0/besu-22.7.0.zip / sha256: `5b1586362e6e739c206c25224bb753a372bad70c0b22dbe091f9253024ebdc45`

## 22.7.0-RC3

### Known/Outstanding issues:
- Besu requires a restart post-merge to re-enable remote transaction processing [#3890](https://github.com/hyperledger/besu/issues/3890)

### Additions and Improvements
- Engine API: Change expiration time for JWT tokens to 60s [#4168](https://github.com/hyperledger/besu/pull/4168)
- Sepolia mergeNetSplit block [#4158](https://github.com/hyperledger/besu/pull/4158)
- Goerli TTD [#4160](https://github.com/hyperledger/besu/pull/4160)
- Several logging improvements

### Bug Fixes
- Allow to set any value for baseFeePerGas in the genesis file [#4177](https://github.com/hyperledger/besu/pull/4177)
- Fix for stack overflow when searching for TTD block [#4169](https://github.com/hyperledger/besu/pull/4169)
- Fix for chain stuck issue [#4175](https://github.com/hyperledger/besu/pull/4175)

### Download links
- https://hyperledger.jfrog.io/artifactory/besu-binaries/besu/22.7.0-RC3/besu-22.7.0-RC3.tar.gz / sha256: `6a1ee89c82db9fa782d34733d8a8c726670378bcb71befe013da48d7928490a6`
- https://hyperledger.jfrog.io/artifactory/besu-binaries/besu/22.7.0-RC3/besu-22.7.0-RC3.zip / sha256: `5de22445ab2a270cf33e1850cd28f1946442b7104738f0d1ac253a009c53414e`

## 22.7.0-RC2

### Additions and Improvements
- Add a block to the bad blocks if it did not descend from the terminal block [#4080](https://github.com/hyperledger/besu/pull/4080)
- Backward sync exception improvements [#4092](https://github.com/hyperledger/besu/pull/4092)
- Remove block header checks during backward sync, since they will be always performed during block import phase [#4098](https://github.com/hyperledger/besu/pull/4098)
- Optimize the backward sync retry strategy [#4095](https://github.com/hyperledger/besu/pull/4095)
- Add support for jemalloc library to better handle rocksdb memory consumption [#4126](https://github.com/hyperledger/besu/pull/4126)
- RocksDB configuration changes to improve performance. [#4132](https://github.com/hyperledger/besu/pull/4132)

### Bug Fixes
- Changed max message size in the p2p layer to 16.7MB from 10MB to improve peering performance [#4120](https://github.com/hyperledger/besu/pull/4120)
- Fixes for parent stateroot mismatch when using Bonsai storage mode (please report if you encounter this bug on this version) [#4094](https://github.com/hyperledger/besu/pull/4094)
- Above Bonsai related fixes have addressed situations where the event log was not indexed properly [#3921](https://github.com/hyperledger/besu/pull/3921)
- Fixes related to backward sync and reorgs [#4097](https://github.com/hyperledger/besu/pull/4097)
- Checkpoint sync with more merge friendly checkpoint blocks [#4085](https://github.com/hyperledger/besu/pull/4085)
- Fixes around RocksDB performance and memory usage [#4128](https://github.com/hyperledger/besu/pull/4128)
- Fix for RPC performance parallelization to improve RPC performance under heavy load [#3959](https://github.com/hyperledger/besu/pull/3959)
- Fix for post-Merge peering after PoW is removed in our logic for weighting peers [#4116](https://github.com/hyperledger/besu/pull/4116)
- Various logging changes to improve UX- Return the correct latest valid hash in case of bad block when calling engine methods [#4056](https://github.com/hyperledger/besu/pull/4056)
- Add a PoS block header rule to check that the current block is more recent than its parent [#4066](https://github.com/hyperledger/besu/pull/4066)
- Fixed a trie log layer issue on bonsai during reorg [#4069](https://github.com/hyperledger/besu/pull/4069)
- Fix transition protocol schedule to return the pre Merge schedule when reorg pre TTD [#4078](https://github.com/hyperledger/besu/pull/4078)
- Remove hash to sync from the queue only if the sync step succeeds [#4105](https://github.com/hyperledger/besu/pull/4105)
- The build process runs successfully even though the system language is not English [#4102](https://github.com/hyperledger/besu/pull/4102)
- Avoid starting or stopping the BlockPropagationManager more than once [#4122](https://github.com/hyperledger/besu/pull/4122)

### Download links
- https://hyperledger.jfrog.io/artifactory/besu-binaries/besu/22.7.0-RC2/besu-22.7.0-RC2.tar.gz / sha256: `befe15b893820c9c6451a74fd87b41f555ff28561494b3bebadd5da5c7ce25d3`
- https://hyperledger.jfrog.io/artifactory/besu-binaries/besu/22.7.0-RC2/besu-22.7.0-RC2.zip / sha256: `d56c340f5982b882fbecca2697ca72a5bbefe0e978d2d4504211f012e2242a81`

## 22.7.0-RC1

### Additions and Improvements
- Do not require a minimum block height when downloading headers or blocks [#3911](https://github.com/hyperledger/besu/pull/3911)
- When on PoS the head can be only be updated by ForkchoiceUpdate [#3994](https://github.com/hyperledger/besu/pull/3994)
- Version information available in metrics [#3997](https://github.com/hyperledger/besu/pull/3997)
- Add TTD and DNS to Sepolia config [#4024](https://github.com/hyperledger/besu/pull/4024)
- Return `type` with value `0x0` when serializing legacy transactions [#4027](https://github.com/hyperledger/besu/pull/4027)
- Ignore `ForkchoiceUpdate` if `newHead` is an ancestor of the chain head [#4055](https://github.com/hyperledger/besu/pull/4055)

### Bug Fixes
- Fixed a snapsync issue that can sometimes block the healing step [#3920](https://github.com/hyperledger/besu/pull/3920)
- Support free gas networks in the London fee market [#4003](https://github.com/hyperledger/besu/pull/4003)
- Limit the size of outgoing eth subprotocol messages.  [#4034](https://github.com/hyperledger/besu/pull/4034)
- Fixed a state root mismatch issue on bonsai that may appear occasionally [#4041](https://github.com/hyperledger/besu/pull/4041)

### Download links
- https://hyperledger.jfrog.io/artifactory/besu-binaries/besu/22.7.0-RC1/besu-22.7.0-RC1.tar.gz / sha256: `60ad8b53402beb62c24ad791799d9cfe444623a58f6f6cf1d0728459cb641e63`
- https://hyperledger.jfrog.io/artifactory/besu-binaries/besu/22.7.0-RC1/besu-22.7.0-RC1.zip / sha256: `7acfb3a73382bf70f6337e83cb7e9e472b4e5a9da88c5ed2fbd9e82fcf2046dc`

## 22.4.3

### Additions and Improvements
- \[EXPERIMENTAL\] Add checkpoint sync `--sync-mode="X_CHECKPOINT"` [#3849](https://github.com/hyperledger/besu/pull/3849)
- Support `finalized` and `safe` as tags for the block parameter in RPC APIs [#3950](https://github.com/hyperledger/besu/pull/3950)
- Added verification of payload attributes in ForkchoiceUpdated [#3837](https://github.com/hyperledger/besu/pull/3837)
- Add support for Gray Glacier hardfork [#3961](https://github.com/hyperledger/besu/issues/3961)

### Bug Fixes
- alias engine-rpc-port parameter with the former rpc param name [#3958](https://github.com/hyperledger/besu/pull/3958)

## 22.4.2

### Additions and Improvements
- Engine API Update: Replace deprecated INVALID_TERMINAL_BLOCK with INVALID last valid hash 0x0 [#3882](https://github.com/hyperledger/besu/pull/3882)
- Deprecate experimental merge flag and engine-rpc-enabled flag [#3875](https://github.com/hyperledger/besu/pull/3875)
- Update besu-native dependencies to 0.5.0 for linux arm64 support
- Update ropsten TTD to 100000000000000000000000

### Bug Fixes
- Stop backward sync if genesis block has been reached [#3869](https://github.com/hyperledger/besu/pull/3869)
- Allow to backward sync to request headers back to last finalized block if present or genesis [#3888](https://github.com/hyperledger/besu/pull/3888)

### Download link
- https://hyperledger.jfrog.io/artifactory/besu-binaries/besu/22.4.2/besu-22.4.2.zip / sha256: `e8e9eb7e3f544ecefeec863712fb8d3f6a569c9d70825a4ed2581c596db8fd45`
- https://hyperledger.jfrog.io/artifactory/besu-binaries/besu/22.4.2/besu-22.4.2.tar.gz / sha256: `9db0c37440cb56bcf671b8de13e0ecb6235171a497bdad91020b8c4a9dac2a27`

## 22.4.1

### Additions and Improvements
- GraphQL - allow null log topics in queries which match any topic [#3662](https://github.com/hyperledger/besu/pull/3662)
- multi-arch docker builds for amd64 and arm64 [#2954](https://github.com/hyperledger/besu/pull/2954)
- Filter Netty native lib errors likewise the pure Java implementation [#3807](https://github.com/hyperledger/besu/pull/3807)
- Add ropsten terminal total difficulty config [#3871](https://github.com/hyperledger/besu/pull/3871)

### Bug Fixes
- Stop the BlockPropagationManager when it receives the TTD reached event [#3809](https://github.com/hyperledger/besu/pull/3809)
- Correct getMixHashOrPrevRandao to return the value present in the block header [#3839](https://github.com/hyperledger/besu/pull/3839)

## 22.4.0

### Breaking Changes
- Version 22.4.x will be the last series to support Java 11. Version 22.7.0 will require Java 17 to build and run.
- In the Besu EVM Library all references to SHA3 have been renamed to the more accurate name Keccak256, including class names and comment. [#3749](https://github.com/hyperledger/besu/pull/3749)
- Removed the Gas object and replaced it with a primitive long [#3674](https://github.com/hyperledger/besu/pull/3674)
- Column family added for backward sync [#3638](https://github.com/hyperledger/besu/pull/3638)
  - Note that this added column family makes this a one-way upgrade. That is, once you upgrade your db to this version, you cannot roll back to a previous version of Besu.

### Bug Fixes
- Fix nullpointer on snapsync [#3773](https://github.com/hyperledger/besu/pull/3773)
- Introduce RocksDbSegmentIdentifier to avoid changing the storage plugin [#3755](https://github.com/hyperledger/besu/pull/3755)

## Download Links
- https://hyperledger.jfrog.io/artifactory/besu-binaries/besu/22.4.0/besu-22.4.0.zip / SHA256 d89e102a1941e70be31c176a6dd65cd5f3d69c4c
- https://hyperledger.jfrog.io/artifactory/besu-binaries/besu/22.4.0/besu-22.4.0.tar.gz / SHA256 868e38749dd40debe028624f8267f1fce7587010

## 22.4.0-RC2

### Breaking Changes
- In the Besu EVM Library all references to SHA3 have been renamed to the more accurate name Kecack256, including class names and comment. [#3749](https://github.com/hyperledger/besu/pull/3749)

### Additions and Improvements
- Onchain node permissioning
  - Log the enodeURL that was previously only throwing an IllegalStateException during the isPermitted check [#3697](https://github.com/hyperledger/besu/pull/3697),
  - Fail startup if node permissioning smart contract version does not match [#3765](https://github.com/hyperledger/besu/pull/3765)
- \[EXPERIMENTAL\] Add snapsync `--sync-mode="X_SNAP"` (only as client) [#3710](https://github.com/hyperledger/besu/pull/3710)
- Adapt Fast sync, and Snap sync, to use finalized block, from consensus layer, as pivot after the Merge [#3506](https://github.com/hyperledger/besu/issues/3506)
- Add IPC JSON-RPC interface (BSD/MacOS and Linux only) [#3695](https://github.com/hyperledger/besu/pull/3695)
- Column family added for backward sync [#3638](https://github.com/hyperledger/besu/pull/3638)
  - Note that this added column family makes this a one-way upgrade. That is, once you upgrade your db to this version, you cannot roll back to a previous version of Besu.

## Download Links
- https://hyperledger.jfrog.io/artifactory/besu-binaries/besu/22.4.0-RC2/besu-22.4.0-RC2.zip /  SHA256 5fa7f927c6717ebf503291c058815cd0c5fcfab13245d3b6beb66eb20cf7ac24
- https://hyperledger.jfrog.io/artifactory/besu-binaries/besu/22.4.0-RC2/besu-22.4.0-RC2.tar.gz / SHA256 1c4ecd17552cf5ebf120fc35dad753f45cb951ea0f817381feb2477ec0fff9c9

## 22.4.0-RC1

### Additions and Improvements
- Unit tests are now executed with JUnit5 [#3620](https://github.com/hyperledger/besu/pull/3620)
- Removed the Gas object and replaced it with a primitive long [#3674]

### Bug Fixes
- Flexible Privacy Precompile handles null payload ID [#3664](https://github.com/hyperledger/besu/pull/3664)
- Subcommand blocks import throws exception [#3646](https://github.com/hyperledger/besu/pull/3646)

## Download Links
- https://hyperledger.jfrog.io/artifactory/besu-binaries/besu/22.4.0-RC1/besu-22.4.0-RC1.zip / SHA256 0779082acc20a98eb810eb08778e0c0e1431046c07bc89019a2761fd1baa4c25
- https://hyperledger.jfrog.io/artifactory/besu-binaries/besu/22.4.0-RC1/besu-22.4.0-RC1.tar.gz / SHA256 15d8b0e335f962f95da46864109db9f28ed4f7bc351995b2b8db477c12b94860

## 22.1.3

### Breaking Changes
- Remove the experimental flag for bonsai tries CLI options `--data-storage-format` and `--bonsai-maximum-back-layers-to-load` [#3578](https://github.com/hyperledger/besu/pull/3578)
- Column family added for backward sync [#3532](https://github.com/hyperledger/besu/pull/3532)
  - Note that this added column family makes this a one-way upgrade. That is, once you upgrade your db to this version, you cannot roll back to a previous version of Besu.

### Deprecations
- `--tx-pool-hashes-max-size` is now deprecated and has no more effect, and it will be removed in a future release.

### Additions and Improvements
- Tune transaction synchronization parameter to adapt to mainnet traffic [#3610](https://github.com/hyperledger/besu/pull/3610)
- Improve eth/66 support [#3616](https://github.com/hyperledger/besu/pull/3616)
- Avoid reprocessing remote transactions already seen [#3626](https://github.com/hyperledger/besu/pull/3626)
- Upgraded jackson-databind dependency version [#3647](https://github.com/hyperledger/besu/pull/3647)

## Download Links
- https://hyperledger.jfrog.io/artifactory/besu-binaries/besu/22.1.3/besu-22.1.3.zip /  SHA256 9dafb80f2ec9ce8d732fd9e9894ca2455dd02418971c89cd6ccee94c53354d5d
- https://hyperledger.jfrog.io/artifactory/besu-binaries/besu/22.1.3/besu-22.1.3.tar.gz / SHA256 f9f8d37353aa4b5d12e87c08dd86328c1cffc591c6fc9e076c0f85a1d4663dfe

## 22.1.2

### Additions and Improvements
- Execution layer (The Merge):
  - Execution specific RPC endpoint [#3378](https://github.com/hyperledger/besu/issues/3378)
  - Adds JWT authentication to Engine APIs
  - Supports kiln V2.1 spec
- Tracing APIs
  - new API methods: trace_rawTransaction, trace_get, trace_callMany
  - added revertReason to trace APIs including: trace_transaction, trace_get, trace_call, trace_callMany, and trace_rawTransaction
- Allow mining beneficiary to transition at specific blocks for ibft2 and qbft consensus mechanisms.  [#3115](https://github.com/hyperledger/besu/issues/3115)
- Return richer information from the PrecompiledContract interface. [\#3546](https://github.com/hyperledger/besu/pull/3546)

### Bug Fixes
- Reject locally-sourced transactions below the minimum gas price when not mining. [#3397](https://github.com/hyperledger/besu/pull/3397)
- Fixed bug with contract address supplied to `debug_accountAt` [#3518](https://github.com/hyperledger/besu/pull/3518)

## Download Links
- https://hyperledger.jfrog.io/artifactory/besu-binaries/besu/22.1.2/besu-22.1.2.zip /  SHA256 1b26e3f8982c3a9dbabc72171f83f1cfe89eef84ead45b184ee9101f411c1251
- https://hyperledger.jfrog.io/artifactory/besu-binaries/besu/22.1.2/besu-22.1.2.tar.gz / SHA256 1eca9abddf351eaaf4e6eaa1b9536b8b4fd7d30a81d39f9d44ffeb198627ee7a

## 22.1.1

### Additions and Improvements
- Allow optional RPC methods that bypass authentication [#3382](https://github.com/hyperledger/besu/pull/3382)
- Execution layer (The Merge):
  - Extend block creation and mining to support The Merge [#3412](https://github.com/hyperledger/besu/pull/3412)
  - Backward sync [#3410](https://github.com/hyperledger/besu/pull/3410)
  - Extend validateAndProcessBlock to return an error message in case of failure, so it can be returned to the caller of ExecutePayload API [#3411](https://github.com/hyperledger/besu/pull/3411)
  - Persist latest finalized block [#2913](https://github.com/hyperledger/besu/issues/2913)
  - Add PostMergeContext, and stop syncing after the switch to PoS [#3453](https://github.com/hyperledger/besu/pull/3453)
  - Add header validation rules needed to validate The Merge blocks [#3454](https://github.com/hyperledger/besu/pull/3454)
  - Add core components: controller builder, protocol scheduler, coordinator, block creator and processor. [#3461](https://github.com/hyperledger/besu/pull/3461)
  - Execution specific RPC endpoint [#2914](https://github.com/hyperledger/besu/issues/2914), [#3350](https://github.com/hyperledger/besu/pull/3350)
- QBFT consensus algorithm is production ready

## Download Links
- https://hyperledger.jfrog.io/artifactory/besu-binaries/besu/22.1.1/besu-22.1.1.zip /  SHA256 cfff79e19e5f9a184d0b62886990698b77d019a0745ea63b5f9373870518173e
- https://hyperledger.jfrog.io/artifactory/besu-binaries/besu/22.1.1/besu-22.1.1.tar.gz / SHA256 51cc9d35215f977ac7338e5c611c60f225fd6a8c1c26f188e661624a039e83f3

## 22.1.0

### Breaking Changes
- Plugin API: BlockHeader.getBaseFee() method now returns an optional Wei instead of an optional Long [#3065](https://github.com/hyperledger/besu/issues/3065)
- Removed deprecated hash variable `protected volatile Hash hash;` which was used for private transactions [#3110](https://github.com/hyperledger/besu/pull/3110)

### Additions and Improvements
- Add support for additional JWT authentication algorithms [#3017](https://github.com/hyperledger/besu/pull/3017)
- Represent baseFee as Wei instead of long accordingly to the spec [#2785](https://github.com/hyperledger/besu/issues/2785)
- Implements [EIP-4399](https://eips.ethereum.org/EIPS/eip-4399) to repurpose DIFFICULTY opcode after the merge as a source of entropy from the Beacon chain. [#3081](https://github.com/hyperledger/besu/issues/3081)
- Re-order external services (e.g JsonRpcHttpService) to start before blocks start processing [#3118](https://github.com/hyperledger/besu/pull/3118)
- Stream JSON RPC responses to avoid creating big JSON strings in memory [#3076](https://github.com/hyperledger/besu/pull/3076)
- Ethereum Classic Mystique Hard Fork [#3256](https://github.com/hyperledger/besu/pull/3256)
- Genesis file parameter `blockperiodseconds` is validated as a positive integer on startup to prevent unexpected runtime behaviour [#3186](https://github.com/hyperledger/besu/pull/3186)
- Add option to require replay protection for locally submitted transactions [\#1975](https://github.com/hyperledger/besu/issues/1975)
- Update to block header validation for IBFT and QBFT to support London fork EIP-1559 [#3251](https://github.com/hyperledger/besu/pull/3251)
- Move into SLF4J as logging facade [#3285](https://github.com/hyperledger/besu/pull/3285)
- Changing the order in which we traverse the word state tree during fast sync. This should improve fast sync during subsequent pivot changes.[#3202](https://github.com/hyperledger/besu/pull/3202)
- Updated besu-native to version 0.4.3 [#3331](https://github.com/hyperledger/besu/pull/3331)
- Refactor synchronizer to asynchronously retrieve blocks from peers, and to change peer when retrying to get a block. [#3326](https://github.com/hyperledger/besu/pull/3326)
- Disable RocksDB TTL compactions [#3356](https://github.com/hyperledger/besu/pull/3356)
- add a websocket frame size configuration CLI parameter [#3386](https://github.com/hyperledger/besu/pull/3386)
- Add `--ec-curve` parameter to export/export-address public-key subcommands [#3333](https://github.com/hyperledger/besu/pull/3333)

### Bug Fixes
- Change the base docker image from Debian Buster to Ubuntu 20.04 [#3171](https://github.com/hyperledger/besu/issues/3171) fixes [#3045](https://github.com/hyperledger/besu/issues/3045)
- Make 'to' field optional in eth_call method according to the spec [#3177](https://github.com/hyperledger/besu/pull/3177)
- Update to log4j 2.17.1. Resolves potential vulnerability only exploitable when using custom log4j configurations that are writable by untrusted users.
- Fix regression on cors-origin star value
- Fix for ethFeeHistory accepting hex values for blockCount
- Fix a sync issue, when the chain downloader incorrectly shutdown when a task in the pipeline is cancelled. [#3319](https://github.com/hyperledger/besu/pull/3319)
- add a websocket frame size configuration CLI parameter [3368][https://github.com/hyperledger/besu/pull/3379]
- Prevent node from peering to itself [#3342](https://github.com/hyperledger/besu/pull/3342)
- Fix an `IndexOutOfBoundsException` exception when getting block from peers. [#3304](https://github.com/hyperledger/besu/issues/3304)
- Handle legacy eth64 without throwing null pointer exceptions [#3343](https://github.com/hyperledger/besu/pull/3343)

### Download Links
- https://hyperledger.jfrog.io/artifactory/besu-binaries/besu/22.1.0/besu-22.1.0.tar.gz \ SHA256 232bd7f274691ca14c26289fdc289d3fcdf69426dd96e2fa1601f4d079645c2f
- https://hyperledger.jfrog.io/artifactory/besu-binaries/besu/22.1.0/besu-22.1.0.zip \ SHA256 1b701ff5b647b64aff3d73d6f1fe3fdf73f14adbe31504011eff1660ab56ad2b

## 21.10.9

### Bug Fixes
- Fix regression on cors-origin star value
- Fix for ethFeeHistory accepting hex values for blockCount

 **Full Changelog**: https://github.com/hyperledger/besu/compare/21.10.8...21.10.9

[besu-21.10.9.tar.gz](https://hyperledger.jfrog.io/artifactory/besu-binaries/besu/21.10.9/besu-21.10.9.tar.gz) a4b85ba72ee73017303e4b2f0fdde84a87d376c2c17fdcebfa4e34680f52fc71
[besu-21.10.9.zip](https://hyperledger.jfrog.io/artifactory/besu-binaries/besu/21.10.9/besu-21.10.9.zip) c3ba3f07340fa80064ba7c06f2c0ec081184e000f9a925d132084352d0665ef9

## 21.10.8

### Additions and Improvements
- Ethereum Classic Mystique Hard Fork [#3256](https://github.com/hyperledger/besu/pull/3256)

### Download Links
https://hyperledger.jfrog.io/artifactory/besu-binaries/besu/21.10.8/besu-21.10.8.tar.gz \ SHA256 d325e2e36bc38a707a9eebf92068f5021606a8c6b6464bb4b4d59008ef8014fc
https://hyperledger.jfrog.io/artifactory/besu-binaries/besu/21.10.8/besu-21.10.8.zip \ SHA256 a91da1e82fb378e16437327bba56dd299aafdb0614ba528167a1dae85440c5af

## 21.10.7

### Bug Fixes
- Update dependencies (including vert.x, kubernetes client-java, okhttp, commons-codec)

### Additions and Improvements
- Add support for additional JWT authentication algorithms [#3017](https://github.com/hyperledger/besu/pull/3017)
- Remove Orion ATs

### Download Links
https://hyperledger.jfrog.io/artifactory/besu-binaries/besu/21.10.7/besu-21.10.7.tar.gz \ SHA256 94cee804fcaea366c9575380ef0e30ed04bf2fc7451190a94887f14c07f301ff
https://hyperledger.jfrog.io/artifactory/besu-binaries/besu/21.10.7/besu-21.10.7.zip \ SHA256 faf1ebfb20aa6171aa6ea98d7653339272567c318711d11e350471b5bba62c00

## 21.10.6

### Bug Fixes
- Update log4j to 2.17.1

### Download Links
https://hyperledger.jfrog.io/artifactory/besu-binaries/besu/21.10.6/besu-21.10.6.tar.gz \ SHA256 ef579490031dd4eb3704b4041e352cfb2e7e787fcff7506b69ef88843d4e1220
https://hyperledger.jfrog.io/artifactory/besu-binaries/besu/21.10.6/besu-21.10.6.zip \ SHA256 0fdda65bc993905daa14824840724d0b74e3f16f771f5726f5307f6d9575a719

## 21.10.5

### Bug Fixes
- Update log4j to 2.17.0

### Download Links
https://hyperledger.jfrog.io/artifactory/besu-binaries/besu/21.10.5/besu-21.10.5.tar.gz \ SHA256 0d1b6ed8f3e1325ad0d4acabad63c192385e6dcbefe40dc6b647e8ad106445a8
https://hyperledger.jfrog.io/artifactory/besu-binaries/besu/21.10.5/besu-21.10.5.zip \ SHA256 a1689a8a65c4c6f633b686983a6a1653e7ac86e742ad2ec6351176482d6e0c57

## 21.10.4

### Bug Fixes
- Update log4j to 2.16.0.
- Change the base docker image from Debian Buster to Ubuntu 20.04 [#3171](https://github.com/hyperledger/besu/issues/3171) fixes [#3045](https://github.com/hyperledger/besu/issues/3045)

### Download links
This release is not recommended for production use.

## 21.10.3

### Additions and Improvements
- Updated log4j to 2.15.0 and disabled JNDI message format lookups to improve security.
- Represent baseFee as Wei instead of long accordingly to the spec [#2785](https://github.com/hyperledger/besu/issues/2785)
- Adding support of the NO_COLOR environment variable as described in the [NO_COLOR](https://no-color.org/) standard [#3085](https://github.com/hyperledger/besu/pull/3085)
- Add `privx_findFlexiblePrivacyGroup` RPC Method, `privx_findOnchainPrivacyGroup` will be removed in a future release [#3075](https://github.com/hyperledger/besu/pull/3075)
- The invalid value is now shown when `--bootnodes` cannot parse an item to make it easier to identify which option is invalid.
- Adding two new options to be able to specify desired TLS protocol version and Java cipher suites [#3105](https://github.com/hyperledger/besu/pull/3105)
- Implements [EIP-4399](https://eips.ethereum.org/EIPS/eip-4399) to repurpose DIFFICULTY opcode after the merge as a source of entropy from the Beacon chain. [#3081](https://github.com/hyperledger/besu/issues/3081)

### Bug Fixes
- Change the base docker image from Debian Buster to Ubuntu 20.04 [#3171](https://github.com/hyperledger/besu/issues/3171) fixes [#3045](https://github.com/hyperledger/besu/issues/3045)

### Download Link
This release is not recommended for production use.

## 21.10.2

### Additions and Improvements
- Add discovery options to genesis file [#2944](https://github.com/hyperledger/besu/pull/2944)
- Add validate-config subcommand to perform basic syntax validation of TOML config [#2994](https://github.com/hyperledger/besu/pull/2994)
- Updated Sepolia Nodes [#3034](https://github.com/hyperledger/besu/pull/3034) [#3035](https://github.com/hyperledger/besu/pull/3035)

### Bug Fixes
- Reduce shift calculations to shifts that may have an actual result. [#3039](https://github.com/hyperledger/besu/pull/3039)
- DNS Discovery daemon wasn't started [#3033](https://github.com/hyperledger/besu/pull/3033)

### Download Link
This release is not recommended for production use.

## 21.10.1

### Additions and Improvements
- Add CLI autocomplete scripts. [#2854](https://github.com/hyperledger/besu/pull/2854)
- Add support for PKCS11 keystore on PKI Block Creation. [#2865](https://github.com/hyperledger/besu/pull/2865)
- Optimize EVM Memory for MLOAD Operations [#2917](https://github.com/hyperledger/besu/pull/2917)
- Upgrade CircleCI OpenJDK docker image to version 11.0.12. [#2928](https://github.com/hyperledger/besu/pull/2928)
- Update JDK 11 to latest version in Besu Docker images. [#2925](https://github.com/hyperledger/besu/pull/2925)
- Add Sepolia proof-of-work testnet configurations [#2920](https://github.com/hyperledger/besu/pull/2920)
- Allow block period to be configured for IBFT2 and QBFT using transitions [#2902](https://github.com/hyperledger/besu/pull/2902)
- Add support for binary messages (0x02) for websocket. [#2980](https://github.com/hyperledger/besu/pull/2980)

### Bug Fixes
- Do not change the sender balance, but set gas fee to zero, when simulating a transaction without enforcing balance checks. [#2454](https://github.com/hyperledger/besu/pull/2454)
- Ensure genesis block has the default base fee if london is at block 0 [#2920](https://github.com/hyperledger/besu/pull/2920)
- Fixes the exit condition for loading a BonsaiPersistedWorldState for a sibling block of the last one persisted [#2967](https://github.com/hyperledger/besu/pull/2967)

### Early Access Features
- Enable plugins to expose custom JSON-RPC / WebSocket methods [#1317](https://github.com/hyperledger/besu/issues/1317)

### Download Link
This release is not recommended for production use.

## 21.10.0

### Additions and Improvements
- The EVM has been factored out into a standalone module, suitable for inclusion as a library. [#2790](https://github.com/hyperledger/besu/pull/2790)
- Low level performance improvements changes to cut worst-case EVM performance in half. [#2796](https://github.com/hyperledger/besu/pull/2796)
- Migrate `ExceptionalHaltReason` from an enum to an interface to allow downstream users of the EVM to add new exceptional halt reasons. [#2810](https://github.com/hyperledger/besu/pull/2810)
- reduces need for JUMPDEST analysis via caching [#2607](https://github.com/hyperledger/besu/pull/2821)
- Add support for custom private key file for public-key export and public-key export-address commands [#2801](https://github.com/hyperledger/besu/pull/2801)
- Add CLI autocomplete scripts. [#2854](https://github.com/hyperledger/besu/pull/2854)
- Added support for PKCS11 keystore on PKI Block Creation. [#2865](https://github.com/hyperledger/besu/pull/2865)
- add support for ArrowGlacier hardfork [#2943](https://github.com/hyperledger/besu/issues/2943)

### Bug Fixes
- Allow BESU_CONFIG_FILE environment to specify TOML file [#2455](https://github.com/hyperledger/besu/issues/2455)
- Fix bug with private contracts not able to call public contracts that call public contracts [#2816](https://github.com/hyperledger/besu/pull/2816)
- Fixes the exit condition for loading a BonsaiPersistedWorldState for a sibling block of the last one persisted [#2967](https://github.com/hyperledger/besu/pull/2967)
- Fixes bonsai getMutable regression affecting fast-sync [#2934](https://github.com/hyperledger/besu/pull/2934)
- Regression in RC1 involving LogOperation and frame memory overwrites [#2908](https://github.com/hyperledger/besu/pull/2908)
- Allow `eth_call` and `eth_estimateGas` to accept contract address as sender. [#2891](https://github.com/hyperledger/besu/pull/2891)

### Early Access Features
- Enable plugins to expose custom JSON-RPC / WebSocket methods [#1317](https://github.com/hyperledger/besu/issues/1317)

### Download Link
This release is not recommended for production use. \
SHA256: 71374454753c2ee595f4f34dc6913f731818d50150accbc98088aace313c6935

## 21.10.0-RC4

### Additions and Improvements

### Bug Fixes
- Fixes the exit condition for loading a BonsaiPersistedWorldState for a sibling block of the last one persisted [#2967](https://github.com/hyperledger/besu/pull/2967)
- Fixes bonsai getMutable regression affecting fast-sync [#2934](https://github.com/hyperledger/besu/pull/2934)

### Early Access Features
### Download Link
This release is not recommended for production use. \
SHA256: b16e15764b8bc06c5c3f9f19bc8b99fa48e7894aa5a6ccdad65da49bbf564793

## 21.10.0-RC3

### Bug Fixes
- Regression in RC1 involving LogOperation and frame memory overwrites [#2908](https://github.com/hyperledger/besu/pull/2908)
- Allow `eth_call` and `eth_estimateGas` to accept contract address as sender. [#2891](https://github.com/hyperledger/besu/pull/2891)
- Fix Concurrency issues in Ethpeers. [#2896](https://github.com/hyperledger/besu/pull/2896)

### Download
This release is not recommended for production use. \
SHA256: 3d4857589336717bf5e4e5ef711b9a7f3bc46b49e1cf5b3b6574a00ccc6eda94

## 21.10.0-RC1/RC2
### Additions and Improvements
- The EVM has been factored out into a standalone module, suitable for inclusion as a library. [#2790](https://github.com/hyperledger/besu/pull/2790)
- Low level performance improvements changes to cut worst-case EVM performance in half. [#2796](https://github.com/hyperledger/besu/pull/2796)
- Migrate `ExceptionalHaltReason` from an enum to an interface to allow downstream users of the EVM to add new exceptional halt reasons. [#2810](https://github.com/hyperledger/besu/pull/2810)
- reduces need for JUMPDEST analysis via caching [#2607](https://github.com/hyperledger/besu/pull/2821)
- Add support for custom private key file for public-key export and public-key export-address commands [#2801](https://github.com/hyperledger/besu/pull/2801)

### Bug Fixes
- Allow BESU_CONFIG_FILE environment to specify TOML file [#2455](https://github.com/hyperledger/besu/issues/2455)
- Fix bug with private contracts not able to call public contracts that call public contracts [#2816](https://github.com/hyperledger/besu/pull/2816)

### Early Access Features

### Download
This release is not recommended for production use. \
SHA256: 536612e5e4d7a5e7a582f729f01ba591ba68cc389e8379fea3571ed85322ff51


## 21.7.4
### Additions and Improvements
- Upgrade Gradle to 7.2, which supports building with Java 17 [#2761](https://github.com/hyperledger/besu/pull/2376)

### Bug Fixes
- Set an idle timeout for metrics connections, to clean up ports when no longer used [\#2748](https://github.com/hyperledger/besu/pull/2748)
- Onchain privacy groups can be unlocked after being locked without having to add a participant [\#2693](https://github.com/hyperledger/besu/pull/2693)
- Update Gas Schedule for Ethereum Classic [#2746](https://github.com/hyperledger/besu/pull/2746)

### Early Access Features
- \[EXPERIMENTAL\] Added support for QBFT with PKI-backed Block Creation. [#2647](https://github.com/hyperledger/besu/issues/2647)
- \[EXPERIMENTAL\] Added support for QBFT to use retrieve validators from a smart contract [#2574](https://github.com/hyperledger/besu/pull/2574)

### Download Link
https://hyperledger.jfrog.io/native/besu-binaries/besu/21.7.4/besu-21.7.4.zip \
SHA256: 778d3c42851db11fec9171f77b22662f2baeb9b2ce913d7cfaaf1042ec19b7f9

## 21.7.3
### Additions and Improvements
- Migration to Apache Tuweni 2.0 [\#2376](https://github.com/hyperledger/besu/pull/2376)
- \[EXPERIMENTAL\] Added support for DevP2P-over-TLS [#2536](https://github.com/hyperledger/besu/pull/2536)
- `eth_getWork`, `eth_submitWork` support over the Stratum port [#2581](https://github.com/hyperledger/besu/pull/2581)
- Stratum metrics [#2583](https://github.com/hyperledger/besu/pull/2583)
- Support for mining ommers [#2576](https://github.com/hyperledger/besu/pull/2576)
- Updated onchain permissioning to validate permissions on transaction submission [\#2595](https://github.com/hyperledger/besu/pull/2595)
- Removed deprecated CLI option `--privacy-precompiled-address` [#2605](https://github.com/hyperledger/besu/pull/2605)
- Removed code supporting EIP-1702. [#2657](https://github.com/hyperledger/besu/pull/2657)
- A native library was added for the alternative signature algorithm secp256r1, which will be used by default [#2630](https://github.com/hyperledger/besu/pull/2630)
- The command line option --Xsecp-native-enabled was added as an alias for --Xsecp256k1-native-enabled [#2630](https://github.com/hyperledger/besu/pull/2630)
- Added Labelled gauges for metrics [#2646](https://github.com/hyperledger/besu/pull/2646)
- support for `eth/66` networking protocol [#2365](https://github.com/hyperledger/besu/pull/2365)
- update RPC methods for post london 1559 transaction [#2535](https://github.com/hyperledger/besu/pull/2535)
- \[EXPERIMENTAL\] Added support for using DNS host name in place of IP address in onchain node permissioning rules [#2667](https://github.com/hyperledger/besu/pull/2667)
- Implement EIP-3607 Reject transactions from senders with deployed code. [#2676](https://github.com/hyperledger/besu/pull/2676)
- Ignore all unknown fields when supplied to eth_estimateGas or eth_call. [\#2690](https://github.com/hyperledger/besu/pull/2690)

### Bug Fixes
- Consider effective price and effective priority fee in transaction replacement rules [\#2529](https://github.com/hyperledger/besu/issues/2529)
- GetTransactionCount should return the latest transaction count if it is greater than the transaction pool [\#2633](https://github.com/hyperledger/besu/pull/2633)

### Early Access Features

## 21.7.2

### Additions and Improvements
This release contains improvements and bugfixes for optimum compatibility with other London client versions.

## Bug Fixes
- hotfix for private transaction identification for mainnet transactions [#2609](https://github.com/hyperledger/besu/pull/2609)

## Download Link
https://hyperledger.jfrog.io/artifactory/besu-binaries/besu/21.7.2/besu-21.7.2.zip \
db47fd9ba33b36436ed6798d2474f7621c733353fd04f49d6defffd12e3b6e14


## 21.7.1

### Additions and Improvements
- `priv_call` now uses NO_TRACING OperationTracer implementation which improves memory usage [\#2482](https://github.com/hyperledger/besu/pull/2482)
- Ping and Pong messages now support ENR encoding as scalars or bytes [\#2512](https://github.com/hyperledger/besu/pull/2512)

### Download Link
https://hyperledger.jfrog.io/artifactory/besu-binaries/besu/21.7.1/besu-21.7.1.zip \
sha256sum 83fc44e39a710a95d8b6cbbbf04010dea76122bafcc633a993cd15304905a402

## 21.7.0

### Additions and Improvements
This release contains the activation blocks for London across all supported testnets. They are:
  * Ropsten 10_499_401 (24 Jun 2021)
  * Goerli 5_062_605 (30 Jun 2021)
  * Rinkeby 8_897_988 (7 Jul 2021)
  * Mainnet 12_965_000 (4 Aug 2021)
- eip-1559 changes: accept transactions which have maxFeePerGas below current baseFee [\#2374](https://github.com/hyperledger/besu/pull/2374)
- Introduced transitions for IBFT2 block rewards [\#1977](https://github.com/hyperledger/besu/pull/1977)
- Change Ethstats's status from experimental feature to stable. [\#2405](https://github.com/hyperledger/besu/pull/2405)
- Fixed disabling of native libraries for secp256k1 and altBn128. [\#2163](https://github.com/hyperledger/besu/pull/2163)
- eth_feeHistory API for wallet providers [\#2466](https://github.com/hyperledger/besu/pull/2466)

### Bug Fixes
- Ibft2 could create invalid RoundChange messages in some circumstances containing duplicate prepares [\#2449](https://github.com/hyperledger/besu/pull/2449)
- Updated `eth_sendRawTransaction` to return an error when maxPriorityFeePerGas exceeds maxFeePerGas [\#2424](https://github.com/hyperledger/besu/pull/2424)
- Fixed NoSuchElementException with EIP1559 transaction receipts when using eth_getTransactionReceipt [\#2477](https://github.com/hyperledger/besu/pull/2477)

### Early Access Features
- QBFT is a Byzantine Fault Tolerant consensus algorithm, building on the capabilities of IBFT and IBFT 2.0. It aims to provide performance improvements in cases of excess round change, and provides interoperability with other EEA compliant clients, such as GoQuorum.
  - Note: QBFT currently only supports new networks. Existing networks using IBFT2.0 cannot migrate to QBFT. This will become available in a future release.
  - Note: QBFT is an early access feature pending community feedback. Please make use of QBFT in new development networks and reach out in case of issues or concerns
- GoQuorum-compatible privacy. This mode uses Tessera and is interoperable with GoQuorum.
  - Note: GoQuorum-compatible privacy is an early access feature pending community feedback.

### Download Link
https://hyperledger.jfrog.io/artifactory/besu-binaries/besu/21.7.0/besu-21.7.0.zip
sha256sum 389465fdcc2cc5e5007a02dc2b8a2c43d577198867316bc5cc4392803ed71034

## 21.7.0-RC2

### Additions and Improvements
- eth_feeHistory API for wallet providers [\#2466](https://github.com/hyperledger/besu/pull/2466)
### Bug Fixes
- Ibft2 could create invalid RoundChange messages in some circumstances containing duplicate prepares [\#2449](https://github.com/hyperledger/besu/pull/2449)

## Download Link
https://hyperledger.jfrog.io/artifactory/besu-binaries/besu/21.7.0-RC2/besu-21.7.0-RC2.zip
sha256sum 7bc97c359386cad84d449f786dc0a8ed8728616b6704ce473c63f1d94af3a9ef


## 21.7.0-RC1

### Additions and Improvements
- eip-1559 changes: accept transactions which have maxFeePerGas below current baseFee [\#2374](https://github.com/hyperledger/besu/pull/2374)
- Introduced transitions for IBFT2 block rewards [\#1977](https://github.com/hyperledger/besu/pull/1977)
- Change Ethstats's status from experimental feature to stable. [\#2405](https://github.com/hyperledger/besu/pull/2405)
- Fixed disabling of native libraries for secp256k1 and altBn128. [\#2163](https://github.com/hyperledger/besu/pull/2163)


### Bug Fixes

- Updated `eth_sendRawTransaction` to return an error when maxPriorityFeePerGas exceeds maxFeePerGas [\#2424](https://github.com/hyperledger/besu/pull/2424)

### Early Access Features
This release contains the activation blocks for London across all supported testnets. They are:
  * Ropsten 10_499_401 (24 Jun 2021)
  * Goerli 5_062_605 (30 Jun 2021)
  * Rinkeby 8_897_988 (7 Jul 2021)

## Download Link
https://hyperledger.jfrog.io/artifactory/besu-binaries/besu/21.7.0-RC1/besu-21.7.0-RC1.zip
sha256sum fc959646af65a0e267fc4d695e0af7e87331d774e6e8e890f5cc391549ed175a

## 21.1.7

## Privacy users - Orion Project Deprecation
Tessera is now the recommended Private Transaction Manager for Hyperledger Besu.

Now that all primary Orion functionality has been merged into Tessera, Orion is being deprecated.
We encourage all users with active projects to use the provided migration instructions,
documented [here](https://docs.orion.consensys.net/en/latest/Tutorials/Migrating-from-Orion-to-Tessera/).

We will continue to support Orion users until 30th November 2021. If you have any questions or
concerns, please reach out to the ConsenSys protocol engineering team in the
[#orion channel on Discord](https://discord.gg/hYpHRjK) or by [email](mailto:quorum@consensys.net).


### Additions and Improvements
* Upgrade OpenTelemetry to 1.2.0. [\#2313](https://github.com/hyperledger/besu/pull/2313)

* Ethereum Classic Magneto Hard Fork [\#2315](https://github.com/hyperledger/besu/pull/2315)

* Added support for the upcoming CALAVERAS ephemeral testnet and removed the configuration for the deprecated BAIKAL ephemeral testnet. [\#2343](https://github.com/hyperledger/besu/pull/2343)

### Bug Fixes
* Fix invalid transfer values with the tracing API specifically for CALL operation [\#2319](https://github.com/hyperledger/besu/pull/2319)

### Early Access Features

#### Previously identified known issues

- Fixed issue in discv5 where nonce was incorrectly reused. [\#2075](https://github.com/hyperledger/besu/pull/2075)
- Fixed issues in debug_standardTraceBadBlockToFile and debug_standardTraceBlockToFile. [\#2120](https://github.com/hyperledger/besu/pull/2120)
- Fixed invalid error code in several JSON RPC methods when the requested block is not in the range. [\#2138](https://github.com/hyperledger/besu/pull/2138)

## Download Link
https://hyperledger.jfrog.io/artifactory/besu-binaries/besu/21.1.7/besu-21.1.7.zip

sha256: f415c9b67d26819caeb9940324b2b1b9ce6e872c9181052739438545e84e2531


## 21.1.6

### Additions and Improvements

* Added support for the upcoming BAIKAL ephemeral testnet and removed the configuration for the deprecated YOLOv3 ephemeral testnet. [\#2237](https://github.com/hyperledger/besu/pull/2237)
* Implemented [EIP-3541](https://eips.ethereum.org/EIPS/eip-3541): Reject new contracts starting with the 0xEF byte [\#2243](https://github.com/hyperledger/besu/pull/2243)
* Implemented [EIP-3529](https://eips.ethereum.org/EIPS/eip-3529): Reduction in refunds [\#2238](https://github.com/hyperledger/besu/pull/2238)
* Implemented [EIP-3554](https://eips.ethereum.org/EIPS/eip-3554): Difficulty Bomb Delay [\#2289](https://github.com/hyperledger/besu/pull/2289)
* \[EXPERIMENTAL\] Added support for secp256r1 keys. [#2008](https://github.com/hyperledger/besu/pull/2008)

### Bug Fixes

- Added ACCESS_LIST transactions to the list of transactions using legacy gas pricing for 1559 [\#2239](https://github.com/hyperledger/besu/pull/2239)
- Reduced logging level of public key decoding failure of malformed packets. [\#2143](https://github.com/hyperledger/besu/pull/2143)
- Add 1559 parameters to json-rpc responses.  [\#2222](https://github.com/hyperledger/besu/pull/2222)

### Early Access Features

#### Previously identified known issues

- Fixed issue in discv5 where nonce was incorrectly reused. [\#2075](https://github.com/hyperledger/besu/pull/2075)
- Fixed issues in debug_standardTraceBadBlockToFile and debug_standardTraceBlockToFile. [\#2120](https://github.com/hyperledger/besu/pull/2120)
- Fixed invalid error code in several JSON RPC methods when the requested block is not in the range. [\#2138](https://github.com/hyperledger/besu/pull/2138)

## Download Link
https://hyperledger.jfrog.io/artifactory/besu-binaries/besu/21.1.6/besu-21.1.6.zip

sha256: 3952c69a32bb390ec84ccf4c2c3eb600ea3696af9a05914985d10e1632ef8488

## 21.1.5

### Additions and Improvements

- Ignore `nonce` when supplied to eth_estimateGas or eth_call. [\#2133](https://github.com/hyperledger/besu/pull/2133)
- Ignore `privateFor` for tx estimation. [\#2160](https://github.com/hyperledger/besu/pull/2160)

### Bug Fixes

- Fixed `NullPointerException` when crossing network upgrade blocks when peer discovery is disabled. [\#2140](https://github.com/hyperledger/besu/pull/2140)

### Early Access Features

#### Previously identified known issues

- Fixed issue in discv5 where nonce was incorrectly reused. [\#2075](https://github.com/hyperledger/besu/pull/2075)
- Fixed issues in debug_standardTraceBadBlockToFile and debug_standardTraceBlockToFile. [\#2120](https://github.com/hyperledger/besu/pull/2120)

## Download Link
https://hyperledger.jfrog.io/artifactory/besu-binaries/besu/21.1.5/besu-21.1.5.zip

sha256: edd78fcc772cfa97d11d8ee7b5766e6fac4b31b582f940838a292f2aeb204777

## 21.1.4

### Additions and Improvements

- Adds `--discovery-dns-url` CLI command [\#2088](https://github.com/hyperledger/besu/pull/2088)

### Bug Fixes

- Fixed issue in discv5 where nonce was incorrectly reused. [\#2075](https://github.com/hyperledger/besu/pull/2075)
- Fixed issues in debug_standardTraceBadBlockToFile and debug_standardTraceBlockToFile. [\#2120](https://github.com/hyperledger/besu/pull/2120)

### Early Access Features

#### Previously identified known issues

- [Fast sync when running Besu on cloud providers](KNOWN_ISSUES.md#fast-sync-when-running-besu-on-cloud-providers)
- [Privacy users with private transactions created using v1.3.4 or earlier](KNOWN_ISSUES.md#privacy-users-with-private-transactions-created-using-v134-or-earlier)

## Download Link
https://hyperledger.jfrog.io/artifactory/besu-binaries/besu/21.1.4/besu-21.1.4.zip
58ae55b492680d92aeccfbed477e8b9c25ccc1a97cca71895e27448d754a7d8b

## 21.1.3

### Additions and Improvements
* Increase node diversity when downloading blocks [\#2033](https://github.com/hyperledger/besu/pull/2033)

### Bug Fixes
* Ethereum Node Records are now dynamically recalculated when we pass network upgrade blocks. This allows for better peering through transitions without needing to restart the node. [\#1998](https://github.com/hyperledger/besu/pull/1998)


### Early Access Features

#### Previously identified known issues

- [Fast sync when running Besu on cloud providers](KNOWN_ISSUES.md#fast-sync-when-running-besu-on-cloud-providers)
- [Privacy users with private transactions created using v1.3.4 or earlier](KNOWN_ISSUES.md#privacy-users-with-private-transactions-created-using-v134-or-earlier)

### Download link
https://hyperledger.jfrog.io/artifactory/besu-binaries/besu/21.1.3/besu-21.1.3.zip
38893cae225e5c53036d06adbeccc30aeb86ef08c543fb742941a8c618485c8a

## 21.1.2

### Berlin Network Upgrade

### Important note: the 21.1.1 release contains an outdated version of the Berlin network upgrade. If you are using Besu on public Ethereum networks, you must upgrade to 21.1.2.

This release contains the activation blocks for Berlin across all supported testnets and the Ethereum mainnet. They are:
  * Ropsten 9_812_189 (10 Mar 2021)
  * Goerli 4_460_644 (17 Mar 2021)
  * Rinkeby 8_290_928 (24 Mar 2021)
  * Ethereum 12_244_000 (14 Apr 2021)


### Additions and Improvements
- Added option to set a limit for JSON-RPC connections
  * HTTP connections `--rpc-http-max-active-connections` [\#1996](https://github.com/hyperledger/besu/pull/1996)
  * WS connections `--rpc-ws-max-active-connections` [\#2006](https://github.com/hyperledger/besu/pull/2006)
- Added ASTOR testnet ETC support [\#2017](https://github.com/hyperledger/besu/pull/2017)
### Bug Fixes
* Don't Register BLS12 precompiles for Berlin [\#2015](https://github.com/hyperledger/besu/pull/2015)

#### Previously identified known issues

- [Fast sync when running Besu on cloud providers](KNOWN_ISSUES.md#fast-sync-when-running-besu-on-cloud-providers)
- [Privacy users with private transactions created using v1.3.4 or earlier](KNOWN_ISSUES.md#privacy-users-with-private-transactions-created-using-v134-or-earlier)

### Download link
https://hyperledger.jfrog.io/artifactory/besu-binaries/besu/21.1.2/besu-21.1.2.zip
02f4b6622756b77fed814d8c1bbf986c6178d8f5adb9d61076e061124c3d12aa

## 21.1.1

### Berlin Network Upgrade

### Important note: this release contains an outdated version of the Berlin network upgrade. If you are using Besu on public Ethereum networks, you must upgrade to 21.1.2.

This release contains the activation blocks for Berlin across all supported testnets and the Ethereum mainnet. They are:
  * Ropsten 9_812_189 (10 Mar 2021)
  * Goerli 4_460_644 (17 Mar 2021)
  * Rinkeby 8_290_928 (24 Mar 2021)
  * Ethereum 12_244_000 (14 Apr 2021)

### Additions and Improvements
* Removed EIP-2315 from the Berlin network upgrade [\#1983](https://github.com/hyperledger/besu/pull/1983)
* Added `besu_transaction_pool_transactions` to the reported metrics, counting the mempool size [\#1869](https://github.com/hyperledger/besu/pull/1869)
* Distributions and maven artifacts have been moved off of bintray [\#1886](https://github.com/hyperledger/besu/pull/1886)
* admin_peers json RPC response now includes the remote nodes enode URL
* add support for keccak mining and a ecip1049_dev network [\#1882](https://github.com/hyperledger/besu/pull/1882)
### Bug Fixes
* Fixed incorrect `groupId` in published maven pom files.
* Fixed GraphQL response for missing account, return empty account instead [\#1946](https://github.com/hyperledger/besu/issues/1946)

### Early Access Features

#### Previously identified known issues

- [Fast sync when running Besu on cloud providers](KNOWN_ISSUES.md#fast-sync-when-running-besu-on-cloud-providers)
- [Privacy users with private transactions created using v1.3.4 or earlier](KNOWN_ISSUES.md#privacy-users-with-private-transactions-created-using-v134-or-earlier)

### Download link
sha256: `c22a80a54e9fed864734b9fbd69a0a46840fd27ca5211648a3eaf8a955417218 `


## 21.1.0

### Important note: this release contains an outdated version of the Berlin network upgrade, which was changed on March 5, 2021 ([link](https://github.com/ethereum/pm/issues/263#issuecomment-791473406)). If you are using Besu on public Ethereum networks, you must upgrade to 21.1.2.

## 21.1.0 Features

Features added between 20.10.0 to 21.1.0 include:
* Berlin Network Upgrade: this release contains the activation blocks for Berlin across all supported testnets and the Ethereum mainnet. They are:
  * Ropsten 9_812_189 (10 Mar 2021)
  * Goerli 4_460_644 (17 Mar 2021)
  * Rinkeby 8_290_928 (24 Mar 2021)
  * Ethereum 12_244_000 (14 Apr 2021)
* Besu Launcher: Besu now has support for the [Quorum Mainnet Launcher](https://github.com/ConsenSys/quorum-mainnet-launcher) which makes it easy for users to configure and launch Besu on the Ethereum mainnet.
* Bonsai Tries: A new database format which reduces storage requirements and improves performance for access to recent state. _Note: only full sync is currently supported._
* Miner Data JSON-RPC: The `eth_getMinerDataByBlockHash` and `eth_getMinerDataByBlockNumber` endpoints return miner rewards and coinbase address for a given block.
* EIP-1898 support: [The EIP](https://eips.ethereum.org/EIPS/eip-1898) adds `blockHash` to JSON-RPC methods which accept a default block parameter.

### Early Access Features
* Bonsai Tries: A new database format which reduces storage requirements and improves performance for access to recent state. _Note: only full sync is currently supported._
* QBFT: A new consensus algorithm to support interoperability with other Enterprise Ethereum Alliance compatible clients.

### 21.1.0 Breaking Changes
* `--skip-pow-validation-enabled` is now an error with `block import --format JSON`. This is because the JSON format doesn't include the nonce so the proof of work must be calculated.
* `eth_call` will not return a JSON-RPC result if the call fails, but will return an error instead. If it was for a revert the revert reason will be included.
* `eth_call` will not fail for account balance issues by default. An parameter `"strict": true` can be added to the call parameters (with `to` and `from`) to enforce balance checks.

### Additions and Improvements
* Added `besu_transaction_pool_transactions` to the reported metrics, counting the mempool size [\#1869](https://github.com/hyperledger/besu/pull/1869)
* Added activation blocks for Berlin Network Upgrade [\#1929](https://github.com/hyperledger/besu/pull/1929)

### Bug Fixes
* Fixed representation of access list for access list transactions in JSON-RPC results.

#### Previously identified known issues

- [Fast sync when running Besu on cloud providers](KNOWN_ISSUES.md#fast-sync-when-running-besu-on-cloud-providers)
- [Privacy users with private transactions created using v1.3.4 or earlier](KNOWN_ISSUES.md#privacy-users-with-private-transactions-created-using-v134-or-earlier)

### Download link
sha256: `e4c8fe4007e3e5f7f2528cbf1eeb5457caf06536c974a6ff4305035ff5724476`

## 21.1.0-RC2
### Additions and Improvements
* Support for the Berlin Network Upgrade, although the block number must be set manually with `--override-genesis-config=berlinBlock=<blocknumber>`. This is because the block numbers haven't been determined yet. The next release will include the number in the genesis file so it will support Berlin with no intervention. [\#1898](https://github.com/hyperledger/besu/pull/1898)

## 21.1.0-RC1

### 21.1.0 Breaking Changes
* `--skip-pow-validation-enabled` is now an error with `block import --format JSON`. This is because the JSON format doesn't include the nonce so the proof of work must be calculated.
* `eth_call` will not return a JSON-RPC result if the call fails, but will return an error instead. If it was for a revert the revert reason will be included.
* `eth_call` will not fail for account balance issues by default. An parameter `"strict": true` can be added to the call parameters (with `to` and `from`) to enforce balance checks.

### Additions and Improvements
* Removed unused flags in default genesis configs [\#1812](https://github.com/hyperledger/besu/pull/1812)
* `--skip-pow-validation-enabled` is now an error with `block import --format JSON`. This is because the JSON format doesn't include the nonce so the proof of work must be calculated. [\#1815](https://github.com/hyperledger/besu/pull/1815)
* Added a new CLI option `--Xlauncher` to start a mainnet launcher. It will help to configure Besu easily.
* Return the revert reason from `eth_call` JSON-RPC api calls when the contract causes a revert. [\#1829](https://github.com/hyperledger/besu/pull/1829)
* Added `chainId`, `publicKey`, and `raw` to JSON-RPC api calls returning detailed transaction results. [\#1835](https://github.com/hyperledger/besu/pull/1835)

### Bug Fixes
* Ethereum classic heights will no longer be reported in mainnet metrics. Issue [\#1751](https://github.com/hyperledger/besu/pull/1751) Fix [\#1820](https://github.com/hyperledger/besu/pull/1820)
* Don't enforce balance checks in `eth_call` unless explicitly requested. Issue [\#502](https://github.com/hyperledger/besu/pull/502) Fix [\#1834](https://github.com/hyperledger/besu/pull/1834)

### Early Access Features

#### Previously identified known issues

- [Fast sync when running Besu on cloud providers](KNOWN_ISSUES.md#fast-sync-when-running-besu-on-cloud-providers)
- [Privacy users with private transactions created using v1.3.4 or earlier](KNOWN_ISSUES.md#privacy-users-with-private-transactions-created-using-v134-or-earlier)


### Download link

Link removed because this release contains an outdated version of the Berlin network upgrade, which was changed on March 5, 2021 ([link](https://github.com/ethereum/pm/issues/263#issuecomment-791473406)). If you are using Besu on public Ethereum networks, you must upgrade to 21.1.1. sha256 hash left for reference.

sha256: `b0fe3942052b8fd43fc3025a298a6c701f9edae2e100f0c563a1c5a4ceef71f1`

## 20.10.4

### Additions and Improvements
* Implemented [EIP-778](https://eips.ethereum.org/EIPS/eip-778): Ethereum Node Records (ENR) [\#1680](https://github.com/hyperledger/besu/pull/1680)
* Implemented [EIP-868](https://eips.ethereum.org/EIPS/eip-868): Node Discovery v4 ENR Extension [\#1721](https://github.com/hyperledger/besu/pull/1721)
* Added revert reason to eth_estimateGas RPC call. [\#1730](https://github.com/hyperledger/besu/pull/1730)
* Added command line option --static-nodes-file. [#1644](https://github.com/hyperledger/besu/pull/1644)
* Implemented [EIP-1898](https://eips.ethereum.org/EIPS/eip-1898): Add `blockHash` to JSON-RPC methods which accept a default block parameter [\#1757](https://github.com/hyperledger/besu/pull/1757)

### Bug Fixes
* Accept locally-sourced transactions below the minimum gas price. [#1480](https://github.com/hyperledger/besu/issues/1480) [#1743](https://github.com/hyperledger/besu/pull/1743)

#### Previously identified known issues

- [Fast sync when running Besu on cloud providers](KNOWN_ISSUES.md#fast-sync-when-running-besu-on-cloud-providers)
- [Privacy users with private transactions created using v1.3.4 or earlier](KNOWN_ISSUES.md#privacy-users-with-private-transactions-created-using-v134-or-earlier)

### Download link
https://hyperledger.jfrog.io/artifactory/besu-binaries/besu/20.10.4/besu-20.10.4.zip
sha256: f15cd5243b809659bba1706c1745aecafc012d3fc44a91419522da925493537c

## 20.10.3

### Additions and Improvements
* Added `memory` as an option to `--key-value-storage`.  This ephemeral storage is intended for sync testing and debugging.  [\#1617](https://github.com/hyperledger/besu/pull/1617)
* Fixed gasPrice parameter not always respected when passed to `eth_estimateGas` endpoint [\#1636](https://github.com/hyperledger/besu/pull/1636)
* Enabled eth65 by default [\#1682](https://github.com/hyperledger/besu/pull/1682)
* Warn that bootnodes will be ignored if specified with discovery disabled [\#1717](https://github.com/hyperledger/besu/pull/1717)

### Bug Fixes
* Accept to use default port values if not in use. [#1673](https://github.com/hyperledger/besu/pull/1673)
* Block Validation Errors should be at least INFO level not DEBUG or TRACE.  Bug [\#1568](https://github.com/hyperledger/besu/pull/1568) PR [\#1706](https://github.com/hyperledger/besu/pull/1706)
* Fixed invalid and wrong trace data, especially when calling a precompiled contract [#1710](https://github.com/hyperledger/besu/pull/1710)

#### Previously identified known issues

- [Fast sync when running Besu on cloud providers](KNOWN_ISSUES.md#fast-sync-when-running-besu-on-cloud-providers)
- [Privacy users with private transactions created using v1.3.4 or earlier](KNOWN_ISSUES.md#privacy-users-with-private-transactions-created-using-v134-or-earlier)

### Download link
https://hyperledger.jfrog.io/artifactory/besu-binaries/besu/20.10.3/besu-20.10.3.zip
sha256: `b5f46d945754dedcbbb1e5dd96bf2bfd13272ff09c6a66c0150b979a578f4389`

## 20.10.2

### Additions and Improvements
* Added support for batched requests in WebSockets. [#1583](https://github.com/hyperledger/besu/pull/1583)
* Added protocols section to `admin_peers` to provide info about peer health. [\#1582](https://github.com/hyperledger/besu/pull/1582)
* Added CLI option `--goquorum-compatibility-enabled` to enable GoQuorum compatibility mode. [#1598](https://github.com/hyperledger/besu/pull/1598). Note that this mode is incompatible with Mainnet.

### Bug Fixes

* Ibft2 will discard any received messages targeting a chain height <= current head - this resolves some corner cases in system correctness directly following block import. [#1575](https://github.com/hyperledger/besu/pull/1575)
* EvmTool now throws `UnsupportedForkException` when there is an unknown fork and is YOLOv2 compatible [\#1584](https://github.com/hyperledger/besu/pull/1584)
* `eth_newFilter` now supports `blockHash` parameter as per the spec [\#1548](https://github.com/hyperledger/besu/issues/1540). (`blockhash` is also still supported.)
* Fixed an issue that caused loss of peers and desynchronization when eth65 was enabled [\#1601](https://github.com/hyperledger/besu/pull/1601)

#### Previously identified known issues

- [Fast sync when running Besu on cloud providers](KNOWN_ISSUES.md#fast-sync-when-running-besu-on-cloud-providers)
- [Privacy users with private transactions created using v1.3.4 or earlier](KNOWN_ISSUES.md#privacy-users-with-private-transactions-created-using-v134-or-earlier)

### Download Link

https://hyperledger.jfrog.io/artifactory/besu-binaries/besu/20.10.2/besu-20.10.2.zip
sha256: `710aed228dcbe9b8103aef39e4431b0c63e73c3a708ce88bcd1ecfa1722ad307`

## 20.10.1

### Additions and Improvements
* `--random-peer-priority-enabled` flag added. Allows for incoming connections to be prioritized randomly. This will prevent (typically small, stable) networks from forming impenetrable peer cliques. [#1440](https://github.com/hyperledger/besu/pull/1440)
* `miner_changeTargetGasLimit` RPC added. If a target gas limit is set, allows the node operator to change it at runtime.
* Hide deprecated `--host-whitelist` option. [\#1444](https://github.com/hyperledger/besu/pull/1444)
* Prioritize high gas prices during mining. Previously we ordered only by the order in which the transactions were received. This will increase expected profit when mining. [\#1449](https://github.com/hyperledger/besu/pull/1449)
* Added support for the updated smart contract-based [node permissioning EEA interface](https://entethalliance.github.io/client-spec/spec.html#dfn-connectionallowed). [\#1435](https://github.com/hyperledger/besu/pull/1435) and [\#1496](https://github.com/hyperledger/besu/pull/1496)
* Added EvmTool binary to the distribution.  EvmTool is a CLI that can execute EVM bytecode and execute ethereum state tests. [\#1465](https://github.com/hyperledger/besu/pull/1465)
* Updated the libraries for secp256k1 and AltBN series precompiles. These updates provide significant performance improvements to those areas. [\#1499](https://github.com/hyperledger/besu/pull/1499)
* Provide MegaGas/second measurements in the log when doing a full block import, such as the catch up phase of a fast sync. [\#1512](https://github.com/hyperledger/besu/pull/1512)
* Added new endpoints to get miner data, `eth_getMinerDataByBlockHash` and `eth_getMinerDataByBlockNumber`. [\#1538](https://github.com/hyperledger/besu/pull/1538)
* Added direct support for OpenTelemetry metrics [\#1492](https://github.com/hyperledger/besu/pull/1492)
* Added support for `qip714block` config parameter in genesis file, paving the way towards permissioning interoperability between Besu and GoQuorum. [\#1545](https://github.com/hyperledger/besu/pull/1545)
* Added new CLI option `--compatibility-eth64-forkid-enabled`. [\#1542](https://github.com/hyperledger/besu/pull/1542)

### Bug Fixes

* Fix a bug on `eth_estimateGas` which returned `Internal error` instead of `Execution reverted` in case of reverted transaction. [\#1478](https://github.com/hyperledger/besu/pull/1478)
* Fixed a bug where Local Account Permissioning was being incorrectly enforced on block import/validation. [\#1510](https://github.com/hyperledger/besu/pull/1510)
* Fixed invalid enode URL when discovery is disabled  [\#1521](https://github.com/hyperledger/besu/pull/1521)
* Removed duplicate files from zip and tar.gz distributions. [\#1566](https://github.com/hyperledger/besu/pull/1566)
* Add a more rational value to eth_gasPrice, based on a configurable percentile of prior block's transactions (default: median of last 100 blocks).  [\#1563](https://github.com/hyperledger/besu/pull/1563)

## Deprecated

### --privacy-precompiled-address (Scheduled for removal in _Next_ Release)
Deprecated in 1.5.1
- CLI option `--privacy-precompiled-address` option removed. This address is now derived, based	on `--privacy-onchain-groups-enabled`. [\#1222](https://github.com/hyperledger/besu/pull/1222)

### Besu Sample Network repository

The [Besu Sample Networks repository](https://github.com/ConsenSys/besu-sample-networks) has been replaced by the [Quorum Developer Quickstart](https://besu.hyperledger.org/en/latest/Tutorials/Developer-Quickstart).

#### Previously identified known issues

- [Eth/65 loses peers](KNOWN_ISSUES.md#eth65-loses-peers)
- [Fast sync when running Besu on cloud providers](KNOWN_ISSUES.md#fast-sync-when-running-besu-on-cloud-providers)
- [Privacy users with private transactions created using v1.3.4 or earlier](KNOWN_ISSUES.md#privacy-users-with-private-transactions-created-using-v134-or-earlier)

### Download Link

https://hyperledger.jfrog.io/artifactory/besu-binaries/besu/20.10.1/besu-20.10.1.zip
sha256: `ac4fae310957c176564396f73c0f03c60c41129d43d078560d0dab533a69fd2a`

## 20.10.0

## Release format

Hyperledger Besu is moving its versioning scheme to [CalVer](https://calver.org/) starting with the 20.10.0 (formerly 1.6.0) release. More information about the specific version of CalVer Besu is using can be found on the [wiki](https://wiki.hyperledger.org/display/BESU/Using+CalVer+for+Besu+Releases).

## 20.10 Breaking Changes

When upgrading to 20.10, ensure you've taken into account the following breaking changes.

### JSON-RPC HTTP Error Codes For Valid Calls ([\#1426](https://github.com/hyperledger/besu/pull/1426))

Prior versions of Besu would set the HTTP Status 400 Bad Request for JSON-RPC requests that completed in an error, regardless of the kind of error.  These responses could include a complete JSON-RPC response with an error field.

In Besu version 20.10, properly formatted requests that have valid parameters (count and content) will return a HTTP Status 200 OK, with an error field if an error occurred. For example, requesting an account that does not exist in the chain, or a block by hash that Besu does not have, will now return HTTP 200 OK responses. Unparsable requests, improperly formatted requests, or requests with invalid parameters will continue to return HTTP 400 Bad Request.

Users of Web3J should note that many calls will now return a result with the error field containing the message whereas before a call would throw an exception with the error message as the exception message.

## 20.10.0 Additions and Improvements

* Added support for ECIP-1099 / Classic Thanos Fork: Calibrate Epoch Duration. [\#1421](https://github.com/hyperledger/besu/pull/1421) [\#1441](https://github.com/hyperledger/besu/pull/1441) [\#1462](https://github.com/hyperledger/besu/pull/1462)
* Added the Open Telemetry Java agent to report traces to a remote backend. Added an example to showcase the trace reporting capabilities.
* Added EvmTool binary to the distribution.  EvmTool is a CLI that can execute EVM bytecode and execute ethereum state tests. Documentation for it is available [here](https://besu.hyperledger.org/en/stable/HowTo/Troubleshoot/Use-EVM-Tool/). [\#1465](https://github.com/hyperledger/besu/pull/1465)
* Added support for the upcoming YOLOv2 ephemeral testnet and removed the flag for the deprecated YOLOv1 ephemeral testnet. [#1386](https://github.com/hyperledger/besu/pull/1386)
* Added `debug_standardTraceBlockToFile` JSON-RPC API. This API accepts a block hash and will replay the block. It returns a list of files containing the result of the trace (one file per transaction). [\#1392](https://github.com/hyperledger/besu/pull/1392)
* Added `debug_standardTraceBadBlockToFile` JSON-RPC API. This API is similar to `debug_standardTraceBlockToFile`, but can be used to obtain info about a block which has been rejected as invalid. [\#1403](https://github.com/hyperledger/besu/pull/1403)
* Added support for EIP-2929 to YOLOv2. [#1387](https://github.com/hyperledger/besu/pull/1387)
* Added `--start-block` and `--end-block` to the `blocks import` subcommand [\#1399](https://github.com/hyperledger/besu/pull/1399)
* Added support for multi-tenancy when using the early access feature of [onchain privacy group management](https://besu.hyperledger.org/en/stable/Concepts/Privacy/Onchain-PrivacyGroups/)
* \[Reverted\] Fixed memory leak in eth/65 subprotocol behavior. It is now enabled by default. [\#1420](https://github.com/hyperledger/besu/pull/1420), [#1348](https://github.com/hyperledger/besu/pull/1348), [#1321](https://github.com/hyperledger/besu/pull/1321)

### Bug Fixes

* Log block import rejection reasons at "INFO" level.  Bug [#1412](https://github.com/hyperledger/besu/issues/1412)
* Fixed NPE when executing `eth_estimateGas` with privacy enabled.  Bug [#1404](https://github.com/hyperledger/besu/issues/1404)

#### Previously identified known issues

- [Eth/65 loses peers](KNOWN_ISSUES.md#eth65-loses-peers)
- [Fast sync when running Besu on cloud providers](KNOWN_ISSUES.md#fast-sync-when-running-besu-on-cloud-providers)
- [Privacy users with private transactions created using v1.3.4 or earlier](KNOWN_ISSUES.md#privacy-users-with-private-transactions-created-using-v134-or-earlier)

## Deprecated and Scheduled for removal in _Next_ Release

### --privacy-precompiled-address
Deprecated in 1.5.1
- CLI option `--privacy-precompiled-address` option removed. This address is now derived, based
on `--privacy-onchain-groups-enabled`. [\#1222](https://github.com/hyperledger/besu/pull/1222)

### Download link
https://hyperledger.jfrog.io/artifactory/besu-binaries/besu/20.10.0/besu-20.10.0.zip

sha256sum: `2b50a375aae64b838a2cd9d43747006492cae573f1be11745b7f643646fd5a01`

## 1.5.5

### Additions and Improvements
* The new version of the [web3js-eea library (v0.10)](https://github.com/PegaSysEng/web3js-eea) supports the onchain privacy group management changes made in Besu v1.5.3.

### Bug Fixes
* Added `debug_getBadBlocks` JSON-RPC API to analyze and detect consensus flaws. Even if a block is rejected it will be returned by this method [\#1378](https://github.com/hyperledger/besu/pull/1378)
* Fix logs queries missing results against chain head [\#1351](https://github.com/hyperledger/besu/pull/1351) and [\#1381](https://github.com/hyperledger/besu/pull/1381)

#### Previously identified known issues

- [Eth/65 loses peers](KNOWN_ISSUES.md#eth65-loses-peers)
- [Fast sync when running Besu on cloud providers](KNOWN_ISSUES.md#fast-sync-when-running-besu-on-cloud-providers)
- [Privacy users with private transactions created using v1.3.4 or earlier](KNOWN_ISSUES.md#privacy-users-with-private-transactions-created-using-v134-or-earlier)
- [Changes not saved to database correctly causing inconsistent private states](KNOWN_ISSUES.md#Changes-not-saved-to-database-correctly-causing-inconsistent-private-states)

### Download link

https://hyperledger.jfrog.io/artifactory/besu-binaries/besu/1.5.5/besu-1.5.5.zip

sha256sum: `e67b0a899dc4421054eaa9a8112cb89e1e5f6a56f0d8aa1b0c5111c53dfad2ad`


## 1.5.4

### Additions and Improvements

* Added `priv_debugGetStateRoot` JSON-RPC API to retrieve the state root of a specified privacy group. [\#1326](https://github.com/hyperledger/besu/pull/1326)
* Added reorg logging and `--reorg-logging-threshold` to configure the same. Besu now logs any reorgs where the old or new chain head is more than the threshold away from their common ancestors. The default is 6.
* Added `debug_batchSendRawTransaction` JSON-RPC API to submit multiple signed transactions with a single call. [\#1350](https://github.com/hyperledger/besu/pull/1350)

### Bug Fixes

* The metrics HTTP server no longer rejects requests containing `Accept` header that doesn't precisely match the prometheus text format [\#1345](https://github.com/hyperledger/besu/pull/1345)
* JSON-RPC method `net_version` should return network ID instead of chain ID [\#1355](https://github.com/hyperledger/besu/pull/1355)

#### Previously identified known issues

- [Logs queries missing results against chain head](KNOWN_ISSUES.md#Logs-queries-missing-results-against-chain-head)
- [Eth/65 loses peers](KNOWN_ISSUES.md#eth65-loses-peers)
- [Fast sync when running Besu on cloud providers](KNOWN_ISSUES.md#fast-sync-when-running-besu-on-cloud-providers)
- [Privacy users with private transactions created using v1.3.4 or earlier](KNOWN_ISSUES.md#privacy-users-with-private-transactions-created-using-v134-or-earlier)
- [Changes not saved to database correctly causing inconsistent private states](KNOWN_ISSUES.md#Changes-not-saved-to-database-correctly-causing-inconsistent-private-states)

### Download link
https://hyperledger.jfrog.io/artifactory/besu-binaries/besu/1.5.4/besu-1.5.4.zip

sha256sum: `1f4df8e1c5e3b5b3abf6289ccfe70f302aa7c29a652b2eb713ffbdc507670420`

## 1.5.3

### Additions and Improvements

* The EvmTool now processes State Tests from the Ethereum Reference Tests. [\#1311](https://github.com/hyperledger/besu/pull/1311)
* Early access DNS support added via the `--Xdns-enabled` and `--Xdns-update-enabled` CLI options. [\#1247](https://github.com/hyperledger/besu/pull/1247)
* Add genesis config option `ecip1017EraRounds` for Ethereum Classic chains. [\#1329](https://github.com/hyperledger/besu/pull/1329)

### Bug Fixes

* K8S Permissioning to use of Service IP's rather than pod IP's which can fail [\#1190](https://github.com/hyperledger/besu/issues/1190)

#### Previously identified known issues

- [Logs queries missing results against chain head](KNOWN_ISSUES.md#Logs-queries-missing-results-against-chain-head)
- [Eth/65 loses peers](KNOWN_ISSUES.md#eth65-loses-peers)
- [Fast sync when running Besu on cloud providers](KNOWN_ISSUES.md#fast-sync-when-running-besu-on-cloud-providers)
- [Privacy users with private transactions created using v1.3.4 or earlier](KNOWN_ISSUES.md#privacy-users-with-private-transactions-created-using-v134-or-earlier)
- [Changes not saved to database correctly causing inconsistent private states](KNOWN_ISSUES.md#Changes-not-saved-to-database-correctly-causing-inconsistent-private-states)

### Breaking Change to Onchain Privacy Group Management

This [early access feature](https://besu.hyperledger.org/en/stable/Concepts/Privacy/Onchain-PrivacyGroups/) was changed in a way that makes onchain privacy groups created with previous versions no longer usable.

To enhance control over permissions on the privacy group management contract:

* The enclave key was removed as the first parameter for `addParticipant` and `removeParticipant`.
* The owner of the privacy group management contract is the signer of the private transaction that creates
  the privacy group. In the default onchain privacy group management contract implementation, only the
  owner can add and remove participants, and upgrade the management contract.

The onchain privacy support in the current version of the web3js-eea library (v0.9) will not be compatible with Besu v1.5.3.  We are actively working on an upgrade to webj3-eea that will support these changes.

### Download link
https://hyperledger.jfrog.io/artifactory/besu-binaries/besu/1.5.3/besu-1.5.3.zip

sha256sum: `735cd511e1dae1590f2829d9535cb383aa8c526f059b3451859e5fcfccc48985`

## 1.5.2

### Additions and Improvements

* Experimental offline backup and restore has been added via the `operator x-backup-state` and `operator x-restore-state` CLI commands.  Data formats will be fluid for as long as the `x-` prefix is present in the CLI so it is advised not to rely on these backups for disaster recovery. [\#1235](https://github.com/hyperledger/besu/pull/1235)
* Experimental ethstats support added via the `Xethstats` and `Xethstats-contact` CLI commands. [\#1239](https://github.com/hyperledger/besu/pull/1239)
* Peers added via the JSON-RPC `admin_addPeer` and `admin_removePeer` will be shared or no longer shared via discovery respectively.  Previously they were not shared. [\#1177](https://github.com/hyperledger/besu/pull/1177) contributed by [br0tchain](https://github.com/br0tchain).
* New Docker Images (see below). [\#1277](https://github.com/hyperledger/besu/pull/1277)
* Reworked static peer discovery handling. [\#1292](https://github.com/hyperledger/besu/pull/1292)

### New Java VMs in Docker Image

* New docker images are being generated to use the latest version of OpenJDK (currently 14.0.1) with the tag suffix of `-openjdk-latest`, for example `1.5.2-openjdk-latest`.
* New docker images are being generated to use [GraalVM](https://www.graalvm.org/) with the tag suffix of `-graalvm`, for example `1.5.2-graalvm`.
* The existing images based on Java 11 are also being tagged with the suffix `-openjdk-11`, for example `1.5.2-openjdk-11`, as well as `1.5.2`.

The intent is that the major Java VM version or Java VM type shipped with the default docker images (`latest`, `1.5.x`, etc.) may be changed during future quarterly releases but will remain consistent within quarterly releases.

### Bug Fixes
- Offchain permissioning - fixed bug where sync status check prevented peering if static nodes configured. [\#1252](https://github.com/hyperledger/besu/issues/1252)

- GraphQL queries of `miner` in IBFT networks will no longer return an error.  PR [\#1282](https://github.com/hyperledger/besu/pull/1282) issue [\#1272](https://github.com/hyperledger/besu/issues/1272).

#### Previously identified known issues

- [Logs queries missing results against chain head](KNOWN_ISSUES.md#Logs-queries-missing-results-against-chain-head)
- [Eth/65 loses peers](KNOWN_ISSUES.md#eth65-loses-peers)
- [Fast sync when running Besu on cloud providers](KNOWN_ISSUES.md#fast-sync-when-running-besu-on-cloud-providers)
- [Privacy users with private transactions created using v1.3.4 or earlier](KNOWN_ISSUES.md#privacy-users-with-private-transactions-created-using-v134-or-earlier)
- [Permissioning issues on Kubernetes](KNOWN_ISSUES.md#Kubernetes-permissioning-uses-Service-IPs-rather-than-pod-IPs-which-can-fail)
- [Restarts caused by insufficient memory can cause inconsistent private state](KNOWN_ISSUES.md#Restart-caused-by-insufficient-memory-can-cause-inconsistent-private-state)

### New and Old Maintainer

- [David Mechler](https://github.com/hyperledger/besu/commits?author=davemec) has been added as a [new maintainer](https://github.com/hyperledger/besu/pull/1267).
- [Edward Evans](https://github.com/hyperledger/besu/commits?author=EdJoJob) voluntarily moved to [emeritus status](https://github.com/hyperledger/besu/pull/1270).

### Download link
https://hyperledger.jfrog.io/artifactory/besu-binaries/besu/1.5.2/besu-1.5.2.zip

sha256sum: `629f44e230a635b09f8d82f2196d70d31193233718118a46412f11c50772dc85`

## 1.5.1

### Deprecated
- CLI option `--privacy-precompiled-address` option is deprecated. This address is now derived, based
on `--privacy-onchain-groups-enabled`. [\#1222](https://github.com/hyperledger/besu/pull/1222)

### Additions and Improvements

* In an IBFT2 network, a fixed block reward value and recipient address can be defined in genesis file [\#1132](https://github.com/hyperledger/besu/pull/1132)
* JSON-RPC HTTP API Authorization: exit early when checking user permissions. [\#1144](https://github.com/hyperledger/besu/pull/1144)
* HTTP/2 is enabled for JSON-RPC HTTP API over TLS. [\#1145](https://github.com/hyperledger/besu/pull/1145)
* Color output in consoles. It can be disabled with `--color-enabled=false` [\#1257](https://github.com/hyperledger/besu/pull/1257)
* Add compatibility with ClusterIP services for the Kubernetes Nat Manager  [\#1156](https://github.com/hyperledger/besu/pull/1156)
* In an IBFT2 network; a fixed block reward value and recipient address can be defined in genesis file [\#1132](https://github.com/hyperledger/besu/pull/1132)
* Add fee cap for transactions submitted via RPC. [\#1137](https://github.com/hyperledger/besu/pull/1137)

### Bug fixes

* When the default sync mode was changed to fast sync for named networks, there was one caveat we didn't address. The `dev` network should've been full sync by default. This has now been fixed. [\#1257](https://github.com/hyperledger/besu/pull/1257)
* Fix synchronization timeout issue when the blocks were too large [\#1149](https://github.com/hyperledger/besu/pull/1149)
* Fix missing results from eth_getLogs request. [\#1154](https://github.com/hyperledger/besu/pull/1154)
* Fix issue allowing Besu to be used for DDoS amplification. [\#1146](https://github.com/hyperledger/besu/pull/1146)

### Known Issues

Known issues are open issues categorized as [Very High or High impact](https://wiki.hyperledger.org/display/BESU/Defect+Prioritisation+Policy).

#### Previously identified known issues

- [Scope of logs query causing Besu to hang](KNOWN_ISSUES.md#scope-of-logs-query-causing-besu-to-hang)
- [Eth/65 loses peers](KNOWN_ISSUES.md#eth65-loses-peers)
- [Fast sync when running Besu on cloud providers](KNOWN_ISSUES.md#fast-sync-when-running-besu-on-cloud-providers)
- [Privacy users with private transactions created using v1.3.4 or earlier](KNOWN_ISSUES.md#privacy-users-with-private-transactions-created-using-v134-or-earlier)
- [Permissioning issues on Kubernetes](KNOWN_ISSUES.md#Kubernetes-permissioning-uses-Service-IPs-rather-than-pod-IPs-which-can-fail)
- [Restarts caused by insufficient memory can cause inconsistent private state](KNOWN_ISSUES.md#Restart-caused-by-insufficient-memory-can-cause-inconsistent-private-state)

### Download link
https://hyperledger.jfrog.io/artifactory/besu-binaries/besu/1.5.1/besu-1.5.1.zip

sha256sum: `c17f49b6b8686822417184952487fc135772f0be03514085926a6984fd955b88`

## 1.5 Breaking changes

When upgrading to 1.5, ensure you've taken into account the following breaking changes.

### Docker users with volume mounts

To maintain best security practices, we're changing the `user:group` on the Docker container to `besu`.

What this means for you:

* If you are running Besu as a binary, there is no impact.
* If you are running Besu as a Docker container *and* have a volume mount for data,  ensure that the
permissions on the directory allow other users and groups to r/w. Ideally this should be set to
`besu:besu` as the owner.

Note that the `besu` user only exists within the container not outside it. The same user ID may match
a different user outside the image.

If you’re mounting local folders, it is best to set the user via the Docker `—user` argument. Use the
UID because the username may not exist inside the docker container. Ensure the directory being mounted
is owned by that user.

### Remove Manual NAT method

The NAT manager `MANUAL` method has been removed.
If you have been using the `MANUAL` method, use the `NONE` method instead. The behavior of the
`NONE` method is the same as the previously supported `MANUAL` methods.

### Privacy users

Besu minor version upgrades require upgrading Orion to the latest minor version. That is, for
Besu <> Orion node pairs, when upgrading Besu to v1.5, it is required that Orion is upgraded to
v1.6. Older versions of Orion will no longer work with Besu v1.5.

## 1.5 Features

Features added between from 1.4 to 1.5 include:
* Mining Support
  Besu supports `eth_hashrate` and `eth_submitHashrate` to obtain the hashrate when we mine with a GPU mining worker.
* Tracing
  The [Tracing API](https://besu.hyperledger.org/en/latest/Reference/API-Methods/#trace-methods) is no longer an Early Access feature and now has full support for `trace_replayBlockTransactions`, `trace_Block` and `trace_transaction`.
* Plugin API Block Events
  `BlockAdded` and `BlockReorg` are now exposed via the [Plugin API](https://javadoc.io/doc/org.hyperledger.besu/plugin-api/latest/org/hyperledger/besu/plugin/services/BesuEvents.html).
* [Filters](https://besu.hyperledger.org/en/stable/HowTo/Interact/Filters/Accessing-Logs-Using-JSON-RPC/) and
  [subscriptions](https://besu.hyperledger.org/en/stable/HowTo/Interact/APIs/RPC-PubSub/) for private contracts.
* [SecurityModule Plugin API](https://javadoc.io/doc/org.hyperledger.besu/plugin-api/latest/org/hyperledger/besu/plugin/services/SecurityModuleService.html)
  This allows use of a different [security module](https://besu.hyperledger.org/en/stable/Reference/CLI/CLI-Syntax/#security-module)
  as a plugin to provide cryptographic function that can be used by NodeKey (such as sign, ECDHKeyAgreement etc.).
* [Onchain privacy groups](https://besu.hyperledger.org/en/latest/Concepts/Privacy/Onchain-PrivacyGroups/)
  with add and remove members. This is an early access feature. Early access features are not recommended
  for production networks and may have unstable interfaces.

## 1.5 Additions and Improvements

* Public Networks Default to Fast Sync: The default sync mode for named permissionless networks, such as the Ethereum mainnet and testnets, is now `FAST`.
  * The default is unchanged for private networks. That is, the sync mode defaults to `FULL` for private networks.
  * Use the [`--sync-mode` command line option](https://besu.hyperledger.org/Reference/CLI/CLI-Syntax/#sync-mode) to change the sync mode. [\#384](https://github.com/hyperledger/besu/pull/384)
* Proper Mining Support: Added full support for `eth_hashrate` and `eth_submitHashrate`. It is now possible to have the hashrate when we mine with a GPU mining worker [\#1063](https://github.com/hyperledger/besu/pull/1063)
* Performance Improvements: The addition of native libraries ([\#775](https://github.com/hyperledger/besu/pull/775)) and changes to data structures in the EVM ([\#1089](https://github.com/hyperledger/besu/pull/1089)) have improved Besu sync and EVM execution times.
* Tracing API Improvements: The [Tracing API](https://besu.hyperledger.org/en/latest/Reference/API-Methods/#trace-methods) is no longer an Early Access feature and now has full support for `trace_replayBlockTransactions`, `trace_Block` and `trace_transaction`.
* New Plugin API Block Events: `BlockAdded` and `BlockReorg` are now exposed via the Plugin API [\#637](https://github.com/hyperledger/besu/pull/637).
* Added experimental CLI option `--Xnat-kube-pod-name` to specify the name of the loadbalancer used by the Kubernetes nat manager [\#1078](https://github.com/hyperledger/besu/pull/1078)
- Local permissioning TOML config now supports additional keys (`nodes-allowlist` and `accounts-allowlist`).
Support for `nodes-whitelist` and `accounts-whitelist` will be removed in a future release.
- Add missing `mixHash` field for `eth_getBlockBy*` JSON RPC endpoints. [\#1098](https://github.com/hyperledger/besu/pull/1098)
* Besu now has a strict check on private transactions to ensure the privateFrom in the transaction
matches the sender Orion key that has distributed the payload. Besu 1.5+ requires Orion 1.6+ to work.
[#357](https://github.com/PegaSysEng/orion/issues/357)

### Bug fixes

No bug fixes with [user impact in this release](https://wiki.hyperledger.org/display/BESU/Changelog).

### Known Issues

Known issues are open issues categorized as [Very High or High impact](https://wiki.hyperledger.org/display/BESU/Defect+Prioritisation+Policy).

#### New known issues

- K8S permissioning uses of Service IPs rather than pod IPs which can fail. [\#1190](https://github.com/hyperledger/besu/pull/1190)
Workaround - Do not use permissioning on K8S.

- Restart caused by insufficient memory can cause inconsistent private state. [\#1110](https://github.com/hyperledger/besu/pull/1110)
Workaround - Ensure you allocate enough memory for the Java Runtime Environment that the node does not run out of memory.

#### Previously identified known issues

- [Scope of logs query causing Besu to hang](KNOWN_ISSUES.md#scope-of-logs-query-causing-besu-to-hang)
- [Eth/65 loses peers](KNOWN_ISSUES.md#eth65-loses-peers)
- [Fast sync when running Besu on cloud providers](KNOWN_ISSUES.md#fast-sync-when-running-besu-on-cloud-providers)
- [Privacy users with private transactions created using v1.3.4 or earlier](KNOWN_ISSUES.md#privacy-users-with-private-transactions-created-using-v134-or-earlier)

### Download link
https://hyperledger.jfrog.io/artifactory/besu-binaries/besu/1.5.0/besu-1.5.0.zip

sha256sum: `56929d6a71cc681688351041c919e9630ab6df7de37dd0c4ae9e19a4f44460b2`

**For download links of releases prior to 1.5.0, please visit https://hyperledger.jfrog.io/artifactory/besu-binaries/besu/**

## 1.4.6

### Additions and Improvements

- Print node address on startup. [\#938](https://github.com/hyperledger/besu/pull/938)
- Transaction pool: price bump replacement mechanism configurable through CLI. [\#928](https://github.com/hyperledger/besu/pull/928) [\#930](https://github.com/hyperledger/besu/pull/930)

### Bug Fixes

- Added timeout to queries. [\#986](https://github.com/hyperledger/besu/pull/986)
- Fixed issue where networks using onchain permissioning could stall when the bootnodes were not validators. [\#969](https://github.com/hyperledger/besu/pull/969)
- Update getForks method to ignore ClassicForkBlock chain parameter to fix issue with ETC syncing. [\#1014](https://github.com/hyperledger/besu/pull/1014)

### Known Issues

Known issues are open issues categorized as [Very High or High impact](https://wiki.hyperledger.org/display/BESU/Defect+Prioritisation+Policy).

#### Previously identified known issues

- [Scope of logs query causing Besu to hang](KNOWN_ISSUES.md#scope-of-logs-query-causing-besu-to-hang)
- [Eth/65 loses peers](KNOWN_ISSUES.md#eth65-loses-peers)
- [Fast sync when running Besu on cloud providers](KNOWN_ISSUES.md#fast-sync-when-running-besu-on-cloud-providers)
- [Privacy users with private transactions created using v1.3.4 or earlier](KNOWN_ISSUES.md#privacy-users-with-private-transactions-created-using-v134-or-earlier)

## 1.4.5

### Additions and Improvements

- Implemented WebSocket logs subscription for private contracts (`priv_subscribe`/`priv_unsubscribe`) [\#762](https://github.com/hyperledger/besu/pull/762)
- Introduced SecurityModule plugin API. This allows use of a different security module as a plugin to
  provide cryptographic function that can be used by NodeKey (such as sign, ECDHKeyAgreement etc.). KeyPairSecurityModule
  is registered and used by default. The CLI option `--security-module=<name> (defaults to localfile)` can be used
  to identify the security module plugin name to use instead. [\#713](https://github.com/hyperledger/besu/pull/713)
- Several testing related changes to improve compatibility with [Hive](https://hivetests.ethdevops.io/) and Retesteth.
  [\#806](https://github.com/hyperledger/besu/pull/806) and [#845](https://github.com/hyperledger/besu/pull/845)
- Native libraries for secp256k1 and Altbn128 encryption are enabled by default.  To disable these libraries use
  `--Xsecp256k1-native-enabled=false` and `--Xaltbn128-native-enabled=false`. [\#775](https://github.com/hyperledger/besu/pull/775)

### Bug Fixes

- Fixed `eth_estimateGas` JSON RPC so it no longer returns gas estimates that are too low. [\#842](https://github.com/hyperledger/besu/pull/842)
- Full help not displayed unless explicitly requested. [\#437](https://github.com/hyperledger/besu/pull/437)
- Compatibility with undocumented Geth `eth_subscribe` fields. [\#654](https://github.com/hyperledger/besu/pull/654)
- Current block number included as part of `eth_getWork` response. [\#849](https://github.com/hyperledger/besu/pull/849)

### Known Issues

Known issues are open issues categorized as [Very High or High impact](https://wiki.hyperledger.org/display/BESU/Defect+Prioritisation+Policy).

#### New known issues

* Scope of logs query causing Besu to crash. [\#944](https://github.com/hyperledger/besu/pull/944)

Workaround - Limit the number of blocks queried by each `eth_getLogs` call.

#### Previously identified known issues

- [`Intrinsic gas exceeds gas limit` returned when calling `delete mapping[addr]` or `mapping[addr] = 0`](KNOWN_ISSUES.md#intrinsic-gas-exceeds-gas-limit)
- [Eth/65 not backwards compatible](KNOWN_ISSUES.md#eth65-not-backwards-compatible)
- [Error full syncing with pruning](KNOWN_ISSUES.md#error-full-syncing-with-pruning)
- [Fast sync when running Besu on cloud providers](KNOWN_ISSUES.md#fast-sync-when-running-besu-on-cloud-providers)
- [Bootnodes must be validators when using onchain permissioning](KNOWN_ISSUES.md#bootnodes-must-be-validators-when-using-onchain-permissioning)
- [Privacy users with private transactions created using v1.3.4 or earlier](KNOWN_ISSUES.md#privacy-users-with-private-transactions-created-using-v134-or-earlier)

## 1.4.4

### Additions and Improvements

- Implemented [`priv_getLogs`](https://besu.hyperledger.org/en/latest/Reference/API-Methods/#priv_getlogs). [\#686](https://github.com/hyperledger/besu/pull/686)
- Implemented private contract log filters including JSON-RPC methods to interact with private filters. [\#735](https://github.com/hyperledger/besu/pull/735)
- Implemented EIP-2315: Simple Subroutines for the EVM [\#717](https://github.com/hyperledger/besu/pull/717)
- Implemented Splunk logging. [\#725](https://github.com/hyperledger/besu/pull/725)
- Implemented optional native library encryption. [\#675](https://github.com/hyperledger/besu/pull/675).  To enable add `--Xsecp256k1-native-enabled` (for transaciton signatures) and/or `--Xaltbn128-native-enabled` (for altbn128 precomiled contracts) as command line options.

### Bug Fixes

- Flag added to toggle `eth/65` off by default. `eth/65` will remain toggled off by default until
a fix is completed for the [eth/65 known issue](KNOWN_ISSUES.md). [\#741](https://github.com/hyperledger/besu/pull/741)
- Resolve crashing NAT detectors on GKE. [\#731](https://github.com/hyperledger/besu/pull/731) fixes [\#507](https://github.com/hyperledger/besu/issues/507).
[Besu-Kubernetes Readme](https://github.com/PegaSysEng/besu-kubernetes/blob/master/README.md#network-topology-and-high-availability-requirements)
updated to reflect changes.
- Deal with quick service start failures [\#714](https://github.com/hyperledger/besu/pull/714) fixes [\#662](https://github.com/hyperledger/besu/issues/662)

### Known Issues

Known issues are open issues categorized as [Very High or High impact](https://wiki.hyperledger.org/display/BESU/Defect+Prioritisation+Policy).

#### New known issues

- `Intrinsic gas exceeds gas limit` returned when calling `delete mapping[addr]` or `mapping[addr] = 0` [\#696](https://github.com/hyperledger/besu/issues/696)

Calling delete and set to 0 Solidity mapping in Solidity fail.

#### Previously identified known issues

- [Eth/65 not backwards compatible](KNOWN_ISSUES.md#eth65-not-backwards-compatible)
- [Error full syncing with pruning](KNOWN_ISSUES.md#error-full-syncing-with-pruning)
- [Fast sync when running Besu on cloud providers](KNOWN_ISSUES.md#fast-sync-when-running-besu-on-cloud-providers)
- [Bootnodes must be validators when using onchain permissioning](KNOWN_ISSUES.md#bootnodes-must-be-validators-when-using-onchain-permissioning)
- [Privacy users with private transactions created using v1.3.4 or earlier](KNOWN_ISSUES.md#privacy-users-with-private-transactions-created-using-v134-or-earlier)

## 1.4.3

### Issues identified with 1.4.3 release

The `eth/65` change is not [backwards compatible](https://github.com/hyperledger/besu/issues/723).
This has the following impact:
* In a private network, nodes using the 1.4.3 client cannot interact with nodes using 1.4.2 or earlier
clients.
* On mainnet, synchronizing eventually stalls.

Workaround -> revert to v1.4.2.

A [fix](https://github.com/hyperledger/besu/pull/732) is currently [being tested](https://github.com/hyperledger/besu/pull/733).

### Critical Issue for Privacy Users

A critical issue for privacy users with private transactions created using Hyperledger Besu v1.3.4
or earlier has been identified. If you have a network with private transaction created using v1.3.4
or earlier, please read the following and take the appropriate steps:
https://wiki.hyperledger.org/display/BESU/Critical+Issue+for+Privacy+Users

### Additions and Improvements

- Added `eth/65` support. [\#608](https://github.com/hyperledger/besu/pull/608)
- Added block added and block reorg events. Added revert reason to block added transactions. [\#637](https://github.com/hyperledger/besu/pull/637)

### Deprecated

- Private Transaction `hash` field and `getHash()` method have been deprecated. They will be removed
in 1.5.0 release. [\#639](https://github.com/hyperledger/besu/pull/639)

### Known Issues

#### Fast sync when running Besu on cloud providers

A known [RocksDB issue](https://github.com/facebook/rocksdb/issues/6435) causes fast sync to fail
when running Besu on certain cloud providers. The following error is displayed repeatedly:

```
...
EthScheduler-Services-1 (importBlock) | ERROR | PipelineChainDownloader | Chain download failed. Restarting after short delay.
java.util.concurrent.CompletionException: org.hyperledger.besu.plugin.services.exception.StorageException: org.rocksdb.RocksDBException: block checksum mismatch:
....
```

This behaviour has been seen on AWS and Digital Ocean.

Workaround -> On AWS, a full restart of the AWS VM is required to restart the fast sync.

Fast sync is not currently supported on Digital Ocean. We are investigating options to
[add support for fast sync on Digital Ocean](https://github.com/hyperledger/besu/issues/591).

#### Error full syncing with pruning

- Error syncing with mainnet on Besu 1.3.7 node - MerkleTrieException [\#580](https://github.com/hyperledger/besu/issues/580)
The associated error is `Unable to load trie node value for hash` and is caused by the combination of
full sync and pruning.

Workarounds:
1. Explicitly disable pruning using `--pruning-enabled=false` when using fast sync.
2. If the `MerkleTrieException` occurs, delete the database and resync.

A fix for this issue is being actively worked on.

#### Fast sync reverting to full sync

In some cases of FastSyncException, fast sync reverts back to a full sync before having reached the
pivot block. [\#683](https://github.com/hyperledger/besu/issues/683)

Workaround -> To re-attempt fast syncing rather than continue full syncing, stop Besu, delete your
database, and start again.

#### Bootnodes must be validators when using onchain permissioning

- Onchain permissioning nodes can't peer when using a non-validator bootnode [\#528](https://github.com/hyperledger/besu/issues/528)

Workaround -> When using onchain permissioning, ensure bootnodes are also validators.


## 1.4.2

### Additions and Improvements

- Added `trace_block` JSON RPC API [\#449](https://github.com/hyperledger/besu/pull/449)
- Added `pulledStates` and `knownStates` to the EthQL `syncing` query and `eth_syncing` JSON-RPC api [\#565](https://github.com/hyperledger/besu/pull/565)

### Bug Fixes

- Fixed file parsing behaviour for privacy enclave keystore password file [\#554](https://github.com/hyperledger/besu/pull/554) (thanks to [magooster](https://github.com/magooster))
- Fixed known issue with being unable to re-add members to onchain privacy groups [\#471](https://github.com/hyperledger/besu/pull/471)

### Updated Early Access Features

* [Onchain privacy groups](https://besu.hyperledger.org/en/latest/Concepts/Privacy/Onchain-PrivacyGroups/) with add and remove members. Known issue resolved (see above).
* [TRACE API](https://besu.hyperledger.org/en/latest/Reference/API-Methods/#trace-methods) now includes `trace_block`, `trace_replayBlockTransactions`, and `trace_transaction`.
Fixed some issues on the trace replay block transactions API [\#522](https://github.com/hyperledger/besu/pull/522).

### Known Issues

#### Fast sync defaulting to full sync

-  When fast sync cannot find enough valid peers rapidly enough, Besu defaults to full sync.

Workarounds:
1. To re-attempt fast syncing rather than continue full syncing, stop Besu, delete your database,
and start again.
2. When fast syncing, explicitly disable pruning using `--pruning-enabled=false` to reduce the likelihood
of encountering the pruning bug.

A fix to remove the default to full sync is [in progress](https://github.com/hyperledger/besu/pull/427)
is being actively worked on.

#### Error full syncing with pruning

- Error syncing with mainnet on Besu 1.3.7 node - MerkleTrieException [\#BESU-160](https://jira.hyperledger.org/browse/BESU-160)
The associated error is `Unable to load trie node value for hash` and is caused by the combination of
full sync and pruning.

Workarounds:
1. Explicitly disable pruning using `--pruning-enabled=false` when using fast sync.
2. If the `MerkleTrieException` occurs, delete the database and resync.

A fix for this issue is being actively worked on.

#### Bootnodes must be validators when using onchain permissioning

- Onchain permissioning nodes can't peer when using a non-validator bootnode [\#BESU-181](https://jira.hyperledger.org/browse/BESU-181)

Workaround -> When using onchain permissioning, ensure bootnodes are also validators.

## 1.4.1

### Additions and Improvements

- Added priv_getCode [\#250](https://github.com/hyperledger/besu/pull/408). Gets the bytecode associated with a private address.
- Added `trace_transaction` JSON RPC API [\#441](https://github.com/hyperledger/besu/pull/441)
- Removed -X unstable prefix for pruning options (`--pruning-blocks-retained`, `--pruning-block-confirmations`) [\#440](https://github.com/hyperledger/besu/pull/440)
- Implemented [ECIP-1088](https://ecips.ethereumclassic.org/ECIPs/ecip-1088): Phoenix EVM and Protocol upgrades. [\#434](https://github.com/hyperledger/besu/pull/434)

### Bug Fixes

- [BESU-25](https://jira.hyperledger.org/browse/BESU-25) Use v5 Devp2p when pinging [\#392](https://github.com/hyperledger/besu/pull/392)
- Fixed a bug to manage concurrent access to cache files [\#438](https://github.com/hyperledger/besu/pull/438)
- Fixed configuration file bug: `pruning-blocks-retained` now accepts an integer in the config [\#440](https://github.com/hyperledger/besu/pull/440)
- Specifying RPC credentials file should not force RPC Authentication to be enabled [\#454](https://github.com/hyperledger/besu/pull/454)
- Enhanced estimateGas messages [\#436](https://github.com/hyperledger/besu/pull/436). When a estimateGas request fails a validation check, an improved error message is returned in the response.

### Early Access Features

Early access features are available features that are not recommended for production networks and may
have unstable interfaces.

* [Onchain privacy groups](https://besu.hyperledger.org/en/latest/Concepts/Privacy/Onchain-PrivacyGroups/) with add and remove members.
  Not being able to to re-add a member to an onchain privacy group is a [known issue](https://github.com/hyperledger/besu/issues/455)
  with the add and remove functionality.

### Known Issues

#### Fast sync defaulting to full sync

-  When fast sync cannot find enough valid peers rapidly enough, Besu defaults to full sync.

Workarounds:
1. To re-attempt fast syncing rather than continue full syncing, stop Besu, delete your database,
and start again.
2. When fast syncing, explicitly disable pruning using `--pruning-enabled=false` to reduce the likelihood
of encountering the pruning bug.

A fix to remove the default to full sync is [in progress](https://github.com/hyperledger/besu/pull/427)
and is planned for inclusion in v1.4.1.

#### Error full syncing with pruning

- Error syncing with mainnet on Besu 1.3.7 node - MerkleTrieException [\#BESU-160](https://jira.hyperledger.org/browse/BESU-160)
The associated error is `Unable to load trie node value for hash` and is caused by the combination of
full sync and pruning.

Workarounds:
1. Explicitly disable pruning using `--pruning-enabled=false` when using fast sync.
2. If the `MerkleTrieException` occurs, delete the database and resync.

Investigation of this issue is in progress and a fix is targeted for v1.4.1.

#### Bootnodes must be validators when using onchain permissioning

- Onchain permissioning nodes can't peer when using a non-validator bootnode [\#BESU-181](https://jira.hyperledger.org/browse/BESU-181)

Workaround -> When using onchain permissioning, ensure bootnodes are also validators.

## 1.4.0

### Private State Migration

Hyperledger Besu v1.4 implements a new data structure for private state storage that is not backwards compatible.
A migration will be performed when starting v1.4 for the first time to reprocess existing private transactions
and re-create the private state data in the v1.4 format.

If you have existing private transactions, see [migration details](docs/Private-Txns-Migration.md).

### Additions and Improvements

* [TLS support](https://besu.hyperledger.org/en/latest/Concepts/TLS/) to secure client and server communication.

* [Multi-tenancy](https://besu.hyperledger.org/en/latest/Concepts/Privacy/Multi-Tenancy/) to enable multiple participants to use the same Besu and Orion node.

* [Plugin APIs](https://besu.hyperledger.org/en/latest/Concepts/Plugins/) to enable building of Java plugins to extend Hyperledger Besu.

* Support for additional [NAT methods](https://besu.hyperledger.org/en/latest/HowTo/Find-and-Connect/Specifying-NAT/).

* Added [`priv_call`](https://besu.hyperledger.org/en/latest/Reference/API-Methods/#priv_call) which invokes
a private contract function locally and does not change the private state.

* Besu has moved from an internal Bytes library to the [Apache Tuweni](https://tuweni.apache.org/) Bytes library.
This includes using the library in the Plugins API interfaces. [#295](https://github.com/hyperledger/besu/pull/295) and [#215](https://github.com/hyperledger/besu/pull/215)

### Early Access Features

Early access features are available features that are not recommended for production networks and may
have unstable interfaces.

* [Reorg compatible privacy](https://besu.hyperledger.org/en/latest/Concepts/Privacy/Privacy-Overview/#reorg-compatible-privacy)
to enable private transactions on networks using consensus mechanisms that fork.

* [Tracing API](https://besu.hyperledger.org/en/latest/Concepts/Transactions/Trace-Types) to obtain detailed information about transaction processing.

### Bug Fixes

See RC and Beta sections below.

### Known Issues

#### Fast sync defaulting to full sync

-  When fast sync cannot find enough valid peers rapidly enough, Besu defaults to full sync.

Workarounds:
1. To re-attempt fast syncing rather than continue full syncing, stop Besu, delete your database,
and start again.
2. When fast syncing, explicitly disable pruning using `--pruning-enabled=false` to reduce the likelihood
of encountering the pruning bug.

A fix to remove the default to full sync is [in progress](https://github.com/hyperledger/besu/pull/427)
and is planned for inclusion in v1.4.1.

#### Error full syncing with pruning

- Error syncing with mainnet on Besu 1.3.7 node - MerkleTrieException [\#BESU-160](https://jira.hyperledger.org/browse/BESU-160)
The associated error is `Unable to load trie node value for hash` and is caused by the combination of
full sync and pruning.

Workarounds:
1. Explicitly disable pruning using `--pruning-enabled=false` when using fast sync.
2. If the `MerkleTrieException` occurs, delete the database and resync.

Investigation of this issue is in progress and a fix is targeted for v1.4.1.

#### Bootnodes must be validators when using onchain permissioning

- Onchain permissioning nodes can't peer when using a non-validator bootnode [\#BESU-181](https://jira.hyperledger.org/browse/BESU-181)

Workaround -> When using onchain permissioning, ensure bootnodes are also validators.


## 1.4.0 RC-2

### Private State Migration
Hyperledger Besu v1.4 implements a new data structure for private state storage that is not backwards compatible.
A migration will be performed when starting v1.4 for the first time to reprocess existing private transactions
and re-create the private state data in the v1.4 format.
If you have existing private transactions, see [migration details](docs/Private-Txns-Migration.md).

## 1.4.0 RC-1

### Additions and Improvements

- New`trace_replayBlockTransactions` JSON-RPC API

This can be enabled using the `--rpc-http-api TRACE` CLI flag.  There are some philosophical differences between Besu and other implementations that are outlined in [trace_rpc_apis](docs/trace_rpc_apis.md).

- Ability to automatically detect Docker NAT settings from inside the conainter.

The default NAT method (AUTO) can detect this so no user intervention is required to enable this.

- Added [Multi-tenancy](https://besu.hyperledger.org/en/latest/Concepts/Privacy/Multi-Tenancy/) support which allows multiple participants to use the same Besu node for private transactions.

- Added TLS support for communication with privacy enclave

### Bug Fixes

- Private transactions are now validated before sent to the enclave [\#356](https://github.com/hyperledger/besu/pull/356)

### Known Bugs

- Error syncing with mainnet on Besu 1.3.7 node - MerkleTrieException [\#BESU-160](https://jira.hyperledger.org/browse/BESU-160)

Workaround -> Don't enable pruning when syncing to mainnet.

- Onchain permissioning nodes can't peer when using a non-validator bootnode [\#BESU-181](https://jira.hyperledger.org/browse/BESU-181)

Workaround -> When using onchain permissioning, ensure bootnodes are also validators.

## 1.4 Beta 3

### Additions and Improvements

- CLI option to enable TLS client auth for JSON-RPC HTTP [\#340](https://github.com/hyperledger/besu/pull/340)

Added CLI options to enable TLS client authentication and trusting client certificates:
~~~
--rpc-http-tls-client-auth-enabled - Enable TLS client authentication for the JSON-RPC HTTP service (default: false)
--rpc-http-tls-known-clients-file - Path to file containing client's certificate common name and fingerprint for client authentication.
--rpc-http-tls-ca-clients-enabled - Enable to accept clients certificate signed by a valid CA for client authentication (default: false)
~~~
If client-auth is enabled, user must either enable CA signed clients OR provide a known-clients file. An error is reported
if both CA signed clients is disabled and known-clients file is not specified.

- Stable Plugins APIs [\#346](https://github.com/hyperledger/besu/pull/346)

The `BesuEvents` service and related `data` package have been marked as a stable plugin API.

### Bug Fixes

- Return missing signers from getSignerMetrics [\#343](https://github.com/hyperledger/besu/pull/)

### Experimental Features

- Experimental support for `trace_replayBlockTransactions` - multiple PRs

Added support for the `trace_replayBlockTransactions` JSON-RPC call. To enable this API add
`TRACE` to the `rpc-http-api` options (for example,  `--rpc-http-api TRACE` on the command line).

This is not a production ready API.  There are known bugs relating to traced memory from calls and
returns, and the gas calculation reported in the flat traces does not always match up with the
correct gas calculated for consensus.

## 1.4 Beta 2

### Additions and Improvements

- Enable TLS for JSON-RPC HTTP Service [\#253](https://github.com/hyperledger/besu/pull/253)

Exposes new command line parameters to enable TLS on Ethereum JSON-RPC HTTP interface to allow clients like EthSigner to connect via TLS:
`--rpc-http-tls-enabled=true`
(Optional - Only required if `--rpc-http-enabled` is set to true) Set to `true` to enable TLS. False by default.
`--rpc-http-tls-keystore-file="/path/to/cert.pfx"`
(Must be specified if TLS is enabled) Path to PKCS12 format key store which contains server's certificate and it's private key
`--rpc-http-tls-keystore-password-file="/path/to/cert.passwd"`
(Must be specified if TLS is enabled) Path to the text file containing password for unlocking key store.
`--rpc-http-tls-known-clients-file="/path/to/rpc_tls_clients.txt"`
(Optional) Path to a plain text file containing space separated client’s certificate’s common name and its sha-256 fingerprints when
they are not signed by a known CA. The presence of this file (even empty) enables TLS client authentication. That is, the client
presents the certificate to server on TLS handshake and server establishes that the client certificate is either signed by a
proper/known CA. Otherwise, server trusts client certificate by reading the sha-256 fingerprint from known clients file specified above.

The format of the file is (as an example):
`localhost DF:65:B8:02:08:5E:91:82:0F:91:F5:1C:96:56:92:C4:1A:F6:C6:27:FD:6C:FC:31:F2:BB:90:17:22:59:5B:50`

### Bug Fixes

- TotalDifficulty is a BigInteger [\#253](https://github.com/hyperledger/besu/pull/253).
  Don't try and cast total difficulty down to a long because it will overflow long in a reasonable timeframe.

## 1.4 Beta 1

### Additions and Improvements

- Besu has moved from an internal Bytes library to the [Apache Tuweni](https://tuweni.apache.org/) Bytes library.  This includes using the library in the Plugins API interfaces. [#295](https://github.com/hyperledger/besu/pull/295) and [#215](https://github.com/hyperledger/besu/pull/215)
- Besu stops processing blocks if Orion is unavailable [\#253](https://github.com/hyperledger/besu/pull/253)
- Added priv_call [\#250](https://github.com/hyperledger/besu/pull/250).  Invokes a private contract function locally and does not change the private state.
- Support for [EIP-2124](https://github.com/ethereum/EIPs/blob/master/EIPS/eip-2124.md), which results in faster peer discovery [\#156](https://github.com/hyperledger/besu/pull/156)

## 1.3.8

### Additions and Improvements

- `admin_generateLogBloomCache` JSON-RPC API to generate a cache of the block bloombits that improves performance for log queries [\#262](https://github.com/hyperledger/besu/pull/262)

## Critical Fix in 1.3.7

1.3.7 includes a critical fix for Ethereum MainNet users and the Muir Glacier upgrade. We recommend users of Ethereum public networks
(MainNet, Ropsten, Rinkeby, and Goerli) upgrade immediately. This upgrade is also strongly recommended for users of private networks.

For more details, see [Hyperledger Besu Wiki](https://wiki.hyperledger.org/display/BESU/Mainnet+Consensus+Bug+Identified+and+Resolved+in+Hyperledger+Besu).

## Muir Glacier Compatibility

For compatibility with Ethereum Muir Glacier upgrade, use v1.3.7 or later.

## ETC Agharta Compatibility

For compatibility with ETC Agharta upgrade, use 1.3.7 or later.

### 1.3.7

### Additions and Improvements

- Hard Fork Support: Configures the Agharta activation block for the ETC MainNet configuration [\#251](https://github.com/hyperledger/besu/pull/251) (thanks to [soc1c](https://github.com/soc1c))
- `operator generate-log-bloom-cache` command line option to generate a cache of the block bloombits that improves performance for log queries  [\#245](https://github.com/hyperledger/besu/pull/245)

### Bug Fixes

- Resolves a Mainnet consensus issue [\#254](https://github.com/hyperledger/besu/pull/254)

### New Maintainer

[Edward Mack](https://github.com/hyperledger/besu/commits?author=edwardmack) added as a [new maintainer](https://github.com/hyperledger/besu/pull/219).

### 1.3.6

### Additions and Improvements

- Performance improvements:
  * Multithread Websockets to increase throughput [\#231](https://github.com/hyperledger/besu/pull/231)
  * NewBlockHeaders performance improvement [\#230](https://github.com/hyperledger/besu/pull/230)
- EIP2384 - Ice Age Adustment around Istanbul [\#211](https://github.com/hyperledger/besu/pull/211)
- Documentation updates include:
  * [Configuring mining using the Stratum protocol](https://besu.hyperledger.org/en/latest/HowTo/Configure/Configure-Mining/)
  * [ETC network command line options](https://besu.hyperledger.org/en/latest/Reference/CLI/CLI-Syntax/#network)
- Hard Fork Support:
   * MuirGlacier for Ethereum Mainnet and Ropsten Testnet
   * Agharta for Kotti and Mordor Testnets

### Bug Fixes

- [\#210](https://github.com/hyperledger/besu/pull/210) fixes WebSocket frames handling
  User impact: PING/PONG frames handling in Websocket services was not implemented

### 1.3.5

### Additions and Improvements

- Log Event Streaming for Plugin API [\#186](https://github.com/hyperledger/besu/pull/186)
- Allow use a external JWT public key in authenticated APIs [\#183](https://github.com/hyperledger/besu/pull/183)
- ETC Configuration, classic fork peer validator [\#176](https://github.com/hyperledger/besu/pull/176) (thanks to [edwardmack](https://github.com/edwardmack))
- Allow IBFT validators to be changed at a given block [\#173](https://github.com/hyperledger/besu/pull/173)
- Support external mining using Stratum [\#140](https://github.com/hyperledger/besu/pull/140) (thanks to [atoulme](https://github.com/atoulme))
- Add more fields to private transaction receipt [\#85](https://github.com/hyperledger/besu/pull/85) (thanks to [josh-richardson](https://github.com/josh-richardson))
- [Pruning documentation](https://besu.hyperledger.org/en/latest/Concepts/Pruning/)

### Technical Improvements

- ETC - Cleanup [\#201](https://github.com/hyperledger/besu/pull/201) (thanks to [GregTheGreek](https://github.com/GregTheGreek))
- User specific enclave public key configuration in auth file [\#196](https://github.com/hyperledger/besu/pull/196)
- Change CustomForks -\> Transitions [\#193](https://github.com/hyperledger/besu/pull/193)
- Pass identity information into RpcMethod from Http Service [\#189](https://github.com/hyperledger/besu/pull/189)
- Remove the use of JsonRpcParameters from RpcMethods [\#188](https://github.com/hyperledger/besu/pull/188)
- Repaired Metrics name collision between Privacy and RocksDB [\#187](https://github.com/hyperledger/besu/pull/187)
- Multi-Tenancy: Do not specify a public key anymore when requesting a … [\#185](https://github.com/hyperledger/besu/pull/185)
- Updates to circle building acceptance tests [\#184](https://github.com/hyperledger/besu/pull/184)
- Move Apache Tuweni dependency to official release [\#181](https://github.com/hyperledger/besu/pull/181) (thanks to [atoulme](https://github.com/atoulme))
- Update Gradle to 6.0, support Java 13 [\#180](https://github.com/hyperledger/besu/pull/180)
- ETC Atlantis fork [\#179](https://github.com/hyperledger/besu/pull/179) (thanks to [edwardmack](https://github.com/edwardmack))
- ETC Gotham Fork [\#178](https://github.com/hyperledger/besu/pull/178) (thanks to [edwardmack](https://github.com/edwardmack))
- ETC DieHard fork support [\#177](https://github.com/hyperledger/besu/pull/177) (thanks to [edwardmack](https://github.com/edwardmack))
- Remove 'parentHash', 'number' and 'gasUsed' fields from the genesis d… [\#175](https://github.com/hyperledger/besu/pull/175) (thanks to [SweeXordious](https://github.com/SweeXordious))
- Enable pruning by default for fast sync and validate conflicts with privacy [\#172](https://github.com/hyperledger/besu/pull/172)
- Update RocksDB [\#170](https://github.com/hyperledger/besu/pull/170)
- Vpdate ver to 1.3.5-snapshot [\#169](https://github.com/hyperledger/besu/pull/169)
- Added PoaQueryService method that returns local node signer… [\#163](https://github.com/hyperledger/besu/pull/163)
- Add versioning to privacy storage [\#149](https://github.com/hyperledger/besu/pull/149)
- Update reference tests [\#139](https://github.com/hyperledger/besu/pull/139)

### 1.3.4

- Reverted _Enable pruning by default for fast sync (#135)_ [\#164](https://github.com/hyperledger/besu/pull/164)

### 1.3.3

### Technical Improvements

- Add --identity flag for client identification in node browsers [\#150](https://github.com/hyperledger/besu/pull/150)
- Istanbul Mainnet Block [\#145](https://github.com/hyperledger/besu/pull/150)
- Add priv\_getEeaTransactionCount [\#110](https://github.com/hyperledger/besu/pull/110)

### Additions and Improvements

- Redesign of how JsonRpcMethods are created [\#159](https://github.com/hyperledger/besu/pull/159)
- Moving JsonRpcMethods classes into the same package, prior to refactor [\#154](https://github.com/hyperledger/besu/pull/154)
- Reflect default logging in CLI help [\#148](https://github.com/hyperledger/besu/pull/148)
- Handle zero port better in NAT [\#147](https://github.com/hyperledger/besu/pull/147)
- Rework how filter and log query parameters are created/used [\#146](https://github.com/hyperledger/besu/pull/146)
- Don't generate shutdown tasks in controller [\#141](https://github.com/hyperledger/besu/pull/141)
- Ibft queries [\#138](https://github.com/hyperledger/besu/pull/138)
- Enable pruning by default for fast sync [\#135](https://github.com/hyperledger/besu/pull/135)
- Ensure spotless runs in CI [\#132](https://github.com/hyperledger/besu/pull/132)
- Add more logging around peer disconnects [\#131](https://github.com/hyperledger/besu/pull/131)
- Repair EthGetLogs returning incorrect results [\#128](https://github.com/hyperledger/besu/pull/128)
- Use Bloombits for Logs queries [\#127](https://github.com/hyperledger/besu/pull/127)
- Improve message when extraData missing [\#121](https://github.com/hyperledger/besu/pull/121)
- Fix miner startup logic [\#104](https://github.com/hyperledger/besu/pull/104)
- Support log reordring from reorgs in `LogSubscriptionService` [\#86](https://github.com/hyperledger/besu/pull/86)

### 1.3.2

### Additions and Improvements

- besu -v to print plugin versions[\#123](https://github.com/hyperledger/besu/pull/123)

### Technical Improvements

- Update Governance and Code of Conduct verbiage [\#120](https://github.com/hyperledger/besu/pull/120)
- Fix private transaction root mismatch [\#118](https://github.com/hyperledger/besu/pull/118)
- Programatically enforce plugin CLI variable names [\#117](https://github.com/hyperledger/besu/pull/117)
- Additional unit test for selecting replaced pending transactions [\#116](https://github.com/hyperledger/besu/pull/116)
- Only set sync targets that have an estimated height value [\#115](https://github.com/hyperledger/besu/pull/115)
- Fix rlpx startup [\#114](https://github.com/hyperledger/besu/pull/114)
- Expose getPayload in Transaction plugin-api interface. [\#113](https://github.com/hyperledger/besu/pull/113)
- Dependency Version Upgrades [\#112](https://github.com/hyperledger/besu/pull/112)
- Add hash field in Transaction plugin interface. [\#111](https://github.com/hyperledger/besu/pull/111)
- Rework sync status events [\#106](https://github.com/hyperledger/besu/pull/106)

### 1.3.1

### Additions and Improvements

- Added GraphQL query/logs support [\#94](https://github.com/hyperledger/besu/pull/94)

### Technical Improvements

- Add totalDiffculty to BlockPropagated events. [\#97](https://github.com/hyperledger/besu/pull/97)
- Merge BlockchainQueries classes [\#101](https://github.com/hyperledger/besu/pull/101)
- Fixed casing of dynamic MetricCategorys [\#99](https://github.com/hyperledger/besu/pull/99)
- Fix private transactions breaking evm [\#96](https://github.com/hyperledger/besu/pull/96)
- Make SyncState variables thread-safe [\#95](https://github.com/hyperledger/besu/pull/95)
- Fix transaction tracking by sender [\#93](https://github.com/hyperledger/besu/pull/93)
- Make logic in PersistBlockTask more explicit to fix a LGTM warning [\#92](https://github.com/hyperledger/besu/pull/92)
- Removed Unused methods in the transaction simulator. [\#91](https://github.com/hyperledger/besu/pull/91)
- Fix ThreadBesuNodeRunner BesuConfiguration setup [\#90](https://github.com/hyperledger/besu/pull/90)
- JsonRpc method disabled error condition rewrite and unit test [\#80](https://github.com/hyperledger/besu/pull/80)
- Round trip testing of state trie account values [\#31](https://github.com/hyperledger/besu/pull/31)

### 1.3

### Breaking Change

- Disallow comments in Genesis JSON file. [\#49](https://github.com/hyperledger/besu/pull/49)

### Additions and Improvements

- Add `--required-block` command line option to deal with chain splits [\#79](https://github.com/hyperledger/besu/pull/79)
- Store db metadata file in the root data directory. [\#46](https://github.com/hyperledger/besu/pull/46)
- Add `--target-gas-limit` command line option. [\#24](https://github.com/hyperledger/besu/pull/24)(thanks to new contributor [cfelde](https://github.com/cfelde))
- Allow private contracts to access public state. [\#9](https://github.com/hyperledger/besu/pull/9)
- Documentation updates include:
  - Added [sample load balancer configurations](https://besu.hyperledger.org/en/latest/HowTo/Configure/Configure-HA/Sample-Configuration/)
  - Added [`retesteth`](https://besu.hyperledger.org/en/latest/Reference/CLI/CLI-Subcommands/#retesteth) subcommand
  - Added [`debug_accountRange`](https://besu.hyperledger.org/en/latest/Reference/API-Methods/#debug_accountrange) JSON-RPC API method
  - Clarified purpose of [static nodes](https://besu.hyperledger.org/en/latest/HowTo/Find-and-Connect/Managing-Peers/#static-nodes)
  - Added links [Kubernetes reference implementations](https://besu.hyperledger.org/en/latest/HowTo/Deploy/Kubernetes/)
  - Added content about [access between private and public states](https://besu.hyperledger.org/en/latest/Concepts/Privacy/Privacy-Groups/#access-between-states)
  - Added restriction that [account permissioning cannot be used with random key signing](https://besu.hyperledger.org/en/latest/HowTo/Use-Privacy/Sign-Privacy-Marker-Transactions/).
  - Added high availability requirement for [private transaction manager](https://besu.hyperledger.org/en/latest/Concepts/Privacy/Privacy-Overview/#availability) (ie, Orion)
  - Added [genesis file reference](https://besu.hyperledger.org/en/latest/Reference/Config-Items/)

### Technical Improvements

- Less verbose synching subscriptions [\#59](https://github.com/hyperledger/besu/pull/59)
- Return enclave key instead of private transaction hash [\#53](https://github.com/hyperledger/besu/pull/53)
- Fix mark sweep pruner bugs where nodes that should be kept were being swept  [\#50](https://github.com/hyperledger/besu/pull/50)
- Clean up BesuConfiguration construction [\#51](https://github.com/hyperledger/besu/pull/51)
- Private tx nonce errors return same msg as any tx [\#48](https://github.com/hyperledger/besu/pull/48)
- Fix default logging [\#47](https://github.com/hyperledger/besu/pull/47)
- Introduce virtual operation. [\#45](https://github.com/hyperledger/besu/pull/45)
- Downgrade RocksDBPlugin Logging Levels [\#44](https://github.com/hyperledger/besu/pull/44)
- Infrastructure for exposing PoA metrics for plugins. [\#37](https://github.com/hyperledger/besu/pull/37)
- Refactor privacy storage. [\#7](https://github.com/hyperledger/besu/pull/7)

## 1.2.4

### Additions and Improvements

- Add Istanbul block (5435345) for Rinkeby [\#35](https://github.com/hyperledger/besu/pull/35)
- Add Istanbul block (1561651) for Goerli [\#27](https://github.com/hyperledger/besu/pull/27)
- Add Istanbul block (6485846) for Ropsten [\#26](https://github.com/hyperledger/besu/pull/26)
- Add privDistributeRawTransaction endpoint [\#23](https://github.com/hyperledger/besu/pull/23) (thanks to [josh-richardson](https://github.com/josh-richardson))

### Technical Improvements

- Refactors pantheon private key to signing private key [\#34](https://github.com/hyperledger/besu/pull/34) (thanks to [josh-richardson](https://github.com/josh-richardson))
- Support both BESU\_ and PANTHEON\_ env var prefixes [\#32](https://github.com/hyperledger/besu/pull/32)
- Use only fully validated peers for fast sync pivot selection [\#21](https://github.com/hyperledger/besu/pull/21)
- Support Version Rollbacks for RocksDB \(\#6\) [\#19](https://github.com/hyperledger/besu/pull/19)
- Update Cava library to Tuweni Library [\#18](https://github.com/hyperledger/besu/pull/18)
- StateTrieAccountValue:Version should be written as an int, not a long [\#17](https://github.com/hyperledger/besu/pull/17)
- Handle discovery peers with updated endpoints [\#12](https://github.com/hyperledger/besu/pull/12)
- Change retesteth port [\#11](https://github.com/hyperledger/besu/pull/11)
- Renames eea\_getTransactionReceipt to priv\_getTransactionReceipt [\#10](https://github.com/hyperledger/besu/pull/10) (thanks to [josh-richardson](https://github.com/josh-richardson))
- Support Version Rollbacks for RocksDB [\#6](https://github.com/hyperledger/besu/pull/6)
- Moving AT DSL into its own module [\#3](https://github.com/hyperledger/besu/pull/3)

## 1.2.3

### Additions and Improvements
- Added an override facility for genesis configs [\#1915](https://github.com/PegaSysEng/pantheon/pull/1915)
- Finer grained logging configuration [\#1895](https://github.com/PegaSysEng/pantheon/pull/1895) (thanks to [matkt](https://github.com/matkt))

### Technical Improvements

- Add archiving of docker test reports [\#1921](https://github.com/PegaSysEng/pantheon/pull/1921)
- Events API: Transaction dropped, sync status, and renames [\#1919](https://github.com/PegaSysEng/pantheon/pull/1919)
- Remove metrics from plugin registration [\#1918](https://github.com/PegaSysEng/pantheon/pull/1918)
- Replace uses of Instant.now from within the IBFT module [\#1911](https://github.com/PegaSysEng/pantheon/pull/1911)
- Update plugins-api build script [\#1908](https://github.com/PegaSysEng/pantheon/pull/1908)
- Ignore flaky tracing tests [\#1907](https://github.com/PegaSysEng/pantheon/pull/1907)
- Ensure plugin-api module gets published at the correct maven path [\#1905](https://github.com/PegaSysEng/pantheon/pull/1905)
- Return the plugin-apis to this repo [\#1900](https://github.com/PegaSysEng/pantheon/pull/1900)
- Stop autogenerating BesuInfo.java [\#1899](https://github.com/PegaSysEng/pantheon/pull/1899)
- Extracted Metrics interfaces to plugins-api. [\#1898](https://github.com/PegaSysEng/pantheon/pull/1898)
- Fix key value storage clear so it removes all values [\#1894](https://github.com/PegaSysEng/pantheon/pull/1894)
- Ethsigner test [\#1892](https://github.com/PegaSysEng/pantheon/pull/1892) (thanks to [iikirilov](https://github.com/iikirilov))
- Return null private transaction receipt instead of error [\#1872](https://github.com/PegaSysEng/pantheon/pull/1872) (thanks to [iikirilov](https://github.com/iikirilov))
- Implement trace replay block transactions trace option [\#1886](https://github.com/PegaSysEng/pantheon/pull/1886)
- Use object parameter instead of list of parameters for priv\_createPrivacyGroup [\#1868](https://github.com/PegaSysEng/pantheon/pull/1868) (thanks to [iikirilov](https://github.com/iikirilov))
- Refactor privacy acceptance tests [\#1864](https://github.com/PegaSysEng/pantheon/pull/1864) (thanks to [iikirilov](https://github.com/iikirilov))

## 1.2.2

### Additions and Improvements
- Support large numbers for the `--network-id` option [\#1891](https://github.com/PegaSysEng/pantheon/pull/1891)
- Added eea\_getTransactionCount Json Rpc [\#1861](https://github.com/PegaSysEng/pantheon/pull/1861)
- PrivacyMarkerTransaction to be signed with a randomly generated key [\#1844](https://github.com/PegaSysEng/pantheon/pull/1844)
- Implement eth\_getproof JSON RPC API [\#1824](https://github.com/PegaSysEng/pantheon/pull/1824) (thanks to [matkt](https://github.com/matkt))
- Documentation updates include:
  - [Improved navigation](https://docs.pantheon.pegasys.tech/en/latest/)
  - [Added permissioning diagram](https://docs.pantheon.pegasys.tech/en/latest/Concepts/Permissioning/Permissioning-Overview/#onchain)
  - [Added Responsible Disclosure policy](https://docs.pantheon.pegasys.tech/en/latest/Reference/Responsible-Disclosure/)
  - [Added `blocks export` subcommand](https://besu.hyperledger.org/en/latest/Reference/CLI/CLI-Subcommands/#export)

### Technical Improvements
- Update the `pantheon blocks export` command usage [\#1887](https://github.com/PegaSysEng/pantheon/pull/1887) (thanks to [matkt](https://github.com/matkt))
- Stop Returning null for 'pending' RPC calls [\#1883](https://github.com/PegaSysEng/pantheon/pull/1883)
- Blake validation errors are hard errors [\#1882](https://github.com/PegaSysEng/pantheon/pull/1882)
- Add test cases for trace\_replayBlockTransactions [\#1881](https://github.com/PegaSysEng/pantheon/pull/1881)
- Simplify json rpc spec test setup [\#1880](https://github.com/PegaSysEng/pantheon/pull/1880)
- Tweak JSON import format [\#1878](https://github.com/PegaSysEng/pantheon/pull/1878)
- Transactions listeners should use the subscriber pattern [\#1877](https://github.com/PegaSysEng/pantheon/pull/1877)
- Maven spotless [\#1876](https://github.com/PegaSysEng/pantheon/pull/1876)
- Don't cache for localbalance [\#1875](https://github.com/PegaSysEng/pantheon/pull/1875)
- EIP-1108 - Reprice alt\_bn128  [\#1874](https://github.com/PegaSysEng/pantheon/pull/1874)
- Create stub trace\_replayBlockTransactions json-rpc method  [\#1873](https://github.com/PegaSysEng/pantheon/pull/1873)
- Improve trace log [\#1870](https://github.com/PegaSysEng/pantheon/pull/1870)
- Pruning Command Line Flags [\#1869](https://github.com/PegaSysEng/pantheon/pull/1869)
- Re-enable istanbul [\#1865](https://github.com/PegaSysEng/pantheon/pull/1865)
- Fix logic to disconnect from peers on fork [\#1863](https://github.com/PegaSysEng/pantheon/pull/1863)
- Blake 2b tweaks [\#1862](https://github.com/PegaSysEng/pantheon/pull/1862)
- Sweep state roots before child nodes [\#1854](https://github.com/PegaSysEng/pantheon/pull/1854)
- Update export subcommand to export blocks in rlp format [\#1852](https://github.com/PegaSysEng/pantheon/pull/1852)
- Updating docker tests to make it easier to follow & ensure it listens on the right interface on docker [\#1851](https://github.com/PegaSysEng/pantheon/pull/1851)
- Disable Istanbul block [\#1849](https://github.com/PegaSysEng/pantheon/pull/1849)
- Add read-only blockchain factory method [\#1845](https://github.com/PegaSysEng/pantheon/pull/1845)
- Removing the release plugin in favour of the new process with branches [\#1843](https://github.com/PegaSysEng/pantheon/pull/1843)
- Update Görli bootnodes [\#1842](https://github.com/PegaSysEng/pantheon/pull/1842)
- Upgrade graphql library to version 13.0 [\#1834](https://github.com/PegaSysEng/pantheon/pull/1834)
- Database versioning and enable multi-column database [\#1830](https://github.com/PegaSysEng/pantheon/pull/1830)
- Fixes invalid JsonGetter, comment [\#1811](https://github.com/PegaSysEng/pantheon/pull/1811) (thanks to [josh-richardson](https://github.com/josh-richardson))
- Add EthSigner acceptance test [\#1655](https://github.com/PegaSysEng/pantheon/pull/1655) (thanks to [iikirilov](https://github.com/iikirilov))
- Support plugin Richdata APIs via implementation [\#1581](https://github.com/PegaSysEng/pantheon/pull/1581)

## 1.2.1

### Additions and Improvements

- Removed the release plugin in favour of the new process with branches
[#1841](https://github.com/PegaSysEng/pantheon/pull/1841)
[#1843](https://github.com/PegaSysEng/pantheon/pull/1843)
[#1848](https://github.com/PegaSysEng/pantheon/pull/1848)
[#1855](https://github.com/PegaSysEng/pantheon/pull/1855)
- Updated Görli bootnodes [#1842](https://github.com/PegaSysEng/pantheon/pull/1842)
- Removed unnecessary test dependency [#1839](https://github.com/PegaSysEng/pantheon/pull/1839)
- Added warning when comments are used in genesis file [#1838](https://github.com/PegaSysEng/pantheon/pull/1838)
- Added an experimental flag for disabling timers [#1837](https://github.com/PegaSysEng/pantheon/pull/1837)
- Fixed FlatFileTaskCollection tests [#1833](https://github.com/PegaSysEng/pantheon/pull/1833)
- Added chain json import utility [#1832](https://github.com/PegaSysEng/pantheon/pull/1832)
- Added tests to AllNodesVisitor trie traversal [#1831](https://github.com/PegaSysEng/pantheon/pull/1831)
- Updated privateFrom to be required [#1829](https://github.com/PegaSysEng/pantheon/pull/1829) (thanks to [iikirilov](https://github.com/iikirilov))
- Made explicit that streamed accounts may be missing their address [#1828](https://github.com/PegaSysEng/pantheon/pull/1828)
- Refactored normalizeKeys method [#1826](https://github.com/PegaSysEng/pantheon/pull/1826)
- Removed dead parameters [#1825](https://github.com/PegaSysEng/pantheon/pull/1825)
- Added a nicer name for Corretto [#1819](https://github.com/PegaSysEng/pantheon/pull/1819)
- Changed core JSON-RPC method to support ReTestEth
[#1815](https://github.com/PegaSysEng/pantheon/pull/1815)
[#1818](https://github.com/PegaSysEng/pantheon/pull/1818)
- Added rewind to block functionality [#1814](https://github.com/PegaSysEng/pantheon/pull/1814)
- Added support for NoReward and NoProof seal engines [#1813](https://github.com/PegaSysEng/pantheon/pull/1813)
- Added strict short hex strings for retesteth [#1812](https://github.com/PegaSysEng/pantheon/pull/1812)
- Cleaned up genesis parsing [#1809](https://github.com/PegaSysEng/pantheon/pull/1809)
- Updating Orion to v1.3.2 [#1805](https://github.com/PegaSysEng/pantheon/pull/1805)
- Updaated newHeads subscription to emit events only for canonical blocks [#1798](https://github.com/PegaSysEng/pantheon/pull/1798)
- Repricing for trie-size-dependent opcodes [#1795](https://github.com/PegaSysEng/pantheon/pull/1795)
- Revised Istanbul Versioning assignemnts [#1794](https://github.com/PegaSysEng/pantheon/pull/1794)
- Updated RevertReason to return BytesValue [#1793](https://github.com/PegaSysEng/pantheon/pull/1793)
- Updated way priv_getPrivacyPrecompileAddress source [#1786](https://github.com/PegaSysEng/pantheon/pull/1786) (thanks to [iikirilov](https://github.com/iikirilov))
- Updated Chain ID opcode to return 0 as default [#1785](https://github.com/PegaSysEng/pantheon/pull/1785)
- Allowed fixedDifficulty=1 [#1784](https://github.com/PegaSysEng/pantheon/pull/1784)
- Updated Docker image defaults host interfaces [#1782](https://github.com/PegaSysEng/pantheon/pull/1782)
- Added tracking of world state account key preimages [#1780](https://github.com/PegaSysEng/pantheon/pull/1780)
- Modified PrivGetPrivateTransaction to take public tx hash [#1778](https://github.com/PegaSysEng/pantheon/pull/1778) (thanks to [josh-richardson](https://github.com/josh-richardson))
- Removed enclave public key from parameter
[#1789](https://github.com/PegaSysEng/pantheon/pull/1789)
[#1777](https://github.com/PegaSysEng/pantheon/pull/1777) (thanks to [iikirilov](https://github.com/iikirilov))
- Added storage key preimage tracking [#1772](https://github.com/PegaSysEng/pantheon/pull/1772)
- Updated priv_getPrivacyPrecompileAddress method return [#1766](https://github.com/PegaSysEng/pantheon/pull/1766) (thanks to [iikirilov](https://github.com/iikirilov))
- Added tests for permissioning with static nodes behaviour [#1764](https://github.com/PegaSysEng/pantheon/pull/1764)
- Added integration test for contract creation with privacyGroupId [#1762](https://github.com/PegaSysEng/pantheon/pull/1762) (thanks to [josh-richardson](https://github.com/josh-richardson))
- Added report node local address as the coinbase in Clique and IBFT
[#1758](https://github.com/PegaSysEng/pantheon/pull/1758)
[#1760](https://github.com/PegaSysEng/pantheon/pull/1760)
- Fixed private tx signature validation [#1753](https://github.com/PegaSysEng/pantheon/pull/1753)
- Updated CI configuration
[#1751](https://github.com/PegaSysEng/pantheon/pull/1751)
[#1835](https://github.com/PegaSysEng/pantheon/pull/1835)
- Added CLI flag for setting WorldStateDownloader task cache size [#1749](https://github.com/PegaSysEng/pantheon/pull/1749) (thanks to [matkt](https://github.com/matkt))
- Updated vertx to 2.8.0 [#1748](https://github.com/PegaSysEng/pantheon/pull/1748)
- changed RevertReason to BytesValue [#1746](https://github.com/PegaSysEng/pantheon/pull/1746)
- Added static nodes acceptance test [#1745](https://github.com/PegaSysEng/pantheon/pull/1745)
- Added report 0 hashrate when the mining coordinator doesn't support mining
[#1744](https://github.com/PegaSysEng/pantheon/pull/1744)
[#1757](https://github.com/PegaSysEng/pantheon/pull/1757)
- Implemented EIP-2200 - Net Gas Metering Revised [#1743](https://github.com/PegaSysEng/pantheon/pull/1743)
- Added chainId validation to PrivateTransactionValidator [#1741](https://github.com/PegaSysEng/pantheon/pull/1741)
- Reduced intrinsic gas cost [#1739](https://github.com/PegaSysEng/pantheon/pull/1739)
- De-duplicated test blocks data files [#1737](https://github.com/PegaSysEng/pantheon/pull/1737)
- Renamed various EEA methods to priv methods [#1736](https://github.com/PegaSysEng/pantheon/pull/1736) (thanks to [josh-richardson](https://github.com/josh-richardson))
- Permissioning Acceptance Test [#1735](https://github.com/PegaSysEng/pantheon/pull/1735)
 [#1759](https://github.com/PegaSysEng/pantheon/pull/1759)
- Add nonce handling to GenesisState [#1728](https://github.com/PegaSysEng/pantheon/pull/1728)
- Added 100-continue to HTTP [#1727](https://github.com/PegaSysEng/pantheon/pull/1727)
- Fixed get_signerMetrics [#1725](https://github.com/PegaSysEng/pantheon/pull/1725) (thanks to [matkt](https://github.com/matkt))
- Reworked "in-sync" checks [#1720](https://github.com/PegaSysEng/pantheon/pull/1720)
- Added Accounts Permissioning Acceptance Tests [#1719](https://github.com/PegaSysEng/pantheon/pull/1719)
- Added PrivateTransactionValidator to unify logic [#1713](https://github.com/PegaSysEng/pantheon/pull/1713)
- Added JSON-RPC API to report validator block production information [#1687](https://github.com/PegaSysEng/pantheon/pull/1687) (thanks to [matkt](https://github.com/matkt))
- Added Mark Sweep Pruner [#1638](https://github.com/PegaSysEng/pantheon/pull/1638)
- Added the Blake2b F compression function as a precompile in Besu [#1614](https://github.com/PegaSysEng/pantheon/pull/1614) (thanks to [iikirilov](https://github.com/iikirilov))
- Documentation updates include:
  - Added CPU requirements [#1734](https://github.com/PegaSysEng/pantheon/pull/1734)
  - Added reference to Ansible role [#1733](https://github.com/PegaSysEng/pantheon/pull/1733)
  - Updated revert reason example [#1754](https://github.com/PegaSysEng/pantheon/pull/1754)
  - Added content on deploying for production [#1774](https://github.com/PegaSysEng/pantheon/pull/1774)
  - Updated docker docs for location of data path [#1790](https://github.com/PegaSysEng/pantheon/pull/1790)
  - Updated permissiong documentation
  [#1792](https://github.com/PegaSysEng/pantheon/pull/1792)
  [#1652](https://github.com/PegaSysEng/pantheon/pull/1652)
  - Added permissioning webinar in the resources [#1717](https://github.com/PegaSysEng/pantheon/pull/1717)
  - Add web3.js-eea reference doc [#1617](https://github.com/PegaSysEng/pantheon/pull/1617)
  - Updated privacy documentation
  [#1650](https://github.com/PegaSysEng/pantheon/pull/1650)
  [#1721](https://github.com/PegaSysEng/pantheon/pull/1721)
  [#1722](https://github.com/PegaSysEng/pantheon/pull/1722)
  [#1724](https://github.com/PegaSysEng/pantheon/pull/1724)
  [#1729](https://github.com/PegaSysEng/pantheon/pull/1729)
  [#1730](https://github.com/PegaSysEng/pantheon/pull/1730)
  [#1731](https://github.com/PegaSysEng/pantheon/pull/1731)
  [#1732](https://github.com/PegaSysEng/pantheon/pull/1732)
  [#1740](https://github.com/PegaSysEng/pantheon/pull/1740)
  [#1750](https://github.com/PegaSysEng/pantheon/pull/1750)
  [#1761](https://github.com/PegaSysEng/pantheon/pull/1761)
  [#1765](https://github.com/PegaSysEng/pantheon/pull/1765)
  [#1769](https://github.com/PegaSysEng/pantheon/pull/1769)
  [#1770](https://github.com/PegaSysEng/pantheon/pull/1770)
  [#1771](https://github.com/PegaSysEng/pantheon/pull/1771)
  [#1773](https://github.com/PegaSysEng/pantheon/pull/1773)
  [#1787](https://github.com/PegaSysEng/pantheon/pull/1787)
  [#1788](https://github.com/PegaSysEng/pantheon/pull/1788)
  [#1796](https://github.com/PegaSysEng/pantheon/pull/1796)
  [#1803](https://github.com/PegaSysEng/pantheon/pull/1803)
  [#1810](https://github.com/PegaSysEng/pantheon/pull/1810)
  [#1817](https://github.com/PegaSysEng/pantheon/pull/1817)
  - Added documentation for getSignerMetrics [#1723](https://github.com/PegaSysEng/pantheon/pull/1723) (thanks to [matkt](https://github.com/matkt))
  - Added Java 11+ as a prerequisite for installing Besu using Homebrew. [#1755](https://github.com/PegaSysEng/pantheon/pull/1755)
  - Fixed documentation formatting and typos [#1718](https://github.com/PegaSysEng/pantheon/pull/1718)
  [#1742](https://github.com/PegaSysEng/pantheon/pull/1742)
  [#1763](https://github.com/PegaSysEng/pantheon/pull/1763)
  [#1779](https://github.com/PegaSysEng/pantheon/pull/1779)
  [#1781](https://github.com/PegaSysEng/pantheon/pull/1781)
  [#1827](https://github.com/PegaSysEng/pantheon/pull/1827)
  [#1767](https://github.com/PegaSysEng/pantheon/pull/1767) (thanks to [helderjnpinto](https://github.com/helderjnpinto))
  - Moved the docs to a [new doc repos](https://github.com/PegaSysEng/doc.pantheon) [#1822](https://github.com/PegaSysEng/pantheon/pull/1822)
- Explicitly configure some maven artifactIds [#1853](https://github.com/PegaSysEng/pantheon/pull/1853)
- Update export subcommand to export blocks in rlp format [#1852](https://github.com/PegaSysEng/pantheon/pull/1852)
- Implement `eth_getproof` JSON RPC API [#1824](https://github.com/PegaSysEng/pantheon/pull/1824)
- Database versioning and enable multi-column database [#1830](https://github.com/PegaSysEng/pantheon/pull/1830)
- Disable smoke tests on windows [#1847](https://github.com/PegaSysEng/pantheon/pull/1847)
- Add read-only blockchain factory method [#1845](https://github.com/PegaSysEng/pantheon/pull/1845)

## 1.2

### Additions and Improvements

- Add UPnP Support [\#1334](https://github.com/PegaSysEng/pantheon/pull/1334) (thanks to [notlesh](https://github.com/notlesh))
- Limit the fraction of wire connections initiated by peers [\#1665](https://github.com/PegaSysEng/pantheon/pull/1665)
- EIP-1706 - Disable SSTORE with gasleft lt call stipend  [\#1706](https://github.com/PegaSysEng/pantheon/pull/1706)
- EIP-1108 - Reprice alt\_bn128 [\#1704](https://github.com/PegaSysEng/pantheon/pull/1704)
- EIP-1344 ChainID Opcode [\#1690](https://github.com/PegaSysEng/pantheon/pull/1690)
- New release docker image [\#1664](https://github.com/PegaSysEng/pantheon/pull/1664)
- Support changing log level at runtime [\#1656](https://github.com/PegaSysEng/pantheon/pull/1656) (thanks to [matkt](https://github.com/matkt))
- Implement dump command to dump a specific block from storage [\#1641](https://github.com/PegaSysEng/pantheon/pull/1641) (thanks to [matkt](https://github.com/matkt))
- Add eea\_findPrivacyGroup endpoint to Besu [\#1635](https://github.com/PegaSysEng/pantheon/pull/1635) (thanks to [Puneetha17](https://github.com/Puneetha17))
- Updated eea send raw transaction with privacy group ID [\#1611](https://github.com/PegaSysEng/pantheon/pull/1611) (thanks to [iikirilov](https://github.com/iikirilov))
- Added Revert Reason [\#1603](https://github.com/PegaSysEng/pantheon/pull/1603)
- Documentation updates include:
  - Added [UPnP content](https://besu.hyperledger.org/en/latest/HowTo/Find-and-Connect/Using-UPnP/)
  - Added [load balancer image](https://besu.hyperledger.org/en/stable/)
  - Added [revert reason](https://besu.hyperledger.org/en/latest/HowTo/Send-Transactions/Revert-Reason/)
  - Added [admin\_changeLogLevel](https://besu.hyperledger.org/en/latest/Reference/API-Methods/#admin_changeloglevel) JSON RPC API (thanks to [matkt](https://github.com/matkt))
  - Updated for [new Docker image](https://besu.hyperledger.org/en/stable/)
  - Added [Docker image migration content](https://besu.hyperledger.org/en/latest/HowTo/Get-Started/Migration-Docker/)
  - Added [transaction validation content](https://besu.hyperledger.org/en/latest/Concepts/Transactions/Transaction-Validation/)
  - Updated [permissioning overview](https://besu.hyperledger.org/en/stable/) for onchain account permissioning
  - Updated [quickstart](https://besu.hyperledger.org/en/latest/HowTo/Deploy/Monitoring-Performance/#monitor-node-performance-using-prometheus) to include Prometheus and Grafana
  - Added [remote connections limits options](https://besu.hyperledger.org/en/latest/Reference/CLI/CLI-Syntax/#remote-connections-limit-enabled)
  - Updated [web3.js-eea reference](https://docs.pantheon.pegasys.tech/en/latest/Reference/web3js-eea-Methods/) to include privacy group methods
  - Updated [onchain permissioning to include account permissioning](hhttps://besu.hyperledger.org/en/latest/Concepts/Permissioning/Onchain-Permissioning/) and [Permissioning Management Dapp](https://besu.hyperledger.org/en/latest/Tutorials/Permissioning/Getting-Started-Onchain-Permissioning/#start-the-development-server-for-the-permissioning-management-dapp)
  - Added [deployment procedure for Permissioning Management Dapp](https://besu.hyperledger.org/en/stable/)
  - Added privacy content for [EEA-compliant and Besu-extended privacy](https://besu.hyperledger.org/en/latest/Concepts/Privacy/Privacy-Groups/)
  - Added content on [creating and managing privacy groups](https://besu.hyperledger.org/en/latest/Reference/web3js-eea-Methods/#createprivacygroup)
  - Added content on [accessing private and privacy marker transactions](https://besu.hyperledger.org/en/latest/HowTo/Use-Privacy/Access-Private-Transactions/)
  - Added content on [system requirements](https://besu.hyperledger.org/en/latest/HowTo/Get-Started/System-Requirements/)
  - Added reference to [Besu role on Galaxy to deploy using Ansible](https://besu.hyperledger.org/en/latest/HowTo/Deploy/Ansible/).

### Technical Improvements

- Remove enclave public key from parameter [\#1789](https://github.com/PegaSysEng/pantheon/pull/1789)
- Update defaults host interfaces [\#1782](https://github.com/PegaSysEng/pantheon/pull/1782)
- Modifies PrivGetPrivateTransaction to take public tx hash [\#1778](https://github.com/PegaSysEng/pantheon/pull/1778)
- Remove enclave public key from parameter [\#1777](https://github.com/PegaSysEng/pantheon/pull/1777)
- Return the ethereum address of the privacy precompile from priv_getPrivacyPrecompileAddress [\#1766](https://github.com/PegaSysEng/pantheon/pull/1766)
- Report node local address as the coinbase in Clique and IBFT [\#1760](https://github.com/PegaSysEng/pantheon/pull/1760)
- Additional integration test for contract creation with privacyGroupId [\#1762](https://github.com/PegaSysEng/pantheon/pull/1762)
- Report 0 hashrate when the mining coordinator doesn't support mining [\#1757](https://github.com/PegaSysEng/pantheon/pull/1757)
- Fix private tx signature validation [\#1753](https://github.com/PegaSysEng/pantheon/pull/1753)
- RevertReason changed to BytesValue [\#1746](https://github.com/PegaSysEng/pantheon/pull/1746)
- Renames various eea methods to priv methods [\#1736](https://github.com/PegaSysEng/pantheon/pull/1736)
- Update Orion version [\#1716](https://github.com/PegaSysEng/pantheon/pull/1716)
- Rename CLI flag for better ordering of options [\#1715](https://github.com/PegaSysEng/pantheon/pull/1715)
- Routine dependency updates [\#1712](https://github.com/PegaSysEng/pantheon/pull/1712)
- Fix spelling error in getApplicationPrefix method name [\#1711](https://github.com/PegaSysEng/pantheon/pull/1711)
- Wait and retry if best peer's chain is too short for fast sync [\#1708](https://github.com/PegaSysEng/pantheon/pull/1708)
- Eea get private transaction fix [\#1707](https://github.com/PegaSysEng/pantheon/pull/1707) (thanks to [iikirilov](https://github.com/iikirilov))
- Rework remote connection limit flag defaults [\#1705](https://github.com/PegaSysEng/pantheon/pull/1705)
- Report invalid options from config file [\#1703](https://github.com/PegaSysEng/pantheon/pull/1703)
- Add ERROR to list of CLI log level options [\#1699](https://github.com/PegaSysEng/pantheon/pull/1699)
- Enable onchain account permissioning CLI option [\#1686](https://github.com/PegaSysEng/pantheon/pull/1686)
- Exempt static nodes from all connection limits [\#1685](https://github.com/PegaSysEng/pantheon/pull/1685)
- Enclave refactoring [\#1684](https://github.com/PegaSysEng/pantheon/pull/1684)
- Add opcode and precompiled support for versioning  [\#1683](https://github.com/PegaSysEng/pantheon/pull/1683)
- Use a percentage instead of fraction for the remote connections percentage CLI option. [\#1682](https://github.com/PegaSysEng/pantheon/pull/1682)
- Added error msg for calling eth\_sendTransaction [\#1681](https://github.com/PegaSysEng/pantheon/pull/1681)
- Remove instructions for installing with Chocolatey [\#1680](https://github.com/PegaSysEng/pantheon/pull/1680)
- remove zulu-jdk8 from smoke tests [\#1679](https://github.com/PegaSysEng/pantheon/pull/1679)
- Add new MainNet bootnodes [\#1678](https://github.com/PegaSysEng/pantheon/pull/1678)
- updating smoke tests to use \>= jdk11 [\#1677](https://github.com/PegaSysEng/pantheon/pull/1677)
- Fix handling of remote connection limit [\#1676](https://github.com/PegaSysEng/pantheon/pull/1676)
- Add accountVersion to MessageFrame [\#1675](https://github.com/PegaSysEng/pantheon/pull/1675)
- Change getChildren return type [\#1674](https://github.com/PegaSysEng/pantheon/pull/1674)
- Use Log4J message template instead of String.format [\#1673](https://github.com/PegaSysEng/pantheon/pull/1673)
- Return hashrate of 0 when not mining. [\#1672](https://github.com/PegaSysEng/pantheon/pull/1672)
- Add hooks for validation  [\#1671](https://github.com/PegaSysEng/pantheon/pull/1671)
- Upgrade to pantheon-build:0.0.6-jdk11 which really does include jdk11 [\#1670](https://github.com/PegaSysEng/pantheon/pull/1670)
- Onchain permissioning startup check [\#1669](https://github.com/PegaSysEng/pantheon/pull/1669)
- Update BesuCommand to accept minTransactionGasPriceWei as an integer [\#1668](https://github.com/PegaSysEng/pantheon/pull/1668) (thanks to [matkt](https://github.com/matkt))
- Privacy group id consistent [\#1667](https://github.com/PegaSysEng/pantheon/pull/1667) (thanks to [iikirilov](https://github.com/iikirilov))
- Change eea\_getPrivateTransaction endpoint to accept hex [\#1666](https://github.com/PegaSysEng/pantheon/pull/1666) (thanks to [Puneetha17](https://github.com/Puneetha17))
- Factorise metrics code for KeyValueStorage database [\#1663](https://github.com/PegaSysEng/pantheon/pull/1663))
- Create a metric tracking DB size [\#1662](https://github.com/PegaSysEng/pantheon/pull/1662)
- AT- Removing unused methods on KeyValueStorage [\#1661](https://github.com/PegaSysEng/pantheon/pull/1661)
- Add Prerequisites and Quick-Start [\#1660](https://github.com/PegaSysEng/pantheon/pull/1660) (thanks to [lazaridiscom](https://github.com/lazaridiscom))
- Java 11 updates [\#1658](https://github.com/PegaSysEng/pantheon/pull/1658)
- Make test generated keys deterministic w/in block generator [\#1657](https://github.com/PegaSysEng/pantheon/pull/1657)
- Rename privacyGroupId to createPrivacyGroupId [\#1654](https://github.com/PegaSysEng/pantheon/pull/1654) (thanks to [Puneetha17](https://github.com/Puneetha17))
- Intermittent Test Failures in TransactionsMessageSenderTest [\#1653](https://github.com/PegaSysEng/pantheon/pull/1653)
- Sanity check the generated distribution files before upload [\#1648](https://github.com/PegaSysEng/pantheon/pull/1648)
- Use JDK 11 for release builds [\#1647](https://github.com/PegaSysEng/pantheon/pull/1647)
- Support multiple private marker transactions in a block  [\#1646](https://github.com/PegaSysEng/pantheon/pull/1646)
- Display World State Sync Progress in Logs [\#1645](https://github.com/PegaSysEng/pantheon/pull/1645)
- Remove the docker gradle plugin, handle building docker with shell now [\#1644](https://github.com/PegaSysEng/pantheon/pull/1644)
- Switch to using metric names from EIP-2159 [\#1634](https://github.com/PegaSysEng/pantheon/pull/1634)
- Account versioning [\#1612](https://github.com/PegaSysEng/pantheon/pull/1612)

## 1.1.4

### Additions and Improvements

- \[PAN-2832\] Support setting config options via environment variables [\#1597](https://github.com/PegaSysEng/pantheon/pull/1597)
- Print Besu version when starting [\#1593](https://github.com/PegaSysEng/pantheon/pull/1593)
- \[PAN-2746\] Add eea\_createPrivacyGroup & eea\_deletePrivacyGroup endpoint [\#1560](https://github.com/PegaSysEng/pantheon/pull/1560) (thanks to [Puneetha17](https://github.com/Puneetha17))

Documentation updates include:
- Added [readiness and liveness endpoints](https://besu.hyperledger.org/en/latest/HowTo/Interact/APIs/Using-JSON-RPC-API/#readiness-and-liveness-endpoints)
- Added [high availability content](https://besu.hyperledger.org/en/latest/HowTo/Configure/Configure-HA/High-Availability/)
- Added [web3js-eea client library](https://besu.hyperledger.org/en/latest/Tutorials/Quickstarts/Privacy-Quickstart/#clone-eeajs-libraries)
- Added content on [setting CLI options using environment variables](https://besu.hyperledger.org/en/latest/Reference/CLI/CLI-Syntax/#specifying-options)

### Technical Improvements

- Read config from env vars when no config file specified [\#1639](https://github.com/PegaSysEng/pantheon/pull/1639)
- Upgrade jackson-databind to 2.9.9.1 [\#1636](https://github.com/PegaSysEng/pantheon/pull/1636)
- Update Reference Tests [\#1633](https://github.com/PegaSysEng/pantheon/pull/1633)
- Ignore discport during static node permissioning check [\#1631](https://github.com/PegaSysEng/pantheon/pull/1631)
- Check connections more frequently during acceptance tests [\#1630](https://github.com/PegaSysEng/pantheon/pull/1630)
- Refactor experimental CLI options [\#1629](https://github.com/PegaSysEng/pantheon/pull/1629)
- JSON-RPC api net_services should display the actual ports [\#1628](https://github.com/PegaSysEng/pantheon/pull/1628)
- Refactor CLI [\#1627](https://github.com/PegaSysEng/pantheon/pull/1627)
- Simplify BesuCommand `run` and `parse` methods. [\#1626](https://github.com/PegaSysEng/pantheon/pull/1626)
- PAN-2860: Ignore discport during startup whitelist validation [\#1625](https://github.com/PegaSysEng/pantheon/pull/1625)
- Freeze plugin api version [\#1624](https://github.com/PegaSysEng/pantheon/pull/1624)
- Implement incoming transaction messages CLI option as an unstable command. [\#1622](https://github.com/PegaSysEng/pantheon/pull/1622)
- Update smoke tests docker images for zulu and openjdk to private ones [\#1620](https://github.com/PegaSysEng/pantheon/pull/1620)
- Remove duplication between EeaTransactionCountRpc & PrivateTransactionHandler [\#1619](https://github.com/PegaSysEng/pantheon/pull/1619)
- \[PAN-2709\] - nonce too low error [\#1618](https://github.com/PegaSysEng/pantheon/pull/1618)
- Cache TransactionValidationParams instead of creating new object for each call [\#1616](https://github.com/PegaSysEng/pantheon/pull/1616)
- \[PAN-2850\] Create a transaction pool configuration object [\#1615](https://github.com/PegaSysEng/pantheon/pull/1615)
- Add TransactionValidationParam to TxProcessor [\#1613](https://github.com/PegaSysEng/pantheon/pull/1613)
- Expose a CLI option to configure the life time of transaction messages. [\#1610](https://github.com/PegaSysEng/pantheon/pull/1610)
- Implement Prometheus metric counter for skipped expired transaction messages. [\#1609](https://github.com/PegaSysEng/pantheon/pull/1609)
- Upload jars to bintray as part of releases [\#1608](https://github.com/PegaSysEng/pantheon/pull/1608)
- Avoid publishing docker-pantheon directory to bintray during a release [\#1606](https://github.com/PegaSysEng/pantheon/pull/1606)
- \[PAN-2756\] Istanbul scaffolding [\#1605](https://github.com/PegaSysEng/pantheon/pull/1605)
- Implement a timeout in TransactionMessageProcessor [\#1604](https://github.com/PegaSysEng/pantheon/pull/1604)
- Reject transactions with gas price below the configured minimum [\#1602](https://github.com/PegaSysEng/pantheon/pull/1602)
- Always build the k8s image, only push to dockerhub for master branch [\#1601](https://github.com/PegaSysEng/pantheon/pull/1601)
- Properly validate AltBN128 pairing precompile input [\#1600](https://github.com/PegaSysEng/pantheon/pull/1600)
- \[PAN-2871\] Columnar rocksdb [\#1599](https://github.com/PegaSysEng/pantheon/pull/1599)
- Reverting change to dockerfile [\#1594](https://github.com/PegaSysEng/pantheon/pull/1594)
- Update dependency versions [\#1592](https://github.com/PegaSysEng/pantheon/pull/1592)
- \[PAN-2797\] Clean up failed connections [\#1591](https://github.com/PegaSysEng/pantheon/pull/1591)
- Cleaning up the build process for docker [\#1590](https://github.com/PegaSysEng/pantheon/pull/1590)
- \[PAN-2786\] Stop Transaction Pool Queue from Growing Unbounded [\#1586](https://github.com/PegaSysEng/pantheon/pull/1586)

## 1.1.3

### Additions and Improvements

- \[PAN-2811\] Be more lenient with discovery message deserialization. Completes our support for EIP-8 and enables Besu to work on Rinkeby again. [\#1580](https://github.com/PegaSysEng/pantheon/pull/1580)
- Added liveness and readiness probe stub endpoints [\#1553](https://github.com/PegaSysEng/pantheon/pull/1553)
- Implemented operator tool. \(blockchain network configuration for permissioned networks\) [\#1511](https://github.com/PegaSysEng/pantheon/pull/1511)
- \[PAN-2754\] Added eea\_getPrivacyPrecompileAddress [\#1579](https://github.com/PegaSysEng/pantheon/pull/1579) (thanks to [Puneetha17](https://github.com/Puneetha17))
- Publish the chain head gas used, gas limit, transaction count and ommer metrics [\#1551](https://github.com/PegaSysEng/pantheon/pull/1551)
- Add subscribe and unsubscribe count metrics [\#1541](https://github.com/PegaSysEng/pantheon/pull/1541)
- Add pivot block metrics [\#1537](https://github.com/PegaSysEng/pantheon/pull/1537)

Documentation updates include:

- Updated [IBFT 2.0 tutorial](https://besu.hyperledger.org/en/latest/Tutorials/Private-Network/Create-IBFT-Network/) to use network configuration tool
- Added [debug\_traceBlock\* methods](https://besu.hyperledger.org/en/latest/Reference/API-Methods/#debug_traceblock)
- Reorganised [monitoring documentation](https://besu.hyperledger.org/en/latest/HowTo/Deploy/Monitoring-Performance/)
- Added [link to sample Grafana dashboard](https://besu.hyperledger.org/en/latest/HowTo/Deploy/Monitoring-Performance/#monitor-node-performance-using-prometheus)
- Added [note about replacing transactions in transaction pool](https://besu.hyperledger.org/en/latest/Concepts/Transactions/Transaction-Pool/#replacing-transactions-with-same-nonce)
- Updated [example transaction scripts](https://besu.hyperledger.org/en/latest/HowTo/Send-Transactions/Transactions/#example-javascript-scripts)
- Updated [Alethio Ethstats and Explorer documentation](https://besu.hyperledger.org/en/latest/Concepts/AlethioOverview/)

### Technical Improvements

- PAN-2816: Hiding experimental account permissioning cli options [\#1584](https://github.com/PegaSysEng/pantheon/pull/1584)
- \[PAN-2630\] Synchronizer should disconnect the sync target peer on invalid block data [\#1578](https://github.com/PegaSysEng/pantheon/pull/1578)
- Rename MetricCategory to BesuMetricCategory [\#1574](https://github.com/PegaSysEng/pantheon/pull/1574)
- Convert MetricsConfigiguration to use a builder [\#1572](https://github.com/PegaSysEng/pantheon/pull/1572)
- PAN-2794: Including flag for onchain permissioning check on tx processor [\#1571](https://github.com/PegaSysEng/pantheon/pull/1571)
- Fix behaviour for absent account permissiong smart contract [\#1569](https://github.com/PegaSysEng/pantheon/pull/1569)
- Expand readiness check to check peer count and sync state [\#1568](https://github.com/PegaSysEng/pantheon/pull/1568)
- \[PAN-2798\] Reorganize p2p classes [\#1567](https://github.com/PegaSysEng/pantheon/pull/1567)
- PAN-2729: Account Smart Contract Permissioning ATs [\#1565](https://github.com/PegaSysEng/pantheon/pull/1565)
- Timeout build after 1 hour to prevent it hanging forever. [\#1564](https://github.com/PegaSysEng/pantheon/pull/1564)
- \[PAN-2791\] Make permissions checks for ongoing connections more granular [\#1563](https://github.com/PegaSysEng/pantheon/pull/1563)
- \[PAN-2721\] Fix TopicParameter deserialization [\#1562](https://github.com/PegaSysEng/pantheon/pull/1562)
- \[PAN-2779\] Allow signing private transaction with any key [\#1561](https://github.com/PegaSysEng/pantheon/pull/1561) (thanks to [iikirilov](https://github.com/iikirilov))
- \[PAN-2783\] Invert dependency between permissioning and p2p [\#1557](https://github.com/PegaSysEng/pantheon/pull/1557)
- Removing account filter from TransactionPool [\#1556](https://github.com/PegaSysEng/pantheon/pull/1556)
- \[PAN-1952\] - Remove ignored pending transaction event publish acceptance test [\#1552](https://github.com/PegaSysEng/pantheon/pull/1552)
- Make MetricCategories more flexible [\#1550](https://github.com/PegaSysEng/pantheon/pull/1550)
- Fix encoding for account permissioning check call [\#1549](https://github.com/PegaSysEng/pantheon/pull/1549)
- Discard known remote transactions prior to validation [\#1548](https://github.com/PegaSysEng/pantheon/pull/1548)
- \[PAN-2009\] - Fix cluster clean start after stop in Acceptance tests [\#1546](https://github.com/PegaSysEng/pantheon/pull/1546)
- FilterIdGenerator fixes [\#1544](https://github.com/PegaSysEng/pantheon/pull/1544)
- Only increment the added transaction counter if we actually added the transaction [\#1543](https://github.com/PegaSysEng/pantheon/pull/1543)
- When retrieving transactions by hash, check the pending transactions first [\#1542](https://github.com/PegaSysEng/pantheon/pull/1542)
- Fix thread safety in SubscriptionManager [\#1540](https://github.com/PegaSysEng/pantheon/pull/1540)
- \[PAN-2731\] Extract connection management from P2PNetwork [\#1538](https://github.com/PegaSysEng/pantheon/pull/1538)
- \[PAN-2010\] format filter id as quantity [\#1534](https://github.com/PegaSysEng/pantheon/pull/1534)
- PAN-2445: Onchain account permissioning [\#1507](https://github.com/PegaSysEng/pantheon/pull/1507)
- \[PAN-2672\] Return specific and useful error for enclave issues [\#1455](https://github.com/PegaSysEng/pantheon/pull/1455) (thanks to [Puneetha17](https://github.com/Puneetha17))

## 1.1.2

### Additions and Improvements

Documentation updates include:

- Added [GraphQL options](https://besu.hyperledger.org/en/latest/Reference/CLI/CLI-Syntax/#graphql-http-cors-origins)
- Added [troubleshooting point about illegal reflective access error](https://besu.hyperledger.org/en/latest/HowTo/Troubleshoot/Troubleshooting/#illegal-reflective-access-error-on-startup)
- Added [trusted bootnode behaviour for permissioning](https://besu.hyperledger.org/en/latest/Concepts/Permissioning/Onchain-Permissioning/#bootnodes)
- Added [how to obtain a WS authentication token](https://besu.hyperledger.org/en/latest/HowTo/Interact/APIs/Authentication/#obtaining-an-authentication-token)
- Updated [example scripts and added package.json file for creating signed transactions](https://besu.hyperledger.org/en/latest/HowTo/Send-Transactions/Transactions/)

### Technical Improvements

- Replaced Void datatype with void [\#1530](https://github.com/PegaSysEng/pantheon/pull/1530)
- Fix estimate gas RPC failing for clique when no blocks have been created [\#1528](https://github.com/PegaSysEng/pantheon/pull/1528)
- Avoid auto-boxing for gauge metrics [\#1526](https://github.com/PegaSysEng/pantheon/pull/1526)
- Add AT to ensure 0-miner Clique/IBFT are valid [\#1525](https://github.com/PegaSysEng/pantheon/pull/1525)
- AT DSL - renaming to suffix of Conditions and co-locating with Conditions [\#1524](https://github.com/PegaSysEng/pantheon/pull/1524)
- Set disconnect flag immediately when disconnecting a peer [\#1521](https://github.com/PegaSysEng/pantheon/pull/1521)
- \[PAN-2547\] Modified JSON-RPC subscription processing to avoid blocking [\#1519](https://github.com/PegaSysEng/pantheon/pull/1519)
- Dependency Version Updates [\#1517](https://github.com/PegaSysEng/pantheon/pull/1517)
- AT DSL - renaming ibft to ibft2 [\#1516](https://github.com/PegaSysEng/pantheon/pull/1516)
- \[PIE-1578\] Added local transaction permissioning metrics [\#1515](https://github.com/PegaSysEng/pantheon/pull/1515)
- \[PIE-1577\] Added node local metrics [\#1514](https://github.com/PegaSysEng/pantheon/pull/1514)
- AT DSL - Removing WaitCondition, consistently applying Condition instead [\#1513](https://github.com/PegaSysEng/pantheon/pull/1513)
- Remove usage of deprecated ConcurrentSet [\#1512](https://github.com/PegaSysEng/pantheon/pull/1512)
- Log error if clique or ibft have 0 validators in genesis [\#1509](https://github.com/PegaSysEng/pantheon/pull/1509)
- GraphQL library upgrade changes. [\#1508](https://github.com/PegaSysEng/pantheon/pull/1508)
- Add metrics to assist monitoring and alerting [\#1506](https://github.com/PegaSysEng/pantheon/pull/1506)
- Use external pantheon-plugin-api library [\#1505](https://github.com/PegaSysEng/pantheon/pull/1505)
- Tilde [\#1504](https://github.com/PegaSysEng/pantheon/pull/1504)
- Dependency version updates [\#1503](https://github.com/PegaSysEng/pantheon/pull/1503)
- Simplify text [\#1501](https://github.com/PegaSysEng/pantheon/pull/1501) (thanks to [bgravenorst](https://github.com/bgravenorst))
- \[PAN-1625\] Clique AT mining continues if validator offline [\#1500](https://github.com/PegaSysEng/pantheon/pull/1500)
- Acceptance Test DSL Node refactoring [\#1498](https://github.com/PegaSysEng/pantheon/pull/1498)
- Updated an incorrect command [\#1497](https://github.com/PegaSysEng/pantheon/pull/1497) (thanks to [bgravenorst](https://github.com/bgravenorst))
- Acceptance Test and DSL rename for IBFT2 [\#1493](https://github.com/PegaSysEng/pantheon/pull/1493)
- \[PIE-1580\] Metrics for smart contract permissioning actions [\#1492](https://github.com/PegaSysEng/pantheon/pull/1492)
- Handle RLPException when processing incoming DevP2P messages [\#1491](https://github.com/PegaSysEng/pantheon/pull/1491)
- Limit spotless checks to java classes in expected java  dirs [\#1490](https://github.com/PegaSysEng/pantheon/pull/1490)
- \[PAN-2560\] Add LocalNode class [\#1489](https://github.com/PegaSysEng/pantheon/pull/1489)
- Changed Enode length error String implementation. [\#1486](https://github.com/PegaSysEng/pantheon/pull/1486)
- PAN-2715 - return block not found reasons in error [\#1485](https://github.com/PegaSysEng/pantheon/pull/1485)
- \[PAN-2652\] Refactor Privacy acceptance test and add Privacy Ibft test [\#1483](https://github.com/PegaSysEng/pantheon/pull/1483) (thanks to [iikirilov](https://github.com/iikirilov))
- \[PAN-2603\] Onchain account permissioning support [\#1475](https://github.com/PegaSysEng/pantheon/pull/1475)
- Make CLI options names with hyphen-minus searchable and reduce index size [\#1476](https://github.com/PegaSysEng/pantheon/pull/1476)
- Added warning banner when using latest version [\#1454](https://github.com/PegaSysEng/pantheon/pull/1454)
- Add RTD config file to fix Python version issue [\#1453](https://github.com/PegaSysEng/pantheon/pull/1453)
- \[PAN-2647\] Validate Private Transaction nonce before submitting to Transaction Pool [\#1449](https://github.com/PegaSysEng/pantheon/pull/1449) (thanks to [iikirilov](https://github.com/iikirilov))
- Add placeholders system to have global variables in markdown [\#1425](https://github.com/PegaSysEng/pantheon/pull/1425)

## 1.1.1

### Additions and Improvements

- [GraphQL](https://besu.hyperledger.org/en/latest/HowTo/Interact/APIs/GraphQL/) [\#1311](https://github.com/PegaSysEng/pantheon/pull/1311) (thanks to [zyfrank](https://github.com/zyfrank))
- Added [`--tx-pool-retention-hours`](https://besu.hyperledger.org/en/latest/Reference/CLI/CLI-Syntax/#tx-pool-retention-hours) [\#1333](https://github.com/PegaSysEng/pantheon/pull/1333)
- Added Genesis file support for specifying the maximum stack size. [\#1431](https://github.com/PegaSysEng/pantheon/pull/1431)
- Included transaction details when subscribed to Pending transactions [\#1410](https://github.com/PegaSysEng/pantheon/pull/1410)
- Documentation updates include:
  - [Added configuration items specified in the genesis file](https://besu.hyperledger.org/en/latest/Reference/Config-Items/#configuration-items)
  - [Added pending transaction details subscription](https://besu.hyperledger.org/en/latest/HowTo/Interact/APIs/RPC-PubSub/#pending-transactionss)
  - [Added Troubleshooting content](https://besu.hyperledger.org/en/latest/HowTo/Troubleshoot/Troubleshooting/)
  - [Added Privacy Quickstart](https://besu.hyperledger.org/en/latest/Tutorials/Quickstarts/Privacy-Quickstart/)
  - [Added privacy roadmap](https://github.com/hyperledger/besu/blob/master/ROADMAP.md)


### Technical Improvements

- Create MaintainedPeers class [\#1484](https://github.com/PegaSysEng/pantheon/pull/1484)
- Fix for permissioned network with single bootnode [\#1479](https://github.com/PegaSysEng/pantheon/pull/1479)
- Have ThreadBesuNodeRunner support plugin tests [\#1477](https://github.com/PegaSysEng/pantheon/pull/1477)
- Less pointless plugins errors [\#1473](https://github.com/PegaSysEng/pantheon/pull/1473)
- Rename GraphQLRPC to just GraphQL [\#1472](https://github.com/PegaSysEng/pantheon/pull/1472)
- eth\_protocolVersion is a Quantity, not an Integer [\#1470](https://github.com/PegaSysEng/pantheon/pull/1470)
- Don't require 'to' in 'blocks' queries [\#1464](https://github.com/PegaSysEng/pantheon/pull/1464)
- Events Plugin - Add initial "NewBlock" event message [\#1463](https://github.com/PegaSysEng/pantheon/pull/1463)
- Make restriction field in Private Transaction an enum [\#1462](https://github.com/PegaSysEng/pantheon/pull/1462) (thanks to [iikirilov](https://github.com/iikirilov))
- Helpful graphql error when an account doesn't exist [\#1460](https://github.com/PegaSysEng/pantheon/pull/1460)
- Acceptance Test Cleanup [\#1458](https://github.com/PegaSysEng/pantheon/pull/1458)
- Large chain id support for private transactions [\#1452](https://github.com/PegaSysEng/pantheon/pull/1452)
- Optimise TransactionPool.addRemoteTransaction [\#1448](https://github.com/PegaSysEng/pantheon/pull/1448)
- Reduce synchronization in PendingTransactions [\#1447](https://github.com/PegaSysEng/pantheon/pull/1447)
- Add simple PeerPermissions interface [\#1446](https://github.com/PegaSysEng/pantheon/pull/1446)
- Make sure ThreadBesuNodeRunner is exercised by automation [\#1442](https://github.com/PegaSysEng/pantheon/pull/1442)
- Decode devp2p packets off the event thread [\#1439](https://github.com/PegaSysEng/pantheon/pull/1439)
- Allow config files to specify no bootnodes [\#1438](https://github.com/PegaSysEng/pantheon/pull/1438)
- Capture all logs and errors in the Besu log output [\#1437](https://github.com/PegaSysEng/pantheon/pull/1437)
- Ensure failed Txns are deleted when detected during mining [\#1436](https://github.com/PegaSysEng/pantheon/pull/1436)
- Plugin Framework [\#1435](https://github.com/PegaSysEng/pantheon/pull/1435)
- Equals cleanup [\#1434](https://github.com/PegaSysEng/pantheon/pull/1434)
- Transaction smart contract permissioning controller [\#1433](https://github.com/PegaSysEng/pantheon/pull/1433)
- Renamed AccountPermissioningProver to TransactionPermissio… [\#1432](https://github.com/PegaSysEng/pantheon/pull/1432)
- Refactorings and additions to add Account based Smart Contract permissioning [\#1430](https://github.com/PegaSysEng/pantheon/pull/1430)
- Fix p2p PeerInfo handling [\#1428](https://github.com/PegaSysEng/pantheon/pull/1428)
- IbftProcessor logs when a throwable terminates mining [\#1427](https://github.com/PegaSysEng/pantheon/pull/1427)
- Renamed AccountWhitelistController [\#1424](https://github.com/PegaSysEng/pantheon/pull/1424)
- Unwrap DelegatingBytes32 and prevent Hash from wrapping other Hash instances [\#1423](https://github.com/PegaSysEng/pantheon/pull/1423)
- If nonce is invalid, do not delete during mining [\#1422](https://github.com/PegaSysEng/pantheon/pull/1422)
- Deleting unused windows jenkinsfile [\#1421](https://github.com/PegaSysEng/pantheon/pull/1421)
- Get all our smoke tests for all platforms in 1 jenkins job [\#1420](https://github.com/PegaSysEng/pantheon/pull/1420)
- Add pending object to GraphQL queries [\#1419](https://github.com/PegaSysEng/pantheon/pull/1419)
- Start listening for p2p connections after start\(\) is invoked [\#1418](https://github.com/PegaSysEng/pantheon/pull/1418)
- Improved JSON-RPC responses when EnodeURI parameter has invalid EnodeId [\#1417](https://github.com/PegaSysEng/pantheon/pull/1417)
- Use port 0 when starting a websocket server in tests [\#1416](https://github.com/PegaSysEng/pantheon/pull/1416)
- Windows jdk smoke tests [\#1413](https://github.com/PegaSysEng/pantheon/pull/1413)
- Change AT discard RPC tests to be more reliable by checking discard using proposals [\#1411](https://github.com/PegaSysEng/pantheon/pull/1411)
- Simple account permissioning [\#1409](https://github.com/PegaSysEng/pantheon/pull/1409)
- Fix clique miner to respect changes to vanity data made via JSON-RPC [\#1408](https://github.com/PegaSysEng/pantheon/pull/1408)
- Avoid recomputing the logs bloom filter when reading receipts [\#1407](https://github.com/PegaSysEng/pantheon/pull/1407)
- Remove NodePermissioningLocalConfig external references [\#1406](https://github.com/PegaSysEng/pantheon/pull/1406)
- Add constantinople fix block for Rinkeby [\#1404](https://github.com/PegaSysEng/pantheon/pull/1404)
- Update EnodeURL to support enodes with listening disabled [\#1403](https://github.com/PegaSysEng/pantheon/pull/1403)
- Integration Integration test\(s\) on p2p of 'net\_services'  [\#1402](https://github.com/PegaSysEng/pantheon/pull/1402)
- Reference tests fail on Windows [\#1401](https://github.com/PegaSysEng/pantheon/pull/1401)
- Fix non-deterministic test caused by variable size of generated transactions [\#1399](https://github.com/PegaSysEng/pantheon/pull/1399)
- Start BlockPropagationManager immediately - don't wait for full sync [\#1398](https://github.com/PegaSysEng/pantheon/pull/1398)
- Added error message for RPC method disabled [\#1396](https://github.com/PegaSysEng/pantheon/pull/1396)
- Fix intermittency in FullSyncChainDownloaderTest [\#1394](https://github.com/PegaSysEng/pantheon/pull/1394)
- Add explanatory comment about default port [\#1392](https://github.com/PegaSysEng/pantheon/pull/1392)
- Handle case where peers advertise a listening port of 0 [\#1391](https://github.com/PegaSysEng/pantheon/pull/1391)
- Cache extra data [\#1389](https://github.com/PegaSysEng/pantheon/pull/1389)
- Update Log message in IBFT Controller [\#1387](https://github.com/PegaSysEng/pantheon/pull/1387)
- Remove unnecessary field [\#1384](https://github.com/PegaSysEng/pantheon/pull/1384)
- Add getPeer method to PeerConnection [\#1383](https://github.com/PegaSysEng/pantheon/pull/1383)
- Removing smart quotes [\#1381](https://github.com/PegaSysEng/pantheon/pull/1381) (thanks to [jmcnevin](https://github.com/jmcnevin))
- Use streams and avoid iterating child nodes multiple times [\#1380](https://github.com/PegaSysEng/pantheon/pull/1380)
- Use execute instead of submit so unhandled exceptions get logged [\#1379](https://github.com/PegaSysEng/pantheon/pull/1379)
- Prefer EnodeURL over Endpoint [\#1378](https://github.com/PegaSysEng/pantheon/pull/1378)
- Add flat file based task collection [\#1377](https://github.com/PegaSysEng/pantheon/pull/1377)
- Consolidate local enode representation [\#1376](https://github.com/PegaSysEng/pantheon/pull/1376)
- Rename rocksdDbConfiguration to rocksDbConfiguration [\#1375](https://github.com/PegaSysEng/pantheon/pull/1375)
- Remove EthTaskChainDownloader and supporting code [\#1373](https://github.com/PegaSysEng/pantheon/pull/1373)
- Handle the pipeline being aborted while finalizing an async operation [\#1372](https://github.com/PegaSysEng/pantheon/pull/1372)
- Rename methods that create and return streams away from getX\(\) [\#1368](https://github.com/PegaSysEng/pantheon/pull/1368)
- eea\_getTransactionCount fails if account has not interacted with private state [\#1367](https://github.com/PegaSysEng/pantheon/pull/1367) (thanks to [iikirilov](https://github.com/iikirilov))
- Increase RocksDB settings [\#1364](https://github.com/PegaSysEng/pantheon/pull/1364) ([ajsutton](https://github.com/ajsutton))
- Don't abort in-progress master builds when a new commit is added. [\#1358](https://github.com/PegaSysEng/pantheon/pull/1358)
- Request open ended headers from sync target [\#1355](https://github.com/PegaSysEng/pantheon/pull/1355)
- Enable the pipeline chain downloader by default [\#1344](https://github.com/PegaSysEng/pantheon/pull/1344)
- Create P2PNetwork Builder [\#1343](https://github.com/PegaSysEng/pantheon/pull/1343)
- Include static nodes in permissioning logic [\#1339](https://github.com/PegaSysEng/pantheon/pull/1339)
- JsonRpcError decoding to include message [\#1336](https://github.com/PegaSysEng/pantheon/pull/1336)
- Cache current chain head info [\#1335](https://github.com/PegaSysEng/pantheon/pull/1335)
- Queue pending requests when all peers are busy [\#1331](https://github.com/PegaSysEng/pantheon/pull/1331)
- Fix failed tests on Windows [\#1332](https://github.com/PegaSysEng/pantheon/pull/1332)
- Provide error message when invalid key specified in key file [\#1328](https://github.com/PegaSysEng/pantheon/pull/1328)
- Allow whitespace in file paths loaded from resources directory [\#1329](https://github.com/PegaSysEng/pantheon/pull/1329)
- Allow whitespace in path [\#1327](https://github.com/PegaSysEng/pantheon/pull/1327)
- Require block numbers for debug\_traceBlockByNumber to be in hex [\#1326](https://github.com/PegaSysEng/pantheon/pull/1326)
- Improve logging of chain download errors in the pipeline chain downloader [\#1325](https://github.com/PegaSysEng/pantheon/pull/1325)
- Ensure eth scheduler is stopped in tests [\#1324](https://github.com/PegaSysEng/pantheon/pull/1324)
- Normalize account permissioning addresses in whitelist [\#1321](https://github.com/PegaSysEng/pantheon/pull/1321)
- Allow private contract invocations in multiple privacy groups [\#1318](https://github.com/PegaSysEng/pantheon/pull/1318) (thanks to [iikirilov](https://github.com/iikirilov))
- Fix account permissioning check case matching [\#1315](https://github.com/PegaSysEng/pantheon/pull/1315)
- Use header validation mode for ommers [\#1313](https://github.com/PegaSysEng/pantheon/pull/1313)
- Configure RocksDb max background compaction and thread count [\#1312](https://github.com/PegaSysEng/pantheon/pull/1312)
- Missing p2p info when queried live [\#1310](https://github.com/PegaSysEng/pantheon/pull/1310)
- Tx limit size send peers follow up [\#1308](https://github.com/PegaSysEng/pantheon/pull/1308)
- Remove remnants of the old dev mode [\#1307](https://github.com/PegaSysEng/pantheon/pull/1307)
- Remove duplicate init code from BesuController instances [\#1305](https://github.com/PegaSysEng/pantheon/pull/1305)
- Stop synchronizer prior to stopping the network [\#1302](https://github.com/PegaSysEng/pantheon/pull/1302)
- Evict old transactions [\#1299](https://github.com/PegaSysEng/pantheon/pull/1299)
- Send local transactions to new peers [\#1253](https://github.com/PegaSysEng/pantheon/pull/1253)

## 1.1

### Additions and Improvements

- [Privacy](https://besu.hyperledger.org/en/latest/Concepts/Privacy/Privacy-Overview/)
- [Onchain Permissioning](https://besu.hyperledger.org/en/latest/Concepts/Permissioning/Permissioning-Overview/#onchain)
- [Fastsync](https://besu.hyperledger.org/en/latest/Reference/CLI/CLI-Syntax/#fast-sync-min-peers)
- Documentation updates include:
    - Added JSON-RPC methods:
      - [`txpool_pantheonStatistics`](https://besu.hyperledger.org/en/latest/Reference/API-Methods/#txpool_besustatistics)
      - [`net_services`](https://besu.hyperledger.org/en/latest/Reference/API-Methods/#net_services)
    - [Updated to indicate Docker image doesn't run on Windows](https://besu.hyperledger.org/en/latest/HowTo/Get-Started/Run-Docker-Image/)
    - [Added how to configure a free gas network](https://besu.hyperledger.org/en/latest/HowTo/Configure/FreeGas/)

### Technical Improvements

- priv_getTransactionCount fails if account has not interacted with private state [\#1369](https://github.com/PegaSysEng/pantheon/pull/1369)
- Updating Orion to 0.9.0 [\#1360](https://github.com/PegaSysEng/pantheon/pull/1360)
- Allow use of large chain IDs [\#1357](https://github.com/PegaSysEng/pantheon/pull/1357)
- Allow private contract invocations in multiple privacy groups [\#1340](https://github.com/PegaSysEng/pantheon/pull/1340)
- Missing p2p info when queried live [\#1338](https://github.com/PegaSysEng/pantheon/pull/1338)
- Fix expose transaction statistics [\#1337](https://github.com/PegaSysEng/pantheon/pull/1337)
- Normalize account permissioning addresses in whitelist [\#1321](https://github.com/PegaSysEng/pantheon/pull/1321)
- Update Enclave executePost method [\#1319](https://github.com/PegaSysEng/pantheon/pull/1319)
- Fix account permissioning check case matching [\#1315](https://github.com/PegaSysEng/pantheon/pull/1315)
- Removing 'all' from the help wording for host-whitelist [\#1304](https://github.com/PegaSysEng/pantheon/pull/1304)

## 1.1 RC

### Technical Improvements

- Better errors for when permissioning contract is set up wrong [\#1296](https://github.com/PegaSysEng/pantheon/pull/1296)
- Consolidate p2p node info methods [\#1288](https://github.com/PegaSysEng/pantheon/pull/1288)
- Update permissioning smart contract interface to match updated EEA proposal [\#1287](https://github.com/PegaSysEng/pantheon/pull/1287)
- Switch to new sync target if it exceeds the td threshold [\#1286](https://github.com/PegaSysEng/pantheon/pull/1286)
- Fix running ATs with in-process node runner [\#1285](https://github.com/PegaSysEng/pantheon/pull/1285)
- Simplify enode construction [\#1283](https://github.com/PegaSysEng/pantheon/pull/1283)
- Cleanup PeerConnection interface [\#1282](https://github.com/PegaSysEng/pantheon/pull/1282)
- Undo changes to PendingTransactions method visibility [\#1281](https://github.com/PegaSysEng/pantheon/pull/1281)
- Use default enclave public key to generate eea_getTransactionReceipt [\#1280](https://github.com/PegaSysEng/pantheon/pull/1280) (thanks to [Puneetha17](https://github.com/Puneetha17))
- Rollback to rocksdb 5.15.10 [\#1279](https://github.com/PegaSysEng/pantheon/pull/1279)
- Log error when a JSON decode problem is encountered [\#1278](https://github.com/PegaSysEng/pantheon/pull/1278)
- Create EnodeURL builder [\#1275](https://github.com/PegaSysEng/pantheon/pull/1275)
- Keep enode nodeId stored as a BytesValue [\#1274](https://github.com/PegaSysEng/pantheon/pull/1274)
- Feature/move subclass in pantheon command [\#1272](https://github.com/PegaSysEng/pantheon/pull/1272)
- Expose sync mode option [\#1270](https://github.com/PegaSysEng/pantheon/pull/1270)
- Refactor RocksDBStats [\#1266](https://github.com/PegaSysEng/pantheon/pull/1266)
- Normalize EnodeURLs [\#1264](https://github.com/PegaSysEng/pantheon/pull/1264)
- Build broken in Java 12 [\#1263](https://github.com/PegaSysEng/pantheon/pull/1263)
- Make PeerDiscovertAgentTest less flakey [\#1262](https://github.com/PegaSysEng/pantheon/pull/1262)
- Ignore extra json rpc params [\#1261](https://github.com/PegaSysEng/pantheon/pull/1261)
- Fetch local transactions in isolation [\#1259](https://github.com/PegaSysEng/pantheon/pull/1259)
- Update to debug trace transaction [\#1258](https://github.com/PegaSysEng/pantheon/pull/1258)
- Use labelled timer to differentiate between rocks db metrics [\#1254](https://github.com/PegaSysEng/pantheon/pull/1254) (thanks to [Puneetha17](https://github.com/Puneetha17))
- Migrate TransactionPool (& affiliated test) from 'core' to 'eth' [\#1251](https://github.com/PegaSysEng/pantheon/pull/1251)
- Use single instance of Rocksdb for privacy [\#1247](https://github.com/PegaSysEng/pantheon/pull/1247) (thanks to [Puneetha17](https://github.com/Puneetha17))
- Subscribing to sync events should receive false when in sync [\#1240](https://github.com/PegaSysEng/pantheon/pull/1240)
- Ignore transactions from the network while behind chain head [\#1228](https://github.com/PegaSysEng/pantheon/pull/1228)
- RocksDB Statistics in Metrics [\#1169](https://github.com/PegaSysEng/pantheon/pull/1169)
- Add block trace RPC methods [\#1088](https://github.com/PegaSysEng/pantheon/pull/1088) (thanks to [kziemianek](https://github.com/kziemianek))

## 1.0.3

### Additions and Improvements

- Notify of dropped messages [\#1156](https://github.com/PegaSysEng/pantheon/pull/1156)
- Documentation updates include:
    - Added [Permissioning Overview](https://besu.hyperledger.org/en/latest/Concepts/Permissioning/Permissioning-Overview/)
    - Added content on [Network vs Node Configuration](https://besu.hyperledger.org/en/latest/HowTo/Configure/Using-Configuration-File/)
    - Updated [RAM requirements](https://besu.hyperledger.org/en/latest/HowTo/Get-Started/System-Requirements/#ram)
    - Added [Privacy Overview](https://besu.hyperledger.org/en/latest/Concepts/Privacy/Privacy-Overview/) and [Processing Private Transactions](https://besu.hyperledger.org/en/latest/Concepts/Privacy/Private-Transaction-Processing/)
    - Renaming of Ethstats Lite Explorer to [Ethereum Lite Explorer](https://besu.hyperledger.org/en/latest/HowTo/Deploy/Lite-Block-Explorer/#lite-block-explorer-documentation) (thanks to [tzapu](https://github.com/tzapu))
    - Added content on using [Truffle with Besu](https://besu.hyperledger.org/en/latest/HowTo/Develop-Dapps/Truffle/)
    - Added [`droppedPendingTransactions` RPC Pub/Sub subscription](https://besu.hyperledger.org/en/latest/HowTo/Interact/APIs/RPC-PubSub/#dropped-transactions)
    - Added [`eea_*` JSON-RPC API methods](https://besu.hyperledger.org/en/latest/Reference/API-Methods/#eea-methods)
    - Added [architecture diagram](https://besu.hyperledger.org/en/latest/Concepts/ArchitectureOverview/)
    - Updated [permissioning CLI options](https://besu.hyperledger.org/en/latest/Reference/CLI/CLI-Syntax/#permissions-accounts-config-file-enabled) and [permissioned network tutorial](https://besu.hyperledger.org/en/stable/)

### Technical Improvements

- Choose sync target based on td rather than height [\#1256](https://github.com/PegaSysEng/pantheon/pull/1256)
- CLI ewp options [\#1246](https://github.com/PegaSysEng/pantheon/pull/1246)
- Update BesuCommand.java [\#1245](https://github.com/PegaSysEng/pantheon/pull/1245)
- Reduce memory usage in import [\#1239](https://github.com/PegaSysEng/pantheon/pull/1239)
- Improve eea_sendRawTransaction error messages [\#1238](https://github.com/PegaSysEng/pantheon/pull/1238) (thanks to [Puneetha17](https://github.com/Puneetha17))
- Single topic filter [\#1235](https://github.com/PegaSysEng/pantheon/pull/1235)
- Enable pipeline chain downloader for fast sync [\#1232](https://github.com/PegaSysEng/pantheon/pull/1232)
- Make contract size limit configurable [\#1227](https://github.com/PegaSysEng/pantheon/pull/1227)
- Refactor PrivacyParameters config to use builder pattern [\#1226](https://github.com/PegaSysEng/pantheon/pull/1226) (thanks to [antonydenyer](https://github.com/antonydenyer))
- Different request limits for different request types [\#1224](https://github.com/PegaSysEng/pantheon/pull/1224)
- Finish off fast sync pipeline download [\#1222](https://github.com/PegaSysEng/pantheon/pull/1222)
- Enable fast-sync options on command line [\#1218](https://github.com/PegaSysEng/pantheon/pull/1218)
- Replace filtering headers after the fact with calculating number to request up-front [\#1216](https://github.com/PegaSysEng/pantheon/pull/1216)
- Support async processing while maintaining output order [\#1215](https://github.com/PegaSysEng/pantheon/pull/1215)
- Add Unstable Options to the CLI [\#1213](https://github.com/PegaSysEng/pantheon/pull/1213)
- Add private cluster acceptance tests [\#1211](https://github.com/PegaSysEng/pantheon/pull/1211) (thanks to [Puneetha17](https://github.com/Puneetha17))
- Re-aligned smart contract interface to EEA client spec 477 [\#1209](https://github.com/PegaSysEng/pantheon/pull/1209)
- Count the number of items discarded when a pipe is aborted [\#1208](https://github.com/PegaSysEng/pantheon/pull/1208)
- Pipeline chain download - fetch and import data [\#1207](https://github.com/PegaSysEng/pantheon/pull/1207)
- Permission provider that allows bootnodes if you have no other connections [\#1206](https://github.com/PegaSysEng/pantheon/pull/1206)
- Cancel in-progress async operations when the pipeline is aborted [\#1205](https://github.com/PegaSysEng/pantheon/pull/1205)
- Pipeline chain download - Checkpoints [\#1203](https://github.com/PegaSysEng/pantheon/pull/1203)
- Push development images to public dockerhub [\#1202](https://github.com/PegaSysEng/pantheon/pull/1202)
- Push builds of master as docker development images [\#1200](https://github.com/PegaSysEng/pantheon/pull/1200)
- Doc CI pipeline for build and tests [\#1199](https://github.com/PegaSysEng/pantheon/pull/1199)
- Replace the use of a disconnect listener with EthPeer.isDisconnected [\#1197](https://github.com/PegaSysEng/pantheon/pull/1197)
- Prep chain downloader for branch by abstraction [\#1194](https://github.com/PegaSysEng/pantheon/pull/1194)
- Maintain the state of MessageFrame in private Tx [\#1193](https://github.com/PegaSysEng/pantheon/pull/1193) (thanks to [Puneetha17](https://github.com/Puneetha17))
- Persist private world state only if we are mining [\#1191](https://github.com/PegaSysEng/pantheon/pull/1191) (thanks to [Puneetha17](https://github.com/Puneetha17))
- Remove SyncState from SyncTargetManager [\#1188](https://github.com/PegaSysEng/pantheon/pull/1188)
- Acceptance tests base for smart contract node permissioning [\#1186](https://github.com/PegaSysEng/pantheon/pull/1186)
- Fix metrics breakages [\#1185](https://github.com/PegaSysEng/pantheon/pull/1185)
- Typo [\#1184](https://github.com/PegaSysEng/pantheon/pull/1184) (thanks to [araskachoi](https://github.com/araskachoi))
- StaticNodesParserTest to pass on Windows [\#1183](https://github.com/PegaSysEng/pantheon/pull/1183)
- Don't mark world state as stalled until a minimum time without progress is reached [\#1179](https://github.com/PegaSysEng/pantheon/pull/1179)
- Use header validation policy in DownloadHeaderSequenceTask [\#1172](https://github.com/PegaSysEng/pantheon/pull/1172)
- Bond with bootnodes [\#1160](https://github.com/PegaSysEng/pantheon/pull/1160)

## 1.0.2

### Additions and Improvements

- Removed DB init when using `public-key` subcommand [\#1049](https://github.com/PegaSysEng/pantheon/pull/1049)
- Output enode URL on startup [\#1137](https://github.com/PegaSysEng/pantheon/pull/1137)
- Added Remove Peer JSON-RPC [\#1129](https://github.com/PegaSysEng/pantheon/pull/1129)
- Added `net_enode` JSON-RPC [\#1119](https://github.com/PegaSysEng/pantheon/pull/1119) (thanks to [mbergstrand](https://github.com/mbergstrand))
- Maintain a `staticnodes.json` [\#1106](https://github.com/PegaSysEng/pantheon/pull/1106)
- Added `tx-pool-max-size` command line parameter [\#1078](https://github.com/PegaSysEng/pantheon/pull/1078)
- Added PendingTransactions JSON-RPC [\#1043](https://github.com/PegaSysEng/pantheon/pull/1043) (thanks to [EdwinLeeGreene](https://github.com/EdwinLeeGreene))
- Added `admin_nodeInfo` JSON-RPC [\#1012](https://github.com/PegaSysEng/pantheon/pull/1012)
- Added `--metrics-category` CLI to only enable select metrics [\#969](https://github.com/PegaSysEng/pantheon/pull/969)
- Documentation updates include:
   - Updated endpoints in [Private Network Quickstart](https://besu.hyperledger.org/en/latest/Tutorials/Quickstarts/Private-Network-Quickstart/) (thanks to [laubai](https://github.com/laubai))
   - Updated [documentation contribution guidelines](https://besu.hyperledger.org/en/stable/)
   - Added [`admin_removePeer`](https://besu.hyperledger.org/en/latest/Reference/API-Methods/#admin_removepeer)
   - Updated [tutorials](https://besu.hyperledger.org/en/latest/Tutorials/Private-Network/Create-Private-Clique-Network/) for printing of enode on startup
   - Added [`txpool_pantheonTransactions`](https://besu.hyperledger.org/en/stable/Reference/API-Methods/#txpool_besutransactions)
   - Added [Transaction Pool content](https://besu.hyperledger.org/en/latest/Concepts/Transactions/Transaction-Pool/)
   - Added [`tx-pool-max-size` CLI option](https://besu.hyperledger.org/en/latest/Reference/CLI/CLI-Syntax/#tx-pool-max-size)
   - Updated [developer build instructions to use installDist](https://besu.hyperledger.org/en/stable/)
   - Added [Azure quickstart tutorial](https://besu.hyperledger.org/en/latest/Tutorials/Quickstarts/Azure-Private-Network-Quickstart/)
   - Enabled copy button in code blocks
   - Added [IBFT 1.0](https://besu.hyperledger.org/en/latest/HowTo/Configure/Consensus-Protocols/QuorumIBFT/)
   - Added section on using [Geth attach with Besu](https://besu.hyperledger.org/en/latest/HowTo/Interact/APIs/Using-JSON-RPC-API/#geth-console)
   - Enabled the edit link doc site to ease external doc contributions
   - Added [EthStats docs](https://besu.hyperledger.org/HowTo/Deploy/Lite-Network-Monitor/) (thanks to [baxy](https://github.com/baxy))
   - Updated [Postman collection](https://besu.hyperledger.org/en/latest/HowTo/Interact/APIs/Authentication/#postman)
   - Added [`metrics-category` CLI option](https://besu.hyperledger.org/en/latest/Reference/CLI/CLI-Syntax/#metrics-category)
   - Added information on [block time and timeout settings](https://besu.hyperledger.org/en/latest/HowTo/Configure/Consensus-Protocols/IBFT/#block-time) for IBFT 2.0
   - Added [`admin_nodeInfo`](https://besu.hyperledger.org/en/latest/Reference/API-Methods/#admin_nodeinfo)
   - Added [permissions images](https://besu.hyperledger.org/en/latest/Concepts/Permissioning/Permissioning-Overview/)
   - Added permissioning blog to [Resources](https://besu.hyperledger.org/en/latest/Reference/Resources/)
   - Updated [Create Permissioned Network](https://besu.hyperledger.org/en/latest/Tutorials/Permissioning/Create-Permissioned-Network/) tutorial to use `export-address`
   - Updated [Clique](https://besu.hyperledger.org/en/latest/HowTo/Configure/Consensus-Protocols/Clique/) and [IBFT 2.0](https://besu.hyperledger.org/en/latest/HowTo/Configure/Consensus-Protocols/IBFT/) docs to include complete genesis file
   - Updated [Clique tutorial](https://besu.hyperledger.org/en/latest/Tutorials/Private-Network/Create-Private-Clique-Network/) to use `export-address` subcommand
   - Added IBFT 2.0 [future message configuration options](https://besu.hyperledger.org/en/latest/HowTo/Configure/Consensus-Protocols/IBFT/#optional-configuration-options)

### Technical Improvements
- Fixed so self persists to the whitelist [\#1176](https://github.com/PegaSysEng/pantheon/pull/1176)
- Fixed to add self to permissioning whitelist [\#1175](https://github.com/PegaSysEng/pantheon/pull/1175)
- Fixed permissioning issues [\#1174](https://github.com/PegaSysEng/pantheon/pull/1174)
- AdminAddPeer returns custom Json RPC error code [\#1171](https://github.com/PegaSysEng/pantheon/pull/1171)
- Periodically connect to peers from table [\#1170](https://github.com/PegaSysEng/pantheon/pull/1170)
- Improved bootnodes option error message [\#1092](https://github.com/PegaSysEng/pantheon/pull/1092)
- Automatically restrict trailing peers while syncing [\#1167](https://github.com/PegaSysEng/pantheon/pull/1167)
- Avoid bonding to ourselves [\#1166](https://github.com/PegaSysEng/pantheon/pull/1166)
- Fix Push Metrics [\#1164](https://github.com/PegaSysEng/pantheon/pull/1164)
- Synchroniser waits for new peer if best is up to date [\#1161](https://github.com/PegaSysEng/pantheon/pull/1161)
- Don't attempt to download checkpoint headers if the number of headers is negative [\#1158](https://github.com/PegaSysEng/pantheon/pull/1158)
- Capture metrics on Vertx event loop and worker thread queues [\#1155](https://github.com/PegaSysEng/pantheon/pull/1155)
- Simplify node permissioning ATs [\#1153](https://github.com/PegaSysEng/pantheon/pull/1153)
- Add metrics around discovery process [\#1152](https://github.com/PegaSysEng/pantheon/pull/1152)
- Prevent connecting to self [\#1150](https://github.com/PegaSysEng/pantheon/pull/1150)
- Refactoring permissioning ATs [\#1148](https://github.com/PegaSysEng/pantheon/pull/1148)
- Added two extra Ropsten bootnodes [\#1147](https://github.com/PegaSysEng/pantheon/pull/1147)
- Fixed TCP port handling [\#1144](https://github.com/PegaSysEng/pantheon/pull/1144)
- Better error on bad header [\#1143](https://github.com/PegaSysEng/pantheon/pull/1143)
- Refresh peer table while we have fewer than maxPeers connected [\#1142](https://github.com/PegaSysEng/pantheon/pull/1142)
- Refactor jsonrpc consumption of local node permissioning controller [\#1140](https://github.com/PegaSysEng/pantheon/pull/1140)
- Disconnect peers before the pivot block while fast syncing [\#1139](https://github.com/PegaSysEng/pantheon/pull/1139)
- Reduce the default transaction pool size from 30,000 to 4096 [\#1136](https://github.com/PegaSysEng/pantheon/pull/1136)
- Fail at load if static nodes not whitelisted [\#1135](https://github.com/PegaSysEng/pantheon/pull/1135)
- Fix private transaction acceptance test [\#1134](https://github.com/PegaSysEng/pantheon/pull/1134) (thanks to [Puneetha17](https://github.com/Puneetha17))
- Quieter exceptions when network is unreachable [\#1133](https://github.com/PegaSysEng/pantheon/pull/1133)
- nodepermissioningcontroller used for devp2p connection filtering [\#1132](https://github.com/PegaSysEng/pantheon/pull/1132)
- Remove duplicates from apis specified via CLI [\#1131](https://github.com/PegaSysEng/pantheon/pull/1131)
- Synchronizer returns false if it is in sync [\#1130](https://github.com/PegaSysEng/pantheon/pull/1130)
- Added fromHexStringStrict to check for exactly 20 byte addresses [\#1128](https://github.com/PegaSysEng/pantheon/pull/1128)
- Fix deadlock scenario in AsyncOperationProcessor and re-enable WorldStateDownloaderTest [\#1126](https://github.com/PegaSysEng/pantheon/pull/1126)
- Ignore WorldStateDownloaderTest [\#1125](https://github.com/PegaSysEng/pantheon/pull/1125)
- Updated local config permissioning flags [\#1118](https://github.com/PegaSysEng/pantheon/pull/1118)
- Pipeline Improvements [\#1117](https://github.com/PegaSysEng/pantheon/pull/1117)
- Permissioning cli smart contract [\#1116](https://github.com/PegaSysEng/pantheon/pull/1116)
- Adding default pending transactions value in BesuControllerBuilder [\#1114](https://github.com/PegaSysEng/pantheon/pull/1114)
- Fix intermittency in WorldStateDownloaderTest [\#1113](https://github.com/PegaSysEng/pantheon/pull/1113)
- Reduce number of seen blocks and transactions Besu tracks [\#1112](https://github.com/PegaSysEng/pantheon/pull/1112)
- Timeout long test [\#1111](https://github.com/PegaSysEng/pantheon/pull/1111)
- Errorprone 2.3.3 upgrades [\#1110](https://github.com/PegaSysEng/pantheon/pull/1110)
- Add metric to capture memory used by RocksDB table readers [\#1108](https://github.com/PegaSysEng/pantheon/pull/1108)
- Don't allow creation of multiple gauges with the same name [\#1107](https://github.com/PegaSysEng/pantheon/pull/1107)
- Update Peer Discovery to use NodePermissioningController [\#1105](https://github.com/PegaSysEng/pantheon/pull/1105)
- Move starting world state download process inside WorldDownloadState [\#1104](https://github.com/PegaSysEng/pantheon/pull/1104)
- Enable private Tx capability to Clique [\#1102](https://github.com/PegaSysEng/pantheon/pull/1102) (thanks to [Puneetha17](https://github.com/Puneetha17))
- Enable private Tx capability to IBFT [\#1101](https://github.com/PegaSysEng/pantheon/pull/1101) (thanks to [Puneetha17](https://github.com/Puneetha17))
- Version Upgrades [\#1100](https://github.com/PegaSysEng/pantheon/pull/1100)
- Don't delete completed tasks from RocksDbTaskQueue [\#1099](https://github.com/PegaSysEng/pantheon/pull/1099)
- Support flat mapping with multiple threads [\#1098](https://github.com/PegaSysEng/pantheon/pull/1098)
- Add pipe stage name to thread while executing [\#1097](https://github.com/PegaSysEng/pantheon/pull/1097)
- Use pipeline for world state download [\#1096](https://github.com/PegaSysEng/pantheon/pull/1096)
- TXPool JSON RPC tweaks [\#1095](https://github.com/PegaSysEng/pantheon/pull/1095)
- Add in-memory cache over world state download queue [\#1087](https://github.com/PegaSysEng/pantheon/pull/1087)
- Trim default metrics [\#1086](https://github.com/PegaSysEng/pantheon/pull/1086)
- Improve imported block log line [\#1085](https://github.com/PegaSysEng/pantheon/pull/1085)
- Smart contract permission controller [\#1083](https://github.com/PegaSysEng/pantheon/pull/1083)
- Add timeout when waiting for JSON-RPC, WebSocket RPC and Metrics services to stop [\#1082](https://github.com/PegaSysEng/pantheon/pull/1082)
- Add pipeline framework to make parallel processing simpler [\#1077](https://github.com/PegaSysEng/pantheon/pull/1077)
- Node permissioning controller [\#1075](https://github.com/PegaSysEng/pantheon/pull/1075)
- Smart contract permission controller stub [\#1074](https://github.com/PegaSysEng/pantheon/pull/1074)
- Expose a synchronous start method in Runner [\#1072](https://github.com/PegaSysEng/pantheon/pull/1072)
- Changes in chain head should trigger new permissioning check for active peers [\#1071](https://github.com/PegaSysEng/pantheon/pull/1071)
- Fix exceptions fetching metrics after world state download completes [\#1066](https://github.com/PegaSysEng/pantheon/pull/1066)
- Accept transactions in the pool with nonce above account sender nonce [\#1065](https://github.com/PegaSysEng/pantheon/pull/1065)
- Repair Istanbul to handle Eth/62 & Eth/63 [\#1063](https://github.com/PegaSysEng/pantheon/pull/1063)
- Close Private Storage Provider [\#1059](https://github.com/PegaSysEng/pantheon/pull/1059) (thanks to [Puneetha17](https://github.com/Puneetha17))
- Add labels to Pipelined tasks metrics [\#1057](https://github.com/PegaSysEng/pantheon/pull/1057)
- Re-enable Quorum Synchronisation [\#1056](https://github.com/PegaSysEng/pantheon/pull/1056)
- Don't log expected failures as errors [\#1054](https://github.com/PegaSysEng/pantheon/pull/1054)
- Make findSuitablePeer abstract [\#1053](https://github.com/PegaSysEng/pantheon/pull/1053)
- Track added at in txpool [\#1048](https://github.com/PegaSysEng/pantheon/pull/1048)
- Fix ImportBlocksTask to only request from peers that claim to have the blocks [\#1047](https://github.com/PegaSysEng/pantheon/pull/1047)
- Don't run the dao block validator if dao block is 0 [\#1044](https://github.com/PegaSysEng/pantheon/pull/1044)
- Don't make unnecessary copies of data in RocksDbKeyValueStorage [\#1040](https://github.com/PegaSysEng/pantheon/pull/1040)
- Update discovery logic to trust bootnodes only when out of sync [\#1039](https://github.com/PegaSysEng/pantheon/pull/1039)
- Fix IndexOutOfBoundsException in DetermineCommonAncestorTask [\#1038](https://github.com/PegaSysEng/pantheon/pull/1038)
- Add `rpc_modules` JSON-RPC [\#1036](https://github.com/PegaSysEng/pantheon/pull/1036)
- Simple permissioning smart contract [\#1035](https://github.com/PegaSysEng/pantheon/pull/1035)
- Refactor enodeurl to use inetaddr [\#1032](https://github.com/PegaSysEng/pantheon/pull/1032)
- Update CLI options in mismatched genesis file message [\#1031](https://github.com/PegaSysEng/pantheon/pull/1031)
- Remove dependence of eth.core on eth.permissioning [\#1030](https://github.com/PegaSysEng/pantheon/pull/1030)
- Make alloc optional and provide nicer error messages when genesis config is invalid [\#1029](https://github.com/PegaSysEng/pantheon/pull/1029)
- Handle metrics request closing before response is generated [\#1028](https://github.com/PegaSysEng/pantheon/pull/1028)
- Change EthNetworkConfig bootnodes to always be URIs [\#1027](https://github.com/PegaSysEng/pantheon/pull/1027)
- Avoid port conflicts in acceptance tests [\#1025](https://github.com/PegaSysEng/pantheon/pull/1025)
- Include reference tests in jacoco [\#1024](https://github.com/PegaSysEng/pantheon/pull/1024)
- Acceptance test - configurable gas price [\#1023](https://github.com/PegaSysEng/pantheon/pull/1023)
- Get Internal logs and output [\#1022](https://github.com/PegaSysEng/pantheon/pull/1022) (thanks to [Puneetha17](https://github.com/Puneetha17))
- Fix race condition in WebSocketService [\#1021](https://github.com/PegaSysEng/pantheon/pull/1021)
- Ensure devp2p ports are written to ports file correctly [\#1020](https://github.com/PegaSysEng/pantheon/pull/1020)
- Report the correct tcp port in PING packets when it differs from the UDP port [\#1019](https://github.com/PegaSysEng/pantheon/pull/1019)
- Refactor transient transaction processor [\#1017](https://github.com/PegaSysEng/pantheon/pull/1017)
- Resume world state download from existing queue [\#1016](https://github.com/PegaSysEng/pantheon/pull/1016)
- IBFT Acceptance tests updated with longer timeout on first block [\#1015](https://github.com/PegaSysEng/pantheon/pull/1015)
- Update IBFT acceptances tests to await first block [\#1013](https://github.com/PegaSysEng/pantheon/pull/1013)
- Remove full hashimoto implementation as its never used [\#1011](https://github.com/PegaSysEng/pantheon/pull/1011)
- Created SyncStatus notifications [\#1010](https://github.com/PegaSysEng/pantheon/pull/1010)
- Address acceptance test intermittency [\#1008](https://github.com/PegaSysEng/pantheon/pull/1008)
- Consider a world state download stalled after 100 requests with no progress [\#1007](https://github.com/PegaSysEng/pantheon/pull/1007)
- Reduce log level when block miner is interrupted [\#1006](https://github.com/PegaSysEng/pantheon/pull/1006)
- RunnerTest fail on Windows due to network startup timing issue [\#1005](https://github.com/PegaSysEng/pantheon/pull/1005)
- Generate Private Contract Address [\#1004](https://github.com/PegaSysEng/pantheon/pull/1004) (thanks to [vinistevam](https://github.com/vinistevam))
- Delete the legacy pipelined import code [\#1003](https://github.com/PegaSysEng/pantheon/pull/1003)
- Fix race condition in WebSocket AT [\#1002](https://github.com/PegaSysEng/pantheon/pull/1002)
- Cleanup IBFT logging levels [\#995](https://github.com/PegaSysEng/pantheon/pull/995)
- Integration Test implementation dependency for non-IntelliJ IDE [\#992](https://github.com/PegaSysEng/pantheon/pull/992)
- Ignore fast sync and full sync tests to avoid race condition [\#991](https://github.com/PegaSysEng/pantheon/pull/991)
- Make acceptance tests use the process based runner again [\#990](https://github.com/PegaSysEng/pantheon/pull/990)
- RoundChangeCertificateValidator requires unique authors [\#989](https://github.com/PegaSysEng/pantheon/pull/989)
- Make Rinkeby the benchmark chain.  [\#986](https://github.com/PegaSysEng/pantheon/pull/986)
- Add metrics to Parallel Download pipeline [\#985](https://github.com/PegaSysEng/pantheon/pull/985)
- Change ExpectBlockNumber to require at least the specified block number [\#981](https://github.com/PegaSysEng/pantheon/pull/981)
- Fix benchmark compilation [\#980](https://github.com/PegaSysEng/pantheon/pull/980)
- RPC tests can use 127.0.0.1 loopback rather than localhost [\#974](https://github.com/PegaSysEng/pantheon/pull/974) thanks to [glethuillier](https://github.com/glethuillier) for raising)
- Disable picocli ansi when testing [\#973](https://github.com/PegaSysEng/pantheon/pull/973)
- Add a jmh benchmark for WorldStateDownloader [\#972](https://github.com/PegaSysEng/pantheon/pull/972)
- Gradle dependency for JMH annotation, for IDEs that aren't IntelliJ \(… [\#971](https://github.com/PegaSysEng/pantheon/pull/971)
- Separate download state tracking from WorldStateDownloader [\#967](https://github.com/PegaSysEng/pantheon/pull/967)
- Gradle dependency for JMH annotation, for IDEs that aren't IntelliJ [\#966](https://github.com/PegaSysEng/pantheon/pull/966)
- Truffle HDwallet Web3 1.0 [\#964](https://github.com/PegaSysEng/pantheon/pull/964)
- Add missing JavaDoc tags in JSONToRLP [\#963](https://github.com/PegaSysEng/pantheon/pull/963)
- Only import block if it isn't already on the block chain [\#962](https://github.com/PegaSysEng/pantheon/pull/962)
- CLI stack traces when debugging [\#960](https://github.com/PegaSysEng/pantheon/pull/960)
- Create peer discovery packets on a worker thread [\#955](https://github.com/PegaSysEng/pantheon/pull/955)
- Remove start functionality from IbftController and IbftBlockHeightMan… [\#952](https://github.com/PegaSysEng/pantheon/pull/952)
- Cleanup IBFT executors [\#951](https://github.com/PegaSysEng/pantheon/pull/951)
- Single threaded world state persistence [\#950](https://github.com/PegaSysEng/pantheon/pull/950)
- Fix version number on master [\#946](https://github.com/PegaSysEng/pantheon/pull/946)
- Change automatic benchmark  [\#945](https://github.com/PegaSysEng/pantheon/pull/945)
- Eliminate redundant header validation [\#943](https://github.com/PegaSysEng/pantheon/pull/943)
- RocksDbQueue Threading Tweaks [\#940](https://github.com/PegaSysEng/pantheon/pull/940)
- Validate DAO block [\#939](https://github.com/PegaSysEng/pantheon/pull/939)
- Complete Private Transaction Processor [\#938](https://github.com/PegaSysEng/pantheon/pull/938) (thanks to [iikirilov](https://github.com/iikirilov))
- Add metrics for netty queue length [\#932](https://github.com/PegaSysEng/pantheon/pull/932)
- Update GetNodeDataFromPeerTask to return a map [\#931](https://github.com/PegaSysEng/pantheon/pull/931)

## 1.0.1

Public key address export subcommand was missing in 1.0 release.

### Additions and Improvements
- Added `public-key export-address` subcommand [\#888](https://github.com/PegaSysEng/pantheon/pull/888)
- Documentation update for the [`public-key export-address`](https://besu.hyperledger.org/en/stable/) subcommand.
- Updated [IBFT 2.0 overview](https://besu.hyperledger.org/en/stable/) to include use of `rlp encode` command and information on setting IBFT 2.0 properties to achieve your desired block time.

## 1.0

### Additions and Improvements
- [IBFT 2.0](https://besu.hyperledger.org/en/latest/Tutorials/Private-Network/Create-IBFT-Network/)
- [Permissioning](https://besu.hyperledger.org/en/latest/Concepts/Permissioning/Permissioning-Overview/)
- [JSON-RPC Authentication](https://besu.hyperledger.org/en/latest/HowTo/Interact/APIs/Authentication/)
- Added `rlp encode` subcommand [\#965](https://github.com/PegaSysEng/pantheon/pull/965)
- Method to reload permissions file [\#834](https://github.com/PegaSysEng/pantheon/pull/834)
- Added rebind mitigation for Websockets. [\#905](https://github.com/PegaSysEng/pantheon/pull/905)
- Support genesis contract code [\#749](https://github.com/PegaSysEng/pantheon/pull/749) (thanks to [kziemianek](https://github.com/kziemianek)).
- Documentation updates include:
  - Added details on [port configuration](https://besu.hyperledger.org/en/latest/HowTo/Find-and-Connect/Configuring-Ports/)
  - Added [Resources page](https://besu.hyperledger.org/en/latest/Reference/Resources/) linking to Besu blog posts and webinars
  - Added [JSON-RPC Authentication](https://besu.hyperledger.org/en/latest/HowTo/Interact/APIs/Authentication/)
  - Added [tutorial to create permissioned network](https://besu.hyperledger.org/en/latest/Tutorials/Permissioning/Create-Permissioned-Network/)
  - Added [Permissioning](https://besu.hyperledger.org/en/latest/Concepts/Permissioning/Permissioning-Overview/) content
  - Added [Permissioning API methods](https://besu.hyperledger.org/en/latest/Reference/API-Methods/#permissioning-methods)
  - Added [tutorial to create Clique private network](https://besu.hyperledger.org/en/latest/Tutorials/Private-Network/Create-Private-Clique-Network/)
  - Added [tutorial to create IBFT 2.0 private network](https://besu.hyperledger.org/en/latest/Tutorials/Private-Network/Create-IBFT-Network/)

### Technical Improvements
- RoundChangeCertificateValidator requires unique authors [\#997](https://github.com/PegaSysEng/pantheon/pull/997)
- RPC tests can use 127.0.0.1 loopback rather than localhost [\#979](https://github.com/PegaSysEng/pantheon/pull/979)
- Integration Test implementation dependency for non-IntelliJ IDE [\#978](https://github.com/PegaSysEng/pantheon/pull/978)
- Only import block if it isn't already on the block chain [\#977](https://github.com/PegaSysEng/pantheon/pull/977)
- Disable picocli ansi when testing [\#975](https://github.com/PegaSysEng/pantheon/pull/975)
- Create peer discovery packets on a worker thread [\#961](https://github.com/PegaSysEng/pantheon/pull/961)
- Removed Orion snapshot dependency [\#933](https://github.com/PegaSysEng/pantheon/pull/933)
- Use network ID instead of chain ID in MainnetBesuController. [\#929](https://github.com/PegaSysEng/pantheon/pull/929)
- Propagate new block messages to other clients in a worker thread [\#928](https://github.com/PegaSysEng/pantheon/pull/928)
- Parallel downloader should stop on puts if requested. [\#927](https://github.com/PegaSysEng/pantheon/pull/927)
- Permission config file location and option under docker [\#925](https://github.com/PegaSysEng/pantheon/pull/925)
- Fixed potential stall in world state download [\#922](https://github.com/PegaSysEng/pantheon/pull/922)
- Refactoring to introduce deleteOnExit\(\) for temp files [\#920](https://github.com/PegaSysEng/pantheon/pull/920)
- Reduce "Received transactions message" log from debug to trace [\#919](https://github.com/PegaSysEng/pantheon/pull/919)
- Handle PeerNotConnected exceptions when sending wire keep alives [\#918](https://github.com/PegaSysEng/pantheon/pull/918)
- admin_addpeers: error if node not whitelisted [\#917](https://github.com/PegaSysEng/pantheon/pull/917)
- Expose the Ibft MiningCoordinator [\#916](https://github.com/PegaSysEng/pantheon/pull/916)
- Check perm api against perm cli [\#915](https://github.com/PegaSysEng/pantheon/pull/915)
- Update metrics when completing a world state request with existing data [\#914](https://github.com/PegaSysEng/pantheon/pull/914)
- Improve RocksDBQueue dequeue performance [\#913](https://github.com/PegaSysEng/pantheon/pull/913)
- Error when removing bootnodes from nodes whitelist [\#912](https://github.com/PegaSysEng/pantheon/pull/912)
- Incremental Optimization\(s\) on BlockBroadcaster [\#911](https://github.com/PegaSysEng/pantheon/pull/911)
- Check permissions CLI dependencies [\#909](https://github.com/PegaSysEng/pantheon/pull/909)
- Limit the number of times we retry peer discovery interactions [\#908](https://github.com/PegaSysEng/pantheon/pull/908)
- IBFT to use VoteTallyCache [\#907](https://github.com/PegaSysEng/pantheon/pull/907)
- Add metric to expose number of inflight world state requests [\#906](https://github.com/PegaSysEng/pantheon/pull/906)
- Bootnodes not on whitelist - improve errors [\#904](https://github.com/PegaSysEng/pantheon/pull/904)
- Make chain download cancellable [\#901](https://github.com/PegaSysEng/pantheon/pull/901)
- Enforce accounts must start with 0x [\#900](https://github.com/PegaSysEng/pantheon/pull/900)
- When picking fast sync pivot block, use the peer with the best total difficulty [\#899](https://github.com/PegaSysEng/pantheon/pull/899)
- Process world state download data on a worker thread [\#898](https://github.com/PegaSysEng/pantheon/pull/898)
- CLI mixin help [\#895](https://github.com/PegaSysEng/pantheon/pull/895) ([macfarla](https://github.com/macfarla))
- Use absolute datapath instead of relative. [\#894](https://github.com/PegaSysEng/pantheon/pull/894).
- Fix task queue so that the updated failure count for requests is stored [\#893](https://github.com/PegaSysEng/pantheon/pull/893)
- Fix authentication header [\#891](https://github.com/PegaSysEng/pantheon/pull/891)
- Reorganize eth tasks [\#890](https://github.com/PegaSysEng/pantheon/pull/890)
- Unit tests of BlockBroadcaster [\#887](https://github.com/PegaSysEng/pantheon/pull/887)
- Fix authentication file validation errors [\#886](https://github.com/PegaSysEng/pantheon/pull/886)
- Fixing file locations under docker [\#885](https://github.com/PegaSysEng/pantheon/pull/885)
- Handle exceptions properly in EthScheduler [\#884](https://github.com/PegaSysEng/pantheon/pull/884)
- More bootnodes for goerli [\#880](https://github.com/PegaSysEng/pantheon/pull/880)
- Rename password hash command [\#879](https://github.com/PegaSysEng/pantheon/pull/879)
- Add metrics for EthScheduler executors [\#878](https://github.com/PegaSysEng/pantheon/pull/878)
- Disconnect peer removed from node whitelist [\#877](https://github.com/PegaSysEng/pantheon/pull/877)
- Reduce logging noise from invalid peer discovery packets and handshaking [\#876](https://github.com/PegaSysEng/pantheon/pull/876)
- Detect stalled world state downloads [\#875](https://github.com/PegaSysEng/pantheon/pull/875)
- Limit size of Ibft future message buffer [\#873](https://github.com/PegaSysEng/pantheon/pull/873)
- Ibft2: Replace NewRound with extended Proposal [\#872](https://github.com/PegaSysEng/pantheon/pull/872)
- Fixed admin_addPeer to periodically check maintained connections [\#871](https://github.com/PegaSysEng/pantheon/pull/871)
- WebSocket method permissions [\#870](https://github.com/PegaSysEng/pantheon/pull/870)
- Select new pivot block when world state becomes unavailable [\#869](https://github.com/PegaSysEng/pantheon/pull/869)
- Introduce FutureUtils to reduce duplicated code around CompletableFuture [\#868](https://github.com/PegaSysEng/pantheon/pull/868)
- Implement world state cancel [\#867](https://github.com/PegaSysEng/pantheon/pull/867)
- Renaming authentication configuration file CLI command [\#865](https://github.com/PegaSysEng/pantheon/pull/865)
- Break out RoundChangeCertificate validation [\#864](https://github.com/PegaSysEng/pantheon/pull/864)
- Disconnect peers where the common ancestor is before our fast sync pivot [\#862](https://github.com/PegaSysEng/pantheon/pull/862)
- Initial scaffolding for block propagation [\#860](https://github.com/PegaSysEng/pantheon/pull/860)
- Fix NullPointerException when determining fast sync pivot [\#859](https://github.com/PegaSysEng/pantheon/pull/859)
- Check for invalid token [\#856](https://github.com/PegaSysEng/pantheon/pull/856)
- Moving NodeWhitelistController to permissioning package [\#855](https://github.com/PegaSysEng/pantheon/pull/855)
- Fix state download race condition by creating a TaskQueue API [\#853](https://github.com/PegaSysEng/pantheon/pull/853)
- Changed separator in JSON RPC permissions [\#852](https://github.com/PegaSysEng/pantheon/pull/852)
- WebSocket acceptance tests now can use WebSockets [\#851](https://github.com/PegaSysEng/pantheon/pull/851)
- IBFT notifies EthPeer when remote node has a better block [\#849](https://github.com/PegaSysEng/pantheon/pull/849)
- Support resuming fast-sync downloads [\#848](https://github.com/PegaSysEng/pantheon/pull/848)
- Tweak Fast Sync Config [\#847](https://github.com/PegaSysEng/pantheon/pull/847)
- RPC authentication configuration validation + tests. [\#846](https://github.com/PegaSysEng/pantheon/pull/846)
- Tidy-up FastSyncState persistence [\#845](https://github.com/PegaSysEng/pantheon/pull/845)
- Do parallel extract signatures in the parallel block importer. [\#844](https://github.com/PegaSysEng/pantheon/pull/844)
- Fix 'the Input Is Too Long' Error on Windows [\#843](https://github.com/PegaSysEng/pantheon/pull/843) (thanks to [glethuillier](https://github.com/glethuillier)).
- Remove unnecessary sleep [\#842](https://github.com/PegaSysEng/pantheon/pull/842)
- Shutdown improvements [\#841](https://github.com/PegaSysEng/pantheon/pull/841)
- Speed up shutdown time [\#838](https://github.com/PegaSysEng/pantheon/pull/838)
- Add metrics to world state downloader [\#837](https://github.com/PegaSysEng/pantheon/pull/837)
- Store pivot block header [\#836](https://github.com/PegaSysEng/pantheon/pull/836)
- Clique should use beneficiary of zero on epoch blocks [\#833](https://github.com/PegaSysEng/pantheon/pull/833)
- Clique should ignore proposals for address 0 [\#831](https://github.com/PegaSysEng/pantheon/pull/831)
- Fix intermittency in FullSyncDownloaderTest [\#830](https://github.com/PegaSysEng/pantheon/pull/830)
- Added the authentication service to the WebSocket service [\#829](https://github.com/PegaSysEng/pantheon/pull/829)
- Extract creation and init of ProtocolContext into a re-usable class [\#828](https://github.com/PegaSysEng/pantheon/pull/828)
- Prevent duplicate commit seals in ibft header [\#827](https://github.com/PegaSysEng/pantheon/pull/827)
- Validate Ibft vanity data length [\#826](https://github.com/PegaSysEng/pantheon/pull/826)
- Refactored json rpc authentication to be provided as a service [\#825](https://github.com/PegaSysEng/pantheon/pull/825)
- Handle unavailable world states [\#824](https://github.com/PegaSysEng/pantheon/pull/824)
- Password in JWT payload [\#823](https://github.com/PegaSysEng/pantheon/pull/823)
- Homogenize error messages when required parameters are set [\#822](https://github.com/PegaSysEng/pantheon/pull/822) ([glethuillier](https://github.com/glethuillier)).
- Set remote peer chain head to parent of block received in NEW\_BLOCK\_MESSAGE [\#819](https://github.com/PegaSysEng/pantheon/pull/819)
- Peer disconnects should not result in stack traces [\#818](https://github.com/PegaSysEng/pantheon/pull/818)
- Abort previous builds [\#817](https://github.com/PegaSysEng/pantheon/pull/817)
- Parallel build stages [\#816](https://github.com/PegaSysEng/pantheon/pull/816)
- JWT authentication for JSON-RPC [\#815](https://github.com/PegaSysEng/pantheon/pull/815)
- Log errors that occur while finding a common ancestor [\#814](https://github.com/PegaSysEng/pantheon/pull/814)
- Shuffled log levels [\#813](https://github.com/PegaSysEng/pantheon/pull/813)
- Prevent duplicate IBFT messages being processed by state machine [\#811](https://github.com/PegaSysEng/pantheon/pull/811)
- Fix Orion startup ports [\#810](https://github.com/PegaSysEng/pantheon/pull/810)
- Commit world state continuously [\#809](https://github.com/PegaSysEng/pantheon/pull/809)
- Improve block propagation time [\#808](https://github.com/PegaSysEng/pantheon/pull/808)
- JSON-RPC authentication cli options & acceptance tests [\#807](https://github.com/PegaSysEng/pantheon/pull/807)
- Remove privacy not supported warning [\#806](https://github.com/PegaSysEng/pantheon/pull/806) (thanks to [vinistevam](https://github.com/vinistevam))
- Wire up Private Transaction Processor [\#805](https://github.com/PegaSysEng/pantheon/pull/805) (thanks to [Puneetha17](https://github.com/Puneetha17))
- Apply a limit to the number of responses in RespondingEthPeer.respondWhile [\#803](https://github.com/PegaSysEng/pantheon/pull/803)
- Avoid requesting empty block bodies from the network. [\#802](https://github.com/PegaSysEng/pantheon/pull/802)
- Handle partial responses to get receipts requests [\#801](https://github.com/PegaSysEng/pantheon/pull/801)
- Rename functions in Ibft MessageValidator [\#800](https://github.com/PegaSysEng/pantheon/pull/800)
- Upgrade GoogleJavaFormat to 1.7 [\#795](https://github.com/PegaSysEng/pantheon/pull/795)
- Minor refactorings of IntegrationTest infrastructure [\#786](https://github.com/PegaSysEng/pantheon/pull/786)
- Rework Ibft MessageValidatorFactory [\#785](https://github.com/PegaSysEng/pantheon/pull/785)
- Rework IbftRoundFactory [\#784](https://github.com/PegaSysEng/pantheon/pull/784)
- Rename artefacts to artifacts within IBFT [\#782](https://github.com/PegaSysEng/pantheon/pull/782)
- Rename TerminatedRoundArtefacts to PreparedRoundArtefacts [\#781](https://github.com/PegaSysEng/pantheon/pull/781)
- Rename Ibft MessageFactory methods [\#779](https://github.com/PegaSysEng/pantheon/pull/779)
- Update WorldStateDownloader to only filter out known code requests [\#777](https://github.com/PegaSysEng/pantheon/pull/777)
- Multiple name options only search for the longest one [\#776](https://github.com/PegaSysEng/pantheon/pull/776)
- Move ethTaskTimer to abstract root [\#775](https://github.com/PegaSysEng/pantheon/pull/775)
- Parallel Block importer [\#774](https://github.com/PegaSysEng/pantheon/pull/774)
- Wait for a peer with an estimated chain height before selecting a pivot block [\#772](https://github.com/PegaSysEng/pantheon/pull/772)
- Randomly perform full validation when fast syncing blocks [\#770](https://github.com/PegaSysEng/pantheon/pull/770)
- IBFT Message rework, piggybacking blocks on msgs. [\#769](https://github.com/PegaSysEng/pantheon/pull/769)
- EthScheduler additions [\#767](https://github.com/PegaSysEng/pantheon/pull/767)
- Fixing node whitelist isPermitted check [\#766](https://github.com/PegaSysEng/pantheon/pull/766)
- Eth/63 labels [\#764](https://github.com/PegaSysEng/pantheon/pull/764)
- Permissioning whitelist persistence. [\#763](https://github.com/PegaSysEng/pantheon/pull/763)
- Created message validators for NewRound and RoundChange [\#760](https://github.com/PegaSysEng/pantheon/pull/760)
- Add tests for FastSyncChainDownloader as a whole [\#758](https://github.com/PegaSysEng/pantheon/pull/758)
- Flatten IBFT Message API [\#757](https://github.com/PegaSysEng/pantheon/pull/757)
- Added TerminatedRoundArtefacts [\#756](https://github.com/PegaSysEng/pantheon/pull/756)
- Fix thread names in EthScheduler to include the thread number [\#755](https://github.com/PegaSysEng/pantheon/pull/755)
- Separate round change reception from RoundChangeCertificate [\#754](https://github.com/PegaSysEng/pantheon/pull/754)
- JSON-RPC authentication login [\#753](https://github.com/PegaSysEng/pantheon/pull/753)
- Spilt Ibft MessageValidator into components [\#752](https://github.com/PegaSysEng/pantheon/pull/752)
- Ensure first checkpoint headers is always in local blockchain for FastSyncCheckpointHeaderManager [\#750](https://github.com/PegaSysEng/pantheon/pull/750)
- Refactored permissioning components to be Optional. [\#747](https://github.com/PegaSysEng/pantheon/pull/747)
- Integrate rocksdb-based queue into WorldStateDownloader [\#746](https://github.com/PegaSysEng/pantheon/pull/746)
- Generify orion to enclave [\#745](https://github.com/PegaSysEng/pantheon/pull/745) (thanks to [vinistevam](https://github.com/vinistevam))
- Moved IBFT Message factory to use wrapped message types [\#744](https://github.com/PegaSysEng/pantheon/pull/744)
- Handle timeouts when requesting checkpoint headers correctly [\#743](https://github.com/PegaSysEng/pantheon/pull/743)
- Update RoundChangeManager to use flattened message [\#742](https://github.com/PegaSysEng/pantheon/pull/742)
- Handle validation failures when fast importing blocks [\#741](https://github.com/PegaSysEng/pantheon/pull/741)
- Updated IbftRound and RoundState APIs to use wrapped messages [\#740](https://github.com/PegaSysEng/pantheon/pull/740)
- Exception handling [\#739](https://github.com/PegaSysEng/pantheon/pull/739)
- Upgrade dependency versions and build cleanup [\#738](https://github.com/PegaSysEng/pantheon/pull/738)
- Update IbftBlockHeigntManager to accept new message types. [\#737](https://github.com/PegaSysEng/pantheon/pull/737)
- Error response handling for permissions APIs [\#736](https://github.com/PegaSysEng/pantheon/pull/736)
- IPV6 bootnodes don't work [\#735](https://github.com/PegaSysEng/pantheon/pull/735)
- Updated to use tags of pantheon build rather than another repo [\#734](https://github.com/PegaSysEng/pantheon/pull/734)
- Log milestones at startup and other minor logging improvements [\#733](https://github.com/PegaSysEng/pantheon/pull/733)
- Create wrapper types for Ibft Signed messages [\#731](https://github.com/PegaSysEng/pantheon/pull/731)
- Ibft to uniquely ID messages by their hash [\#730](https://github.com/PegaSysEng/pantheon/pull/730)
- Rename ibftrevised to ibft2 [\#722](https://github.com/PegaSysEng/pantheon/pull/722)
- Limit ibft msg queues [\#704](https://github.com/PegaSysEng/pantheon/pull/704)
- Implement privacy precompiled contract [\#696](https://github.com/PegaSysEng/pantheon/pull/696) (thanks to [Puneetha17](https://github.com/Puneetha17))
- Integration of RecursivePeerRefreshState and PeerDiscoveryController [\#420](https://github.com/PegaSysEng/pantheon/pull/420)

## 0.9.1

Built and compatible with with JDK8.

## 0.9

### Breaking Changes to Command Line

Breaking changes have been made to the command line options in v0.9 to improve usability. Many v0.8 command line options no longer work.

The [documentation](https://docs.pantheon.pegasys.tech/en/latest/) has been updated throughout to use the changed command line options and the [command line reference](https://besu.hyperledger.org/en/stable/) documents the changed options.

| Previous Option                     | New Option                                                                                                                                                                                                                                  | Change                            |
|-------------------------------------|------------------------------------------------------------------------------------------------------------------------------------------------------------------------------------------------------------------------------------------|----------------------------------|
| `--config`                          | [`--config-file`](https://besu.hyperledger.org/en/latest/Reference/CLI/CLI-Syntax/#config-file)                                                                                                                                  | Renamed                          |
| `--datadir`                         | [`--data-path`](https://besu.hyperledger.org/en/latest/Reference/CLI/CLI-Syntax/#data-path)                                                                                                                                      | Renamed                          |
| `--dev-mode`                        | [`--network=dev`](https://besu.hyperledger.org/en/latest/Reference/CLI/CLI-Syntax/#network)                                                                                                                                     | Replaced by `--network` option   |
| `--genesis`                         | [`--genesis-file`](https://besu.hyperledger.org/en/latest/Reference/CLI/CLI-Syntax/#genesis-file)                                                                                                                                | Renamed                          |
| `--goerli`                          | [`--network=goerli`](https://besu.hyperledger.org/en/latest/Reference/CLI/CLI-Syntax/#network)                                                                                                                                  | Replaced by `--network` option   |
| `--metrics-listen=<HOST:PORT>`      | [`--metrics-host=<HOST>`](https://besu.hyperledger.org/en/latest/Reference/CLI/CLI-Syntax/#metrics-host) and [`--metrics-port=<PORT>`](https://besu.hyperledger.org/en/latest/Reference/CLI/CLI-Syntax/#metrics-port) | Split into host and port options |
| `--miner-extraData`                 | [`--miner-extra-data`](https://besu.hyperledger.org/en/latest/Reference/CLI/CLI-Syntax/#miner-extra-data)                                                                                                                       | Renamed                          |
| `--miner-minTransactionGasPriceWei` | [`--min-gas-price`](https://besu.hyperledger.org/en/latest/Reference/CLI/CLI-Syntax/#min-gas-price)                                                                                                                              | Renamed                          |
| `--no-discovery`                    | [`--discovery-enabled`](https://besu.hyperledger.org/en/latest/Reference/CLI/CLI-Syntax/#discovery-enabled)                                                                                                                      | Replaced                         |
| `--node-private-key`                | [`--node-private-key-file`](https://besu.hyperledger.org/en/latest/Reference/CLI/CLI-Syntax/#node-private-key-file)                                                                                                              | Renamed                          |
| `--ottoman`                         | N/A                                                                                                                                                                                                                                         | Removed                          |
| `--p2p-listen=<HOST:PORT>`          | [`--p2p-host=<HOST>`](https://besu.hyperledger.org/en/latest/Reference/CLI/CLI-Syntax/#p2p-hostt) and [`--p2p-port=<PORT>`](https://besu.hyperledger.org/en/latest/Reference/CLI/CLI-Syntax/#p2p-port) | Split into host and port options |
| `--rinkeby`                         | [`--network=rinkeby`](https://besu.hyperledger.org/en/latest/Reference/CLI/CLI-Syntax/#network)                                                                                                                                     | Replaced by `--network` option   |
| `--ropsten`                         | [`--network=ropsten`](https://besu.hyperledger.org/en/latest/Reference/CLI/CLI-Syntax/#network)                                                                                                                                     | Replaced by `--network` option   |
| `--rpc-enabled`                     | [` --rpc-http-enabled`](https://besu.hyperledger.org/en/latest/Reference/CLI/CLI-Syntax/#rpc-http-enabled)| Renamed|
| `--rpc-listen=<HOST:PORT>`          | [`--rpc-http-host=<HOST>`](https://besu.hyperledger.org/en/latest/Reference/CLI/CLI-Syntax/#rpc-http-host) and [`--rpc-http-port=<PORT>`](https://besu.hyperledger.org/en/latest/Reference/CLI/CLI-Syntax/#rpc-http-port) | Split into host and port options |
| `--rpc-api`                         | [`--rpc-http-api`](https://besu.hyperledger.org/en/latest/Reference/CLI/CLI-Syntax/#rpc-http-api)| Renamed |
| `--rpc-cors-origins`                | [`--rpc-http-cors-origins`](https://besu.hyperledger.org/en/latest/Reference/CLI/CLI-Syntax/#rpc-http-cors-origins) | Renamed |
| `--ws-enabled`                      | [`--rpc-ws-enabled`](https://besu.hyperledger.org/en/latest/Reference/CLI/CLI-Syntax/#rpc-ws-enabled)  | Renamed |
| `--ws-api`                          | [`--rpc-ws-api`](https://besu.hyperledger.org/en/latest/Reference/CLI/CLI-Syntax/#rpc-ws-api) | Renamed|
| `--ws-listen=<HOST:PORT>`           | [`--rpc-ws-host=<HOST>`](https://besu.hyperledger.org/en/latest/Reference/CLI/CLI-Syntax/#rpc-ws-host) and [`--rpc-ws-port=<PORT>`](https://besu.hyperledger.org/en/latest/Reference/CLI/CLI-Syntax/#rpc-ws-port) | Split into host and port options |
| `--ws-refresh-delay`                | [`--rpc-ws-refresh-delay`](https://besu.hyperledger.org/en/latest/Reference/CLI/CLI-Syntax/#rpc-ws-refresh-delay)|Renamed|

| Previous Subcommand                 | New Subcommand                                                                                                                                                                                                                  | Change                            |
|-------------------------------------|------------------------------------------------------------------------------------------------------------------------------------------------------------------------------------------------------------------------------------------|----------------------------------|
| `pantheon import <block-file>`      | [`pantheon blocks import --from=<block-file>`](https://besu.hyperledger.org/en/latest/Reference/CLI/CLI-Subcommands/#blocks)                                                                                            | Renamed                          |
| `pantheon export-pub-key <key-file>`| [`pantheon public-key export --to=<key-file>`](https://besu.hyperledger.org/en/latest/Reference/CLI/CLI-Subcommands/#public-key)                                                                                                      | Renamed                          |


### Private Network Quickstart

The Private Network Quickstart has been moved from the `pantheon` repository to the `pantheon-quickstart`
repository. The [Private Network Quickstart tutorial](https://besu.hyperledger.org/en/latest/Tutorials/Quickstarts/Private-Network-Quickstart/)
has been updated to use the moved quickstart.

### Additions and Improvements

- `--network=goerli` supports relaunch of Görli testnet [\#717](https://github.com/PegaSysEng/pantheon/pull/717)
- TOML authentication provider [\#689](https://github.com/PegaSysEng/pantheon/pull/689)
- Metrics Push Gateway Options [\#678](https://github.com/PegaSysEng/pantheon/pull/678)
- Additional logging details for IBFT 2.0 [\#650](https://github.com/PegaSysEng/pantheon/pull/650)
- Permissioning config TOML file [\#643](https://github.com/PegaSysEng/pantheon/pull/643)
- Added metrics Prometheus Push Gateway Support [\#638](https://github.com/PegaSysEng/pantheon/pull/638)
- Clique and IBFT not enabled by default in RPC APIs [\#635](https://github.com/PegaSysEng/pantheon/pull/635)
- Added `admin_addPeer` JSON-RPC API method [\#622](https://github.com/PegaSysEng/pantheon/pull/622)
- Implemented `--p2p-enabled` configuration item [\#619](https://github.com/PegaSysEng/pantheon/pull/619)
- Command options and commands renaming [\#618](https://github.com/PegaSysEng/pantheon/pull/618)
- Added IBFT get pending votes [\#603](https://github.com/PegaSysEng/pantheon/pull/603)
- Implement Petersburg hardfork [\#601](https://github.com/PegaSysEng/pantheon/pull/601)
- Added private transaction abstraction [\#592](https://github.com/PegaSysEng/pantheon/pull/592) (thanks to [iikirilov](https://github.com/iikirilov))
- Added privacy command line commands [\#584](https://github.com/PegaSysEng/pantheon/pull/584) (thanks to [Puneetha17](https://github.com/Puneetha17))
- Documentation updates include:
  - Updated [Private Network Quickstart tutorial](https://besu.hyperledger.org/en/latest/Tutorials/Quickstarts/Private-Network-Quickstart/)
    to use quickstart in `pantheon-quickstart` repository and indicate that the quickstart is not supported on Windows.
  - Added IBFT 2.0 [content](https://besu.hyperledger.org/en/latest/HowTo/Configure/Consensus-Protocols/IBFT/) and [JSON RPC API methods](https://besu.hyperledger.org/en/latest/Reference/API-Methods/#ibft-20-methods).
  - Added [consensus protocols content](https://besu.hyperledger.org/en/latest/Concepts/Consensus-Protocols/Comparing-PoA/).
  - Added content on [events and logs](https://besu.hyperledger.org/en/latest/Concepts/Events-and-Logs/), and [using filters](https://besu.hyperledger.org/en/latest/HowTo/Interact/Filters/Accessing-Logs-Using-JSON-RPC/).
  - Added content on integrating with [Prometheus Push Gateway](https://besu.hyperledger.org/en/latest/HowTo/Deploy/Monitoring-Performance/#running-prometheus-with-besu-in-push-mode)

### Technical Improvements

- Download receipts during fast sync and import without processing transactions [\#701](https://github.com/PegaSysEng/pantheon/pull/701)
- Removed CLI options for `--nodes-whitelist` and `--accounts-whitelist` [\#694](https://github.com/PegaSysEng/pantheon/pull/694)
- Delegate `getRootCause` through to Guava's implementation [\#692](https://github.com/PegaSysEng/pantheon/pull/692)
- Benchmark update [\#691](https://github.com/PegaSysEng/pantheon/pull/691)
- Implement chain download for fast sync [\#690](https://github.com/PegaSysEng/pantheon/pull/690)
- Allow missing accounts to create zero-cost transactions [\#685](https://github.com/PegaSysEng/pantheon/pull/685)
- Node private key location should be fixed under docker [\#684](https://github.com/PegaSysEng/pantheon/pull/684)
- Parallel Processing File Import Performance [\#683](https://github.com/PegaSysEng/pantheon/pull/683)
- Integrate actual `WorldStateDownloader` with the fast sync work flow [\#682](https://github.com/PegaSysEng/pantheon/pull/682)
- Removed `--max-trailing-peers` option [\#680](https://github.com/PegaSysEng/pantheon/pull/680)
- Enabled warning on CLI dependent options [\#679](https://github.com/PegaSysEng/pantheon/pull/679)
- Update WorldStateDownloader run\(\) interface to accept header [\#677](https://github.com/PegaSysEng/pantheon/pull/677)
- Fixed Difficulty calculator [\#663](https://github.com/PegaSysEng/pantheon/pull/663)
- `discovery-enabled` option refactoring [\#661](https://github.com/PegaSysEng/pantheon/pull/661)
- Update orion default port approach [\#660](https://github.com/PegaSysEng/pantheon/pull/660)
- Extract out generic parts of Downloader [\#659](https://github.com/PegaSysEng/pantheon/pull/659)
- Start world downloader [\#658](https://github.com/PegaSysEng/pantheon/pull/658)
- Create a simple `WorldStateDownloader` [\#657](https://github.com/PegaSysEng/pantheon/pull/657)
- Added handling for when p2p is disabled [\#655](https://github.com/PegaSysEng/pantheon/pull/655)
- Enabled command line configuration for privacy precompiled contract address [\#653](https://github.com/PegaSysEng/pantheon/pull/653) (thanks to [Puneetha17](https://github.com/Puneetha17))
- IBFT transmitted packets are logged by gossiper [\#652](https://github.com/PegaSysEng/pantheon/pull/652)
- `admin_addPeer` acceptance test [\#651](https://github.com/PegaSysEng/pantheon/pull/651)
- Added `p2pEnabled` configuration to `ProcessBesuNodeRunner` [\#649](https://github.com/PegaSysEng/pantheon/pull/649)
- Added description to automatic benchmarks [\#646](https://github.com/PegaSysEng/pantheon/pull/646)
- Added `network` option [\#645](https://github.com/PegaSysEng/pantheon/pull/645)
- Remove OrionConfiguration [\#644](https://github.com/PegaSysEng/pantheon/pull/644) (thanks to [Puneetha17](https://github.com/Puneetha17))
- IBFT Json Acceptance tests [\#634](https://github.com/PegaSysEng/pantheon/pull/634)
- Upgraded build image to one that contains libsodium [\#632](https://github.com/PegaSysEng/pantheon/pull/632)
- Command line fixes [\#630](https://github.com/PegaSysEng/pantheon/pull/630)
- Consider peer count insufficient until minimum peers for fast sync are connected [\#629](https://github.com/PegaSysEng/pantheon/pull/629)
- Build tweaks [\#628](https://github.com/PegaSysEng/pantheon/pull/628)
- IBFT ensure non-validator does not partake in consensus [\#627](https://github.com/PegaSysEng/pantheon/pull/627)
- Added ability in acceptance tests to set up a node with `--no-discovery` [\#624](https://github.com/PegaSysEng/pantheon/pull/624)
- Gossip integration test [\#623](https://github.com/PegaSysEng/pantheon/pull/623)
- Removed quickstart code and CI pipeline [\#616](https://github.com/PegaSysEng/pantheon/pull/616)
- IBFT Integration Tests - Spurious Behaviour [\#615](https://github.com/PegaSysEng/pantheon/pull/615)
- Refactoring for more readable IBFT IT [\#614](https://github.com/PegaSysEng/pantheon/pull/614)
- Start of fast sync downloader [\#613](https://github.com/PegaSysEng/pantheon/pull/613)
- Split `IbftProcessor` into looping and event processing [\#612](https://github.com/PegaSysEng/pantheon/pull/612)
- IBFT Int Test - changed `TestContextFactory` to a builder [\#611](https://github.com/PegaSysEng/pantheon/pull/611)
- Discard prior round change msgs [\#610](https://github.com/PegaSysEng/pantheon/pull/610)
- `IbftGetValidatorsByBlockHash` added to json factory [\#607](https://github.com/PegaSysEng/pantheon/pull/607)
- IBFT Validator RPCs to return list of strings [\#606](https://github.com/PegaSysEng/pantheon/pull/606)
- Update Benchmark [\#605](https://github.com/PegaSysEng/pantheon/pull/605)
- Remove db package and move classes to more appropriate locations [\#599](https://github.com/PegaSysEng/pantheon/pull/599)
- Added `GetReceiptsFromPeerTask` [\#598](https://github.com/PegaSysEng/pantheon/pull/598)
- Added `GetNodeDataFromPeerTask` [\#597](https://github.com/PegaSysEng/pantheon/pull/597)
- Fixed deprecation warnings [\#596](https://github.com/PegaSysEng/pantheon/pull/596)
- IBFT Integration Tests - Future Height [\#591](https://github.com/PegaSysEng/pantheon/pull/591)
- Added `getNodeData` to `EthPeer` to enable requesting node data [\#589](https://github.com/PegaSysEng/pantheon/pull/589)
- `Blockcreator` to use `parentblock` specified at constuction [\#588](https://github.com/PegaSysEng/pantheon/pull/588)
- Support responding to `GetNodeData` requests [\#587](https://github.com/PegaSysEng/pantheon/pull/587)
- IBFT validates block on proposal reception [\#583](https://github.com/PegaSysEng/pantheon/pull/583)
- Rework `NewRoundValidator` tests [\#582](https://github.com/PegaSysEng/pantheon/pull/582)
- IBFT split extra data validation rule into components [\#581](https://github.com/PegaSysEng/pantheon/pull/581)
- Allow attached rules to be flagged `light` [\#580](https://github.com/PegaSysEng/pantheon/pull/580)
- Split Block Validation from Importing [\#579](https://github.com/PegaSysEng/pantheon/pull/579)
- Refactor `RoundChangeManager` creation [\#578](https://github.com/PegaSysEng/pantheon/pull/578)
- Add `-SNAPSHOT` postfix to version [\#577](https://github.com/PegaSysEng/pantheon/pull/577)
- IBFT - prevent proposed block being imported twice [\#576](https://github.com/PegaSysEng/pantheon/pull/576)
- Version upgrades [\#571](https://github.com/PegaSysEng/pantheon/pull/571)
- Tests that CLI options are disabled under docker [\#566](https://github.com/PegaSysEng/pantheon/pull/566)
- Renamed IBFT networking classes [\#555](https://github.com/PegaSysEng/pantheon/pull/555)
- Removed dead code from the consensus package [\#554](https://github.com/PegaSysEng/pantheon/pull/554)
- Prepared private transaction support [\#538](https://github.com/PegaSysEng/pantheon/pull/538) (thanks to [iikirilov](https://github.com/iikirilov))

## 0.8.5

Indefinitely delays the roll-out of Constantinople on Ethereum Mainnet due to a [potential security issue](https://blog.ethereum.org/2019/01/15/security-alert-ethereum-constantinople-postponement/) detected.

## Additions and Improvements
- Remove Constantinople fork block [\#574](https://github.com/PegaSysEng/pantheon/pull/574)

## Technical Improvements
- Rename IBFT message packages [\#568](https://github.com/PegaSysEng/pantheon/pull/568)


## 0.8.4

### Docker Image

If you have been running a node using the v0.8.3 Docker image, the node was not saving data to the
specified [data directory](https://besu.hyperledger.org/en/stable/),
or referring to the custom [configuration file](https://besu.hyperledger.org/en/stable/)
or [genesis file](https://besu.hyperledger.org/en/stable/).

To recover the node key and data directory from the Docker container:
`docker cp <container>:/opt/pantheon/key <destination_file>`
`docker cp <container>:/opt/pantheon/database <destination_directory>`

Where `container` is the name or ID of the Docker container containing the Besu node.

The container can be running or stopped when you copy the key and data directory. If your node was
fully synchronized to MainNet, the data directory will be ~2TB.

When restarting your node with the v0.8.4 Docker image:

* Save the node key in the [`key` file](https://besu.hyperledger.org/en/latest/Concepts/Node-Keys/#node-private-key) in the data
    directory or specify the location using the [`--node-private-key` option](https://besu.hyperledger.org/en/stable/).
* Specify the `<destination_directory` as a [volume for the data directory](https://besu.hyperledger.org/en/stable/).

### Bug Fixes
- Fixing default resource locations inside docker [\#529](https://github.com/PegaSysEng/pantheon/pull/529)
- NewRoundMessageValidator ignores Round Number when comparing blocks [\#523](https://github.com/PegaSysEng/pantheon/pull/523)
- Fix Array Configurable command line options [\#514](https://github.com/PegaSysEng/pantheon/pull/514)

## Additions and Improvements
- RocksDB Metrics [\#531](https://github.com/PegaSysEng/pantheon/pull/531)
- Added `ibft_getValidatorsByBlockHash` JSON RPC [\#519](https://github.com/PegaSysEng/pantheon/pull/519)
- Expose metrics to Prometheus [\#506](https://github.com/PegaSysEng/pantheon/pull/506)
- Added `ibft_getValidatorsByBlockNumber` [\#499](https://github.com/PegaSysEng/pantheon/pull/499)
- Added `Roadmap.md` file. [\#494](https://github.com/PegaSysEng/pantheon/pull/494)
- Added JSON RPC `eth hashrate` method. [\#488](https://github.com/PegaSysEng/pantheon/pull/488)
- Account whitelist API [\#487](https://github.com/PegaSysEng/pantheon/pull/487)
- Added nodes whitelist JSON-RPC APIs [\#476](https://github.com/PegaSysEng/pantheon/pull/476)
- Added account whitelisting [\#460](https://github.com/PegaSysEng/pantheon/pull/460)
- Added configurable refresh delay for SyncingSubscriptionService on start up [\#383](https://github.com/PegaSysEng/pantheon/pull/383)
- Added the Command Line Style Guide  [\#530](https://github.com/PegaSysEng/pantheon/pull/530)
- Documentation updates include:
  * Migrated to new [documentation site](https://docs.pantheon.pegasys.tech/en/latest/)
  * Added [configuration file content](https://besu.hyperledger.org/en/stable/)
  * Added [tutorial to create private network](https://besu.hyperledger.org/en/latest/Tutorials/Private-Network/Create-Private-Network/)
  * Added content on [enabling non-default APIs](https://besu.hyperledger.org/en/latest/Reference/API-Methods/)

## Technical Improvements

-  Updated `--bootnodes` command option to take zero arguments [\#548](https://github.com/PegaSysEng/pantheon/pull/548)
- IBFT Integration Testing - Local Node is proposer [\#527](https://github.com/PegaSysEng/pantheon/pull/527)
- Remove vertx from discovery tests [\#539](https://github.com/PegaSysEng/pantheon/pull/539)
- IBFT Integration testing - Round Change [\#537](https://github.com/PegaSysEng/pantheon/pull/537)
- NewRoundMessageValidator creates RoundChangeValidator with correct value [\#518](https://github.com/PegaSysEng/pantheon/pull/518)
- Remove time dependency from BlockTimer tests [\#513](https://github.com/PegaSysEng/pantheon/pull/513)
- Gradle 5.1 [\#512](https://github.com/PegaSysEng/pantheon/pull/512)
- Metrics measurement adjustment [\#511](https://github.com/PegaSysEng/pantheon/pull/511)
- Metrics export for import command. [\#509](https://github.com/PegaSysEng/pantheon/pull/509)
- IBFT Integration test framework [\#502](https://github.com/PegaSysEng/pantheon/pull/502)
- IBFT message gossiping [\#501](https://github.com/PegaSysEng/pantheon/pull/501)
- Remove non-transactional mutation from KeyValueStore [\#500](https://github.com/PegaSysEng/pantheon/pull/500)
- Ensured that the blockchain queries class handles optionals better. [\#486](https://github.com/PegaSysEng/pantheon/pull/486)
- IBFT mining acceptance test [\#483](https://github.com/PegaSysEng/pantheon/pull/483)
- Set base directory name to be lowercase in building.md [\#474](https://github.com/PegaSysEng/pantheon/pull/474) (Thanks to [Matthalp](https://github.com/Matthalp))
- Moved admin\_peers to Admin API group [\#473](https://github.com/PegaSysEng/pantheon/pull/473)
- Nodes whitelist acceptance test [\#472](https://github.com/PegaSysEng/pantheon/pull/472)
- Rework RoundChangeManagerTest to not reuse validators [\#469](https://github.com/PegaSysEng/pantheon/pull/469)
- Ignore node files to support truffle. [\#467](https://github.com/PegaSysEng/pantheon/pull/467)
- IBFT pantheon controller [\#461](https://github.com/PegaSysEng/pantheon/pull/461)
- IBFT Round to update internal state on reception of NewRound Message [\#451](https://github.com/PegaSysEng/pantheon/pull/451)
- Update RoundChangeManager correctly create its message validator [\#450](https://github.com/PegaSysEng/pantheon/pull/450)
- Use seconds for block timer time unit [\#445](https://github.com/PegaSysEng/pantheon/pull/445)
- IBFT controller and future msgs handling [\#431](https://github.com/PegaSysEng/pantheon/pull/431)
- Allow IBFT Round to be created using PreparedCert [\#429](https://github.com/PegaSysEng/pantheon/pull/429)
- Added MessageValidatorFactory [\#425](https://github.com/PegaSysEng/pantheon/pull/425)
- Inround payload [\#423](https://github.com/PegaSysEng/pantheon/pull/423)
- Updated IbftConfig Fields [\#422](https://github.com/PegaSysEng/pantheon/pull/422)
- Repair IbftBlockCreator and add tests [\#421](https://github.com/PegaSysEng/pantheon/pull/421)
- Make Besu behave as a submodule [\#419](https://github.com/PegaSysEng/pantheon/pull/419)
- Ibft Height Manager [\#418](https://github.com/PegaSysEng/pantheon/pull/418)
- Ensure bootnodes are a subset of node whitelist [\#414](https://github.com/PegaSysEng/pantheon/pull/414)
- IBFT Consensus Round Classes [\#405](https://github.com/PegaSysEng/pantheon/pull/405)
- IBFT message payload tests [\#404](https://github.com/PegaSysEng/pantheon/pull/404)
- Validate enodeurl syntax from command line [\#403](https://github.com/PegaSysEng/pantheon/pull/403)
- Update errorprone [\#401](https://github.com/PegaSysEng/pantheon/pull/401)
- IBFT round change manager [\#393](https://github.com/PegaSysEng/pantheon/pull/393)
- IBFT RoundState [\#392](https://github.com/PegaSysEng/pantheon/pull/392)
- Move Block data generator test helper to test support package [\#391](https://github.com/PegaSysEng/pantheon/pull/391)
- IBFT message tests [\#367](https://github.com/PegaSysEng/pantheon/pull/367)

## 0.8.3

### Breaking Change to JSON RPC-API

From v0.8.3, incoming HTTP requests are only accepted from hostnames specified using the `--host-whitelist` command-line option. If not specified, the default value for `--host-whitelist` is `localhost`.

If using the URL `http://127.0.0.1` to make JSON-RPC calls, use `--host-whitelist` to specify the hostname `127.0.0.1` or update the hostname to `localhost`.

If your application publishes RPC ports, specify the hostnames when starting Besu. For example:

```bash
pantheon --host-whitelist=example.com
```

Specify `*` or `all` for `--host-whitelist` to effectively disable host protection and replicate pre-v0.8.3 behavior. This is not recommended for production code.

### Bug Fixes

- Repair Clique Proposer Selection [\#339](https://github.com/PegaSysEng/pantheon/pull/339)
- High TX volume swamps block processing [\#337](https://github.com/PegaSysEng/pantheon/pull/337)
- Check if the connectFuture has completed successfully [\#293](https://github.com/PegaSysEng/pantheon/pull/293)
- Switch back to Xerial Snappy Library [\#284](https://github.com/PegaSysEng/pantheon/pull/284)
- ShortHex of 0 should be '0x0', not '0x' [\#272](https://github.com/PegaSysEng/pantheon/pull/272)
- Fix pantheon CLI default values infinite loop [\#266](https://github.com/PegaSysEng/pantheon/pull/266)

### Additions and Improvements

- Added `--nodes-whitelist` parameter to CLI and NodeWhitelistController [\#346](https://github.com/PegaSysEng/pantheon/pull/346)
- Discovery wiring for `--node-whitelist` [\#365](https://github.com/PegaSysEng/pantheon/pull/365)
- Plumb in three more metrics [\#344](https://github.com/PegaSysEng/pantheon/pull/344)
- `ProposerSelection` to support multiple IBFT implementations [\#307](https://github.com/PegaSysEng/pantheon/pull/307)
- Configuration to support IBFT original and revised [\#306](https://github.com/PegaSysEng/pantheon/pull/306)
- Added host whitelist for JSON-RPC. [**Breaking Change**](#breaking-change-to-json-rpc-api) [\#295](https://github.com/PegaSysEng/pantheon/pull/295)
- Reduce `Block creation processed cancelled` log message to debug [\#294](https://github.com/PegaSysEng/pantheon/pull/294)
- Implement iterative peer search [\#268](https://github.com/PegaSysEng/pantheon/pull/268)
- Added RLP enc/dec for PrePrepare, Commit and NewRound messages [\#200](https://github.com/PegaSysEng/pantheon/pull/200)
- IBFT block mining [\#169](https://github.com/PegaSysEng/pantheon/pull/169)
- Added `--goerli` CLI option [\#370](https://github.com/PegaSysEng/pantheon/pull/370) (Thanks to [@Nashatyrev](https://github.com/Nashatyrev))
- Begin capturing metrics to better understand Besu's behaviour [\#326](https://github.com/PegaSysEng/pantheon/pull/326)
- Documentation updates include:
   * Added Coding Conventions [\#342](https://github.com/PegaSysEng/pantheon/pull/342)
   * Reorganised [Installation documentation](https://github.com/PegaSysEng/pantheon/wiki/Installation) and added [Chocolatey installation](https://github.com/PegaSysEng/pantheon/wiki/Install-Binaries#windows-with-chocolatey) for Windows
   * Reorganised [JSON-RPC API documentation](https://github.com/PegaSysEng/pantheon/wiki/JSON-RPC-API)
   * Updated [RPC Pub/Sub API documentation](https://github.com/PegaSysEng/pantheon/wiki/RPC-PubSub)

### Technical Improvements

- Extracted non-Docker CLI parameters to picoCLI mixin. [\#323](https://github.com/PegaSysEng/pantheon/pull/323)
- IBFT preprepare to validate round matches block [\#329](https://github.com/PegaSysEng/pantheon/pull/329)
- Fix acceptance test [\#324](https://github.com/PegaSysEng/pantheon/pull/324)
- Added the `IbftFinalState` [\#385](https://github.com/PegaSysEng/pantheon/pull/385)
- Constantinople Fork Block [\#382](https://github.com/PegaSysEng/pantheon/pull/382)
- Fix `pantheon.cli.BesuCommandTest` test on Windows [\#380](https://github.com/PegaSysEng/pantheon/pull/380)
- JDK smoke testing is being configured differently now [\#374](https://github.com/PegaSysEng/pantheon/pull/374)
- Re-enable clique AT [\#373](https://github.com/PegaSysEng/pantheon/pull/373)
- Ignoring acceptance test [\#372](https://github.com/PegaSysEng/pantheon/pull/372)
- Changes to support Gradle 5.0 [\#371](https://github.com/PegaSysEng/pantheon/pull/371)
- Clique: Prevent out of turn blocks interrupt in-turn mining [\#364](https://github.com/PegaSysEng/pantheon/pull/364)
- Time all tasks [\#361](https://github.com/PegaSysEng/pantheon/pull/361)
- Rework `VoteTallyCache` to better represent purpose [\#360](https://github.com/PegaSysEng/pantheon/pull/360)
- Add an `UNKNOWN` `DisconnectReason` [\#359](https://github.com/PegaSysEng/pantheon/pull/359)
- New round validation [\#353](https://github.com/PegaSysEng/pantheon/pull/353)
- Update get validators for block hash test to start from block 1 [\#352](https://github.com/PegaSysEng/pantheon/pull/352)
- Idiomatic Builder Pattern [\#345](https://github.com/PegaSysEng/pantheon/pull/345)
- Revert `Repair Clique Proposer Selection` \#339 - Breaks Görli testnet [\#343](https://github.com/PegaSysEng/pantheon/pull/343)
- No fixed ports in tests [\#340](https://github.com/PegaSysEng/pantheon/pull/340)
- Update clique acceptance test genesis file to use correct clique property names [\#338](https://github.com/PegaSysEng/pantheon/pull/338)
- Supporting list of addresses in logs subscription [\#336](https://github.com/PegaSysEng/pantheon/pull/336)
- Render handler exception to `System.err` instead of `.out` [\#334](https://github.com/PegaSysEng/pantheon/pull/334)
- Renamed IBFT message classes [\#333](https://github.com/PegaSysEng/pantheon/pull/333)
- Add additional RLP tests [\#332](https://github.com/PegaSysEng/pantheon/pull/332)
- Downgrading spotless to 3.13.0 to fix threading issues [\#325](https://github.com/PegaSysEng/pantheon/pull/325)
- `eth_getTransactionReceipt` acceptance test [\#322](https://github.com/PegaSysEng/pantheon/pull/322)
- Upgrade vertx to 3.5.4 [\#316](https://github.com/PegaSysEng/pantheon/pull/316)
- Round change validation [\#315](https://github.com/PegaSysEng/pantheon/pull/315)
- Basic IBFT message validators [\#314](https://github.com/PegaSysEng/pantheon/pull/314)
- Minor repairs to clique block scheduling [\#308](https://github.com/PegaSysEng/pantheon/pull/308)
- Dependencies Version upgrade [\#303](https://github.com/PegaSysEng/pantheon/pull/303)
- Build multiple JVM [\#301](https://github.com/PegaSysEng/pantheon/pull/301)
- Smart contract acceptance test [\#296](https://github.com/PegaSysEng/pantheon/pull/296)
- Fixing WebSocket error response [\#292](https://github.com/PegaSysEng/pantheon/pull/292)
- Reword error messages following exceptions during mining [\#291](https://github.com/PegaSysEng/pantheon/pull/291)
- Clique acceptance tests [\#290](https://github.com/PegaSysEng/pantheon/pull/290)
- Delegate creation of additional JSON-RPC methods to the BesuController [\#289](https://github.com/PegaSysEng/pantheon/pull/289)
- Remove unnecessary `RlpInput` and `RlpOutput` classes [\#287](https://github.com/PegaSysEng/pantheon/pull/287)
- Remove `RlpUtils` [\#285](https://github.com/PegaSysEng/pantheon/pull/285)
- Enabling previously ignored acceptance tests [\#282](https://github.com/PegaSysEng/pantheon/pull/282)
- IPv6 peers [\#281](https://github.com/PegaSysEng/pantheon/pull/281)
- IPv6 Bootnode [\#280](https://github.com/PegaSysEng/pantheon/pull/280)
- Acceptance test for `getTransactionReceipt` JSON-RPC method [\#278](https://github.com/PegaSysEng/pantheon/pull/278)
- Inject `StorageProvider` into `BesuController` instances [\#259](https://github.com/PegaSysEng/pantheon/pull/259)

## 0.8.2

### Removed
 - Removed `import-blockchain` command because nothing exports to the required format yet (PR [\#223](https://github.com/PegaSysEng/pantheon/pull/223))

### Bug Fixes
 - `io.netty.util.internal.OutOfDirectMemoryError` errors by removing reference counting from network messages.
 - Log spam: endless loop in `nioEventLoopGroup` thanks to [@5chdn](https://github.com/5chdn) for reporting) (PR [#261](https://github.com/PegaSysEng/pantheon/pull/261))
 - Rinkeby import can stall with too many fragments thanks to [@steffenkux](https://github.com/steffenkux) and [@5chdn](https://github.com/5chdn) for reporting) (PR [#255](https://github.com/PegaSysEng/pantheon/pull/255))
 - Clique incorrectly used the chain ID instead of the network ID in ETH status messages (PR [#209](https://github.com/PegaSysEng/pantheon/pull/209))
 - Gradle deprecation warnings (PR [#246](https://github.com/PegaSysEng/pantheon/pull/246) with thanks to [@jvirtanen](https://github.com/jvirtanen))
 - Consensus issue on Ropsten:
    - Treat output length as a maximum length for CALL operations (PR [#236](https://github.com/PegaSysEng/pantheon/pull/236))
    - ECRec precompile should return empty instead of 32 zero bytes when the input is invalid (PR [#227](https://github.com/PegaSysEng/pantheon/pull/227))
 - File name too long error while building from source thanks to [@5chdn](https://github.com/5chdn) for reporting) (PR [#221](https://github.com/PegaSysEng/pantheon/pull/221))
 - Loop syntax in `runBesuPrivateNetwork.sh` (PR [#237](https://github.com/PegaSysEng/pantheon/pull/237) thanks to [@matt9ucci](https://github.com/matt9ucci))
 - Fix `CompressionException: Snappy decompression failed` errors thanks to [@5chdn](https://github.com/5chdn) for reporting) (PR [#274](https://github.com/PegaSysEng/pantheon/pull/274))

### Additions and Improvements
 - Added `--ropsten` command line argument to make syncing to Ropsten easier (PR [#197](https://github.com/PegaSysEng/pantheon/pull/197) with thanks to [@jvirtanen](https://github.com/jvirtanen))
 - Enabled constantinople in `--dev-mode` (PR [#256](https://github.com/PegaSysEng/pantheon/pull/256))
 - Supported Constantinople with Clique thanks to [@5chdn](https://github.com/5chdn) for reporting) (PR [#250](https://github.com/PegaSysEng/pantheon/pull/250), PR [#247](https://github.com/PegaSysEng/pantheon/pull/247))
 - Implemented `eth_chainId` JSON-RPC method (PR [#219](https://github.com/PegaSysEng/pantheon/pull/219))
 - Updated client version to be ethstats friendly (PR [#258](https://github.com/PegaSysEng/pantheon/pull/258))
 - Added `--node-private-key` option to allow nodekey file to be specified separately to data directory thanks to [@peterbroadhurst](https://github.com/peterbroadhurst) for requesting)  (PR [#234](https://github.com/PegaSysEng/pantheon/pull/234))
 - Added `--banned-nodeids` option to prevent connection to specific nodes (PR [#254](https://github.com/PegaSysEng/pantheon/pull/254))
 - Send client quitting disconnect message to peers on shutdown (PR [#253](https://github.com/PegaSysEng/pantheon/pull/253))
 - Improved error message for port conflict error (PR [#232](https://github.com/PegaSysEng/pantheon/pull/232))
 - Improved documentation by adding the following pages:
    * [Getting Started](https://github.com/PegaSysEng/pantheon/wiki/Getting-Started)
    * [Network ID and Chain ID](https://github.com/PegaSysEng/pantheon/wiki/NetworkID-And-ChainID)
    * [Node Keys](https://github.com/PegaSysEng/pantheon/wiki/Node-Keys)
    * [Networking](https://github.com/PegaSysEng/pantheon/wiki/Networking)
    * [Accounts for Testing](https://github.com/PegaSysEng/pantheon/wiki/Accounts-for-Testing)
    * [Logging](https://github.com/PegaSysEng/pantheon/wiki/Logging)
    * [Proof of Authority](https://github.com/PegaSysEng/pantheon/wiki/Proof-of-Authority)
    * [Passing JVM Options](https://github.com/PegaSysEng/pantheon/wiki/Passing-JVM-Options)


 ### Technical Improvements
 - Upgraded Ethereum reference tests to 6.0 beta 2. (thanks to [@jvirtanen](https://github.com/jvirtanen) for the initial upgrade to beta 1)
 - Set Java compiler default encoding to UTF-8 (PR [#238](https://github.com/PegaSysEng/pantheon/pull/238) thanks to [@matt9ucci](https://github.com/matt9ucci))
 - Removed duplicate code defining default JSON-RPC APIs (PR [#218](https://github.com/PegaSysEng/pantheon/pull/218) thanks to [@matt9ucci](https://github.com/matt9ucci))
 - Improved code for parsing config (PRs [#208](https://github.com/PegaSysEng/pantheon/pull/208), [#209](https://github.com/PegaSysEng/pantheon/pull/209))
 - Use `java.time.Clock` in favour of a custom Clock interface (PR [#220](https://github.com/PegaSysEng/pantheon/pull/220))
 - Improve modularity of storage systems (PR [#211](https://github.com/PegaSysEng/pantheon/pull/211), [#207](https://github.com/PegaSysEng/pantheon/pull/207))
 - Treat JavaDoc warnings as errors (PR [#171](https://github.com/PegaSysEng/pantheon/pull/171))
 - Add benchmark for `BlockHashOperation `as a template for benchmarking other EVM operations (PR [#203](https://github.com/PegaSysEng/pantheon/pull/203))
 - Added unit tests for `EthBlockNumber` (PR [#195](https://github.com/PegaSysEng/pantheon/pull/195) thanks to [@jvirtanen](https://github.com/jvirtanen))
 - Code style improvements (PR [#196](https://github.com/PegaSysEng/pantheon/pull/196) thanks to [@jvirtanen](https://github.com/jvirtanen))
 - Added unit tests for `Web3ClientVersion` (PR [#194](https://github.com/PegaSysEng/pantheon/pull/194) with thanks to [@jvirtanen](https://github.com/jvirtanen))
 - Removed RLPUtils from `RawBlockIterator` (PR [#179](https://github.com/PegaSysEng/pantheon/pull/179))
 - Replace the JNI based snappy library with a pure-Java version (PR [#257](https://github.com/PegaSysEng/pantheon/pull/257))<|MERGE_RESOLUTION|>--- conflicted
+++ resolved
@@ -3,35 +3,25 @@
 ## Next Release
 
 ### Breaking Changes
-<<<<<<< HEAD
-
-### Additions and Improvements
+- RocksDB database metadata format has changed to be more expressive, the migration of an existing metadata file to the new format is automatic at startup. Before performing a downgrade to a previous version it is mandatory to revert to the original format using the subcommand `besu --data-path=/path/to/besu/datadir storage revert-metadata v2-to-v1`.
+- PoA networks won't start with SNAP or CHECKPOINT sync (previously Besu would start with this config but quietly fail to sync, so it's now more obvious that it won't work) [#6625](https://github.com/hyperledger/besu/pull/6625)
+
+### Upcoming Breaking Changes
+
+### Deprecations
+
+### Additions and Improvements
+- Extend `Blockchain` service [#6592](https://github.com/hyperledger/besu/pull/6592)
 - Add bft-style blockperiodseconds transitions to Clique [#6596](https://github.com/hyperledger/besu/pull/6596)
 - Add createemptyblocks transitions to Clique [#6608](https://github.com/hyperledger/besu/pull/6608)
-=======
-- RocksDB database metadata format has changed to be more expressive, the migration of an existing metadata file to the new format is automatic at startup. Before performing a downgrade to a previous version it is mandatory to revert to the original format using the subcommand `besu --data-path=/path/to/besu/datadir storage revert-metadata v2-to-v1`.
-- PoA networks won't start with SNAP or CHECKPOINT sync (previously Besu would start with this config but quietly fail to sync, so it's now more obvious that it won't work) [#6625](https://github.com/hyperledger/besu/pull/6625)
-
-### Upcoming Breaking Changes
-
-### Deprecations
-
-### Additions and Improvements
-- Extend `Blockchain` service [#6592](https://github.com/hyperledger/besu/pull/6592)
-- Add bft-style blockperiodseconds transitions to Clique [#6596](https://github.com/hyperledger/besu/pull/6596)
 - RocksDB database metadata refactoring [#6555](https://github.com/hyperledger/besu/pull/6555)
 - Make layered txpool aware of minGasPrice and minPriorityFeePerGas dynamic options [#6611](https://github.com/hyperledger/besu/pull/6611)
->>>>>>> 2abb4c12
 
 ### Bug fixes
 
 ### Download Links
 
-<<<<<<< HEAD
-## 24.2.0
-=======
 ## 24.2.0-SNAPSHOT
->>>>>>> 2abb4c12
 
 ### Breaking Changes
 - SNAP - Snap sync is now the default for named networks [#6530](https://github.com/hyperledger/besu/pull/6530)
