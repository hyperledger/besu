--- conflicted
+++ resolved
@@ -28,12 +28,9 @@
 - Corrects a regression where custom plugin services are not initialized correctly. [#7625](https://github.com/hyperledger/besu/pull/7625)
 - Fix for IBFT2 chains using the BONSAI DB format [#7631](https://github.com/hyperledger/besu/pull/7631)
 - Fix reading `tx-pool-min-score` option from configuration file [#7623](https://github.com/hyperledger/besu/pull/7623)
-<<<<<<< HEAD
-- If a BFT validator node is syncing, pause block production until sync has completed [#7657](https://github.com/hyperledger/besu/pull/7657)
-=======
 - Fix an unhandled PeerTable exception [#7733](https://github.com/hyperledger/besu/issues/7733)
 - Fix RocksDBException: Busy leading to MerkleTrieException: Unable to load trie node value [#7745](https://github.com/hyperledger/besu/pull/7745)
->>>>>>> e4c1b599
+- If a BFT validator node is syncing, pause block production until sync has completed [#7657](https://github.com/hyperledger/besu/pull/7657)
 
 ## 24.9.1
 
