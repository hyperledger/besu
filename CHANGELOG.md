# Changelog

## 22.7.1

### Additions and Improvements
- Do not require a minimum block height when downloading headers or blocks [#3911](https://github.com/hyperledger/besu/pull/3911)
- When on PoS the head can be only be updated by ForkchoiceUpdate [#3994](https://github.com/hyperledger/besu/pull/3994)
- Version information available in metrics [#3997](https://github.com/hyperledger/besu/pull/3997)
- Add TTD and DNS to Sepolia config [#4024](https://github.com/hyperledger/besu/pull/4024)
<<<<<<< HEAD
- Add terminal block hash and number to Ropsten genesis file [#4026](https://github.com/hyperledger/besu/pull/4026)
=======
- Return `type` with value `0x0` when serializing legacy transactions [#4027](https://github.com/hyperledger/besu/pull/4027)
>>>>>>> 6aa88129

### Bug Fixes
- Fixed a snapsync issue that can sometimes block the healing step [#3920](https://github.com/hyperledger/besu/pull/3920)
- Support free gas networks in the London fee market [#4003](https://github.com/hyperledger/besu/pull/4003)
- Fixed a state root mismatch issue on bonsai that may appear occasionally [#4041](https://github.com/hyperledger/besu/pull/4041)

## 22.4.3

### Additions and Improvements
- \[EXPERIMENTAL\] Add checkpoint sync `--sync-mode="X_CHECKPOINT"` [#3849](https://github.com/hyperledger/besu/pull/3849)
- Support `finalized` and `safe` as tags for the block parameter in RPC APIs [#3950](https://github.com/hyperledger/besu/pull/3950)
- Added verification of payload attributes in ForkchoiceUpdated [#3837](https://github.com/hyperledger/besu/pull/3837)
- Add support for Gray Glacier hardfork [#3961](https://github.com/hyperledger/besu/issues/3961)

### Bug Fixes
- alias engine-rpc-port parameter with the former rpc param name [#3958](https://github.com/hyperledger/besu/pull/3958)

## 22.4.2

### Additions and Improvements
- Engine API Update: Replace deprecated INVALID_TERMINAL_BLOCK with INVALID last valid hash 0x0 [#3882](https://github.com/hyperledger/besu/pull/3882)
- Deprecate experimental merge flag and engine-rpc-enabled flag [#3875](https://github.com/hyperledger/besu/pull/3875)
- Update besu-native dependencies to 0.5.0 for linux arm64 support
- Update ropsten TTD to 100000000000000000000000

### Bug Fixes
- Stop backward sync if genesis block has been reached [#3869](https://github.com/hyperledger/besu/pull/3869)
- Allow to backward sync to request headers back to last finalized block if present or genesis [#3888](https://github.com/hyperledger/besu/pull/3888)

### Download link
- https://hyperledger.jfrog.io/artifactory/besu-binaries/besu/22.4.2/besu-22.4.2.zip / sha256: `e8e9eb7e3f544ecefeec863712fb8d3f6a569c9d70825a4ed2581c596db8fd45`
- https://hyperledger.jfrog.io/artifactory/besu-binaries/besu/22.4.2/besu-22.4.2.tar.gz / sha256: `9db0c37440cb56bcf671b8de13e0ecb6235171a497bdad91020b8c4a9dac2a27`

## 22.4.1

### Additions and Improvements
- GraphQL - allow null log topics in queries which match any topic [#3662](https://github.com/hyperledger/besu/pull/3662)
- multi-arch docker builds for amd64 and arm64 [#2954](https://github.com/hyperledger/besu/pull/2954)
- Filter Netty native lib errors likewise the pure Java implementation [#3807](https://github.com/hyperledger/besu/pull/3807)
- Add ropsten terminal total difficulty config [#3871](https://github.com/hyperledger/besu/pull/3871)

### Bug Fixes
- Stop the BlockPropagationManager when it receives the TTD reached event [#3809](https://github.com/hyperledger/besu/pull/3809)
- Correct getMixHashOrPrevRandao to return the value present in the block header [#3839](https://github.com/hyperledger/besu/pull/3839)

## 22.4.0

### Breaking Changes
- Version 22.4.x will be the last series to support Java 11. Version 22.7.0 will require Java 17 to build and run.
- In the Besu EVM Library all references to SHA3 have been renamed to the more accurate name Keccak256, including class names and comment. [#3749](https://github.com/hyperledger/besu/pull/3749)
- Removed the Gas object and replaced it with a primitive long [#3674](https://github.com/hyperledger/besu/pull/3674)
- Column family added for backward sync [#3638](https://github.com/hyperledger/besu/pull/3638)
  - Note that this added column family makes this a one-way upgrade. That is, once you upgrade your db to this version, you cannot roll back to a previous version of Besu.

### Bug Fixes
- Fix nullpointer on snapsync [#3773](https://github.com/hyperledger/besu/pull/3773)
- Introduce RocksDbSegmentIdentifier to avoid changing the storage plugin [#3755](https://github.com/hyperledger/besu/pull/3755)

## Download Links
- https://hyperledger.jfrog.io/artifactory/besu-binaries/besu/22.4.0/besu-22.4.0.zip / SHA256 d89e102a1941e70be31c176a6dd65cd5f3d69c4c
- https://hyperledger.jfrog.io/artifactory/besu-binaries/besu/22.4.0/besu-22.4.0.tar.gz / SHA256 868e38749dd40debe028624f8267f1fce7587010

## 22.4.0-RC2

### Breaking Changes
- In the Besu EVM Library all references to SHA3 have been renamed to the more accurate name Kecack256, including class names and comment. [#3749](https://github.com/hyperledger/besu/pull/3749)

### Additions and Improvements
- Onchain node permissioning
  - Log the enodeURL that was previously only throwing an IllegalStateException during the isPermitted check [#3697](https://github.com/hyperledger/besu/pull/3697),
  - Fail startup if node permissioning smart contract version does not match [#3765](https://github.com/hyperledger/besu/pull/3765)
- \[EXPERIMENTAL\] Add snapsync `--sync-mode="X_SNAP"` (only as client) [#3710](https://github.com/hyperledger/besu/pull/3710)
- Adapt Fast sync, and Snap sync, to use finalized block, from consensus layer, as pivot after the Merge [#3506](https://github.com/hyperledger/besu/issues/3506)
- Add IPC JSON-RPC interface (BSD/MacOS and Linux only) [#3695](https://github.com/hyperledger/besu/pull/3695)
- Column family added for backward sync [#3638](https://github.com/hyperledger/besu/pull/3638)
  - Note that this added column family makes this a one-way upgrade. That is, once you upgrade your db to this version, you cannot roll back to a previous version of Besu.

## Download Links
- https://hyperledger.jfrog.io/artifactory/besu-binaries/besu/22.4.0-RC2/besu-22.4.0-RC2.zip /  SHA256 5fa7f927c6717ebf503291c058815cd0c5fcfab13245d3b6beb66eb20cf7ac24
- https://hyperledger.jfrog.io/artifactory/besu-binaries/besu/22.4.0-RC2/besu-22.4.0-RC2.tar.gz / SHA256 1c4ecd17552cf5ebf120fc35dad753f45cb951ea0f817381feb2477ec0fff9c9

## 22.4.0-RC1

### Additions and Improvements
- Unit tests are now executed with JUnit5 [#3620](https://github.com/hyperledger/besu/pull/3620)
- Removed the Gas object and replaced it with a primitive long [#3674]

### Bug Fixes
- Flexible Privacy Precompile handles null payload ID [#3664](https://github.com/hyperledger/besu/pull/3664)
- Subcommand blocks import throws exception [#3646](https://github.com/hyperledger/besu/pull/3646)

## Download Links
- https://hyperledger.jfrog.io/artifactory/besu-binaries/besu/22.4.0-RC1/besu-22.4.0-RC1.zip / SHA256 0779082acc20a98eb810eb08778e0c0e1431046c07bc89019a2761fd1baa4c25
- https://hyperledger.jfrog.io/artifactory/besu-binaries/besu/22.4.0-RC1/besu-22.4.0-RC1.tar.gz / SHA256 15d8b0e335f962f95da46864109db9f28ed4f7bc351995b2b8db477c12b94860

## 22.1.3

### Breaking Changes
- Remove the experimental flag for bonsai tries CLI options `--data-storage-format` and `--bonsai-maximum-back-layers-to-load` [#3578](https://github.com/hyperledger/besu/pull/3578)
- Column family added for backward sync [#3532](https://github.com/hyperledger/besu/pull/3532)
  - Note that this added column family makes this a one-way upgrade. That is, once you upgrade your db to this version, you cannot roll back to a previous version of Besu.

### Deprecations
- `--tx-pool-hashes-max-size` is now deprecated and has no more effect, and it will be removed in a future release.

### Additions and Improvements
- Tune transaction synchronization parameter to adapt to mainnet traffic [#3610](https://github.com/hyperledger/besu/pull/3610)
- Improve eth/66 support [#3616](https://github.com/hyperledger/besu/pull/3616)
- Avoid reprocessing remote transactions already seen [#3626](https://github.com/hyperledger/besu/pull/3626)
- Upgraded jackson-databind dependency version [#3647](https://github.com/hyperledger/besu/pull/3647)

## Download Links
- https://hyperledger.jfrog.io/artifactory/besu-binaries/besu/22.1.3/besu-22.1.3.zip /  SHA256 9dafb80f2ec9ce8d732fd9e9894ca2455dd02418971c89cd6ccee94c53354d5d
- https://hyperledger.jfrog.io/artifactory/besu-binaries/besu/22.1.3/besu-22.1.3.tar.gz / SHA256 f9f8d37353aa4b5d12e87c08dd86328c1cffc591c6fc9e076c0f85a1d4663dfe

## 22.1.2

### Additions and Improvements
- Execution layer (The Merge):
  - Execution specific RPC endpoint [#3378](https://github.com/hyperledger/besu/issues/3378)
  - Adds JWT authentication to Engine APIs
  - Supports kiln V2.1 spec
- Tracing APIs
  - new API methods: trace_rawTransaction, trace_get, trace_callMany
  - added revertReason to trace APIs including: trace_transaction, trace_get, trace_call, trace_callMany, and trace_rawTransaction
- Allow mining beneficiary to transition at specific blocks for ibft2 and qbft consensus mechanisms.  [#3115](https://github.com/hyperledger/besu/issues/3115)
- Return richer information from the PrecompiledContract interface. [\#3546](https://github.com/hyperledger/besu/pull/3546)

### Bug Fixes
- Reject locally-sourced transactions below the minimum gas price when not mining. [#3397](https://github.com/hyperledger/besu/pull/3397)
- Fixed bug with contract address supplied to `debug_accountAt` [#3518](https://github.com/hyperledger/besu/pull/3518)

## Download Links
- https://hyperledger.jfrog.io/artifactory/besu-binaries/besu/22.1.2/besu-22.1.2.zip /  SHA256 1b26e3f8982c3a9dbabc72171f83f1cfe89eef84ead45b184ee9101f411c1251
- https://hyperledger.jfrog.io/artifactory/besu-binaries/besu/22.1.2/besu-22.1.2.tar.gz / SHA256 1eca9abddf351eaaf4e6eaa1b9536b8b4fd7d30a81d39f9d44ffeb198627ee7a

## 22.1.1

### Additions and Improvements
- Allow optional RPC methods that bypass authentication [#3382](https://github.com/hyperledger/besu/pull/3382)
- Execution layer (The Merge):
  - Extend block creation and mining to support The Merge [#3412](https://github.com/hyperledger/besu/pull/3412)
  - Backward sync [#3410](https://github.com/hyperledger/besu/pull/3410)
  - Extend validateAndProcessBlock to return an error message in case of failure, so it can be returned to the caller of ExecutePayload API [#3411](https://github.com/hyperledger/besu/pull/3411)
  - Persist latest finalized block [#2913](https://github.com/hyperledger/besu/issues/2913)
  - Add PostMergeContext, and stop syncing after the switch to PoS [#3453](https://github.com/hyperledger/besu/pull/3453)
  - Add header validation rules needed to validate The Merge blocks [#3454](https://github.com/hyperledger/besu/pull/3454)
  - Add core components: controller builder, protocol scheduler, coordinator, block creator and processor. [#3461](https://github.com/hyperledger/besu/pull/3461)
  - Execution specific RPC endpoint [#2914](https://github.com/hyperledger/besu/issues/2914), [#3350](https://github.com/hyperledger/besu/pull/3350)
- QBFT consensus algorithm is production ready

## Download Links
- https://hyperledger.jfrog.io/artifactory/besu-binaries/besu/22.1.1/besu-22.1.1.zip /  SHA256 cfff79e19e5f9a184d0b62886990698b77d019a0745ea63b5f9373870518173e
- https://hyperledger.jfrog.io/artifactory/besu-binaries/besu/22.1.1/besu-22.1.1.tar.gz / SHA256 51cc9d35215f977ac7338e5c611c60f225fd6a8c1c26f188e661624a039e83f3

## 22.1.0

### Breaking Changes
- Plugin API: BlockHeader.getBaseFee() method now returns an optional Wei instead of an optional Long [#3065](https://github.com/hyperledger/besu/issues/3065)
- Removed deprecated hash variable `protected volatile Hash hash;` which was used for private transactions [#3110](https://github.com/hyperledger/besu/pull/3110)

### Additions and Improvements
- Add support for additional JWT authentication algorithms [#3017](https://github.com/hyperledger/besu/pull/3017)
- Represent baseFee as Wei instead of long accordingly to the spec [#2785](https://github.com/hyperledger/besu/issues/2785)
- Implements [EIP-4399](https://eips.ethereum.org/EIPS/eip-4399) to repurpose DIFFICULTY opcode after the merge as a source of entropy from the Beacon chain. [#3081](https://github.com/hyperledger/besu/issues/3081)
- Re-order external services (e.g JsonRpcHttpService) to start before blocks start processing [#3118](https://github.com/hyperledger/besu/pull/3118)
- Stream JSON RPC responses to avoid creating big JSON strings in memory [#3076](https://github.com/hyperledger/besu/pull/3076)
- Ethereum Classic Mystique Hard Fork [#3256](https://github.com/hyperledger/besu/pull/3256)
- Genesis file parameter `blockperiodseconds` is validated as a positive integer on startup to prevent unexpected runtime behaviour [#3186](https://github.com/hyperledger/besu/pull/3186)
- Add option to require replay protection for locally submitted transactions [\#1975](https://github.com/hyperledger/besu/issues/1975)
- Update to block header validation for IBFT and QBFT to support London fork EIP-1559 [#3251](https://github.com/hyperledger/besu/pull/3251)
- Move into SLF4J as logging facade [#3285](https://github.com/hyperledger/besu/pull/3285)
- Changing the order in which we traverse the word state tree during fast sync. This should improve fast sync during subsequent pivot changes.[#3202](https://github.com/hyperledger/besu/pull/3202)
- Updated besu-native to version 0.4.3 [#3331](https://github.com/hyperledger/besu/pull/3331)
- Refactor synchronizer to asynchronously retrieve blocks from peers, and to change peer when retrying to get a block. [#3326](https://github.com/hyperledger/besu/pull/3326)
- Disable RocksDB TTL compactions [#3356](https://github.com/hyperledger/besu/pull/3356)
- add a websocket frame size configuration CLI parameter [3386][https://github.com/hyperledger/besu/pull/3386]
- Add `--ec-curve` parameter to export/export-address public-key subcommands [#3333](https://github.com/hyperledger/besu/pull/3333)

### Bug Fixes
- Change the base docker image from Debian Buster to Ubuntu 20.04 [#3171](https://github.com/hyperledger/besu/issues/3171) fixes [#3045](https://github.com/hyperledger/besu/issues/3045)
- Make 'to' field optional in eth_call method according to the spec [#3177](https://github.com/hyperledger/besu/pull/3177)
- Update to log4j 2.17.1. Resolves potential vulnerability only exploitable when using custom log4j configurations that are writable by untrusted users.
- Fix regression on cors-origin star value
- Fix for ethFeeHistory accepting hex values for blockCount
- Fix a sync issue, when the chain downloader incorrectly shutdown when a task in the pipeline is cancelled. [#3319](https://github.com/hyperledger/besu/pull/3319)
- add a websocket frame size configuration CLI parameter [3368][https://github.com/hyperledger/besu/pull/3379]
- Prevent node from peering to itself [#3342](https://github.com/hyperledger/besu/pull/3342)
- Fix an `IndexOutOfBoundsException` exception when getting block from peers. [#3304](https://github.com/hyperledger/besu/issues/3304)
- Handle legacy eth64 without throwing null pointer exceptions [#3343](https://github.com/hyperledger/besu/pull/3343)

### Download Links
- https://hyperledger.jfrog.io/artifactory/besu-binaries/besu/22.1.0/besu-22.1.0.tar.gz \ SHA256 232bd7f274691ca14c26289fdc289d3fcdf69426dd96e2fa1601f4d079645c2f
- https://hyperledger.jfrog.io/artifactory/besu-binaries/besu/22.1.0/besu-22.1.0.zip \ SHA256 1b701ff5b647b64aff3d73d6f1fe3fdf73f14adbe31504011eff1660ab56ad2b

## 21.10.9

### Bug Fixes
- Fix regression on cors-origin star value
- Fix for ethFeeHistory accepting hex values for blockCount

 **Full Changelog**: https://github.com/hyperledger/besu/compare/21.10.8...21.10.9

[besu-21.10.9.tar.gz](https://hyperledger.jfrog.io/artifactory/besu-binaries/besu/21.10.9/besu-21.10.9.tar.gz) a4b85ba72ee73017303e4b2f0fdde84a87d376c2c17fdcebfa4e34680f52fc71
[besu-21.10.9.zip](https://hyperledger.jfrog.io/artifactory/besu-binaries/besu/21.10.9/besu-21.10.9.zip) c3ba3f07340fa80064ba7c06f2c0ec081184e000f9a925d132084352d0665ef9

## 21.10.8

### Additions and Improvements
- Ethereum Classic Mystique Hard Fork [#3256](https://github.com/hyperledger/besu/pull/3256)

### Download Links
https://hyperledger.jfrog.io/artifactory/besu-binaries/besu/21.10.8/besu-21.10.8.tar.gz \ SHA256 d325e2e36bc38a707a9eebf92068f5021606a8c6b6464bb4b4d59008ef8014fc
https://hyperledger.jfrog.io/artifactory/besu-binaries/besu/21.10.8/besu-21.10.8.zip \ SHA256 a91da1e82fb378e16437327bba56dd299aafdb0614ba528167a1dae85440c5af

## 21.10.7

### Bug Fixes
- Update dependencies (including vert.x, kubernetes client-java, okhttp, commons-codec)

### Additions and Improvements
- Add support for additional JWT authentication algorithms [#3017](https://github.com/hyperledger/besu/pull/3017)
- Remove Orion ATs

### Download Links
https://hyperledger.jfrog.io/artifactory/besu-binaries/besu/21.10.7/besu-21.10.7.tar.gz \ SHA256 94cee804fcaea366c9575380ef0e30ed04bf2fc7451190a94887f14c07f301ff
https://hyperledger.jfrog.io/artifactory/besu-binaries/besu/21.10.7/besu-21.10.7.zip \ SHA256 faf1ebfb20aa6171aa6ea98d7653339272567c318711d11e350471b5bba62c00

## 21.10.6

### Bug Fixes
- Update log4j to 2.17.1

### Download Links
https://hyperledger.jfrog.io/artifactory/besu-binaries/besu/21.10.6/besu-21.10.6.tar.gz \ SHA256 ef579490031dd4eb3704b4041e352cfb2e7e787fcff7506b69ef88843d4e1220
https://hyperledger.jfrog.io/artifactory/besu-binaries/besu/21.10.6/besu-21.10.6.zip \ SHA256 0fdda65bc993905daa14824840724d0b74e3f16f771f5726f5307f6d9575a719

## 21.10.5

### Bug Fixes
- Update log4j to 2.17.0

### Download Links
https://hyperledger.jfrog.io/artifactory/besu-binaries/besu/21.10.5/besu-21.10.5.tar.gz \ SHA256 0d1b6ed8f3e1325ad0d4acabad63c192385e6dcbefe40dc6b647e8ad106445a8
https://hyperledger.jfrog.io/artifactory/besu-binaries/besu/21.10.5/besu-21.10.5.zip \ SHA256 a1689a8a65c4c6f633b686983a6a1653e7ac86e742ad2ec6351176482d6e0c57

## 21.10.4

### Bug Fixes
- Update log4j to 2.16.0.
- Change the base docker image from Debian Buster to Ubuntu 20.04 [#3171](https://github.com/hyperledger/besu/issues/3171) fixes [#3045](https://github.com/hyperledger/besu/issues/3045)

### Download links
This release is not recommended for production use.

## 21.10.3

### Additions and Improvements
- Updated log4j to 2.15.0 and disabled JNDI message format lookups to improve security.
- Represent baseFee as Wei instead of long accordingly to the spec [#2785](https://github.com/hyperledger/besu/issues/2785)
- Adding support of the NO_COLOR environment variable as described in the [NO_COLOR](https://no-color.org/) standard [#3085](https://github.com/hyperledger/besu/pull/3085)
- Add `privx_findFlexiblePrivacyGroup` RPC Method, `privx_findOnchainPrivacyGroup` will be removed in a future release [#3075](https://github.com/hyperledger/besu/pull/3075)
- The invalid value is now shown when `--bootnodes` cannot parse an item to make it easier to identify which option is invalid.
- Adding two new options to be able to specify desired TLS protocol version and Java cipher suites [#3105](https://github.com/hyperledger/besu/pull/3105)
- Implements [EIP-4399](https://eips.ethereum.org/EIPS/eip-4399) to repurpose DIFFICULTY opcode after the merge as a source of entropy from the Beacon chain. [#3081](https://github.com/hyperledger/besu/issues/3081)

### Bug Fixes
- Change the base docker image from Debian Buster to Ubuntu 20.04 [#3171](https://github.com/hyperledger/besu/issues/3171) fixes [#3045](https://github.com/hyperledger/besu/issues/3045)

### Download Link
This release is not recommended for production use.

## 21.10.2

### Additions and Improvements
- Add discovery options to genesis file [#2944](https://github.com/hyperledger/besu/pull/2944)
- Add validate-config subcommand to perform basic syntax validation of TOML config [#2994](https://github.com/hyperledger/besu/pull/2994)
- Updated Sepolia Nodes [#3034](https://github.com/hyperledger/besu/pull/3034) [#3035](https://github.com/hyperledger/besu/pull/3035)

### Bug Fixes
- Reduce shift calculations to shifts that may have an actual result. [#3039](https://github.com/hyperledger/besu/pull/3039)
- DNS Discovery daemon wasn't started [#3033](https://github.com/hyperledger/besu/pull/3033)

### Download Link
This release is not recommended for production use.

## 21.10.1

### Additions and Improvements
- Add CLI autocomplete scripts. [#2854](https://github.com/hyperledger/besu/pull/2854)
- Add support for PKCS11 keystore on PKI Block Creation. [#2865](https://github.com/hyperledger/besu/pull/2865)
- Optimize EVM Memory for MLOAD Operations [#2917](https://github.com/hyperledger/besu/pull/2917)
- Upgrade CircleCI OpenJDK docker image to version 11.0.12. [#2928](https://github.com/hyperledger/besu/pull/2928)
- Update JDK 11 to latest version in Besu Docker images. [#2925](https://github.com/hyperledger/besu/pull/2925)
- Add Sepolia proof-of-work testnet configurations [#2920](https://github.com/hyperledger/besu/pull/2920)
- Allow block period to be configured for IBFT2 and QBFT using transitions [#2902](https://github.com/hyperledger/besu/pull/2902)
- Add support for binary messages (0x02) for websocket. [#2980](https://github.com/hyperledger/besu/pull/2980)

### Bug Fixes
- Do not change the sender balance, but set gas fee to zero, when simulating a transaction without enforcing balance checks. [#2454](https://github.com/hyperledger/besu/pull/2454)
- Ensure genesis block has the default base fee if london is at block 0 [#2920](https://github.com/hyperledger/besu/pull/2920)
- Fixes the exit condition for loading a BonsaiPersistedWorldState for a sibling block of the last one persisted [#2967](https://github.com/hyperledger/besu/pull/2967)

### Early Access Features
- Enable plugins to expose custom JSON-RPC / WebSocket methods [#1317](https://github.com/hyperledger/besu/issues/1317)

### Download Link
This release is not recommended for production use.

## 21.10.0

### Additions and Improvements
- The EVM has been factored out into a standalone module, suitable for inclusion as a library. [#2790](https://github.com/hyperledger/besu/pull/2790)
- Low level performance improvements changes to cut worst-case EVM performance in half. [#2796](https://github.com/hyperledger/besu/pull/2796)
- Migrate `ExceptionalHaltReason` from an enum to an interface to allow downstream users of the EVM to add new exceptional halt reasons. [#2810](https://github.com/hyperledger/besu/pull/2810)
- reduces need for JUMPDEST analysis via caching [#2607](https://github.com/hyperledger/besu/pull/2821)
- Add support for custom private key file for public-key export and public-key export-address commands [#2801](https://github.com/hyperledger/besu/pull/2801)
- Add CLI autocomplete scripts. [#2854](https://github.com/hyperledger/besu/pull/2854)
- Added support for PKCS11 keystore on PKI Block Creation. [#2865](https://github.com/hyperledger/besu/pull/2865)
- add support for ArrowGlacier hardfork [#2943](https://github.com/hyperledger/besu/issues/2943)

### Bug Fixes
- Allow BESU_CONFIG_FILE environment to specify TOML file [#2455](https://github.com/hyperledger/besu/issues/2455)
- Fix bug with private contracts not able to call public contracts that call public contracts [#2816](https://github.com/hyperledger/besu/pull/2816)
- Fixes the exit condition for loading a BonsaiPersistedWorldState for a sibling block of the last one persisted [#2967](https://github.com/hyperledger/besu/pull/2967)
- Fixes bonsai getMutable regression affecting fast-sync [#2934](https://github.com/hyperledger/besu/pull/2934)
- Regression in RC1 involving LogOperation and frame memory overwrites [#2908](https://github.com/hyperledger/besu/pull/2908)
- Allow `eth_call` and `eth_estimateGas` to accept contract address as sender. [#2891](https://github.com/hyperledger/besu/pull/2891)

### Early Access Features
- Enable plugins to expose custom JSON-RPC / WebSocket methods [#1317](https://github.com/hyperledger/besu/issues/1317)

### Download Link
This release is not recommended for production use. \
SHA256: 71374454753c2ee595f4f34dc6913f731818d50150accbc98088aace313c6935

## 21.10.0-RC4

### Additions and Improvements

### Bug Fixes
- Fixes the exit condition for loading a BonsaiPersistedWorldState for a sibling block of the last one persisted [#2967](https://github.com/hyperledger/besu/pull/2967)
- Fixes bonsai getMutable regression affecting fast-sync [#2934](https://github.com/hyperledger/besu/pull/2934)

### Early Access Features
### Download Link
This release is not recommended for production use. \
SHA256: b16e15764b8bc06c5c3f9f19bc8b99fa48e7894aa5a6ccdad65da49bbf564793

## 21.10.0-RC3

### Bug Fixes
- Regression in RC1 involving LogOperation and frame memory overwrites [#2908](https://github.com/hyperledger/besu/pull/2908)
- Allow `eth_call` and `eth_estimateGas` to accept contract address as sender. [#2891](https://github.com/hyperledger/besu/pull/2891)
- Fix Concurrency issues in Ethpeers. [#2896](https://github.com/hyperledger/besu/pull/2896)

### Download
This release is not recommended for production use. \
SHA256: 3d4857589336717bf5e4e5ef711b9a7f3bc46b49e1cf5b3b6574a00ccc6eda94

## 21.10.0-RC1/RC2
### Additions and Improvements
- The EVM has been factored out into a standalone module, suitable for inclusion as a library. [#2790](https://github.com/hyperledger/besu/pull/2790)
- Low level performance improvements changes to cut worst-case EVM performance in half. [#2796](https://github.com/hyperledger/besu/pull/2796)
- Migrate `ExceptionalHaltReason` from an enum to an interface to allow downstream users of the EVM to add new exceptional halt reasons. [#2810](https://github.com/hyperledger/besu/pull/2810)
- reduces need for JUMPDEST analysis via caching [#2607](https://github.com/hyperledger/besu/pull/2821)
- Add support for custom private key file for public-key export and public-key export-address commands [#2801](https://github.com/hyperledger/besu/pull/2801)

### Bug Fixes
- Allow BESU_CONFIG_FILE environment to specify TOML file [#2455](https://github.com/hyperledger/besu/issues/2455)
- Fix bug with private contracts not able to call public contracts that call public contracts [#2816](https://github.com/hyperledger/besu/pull/2816)

### Early Access Features

### Download
This release is not recommended for production use. \
SHA256: 536612e5e4d7a5e7a582f729f01ba591ba68cc389e8379fea3571ed85322ff51


## 21.7.4
### Additions and Improvements
- Upgrade Gradle to 7.2, which supports building with Java 17 [#2761](https://github.com/hyperledger/besu/pull/2376)

### Bug Fixes
- Set an idle timeout for metrics connections, to clean up ports when no longer used [\#2748](https://github.com/hyperledger/besu/pull/2748)
- Onchain privacy groups can be unlocked after being locked without having to add a participant [\#2693](https://github.com/hyperledger/besu/pull/2693)
- Update Gas Schedule for Ethereum Classic [#2746](https://github.com/hyperledger/besu/pull/2746)

### Early Access Features
- \[EXPERIMENTAL\] Added support for QBFT with PKI-backed Block Creation. [#2647](https://github.com/hyperledger/besu/issues/2647)
- \[EXPERIMENTAL\] Added support for QBFT to use retrieve validators from a smart contract [#2574](https://github.com/hyperledger/besu/pull/2574)

### Download Link
https://hyperledger.jfrog.io/native/besu-binaries/besu/21.7.4/besu-21.7.4.zip \
SHA256: 778d3c42851db11fec9171f77b22662f2baeb9b2ce913d7cfaaf1042ec19b7f9

## 21.7.3
### Additions and Improvements
- Migration to Apache Tuweni 2.0 [\#2376](https://github.com/hyperledger/besu/pull/2376)
- \[EXPERIMENTAL\] Added support for DevP2P-over-TLS [#2536](https://github.com/hyperledger/besu/pull/2536)
- `eth_getWork`, `eth_submitWork` support over the Stratum port [#2581](https://github.com/hyperledger/besu/pull/2581)
- Stratum metrics [#2583](https://github.com/hyperledger/besu/pull/2583)
- Support for mining ommers [#2576](https://github.com/hyperledger/besu/pull/2576)
- Updated onchain permissioning to validate permissions on transaction submission [\#2595](https://github.com/hyperledger/besu/pull/2595)
- Removed deprecated CLI option `--privacy-precompiled-address` [#2605](https://github.com/hyperledger/besu/pull/2605)
- Removed code supporting EIP-1702. [#2657](https://github.com/hyperledger/besu/pull/2657)
- A native library was added for the alternative signature algorithm secp256r1, which will be used by default [#2630](https://github.com/hyperledger/besu/pull/2630)
- The command line option --Xsecp-native-enabled was added as an alias for --Xsecp256k1-native-enabled [#2630](https://github.com/hyperledger/besu/pull/2630)
- Added Labelled gauges for metrics [#2646](https://github.com/hyperledger/besu/pull/2646)
- support for `eth/66` networking protocol [#2365](https://github.com/hyperledger/besu/pull/2365)
- update RPC methods for post london 1559 transaction [#2535](https://github.com/hyperledger/besu/pull/2535)
- \[EXPERIMENTAL\] Added support for using DNS host name in place of IP address in onchain node permissioning rules [#2667](https://github.com/hyperledger/besu/pull/2667)
- Implement EIP-3607 Reject transactions from senders with deployed code. [#2676](https://github.com/hyperledger/besu/pull/2676)
- Ignore all unknown fields when supplied to eth_estimateGas or eth_call. [\#2690](https://github.com/hyperledger/besu/pull/2690)

### Bug Fixes
- Consider effective price and effective priority fee in transaction replacement rules [\#2529](https://github.com/hyperledger/besu/issues/2529)
- GetTransactionCount should return the latest transaction count if it is greater than the transaction pool [\#2633](https://github.com/hyperledger/besu/pull/2633)

### Early Access Features

## 21.7.2

### Additions and Improvements
This release contains improvements and bugfixes for optimum compatibility with other London client versions.

## Bug Fixes
- hotfix for private transaction identification for mainnet transactions [#2609](https://github.com/hyperledger/besu/pull/2609)

## Download Link
https://hyperledger.jfrog.io/artifactory/besu-binaries/besu/21.7.2/besu-21.7.2.zip \
db47fd9ba33b36436ed6798d2474f7621c733353fd04f49d6defffd12e3b6e14


## 21.7.1

### Additions and Improvements
- `priv_call` now uses NO_TRACING OperationTracer implementation which improves memory usage [\#2482](https://github.com/hyperledger/besu/pull/2482)
- Ping and Pong messages now support ENR encoding as scalars or bytes [\#2512](https://github.com/hyperledger/besu/pull/2512)

### Download Link
https://hyperledger.jfrog.io/artifactory/besu-binaries/besu/21.7.1/besu-21.7.1.zip \
sha256sum 83fc44e39a710a95d8b6cbbbf04010dea76122bafcc633a993cd15304905a402

## 21.7.0

### Additions and Improvements
This release contains the activation blocks for London across all supported testnets. They are:
  * Ropsten 10_499_401 (24 Jun 2021)
  * Goerli 5_062_605 (30 Jun 2021)
  * Rinkeby 8_897_988 (7 Jul 2021)
  * Mainnet 12_965_000 (4 Aug 2021)
- eip-1559 changes: accept transactions which have maxFeePerGas below current baseFee [\#2374](https://github.com/hyperledger/besu/pull/2374)
- Introduced transitions for IBFT2 block rewards [\#1977](https://github.com/hyperledger/besu/pull/1977)
- Change Ethstats's status from experimental feature to stable. [\#2405](https://github.com/hyperledger/besu/pull/2405)
- Fixed disabling of native libraries for secp256k1 and altBn128. [\#2163](https://github.com/hyperledger/besu/pull/2163)
- eth_feeHistory API for wallet providers [\#2466](https://github.com/hyperledger/besu/pull/2466)

### Bug Fixes
- Ibft2 could create invalid RoundChange messages in some circumstances containing duplicate prepares [\#2449](https://github.com/hyperledger/besu/pull/2449)
- Updated `eth_sendRawTransaction` to return an error when maxPriorityFeePerGas exceeds maxFeePerGas [\#2424](https://github.com/hyperledger/besu/pull/2424)
- Fixed NoSuchElementException with EIP1559 transaction receipts when using eth_getTransactionReceipt [\#2477](https://github.com/hyperledger/besu/pull/2477)

### Early Access Features
- QBFT is a Byzantine Fault Tolerant consensus algorithm, building on the capabilities of IBFT and IBFT 2.0. It aims to provide performance improvements in cases of excess round change, and provides interoperability with other EEA compliant clients, such as GoQuorum.
  - Note: QBFT currently only supports new networks. Existing networks using IBFT2.0 cannot migrate to QBFT. This will become available in a future release.
  - Note: QBFT is an early access feature pending community feedback. Please make use of QBFT in new development networks and reach out in case of issues or concerns
- GoQuorum-compatible privacy. This mode uses Tessera and is interoperable with GoQuorum.
  - Note: GoQuorum-compatible privacy is an early access feature pending community feedback.

### Download Link
https://hyperledger.jfrog.io/artifactory/besu-binaries/besu/21.7.0/besu-21.7.0.zip
sha256sum 389465fdcc2cc5e5007a02dc2b8a2c43d577198867316bc5cc4392803ed71034

## 21.7.0-RC2

### Additions and Improvements
- eth_feeHistory API for wallet providers [\#2466](https://github.com/hyperledger/besu/pull/2466)
### Bug Fixes
- Ibft2 could create invalid RoundChange messages in some circumstances containing duplicate prepares [\#2449](https://github.com/hyperledger/besu/pull/2449)

## Download Link
https://hyperledger.jfrog.io/artifactory/besu-binaries/besu/21.7.0-RC2/besu-21.7.0-RC2.zip
sha256sum 7bc97c359386cad84d449f786dc0a8ed8728616b6704ce473c63f1d94af3a9ef


## 21.7.0-RC1

### Additions and Improvements
- eip-1559 changes: accept transactions which have maxFeePerGas below current baseFee [\#2374](https://github.com/hyperledger/besu/pull/2374)
- Introduced transitions for IBFT2 block rewards [\#1977](https://github.com/hyperledger/besu/pull/1977)
- Change Ethstats's status from experimental feature to stable. [\#2405](https://github.com/hyperledger/besu/pull/2405)
- Fixed disabling of native libraries for secp256k1 and altBn128. [\#2163](https://github.com/hyperledger/besu/pull/2163)


### Bug Fixes

- Updated `eth_sendRawTransaction` to return an error when maxPriorityFeePerGas exceeds maxFeePerGas [\#2424](https://github.com/hyperledger/besu/pull/2424)

### Early Access Features
This release contains the activation blocks for London across all supported testnets. They are:
  * Ropsten 10_499_401 (24 Jun 2021)
  * Goerli 5_062_605 (30 Jun 2021)
  * Rinkeby 8_897_988 (7 Jul 2021)

## Download Link
https://hyperledger.jfrog.io/artifactory/besu-binaries/besu/21.7.0-RC1/besu-21.7.0-RC1.zip
sha256sum fc959646af65a0e267fc4d695e0af7e87331d774e6e8e890f5cc391549ed175a

## 21.1.7

## Privacy users - Orion Project Deprecation
Tessera is now the recommended Private Transaction Manager for Hyperledger Besu.

Now that all primary Orion functionality has been merged into Tessera, Orion is being deprecated.
We encourage all users with active projects to use the provided migration instructions,
documented [here](https://docs.orion.consensys.net/en/latest/Tutorials/Migrating-from-Orion-to-Tessera/).

We will continue to support Orion users until 30th November 2021. If you have any questions or
concerns, please reach out to the ConsenSys protocol engineering team in the
[#orion channel on Discord](https://discord.gg/hYpHRjK) or by [email](mailto:quorum@consensys.net).


### Additions and Improvements
* Upgrade OpenTelemetry to 1.2.0. [\#2313](https://github.com/hyperledger/besu/pull/2313)

* Ethereum Classic Magneto Hard Fork [\#2315](https://github.com/hyperledger/besu/pull/2315)

* Added support for the upcoming CALAVERAS ephemeral testnet and removed the configuration for the deprecated BAIKAL ephemeral testnet. [\#2343](https://github.com/hyperledger/besu/pull/2343)

### Bug Fixes
* Fix invalid transfer values with the tracing API specifically for CALL operation [\#2319](https://github.com/hyperledger/besu/pull/2319)

### Early Access Features

#### Previously identified known issues

- Fixed issue in discv5 where nonce was incorrectly reused. [\#2075](https://github.com/hyperledger/besu/pull/2075)
- Fixed issues in debug_standardTraceBadBlockToFile and debug_standardTraceBlockToFile. [\#2120](https://github.com/hyperledger/besu/pull/2120)
- Fixed invalid error code in several JSON RPC methods when the requested block is not in the range. [\#2138](https://github.com/hyperledger/besu/pull/2138)

## Download Link
https://hyperledger.jfrog.io/artifactory/besu-binaries/besu/21.1.7/besu-21.1.7.zip

sha256: f415c9b67d26819caeb9940324b2b1b9ce6e872c9181052739438545e84e2531


## 21.1.6

### Additions and Improvements

* Added support for the upcoming BAIKAL ephemeral testnet and removed the configuration for the deprecated YOLOv3 ephemeral testnet. [\#2237](https://github.com/hyperledger/besu/pull/2237)
* Implemented [EIP-3541](https://eips.ethereum.org/EIPS/eip-3541): Reject new contracts starting with the 0xEF byte [\#2243](https://github.com/hyperledger/besu/pull/2243)
* Implemented [EIP-3529](https://eips.ethereum.org/EIPS/eip-3529): Reduction in refunds [\#2238](https://github.com/hyperledger/besu/pull/2238)
* Implemented [EIP-3554](https://eips.ethereum.org/EIPS/eip-3554): Difficulty Bomb Delay [\#2289](https://github.com/hyperledger/besu/pull/2289)
* \[EXPERIMENTAL\] Added support for secp256r1 keys. [#2008](https://github.com/hyperledger/besu/pull/2008)

### Bug Fixes

- Added ACCESS_LIST transactions to the list of transactions using legacy gas pricing for 1559 [\#2239](https://github.com/hyperledger/besu/pull/2239)
- Reduced logging level of public key decoding failure of malformed packets. [\#2143](https://github.com/hyperledger/besu/pull/2143)
- Add 1559 parameters to json-rpc responses.  [\#2222](https://github.com/hyperledger/besu/pull/2222)

### Early Access Features

#### Previously identified known issues

- Fixed issue in discv5 where nonce was incorrectly reused. [\#2075](https://github.com/hyperledger/besu/pull/2075)
- Fixed issues in debug_standardTraceBadBlockToFile and debug_standardTraceBlockToFile. [\#2120](https://github.com/hyperledger/besu/pull/2120)
- Fixed invalid error code in several JSON RPC methods when the requested block is not in the range. [\#2138](https://github.com/hyperledger/besu/pull/2138)

## Download Link
https://hyperledger.jfrog.io/artifactory/besu-binaries/besu/21.1.6/besu-21.1.6.zip

sha256: 3952c69a32bb390ec84ccf4c2c3eb600ea3696af9a05914985d10e1632ef8488

## 21.1.5

### Additions and Improvements

- Ignore `nonce` when supplied to eth_estimateGas or eth_call. [\#2133](https://github.com/hyperledger/besu/pull/2133)
- Ignore `privateFor` for tx estimation. [\#2160](https://github.com/hyperledger/besu/pull/2160)

### Bug Fixes

- Fixed `NullPointerException` when crossing network upgrade blocks when peer discovery is disabled. [\#2140](https://github.com/hyperledger/besu/pull/2140)

### Early Access Features

#### Previously identified known issues

- Fixed issue in discv5 where nonce was incorrectly reused. [\#2075](https://github.com/hyperledger/besu/pull/2075)
- Fixed issues in debug_standardTraceBadBlockToFile and debug_standardTraceBlockToFile. [\#2120](https://github.com/hyperledger/besu/pull/2120)

## Download Link
https://hyperledger.jfrog.io/artifactory/besu-binaries/besu/21.1.5/besu-21.1.5.zip

sha256: edd78fcc772cfa97d11d8ee7b5766e6fac4b31b582f940838a292f2aeb204777

## 21.1.4

### Additions and Improvements

- Adds `--discovery-dns-url` CLI command [\#2088](https://github.com/hyperledger/besu/pull/2088)

### Bug Fixes

- Fixed issue in discv5 where nonce was incorrectly reused. [\#2075](https://github.com/hyperledger/besu/pull/2075)
- Fixed issues in debug_standardTraceBadBlockToFile and debug_standardTraceBlockToFile. [\#2120](https://github.com/hyperledger/besu/pull/2120)

### Early Access Features

#### Previously identified known issues

- [Fast sync when running Besu on cloud providers](KNOWN_ISSUES.md#fast-sync-when-running-besu-on-cloud-providers)
- [Privacy users with private transactions created using v1.3.4 or earlier](KNOWN_ISSUES.md#privacy-users-with-private-transactions-created-using-v134-or-earlier)

## Download Link
https://hyperledger.jfrog.io/artifactory/besu-binaries/besu/21.1.4/besu-21.1.4.zip
58ae55b492680d92aeccfbed477e8b9c25ccc1a97cca71895e27448d754a7d8b

## 21.1.3

### Additions and Improvements
* Increase node diversity when downloading blocks [\#2033](https://github.com/hyperledger/besu/pull/2033)

### Bug Fixes
* Ethereum Node Records are now dynamically recalculated when we pass network upgrade blocks. This allows for better peering through transitions without needing to restart the node. [\#1998](https://github.com/hyperledger/besu/pull/1998)


### Early Access Features

#### Previously identified known issues

- [Fast sync when running Besu on cloud providers](KNOWN_ISSUES.md#fast-sync-when-running-besu-on-cloud-providers)
- [Privacy users with private transactions created using v1.3.4 or earlier](KNOWN_ISSUES.md#privacy-users-with-private-transactions-created-using-v134-or-earlier)

### Download link
https://hyperledger.jfrog.io/artifactory/besu-binaries/besu/21.1.3/besu-21.1.3.zip
38893cae225e5c53036d06adbeccc30aeb86ef08c543fb742941a8c618485c8a

## 21.1.2

### Berlin Network Upgrade

### Important note: the 21.1.1 release contains an outdated version of the Berlin network upgrade. If you are using Besu on public Ethereum networks, you must upgrade to 21.1.2.

This release contains the activation blocks for Berlin across all supported testnets and the Ethereum mainnet. They are:
  * Ropsten 9_812_189 (10 Mar 2021)
  * Goerli 4_460_644 (17 Mar 2021)
  * Rinkeby 8_290_928 (24 Mar 2021)
  * Ethereum 12_244_000 (14 Apr 2021)


### Additions and Improvements
- Added option to set a limit for JSON-RPC connections
  * HTTP connections `--rpc-http-max-active-connections` [\#1996](https://github.com/hyperledger/besu/pull/1996)
  * WS connections `--rpc-ws-max-active-connections` [\#2006](https://github.com/hyperledger/besu/pull/2006)
- Added ASTOR testnet ETC support [\#2017](https://github.com/hyperledger/besu/pull/2017)
### Bug Fixes
* Don't Register BLS12 precompiles for Berlin [\#2015](https://github.com/hyperledger/besu/pull/2015)

#### Previously identified known issues

- [Fast sync when running Besu on cloud providers](KNOWN_ISSUES.md#fast-sync-when-running-besu-on-cloud-providers)
- [Privacy users with private transactions created using v1.3.4 or earlier](KNOWN_ISSUES.md#privacy-users-with-private-transactions-created-using-v134-or-earlier)

### Download link
https://hyperledger.jfrog.io/artifactory/besu-binaries/besu/21.1.2/besu-21.1.2.zip
02f4b6622756b77fed814d8c1bbf986c6178d8f5adb9d61076e061124c3d12aa

## 21.1.1

### Berlin Network Upgrade

### Important note: this release contains an outdated version of the Berlin network upgrade. If you are using Besu on public Ethereum networks, you must upgrade to 21.1.2.

This release contains the activation blocks for Berlin across all supported testnets and the Ethereum mainnet. They are:
  * Ropsten 9_812_189 (10 Mar 2021)
  * Goerli 4_460_644 (17 Mar 2021)
  * Rinkeby 8_290_928 (24 Mar 2021)
  * Ethereum 12_244_000 (14 Apr 2021)

### Additions and Improvements
* Removed EIP-2315 from the Berlin network upgrade [\#1983](https://github.com/hyperledger/besu/pull/1983)
* Added `besu_transaction_pool_transactions` to the reported metrics, counting the mempool size [\#1869](https://github.com/hyperledger/besu/pull/1869)
* Distributions and maven artifacts have been moved off of bintray [\#1886](https://github.com/hyperledger/besu/pull/1886)
* admin_peers json RPC response now includes the remote nodes enode URL
* add support for keccak mining and a ecip1049_dev network [\#1882](https://github.com/hyperledger/besu/pull/1882)
### Bug Fixes
* Fixed incorrect `groupId` in published maven pom files.
* Fixed GraphQL response for missing account, return empty account instead [\#1946](https://github.com/hyperledger/besu/issues/1946)

### Early Access Features

#### Previously identified known issues

- [Fast sync when running Besu on cloud providers](KNOWN_ISSUES.md#fast-sync-when-running-besu-on-cloud-providers)
- [Privacy users with private transactions created using v1.3.4 or earlier](KNOWN_ISSUES.md#privacy-users-with-private-transactions-created-using-v134-or-earlier)

### Download link
sha256: `c22a80a54e9fed864734b9fbd69a0a46840fd27ca5211648a3eaf8a955417218 `


## 21.1.0

### Important note: this release contains an outdated version of the Berlin network upgrade, which was changed on March 5, 2021 ([link](https://github.com/ethereum/pm/issues/263#issuecomment-791473406)). If you are using Besu on public Ethereum networks, you must upgrade to 21.1.2.

## 21.1.0 Features

Features added between 20.10.0 to 21.1.0 include:
* Berlin Network Upgrade: this release contains the activation blocks for Berlin across all supported testnets and the Ethereum mainnet. They are:
  * Ropsten 9_812_189 (10 Mar 2021)
  * Goerli 4_460_644 (17 Mar 2021)
  * Rinkeby 8_290_928 (24 Mar 2021)
  * Ethereum 12_244_000 (14 Apr 2021)
* Besu Launcher: Besu now has support for the [Quorum Mainnet Launcher](https://github.com/ConsenSys/quorum-mainnet-launcher) which makes it easy for users to configure and launch Besu on the Ethereum mainnet.
* Bonsai Tries: A new database format which reduces storage requirements and improves performance for access to recent state. _Note: only full sync is currently supported._
* Miner Data JSON-RPC: The `eth_getMinerDataByBlockHash` and `eth_getMinerDataByBlockNumber` endpoints return miner rewards and coinbase address for a given block.
* EIP-1898 support: [The EIP](https://eips.ethereum.org/EIPS/eip-1898) adds `blockHash` to JSON-RPC methods which accept a default block parameter.

### Early Access Features
* Bonsai Tries: A new database format which reduces storage requirements and improves performance for access to recent state. _Note: only full sync is currently supported._
* QBFT: A new consensus algorithm to support interoperability with other Enterprise Ethereum Alliance compatible clients.

### 21.1.0 Breaking Changes
* `--skip-pow-validation-enabled` is now an error with `block import --format JSON`. This is because the JSON format doesn't include the nonce so the proof of work must be calculated.
* `eth_call` will not return a JSON-RPC result if the call fails, but will return an error instead. If it was for a revert the revert reason will be included.
* `eth_call` will not fail for account balance issues by default. An parameter `"strict": true` can be added to the call parameters (with `to` and `from`) to enforce balance checks.

### Additions and Improvements
* Added `besu_transaction_pool_transactions` to the reported metrics, counting the mempool size [\#1869](https://github.com/hyperledger/besu/pull/1869)
* Added activation blocks for Berlin Network Upgrade [\#1929](https://github.com/hyperledger/besu/pull/1929)

### Bug Fixes
* Fixed representation of access list for access list transactions in JSON-RPC results.

#### Previously identified known issues

- [Fast sync when running Besu on cloud providers](KNOWN_ISSUES.md#fast-sync-when-running-besu-on-cloud-providers)
- [Privacy users with private transactions created using v1.3.4 or earlier](KNOWN_ISSUES.md#privacy-users-with-private-transactions-created-using-v134-or-earlier)

### Download link
sha256: `e4c8fe4007e3e5f7f2528cbf1eeb5457caf06536c974a6ff4305035ff5724476`

## 21.1.0-RC2
### Additions and Improvements
* Support for the Berlin Network Upgrade, although the block number must be set manually with `--override-genesis-config=berlinBlock=<blocknumber>`. This is because the block numbers haven't been determined yet. The next release will include the number in the genesis file so it will support Berlin with no intervention. [\#1898](https://github.com/hyperledger/besu/pull/1898)

## 21.1.0-RC1

### 21.1.0 Breaking Changes
* `--skip-pow-validation-enabled` is now an error with `block import --format JSON`. This is because the JSON format doesn't include the nonce so the proof of work must be calculated.
* `eth_call` will not return a JSON-RPC result if the call fails, but will return an error instead. If it was for a revert the revert reason will be included.
* `eth_call` will not fail for account balance issues by default. An parameter `"strict": true` can be added to the call parameters (with `to` and `from`) to enforce balance checks.

### Additions and Improvements
* Removed unused flags in default genesis configs [\#1812](https://github.com/hyperledger/besu/pull/1812)
* `--skip-pow-validation-enabled` is now an error with `block import --format JSON`. This is because the JSON format doesn't include the nonce so the proof of work must be calculated. [\#1815](https://github.com/hyperledger/besu/pull/1815)
* Added a new CLI option `--Xlauncher` to start a mainnet launcher. It will help to configure Besu easily.
* Return the revert reason from `eth_call` JSON-RPC api calls when the contract causes a revert. [\#1829](https://github.com/hyperledger/besu/pull/1829)
* Added `chainId`, `publicKey`, and `raw` to JSON-RPC api calls returning detailed transaction results. [\#1835](https://github.com/hyperledger/besu/pull/1835)

### Bug Fixes
* Ethereum classic heights will no longer be reported in mainnet metrics. Issue [\#1751](https://github.com/hyperledger/besu/pull/1751) Fix [\#1820](https://github.com/hyperledger/besu/pull/1820)
* Don't enforce balance checks in `eth_call` unless explicitly requested. Issue [\#502](https://github.com/hyperledger/besu/pull/502) Fix [\#1834](https://github.com/hyperledger/besu/pull/1834)

### Early Access Features

#### Previously identified known issues

- [Fast sync when running Besu on cloud providers](KNOWN_ISSUES.md#fast-sync-when-running-besu-on-cloud-providers)
- [Privacy users with private transactions created using v1.3.4 or earlier](KNOWN_ISSUES.md#privacy-users-with-private-transactions-created-using-v134-or-earlier)


### Download link

Link removed because this release contains an outdated version of the Berlin network upgrade, which was changed on March 5, 2021 ([link](https://github.com/ethereum/pm/issues/263#issuecomment-791473406)). If you are using Besu on public Ethereum networks, you must upgrade to 21.1.1. sha256 hash left for reference.

sha256: `b0fe3942052b8fd43fc3025a298a6c701f9edae2e100f0c563a1c5a4ceef71f1`

## 20.10.4

### Additions and Improvements
* Implemented [EIP-778](https://eips.ethereum.org/EIPS/eip-778): Ethereum Node Records (ENR) [\#1680](https://github.com/hyperledger/besu/pull/1680)
* Implemented [EIP-868](https://eips.ethereum.org/EIPS/eip-868): Node Discovery v4 ENR Extension [\#1721](https://github.com/hyperledger/besu/pull/1721)
* Added revert reason to eth_estimateGas RPC call. [\#1730](https://github.com/hyperledger/besu/pull/1730)
* Added command line option --static-nodes-file. [#1644](https://github.com/hyperledger/besu/pull/1644)
* Implemented [EIP-1898](https://eips.ethereum.org/EIPS/eip-1898): Add `blockHash` to JSON-RPC methods which accept a default block parameter [\#1757](https://github.com/hyperledger/besu/pull/1757)

### Bug Fixes
* Accept locally-sourced transactions below the minimum gas price. [#1480](https://github.com/hyperledger/besu/issues/1480) [#1743](https://github.com/hyperledger/besu/pull/1743)

#### Previously identified known issues

- [Fast sync when running Besu on cloud providers](KNOWN_ISSUES.md#fast-sync-when-running-besu-on-cloud-providers)
- [Privacy users with private transactions created using v1.3.4 or earlier](KNOWN_ISSUES.md#privacy-users-with-private-transactions-created-using-v134-or-earlier)

### Download link
https://hyperledger.jfrog.io/artifactory/besu-binaries/besu/20.10.4/besu-20.10.4.zip
sha256: f15cd5243b809659bba1706c1745aecafc012d3fc44a91419522da925493537c

## 20.10.3

### Additions and Improvements
* Added `memory` as an option to `--key-value-storage`.  This ephemeral storage is intended for sync testing and debugging.  [\#1617](https://github.com/hyperledger/besu/pull/1617)
* Fixed gasPrice parameter not always respected when passed to `eth_estimateGas` endpoint [\#1636](https://github.com/hyperledger/besu/pull/1636)
* Enabled eth65 by default [\#1682](https://github.com/hyperledger/besu/pull/1682)
* Warn that bootnodes will be ignored if specified with discovery disabled [\#1717](https://github.com/hyperledger/besu/pull/1717)

### Bug Fixes
* Accept to use default port values if not in use. [#1673](https://github.com/hyperledger/besu/pull/1673)
* Block Validation Errors should be at least INFO level not DEBUG or TRACE.  Bug [\#1568](https://github.com/hyperledger/besu/pull/1568) PR [\#1706](https://github.com/hyperledger/besu/pull/1706)
* Fixed invalid and wrong trace data, especially when calling a precompiled contract [#1710](https://github.com/hyperledger/besu/pull/1710)

#### Previously identified known issues

- [Fast sync when running Besu on cloud providers](KNOWN_ISSUES.md#fast-sync-when-running-besu-on-cloud-providers)
- [Privacy users with private transactions created using v1.3.4 or earlier](KNOWN_ISSUES.md#privacy-users-with-private-transactions-created-using-v134-or-earlier)

### Download link
https://hyperledger.jfrog.io/artifactory/besu-binaries/besu/20.10.3/besu-20.10.3.zip
sha256: `b5f46d945754dedcbbb1e5dd96bf2bfd13272ff09c6a66c0150b979a578f4389`

## 20.10.2

### Additions and Improvements
* Added support for batched requests in WebSockets. [#1583](https://github.com/hyperledger/besu/pull/1583)
* Added protocols section to `admin_peers` to provide info about peer health. [\#1582](https://github.com/hyperledger/besu/pull/1582)
* Added CLI option `--goquorum-compatibility-enabled` to enable GoQuorum compatibility mode. [#1598](https://github.com/hyperledger/besu/pull/1598). Note that this mode is incompatible with Mainnet.

### Bug Fixes

* Ibft2 will discard any received messages targeting a chain height <= current head - this resolves some corner cases in system correctness directly following block import. [#1575](https://github.com/hyperledger/besu/pull/1575)
* EvmTool now throws `UnsupportedForkException` when there is an unknown fork and is YOLOv2 compatible [\#1584](https://github.com/hyperledger/besu/pull/1584)
* `eth_newFilter` now supports `blockHash` parameter as per the spec [\#1548](https://github.com/hyperledger/besu/issues/1540). (`blockhash` is also still supported.)
* Fixed an issue that caused loss of peers and desynchronization when eth65 was enabled [\#1601](https://github.com/hyperledger/besu/pull/1601)

#### Previously identified known issues

- [Fast sync when running Besu on cloud providers](KNOWN_ISSUES.md#fast-sync-when-running-besu-on-cloud-providers)
- [Privacy users with private transactions created using v1.3.4 or earlier](KNOWN_ISSUES.md#privacy-users-with-private-transactions-created-using-v134-or-earlier)

### Download Link

https://hyperledger.jfrog.io/artifactory/besu-binaries/besu/20.10.2/besu-20.10.2.zip
sha256: `710aed228dcbe9b8103aef39e4431b0c63e73c3a708ce88bcd1ecfa1722ad307`

## 20.10.1

### Additions and Improvements
* `--random-peer-priority-enabled` flag added. Allows for incoming connections to be prioritized randomly. This will prevent (typically small, stable) networks from forming impenetrable peer cliques. [#1440](https://github.com/hyperledger/besu/pull/1440)
* `miner_changeTargetGasLimit` RPC added. If a target gas limit is set, allows the node operator to change it at runtime.
* Hide deprecated `--host-whitelist` option. [\#1444](https://github.com/hyperledger/besu/pull/1444)
* Prioritize high gas prices during mining. Previously we ordered only by the order in which the transactions were received. This will increase expected profit when mining. [\#1449](https://github.com/hyperledger/besu/pull/1449)
* Added support for the updated smart contract-based [node permissioning EEA interface](https://entethalliance.github.io/client-spec/spec.html#dfn-connectionallowed). [\#1435](https://github.com/hyperledger/besu/pull/1435) and [\#1496](https://github.com/hyperledger/besu/pull/1496)
* Added EvmTool binary to the distribution.  EvmTool is a CLI that can execute EVM bytecode and execute ethereum state tests. [\#1465](https://github.com/hyperledger/besu/pull/1465)
* Updated the libraries for secp256k1 and AltBN series precompiles. These updates provide significant performance improvements to those areas. [\#1499](https://github.com/hyperledger/besu/pull/1499)
* Provide MegaGas/second measurements in the log when doing a full block import, such as the catch up phase of a fast sync. [\#1512](https://github.com/hyperledger/besu/pull/1512)
* Added new endpoints to get miner data, `eth_getMinerDataByBlockHash` and `eth_getMinerDataByBlockNumber`. [\#1538](https://github.com/hyperledger/besu/pull/1538)
* Added direct support for OpenTelemetry metrics [\#1492](https://github.com/hyperledger/besu/pull/1492)
* Added support for `qip714block` config parameter in genesis file, paving the way towards permissioning interoperability between Besu and GoQuorum. [\#1545](https://github.com/hyperledger/besu/pull/1545)
* Added new CLI option `--compatibility-eth64-forkid-enabled`. [\#1542](https://github.com/hyperledger/besu/pull/1542)

### Bug Fixes

* Fix a bug on `eth_estimateGas` which returned `Internal error` instead of `Execution reverted` in case of reverted transaction. [\#1478](https://github.com/hyperledger/besu/pull/1478)
* Fixed a bug where Local Account Permissioning was being incorrectly enforced on block import/validation. [\#1510](https://github.com/hyperledger/besu/pull/1510)
* Fixed invalid enode URL when discovery is disabled  [\#1521](https://github.com/hyperledger/besu/pull/1521)
* Removed duplicate files from zip and tar.gz distributions. [\#1566](https://github.com/hyperledger/besu/pull/1566)
* Add a more rational value to eth_gasPrice, based on a configurable percentile of prior block's transactions (default: median of last 100 blocks).  [\#1563](https://github.com/hyperledger/besu/pull/1563)

## Deprecated

### --privacy-precompiled-address (Scheduled for removal in _Next_ Release)
Deprecated in 1.5.1
- CLI option `--privacy-precompiled-address` option removed. This address is now derived, based	on `--privacy-onchain-groups-enabled`. [\#1222](https://github.com/hyperledger/besu/pull/1222)

### Besu Sample Network repository

The [Besu Sample Networks repository](https://github.com/ConsenSys/besu-sample-networks) has been replaced by the [Quorum Developer Quickstart](https://besu.hyperledger.org/en/latest/Tutorials/Developer-Quickstart).

#### Previously identified known issues

- [Eth/65 loses peers](KNOWN_ISSUES.md#eth65-loses-peers)
- [Fast sync when running Besu on cloud providers](KNOWN_ISSUES.md#fast-sync-when-running-besu-on-cloud-providers)
- [Privacy users with private transactions created using v1.3.4 or earlier](KNOWN_ISSUES.md#privacy-users-with-private-transactions-created-using-v134-or-earlier)

### Download Link

https://hyperledger.jfrog.io/artifactory/besu-binaries/besu/20.10.1/besu-20.10.1.zip
sha256: `ac4fae310957c176564396f73c0f03c60c41129d43d078560d0dab533a69fd2a`

## 20.10.0

## Release format

Hyperledger Besu is moving its versioning scheme to [CalVer](https://calver.org/) starting with the 20.10.0 (formerly 1.6.0) release. More information about the specific version of CalVer Besu is using can be found on the [wiki](https://wiki.hyperledger.org/display/BESU/Using+CalVer+for+Besu+Releases).

## 20.10 Breaking Changes

When upgrading to 20.10, ensure you've taken into account the following breaking changes.

### JSON-RPC HTTP Error Codes For Valid Calls ([\#1426](https://github.com/hyperledger/besu/pull/1426))

Prior versions of Besu would set the HTTP Status 400 Bad Request for JSON-RPC requests that completed in an error, regardless of the kind of error.  These responses could include a complete JSON-RPC response with an error field.

In Besu version 20.10, properly formatted requests that have valid parameters (count and content) will return a HTTP Status 200 OK, with an error field if an error occurred. For example, requesting an account that does not exist in the chain, or a block by hash that Besu does not have, will now return HTTP 200 OK responses. Unparsable requests, improperly formatted requests, or requests with invalid parameters will continue to return HTTP 400 Bad Request.

Users of Web3J should note that many calls will now return a result with the error field containing the message whereas before a call would throw an exception with the error message as the exception message.

## 20.10.0 Additions and Improvements

* Added support for ECIP-1099 / Classic Thanos Fork: Calibrate Epoch Duration. [\#1421](https://github.com/hyperledger/besu/pull/1421) [\#1441](https://github.com/hyperledger/besu/pull/1441) [\#1462](https://github.com/hyperledger/besu/pull/1462)
* Added the Open Telemetry Java agent to report traces to a remote backend. Added an example to showcase the trace reporting capabilities.
* Added EvmTool binary to the distribution.  EvmTool is a CLI that can execute EVM bytecode and execute ethereum state tests. Documentation for it is available [here](https://besu.hyperledger.org/en/stable/HowTo/Troubleshoot/Use-EVM-Tool/). [\#1465](https://github.com/hyperledger/besu/pull/1465)
* Added support for the upcoming YOLOv2 ephemeral testnet and removed the flag for the deprecated YOLOv1 ephemeral testnet. [#1386](https://github.com/hyperledger/besu/pull/1386)
* Added `debug_standardTraceBlockToFile` JSON-RPC API. This API accepts a block hash and will replay the block. It returns a list of files containing the result of the trace (one file per transaction). [\#1392](https://github.com/hyperledger/besu/pull/1392)
* Added `debug_standardTraceBadBlockToFile` JSON-RPC API. This API is similar to `debug_standardTraceBlockToFile`, but can be used to obtain info about a block which has been rejected as invalid. [\#1403](https://github.com/hyperledger/besu/pull/1403)
* Added support for EIP-2929 to YOLOv2. [#1387](https://github.com/hyperledger/besu/pull/1387)
* Added `--start-block` and `--end-block` to the `blocks import` subcommand [\#1399](https://github.com/hyperledger/besu/pull/1399)
* Added support for multi-tenancy when using the early access feature of [onchain privacy group management](https://besu.hyperledger.org/en/stable/Concepts/Privacy/Onchain-PrivacyGroups/)
* \[Reverted\] Fixed memory leak in eth/65 subprotocol behavior. It is now enabled by default. [\#1420](https://github.com/hyperledger/besu/pull/1420), [#1348](https://github.com/hyperledger/besu/pull/1348), [#1321](https://github.com/hyperledger/besu/pull/1321)

### Bug Fixes

* Log block import rejection reasons at "INFO" level.  Bug [#1412](https://github.com/hyperledger/besu/issues/1412)
* Fixed NPE when executing `eth_estimateGas` with privacy enabled.  Bug [#1404](https://github.com/hyperledger/besu/issues/1404)

#### Previously identified known issues

- [Eth/65 loses peers](KNOWN_ISSUES.md#eth65-loses-peers)
- [Fast sync when running Besu on cloud providers](KNOWN_ISSUES.md#fast-sync-when-running-besu-on-cloud-providers)
- [Privacy users with private transactions created using v1.3.4 or earlier](KNOWN_ISSUES.md#privacy-users-with-private-transactions-created-using-v134-or-earlier)

## Deprecated and Scheduled for removal in _Next_ Release

### --privacy-precompiled-address
Deprecated in 1.5.1
- CLI option `--privacy-precompiled-address` option removed. This address is now derived, based
on `--privacy-onchain-groups-enabled`. [\#1222](https://github.com/hyperledger/besu/pull/1222)

### Download link
https://hyperledger.jfrog.io/artifactory/besu-binaries/besu/20.10.0/besu-20.10.0.zip

sha256sum: `2b50a375aae64b838a2cd9d43747006492cae573f1be11745b7f643646fd5a01`

## 1.5.5

### Additions and Improvements
* The new version of the [web3js-eea library (v0.10)](https://github.com/PegaSysEng/web3js-eea) supports the onchain privacy group management changes made in Besu v1.5.3.

### Bug Fixes
* Added `debug_getBadBlocks` JSON-RPC API to analyze and detect consensus flaws. Even if a block is rejected it will be returned by this method [\#1378](https://github.com/hyperledger/besu/pull/1378)
* Fix logs queries missing results against chain head [\#1351](https://github.com/hyperledger/besu/pull/1351) and [\#1381](https://github.com/hyperledger/besu/pull/1381)

#### Previously identified known issues

- [Eth/65 loses peers](KNOWN_ISSUES.md#eth65-loses-peers)
- [Fast sync when running Besu on cloud providers](KNOWN_ISSUES.md#fast-sync-when-running-besu-on-cloud-providers)
- [Privacy users with private transactions created using v1.3.4 or earlier](KNOWN_ISSUES.md#privacy-users-with-private-transactions-created-using-v134-or-earlier)
- [Changes not saved to database correctly causing inconsistent private states](KNOWN_ISSUES.md#Changes-not-saved-to-database-correctly-causing-inconsistent-private-states)

### Download link

https://hyperledger.jfrog.io/artifactory/besu-binaries/besu/1.5.5/besu-1.5.5.zip

sha256sum: `e67b0a899dc4421054eaa9a8112cb89e1e5f6a56f0d8aa1b0c5111c53dfad2ad`


## 1.5.4

### Additions and Improvements

* Added `priv_debugGetStateRoot` JSON-RPC API to retrieve the state root of a specified privacy group. [\#1326](https://github.com/hyperledger/besu/pull/1326)
* Added reorg logging and `--reorg-logging-threshold` to configure the same. Besu now logs any reorgs where the old or new chain head is more than the threshold away from their common ancestors. The default is 6.
* Added `debug_batchSendRawTransaction` JSON-RPC API to submit multiple signed transactions with a single call. [\#1350](https://github.com/hyperledger/besu/pull/1350)

### Bug Fixes

* The metrics HTTP server no longer rejects requests containing `Accept` header that doesn't precisely match the prometheus text format [\#1345](https://github.com/hyperledger/besu/pull/1345)
* JSON-RPC method `net_version` should return network ID instead of chain ID [\#1355](https://github.com/hyperledger/besu/pull/1355)

#### Previously identified known issues

- [Logs queries missing results against chain head](KNOWN_ISSUES.md#Logs-queries-missing-results-against-chain-head)
- [Eth/65 loses peers](KNOWN_ISSUES.md#eth65-loses-peers)
- [Fast sync when running Besu on cloud providers](KNOWN_ISSUES.md#fast-sync-when-running-besu-on-cloud-providers)
- [Privacy users with private transactions created using v1.3.4 or earlier](KNOWN_ISSUES.md#privacy-users-with-private-transactions-created-using-v134-or-earlier)
- [Changes not saved to database correctly causing inconsistent private states](KNOWN_ISSUES.md#Changes-not-saved-to-database-correctly-causing-inconsistent-private-states)

### Download link
https://hyperledger.jfrog.io/artifactory/besu-binaries/besu/1.5.4/besu-1.5.4.zip

sha256sum: `1f4df8e1c5e3b5b3abf6289ccfe70f302aa7c29a652b2eb713ffbdc507670420`

## 1.5.3

### Additions and Improvements

* The EvmTool now processes State Tests from the Ethereum Reference Tests. [\#1311](https://github.com/hyperledger/besu/pull/1311)
* Early access DNS support added via the `--Xdns-enabled` and `--Xdns-update-enabled` CLI options. [\#1247](https://github.com/hyperledger/besu/pull/1247)
* Add genesis config option `ecip1017EraRounds` for Ethereum Classic chains. [\#1329](https://github.com/hyperledger/besu/pull/1329)

### Bug Fixes

* K8S Permissioning to use of Service IP's rather than pod IP's which can fail [\#1190](https://github.com/hyperledger/besu/issues/1190)

#### Previously identified known issues

- [Logs queries missing results against chain head](KNOWN_ISSUES.md#Logs-queries-missing-results-against-chain-head)
- [Eth/65 loses peers](KNOWN_ISSUES.md#eth65-loses-peers)
- [Fast sync when running Besu on cloud providers](KNOWN_ISSUES.md#fast-sync-when-running-besu-on-cloud-providers)
- [Privacy users with private transactions created using v1.3.4 or earlier](KNOWN_ISSUES.md#privacy-users-with-private-transactions-created-using-v134-or-earlier)
- [Changes not saved to database correctly causing inconsistent private states](KNOWN_ISSUES.md#Changes-not-saved-to-database-correctly-causing-inconsistent-private-states)

### Breaking Change to Onchain Privacy Group Management

This [early access feature](https://besu.hyperledger.org/en/stable/Concepts/Privacy/Onchain-PrivacyGroups/) was changed in a way that makes onchain privacy groups created with previous versions no longer usable.

To enhance control over permissions on the privacy group management contract:

* The enclave key was removed as the first parameter for `addParticipant` and `removeParticipant`.
* The owner of the privacy group management contract is the signer of the private transaction that creates
  the privacy group. In the default onchain privacy group management contract implementation, only the
  owner can add and remove participants, and upgrade the management contract.

The onchain privacy support in the current version of the web3js-eea library (v0.9) will not be compatible with Besu v1.5.3.  We are actively working on an upgrade to webj3-eea that will support these changes.

### Download link
https://hyperledger.jfrog.io/artifactory/besu-binaries/besu/1.5.3/besu-1.5.3.zip

sha256sum: `735cd511e1dae1590f2829d9535cb383aa8c526f059b3451859e5fcfccc48985`

## 1.5.2

### Additions and Improvements

* Experimental offline backup and restore has been added via the `operator x-backup-state` and `operator x-restore-state` CLI commands.  Data formats will be fluid for as long as the `x-` prefix is present in the CLI so it is advised not to rely on these backups for disaster recovery. [\#1235](https://github.com/hyperledger/besu/pull/1235)
* Experimental ethstats support added via the `Xethstats` and `Xethstats-contact` CLI commands. [\#1239](https://github.com/hyperledger/besu/pull/1239)
* Peers added via the JSON-RPC `admin_addPeer` and `admin_removePeer` will be shared or no longer shared via discovery respectively.  Previously they were not shared. [\#1177](https://github.com/hyperledger/besu/pull/1177) contributed by [br0tchain](https://github.com/br0tchain).
* New Docker Images (see below). [\#1277](https://github.com/hyperledger/besu/pull/1277)
* Reworked static peer discovery handling. [\#1292](https://github.com/hyperledger/besu/pull/1292)

### New Java VMs in Docker Image

* New docker images are being generated to use the latest version of OpenJDK (currently 14.0.1) with the tag suffix of `-openjdk-latest`, for example `1.5.2-openjdk-latest`.
* New docker images are being generated to use [GraalVM](https://www.graalvm.org/) with the tag suffix of `-graalvm`, for example `1.5.2-graalvm`.
* The existing images based on Java 11 are also being tagged with the suffix `-openjdk-11`, for example `1.5.2-openjdk-11`, as well as `1.5.2`.

The intent is that the major Java VM version or Java VM type shipped with the default docker images (`latest`, `1.5.x`, etc.) may be changed during future quarterly releases but will remain consistent within quarterly releases.

### Bug Fixes
- Offchain permissioning - fixed bug where sync status check prevented peering if static nodes configured. [\#1252](https://github.com/hyperledger/besu/issues/1252)

- GraphQL queries of `miner` in IBFT networks will no longer return an error.  PR [\#1282](https://github.com/hyperledger/besu/pull/1282) issue [\#1272](https://github.com/hyperledger/besu/issues/1272).

#### Previously identified known issues

- [Logs queries missing results against chain head](KNOWN_ISSUES.md#Logs-queries-missing-results-against-chain-head)
- [Eth/65 loses peers](KNOWN_ISSUES.md#eth65-loses-peers)
- [Fast sync when running Besu on cloud providers](KNOWN_ISSUES.md#fast-sync-when-running-besu-on-cloud-providers)
- [Privacy users with private transactions created using v1.3.4 or earlier](KNOWN_ISSUES.md#privacy-users-with-private-transactions-created-using-v134-or-earlier)
- [Permissioning issues on Kubernetes](KNOWN_ISSUES.md#Kubernetes-permissioning-uses-Service-IPs-rather-than-pod-IPs-which-can-fail)
- [Restarts caused by insufficient memory can cause inconsistent private state](KNOWN_ISSUES.md#Restart-caused-by-insufficient-memory-can-cause-inconsistent-private-state)

### New and Old Maintainer

- [David Mechler](https://github.com/hyperledger/besu/commits?author=davemec) has been added as a [new maintainer](https://github.com/hyperledger/besu/pull/1267).
- [Edward Evans](https://github.com/hyperledger/besu/commits?author=EdJoJob) voluntarily moved to [emeritus status](https://github.com/hyperledger/besu/pull/1270).

### Download link
https://hyperledger.jfrog.io/artifactory/besu-binaries/besu/1.5.2/besu-1.5.2.zip

sha256sum: `629f44e230a635b09f8d82f2196d70d31193233718118a46412f11c50772dc85`

## 1.5.1

### Deprecated
- CLI option `--privacy-precompiled-address` option is deprecated. This address is now derived, based
on `--privacy-onchain-groups-enabled`. [\#1222](https://github.com/hyperledger/besu/pull/1222)

### Additions and Improvements

* In an IBFT2 network, a fixed block reward value and recipient address can be defined in genesis file [\#1132](https://github.com/hyperledger/besu/pull/1132)
* JSON-RPC HTTP API Authorization: exit early when checking user permissions. [\#1144](https://github.com/hyperledger/besu/pull/1144)
* HTTP/2 is enabled for JSON-RPC HTTP API over TLS. [\#1145](https://github.com/hyperledger/besu/pull/1145)
* Color output in consoles. It can be disabled with `--color-enabled=false` [\#1257](https://github.com/hyperledger/besu/pull/1257)
* Add compatibility with ClusterIP services for the Kubernetes Nat Manager  [\#1156](https://github.com/hyperledger/besu/pull/1156)
* In an IBFT2 network; a fixed block reward value and recipient address can be defined in genesis file [\#1132](https://github.com/hyperledger/besu/pull/1132)
* Add fee cap for transactions submitted via RPC. [\#1137](https://github.com/hyperledger/besu/pull/1137)

### Bug fixes

* When the default sync mode was changed to fast sync for named networks, there was one caveat we didn't address. The `dev` network should've been full sync by default. This has now been fixed. [\#1257](https://github.com/hyperledger/besu/pull/1257)
* Fix synchronization timeout issue when the blocks were too large [\#1149](https://github.com/hyperledger/besu/pull/1149)
* Fix missing results from eth_getLogs request. [\#1154](https://github.com/hyperledger/besu/pull/1154)
* Fix issue allowing Besu to be used for DDoS amplification. [\#1146](https://github.com/hyperledger/besu/pull/1146)

### Known Issues

Known issues are open issues categorized as [Very High or High impact](https://wiki.hyperledger.org/display/BESU/Defect+Prioritisation+Policy).

#### Previously identified known issues

- [Scope of logs query causing Besu to hang](KNOWN_ISSUES.md#scope-of-logs-query-causing-besu-to-hang)
- [Eth/65 loses peers](KNOWN_ISSUES.md#eth65-loses-peers)
- [Fast sync when running Besu on cloud providers](KNOWN_ISSUES.md#fast-sync-when-running-besu-on-cloud-providers)
- [Privacy users with private transactions created using v1.3.4 or earlier](KNOWN_ISSUES.md#privacy-users-with-private-transactions-created-using-v134-or-earlier)
- [Permissioning issues on Kubernetes](KNOWN_ISSUES.md#Kubernetes-permissioning-uses-Service-IPs-rather-than-pod-IPs-which-can-fail)
- [Restarts caused by insufficient memory can cause inconsistent private state](KNOWN_ISSUES.md#Restart-caused-by-insufficient-memory-can-cause-inconsistent-private-state)

### Download link
https://hyperledger.jfrog.io/artifactory/besu-binaries/besu/1.5.1/besu-1.5.1.zip

sha256sum: `c17f49b6b8686822417184952487fc135772f0be03514085926a6984fd955b88`

## 1.5 Breaking changes

When upgrading to 1.5, ensure you've taken into account the following breaking changes.

### Docker users with volume mounts

To maintain best security practices, we're changing the `user:group` on the Docker container to `besu`.

What this means for you:

* If you are running Besu as a binary, there is no impact.
* If you are running Besu as a Docker container *and* have a volume mount for data,  ensure that the
permissions on the directory allow other users and groups to r/w. Ideally this should be set to
`besu:besu` as the owner.

Note that the `besu` user only exists within the container not outside it. The same user ID may match
a different user outside the image.

If you’re mounting local folders, it is best to set the user via the Docker `—user` argument. Use the
UID because the username may not exist inside the docker container. Ensure the directory being mounted
is owned by that user.

### Remove Manual NAT method

The NAT manager `MANUAL` method has been removed.
If you have been using the `MANUAL` method, use the `NONE` method instead. The behavior of the
`NONE` method is the same as the previously supported `MANUAL` methods.

### Privacy users

Besu minor version upgrades require upgrading Orion to the latest minor version. That is, for
Besu <> Orion node pairs, when upgrading Besu to v1.5, it is required that Orion is upgraded to
v1.6. Older versions of Orion will no longer work with Besu v1.5.

## 1.5 Features

Features added between from 1.4 to 1.5 include:
* Mining Support
  Besu supports `eth_hashrate` and `eth_submitHashrate` to obtain the hashrate when we mine with a GPU mining worker.
* Tracing
  The [Tracing API](https://besu.hyperledger.org/en/latest/Reference/API-Methods/#trace-methods) is no longer an Early Access feature and now has full support for `trace_replayBlockTransactions`, `trace_Block` and `trace_transaction`.
* Plugin API Block Events
  `BlockAdded` and `BlockReorg` are now exposed via the [Plugin API](https://javadoc.io/doc/org.hyperledger.besu/plugin-api/latest/org/hyperledger/besu/plugin/services/BesuEvents.html).
* [Filters](https://besu.hyperledger.org/en/stable/HowTo/Interact/Filters/Accessing-Logs-Using-JSON-RPC/) and
  [subscriptions](https://besu.hyperledger.org/en/stable/HowTo/Interact/APIs/RPC-PubSub/) for private contracts.
* [SecurityModule Plugin API](https://javadoc.io/doc/org.hyperledger.besu/plugin-api/latest/org/hyperledger/besu/plugin/services/SecurityModuleService.html)
  This allows use of a different [security module](https://besu.hyperledger.org/en/stable/Reference/CLI/CLI-Syntax/#security-module)
  as a plugin to provide cryptographic function that can be used by NodeKey (such as sign, ECDHKeyAgreement etc.).
* [Onchain privacy groups](https://besu.hyperledger.org/en/latest/Concepts/Privacy/Onchain-PrivacyGroups/)
  with add and remove members. This is an early access feature. Early access features are not recommended
  for production networks and may have unstable interfaces.

## 1.5 Additions and Improvements

* Public Networks Default to Fast Sync: The default sync mode for named permissionless networks, such as the Ethereum mainnet and testnets, is now `FAST`.
  * The default is unchanged for private networks. That is, the sync mode defaults to `FULL` for private networks.
  * Use the [`--sync-mode` command line option](https://besu.hyperledger.org/Reference/CLI/CLI-Syntax/#sync-mode) to change the sync mode. [\#384](https://github.com/hyperledger/besu/pull/384)
* Proper Mining Support: Added full support for `eth_hashrate` and `eth_submitHashrate`. It is now possible to have the hashrate when we mine with a GPU mining worker [\#1063](https://github.com/hyperledger/besu/pull/1063)
* Performance Improvements: The addition of native libraries ([\#775](https://github.com/hyperledger/besu/pull/775)) and changes to data structures in the EVM ([\#1089](https://github.com/hyperledger/besu/pull/1089)) have improved Besu sync and EVM execution times.
* Tracing API Improvements: The [Tracing API](https://besu.hyperledger.org/en/latest/Reference/API-Methods/#trace-methods) is no longer an Early Access feature and now has full support for `trace_replayBlockTransactions`, `trace_Block` and `trace_transaction`.
* New Plugin API Block Events: `BlockAdded` and `BlockReorg` are now exposed via the Plugin API [\#637](https://github.com/hyperledger/besu/pull/637).
* Added experimental CLI option `--Xnat-kube-pod-name` to specify the name of the loadbalancer used by the Kubernetes nat manager [\#1078](https://github.com/hyperledger/besu/pull/1078)
- Local permissioning TOML config now supports additional keys (`nodes-allowlist` and `accounts-allowlist`).
Support for `nodes-whitelist` and `accounts-whitelist` will be removed in a future release.
- Add missing `mixHash` field for `eth_getBlockBy*` JSON RPC endpoints. [\#1098](https://github.com/hyperledger/besu/pull/1098)
* Besu now has a strict check on private transactions to ensure the privateFrom in the transaction
matches the sender Orion key that has distributed the payload. Besu 1.5+ requires Orion 1.6+ to work.
[#357](https://github.com/PegaSysEng/orion/issues/357)

### Bug fixes

No bug fixes with [user impact in this release](https://wiki.hyperledger.org/display/BESU/Changelog).

### Known Issues

Known issues are open issues categorized as [Very High or High impact](https://wiki.hyperledger.org/display/BESU/Defect+Prioritisation+Policy).

#### New known issues

- K8S permissioning uses of Service IPs rather than pod IPs which can fail. [\#1190](https://github.com/hyperledger/besu/pull/1190)
Workaround - Do not use permissioning on K8S.

- Restart caused by insufficient memory can cause inconsistent private state. [\#1110](https://github.com/hyperledger/besu/pull/1110)
Workaround - Ensure you allocate enough memory for the Java Runtime Environment that the node does not run out of memory.

#### Previously identified known issues

- [Scope of logs query causing Besu to hang](KNOWN_ISSUES.md#scope-of-logs-query-causing-besu-to-hang)
- [Eth/65 loses peers](KNOWN_ISSUES.md#eth65-loses-peers)
- [Fast sync when running Besu on cloud providers](KNOWN_ISSUES.md#fast-sync-when-running-besu-on-cloud-providers)
- [Privacy users with private transactions created using v1.3.4 or earlier](KNOWN_ISSUES.md#privacy-users-with-private-transactions-created-using-v134-or-earlier)

### Download link
https://hyperledger.jfrog.io/artifactory/besu-binaries/besu/1.5.0/besu-1.5.0.zip

sha256sum: `56929d6a71cc681688351041c919e9630ab6df7de37dd0c4ae9e19a4f44460b2`

**For download links of releases prior to 1.5.0, please visit https://hyperledger.jfrog.io/artifactory/besu-binaries/besu/**

## 1.4.6

### Additions and Improvements

- Print node address on startup. [\#938](https://github.com/hyperledger/besu/pull/938)
- Transaction pool: price bump replacement mechanism configurable through CLI. [\#928](https://github.com/hyperledger/besu/pull/928) [\#930](https://github.com/hyperledger/besu/pull/930)

### Bug Fixes

- Added timeout to queries. [\#986](https://github.com/hyperledger/besu/pull/986)
- Fixed issue where networks using onchain permissioning could stall when the bootnodes were not validators. [\#969](https://github.com/hyperledger/besu/pull/969)
- Update getForks method to ignore ClassicForkBlock chain parameter to fix issue with ETC syncing. [\#1014](https://github.com/hyperledger/besu/pull/1014)

### Known Issues

Known issues are open issues categorized as [Very High or High impact](https://wiki.hyperledger.org/display/BESU/Defect+Prioritisation+Policy).

#### Previously identified known issues

- [Scope of logs query causing Besu to hang](KNOWN_ISSUES.md#scope-of-logs-query-causing-besu-to-hang)
- [Eth/65 loses peers](KNOWN_ISSUES.md#eth65-loses-peers)
- [Fast sync when running Besu on cloud providers](KNOWN_ISSUES.md#fast-sync-when-running-besu-on-cloud-providers)
- [Privacy users with private transactions created using v1.3.4 or earlier](KNOWN_ISSUES.md#privacy-users-with-private-transactions-created-using-v134-or-earlier)

## 1.4.5

### Additions and Improvements

- Implemented WebSocket logs subscription for private contracts (`priv_subscribe`/`priv_unsubscribe`) [\#762](https://github.com/hyperledger/besu/pull/762)
- Introduced SecurityModule plugin API. This allows use of a different security module as a plugin to
  provide cryptographic function that can be used by NodeKey (such as sign, ECDHKeyAgreement etc.). KeyPairSecurityModule
  is registered and used by default. The CLI option `--security-module=<name> (defaults to localfile)` can be used
  to identify the security module plugin name to use instead. [\#713](https://github.com/hyperledger/besu/pull/713)
- Several testing related changes to improve compatibility with [Hive](https://hivetests.ethdevops.io/) and Retesteth.
  [\#806](https://github.com/hyperledger/besu/pull/806) and [#845](https://github.com/hyperledger/besu/pull/845)
- Native libraries for secp256k1 and Altbn128 encryption are enabled by default.  To disable these libraries use
  `--Xsecp256k1-native-enabled=false` and `--Xaltbn128-native-enabled=false`. [\#775](https://github.com/hyperledger/besu/pull/775)

### Bug Fixes

- Fixed `eth_estimateGas` JSON RPC so it no longer returns gas estimates that are too low. [\#842](https://github.com/hyperledger/besu/pull/842)
- Full help not displayed unless explicitly requested. [\#437](https://github.com/hyperledger/besu/pull/437)
- Compatibility with undocumented Geth `eth_subscribe` fields. [\#654](https://github.com/hyperledger/besu/pull/654)
- Current block number included as part of `eth_getWork` response. [\#849](https://github.com/hyperledger/besu/pull/849)

### Known Issues

Known issues are open issues categorized as [Very High or High impact](https://wiki.hyperledger.org/display/BESU/Defect+Prioritisation+Policy).

#### New known issues

* Scope of logs query causing Besu to crash. [\#944](https://github.com/hyperledger/besu/pull/944)

Workaround - Limit the number of blocks queried by each `eth_getLogs` call.

#### Previously identified known issues

- [`Intrinsic gas exceeds gas limit` returned when calling `delete mapping[addr]` or `mapping[addr] = 0`](KNOWN_ISSUES.md#intrinsic-gas-exceeds-gas-limit)
- [Eth/65 not backwards compatible](KNOWN_ISSUES.md#eth65-not-backwards-compatible)
- [Error full syncing with pruning](KNOWN_ISSUES.md#error-full-syncing-with-pruning)
- [Fast sync when running Besu on cloud providers](KNOWN_ISSUES.md#fast-sync-when-running-besu-on-cloud-providers)
- [Bootnodes must be validators when using onchain permissioning](KNOWN_ISSUES.md#bootnodes-must-be-validators-when-using-onchain-permissioning)
- [Privacy users with private transactions created using v1.3.4 or earlier](KNOWN_ISSUES.md#privacy-users-with-private-transactions-created-using-v134-or-earlier)

## 1.4.4

### Additions and Improvements

- Implemented [`priv_getLogs`](https://besu.hyperledger.org/en/latest/Reference/API-Methods/#priv_getlogs). [\#686](https://github.com/hyperledger/besu/pull/686)
- Implemented private contract log filters including JSON-RPC methods to interact with private filters. [\#735](https://github.com/hyperledger/besu/pull/735)
- Implemented EIP-2315: Simple Subroutines for the EVM [\#717](https://github.com/hyperledger/besu/pull/717)
- Implemented Splunk logging. [\#725](https://github.com/hyperledger/besu/pull/725)
- Implemented optional native library encryption. [\#675](https://github.com/hyperledger/besu/pull/675).  To enable add `--Xsecp256k1-native-enabled` (for transaciton signatures) and/or `--Xaltbn128-native-enabled` (for altbn128 precomiled contracts) as command line options.

### Bug Fixes

- Flag added to toggle `eth/65` off by default. `eth/65` will remain toggled off by default until
a fix is completed for the [eth/65 known issue](KNOWN_ISSUES.md). [\#741](https://github.com/hyperledger/besu/pull/741)
- Resolve crashing NAT detectors on GKE. [\#731](https://github.com/hyperledger/besu/pull/731) fixes [\#507](https://github.com/hyperledger/besu/issues/507).
[Besu-Kubernetes Readme](https://github.com/PegaSysEng/besu-kubernetes/blob/master/README.md#network-topology-and-high-availability-requirements)
updated to reflect changes.
- Deal with quick service start failures [\#714](https://github.com/hyperledger/besu/pull/714) fixes [\#662](https://github.com/hyperledger/besu/issues/662)

### Known Issues

Known issues are open issues categorized as [Very High or High impact](https://wiki.hyperledger.org/display/BESU/Defect+Prioritisation+Policy).

#### New known issues

- `Intrinsic gas exceeds gas limit` returned when calling `delete mapping[addr]` or `mapping[addr] = 0` [\#696](https://github.com/hyperledger/besu/issues/696)

Calling delete and set to 0 Solidity mapping in Solidity fail.

#### Previously identified known issues

- [Eth/65 not backwards compatible](KNOWN_ISSUES.md#eth65-not-backwards-compatible)
- [Error full syncing with pruning](KNOWN_ISSUES.md#error-full-syncing-with-pruning)
- [Fast sync when running Besu on cloud providers](KNOWN_ISSUES.md#fast-sync-when-running-besu-on-cloud-providers)
- [Bootnodes must be validators when using onchain permissioning](KNOWN_ISSUES.md#bootnodes-must-be-validators-when-using-onchain-permissioning)
- [Privacy users with private transactions created using v1.3.4 or earlier](KNOWN_ISSUES.md#privacy-users-with-private-transactions-created-using-v134-or-earlier)

## 1.4.3

### Issues identified with 1.4.3 release

The `eth/65` change is not [backwards compatible](https://github.com/hyperledger/besu/issues/723).
This has the following impact:
* In a private network, nodes using the 1.4.3 client cannot interact with nodes using 1.4.2 or earlier
clients.
* On mainnet, synchronizing eventually stalls.

Workaround -> revert to v1.4.2.

A [fix](https://github.com/hyperledger/besu/pull/732) is currently [being tested](https://github.com/hyperledger/besu/pull/733).

### Critical Issue for Privacy Users

A critical issue for privacy users with private transactions created using Hyperledger Besu v1.3.4
or earlier has been identified. If you have a network with private transaction created using v1.3.4
or earlier, please read the following and take the appropriate steps:
https://wiki.hyperledger.org/display/BESU/Critical+Issue+for+Privacy+Users

### Additions and Improvements

- Added `eth/65` support. [\#608](https://github.com/hyperledger/besu/pull/608)
- Added block added and block reorg events. Added revert reason to block added transactions. [\#637](https://github.com/hyperledger/besu/pull/637)

### Deprecated

- Private Transaction `hash` field and `getHash()` method have been deprecated. They will be removed
in 1.5.0 release. [\#639](https://github.com/hyperledger/besu/pull/639)

### Known Issues

#### Fast sync when running Besu on cloud providers

A known [RocksDB issue](https://github.com/facebook/rocksdb/issues/6435) causes fast sync to fail
when running Besu on certain cloud providers. The following error is displayed repeatedly:

```
...
EthScheduler-Services-1 (importBlock) | ERROR | PipelineChainDownloader | Chain download failed. Restarting after short delay.
java.util.concurrent.CompletionException: org.hyperledger.besu.plugin.services.exception.StorageException: org.rocksdb.RocksDBException: block checksum mismatch:
....
```

This behaviour has been seen on AWS and Digital Ocean.

Workaround -> On AWS, a full restart of the AWS VM is required to restart the fast sync.

Fast sync is not currently supported on Digital Ocean. We are investigating options to
[add support for fast sync on Digital Ocean](https://github.com/hyperledger/besu/issues/591).

#### Error full syncing with pruning

- Error syncing with mainnet on Besu 1.3.7 node - MerkleTrieException [\#580](https://github.com/hyperledger/besu/issues/580)
The associated error is `Unable to load trie node value for hash` and is caused by the combination of
full sync and pruning.

Workarounds:
1. Explicitly disable pruning using `--pruning-enabled=false` when using fast sync.
2. If the `MerkleTrieException` occurs, delete the database and resync.

A fix for this issue is being actively worked on.

#### Fast sync reverting to full sync

In some cases of FastSyncException, fast sync reverts back to a full sync before having reached the
pivot block. [\#683](https://github.com/hyperledger/besu/issues/683)

Workaround -> To re-attempt fast syncing rather than continue full syncing, stop Besu, delete your
database, and start again.

#### Bootnodes must be validators when using onchain permissioning

- Onchain permissioning nodes can't peer when using a non-validator bootnode [\#528](https://github.com/hyperledger/besu/issues/528)

Workaround -> When using onchain permissioning, ensure bootnodes are also validators.


## 1.4.2

### Additions and Improvements

- Added `trace_block` JSON RPC API [\#449](https://github.com/hyperledger/besu/pull/449)
- Added `pulledStates` and `knownStates` to the EthQL `syncing` query and `eth_syncing` JSON-RPC api [\#565](https://github.com/hyperledger/besu/pull/565)

### Bug Fixes

- Fixed file parsing behaviour for privacy enclave keystore password file [\#554](https://github.com/hyperledger/besu/pull/554) (thanks to [magooster](https://github.com/magooster))
- Fixed known issue with being unable to re-add members to onchain privacy groups [\#471](https://github.com/hyperledger/besu/pull/471)

### Updated Early Access Features

* [Onchain privacy groups](https://besu.hyperledger.org/en/latest/Concepts/Privacy/Onchain-PrivacyGroups/) with add and remove members. Known issue resolved (see above).
* [TRACE API](https://besu.hyperledger.org/en/latest/Reference/API-Methods/#trace-methods) now includes `trace_block`, `trace_replayBlockTransactions`, and `trace_transaction`.
Fixed some issues on the trace replay block transactions API [\#522](https://github.com/hyperledger/besu/pull/522).

### Known Issues

#### Fast sync defaulting to full sync

-  When fast sync cannot find enough valid peers rapidly enough, Besu defaults to full sync.

Workarounds:
1. To re-attempt fast syncing rather than continue full syncing, stop Besu, delete your database,
and start again.
2. When fast syncing, explicitly disable pruning using `--pruning-enabled=false` to reduce the likelihood
of encountering the pruning bug.

A fix to remove the default to full sync is [in progress](https://github.com/hyperledger/besu/pull/427)
is being actively worked on.

#### Error full syncing with pruning

- Error syncing with mainnet on Besu 1.3.7 node - MerkleTrieException [\#BESU-160](https://jira.hyperledger.org/browse/BESU-160)
The associated error is `Unable to load trie node value for hash` and is caused by the combination of
full sync and pruning.

Workarounds:
1. Explicitly disable pruning using `--pruning-enabled=false` when using fast sync.
2. If the `MerkleTrieException` occurs, delete the database and resync.

A fix for this issue is being actively worked on.

#### Bootnodes must be validators when using onchain permissioning

- Onchain permissioning nodes can't peer when using a non-validator bootnode [\#BESU-181](https://jira.hyperledger.org/browse/BESU-181)

Workaround -> When using onchain permissioning, ensure bootnodes are also validators.

## 1.4.1

### Additions and Improvements

- Added priv_getCode [\#250](https://github.com/hyperledger/besu/pull/408). Gets the bytecode associated with a private address.
- Added `trace_transaction` JSON RPC API [\#441](https://github.com/hyperledger/besu/pull/441)
- Removed -X unstable prefix for pruning options (`--pruning-blocks-retained`, `--pruning-block-confirmations`) [\#440](https://github.com/hyperledger/besu/pull/440)
- Implemented [ECIP-1088](https://ecips.ethereumclassic.org/ECIPs/ecip-1088): Phoenix EVM and Protocol upgrades. [\#434](https://github.com/hyperledger/besu/pull/434)

### Bug Fixes

- [BESU-25](https://jira.hyperledger.org/browse/BESU-25) Use v5 Devp2p when pinging [\#392](https://github.com/hyperledger/besu/pull/392)
- Fixed a bug to manage concurrent access to cache files [\#438](https://github.com/hyperledger/besu/pull/438)
- Fixed configuration file bug: `pruning-blocks-retained` now accepts an integer in the config [\#440](https://github.com/hyperledger/besu/pull/440)
- Specifying RPC credentials file should not force RPC Authentication to be enabled [\#454](https://github.com/hyperledger/besu/pull/454)
- Enhanced estimateGas messages [\#436](https://github.com/hyperledger/besu/pull/436). When a estimateGas request fails a validation check, an improved error message is returned in the response.

### Early Access Features

Early access features are available features that are not recommended for production networks and may
have unstable interfaces.

* [Onchain privacy groups](https://besu.hyperledger.org/en/latest/Concepts/Privacy/Onchain-PrivacyGroups/) with add and remove members.
  Not being able to to re-add a member to an onchain privacy group is a [known issue](https://github.com/hyperledger/besu/issues/455)
  with the add and remove functionality.

### Known Issues

#### Fast sync defaulting to full sync

-  When fast sync cannot find enough valid peers rapidly enough, Besu defaults to full sync.

Workarounds:
1. To re-attempt fast syncing rather than continue full syncing, stop Besu, delete your database,
and start again.
2. When fast syncing, explicitly disable pruning using `--pruning-enabled=false` to reduce the likelihood
of encountering the pruning bug.

A fix to remove the default to full sync is [in progress](https://github.com/hyperledger/besu/pull/427)
and is planned for inclusion in v1.4.1.

#### Error full syncing with pruning

- Error syncing with mainnet on Besu 1.3.7 node - MerkleTrieException [\#BESU-160](https://jira.hyperledger.org/browse/BESU-160)
The associated error is `Unable to load trie node value for hash` and is caused by the combination of
full sync and pruning.

Workarounds:
1. Explicitly disable pruning using `--pruning-enabled=false` when using fast sync.
2. If the `MerkleTrieException` occurs, delete the database and resync.

Investigation of this issue is in progress and a fix is targeted for v1.4.1.

#### Bootnodes must be validators when using onchain permissioning

- Onchain permissioning nodes can't peer when using a non-validator bootnode [\#BESU-181](https://jira.hyperledger.org/browse/BESU-181)

Workaround -> When using onchain permissioning, ensure bootnodes are also validators.

## 1.4.0

### Private State Migration

Hyperledger Besu v1.4 implements a new data structure for private state storage that is not backwards compatible.
A migration will be performed when starting v1.4 for the first time to reprocess existing private transactions
and re-create the private state data in the v1.4 format.

If you have existing private transactions, see [migration details](docs/Private-Txns-Migration.md).

### Additions and Improvements

* [TLS support](https://besu.hyperledger.org/en/latest/Concepts/TLS/) to secure client and server communication.

* [Multi-tenancy](https://besu.hyperledger.org/en/latest/Concepts/Privacy/Multi-Tenancy/) to enable multiple participants to use the same Besu and Orion node.

* [Plugin APIs](https://besu.hyperledger.org/en/latest/Concepts/Plugins/) to enable building of Java plugins to extend Hyperledger Besu.

* Support for additional [NAT methods](https://besu.hyperledger.org/en/latest/HowTo/Find-and-Connect/Specifying-NAT/).

* Added [`priv_call`](https://besu.hyperledger.org/en/latest/Reference/API-Methods/#priv_call) which invokes
a private contract function locally and does not change the private state.

* Besu has moved from an internal Bytes library to the [Apache Tuweni](https://tuweni.apache.org/) Bytes library.
This includes using the library in the Plugins API interfaces. [#295](https://github.com/hyperledger/besu/pull/295) and [#215](https://github.com/hyperledger/besu/pull/215)

### Early Access Features

Early access features are available features that are not recommended for production networks and may
have unstable interfaces.

* [Reorg compatible privacy](https://besu.hyperledger.org/en/latest/Concepts/Privacy/Privacy-Overview/#reorg-compatible-privacy)
to enable private transactions on networks using consensus mechanisms that fork.

* [Tracing API](https://besu.hyperledger.org/en/latest/Concepts/Transactions/Trace-Types) to obtain detailed information about transaction processing.

### Bug Fixes

See RC and Beta sections below.

### Known Issues

#### Fast sync defaulting to full sync

-  When fast sync cannot find enough valid peers rapidly enough, Besu defaults to full sync.

Workarounds:
1. To re-attempt fast syncing rather than continue full syncing, stop Besu, delete your database,
and start again.
2. When fast syncing, explicitly disable pruning using `--pruning-enabled=false` to reduce the likelihood
of encountering the pruning bug.

A fix to remove the default to full sync is [in progress](https://github.com/hyperledger/besu/pull/427)
and is planned for inclusion in v1.4.1.

#### Error full syncing with pruning

- Error syncing with mainnet on Besu 1.3.7 node - MerkleTrieException [\#BESU-160](https://jira.hyperledger.org/browse/BESU-160)
The associated error is `Unable to load trie node value for hash` and is caused by the combination of
full sync and pruning.

Workarounds:
1. Explicitly disable pruning using `--pruning-enabled=false` when using fast sync.
2. If the `MerkleTrieException` occurs, delete the database and resync.

Investigation of this issue is in progress and a fix is targeted for v1.4.1.

#### Bootnodes must be validators when using onchain permissioning

- Onchain permissioning nodes can't peer when using a non-validator bootnode [\#BESU-181](https://jira.hyperledger.org/browse/BESU-181)

Workaround -> When using onchain permissioning, ensure bootnodes are also validators.


## 1.4.0 RC-2

### Private State Migration
Hyperledger Besu v1.4 implements a new data structure for private state storage that is not backwards compatible.
A migration will be performed when starting v1.4 for the first time to reprocess existing private transactions
and re-create the private state data in the v1.4 format.
If you have existing private transactions, see [migration details](docs/Private-Txns-Migration.md).

## 1.4.0 RC-1

### Additions and Improvements

- New`trace_replayBlockTransactions` JSON-RPC API

This can be enabled using the `--rpc-http-api TRACE` CLI flag.  There are some philosophical differences between Besu and other implementations that are outlined in [trace_rpc_apis](docs/trace_rpc_apis.md).

- Ability to automatically detect Docker NAT settings from inside the conainter.

The default NAT method (AUTO) can detect this so no user intervention is required to enable this.

- Added [Multi-tenancy](https://besu.hyperledger.org/en/latest/Concepts/Privacy/Multi-Tenancy/) support which allows multiple participants to use the same Besu node for private transactions.

- Added TLS support for communication with privacy enclave

### Bug Fixes

- Private transactions are now validated before sent to the enclave [\#356](https://github.com/hyperledger/besu/pull/356)

### Known Bugs

- Error syncing with mainnet on Besu 1.3.7 node - MerkleTrieException [\#BESU-160](https://jira.hyperledger.org/browse/BESU-160)

Workaround -> Don't enable pruning when syncing to mainnet.

- Onchain permissioning nodes can't peer when using a non-validator bootnode [\#BESU-181](https://jira.hyperledger.org/browse/BESU-181)

Workaround -> When using onchain permissioning, ensure bootnodes are also validators.

## 1.4 Beta 3

### Additions and Improvements

- CLI option to enable TLS client auth for JSON-RPC HTTP [\#340](https://github.com/hyperledger/besu/pull/340)

Added CLI options to enable TLS client authentication and trusting client certificates:
~~~
--rpc-http-tls-client-auth-enabled - Enable TLS client authentication for the JSON-RPC HTTP service (default: false)
--rpc-http-tls-known-clients-file - Path to file containing client's certificate common name and fingerprint for client authentication.
--rpc-http-tls-ca-clients-enabled - Enable to accept clients certificate signed by a valid CA for client authentication (default: false)
~~~
If client-auth is enabled, user must either enable CA signed clients OR provide a known-clients file. An error is reported
if both CA signed clients is disabled and known-clients file is not specified.

- Stable Plugins APIs [\#346](https://github.com/hyperledger/besu/pull/346)

The `BesuEvents` service and related `data` package have been marked as a stable plugin API.

### Bug Fixes

- Return missing signers from getSignerMetrics [\#343](https://github.com/hyperledger/besu/pull/)

### Experimental Features

- Experimental support for `trace_replayBlockTransactions` - multiple PRs

Added support for the `trace_replayBlockTransactions` JSON-RPC call. To enable this API add
`TRACE` to the `rpc-http-api` options (for example,  `--rpc-http-api TRACE` on the command line).

This is not a production ready API.  There are known bugs relating to traced memory from calls and
returns, and the gas calculation reported in the flat traces does not always match up with the
correct gas calculated for consensus.

## 1.4 Beta 2

### Additions and Improvements

- Enable TLS for JSON-RPC HTTP Service [\#253](https://github.com/hyperledger/besu/pull/253)

Exposes new command line parameters to enable TLS on Ethereum JSON-RPC HTTP interface to allow clients like EthSigner to connect via TLS:
`--rpc-http-tls-enabled=true`
(Optional - Only required if `--rpc-http-enabled` is set to true) Set to `true` to enable TLS. False by default.
`--rpc-http-tls-keystore-file="/path/to/cert.pfx"`
(Must be specified if TLS is enabled) Path to PKCS12 format key store which contains server's certificate and it's private key
`--rpc-http-tls-keystore-password-file="/path/to/cert.passwd"`
(Must be specified if TLS is enabled) Path to the text file containing password for unlocking key store.
`--rpc-http-tls-known-clients-file="/path/to/rpc_tls_clients.txt"`
(Optional) Path to a plain text file containing space separated client’s certificate’s common name and its sha-256 fingerprints when
they are not signed by a known CA. The presence of this file (even empty) enables TLS client authentication. That is, the client
presents the certificate to server on TLS handshake and server establishes that the client certificate is either signed by a
proper/known CA. Otherwise, server trusts client certificate by reading the sha-256 fingerprint from known clients file specified above.

The format of the file is (as an example):
`localhost DF:65:B8:02:08:5E:91:82:0F:91:F5:1C:96:56:92:C4:1A:F6:C6:27:FD:6C:FC:31:F2:BB:90:17:22:59:5B:50`

### Bug Fixes

- TotalDifficulty is a BigInteger [\#253](https://github.com/hyperledger/besu/pull/253).
  Don't try and cast total difficulty down to a long because it will overflow long in a reasonable timeframe.

## 1.4 Beta 1

### Additions and Improvements

- Besu has moved from an internal Bytes library to the [Apache Tuweni](https://tuweni.apache.org/) Bytes library.  This includes using the library in the Plugins API interfaces. [#295](https://github.com/hyperledger/besu/pull/295) and [#215](https://github.com/hyperledger/besu/pull/215)
- Besu stops processing blocks if Orion is unavailable [\#253](https://github.com/hyperledger/besu/pull/253)
- Added priv_call [\#250](https://github.com/hyperledger/besu/pull/250).  Invokes a private contract function locally and does not change the private state.
- Support for [EIP-2124](https://github.com/ethereum/EIPs/blob/master/EIPS/eip-2124.md), which results in faster peer discovery [\#156](https://github.com/hyperledger/besu/pull/156)

## 1.3.8

### Additions and Improvements

- `admin_generateLogBloomCache` JSON-RPC API to generate a cache of the block bloombits that improves performance for log queries [\#262](https://github.com/hyperledger/besu/pull/262)

## Critical Fix in 1.3.7

1.3.7 includes a critical fix for Ethereum MainNet users and the Muir Glacier upgrade. We recommend users of Ethereum public networks
(MainNet, Ropsten, Rinkeby, and Goerli) upgrade immediately. This upgrade is also strongly recommended for users of private networks.

For more details, see [Hyperledger Besu Wiki](https://wiki.hyperledger.org/display/BESU/Mainnet+Consensus+Bug+Identified+and+Resolved+in+Hyperledger+Besu).

## Muir Glacier Compatibility

For compatibility with Ethereum Muir Glacier upgrade, use v1.3.7 or later.

## ETC Agharta Compatibility

For compatibility with ETC Agharta upgrade, use 1.3.7 or later.

### 1.3.7

### Additions and Improvements

- Hard Fork Support: Configures the Agharta activation block for the ETC MainNet configuration [\#251](https://github.com/hyperledger/besu/pull/251) (thanks to [soc1c](https://github.com/soc1c))
- `operator generate-log-bloom-cache` command line option to generate a cache of the block bloombits that improves performance for log queries  [\#245](https://github.com/hyperledger/besu/pull/245)

### Bug Fixes

- Resolves a Mainnet consensus issue [\#254](https://github.com/hyperledger/besu/pull/254)

### New Maintainer

[Edward Mack](https://github.com/hyperledger/besu/commits?author=edwardmack) added as a [new maintainer](https://github.com/hyperledger/besu/pull/219).

### 1.3.6

### Additions and Improvements

- Performance improvements:
  * Multithread Websockets to increase throughput [\#231](https://github.com/hyperledger/besu/pull/231)
  * NewBlockHeaders performance improvement [\#230](https://github.com/hyperledger/besu/pull/230)
- EIP2384 - Ice Age Adustment around Istanbul [\#211](https://github.com/hyperledger/besu/pull/211)
- Documentation updates include:
  * [Configuring mining using the Stratum protocol](https://besu.hyperledger.org/en/latest/HowTo/Configure/Configure-Mining/)
  * [ETC network command line options](https://besu.hyperledger.org/en/latest/Reference/CLI/CLI-Syntax/#network)
- Hard Fork Support:
   * MuirGlacier for Ethereum Mainnet and Ropsten Testnet
   * Agharta for Kotti and Mordor Testnets

### Bug Fixes

- [\#210](https://github.com/hyperledger/besu/pull/210) fixes WebSocket frames handling
  User impact: PING/PONG frames handling in Websocket services was not implemented

### 1.3.5

### Additions and Improvements

- Log Event Streaming for Plugin API [\#186](https://github.com/hyperledger/besu/pull/186)
- Allow use a external JWT public key in authenticated APIs [\#183](https://github.com/hyperledger/besu/pull/183)
- ETC Configuration, classic fork peer validator [\#176](https://github.com/hyperledger/besu/pull/176) (thanks to [edwardmack](https://github.com/edwardmack))
- Allow IBFT validators to be changed at a given block [\#173](https://github.com/hyperledger/besu/pull/173)
- Support external mining using Stratum [\#140](https://github.com/hyperledger/besu/pull/140) (thanks to [atoulme](https://github.com/atoulme))
- Add more fields to private transaction receipt [\#85](https://github.com/hyperledger/besu/pull/85) (thanks to [josh-richardson](https://github.com/josh-richardson))
- [Pruning documentation](https://besu.hyperledger.org/en/latest/Concepts/Pruning/)

### Technical Improvements

- ETC - Cleanup [\#201](https://github.com/hyperledger/besu/pull/201) (thanks to [GregTheGreek](https://github.com/GregTheGreek))
- User specific enclave public key configuration in auth file [\#196](https://github.com/hyperledger/besu/pull/196)
- Change CustomForks -\> Transitions [\#193](https://github.com/hyperledger/besu/pull/193)
- Pass identity information into RpcMethod from Http Service [\#189](https://github.com/hyperledger/besu/pull/189)
- Remove the use of JsonRpcParameters from RpcMethods [\#188](https://github.com/hyperledger/besu/pull/188)
- Repaired Metrics name collision between Privacy and RocksDB [\#187](https://github.com/hyperledger/besu/pull/187)
- Multi-Tenancy: Do not specify a public key anymore when requesting a … [\#185](https://github.com/hyperledger/besu/pull/185)
- Updates to circle building acceptance tests [\#184](https://github.com/hyperledger/besu/pull/184)
- Move Apache Tuweni dependency to official release [\#181](https://github.com/hyperledger/besu/pull/181) (thanks to [atoulme](https://github.com/atoulme))
- Update Gradle to 6.0, support Java 13 [\#180](https://github.com/hyperledger/besu/pull/180)
- ETC Atlantis fork [\#179](https://github.com/hyperledger/besu/pull/179) (thanks to [edwardmack](https://github.com/edwardmack))
- ETC Gotham Fork [\#178](https://github.com/hyperledger/besu/pull/178) (thanks to [edwardmack](https://github.com/edwardmack))
- ETC DieHard fork support [\#177](https://github.com/hyperledger/besu/pull/177) (thanks to [edwardmack](https://github.com/edwardmack))
- Remove 'parentHash', 'number' and 'gasUsed' fields from the genesis d… [\#175](https://github.com/hyperledger/besu/pull/175) (thanks to [SweeXordious](https://github.com/SweeXordious))
- Enable pruning by default for fast sync and validate conflicts with privacy [\#172](https://github.com/hyperledger/besu/pull/172)
- Update RocksDB [\#170](https://github.com/hyperledger/besu/pull/170)
- Vpdate ver to 1.3.5-snapshot [\#169](https://github.com/hyperledger/besu/pull/169)
- Added PoaQueryService method that returns local node signer… [\#163](https://github.com/hyperledger/besu/pull/163)
- Add versioning to privacy storage [\#149](https://github.com/hyperledger/besu/pull/149)
- Update reference tests [\#139](https://github.com/hyperledger/besu/pull/139)

### 1.3.4

- Reverted _Enable pruning by default for fast sync (#135)_ [\#164](https://github.com/hyperledger/besu/pull/164)

### 1.3.3

### Technical Improvements

- Add --identity flag for client identification in node browsers [\#150](https://github.com/hyperledger/besu/pull/150)
- Istanbul Mainnet Block [\#145](https://github.com/hyperledger/besu/pull/150)
- Add priv\_getEeaTransactionCount [\#110](https://github.com/hyperledger/besu/pull/110)

### Additions and Improvements

- Redesign of how JsonRpcMethods are created [\#159](https://github.com/hyperledger/besu/pull/159)
- Moving JsonRpcMethods classes into the same package, prior to refactor [\#154](https://github.com/hyperledger/besu/pull/154)
- Reflect default logging in CLI help [\#148](https://github.com/hyperledger/besu/pull/148)
- Handle zero port better in NAT [\#147](https://github.com/hyperledger/besu/pull/147)
- Rework how filter and log query parameters are created/used [\#146](https://github.com/hyperledger/besu/pull/146)
- Don't generate shutdown tasks in controller [\#141](https://github.com/hyperledger/besu/pull/141)
- Ibft queries [\#138](https://github.com/hyperledger/besu/pull/138)
- Enable pruning by default for fast sync [\#135](https://github.com/hyperledger/besu/pull/135)
- Ensure spotless runs in CI [\#132](https://github.com/hyperledger/besu/pull/132)
- Add more logging around peer disconnects [\#131](https://github.com/hyperledger/besu/pull/131)
- Repair EthGetLogs returning incorrect results [\#128](https://github.com/hyperledger/besu/pull/128)
- Use Bloombits for Logs queries [\#127](https://github.com/hyperledger/besu/pull/127)
- Improve message when extraData missing [\#121](https://github.com/hyperledger/besu/pull/121)
- Fix miner startup logic [\#104](https://github.com/hyperledger/besu/pull/104)
- Support log reordring from reorgs in `LogSubscriptionService` [\#86](https://github.com/hyperledger/besu/pull/86)

### 1.3.2

### Additions and Improvements

- besu -v to print plugin versions[\#123](https://github.com/hyperledger/besu/pull/123)

### Technical Improvements

- Update Governance and Code of Conduct verbiage [\#120](https://github.com/hyperledger/besu/pull/120)
- Fix private transaction root mismatch [\#118](https://github.com/hyperledger/besu/pull/118)
- Programatically enforce plugin CLI variable names [\#117](https://github.com/hyperledger/besu/pull/117)
- Additional unit test for selecting replaced pending transactions [\#116](https://github.com/hyperledger/besu/pull/116)
- Only set sync targets that have an estimated height value [\#115](https://github.com/hyperledger/besu/pull/115)
- Fix rlpx startup [\#114](https://github.com/hyperledger/besu/pull/114)
- Expose getPayload in Transaction plugin-api interface. [\#113](https://github.com/hyperledger/besu/pull/113)
- Dependency Version Upgrades [\#112](https://github.com/hyperledger/besu/pull/112)
- Add hash field in Transaction plugin interface. [\#111](https://github.com/hyperledger/besu/pull/111)
- Rework sync status events [\#106](https://github.com/hyperledger/besu/pull/106)

### 1.3.1

### Additions and Improvements

- Added GraphQL query/logs support [\#94](https://github.com/hyperledger/besu/pull/94)

### Technical Improvements

- Add totalDiffculty to BlockPropagated events. [\#97](https://github.com/hyperledger/besu/pull/97)
- Merge BlockchainQueries classes [\#101](https://github.com/hyperledger/besu/pull/101)
- Fixed casing of dynamic MetricCategorys [\#99](https://github.com/hyperledger/besu/pull/99)
- Fix private transactions breaking evm [\#96](https://github.com/hyperledger/besu/pull/96)
- Make SyncState variables thread-safe [\#95](https://github.com/hyperledger/besu/pull/95)
- Fix transaction tracking by sender [\#93](https://github.com/hyperledger/besu/pull/93)
- Make logic in PersistBlockTask more explicit to fix a LGTM warning [\#92](https://github.com/hyperledger/besu/pull/92)
- Removed Unused methods in the transaction simulator. [\#91](https://github.com/hyperledger/besu/pull/91)
- Fix ThreadBesuNodeRunner BesuConfiguration setup [\#90](https://github.com/hyperledger/besu/pull/90)
- JsonRpc method disabled error condition rewrite and unit test [\#80](https://github.com/hyperledger/besu/pull/80)
- Round trip testing of state trie account values [\#31](https://github.com/hyperledger/besu/pull/31)

### 1.3

### Breaking Change

- Disallow comments in Genesis JSON file. [\#49](https://github.com/hyperledger/besu/pull/49)

### Additions and Improvements

- Add `--required-block` command line option to deal with chain splits [\#79](https://github.com/hyperledger/besu/pull/79)
- Store db metadata file in the root data directory. [\#46](https://github.com/hyperledger/besu/pull/46)
- Add `--target-gas-limit` command line option. [\#24](https://github.com/hyperledger/besu/pull/24)(thanks to new contributor [cfelde](https://github.com/cfelde))
- Allow private contracts to access public state. [\#9](https://github.com/hyperledger/besu/pull/9)
- Documentation updates include:
  - Added [sample load balancer configurations](https://besu.hyperledger.org/en/latest/HowTo/Configure/Configure-HA/Sample-Configuration/)
  - Added [`retesteth`](https://besu.hyperledger.org/en/latest/Reference/CLI/CLI-Subcommands/#retesteth) subcommand
  - Added [`debug_accountRange`](https://besu.hyperledger.org/en/latest/Reference/API-Methods/#debug_accountrange) JSON-RPC API method
  - Clarified purpose of [static nodes](https://besu.hyperledger.org/en/latest/HowTo/Find-and-Connect/Managing-Peers/#static-nodes)
  - Added links [Kubernetes reference implementations](https://besu.hyperledger.org/en/latest/HowTo/Deploy/Kubernetes/)
  - Added content about [access between private and public states](https://besu.hyperledger.org/en/latest/Concepts/Privacy/Privacy-Groups/#access-between-states)
  - Added restriction that [account permissioning cannot be used with random key signing](https://besu.hyperledger.org/en/latest/HowTo/Use-Privacy/Sign-Privacy-Marker-Transactions/).
  - Added high availability requirement for [private transaction manager](https://besu.hyperledger.org/en/latest/Concepts/Privacy/Privacy-Overview/#availability) (ie, Orion)
  - Added [genesis file reference](https://besu.hyperledger.org/en/latest/Reference/Config-Items/)

### Technical Improvements

- Less verbose synching subscriptions [\#59](https://github.com/hyperledger/besu/pull/59)
- Return enclave key instead of private transaction hash [\#53](https://github.com/hyperledger/besu/pull/53)
- Fix mark sweep pruner bugs where nodes that should be kept were being swept  [\#50](https://github.com/hyperledger/besu/pull/50)
- Clean up BesuConfiguration construction [\#51](https://github.com/hyperledger/besu/pull/51)
- Private tx nonce errors return same msg as any tx [\#48](https://github.com/hyperledger/besu/pull/48)
- Fix default logging [\#47](https://github.com/hyperledger/besu/pull/47)
- Introduce virtual operation. [\#45](https://github.com/hyperledger/besu/pull/45)
- Downgrade RocksDBPlugin Logging Levels [\#44](https://github.com/hyperledger/besu/pull/44)
- Infrastructure for exposing PoA metrics for plugins. [\#37](https://github.com/hyperledger/besu/pull/37)
- Refactor privacy storage. [\#7](https://github.com/hyperledger/besu/pull/7)

## 1.2.4

### Additions and Improvements

- Add Istanbul block (5435345) for Rinkeby [\#35](https://github.com/hyperledger/besu/pull/35)
- Add Istanbul block (1561651) for Goerli [\#27](https://github.com/hyperledger/besu/pull/27)
- Add Istanbul block (6485846) for Ropsten [\#26](https://github.com/hyperledger/besu/pull/26)
- Add privDistributeRawTransaction endpoint [\#23](https://github.com/hyperledger/besu/pull/23) (thanks to [josh-richardson](https://github.com/josh-richardson))

### Technical Improvements

- Refactors pantheon private key to signing private key [\#34](https://github.com/hyperledger/besu/pull/34) (thanks to [josh-richardson](https://github.com/josh-richardson))
- Support both BESU\_ and PANTHEON\_ env var prefixes [\#32](https://github.com/hyperledger/besu/pull/32)
- Use only fully validated peers for fast sync pivot selection [\#21](https://github.com/hyperledger/besu/pull/21)
- Support Version Rollbacks for RocksDB \(\#6\) [\#19](https://github.com/hyperledger/besu/pull/19)
- Update Cava library to Tuweni Library [\#18](https://github.com/hyperledger/besu/pull/18)
- StateTrieAccountValue:Version should be written as an int, not a long [\#17](https://github.com/hyperledger/besu/pull/17)
- Handle discovery peers with updated endpoints [\#12](https://github.com/hyperledger/besu/pull/12)
- Change retesteth port [\#11](https://github.com/hyperledger/besu/pull/11)
- Renames eea\_getTransactionReceipt to priv\_getTransactionReceipt [\#10](https://github.com/hyperledger/besu/pull/10) (thanks to [josh-richardson](https://github.com/josh-richardson))
- Support Version Rollbacks for RocksDB [\#6](https://github.com/hyperledger/besu/pull/6)
- Moving AT DSL into its own module [\#3](https://github.com/hyperledger/besu/pull/3)

## 1.2.3

### Additions and Improvements
- Added an override facility for genesis configs [\#1915](https://github.com/PegaSysEng/pantheon/pull/1915)
- Finer grained logging configuration [\#1895](https://github.com/PegaSysEng/pantheon/pull/1895) (thanks to [matkt](https://github.com/matkt))

### Technical Improvements

- Add archiving of docker test reports [\#1921](https://github.com/PegaSysEng/pantheon/pull/1921)
- Events API: Transaction dropped, sync status, and renames [\#1919](https://github.com/PegaSysEng/pantheon/pull/1919)
- Remove metrics from plugin registration [\#1918](https://github.com/PegaSysEng/pantheon/pull/1918)
- Replace uses of Instant.now from within the IBFT module [\#1911](https://github.com/PegaSysEng/pantheon/pull/1911)
- Update plugins-api build script [\#1908](https://github.com/PegaSysEng/pantheon/pull/1908)
- Ignore flaky tracing tests [\#1907](https://github.com/PegaSysEng/pantheon/pull/1907)
- Ensure plugin-api module gets published at the correct maven path [\#1905](https://github.com/PegaSysEng/pantheon/pull/1905)
- Return the plugin-apis to this repo [\#1900](https://github.com/PegaSysEng/pantheon/pull/1900)
- Stop autogenerating BesuInfo.java [\#1899](https://github.com/PegaSysEng/pantheon/pull/1899)
- Extracted Metrics interfaces to plugins-api. [\#1898](https://github.com/PegaSysEng/pantheon/pull/1898)
- Fix key value storage clear so it removes all values [\#1894](https://github.com/PegaSysEng/pantheon/pull/1894)
- Ethsigner test [\#1892](https://github.com/PegaSysEng/pantheon/pull/1892) (thanks to [iikirilov](https://github.com/iikirilov))
- Return null private transaction receipt instead of error [\#1872](https://github.com/PegaSysEng/pantheon/pull/1872) (thanks to [iikirilov](https://github.com/iikirilov))
- Implement trace replay block transactions trace option [\#1886](https://github.com/PegaSysEng/pantheon/pull/1886)
- Use object parameter instead of list of parameters for priv\_createPrivacyGroup [\#1868](https://github.com/PegaSysEng/pantheon/pull/1868) (thanks to [iikirilov](https://github.com/iikirilov))
- Refactor privacy acceptance tests [\#1864](https://github.com/PegaSysEng/pantheon/pull/1864) (thanks to [iikirilov](https://github.com/iikirilov))

## 1.2.2

### Additions and Improvements
- Support large numbers for the `--network-id` option [\#1891](https://github.com/PegaSysEng/pantheon/pull/1891)
- Added eea\_getTransactionCount Json Rpc [\#1861](https://github.com/PegaSysEng/pantheon/pull/1861)
- PrivacyMarkerTransaction to be signed with a randomly generated key [\#1844](https://github.com/PegaSysEng/pantheon/pull/1844)
- Implement eth\_getproof JSON RPC API [\#1824](https://github.com/PegaSysEng/pantheon/pull/1824) (thanks to [matkt](https://github.com/matkt))
- Documentation updates include:
  - [Improved navigation](https://docs.pantheon.pegasys.tech/en/latest/)
  - [Added permissioning diagram](https://docs.pantheon.pegasys.tech/en/latest/Concepts/Permissioning/Permissioning-Overview/#onchain)
  - [Added Responsible Disclosure policy](https://docs.pantheon.pegasys.tech/en/latest/Reference/Responsible-Disclosure/)
  - [Added `blocks export` subcommand](https://besu.hyperledger.org/en/latest/Reference/CLI/CLI-Subcommands/#export)

### Technical Improvements
- Update the `pantheon blocks export` command usage [\#1887](https://github.com/PegaSysEng/pantheon/pull/1887) (thanks to [matkt](https://github.com/matkt))
- Stop Returning null for 'pending' RPC calls [\#1883](https://github.com/PegaSysEng/pantheon/pull/1883)
- Blake validation errors are hard errors [\#1882](https://github.com/PegaSysEng/pantheon/pull/1882)
- Add test cases for trace\_replayBlockTransactions [\#1881](https://github.com/PegaSysEng/pantheon/pull/1881)
- Simplify json rpc spec test setup [\#1880](https://github.com/PegaSysEng/pantheon/pull/1880)
- Tweak JSON import format [\#1878](https://github.com/PegaSysEng/pantheon/pull/1878)
- Transactions listeners should use the subscriber pattern [\#1877](https://github.com/PegaSysEng/pantheon/pull/1877)
- Maven spotless [\#1876](https://github.com/PegaSysEng/pantheon/pull/1876)
- Don't cache for localbalance [\#1875](https://github.com/PegaSysEng/pantheon/pull/1875)
- EIP-1108 - Reprice alt\_bn128  [\#1874](https://github.com/PegaSysEng/pantheon/pull/1874)
- Create stub trace\_replayBlockTransactions json-rpc method  [\#1873](https://github.com/PegaSysEng/pantheon/pull/1873)
- Improve trace log [\#1870](https://github.com/PegaSysEng/pantheon/pull/1870)
- Pruning Command Line Flags [\#1869](https://github.com/PegaSysEng/pantheon/pull/1869)
- Re-enable istanbul [\#1865](https://github.com/PegaSysEng/pantheon/pull/1865)
- Fix logic to disconnect from peers on fork [\#1863](https://github.com/PegaSysEng/pantheon/pull/1863)
- Blake 2b tweaks [\#1862](https://github.com/PegaSysEng/pantheon/pull/1862)
- Sweep state roots before child nodes [\#1854](https://github.com/PegaSysEng/pantheon/pull/1854)
- Update export subcommand to export blocks in rlp format [\#1852](https://github.com/PegaSysEng/pantheon/pull/1852)
- Updating docker tests to make it easier to follow & ensure it listens on the right interface on docker [\#1851](https://github.com/PegaSysEng/pantheon/pull/1851)
- Disable Istanbul block [\#1849](https://github.com/PegaSysEng/pantheon/pull/1849)
- Add read-only blockchain factory method [\#1845](https://github.com/PegaSysEng/pantheon/pull/1845)
- Removing the release plugin in favour of the new process with branches [\#1843](https://github.com/PegaSysEng/pantheon/pull/1843)
- Update Görli bootnodes [\#1842](https://github.com/PegaSysEng/pantheon/pull/1842)
- Upgrade graphql library to version 13.0 [\#1834](https://github.com/PegaSysEng/pantheon/pull/1834)
- Database versioning and enable multi-column database [\#1830](https://github.com/PegaSysEng/pantheon/pull/1830)
- Fixes invalid JsonGetter, comment [\#1811](https://github.com/PegaSysEng/pantheon/pull/1811) (thanks to [josh-richardson](https://github.com/josh-richardson))
- Add EthSigner acceptance test [\#1655](https://github.com/PegaSysEng/pantheon/pull/1655) (thanks to [iikirilov](https://github.com/iikirilov))
- Support plugin Richdata APIs via implementation [\#1581](https://github.com/PegaSysEng/pantheon/pull/1581)

## 1.2.1

### Additions and Improvements

- Removed the release plugin in favour of the new process with branches
[#1841](https://github.com/PegaSysEng/pantheon/pull/1841)
[#1843](https://github.com/PegaSysEng/pantheon/pull/1843)
[#1848](https://github.com/PegaSysEng/pantheon/pull/1848)
[#1855](https://github.com/PegaSysEng/pantheon/pull/1855)
- Updated Görli bootnodes [#1842](https://github.com/PegaSysEng/pantheon/pull/1842)
- Removed unnecessary test dependency [#1839](https://github.com/PegaSysEng/pantheon/pull/1839)
- Added warning when comments are used in genesis file [#1838](https://github.com/PegaSysEng/pantheon/pull/1838)
- Added an experimental flag for disabling timers [#1837](https://github.com/PegaSysEng/pantheon/pull/1837)
- Fixed FlatFileTaskCollection tests [#1833](https://github.com/PegaSysEng/pantheon/pull/1833)
- Added chain json import utility [#1832](https://github.com/PegaSysEng/pantheon/pull/1832)
- Added tests to AllNodesVisitor trie traversal [#1831](https://github.com/PegaSysEng/pantheon/pull/1831)
- Updated privateFrom to be required [#1829](https://github.com/PegaSysEng/pantheon/pull/1829) (thanks to [iikirilov](https://github.com/iikirilov))
- Made explicit that streamed accounts may be missing their address [#1828](https://github.com/PegaSysEng/pantheon/pull/1828)
- Refactored normalizeKeys method [#1826](https://github.com/PegaSysEng/pantheon/pull/1826)
- Removed dead parameters [#1825](https://github.com/PegaSysEng/pantheon/pull/1825)
- Added a nicer name for Corretto [#1819](https://github.com/PegaSysEng/pantheon/pull/1819)
- Changed core JSON-RPC method to support ReTestEth
[#1815](https://github.com/PegaSysEng/pantheon/pull/1815)
[#1818](https://github.com/PegaSysEng/pantheon/pull/1818)
- Added rewind to block functionality [#1814](https://github.com/PegaSysEng/pantheon/pull/1814)
- Added support for NoReward and NoProof seal engines [#1813](https://github.com/PegaSysEng/pantheon/pull/1813)
- Added strict short hex strings for retesteth [#1812](https://github.com/PegaSysEng/pantheon/pull/1812)
- Cleaned up genesis parsing [#1809](https://github.com/PegaSysEng/pantheon/pull/1809)
- Updating Orion to v1.3.2 [#1805](https://github.com/PegaSysEng/pantheon/pull/1805)
- Updaated newHeads subscription to emit events only for canonical blocks [#1798](https://github.com/PegaSysEng/pantheon/pull/1798)
- Repricing for trie-size-dependent opcodes [#1795](https://github.com/PegaSysEng/pantheon/pull/1795)
- Revised Istanbul Versioning assignemnts [#1794](https://github.com/PegaSysEng/pantheon/pull/1794)
- Updated RevertReason to return BytesValue [#1793](https://github.com/PegaSysEng/pantheon/pull/1793)
- Updated way priv_getPrivacyPrecompileAddress source [#1786](https://github.com/PegaSysEng/pantheon/pull/1786) (thanks to [iikirilov](https://github.com/iikirilov))
- Updated Chain ID opcode to return 0 as default [#1785](https://github.com/PegaSysEng/pantheon/pull/1785)
- Allowed fixedDifficulty=1 [#1784](https://github.com/PegaSysEng/pantheon/pull/1784)
- Updated Docker image defaults host interfaces [#1782](https://github.com/PegaSysEng/pantheon/pull/1782)
- Added tracking of world state account key preimages [#1780](https://github.com/PegaSysEng/pantheon/pull/1780)
- Modified PrivGetPrivateTransaction to take public tx hash [#1778](https://github.com/PegaSysEng/pantheon/pull/1778) (thanks to [josh-richardson](https://github.com/josh-richardson))
- Removed enclave public key from parameter
[#1789](https://github.com/PegaSysEng/pantheon/pull/1789)
[#1777](https://github.com/PegaSysEng/pantheon/pull/1777) (thanks to [iikirilov](https://github.com/iikirilov))
- Added storage key preimage tracking [#1772](https://github.com/PegaSysEng/pantheon/pull/1772)
- Updated priv_getPrivacyPrecompileAddress method return [#1766](https://github.com/PegaSysEng/pantheon/pull/1766) (thanks to [iikirilov](https://github.com/iikirilov))
- Added tests for permissioning with static nodes behaviour [#1764](https://github.com/PegaSysEng/pantheon/pull/1764)
- Added integration test for contract creation with privacyGroupId [#1762](https://github.com/PegaSysEng/pantheon/pull/1762) (thanks to [josh-richardson](https://github.com/josh-richardson))
- Added report node local address as the coinbase in Clique and IBFT
[#1758](https://github.com/PegaSysEng/pantheon/pull/1758)
[#1760](https://github.com/PegaSysEng/pantheon/pull/1760)
- Fixed private tx signature validation [#1753](https://github.com/PegaSysEng/pantheon/pull/1753)
- Updated CI configuration
[#1751](https://github.com/PegaSysEng/pantheon/pull/1751)
[#1835](https://github.com/PegaSysEng/pantheon/pull/1835)
- Added CLI flag for setting WorldStateDownloader task cache size [#1749](https://github.com/PegaSysEng/pantheon/pull/1749) (thanks to [matkt](https://github.com/matkt))
- Updated vertx to 2.8.0 [#1748](https://github.com/PegaSysEng/pantheon/pull/1748)
- changed RevertReason to BytesValue [#1746](https://github.com/PegaSysEng/pantheon/pull/1746)
- Added static nodes acceptance test [#1745](https://github.com/PegaSysEng/pantheon/pull/1745)
- Added report 0 hashrate when the mining coordinator doesn't support mining
[#1744](https://github.com/PegaSysEng/pantheon/pull/1744)
[#1757](https://github.com/PegaSysEng/pantheon/pull/1757)
- Implemented EIP-2200 - Net Gas Metering Revised [#1743](https://github.com/PegaSysEng/pantheon/pull/1743)
- Added chainId validation to PrivateTransactionValidator [#1741](https://github.com/PegaSysEng/pantheon/pull/1741)
- Reduced intrinsic gas cost [#1739](https://github.com/PegaSysEng/pantheon/pull/1739)
- De-duplicated test blocks data files [#1737](https://github.com/PegaSysEng/pantheon/pull/1737)
- Renamed various EEA methods to priv methods [#1736](https://github.com/PegaSysEng/pantheon/pull/1736) (thanks to [josh-richardson](https://github.com/josh-richardson))
- Permissioning Acceptance Test [#1735](https://github.com/PegaSysEng/pantheon/pull/1735)
 [#1759](https://github.com/PegaSysEng/pantheon/pull/1759)
- Add nonce handling to GenesisState [#1728](https://github.com/PegaSysEng/pantheon/pull/1728)
- Added 100-continue to HTTP [#1727](https://github.com/PegaSysEng/pantheon/pull/1727)
- Fixed get_signerMetrics [#1725](https://github.com/PegaSysEng/pantheon/pull/1725) (thanks to [matkt](https://github.com/matkt))
- Reworked "in-sync" checks [#1720](https://github.com/PegaSysEng/pantheon/pull/1720)
- Added Accounts Permissioning Acceptance Tests [#1719](https://github.com/PegaSysEng/pantheon/pull/1719)
- Added PrivateTransactionValidator to unify logic [#1713](https://github.com/PegaSysEng/pantheon/pull/1713)
- Added JSON-RPC API to report validator block production information [#1687](https://github.com/PegaSysEng/pantheon/pull/1687) (thanks to [matkt](https://github.com/matkt))
- Added Mark Sweep Pruner [#1638](https://github.com/PegaSysEng/pantheon/pull/1638)
- Added the Blake2b F compression function as a precompile in Besu [#1614](https://github.com/PegaSysEng/pantheon/pull/1614) (thanks to [iikirilov](https://github.com/iikirilov))
- Documentation updates include:
  - Added CPU requirements [#1734](https://github.com/PegaSysEng/pantheon/pull/1734)
  - Added reference to Ansible role [#1733](https://github.com/PegaSysEng/pantheon/pull/1733)
  - Updated revert reason example [#1754](https://github.com/PegaSysEng/pantheon/pull/1754)
  - Added content on deploying for production [#1774](https://github.com/PegaSysEng/pantheon/pull/1774)
  - Updated docker docs for location of data path [#1790](https://github.com/PegaSysEng/pantheon/pull/1790)
  - Updated permissiong documentation
  [#1792](https://github.com/PegaSysEng/pantheon/pull/1792)
  [#1652](https://github.com/PegaSysEng/pantheon/pull/1652)
  - Added permissioning webinar in the resources [#1717](https://github.com/PegaSysEng/pantheon/pull/1717)
  - Add web3.js-eea reference doc [#1617](https://github.com/PegaSysEng/pantheon/pull/1617)
  - Updated privacy documentation
  [#1650](https://github.com/PegaSysEng/pantheon/pull/1650)
  [#1721](https://github.com/PegaSysEng/pantheon/pull/1721)
  [#1722](https://github.com/PegaSysEng/pantheon/pull/1722)
  [#1724](https://github.com/PegaSysEng/pantheon/pull/1724)
  [#1729](https://github.com/PegaSysEng/pantheon/pull/1729)
  [#1730](https://github.com/PegaSysEng/pantheon/pull/1730)
  [#1731](https://github.com/PegaSysEng/pantheon/pull/1731)
  [#1732](https://github.com/PegaSysEng/pantheon/pull/1732)
  [#1740](https://github.com/PegaSysEng/pantheon/pull/1740)
  [#1750](https://github.com/PegaSysEng/pantheon/pull/1750)
  [#1761](https://github.com/PegaSysEng/pantheon/pull/1761)
  [#1765](https://github.com/PegaSysEng/pantheon/pull/1765)
  [#1769](https://github.com/PegaSysEng/pantheon/pull/1769)
  [#1770](https://github.com/PegaSysEng/pantheon/pull/1770)
  [#1771](https://github.com/PegaSysEng/pantheon/pull/1771)
  [#1773](https://github.com/PegaSysEng/pantheon/pull/1773)
  [#1787](https://github.com/PegaSysEng/pantheon/pull/1787)
  [#1788](https://github.com/PegaSysEng/pantheon/pull/1788)
  [#1796](https://github.com/PegaSysEng/pantheon/pull/1796)
  [#1803](https://github.com/PegaSysEng/pantheon/pull/1803)
  [#1810](https://github.com/PegaSysEng/pantheon/pull/1810)
  [#1817](https://github.com/PegaSysEng/pantheon/pull/1817)
  - Added documentation for getSignerMetrics [#1723](https://github.com/PegaSysEng/pantheon/pull/1723) (thanks to [matkt](https://github.com/matkt))
  - Added Java 11+ as a prerequisite for installing Besu using Homebrew. [#1755](https://github.com/PegaSysEng/pantheon/pull/1755)
  - Fixed documentation formatting and typos [#1718](https://github.com/PegaSysEng/pantheon/pull/1718)
  [#1742](https://github.com/PegaSysEng/pantheon/pull/1742)
  [#1763](https://github.com/PegaSysEng/pantheon/pull/1763)
  [#1779](https://github.com/PegaSysEng/pantheon/pull/1779)
  [#1781](https://github.com/PegaSysEng/pantheon/pull/1781)
  [#1827](https://github.com/PegaSysEng/pantheon/pull/1827)
  [#1767](https://github.com/PegaSysEng/pantheon/pull/1767) (thanks to [helderjnpinto](https://github.com/helderjnpinto))
  - Moved the docs to a [new doc repos](https://github.com/PegaSysEng/doc.pantheon) [#1822](https://github.com/PegaSysEng/pantheon/pull/1822)
- Explicitly configure some maven artifactIds [#1853](https://github.com/PegaSysEng/pantheon/pull/1853)
- Update export subcommand to export blocks in rlp format [#1852](https://github.com/PegaSysEng/pantheon/pull/1852)
- Implement `eth_getproof` JSON RPC API [#1824](https://github.com/PegaSysEng/pantheon/pull/1824)
- Database versioning and enable multi-column database [#1830](https://github.com/PegaSysEng/pantheon/pull/1830)
- Disable smoke tests on windows [#1847](https://github.com/PegaSysEng/pantheon/pull/1847)
- Add read-only blockchain factory method [#1845](https://github.com/PegaSysEng/pantheon/pull/1845)

## 1.2

### Additions and Improvements

- Add UPnP Support [\#1334](https://github.com/PegaSysEng/pantheon/pull/1334) (thanks to [notlesh](https://github.com/notlesh))
- Limit the fraction of wire connections initiated by peers [\#1665](https://github.com/PegaSysEng/pantheon/pull/1665)
- EIP-1706 - Disable SSTORE with gasleft lt call stipend  [\#1706](https://github.com/PegaSysEng/pantheon/pull/1706)
- EIP-1108 - Reprice alt\_bn128 [\#1704](https://github.com/PegaSysEng/pantheon/pull/1704)
- EIP-1344 ChainID Opcode [\#1690](https://github.com/PegaSysEng/pantheon/pull/1690)
- New release docker image [\#1664](https://github.com/PegaSysEng/pantheon/pull/1664)
- Support changing log level at runtime [\#1656](https://github.com/PegaSysEng/pantheon/pull/1656) (thanks to [matkt](https://github.com/matkt))
- Implement dump command to dump a specific block from storage [\#1641](https://github.com/PegaSysEng/pantheon/pull/1641) (thanks to [matkt](https://github.com/matkt))
- Add eea\_findPrivacyGroup endpoint to Besu [\#1635](https://github.com/PegaSysEng/pantheon/pull/1635) (thanks to [Puneetha17](https://github.com/Puneetha17))
- Updated eea send raw transaction with privacy group ID [\#1611](https://github.com/PegaSysEng/pantheon/pull/1611) (thanks to [iikirilov](https://github.com/iikirilov))
- Added Revert Reason [\#1603](https://github.com/PegaSysEng/pantheon/pull/1603)
- Documentation updates include:
  - Added [UPnP content](https://besu.hyperledger.org/en/latest/HowTo/Find-and-Connect/Using-UPnP/)
  - Added [load balancer image](https://besu.hyperledger.org/en/stable/)
  - Added [revert reason](https://besu.hyperledger.org/en/latest/HowTo/Send-Transactions/Revert-Reason/)
  - Added [admin\_changeLogLevel](https://besu.hyperledger.org/en/latest/Reference/API-Methods/#admin_changeloglevel) JSON RPC API (thanks to [matkt](https://github.com/matkt))
  - Updated for [new Docker image](https://besu.hyperledger.org/en/stable/)
  - Added [Docker image migration content](https://besu.hyperledger.org/en/latest/HowTo/Get-Started/Migration-Docker/)
  - Added [transaction validation content](https://besu.hyperledger.org/en/latest/Concepts/Transactions/Transaction-Validation/)
  - Updated [permissioning overview](https://besu.hyperledger.org/en/stable/) for onchain account permissioning
  - Updated [quickstart](https://besu.hyperledger.org/en/latest/HowTo/Deploy/Monitoring-Performance/#monitor-node-performance-using-prometheus) to include Prometheus and Grafana
  - Added [remote connections limits options](https://besu.hyperledger.org/en/latest/Reference/CLI/CLI-Syntax/#remote-connections-limit-enabled)
  - Updated [web3.js-eea reference](https://docs.pantheon.pegasys.tech/en/latest/Reference/web3js-eea-Methods/) to include privacy group methods
  - Updated [onchain permissioning to include account permissioning](hhttps://besu.hyperledger.org/en/latest/Concepts/Permissioning/Onchain-Permissioning/) and [Permissioning Management Dapp](https://besu.hyperledger.org/en/latest/Tutorials/Permissioning/Getting-Started-Onchain-Permissioning/#start-the-development-server-for-the-permissioning-management-dapp)
  - Added [deployment procedure for Permissioning Management Dapp](https://besu.hyperledger.org/en/stable/)
  - Added privacy content for [EEA-compliant and Besu-extended privacy](https://besu.hyperledger.org/en/latest/Concepts/Privacy/Privacy-Groups/)
  - Added content on [creating and managing privacy groups](https://besu.hyperledger.org/en/latest/Reference/web3js-eea-Methods/#createprivacygroup)
  - Added content on [accessing private and privacy marker transactions](https://besu.hyperledger.org/en/latest/HowTo/Use-Privacy/Access-Private-Transactions/)
  - Added content on [system requirements](https://besu.hyperledger.org/en/latest/HowTo/Get-Started/System-Requirements/)
  - Added reference to [Besu role on Galaxy to deploy using Ansible](https://besu.hyperledger.org/en/latest/HowTo/Deploy/Ansible/).

### Technical Improvements

- Remove enclave public key from parameter [\#1789](https://github.com/PegaSysEng/pantheon/pull/1789)
- Update defaults host interfaces [\#1782](https://github.com/PegaSysEng/pantheon/pull/1782)
- Modifies PrivGetPrivateTransaction to take public tx hash [\#1778](https://github.com/PegaSysEng/pantheon/pull/1778)
- Remove enclave public key from parameter [\#1777](https://github.com/PegaSysEng/pantheon/pull/1777)
- Return the ethereum address of the privacy precompile from priv_getPrivacyPrecompileAddress [\#1766](https://github.com/PegaSysEng/pantheon/pull/1766)
- Report node local address as the coinbase in Clique and IBFT [\#1760](https://github.com/PegaSysEng/pantheon/pull/1760)
- Additional integration test for contract creation with privacyGroupId [\#1762](https://github.com/PegaSysEng/pantheon/pull/1762)
- Report 0 hashrate when the mining coordinator doesn't support mining [\#1757](https://github.com/PegaSysEng/pantheon/pull/1757)
- Fix private tx signature validation [\#1753](https://github.com/PegaSysEng/pantheon/pull/1753)
- RevertReason changed to BytesValue [\#1746](https://github.com/PegaSysEng/pantheon/pull/1746)
- Renames various eea methods to priv methods [\#1736](https://github.com/PegaSysEng/pantheon/pull/1736)
- Update Orion version [\#1716](https://github.com/PegaSysEng/pantheon/pull/1716)
- Rename CLI flag for better ordering of options [\#1715](https://github.com/PegaSysEng/pantheon/pull/1715)
- Routine dependency updates [\#1712](https://github.com/PegaSysEng/pantheon/pull/1712)
- Fix spelling error in getApplicationPrefix method name [\#1711](https://github.com/PegaSysEng/pantheon/pull/1711)
- Wait and retry if best peer's chain is too short for fast sync [\#1708](https://github.com/PegaSysEng/pantheon/pull/1708)
- Eea get private transaction fix [\#1707](https://github.com/PegaSysEng/pantheon/pull/1707) (thanks to [iikirilov](https://github.com/iikirilov))
- Rework remote connection limit flag defaults [\#1705](https://github.com/PegaSysEng/pantheon/pull/1705)
- Report invalid options from config file [\#1703](https://github.com/PegaSysEng/pantheon/pull/1703)
- Add ERROR to list of CLI log level options [\#1699](https://github.com/PegaSysEng/pantheon/pull/1699)
- Enable onchain account permissioning CLI option [\#1686](https://github.com/PegaSysEng/pantheon/pull/1686)
- Exempt static nodes from all connection limits [\#1685](https://github.com/PegaSysEng/pantheon/pull/1685)
- Enclave refactoring [\#1684](https://github.com/PegaSysEng/pantheon/pull/1684)
- Add opcode and precompiled support for versioning  [\#1683](https://github.com/PegaSysEng/pantheon/pull/1683)
- Use a percentage instead of fraction for the remote connections percentage CLI option. [\#1682](https://github.com/PegaSysEng/pantheon/pull/1682)
- Added error msg for calling eth\_sendTransaction [\#1681](https://github.com/PegaSysEng/pantheon/pull/1681)
- Remove instructions for installing with Chocolatey [\#1680](https://github.com/PegaSysEng/pantheon/pull/1680)
- remove zulu-jdk8 from smoke tests [\#1679](https://github.com/PegaSysEng/pantheon/pull/1679)
- Add new MainNet bootnodes [\#1678](https://github.com/PegaSysEng/pantheon/pull/1678)
- updating smoke tests to use \>= jdk11 [\#1677](https://github.com/PegaSysEng/pantheon/pull/1677)
- Fix handling of remote connection limit [\#1676](https://github.com/PegaSysEng/pantheon/pull/1676)
- Add accountVersion to MessageFrame [\#1675](https://github.com/PegaSysEng/pantheon/pull/1675)
- Change getChildren return type [\#1674](https://github.com/PegaSysEng/pantheon/pull/1674)
- Use Log4J message template instead of String.format [\#1673](https://github.com/PegaSysEng/pantheon/pull/1673)
- Return hashrate of 0 when not mining. [\#1672](https://github.com/PegaSysEng/pantheon/pull/1672)
- Add hooks for validation  [\#1671](https://github.com/PegaSysEng/pantheon/pull/1671)
- Upgrade to pantheon-build:0.0.6-jdk11 which really does include jdk11 [\#1670](https://github.com/PegaSysEng/pantheon/pull/1670)
- Onchain permissioning startup check [\#1669](https://github.com/PegaSysEng/pantheon/pull/1669)
- Update BesuCommand to accept minTransactionGasPriceWei as an integer [\#1668](https://github.com/PegaSysEng/pantheon/pull/1668) (thanks to [matkt](https://github.com/matkt))
- Privacy group id consistent [\#1667](https://github.com/PegaSysEng/pantheon/pull/1667) (thanks to [iikirilov](https://github.com/iikirilov))
- Change eea\_getPrivateTransaction endpoint to accept hex [\#1666](https://github.com/PegaSysEng/pantheon/pull/1666) (thanks to [Puneetha17](https://github.com/Puneetha17))
- Factorise metrics code for KeyValueStorage database [\#1663](https://github.com/PegaSysEng/pantheon/pull/1663))
- Create a metric tracking DB size [\#1662](https://github.com/PegaSysEng/pantheon/pull/1662)
- AT- Removing unused methods on KeyValueStorage [\#1661](https://github.com/PegaSysEng/pantheon/pull/1661)
- Add Prerequisites and Quick-Start [\#1660](https://github.com/PegaSysEng/pantheon/pull/1660) (thanks to [lazaridiscom](https://github.com/lazaridiscom))
- Java 11 updates [\#1658](https://github.com/PegaSysEng/pantheon/pull/1658)
- Make test generated keys deterministic w/in block generator [\#1657](https://github.com/PegaSysEng/pantheon/pull/1657)
- Rename privacyGroupId to createPrivacyGroupId [\#1654](https://github.com/PegaSysEng/pantheon/pull/1654) (thanks to [Puneetha17](https://github.com/Puneetha17))
- Intermittent Test Failures in TransactionsMessageSenderTest [\#1653](https://github.com/PegaSysEng/pantheon/pull/1653)
- Sanity check the generated distribution files before upload [\#1648](https://github.com/PegaSysEng/pantheon/pull/1648)
- Use JDK 11 for release builds [\#1647](https://github.com/PegaSysEng/pantheon/pull/1647)
- Support multiple private marker transactions in a block  [\#1646](https://github.com/PegaSysEng/pantheon/pull/1646)
- Display World State Sync Progress in Logs [\#1645](https://github.com/PegaSysEng/pantheon/pull/1645)
- Remove the docker gradle plugin, handle building docker with shell now [\#1644](https://github.com/PegaSysEng/pantheon/pull/1644)
- Switch to using metric names from EIP-2159 [\#1634](https://github.com/PegaSysEng/pantheon/pull/1634)
- Account versioning [\#1612](https://github.com/PegaSysEng/pantheon/pull/1612)

## 1.1.4

### Additions and Improvements

- \[PAN-2832\] Support setting config options via environment variables [\#1597](https://github.com/PegaSysEng/pantheon/pull/1597)
- Print Besu version when starting [\#1593](https://github.com/PegaSysEng/pantheon/pull/1593)
- \[PAN-2746\] Add eea\_createPrivacyGroup & eea\_deletePrivacyGroup endpoint [\#1560](https://github.com/PegaSysEng/pantheon/pull/1560) (thanks to [Puneetha17](https://github.com/Puneetha17))

Documentation updates include:
- Added [readiness and liveness endpoints](https://besu.hyperledger.org/en/latest/HowTo/Interact/APIs/Using-JSON-RPC-API/#readiness-and-liveness-endpoints)
- Added [high availability content](https://besu.hyperledger.org/en/latest/HowTo/Configure/Configure-HA/High-Availability/)
- Added [web3js-eea client library](https://besu.hyperledger.org/en/latest/Tutorials/Quickstarts/Privacy-Quickstart/#clone-eeajs-libraries)
- Added content on [setting CLI options using environment variables](https://besu.hyperledger.org/en/latest/Reference/CLI/CLI-Syntax/#specifying-options)

### Technical Improvements

- Read config from env vars when no config file specified [\#1639](https://github.com/PegaSysEng/pantheon/pull/1639)
- Upgrade jackson-databind to 2.9.9.1 [\#1636](https://github.com/PegaSysEng/pantheon/pull/1636)
- Update Reference Tests [\#1633](https://github.com/PegaSysEng/pantheon/pull/1633)
- Ignore discport during static node permissioning check [\#1631](https://github.com/PegaSysEng/pantheon/pull/1631)
- Check connections more frequently during acceptance tests [\#1630](https://github.com/PegaSysEng/pantheon/pull/1630)
- Refactor experimental CLI options [\#1629](https://github.com/PegaSysEng/pantheon/pull/1629)
- JSON-RPC api net_services should display the actual ports [\#1628](https://github.com/PegaSysEng/pantheon/pull/1628)
- Refactor CLI [\#1627](https://github.com/PegaSysEng/pantheon/pull/1627)
- Simplify BesuCommand `run` and `parse` methods. [\#1626](https://github.com/PegaSysEng/pantheon/pull/1626)
- PAN-2860: Ignore discport during startup whitelist validation [\#1625](https://github.com/PegaSysEng/pantheon/pull/1625)
- Freeze plugin api version [\#1624](https://github.com/PegaSysEng/pantheon/pull/1624)
- Implement incoming transaction messages CLI option as an unstable command. [\#1622](https://github.com/PegaSysEng/pantheon/pull/1622)
- Update smoke tests docker images for zulu and openjdk to private ones [\#1620](https://github.com/PegaSysEng/pantheon/pull/1620)
- Remove duplication between EeaTransactionCountRpc & PrivateTransactionHandler [\#1619](https://github.com/PegaSysEng/pantheon/pull/1619)
- \[PAN-2709\] - nonce too low error [\#1618](https://github.com/PegaSysEng/pantheon/pull/1618)
- Cache TransactionValidationParams instead of creating new object for each call [\#1616](https://github.com/PegaSysEng/pantheon/pull/1616)
- \[PAN-2850\] Create a transaction pool configuration object [\#1615](https://github.com/PegaSysEng/pantheon/pull/1615)
- Add TransactionValidationParam to TxProcessor [\#1613](https://github.com/PegaSysEng/pantheon/pull/1613)
- Expose a CLI option to configure the life time of transaction messages. [\#1610](https://github.com/PegaSysEng/pantheon/pull/1610)
- Implement Prometheus metric counter for skipped expired transaction messages. [\#1609](https://github.com/PegaSysEng/pantheon/pull/1609)
- Upload jars to bintray as part of releases [\#1608](https://github.com/PegaSysEng/pantheon/pull/1608)
- Avoid publishing docker-pantheon directory to bintray during a release [\#1606](https://github.com/PegaSysEng/pantheon/pull/1606)
- \[PAN-2756\] Istanbul scaffolding [\#1605](https://github.com/PegaSysEng/pantheon/pull/1605)
- Implement a timeout in TransactionMessageProcessor [\#1604](https://github.com/PegaSysEng/pantheon/pull/1604)
- Reject transactions with gas price below the configured minimum [\#1602](https://github.com/PegaSysEng/pantheon/pull/1602)
- Always build the k8s image, only push to dockerhub for master branch [\#1601](https://github.com/PegaSysEng/pantheon/pull/1601)
- Properly validate AltBN128 pairing precompile input [\#1600](https://github.com/PegaSysEng/pantheon/pull/1600)
- \[PAN-2871\] Columnar rocksdb [\#1599](https://github.com/PegaSysEng/pantheon/pull/1599)
- Reverting change to dockerfile [\#1594](https://github.com/PegaSysEng/pantheon/pull/1594)
- Update dependency versions [\#1592](https://github.com/PegaSysEng/pantheon/pull/1592)
- \[PAN-2797\] Clean up failed connections [\#1591](https://github.com/PegaSysEng/pantheon/pull/1591)
- Cleaning up the build process for docker [\#1590](https://github.com/PegaSysEng/pantheon/pull/1590)
- \[PAN-2786\] Stop Transaction Pool Queue from Growing Unbounded [\#1586](https://github.com/PegaSysEng/pantheon/pull/1586)

## 1.1.3

### Additions and Improvements

- \[PAN-2811\] Be more lenient with discovery message deserialization. Completes our support for EIP-8 and enables Besu to work on Rinkeby again. [\#1580](https://github.com/PegaSysEng/pantheon/pull/1580)
- Added liveness and readiness probe stub endpoints [\#1553](https://github.com/PegaSysEng/pantheon/pull/1553)
- Implemented operator tool. \(blockchain network configuration for permissioned networks\) [\#1511](https://github.com/PegaSysEng/pantheon/pull/1511)
- \[PAN-2754\] Added eea\_getPrivacyPrecompileAddress [\#1579](https://github.com/PegaSysEng/pantheon/pull/1579) (thanks to [Puneetha17](https://github.com/Puneetha17))
- Publish the chain head gas used, gas limit, transaction count and ommer metrics [\#1551](https://github.com/PegaSysEng/pantheon/pull/1551)
- Add subscribe and unsubscribe count metrics [\#1541](https://github.com/PegaSysEng/pantheon/pull/1541)
- Add pivot block metrics [\#1537](https://github.com/PegaSysEng/pantheon/pull/1537)

Documentation updates include:

- Updated [IBFT 2.0 tutorial](https://besu.hyperledger.org/en/latest/Tutorials/Private-Network/Create-IBFT-Network/) to use network configuration tool
- Added [debug\_traceBlock\* methods](https://besu.hyperledger.org/en/latest/Reference/API-Methods/#debug_traceblock)
- Reorganised [monitoring documentation](https://besu.hyperledger.org/en/latest/HowTo/Deploy/Monitoring-Performance/)
- Added [link to sample Grafana dashboard](https://besu.hyperledger.org/en/latest/HowTo/Deploy/Monitoring-Performance/#monitor-node-performance-using-prometheus)
- Added [note about replacing transactions in transaction pool](https://besu.hyperledger.org/en/latest/Concepts/Transactions/Transaction-Pool/#replacing-transactions-with-same-nonce)
- Updated [example transaction scripts](https://besu.hyperledger.org/en/latest/HowTo/Send-Transactions/Transactions/#example-javascript-scripts)
- Updated [Alethio Ethstats and Explorer documentation](https://besu.hyperledger.org/en/latest/Concepts/AlethioOverview/)

### Technical Improvements

- PAN-2816: Hiding experimental account permissioning cli options [\#1584](https://github.com/PegaSysEng/pantheon/pull/1584)
- \[PAN-2630\] Synchronizer should disconnect the sync target peer on invalid block data [\#1578](https://github.com/PegaSysEng/pantheon/pull/1578)
- Rename MetricCategory to BesuMetricCategory [\#1574](https://github.com/PegaSysEng/pantheon/pull/1574)
- Convert MetricsConfigiguration to use a builder [\#1572](https://github.com/PegaSysEng/pantheon/pull/1572)
- PAN-2794: Including flag for onchain permissioning check on tx processor [\#1571](https://github.com/PegaSysEng/pantheon/pull/1571)
- Fix behaviour for absent account permissiong smart contract [\#1569](https://github.com/PegaSysEng/pantheon/pull/1569)
- Expand readiness check to check peer count and sync state [\#1568](https://github.com/PegaSysEng/pantheon/pull/1568)
- \[PAN-2798\] Reorganize p2p classes [\#1567](https://github.com/PegaSysEng/pantheon/pull/1567)
- PAN-2729: Account Smart Contract Permissioning ATs [\#1565](https://github.com/PegaSysEng/pantheon/pull/1565)
- Timeout build after 1 hour to prevent it hanging forever. [\#1564](https://github.com/PegaSysEng/pantheon/pull/1564)
- \[PAN-2791\] Make permissions checks for ongoing connections more granular [\#1563](https://github.com/PegaSysEng/pantheon/pull/1563)
- \[PAN-2721\] Fix TopicParameter deserialization [\#1562](https://github.com/PegaSysEng/pantheon/pull/1562)
- \[PAN-2779\] Allow signing private transaction with any key [\#1561](https://github.com/PegaSysEng/pantheon/pull/1561) (thanks to [iikirilov](https://github.com/iikirilov))
- \[PAN-2783\] Invert dependency between permissioning and p2p [\#1557](https://github.com/PegaSysEng/pantheon/pull/1557)
- Removing account filter from TransactionPool [\#1556](https://github.com/PegaSysEng/pantheon/pull/1556)
- \[PAN-1952\] - Remove ignored pending transaction event publish acceptance test [\#1552](https://github.com/PegaSysEng/pantheon/pull/1552)
- Make MetricCategories more flexible [\#1550](https://github.com/PegaSysEng/pantheon/pull/1550)
- Fix encoding for account permissioning check call [\#1549](https://github.com/PegaSysEng/pantheon/pull/1549)
- Discard known remote transactions prior to validation [\#1548](https://github.com/PegaSysEng/pantheon/pull/1548)
- \[PAN-2009\] - Fix cluster clean start after stop in Acceptance tests [\#1546](https://github.com/PegaSysEng/pantheon/pull/1546)
- FilterIdGenerator fixes [\#1544](https://github.com/PegaSysEng/pantheon/pull/1544)
- Only increment the added transaction counter if we actually added the transaction [\#1543](https://github.com/PegaSysEng/pantheon/pull/1543)
- When retrieving transactions by hash, check the pending transactions first [\#1542](https://github.com/PegaSysEng/pantheon/pull/1542)
- Fix thread safety in SubscriptionManager [\#1540](https://github.com/PegaSysEng/pantheon/pull/1540)
- \[PAN-2731\] Extract connection management from P2PNetwork [\#1538](https://github.com/PegaSysEng/pantheon/pull/1538)
- \[PAN-2010\] format filter id as quantity [\#1534](https://github.com/PegaSysEng/pantheon/pull/1534)
- PAN-2445: Onchain account permissioning [\#1507](https://github.com/PegaSysEng/pantheon/pull/1507)
- \[PAN-2672\] Return specific and useful error for enclave issues [\#1455](https://github.com/PegaSysEng/pantheon/pull/1455) (thanks to [Puneetha17](https://github.com/Puneetha17))

## 1.1.2

### Additions and Improvements

Documentation updates include:

- Added [GraphQL options](https://besu.hyperledger.org/en/latest/Reference/CLI/CLI-Syntax/#graphql-http-cors-origins)
- Added [troubleshooting point about illegal reflective access error](https://besu.hyperledger.org/en/latest/HowTo/Troubleshoot/Troubleshooting/#illegal-reflective-access-error-on-startup)
- Added [trusted bootnode behaviour for permissioning](https://besu.hyperledger.org/en/latest/Concepts/Permissioning/Onchain-Permissioning/#bootnodes)
- Added [how to obtain a WS authentication token](https://besu.hyperledger.org/en/latest/HowTo/Interact/APIs/Authentication/#obtaining-an-authentication-token)
- Updated [example scripts and added package.json file for creating signed transactions](https://besu.hyperledger.org/en/latest/HowTo/Send-Transactions/Transactions/)

### Technical Improvements

- Replaced Void datatype with void [\#1530](https://github.com/PegaSysEng/pantheon/pull/1530)
- Fix estimate gas RPC failing for clique when no blocks have been created [\#1528](https://github.com/PegaSysEng/pantheon/pull/1528)
- Avoid auto-boxing for gauge metrics [\#1526](https://github.com/PegaSysEng/pantheon/pull/1526)
- Add AT to ensure 0-miner Clique/IBFT are valid [\#1525](https://github.com/PegaSysEng/pantheon/pull/1525)
- AT DSL - renaming to suffix of Conditions and co-locating with Conditions [\#1524](https://github.com/PegaSysEng/pantheon/pull/1524)
- Set disconnect flag immediately when disconnecting a peer [\#1521](https://github.com/PegaSysEng/pantheon/pull/1521)
- \[PAN-2547\] Modified JSON-RPC subscription processing to avoid blocking [\#1519](https://github.com/PegaSysEng/pantheon/pull/1519)
- Dependency Version Updates [\#1517](https://github.com/PegaSysEng/pantheon/pull/1517)
- AT DSL - renaming ibft to ibft2 [\#1516](https://github.com/PegaSysEng/pantheon/pull/1516)
- \[PIE-1578\] Added local transaction permissioning metrics [\#1515](https://github.com/PegaSysEng/pantheon/pull/1515)
- \[PIE-1577\] Added node local metrics [\#1514](https://github.com/PegaSysEng/pantheon/pull/1514)
- AT DSL - Removing WaitCondition, consistently applying Condition instead [\#1513](https://github.com/PegaSysEng/pantheon/pull/1513)
- Remove usage of deprecated ConcurrentSet [\#1512](https://github.com/PegaSysEng/pantheon/pull/1512)
- Log error if clique or ibft have 0 validators in genesis [\#1509](https://github.com/PegaSysEng/pantheon/pull/1509)
- GraphQL library upgrade changes. [\#1508](https://github.com/PegaSysEng/pantheon/pull/1508)
- Add metrics to assist monitoring and alerting [\#1506](https://github.com/PegaSysEng/pantheon/pull/1506)
- Use external pantheon-plugin-api library [\#1505](https://github.com/PegaSysEng/pantheon/pull/1505)
- Tilde [\#1504](https://github.com/PegaSysEng/pantheon/pull/1504)
- Dependency version updates [\#1503](https://github.com/PegaSysEng/pantheon/pull/1503)
- Simplify text [\#1501](https://github.com/PegaSysEng/pantheon/pull/1501) (thanks to [bgravenorst](https://github.com/bgravenorst))
- \[PAN-1625\] Clique AT mining continues if validator offline [\#1500](https://github.com/PegaSysEng/pantheon/pull/1500)
- Acceptance Test DSL Node refactoring [\#1498](https://github.com/PegaSysEng/pantheon/pull/1498)
- Updated an incorrect command [\#1497](https://github.com/PegaSysEng/pantheon/pull/1497) (thanks to [bgravenorst](https://github.com/bgravenorst))
- Acceptance Test and DSL rename for IBFT2 [\#1493](https://github.com/PegaSysEng/pantheon/pull/1493)
- \[PIE-1580\] Metrics for smart contract permissioning actions [\#1492](https://github.com/PegaSysEng/pantheon/pull/1492)
- Handle RLPException when processing incoming DevP2P messages [\#1491](https://github.com/PegaSysEng/pantheon/pull/1491)
- Limit spotless checks to java classes in expected java  dirs [\#1490](https://github.com/PegaSysEng/pantheon/pull/1490)
- \[PAN-2560\] Add LocalNode class [\#1489](https://github.com/PegaSysEng/pantheon/pull/1489)
- Changed Enode length error String implementation. [\#1486](https://github.com/PegaSysEng/pantheon/pull/1486)
- PAN-2715 - return block not found reasons in error [\#1485](https://github.com/PegaSysEng/pantheon/pull/1485)
- \[PAN-2652\] Refactor Privacy acceptance test and add Privacy Ibft test [\#1483](https://github.com/PegaSysEng/pantheon/pull/1483) (thanks to [iikirilov](https://github.com/iikirilov))
- \[PAN-2603\] Onchain account permissioning support [\#1475](https://github.com/PegaSysEng/pantheon/pull/1475)
- Make CLI options names with hyphen-minus searchable and reduce index size [\#1476](https://github.com/PegaSysEng/pantheon/pull/1476)
- Added warning banner when using latest version [\#1454](https://github.com/PegaSysEng/pantheon/pull/1454)
- Add RTD config file to fix Python version issue [\#1453](https://github.com/PegaSysEng/pantheon/pull/1453)
- \[PAN-2647\] Validate Private Transaction nonce before submitting to Transaction Pool [\#1449](https://github.com/PegaSysEng/pantheon/pull/1449) (thanks to [iikirilov](https://github.com/iikirilov))
- Add placeholders system to have global variables in markdown [\#1425](https://github.com/PegaSysEng/pantheon/pull/1425)

## 1.1.1

### Additions and Improvements

- [GraphQL](https://besu.hyperledger.org/en/latest/HowTo/Interact/APIs/GraphQL/) [\#1311](https://github.com/PegaSysEng/pantheon/pull/1311) (thanks to [zyfrank](https://github.com/zyfrank))
- Added [`--tx-pool-retention-hours`](https://besu.hyperledger.org/en/latest/Reference/CLI/CLI-Syntax/#tx-pool-retention-hours) [\#1333](https://github.com/PegaSysEng/pantheon/pull/1333)
- Added Genesis file support for specifying the maximum stack size. [\#1431](https://github.com/PegaSysEng/pantheon/pull/1431)
- Included transaction details when subscribed to Pending transactions [\#1410](https://github.com/PegaSysEng/pantheon/pull/1410)
- Documentation updates include:
  - [Added configuration items specified in the genesis file](https://besu.hyperledger.org/en/latest/Reference/Config-Items/#configuration-items)
  - [Added pending transaction details subscription](https://besu.hyperledger.org/en/latest/HowTo/Interact/APIs/RPC-PubSub/#pending-transactionss)
  - [Added Troubleshooting content](https://besu.hyperledger.org/en/latest/HowTo/Troubleshoot/Troubleshooting/)
  - [Added Privacy Quickstart](https://besu.hyperledger.org/en/latest/Tutorials/Quickstarts/Privacy-Quickstart/)
  - [Added privacy roadmap](https://github.com/hyperledger/besu/blob/master/ROADMAP.md)


### Technical Improvements

- Create MaintainedPeers class [\#1484](https://github.com/PegaSysEng/pantheon/pull/1484)
- Fix for permissioned network with single bootnode [\#1479](https://github.com/PegaSysEng/pantheon/pull/1479)
- Have ThreadBesuNodeRunner support plugin tests [\#1477](https://github.com/PegaSysEng/pantheon/pull/1477)
- Less pointless plugins errors [\#1473](https://github.com/PegaSysEng/pantheon/pull/1473)
- Rename GraphQLRPC to just GraphQL [\#1472](https://github.com/PegaSysEng/pantheon/pull/1472)
- eth\_protocolVersion is a Quantity, not an Integer [\#1470](https://github.com/PegaSysEng/pantheon/pull/1470)
- Don't require 'to' in 'blocks' queries [\#1464](https://github.com/PegaSysEng/pantheon/pull/1464)
- Events Plugin - Add initial "NewBlock" event message [\#1463](https://github.com/PegaSysEng/pantheon/pull/1463)
- Make restriction field in Private Transaction an enum [\#1462](https://github.com/PegaSysEng/pantheon/pull/1462) (thanks to [iikirilov](https://github.com/iikirilov))
- Helpful graphql error when an account doesn't exist [\#1460](https://github.com/PegaSysEng/pantheon/pull/1460)
- Acceptance Test Cleanup [\#1458](https://github.com/PegaSysEng/pantheon/pull/1458)
- Large chain id support for private transactions [\#1452](https://github.com/PegaSysEng/pantheon/pull/1452)
- Optimise TransactionPool.addRemoteTransaction [\#1448](https://github.com/PegaSysEng/pantheon/pull/1448)
- Reduce synchronization in PendingTransactions [\#1447](https://github.com/PegaSysEng/pantheon/pull/1447)
- Add simple PeerPermissions interface [\#1446](https://github.com/PegaSysEng/pantheon/pull/1446)
- Make sure ThreadBesuNodeRunner is exercised by automation [\#1442](https://github.com/PegaSysEng/pantheon/pull/1442)
- Decode devp2p packets off the event thread [\#1439](https://github.com/PegaSysEng/pantheon/pull/1439)
- Allow config files to specify no bootnodes [\#1438](https://github.com/PegaSysEng/pantheon/pull/1438)
- Capture all logs and errors in the Besu log output [\#1437](https://github.com/PegaSysEng/pantheon/pull/1437)
- Ensure failed Txns are deleted when detected during mining [\#1436](https://github.com/PegaSysEng/pantheon/pull/1436)
- Plugin Framework [\#1435](https://github.com/PegaSysEng/pantheon/pull/1435)
- Equals cleanup [\#1434](https://github.com/PegaSysEng/pantheon/pull/1434)
- Transaction smart contract permissioning controller [\#1433](https://github.com/PegaSysEng/pantheon/pull/1433)
- Renamed AccountPermissioningProver to TransactionPermissio… [\#1432](https://github.com/PegaSysEng/pantheon/pull/1432)
- Refactorings and additions to add Account based Smart Contract permissioning [\#1430](https://github.com/PegaSysEng/pantheon/pull/1430)
- Fix p2p PeerInfo handling [\#1428](https://github.com/PegaSysEng/pantheon/pull/1428)
- IbftProcessor logs when a throwable terminates mining [\#1427](https://github.com/PegaSysEng/pantheon/pull/1427)
- Renamed AccountWhitelistController [\#1424](https://github.com/PegaSysEng/pantheon/pull/1424)
- Unwrap DelegatingBytes32 and prevent Hash from wrapping other Hash instances [\#1423](https://github.com/PegaSysEng/pantheon/pull/1423)
- If nonce is invalid, do not delete during mining [\#1422](https://github.com/PegaSysEng/pantheon/pull/1422)
- Deleting unused windows jenkinsfile [\#1421](https://github.com/PegaSysEng/pantheon/pull/1421)
- Get all our smoke tests for all platforms in 1 jenkins job [\#1420](https://github.com/PegaSysEng/pantheon/pull/1420)
- Add pending object to GraphQL queries [\#1419](https://github.com/PegaSysEng/pantheon/pull/1419)
- Start listening for p2p connections after start\(\) is invoked [\#1418](https://github.com/PegaSysEng/pantheon/pull/1418)
- Improved JSON-RPC responses when EnodeURI parameter has invalid EnodeId [\#1417](https://github.com/PegaSysEng/pantheon/pull/1417)
- Use port 0 when starting a websocket server in tests [\#1416](https://github.com/PegaSysEng/pantheon/pull/1416)
- Windows jdk smoke tests [\#1413](https://github.com/PegaSysEng/pantheon/pull/1413)
- Change AT discard RPC tests to be more reliable by checking discard using proposals [\#1411](https://github.com/PegaSysEng/pantheon/pull/1411)
- Simple account permissioning [\#1409](https://github.com/PegaSysEng/pantheon/pull/1409)
- Fix clique miner to respect changes to vanity data made via JSON-RPC [\#1408](https://github.com/PegaSysEng/pantheon/pull/1408)
- Avoid recomputing the logs bloom filter when reading receipts [\#1407](https://github.com/PegaSysEng/pantheon/pull/1407)
- Remove NodePermissioningLocalConfig external references [\#1406](https://github.com/PegaSysEng/pantheon/pull/1406)
- Add constantinople fix block for Rinkeby [\#1404](https://github.com/PegaSysEng/pantheon/pull/1404)
- Update EnodeURL to support enodes with listening disabled [\#1403](https://github.com/PegaSysEng/pantheon/pull/1403)
- Integration Integration test\(s\) on p2p of 'net\_services'  [\#1402](https://github.com/PegaSysEng/pantheon/pull/1402)
- Reference tests fail on Windows [\#1401](https://github.com/PegaSysEng/pantheon/pull/1401)
- Fix non-deterministic test caused by variable size of generated transactions [\#1399](https://github.com/PegaSysEng/pantheon/pull/1399)
- Start BlockPropagationManager immediately - don't wait for full sync [\#1398](https://github.com/PegaSysEng/pantheon/pull/1398)
- Added error message for RPC method disabled [\#1396](https://github.com/PegaSysEng/pantheon/pull/1396)
- Fix intermittency in FullSyncChainDownloaderTest [\#1394](https://github.com/PegaSysEng/pantheon/pull/1394)
- Add explanatory comment about default port [\#1392](https://github.com/PegaSysEng/pantheon/pull/1392)
- Handle case where peers advertise a listening port of 0 [\#1391](https://github.com/PegaSysEng/pantheon/pull/1391)
- Cache extra data [\#1389](https://github.com/PegaSysEng/pantheon/pull/1389)
- Update Log message in IBFT Controller [\#1387](https://github.com/PegaSysEng/pantheon/pull/1387)
- Remove unnecessary field [\#1384](https://github.com/PegaSysEng/pantheon/pull/1384)
- Add getPeer method to PeerConnection [\#1383](https://github.com/PegaSysEng/pantheon/pull/1383)
- Removing smart quotes [\#1381](https://github.com/PegaSysEng/pantheon/pull/1381) (thanks to [jmcnevin](https://github.com/jmcnevin))
- Use streams and avoid iterating child nodes multiple times [\#1380](https://github.com/PegaSysEng/pantheon/pull/1380)
- Use execute instead of submit so unhandled exceptions get logged [\#1379](https://github.com/PegaSysEng/pantheon/pull/1379)
- Prefer EnodeURL over Endpoint [\#1378](https://github.com/PegaSysEng/pantheon/pull/1378)
- Add flat file based task collection [\#1377](https://github.com/PegaSysEng/pantheon/pull/1377)
- Consolidate local enode representation [\#1376](https://github.com/PegaSysEng/pantheon/pull/1376)
- Rename rocksdDbConfiguration to rocksDbConfiguration [\#1375](https://github.com/PegaSysEng/pantheon/pull/1375)
- Remove EthTaskChainDownloader and supporting code [\#1373](https://github.com/PegaSysEng/pantheon/pull/1373)
- Handle the pipeline being aborted while finalizing an async operation [\#1372](https://github.com/PegaSysEng/pantheon/pull/1372)
- Rename methods that create and return streams away from getX\(\) [\#1368](https://github.com/PegaSysEng/pantheon/pull/1368)
- eea\_getTransactionCount fails if account has not interacted with private state [\#1367](https://github.com/PegaSysEng/pantheon/pull/1367) (thanks to [iikirilov](https://github.com/iikirilov))
- Increase RocksDB settings [\#1364](https://github.com/PegaSysEng/pantheon/pull/1364) ([ajsutton](https://github.com/ajsutton))
- Don't abort in-progress master builds when a new commit is added. [\#1358](https://github.com/PegaSysEng/pantheon/pull/1358)
- Request open ended headers from sync target [\#1355](https://github.com/PegaSysEng/pantheon/pull/1355)
- Enable the pipeline chain downloader by default [\#1344](https://github.com/PegaSysEng/pantheon/pull/1344)
- Create P2PNetwork Builder [\#1343](https://github.com/PegaSysEng/pantheon/pull/1343)
- Include static nodes in permissioning logic [\#1339](https://github.com/PegaSysEng/pantheon/pull/1339)
- JsonRpcError decoding to include message [\#1336](https://github.com/PegaSysEng/pantheon/pull/1336)
- Cache current chain head info [\#1335](https://github.com/PegaSysEng/pantheon/pull/1335)
- Queue pending requests when all peers are busy [\#1331](https://github.com/PegaSysEng/pantheon/pull/1331)
- Fix failed tests on Windows [\#1332](https://github.com/PegaSysEng/pantheon/pull/1332)
- Provide error message when invalid key specified in key file [\#1328](https://github.com/PegaSysEng/pantheon/pull/1328)
- Allow whitespace in file paths loaded from resources directory [\#1329](https://github.com/PegaSysEng/pantheon/pull/1329)
- Allow whitespace in path [\#1327](https://github.com/PegaSysEng/pantheon/pull/1327)
- Require block numbers for debug\_traceBlockByNumber to be in hex [\#1326](https://github.com/PegaSysEng/pantheon/pull/1326)
- Improve logging of chain download errors in the pipeline chain downloader [\#1325](https://github.com/PegaSysEng/pantheon/pull/1325)
- Ensure eth scheduler is stopped in tests [\#1324](https://github.com/PegaSysEng/pantheon/pull/1324)
- Normalize account permissioning addresses in whitelist [\#1321](https://github.com/PegaSysEng/pantheon/pull/1321)
- Allow private contract invocations in multiple privacy groups [\#1318](https://github.com/PegaSysEng/pantheon/pull/1318) (thanks to [iikirilov](https://github.com/iikirilov))
- Fix account permissioning check case matching [\#1315](https://github.com/PegaSysEng/pantheon/pull/1315)
- Use header validation mode for ommers [\#1313](https://github.com/PegaSysEng/pantheon/pull/1313)
- Configure RocksDb max background compaction and thread count [\#1312](https://github.com/PegaSysEng/pantheon/pull/1312)
- Missing p2p info when queried live [\#1310](https://github.com/PegaSysEng/pantheon/pull/1310)
- Tx limit size send peers follow up [\#1308](https://github.com/PegaSysEng/pantheon/pull/1308)
- Remove remnants of the old dev mode [\#1307](https://github.com/PegaSysEng/pantheon/pull/1307)
- Remove duplicate init code from BesuController instances [\#1305](https://github.com/PegaSysEng/pantheon/pull/1305)
- Stop synchronizer prior to stopping the network [\#1302](https://github.com/PegaSysEng/pantheon/pull/1302)
- Evict old transactions [\#1299](https://github.com/PegaSysEng/pantheon/pull/1299)
- Send local transactions to new peers [\#1253](https://github.com/PegaSysEng/pantheon/pull/1253)

## 1.1

### Additions and Improvements

- [Privacy](https://besu.hyperledger.org/en/latest/Concepts/Privacy/Privacy-Overview/)
- [Onchain Permissioning](https://besu.hyperledger.org/en/latest/Concepts/Permissioning/Permissioning-Overview/#onchain)
- [Fastsync](https://besu.hyperledger.org/en/latest/Reference/CLI/CLI-Syntax/#fast-sync-min-peers)
- Documentation updates include:
    - Added JSON-RPC methods:
      - [`txpool_pantheonStatistics`](https://besu.hyperledger.org/en/latest/Reference/API-Methods/#txpool_besustatistics)
      - [`net_services`](https://besu.hyperledger.org/en/latest/Reference/API-Methods/#net_services)
    - [Updated to indicate Docker image doesn't run on Windows](https://besu.hyperledger.org/en/latest/HowTo/Get-Started/Run-Docker-Image/)
    - [Added how to configure a free gas network](https://besu.hyperledger.org/en/latest/HowTo/Configure/FreeGas/)

### Technical Improvements

- priv_getTransactionCount fails if account has not interacted with private state [\#1369](https://github.com/PegaSysEng/pantheon/pull/1369)
- Updating Orion to 0.9.0 [\#1360](https://github.com/PegaSysEng/pantheon/pull/1360)
- Allow use of large chain IDs [\#1357](https://github.com/PegaSysEng/pantheon/pull/1357)
- Allow private contract invocations in multiple privacy groups [\#1340](https://github.com/PegaSysEng/pantheon/pull/1340)
- Missing p2p info when queried live [\#1338](https://github.com/PegaSysEng/pantheon/pull/1338)
- Fix expose transaction statistics [\#1337](https://github.com/PegaSysEng/pantheon/pull/1337)
- Normalize account permissioning addresses in whitelist [\#1321](https://github.com/PegaSysEng/pantheon/pull/1321)
- Update Enclave executePost method [\#1319](https://github.com/PegaSysEng/pantheon/pull/1319)
- Fix account permissioning check case matching [\#1315](https://github.com/PegaSysEng/pantheon/pull/1315)
- Removing 'all' from the help wording for host-whitelist [\#1304](https://github.com/PegaSysEng/pantheon/pull/1304)

## 1.1 RC

### Technical Improvements

- Better errors for when permissioning contract is set up wrong [\#1296](https://github.com/PegaSysEng/pantheon/pull/1296)
- Consolidate p2p node info methods [\#1288](https://github.com/PegaSysEng/pantheon/pull/1288)
- Update permissioning smart contract interface to match updated EEA proposal [\#1287](https://github.com/PegaSysEng/pantheon/pull/1287)
- Switch to new sync target if it exceeds the td threshold [\#1286](https://github.com/PegaSysEng/pantheon/pull/1286)
- Fix running ATs with in-process node runner [\#1285](https://github.com/PegaSysEng/pantheon/pull/1285)
- Simplify enode construction [\#1283](https://github.com/PegaSysEng/pantheon/pull/1283)
- Cleanup PeerConnection interface [\#1282](https://github.com/PegaSysEng/pantheon/pull/1282)
- Undo changes to PendingTransactions method visibility [\#1281](https://github.com/PegaSysEng/pantheon/pull/1281)
- Use default enclave public key to generate eea_getTransactionReceipt [\#1280](https://github.com/PegaSysEng/pantheon/pull/1280) (thanks to [Puneetha17](https://github.com/Puneetha17))
- Rollback to rocksdb 5.15.10 [\#1279](https://github.com/PegaSysEng/pantheon/pull/1279)
- Log error when a JSON decode problem is encountered [\#1278](https://github.com/PegaSysEng/pantheon/pull/1278)
- Create EnodeURL builder [\#1275](https://github.com/PegaSysEng/pantheon/pull/1275)
- Keep enode nodeId stored as a BytesValue [\#1274](https://github.com/PegaSysEng/pantheon/pull/1274)
- Feature/move subclass in pantheon command [\#1272](https://github.com/PegaSysEng/pantheon/pull/1272)
- Expose sync mode option [\#1270](https://github.com/PegaSysEng/pantheon/pull/1270)
- Refactor RocksDBStats [\#1266](https://github.com/PegaSysEng/pantheon/pull/1266)
- Normalize EnodeURLs [\#1264](https://github.com/PegaSysEng/pantheon/pull/1264)
- Build broken in Java 12 [\#1263](https://github.com/PegaSysEng/pantheon/pull/1263)
- Make PeerDiscovertAgentTest less flakey [\#1262](https://github.com/PegaSysEng/pantheon/pull/1262)
- Ignore extra json rpc params [\#1261](https://github.com/PegaSysEng/pantheon/pull/1261)
- Fetch local transactions in isolation [\#1259](https://github.com/PegaSysEng/pantheon/pull/1259)
- Update to debug trace transaction [\#1258](https://github.com/PegaSysEng/pantheon/pull/1258)
- Use labelled timer to differentiate between rocks db metrics [\#1254](https://github.com/PegaSysEng/pantheon/pull/1254) (thanks to [Puneetha17](https://github.com/Puneetha17))
- Migrate TransactionPool (& affiliated test) from 'core' to 'eth' [\#1251](https://github.com/PegaSysEng/pantheon/pull/1251)
- Use single instance of Rocksdb for privacy [\#1247](https://github.com/PegaSysEng/pantheon/pull/1247) (thanks to [Puneetha17](https://github.com/Puneetha17))
- Subscribing to sync events should receive false when in sync [\#1240](https://github.com/PegaSysEng/pantheon/pull/1240)
- Ignore transactions from the network while behind chain head [\#1228](https://github.com/PegaSysEng/pantheon/pull/1228)
- RocksDB Statistics in Metrics [\#1169](https://github.com/PegaSysEng/pantheon/pull/1169)
- Add block trace RPC methods [\#1088](https://github.com/PegaSysEng/pantheon/pull/1088) (thanks to [kziemianek](https://github.com/kziemianek))

## 1.0.3

### Additions and Improvements

- Notify of dropped messages [\#1156](https://github.com/PegaSysEng/pantheon/pull/1156)
- Documentation updates include:
    - Added [Permissioning Overview](https://besu.hyperledger.org/en/latest/Concepts/Permissioning/Permissioning-Overview/)
    - Added content on [Network vs Node Configuration](https://besu.hyperledger.org/en/latest/HowTo/Configure/Using-Configuration-File/)
    - Updated [RAM requirements](https://besu.hyperledger.org/en/latest/HowTo/Get-Started/System-Requirements/#ram)
    - Added [Privacy Overview](https://besu.hyperledger.org/en/latest/Concepts/Privacy/Privacy-Overview/) and [Processing Private Transactions](https://besu.hyperledger.org/en/latest/Concepts/Privacy/Private-Transaction-Processing/)
    - Renaming of Ethstats Lite Explorer to [Ethereum Lite Explorer](https://besu.hyperledger.org/en/latest/HowTo/Deploy/Lite-Block-Explorer/#lite-block-explorer-documentation) (thanks to [tzapu](https://github.com/tzapu))
    - Added content on using [Truffle with Besu](https://besu.hyperledger.org/en/latest/HowTo/Develop-Dapps/Truffle/)
    - Added [`droppedPendingTransactions` RPC Pub/Sub subscription](https://besu.hyperledger.org/en/latest/HowTo/Interact/APIs/RPC-PubSub/#dropped-transactions)
    - Added [`eea_*` JSON-RPC API methods](https://besu.hyperledger.org/en/latest/Reference/API-Methods/#eea-methods)
    - Added [architecture diagram](https://besu.hyperledger.org/en/latest/Concepts/ArchitectureOverview/)
    - Updated [permissioning CLI options](https://besu.hyperledger.org/en/latest/Reference/CLI/CLI-Syntax/#permissions-accounts-config-file-enabled) and [permissioned network tutorial](https://besu.hyperledger.org/en/stable/)

### Technical Improvements

- Choose sync target based on td rather than height [\#1256](https://github.com/PegaSysEng/pantheon/pull/1256)
- CLI ewp options [\#1246](https://github.com/PegaSysEng/pantheon/pull/1246)
- Update BesuCommand.java [\#1245](https://github.com/PegaSysEng/pantheon/pull/1245)
- Reduce memory usage in import [\#1239](https://github.com/PegaSysEng/pantheon/pull/1239)
- Improve eea_sendRawTransaction error messages [\#1238](https://github.com/PegaSysEng/pantheon/pull/1238) (thanks to [Puneetha17](https://github.com/Puneetha17))
- Single topic filter [\#1235](https://github.com/PegaSysEng/pantheon/pull/1235)
- Enable pipeline chain downloader for fast sync [\#1232](https://github.com/PegaSysEng/pantheon/pull/1232)
- Make contract size limit configurable [\#1227](https://github.com/PegaSysEng/pantheon/pull/1227)
- Refactor PrivacyParameters config to use builder pattern [\#1226](https://github.com/PegaSysEng/pantheon/pull/1226) (thanks to [antonydenyer](https://github.com/antonydenyer))
- Different request limits for different request types [\#1224](https://github.com/PegaSysEng/pantheon/pull/1224)
- Finish off fast sync pipeline download [\#1222](https://github.com/PegaSysEng/pantheon/pull/1222)
- Enable fast-sync options on command line [\#1218](https://github.com/PegaSysEng/pantheon/pull/1218)
- Replace filtering headers after the fact with calculating number to request up-front [\#1216](https://github.com/PegaSysEng/pantheon/pull/1216)
- Support async processing while maintaining output order [\#1215](https://github.com/PegaSysEng/pantheon/pull/1215)
- Add Unstable Options to the CLI [\#1213](https://github.com/PegaSysEng/pantheon/pull/1213)
- Add private cluster acceptance tests [\#1211](https://github.com/PegaSysEng/pantheon/pull/1211) (thanks to [Puneetha17](https://github.com/Puneetha17))
- Re-aligned smart contract interface to EEA client spec 477 [\#1209](https://github.com/PegaSysEng/pantheon/pull/1209)
- Count the number of items discarded when a pipe is aborted [\#1208](https://github.com/PegaSysEng/pantheon/pull/1208)
- Pipeline chain download - fetch and import data [\#1207](https://github.com/PegaSysEng/pantheon/pull/1207)
- Permission provider that allows bootnodes if you have no other connections [\#1206](https://github.com/PegaSysEng/pantheon/pull/1206)
- Cancel in-progress async operations when the pipeline is aborted [\#1205](https://github.com/PegaSysEng/pantheon/pull/1205)
- Pipeline chain download - Checkpoints [\#1203](https://github.com/PegaSysEng/pantheon/pull/1203)
- Push development images to public dockerhub [\#1202](https://github.com/PegaSysEng/pantheon/pull/1202)
- Push builds of master as docker development images [\#1200](https://github.com/PegaSysEng/pantheon/pull/1200)
- Doc CI pipeline for build and tests [\#1199](https://github.com/PegaSysEng/pantheon/pull/1199)
- Replace the use of a disconnect listener with EthPeer.isDisconnected [\#1197](https://github.com/PegaSysEng/pantheon/pull/1197)
- Prep chain downloader for branch by abstraction [\#1194](https://github.com/PegaSysEng/pantheon/pull/1194)
- Maintain the state of MessageFrame in private Tx [\#1193](https://github.com/PegaSysEng/pantheon/pull/1193) (thanks to [Puneetha17](https://github.com/Puneetha17))
- Persist private world state only if we are mining [\#1191](https://github.com/PegaSysEng/pantheon/pull/1191) (thanks to [Puneetha17](https://github.com/Puneetha17))
- Remove SyncState from SyncTargetManager [\#1188](https://github.com/PegaSysEng/pantheon/pull/1188)
- Acceptance tests base for smart contract node permissioning [\#1186](https://github.com/PegaSysEng/pantheon/pull/1186)
- Fix metrics breakages [\#1185](https://github.com/PegaSysEng/pantheon/pull/1185)
- Typo [\#1184](https://github.com/PegaSysEng/pantheon/pull/1184) (thanks to [araskachoi](https://github.com/araskachoi))
- StaticNodesParserTest to pass on Windows [\#1183](https://github.com/PegaSysEng/pantheon/pull/1183)
- Don't mark world state as stalled until a minimum time without progress is reached [\#1179](https://github.com/PegaSysEng/pantheon/pull/1179)
- Use header validation policy in DownloadHeaderSequenceTask [\#1172](https://github.com/PegaSysEng/pantheon/pull/1172)
- Bond with bootnodes [\#1160](https://github.com/PegaSysEng/pantheon/pull/1160)

## 1.0.2

### Additions and Improvements

- Removed DB init when using `public-key` subcommand [\#1049](https://github.com/PegaSysEng/pantheon/pull/1049)
- Output enode URL on startup [\#1137](https://github.com/PegaSysEng/pantheon/pull/1137)
- Added Remove Peer JSON-RPC [\#1129](https://github.com/PegaSysEng/pantheon/pull/1129)
- Added `net_enode` JSON-RPC [\#1119](https://github.com/PegaSysEng/pantheon/pull/1119) (thanks to [mbergstrand](https://github.com/mbergstrand))
- Maintain a `staticnodes.json` [\#1106](https://github.com/PegaSysEng/pantheon/pull/1106)
- Added `tx-pool-max-size` command line parameter [\#1078](https://github.com/PegaSysEng/pantheon/pull/1078)
- Added PendingTransactions JSON-RPC [\#1043](https://github.com/PegaSysEng/pantheon/pull/1043) (thanks to [EdwinLeeGreene](https://github.com/EdwinLeeGreene))
- Added `admin_nodeInfo` JSON-RPC [\#1012](https://github.com/PegaSysEng/pantheon/pull/1012)
- Added `--metrics-category` CLI to only enable select metrics [\#969](https://github.com/PegaSysEng/pantheon/pull/969)
- Documentation updates include:
   - Updated endpoints in [Private Network Quickstart](https://besu.hyperledger.org/en/latest/Tutorials/Quickstarts/Private-Network-Quickstart/) (thanks to [laubai](https://github.com/laubai))
   - Updated [documentation contribution guidelines](https://besu.hyperledger.org/en/stable/)
   - Added [`admin_removePeer`](https://besu.hyperledger.org/en/latest/Reference/API-Methods/#admin_removepeer)
   - Updated [tutorials](https://besu.hyperledger.org/en/latest/Tutorials/Private-Network/Create-Private-Clique-Network/) for printing of enode on startup
   - Added [`txpool_pantheonTransactions`](https://besu.hyperledger.org/en/stable/Reference/API-Methods/#txpool_besutransactions)
   - Added [Transaction Pool content](https://besu.hyperledger.org/en/latest/Concepts/Transactions/Transaction-Pool/)
   - Added [`tx-pool-max-size` CLI option](https://besu.hyperledger.org/en/latest/Reference/CLI/CLI-Syntax/#tx-pool-max-size)
   - Updated [developer build instructions to use installDist](https://besu.hyperledger.org/en/stable/)
   - Added [Azure quickstart tutorial](https://besu.hyperledger.org/en/latest/Tutorials/Quickstarts/Azure-Private-Network-Quickstart/)
   - Enabled copy button in code blocks
   - Added [IBFT 1.0](https://besu.hyperledger.org/en/latest/HowTo/Configure/Consensus-Protocols/QuorumIBFT/)
   - Added section on using [Geth attach with Besu](https://besu.hyperledger.org/en/latest/HowTo/Interact/APIs/Using-JSON-RPC-API/#geth-console)
   - Enabled the edit link doc site to ease external doc contributions
   - Added [EthStats docs](https://besu.hyperledger.org/HowTo/Deploy/Lite-Network-Monitor/) (thanks to [baxy](https://github.com/baxy))
   - Updated [Postman collection](https://besu.hyperledger.org/en/latest/HowTo/Interact/APIs/Authentication/#postman)
   - Added [`metrics-category` CLI option](https://besu.hyperledger.org/en/latest/Reference/CLI/CLI-Syntax/#metrics-category)
   - Added information on [block time and timeout settings](https://besu.hyperledger.org/en/latest/HowTo/Configure/Consensus-Protocols/IBFT/#block-time) for IBFT 2.0
   - Added [`admin_nodeInfo`](https://besu.hyperledger.org/en/latest/Reference/API-Methods/#admin_nodeinfo)
   - Added [permissions images](https://besu.hyperledger.org/en/latest/Concepts/Permissioning/Permissioning-Overview/)
   - Added permissioning blog to [Resources](https://besu.hyperledger.org/en/latest/Reference/Resources/)
   - Updated [Create Permissioned Network](https://besu.hyperledger.org/en/latest/Tutorials/Permissioning/Create-Permissioned-Network/) tutorial to use `export-address`
   - Updated [Clique](https://besu.hyperledger.org/en/latest/HowTo/Configure/Consensus-Protocols/Clique/) and [IBFT 2.0](https://besu.hyperledger.org/en/latest/HowTo/Configure/Consensus-Protocols/IBFT/) docs to include complete genesis file
   - Updated [Clique tutorial](https://besu.hyperledger.org/en/latest/Tutorials/Private-Network/Create-Private-Clique-Network/) to use `export-address` subcommand
   - Added IBFT 2.0 [future message configuration options](https://besu.hyperledger.org/en/latest/HowTo/Configure/Consensus-Protocols/IBFT/#optional-configuration-options)

### Technical Improvements
- Fixed so self persists to the whitelist [\#1176](https://github.com/PegaSysEng/pantheon/pull/1176)
- Fixed to add self to permissioning whitelist [\#1175](https://github.com/PegaSysEng/pantheon/pull/1175)
- Fixed permissioning issues [\#1174](https://github.com/PegaSysEng/pantheon/pull/1174)
- AdminAddPeer returns custom Json RPC error code [\#1171](https://github.com/PegaSysEng/pantheon/pull/1171)
- Periodically connect to peers from table [\#1170](https://github.com/PegaSysEng/pantheon/pull/1170)
- Improved bootnodes option error message [\#1092](https://github.com/PegaSysEng/pantheon/pull/1092)
- Automatically restrict trailing peers while syncing [\#1167](https://github.com/PegaSysEng/pantheon/pull/1167)
- Avoid bonding to ourselves [\#1166](https://github.com/PegaSysEng/pantheon/pull/1166)
- Fix Push Metrics [\#1164](https://github.com/PegaSysEng/pantheon/pull/1164)
- Synchroniser waits for new peer if best is up to date [\#1161](https://github.com/PegaSysEng/pantheon/pull/1161)
- Don't attempt to download checkpoint headers if the number of headers is negative [\#1158](https://github.com/PegaSysEng/pantheon/pull/1158)
- Capture metrics on Vertx event loop and worker thread queues [\#1155](https://github.com/PegaSysEng/pantheon/pull/1155)
- Simplify node permissioning ATs [\#1153](https://github.com/PegaSysEng/pantheon/pull/1153)
- Add metrics around discovery process [\#1152](https://github.com/PegaSysEng/pantheon/pull/1152)
- Prevent connecting to self [\#1150](https://github.com/PegaSysEng/pantheon/pull/1150)
- Refactoring permissioning ATs [\#1148](https://github.com/PegaSysEng/pantheon/pull/1148)
- Added two extra Ropsten bootnodes [\#1147](https://github.com/PegaSysEng/pantheon/pull/1147)
- Fixed TCP port handling [\#1144](https://github.com/PegaSysEng/pantheon/pull/1144)
- Better error on bad header [\#1143](https://github.com/PegaSysEng/pantheon/pull/1143)
- Refresh peer table while we have fewer than maxPeers connected [\#1142](https://github.com/PegaSysEng/pantheon/pull/1142)
- Refactor jsonrpc consumption of local node permissioning controller [\#1140](https://github.com/PegaSysEng/pantheon/pull/1140)
- Disconnect peers before the pivot block while fast syncing [\#1139](https://github.com/PegaSysEng/pantheon/pull/1139)
- Reduce the default transaction pool size from 30,000 to 4096 [\#1136](https://github.com/PegaSysEng/pantheon/pull/1136)
- Fail at load if static nodes not whitelisted [\#1135](https://github.com/PegaSysEng/pantheon/pull/1135)
- Fix private transaction acceptance test [\#1134](https://github.com/PegaSysEng/pantheon/pull/1134) (thanks to [Puneetha17](https://github.com/Puneetha17))
- Quieter exceptions when network is unreachable [\#1133](https://github.com/PegaSysEng/pantheon/pull/1133)
- nodepermissioningcontroller used for devp2p connection filtering [\#1132](https://github.com/PegaSysEng/pantheon/pull/1132)
- Remove duplicates from apis specified via CLI [\#1131](https://github.com/PegaSysEng/pantheon/pull/1131)
- Synchronizer returns false if it is in sync [\#1130](https://github.com/PegaSysEng/pantheon/pull/1130)
- Added fromHexStringStrict to check for exactly 20 byte addresses [\#1128](https://github.com/PegaSysEng/pantheon/pull/1128)
- Fix deadlock scenario in AsyncOperationProcessor and re-enable WorldStateDownloaderTest [\#1126](https://github.com/PegaSysEng/pantheon/pull/1126)
- Ignore WorldStateDownloaderTest [\#1125](https://github.com/PegaSysEng/pantheon/pull/1125)
- Updated local config permissioning flags [\#1118](https://github.com/PegaSysEng/pantheon/pull/1118)
- Pipeline Improvements [\#1117](https://github.com/PegaSysEng/pantheon/pull/1117)
- Permissioning cli smart contract [\#1116](https://github.com/PegaSysEng/pantheon/pull/1116)
- Adding default pending transactions value in BesuControllerBuilder [\#1114](https://github.com/PegaSysEng/pantheon/pull/1114)
- Fix intermittency in WorldStateDownloaderTest [\#1113](https://github.com/PegaSysEng/pantheon/pull/1113)
- Reduce number of seen blocks and transactions Besu tracks [\#1112](https://github.com/PegaSysEng/pantheon/pull/1112)
- Timeout long test [\#1111](https://github.com/PegaSysEng/pantheon/pull/1111)
- Errorprone 2.3.3 upgrades [\#1110](https://github.com/PegaSysEng/pantheon/pull/1110)
- Add metric to capture memory used by RocksDB table readers [\#1108](https://github.com/PegaSysEng/pantheon/pull/1108)
- Don't allow creation of multiple gauges with the same name [\#1107](https://github.com/PegaSysEng/pantheon/pull/1107)
- Update Peer Discovery to use NodePermissioningController [\#1105](https://github.com/PegaSysEng/pantheon/pull/1105)
- Move starting world state download process inside WorldDownloadState [\#1104](https://github.com/PegaSysEng/pantheon/pull/1104)
- Enable private Tx capability to Clique [\#1102](https://github.com/PegaSysEng/pantheon/pull/1102) (thanks to [Puneetha17](https://github.com/Puneetha17))
- Enable private Tx capability to IBFT [\#1101](https://github.com/PegaSysEng/pantheon/pull/1101) (thanks to [Puneetha17](https://github.com/Puneetha17))
- Version Upgrades [\#1100](https://github.com/PegaSysEng/pantheon/pull/1100)
- Don't delete completed tasks from RocksDbTaskQueue [\#1099](https://github.com/PegaSysEng/pantheon/pull/1099)
- Support flat mapping with multiple threads [\#1098](https://github.com/PegaSysEng/pantheon/pull/1098)
- Add pipe stage name to thread while executing [\#1097](https://github.com/PegaSysEng/pantheon/pull/1097)
- Use pipeline for world state download [\#1096](https://github.com/PegaSysEng/pantheon/pull/1096)
- TXPool JSON RPC tweaks [\#1095](https://github.com/PegaSysEng/pantheon/pull/1095)
- Add in-memory cache over world state download queue [\#1087](https://github.com/PegaSysEng/pantheon/pull/1087)
- Trim default metrics [\#1086](https://github.com/PegaSysEng/pantheon/pull/1086)
- Improve imported block log line [\#1085](https://github.com/PegaSysEng/pantheon/pull/1085)
- Smart contract permission controller [\#1083](https://github.com/PegaSysEng/pantheon/pull/1083)
- Add timeout when waiting for JSON-RPC, WebSocket RPC and Metrics services to stop [\#1082](https://github.com/PegaSysEng/pantheon/pull/1082)
- Add pipeline framework to make parallel processing simpler [\#1077](https://github.com/PegaSysEng/pantheon/pull/1077)
- Node permissioning controller [\#1075](https://github.com/PegaSysEng/pantheon/pull/1075)
- Smart contract permission controller stub [\#1074](https://github.com/PegaSysEng/pantheon/pull/1074)
- Expose a synchronous start method in Runner [\#1072](https://github.com/PegaSysEng/pantheon/pull/1072)
- Changes in chain head should trigger new permissioning check for active peers [\#1071](https://github.com/PegaSysEng/pantheon/pull/1071)
- Fix exceptions fetching metrics after world state download completes [\#1066](https://github.com/PegaSysEng/pantheon/pull/1066)
- Accept transactions in the pool with nonce above account sender nonce [\#1065](https://github.com/PegaSysEng/pantheon/pull/1065)
- Repair Istanbul to handle Eth/62 & Eth/63 [\#1063](https://github.com/PegaSysEng/pantheon/pull/1063)
- Close Private Storage Provider [\#1059](https://github.com/PegaSysEng/pantheon/pull/1059) (thanks to [Puneetha17](https://github.com/Puneetha17))
- Add labels to Pipelined tasks metrics [\#1057](https://github.com/PegaSysEng/pantheon/pull/1057)
- Re-enable Quorum Synchronisation [\#1056](https://github.com/PegaSysEng/pantheon/pull/1056)
- Don't log expected failures as errors [\#1054](https://github.com/PegaSysEng/pantheon/pull/1054)
- Make findSuitablePeer abstract [\#1053](https://github.com/PegaSysEng/pantheon/pull/1053)
- Track added at in txpool [\#1048](https://github.com/PegaSysEng/pantheon/pull/1048)
- Fix ImportBlocksTask to only request from peers that claim to have the blocks [\#1047](https://github.com/PegaSysEng/pantheon/pull/1047)
- Don't run the dao block validator if dao block is 0 [\#1044](https://github.com/PegaSysEng/pantheon/pull/1044)
- Don't make unnecessary copies of data in RocksDbKeyValueStorage [\#1040](https://github.com/PegaSysEng/pantheon/pull/1040)
- Update discovery logic to trust bootnodes only when out of sync [\#1039](https://github.com/PegaSysEng/pantheon/pull/1039)
- Fix IndexOutOfBoundsException in DetermineCommonAncestorTask [\#1038](https://github.com/PegaSysEng/pantheon/pull/1038)
- Add `rpc_modules` JSON-RPC [\#1036](https://github.com/PegaSysEng/pantheon/pull/1036)
- Simple permissioning smart contract [\#1035](https://github.com/PegaSysEng/pantheon/pull/1035)
- Refactor enodeurl to use inetaddr [\#1032](https://github.com/PegaSysEng/pantheon/pull/1032)
- Update CLI options in mismatched genesis file message [\#1031](https://github.com/PegaSysEng/pantheon/pull/1031)
- Remove dependence of eth.core on eth.permissioning [\#1030](https://github.com/PegaSysEng/pantheon/pull/1030)
- Make alloc optional and provide nicer error messages when genesis config is invalid [\#1029](https://github.com/PegaSysEng/pantheon/pull/1029)
- Handle metrics request closing before response is generated [\#1028](https://github.com/PegaSysEng/pantheon/pull/1028)
- Change EthNetworkConfig bootnodes to always be URIs [\#1027](https://github.com/PegaSysEng/pantheon/pull/1027)
- Avoid port conflicts in acceptance tests [\#1025](https://github.com/PegaSysEng/pantheon/pull/1025)
- Include reference tests in jacoco [\#1024](https://github.com/PegaSysEng/pantheon/pull/1024)
- Acceptance test - configurable gas price [\#1023](https://github.com/PegaSysEng/pantheon/pull/1023)
- Get Internal logs and output [\#1022](https://github.com/PegaSysEng/pantheon/pull/1022) (thanks to [Puneetha17](https://github.com/Puneetha17))
- Fix race condition in WebSocketService [\#1021](https://github.com/PegaSysEng/pantheon/pull/1021)
- Ensure devp2p ports are written to ports file correctly [\#1020](https://github.com/PegaSysEng/pantheon/pull/1020)
- Report the correct tcp port in PING packets when it differs from the UDP port [\#1019](https://github.com/PegaSysEng/pantheon/pull/1019)
- Refactor transient transaction processor [\#1017](https://github.com/PegaSysEng/pantheon/pull/1017)
- Resume world state download from existing queue [\#1016](https://github.com/PegaSysEng/pantheon/pull/1016)
- IBFT Acceptance tests updated with longer timeout on first block [\#1015](https://github.com/PegaSysEng/pantheon/pull/1015)
- Update IBFT acceptances tests to await first block [\#1013](https://github.com/PegaSysEng/pantheon/pull/1013)
- Remove full hashimoto implementation as its never used [\#1011](https://github.com/PegaSysEng/pantheon/pull/1011)
- Created SyncStatus notifications [\#1010](https://github.com/PegaSysEng/pantheon/pull/1010)
- Address acceptance test intermittency [\#1008](https://github.com/PegaSysEng/pantheon/pull/1008)
- Consider a world state download stalled after 100 requests with no progress [\#1007](https://github.com/PegaSysEng/pantheon/pull/1007)
- Reduce log level when block miner is interrupted [\#1006](https://github.com/PegaSysEng/pantheon/pull/1006)
- RunnerTest fail on Windows due to network startup timing issue [\#1005](https://github.com/PegaSysEng/pantheon/pull/1005)
- Generate Private Contract Address [\#1004](https://github.com/PegaSysEng/pantheon/pull/1004) (thanks to [vinistevam](https://github.com/vinistevam))
- Delete the legacy pipelined import code [\#1003](https://github.com/PegaSysEng/pantheon/pull/1003)
- Fix race condition in WebSocket AT [\#1002](https://github.com/PegaSysEng/pantheon/pull/1002)
- Cleanup IBFT logging levels [\#995](https://github.com/PegaSysEng/pantheon/pull/995)
- Integration Test implementation dependency for non-IntelliJ IDE [\#992](https://github.com/PegaSysEng/pantheon/pull/992)
- Ignore fast sync and full sync tests to avoid race condition [\#991](https://github.com/PegaSysEng/pantheon/pull/991)
- Make acceptance tests use the process based runner again [\#990](https://github.com/PegaSysEng/pantheon/pull/990)
- RoundChangeCertificateValidator requires unique authors [\#989](https://github.com/PegaSysEng/pantheon/pull/989)
- Make Rinkeby the benchmark chain.  [\#986](https://github.com/PegaSysEng/pantheon/pull/986)
- Add metrics to Parallel Download pipeline [\#985](https://github.com/PegaSysEng/pantheon/pull/985)
- Change ExpectBlockNumber to require at least the specified block number [\#981](https://github.com/PegaSysEng/pantheon/pull/981)
- Fix benchmark compilation [\#980](https://github.com/PegaSysEng/pantheon/pull/980)
- RPC tests can use 127.0.0.1 loopback rather than localhost [\#974](https://github.com/PegaSysEng/pantheon/pull/974) thanks to [glethuillier](https://github.com/glethuillier) for raising)
- Disable picocli ansi when testing [\#973](https://github.com/PegaSysEng/pantheon/pull/973)
- Add a jmh benchmark for WorldStateDownloader [\#972](https://github.com/PegaSysEng/pantheon/pull/972)
- Gradle dependency for JMH annotation, for IDEs that aren't IntelliJ \(… [\#971](https://github.com/PegaSysEng/pantheon/pull/971)
- Separate download state tracking from WorldStateDownloader [\#967](https://github.com/PegaSysEng/pantheon/pull/967)
- Gradle dependency for JMH annotation, for IDEs that aren't IntelliJ [\#966](https://github.com/PegaSysEng/pantheon/pull/966)
- Truffle HDwallet Web3 1.0 [\#964](https://github.com/PegaSysEng/pantheon/pull/964)
- Add missing JavaDoc tags in JSONToRLP [\#963](https://github.com/PegaSysEng/pantheon/pull/963)
- Only import block if it isn't already on the block chain [\#962](https://github.com/PegaSysEng/pantheon/pull/962)
- CLI stack traces when debugging [\#960](https://github.com/PegaSysEng/pantheon/pull/960)
- Create peer discovery packets on a worker thread [\#955](https://github.com/PegaSysEng/pantheon/pull/955)
- Remove start functionality from IbftController and IbftBlockHeightMan… [\#952](https://github.com/PegaSysEng/pantheon/pull/952)
- Cleanup IBFT executors [\#951](https://github.com/PegaSysEng/pantheon/pull/951)
- Single threaded world state persistence [\#950](https://github.com/PegaSysEng/pantheon/pull/950)
- Fix version number on master [\#946](https://github.com/PegaSysEng/pantheon/pull/946)
- Change automatic benchmark  [\#945](https://github.com/PegaSysEng/pantheon/pull/945)
- Eliminate redundant header validation [\#943](https://github.com/PegaSysEng/pantheon/pull/943)
- RocksDbQueue Threading Tweaks [\#940](https://github.com/PegaSysEng/pantheon/pull/940)
- Validate DAO block [\#939](https://github.com/PegaSysEng/pantheon/pull/939)
- Complete Private Transaction Processor [\#938](https://github.com/PegaSysEng/pantheon/pull/938) (thanks to [iikirilov](https://github.com/iikirilov))
- Add metrics for netty queue length [\#932](https://github.com/PegaSysEng/pantheon/pull/932)
- Update GetNodeDataFromPeerTask to return a map [\#931](https://github.com/PegaSysEng/pantheon/pull/931)

## 1.0.1

Public key address export subcommand was missing in 1.0 release.

### Additions and Improvements
- Added `public-key export-address` subcommand [\#888](https://github.com/PegaSysEng/pantheon/pull/888)
- Documentation update for the [`public-key export-address`](https://besu.hyperledger.org/en/stable/) subcommand.
- Updated [IBFT 2.0 overview](https://besu.hyperledger.org/en/stable/) to include use of `rlp encode` command and information on setting IBFT 2.0 properties to achieve your desired block time.

## 1.0

### Additions and Improvements
- [IBFT 2.0](https://besu.hyperledger.org/en/latest/Tutorials/Private-Network/Create-IBFT-Network/)
- [Permissioning](https://besu.hyperledger.org/en/latest/Concepts/Permissioning/Permissioning-Overview/)
- [JSON-RPC Authentication](https://besu.hyperledger.org/en/latest/HowTo/Interact/APIs/Authentication/)
- Added `rlp encode` subcommand [\#965](https://github.com/PegaSysEng/pantheon/pull/965)
- Method to reload permissions file [\#834](https://github.com/PegaSysEng/pantheon/pull/834)
- Added rebind mitigation for Websockets. [\#905](https://github.com/PegaSysEng/pantheon/pull/905)
- Support genesis contract code [\#749](https://github.com/PegaSysEng/pantheon/pull/749) (thanks to [kziemianek](https://github.com/kziemianek)).
- Documentation updates include:
  - Added details on [port configuration](https://besu.hyperledger.org/en/latest/HowTo/Find-and-Connect/Configuring-Ports/)
  - Added [Resources page](https://besu.hyperledger.org/en/latest/Reference/Resources/) linking to Besu blog posts and webinars
  - Added [JSON-RPC Authentication](https://besu.hyperledger.org/en/latest/HowTo/Interact/APIs/Authentication/)
  - Added [tutorial to create permissioned network](https://besu.hyperledger.org/en/latest/Tutorials/Permissioning/Create-Permissioned-Network/)
  - Added [Permissioning](https://besu.hyperledger.org/en/latest/Concepts/Permissioning/Permissioning-Overview/) content
  - Added [Permissioning API methods](https://besu.hyperledger.org/en/latest/Reference/API-Methods/#permissioning-methods)
  - Added [tutorial to create Clique private network](https://besu.hyperledger.org/en/latest/Tutorials/Private-Network/Create-Private-Clique-Network/)
  - Added [tutorial to create IBFT 2.0 private network](https://besu.hyperledger.org/en/latest/Tutorials/Private-Network/Create-IBFT-Network/)

### Technical Improvements
- RoundChangeCertificateValidator requires unique authors [\#997](https://github.com/PegaSysEng/pantheon/pull/997)
- RPC tests can use 127.0.0.1 loopback rather than localhost [\#979](https://github.com/PegaSysEng/pantheon/pull/979)
- Integration Test implementation dependency for non-IntelliJ IDE [\#978](https://github.com/PegaSysEng/pantheon/pull/978)
- Only import block if it isn't already on the block chain [\#977](https://github.com/PegaSysEng/pantheon/pull/977)
- Disable picocli ansi when testing [\#975](https://github.com/PegaSysEng/pantheon/pull/975)
- Create peer discovery packets on a worker thread [\#961](https://github.com/PegaSysEng/pantheon/pull/961)
- Removed Orion snapshot dependency [\#933](https://github.com/PegaSysEng/pantheon/pull/933)
- Use network ID instead of chain ID in MainnetBesuController. [\#929](https://github.com/PegaSysEng/pantheon/pull/929)
- Propagate new block messages to other clients in a worker thread [\#928](https://github.com/PegaSysEng/pantheon/pull/928)
- Parallel downloader should stop on puts if requested. [\#927](https://github.com/PegaSysEng/pantheon/pull/927)
- Permission config file location and option under docker [\#925](https://github.com/PegaSysEng/pantheon/pull/925)
- Fixed potential stall in world state download [\#922](https://github.com/PegaSysEng/pantheon/pull/922)
- Refactoring to introduce deleteOnExit\(\) for temp files [\#920](https://github.com/PegaSysEng/pantheon/pull/920)
- Reduce "Received transactions message" log from debug to trace [\#919](https://github.com/PegaSysEng/pantheon/pull/919)
- Handle PeerNotConnected exceptions when sending wire keep alives [\#918](https://github.com/PegaSysEng/pantheon/pull/918)
- admin_addpeers: error if node not whitelisted [\#917](https://github.com/PegaSysEng/pantheon/pull/917)
- Expose the Ibft MiningCoordinator [\#916](https://github.com/PegaSysEng/pantheon/pull/916)
- Check perm api against perm cli [\#915](https://github.com/PegaSysEng/pantheon/pull/915)
- Update metrics when completing a world state request with existing data [\#914](https://github.com/PegaSysEng/pantheon/pull/914)
- Improve RocksDBQueue dequeue performance [\#913](https://github.com/PegaSysEng/pantheon/pull/913)
- Error when removing bootnodes from nodes whitelist [\#912](https://github.com/PegaSysEng/pantheon/pull/912)
- Incremental Optimization\(s\) on BlockBroadcaster [\#911](https://github.com/PegaSysEng/pantheon/pull/911)
- Check permissions CLI dependencies [\#909](https://github.com/PegaSysEng/pantheon/pull/909)
- Limit the number of times we retry peer discovery interactions [\#908](https://github.com/PegaSysEng/pantheon/pull/908)
- IBFT to use VoteTallyCache [\#907](https://github.com/PegaSysEng/pantheon/pull/907)
- Add metric to expose number of inflight world state requests [\#906](https://github.com/PegaSysEng/pantheon/pull/906)
- Bootnodes not on whitelist - improve errors [\#904](https://github.com/PegaSysEng/pantheon/pull/904)
- Make chain download cancellable [\#901](https://github.com/PegaSysEng/pantheon/pull/901)
- Enforce accounts must start with 0x [\#900](https://github.com/PegaSysEng/pantheon/pull/900)
- When picking fast sync pivot block, use the peer with the best total difficulty [\#899](https://github.com/PegaSysEng/pantheon/pull/899)
- Process world state download data on a worker thread [\#898](https://github.com/PegaSysEng/pantheon/pull/898)
- CLI mixin help [\#895](https://github.com/PegaSysEng/pantheon/pull/895) ([macfarla](https://github.com/macfarla))
- Use absolute datapath instead of relative. [\#894](https://github.com/PegaSysEng/pantheon/pull/894).
- Fix task queue so that the updated failure count for requests is stored [\#893](https://github.com/PegaSysEng/pantheon/pull/893)
- Fix authentication header [\#891](https://github.com/PegaSysEng/pantheon/pull/891)
- Reorganize eth tasks [\#890](https://github.com/PegaSysEng/pantheon/pull/890)
- Unit tests of BlockBroadcaster [\#887](https://github.com/PegaSysEng/pantheon/pull/887)
- Fix authentication file validation errors [\#886](https://github.com/PegaSysEng/pantheon/pull/886)
- Fixing file locations under docker [\#885](https://github.com/PegaSysEng/pantheon/pull/885)
- Handle exceptions properly in EthScheduler [\#884](https://github.com/PegaSysEng/pantheon/pull/884)
- More bootnodes for goerli [\#880](https://github.com/PegaSysEng/pantheon/pull/880)
- Rename password hash command [\#879](https://github.com/PegaSysEng/pantheon/pull/879)
- Add metrics for EthScheduler executors [\#878](https://github.com/PegaSysEng/pantheon/pull/878)
- Disconnect peer removed from node whitelist [\#877](https://github.com/PegaSysEng/pantheon/pull/877)
- Reduce logging noise from invalid peer discovery packets and handshaking [\#876](https://github.com/PegaSysEng/pantheon/pull/876)
- Detect stalled world state downloads [\#875](https://github.com/PegaSysEng/pantheon/pull/875)
- Limit size of Ibft future message buffer [\#873](https://github.com/PegaSysEng/pantheon/pull/873)
- Ibft2: Replace NewRound with extended Proposal [\#872](https://github.com/PegaSysEng/pantheon/pull/872)
- Fixed admin_addPeer to periodically check maintained connections [\#871](https://github.com/PegaSysEng/pantheon/pull/871)
- WebSocket method permissions [\#870](https://github.com/PegaSysEng/pantheon/pull/870)
- Select new pivot block when world state becomes unavailable [\#869](https://github.com/PegaSysEng/pantheon/pull/869)
- Introduce FutureUtils to reduce duplicated code around CompletableFuture [\#868](https://github.com/PegaSysEng/pantheon/pull/868)
- Implement world state cancel [\#867](https://github.com/PegaSysEng/pantheon/pull/867)
- Renaming authentication configuration file CLI command [\#865](https://github.com/PegaSysEng/pantheon/pull/865)
- Break out RoundChangeCertificate validation [\#864](https://github.com/PegaSysEng/pantheon/pull/864)
- Disconnect peers where the common ancestor is before our fast sync pivot [\#862](https://github.com/PegaSysEng/pantheon/pull/862)
- Initial scaffolding for block propagation [\#860](https://github.com/PegaSysEng/pantheon/pull/860)
- Fix NullPointerException when determining fast sync pivot [\#859](https://github.com/PegaSysEng/pantheon/pull/859)
- Check for invalid token [\#856](https://github.com/PegaSysEng/pantheon/pull/856)
- Moving NodeWhitelistController to permissioning package [\#855](https://github.com/PegaSysEng/pantheon/pull/855)
- Fix state download race condition by creating a TaskQueue API [\#853](https://github.com/PegaSysEng/pantheon/pull/853)
- Changed separator in JSON RPC permissions [\#852](https://github.com/PegaSysEng/pantheon/pull/852)
- WebSocket acceptance tests now can use WebSockets [\#851](https://github.com/PegaSysEng/pantheon/pull/851)
- IBFT notifies EthPeer when remote node has a better block [\#849](https://github.com/PegaSysEng/pantheon/pull/849)
- Support resuming fast-sync downloads [\#848](https://github.com/PegaSysEng/pantheon/pull/848)
- Tweak Fast Sync Config [\#847](https://github.com/PegaSysEng/pantheon/pull/847)
- RPC authentication configuration validation + tests. [\#846](https://github.com/PegaSysEng/pantheon/pull/846)
- Tidy-up FastSyncState persistence [\#845](https://github.com/PegaSysEng/pantheon/pull/845)
- Do parallel extract signatures in the parallel block importer. [\#844](https://github.com/PegaSysEng/pantheon/pull/844)
- Fix 'the Input Is Too Long' Error on Windows [\#843](https://github.com/PegaSysEng/pantheon/pull/843) (thanks to [glethuillier](https://github.com/glethuillier)).
- Remove unnecessary sleep [\#842](https://github.com/PegaSysEng/pantheon/pull/842)
- Shutdown improvements [\#841](https://github.com/PegaSysEng/pantheon/pull/841)
- Speed up shutdown time [\#838](https://github.com/PegaSysEng/pantheon/pull/838)
- Add metrics to world state downloader [\#837](https://github.com/PegaSysEng/pantheon/pull/837)
- Store pivot block header [\#836](https://github.com/PegaSysEng/pantheon/pull/836)
- Clique should use beneficiary of zero on epoch blocks [\#833](https://github.com/PegaSysEng/pantheon/pull/833)
- Clique should ignore proposals for address 0 [\#831](https://github.com/PegaSysEng/pantheon/pull/831)
- Fix intermittency in FullSyncDownloaderTest [\#830](https://github.com/PegaSysEng/pantheon/pull/830)
- Added the authentication service to the WebSocket service [\#829](https://github.com/PegaSysEng/pantheon/pull/829)
- Extract creation and init of ProtocolContext into a re-usable class [\#828](https://github.com/PegaSysEng/pantheon/pull/828)
- Prevent duplicate commit seals in ibft header [\#827](https://github.com/PegaSysEng/pantheon/pull/827)
- Validate Ibft vanity data length [\#826](https://github.com/PegaSysEng/pantheon/pull/826)
- Refactored json rpc authentication to be provided as a service [\#825](https://github.com/PegaSysEng/pantheon/pull/825)
- Handle unavailable world states [\#824](https://github.com/PegaSysEng/pantheon/pull/824)
- Password in JWT payload [\#823](https://github.com/PegaSysEng/pantheon/pull/823)
- Homogenize error messages when required parameters are set [\#822](https://github.com/PegaSysEng/pantheon/pull/822) ([glethuillier](https://github.com/glethuillier)).
- Set remote peer chain head to parent of block received in NEW\_BLOCK\_MESSAGE [\#819](https://github.com/PegaSysEng/pantheon/pull/819)
- Peer disconnects should not result in stack traces [\#818](https://github.com/PegaSysEng/pantheon/pull/818)
- Abort previous builds [\#817](https://github.com/PegaSysEng/pantheon/pull/817)
- Parallel build stages [\#816](https://github.com/PegaSysEng/pantheon/pull/816)
- JWT authentication for JSON-RPC [\#815](https://github.com/PegaSysEng/pantheon/pull/815)
- Log errors that occur while finding a common ancestor [\#814](https://github.com/PegaSysEng/pantheon/pull/814)
- Shuffled log levels [\#813](https://github.com/PegaSysEng/pantheon/pull/813)
- Prevent duplicate IBFT messages being processed by state machine [\#811](https://github.com/PegaSysEng/pantheon/pull/811)
- Fix Orion startup ports [\#810](https://github.com/PegaSysEng/pantheon/pull/810)
- Commit world state continuously [\#809](https://github.com/PegaSysEng/pantheon/pull/809)
- Improve block propagation time [\#808](https://github.com/PegaSysEng/pantheon/pull/808)
- JSON-RPC authentication cli options & acceptance tests [\#807](https://github.com/PegaSysEng/pantheon/pull/807)
- Remove privacy not supported warning [\#806](https://github.com/PegaSysEng/pantheon/pull/806) (thanks to [vinistevam](https://github.com/vinistevam))
- Wire up Private Transaction Processor [\#805](https://github.com/PegaSysEng/pantheon/pull/805) (thanks to [Puneetha17](https://github.com/Puneetha17))
- Apply a limit to the number of responses in RespondingEthPeer.respondWhile [\#803](https://github.com/PegaSysEng/pantheon/pull/803)
- Avoid requesting empty block bodies from the network. [\#802](https://github.com/PegaSysEng/pantheon/pull/802)
- Handle partial responses to get receipts requests [\#801](https://github.com/PegaSysEng/pantheon/pull/801)
- Rename functions in Ibft MessageValidator [\#800](https://github.com/PegaSysEng/pantheon/pull/800)
- Upgrade GoogleJavaFormat to 1.7 [\#795](https://github.com/PegaSysEng/pantheon/pull/795)
- Minor refactorings of IntegrationTest infrastructure [\#786](https://github.com/PegaSysEng/pantheon/pull/786)
- Rework Ibft MessageValidatorFactory [\#785](https://github.com/PegaSysEng/pantheon/pull/785)
- Rework IbftRoundFactory [\#784](https://github.com/PegaSysEng/pantheon/pull/784)
- Rename artefacts to artifacts within IBFT [\#782](https://github.com/PegaSysEng/pantheon/pull/782)
- Rename TerminatedRoundArtefacts to PreparedRoundArtefacts [\#781](https://github.com/PegaSysEng/pantheon/pull/781)
- Rename Ibft MessageFactory methods [\#779](https://github.com/PegaSysEng/pantheon/pull/779)
- Update WorldStateDownloader to only filter out known code requests [\#777](https://github.com/PegaSysEng/pantheon/pull/777)
- Multiple name options only search for the longest one [\#776](https://github.com/PegaSysEng/pantheon/pull/776)
- Move ethTaskTimer to abstract root [\#775](https://github.com/PegaSysEng/pantheon/pull/775)
- Parallel Block importer [\#774](https://github.com/PegaSysEng/pantheon/pull/774)
- Wait for a peer with an estimated chain height before selecting a pivot block [\#772](https://github.com/PegaSysEng/pantheon/pull/772)
- Randomly perform full validation when fast syncing blocks [\#770](https://github.com/PegaSysEng/pantheon/pull/770)
- IBFT Message rework, piggybacking blocks on msgs. [\#769](https://github.com/PegaSysEng/pantheon/pull/769)
- EthScheduler additions [\#767](https://github.com/PegaSysEng/pantheon/pull/767)
- Fixing node whitelist isPermitted check [\#766](https://github.com/PegaSysEng/pantheon/pull/766)
- Eth/63 labels [\#764](https://github.com/PegaSysEng/pantheon/pull/764)
- Permissioning whitelist persistence. [\#763](https://github.com/PegaSysEng/pantheon/pull/763)
- Created message validators for NewRound and RoundChange [\#760](https://github.com/PegaSysEng/pantheon/pull/760)
- Add tests for FastSyncChainDownloader as a whole [\#758](https://github.com/PegaSysEng/pantheon/pull/758)
- Flatten IBFT Message API [\#757](https://github.com/PegaSysEng/pantheon/pull/757)
- Added TerminatedRoundArtefacts [\#756](https://github.com/PegaSysEng/pantheon/pull/756)
- Fix thread names in EthScheduler to include the thread number [\#755](https://github.com/PegaSysEng/pantheon/pull/755)
- Separate round change reception from RoundChangeCertificate [\#754](https://github.com/PegaSysEng/pantheon/pull/754)
- JSON-RPC authentication login [\#753](https://github.com/PegaSysEng/pantheon/pull/753)
- Spilt Ibft MessageValidator into components [\#752](https://github.com/PegaSysEng/pantheon/pull/752)
- Ensure first checkpoint headers is always in local blockchain for FastSyncCheckpointHeaderManager [\#750](https://github.com/PegaSysEng/pantheon/pull/750)
- Refactored permissioning components to be Optional. [\#747](https://github.com/PegaSysEng/pantheon/pull/747)
- Integrate rocksdb-based queue into WorldStateDownloader [\#746](https://github.com/PegaSysEng/pantheon/pull/746)
- Generify orion to enclave [\#745](https://github.com/PegaSysEng/pantheon/pull/745) (thanks to [vinistevam](https://github.com/vinistevam))
- Moved IBFT Message factory to use wrapped message types [\#744](https://github.com/PegaSysEng/pantheon/pull/744)
- Handle timeouts when requesting checkpoint headers correctly [\#743](https://github.com/PegaSysEng/pantheon/pull/743)
- Update RoundChangeManager to use flattened message [\#742](https://github.com/PegaSysEng/pantheon/pull/742)
- Handle validation failures when fast importing blocks [\#741](https://github.com/PegaSysEng/pantheon/pull/741)
- Updated IbftRound and RoundState APIs to use wrapped messages [\#740](https://github.com/PegaSysEng/pantheon/pull/740)
- Exception handling [\#739](https://github.com/PegaSysEng/pantheon/pull/739)
- Upgrade dependency versions and build cleanup [\#738](https://github.com/PegaSysEng/pantheon/pull/738)
- Update IbftBlockHeigntManager to accept new message types. [\#737](https://github.com/PegaSysEng/pantheon/pull/737)
- Error response handling for permissions APIs [\#736](https://github.com/PegaSysEng/pantheon/pull/736)
- IPV6 bootnodes don't work [\#735](https://github.com/PegaSysEng/pantheon/pull/735)
- Updated to use tags of pantheon build rather than another repo [\#734](https://github.com/PegaSysEng/pantheon/pull/734)
- Log milestones at startup and other minor logging improvements [\#733](https://github.com/PegaSysEng/pantheon/pull/733)
- Create wrapper types for Ibft Signed messages [\#731](https://github.com/PegaSysEng/pantheon/pull/731)
- Ibft to uniquely ID messages by their hash [\#730](https://github.com/PegaSysEng/pantheon/pull/730)
- Rename ibftrevised to ibft2 [\#722](https://github.com/PegaSysEng/pantheon/pull/722)
- Limit ibft msg queues [\#704](https://github.com/PegaSysEng/pantheon/pull/704)
- Implement privacy precompiled contract [\#696](https://github.com/PegaSysEng/pantheon/pull/696) (thanks to [Puneetha17](https://github.com/Puneetha17))
- Integration of RecursivePeerRefreshState and PeerDiscoveryController [\#420](https://github.com/PegaSysEng/pantheon/pull/420)

## 0.9.1

Built and compatible with with JDK8.

## 0.9

### Breaking Changes to Command Line

Breaking changes have been made to the command line options in v0.9 to improve usability. Many v0.8 command line options no longer work.

The [documentation](https://docs.pantheon.pegasys.tech/en/latest/) has been updated throughout to use the changed command line options and the [command line reference](https://besu.hyperledger.org/en/stable/) documents the changed options.

| Previous Option                     | New Option                                                                                                                                                                                                                                  | Change                            |
|-------------------------------------|------------------------------------------------------------------------------------------------------------------------------------------------------------------------------------------------------------------------------------------|----------------------------------|
| `--config`                          | [`--config-file`](https://besu.hyperledger.org/en/latest/Reference/CLI/CLI-Syntax/#config-file)                                                                                                                                  | Renamed                          |
| `--datadir`                         | [`--data-path`](https://besu.hyperledger.org/en/latest/Reference/CLI/CLI-Syntax/#data-path)                                                                                                                                      | Renamed                          |
| `--dev-mode`                        | [`--network=dev`](https://besu.hyperledger.org/en/latest/Reference/CLI/CLI-Syntax/#network)                                                                                                                                     | Replaced by `--network` option   |
| `--genesis`                         | [`--genesis-file`](https://besu.hyperledger.org/en/latest/Reference/CLI/CLI-Syntax/#genesis-file)                                                                                                                                | Renamed                          |
| `--goerli`                          | [`--network=goerli`](https://besu.hyperledger.org/en/latest/Reference/CLI/CLI-Syntax/#network)                                                                                                                                  | Replaced by `--network` option   |
| `--metrics-listen=<HOST:PORT>`      | [`--metrics-host=<HOST>`](https://besu.hyperledger.org/en/latest/Reference/CLI/CLI-Syntax/#metrics-host) and [`--metrics-port=<PORT>`](https://besu.hyperledger.org/en/latest/Reference/CLI/CLI-Syntax/#metrics-port) | Split into host and port options |
| `--miner-extraData`                 | [`--miner-extra-data`](https://besu.hyperledger.org/en/latest/Reference/CLI/CLI-Syntax/#miner-extra-data)                                                                                                                       | Renamed                          |
| `--miner-minTransactionGasPriceWei` | [`--min-gas-price`](https://besu.hyperledger.org/en/latest/Reference/CLI/CLI-Syntax/#min-gas-price)                                                                                                                              | Renamed                          |
| `--no-discovery`                    | [`--discovery-enabled`](https://besu.hyperledger.org/en/latest/Reference/CLI/CLI-Syntax/#discovery-enabled)                                                                                                                      | Replaced                         |
| `--node-private-key`                | [`--node-private-key-file`](https://besu.hyperledger.org/en/latest/Reference/CLI/CLI-Syntax/#node-private-key-file)                                                                                                              | Renamed                          |
| `--ottoman`                         | N/A                                                                                                                                                                                                                                         | Removed                          |
| `--p2p-listen=<HOST:PORT>`          | [`--p2p-host=<HOST>`](https://besu.hyperledger.org/en/latest/Reference/CLI/CLI-Syntax/#p2p-hostt) and [`--p2p-port=<PORT>`](https://besu.hyperledger.org/en/latest/Reference/CLI/CLI-Syntax/#p2p-port) | Split into host and port options |
| `--rinkeby`                         | [`--network=rinkeby`](https://besu.hyperledger.org/en/latest/Reference/CLI/CLI-Syntax/#network)                                                                                                                                     | Replaced by `--network` option   |
| `--ropsten`                         | [`--network=ropsten`](https://besu.hyperledger.org/en/latest/Reference/CLI/CLI-Syntax/#network)                                                                                                                                     | Replaced by `--network` option   |
| `--rpc-enabled`                     | [` --rpc-http-enabled`](https://besu.hyperledger.org/en/latest/Reference/CLI/CLI-Syntax/#rpc-http-enabled)| Renamed|
| `--rpc-listen=<HOST:PORT>`          | [`--rpc-http-host=<HOST>`](https://besu.hyperledger.org/en/latest/Reference/CLI/CLI-Syntax/#rpc-http-host) and [`--rpc-http-port=<PORT>`](https://besu.hyperledger.org/en/latest/Reference/CLI/CLI-Syntax/#rpc-http-port) | Split into host and port options |
| `--rpc-api`                         | [`--rpc-http-api`](https://besu.hyperledger.org/en/latest/Reference/CLI/CLI-Syntax/#rpc-http-api)| Renamed |
| `--rpc-cors-origins`                | [`--rpc-http-cors-origins`](https://besu.hyperledger.org/en/latest/Reference/CLI/CLI-Syntax/#rpc-http-cors-origins) | Renamed |
| `--ws-enabled`                      | [`--rpc-ws-enabled`](https://besu.hyperledger.org/en/latest/Reference/CLI/CLI-Syntax/#rpc-ws-enabled)  | Renamed |
| `--ws-api`                          | [`--rpc-ws-api`](https://besu.hyperledger.org/en/latest/Reference/CLI/CLI-Syntax/#rpc-ws-api) | Renamed|
| `--ws-listen=<HOST:PORT>`           | [`--rpc-ws-host=<HOST>`](https://besu.hyperledger.org/en/latest/Reference/CLI/CLI-Syntax/#rpc-ws-host) and [`--rpc-ws-port=<PORT>`](https://besu.hyperledger.org/en/latest/Reference/CLI/CLI-Syntax/#rpc-ws-port) | Split into host and port options |
| `--ws-refresh-delay`                | [`--rpc-ws-refresh-delay`](https://besu.hyperledger.org/en/latest/Reference/CLI/CLI-Syntax/#rpc-ws-refresh-delay)|Renamed|

| Previous Subcommand                 | New Subcommand                                                                                                                                                                                                                  | Change                            |
|-------------------------------------|------------------------------------------------------------------------------------------------------------------------------------------------------------------------------------------------------------------------------------------|----------------------------------|
| `pantheon import <block-file>`      | [`pantheon blocks import --from=<block-file>`](https://besu.hyperledger.org/en/latest/Reference/CLI/CLI-Subcommands/#blocks)                                                                                            | Renamed                          |
| `pantheon export-pub-key <key-file>`| [`pantheon public-key export --to=<key-file>`](https://besu.hyperledger.org/en/latest/Reference/CLI/CLI-Subcommands/#public-key)                                                                                                      | Renamed                          |


### Private Network Quickstart

The Private Network Quickstart has been moved from the `pantheon` repository to the `pantheon-quickstart`
repository. The [Private Network Quickstart tutorial](https://besu.hyperledger.org/en/latest/Tutorials/Quickstarts/Private-Network-Quickstart/)
has been updated to use the moved quickstart.

### Additions and Improvements

- `--network=goerli` supports relaunch of Görli testnet [\#717](https://github.com/PegaSysEng/pantheon/pull/717)
- TOML authentication provider [\#689](https://github.com/PegaSysEng/pantheon/pull/689)
- Metrics Push Gateway Options [\#678](https://github.com/PegaSysEng/pantheon/pull/678)
- Additional logging details for IBFT 2.0 [\#650](https://github.com/PegaSysEng/pantheon/pull/650)
- Permissioning config TOML file [\#643](https://github.com/PegaSysEng/pantheon/pull/643)
- Added metrics Prometheus Push Gateway Support [\#638](https://github.com/PegaSysEng/pantheon/pull/638)
- Clique and IBFT not enabled by default in RPC APIs [\#635](https://github.com/PegaSysEng/pantheon/pull/635)
- Added `admin_addPeer` JSON-RPC API method [\#622](https://github.com/PegaSysEng/pantheon/pull/622)
- Implemented `--p2p-enabled` configuration item [\#619](https://github.com/PegaSysEng/pantheon/pull/619)
- Command options and commands renaming [\#618](https://github.com/PegaSysEng/pantheon/pull/618)
- Added IBFT get pending votes [\#603](https://github.com/PegaSysEng/pantheon/pull/603)
- Implement Petersburg hardfork [\#601](https://github.com/PegaSysEng/pantheon/pull/601)
- Added private transaction abstraction [\#592](https://github.com/PegaSysEng/pantheon/pull/592) (thanks to [iikirilov](https://github.com/iikirilov))
- Added privacy command line commands [\#584](https://github.com/PegaSysEng/pantheon/pull/584) (thanks to [Puneetha17](https://github.com/Puneetha17))
- Documentation updates include:
  - Updated [Private Network Quickstart tutorial](https://besu.hyperledger.org/en/latest/Tutorials/Quickstarts/Private-Network-Quickstart/)
    to use quickstart in `pantheon-quickstart` repository and indicate that the quickstart is not supported on Windows.
  - Added IBFT 2.0 [content](https://besu.hyperledger.org/en/latest/HowTo/Configure/Consensus-Protocols/IBFT/) and [JSON RPC API methods](https://besu.hyperledger.org/en/latest/Reference/API-Methods/#ibft-20-methods).
  - Added [consensus protocols content](https://besu.hyperledger.org/en/latest/Concepts/Consensus-Protocols/Comparing-PoA/).
  - Added content on [events and logs](https://besu.hyperledger.org/en/latest/Concepts/Events-and-Logs/), and [using filters](https://besu.hyperledger.org/en/latest/HowTo/Interact/Filters/Accessing-Logs-Using-JSON-RPC/).
  - Added content on integrating with [Prometheus Push Gateway](https://besu.hyperledger.org/en/latest/HowTo/Deploy/Monitoring-Performance/#running-prometheus-with-besu-in-push-mode)

### Technical Improvements

- Download receipts during fast sync and import without processing transactions [\#701](https://github.com/PegaSysEng/pantheon/pull/701)
- Removed CLI options for `--nodes-whitelist` and `--accounts-whitelist` [\#694](https://github.com/PegaSysEng/pantheon/pull/694)
- Delegate `getRootCause` through to Guava's implementation [\#692](https://github.com/PegaSysEng/pantheon/pull/692)
- Benchmark update [\#691](https://github.com/PegaSysEng/pantheon/pull/691)
- Implement chain download for fast sync [\#690](https://github.com/PegaSysEng/pantheon/pull/690)
- Allow missing accounts to create zero-cost transactions [\#685](https://github.com/PegaSysEng/pantheon/pull/685)
- Node private key location should be fixed under docker [\#684](https://github.com/PegaSysEng/pantheon/pull/684)
- Parallel Processing File Import Performance [\#683](https://github.com/PegaSysEng/pantheon/pull/683)
- Integrate actual `WorldStateDownloader` with the fast sync work flow [\#682](https://github.com/PegaSysEng/pantheon/pull/682)
- Removed `--max-trailing-peers` option [\#680](https://github.com/PegaSysEng/pantheon/pull/680)
- Enabled warning on CLI dependent options [\#679](https://github.com/PegaSysEng/pantheon/pull/679)
- Update WorldStateDownloader run\(\) interface to accept header [\#677](https://github.com/PegaSysEng/pantheon/pull/677)
- Fixed Difficulty calculator [\#663](https://github.com/PegaSysEng/pantheon/pull/663)
- `discovery-enabled` option refactoring [\#661](https://github.com/PegaSysEng/pantheon/pull/661)
- Update orion default port approach [\#660](https://github.com/PegaSysEng/pantheon/pull/660)
- Extract out generic parts of Downloader [\#659](https://github.com/PegaSysEng/pantheon/pull/659)
- Start world downloader [\#658](https://github.com/PegaSysEng/pantheon/pull/658)
- Create a simple `WorldStateDownloader` [\#657](https://github.com/PegaSysEng/pantheon/pull/657)
- Added handling for when p2p is disabled [\#655](https://github.com/PegaSysEng/pantheon/pull/655)
- Enabled command line configuration for privacy precompiled contract address [\#653](https://github.com/PegaSysEng/pantheon/pull/653) (thanks to [Puneetha17](https://github.com/Puneetha17))
- IBFT transmitted packets are logged by gossiper [\#652](https://github.com/PegaSysEng/pantheon/pull/652)
- `admin_addPeer` acceptance test [\#651](https://github.com/PegaSysEng/pantheon/pull/651)
- Added `p2pEnabled` configuration to `ProcessBesuNodeRunner` [\#649](https://github.com/PegaSysEng/pantheon/pull/649)
- Added description to automatic benchmarks [\#646](https://github.com/PegaSysEng/pantheon/pull/646)
- Added `network` option [\#645](https://github.com/PegaSysEng/pantheon/pull/645)
- Remove OrionConfiguration [\#644](https://github.com/PegaSysEng/pantheon/pull/644) (thanks to [Puneetha17](https://github.com/Puneetha17))
- IBFT Json Acceptance tests [\#634](https://github.com/PegaSysEng/pantheon/pull/634)
- Upgraded build image to one that contains libsodium [\#632](https://github.com/PegaSysEng/pantheon/pull/632)
- Command line fixes [\#630](https://github.com/PegaSysEng/pantheon/pull/630)
- Consider peer count insufficient until minimum peers for fast sync are connected [\#629](https://github.com/PegaSysEng/pantheon/pull/629)
- Build tweaks [\#628](https://github.com/PegaSysEng/pantheon/pull/628)
- IBFT ensure non-validator does not partake in consensus [\#627](https://github.com/PegaSysEng/pantheon/pull/627)
- Added ability in acceptance tests to set up a node with `--no-discovery` [\#624](https://github.com/PegaSysEng/pantheon/pull/624)
- Gossip integration test [\#623](https://github.com/PegaSysEng/pantheon/pull/623)
- Removed quickstart code and CI pipeline [\#616](https://github.com/PegaSysEng/pantheon/pull/616)
- IBFT Integration Tests - Spurious Behaviour [\#615](https://github.com/PegaSysEng/pantheon/pull/615)
- Refactoring for more readable IBFT IT [\#614](https://github.com/PegaSysEng/pantheon/pull/614)
- Start of fast sync downloader [\#613](https://github.com/PegaSysEng/pantheon/pull/613)
- Split `IbftProcessor` into looping and event processing [\#612](https://github.com/PegaSysEng/pantheon/pull/612)
- IBFT Int Test - changed `TestContextFactory` to a builder [\#611](https://github.com/PegaSysEng/pantheon/pull/611)
- Discard prior round change msgs [\#610](https://github.com/PegaSysEng/pantheon/pull/610)
- `IbftGetValidatorsByBlockHash` added to json factory [\#607](https://github.com/PegaSysEng/pantheon/pull/607)
- IBFT Validator RPCs to return list of strings [\#606](https://github.com/PegaSysEng/pantheon/pull/606)
- Update Benchmark [\#605](https://github.com/PegaSysEng/pantheon/pull/605)
- Remove db package and move classes to more appropriate locations [\#599](https://github.com/PegaSysEng/pantheon/pull/599)
- Added `GetReceiptsFromPeerTask` [\#598](https://github.com/PegaSysEng/pantheon/pull/598)
- Added `GetNodeDataFromPeerTask` [\#597](https://github.com/PegaSysEng/pantheon/pull/597)
- Fixed deprecation warnings [\#596](https://github.com/PegaSysEng/pantheon/pull/596)
- IBFT Integration Tests - Future Height [\#591](https://github.com/PegaSysEng/pantheon/pull/591)
- Added `getNodeData` to `EthPeer` to enable requesting node data [\#589](https://github.com/PegaSysEng/pantheon/pull/589)
- `Blockcreator` to use `parentblock` specified at constuction [\#588](https://github.com/PegaSysEng/pantheon/pull/588)
- Support responding to `GetNodeData` requests [\#587](https://github.com/PegaSysEng/pantheon/pull/587)
- IBFT validates block on proposal reception [\#583](https://github.com/PegaSysEng/pantheon/pull/583)
- Rework `NewRoundValidator` tests [\#582](https://github.com/PegaSysEng/pantheon/pull/582)
- IBFT split extra data validation rule into components [\#581](https://github.com/PegaSysEng/pantheon/pull/581)
- Allow attached rules to be flagged `light` [\#580](https://github.com/PegaSysEng/pantheon/pull/580)
- Split Block Validation from Importing [\#579](https://github.com/PegaSysEng/pantheon/pull/579)
- Refactor `RoundChangeManager` creation [\#578](https://github.com/PegaSysEng/pantheon/pull/578)
- Add `-SNAPSHOT` postfix to version [\#577](https://github.com/PegaSysEng/pantheon/pull/577)
- IBFT - prevent proposed block being imported twice [\#576](https://github.com/PegaSysEng/pantheon/pull/576)
- Version upgrades [\#571](https://github.com/PegaSysEng/pantheon/pull/571)
- Tests that CLI options are disabled under docker [\#566](https://github.com/PegaSysEng/pantheon/pull/566)
- Renamed IBFT networking classes [\#555](https://github.com/PegaSysEng/pantheon/pull/555)
- Removed dead code from the consensus package [\#554](https://github.com/PegaSysEng/pantheon/pull/554)
- Prepared private transaction support [\#538](https://github.com/PegaSysEng/pantheon/pull/538) (thanks to [iikirilov](https://github.com/iikirilov))

## 0.8.5

Indefinitely delays the roll-out of Constantinople on Ethereum Mainnet due to a [potential security issue](https://blog.ethereum.org/2019/01/15/security-alert-ethereum-constantinople-postponement/) detected.

## Additions and Improvements
- Remove Constantinople fork block [\#574](https://github.com/PegaSysEng/pantheon/pull/574)

## Technical Improvements
- Rename IBFT message packages [\#568](https://github.com/PegaSysEng/pantheon/pull/568)


## 0.8.4

### Docker Image

If you have been running a node using the v0.8.3 Docker image, the node was not saving data to the
specified [data directory](https://besu.hyperledger.org/en/stable/),
or referring to the custom [configuration file](https://besu.hyperledger.org/en/stable/)
or [genesis file](https://besu.hyperledger.org/en/stable/).

To recover the node key and data directory from the Docker container:
`docker cp <container>:/opt/pantheon/key <destination_file>`
`docker cp <container>:/opt/pantheon/database <destination_directory>`

Where `container` is the name or ID of the Docker container containing the Besu node.

The container can be running or stopped when you copy the key and data directory. If your node was
fully synchronized to MainNet, the data directory will be ~2TB.

When restarting your node with the v0.8.4 Docker image:

* Save the node key in the [`key` file](https://besu.hyperledger.org/en/latest/Concepts/Node-Keys/#node-private-key) in the data
    directory or specify the location using the [`--node-private-key` option](https://besu.hyperledger.org/en/stable/).
* Specify the `<destination_directory` as a [volume for the data directory](https://besu.hyperledger.org/en/stable/).

### Bug Fixes
- Fixing default resource locations inside docker [\#529](https://github.com/PegaSysEng/pantheon/pull/529)
- NewRoundMessageValidator ignores Round Number when comparing blocks [\#523](https://github.com/PegaSysEng/pantheon/pull/523)
- Fix Array Configurable command line options [\#514](https://github.com/PegaSysEng/pantheon/pull/514)

## Additions and Improvements
- RocksDB Metrics [\#531](https://github.com/PegaSysEng/pantheon/pull/531)
- Added `ibft_getValidatorsByBlockHash` JSON RPC [\#519](https://github.com/PegaSysEng/pantheon/pull/519)
- Expose metrics to Prometheus [\#506](https://github.com/PegaSysEng/pantheon/pull/506)
- Added `ibft_getValidatorsByBlockNumber` [\#499](https://github.com/PegaSysEng/pantheon/pull/499)
- Added `Roadmap.md` file. [\#494](https://github.com/PegaSysEng/pantheon/pull/494)
- Added JSON RPC `eth hashrate` method. [\#488](https://github.com/PegaSysEng/pantheon/pull/488)
- Account whitelist API [\#487](https://github.com/PegaSysEng/pantheon/pull/487)
- Added nodes whitelist JSON-RPC APIs [\#476](https://github.com/PegaSysEng/pantheon/pull/476)
- Added account whitelisting [\#460](https://github.com/PegaSysEng/pantheon/pull/460)
- Added configurable refresh delay for SyncingSubscriptionService on start up [\#383](https://github.com/PegaSysEng/pantheon/pull/383)
- Added the Command Line Style Guide  [\#530](https://github.com/PegaSysEng/pantheon/pull/530)
- Documentation updates include:
  * Migrated to new [documentation site](https://docs.pantheon.pegasys.tech/en/latest/)
  * Added [configuration file content](https://besu.hyperledger.org/en/stable/)
  * Added [tutorial to create private network](https://besu.hyperledger.org/en/latest/Tutorials/Private-Network/Create-Private-Network/)
  * Added content on [enabling non-default APIs](https://besu.hyperledger.org/en/latest/Reference/API-Methods/)

## Technical Improvements

-  Updated `--bootnodes` command option to take zero arguments [\#548](https://github.com/PegaSysEng/pantheon/pull/548)
- IBFT Integration Testing - Local Node is proposer [\#527](https://github.com/PegaSysEng/pantheon/pull/527)
- Remove vertx from discovery tests [\#539](https://github.com/PegaSysEng/pantheon/pull/539)
- IBFT Integration testing - Round Change [\#537](https://github.com/PegaSysEng/pantheon/pull/537)
- NewRoundMessageValidator creates RoundChangeValidator with correct value [\#518](https://github.com/PegaSysEng/pantheon/pull/518)
- Remove time dependency from BlockTimer tests [\#513](https://github.com/PegaSysEng/pantheon/pull/513)
- Gradle 5.1 [\#512](https://github.com/PegaSysEng/pantheon/pull/512)
- Metrics measurement adjustment [\#511](https://github.com/PegaSysEng/pantheon/pull/511)
- Metrics export for import command. [\#509](https://github.com/PegaSysEng/pantheon/pull/509)
- IBFT Integration test framework [\#502](https://github.com/PegaSysEng/pantheon/pull/502)
- IBFT message gossiping [\#501](https://github.com/PegaSysEng/pantheon/pull/501)
- Remove non-transactional mutation from KeyValueStore [\#500](https://github.com/PegaSysEng/pantheon/pull/500)
- Ensured that the blockchain queries class handles optionals better. [\#486](https://github.com/PegaSysEng/pantheon/pull/486)
- IBFT mining acceptance test [\#483](https://github.com/PegaSysEng/pantheon/pull/483)
- Set base directory name to be lowercase in building.md [\#474](https://github.com/PegaSysEng/pantheon/pull/474) (Thanks to [Matthalp](https://github.com/Matthalp))
- Moved admin\_peers to Admin API group [\#473](https://github.com/PegaSysEng/pantheon/pull/473)
- Nodes whitelist acceptance test [\#472](https://github.com/PegaSysEng/pantheon/pull/472)
- Rework RoundChangeManagerTest to not reuse validators [\#469](https://github.com/PegaSysEng/pantheon/pull/469)
- Ignore node files to support truffle. [\#467](https://github.com/PegaSysEng/pantheon/pull/467)
- IBFT pantheon controller [\#461](https://github.com/PegaSysEng/pantheon/pull/461)
- IBFT Round to update internal state on reception of NewRound Message [\#451](https://github.com/PegaSysEng/pantheon/pull/451)
- Update RoundChangeManager correctly create its message validator [\#450](https://github.com/PegaSysEng/pantheon/pull/450)
- Use seconds for block timer time unit [\#445](https://github.com/PegaSysEng/pantheon/pull/445)
- IBFT controller and future msgs handling [\#431](https://github.com/PegaSysEng/pantheon/pull/431)
- Allow IBFT Round to be created using PreparedCert [\#429](https://github.com/PegaSysEng/pantheon/pull/429)
- Added MessageValidatorFactory [\#425](https://github.com/PegaSysEng/pantheon/pull/425)
- Inround payload [\#423](https://github.com/PegaSysEng/pantheon/pull/423)
- Updated IbftConfig Fields [\#422](https://github.com/PegaSysEng/pantheon/pull/422)
- Repair IbftBlockCreator and add tests [\#421](https://github.com/PegaSysEng/pantheon/pull/421)
- Make Besu behave as a submodule [\#419](https://github.com/PegaSysEng/pantheon/pull/419)
- Ibft Height Manager [\#418](https://github.com/PegaSysEng/pantheon/pull/418)
- Ensure bootnodes are a subset of node whitelist [\#414](https://github.com/PegaSysEng/pantheon/pull/414)
- IBFT Consensus Round Classes [\#405](https://github.com/PegaSysEng/pantheon/pull/405)
- IBFT message payload tests [\#404](https://github.com/PegaSysEng/pantheon/pull/404)
- Validate enodeurl syntax from command line [\#403](https://github.com/PegaSysEng/pantheon/pull/403)
- Update errorprone [\#401](https://github.com/PegaSysEng/pantheon/pull/401)
- IBFT round change manager [\#393](https://github.com/PegaSysEng/pantheon/pull/393)
- IBFT RoundState [\#392](https://github.com/PegaSysEng/pantheon/pull/392)
- Move Block data generator test helper to test support package [\#391](https://github.com/PegaSysEng/pantheon/pull/391)
- IBFT message tests [\#367](https://github.com/PegaSysEng/pantheon/pull/367)

## 0.8.3

### Breaking Change to JSON RPC-API

From v0.8.3, incoming HTTP requests are only accepted from hostnames specified using the `--host-whitelist` command-line option. If not specified, the default value for `--host-whitelist` is `localhost`.

If using the URL `http://127.0.0.1` to make JSON-RPC calls, use `--host-whitelist` to specify the hostname `127.0.0.1` or update the hostname to `localhost`.

If your application publishes RPC ports, specify the hostnames when starting Besu. For example:

```bash
pantheon --host-whitelist=example.com
```

Specify `*` or `all` for `--host-whitelist` to effectively disable host protection and replicate pre-v0.8.3 behavior. This is not recommended for production code.

### Bug Fixes

- Repair Clique Proposer Selection [\#339](https://github.com/PegaSysEng/pantheon/pull/339)
- High TX volume swamps block processing [\#337](https://github.com/PegaSysEng/pantheon/pull/337)
- Check if the connectFuture has completed successfully [\#293](https://github.com/PegaSysEng/pantheon/pull/293)
- Switch back to Xerial Snappy Library [\#284](https://github.com/PegaSysEng/pantheon/pull/284)
- ShortHex of 0 should be '0x0', not '0x' [\#272](https://github.com/PegaSysEng/pantheon/pull/272)
- Fix pantheon CLI default values infinite loop [\#266](https://github.com/PegaSysEng/pantheon/pull/266)

### Additions and Improvements

- Added `--nodes-whitelist` parameter to CLI and NodeWhitelistController [\#346](https://github.com/PegaSysEng/pantheon/pull/346)
- Discovery wiring for `--node-whitelist` [\#365](https://github.com/PegaSysEng/pantheon/pull/365)
- Plumb in three more metrics [\#344](https://github.com/PegaSysEng/pantheon/pull/344)
- `ProposerSelection` to support multiple IBFT implementations [\#307](https://github.com/PegaSysEng/pantheon/pull/307)
- Configuration to support IBFT original and revised [\#306](https://github.com/PegaSysEng/pantheon/pull/306)
- Added host whitelist for JSON-RPC. [**Breaking Change**](#breaking-change-to-json-rpc-api) [\#295](https://github.com/PegaSysEng/pantheon/pull/295)
- Reduce `Block creation processed cancelled` log message to debug [\#294](https://github.com/PegaSysEng/pantheon/pull/294)
- Implement iterative peer search [\#268](https://github.com/PegaSysEng/pantheon/pull/268)
- Added RLP enc/dec for PrePrepare, Commit and NewRound messages [\#200](https://github.com/PegaSysEng/pantheon/pull/200)
- IBFT block mining [\#169](https://github.com/PegaSysEng/pantheon/pull/169)
- Added `--goerli` CLI option [\#370](https://github.com/PegaSysEng/pantheon/pull/370) (Thanks to [@Nashatyrev](https://github.com/Nashatyrev))
- Begin capturing metrics to better understand Besu's behaviour [\#326](https://github.com/PegaSysEng/pantheon/pull/326)
- Documentation updates include:
   * Added Coding Conventions [\#342](https://github.com/PegaSysEng/pantheon/pull/342)
   * Reorganised [Installation documentation](https://github.com/PegaSysEng/pantheon/wiki/Installation) and added [Chocolatey installation](https://github.com/PegaSysEng/pantheon/wiki/Install-Binaries#windows-with-chocolatey) for Windows
   * Reorganised [JSON-RPC API documentation](https://github.com/PegaSysEng/pantheon/wiki/JSON-RPC-API)
   * Updated [RPC Pub/Sub API documentation](https://github.com/PegaSysEng/pantheon/wiki/RPC-PubSub)

### Technical Improvements

- Extracted non-Docker CLI parameters to picoCLI mixin. [\#323](https://github.com/PegaSysEng/pantheon/pull/323)
- IBFT preprepare to validate round matches block [\#329](https://github.com/PegaSysEng/pantheon/pull/329)
- Fix acceptance test [\#324](https://github.com/PegaSysEng/pantheon/pull/324)
- Added the `IbftFinalState` [\#385](https://github.com/PegaSysEng/pantheon/pull/385)
- Constantinople Fork Block [\#382](https://github.com/PegaSysEng/pantheon/pull/382)
- Fix `pantheon.cli.BesuCommandTest` test on Windows [\#380](https://github.com/PegaSysEng/pantheon/pull/380)
- JDK smoke testing is being configured differently now [\#374](https://github.com/PegaSysEng/pantheon/pull/374)
- Re-enable clique AT [\#373](https://github.com/PegaSysEng/pantheon/pull/373)
- Ignoring acceptance test [\#372](https://github.com/PegaSysEng/pantheon/pull/372)
- Changes to support Gradle 5.0 [\#371](https://github.com/PegaSysEng/pantheon/pull/371)
- Clique: Prevent out of turn blocks interrupt in-turn mining [\#364](https://github.com/PegaSysEng/pantheon/pull/364)
- Time all tasks [\#361](https://github.com/PegaSysEng/pantheon/pull/361)
- Rework `VoteTallyCache` to better represent purpose [\#360](https://github.com/PegaSysEng/pantheon/pull/360)
- Add an `UNKNOWN` `DisconnectReason` [\#359](https://github.com/PegaSysEng/pantheon/pull/359)
- New round validation [\#353](https://github.com/PegaSysEng/pantheon/pull/353)
- Update get validators for block hash test to start from block 1 [\#352](https://github.com/PegaSysEng/pantheon/pull/352)
- Idiomatic Builder Pattern [\#345](https://github.com/PegaSysEng/pantheon/pull/345)
- Revert `Repair Clique Proposer Selection` \#339 - Breaks Görli testnet [\#343](https://github.com/PegaSysEng/pantheon/pull/343)
- No fixed ports in tests [\#340](https://github.com/PegaSysEng/pantheon/pull/340)
- Update clique acceptance test genesis file to use correct clique property names [\#338](https://github.com/PegaSysEng/pantheon/pull/338)
- Supporting list of addresses in logs subscription [\#336](https://github.com/PegaSysEng/pantheon/pull/336)
- Render handler exception to `System.err` instead of `.out` [\#334](https://github.com/PegaSysEng/pantheon/pull/334)
- Renamed IBFT message classes [\#333](https://github.com/PegaSysEng/pantheon/pull/333)
- Add additional RLP tests [\#332](https://github.com/PegaSysEng/pantheon/pull/332)
- Downgrading spotless to 3.13.0 to fix threading issues [\#325](https://github.com/PegaSysEng/pantheon/pull/325)
- `eth_getTransactionReceipt` acceptance test [\#322](https://github.com/PegaSysEng/pantheon/pull/322)
- Upgrade vertx to 3.5.4 [\#316](https://github.com/PegaSysEng/pantheon/pull/316)
- Round change validation [\#315](https://github.com/PegaSysEng/pantheon/pull/315)
- Basic IBFT message validators [\#314](https://github.com/PegaSysEng/pantheon/pull/314)
- Minor repairs to clique block scheduling [\#308](https://github.com/PegaSysEng/pantheon/pull/308)
- Dependencies Version upgrade [\#303](https://github.com/PegaSysEng/pantheon/pull/303)
- Build multiple JVM [\#301](https://github.com/PegaSysEng/pantheon/pull/301)
- Smart contract acceptance test [\#296](https://github.com/PegaSysEng/pantheon/pull/296)
- Fixing WebSocket error response [\#292](https://github.com/PegaSysEng/pantheon/pull/292)
- Reword error messages following exceptions during mining [\#291](https://github.com/PegaSysEng/pantheon/pull/291)
- Clique acceptance tests [\#290](https://github.com/PegaSysEng/pantheon/pull/290)
- Delegate creation of additional JSON-RPC methods to the BesuController [\#289](https://github.com/PegaSysEng/pantheon/pull/289)
- Remove unnecessary `RlpInput` and `RlpOutput` classes [\#287](https://github.com/PegaSysEng/pantheon/pull/287)
- Remove `RlpUtils` [\#285](https://github.com/PegaSysEng/pantheon/pull/285)
- Enabling previously ignored acceptance tests [\#282](https://github.com/PegaSysEng/pantheon/pull/282)
- IPv6 peers [\#281](https://github.com/PegaSysEng/pantheon/pull/281)
- IPv6 Bootnode [\#280](https://github.com/PegaSysEng/pantheon/pull/280)
- Acceptance test for `getTransactionReceipt` JSON-RPC method [\#278](https://github.com/PegaSysEng/pantheon/pull/278)
- Inject `StorageProvider` into `BesuController` instances [\#259](https://github.com/PegaSysEng/pantheon/pull/259)

## 0.8.2

### Removed
 - Removed `import-blockchain` command because nothing exports to the required format yet (PR [\#223](https://github.com/PegaSysEng/pantheon/pull/223))

### Bug Fixes
 - `io.netty.util.internal.OutOfDirectMemoryError` errors by removing reference counting from network messages.
 - Log spam: endless loop in `nioEventLoopGroup` thanks to [@5chdn](https://github.com/5chdn) for reporting) (PR [#261](https://github.com/PegaSysEng/pantheon/pull/261))
 - Rinkeby import can stall with too many fragments thanks to [@steffenkux](https://github.com/steffenkux) and [@5chdn](https://github.com/5chdn) for reporting) (PR [#255](https://github.com/PegaSysEng/pantheon/pull/255))
 - Clique incorrectly used the chain ID instead of the network ID in ETH status messages (PR [#209](https://github.com/PegaSysEng/pantheon/pull/209))
 - Gradle deprecation warnings (PR [#246](https://github.com/PegaSysEng/pantheon/pull/246) with thanks to [@jvirtanen](https://github.com/jvirtanen))
 - Consensus issue on Ropsten:
    - Treat output length as a maximum length for CALL operations (PR [#236](https://github.com/PegaSysEng/pantheon/pull/236))
    - ECRec precompile should return empty instead of 32 zero bytes when the input is invalid (PR [#227](https://github.com/PegaSysEng/pantheon/pull/227))
 - File name too long error while building from source thanks to [@5chdn](https://github.com/5chdn) for reporting) (PR [#221](https://github.com/PegaSysEng/pantheon/pull/221))
 - Loop syntax in `runBesuPrivateNetwork.sh` (PR [#237](https://github.com/PegaSysEng/pantheon/pull/237) thanks to [@matt9ucci](https://github.com/matt9ucci))
 - Fix `CompressionException: Snappy decompression failed` errors thanks to [@5chdn](https://github.com/5chdn) for reporting) (PR [#274](https://github.com/PegaSysEng/pantheon/pull/274))

### Additions and Improvements
 - Added `--ropsten` command line argument to make syncing to Ropsten easier (PR [#197](https://github.com/PegaSysEng/pantheon/pull/197) with thanks to [@jvirtanen](https://github.com/jvirtanen))
 - Enabled constantinople in `--dev-mode` (PR [#256](https://github.com/PegaSysEng/pantheon/pull/256))
 - Supported Constantinople with Clique thanks to [@5chdn](https://github.com/5chdn) for reporting) (PR [#250](https://github.com/PegaSysEng/pantheon/pull/250), PR [#247](https://github.com/PegaSysEng/pantheon/pull/247))
 - Implemented `eth_chainId` JSON-RPC method (PR [#219](https://github.com/PegaSysEng/pantheon/pull/219))
 - Updated client version to be ethstats friendly (PR [#258](https://github.com/PegaSysEng/pantheon/pull/258))
 - Added `--node-private-key` option to allow nodekey file to be specified separately to data directory thanks to [@peterbroadhurst](https://github.com/peterbroadhurst) for requesting)  (PR [#234](https://github.com/PegaSysEng/pantheon/pull/234))
 - Added `--banned-nodeids` option to prevent connection to specific nodes (PR [#254](https://github.com/PegaSysEng/pantheon/pull/254))
 - Send client quitting disconnect message to peers on shutdown (PR [#253](https://github.com/PegaSysEng/pantheon/pull/253))
 - Improved error message for port conflict error (PR [#232](https://github.com/PegaSysEng/pantheon/pull/232))
 - Improved documentation by adding the following pages:
    * [Getting Started](https://github.com/PegaSysEng/pantheon/wiki/Getting-Started)
    * [Network ID and Chain ID](https://github.com/PegaSysEng/pantheon/wiki/NetworkID-And-ChainID)
    * [Node Keys](https://github.com/PegaSysEng/pantheon/wiki/Node-Keys)
    * [Networking](https://github.com/PegaSysEng/pantheon/wiki/Networking)
    * [Accounts for Testing](https://github.com/PegaSysEng/pantheon/wiki/Accounts-for-Testing)
    * [Logging](https://github.com/PegaSysEng/pantheon/wiki/Logging)
    * [Proof of Authority](https://github.com/PegaSysEng/pantheon/wiki/Proof-of-Authority)
    * [Passing JVM Options](https://github.com/PegaSysEng/pantheon/wiki/Passing-JVM-Options)


 ### Technical Improvements
 - Upgraded Ethereum reference tests to 6.0 beta 2. (thanks to [@jvirtanen](https://github.com/jvirtanen) for the initial upgrade to beta 1)
 - Set Java compiler default encoding to UTF-8 (PR [#238](https://github.com/PegaSysEng/pantheon/pull/238) thanks to [@matt9ucci](https://github.com/matt9ucci))
 - Removed duplicate code defining default JSON-RPC APIs (PR [#218](https://github.com/PegaSysEng/pantheon/pull/218) thanks to [@matt9ucci](https://github.com/matt9ucci))
 - Improved code for parsing config (PRs [#208](https://github.com/PegaSysEng/pantheon/pull/208), [#209](https://github.com/PegaSysEng/pantheon/pull/209))
 - Use `java.time.Clock` in favour of a custom Clock interface (PR [#220](https://github.com/PegaSysEng/pantheon/pull/220))
 - Improve modularity of storage systems (PR [#211](https://github.com/PegaSysEng/pantheon/pull/211), [#207](https://github.com/PegaSysEng/pantheon/pull/207))
 - Treat JavaDoc warnings as errors (PR [#171](https://github.com/PegaSysEng/pantheon/pull/171))
 - Add benchmark for `BlockHashOperation `as a template for benchmarking other EVM operations (PR [#203](https://github.com/PegaSysEng/pantheon/pull/203))
 - Added unit tests for `EthBlockNumber` (PR [#195](https://github.com/PegaSysEng/pantheon/pull/195) thanks to [@jvirtanen](https://github.com/jvirtanen))
 - Code style improvements (PR [#196](https://github.com/PegaSysEng/pantheon/pull/196) thanks to [@jvirtanen](https://github.com/jvirtanen))
 - Added unit tests for `Web3ClientVersion` (PR [#194](https://github.com/PegaSysEng/pantheon/pull/194) with thanks to [@jvirtanen](https://github.com/jvirtanen))
 - Removed RLPUtils from `RawBlockIterator` (PR [#179](https://github.com/PegaSysEng/pantheon/pull/179))
 - Replace the JNI based snappy library with a pure-Java version (PR [#257](https://github.com/PegaSysEng/pantheon/pull/257))<|MERGE_RESOLUTION|>--- conflicted
+++ resolved
@@ -7,11 +7,8 @@
 - When on PoS the head can be only be updated by ForkchoiceUpdate [#3994](https://github.com/hyperledger/besu/pull/3994)
 - Version information available in metrics [#3997](https://github.com/hyperledger/besu/pull/3997)
 - Add TTD and DNS to Sepolia config [#4024](https://github.com/hyperledger/besu/pull/4024)
-<<<<<<< HEAD
 - Add terminal block hash and number to Ropsten genesis file [#4026](https://github.com/hyperledger/besu/pull/4026)
-=======
 - Return `type` with value `0x0` when serializing legacy transactions [#4027](https://github.com/hyperledger/besu/pull/4027)
->>>>>>> 6aa88129
 
 ### Bug Fixes
 - Fixed a snapsync issue that can sometimes block the healing step [#3920](https://github.com/hyperledger/besu/pull/3920)
