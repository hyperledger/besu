--- conflicted
+++ resolved
@@ -32,11 +32,8 @@
 - Fix txpool dump/restore race condition [#6665](https://github.com/hyperledger/besu/pull/6665)
 - Make block transaction selection max time aware of PoA transitions [#6676](https://github.com/hyperledger/besu/pull/6676)
 - Don't enable the BFT mining coordinator when running sub commands such as `blocks export` [#6675](https://github.com/hyperledger/besu/pull/6675)
-<<<<<<< HEAD
+- In JSON-RPC return optional `v` fields for type 1 and type 2 transactions [#6762](https://github.com/hyperledger/besu/pull/6762)
 - Fix Shanghai/QBFT block import bug when syncing new nodes [#6765](https://github.com/hyperledger/besu/pull/6765)
-=======
-- In JSON-RPC return optional `v` fields for type 1 and type 2 transactions [#6762](https://github.com/hyperledger/besu/pull/6762)
->>>>>>> f2c2512e
 
 ### Download Links
 
