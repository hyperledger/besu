--- conflicted
+++ resolved
@@ -6,11 +6,8 @@
 - Change in behavior for `eth_estimateGas`, to improve accuracy, when used on a network with a base fee market, the internal transaction simulation does not anymore underprice transactions, so if there are no gas pricing related fields specified in the request, then gas price for the transaction is set to the base fee value [#8888](https://github.com/hyperledger/besu/pull/8888)
 - Remove PoAMetricsService and IbftQueryService which have been deprecated since 2019 and are replaced by PoaQueryService and BftQueryService respectively [#8940](https://github.com/hyperledger/besu/pull/8940)
 - Remove deprecated `Quantity.getValue` method (deprecated since 2019) [#8968](https://github.com/hyperledger/besu/pull/8968)
-<<<<<<< HEAD
 - Support for block creation on networks running a pre-Byzantium fork is removed, after being deprecated for a few months. If still running a pre-Byzantium network, it needs to be updated to continue to produce blocks [#9005](https://github.com/hyperledger/besu/pull/9005)
-=======
->>>>>>> 197bc569
-- Remove support for Ethereum protocol version `eth/67`. [#9008](https://github.com/hyperledger/besu/pull/9008).
+- Remove support for Ethereum protocol version `eth/67`. [#9008](https://github.com/hyperledger/besu/pull/9008). 
 
 ### Upcoming Breaking Changes
 
