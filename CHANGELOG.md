--- conflicted
+++ resolved
@@ -1,10 +1,18 @@
 # Changelog
 
-<<<<<<< HEAD
 ## 24.1.0
-=======
+
+### Breaking Changes
+
+### Additions and Improvements
+
+- Add option to avoid grouping transactions from a single sender when selecting candidate transactions for a block [#6022](https://github.com/hyperledger/besu/pull/6022)
+
+### Bug Fixes
+
+### Download Links
+
 ## 23.10.2
->>>>>>> 914ab792
 
 ### Breaking Changes
 
@@ -48,8 +56,6 @@
 ### Deprecations
 - `--tx-pool-disable-locals` has been deprecated for removal in favor of `--tx-pool-no-local-priority`, no semantic change, only a renaming [#5959](https://github.com/hyperledger/besu/pull/5959)
 
- - Add option to avoid grouping transactions from a single sender when selecting candidate transactions for a block [#6022](https://github.com/hyperledger/besu/pull/6022)
-
 ### Bug Fixes
 - Fix regression with t8n tool filling [#5979](https://github.com/hyperledger/besu/pull/5979)
 - Fix EOF and EIP-4788 regressions in reference tests  [#6060](https://github.com/hyperledger/besu/pull/6060)
@@ -84,16 +90,16 @@
 
 ### Breaking Changes
 - Removed support for Kotti network (ETC) [#5816](https://github.com/hyperledger/besu/pull/5816)
-- Layered transaction pool implementation is now stable and enabled by default, so the following changes to experimental options have been done [#5772](https://github.com/hyperledger/besu/pull/5772):
+- Layered transaction pool implementation is now stable and enabled by default, so the following changes to experimental options have been done [#5772](https://github.com/hyperledger/besu):
     - `--Xlayered-tx-pool` is gone, to select the implementation use the new `--tx-pool` option with values `layered` (default) or `legacy`
-    - `--Xlayered-tx-pool-layer-max-capacity`, `--Xlayered-tx-pool-max-prioritized` and `--Xlayered-tx-pool-max-future-by-sender` just drop the `Xlayered-` and keep the same behavior
+    - `--Xlayered-tx-pool-layer-max-capacity`, `--Xlayered-tx-pool-max-prioritized` and `--Xlayered-tx-pool-max-future-by-sender` just drop the `X` and keep the same behavior
 
 ### Additions and Improvements
 - Add access to an immutable world view to start/end transaction hooks in the tracing API[#5836](https://github.com/hyperledger/besu/pull/5836)
 - Layered transaction pool implementation is now stable and enabled by default. If you want still to use the legacy implementation, use `--tx-pool=legacy`. 
-  By default, the new transaction pool is capped at using 25MB of memory, this limit can be raised using `--layered-tx-pool-layer-max-capacity` options  [#5772](https://github.com/hyperledger/besu/pull/5772)
+  By default, the new transaction pool is capped at using 25MB of memory, this limit can be raised using `--layered-tx-pool-layer-max-capacity` options  [#5772](https://github.com/hyperledger/besu)
 - Tune G1GC to reduce Besu memory footprint, and new `besu-untuned` start scripts to run without any specific G1GC flags [#5879](https://github.com/hyperledger/besu/pull/5879)
-- Reduce `engine_forkchoiceUpdatedV?` response time by asynchronously process block added events in the transaction pool [#5909](https://github.com/hyperledger/besu/pull/5909)
+- Reduce `engine_forkchoiceUpdatedV?` response time by asynchronously process block added events in the transaction pool [#5909](https://github.com/hyperledger/besu/pull/5909) 
 
 ### Bug Fixes
 - do not create ignorable storage on revert storage-variables subcommand [#5830](https://github.com/hyperledger/besu/pull/5830) 
@@ -102,6 +108,7 @@
 
 ### Download Links
 https://hyperledger.jfrog.io/artifactory/besu-binaries/besu/23.10.0/besu-23.10.0.tar.gz / sha256: 3c75f3792bfdb0892705b378f0b8bfc14ef6cecf1d8afe711d8d8687ed6687cf
+
 https://hyperledger.jfrog.io/artifactory/besu-binaries/besu/23.10.0/besu-23.10.0.zip / sha256: d5dafff4c3cbf104bf75b34a9f108dcdd7b08d2759de75ec65cd997f38f52866
 
 ## 23.7.3
