# Changelog

## 21.2.0-RC1

### 21.2 Breaking Changes
* `--skip-pow-validation-enabled` is now an error with `block import --format JSON`. This is because the JSON format doesn't include the nonce so the proof of work must be calculated.
<<<<<<< HEAD
* `eth_call` will not fail for account balance issues by default. An parameter `"strict": true` can be added to the call parameters (with `to` and `from`) to enforce balance checks.
=======
* `eth_call` will not return a JSON-RPC result if the call fails, but will return an error instead. If it was for a revert the revert reason will be included.
>>>>>>> f750ca72

### Additions and Improvements
* Removed unused flags in default genesis configs [\#1812](https://github.com/hyperledger/besu/pull/1812)
* `--skip-pow-validation-enabled` is now an error with `block import --format JSON`. This is because the JSON format doesn't include the nonce so the proof of work must be calculated. [\#1815](https://github.com/hyperledger/besu/pull/1815)
* Added a new CLI option `--Xlauncher` to start a mainnet launcher. It will help to configure Besu easily.
* Return the revert reason from `eth_call` JSON-RPC api calls when the contract causes a revert. [\#1829](https://github.com/hyperledger/besu/pull/1829)
 
### Bug Fixes
* Ethereum classic heights will no longer be reported in mainnet metrics. Issue [\#1751]((https://github.com/hyperledger/besu/pull/1751) Fix [\#1820](https://github.com/hyperledger/besu/pull/1820)
* Don't enforce balance checks in `eth_call` unless explicitly requested. Issue [\#502]((https://github.com/hyperledger/besu/pull/502) Fix [\#1834](https://github.com/hyperledger/besu/pull/1834)

### Early Access Features

#### Previously identified known issues

- [Fast sync when running Besu on cloud providers](KNOWN_ISSUES.md#fast-sync-when-running-besu-on-cloud-providers)
- [Privacy users with private transactions created using v1.3.4 or earlier](KNOWN_ISSUES.md#privacy-users-with-private-transactions-created-using-v134-or-earlier)

## 20.10.4

### Additions and Improvements
* Implemented [EIP-778](https://eips.ethereum.org/EIPS/eip-778): Ethereum Node Records (ENR) [\#1680](https://github.com/hyperledger/besu/pull/1680)
* Implemented [EIP-868](https://eips.ethereum.org/EIPS/eip-868): Node Discovery v4 ENR Extension [\#1721](https://github.com/hyperledger/besu/pull/1721)
* Added revert reason to eth_estimateGas RPC call. [\#1730](https://github.com/hyperledger/besu/pull/1730)
* Added command line option --static-nodes-file. [#1644](https://github.com/hyperledger/besu/pull/1644)
* Implemented [EIP-1898](https://eips.ethereum.org/EIPS/eip-1898): Add `blockHash` to JSON-RPC methods which accept a default block parameter [\#1757](https://github.com/hyperledger/besu/pull/1757)

### Bug Fixes
* Accept locally-sourced transactions below the minimum gas price. [#1480](https://github.com/hyperledger/besu/issues/1480) [#1743](https://github.com/hyperledger/besu/pull/1743)

#### Previously identified known issues

- [Fast sync when running Besu on cloud providers](KNOWN_ISSUES.md#fast-sync-when-running-besu-on-cloud-providers)
- [Privacy users with private transactions created using v1.3.4 or earlier](KNOWN_ISSUES.md#privacy-users-with-private-transactions-created-using-v134-or-earlier)

### Download link
https://dl.bintray.com/hyperledger-org/besu-repo/besu-20.10.4.zip
sha256: f15cd5243b809659bba1706c1745aecafc012d3fc44a91419522da925493537c

## 20.10.3

### Additions and Improvements
* Added `memory` as an option to `--key-value-storage`.  This ephemeral storage is intended for sync testing and debugging.  [\#1617](https://github.com/hyperledger/besu/pull/1617)
* Fixed gasPrice parameter not always respected when passed to `eth_estimateGas` endpoint [\#1636](https://github.com/hyperledger/besu/pull/1636)
* Enabled eth65 by default [\#1682](https://github.com/hyperledger/besu/pull/1682)
* Warn that bootnodes will be ignored if specified with discovery disabled [\#1717](https://github.com/hyperledger/besu/pull/1717)

### Bug Fixes
* Accept to use default port values if not in use. [#1673](https://github.com/hyperledger/besu/pull/1673)
* Block Validation Errors should be at least INFO level not DEBUG or TRACE.  Bug [\#1568](https://github.com/hyperledger/besu/pull/1568) PR [\#1706](https://github.com/hyperledger/besu/pull/1706)
* Fixed invalid and wrong trace data, especially when calling a precompiled contract [#1710](https://github.com/hyperledger/besu/pull/1710)

#### Previously identified known issues

- [Fast sync when running Besu on cloud providers](KNOWN_ISSUES.md#fast-sync-when-running-besu-on-cloud-providers)
- [Privacy users with private transactions created using v1.3.4 or earlier](KNOWN_ISSUES.md#privacy-users-with-private-transactions-created-using-v134-or-earlier)

### Download link
https://dl.bintray.com/hyperledger-org/besu-repo/besu-20.10.3.zip
sha256: `b5f46d945754dedcbbb1e5dd96bf2bfd13272ff09c6a66c0150b979a578f4389`

## 20.10.2

### Additions and Improvements
* Added support for batched requests in WebSockets. [#1583](https://github.com/hyperledger/besu/pull/1583)
* Added protocols section to `admin_peers` to provide info about peer health. [\#1582](https://github.com/hyperledger/besu/pull/1582)
* Added CLI option `--goquorum-compatibility-enabled` to enable GoQuorum compatibility mode. [#1598](https://github.com/hyperledger/besu/pull/1598). Note that this mode is incompatible with Mainnet.

### Bug Fixes

* Ibft2 will discard any received messages targeting a chain height <= current head - this resolves some corner cases in system correctness directly following block import. [#1575](https://github.com/hyperledger/besu/pull/1575)
* EvmTool now throws `UnsupportedForkException` when there is an unknown fork and is YOLOv2 compatible [\#1584](https://github.com/hyperledger/besu/pull/1584)
* `eth_newFilter` now supports `blockHash` parameter as per the spec [\#1548](https://github.com/hyperledger/besu/issues/1540). (`blockhash` is also still supported.)
* Fixed an issue that caused loss of peers and desynchronization when eth65 was enabled [\#1601](https://github.com/hyperledger/besu/pull/1601)

#### Previously identified known issues

- [Fast sync when running Besu on cloud providers](KNOWN_ISSUES.md#fast-sync-when-running-besu-on-cloud-providers)
- [Privacy users with private transactions created using v1.3.4 or earlier](KNOWN_ISSUES.md#privacy-users-with-private-transactions-created-using-v134-or-earlier)

### Download Link

https://dl.bintray.com/hyperledger-org/besu-repo/besu-20.10.2.zip
sha256: `710aed228dcbe9b8103aef39e4431b0c63e73c3a708ce88bcd1ecfa1722ad307`

## 20.10.1

### Additions and Improvements
* `--random-peer-priority-enabled` flag added. Allows for incoming connections to be prioritized randomly. This will prevent (typically small, stable) networks from forming impenetrable peer cliques. [#1440](https://github.com/hyperledger/besu/pull/1440)
* `miner_changeTargetGasLimit` RPC added. If a target gas limit is set, allows the node operator to change it at runtime.
* Hide deprecated `--host-whitelist` option. [\#1444](https://github.com/hyperledger/besu/pull/1444)
* Prioritize high gas prices during mining. Previously we ordered only by the order in which the transactions were received. This will increase expected profit when mining. [\#1449](https://github.com/hyperledger/besu/pull/1449)
* Added support for the updated smart contract-based [node permissioning EEA interface](https://entethalliance.github.io/client-spec/spec.html#dfn-connectionallowed). [\#1435](https://github.com/hyperledger/besu/pull/1435) and [\#1496](https://github.com/hyperledger/besu/pull/1496)
* Added EvmTool binary to the distribution.  EvmTool is a CLI that can execute EVM bytecode and execute ethereum state tests. [\#1465](https://github.com/hyperledger/besu/pull/1465)
* Updated the libraries for secp256k1 and AltBN series precompiles. These updates provide significant performance improvements to those areas. [\#1499](https://github.com/hyperledger/besu/pull/1499)
* Provide MegaGas/second measurements in the log when doing a full block import, such as the catch up phase of a fast sync. [\#1512](https://github.com/hyperledger/besu/pull/1512)
* Added new endpoints to get miner data, `eth_getMinerDataByBlockHash` and `eth_getMinerDataByBlockNumber`. [\#1538](https://github.com/hyperledger/besu/pull/1538)
* Added direct support for OpenTelemetry metrics [\#1492](https://github.com/hyperledger/besu/pull/1492)
* Added support for `qip714block` config parameter in genesis file, paving the way towards permissioning interoperability between Besu and GoQuorum. [\#1545](https://github.com/hyperledger/besu/pull/1545)
* Added new CLI option `--compatibility-eth64-forkid-enabled`. [\#1542](https://github.com/hyperledger/besu/pull/1542)

### Bug Fixes

* Fix a bug on `eth_estimateGas` which returned `Internal error` instead of `Execution reverted` in case of reverted transaction. [\#1478](https://github.com/hyperledger/besu/pull/1478)
* Fixed a bug where Local Account Permissioning was being incorrectly enforced on block import/validation. [\#1510](https://github.com/hyperledger/besu/pull/1510)
* Fixed invalid enode URL when discovery is disabled  [\#1521](https://github.com/hyperledger/besu/pull/1521)
* Removed duplicate files from zip and tar.gz distributions. [\#1566](https://github.com/hyperledger/besu/pull/1566)
* Add a more rational value to eth_gasPrice, based on a configurable percentile of prior block's transactions (default: median of last 100 blocks).  [\#1563](https://github.com/hyperledger/besu/pull/1563)

## Deprecated 

### --privacy-precompiled-address (Scheduled for removal in _Next_ Release)
Deprecated in 1.5.1
- CLI option `--privacy-precompiled-address` option removed. This address is now derived, based	on `--privacy-onchain-groups-enabled`. [\#1222](https://github.com/hyperledger/besu/pull/1222)

### Besu Sample Network repository

The [Besu Sample Networks repository](https://github.com/ConsenSys/besu-sample-networks) has been replaced by the [Quorum Developer Quickstart](https://besu.hyperledger.org/en/latest/Tutorials/Developer-Quickstart). 

#### Previously identified known issues

- [Eth/65 loses peers](KNOWN_ISSUES.md#eth65-loses-peers)
- [Fast sync when running Besu on cloud providers](KNOWN_ISSUES.md#fast-sync-when-running-besu-on-cloud-providers)
- [Privacy users with private transactions created using v1.3.4 or earlier](KNOWN_ISSUES.md#privacy-users-with-private-transactions-created-using-v134-or-earlier)

### Download Link

https://dl.bintray.com/hyperledger-org/besu-repo/besu-20.10.1.zip 
sha256: `ac4fae310957c176564396f73c0f03c60c41129d43d078560d0dab533a69fd2a`

## 20.10.0

## Release format

Hyperledger Besu is moving its versioning scheme to [CalVer](https://calver.org/) starting with the 20.10.0 (formerly 1.6.0) release. More information about the specific version of CalVer Besu is using can be found on the [wiki](https://wiki.hyperledger.org/display/BESU/Using+CalVer+for+Besu+Releases). 

## 20.10 Breaking Changes

When upgrading to 20.10, ensure you've taken into account the following breaking changes.

### JSON-RPC HTTP Error Codes For Valid Calls ([\#1426](https://github.com/hyperledger/besu/pull/1426))

Prior versions of Besu would set the HTTP Status 400 Bad Request for JSON-RPC requests that completed in an error, regardless of the kind of error.  These responses could include a complete JSON-RPC response with an error field.

In Besu version 20.10, properly formatted requests that have valid parameters (count and content) will return a HTTP Status 200 OK, with an error field if an error occurred. For example, requesting an account that does not exist in the chain, or a block by hash that Besu does not have, will now return HTTP 200 OK responses. Unparsable requests, improperly formatted requests, or requests with invalid parameters will continue to return HTTP 400 Bad Request.

Users of Web3J should note that many calls will now return a result with the error field containing the message whereas before a call would throw an exception with the error message as the exception message.   

## 20.10.0 Additions and Improvements 

* Added support for ECIP-1099 / Classic Thanos Fork: Calibrate Epoch Duration. [\#1421](https://github.com/hyperledger/besu/pull/1421) [\#1441](https://github.com/hyperledger/besu/pull/1441) [\#1462](https://github.com/hyperledger/besu/pull/1462)
* Added the Open Telemetry Java agent to report traces to a remote backend. Added an example to showcase the trace reporting capabilities.
* Added EvmTool binary to the distribution.  EvmTool is a CLI that can execute EVM bytecode and execute ethereum state tests. Documentation for it is available [here](https://besu.hyperledger.org/en/stable/HowTo/Troubleshoot/Use-EVM-Tool/). [\#1465](https://github.com/hyperledger/besu/pull/1465)
* Added support for the upcoming YOLOv2 ephemeral testnet and removed the flag for the deprecated YOLOv1 ephemeral testnet. [#1386](https://github.com/hyperledger/besu/pull/1386)
* Added `debug_standardTraceBlockToFile` JSON-RPC API. This API accepts a block hash and will replay the block. It returns a list of files containing the result of the trace (one file per transaction). [\#1392](https://github.com/hyperledger/besu/pull/1392)
* Added `debug_standardTraceBadBlockToFile` JSON-RPC API. This API is similar to `debug_standardTraceBlockToFile`, but can be used to obtain info about a block which has been rejected as invalid. [\#1403](https://github.com/hyperledger/besu/pull/1403)
* Added support for EIP-2929 to YOLOv2. [#1387](https://github.com/hyperledger/besu/pull/1387)     
* Added `--start-block` and `--end-block` to the `blocks import` subcommand [\#1399](https://github.com/hyperledger/besu/pull/1399)
* Added support for multi-tenancy when using the early access feature of [onchain privacy group management](https://besu.hyperledger.org/en/stable/Concepts/Privacy/Onchain-PrivacyGroups/) 
* \[Reverted\] Fixed memory leak in eth/65 subprotocol behavior. It is now enabled by default. [\#1420](https://github.com/hyperledger/besu/pull/1420), [#1348](https://github.com/hyperledger/besu/pull/1348), [#1321](https://github.com/hyperledger/besu/pull/1321)

### Bug Fixes

* Log block import rejection reasons at "INFO" level.  Bug [#1412](https://github.com/hyperledger/besu/issues/1412)
* Fixed NPE when executing `eth_estimateGas` with privacy enabled.  Bug [#1404](https://github.com/hyperledger/besu/issues/1404)

#### Previously identified known issues

- [Eth/65 loses peers](KNOWN_ISSUES.md#eth65-loses-peers)
- [Fast sync when running Besu on cloud providers](KNOWN_ISSUES.md#fast-sync-when-running-besu-on-cloud-providers)
- [Privacy users with private transactions created using v1.3.4 or earlier](KNOWN_ISSUES.md#privacy-users-with-private-transactions-created-using-v134-or-earlier)

## Deprecated and Scheduled for removal in _Next_ Release

### --privacy-precompiled-address
Deprecated in 1.5.1
- CLI option `--privacy-precompiled-address` option removed. This address is now derived, based
on `--privacy-onchain-groups-enabled`. [\#1222](https://github.com/hyperledger/besu/pull/1222)

### Download link
https://dl.bintray.com/hyperledger-org/besu-repo/besu-20.10.0.zip

sha256sum: `2b50a375aae64b838a2cd9d43747006492cae573f1be11745b7f643646fd5a01`

## 1.5.5

### Additions and Improvements
* The new version of the [web3js-eea library (v0.10)](https://github.com/PegaSysEng/web3js-eea) supports the onchain privacy group management changes made in Besu v1.5.3.

### Bug Fixes
* Added `debug_getBadBlocks` JSON-RPC API to analyze and detect consensus flaws. Even if a block is rejected it will be returned by this method [\#1378](https://github.com/hyperledger/besu/pull/1378)
* Fix logs queries missing results against chain head [\#1351](https://github.com/hyperledger/besu/pull/1351) and [\#1381](https://github.com/hyperledger/besu/pull/1381) 

#### Previously identified known issues

- [Eth/65 loses peers](KNOWN_ISSUES.md#eth65-loses-peers)
- [Fast sync when running Besu on cloud providers](KNOWN_ISSUES.md#fast-sync-when-running-besu-on-cloud-providers)
- [Privacy users with private transactions created using v1.3.4 or earlier](KNOWN_ISSUES.md#privacy-users-with-private-transactions-created-using-v134-or-earlier)
- [Changes not saved to database correctly causing inconsistent private states](KNOWN_ISSUES.md#Changes-not-saved-to-database-correctly-causing-inconsistent-private-states)

### Download link

https://dl.bintray.com/hyperledger-org/besu-repo/besu-1.5.5.zip

sha256sum: `e67b0a899dc4421054eaa9a8112cb89e1e5f6a56f0d8aa1b0c5111c53dfad2ad`


## 1.5.4

### Additions and Improvements

* Added `priv_debugGetStateRoot` JSON-RPC API to retrieve the state root of a specified privacy group. [\#1326](https://github.com/hyperledger/besu/pull/1326)
* Added reorg logging and `--reorg-logging-threshold` to configure the same. Besu now logs any reorgs where the old or new chain head is more than the threshold away from their common ancestors. The default is 6.
* Added `debug_batchSendRawTransaction` JSON-RPC API to submit multiple signed transactions with a single call. [\#1350](https://github.com/hyperledger/besu/pull/1350)

### Bug Fixes

* The metrics HTTP server no longer rejects requests containing `Accept` header that doesn't precisely match the prometheus text format [\#1345](https://github.com/hyperledger/besu/pull/1345)
* JSON-RPC method `net_version` should return network ID instead of chain ID [\#1355](https://github.com/hyperledger/besu/pull/1355)

#### Previously identified known issues

- [Logs queries missing results against chain head](KNOWN_ISSUES.md#Logs-queries-missing-results-against-chain-head)
- [Eth/65 loses peers](KNOWN_ISSUES.md#eth65-loses-peers)
- [Fast sync when running Besu on cloud providers](KNOWN_ISSUES.md#fast-sync-when-running-besu-on-cloud-providers)
- [Privacy users with private transactions created using v1.3.4 or earlier](KNOWN_ISSUES.md#privacy-users-with-private-transactions-created-using-v134-or-earlier)
- [Changes not saved to database correctly causing inconsistent private states](KNOWN_ISSUES.md#Changes-not-saved-to-database-correctly-causing-inconsistent-private-states)

### Download link
https://dl.bintray.com/hyperledger-org/besu-repo/besu-1.5.4.zip

sha256sum: `1f4df8e1c5e3b5b3abf6289ccfe70f302aa7c29a652b2eb713ffbdc507670420`

## 1.5.3

### Additions and Improvements

* The EvmTool now processes State Tests from the Ethereum Reference Tests. [\#1311](https://github.com/hyperledger/besu/pull/1311)
* Early access DNS support added via the `--Xdns-enabled` and `--Xdns-update-enabled` CLI options. [\#1247](https://github.com/hyperledger/besu/pull/1247)
* Add genesis config option `ecip1017EraRounds` for Ethereum Classic chains. [\#1329](https://github.com/hyperledger/besu/pull/1329)

### Bug Fixes

* K8S Permissioning to use of Service IP's rather than pod IP's which can fail [\#1190](https://github.com/hyperledger/besu/issues/1190)

#### Previously identified known issues

- [Logs queries missing results against chain head](KNOWN_ISSUES.md#Logs-queries-missing-results-against-chain-head)
- [Eth/65 loses peers](KNOWN_ISSUES.md#eth65-loses-peers)
- [Fast sync when running Besu on cloud providers](KNOWN_ISSUES.md#fast-sync-when-running-besu-on-cloud-providers)
- [Privacy users with private transactions created using v1.3.4 or earlier](KNOWN_ISSUES.md#privacy-users-with-private-transactions-created-using-v134-or-earlier)
- [Changes not saved to database correctly causing inconsistent private states](KNOWN_ISSUES.md#Changes-not-saved-to-database-correctly-causing-inconsistent-private-states)

### Breaking Change to Onchain Privacy Group Management

This [early access feature](https://besu.hyperledger.org/en/stable/Concepts/Privacy/Onchain-PrivacyGroups/) was changed in a way that makes onchain privacy groups created with previous versions no longer usable.

To enhance control over permissions on the privacy group management contract:

* The enclave key was removed as the first parameter for `addParticipant` and `removeParticipant`.
* The owner of the privacy group management contract is the signer of the private transaction that creates
  the privacy group. In the default onchain privacy group management contract implementation, only the
  owner can add and remove participants, and upgrade the management contract.

The onchain privacy support in the current version of the web3js-eea library (v0.9) will not be compatible with Besu v1.5.3.  We are actively working on an upgrade to webj3-eea that will support these changes.   

### Download link
https://dl.bintray.com/hyperledger-org/besu-repo/besu-1.5.3.zip

sha256sum: `735cd511e1dae1590f2829d9535cb383aa8c526f059b3451859e5fcfccc48985`

## 1.5.2

### Additions and Improvements

* Experimental offline backup and restore has been added via the `operator x-backup-state` and `operator x-restore-state` CLI commands.  Data formats will be fluid for as long as the `x-` prefix is present in the CLI so it is advised not to rely on these backups for disaster recovery. [\#1235](https://github.com/hyperledger/besu/pull/1235)
* Experimental ethstats support added via the `Xethstats` and `Xethstats-contact` CLI commands. [\#1239](https://github.com/hyperledger/besu/pull/1239)
* Peers added via the JSON-RPC `admin_addPeer` and `admin_removePeer` will be shared or no longer shared via discovery respectively.  Previously they were not shared. [\#1177](https://github.com/hyperledger/besu/pull/1177) contributed by [br0tchain](https://github.com/br0tchain).
* New Docker Images (see below). [\#1277](https://github.com/hyperledger/besu/pull/1277)
* Reworked static peer discovery handling. [\#1292](https://github.com/hyperledger/besu/pull/1292)

### New Java VMs in Docker Image

* New docker images are being generated to use the latest version of OpenJDK (currently 14.0.1) with the tag suffix of `-openjdk-latest`, for example `1.5.2-openjdk-latest`.
* New docker images are being generated to use [GraalVM](https://www.graalvm.org/) with the tag suffix of `-graalvm`, for example `1.5.2-graalvm`.
* The existing images based on Java 11 are also being tagged with the suffix `-openjdk-11`, for example `1.5.2-openjdk-11`, as well as `1.5.2`.  

The intent is that the major Java VM version or Java VM type shipped with the default docker images (`latest`, `1.5.x`, etc.) may be changed during future quarterly releases but will remain consistent within quarterly releases.

### Bug Fixes
- Offchain permissioning - fixed bug where sync status check prevented peering if static nodes configured. [\#1252](https://github.com/hyperledger/besu/issues/1252)

- GraphQL queries of `miner` in IBFT networks will no longer return an error.  PR [\#1282](https://github.com/hyperledger/besu/pull/1282) issue [\#1272](https://github.com/hyperledger/besu/issues/1272).

#### Previously identified known issues

- [Logs queries missing results against chain head](KNOWN_ISSUES.md#Logs-queries-missing-results-against-chain-head)
- [Eth/65 loses peers](KNOWN_ISSUES.md#eth65-loses-peers)
- [Fast sync when running Besu on cloud providers](KNOWN_ISSUES.md#fast-sync-when-running-besu-on-cloud-providers)
- [Privacy users with private transactions created using v1.3.4 or earlier](KNOWN_ISSUES.md#privacy-users-with-private-transactions-created-using-v134-or-earlier)
- [Permissioning issues on Kubernetes](KNOWN_ISSUES.md#Kubernetes-permissioning-uses-Service-IPs-rather-than-pod-IPs-which-can-fail)
- [Restarts caused by insufficient memory can cause inconsistent private state](KNOWN_ISSUES.md#Restart-caused-by-insufficient-memory-can-cause-inconsistent-private-state)

### New and Old Maintainer

- [David Mechler](https://github.com/hyperledger/besu/commits?author=davemec) has been added as a [new maintainer](https://github.com/hyperledger/besu/pull/1267).
- [Edward Evans](https://github.com/hyperledger/besu/commits?author=EdJoJob) voluntarily moved to [emeritus status](https://github.com/hyperledger/besu/pull/1270).

### Download link
https://dl.bintray.com/hyperledger-org/besu-repo/besu-1.5.2.zip

sha256sum: `629f44e230a635b09f8d82f2196d70d31193233718118a46412f11c50772dc85`

## 1.5.1

### Deprecated
- CLI option `--privacy-precompiled-address` option is deprecated. This address is now derived, based
on `--privacy-onchain-groups-enabled`. [\#1222](https://github.com/hyperledger/besu/pull/1222)

### Additions and Improvements

* In an IBFT2 network, a fixed block reward value and recipient address can be defined in genesis file [\#1132](https://github.com/hyperledger/besu/pull/1132)
* JSON-RPC HTTP API Authorization: exit early when checking user permissions. [\#1144](https://github.com/hyperledger/besu/pull/1144)
* HTTP/2 is enabled for JSON-RPC HTTP API over TLS. [\#1145](https://github.com/hyperledger/besu/pull/1145)
* Color output in consoles. It can be disabled with `--color-enabled=false` [\#1257](https://github.com/hyperledger/besu/pull/1257)
* Add compatibility with ClusterIP services for the Kubernetes Nat Manager  [\#1156](https://github.com/hyperledger/besu/pull/1156)
* In an IBFT2 network; a fixed block reward value and recipient address can be defined in genesis file [\#1132](https://github.com/hyperledger/besu/pull/1132)
* Add fee cap for transactions submitted via RPC. [\#1137](https://github.com/hyperledger/besu/pull/1137)

### Bug fixes

* When the default sync mode was changed to fast sync for named networks, there was one caveat we didn't address. The `dev` network should've been full sync by default. This has now been fixed. [\#1257](https://github.com/hyperledger/besu/pull/1257)
* Fix synchronization timeout issue when the blocks were too large [\#1149](https://github.com/hyperledger/besu/pull/1149)
* Fix missing results from eth_getLogs request. [\#1154](https://github.com/hyperledger/besu/pull/1154)
* Fix issue allowing Besu to be used for DDoS amplification. [\#1146](https://github.com/hyperledger/besu/pull/1146)

### Known Issues

Known issues are open issues categorized as [Very High or High impact](https://wiki.hyperledger.org/display/BESU/Defect+Prioritisation+Policy).

#### Previously identified known issues

- [Scope of logs query causing Besu to hang](KNOWN_ISSUES.md#scope-of-logs-query-causing-besu-to-hang)
- [Eth/65 loses peers](KNOWN_ISSUES.md#eth65-loses-peers)
- [Fast sync when running Besu on cloud providers](KNOWN_ISSUES.md#fast-sync-when-running-besu-on-cloud-providers)
- [Privacy users with private transactions created using v1.3.4 or earlier](KNOWN_ISSUES.md#privacy-users-with-private-transactions-created-using-v134-or-earlier)
- [Permissioning issues on Kubernetes](KNOWN_ISSUES.md#Kubernetes-permissioning-uses-Service-IPs-rather-than-pod-IPs-which-can-fail)
- [Restarts caused by insufficient memory can cause inconsistent private state](KNOWN_ISSUES.md#Restart-caused-by-insufficient-memory-can-cause-inconsistent-private-state)

### Download link
https://dl.bintray.com/hyperledger-org/besu-repo/besu-1.5.1.zip

sha256sum: `c17f49b6b8686822417184952487fc135772f0be03514085926a6984fd955b88`

## 1.5 Breaking changes

When upgrading to 1.5, ensure you've taken into account the following breaking changes.

### Docker users with volume mounts

To maintain best security practices, we're changing the `user:group` on the Docker container to `besu`.

What this means for you:

* If you are running Besu as a binary, there is no impact.
* If you are running Besu as a Docker container *and* have a volume mount for data,  ensure that the
permissions on the directory allow other users and groups to r/w. Ideally this should be set to
`besu:besu` as the owner.

Note that the `besu` user only exists within the container not outside it. The same user ID may match
a different user outside the image.

If you’re mounting local folders, it is best to set the user via the Docker `—user` argument. Use the
UID because the username may not exist inside the docker container. Ensure the directory being mounted
is owned by that user.

### Remove Manual NAT method

The NAT manager `MANUAL` method has been removed.
If you have been using the `MANUAL` method, use the `NONE` method instead. The behavior of the
`NONE` method is the same as the previously supported `MANUAL` methods.

### Privacy users

Besu minor version upgrades require upgrading Orion to the latest minor version. That is, for
Besu <> Orion node pairs, when upgrading Besu to v1.5, it is required that Orion is upgraded to
v1.6. Older versions of Orion will no longer work with Besu v1.5.

## 1.5 Features

Features added between from 1.4 to 1.5 include:
* Mining Support
  Besu supports `eth_hashrate` and `eth_submitHashrate` to obtain the hashrate when we mine with a GPU mining worker.
* Tracing
  The [Tracing API](https://besu.hyperledger.org/en/latest/Reference/API-Methods/#trace-methods) is no longer an Early Access feature and now has full support for `trace_replayBlockTransactions`, `trace_Block` and `trace_transaction`.
* Plugin API Block Events
  `BlockAdded` and `BlockReorg` are now exposed via the [Plugin API](https://javadoc.io/doc/org.hyperledger.besu/plugin-api/latest/org/hyperledger/besu/plugin/services/BesuEvents.html).
* [Filters](https://besu.hyperledger.org/en/stable/HowTo/Interact/Filters/Accessing-Logs-Using-JSON-RPC/) and
  [subscriptions](https://besu.hyperledger.org/en/stable/HowTo/Interact/APIs/RPC-PubSub/) for private contracts.
* [SecurityModule Plugin API](https://javadoc.io/doc/org.hyperledger.besu/plugin-api/latest/org/hyperledger/besu/plugin/services/SecurityModuleService.html)
  This allows use of a different [security module](https://besu.hyperledger.org/en/stable/Reference/CLI/CLI-Syntax/#security-module)
  as a plugin to provide cryptographic function that can be used by NodeKey (such as sign, ECDHKeyAgreement etc.).
* [Onchain privacy groups](https://besu.hyperledger.org/en/latest/Concepts/Privacy/Onchain-PrivacyGroups/)
  with add and remove members. This is an early access feature. Early access features are not recommended
  for production networks and may have unstable interfaces.

## 1.5 Additions and Improvements

* Public Networks Default to Fast Sync: The default sync mode for named permissionless networks, such as the Ethereum mainnet and testnets, is now `FAST`.
  * The default is unchanged for private networks. That is, the sync mode defaults to `FULL` for private networks.
  * Use the [`--sync-mode` command line option](https://besu.hyperledger.org/Reference/CLI/CLI-Syntax/#sync-mode) to change the sync mode. [\#384](https://github.com/hyperledger/besu/pull/384)
* Proper Mining Support: Added full support for `eth_hashrate` and `eth_submitHashrate`. It is now possible to have the hashrate when we mine with a GPU mining worker [\#1063](https://github.com/hyperledger/besu/pull/1063)
* Performance Improvements: The addition of native libraries ([\#775](https://github.com/hyperledger/besu/pull/775)) and changes to data structures in the EVM ([\#1089](https://github.com/hyperledger/besu/pull/1089)) have improved Besu sync and EVM execution times.
* Tracing API Improvements: The [Tracing API](https://besu.hyperledger.org/en/latest/Reference/API-Methods/#trace-methods) is no longer an Early Access feature and now has full support for `trace_replayBlockTransactions`, `trace_Block` and `trace_transaction`.
* New Plugin API Block Events: `BlockAdded` and `BlockReorg` are now exposed via the Plugin API [\#637](https://github.com/hyperledger/besu/pull/637).
* Added experimental CLI option `--Xnat-kube-pod-name` to specify the name of the loadbalancer used by the Kubernetes nat manager [\#1078](https://github.com/hyperledger/besu/pull/1078)
- Local permissioning TOML config now supports additional keys (`nodes-allowlist` and `accounts-allowlist`).
Support for `nodes-whitelist` and `accounts-whitelist` will be removed in a future release.
- Add missing `mixHash` field for `eth_getBlockBy*` JSON RPC endpoints. [\#1098](https://github.com/hyperledger/besu/pull/1098)
* Besu now has a strict check on private transactions to ensure the privateFrom in the transaction
matches the sender Orion key that has distributed the payload. Besu 1.5+ requires Orion 1.6+ to work.
[#357](https://github.com/PegaSysEng/orion/issues/357)

### Bug fixes

No bug fixes with [user impact in this release](https://wiki.hyperledger.org/display/BESU/Changelog).

### Known Issues

Known issues are open issues categorized as [Very High or High impact](https://wiki.hyperledger.org/display/BESU/Defect+Prioritisation+Policy).

#### New known issues

- K8S permissioning uses of Service IPs rather than pod IPs which can fail. [\#1190](https://github.com/hyperledger/besu/pull/1190)
Workaround - Do not use permissioning on K8S.

- Restart caused by insufficient memory can cause inconsistent private state. [\#1110](https://github.com/hyperledger/besu/pull/1110)
Workaround - Ensure you allocate enough memory for the Java Runtime Environment that the node does not run out of memory.

#### Previously identified known issues
 
- [Scope of logs query causing Besu to hang](KNOWN_ISSUES.md#scope-of-logs-query-causing-besu-to-hang)
- [Eth/65 loses peers](KNOWN_ISSUES.md#eth65-loses-peers)
- [Fast sync when running Besu on cloud providers](KNOWN_ISSUES.md#fast-sync-when-running-besu-on-cloud-providers)
- [Privacy users with private transactions created using v1.3.4 or earlier](KNOWN_ISSUES.md#privacy-users-with-private-transactions-created-using-v134-or-earlier)

### Download link
https://dl.bintray.com/hyperledger-org/besu-repo/besu-1.5.0.zip

sha256sum: `56929d6a71cc681688351041c919e9630ab6df7de37dd0c4ae9e19a4f44460b2`

**For download links of releases prior to 1.5.0, please visit https://dl.bintray.com/hyperledger-org/besu-repo/**

## 1.4.6

### Additions and Improvements

- Print node address on startup. [\#938](https://github.com/hyperledger/besu/pull/938)
- Transaction pool: price bump replacement mechanism configurable through CLI. [\#928](https://github.com/hyperledger/besu/pull/928) [\#930](https://github.com/hyperledger/besu/pull/930)

### Bug Fixes

- Added timeout to queries. [\#986](https://github.com/hyperledger/besu/pull/986)
- Fixed issue where networks using onchain permissioning could stall when the bootnodes were not validators. [\#969](https://github.com/hyperledger/besu/pull/969)
- Update getForks method to ignore ClassicForkBlock chain parameter to fix issue with ETC syncing. [\#1014](https://github.com/hyperledger/besu/pull/1014)

### Known Issues

Known issues are open issues categorized as [Very High or High impact](https://wiki.hyperledger.org/display/BESU/Defect+Prioritisation+Policy).

#### Previously identified known issues

- [Scope of logs query causing Besu to hang](KNOWN_ISSUES.md#scope-of-logs-query-causing-besu-to-hang)
- [Eth/65 loses peers](KNOWN_ISSUES.md#eth65-loses-peers)
- [Fast sync when running Besu on cloud providers](KNOWN_ISSUES.md#fast-sync-when-running-besu-on-cloud-providers)
- [Privacy users with private transactions created using v1.3.4 or earlier](KNOWN_ISSUES.md#privacy-users-with-private-transactions-created-using-v134-or-earlier)

## 1.4.5

### Additions and Improvements

- Implemented WebSocket logs subscription for private contracts (`priv_subscribe`/`priv_unsubscribe`) [\#762](https://github.com/hyperledger/besu/pull/762)
- Introduced SecurityModule plugin API. This allows use of a different security module as a plugin to
  provide cryptographic function that can be used by NodeKey (such as sign, ECDHKeyAgreement etc.). KeyPairSecurityModule
  is registered and used by default. The CLI option `--security-module=<name> (defaults to localfile)` can be used
  to identify the security module plugin name to use instead. [\#713](https://github.com/hyperledger/besu/pull/713)
- Several testing related changes to improve compatibility with [Hive](https://hivetests.ethdevops.io/) and Retesteth.
  [\#806](https://github.com/hyperledger/besu/pull/806) and [#845](https://github.com/hyperledger/besu/pull/845)
- Native libraries for secp256k1 and Altbn128 encryption are enabled by default.  To disable these libraries use
  `--Xsecp256k1-native-enabled=false` and `--Xaltbn128-native-enabled=false`. [\#775](https://github.com/hyperledger/besu/pull/775)

### Bug Fixes

- Fixed `eth_estimateGas` JSON RPC so it no longer returns gas estimates that are too low. [\#842](https://github.com/hyperledger/besu/pull/842)
- Full help not displayed unless explicitly requested. [\#437](https://github.com/hyperledger/besu/pull/437)
- Compatibility with undocumented Geth `eth_subscribe` fields. [\#654](https://github.com/hyperledger/besu/pull/654)
- Current block number included as part of `eth_getWork` response. [\#849](https://github.com/hyperledger/besu/pull/849)

### Known Issues

Known issues are open issues categorized as [Very High or High impact](https://wiki.hyperledger.org/display/BESU/Defect+Prioritisation+Policy).

#### New known issues

* Scope of logs query causing Besu to crash. [\#944](https://github.com/hyperledger/besu/pull/944)

Workaround - Limit the number of blocks queried by each `eth_getLogs` call.

#### Previously identified known issues

- [`Intrinsic gas exceeds gas limit` returned when calling `delete mapping[addr]` or `mapping[addr] = 0`](KNOWN_ISSUES.md#intrinsic-gas-exceeds-gas-limit)
- [Eth/65 not backwards compatible](KNOWN_ISSUES.md#eth65-not-backwards-compatible)
- [Error full syncing with pruning](KNOWN_ISSUES.md#error-full-syncing-with-pruning)
- [Fast sync when running Besu on cloud providers](KNOWN_ISSUES.md#fast-sync-when-running-besu-on-cloud-providers)
- [Bootnodes must be validators when using onchain permissioning](KNOWN_ISSUES.md#bootnodes-must-be-validators-when-using-onchain-permissioning)
- [Privacy users with private transactions created using v1.3.4 or earlier](KNOWN_ISSUES.md#privacy-users-with-private-transactions-created-using-v134-or-earlier)

## 1.4.4

### Additions and Improvements

- Implemented [`priv_getLogs`](https://besu.hyperledger.org/en/latest/Reference/API-Methods/#priv_getlogs). [\#686](https://github.com/hyperledger/besu/pull/686)
- Implemented private contract log filters including JSON-RPC methods to interact with private filters. [\#735](https://github.com/hyperledger/besu/pull/735)
- Implemented EIP-2315: Simple Subroutines for the EVM [\#717](https://github.com/hyperledger/besu/pull/717)
- Implemented Splunk logging. [\#725](https://github.com/hyperledger/besu/pull/725)
- Implemented optional native library encryption. [\#675](https://github.com/hyperledger/besu/pull/675).  To enable add `--Xsecp256k1-native-enabled` (for transaciton signatures) and/or `--Xaltbn128-native-enabled` (for altbn128 precomiled contracts) as command line options.

### Bug Fixes

- Flag added to toggle `eth/65` off by default. `eth/65` will remain toggled off by default until
a fix is completed for the [eth/65 known issue](KNOWN_ISSUES.md). [\#741](https://github.com/hyperledger/besu/pull/741)
- Resolve crashing NAT detectors on GKE. [\#731](https://github.com/hyperledger/besu/pull/731) fixes [\#507](https://github.com/hyperledger/besu/issues/507).
[Besu-Kubernetes Readme](https://github.com/PegaSysEng/besu-kubernetes/blob/master/README.md#network-topology-and-high-availability-requirements)
updated to reflect changes.  
- Deal with quick service start failures [\#714](https://github.com/hyperledger/besu/pull/714) fixes [\#662](https://github.com/hyperledger/besu/issues/662)

### Known Issues

Known issues are open issues categorized as [Very High or High impact](https://wiki.hyperledger.org/display/BESU/Defect+Prioritisation+Policy).

#### New known issues

- `Intrinsic gas exceeds gas limit` returned when calling `delete mapping[addr]` or `mapping[addr] = 0` [\#696](https://github.com/hyperledger/besu/issues/696)

Calling delete and set to 0 Solidity mapping in Solidity fail.

#### Previously identified known issues

- [Eth/65 not backwards compatible](KNOWN_ISSUES.md#eth65-not-backwards-compatible)
- [Error full syncing with pruning](KNOWN_ISSUES.md#error-full-syncing-with-pruning)
- [Fast sync when running Besu on cloud providers](KNOWN_ISSUES.md#fast-sync-when-running-besu-on-cloud-providers)
- [Bootnodes must be validators when using onchain permissioning](KNOWN_ISSUES.md#bootnodes-must-be-validators-when-using-onchain-permissioning)
- [Privacy users with private transactions created using v1.3.4 or earlier](KNOWN_ISSUES.md#privacy-users-with-private-transactions-created-using-v134-or-earlier)

## 1.4.3

### Issues identified with 1.4.3 release

The `eth/65` change is not [backwards compatible](https://github.com/hyperledger/besu/issues/723).
This has the following impact:
* In a private network, nodes using the 1.4.3 client cannot interact with nodes using 1.4.2 or earlier
clients.
* On mainnet, synchronizing eventually stalls.   

Workaround -> revert to v1.4.2.

A [fix](https://github.com/hyperledger/besu/pull/732) is currently [being tested](https://github.com/hyperledger/besu/pull/733).

### Critical Issue for Privacy Users

A critical issue for privacy users with private transactions created using Hyperledger Besu v1.3.4
or earlier has been identified. If you have a network with private transaction created using v1.3.4
or earlier, please read the following and take the appropriate steps:
https://wiki.hyperledger.org/display/BESU/Critical+Issue+for+Privacy+Users

### Additions and Improvements

- Added `eth/65` support. [\#608](https://github.com/hyperledger/besu/pull/608)
- Added block added and block reorg events. Added revert reason to block added transactions. [\#637](https://github.com/hyperledger/besu/pull/637)

### Deprecated

- Private Transaction `hash` field and `getHash()` method have been deprecated. They will be removed
in 1.5.0 release. [\#639](https://github.com/hyperledger/besu/pull/639)

### Known Issues

#### Fast sync when running Besu on cloud providers  

A known [RocksDB issue](https://github.com/facebook/rocksdb/issues/6435) causes fast sync to fail
when running Besu on certain cloud providers. The following error is displayed repeatedly:

```
...
EthScheduler-Services-1 (importBlock) | ERROR | PipelineChainDownloader | Chain download failed. Restarting after short delay.
java.util.concurrent.CompletionException: org.hyperledger.besu.plugin.services.exception.StorageException: org.rocksdb.RocksDBException: block checksum mismatch:
....
```

This behaviour has been seen on AWS and Digital Ocean.

Workaround -> On AWS, a full restart of the AWS VM is required to restart the fast sync.

Fast sync is not currently supported on Digital Ocean. We are investigating options to
[add support for fast sync on Digital Ocean](https://github.com/hyperledger/besu/issues/591).

#### Error full syncing with pruning

- Error syncing with mainnet on Besu 1.3.7 node - MerkleTrieException [\#580](https://github.com/hyperledger/besu/issues/580)
The associated error is `Unable to load trie node value for hash` and is caused by the combination of
full sync and pruning.

Workarounds:
1. Explicitly disable pruning using `--pruning-enabled=false` when using fast sync.
2. If the `MerkleTrieException` occurs, delete the database and resync.

A fix for this issue is being actively worked on.

#### Fast sync reverting to full sync

In some cases of FastSyncException, fast sync reverts back to a full sync before having reached the
pivot block. [\#683](https://github.com/hyperledger/besu/issues/683)

Workaround -> To re-attempt fast syncing rather than continue full syncing, stop Besu, delete your
database, and start again.

#### Bootnodes must be validators when using onchain permissioning

- Onchain permissioning nodes can't peer when using a non-validator bootnode [\#528](https://github.com/hyperledger/besu/issues/528)

Workaround -> When using onchain permissioning, ensure bootnodes are also validators.


## 1.4.2

### Additions and Improvements

- Added `trace_block` JSON RPC API [\#449](https://github.com/hyperledger/besu/pull/449)
- Added `pulledStates` and `knownStates` to the EthQL `syncing` query and `eth_syncing` JSON-RPC api [\#565](https://github.com/hyperledger/besu/pull/565)

### Bug Fixes

- Fixed file parsing behaviour for privacy enclave keystore password file [\#554](https://github.com/hyperledger/besu/pull/554) (thanks to [magooster](https://github.com/magooster))
- Fixed known issue with being unable to re-add members to onchain privacy groups [\#471](https://github.com/hyperledger/besu/pull/471)

### Updated Early Access Features

* [Onchain privacy groups](https://besu.hyperledger.org/en/latest/Concepts/Privacy/Onchain-PrivacyGroups/) with add and remove members. Known issue resolved (see above).
* [TRACE API](https://besu.hyperledger.org/en/latest/Reference/API-Methods/#trace-methods) now includes `trace_block`, `trace_replayBlockTransactions`, and `trace_transaction`.
Fixed some issues on the trace replay block transactions API [\#522](https://github.com/hyperledger/besu/pull/522).

### Known Issues

#### Fast sync defaulting to full sync

-  When fast sync cannot find enough valid peers rapidly enough, Besu defaults to full sync.

Workarounds:
1. To re-attempt fast syncing rather than continue full syncing, stop Besu, delete your database,
and start again.
2. When fast syncing, explicitly disable pruning using `--pruning-enabled=false` to reduce the likelihood
of encountering the pruning bug.

A fix to remove the default to full sync is [in progress](https://github.com/hyperledger/besu/pull/427)
is being actively worked on.

#### Error full syncing with pruning

- Error syncing with mainnet on Besu 1.3.7 node - MerkleTrieException [\#BESU-160](https://jira.hyperledger.org/browse/BESU-160)
The associated error is `Unable to load trie node value for hash` and is caused by the combination of
full sync and pruning.

Workarounds:
1. Explicitly disable pruning using `--pruning-enabled=false` when using fast sync.
2. If the `MerkleTrieException` occurs, delete the database and resync.

A fix for this issue is being actively worked on.

#### Bootnodes must be validators when using onchain permissioning

- Onchain permissioning nodes can't peer when using a non-validator bootnode [\#BESU-181](https://jira.hyperledger.org/browse/BESU-181)

Workaround -> When using onchain permissioning, ensure bootnodes are also validators.

## 1.4.1

### Additions and Improvements

- Added priv_getCode [\#250](https://github.com/hyperledger/besu/pull/408). Gets the bytecode associated with a private address.
- Added `trace_transaction` JSON RPC API [\#441](https://github.com/hyperledger/besu/pull/441)
- Removed -X unstable prefix for pruning options (`--pruning-blocks-retained`, `--pruning-block-confirmations`) [\#440](https://github.com/hyperledger/besu/pull/440)
- Implemented [ECIP-1088](https://ecips.ethereumclassic.org/ECIPs/ecip-1088): Phoenix EVM and Protocol upgrades. [\#434](https://github.com/hyperledger/besu/pull/434)

### Bug Fixes

- [BESU-25](https://jira.hyperledger.org/browse/BESU-25) Use v5 Devp2p when pinging [\#392](https://github.com/hyperledger/besu/pull/392)
- Fixed a bug to manage concurrent access to cache files [\#438](https://github.com/hyperledger/besu/pull/438)
- Fixed configuration file bug: `pruning-blocks-retained` now accepts an integer in the config [\#440](https://github.com/hyperledger/besu/pull/440)
- Specifying RPC credentials file should not force RPC Authentication to be enabled [\#454](https://github.com/hyperledger/besu/pull/454)
- Enhanced estimateGas messages [\#436](https://github.com/hyperledger/besu/pull/436). When a estimateGas request fails a validation check, an improved error message is returned in the response.

### Early Access Features

Early access features are available features that are not recommended for production networks and may
have unstable interfaces.

* [Onchain privacy groups](https://besu.hyperledger.org/en/latest/Concepts/Privacy/Onchain-PrivacyGroups/) with add and remove members.
  Not being able to to re-add a member to an onchain privacy group is a [known issue](https://github.com/hyperledger/besu/issues/455)
  with the add and remove functionality.

### Known Issues

#### Fast sync defaulting to full sync

-  When fast sync cannot find enough valid peers rapidly enough, Besu defaults to full sync.

Workarounds:
1. To re-attempt fast syncing rather than continue full syncing, stop Besu, delete your database,
and start again.
2. When fast syncing, explicitly disable pruning using `--pruning-enabled=false` to reduce the likelihood
of encountering the pruning bug.

A fix to remove the default to full sync is [in progress](https://github.com/hyperledger/besu/pull/427)
and is planned for inclusion in v1.4.1.

#### Error full syncing with pruning

- Error syncing with mainnet on Besu 1.3.7 node - MerkleTrieException [\#BESU-160](https://jira.hyperledger.org/browse/BESU-160)
The associated error is `Unable to load trie node value for hash` and is caused by the combination of
full sync and pruning.

Workarounds:
1. Explicitly disable pruning using `--pruning-enabled=false` when using fast sync.
2. If the `MerkleTrieException` occurs, delete the database and resync.

Investigation of this issue is in progress and a fix is targeted for v1.4.1.

#### Bootnodes must be validators when using onchain permissioning

- Onchain permissioning nodes can't peer when using a non-validator bootnode [\#BESU-181](https://jira.hyperledger.org/browse/BESU-181)

Workaround -> When using onchain permissioning, ensure bootnodes are also validators.

## 1.4.0

### Private State Migration

Hyperledger Besu v1.4 implements a new data structure for private state storage that is not backwards compatible.
A migration will be performed when starting v1.4 for the first time to reprocess existing private transactions
and re-create the private state data in the v1.4 format.

If you have existing private transactions, see [migration details](docs/Private-Txns-Migration.md).

### Additions and Improvements

* [TLS support](https://besu.hyperledger.org/en/latest/Concepts/TLS/) to secure client and server communication.

* [Multi-tenancy](https://besu.hyperledger.org/en/latest/Concepts/Privacy/Multi-Tenancy/) to enable multiple participants to use the same Besu and Orion node.

* [Plugin APIs](https://besu.hyperledger.org/en/latest/Concepts/Plugins/) to enable building of Java plugins to extend Hyperledger Besu.

* Support for additional [NAT methods](https://besu.hyperledger.org/en/latest/HowTo/Find-and-Connect/Specifying-NAT/).

* Added [`priv_call`](https://besu.hyperledger.org/en/latest/Reference/API-Methods/#priv_call) which invokes
a private contract function locally and does not change the private state.

* Besu has moved from an internal Bytes library to the [Apache Tuweni](https://tuweni.apache.org/) Bytes library.  
This includes using the library in the Plugins API interfaces. [#295](https://github.com/hyperledger/besu/pull/295) and [#215](https://github.com/hyperledger/besu/pull/215)

### Early Access Features

Early access features are available features that are not recommended for production networks and may
have unstable interfaces.

* [Reorg compatible privacy](https://besu.hyperledger.org/en/latest/Concepts/Privacy/Privacy-Overview/#reorg-compatible-privacy)
to enable private transactions on networks using consensus mechanisms that fork.

* [Tracing API](https://besu.hyperledger.org/en/latest/Concepts/Transactions/Trace-Types) to obtain detailed information about transaction processing.

### Bug Fixes

See RC and Beta sections below.

### Known Issues

#### Fast sync defaulting to full sync

-  When fast sync cannot find enough valid peers rapidly enough, Besu defaults to full sync.

Workarounds:
1. To re-attempt fast syncing rather than continue full syncing, stop Besu, delete your database,
and start again.
2. When fast syncing, explicitly disable pruning using `--pruning-enabled=false` to reduce the likelihood
of encountering the pruning bug.

A fix to remove the default to full sync is [in progress](https://github.com/hyperledger/besu/pull/427)
and is planned for inclusion in v1.4.1.

#### Error full syncing with pruning

- Error syncing with mainnet on Besu 1.3.7 node - MerkleTrieException [\#BESU-160](https://jira.hyperledger.org/browse/BESU-160)
The associated error is `Unable to load trie node value for hash` and is caused by the combination of
full sync and pruning.

Workarounds:
1. Explicitly disable pruning using `--pruning-enabled=false` when using fast sync.
2. If the `MerkleTrieException` occurs, delete the database and resync.

Investigation of this issue is in progress and a fix is targeted for v1.4.1.

#### Bootnodes must be validators when using onchain permissioning

- Onchain permissioning nodes can't peer when using a non-validator bootnode [\#BESU-181](https://jira.hyperledger.org/browse/BESU-181)

Workaround -> When using onchain permissioning, ensure bootnodes are also validators.


## 1.4.0 RC-2

### Private State Migration
Hyperledger Besu v1.4 implements a new data structure for private state storage that is not backwards compatible.
A migration will be performed when starting v1.4 for the first time to reprocess existing private transactions
and re-create the private state data in the v1.4 format.
If you have existing private transactions, see [migration details](docs/Private-Txns-Migration.md).

## 1.4.0 RC-1

### Additions and Improvements

- New`trace_replayBlockTransactions` JSON-RPC API

This can be enabled using the `--rpc-http-api TRACE` CLI flag.  There are some philosophical differences between Besu and other implementations that are outlined in [trace_rpc_apis](docs/trace_rpc_apis.md).

- Ability to automatically detect Docker NAT settings from inside the conainter.

The default NAT method (AUTO) can detect this so no user intervention is required to enable this.

- Added [Multi-tenancy](https://besu.hyperledger.org/en/latest/Concepts/Privacy/Multi-Tenancy/) support which allows multiple participants to use the same Besu node for private transactions.

- Added TLS support for communication with privacy enclave

### Bug Fixes

- Private transactions are now validated before sent to the enclave [\#356](https://github.com/hyperledger/besu/pull/356)

### Known Bugs

- Error syncing with mainnet on Besu 1.3.7 node - MerkleTrieException [\#BESU-160](https://jira.hyperledger.org/browse/BESU-160)

Workaround -> Don't enable pruning when syncing to mainnet.

- Onchain permissioning nodes can't peer when using a non-validator bootnode [\#BESU-181](https://jira.hyperledger.org/browse/BESU-181)

Workaround -> When using onchain permissioning, ensure bootnodes are also validators.

## 1.4 Beta 3

### Additions and Improvements

- CLI option to enable TLS client auth for JSON-RPC HTTP [\#340](https://github.com/hyperledger/besu/pull/340)

Added CLI options to enable TLS client authentication and trusting client certificates:
~~~
--rpc-http-tls-client-auth-enabled - Enable TLS client authentication for the JSON-RPC HTTP service (default: false)
--rpc-http-tls-known-clients-file - Path to file containing client's certificate common name and fingerprint for client authentication.
--rpc-http-tls-ca-clients-enabled - Enable to accept clients certificate signed by a valid CA for client authentication (default: false)
~~~
If client-auth is enabled, user must either enable CA signed clients OR provide a known-clients file. An error is reported
if both CA signed clients is disabled and known-clients file is not specified.

- Stable Plugins APIs [\#346](https://github.com/hyperledger/besu/pull/346)

The `BesuEvents` service and related `data` package have been marked as a stable plugin API.

### Bug Fixes

- Return missing signers from getSignerMetrics [\#343](https://github.com/hyperledger/besu/pull/)

### Experimental Features

- Experimental support for `trace_replayBlockTransactions` - multiple PRs

Added support for the `trace_replayBlockTransactions` JSON-RPC call. To enable this API add
`TRACE` to the `rpc-http-api` options (for example,  `--rpc-http-api TRACE` on the command line).

This is not a production ready API.  There are known bugs relating to traced memory from calls and
returns, and the gas calculation reported in the flat traces does not always match up with the
correct gas calculated for consensus.

## 1.4 Beta 2

### Additions and Improvements

- Enable TLS for JSON-RPC HTTP Service [\#253](https://github.com/hyperledger/besu/pull/253)

Exposes new command line parameters to enable TLS on Ethereum JSON-RPC HTTP interface to allow clients like EthSigner to connect via TLS:
`--rpc-http-tls-enabled=true`
(Optional - Only required if `--rpc-http-enabled` is set to true) Set to `true` to enable TLS. False by default.
`--rpc-http-tls-keystore-file="/path/to/cert.pfx"`
(Must be specified if TLS is enabled) Path to PKCS12 format key store which contains server's certificate and it's private key
`--rpc-http-tls-keystore-password-file="/path/to/cert.passwd"`
(Must be specified if TLS is enabled) Path to the text file containing password for unlocking key store.
`--rpc-http-tls-known-clients-file="/path/to/rpc_tls_clients.txt"`
(Optional) Path to a plain text file containing space separated client’s certificate’s common name and its sha-256 fingerprints when
they are not signed by a known CA. The presence of this file (even empty) enables TLS client authentication. That is, the client
presents the certificate to server on TLS handshake and server establishes that the client certificate is either signed by a
proper/known CA. Otherwise, server trusts client certificate by reading the sha-256 fingerprint from known clients file specified above.

The format of the file is (as an example):
`localhost DF:65:B8:02:08:5E:91:82:0F:91:F5:1C:96:56:92:C4:1A:F6:C6:27:FD:6C:FC:31:F2:BB:90:17:22:59:5B:50`

### Bug Fixes

- TotalDifficulty is a BigInteger [\#253](https://github.com/hyperledger/besu/pull/253).
  Don't try and cast total difficulty down to a long because it will overflow long in a reasonable timeframe.

## 1.4 Beta 1

### Additions and Improvements

- Besu has moved from an internal Bytes library to the [Apache Tuweni](https://tuweni.apache.org/) Bytes library.  This includes using the library in the Plugins API interfaces. [#295](https://github.com/hyperledger/besu/pull/295) and [#215](https://github.com/hyperledger/besu/pull/215)
- Besu stops processing blocks if Orion is unavailable [\#253](https://github.com/hyperledger/besu/pull/253)
- Added priv_call [\#250](https://github.com/hyperledger/besu/pull/250).  Invokes a private contract function locally and does not change the private state.
- Support for [EIP-2124](https://github.com/ethereum/EIPs/blob/master/EIPS/eip-2124.md), which results in faster peer discovery [\#156](https://github.com/hyperledger/besu/pull/156)

## 1.3.8

### Additions and Improvements

- `admin_generateLogBloomCache` JSON-RPC API to generate a cache of the block bloombits that improves performance for log queries [\#262](https://github.com/hyperledger/besu/pull/262)

## Critical Fix in 1.3.7

1.3.7 includes a critical fix for Ethereum MainNet users and the Muir Glacier upgrade. We recommend users of Ethereum public networks
(MainNet, Ropsten, Rinkeby, and Goerli) upgrade immediately. This upgrade is also strongly recommended for users of private networks.

For more details, see [Hyperledger Besu Wiki](https://wiki.hyperledger.org/display/BESU/Mainnet+Consensus+Bug+Identified+and+Resolved+in+Hyperledger+Besu).

## Muir Glacier Compatibility

For compatibility with Ethereum Muir Glacier upgrade, use v1.3.7 or later.

## ETC Agharta Compatibility

For compatibility with ETC Agharta upgrade, use 1.3.7 or later.

### 1.3.7

### Additions and Improvements

- Hard Fork Support: Configures the Agharta activation block for the ETC MainNet configuration [\#251](https://github.com/hyperledger/besu/pull/251) (thanks to [soc1c](https://github.com/soc1c))
- `operator generate-log-bloom-cache` command line option to generate a cache of the block bloombits that improves performance for log queries  [\#245](https://github.com/hyperledger/besu/pull/245)

### Bug Fixes

- Resolves a Mainnet consensus issue [\#254](https://github.com/hyperledger/besu/pull/254)

### New Maintainer

[Edward Mack](https://github.com/hyperledger/besu/commits?author=edwardmack) added as a [new maintainer](https://github.com/hyperledger/besu/pull/219).

### 1.3.6

### Additions and Improvements

- Performance improvements:
  * Multithread Websockets to increase throughput [\#231](https://github.com/hyperledger/besu/pull/231)
  * NewBlockHeaders performance improvement [\#230](https://github.com/hyperledger/besu/pull/230)
- EIP2384 - Ice Age Adustment around Istanbul [\#211](https://github.com/hyperledger/besu/pull/211)
- Documentation updates include:
  * [Configuring mining using the Stratum protocol](https://besu.hyperledger.org/en/latest/HowTo/Configure/Configure-Mining/)
  * [ETC network command line options](https://besu.hyperledger.org/en/latest/Reference/CLI/CLI-Syntax/#network)
- Hard Fork Support:
   * MuirGlacier for Ethereum Mainnet and Ropsten Testnet
   * Agharta for Kotti and Mordor Testnets

### Bug Fixes

- [\#210](https://github.com/hyperledger/besu/pull/210) fixes WebSocket frames handling
  User impact: PING/PONG frames handling in Websocket services was not implemented

### 1.3.5

### Additions and Improvements

- Log Event Streaming for Plugin API [\#186](https://github.com/hyperledger/besu/pull/186)
- Allow use a external JWT public key in authenticated APIs [\#183](https://github.com/hyperledger/besu/pull/183)
- ETC Configuration, classic fork peer validator [\#176](https://github.com/hyperledger/besu/pull/176) (thanks to [edwardmack](https://github.com/edwardmack))
- Allow IBFT validators to be changed at a given block [\#173](https://github.com/hyperledger/besu/pull/173)
- Support external mining using Stratum [\#140](https://github.com/hyperledger/besu/pull/140) (thanks to [atoulme](https://github.com/atoulme))
- Add more fields to private transaction receipt [\#85](https://github.com/hyperledger/besu/pull/85) (thanks to [josh-richardson](https://github.com/josh-richardson))
- [Pruning documentation](https://besu.hyperledger.org/en/latest/Concepts/Pruning/)

### Technical Improvements

- ETC - Cleanup [\#201](https://github.com/hyperledger/besu/pull/201) (thanks to [GregTheGreek](https://github.com/GregTheGreek))
- User specific enclave public key configuration in auth file [\#196](https://github.com/hyperledger/besu/pull/196)
- Change CustomForks -\> Transitions [\#193](https://github.com/hyperledger/besu/pull/193)
- Pass identity information into RpcMethod from Http Service [\#189](https://github.com/hyperledger/besu/pull/189)
- Remove the use of JsonRpcParameters from RpcMethods [\#188](https://github.com/hyperledger/besu/pull/188)
- Repaired Metrics name collision between Privacy and RocksDB [\#187](https://github.com/hyperledger/besu/pull/187)
- Multi-Tenancy: Do not specify a public key anymore when requesting a … [\#185](https://github.com/hyperledger/besu/pull/185)
- Updates to circle building acceptance tests [\#184](https://github.com/hyperledger/besu/pull/184)
- Move Apache Tuweni dependency to official release [\#181](https://github.com/hyperledger/besu/pull/181) (thanks to [atoulme](https://github.com/atoulme))
- Update Gradle to 6.0, support Java 13 [\#180](https://github.com/hyperledger/besu/pull/180)
- ETC Atlantis fork [\#179](https://github.com/hyperledger/besu/pull/179) (thanks to [edwardmack](https://github.com/edwardmack))
- ETC Gotham Fork [\#178](https://github.com/hyperledger/besu/pull/178) (thanks to [edwardmack](https://github.com/edwardmack))
- ETC DieHard fork support [\#177](https://github.com/hyperledger/besu/pull/177) (thanks to [edwardmack](https://github.com/edwardmack))
- Remove 'parentHash', 'number' and 'gasUsed' fields from the genesis d… [\#175](https://github.com/hyperledger/besu/pull/175) (thanks to [SweeXordious](https://github.com/SweeXordious))
- Enable pruning by default for fast sync and validate conflicts with privacy [\#172](https://github.com/hyperledger/besu/pull/172)
- Update RocksDB [\#170](https://github.com/hyperledger/besu/pull/170)
- Vpdate ver to 1.3.5-snapshot [\#169](https://github.com/hyperledger/besu/pull/169)
- Added PoaQueryService method that returns local node signer… [\#163](https://github.com/hyperledger/besu/pull/163)
- Add versioning to privacy storage [\#149](https://github.com/hyperledger/besu/pull/149)
- Update reference tests [\#139](https://github.com/hyperledger/besu/pull/139)

### 1.3.4

- Reverted _Enable pruning by default for fast sync (#135)_ [\#164](https://github.com/hyperledger/besu/pull/164)

### 1.3.3

### Technical Improvements

- Add --identity flag for client identification in node browsers [\#150](https://github.com/hyperledger/besu/pull/150)
- Istanbul Mainnet Block [\#145](https://github.com/hyperledger/besu/pull/150)
- Add priv\_getEeaTransactionCount [\#110](https://github.com/hyperledger/besu/pull/110)

### Additions and Improvements

- Redesign of how JsonRpcMethods are created [\#159](https://github.com/hyperledger/besu/pull/159)
- Moving JsonRpcMethods classes into the same package, prior to refactor [\#154](https://github.com/hyperledger/besu/pull/154)
- Reflect default logging in CLI help [\#148](https://github.com/hyperledger/besu/pull/148)
- Handle zero port better in NAT [\#147](https://github.com/hyperledger/besu/pull/147)
- Rework how filter and log query parameters are created/used [\#146](https://github.com/hyperledger/besu/pull/146)
- Don't generate shutdown tasks in controller [\#141](https://github.com/hyperledger/besu/pull/141)
- Ibft queries [\#138](https://github.com/hyperledger/besu/pull/138)
- Enable pruning by default for fast sync [\#135](https://github.com/hyperledger/besu/pull/135)
- Ensure spotless runs in CI [\#132](https://github.com/hyperledger/besu/pull/132)
- Add more logging around peer disconnects [\#131](https://github.com/hyperledger/besu/pull/131)
- Repair EthGetLogs returning incorrect results [\#128](https://github.com/hyperledger/besu/pull/128)
- Use Bloombits for Logs queries [\#127](https://github.com/hyperledger/besu/pull/127)
- Improve message when extraData missing [\#121](https://github.com/hyperledger/besu/pull/121)
- Fix miner startup logic [\#104](https://github.com/hyperledger/besu/pull/104)
- Support log reordring from reorgs in `LogSubscriptionService` [\#86](https://github.com/hyperledger/besu/pull/86)

### 1.3.2

### Additions and Improvements

- besu -v to print plugin versions[\#123](https://github.com/hyperledger/besu/pull/123)

### Technical Improvements

- Update Governance and Code of Conduct verbiage [\#120](https://github.com/hyperledger/besu/pull/120)
- Fix private transaction root mismatch [\#118](https://github.com/hyperledger/besu/pull/118)
- Programatically enforce plugin CLI variable names [\#117](https://github.com/hyperledger/besu/pull/117)
- Additional unit test for selecting replaced pending transactions [\#116](https://github.com/hyperledger/besu/pull/116)
- Only set sync targets that have an estimated height value [\#115](https://github.com/hyperledger/besu/pull/115)
- Fix rlpx startup [\#114](https://github.com/hyperledger/besu/pull/114)
- Expose getPayload in Transaction plugin-api interface. [\#113](https://github.com/hyperledger/besu/pull/113)
- Dependency Version Upgrades [\#112](https://github.com/hyperledger/besu/pull/112)
- Add hash field in Transaction plugin interface. [\#111](https://github.com/hyperledger/besu/pull/111)
- Rework sync status events [\#106](https://github.com/hyperledger/besu/pull/106)

### 1.3.1

### Additions and Improvements

- Added GraphQL query/logs support [\#94](https://github.com/hyperledger/besu/pull/94)

### Technical Improvements

- Add totalDiffculty to BlockPropagated events. [\#97](https://github.com/hyperledger/besu/pull/97)
- Merge BlockchainQueries classes [\#101](https://github.com/hyperledger/besu/pull/101)
- Fixed casing of dynamic MetricCategorys [\#99](https://github.com/hyperledger/besu/pull/99)
- Fix private transactions breaking evm [\#96](https://github.com/hyperledger/besu/pull/96)
- Make SyncState variables thread-safe [\#95](https://github.com/hyperledger/besu/pull/95)
- Fix transaction tracking by sender [\#93](https://github.com/hyperledger/besu/pull/93)
- Make logic in PersistBlockTask more explicit to fix a LGTM warning [\#92](https://github.com/hyperledger/besu/pull/92)
- Removed Unused methods in the transaction simulator. [\#91](https://github.com/hyperledger/besu/pull/91)
- Fix ThreadBesuNodeRunner BesuConfiguration setup [\#90](https://github.com/hyperledger/besu/pull/90)
- JsonRpc method disabled error condition rewrite and unit test [\#80](https://github.com/hyperledger/besu/pull/80)
- Round trip testing of state trie account values [\#31](https://github.com/hyperledger/besu/pull/31)

### 1.3

### Breaking Change

- Disallow comments in Genesis JSON file. [\#49](https://github.com/hyperledger/besu/pull/49)

### Additions and Improvements

- Add `--required-block` command line option to deal with chain splits [\#79](https://github.com/hyperledger/besu/pull/79)
- Store db metadata file in the root data directory. [\#46](https://github.com/hyperledger/besu/pull/46)
- Add `--target-gas-limit` command line option. [\#24](https://github.com/hyperledger/besu/pull/24)(thanks to new contributor [cfelde](https://github.com/cfelde))
- Allow private contracts to access public state. [\#9](https://github.com/hyperledger/besu/pull/9)
- Documentation updates include:
  - Added [sample load balancer configurations](https://besu.hyperledger.org/en/latest/HowTo/Configure/Configure-HA/Sample-Configuration/)  
  - Added [`retesteth`](https://besu.hyperledger.org/en/latest/Reference/CLI/CLI-Subcommands/#retesteth) subcommand
  - Added [`debug_accountRange`](https://besu.hyperledger.org/en/latest/Reference/API-Methods/#debug_accountrange) JSON-RPC API method
  - Clarified purpose of [static nodes](https://besu.hyperledger.org/en/latest/HowTo/Find-and-Connect/Managing-Peers/#static-nodes)
  - Added links [Kubernetes reference implementations](https://besu.hyperledger.org/en/latest/HowTo/Deploy/Kubernetes/)
  - Added content about [access between private and public states](https://besu.hyperledger.org/en/latest/Concepts/Privacy/Privacy-Groups/#access-between-states)
  - Added restriction that [account permissioning cannot be used with random key signing](https://besu.hyperledger.org/en/latest/HowTo/Use-Privacy/Sign-Privacy-Marker-Transactions/).
  - Added high availability requirement for [private transaction manager](https://besu.hyperledger.org/en/latest/Concepts/Privacy/Privacy-Overview/#availability) (ie, Orion)
  - Added [genesis file reference](https://besu.hyperledger.org/en/latest/Reference/Config-Items/)

### Technical Improvements

- Less verbose synching subscriptions [\#59](https://github.com/hyperledger/besu/pull/59)
- Return enclave key instead of private transaction hash [\#53](https://github.com/hyperledger/besu/pull/53)
- Fix mark sweep pruner bugs where nodes that should be kept were being swept  [\#50](https://github.com/hyperledger/besu/pull/50)
- Clean up BesuConfiguration construction [\#51](https://github.com/hyperledger/besu/pull/51)
- Private tx nonce errors return same msg as any tx [\#48](https://github.com/hyperledger/besu/pull/48)
- Fix default logging [\#47](https://github.com/hyperledger/besu/pull/47)
- Introduce virtual operation. [\#45](https://github.com/hyperledger/besu/pull/45)
- Downgrade RocksDBPlugin Logging Levels [\#44](https://github.com/hyperledger/besu/pull/44)
- Infrastructure for exposing PoA metrics for plugins. [\#37](https://github.com/hyperledger/besu/pull/37)
- Refactor privacy storage. [\#7](https://github.com/hyperledger/besu/pull/7)

## 1.2.4

### Additions and Improvements

- Add Istanbul block (5435345) for Rinkeby [\#35](https://github.com/hyperledger/besu/pull/35)
- Add Istanbul block (1561651) for Goerli [\#27](https://github.com/hyperledger/besu/pull/27)
- Add Istanbul block (6485846) for Ropsten [\#26](https://github.com/hyperledger/besu/pull/26)
- Add privDistributeRawTransaction endpoint [\#23](https://github.com/hyperledger/besu/pull/23) (thanks to [josh-richardson](https://github.com/josh-richardson))

### Technical Improvements

- Refactors pantheon private key to signing private key [\#34](https://github.com/hyperledger/besu/pull/34) (thanks to [josh-richardson](https://github.com/josh-richardson))
- Support both BESU\_ and PANTHEON\_ env var prefixes [\#32](https://github.com/hyperledger/besu/pull/32)
- Use only fully validated peers for fast sync pivot selection [\#21](https://github.com/hyperledger/besu/pull/21)
- Support Version Rollbacks for RocksDB \(\#6\) [\#19](https://github.com/hyperledger/besu/pull/19)
- Update Cava library to Tuweni Library [\#18](https://github.com/hyperledger/besu/pull/18)
- StateTrieAccountValue:Version should be written as an int, not a long [\#17](https://github.com/hyperledger/besu/pull/17)
- Handle discovery peers with updated endpoints [\#12](https://github.com/hyperledger/besu/pull/12)
- Change retesteth port [\#11](https://github.com/hyperledger/besu/pull/11)
- Renames eea\_getTransactionReceipt to priv\_getTransactionReceipt [\#10](https://github.com/hyperledger/besu/pull/10) (thanks to [josh-richardson](https://github.com/josh-richardson))
- Support Version Rollbacks for RocksDB [\#6](https://github.com/hyperledger/besu/pull/6)
- Moving AT DSL into its own module [\#3](https://github.com/hyperledger/besu/pull/3)

## 1.2.3

### Additions and Improvements
- Added an override facility for genesis configs [\#1915](https://github.com/PegaSysEng/pantheon/pull/1915)
- Finer grained logging configuration [\#1895](https://github.com/PegaSysEng/pantheon/pull/1895) (thanks to [matkt](https://github.com/matkt))

### Technical Improvements

- Add archiving of docker test reports [\#1921](https://github.com/PegaSysEng/pantheon/pull/1921)
- Events API: Transaction dropped, sync status, and renames [\#1919](https://github.com/PegaSysEng/pantheon/pull/1919)
- Remove metrics from plugin registration [\#1918](https://github.com/PegaSysEng/pantheon/pull/1918)
- Replace uses of Instant.now from within the IBFT module [\#1911](https://github.com/PegaSysEng/pantheon/pull/1911)
- Update plugins-api build script [\#1908](https://github.com/PegaSysEng/pantheon/pull/1908)
- Ignore flaky tracing tests [\#1907](https://github.com/PegaSysEng/pantheon/pull/1907)
- Ensure plugin-api module gets published at the correct maven path [\#1905](https://github.com/PegaSysEng/pantheon/pull/1905)
- Return the plugin-apis to this repo [\#1900](https://github.com/PegaSysEng/pantheon/pull/1900)
- Stop autogenerating BesuInfo.java [\#1899](https://github.com/PegaSysEng/pantheon/pull/1899)
- Extracted Metrics interfaces to plugins-api. [\#1898](https://github.com/PegaSysEng/pantheon/pull/1898)
- Fix key value storage clear so it removes all values [\#1894](https://github.com/PegaSysEng/pantheon/pull/1894)
- Ethsigner test [\#1892](https://github.com/PegaSysEng/pantheon/pull/1892) (thanks to [iikirilov](https://github.com/iikirilov))
- Return null private transaction receipt instead of error [\#1872](https://github.com/PegaSysEng/pantheon/pull/1872) (thanks to [iikirilov](https://github.com/iikirilov))
- Implement trace replay block transactions trace option [\#1886](https://github.com/PegaSysEng/pantheon/pull/1886)
- Use object parameter instead of list of parameters for priv\_createPrivacyGroup [\#1868](https://github.com/PegaSysEng/pantheon/pull/1868) (thanks to [iikirilov](https://github.com/iikirilov))
- Refactor privacy acceptance tests [\#1864](https://github.com/PegaSysEng/pantheon/pull/1864) (thanks to [iikirilov](https://github.com/iikirilov))

## 1.2.2

### Additions and Improvements
- Support large numbers for the `--network-id` option [\#1891](https://github.com/PegaSysEng/pantheon/pull/1891)
- Added eea\_getTransactionCount Json Rpc [\#1861](https://github.com/PegaSysEng/pantheon/pull/1861)
- PrivacyMarkerTransaction to be signed with a randomly generated key [\#1844](https://github.com/PegaSysEng/pantheon/pull/1844)
- Implement eth\_getproof JSON RPC API [\#1824](https://github.com/PegaSysEng/pantheon/pull/1824) (thanks to [matkt](https://github.com/matkt))
- Documentation updates include:
  - [Improved navigation](https://docs.pantheon.pegasys.tech/en/latest/)
  - [Added permissioning diagram](https://docs.pantheon.pegasys.tech/en/latest/Concepts/Permissioning/Permissioning-Overview/#onchain)
  - [Added Responsible Disclosure policy](https://docs.pantheon.pegasys.tech/en/latest/Reference/Responsible-Disclosure/)
  - [Added `blocks export` subcommand](https://besu.hyperledger.org/en/latest/Reference/CLI/CLI-Subcommands/#export)

### Technical Improvements  
- Update the `pantheon blocks export` command usage [\#1887](https://github.com/PegaSysEng/pantheon/pull/1887) (thanks to [matkt](https://github.com/matkt))
- Stop Returning null for 'pending' RPC calls [\#1883](https://github.com/PegaSysEng/pantheon/pull/1883)
- Blake validation errors are hard errors [\#1882](https://github.com/PegaSysEng/pantheon/pull/1882)
- Add test cases for trace\_replayBlockTransactions [\#1881](https://github.com/PegaSysEng/pantheon/pull/1881)
- Simplify json rpc spec test setup [\#1880](https://github.com/PegaSysEng/pantheon/pull/1880)
- Tweak JSON import format [\#1878](https://github.com/PegaSysEng/pantheon/pull/1878)
- Transactions listeners should use the subscriber pattern [\#1877](https://github.com/PegaSysEng/pantheon/pull/1877)
- Maven spotless [\#1876](https://github.com/PegaSysEng/pantheon/pull/1876)
- Don't cache for localbalance [\#1875](https://github.com/PegaSysEng/pantheon/pull/1875)
- EIP-1108 - Reprice alt\_bn128  [\#1874](https://github.com/PegaSysEng/pantheon/pull/1874)
- Create stub trace\_replayBlockTransactions json-rpc method  [\#1873](https://github.com/PegaSysEng/pantheon/pull/1873)
- Improve trace log [\#1870](https://github.com/PegaSysEng/pantheon/pull/1870)
- Pruning Command Line Flags [\#1869](https://github.com/PegaSysEng/pantheon/pull/1869)
- Re-enable istanbul [\#1865](https://github.com/PegaSysEng/pantheon/pull/1865)
- Fix logic to disconnect from peers on fork [\#1863](https://github.com/PegaSysEng/pantheon/pull/1863)
- Blake 2b tweaks [\#1862](https://github.com/PegaSysEng/pantheon/pull/1862)
- Sweep state roots before child nodes [\#1854](https://github.com/PegaSysEng/pantheon/pull/1854)
- Update export subcommand to export blocks in rlp format [\#1852](https://github.com/PegaSysEng/pantheon/pull/1852)
- Updating docker tests to make it easier to follow & ensure it listens on the right interface on docker [\#1851](https://github.com/PegaSysEng/pantheon/pull/1851)
- Disable Istanbul block [\#1849](https://github.com/PegaSysEng/pantheon/pull/1849)
- Add read-only blockchain factory method [\#1845](https://github.com/PegaSysEng/pantheon/pull/1845)
- Removing the release plugin in favour of the new process with branches [\#1843](https://github.com/PegaSysEng/pantheon/pull/1843)
- Update Görli bootnodes [\#1842](https://github.com/PegaSysEng/pantheon/pull/1842)
- Upgrade graphql library to version 13.0 [\#1834](https://github.com/PegaSysEng/pantheon/pull/1834)
- Database versioning and enable multi-column database [\#1830](https://github.com/PegaSysEng/pantheon/pull/1830)
- Fixes invalid JsonGetter, comment [\#1811](https://github.com/PegaSysEng/pantheon/pull/1811) (thanks to [josh-richardson](https://github.com/josh-richardson))
- Add EthSigner acceptance test [\#1655](https://github.com/PegaSysEng/pantheon/pull/1655) (thanks to [iikirilov](https://github.com/iikirilov))
- Support plugin Richdata APIs via implementation [\#1581](https://github.com/PegaSysEng/pantheon/pull/1581)

## 1.2.1

### Additions and Improvements

- Removed the release plugin in favour of the new process with branches
[#1841](https://github.com/PegaSysEng/pantheon/pull/1841)
[#1843](https://github.com/PegaSysEng/pantheon/pull/1843)
[#1848](https://github.com/PegaSysEng/pantheon/pull/1848)
[#1855](https://github.com/PegaSysEng/pantheon/pull/1855)
- Updated Görli bootnodes [#1842](https://github.com/PegaSysEng/pantheon/pull/1842)
- Removed unnecessary test dependency [#1839](https://github.com/PegaSysEng/pantheon/pull/1839)
- Added warning when comments are used in genesis file [#1838](https://github.com/PegaSysEng/pantheon/pull/1838)
- Added an experimental flag for disabling timers [#1837](https://github.com/PegaSysEng/pantheon/pull/1837)
- Fixed FlatFileTaskCollection tests [#1833](https://github.com/PegaSysEng/pantheon/pull/1833)
- Added chain json import utility [#1832](https://github.com/PegaSysEng/pantheon/pull/1832)
- Added tests to AllNodesVisitor trie traversal [#1831](https://github.com/PegaSysEng/pantheon/pull/1831)
- Updated privateFrom to be required [#1829](https://github.com/PegaSysEng/pantheon/pull/1829) (thanks to [iikirilov](https://github.com/iikirilov))
- Made explicit that streamed accounts may be missing their address [#1828](https://github.com/PegaSysEng/pantheon/pull/1828)
- Refactored normalizeKeys method [#1826](https://github.com/PegaSysEng/pantheon/pull/1826)
- Removed dead parameters [#1825](https://github.com/PegaSysEng/pantheon/pull/1825)
- Added a nicer name for Corretto [#1819](https://github.com/PegaSysEng/pantheon/pull/1819)
- Changed core JSON-RPC method to support ReTestEth
[#1815](https://github.com/PegaSysEng/pantheon/pull/1815)
[#1818](https://github.com/PegaSysEng/pantheon/pull/1818)
- Added rewind to block functionality [#1814](https://github.com/PegaSysEng/pantheon/pull/1814)
- Added support for NoReward and NoProof seal engines [#1813](https://github.com/PegaSysEng/pantheon/pull/1813)
- Added strict short hex strings for retesteth [#1812](https://github.com/PegaSysEng/pantheon/pull/1812)
- Cleaned up genesis parsing [#1809](https://github.com/PegaSysEng/pantheon/pull/1809)
- Updating Orion to v1.3.2 [#1805](https://github.com/PegaSysEng/pantheon/pull/1805)
- Updaated newHeads subscription to emit events only for canonical blocks [#1798](https://github.com/PegaSysEng/pantheon/pull/1798)
- Repricing for trie-size-dependent opcodes [#1795](https://github.com/PegaSysEng/pantheon/pull/1795)
- Revised Istanbul Versioning assignemnts [#1794](https://github.com/PegaSysEng/pantheon/pull/1794)
- Updated RevertReason to return BytesValue [#1793](https://github.com/PegaSysEng/pantheon/pull/1793)
- Updated way priv_getPrivacyPrecompileAddress source [#1786](https://github.com/PegaSysEng/pantheon/pull/1786) (thanks to [iikirilov](https://github.com/iikirilov))
- Updated Chain ID opcode to return 0 as default [#1785](https://github.com/PegaSysEng/pantheon/pull/1785)
- Allowed fixedDifficulty=1 [#1784](https://github.com/PegaSysEng/pantheon/pull/1784)
- Updated Docker image defaults host interfaces [#1782](https://github.com/PegaSysEng/pantheon/pull/1782)
- Added tracking of world state account key preimages [#1780](https://github.com/PegaSysEng/pantheon/pull/1780)
- Modified PrivGetPrivateTransaction to take public tx hash [#1778](https://github.com/PegaSysEng/pantheon/pull/1778) (thanks to [josh-richardson](https://github.com/josh-richardson))
- Removed enclave public key from parameter
[#1789](https://github.com/PegaSysEng/pantheon/pull/1789)
[#1777](https://github.com/PegaSysEng/pantheon/pull/1777) (thanks to [iikirilov](https://github.com/iikirilov))
- Added storage key preimage tracking [#1772](https://github.com/PegaSysEng/pantheon/pull/1772)
- Updated priv_getPrivacyPrecompileAddress method return [#1766](https://github.com/PegaSysEng/pantheon/pull/1766) (thanks to [iikirilov](https://github.com/iikirilov))
- Added tests for permissioning with static nodes behaviour [#1764](https://github.com/PegaSysEng/pantheon/pull/1764)
- Added integration test for contract creation with privacyGroupId [#1762](https://github.com/PegaSysEng/pantheon/pull/1762) (thanks to [josh-richardson](https://github.com/josh-richardson))
- Added report node local address as the coinbase in Clique and IBFT
[#1758](https://github.com/PegaSysEng/pantheon/pull/1758)
[#1760](https://github.com/PegaSysEng/pantheon/pull/1760)
- Fixed private tx signature validation [#1753](https://github.com/PegaSysEng/pantheon/pull/1753)
- Updated CI configuration
[#1751](https://github.com/PegaSysEng/pantheon/pull/1751)
[#1835](https://github.com/PegaSysEng/pantheon/pull/1835)
- Added CLI flag for setting WorldStateDownloader task cache size [#1749](https://github.com/PegaSysEng/pantheon/pull/1749) (thanks to [matkt](https://github.com/matkt))
- Updated vertx to 2.8.0 [#1748](https://github.com/PegaSysEng/pantheon/pull/1748)
- changed RevertReason to BytesValue [#1746](https://github.com/PegaSysEng/pantheon/pull/1746)
- Added static nodes acceptance test [#1745](https://github.com/PegaSysEng/pantheon/pull/1745)
- Added report 0 hashrate when the mining coordinator doesn't support mining
[#1744](https://github.com/PegaSysEng/pantheon/pull/1744)
[#1757](https://github.com/PegaSysEng/pantheon/pull/1757)
- Implemented EIP-2200 - Net Gas Metering Revised [#1743](https://github.com/PegaSysEng/pantheon/pull/1743)
- Added chainId validation to PrivateTransactionValidator [#1741](https://github.com/PegaSysEng/pantheon/pull/1741)
- Reduced intrinsic gas cost [#1739](https://github.com/PegaSysEng/pantheon/pull/1739)
- De-duplicated test blocks data files [#1737](https://github.com/PegaSysEng/pantheon/pull/1737)
- Renamed various EEA methods to priv methods [#1736](https://github.com/PegaSysEng/pantheon/pull/1736) (thanks to [josh-richardson](https://github.com/josh-richardson))
- Permissioning Acceptance Test [#1735](https://github.com/PegaSysEng/pantheon/pull/1735)
 [#1759](https://github.com/PegaSysEng/pantheon/pull/1759)
- Add nonce handling to GenesisState [#1728](https://github.com/PegaSysEng/pantheon/pull/1728)
- Added 100-continue to HTTP [#1727](https://github.com/PegaSysEng/pantheon/pull/1727)
- Fixed get_signerMetrics [#1725](https://github.com/PegaSysEng/pantheon/pull/1725) (thanks to [matkt](https://github.com/matkt))
- Reworked "in-sync" checks [#1720](https://github.com/PegaSysEng/pantheon/pull/1720)
- Added Accounts Permissioning Acceptance Tests [#1719](https://github.com/PegaSysEng/pantheon/pull/1719)
- Added PrivateTransactionValidator to unify logic [#1713](https://github.com/PegaSysEng/pantheon/pull/1713)
- Added JSON-RPC API to report validator block production information [#1687](https://github.com/PegaSysEng/pantheon/pull/1687) (thanks to [matkt](https://github.com/matkt))
- Added Mark Sweep Pruner [#1638](https://github.com/PegaSysEng/pantheon/pull/1638)
- Added the Blake2b F compression function as a precompile in Besu [#1614](https://github.com/PegaSysEng/pantheon/pull/1614) (thanks to [iikirilov](https://github.com/iikirilov))
- Documentation updates include:
  - Added CPU requirements [#1734](https://github.com/PegaSysEng/pantheon/pull/1734)
  - Added reference to Ansible role [#1733](https://github.com/PegaSysEng/pantheon/pull/1733)
  - Updated revert reason example [#1754](https://github.com/PegaSysEng/pantheon/pull/1754)
  - Added content on deploying for production [#1774](https://github.com/PegaSysEng/pantheon/pull/1774)
  - Updated docker docs for location of data path [#1790](https://github.com/PegaSysEng/pantheon/pull/1790)
  - Updated permissiong documentation
  [#1792](https://github.com/PegaSysEng/pantheon/pull/1792)
  [#1652](https://github.com/PegaSysEng/pantheon/pull/1652)
  - Added permissioning webinar in the resources [#1717](https://github.com/PegaSysEng/pantheon/pull/1717)
  - Add web3.js-eea reference doc [#1617](https://github.com/PegaSysEng/pantheon/pull/1617)
  - Updated privacy documentation
  [#1650](https://github.com/PegaSysEng/pantheon/pull/1650)
  [#1721](https://github.com/PegaSysEng/pantheon/pull/1721)
  [#1722](https://github.com/PegaSysEng/pantheon/pull/1722)
  [#1724](https://github.com/PegaSysEng/pantheon/pull/1724)
  [#1729](https://github.com/PegaSysEng/pantheon/pull/1729)
  [#1730](https://github.com/PegaSysEng/pantheon/pull/1730)
  [#1731](https://github.com/PegaSysEng/pantheon/pull/1731)
  [#1732](https://github.com/PegaSysEng/pantheon/pull/1732)
  [#1740](https://github.com/PegaSysEng/pantheon/pull/1740)
  [#1750](https://github.com/PegaSysEng/pantheon/pull/1750)
  [#1761](https://github.com/PegaSysEng/pantheon/pull/1761)
  [#1765](https://github.com/PegaSysEng/pantheon/pull/1765)
  [#1769](https://github.com/PegaSysEng/pantheon/pull/1769)
  [#1770](https://github.com/PegaSysEng/pantheon/pull/1770)
  [#1771](https://github.com/PegaSysEng/pantheon/pull/1771)
  [#1773](https://github.com/PegaSysEng/pantheon/pull/1773)
  [#1787](https://github.com/PegaSysEng/pantheon/pull/1787)
  [#1788](https://github.com/PegaSysEng/pantheon/pull/1788)
  [#1796](https://github.com/PegaSysEng/pantheon/pull/1796)
  [#1803](https://github.com/PegaSysEng/pantheon/pull/1803)
  [#1810](https://github.com/PegaSysEng/pantheon/pull/1810)
  [#1817](https://github.com/PegaSysEng/pantheon/pull/1817)
  - Added documentation for getSignerMetrics [#1723](https://github.com/PegaSysEng/pantheon/pull/1723) (thanks to [matkt](https://github.com/matkt))
  - Added Java 11+ as a prerequisite for installing Besu using Homebrew. [#1755](https://github.com/PegaSysEng/pantheon/pull/1755)
  - Fixed documentation formatting and typos [#1718](https://github.com/PegaSysEng/pantheon/pull/1718)
  [#1742](https://github.com/PegaSysEng/pantheon/pull/1742)
  [#1763](https://github.com/PegaSysEng/pantheon/pull/1763)
  [#1779](https://github.com/PegaSysEng/pantheon/pull/1779)
  [#1781](https://github.com/PegaSysEng/pantheon/pull/1781)
  [#1827](https://github.com/PegaSysEng/pantheon/pull/1827)
  [#1767](https://github.com/PegaSysEng/pantheon/pull/1767) (thanks to [helderjnpinto](https://github.com/helderjnpinto))
  - Moved the docs to a [new doc repos](https://github.com/PegaSysEng/doc.pantheon) [#1822](https://github.com/PegaSysEng/pantheon/pull/1822)
- Explicitly configure some maven artifactIds [#1853](https://github.com/PegaSysEng/pantheon/pull/1853)
- Update export subcommand to export blocks in rlp format [#1852](https://github.com/PegaSysEng/pantheon/pull/1852)
- Implement `eth_getproof` JSON RPC API [#1824](https://github.com/PegaSysEng/pantheon/pull/1824)
- Database versioning and enable multi-column database [#1830](https://github.com/PegaSysEng/pantheon/pull/1830)
- Disable smoke tests on windows [#1847](https://github.com/PegaSysEng/pantheon/pull/1847)
- Add read-only blockchain factory method [#1845](https://github.com/PegaSysEng/pantheon/pull/1845)

## 1.2

### Additions and Improvements

- Add UPnP Support [\#1334](https://github.com/PegaSysEng/pantheon/pull/1334) (thanks to [notlesh](https://github.com/notlesh))
- Limit the fraction of wire connections initiated by peers [\#1665](https://github.com/PegaSysEng/pantheon/pull/1665)
- EIP-1706 - Disable SSTORE with gasleft lt call stipend  [\#1706](https://github.com/PegaSysEng/pantheon/pull/1706)
- EIP-1108 - Reprice alt\_bn128 [\#1704](https://github.com/PegaSysEng/pantheon/pull/1704)
- EIP-1344 ChainID Opcode [\#1690](https://github.com/PegaSysEng/pantheon/pull/1690)
- New release docker image [\#1664](https://github.com/PegaSysEng/pantheon/pull/1664)
- Support changing log level at runtime [\#1656](https://github.com/PegaSysEng/pantheon/pull/1656) (thanks to [matkt](https://github.com/matkt))
- Implement dump command to dump a specific block from storage [\#1641](https://github.com/PegaSysEng/pantheon/pull/1641) (thanks to [matkt](https://github.com/matkt))
- Add eea\_findPrivacyGroup endpoint to Besu [\#1635](https://github.com/PegaSysEng/pantheon/pull/1635) (thanks to [Puneetha17](https://github.com/Puneetha17))
- Updated eea send raw transaction with privacy group ID [\#1611](https://github.com/PegaSysEng/pantheon/pull/1611) (thanks to [iikirilov](https://github.com/iikirilov))
- Added Revert Reason [\#1603](https://github.com/PegaSysEng/pantheon/pull/1603)
- Documentation updates include:
  - Added [UPnP content](https://besu.hyperledger.org/en/latest/HowTo/Find-and-Connect/Using-UPnP/)
  - Added [load balancer image](https://besu.hyperledger.org/en/stable/)
  - Added [revert reason](https://besu.hyperledger.org/en/latest/HowTo/Send-Transactions/Revert-Reason/)
  - Added [admin\_changeLogLevel](https://besu.hyperledger.org/en/latest/Reference/API-Methods/#admin_changeloglevel) JSON RPC API (thanks to [matkt](https://github.com/matkt))
  - Updated for [new Docker image](https://besu.hyperledger.org/en/stable/)
  - Added [Docker image migration content](https://besu.hyperledger.org/en/latest/HowTo/Get-Started/Migration-Docker/)
  - Added [transaction validation content](https://besu.hyperledger.org/en/latest/Concepts/Transactions/Transaction-Validation/)
  - Updated [permissioning overview](https://besu.hyperledger.org/en/stable/) for onchain account permissioning
  - Updated [quickstart](https://besu.hyperledger.org/en/latest/HowTo/Deploy/Monitoring-Performance/#monitor-node-performance-using-prometheus) to include Prometheus and Grafana
  - Added [remote connections limits options](https://besu.hyperledger.org/en/latest/Reference/CLI/CLI-Syntax/#remote-connections-limit-enabled)
  - Updated [web3.js-eea reference](https://docs.pantheon.pegasys.tech/en/latest/Reference/web3js-eea-Methods/) to include privacy group methods
  - Updated [onchain permissioning to include account permissioning](hhttps://besu.hyperledger.org/en/latest/Concepts/Permissioning/Onchain-Permissioning/) and [Permissioning Management Dapp](https://besu.hyperledger.org/en/latest/Tutorials/Permissioning/Getting-Started-Onchain-Permissioning/#start-the-development-server-for-the-permissioning-management-dapp)
  - Added [deployment procedure for Permissioning Management Dapp](https://besu.hyperledger.org/en/stable/)
  - Added privacy content for [EEA-compliant and Besu-extended privacy](https://besu.hyperledger.org/en/latest/Concepts/Privacy/Privacy-Groups/)
  - Added content on [creating and managing privacy groups](https://besu.hyperledger.org/en/latest/Reference/web3js-eea-Methods/#createprivacygroup)
  - Added content on [accessing private and privacy marker transactions](https://besu.hyperledger.org/en/latest/HowTo/Use-Privacy/Access-Private-Transactions/)
  - Added content on [system requirements](https://besu.hyperledger.org/en/latest/HowTo/Get-Started/System-Requirements/)
  - Added reference to [Besu role on Galaxy to deploy using Ansible](https://besu.hyperledger.org/en/latest/HowTo/Deploy/Ansible/).  

### Technical Improvements

- Remove enclave public key from parameter [\#1789](https://github.com/PegaSysEng/pantheon/pull/1789)
- Update defaults host interfaces [\#1782](https://github.com/PegaSysEng/pantheon/pull/1782)
- Modifies PrivGetPrivateTransaction to take public tx hash [\#1778](https://github.com/PegaSysEng/pantheon/pull/1778)
- Remove enclave public key from parameter [\#1777](https://github.com/PegaSysEng/pantheon/pull/1777)
- Return the ethereum address of the privacy precompile from priv_getPrivacyPrecompileAddress [\#1766](https://github.com/PegaSysEng/pantheon/pull/1766)
- Report node local address as the coinbase in Clique and IBFT [\#1760](https://github.com/PegaSysEng/pantheon/pull/1760)
- Additional integration test for contract creation with privacyGroupId [\#1762](https://github.com/PegaSysEng/pantheon/pull/1762)
- Report 0 hashrate when the mining coordinator doesn't support mining [\#1757](https://github.com/PegaSysEng/pantheon/pull/1757)
- Fix private tx signature validation [\#1753](https://github.com/PegaSysEng/pantheon/pull/1753)
- RevertReason changed to BytesValue [\#1746](https://github.com/PegaSysEng/pantheon/pull/1746)
- Renames various eea methods to priv methods [\#1736](https://github.com/PegaSysEng/pantheon/pull/1736)
- Update Orion version [\#1716](https://github.com/PegaSysEng/pantheon/pull/1716)
- Rename CLI flag for better ordering of options [\#1715](https://github.com/PegaSysEng/pantheon/pull/1715)
- Routine dependency updates [\#1712](https://github.com/PegaSysEng/pantheon/pull/1712)
- Fix spelling error in getApplicationPrefix method name [\#1711](https://github.com/PegaSysEng/pantheon/pull/1711)
- Wait and retry if best peer's chain is too short for fast sync [\#1708](https://github.com/PegaSysEng/pantheon/pull/1708)
- Eea get private transaction fix [\#1707](https://github.com/PegaSysEng/pantheon/pull/1707) (thanks to [iikirilov](https://github.com/iikirilov))
- Rework remote connection limit flag defaults [\#1705](https://github.com/PegaSysEng/pantheon/pull/1705)
- Report invalid options from config file [\#1703](https://github.com/PegaSysEng/pantheon/pull/1703)
- Add ERROR to list of CLI log level options [\#1699](https://github.com/PegaSysEng/pantheon/pull/1699)
- Enable onchain account permissioning CLI option [\#1686](https://github.com/PegaSysEng/pantheon/pull/1686)
- Exempt static nodes from all connection limits [\#1685](https://github.com/PegaSysEng/pantheon/pull/1685)
- Enclave refactoring [\#1684](https://github.com/PegaSysEng/pantheon/pull/1684)
- Add opcode and precompiled support for versioning  [\#1683](https://github.com/PegaSysEng/pantheon/pull/1683)
- Use a percentage instead of fraction for the remote connections percentage CLI option. [\#1682](https://github.com/PegaSysEng/pantheon/pull/1682)
- Added error msg for calling eth\_sendTransaction [\#1681](https://github.com/PegaSysEng/pantheon/pull/1681)
- Remove instructions for installing with Chocolatey [\#1680](https://github.com/PegaSysEng/pantheon/pull/1680)
- remove zulu-jdk8 from smoke tests [\#1679](https://github.com/PegaSysEng/pantheon/pull/1679)
- Add new MainNet bootnodes [\#1678](https://github.com/PegaSysEng/pantheon/pull/1678)
- updating smoke tests to use \>= jdk11 [\#1677](https://github.com/PegaSysEng/pantheon/pull/1677)
- Fix handling of remote connection limit [\#1676](https://github.com/PegaSysEng/pantheon/pull/1676)
- Add accountVersion to MessageFrame [\#1675](https://github.com/PegaSysEng/pantheon/pull/1675)
- Change getChildren return type [\#1674](https://github.com/PegaSysEng/pantheon/pull/1674)
- Use Log4J message template instead of String.format [\#1673](https://github.com/PegaSysEng/pantheon/pull/1673)
- Return hashrate of 0 when not mining. [\#1672](https://github.com/PegaSysEng/pantheon/pull/1672)
- Add hooks for validation  [\#1671](https://github.com/PegaSysEng/pantheon/pull/1671)
- Upgrade to pantheon-build:0.0.6-jdk11 which really does include jdk11 [\#1670](https://github.com/PegaSysEng/pantheon/pull/1670)
- Onchain permissioning startup check [\#1669](https://github.com/PegaSysEng/pantheon/pull/1669)
- Update BesuCommand to accept minTransactionGasPriceWei as an integer [\#1668](https://github.com/PegaSysEng/pantheon/pull/1668) (thanks to [matkt](https://github.com/matkt))
- Privacy group id consistent [\#1667](https://github.com/PegaSysEng/pantheon/pull/1667) (thanks to [iikirilov](https://github.com/iikirilov))
- Change eea\_getPrivateTransaction endpoint to accept hex [\#1666](https://github.com/PegaSysEng/pantheon/pull/1666) (thanks to [Puneetha17](https://github.com/Puneetha17))
- Factorise metrics code for KeyValueStorage database [\#1663](https://github.com/PegaSysEng/pantheon/pull/1663))
- Create a metric tracking DB size [\#1662](https://github.com/PegaSysEng/pantheon/pull/1662)
- AT- Removing unused methods on KeyValueStorage [\#1661](https://github.com/PegaSysEng/pantheon/pull/1661)
- Add Prerequisites and Quick-Start [\#1660](https://github.com/PegaSysEng/pantheon/pull/1660) (thanks to [lazaridiscom](https://github.com/lazaridiscom))
- Java 11 updates [\#1658](https://github.com/PegaSysEng/pantheon/pull/1658)
- Make test generated keys deterministic w/in block generator [\#1657](https://github.com/PegaSysEng/pantheon/pull/1657)
- Rename privacyGroupId to createPrivacyGroupId [\#1654](https://github.com/PegaSysEng/pantheon/pull/1654) (thanks to [Puneetha17](https://github.com/Puneetha17))
- Intermittent Test Failures in TransactionsMessageSenderTest [\#1653](https://github.com/PegaSysEng/pantheon/pull/1653)
- Sanity check the generated distribution files before upload [\#1648](https://github.com/PegaSysEng/pantheon/pull/1648)
- Use JDK 11 for release builds [\#1647](https://github.com/PegaSysEng/pantheon/pull/1647)
- Support multiple private marker transactions in a block  [\#1646](https://github.com/PegaSysEng/pantheon/pull/1646)
- Display World State Sync Progress in Logs [\#1645](https://github.com/PegaSysEng/pantheon/pull/1645)
- Remove the docker gradle plugin, handle building docker with shell now [\#1644](https://github.com/PegaSysEng/pantheon/pull/1644)
- Switch to using metric names from EIP-2159 [\#1634](https://github.com/PegaSysEng/pantheon/pull/1634)
- Account versioning [\#1612](https://github.com/PegaSysEng/pantheon/pull/1612)

## 1.1.4

### Additions and Improvements

- \[PAN-2832\] Support setting config options via environment variables [\#1597](https://github.com/PegaSysEng/pantheon/pull/1597)
- Print Besu version when starting [\#1593](https://github.com/PegaSysEng/pantheon/pull/1593)
- \[PAN-2746\] Add eea\_createPrivacyGroup & eea\_deletePrivacyGroup endpoint [\#1560](https://github.com/PegaSysEng/pantheon/pull/1560) (thanks to [Puneetha17](https://github.com/Puneetha17))

Documentation updates include:
- Added [readiness and liveness endpoints](https://besu.hyperledger.org/en/latest/HowTo/Interact/APIs/Using-JSON-RPC-API/#readiness-and-liveness-endpoints)
- Added [high availability content](https://besu.hyperledger.org/en/latest/HowTo/Configure/Configure-HA/High-Availability/)
- Added [web3js-eea client library](https://besu.hyperledger.org/en/latest/Tutorials/Quickstarts/Privacy-Quickstart/#clone-eeajs-libraries)
- Added content on [setting CLI options using environment variables](https://besu.hyperledger.org/en/latest/Reference/CLI/CLI-Syntax/#specifying-options)

### Technical Improvements

- Read config from env vars when no config file specified [\#1639](https://github.com/PegaSysEng/pantheon/pull/1639)
- Upgrade jackson-databind to 2.9.9.1 [\#1636](https://github.com/PegaSysEng/pantheon/pull/1636)
- Update Reference Tests [\#1633](https://github.com/PegaSysEng/pantheon/pull/1633)
- Ignore discport during static node permissioning check [\#1631](https://github.com/PegaSysEng/pantheon/pull/1631)
- Check connections more frequently during acceptance tests [\#1630](https://github.com/PegaSysEng/pantheon/pull/1630)
- Refactor experimental CLI options [\#1629](https://github.com/PegaSysEng/pantheon/pull/1629)
- JSON-RPC api net_services should display the actual ports [\#1628](https://github.com/PegaSysEng/pantheon/pull/1628)
- Refactor CLI [\#1627](https://github.com/PegaSysEng/pantheon/pull/1627)
- Simplify BesuCommand `run` and `parse` methods. [\#1626](https://github.com/PegaSysEng/pantheon/pull/1626)
- PAN-2860: Ignore discport during startup whitelist validation [\#1625](https://github.com/PegaSysEng/pantheon/pull/1625)
- Freeze plugin api version [\#1624](https://github.com/PegaSysEng/pantheon/pull/1624)
- Implement incoming transaction messages CLI option as an unstable command. [\#1622](https://github.com/PegaSysEng/pantheon/pull/1622)
- Update smoke tests docker images for zulu and openjdk to private ones [\#1620](https://github.com/PegaSysEng/pantheon/pull/1620)
- Remove duplication between EeaTransactionCountRpc & PrivateTransactionHandler [\#1619](https://github.com/PegaSysEng/pantheon/pull/1619)
- \[PAN-2709\] - nonce too low error [\#1618](https://github.com/PegaSysEng/pantheon/pull/1618)
- Cache TransactionValidationParams instead of creating new object for each call [\#1616](https://github.com/PegaSysEng/pantheon/pull/1616)
- \[PAN-2850\] Create a transaction pool configuration object [\#1615](https://github.com/PegaSysEng/pantheon/pull/1615)
- Add TransactionValidationParam to TxProcessor [\#1613](https://github.com/PegaSysEng/pantheon/pull/1613)
- Expose a CLI option to configure the life time of transaction messages. [\#1610](https://github.com/PegaSysEng/pantheon/pull/1610)
- Implement Prometheus metric counter for skipped expired transaction messages. [\#1609](https://github.com/PegaSysEng/pantheon/pull/1609)
- Upload jars to bintray as part of releases [\#1608](https://github.com/PegaSysEng/pantheon/pull/1608)
- Avoid publishing docker-pantheon directory to bintray during a release [\#1606](https://github.com/PegaSysEng/pantheon/pull/1606)
- \[PAN-2756\] Istanbul scaffolding [\#1605](https://github.com/PegaSysEng/pantheon/pull/1605)
- Implement a timeout in TransactionMessageProcessor [\#1604](https://github.com/PegaSysEng/pantheon/pull/1604)
- Reject transactions with gas price below the configured minimum [\#1602](https://github.com/PegaSysEng/pantheon/pull/1602)
- Always build the k8s image, only push to dockerhub for master branch [\#1601](https://github.com/PegaSysEng/pantheon/pull/1601)
- Properly validate AltBN128 pairing precompile input [\#1600](https://github.com/PegaSysEng/pantheon/pull/1600)
- \[PAN-2871\] Columnar rocksdb [\#1599](https://github.com/PegaSysEng/pantheon/pull/1599)
- Reverting change to dockerfile [\#1594](https://github.com/PegaSysEng/pantheon/pull/1594)
- Update dependency versions [\#1592](https://github.com/PegaSysEng/pantheon/pull/1592)
- \[PAN-2797\] Clean up failed connections [\#1591](https://github.com/PegaSysEng/pantheon/pull/1591)
- Cleaning up the build process for docker [\#1590](https://github.com/PegaSysEng/pantheon/pull/1590)
- \[PAN-2786\] Stop Transaction Pool Queue from Growing Unbounded [\#1586](https://github.com/PegaSysEng/pantheon/pull/1586)

## 1.1.3

### Additions and Improvements

- \[PAN-2811\] Be more lenient with discovery message deserialization. Completes our support for EIP-8 and enables Besu to work on Rinkeby again. [\#1580](https://github.com/PegaSysEng/pantheon/pull/1580)
- Added liveness and readiness probe stub endpoints [\#1553](https://github.com/PegaSysEng/pantheon/pull/1553)
- Implemented operator tool. \(blockchain network configuration for permissioned networks\) [\#1511](https://github.com/PegaSysEng/pantheon/pull/1511)
- \[PAN-2754\] Added eea\_getPrivacyPrecompileAddress [\#1579](https://github.com/PegaSysEng/pantheon/pull/1579) (thanks to [Puneetha17](https://github.com/Puneetha17))
- Publish the chain head gas used, gas limit, transaction count and ommer metrics [\#1551](https://github.com/PegaSysEng/pantheon/pull/1551)
- Add subscribe and unsubscribe count metrics [\#1541](https://github.com/PegaSysEng/pantheon/pull/1541)
- Add pivot block metrics [\#1537](https://github.com/PegaSysEng/pantheon/pull/1537)

Documentation updates include:

- Updated [IBFT 2.0 tutorial](https://besu.hyperledger.org/en/latest/Tutorials/Private-Network/Create-IBFT-Network/) to use network configuration tool
- Added [debug\_traceBlock\* methods](https://besu.hyperledger.org/en/latest/Reference/API-Methods/#debug_traceblock)
- Reorganised [monitoring documentation](https://besu.hyperledger.org/en/latest/HowTo/Deploy/Monitoring-Performance/)
- Added [link to sample Grafana dashboard](https://besu.hyperledger.org/en/latest/HowTo/Deploy/Monitoring-Performance/#monitor-node-performance-using-prometheus)
- Added [note about replacing transactions in transaction pool](https://besu.hyperledger.org/en/latest/Concepts/Transactions/Transaction-Pool/#replacing-transactions-with-same-nonce)
- Updated [example transaction scripts](https://besu.hyperledger.org/en/latest/HowTo/Send-Transactions/Transactions/#example-javascript-scripts)
- Updated [Alethio Ethstats and Explorer documentation](https://besu.hyperledger.org/en/latest/Concepts/AlethioOverview/)

### Technical Improvements

- PAN-2816: Hiding experimental account permissioning cli options [\#1584](https://github.com/PegaSysEng/pantheon/pull/1584)
- \[PAN-2630\] Synchronizer should disconnect the sync target peer on invalid block data [\#1578](https://github.com/PegaSysEng/pantheon/pull/1578)
- Rename MetricCategory to BesuMetricCategory [\#1574](https://github.com/PegaSysEng/pantheon/pull/1574)
- Convert MetricsConfigiguration to use a builder [\#1572](https://github.com/PegaSysEng/pantheon/pull/1572)
- PAN-2794: Including flag for onchain permissioning check on tx processor [\#1571](https://github.com/PegaSysEng/pantheon/pull/1571)
- Fix behaviour for absent account permissiong smart contract [\#1569](https://github.com/PegaSysEng/pantheon/pull/1569)
- Expand readiness check to check peer count and sync state [\#1568](https://github.com/PegaSysEng/pantheon/pull/1568)
- \[PAN-2798\] Reorganize p2p classes [\#1567](https://github.com/PegaSysEng/pantheon/pull/1567)
- PAN-2729: Account Smart Contract Permissioning ATs [\#1565](https://github.com/PegaSysEng/pantheon/pull/1565)
- Timeout build after 1 hour to prevent it hanging forever. [\#1564](https://github.com/PegaSysEng/pantheon/pull/1564)
- \[PAN-2791\] Make permissions checks for ongoing connections more granular [\#1563](https://github.com/PegaSysEng/pantheon/pull/1563)
- \[PAN-2721\] Fix TopicParameter deserialization [\#1562](https://github.com/PegaSysEng/pantheon/pull/1562)
- \[PAN-2779\] Allow signing private transaction with any key [\#1561](https://github.com/PegaSysEng/pantheon/pull/1561) (thanks to [iikirilov](https://github.com/iikirilov))
- \[PAN-2783\] Invert dependency between permissioning and p2p [\#1557](https://github.com/PegaSysEng/pantheon/pull/1557)
- Removing account filter from TransactionPool [\#1556](https://github.com/PegaSysEng/pantheon/pull/1556)
- \[PAN-1952\] - Remove ignored pending transaction event publish acceptance test [\#1552](https://github.com/PegaSysEng/pantheon/pull/1552)
- Make MetricCategories more flexible [\#1550](https://github.com/PegaSysEng/pantheon/pull/1550)
- Fix encoding for account permissioning check call [\#1549](https://github.com/PegaSysEng/pantheon/pull/1549)
- Discard known remote transactions prior to validation [\#1548](https://github.com/PegaSysEng/pantheon/pull/1548)
- \[PAN-2009\] - Fix cluster clean start after stop in Acceptance tests [\#1546](https://github.com/PegaSysEng/pantheon/pull/1546)
- FilterIdGenerator fixes [\#1544](https://github.com/PegaSysEng/pantheon/pull/1544)
- Only increment the added transaction counter if we actually added the transaction [\#1543](https://github.com/PegaSysEng/pantheon/pull/1543)
- When retrieving transactions by hash, check the pending transactions first [\#1542](https://github.com/PegaSysEng/pantheon/pull/1542)
- Fix thread safety in SubscriptionManager [\#1540](https://github.com/PegaSysEng/pantheon/pull/1540)
- \[PAN-2731\] Extract connection management from P2PNetwork [\#1538](https://github.com/PegaSysEng/pantheon/pull/1538)
- \[PAN-2010\] format filter id as quantity [\#1534](https://github.com/PegaSysEng/pantheon/pull/1534)
- PAN-2445: Onchain account permissioning [\#1507](https://github.com/PegaSysEng/pantheon/pull/1507)
- \[PAN-2672\] Return specific and useful error for enclave issues [\#1455](https://github.com/PegaSysEng/pantheon/pull/1455) (thanks to [Puneetha17](https://github.com/Puneetha17))

## 1.1.2

### Additions and Improvements

Documentation updates include:

- Added [GraphQL options](https://besu.hyperledger.org/en/latest/Reference/CLI/CLI-Syntax/#graphql-http-cors-origins)
- Added [troubleshooting point about illegal reflective access error](https://besu.hyperledger.org/en/latest/HowTo/Troubleshoot/Troubleshooting/#illegal-reflective-access-error-on-startup)
- Added [trusted bootnode behaviour for permissioning](https://besu.hyperledger.org/en/latest/Concepts/Permissioning/Onchain-Permissioning/#bootnodes)
- Added [how to obtain a WS authentication token](https://besu.hyperledger.org/en/latest/HowTo/Interact/APIs/Authentication/#obtaining-an-authentication-token)
- Updated [example scripts and added package.json file for creating signed transactions](https://besu.hyperledger.org/en/latest/HowTo/Send-Transactions/Transactions/)

### Technical Improvements

- Replaced Void datatype with void [\#1530](https://github.com/PegaSysEng/pantheon/pull/1530)
- Fix estimate gas RPC failing for clique when no blocks have been created [\#1528](https://github.com/PegaSysEng/pantheon/pull/1528)
- Avoid auto-boxing for gauge metrics [\#1526](https://github.com/PegaSysEng/pantheon/pull/1526)
- Add AT to ensure 0-miner Clique/IBFT are valid [\#1525](https://github.com/PegaSysEng/pantheon/pull/1525)
- AT DSL - renaming to suffix of Conditions and co-locating with Conditions [\#1524](https://github.com/PegaSysEng/pantheon/pull/1524)
- Set disconnect flag immediately when disconnecting a peer [\#1521](https://github.com/PegaSysEng/pantheon/pull/1521)
- \[PAN-2547\] Modified JSON-RPC subscription processing to avoid blocking [\#1519](https://github.com/PegaSysEng/pantheon/pull/1519)
- Dependency Version Updates [\#1517](https://github.com/PegaSysEng/pantheon/pull/1517)
- AT DSL - renaming ibft to ibft2 [\#1516](https://github.com/PegaSysEng/pantheon/pull/1516)
- \[PIE-1578\] Added local transaction permissioning metrics [\#1515](https://github.com/PegaSysEng/pantheon/pull/1515)
- \[PIE-1577\] Added node local metrics [\#1514](https://github.com/PegaSysEng/pantheon/pull/1514)
- AT DSL - Removing WaitCondition, consistently applying Condition instead [\#1513](https://github.com/PegaSysEng/pantheon/pull/1513)
- Remove usage of deprecated ConcurrentSet [\#1512](https://github.com/PegaSysEng/pantheon/pull/1512)
- Log error if clique or ibft have 0 validators in genesis [\#1509](https://github.com/PegaSysEng/pantheon/pull/1509)
- GraphQL library upgrade changes. [\#1508](https://github.com/PegaSysEng/pantheon/pull/1508)
- Add metrics to assist monitoring and alerting [\#1506](https://github.com/PegaSysEng/pantheon/pull/1506)
- Use external pantheon-plugin-api library [\#1505](https://github.com/PegaSysEng/pantheon/pull/1505)
- Tilde [\#1504](https://github.com/PegaSysEng/pantheon/pull/1504)
- Dependency version updates [\#1503](https://github.com/PegaSysEng/pantheon/pull/1503)
- Simplify text [\#1501](https://github.com/PegaSysEng/pantheon/pull/1501) (thanks to [bgravenorst](https://github.com/bgravenorst))
- \[PAN-1625\] Clique AT mining continues if validator offline [\#1500](https://github.com/PegaSysEng/pantheon/pull/1500)
- Acceptance Test DSL Node refactoring [\#1498](https://github.com/PegaSysEng/pantheon/pull/1498)
- Updated an incorrect command [\#1497](https://github.com/PegaSysEng/pantheon/pull/1497) (thanks to [bgravenorst](https://github.com/bgravenorst))
- Acceptance Test and DSL rename for IBFT2 [\#1493](https://github.com/PegaSysEng/pantheon/pull/1493)
- \[PIE-1580\] Metrics for smart contract permissioning actions [\#1492](https://github.com/PegaSysEng/pantheon/pull/1492)
- Handle RLPException when processing incoming DevP2P messages [\#1491](https://github.com/PegaSysEng/pantheon/pull/1491)
- Limit spotless checks to java classes in expected java  dirs [\#1490](https://github.com/PegaSysEng/pantheon/pull/1490)
- \[PAN-2560\] Add LocalNode class [\#1489](https://github.com/PegaSysEng/pantheon/pull/1489)
- Changed Enode length error String implementation. [\#1486](https://github.com/PegaSysEng/pantheon/pull/1486)
- PAN-2715 - return block not found reasons in error [\#1485](https://github.com/PegaSysEng/pantheon/pull/1485)
- \[PAN-2652\] Refactor Privacy acceptance test and add Privacy Ibft test [\#1483](https://github.com/PegaSysEng/pantheon/pull/1483) (thanks to [iikirilov](https://github.com/iikirilov))
- \[PAN-2603\] Onchain account permissioning support [\#1475](https://github.com/PegaSysEng/pantheon/pull/1475)
- Make CLI options names with hyphen-minus searchable and reduce index size [\#1476](https://github.com/PegaSysEng/pantheon/pull/1476)
- Added warning banner when using latest version [\#1454](https://github.com/PegaSysEng/pantheon/pull/1454)
- Add RTD config file to fix Python version issue [\#1453](https://github.com/PegaSysEng/pantheon/pull/1453)
- \[PAN-2647\] Validate Private Transaction nonce before submitting to Transaction Pool [\#1449](https://github.com/PegaSysEng/pantheon/pull/1449) (thanks to [iikirilov](https://github.com/iikirilov))
- Add placeholders system to have global variables in markdown [\#1425](https://github.com/PegaSysEng/pantheon/pull/1425)

## 1.1.1

### Additions and Improvements

- [GraphQL](https://besu.hyperledger.org/en/latest/HowTo/Interact/APIs/GraphQL/) [\#1311](https://github.com/PegaSysEng/pantheon/pull/1311) (thanks to [zyfrank](https://github.com/zyfrank))
- Added [`--tx-pool-retention-hours`](https://besu.hyperledger.org/en/latest/Reference/CLI/CLI-Syntax/#tx-pool-retention-hours) [\#1333](https://github.com/PegaSysEng/pantheon/pull/1333)
- Added Genesis file support for specifying the maximum stack size. [\#1431](https://github.com/PegaSysEng/pantheon/pull/1431)
- Included transaction details when subscribed to Pending transactions [\#1410](https://github.com/PegaSysEng/pantheon/pull/1410)
- Documentation updates include:
  - [Added configuration items specified in the genesis file](https://besu.hyperledger.org/en/latest/Reference/Config-Items/#configuration-items)  
  - [Added pending transaction details subscription](https://besu.hyperledger.org/en/latest/HowTo/Interact/APIs/RPC-PubSub/#pending-transactionss)
  - [Added Troubleshooting content](https://besu.hyperledger.org/en/latest/HowTo/Troubleshoot/Troubleshooting/)
  - [Added Privacy Quickstart](https://besu.hyperledger.org/en/latest/Tutorials/Quickstarts/Privacy-Quickstart/)  
  - [Added privacy roadmap](https://github.com/hyperledger/besu/blob/master/ROADMAP.md)  


### Technical Improvements

- Create MaintainedPeers class [\#1484](https://github.com/PegaSysEng/pantheon/pull/1484)
- Fix for permissioned network with single bootnode [\#1479](https://github.com/PegaSysEng/pantheon/pull/1479)
- Have ThreadBesuNodeRunner support plugin tests [\#1477](https://github.com/PegaSysEng/pantheon/pull/1477)
- Less pointless plugins errors [\#1473](https://github.com/PegaSysEng/pantheon/pull/1473)
- Rename GraphQLRPC to just GraphQL [\#1472](https://github.com/PegaSysEng/pantheon/pull/1472)
- eth\_protocolVersion is a Quantity, not an Integer [\#1470](https://github.com/PegaSysEng/pantheon/pull/1470)
- Don't require 'to' in 'blocks' queries [\#1464](https://github.com/PegaSysEng/pantheon/pull/1464)
- Events Plugin - Add initial "NewBlock" event message [\#1463](https://github.com/PegaSysEng/pantheon/pull/1463)
- Make restriction field in Private Transaction an enum [\#1462](https://github.com/PegaSysEng/pantheon/pull/1462) (thanks to [iikirilov](https://github.com/iikirilov))
- Helpful graphql error when an account doesn't exist [\#1460](https://github.com/PegaSysEng/pantheon/pull/1460)
- Acceptance Test Cleanup [\#1458](https://github.com/PegaSysEng/pantheon/pull/1458)
- Large chain id support for private transactions [\#1452](https://github.com/PegaSysEng/pantheon/pull/1452)
- Optimise TransactionPool.addRemoteTransaction [\#1448](https://github.com/PegaSysEng/pantheon/pull/1448)
- Reduce synchronization in PendingTransactions [\#1447](https://github.com/PegaSysEng/pantheon/pull/1447)
- Add simple PeerPermissions interface [\#1446](https://github.com/PegaSysEng/pantheon/pull/1446)
- Make sure ThreadBesuNodeRunner is exercised by automation [\#1442](https://github.com/PegaSysEng/pantheon/pull/1442)
- Decode devp2p packets off the event thread [\#1439](https://github.com/PegaSysEng/pantheon/pull/1439)
- Allow config files to specify no bootnodes [\#1438](https://github.com/PegaSysEng/pantheon/pull/1438)
- Capture all logs and errors in the Besu log output [\#1437](https://github.com/PegaSysEng/pantheon/pull/1437)
- Ensure failed Txns are deleted when detected during mining [\#1436](https://github.com/PegaSysEng/pantheon/pull/1436)
- Plugin Framework [\#1435](https://github.com/PegaSysEng/pantheon/pull/1435)
- Equals cleanup [\#1434](https://github.com/PegaSysEng/pantheon/pull/1434)
- Transaction smart contract permissioning controller [\#1433](https://github.com/PegaSysEng/pantheon/pull/1433)
- Renamed AccountPermissioningProver to TransactionPermissio… [\#1432](https://github.com/PegaSysEng/pantheon/pull/1432)
- Refactorings and additions to add Account based Smart Contract permissioning [\#1430](https://github.com/PegaSysEng/pantheon/pull/1430)
- Fix p2p PeerInfo handling [\#1428](https://github.com/PegaSysEng/pantheon/pull/1428)
- IbftProcessor logs when a throwable terminates mining [\#1427](https://github.com/PegaSysEng/pantheon/pull/1427)
- Renamed AccountWhitelistController [\#1424](https://github.com/PegaSysEng/pantheon/pull/1424)
- Unwrap DelegatingBytes32 and prevent Hash from wrapping other Hash instances [\#1423](https://github.com/PegaSysEng/pantheon/pull/1423)
- If nonce is invalid, do not delete during mining [\#1422](https://github.com/PegaSysEng/pantheon/pull/1422)
- Deleting unused windows jenkinsfile [\#1421](https://github.com/PegaSysEng/pantheon/pull/1421)
- Get all our smoke tests for all platforms in 1 jenkins job [\#1420](https://github.com/PegaSysEng/pantheon/pull/1420)
- Add pending object to GraphQL queries [\#1419](https://github.com/PegaSysEng/pantheon/pull/1419)
- Start listening for p2p connections after start\(\) is invoked [\#1418](https://github.com/PegaSysEng/pantheon/pull/1418)
- Improved JSON-RPC responses when EnodeURI parameter has invalid EnodeId [\#1417](https://github.com/PegaSysEng/pantheon/pull/1417)
- Use port 0 when starting a websocket server in tests [\#1416](https://github.com/PegaSysEng/pantheon/pull/1416)
- Windows jdk smoke tests [\#1413](https://github.com/PegaSysEng/pantheon/pull/1413)
- Change AT discard RPC tests to be more reliable by checking discard using proposals [\#1411](https://github.com/PegaSysEng/pantheon/pull/1411)
- Simple account permissioning [\#1409](https://github.com/PegaSysEng/pantheon/pull/1409)
- Fix clique miner to respect changes to vanity data made via JSON-RPC [\#1408](https://github.com/PegaSysEng/pantheon/pull/1408)
- Avoid recomputing the logs bloom filter when reading receipts [\#1407](https://github.com/PegaSysEng/pantheon/pull/1407)
- Remove NodePermissioningLocalConfig external references [\#1406](https://github.com/PegaSysEng/pantheon/pull/1406)
- Add constantinople fix block for Rinkeby [\#1404](https://github.com/PegaSysEng/pantheon/pull/1404)
- Update EnodeURL to support enodes with listening disabled [\#1403](https://github.com/PegaSysEng/pantheon/pull/1403)
- Integration Integration test\(s\) on p2p of 'net\_services'  [\#1402](https://github.com/PegaSysEng/pantheon/pull/1402)
- Reference tests fail on Windows [\#1401](https://github.com/PegaSysEng/pantheon/pull/1401)
- Fix non-deterministic test caused by variable size of generated transactions [\#1399](https://github.com/PegaSysEng/pantheon/pull/1399)
- Start BlockPropagationManager immediately - don't wait for full sync [\#1398](https://github.com/PegaSysEng/pantheon/pull/1398)
- Added error message for RPC method disabled [\#1396](https://github.com/PegaSysEng/pantheon/pull/1396)
- Fix intermittency in FullSyncChainDownloaderTest [\#1394](https://github.com/PegaSysEng/pantheon/pull/1394)
- Add explanatory comment about default port [\#1392](https://github.com/PegaSysEng/pantheon/pull/1392)
- Handle case where peers advertise a listening port of 0 [\#1391](https://github.com/PegaSysEng/pantheon/pull/1391)
- Cache extra data [\#1389](https://github.com/PegaSysEng/pantheon/pull/1389)
- Update Log message in IBFT Controller [\#1387](https://github.com/PegaSysEng/pantheon/pull/1387)
- Remove unnecessary field [\#1384](https://github.com/PegaSysEng/pantheon/pull/1384)
- Add getPeer method to PeerConnection [\#1383](https://github.com/PegaSysEng/pantheon/pull/1383)
- Removing smart quotes [\#1381](https://github.com/PegaSysEng/pantheon/pull/1381) (thanks to [jmcnevin](https://github.com/jmcnevin))
- Use streams and avoid iterating child nodes multiple times [\#1380](https://github.com/PegaSysEng/pantheon/pull/1380)
- Use execute instead of submit so unhandled exceptions get logged [\#1379](https://github.com/PegaSysEng/pantheon/pull/1379)
- Prefer EnodeURL over Endpoint [\#1378](https://github.com/PegaSysEng/pantheon/pull/1378)
- Add flat file based task collection [\#1377](https://github.com/PegaSysEng/pantheon/pull/1377)
- Consolidate local enode representation [\#1376](https://github.com/PegaSysEng/pantheon/pull/1376)
- Rename rocksdDbConfiguration to rocksDbConfiguration [\#1375](https://github.com/PegaSysEng/pantheon/pull/1375)
- Remove EthTaskChainDownloader and supporting code [\#1373](https://github.com/PegaSysEng/pantheon/pull/1373)
- Handle the pipeline being aborted while finalizing an async operation [\#1372](https://github.com/PegaSysEng/pantheon/pull/1372)
- Rename methods that create and return streams away from getX\(\) [\#1368](https://github.com/PegaSysEng/pantheon/pull/1368)
- eea\_getTransactionCount fails if account has not interacted with private state [\#1367](https://github.com/PegaSysEng/pantheon/pull/1367) (thanks to [iikirilov](https://github.com/iikirilov))
- Increase RocksDB settings [\#1364](https://github.com/PegaSysEng/pantheon/pull/1364) ([ajsutton](https://github.com/ajsutton))
- Don't abort in-progress master builds when a new commit is added. [\#1358](https://github.com/PegaSysEng/pantheon/pull/1358)
- Request open ended headers from sync target [\#1355](https://github.com/PegaSysEng/pantheon/pull/1355)
- Enable the pipeline chain downloader by default [\#1344](https://github.com/PegaSysEng/pantheon/pull/1344)
- Create P2PNetwork Builder [\#1343](https://github.com/PegaSysEng/pantheon/pull/1343)
- Include static nodes in permissioning logic [\#1339](https://github.com/PegaSysEng/pantheon/pull/1339)
- JsonRpcError decoding to include message [\#1336](https://github.com/PegaSysEng/pantheon/pull/1336)
- Cache current chain head info [\#1335](https://github.com/PegaSysEng/pantheon/pull/1335)
- Queue pending requests when all peers are busy [\#1331](https://github.com/PegaSysEng/pantheon/pull/1331)
- Fix failed tests on Windows [\#1332](https://github.com/PegaSysEng/pantheon/pull/1332)
- Provide error message when invalid key specified in key file [\#1328](https://github.com/PegaSysEng/pantheon/pull/1328)
- Allow whitespace in file paths loaded from resources directory [\#1329](https://github.com/PegaSysEng/pantheon/pull/1329)
- Allow whitespace in path [\#1327](https://github.com/PegaSysEng/pantheon/pull/1327)
- Require block numbers for debug\_traceBlockByNumber to be in hex [\#1326](https://github.com/PegaSysEng/pantheon/pull/1326)
- Improve logging of chain download errors in the pipeline chain downloader [\#1325](https://github.com/PegaSysEng/pantheon/pull/1325)
- Ensure eth scheduler is stopped in tests [\#1324](https://github.com/PegaSysEng/pantheon/pull/1324)
- Normalize account permissioning addresses in whitelist [\#1321](https://github.com/PegaSysEng/pantheon/pull/1321)
- Allow private contract invocations in multiple privacy groups [\#1318](https://github.com/PegaSysEng/pantheon/pull/1318) (thanks to [iikirilov](https://github.com/iikirilov))
- Fix account permissioning check case matching [\#1315](https://github.com/PegaSysEng/pantheon/pull/1315)
- Use header validation mode for ommers [\#1313](https://github.com/PegaSysEng/pantheon/pull/1313)
- Configure RocksDb max background compaction and thread count [\#1312](https://github.com/PegaSysEng/pantheon/pull/1312)
- Missing p2p info when queried live [\#1310](https://github.com/PegaSysEng/pantheon/pull/1310)
- Tx limit size send peers follow up [\#1308](https://github.com/PegaSysEng/pantheon/pull/1308)
- Remove remnants of the old dev mode [\#1307](https://github.com/PegaSysEng/pantheon/pull/1307)
- Remove duplicate init code from BesuController instances [\#1305](https://github.com/PegaSysEng/pantheon/pull/1305)
- Stop synchronizer prior to stopping the network [\#1302](https://github.com/PegaSysEng/pantheon/pull/1302)
- Evict old transactions [\#1299](https://github.com/PegaSysEng/pantheon/pull/1299)
- Send local transactions to new peers [\#1253](https://github.com/PegaSysEng/pantheon/pull/1253)

## 1.1

### Additions and Improvements

- [Privacy](https://besu.hyperledger.org/en/latest/Concepts/Privacy/Privacy-Overview/)
- [Onchain Permissioning](https://besu.hyperledger.org/en/latest/Concepts/Permissioning/Permissioning-Overview/#onchain)
- [Fastsync](https://besu.hyperledger.org/en/latest/Reference/CLI/CLI-Syntax/#fast-sync-min-peers)
- Documentation updates include:
    - Added JSON-RPC methods:
      - [`txpool_pantheonStatistics`](https://besu.hyperledger.org/en/latest/Reference/API-Methods/#txpool_besustatistics)
      - [`net_services`](https://besu.hyperledger.org/en/latest/Reference/API-Methods/#net_services)
    - [Updated to indicate Docker image doesn't run on Windows](https://besu.hyperledger.org/en/latest/HowTo/Get-Started/Run-Docker-Image/)
    - [Added how to configure a free gas network](https://besu.hyperledger.org/en/latest/HowTo/Configure/FreeGas/)

### Technical Improvements

- priv_getTransactionCount fails if account has not interacted with private state [\#1369](https://github.com/PegaSysEng/pantheon/pull/1369)
- Updating Orion to 0.9.0 [\#1360](https://github.com/PegaSysEng/pantheon/pull/1360)
- Allow use of large chain IDs [\#1357](https://github.com/PegaSysEng/pantheon/pull/1357)
- Allow private contract invocations in multiple privacy groups [\#1340](https://github.com/PegaSysEng/pantheon/pull/1340)
- Missing p2p info when queried live [\#1338](https://github.com/PegaSysEng/pantheon/pull/1338)
- Fix expose transaction statistics [\#1337](https://github.com/PegaSysEng/pantheon/pull/1337)
- Normalize account permissioning addresses in whitelist [\#1321](https://github.com/PegaSysEng/pantheon/pull/1321)
- Update Enclave executePost method [\#1319](https://github.com/PegaSysEng/pantheon/pull/1319)
- Fix account permissioning check case matching [\#1315](https://github.com/PegaSysEng/pantheon/pull/1315)
- Removing 'all' from the help wording for host-whitelist [\#1304](https://github.com/PegaSysEng/pantheon/pull/1304)

## 1.1 RC

### Technical Improvements

- Better errors for when permissioning contract is set up wrong [\#1296](https://github.com/PegaSysEng/pantheon/pull/1296)
- Consolidate p2p node info methods [\#1288](https://github.com/PegaSysEng/pantheon/pull/1288)
- Update permissioning smart contract interface to match updated EEA proposal [\#1287](https://github.com/PegaSysEng/pantheon/pull/1287)
- Switch to new sync target if it exceeds the td threshold [\#1286](https://github.com/PegaSysEng/pantheon/pull/1286)
- Fix running ATs with in-process node runner [\#1285](https://github.com/PegaSysEng/pantheon/pull/1285)
- Simplify enode construction [\#1283](https://github.com/PegaSysEng/pantheon/pull/1283)
- Cleanup PeerConnection interface [\#1282](https://github.com/PegaSysEng/pantheon/pull/1282)
- Undo changes to PendingTransactions method visibility [\#1281](https://github.com/PegaSysEng/pantheon/pull/1281)
- Use default enclave public key to generate eea_getTransactionReceipt [\#1280](https://github.com/PegaSysEng/pantheon/pull/1280) (thanks to [Puneetha17](https://github.com/Puneetha17))
- Rollback to rocksdb 5.15.10 [\#1279](https://github.com/PegaSysEng/pantheon/pull/1279)
- Log error when a JSON decode problem is encountered [\#1278](https://github.com/PegaSysEng/pantheon/pull/1278)
- Create EnodeURL builder [\#1275](https://github.com/PegaSysEng/pantheon/pull/1275)
- Keep enode nodeId stored as a BytesValue [\#1274](https://github.com/PegaSysEng/pantheon/pull/1274)
- Feature/move subclass in pantheon command [\#1272](https://github.com/PegaSysEng/pantheon/pull/1272)
- Expose sync mode option [\#1270](https://github.com/PegaSysEng/pantheon/pull/1270)
- Refactor RocksDBStats [\#1266](https://github.com/PegaSysEng/pantheon/pull/1266)
- Normalize EnodeURLs [\#1264](https://github.com/PegaSysEng/pantheon/pull/1264)
- Build broken in Java 12 [\#1263](https://github.com/PegaSysEng/pantheon/pull/1263)
- Make PeerDiscovertAgentTest less flakey [\#1262](https://github.com/PegaSysEng/pantheon/pull/1262)
- Ignore extra json rpc params [\#1261](https://github.com/PegaSysEng/pantheon/pull/1261)
- Fetch local transactions in isolation [\#1259](https://github.com/PegaSysEng/pantheon/pull/1259)
- Update to debug trace transaction [\#1258](https://github.com/PegaSysEng/pantheon/pull/1258)
- Use labelled timer to differentiate between rocks db metrics [\#1254](https://github.com/PegaSysEng/pantheon/pull/1254) (thanks to [Puneetha17](https://github.com/Puneetha17))
- Migrate TransactionPool (& affiliated test) from 'core' to 'eth' [\#1251](https://github.com/PegaSysEng/pantheon/pull/1251)
- Use single instance of Rocksdb for privacy [\#1247](https://github.com/PegaSysEng/pantheon/pull/1247) (thanks to [Puneetha17](https://github.com/Puneetha17))
- Subscribing to sync events should receive false when in sync [\#1240](https://github.com/PegaSysEng/pantheon/pull/1240)
- Ignore transactions from the network while behind chain head [\#1228](https://github.com/PegaSysEng/pantheon/pull/1228)
- RocksDB Statistics in Metrics [\#1169](https://github.com/PegaSysEng/pantheon/pull/1169)
- Add block trace RPC methods [\#1088](https://github.com/PegaSysEng/pantheon/pull/1088) (thanks to [kziemianek](https://github.com/kziemianek))

## 1.0.3

### Additions and Improvements

- Notify of dropped messages [\#1156](https://github.com/PegaSysEng/pantheon/pull/1156)
- Documentation updates include:
    - Added [Permissioning Overview](https://besu.hyperledger.org/en/latest/Concepts/Permissioning/Permissioning-Overview/)
    - Added content on [Network vs Node Configuration](https://besu.hyperledger.org/en/latest/HowTo/Configure/Using-Configuration-File/)   
    - Updated [RAM requirements](https://besu.hyperledger.org/en/latest/HowTo/Get-Started/System-Requirements/#ram)  
    - Added [Privacy Overview](https://besu.hyperledger.org/en/latest/Concepts/Privacy/Privacy-Overview/) and [Processing Private Transactions](https://besu.hyperledger.org/en/latest/Concepts/Privacy/Private-Transaction-Processing/)
    - Renaming of Ethstats Lite Explorer to [Ethereum Lite Explorer](https://besu.hyperledger.org/en/latest/HowTo/Deploy/Lite-Block-Explorer/#lite-block-explorer-documentation) (thanks to [tzapu](https://github.com/tzapu))
    - Added content on using [Truffle with Besu](https://besu.hyperledger.org/en/latest/HowTo/Develop-Dapps/Truffle/)
    - Added [`droppedPendingTransactions` RPC Pub/Sub subscription](https://besu.hyperledger.org/en/latest/HowTo/Interact/APIs/RPC-PubSub/#dropped-transactions)
    - Added [`eea_*` JSON-RPC API methods](https://besu.hyperledger.org/en/latest/Reference/API-Methods/#eea-methods)  
    - Added [architecture diagram](https://besu.hyperledger.org/en/latest/Concepts/ArchitectureOverview/)
    - Updated [permissioning CLI options](https://besu.hyperledger.org/en/latest/Reference/CLI/CLI-Syntax/#permissions-accounts-config-file-enabled) and [permissioned network tutorial](https://besu.hyperledger.org/en/stable/)  

### Technical Improvements

- Choose sync target based on td rather than height [\#1256](https://github.com/PegaSysEng/pantheon/pull/1256)
- CLI ewp options [\#1246](https://github.com/PegaSysEng/pantheon/pull/1246)
- Update BesuCommand.java [\#1245](https://github.com/PegaSysEng/pantheon/pull/1245)
- Reduce memory usage in import [\#1239](https://github.com/PegaSysEng/pantheon/pull/1239)
- Improve eea_sendRawTransaction error messages [\#1238](https://github.com/PegaSysEng/pantheon/pull/1238) (thanks to [Puneetha17](https://github.com/Puneetha17))
- Single topic filter [\#1235](https://github.com/PegaSysEng/pantheon/pull/1235)
- Enable pipeline chain downloader for fast sync [\#1232](https://github.com/PegaSysEng/pantheon/pull/1232)
- Make contract size limit configurable [\#1227](https://github.com/PegaSysEng/pantheon/pull/1227)
- Refactor PrivacyParameters config to use builder pattern [\#1226](https://github.com/PegaSysEng/pantheon/pull/1226) (thanks to [antonydenyer](https://github.com/antonydenyer))
- Different request limits for different request types [\#1224](https://github.com/PegaSysEng/pantheon/pull/1224)
- Finish off fast sync pipeline download [\#1222](https://github.com/PegaSysEng/pantheon/pull/1222)
- Enable fast-sync options on command line [\#1218](https://github.com/PegaSysEng/pantheon/pull/1218)
- Replace filtering headers after the fact with calculating number to request up-front [\#1216](https://github.com/PegaSysEng/pantheon/pull/1216)
- Support async processing while maintaining output order [\#1215](https://github.com/PegaSysEng/pantheon/pull/1215)
- Add Unstable Options to the CLI [\#1213](https://github.com/PegaSysEng/pantheon/pull/1213)
- Add private cluster acceptance tests [\#1211](https://github.com/PegaSysEng/pantheon/pull/1211) (thanks to [Puneetha17](https://github.com/Puneetha17))
- Re-aligned smart contract interface to EEA client spec 477 [\#1209](https://github.com/PegaSysEng/pantheon/pull/1209)
- Count the number of items discarded when a pipe is aborted [\#1208](https://github.com/PegaSysEng/pantheon/pull/1208)
- Pipeline chain download - fetch and import data [\#1207](https://github.com/PegaSysEng/pantheon/pull/1207)
- Permission provider that allows bootnodes if you have no other connections [\#1206](https://github.com/PegaSysEng/pantheon/pull/1206)
- Cancel in-progress async operations when the pipeline is aborted [\#1205](https://github.com/PegaSysEng/pantheon/pull/1205)
- Pipeline chain download - Checkpoints [\#1203](https://github.com/PegaSysEng/pantheon/pull/1203)
- Push development images to public dockerhub [\#1202](https://github.com/PegaSysEng/pantheon/pull/1202)
- Push builds of master as docker development images [\#1200](https://github.com/PegaSysEng/pantheon/pull/1200)
- Doc CI pipeline for build and tests [\#1199](https://github.com/PegaSysEng/pantheon/pull/1199)
- Replace the use of a disconnect listener with EthPeer.isDisconnected [\#1197](https://github.com/PegaSysEng/pantheon/pull/1197)
- Prep chain downloader for branch by abstraction [\#1194](https://github.com/PegaSysEng/pantheon/pull/1194)
- Maintain the state of MessageFrame in private Tx [\#1193](https://github.com/PegaSysEng/pantheon/pull/1193) (thanks to [Puneetha17](https://github.com/Puneetha17))
- Persist private world state only if we are mining [\#1191](https://github.com/PegaSysEng/pantheon/pull/1191) (thanks to [Puneetha17](https://github.com/Puneetha17))
- Remove SyncState from SyncTargetManager [\#1188](https://github.com/PegaSysEng/pantheon/pull/1188)
- Acceptance tests base for smart contract node permissioning [\#1186](https://github.com/PegaSysEng/pantheon/pull/1186)
- Fix metrics breakages [\#1185](https://github.com/PegaSysEng/pantheon/pull/1185)
- Typo [\#1184](https://github.com/PegaSysEng/pantheon/pull/1184) (thanks to [araskachoi](https://github.com/araskachoi))
- StaticNodesParserTest to pass on Windows [\#1183](https://github.com/PegaSysEng/pantheon/pull/1183)
- Don't mark world state as stalled until a minimum time without progress is reached [\#1179](https://github.com/PegaSysEng/pantheon/pull/1179)
- Use header validation policy in DownloadHeaderSequenceTask [\#1172](https://github.com/PegaSysEng/pantheon/pull/1172)
- Bond with bootnodes [\#1160](https://github.com/PegaSysEng/pantheon/pull/1160)

## 1.0.2

### Additions and Improvements

- Removed DB init when using `public-key` subcommand [\#1049](https://github.com/PegaSysEng/pantheon/pull/1049)
- Output enode URL on startup [\#1137](https://github.com/PegaSysEng/pantheon/pull/1137)
- Added Remove Peer JSON-RPC [\#1129](https://github.com/PegaSysEng/pantheon/pull/1129)
- Added `net_enode` JSON-RPC [\#1119](https://github.com/PegaSysEng/pantheon/pull/1119) (thanks to [mbergstrand](https://github.com/mbergstrand))
- Maintain a `staticnodes.json` [\#1106](https://github.com/PegaSysEng/pantheon/pull/1106)
- Added `tx-pool-max-size` command line parameter [\#1078](https://github.com/PegaSysEng/pantheon/pull/1078)
- Added PendingTransactions JSON-RPC [\#1043](https://github.com/PegaSysEng/pantheon/pull/1043) (thanks to [EdwinLeeGreene](https://github.com/EdwinLeeGreene))
- Added `admin_nodeInfo` JSON-RPC [\#1012](https://github.com/PegaSysEng/pantheon/pull/1012)
- Added `--metrics-category` CLI to only enable select metrics [\#969](https://github.com/PegaSysEng/pantheon/pull/969)
- Documentation updates include:
   - Updated endpoints in [Private Network Quickstart](https://besu.hyperledger.org/en/latest/Tutorials/Quickstarts/Private-Network-Quickstart/) (thanks to [laubai](https://github.com/laubai))
   - Updated [documentation contribution guidelines](https://besu.hyperledger.org/en/stable/)
   - Added [`admin_removePeer`](https://besu.hyperledger.org/en/latest/Reference/API-Methods/#admin_removepeer)
   - Updated [tutorials](https://besu.hyperledger.org/en/latest/Tutorials/Private-Network/Create-Private-Clique-Network/) for printing of enode on startup
   - Added [`txpool_pantheonTransactions`](https://besu.hyperledger.org/en/stable/Reference/API-Methods/#txpool_besutransactions)
   - Added [Transaction Pool content](https://besu.hyperledger.org/en/latest/Concepts/Transactions/Transaction-Pool/)
   - Added [`tx-pool-max-size` CLI option](https://besu.hyperledger.org/en/latest/Reference/CLI/CLI-Syntax/#tx-pool-max-size)
   - Updated [developer build instructions to use installDist](https://besu.hyperledger.org/en/stable/)
   - Added [Azure quickstart tutorial](https://besu.hyperledger.org/en/latest/Tutorials/Quickstarts/Azure-Private-Network-Quickstart/)
   - Enabled copy button in code blocks
   - Added [IBFT 1.0](https://besu.hyperledger.org/en/latest/HowTo/Configure/Consensus-Protocols/QuorumIBFT/)
   - Added section on using [Geth attach with Besu](https://besu.hyperledger.org/en/latest/HowTo/Interact/APIs/Using-JSON-RPC-API/#geth-console)    
   - Enabled the edit link doc site to ease external doc contributions
   - Added [EthStats docs](https://besu.hyperledger.org/HowTo/Deploy/Lite-Network-Monitor/) (thanks to [baxy](https://github.com/baxy))
   - Updated [Postman collection](https://besu.hyperledger.org/en/latest/HowTo/Interact/APIs/Authentication/#postman)  
   - Added [`metrics-category` CLI option](https://besu.hyperledger.org/en/latest/Reference/CLI/CLI-Syntax/#metrics-category)
   - Added information on [block time and timeout settings](https://besu.hyperledger.org/en/latest/HowTo/Configure/Consensus-Protocols/IBFT/#block-time) for IBFT 2.0
   - Added [`admin_nodeInfo`](https://besu.hyperledger.org/en/latest/Reference/API-Methods/#admin_nodeinfo)
   - Added [permissions images](https://besu.hyperledger.org/en/latest/Concepts/Permissioning/Permissioning-Overview/)
   - Added permissioning blog to [Resources](https://besu.hyperledger.org/en/latest/Reference/Resources/)
   - Updated [Create Permissioned Network](https://besu.hyperledger.org/en/latest/Tutorials/Permissioning/Create-Permissioned-Network/) tutorial to use `export-address`
   - Updated [Clique](https://besu.hyperledger.org/en/latest/HowTo/Configure/Consensus-Protocols/Clique/) and [IBFT 2.0](https://besu.hyperledger.org/en/latest/HowTo/Configure/Consensus-Protocols/IBFT/) docs to include complete genesis file  
   - Updated [Clique tutorial](https://besu.hyperledger.org/en/latest/Tutorials/Private-Network/Create-Private-Clique-Network/) to use `export-address` subcommand  
   - Added IBFT 2.0 [future message configuration options](https://besu.hyperledger.org/en/latest/HowTo/Configure/Consensus-Protocols/IBFT/#optional-configuration-options)

### Technical Improvements
- Fixed so self persists to the whitelist [\#1176](https://github.com/PegaSysEng/pantheon/pull/1176)
- Fixed to add self to permissioning whitelist [\#1175](https://github.com/PegaSysEng/pantheon/pull/1175)
- Fixed permissioning issues [\#1174](https://github.com/PegaSysEng/pantheon/pull/1174)
- AdminAddPeer returns custom Json RPC error code [\#1171](https://github.com/PegaSysEng/pantheon/pull/1171)
- Periodically connect to peers from table [\#1170](https://github.com/PegaSysEng/pantheon/pull/1170)
- Improved bootnodes option error message [\#1092](https://github.com/PegaSysEng/pantheon/pull/1092)
- Automatically restrict trailing peers while syncing [\#1167](https://github.com/PegaSysEng/pantheon/pull/1167)
- Avoid bonding to ourselves [\#1166](https://github.com/PegaSysEng/pantheon/pull/1166)
- Fix Push Metrics [\#1164](https://github.com/PegaSysEng/pantheon/pull/1164)
- Synchroniser waits for new peer if best is up to date [\#1161](https://github.com/PegaSysEng/pantheon/pull/1161)
- Don't attempt to download checkpoint headers if the number of headers is negative [\#1158](https://github.com/PegaSysEng/pantheon/pull/1158)
- Capture metrics on Vertx event loop and worker thread queues [\#1155](https://github.com/PegaSysEng/pantheon/pull/1155)
- Simplify node permissioning ATs [\#1153](https://github.com/PegaSysEng/pantheon/pull/1153)
- Add metrics around discovery process [\#1152](https://github.com/PegaSysEng/pantheon/pull/1152)
- Prevent connecting to self [\#1150](https://github.com/PegaSysEng/pantheon/pull/1150)
- Refactoring permissioning ATs [\#1148](https://github.com/PegaSysEng/pantheon/pull/1148)
- Added two extra Ropsten bootnodes [\#1147](https://github.com/PegaSysEng/pantheon/pull/1147)
- Fixed TCP port handling [\#1144](https://github.com/PegaSysEng/pantheon/pull/1144)
- Better error on bad header [\#1143](https://github.com/PegaSysEng/pantheon/pull/1143)
- Refresh peer table while we have fewer than maxPeers connected [\#1142](https://github.com/PegaSysEng/pantheon/pull/1142)
- Refactor jsonrpc consumption of local node permissioning controller [\#1140](https://github.com/PegaSysEng/pantheon/pull/1140)
- Disconnect peers before the pivot block while fast syncing [\#1139](https://github.com/PegaSysEng/pantheon/pull/1139)
- Reduce the default transaction pool size from 30,000 to 4096 [\#1136](https://github.com/PegaSysEng/pantheon/pull/1136)
- Fail at load if static nodes not whitelisted [\#1135](https://github.com/PegaSysEng/pantheon/pull/1135)
- Fix private transaction acceptance test [\#1134](https://github.com/PegaSysEng/pantheon/pull/1134) (thanks to [Puneetha17](https://github.com/Puneetha17))
- Quieter exceptions when network is unreachable [\#1133](https://github.com/PegaSysEng/pantheon/pull/1133)
- nodepermissioningcontroller used for devp2p connection filtering [\#1132](https://github.com/PegaSysEng/pantheon/pull/1132)
- Remove duplicates from apis specified via CLI [\#1131](https://github.com/PegaSysEng/pantheon/pull/1131)
- Synchronizer returns false if it is in sync [\#1130](https://github.com/PegaSysEng/pantheon/pull/1130)
- Added fromHexStringStrict to check for exactly 20 byte addresses [\#1128](https://github.com/PegaSysEng/pantheon/pull/1128)
- Fix deadlock scenario in AsyncOperationProcessor and re-enable WorldStateDownloaderTest [\#1126](https://github.com/PegaSysEng/pantheon/pull/1126)
- Ignore WorldStateDownloaderTest [\#1125](https://github.com/PegaSysEng/pantheon/pull/1125)
- Updated local config permissioning flags [\#1118](https://github.com/PegaSysEng/pantheon/pull/1118)
- Pipeline Improvements [\#1117](https://github.com/PegaSysEng/pantheon/pull/1117)
- Permissioning cli smart contract [\#1116](https://github.com/PegaSysEng/pantheon/pull/1116)
- Adding default pending transactions value in BesuControllerBuilder [\#1114](https://github.com/PegaSysEng/pantheon/pull/1114)
- Fix intermittency in WorldStateDownloaderTest [\#1113](https://github.com/PegaSysEng/pantheon/pull/1113)
- Reduce number of seen blocks and transactions Besu tracks [\#1112](https://github.com/PegaSysEng/pantheon/pull/1112)
- Timeout long test [\#1111](https://github.com/PegaSysEng/pantheon/pull/1111)
- Errorprone 2.3.3 upgrades [\#1110](https://github.com/PegaSysEng/pantheon/pull/1110)
- Add metric to capture memory used by RocksDB table readers [\#1108](https://github.com/PegaSysEng/pantheon/pull/1108)
- Don't allow creation of multiple gauges with the same name [\#1107](https://github.com/PegaSysEng/pantheon/pull/1107)
- Update Peer Discovery to use NodePermissioningController [\#1105](https://github.com/PegaSysEng/pantheon/pull/1105)
- Move starting world state download process inside WorldDownloadState [\#1104](https://github.com/PegaSysEng/pantheon/pull/1104)
- Enable private Tx capability to Clique [\#1102](https://github.com/PegaSysEng/pantheon/pull/1102) (thanks to [Puneetha17](https://github.com/Puneetha17))
- Enable private Tx capability to IBFT [\#1101](https://github.com/PegaSysEng/pantheon/pull/1101) (thanks to [Puneetha17](https://github.com/Puneetha17))
- Version Upgrades [\#1100](https://github.com/PegaSysEng/pantheon/pull/1100)
- Don't delete completed tasks from RocksDbTaskQueue [\#1099](https://github.com/PegaSysEng/pantheon/pull/1099)
- Support flat mapping with multiple threads [\#1098](https://github.com/PegaSysEng/pantheon/pull/1098)
- Add pipe stage name to thread while executing [\#1097](https://github.com/PegaSysEng/pantheon/pull/1097)
- Use pipeline for world state download [\#1096](https://github.com/PegaSysEng/pantheon/pull/1096)
- TXPool JSON RPC tweaks [\#1095](https://github.com/PegaSysEng/pantheon/pull/1095)
- Add in-memory cache over world state download queue [\#1087](https://github.com/PegaSysEng/pantheon/pull/1087)
- Trim default metrics [\#1086](https://github.com/PegaSysEng/pantheon/pull/1086)
- Improve imported block log line [\#1085](https://github.com/PegaSysEng/pantheon/pull/1085)
- Smart contract permission controller [\#1083](https://github.com/PegaSysEng/pantheon/pull/1083)
- Add timeout when waiting for JSON-RPC, WebSocket RPC and Metrics services to stop [\#1082](https://github.com/PegaSysEng/pantheon/pull/1082)
- Add pipeline framework to make parallel processing simpler [\#1077](https://github.com/PegaSysEng/pantheon/pull/1077)
- Node permissioning controller [\#1075](https://github.com/PegaSysEng/pantheon/pull/1075)
- Smart contract permission controller stub [\#1074](https://github.com/PegaSysEng/pantheon/pull/1074)
- Expose a synchronous start method in Runner [\#1072](https://github.com/PegaSysEng/pantheon/pull/1072)
- Changes in chain head should trigger new permissioning check for active peers [\#1071](https://github.com/PegaSysEng/pantheon/pull/1071)
- Fix exceptions fetching metrics after world state download completes [\#1066](https://github.com/PegaSysEng/pantheon/pull/1066)
- Accept transactions in the pool with nonce above account sender nonce [\#1065](https://github.com/PegaSysEng/pantheon/pull/1065)
- Repair Istanbul to handle Eth/62 & Eth/63 [\#1063](https://github.com/PegaSysEng/pantheon/pull/1063)
- Close Private Storage Provider [\#1059](https://github.com/PegaSysEng/pantheon/pull/1059) (thanks to [Puneetha17](https://github.com/Puneetha17))
- Add labels to Pipelined tasks metrics [\#1057](https://github.com/PegaSysEng/pantheon/pull/1057)
- Re-enable Quorum Synchronisation [\#1056](https://github.com/PegaSysEng/pantheon/pull/1056)
- Don't log expected failures as errors [\#1054](https://github.com/PegaSysEng/pantheon/pull/1054)
- Make findSuitablePeer abstract [\#1053](https://github.com/PegaSysEng/pantheon/pull/1053)
- Track added at in txpool [\#1048](https://github.com/PegaSysEng/pantheon/pull/1048)
- Fix ImportBlocksTask to only request from peers that claim to have the blocks [\#1047](https://github.com/PegaSysEng/pantheon/pull/1047)
- Don't run the dao block validator if dao block is 0 [\#1044](https://github.com/PegaSysEng/pantheon/pull/1044)
- Don't make unnecessary copies of data in RocksDbKeyValueStorage [\#1040](https://github.com/PegaSysEng/pantheon/pull/1040)
- Update discovery logic to trust bootnodes only when out of sync [\#1039](https://github.com/PegaSysEng/pantheon/pull/1039)
- Fix IndexOutOfBoundsException in DetermineCommonAncestorTask [\#1038](https://github.com/PegaSysEng/pantheon/pull/1038)
- Add `rpc_modules` JSON-RPC [\#1036](https://github.com/PegaSysEng/pantheon/pull/1036)
- Simple permissioning smart contract [\#1035](https://github.com/PegaSysEng/pantheon/pull/1035)
- Refactor enodeurl to use inetaddr [\#1032](https://github.com/PegaSysEng/pantheon/pull/1032)
- Update CLI options in mismatched genesis file message [\#1031](https://github.com/PegaSysEng/pantheon/pull/1031)
- Remove dependence of eth.core on eth.permissioning [\#1030](https://github.com/PegaSysEng/pantheon/pull/1030)
- Make alloc optional and provide nicer error messages when genesis config is invalid [\#1029](https://github.com/PegaSysEng/pantheon/pull/1029)
- Handle metrics request closing before response is generated [\#1028](https://github.com/PegaSysEng/pantheon/pull/1028)
- Change EthNetworkConfig bootnodes to always be URIs [\#1027](https://github.com/PegaSysEng/pantheon/pull/1027)
- Avoid port conflicts in acceptance tests [\#1025](https://github.com/PegaSysEng/pantheon/pull/1025)
- Include reference tests in jacoco [\#1024](https://github.com/PegaSysEng/pantheon/pull/1024)
- Acceptance test - configurable gas price [\#1023](https://github.com/PegaSysEng/pantheon/pull/1023)
- Get Internal logs and output [\#1022](https://github.com/PegaSysEng/pantheon/pull/1022) (thanks to [Puneetha17](https://github.com/Puneetha17))
- Fix race condition in WebSocketService [\#1021](https://github.com/PegaSysEng/pantheon/pull/1021)
- Ensure devp2p ports are written to ports file correctly [\#1020](https://github.com/PegaSysEng/pantheon/pull/1020)
- Report the correct tcp port in PING packets when it differs from the UDP port [\#1019](https://github.com/PegaSysEng/pantheon/pull/1019)
- Refactor transient transaction processor [\#1017](https://github.com/PegaSysEng/pantheon/pull/1017)
- Resume world state download from existing queue [\#1016](https://github.com/PegaSysEng/pantheon/pull/1016)
- IBFT Acceptance tests updated with longer timeout on first block [\#1015](https://github.com/PegaSysEng/pantheon/pull/1015)
- Update IBFT acceptances tests to await first block [\#1013](https://github.com/PegaSysEng/pantheon/pull/1013)
- Remove full hashimoto implementation as its never used [\#1011](https://github.com/PegaSysEng/pantheon/pull/1011)
- Created SyncStatus notifications [\#1010](https://github.com/PegaSysEng/pantheon/pull/1010)
- Address acceptance test intermittency [\#1008](https://github.com/PegaSysEng/pantheon/pull/1008)
- Consider a world state download stalled after 100 requests with no progress [\#1007](https://github.com/PegaSysEng/pantheon/pull/1007)
- Reduce log level when block miner is interrupted [\#1006](https://github.com/PegaSysEng/pantheon/pull/1006)
- RunnerTest fail on Windows due to network startup timing issue [\#1005](https://github.com/PegaSysEng/pantheon/pull/1005)
- Generate Private Contract Address [\#1004](https://github.com/PegaSysEng/pantheon/pull/1004) (thanks to [vinistevam](https://github.com/vinistevam))
- Delete the legacy pipelined import code [\#1003](https://github.com/PegaSysEng/pantheon/pull/1003)
- Fix race condition in WebSocket AT [\#1002](https://github.com/PegaSysEng/pantheon/pull/1002)
- Cleanup IBFT logging levels [\#995](https://github.com/PegaSysEng/pantheon/pull/995)
- Integration Test implementation dependency for non-IntelliJ IDE [\#992](https://github.com/PegaSysEng/pantheon/pull/992)
- Ignore fast sync and full sync tests to avoid race condition [\#991](https://github.com/PegaSysEng/pantheon/pull/991)
- Make acceptance tests use the process based runner again [\#990](https://github.com/PegaSysEng/pantheon/pull/990)
- RoundChangeCertificateValidator requires unique authors [\#989](https://github.com/PegaSysEng/pantheon/pull/989)
- Make Rinkeby the benchmark chain.  [\#986](https://github.com/PegaSysEng/pantheon/pull/986)
- Add metrics to Parallel Download pipeline [\#985](https://github.com/PegaSysEng/pantheon/pull/985)
- Change ExpectBlockNumber to require at least the specified block number [\#981](https://github.com/PegaSysEng/pantheon/pull/981)
- Fix benchmark compilation [\#980](https://github.com/PegaSysEng/pantheon/pull/980)
- RPC tests can use 127.0.0.1 loopback rather than localhost [\#974](https://github.com/PegaSysEng/pantheon/pull/974) thanks to [glethuillier](https://github.com/glethuillier) for raising)
- Disable picocli ansi when testing [\#973](https://github.com/PegaSysEng/pantheon/pull/973)
- Add a jmh benchmark for WorldStateDownloader [\#972](https://github.com/PegaSysEng/pantheon/pull/972)
- Gradle dependency for JMH annotation, for IDEs that aren't IntelliJ \(… [\#971](https://github.com/PegaSysEng/pantheon/pull/971)
- Separate download state tracking from WorldStateDownloader [\#967](https://github.com/PegaSysEng/pantheon/pull/967)
- Gradle dependency for JMH annotation, for IDEs that aren't IntelliJ [\#966](https://github.com/PegaSysEng/pantheon/pull/966)
- Truffle HDwallet Web3 1.0 [\#964](https://github.com/PegaSysEng/pantheon/pull/964)
- Add missing JavaDoc tags in JSONToRLP [\#963](https://github.com/PegaSysEng/pantheon/pull/963)
- Only import block if it isn't already on the block chain [\#962](https://github.com/PegaSysEng/pantheon/pull/962)
- CLI stack traces when debugging [\#960](https://github.com/PegaSysEng/pantheon/pull/960)
- Create peer discovery packets on a worker thread [\#955](https://github.com/PegaSysEng/pantheon/pull/955)
- Remove start functionality from IbftController and IbftBlockHeightMan… [\#952](https://github.com/PegaSysEng/pantheon/pull/952)
- Cleanup IBFT executors [\#951](https://github.com/PegaSysEng/pantheon/pull/951)
- Single threaded world state persistence [\#950](https://github.com/PegaSysEng/pantheon/pull/950)
- Fix version number on master [\#946](https://github.com/PegaSysEng/pantheon/pull/946)
- Change automatic benchmark  [\#945](https://github.com/PegaSysEng/pantheon/pull/945)
- Eliminate redundant header validation [\#943](https://github.com/PegaSysEng/pantheon/pull/943)
- RocksDbQueue Threading Tweaks [\#940](https://github.com/PegaSysEng/pantheon/pull/940)
- Validate DAO block [\#939](https://github.com/PegaSysEng/pantheon/pull/939)
- Complete Private Transaction Processor [\#938](https://github.com/PegaSysEng/pantheon/pull/938) (thanks to [iikirilov](https://github.com/iikirilov))
- Add metrics for netty queue length [\#932](https://github.com/PegaSysEng/pantheon/pull/932)
- Update GetNodeDataFromPeerTask to return a map [\#931](https://github.com/PegaSysEng/pantheon/pull/931)

## 1.0.1

Public key address export subcommand was missing in 1.0 release.

### Additions and Improvements
- Added `public-key export-address` subcommand [\#888](https://github.com/PegaSysEng/pantheon/pull/888)
- Documentation update for the [`public-key export-address`](https://besu.hyperledger.org/en/stable/) subcommand.
- Updated [IBFT 2.0 overview](https://besu.hyperledger.org/en/stable/) to include use of `rlp encode` command and information on setting IBFT 2.0 properties to achieve your desired block time.

## 1.0

### Additions and Improvements
- [IBFT 2.0](https://besu.hyperledger.org/en/latest/Tutorials/Private-Network/Create-IBFT-Network/)
- [Permissioning](https://besu.hyperledger.org/en/latest/Concepts/Permissioning/Permissioning-Overview/)
- [JSON-RPC Authentication](https://besu.hyperledger.org/en/latest/HowTo/Interact/APIs/Authentication/)
- Added `rlp encode` subcommand [\#965](https://github.com/PegaSysEng/pantheon/pull/965)
- Method to reload permissions file [\#834](https://github.com/PegaSysEng/pantheon/pull/834)
- Added rebind mitigation for Websockets. [\#905](https://github.com/PegaSysEng/pantheon/pull/905)
- Support genesis contract code [\#749](https://github.com/PegaSysEng/pantheon/pull/749) (thanks to [kziemianek](https://github.com/kziemianek)).
- Documentation updates include:
  - Added details on [port configuration](https://besu.hyperledger.org/en/latest/HowTo/Find-and-Connect/Configuring-Ports/)    
  - Added [Resources page](https://besu.hyperledger.org/en/latest/Reference/Resources/) linking to Besu blog posts and webinars
  - Added [JSON-RPC Authentication](https://besu.hyperledger.org/en/latest/HowTo/Interact/APIs/Authentication/)  
  - Added [tutorial to create permissioned network](https://besu.hyperledger.org/en/latest/Tutorials/Permissioning/Create-Permissioned-Network/)
  - Added [Permissioning](https://besu.hyperledger.org/en/latest/Concepts/Permissioning/Permissioning-Overview/) content
  - Added [Permissioning API methods](https://besu.hyperledger.org/en/latest/Reference/API-Methods/#permissioning-methods)
  - Added [tutorial to create Clique private network](https://besu.hyperledger.org/en/latest/Tutorials/Private-Network/Create-Private-Clique-Network/)
  - Added [tutorial to create IBFT 2.0 private network](https://besu.hyperledger.org/en/latest/Tutorials/Private-Network/Create-IBFT-Network/)

### Technical Improvements
- RoundChangeCertificateValidator requires unique authors [\#997](https://github.com/PegaSysEng/pantheon/pull/997)
- RPC tests can use 127.0.0.1 loopback rather than localhost [\#979](https://github.com/PegaSysEng/pantheon/pull/979)
- Integration Test implementation dependency for non-IntelliJ IDE [\#978](https://github.com/PegaSysEng/pantheon/pull/978)
- Only import block if it isn't already on the block chain [\#977](https://github.com/PegaSysEng/pantheon/pull/977)
- Disable picocli ansi when testing [\#975](https://github.com/PegaSysEng/pantheon/pull/975)
- Create peer discovery packets on a worker thread [\#961](https://github.com/PegaSysEng/pantheon/pull/961)
- Removed Orion snapshot dependency [\#933](https://github.com/PegaSysEng/pantheon/pull/933)
- Use network ID instead of chain ID in MainnetBesuController. [\#929](https://github.com/PegaSysEng/pantheon/pull/929)
- Propagate new block messages to other clients in a worker thread [\#928](https://github.com/PegaSysEng/pantheon/pull/928)
- Parallel downloader should stop on puts if requested. [\#927](https://github.com/PegaSysEng/pantheon/pull/927)
- Permission config file location and option under docker [\#925](https://github.com/PegaSysEng/pantheon/pull/925)
- Fixed potential stall in world state download [\#922](https://github.com/PegaSysEng/pantheon/pull/922)
- Refactoring to introduce deleteOnExit\(\) for temp files [\#920](https://github.com/PegaSysEng/pantheon/pull/920)
- Reduce "Received transactions message" log from debug to trace [\#919](https://github.com/PegaSysEng/pantheon/pull/919)
- Handle PeerNotConnected exceptions when sending wire keep alives [\#918](https://github.com/PegaSysEng/pantheon/pull/918)
- admin_addpeers: error if node not whitelisted [\#917](https://github.com/PegaSysEng/pantheon/pull/917)
- Expose the Ibft MiningCoordinator [\#916](https://github.com/PegaSysEng/pantheon/pull/916)
- Check perm api against perm cli [\#915](https://github.com/PegaSysEng/pantheon/pull/915)
- Update metrics when completing a world state request with existing data [\#914](https://github.com/PegaSysEng/pantheon/pull/914)
- Improve RocksDBQueue dequeue performance [\#913](https://github.com/PegaSysEng/pantheon/pull/913)
- Error when removing bootnodes from nodes whitelist [\#912](https://github.com/PegaSysEng/pantheon/pull/912)
- Incremental Optimization\(s\) on BlockBroadcaster [\#911](https://github.com/PegaSysEng/pantheon/pull/911)
- Check permissions CLI dependencies [\#909](https://github.com/PegaSysEng/pantheon/pull/909)
- Limit the number of times we retry peer discovery interactions [\#908](https://github.com/PegaSysEng/pantheon/pull/908)
- IBFT to use VoteTallyCache [\#907](https://github.com/PegaSysEng/pantheon/pull/907)
- Add metric to expose number of inflight world state requests [\#906](https://github.com/PegaSysEng/pantheon/pull/906)
- Bootnodes not on whitelist - improve errors [\#904](https://github.com/PegaSysEng/pantheon/pull/904)
- Make chain download cancellable [\#901](https://github.com/PegaSysEng/pantheon/pull/901)
- Enforce accounts must start with 0x [\#900](https://github.com/PegaSysEng/pantheon/pull/900)
- When picking fast sync pivot block, use the peer with the best total difficulty [\#899](https://github.com/PegaSysEng/pantheon/pull/899)
- Process world state download data on a worker thread [\#898](https://github.com/PegaSysEng/pantheon/pull/898)
- CLI mixin help [\#895](https://github.com/PegaSysEng/pantheon/pull/895) ([macfarla](https://github.com/macfarla))
- Use absolute datapath instead of relative. [\#894](https://github.com/PegaSysEng/pantheon/pull/894).
- Fix task queue so that the updated failure count for requests is stored [\#893](https://github.com/PegaSysEng/pantheon/pull/893)
- Fix authentication header [\#891](https://github.com/PegaSysEng/pantheon/pull/891)
- Reorganize eth tasks [\#890](https://github.com/PegaSysEng/pantheon/pull/890)
- Unit tests of BlockBroadcaster [\#887](https://github.com/PegaSysEng/pantheon/pull/887)
- Fix authentication file validation errors [\#886](https://github.com/PegaSysEng/pantheon/pull/886)
- Fixing file locations under docker [\#885](https://github.com/PegaSysEng/pantheon/pull/885)
- Handle exceptions properly in EthScheduler [\#884](https://github.com/PegaSysEng/pantheon/pull/884)
- More bootnodes for goerli [\#880](https://github.com/PegaSysEng/pantheon/pull/880)
- Rename password hash command [\#879](https://github.com/PegaSysEng/pantheon/pull/879)
- Add metrics for EthScheduler executors [\#878](https://github.com/PegaSysEng/pantheon/pull/878)
- Disconnect peer removed from node whitelist [\#877](https://github.com/PegaSysEng/pantheon/pull/877)
- Reduce logging noise from invalid peer discovery packets and handshaking [\#876](https://github.com/PegaSysEng/pantheon/pull/876)
- Detect stalled world state downloads [\#875](https://github.com/PegaSysEng/pantheon/pull/875)
- Limit size of Ibft future message buffer [\#873](https://github.com/PegaSysEng/pantheon/pull/873)
- Ibft2: Replace NewRound with extended Proposal [\#872](https://github.com/PegaSysEng/pantheon/pull/872)
- Fixed admin_addPeer to periodically check maintained connections [\#871](https://github.com/PegaSysEng/pantheon/pull/871)
- WebSocket method permissions [\#870](https://github.com/PegaSysEng/pantheon/pull/870)
- Select new pivot block when world state becomes unavailable [\#869](https://github.com/PegaSysEng/pantheon/pull/869)
- Introduce FutureUtils to reduce duplicated code around CompletableFuture [\#868](https://github.com/PegaSysEng/pantheon/pull/868)
- Implement world state cancel [\#867](https://github.com/PegaSysEng/pantheon/pull/867)
- Renaming authentication configuration file CLI command [\#865](https://github.com/PegaSysEng/pantheon/pull/865)
- Break out RoundChangeCertificate validation [\#864](https://github.com/PegaSysEng/pantheon/pull/864)
- Disconnect peers where the common ancestor is before our fast sync pivot [\#862](https://github.com/PegaSysEng/pantheon/pull/862)
- Initial scaffolding for block propagation [\#860](https://github.com/PegaSysEng/pantheon/pull/860)
- Fix NullPointerException when determining fast sync pivot [\#859](https://github.com/PegaSysEng/pantheon/pull/859)
- Check for invalid token [\#856](https://github.com/PegaSysEng/pantheon/pull/856)
- Moving NodeWhitelistController to permissioning package [\#855](https://github.com/PegaSysEng/pantheon/pull/855)
- Fix state download race condition by creating a TaskQueue API [\#853](https://github.com/PegaSysEng/pantheon/pull/853)
- Changed separator in JSON RPC permissions [\#852](https://github.com/PegaSysEng/pantheon/pull/852)
- WebSocket acceptance tests now can use WebSockets [\#851](https://github.com/PegaSysEng/pantheon/pull/851)
- IBFT notifies EthPeer when remote node has a better block [\#849](https://github.com/PegaSysEng/pantheon/pull/849)
- Support resuming fast-sync downloads [\#848](https://github.com/PegaSysEng/pantheon/pull/848)
- Tweak Fast Sync Config [\#847](https://github.com/PegaSysEng/pantheon/pull/847)
- RPC authentication configuration validation + tests. [\#846](https://github.com/PegaSysEng/pantheon/pull/846)
- Tidy-up FastSyncState persistence [\#845](https://github.com/PegaSysEng/pantheon/pull/845)
- Do parallel extract signatures in the parallel block importer. [\#844](https://github.com/PegaSysEng/pantheon/pull/844)
- Fix 'the Input Is Too Long' Error on Windows [\#843](https://github.com/PegaSysEng/pantheon/pull/843) (thanks to [glethuillier](https://github.com/glethuillier)).
- Remove unnecessary sleep [\#842](https://github.com/PegaSysEng/pantheon/pull/842)
- Shutdown improvements [\#841](https://github.com/PegaSysEng/pantheon/pull/841)
- Speed up shutdown time [\#838](https://github.com/PegaSysEng/pantheon/pull/838)
- Add metrics to world state downloader [\#837](https://github.com/PegaSysEng/pantheon/pull/837)
- Store pivot block header [\#836](https://github.com/PegaSysEng/pantheon/pull/836)
- Clique should use beneficiary of zero on epoch blocks [\#833](https://github.com/PegaSysEng/pantheon/pull/833)
- Clique should ignore proposals for address 0 [\#831](https://github.com/PegaSysEng/pantheon/pull/831)
- Fix intermittency in FullSyncDownloaderTest [\#830](https://github.com/PegaSysEng/pantheon/pull/830)
- Added the authentication service to the WebSocket service [\#829](https://github.com/PegaSysEng/pantheon/pull/829)
- Extract creation and init of ProtocolContext into a re-usable class [\#828](https://github.com/PegaSysEng/pantheon/pull/828)
- Prevent duplicate commit seals in ibft header [\#827](https://github.com/PegaSysEng/pantheon/pull/827)
- Validate Ibft vanity data length [\#826](https://github.com/PegaSysEng/pantheon/pull/826)
- Refactored json rpc authentication to be provided as a service [\#825](https://github.com/PegaSysEng/pantheon/pull/825)
- Handle unavailable world states [\#824](https://github.com/PegaSysEng/pantheon/pull/824)
- Password in JWT payload [\#823](https://github.com/PegaSysEng/pantheon/pull/823)
- Homogenize error messages when required parameters are set [\#822](https://github.com/PegaSysEng/pantheon/pull/822) ([glethuillier](https://github.com/glethuillier)).
- Set remote peer chain head to parent of block received in NEW\_BLOCK\_MESSAGE [\#819](https://github.com/PegaSysEng/pantheon/pull/819)
- Peer disconnects should not result in stack traces [\#818](https://github.com/PegaSysEng/pantheon/pull/818)
- Abort previous builds [\#817](https://github.com/PegaSysEng/pantheon/pull/817)
- Parallel build stages [\#816](https://github.com/PegaSysEng/pantheon/pull/816)
- JWT authentication for JSON-RPC [\#815](https://github.com/PegaSysEng/pantheon/pull/815)
- Log errors that occur while finding a common ancestor [\#814](https://github.com/PegaSysEng/pantheon/pull/814)
- Shuffled log levels [\#813](https://github.com/PegaSysEng/pantheon/pull/813)
- Prevent duplicate IBFT messages being processed by state machine [\#811](https://github.com/PegaSysEng/pantheon/pull/811)
- Fix Orion startup ports [\#810](https://github.com/PegaSysEng/pantheon/pull/810)
- Commit world state continuously [\#809](https://github.com/PegaSysEng/pantheon/pull/809)
- Improve block propagation time [\#808](https://github.com/PegaSysEng/pantheon/pull/808)
- JSON-RPC authentication cli options & acceptance tests [\#807](https://github.com/PegaSysEng/pantheon/pull/807)
- Remove privacy not supported warning [\#806](https://github.com/PegaSysEng/pantheon/pull/806) (thanks to [vinistevam](https://github.com/vinistevam))
- Wire up Private Transaction Processor [\#805](https://github.com/PegaSysEng/pantheon/pull/805) (thanks to [Puneetha17](https://github.com/Puneetha17))
- Apply a limit to the number of responses in RespondingEthPeer.respondWhile [\#803](https://github.com/PegaSysEng/pantheon/pull/803)
- Avoid requesting empty block bodies from the network. [\#802](https://github.com/PegaSysEng/pantheon/pull/802)
- Handle partial responses to get receipts requests [\#801](https://github.com/PegaSysEng/pantheon/pull/801)
- Rename functions in Ibft MessageValidator [\#800](https://github.com/PegaSysEng/pantheon/pull/800)
- Upgrade GoogleJavaFormat to 1.7 [\#795](https://github.com/PegaSysEng/pantheon/pull/795)
- Minor refactorings of IntegrationTest infrastructure [\#786](https://github.com/PegaSysEng/pantheon/pull/786)
- Rework Ibft MessageValidatorFactory [\#785](https://github.com/PegaSysEng/pantheon/pull/785)
- Rework IbftRoundFactory [\#784](https://github.com/PegaSysEng/pantheon/pull/784)
- Rename artefacts to artifacts within IBFT [\#782](https://github.com/PegaSysEng/pantheon/pull/782)
- Rename TerminatedRoundArtefacts to PreparedRoundArtefacts [\#781](https://github.com/PegaSysEng/pantheon/pull/781)
- Rename Ibft MessageFactory methods [\#779](https://github.com/PegaSysEng/pantheon/pull/779)
- Update WorldStateDownloader to only filter out known code requests [\#777](https://github.com/PegaSysEng/pantheon/pull/777)
- Multiple name options only search for the longest one [\#776](https://github.com/PegaSysEng/pantheon/pull/776)
- Move ethTaskTimer to abstract root [\#775](https://github.com/PegaSysEng/pantheon/pull/775)
- Parallel Block importer [\#774](https://github.com/PegaSysEng/pantheon/pull/774)
- Wait for a peer with an estimated chain height before selecting a pivot block [\#772](https://github.com/PegaSysEng/pantheon/pull/772)
- Randomly perform full validation when fast syncing blocks [\#770](https://github.com/PegaSysEng/pantheon/pull/770)
- IBFT Message rework, piggybacking blocks on msgs. [\#769](https://github.com/PegaSysEng/pantheon/pull/769)
- EthScheduler additions [\#767](https://github.com/PegaSysEng/pantheon/pull/767)
- Fixing node whitelist isPermitted check [\#766](https://github.com/PegaSysEng/pantheon/pull/766)
- Eth/63 labels [\#764](https://github.com/PegaSysEng/pantheon/pull/764)
- Permissioning whitelist persistence. [\#763](https://github.com/PegaSysEng/pantheon/pull/763)
- Created message validators for NewRound and RoundChange [\#760](https://github.com/PegaSysEng/pantheon/pull/760)
- Add tests for FastSyncChainDownloader as a whole [\#758](https://github.com/PegaSysEng/pantheon/pull/758)
- Flatten IBFT Message API [\#757](https://github.com/PegaSysEng/pantheon/pull/757)
- Added TerminatedRoundArtefacts [\#756](https://github.com/PegaSysEng/pantheon/pull/756)
- Fix thread names in EthScheduler to include the thread number [\#755](https://github.com/PegaSysEng/pantheon/pull/755)
- Separate round change reception from RoundChangeCertificate [\#754](https://github.com/PegaSysEng/pantheon/pull/754)
- JSON-RPC authentication login [\#753](https://github.com/PegaSysEng/pantheon/pull/753)
- Spilt Ibft MessageValidator into components [\#752](https://github.com/PegaSysEng/pantheon/pull/752)
- Ensure first checkpoint headers is always in local blockchain for FastSyncCheckpointHeaderManager [\#750](https://github.com/PegaSysEng/pantheon/pull/750)
- Refactored permissioning components to be Optional. [\#747](https://github.com/PegaSysEng/pantheon/pull/747)
- Integrate rocksdb-based queue into WorldStateDownloader [\#746](https://github.com/PegaSysEng/pantheon/pull/746)
- Generify orion to enclave [\#745](https://github.com/PegaSysEng/pantheon/pull/745) (thanks to [vinistevam](https://github.com/vinistevam))
- Moved IBFT Message factory to use wrapped message types [\#744](https://github.com/PegaSysEng/pantheon/pull/744)
- Handle timeouts when requesting checkpoint headers correctly [\#743](https://github.com/PegaSysEng/pantheon/pull/743)
- Update RoundChangeManager to use flattened message [\#742](https://github.com/PegaSysEng/pantheon/pull/742)
- Handle validation failures when fast importing blocks [\#741](https://github.com/PegaSysEng/pantheon/pull/741)
- Updated IbftRound and RoundState APIs to use wrapped messages [\#740](https://github.com/PegaSysEng/pantheon/pull/740)
- Exception handling [\#739](https://github.com/PegaSysEng/pantheon/pull/739)
- Upgrade dependency versions and build cleanup [\#738](https://github.com/PegaSysEng/pantheon/pull/738)
- Update IbftBlockHeigntManager to accept new message types. [\#737](https://github.com/PegaSysEng/pantheon/pull/737)
- Error response handling for permissions APIs [\#736](https://github.com/PegaSysEng/pantheon/pull/736)
- IPV6 bootnodes don't work [\#735](https://github.com/PegaSysEng/pantheon/pull/735)
- Updated to use tags of pantheon build rather than another repo [\#734](https://github.com/PegaSysEng/pantheon/pull/734)
- Log milestones at startup and other minor logging improvements [\#733](https://github.com/PegaSysEng/pantheon/pull/733)
- Create wrapper types for Ibft Signed messages [\#731](https://github.com/PegaSysEng/pantheon/pull/731)
- Ibft to uniquely ID messages by their hash [\#730](https://github.com/PegaSysEng/pantheon/pull/730)
- Rename ibftrevised to ibft2 [\#722](https://github.com/PegaSysEng/pantheon/pull/722)
- Limit ibft msg queues [\#704](https://github.com/PegaSysEng/pantheon/pull/704)
- Implement privacy precompiled contract [\#696](https://github.com/PegaSysEng/pantheon/pull/696) (thanks to [Puneetha17](https://github.com/Puneetha17))
- Integration of RecursivePeerRefreshState and PeerDiscoveryController [\#420](https://github.com/PegaSysEng/pantheon/pull/420)

## 0.9.1

Built and compatible with with JDK8.

## 0.9

### Breaking Changes to Command Line

Breaking changes have been made to the command line options in v0.9 to improve usability. Many v0.8 command line options no longer work.

The [documentation](https://docs.pantheon.pegasys.tech/en/latest/) has been updated throughout to use the changed command line options and the [command line reference](https://besu.hyperledger.org/en/stable/) documents the changed options.

| Previous Option                     | New Option                                                                                                                                                                                                                                  | Change                            |
|-------------------------------------|------------------------------------------------------------------------------------------------------------------------------------------------------------------------------------------------------------------------------------------|----------------------------------|
| `--config`                          | [`--config-file`](https://besu.hyperledger.org/en/latest/Reference/CLI/CLI-Syntax/#config-file)                                                                                                                                  | Renamed                          |
| `--datadir`                         | [`--data-path`](https://besu.hyperledger.org/en/latest/Reference/CLI/CLI-Syntax/#data-path)                                                                                                                                      | Renamed                          |
| `--dev-mode`                        | [`--network=dev`](https://besu.hyperledger.org/en/latest/Reference/CLI/CLI-Syntax/#network)                                                                                                                                     | Replaced by `--network` option   |
| `--genesis`                         | [`--genesis-file`](https://besu.hyperledger.org/en/latest/Reference/CLI/CLI-Syntax/#genesis-file)                                                                                                                                | Renamed                          |
| `--goerli`                          | [`--network=goerli`]((https://besu.hyperledger.org/en/latest/Reference/CLI/CLI-Syntax/#network)                                                                                                                                  | Replaced by `--network` option   |
| `--metrics-listen=<HOST:PORT>`      | [`--metrics-host=<HOST>`](https://besu.hyperledger.org/en/latest/Reference/CLI/CLI-Syntax/#metrics-host) and [`--metrics-port=<PORT>`](https://besu.hyperledger.org/en/latest/Reference/CLI/CLI-Syntax/#metrics-port) | Split into host and port options |
| `--miner-extraData`                 | [`--miner-extra-data`](https://besu.hyperledger.org/en/latest/Reference/CLI/CLI-Syntax/#miner-extra-data)                                                                                                                       | Renamed                          |
| `--miner-minTransactionGasPriceWei` | [`--min-gas-price`](https://besu.hyperledger.org/en/latest/Reference/CLI/CLI-Syntax/#min-gas-price)                                                                                                                              | Renamed                          |
| `--no-discovery`                    | [`--discovery-enabled`](https://besu.hyperledger.org/en/latest/Reference/CLI/CLI-Syntax/#discovery-enabled)                                                                                                                      | Replaced                         |
| `--node-private-key`                | [`--node-private-key-file`](https://besu.hyperledger.org/en/latest/Reference/CLI/CLI-Syntax/#node-private-key-file)                                                                                                              | Renamed                          |
| `--ottoman`                         | N/A                                                                                                                                                                                                                                         | Removed                          |
| `--p2p-listen=<HOST:PORT>`          | [`--p2p-host=<HOST>`](https://besu.hyperledger.org/en/latest/Reference/CLI/CLI-Syntax/#p2p-hostt) and [`--p2p-port=<PORT>`](https://besu.hyperledger.org/en/latest/Reference/CLI/CLI-Syntax/#p2p-port) | Split into host and port options |
| `--rinkeby`                         | [`--network=rinkeby`]((https://besu.hyperledger.org/en/latest/Reference/CLI/CLI-Syntax/#network)                                                                                                                                     | Replaced by `--network` option   |
| `--ropsten`                         | [`--network=ropsten`]((https://besu.hyperledger.org/en/latest/Reference/CLI/CLI-Syntax/#network)                                                                                                                                     | Replaced by `--network` option   |
| `--rpc-enabled`                     | [` --rpc-http-enabled`](https://besu.hyperledger.org/en/latest/Reference/CLI/CLI-Syntax/#rpc-http-enabled)| Renamed|
| `--rpc-listen=<HOST:PORT>`          | [`--rpc-http-host=<HOST>`](https://besu.hyperledger.org/en/latest/Reference/CLI/CLI-Syntax/#rpc-http-host) and [`--rpc-http-port=<PORT>`](https://besu.hyperledger.org/en/latest/Reference/CLI/CLI-Syntax/#rpc-http-port) | Split into host and port options |
| `--rpc-api`                         | [`--rpc-http-api`](https://besu.hyperledger.org/en/latest/Reference/CLI/CLI-Syntax/#rpc-http-api)| Renamed |
| `--rpc-cors-origins`                | [`--rpc-http-cors-origins`](https://besu.hyperledger.org/en/latest/Reference/CLI/CLI-Syntax/#rpc-http-cors-origins) | Renamed |
| `--ws-enabled`                      | [`--rpc-ws-enabled`](https://besu.hyperledger.org/en/latest/Reference/CLI/CLI-Syntax/#rpc-ws-enabled)  | Renamed |
| `--ws-api`                          | [`--rpc-ws-api`](https://besu.hyperledger.org/en/latest/Reference/CLI/CLI-Syntax/#rpc-ws-api) | Renamed|
| `--ws-listen=<HOST:PORT>`           | [`--rpc-ws-host=<HOST>`](https://besu.hyperledger.org/en/latest/Reference/CLI/CLI-Syntax/#rpc-ws-host) and [`--rpc-ws-port=<PORT>`](https://besu.hyperledger.org/en/latest/Reference/CLI/CLI-Syntax/#rpc-ws-port) | Split into host and port options |
| `--ws-refresh-delay`                | [`--rpc-ws-refresh-delay`](https://besu.hyperledger.org/en/latest/Reference/CLI/CLI-Syntax/#rpc-ws-refresh-delay)|Renamed|

| Previous Subcommand                 | New Subcommand                                                                                                                                                                                                                  | Change                            |
|-------------------------------------|------------------------------------------------------------------------------------------------------------------------------------------------------------------------------------------------------------------------------------------|----------------------------------|
| `pantheon import <block-file>`      | [`pantheon blocks import --from=<block-file>`](https://besu.hyperledger.org/en/latest/Reference/CLI/CLI-Subcommands/#blocks)                                                                                            | Renamed                          |
| `pantheon export-pub-key <key-file>`| [`pantheon public-key export --to=<key-file>`](https://besu.hyperledger.org/en/latest/Reference/CLI/CLI-Subcommands/#public-key)                                                                                                      | Renamed                          |


### Private Network Quickstart

The Private Network Quickstart has been moved from the `pantheon` repository to the `pantheon-quickstart`
repository. The [Private Network Quickstart tutorial](https://besu.hyperledger.org/en/latest/Tutorials/Quickstarts/Private-Network-Quickstart/)
has been updated to use the moved quickstart.

### Additions and Improvements

- `--network=goerli` supports relaunch of Görli testnet [\#717](https://github.com/PegaSysEng/pantheon/pull/717)
- TOML authentication provider [\#689](https://github.com/PegaSysEng/pantheon/pull/689)
- Metrics Push Gateway Options [\#678](https://github.com/PegaSysEng/pantheon/pull/678)
- Additional logging details for IBFT 2.0 [\#650](https://github.com/PegaSysEng/pantheon/pull/650)
- Permissioning config TOML file [\#643](https://github.com/PegaSysEng/pantheon/pull/643)
- Added metrics Prometheus Push Gateway Support [\#638](https://github.com/PegaSysEng/pantheon/pull/638)
- Clique and IBFT not enabled by default in RPC APIs [\#635](https://github.com/PegaSysEng/pantheon/pull/635)
- Added `admin_addPeer` JSON-RPC API method [\#622](https://github.com/PegaSysEng/pantheon/pull/622)
- Implemented `--p2p-enabled` configuration item [\#619](https://github.com/PegaSysEng/pantheon/pull/619)
- Command options and commands renaming [\#618](https://github.com/PegaSysEng/pantheon/pull/618)
- Added IBFT get pending votes [\#603](https://github.com/PegaSysEng/pantheon/pull/603)
- Implement Petersburg hardfork [\#601](https://github.com/PegaSysEng/pantheon/pull/601)
- Added private transaction abstraction [\#592](https://github.com/PegaSysEng/pantheon/pull/592) (thanks to [iikirilov](https://github.com/iikirilov))
- Added privacy command line commands [\#584](https://github.com/PegaSysEng/pantheon/pull/584) (thanks to [Puneetha17](https://github.com/Puneetha17))
- Documentation updates include:
  - Updated [Private Network Quickstart tutorial](https://besu.hyperledger.org/en/latest/Tutorials/Quickstarts/Private-Network-Quickstart/)
    to use quickstart in `pantheon-quickstart` repository and indicate that the quickstart is not supported on Windows.
  - Added IBFT 2.0 [content](https://besu.hyperledger.org/en/latest/HowTo/Configure/Consensus-Protocols/IBFT/) and [JSON RPC API methods](https://besu.hyperledger.org/en/latest/Reference/API-Methods/#ibft-20-methods).
  - Added [consensus protocols content](https://besu.hyperledger.org/en/latest/Concepts/Consensus-Protocols/Comparing-PoA/).
  - Added content on [events and logs](https://besu.hyperledger.org/en/latest/Concepts/Events-and-Logs/), and [using filters](https://besu.hyperledger.org/en/latest/HowTo/Interact/Filters/Accessing-Logs-Using-JSON-RPC/).
  - Added content on integrating with [Prometheus Push Gateway](https://besu.hyperledger.org/en/latest/HowTo/Deploy/Monitoring-Performance/#running-prometheus-with-besu-in-push-mode)

### Technical Improvements

- Download receipts during fast sync and import without processing transactions [\#701](https://github.com/PegaSysEng/pantheon/pull/701)
- Removed CLI options for `--nodes-whitelist` and `--accounts-whitelist` [\#694](https://github.com/PegaSysEng/pantheon/pull/694)
- Delegate `getRootCause` through to Guava's implementation [\#692](https://github.com/PegaSysEng/pantheon/pull/692)
- Benchmark update [\#691](https://github.com/PegaSysEng/pantheon/pull/691)
- Implement chain download for fast sync [\#690](https://github.com/PegaSysEng/pantheon/pull/690)
- Allow missing accounts to create zero-cost transactions [\#685](https://github.com/PegaSysEng/pantheon/pull/685)
- Node private key location should be fixed under docker [\#684](https://github.com/PegaSysEng/pantheon/pull/684)
- Parallel Processing File Import Performance [\#683](https://github.com/PegaSysEng/pantheon/pull/683)
- Integrate actual `WorldStateDownloader` with the fast sync work flow [\#682](https://github.com/PegaSysEng/pantheon/pull/682)
- Removed `--max-trailing-peers` option [\#680](https://github.com/PegaSysEng/pantheon/pull/680)
- Enabled warning on CLI dependent options [\#679](https://github.com/PegaSysEng/pantheon/pull/679)
- Update WorldStateDownloader run\(\) interface to accept header [\#677](https://github.com/PegaSysEng/pantheon/pull/677)
- Fixed Difficulty calculator [\#663](https://github.com/PegaSysEng/pantheon/pull/663)
- `discovery-enabled` option refactoring [\#661](https://github.com/PegaSysEng/pantheon/pull/661)
- Update orion default port approach [\#660](https://github.com/PegaSysEng/pantheon/pull/660)
- Extract out generic parts of Downloader [\#659](https://github.com/PegaSysEng/pantheon/pull/659)
- Start world downloader [\#658](https://github.com/PegaSysEng/pantheon/pull/658)
- Create a simple `WorldStateDownloader` [\#657](https://github.com/PegaSysEng/pantheon/pull/657)
- Added handling for when p2p is disabled [\#655](https://github.com/PegaSysEng/pantheon/pull/655)
- Enabled command line configuration for privacy precompiled contract address [\#653](https://github.com/PegaSysEng/pantheon/pull/653) (thanks to [Puneetha17](https://github.com/Puneetha17))
- IBFT transmitted packets are logged by gossiper [\#652](https://github.com/PegaSysEng/pantheon/pull/652)
- `admin_addPeer` acceptance test [\#651](https://github.com/PegaSysEng/pantheon/pull/651)
- Added `p2pEnabled` configuration to `ProcessBesuNodeRunner` [\#649](https://github.com/PegaSysEng/pantheon/pull/649)
- Added description to automatic benchmarks [\#646](https://github.com/PegaSysEng/pantheon/pull/646)
- Added `network` option [\#645](https://github.com/PegaSysEng/pantheon/pull/645)
- Remove OrionConfiguration [\#644](https://github.com/PegaSysEng/pantheon/pull/644) (thanks to [Puneetha17](https://github.com/Puneetha17))
- IBFT Json Acceptance tests [\#634](https://github.com/PegaSysEng/pantheon/pull/634)
- Upgraded build image to one that contains libsodium [\#632](https://github.com/PegaSysEng/pantheon/pull/632)
- Command line fixes [\#630](https://github.com/PegaSysEng/pantheon/pull/630)
- Consider peer count insufficient until minimum peers for fast sync are connected [\#629](https://github.com/PegaSysEng/pantheon/pull/629)
- Build tweaks [\#628](https://github.com/PegaSysEng/pantheon/pull/628)
- IBFT ensure non-validator does not partake in consensus [\#627](https://github.com/PegaSysEng/pantheon/pull/627)
- Added ability in acceptance tests to set up a node with `--no-discovery` [\#624](https://github.com/PegaSysEng/pantheon/pull/624)
- Gossip integration test [\#623](https://github.com/PegaSysEng/pantheon/pull/623)
- Removed quickstart code and CI pipeline [\#616](https://github.com/PegaSysEng/pantheon/pull/616)
- IBFT Integration Tests - Spurious Behaviour [\#615](https://github.com/PegaSysEng/pantheon/pull/615)
- Refactoring for more readable IBFT IT [\#614](https://github.com/PegaSysEng/pantheon/pull/614)
- Start of fast sync downloader [\#613](https://github.com/PegaSysEng/pantheon/pull/613)
- Split `IbftProcessor` into looping and event processing [\#612](https://github.com/PegaSysEng/pantheon/pull/612)
- IBFT Int Test - changed `TestContextFactory` to a builder [\#611](https://github.com/PegaSysEng/pantheon/pull/611)
- Discard prior round change msgs [\#610](https://github.com/PegaSysEng/pantheon/pull/610)
- `IbftGetValidatorsByBlockHash` added to json factory [\#607](https://github.com/PegaSysEng/pantheon/pull/607)
- IBFT Validator RPCs to return list of strings [\#606](https://github.com/PegaSysEng/pantheon/pull/606)
- Update Benchmark [\#605](https://github.com/PegaSysEng/pantheon/pull/605)
- Remove db package and move classes to more appropriate locations [\#599](https://github.com/PegaSysEng/pantheon/pull/599)
- Added `GetReceiptsFromPeerTask` [\#598](https://github.com/PegaSysEng/pantheon/pull/598)
- Added `GetNodeDataFromPeerTask` [\#597](https://github.com/PegaSysEng/pantheon/pull/597)
- Fixed deprecation warnings [\#596](https://github.com/PegaSysEng/pantheon/pull/596)
- IBFT Integration Tests - Future Height [\#591](https://github.com/PegaSysEng/pantheon/pull/591)
- Added `getNodeData` to `EthPeer` to enable requesting node data [\#589](https://github.com/PegaSysEng/pantheon/pull/589)
- `Blockcreator` to use `parentblock` specified at constuction [\#588](https://github.com/PegaSysEng/pantheon/pull/588)
- Support responding to `GetNodeData` requests [\#587](https://github.com/PegaSysEng/pantheon/pull/587)
- IBFT validates block on proposal reception [\#583](https://github.com/PegaSysEng/pantheon/pull/583)
- Rework `NewRoundValidator` tests [\#582](https://github.com/PegaSysEng/pantheon/pull/582)
- IBFT split extra data validation rule into components [\#581](https://github.com/PegaSysEng/pantheon/pull/581)
- Allow attached rules to be flagged `light` [\#580](https://github.com/PegaSysEng/pantheon/pull/580)
- Split Block Validation from Importing [\#579](https://github.com/PegaSysEng/pantheon/pull/579)
- Refactor `RoundChangeManager` creation [\#578](https://github.com/PegaSysEng/pantheon/pull/578)
- Add `-SNAPSHOT` postfix to version [\#577](https://github.com/PegaSysEng/pantheon/pull/577)
- IBFT - prevent proposed block being imported twice [\#576](https://github.com/PegaSysEng/pantheon/pull/576)
- Version upgrades [\#571](https://github.com/PegaSysEng/pantheon/pull/571)
- Tests that CLI options are disabled under docker [\#566](https://github.com/PegaSysEng/pantheon/pull/566)
- Renamed IBFT networking classes [\#555](https://github.com/PegaSysEng/pantheon/pull/555)
- Removed dead code from the consensus package [\#554](https://github.com/PegaSysEng/pantheon/pull/554)
- Prepared private transaction support [\#538](https://github.com/PegaSysEng/pantheon/pull/538) (thanks to [iikirilov](https://github.com/iikirilov))

## 0.8.5

Indefinitely delays the roll-out of Constantinople on Ethereum Mainnet due to a [potential security issue](https://blog.ethereum.org/2019/01/15/security-alert-ethereum-constantinople-postponement/) detected.

## Additions and Improvements
- Remove Constantinople fork block [\#574](https://github.com/PegaSysEng/pantheon/pull/574)

## Technical Improvements
- Rename IBFT message packages [\#568](https://github.com/PegaSysEng/pantheon/pull/568)


## 0.8.4

### Docker Image

If you have been running a node using the v0.8.3 Docker image, the node was not saving data to the
specified [data directory](https://besu.hyperledger.org/en/stable/),
or referring to the custom [configuration file](https://besu.hyperledger.org/en/stable/)
or [genesis file](https://besu.hyperledger.org/en/stable/).

To recover the node key and data directory from the Docker container:
`docker cp <container>:/opt/pantheon/key <destination_file>`
`docker cp <container>:/opt/pantheon/database <destination_directory>`

Where `container` is the name or ID of the Docker container containing the Besu node.

The container can be running or stopped when you copy the key and data directory. If your node was
fully synchronized to MainNet, the data directory will be ~2TB.  

When restarting your node with the v0.8.4 Docker image:

* Save the node key in the [`key` file](https://besu.hyperledger.org/en/latest/Concepts/Node-Keys/#node-private-key) in the data
    directory or specify the location using the [`--node-private-key` option](https://besu.hyperledger.org/en/stable/).  
* Specify the `<destination_directory` as a [volume for the data directory](https://besu.hyperledger.org/en/stable/).

### Bug Fixes
- Fixing default resource locations inside docker [\#529](https://github.com/PegaSysEng/pantheon/pull/529)
- NewRoundMessageValidator ignores Round Number when comparing blocks [\#523](https://github.com/PegaSysEng/pantheon/pull/523)
- Fix Array Configurable command line options [\#514](https://github.com/PegaSysEng/pantheon/pull/514)

## Additions and Improvements
- RocksDB Metrics [\#531](https://github.com/PegaSysEng/pantheon/pull/531)
- Added `ibft_getValidatorsByBlockHash` JSON RPC [\#519](https://github.com/PegaSysEng/pantheon/pull/519)
- Expose metrics to Prometheus [\#506](https://github.com/PegaSysEng/pantheon/pull/506)
- Added `ibft_getValidatorsByBlockNumber` [\#499](https://github.com/PegaSysEng/pantheon/pull/499)
- Added `Roadmap.md` file. [\#494](https://github.com/PegaSysEng/pantheon/pull/494)
- Added JSON RPC `eth hashrate` method. [\#488](https://github.com/PegaSysEng/pantheon/pull/488)
- Account whitelist API [\#487](https://github.com/PegaSysEng/pantheon/pull/487)
- Added nodes whitelist JSON-RPC APIs [\#476](https://github.com/PegaSysEng/pantheon/pull/476)
- Added account whitelisting [\#460](https://github.com/PegaSysEng/pantheon/pull/460)
- Added configurable refresh delay for SyncingSubscriptionService on start up [\#383](https://github.com/PegaSysEng/pantheon/pull/383)
- Added the Command Line Style Guide  [\#530](https://github.com/PegaSysEng/pantheon/pull/530)
- Documentation updates include:
  * Migrated to new [documentation site](https://docs.pantheon.pegasys.tech/en/latest/)  
  * Added [configuration file content](https://besu.hyperledger.org/en/stable/)
  * Added [tutorial to create private network](https://besu.hyperledger.org/en/latest/Tutorials/Private-Network/Create-Private-Network/)
  * Added content on [enabling non-default APIs](https://besu.hyperledger.org/en/latest/Reference/API-Methods/)

## Technical Improvements

-  Updated `--bootnodes` command option to take zero arguments [\#548](https://github.com/PegaSysEng/pantheon/pull/548)
- IBFT Integration Testing - Local Node is proposer [\#527](https://github.com/PegaSysEng/pantheon/pull/527)
- Remove vertx from discovery tests [\#539](https://github.com/PegaSysEng/pantheon/pull/539)
- IBFT Integration testing - Round Change [\#537](https://github.com/PegaSysEng/pantheon/pull/537)
- NewRoundMessageValidator creates RoundChangeValidator with correct value [\#518](https://github.com/PegaSysEng/pantheon/pull/518)
- Remove time dependency from BlockTimer tests [\#513](https://github.com/PegaSysEng/pantheon/pull/513)
- Gradle 5.1 [\#512](https://github.com/PegaSysEng/pantheon/pull/512)
- Metrics measurement adjustment [\#511](https://github.com/PegaSysEng/pantheon/pull/511)
- Metrics export for import command. [\#509](https://github.com/PegaSysEng/pantheon/pull/509)
- IBFT Integration test framework [\#502](https://github.com/PegaSysEng/pantheon/pull/502)
- IBFT message gossiping [\#501](https://github.com/PegaSysEng/pantheon/pull/501)
- Remove non-transactional mutation from KeyValueStore [\#500](https://github.com/PegaSysEng/pantheon/pull/500)
- Ensured that the blockchain queries class handles optionals better. [\#486](https://github.com/PegaSysEng/pantheon/pull/486)
- IBFT mining acceptance test [\#483](https://github.com/PegaSysEng/pantheon/pull/483)
- Set base directory name to be lowercase in building.md [\#474](https://github.com/PegaSysEng/pantheon/pull/474) (Thanks to [Matthalp](https://github.com/Matthalp))
- Moved admin\_peers to Admin API group [\#473](https://github.com/PegaSysEng/pantheon/pull/473)
- Nodes whitelist acceptance test [\#472](https://github.com/PegaSysEng/pantheon/pull/472)
- Rework RoundChangeManagerTest to not reuse validators [\#469](https://github.com/PegaSysEng/pantheon/pull/469)
- Ignore node files to support truffle. [\#467](https://github.com/PegaSysEng/pantheon/pull/467)
- IBFT pantheon controller [\#461](https://github.com/PegaSysEng/pantheon/pull/461)
- IBFT Round to update internal state on reception of NewRound Message [\#451](https://github.com/PegaSysEng/pantheon/pull/451)
- Update RoundChangeManager correctly create its message validator [\#450](https://github.com/PegaSysEng/pantheon/pull/450)
- Use seconds for block timer time unit [\#445](https://github.com/PegaSysEng/pantheon/pull/445)
- IBFT controller and future msgs handling [\#431](https://github.com/PegaSysEng/pantheon/pull/431)
- Allow IBFT Round to be created using PreparedCert [\#429](https://github.com/PegaSysEng/pantheon/pull/429)
- Added MessageValidatorFactory [\#425](https://github.com/PegaSysEng/pantheon/pull/425)
- Inround payload [\#423](https://github.com/PegaSysEng/pantheon/pull/423)
- Updated IbftConfig Fields [\#422](https://github.com/PegaSysEng/pantheon/pull/422)
- Repair IbftBlockCreator and add tests [\#421](https://github.com/PegaSysEng/pantheon/pull/421)
- Make Besu behave as a submodule [\#419](https://github.com/PegaSysEng/pantheon/pull/419)
- Ibft Height Manager [\#418](https://github.com/PegaSysEng/pantheon/pull/418)
- Ensure bootnodes are a subset of node whitelist [\#414](https://github.com/PegaSysEng/pantheon/pull/414)
- IBFT Consensus Round Classes [\#405](https://github.com/PegaSysEng/pantheon/pull/405)
- IBFT message payload tests [\#404](https://github.com/PegaSysEng/pantheon/pull/404)
- Validate enodeurl syntax from command line [\#403](https://github.com/PegaSysEng/pantheon/pull/403)
- Update errorprone [\#401](https://github.com/PegaSysEng/pantheon/pull/401)
- IBFT round change manager [\#393](https://github.com/PegaSysEng/pantheon/pull/393)
- IBFT RoundState [\#392](https://github.com/PegaSysEng/pantheon/pull/392)
- Move Block data generator test helper to test support package [\#391](https://github.com/PegaSysEng/pantheon/pull/391)
- IBFT message tests [\#367](https://github.com/PegaSysEng/pantheon/pull/367)

## 0.8.3

### Breaking Change to JSON RPC-API

From v0.8.3, incoming HTTP requests are only accepted from hostnames specified using the `--host-whitelist` command-line option. If not specified, the default value for `--host-whitelist` is `localhost`.

If using the URL `http://127.0.0.1` to make JSON-RPC calls, use `--host-whitelist` to specify the hostname `127.0.0.1` or update the hostname to `localhost`.

If your application publishes RPC ports, specify the hostnames when starting Besu. For example:  

```bash
pantheon --host-whitelist=example.com
```

Specify `*` or `all` for `--host-whitelist` to effectively disable host protection and replicate pre-v0.8.3 behavior. This is not recommended for production code.

### Bug Fixes

- Repair Clique Proposer Selection [\#339](https://github.com/PegaSysEng/pantheon/pull/339)
- High TX volume swamps block processing [\#337](https://github.com/PegaSysEng/pantheon/pull/337)
- Check if the connectFuture has completed successfully [\#293](https://github.com/PegaSysEng/pantheon/pull/293)
- Switch back to Xerial Snappy Library [\#284](https://github.com/PegaSysEng/pantheon/pull/284)
- ShortHex of 0 should be '0x0', not '0x' [\#272](https://github.com/PegaSysEng/pantheon/pull/272)
- Fix pantheon CLI default values infinite loop [\#266](https://github.com/PegaSysEng/pantheon/pull/266)

### Additions and Improvements

- Added `--nodes-whitelist` parameter to CLI and NodeWhitelistController [\#346](https://github.com/PegaSysEng/pantheon/pull/346)
- Discovery wiring for `--node-whitelist` [\#365](https://github.com/PegaSysEng/pantheon/pull/365)
- Plumb in three more metrics [\#344](https://github.com/PegaSysEng/pantheon/pull/344)
- `ProposerSelection` to support multiple IBFT implementations [\#307](https://github.com/PegaSysEng/pantheon/pull/307)
- Configuration to support IBFT original and revised [\#306](https://github.com/PegaSysEng/pantheon/pull/306)
- Added host whitelist for JSON-RPC. [**Breaking Change**](#breaking-change-to-json-rpc-api) [\#295](https://github.com/PegaSysEng/pantheon/pull/295)
- Reduce `Block creation processed cancelled` log message to debug [\#294](https://github.com/PegaSysEng/pantheon/pull/294)
- Implement iterative peer search [\#268](https://github.com/PegaSysEng/pantheon/pull/268)
- Added RLP enc/dec for PrePrepare, Commit and NewRound messages [\#200](https://github.com/PegaSysEng/pantheon/pull/200)
- IBFT block mining [\#169](https://github.com/PegaSysEng/pantheon/pull/169)
- Added `--goerli` CLI option [\#370](https://github.com/PegaSysEng/pantheon/pull/370) (Thanks to [@Nashatyrev](https://github.com/Nashatyrev))
- Begin capturing metrics to better understand Besu's behaviour [\#326](https://github.com/PegaSysEng/pantheon/pull/326)
- Documentation updates include:
   * Added Coding Conventions [\#342](https://github.com/PegaSysEng/pantheon/pull/342)
   * Reorganised [Installation documentation](https://github.com/PegaSysEng/pantheon/wiki/Installation) and added [Chocolatey installation](https://github.com/PegaSysEng/pantheon/wiki/Install-Binaries#windows-with-chocolatey) for Windows
   * Reorganised [JSON-RPC API documentation](https://github.com/PegaSysEng/pantheon/wiki/JSON-RPC-API)
   * Updated [RPC Pub/Sub API documentation](https://github.com/PegaSysEng/pantheon/wiki/RPC-PubSub)

### Technical Improvements

- Extracted non-Docker CLI parameters to picoCLI mixin. [\#323](https://github.com/PegaSysEng/pantheon/pull/323)
- IBFT preprepare to validate round matches block [\#329](https://github.com/PegaSysEng/pantheon/pull/329)
- Fix acceptance test [\#324](https://github.com/PegaSysEng/pantheon/pull/324)
- Added the `IbftFinalState` [\#385](https://github.com/PegaSysEng/pantheon/pull/385)
- Constantinople Fork Block [\#382](https://github.com/PegaSysEng/pantheon/pull/382)
- Fix `pantheon.cli.BesuCommandTest` test on Windows [\#380](https://github.com/PegaSysEng/pantheon/pull/380)
- JDK smoke testing is being configured differently now [\#374](https://github.com/PegaSysEng/pantheon/pull/374)
- Re-enable clique AT [\#373](https://github.com/PegaSysEng/pantheon/pull/373)
- Ignoring acceptance test [\#372](https://github.com/PegaSysEng/pantheon/pull/372)
- Changes to support Gradle 5.0 [\#371](https://github.com/PegaSysEng/pantheon/pull/371)
- Clique: Prevent out of turn blocks interrupt in-turn mining [\#364](https://github.com/PegaSysEng/pantheon/pull/364)
- Time all tasks [\#361](https://github.com/PegaSysEng/pantheon/pull/361)
- Rework `VoteTallyCache` to better represent purpose [\#360](https://github.com/PegaSysEng/pantheon/pull/360)
- Add an `UNKNOWN` `DisconnectReason` [\#359](https://github.com/PegaSysEng/pantheon/pull/359)
- New round validation [\#353](https://github.com/PegaSysEng/pantheon/pull/353)
- Update get validators for block hash test to start from block 1 [\#352](https://github.com/PegaSysEng/pantheon/pull/352)
- Idiomatic Builder Pattern [\#345](https://github.com/PegaSysEng/pantheon/pull/345)
- Revert `Repair Clique Proposer Selection` \#339 - Breaks Görli testnet [\#343](https://github.com/PegaSysEng/pantheon/pull/343)
- No fixed ports in tests [\#340](https://github.com/PegaSysEng/pantheon/pull/340)
- Update clique acceptance test genesis file to use correct clique property names [\#338](https://github.com/PegaSysEng/pantheon/pull/338)
- Supporting list of addresses in logs subscription [\#336](https://github.com/PegaSysEng/pantheon/pull/336)
- Render handler exception to `System.err` instead of `.out` [\#334](https://github.com/PegaSysEng/pantheon/pull/334)
- Renamed IBFT message classes [\#333](https://github.com/PegaSysEng/pantheon/pull/333)
- Add additional RLP tests [\#332](https://github.com/PegaSysEng/pantheon/pull/332)
- Downgrading spotless to 3.13.0 to fix threading issues [\#325](https://github.com/PegaSysEng/pantheon/pull/325)
- `eth_getTransactionReceipt` acceptance test [\#322](https://github.com/PegaSysEng/pantheon/pull/322)
- Upgrade vertx to 3.5.4 [\#316](https://github.com/PegaSysEng/pantheon/pull/316)
- Round change validation [\#315](https://github.com/PegaSysEng/pantheon/pull/315)
- Basic IBFT message validators [\#314](https://github.com/PegaSysEng/pantheon/pull/314)
- Minor repairs to clique block scheduling [\#308](https://github.com/PegaSysEng/pantheon/pull/308)
- Dependencies Version upgrade [\#303](https://github.com/PegaSysEng/pantheon/pull/303)
- Build multiple JVM [\#301](https://github.com/PegaSysEng/pantheon/pull/301)
- Smart contract acceptance test [\#296](https://github.com/PegaSysEng/pantheon/pull/296)
- Fixing WebSocket error response [\#292](https://github.com/PegaSysEng/pantheon/pull/292)
- Reword error messages following exceptions during mining [\#291](https://github.com/PegaSysEng/pantheon/pull/291)
- Clique acceptance tests [\#290](https://github.com/PegaSysEng/pantheon/pull/290)
- Delegate creation of additional JSON-RPC methods to the BesuController [\#289](https://github.com/PegaSysEng/pantheon/pull/289)
- Remove unnecessary `RlpInput` and `RlpOutput` classes [\#287](https://github.com/PegaSysEng/pantheon/pull/287)
- Remove `RlpUtils` [\#285](https://github.com/PegaSysEng/pantheon/pull/285)
- Enabling previously ignored acceptance tests [\#282](https://github.com/PegaSysEng/pantheon/pull/282)
- IPv6 peers [\#281](https://github.com/PegaSysEng/pantheon/pull/281)
- IPv6 Bootnode [\#280](https://github.com/PegaSysEng/pantheon/pull/280)
- Acceptance test for `getTransactionReceipt` JSON-RPC method [\#278](https://github.com/PegaSysEng/pantheon/pull/278)
- Inject `StorageProvider` into `BesuController` instances [\#259](https://github.com/PegaSysEng/pantheon/pull/259)

## 0.8.2

### Removed
 - Removed `import-blockchain` command because nothing exports to the required format yet (PR [\#223](https://github.com/PegaSysEng/pantheon/pull/223))

### Bug Fixes
 - `io.netty.util.internal.OutOfDirectMemoryError` errors by removing reference counting from network messages.
 - Log spam: endless loop in `nioEventLoopGroup` thanks to [@5chdn](https://github.com/5chdn) for reporting) (PR [#261](https://github.com/PegaSysEng/pantheon/pull/261))
 - Rinkeby import can stall with too many fragments thanks to [@steffenkux](https://github.com/steffenkux) and [@5chdn](https://github.com/5chdn) for reporting) (PR [#255](https://github.com/PegaSysEng/pantheon/pull/255))
 - Clique incorrectly used the chain ID instead of the network ID in ETH status messages (PR [#209](https://github.com/PegaSysEng/pantheon/pull/209))
 - Gradle deprecation warnings (PR [#246](https://github.com/PegaSysEng/pantheon/pull/246) with thanks to [@jvirtanen](https://github.com/jvirtanen))
 - Consensus issue on Ropsten:
    - Treat output length as a maximum length for CALL operations (PR [#236](https://github.com/PegaSysEng/pantheon/pull/236))
    - ECRec precompile should return empty instead of 32 zero bytes when the input is invalid (PR [#227](https://github.com/PegaSysEng/pantheon/pull/227))
 - File name too long error while building from source thanks to [@5chdn](https://github.com/5chdn) for reporting) (PR [#221](https://github.com/PegaSysEng/pantheon/pull/221))
 - Loop syntax in `runBesuPrivateNetwork.sh` (PR [#237](https://github.com/PegaSysEng/pantheon/pull/237) thanks to [@matt9ucci](https://github.com/matt9ucci))
 - Fix `CompressionException: Snappy decompression failed` errors thanks to [@5chdn](https://github.com/5chdn) for reporting) (PR [#274](https://github.com/PegaSysEng/pantheon/pull/274))

### Additions and Improvements
 - Added `--ropsten` command line argument to make syncing to Ropsten easier (PR [#197](https://github.com/PegaSysEng/pantheon/pull/197) with thanks to [@jvirtanen](https://github.com/jvirtanen))
 - Enabled constantinople in `--dev-mode` (PR [#256](https://github.com/PegaSysEng/pantheon/pull/256))
 - Supported Constantinople with Clique thanks to [@5chdn](https://github.com/5chdn) for reporting) (PR [#250](https://github.com/PegaSysEng/pantheon/pull/250), PR [#247](https://github.com/PegaSysEng/pantheon/pull/247))
 - Implemented `eth_chainId` JSON-RPC method (PR [#219](https://github.com/PegaSysEng/pantheon/pull/219))
 - Updated client version to be ethstats friendly (PR [#258](https://github.com/PegaSysEng/pantheon/pull/258))
 - Added `--node-private-key` option to allow nodekey file to be specified separately to data directory thanks to [@peterbroadhurst](https://github.com/peterbroadhurst) for requesting)  (PR [#234](https://github.com/PegaSysEng/pantheon/pull/234))
 - Added `--banned-nodeids` option to prevent connection to specific nodes (PR [#254](https://github.com/PegaSysEng/pantheon/pull/254))
 - Send client quitting disconnect message to peers on shutdown (PR [#253](https://github.com/PegaSysEng/pantheon/pull/253))
 - Improved error message for port conflict error (PR [#232](https://github.com/PegaSysEng/pantheon/pull/232))
 - Improved documentation by adding the following pages:
    * [Getting Started](https://github.com/PegaSysEng/pantheon/wiki/Getting-Started)
    * [Network ID and Chain ID](https://github.com/PegaSysEng/pantheon/wiki/NetworkID-And-ChainID)
    * [Node Keys](https://github.com/PegaSysEng/pantheon/wiki/Node-Keys)
    * [Networking](https://github.com/PegaSysEng/pantheon/wiki/Networking)
    * [Accounts for Testing](https://github.com/PegaSysEng/pantheon/wiki/Accounts-for-Testing)
    * [Logging](https://github.com/PegaSysEng/pantheon/wiki/Logging)
    * [Proof of Authority](https://github.com/PegaSysEng/pantheon/wiki/Proof-of-Authority)
    * [Passing JVM Options](https://github.com/PegaSysEng/pantheon/wiki/Passing-JVM-Options)


 ### Technical Improvements
 - Upgraded Ethereum reference tests to 6.0 beta 2. (thanks to [@jvirtanen](https://github.com/jvirtanen) for the initial upgrade to beta 1)
 - Set Java compiler default encoding to UTF-8 (PR [#238](https://github.com/PegaSysEng/pantheon/pull/238) thanks to [@matt9ucci](https://github.com/matt9ucci))
 - Removed duplicate code defining default JSON-RPC APIs (PR [#218](https://github.com/PegaSysEng/pantheon/pull/218) thanks to [@matt9ucci](https://github.com/matt9ucci))
 - Improved code for parsing config (PRs [#208](https://github.com/PegaSysEng/pantheon/pull/208), [#209](https://github.com/PegaSysEng/pantheon/pull/209))
 - Use `java.time.Clock` in favour of a custom Clock interface (PR [#220](https://github.com/PegaSysEng/pantheon/pull/220))
 - Improve modularity of storage systems (PR [#211](https://github.com/PegaSysEng/pantheon/pull/211), [#207](https://github.com/PegaSysEng/pantheon/pull/207))
 - Treat JavaDoc warnings as errors (PR [#171](https://github.com/PegaSysEng/pantheon/pull/171))
 - Add benchmark for `BlockHashOperation `as a template for benchmarking other EVM operations (PR [#203](https://github.com/PegaSysEng/pantheon/pull/203))
 - Added unit tests for `EthBlockNumber` (PR [#195](https://github.com/PegaSysEng/pantheon/pull/195) thanks to [@jvirtanen](https://github.com/jvirtanen))
 - Code style improvements (PR [#196](https://github.com/PegaSysEng/pantheon/pull/196) thanks to [@jvirtanen](https://github.com/jvirtanen))
 - Added unit tests for `Web3ClientVersion` (PR [#194](https://github.com/PegaSysEng/pantheon/pull/194) with thanks to [@jvirtanen](https://github.com/jvirtanen))
 - Removed RLPUtils from `RawBlockIterator` (PR [#179](https://github.com/PegaSysEng/pantheon/pull/179))
 - Replace the JNI based snappy library with a pure-Java version (PR [#257](https://github.com/PegaSysEng/pantheon/pull/257))<|MERGE_RESOLUTION|>--- conflicted
+++ resolved
@@ -4,11 +4,8 @@
 
 ### 21.2 Breaking Changes
 * `--skip-pow-validation-enabled` is now an error with `block import --format JSON`. This is because the JSON format doesn't include the nonce so the proof of work must be calculated.
-<<<<<<< HEAD
+* `eth_call` will not return a JSON-RPC result if the call fails, but will return an error instead. If it was for a revert the revert reason will be included.
 * `eth_call` will not fail for account balance issues by default. An parameter `"strict": true` can be added to the call parameters (with `to` and `from`) to enforce balance checks.
-=======
-* `eth_call` will not return a JSON-RPC result if the call fails, but will return an error instead. If it was for a revert the revert reason will be included.
->>>>>>> f750ca72
 
 ### Additions and Improvements
 * Removed unused flags in default genesis configs [\#1812](https://github.com/hyperledger/besu/pull/1812)
