--- conflicted
+++ resolved
@@ -19,9 +19,7 @@
 - Support for block creation on networks running a pre-Byzantium fork is deprecated for removal in a future release, after that in order to update Besu on nodes that build blocks, your network needs to be upgraded at least to the Byzantium fork. The main reason is to simplify world state management during block creation, since before Byzantium for each selected transaction, the receipt must contain the root hash of the modified world state, and this does not play well with the new plugin features and future work on parallelism.
 
 ### Additions and Improvements
-<<<<<<< HEAD
 - Let Non validators gossip QBFT messages [#8562](https://github.com/hyperledger/besu/pull/8562)
-=======
 - Add eth/69 protocol for optional use by using the `--Xeth-capability-max=69` flag (currently defaults to 68) [#8519](https://github.com/hyperledger/besu/pull/8519)
 - `--Xplugin-rocksdb-blockchain-blob-garbage-collection-enabled` Adds ability to enabled BlobDB GC for BLOCKCHAIN column family [#8599](https://github.com/hyperledger/besu/pull/8599)
 - `--Xplugin-rocksdb-blob-garbage-collection-age-cutoff`, `--Xplugin-rocksdb-blob-garbage-collection-force-threshold` BlobDB GC config options [#8599](https://github.com/hyperledger/besu/pull/8599)
@@ -63,7 +61,6 @@
 - Increase default target-gas-limit to 60M for Holesky and Sepolia [#8594](https://github.com/hyperledger/besu/pull/8594)
 - Add support for [Pyroscope](https://grafana.com/docs/pyroscope/latest/) to Docker image [#8510](https://github.com/hyperledger/besu/pull/8510)
 
->>>>>>> b6a12388
 #### Dependencies
 - update jc-kzg-4844 dependency from 2.0.0 to 2.1.1
 
