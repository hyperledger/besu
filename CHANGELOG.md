# Changelog

## 23.10.2

### Breaking Changes

### Deprecations

### Additions and Improvements
- Ethereum Classic Spiral network upgrade [#6078](https://github.com/hyperledger/besu/pull/6078)
- Add a method to read from a `Memory` instance without altering its inner state [#6073](https://github.com/hyperledger/besu/pull/6073)
- Accept `input` and `data` field for the payload of transaction-related RPC methods [#6094](https://github.com/hyperledger/besu/pull/6094)
- Add APIs to set and get the min gas price a transaction must pay for being selected during block creation [#6097](https://github.com/hyperledger/besu/pull/6097)
- TraceService: return results for transactions in block [#6086](https://github.com/hyperledger/besu/pull/6086)
- New option `--min-priority-fee` that sets the minimum priority fee a transaction must meet to be selected for a block. [#6080](https://github.com/hyperledger/besu/pull/6080) [#6083](https://github.com/hyperledger/besu/pull/6083)
- Implement new `miner_setMinPriorityFee` and `miner_getMinPriorityFee` RPC methods [#6080](https://github.com/hyperledger/besu/pull/6080)
- Clique config option `createemptyblocks` to not create empty blocks [#6082](https://github.com/hyperledger/besu/pull/6082)
<<<<<<< HEAD
- Introduce the possibility to limit the time spent selecting pending transactions during block creation, using the new experimental option `Xblock-txs-selection-max-time` on PoS and PoW networks (by default set to 5000ms) or `Xpoa-block-txs-selection-max-time` on PoA networks (by default 75% of the min block time) [#6044](https://github.com/hyperledger/besu/pull/6044)
=======
- Upgrade EVM Reference Tests to v13 (Cancun) [#6114](https://github.com/hyperledger/besu/pull/6114)
>>>>>>> 646c5a3b

### Bug fixes

- Upgrade netty to address CVE-2023-44487, CVE-2023-34462 [#6100](https://github.com/hyperledger/besu/pull/6100)
- Upgrade grpc to address CVE-2023-32731, CVE-2023-33953, CVE-2023-44487, CVE-2023-4785 [#6100](https://github.com/hyperledger/besu/pull/6100)
- Fix blob gas calculation in reference tests [#6107](https://github.com/hyperledger/besu/pull/6107)

---

### Download Links

## 23.10.1

### Additions and Improvements
- New option `--tx-pool-priority-senders` to specify a list of senders, that has the effect to prioritize any transactions sent by these senders from any source [#5959](https://github.com/hyperledger/besu/pull/5959)
- Cache last n blocks by using a new Besu flag `--cache-last-blocks=n` [#6009](https://github.com/hyperledger/besu/pull/6009)
- Optimize performances of RPC method `eth_feeHistory` [#6011](https://github.com/hyperledger/besu/pull/6011) [#6035](https://github.com/hyperledger/besu/pull/6035)
- Logging summary of plugins at Info as part of the config overview [#5964](https://github.com/hyperledger/besu/pull/5964) [#6049](https://github.com/hyperledger/besu/pull/6049)
- Layered tx pool memory improvements [#5985](https://github.com/hyperledger/besu/pull/5985) [#5974](https://github.com/hyperledger/besu/pull/5974)
- Update Bouncy Castle to 1.76, and force the use of the `jdk18on` variant [#5748](https://github.com/hyperledger/besu/pull/5748)
- Add GraphQL support for new fields in Cancun [#5923](https://github.com/hyperledger/besu/pull/5923) [#5975](https://github.com/hyperledger/besu/pull/5975)
- Add new configuration options to the EVM Fluent APIs [#5930](https://github.com/hyperledger/besu/pull/5930)


### Deprecations
- `--tx-pool-disable-locals` has been deprecated for removal in favor of `--tx-pool-no-local-priority`, no semantic change, only a renaming [#5959](https://github.com/hyperledger/besu/pull/5959)

### Bug Fixes
- Fix regression with t8n tool filling [#5979](https://github.com/hyperledger/besu/pull/5979)
- Fix EOF and EIP-4788 regressions in reference tests  [#6060](https://github.com/hyperledger/besu/pull/6060)

### Download Links
https://hyperledger.jfrog.io/artifactory/besu-binaries/besu/23.10.1/besu-23.10.1.tar.gz / sha256: e27645f345583f3ee447e5418302382c6f8335d2da8707bdd20033aabd86ce4c

https://hyperledger.jfrog.io/artifactory/besu-binaries/besu/23.10.1/besu-23.10.1.zip / sha256: fb173acb93c72fbb74a6542051691ca2d3d5f54ea2f51026467a512f3a22106b

## 23.10.0
### Layered Transaction Pool: the new default transaction pool implementation
With this release the previously experimental Layered txpool is marked stable and enabled by default, so please read the following instructions if you used to tune txpool behaviour,
otherwise you can simply go with the default and enjoy the improved performance of the new txpool.

#### Upgrading to Layered Transaction Pool
If you do not specify any txpool option, then you can skip this section.
If you have tuned the txpool using one of these options: `tx-pool-retention-hours`, `tx-pool-limit-by-account-percentage` or `tx-pool-max-size`,
then you need to update your configuration as described below:
- `tx-pool-retention-hours`: simply remove it, since it is not applicable in the Layered txpool, old transactions will eventually expire when the memory cache is full.
- `tx-pool-limit-by-account-percentage`: replace it with `tx-pool-max-future-by-sender`, which specify the max number of sequential transactions of single sender are kept in the txpool, by default it is 200.
- `tx-pool-max-size`: the Layered txpool is not limited by a max number of transactions, but by the estimated memory size the transactions occupy, so you need to remove this option, and to tune the max amount of memory<sup>*</sup> use the new option `tx-pool-layer-max-capacity` as described below.

You can still opt-out of the Layered txpool, setting `tx-pool=legacy` in config file or via cli argument, but be warned that the Legacy implementation will be deprecated for removal soon, so start testing the new implementation.

#### Configuring the Layered Transaction Pool
By default, the txpool is tuned for mainnet usage, but if you are using private networks or want to otherwise tune it, these are the new options:
- `tx-pool-max-future-by-sender`: specify the max number of sequential transactions of a single sender are kept in the txpool, by default it is 200, increase it to allow a single sender to fit more transactions in a single block. For private networks, this can safely be set in the hundreds or thousands if you want to ensure future transactions (with large nonce gaps) remain in the pool.
- `tx-pool-layer-max-capacity`: set the max amount of memory<sup>*</sup> in bytes, a single memory limited layer can occupy, by default is 12.5MB, keep in mind that there are 2 memory limited layers, so the expected memory consumption is twice the value specified by this option, so 25MB by default. Increase this value if you have spare RAM and the eviction rate is high for your network.
- `tx-pool-max-prioritized`: set the max number of transactions allowed in the first layer, that only contains transactions that are candidate for inclusion in the next block creation task. It makes sense to limit the value to the max number of transactions that fit in a block in your network, by default is 2000.

<sup>*</sup>: the memory used by the txpool is an estimation, we are working to make it always more accurate.

### Breaking Changes
- Removed support for Kotti network (ETC) [#5816](https://github.com/hyperledger/besu/pull/5816)
- Layered transaction pool implementation is now stable and enabled by default, so the following changes to experimental options have been done [#5772](https://github.com/hyperledger/besu/pull/5772):
    - `--Xlayered-tx-pool` is gone, to select the implementation use the new `--tx-pool` option with values `layered` (default) or `legacy`
    - `--Xlayered-tx-pool-layer-max-capacity`, `--Xlayered-tx-pool-max-prioritized` and `--Xlayered-tx-pool-max-future-by-sender` just drop the `Xlayered-` and keep the same behavior

### Additions and Improvements
- Add access to an immutable world view to start/end transaction hooks in the tracing API[#5836](https://github.com/hyperledger/besu/pull/5836)
- Layered transaction pool implementation is now stable and enabled by default. If you want still to use the legacy implementation, use `--tx-pool=legacy`. 
  By default, the new transaction pool is capped at using 25MB of memory, this limit can be raised using `--layered-tx-pool-layer-max-capacity` options  [#5772](https://github.com/hyperledger/besu/pull/5772)
- Tune G1GC to reduce Besu memory footprint, and new `besu-untuned` start scripts to run without any specific G1GC flags [#5879](https://github.com/hyperledger/besu/pull/5879)
- Reduce `engine_forkchoiceUpdatedV?` response time by asynchronously process block added events in the transaction pool [#5909](https://github.com/hyperledger/besu/pull/5909)

### Bug Fixes
- do not create ignorable storage on revert storage-variables subcommand [#5830](https://github.com/hyperledger/besu/pull/5830) 
- fix duplicate key errors in EthScheduler-Transactions [#5857](https://github.com/hyperledger/besu/pull/5857)
- Don't put control characters, escaped or otherwise, in t8n stacktraces [#5910](https://github.com/hyperledger/besu/pull/5910)

### Download Links
https://hyperledger.jfrog.io/artifactory/besu-binaries/besu/23.10.0/besu-23.10.0.tar.gz / sha256: 3c75f3792bfdb0892705b378f0b8bfc14ef6cecf1d8afe711d8d8687ed6687cf
https://hyperledger.jfrog.io/artifactory/besu-binaries/besu/23.10.0/besu-23.10.0.zip / sha256: d5dafff4c3cbf104bf75b34a9f108dcdd7b08d2759de75ec65cd997f38f52866

## 23.7.3

### Additions and Improvements
- Update Holešky config for re-launch [#5890](https://github.com/hyperledger/besu/pull/5890)

### Download Links
https://hyperledger.jfrog.io/artifactory/besu-binaries/besu/23.7.3/besu-23.7.3.tar.gz / sha256: c12ca6a9861557e0bf8f27076f8c8afcce6f1564687e5f02bfdc96c2b18846ff
https://hyperledger.jfrog.io/artifactory/besu-binaries/besu/23.7.3/besu-23.7.3.zip / sha256: 136596454f647c706130e3e2983bdbb4a1cbfaf2bbf6e999466754f9213c11f6


## 23.7.2

### Additions and Improvements
- Add new methods to `OperationTracer` to capture contexts enter/exit [#5756](https://github.com/hyperledger/besu/pull/5756)
- Add Holešky as predefined network name [#5797](https://github.com/hyperledger/besu/pull/5797)

### Breaking Changes
- Add ABI-decoded revert reason to `eth_call` and `eth_estimateGas` responses [#5705](https://github.com/hyperledger/besu/issues/5705)

### Additions and Improvements
- Add missing methods to the `Transaction` interface [#5732](https://github.com/hyperledger/besu/pull/5732)
- Add `benchmark` subcommand to `evmtool` [#5754](https://github.com/hyperledger/besu/issues/5754)
- JSON output is now compact by default. This can be overridden by the new `--json-pretty-print-enabled` CLI option. [#5766](https://github.com/hyperledger/besu/pull/5766)
- New `eth_getBlockReceipts` JSON-RPC method to retrieve all transaction receipts for a block in a single call [#5771](https://github.com/hyperledger/besu/pull/5771) 
- Add new methods to `OperationTracer` to capture contexts enter/exit [#5756](https://github.com/hyperledger/besu/pull/5756)

### Bug Fixes
- Make smart contract permissioning features work with london fork [#5727](https://github.com/hyperledger/besu/pull/5727)
- Add type to PendingTransactionDetail, fix eth_subscribe [#5729](https://github.com/hyperledger/besu/pull/5729)
- EvmTool "run" mode did not reflect contracts created within the transaction. [#5755](https://github.com/hyperledger/besu/pull/5755)
- Fixing snapsync issue with forest during the heal step [#5776](https://github.com/hyperledger/besu/pull/5776)

### Download Links
https://hyperledger.jfrog.io/artifactory/besu-binaries/besu/23.7.2/besu-23.7.2.tar.gz / sha256: f74b32c1a343cbad90a88aa59276b4c5eefea4643ee542aba2bbf898f85ae242
https://hyperledger.jfrog.io/artifactory/besu-binaries/besu/23.7.2/besu-23.7.2.zip / sha256: a233c83591fc277e3d1530c84bb5ea896abad717d796b5e3b856c79199132b75

## 23.7.1

### Breaking Changes
- Removed deprecated GoQuorum permissioning interop [#5607](https://github.com/hyperledger/besu/pull/5607)
- Removed support for version 0 of the database as it is no longer used by any active node. [#5698](https://github.com/hyperledger/besu/pull/5698)

### Additions and Improvements
- `evmtool` launcher binaries now ship as part of the standard distribution. [#5701](https://github.com/hyperledger/besu/pull/5701)
- EvmTool now executes the `execution-spec-tests` via the `t8n` and `b11r`. See the [README](ethereum/evmtool/README.md) in EvmTool for more instructions.
- Improve lifecycle management of the transaction pool [#5634](https://github.com/hyperledger/besu/pull/5634)
- Add extension points in AbstractCreateOperation for EVM libraries to react to contract creations [#5656](https://github.com/hyperledger/besu/pull/5656)
- Update to Tuweni 2.4.2. [#5684](https://github.com/hyperledger/besu/pull/5684)
- Decouple data field from Enum JsonRpcError by creating new enum holder RpcErrorType[#5629](https://github.com/hyperledger/besu/pull/5629)
- Update to bouncycastle 1.75 [#5675](https://github.com/hyperledger/besu/pull/5675)
- Extend OperationTracer with new methods [#5662](https://github.com/hyperledger/besu/pull/5662)
- Eip 6780 selfdestruct [#5430](https://github.com/hyperledger/besu/pull/5430)
- Add new debug_getRawTransaction to the DEBUG engine [#5635](https://github.com/hyperledger/besu/pull/5635)

### Bug Fixes
- Use the node's configuration to determine if DNS enode URLs are allowed in calls to `admin_addPeer` and `admin_removePeer` [#5584](https://github.com/hyperledger/besu/pull/5584)
- Align the implementation of Eth/68 `NewPooledTransactionHashes` to other clients, using unsigned int for encoding size. [#5640](https://github.com/hyperledger/besu/pull/5640)
- Failure at startup when enabling layered txpool before initial sync done [#5636](https://github.com/hyperledger/besu/issues/5636)
- Remove miner-related option warnings if the change isn't using Ethash consensus algorithm [#5669](https://github.com/hyperledger/besu/pull/5669)
- Fix for pending transactions reference leak [#5693](https://github.com/hyperledger/besu/pull/5693)
- Address a performance regression observed in import testing [#5734](https://github.com/hyperledger/besu/pull/5734)
- Update native libraries that have JPMS friendly module names [#5749](https://github.com/hyperledger/besu/pull/5749)

### Download Links
https://hyperledger.jfrog.io/artifactory/besu-binaries/besu/23.7.1/besu-23.7.1.tar.gz / sha256: 85dce66c2dbd21b4e5d3310770434dd373018a046b78d5037f6d4955256793cd
https://hyperledger.jfrog.io/artifactory/besu-binaries/besu/23.7.1/besu-23.7.1.zip / sha256: dfac11b2d6d9e8076ab2f86324d48d563badf76fd2a4aadc4469a97aef374ef5


## 23.7.0

- Was not released (failed burn-in test)


## 23.4.4

### Breaking Changes
- Move blockchain related variables in a dedicated storage, to pave the way to future optimizations [#5471](https://github.com/hyperledger/besu/pull/5471). The migration is performed automatically at startup,
and in case a rollback is needed, before installing a previous version, the migration can be reverted, using the subcommand `storage revert-variables` with the same configuration use to run Besu.
- Remove deprecated Rinkeby named network. [#5540](https://github.com/hyperledger/besu/pull/5540)
- Use BlobDB for blockchain storage to reduce initial sync time and write amplification (PR #5475). This PR reduces sync time by 14 hours on m6a.xlarge VM (1 day 8 hours 27 minutes instead of 1 day 22 hours 4 minutes).
### Additions and Improvements
- Allow Ethstats connection url to specify ws:// or wss:// scheme. [#5494](https://github.com/hyperledger/besu/issues/5494)
- Add support for Shanghai changes to the GraphQL service [#5496](https://github.com/hyperledger/besu/pull/5496)
- Unite the tx-pool CLI options under the same Tx Pool Options group in UX. [#5466](https://github.com/hyperledger/besu/issues/5466)
- Tidy DEBUG logs by moving engine API full logging to TRACE [#5529](https://github.com/hyperledger/besu/pull/5529)
- Remove PoW validation if merge is enabled as it is not needed any more [#5538](https://github.com/hyperledger/besu/pull/5538)
- Use BlobDB for blockchain storage to reduce initial sync time and write amplification [#5475](https://github.com/hyperledger/besu/pull/5475)
- Add healing flat db mechanism with early access CLI options `--Xsnapsync-synchronizer-flat-db-healing-enabled=true` [#5319](https://github.com/hyperledger/besu/pull/5319)
- Add debug_getRawTransaction method to the DEBUG suite [#5635](https://github.com/hyperledger/besu/pull/5635)

### Bug Fixes
- Fix backwards sync bug where chain is rolled back too far, especially when restarting Nimbus [#5497](https://github.com/hyperledger/besu/pull/5497)
- Check to ensure storage and transactions are not closed prior to reading/writing [#5527](https://github.com/hyperledger/besu/pull/5527) 
- Fix the unavailability of account code and storage on GraphQL/Bonsai [#5548](https://github.com/hyperledger/besu/pull/5548)

### Download Links
https://hyperledger.jfrog.io/artifactory/besu-binaries/besu/23.4.4/besu-23.4.4.tar.gz / sha256: bd476d235b6fe1f236a62bc709f41c87deb68b72c47bb5b58e56b9d9283af2c4
https://hyperledger.jfrog.io/artifactory/besu-binaries/besu/23.4.4/besu-23.4.4.zip / sha256: 4575000f4fd21d318e7b77340c9281d496bc800bee5b45a13684319e6f28bf27

## 23.4.3

- Was not released (failed burn-in test)

- ## 23.4.2

- Was not released (failed burn-in test)

## 23.4.1

### Breaking Changes
- Add request content length limit for the JSON-RPC API (5MB) [#5467](https://github.com/hyperledger/besu/pull/5467)
- `min-block-occupancy-ratio` options is now ignored on PoS networks [#5491](https://github.com/hyperledger/besu/pull/5491)

### Additions and Improvements
- Set the retention policy for RocksDB log files to maintain only the logs from the last week [#5428](https://github.com/hyperledger/besu/pull/5428)
- "Big-EOF" (the EOF version initially slotted for Shanghai) has been moved from Cancun to FutureEIPs [#5429](https://github.com/hyperledger/besu/pull/5429)
- EIP-4844: Zero blob transactions are invalid [#5425](https://github.com/hyperledger/besu/pull/5425)
- Transaction pool flag to disable specific behaviors for locally submitted transactions [#5418](https://github.com/hyperledger/besu/pull/5418)
- Added In-Protocol Deposit prototype (EIP-6110) in the experimental eip. [#5005](https://github.com/hyperledger/besu/pull/5055) [#5295](https://github.com/hyperledger/besu/pull/5295)
- New optional feature to save the txpool content to file on shutdown and reloading it on startup [#5434](https://github.com/hyperledger/besu/pull/5434)
- New option to send SNI header in TLS ClientHello message [#5439](https://github.com/hyperledger/besu/pull/5439)
- Early access - layered transaction pool implementation [#5290](https://github.com/hyperledger/besu/pull/5290)
- New RPC method `debug_getRawReceipts` [#5476](https://github.com/hyperledger/besu/pull/5476)
- Add TrieLogFactory plugin support [#5440](https://github.com/hyperledger/besu/pull/5440)
- Ignore `min-block-occupancy-ratio` option when on PoS networks, since in some cases, it prevents to have full blocks even if enough transactions are present [#5491](https://github.com/hyperledger/besu/pull/5491) 

### Bug Fixes
- Fix eth_feeHistory response for the case in which blockCount is higher than highestBlock requested. [#5397](https://github.com/hyperledger/besu/pull/5397)
- Fix Besu Docker image failing to start due to NoClassDefFoundError with org.xerial.snappy.Snappy library. [#5462](https://github.com/hyperledger/besu/pull/5462)

### Download Links

https://hyperledger.jfrog.io/hyperledger/besu-binaries/besu/23.4.1/besu-23.4.1.tar.gz / sha256: 49d3a7a069cae307497093d834f873ce7804a46dd59207d5e8321459532d318e
https://hyperledger.jfrog.io/hyperledger/besu-binaries/besu/23.4.1/besu-23.4.1.zip / sha256: 1d82ed83a816968aa9366d9310b275ca6438100f5d3eb1ec03d3474b2a5f5e76

## 23.4.0

### Breaking Changes
- In `evmtool` (an offline EVM executor tool principally used for reference tests), the `--prestate` and `--genesis` options no longer parse genesis files containing IBFT, QBFT, and Clique network definitions. The same genesis files will work with those json entries removed. [#5192](https://github.com/hyperledger/besu/pull/5192)
- In `--ethstats`, if the port is not specified in the URI, it will default to 443 and 80 for ssl and non-ssl connections respectively instead of 3000. [#5301](https://github.com/hyperledger/besu/pull/5301)
- Remove IBFT 1.0 feature [#5302](https://github.com/hyperledger/besu/pull/5302)
- Remove GoQuorum-compatible privacy feature [#5303](https://github.com/hyperledger/besu/pull/5303)
- Remove launcher command line utility [#5355](https://github.com/hyperledger/besu/pull/5355)
- Remove deprecated `tx-pool-future-max-by-account` option, see instead: `tx-pool-limit-by-account-percentage` [#5361](https://github.com/hyperledger/besu/pull/5361)
- Default configuration for the deprecated ECIP-1049 network has been removed from the CLI network list [#5371](https://github.com/hyperledger/besu/pull/5371)
- Besu now requires glibc 2.32 or later to run. Ubuntu 20.04 users will need to update to a newer version of Ubuntu, 22.04 or later to run Besu

### Additions and Improvements
- An alternate build target for the EVM using GraalVM AOT compilation was added.  [#5192](https://github.com/hyperledger/besu/pull/5192)
- To generate the binary install and use GraalVM 23.3.r17 or higher and run `./gradlew nativeCompile`.  The binary will be located in `ethereum/evmtool/build/native/nativeCompile`
- Upgrade RocksDB version from 7.7.3 to 8.0.0. Besu Team [contributed](https://github.com/facebook/rocksdb/pull/11099) to this release to make disabling checksum verification work. 
- Log an error with stacktrace when RPC responds with internal error [#5288](https://github.com/hyperledger/besu/pull/5288)
- `--ethstats-cacert` to specify root CA of ethstats server (useful for non-production environments). [#5301](https://github.com/hyperledger/besu/pull/5301)
- Update most dependencies to latest version [#5269](https://github.com/hyperledger/besu/pull/5269)
- If jemalloc is used, print its version in the configuration overview [#4738](https://github.com/hyperledger/besu/pull/4738)
- Add metrics for accounts and storage reads (Flat database vs Merkle Patricia Trie) [#5315](https://github.com/hyperledger/besu/pull/5315)
- Offload LogBloom cache generation to computation executor, to avoid interfere with other scheduled tasks [#4530](https://github.com/hyperledger/besu/pull/4530)
- Reference tests are upgraded to use v12.1 of the ethereum tests [#5343](https://github.com/hyperledger/besu/pull/5343)
- Add new sepolia bootnodes, which should improve peering in the testnet. [#5352](https://github.com/hyperledger/besu/pull/5352)
- Renamed --bonsai-maximum-back-layers-to-load option to --bonsai-historical-block-limit for clarity. Removed --Xbonsai-use-snapshots option as it is no longer functional [#5337](https://github.com/hyperledger/besu/pull/5337)
- Change Forest to use TransactionDB instead of OptimisticTransactionDB [#5328](https://github.com/hyperledger/besu/pull/5328)
- Performance: Reduced usage of UInt256 in EVM operations [#5331](https://github.com/hyperledger/besu/pull/5331)
- Changed wrong error message "Invalid params" when private tx is reverted to "Execution reverted" with correct revert reason in data. [#5369](https://github.com/hyperledger/besu/pull/5369)
- Changes to the way gas is estimated to provide an exact gas estimate [#5142](https://github.com/hyperledger/besu/pull/5142)
- Add zero reads to Bonsai TrieLogs [#5317](https://github.com/hyperledger/besu/pull/5317) 
- Bonsai TrieLog serialization interface and default implementation [#5372](https://github.com/hyperledger/besu/pull/5372) 

### Bug Fixes
- Fix eth_getBlockByNumber cache error for latest block when called during syncing [#5292](https://github.com/hyperledger/besu/pull/5292)
- Fix QBFT and IBFT unable to propose blocks on London when zeroBaseFee is used [#5276](https://github.com/hyperledger/besu/pull/5276) 
- Make QBFT validator smart contract mode work with london fork [#5249](https://github.com/hyperledger/besu/issues/5249)
- Try to connect to EthStats server by default with ssl followed by non-ssl. [#5301](https://github.com/hyperledger/besu/pull/5301)
- Allow --miner-extra-data to be used in Proof-of-Stake block production [#5291](https://github.com/hyperledger/besu/pull/5291)
- Add withdrawals to payloadId calculation to avoid collisions [#5321](https://github.com/hyperledger/besu/pull/5321) 
- Re-implement trace_block, trace_filter and trace_replayBlockTransactions RPC endpoints to fix memory issues and improve performance [#5131](https://github.com/hyperledger/besu/pull/5131)

### Download Links
https://hyperledger.jfrog.io/hyperledger/besu-binaries/besu/23.4.0/besu-23.4.0.zip / sha256: 023a267ee07ed6e069cb15020c1c0262efc5ea0a3e32adc6596068cff7fd0be5
https://hyperledger.jfrog.io/hyperledger/besu-binaries/besu/23.4.0/besu-23.4.0.tar.gz / sha256: 821695b3255c9f646f4d527e374219c96416f498231520f2eec2bebedc53f5a0

## 23.1.3 - Nimbus Hotfix
This update is strongly recommended for anyone running Nimbus with Besu. Due to the way Nimbus send request data, this can lead to a missed block proposal in certain circumstances.

### Bug Fixes
Add withdrawals to payloadId calculation to avoid collisions #5321
Download Links
https://hyperledger.jfrog.io/hyperledger/besu-binaries/besu/23.1.3/besu-23.1.3.tar.gz / sha256: 36898932a7535c4d126c1980443b33c9a4971f9354112992a18ee134c1777aa3
https://hyperledger.jfrog.io/hyperledger/besu-binaries/besu/23.1.3/besu-23.1.3.zip / sha256: adb3b17e45217f86a56f07f09faba2e5d8a0eb8a585ad5307696d6cc58ee2f73

## 23.1.2
This update is a mainnet-compatible Shanghai/Capella upgrade and is recommended for all Mainnet users.

### Breaking Changes

### Additions and Improvements
- Schedule Shanghai (Shapella) fork for Mainnet [#5230](https://github.com/hyperledger/besu/pull/5230)
- Increase default from 1000 to 5000 for `--rpc-max-logs-range` [#5209](https://github.com/hyperledger/besu/pull/5209)
- Bonsai-safe refactor [#5123](https://github.com/hyperledger/besu/pull/5123)
- Safe tracing [#5197](https://github.com/hyperledger/besu/pull/5197)

### Bug Fixes
- Persist backward sync status to support resuming across restarts [#5182](https://github.com/hyperledger/besu/pull/5182)

### Download Links
https://hyperledger.jfrog.io/hyperledger/besu-binaries/besu/23.1.2/besu-23.1.2.tar.gz / sha256: 3d3a709a3aab993a0801b412a4719d74e319f942ddc13fb0f30b3c4a54d12538
https://hyperledger.jfrog.io/hyperledger/besu-binaries/besu/23.1.2/besu-23.1.2.zip / sha256: 2a9ff091cb4349fc23625a52089400bb6529a831eb22d15d0221cb27039ab203

## 23.1.1
This update is required for the Goerli Shanghai/Capella upgrade and recommended for all Mainnet users. If you use Besu on Goerli, update to 23.1.1. If you previously used 23.1.1-RC1, update to test 23.1.1 on Goerli. 

### Breaking Changes

### Additions and Improvements
- Add support for Shanghai in Sepolia https://github.com/hyperledger/besu/pull/5088
- Add implementation for engine_getPayloadBodiesByRangeV1 and engine_getPayloadBodiesByHashV1 https://github.com/hyperledger/besu/pull/4980
- If a PoS block creation repetition takes less than a configurable duration, then waits before next repetition https://github.com/hyperledger/besu/pull/5048
- Allow other users to read the /opt/besu dir when using docker https://github.com/hyperledger/besu/pull/5092
- Invalid params - add some error detail #5066
- Added the option --kzg-trusted-setup to pass a custom setup file for custom networks or to override the default one for named networks [#5084](https://github.com/hyperledger/besu/pull/5084)
- Gas accounting for EIP-4844 [#4992](https://github.com/hyperledger/besu/pull/4992)
- Goerli configs for shapella [#5151](https://github.com/hyperledger/besu/pull/5151)

### Bug Fixes
- Fix engine_getPayloadV2 block value calculation [#5040](https://github.com/hyperledger/besu/issues/5040)
- Moves check for init code length before balance check [#5077](https://github.com/hyperledger/besu/pull/5077)
- Address concurrency problems with eth_call [#5179](https://github.com/hyperledger/besu/pull/5179)

### Download Links
https://hyperledger.jfrog.io/hyperledger/besu-binaries/besu/23.1.1/besu-23.1.1.tar.gz / sha256: 11c3e5cdbc06df16a690e7ee9f98eefa46848f9fa280824b6e4c896d88f6b975
https://hyperledger.jfrog.io/hyperledger/besu-binaries/besu/23.1.1/besu-23.1.1.zip / sha256: afcf852f193adb8e82d187aa4f02e4669f12cc680270624d37101b94cf37adec

## 23.1.1-RC1
### Sepolia Shanghai Release aka Sepolia Shapella aka Shapolia

This update is **not recommended for mainnet users**.

Besu 23.1.1-RC1 is a **required update for Sepolia users**

Sepolia Shanghai hardfork scheduled for: **Tue Feb 28 2023 04:04:48 UTC**

---

This release has everything from [23.1.0](https://github.com/hyperledger/besu/releases/tag/23.1.0) and in addition the following:

### Additions and Improvements
- Add support for Shanghai in Sepolia https://github.com/hyperledger/besu/pull/5088
- Add implementation for engine_getPayloadBodiesByRangeV1 and engine_getPayloadBodiesByHashV1 https://github.com/hyperledger/besu/pull/4980
- If a PoS block creation repetition takes less than a configurable duration, then waits before next repetition https://github.com/hyperledger/besu/pull/5048
- Allow other users to read the /opt/besu dir when using docker https://github.com/hyperledger/besu/pull/5092
- Invalid params - add some error detail [#5066](https://github.com/hyperledger/besu/pull/5066)

### Bug fixes
- Fix engine_getPayloadV2 block value calculation https://github.com/hyperledger/besu/issues/5040
- Moves check for init code length before balance check https://github.com/hyperledger/besu/pull/5077

### Download Links
https://hyperledger.jfrog.io/hyperledger/besu-binaries/besu/23.1.1-RC1/besu-23.1.1-RC1.tar.gz / sha256: 82cff41f3eace02006b0e670605848e0e77e045892f8fa9aad66cbd84a88221e
https://hyperledger.jfrog.io/hyperledger/besu-binaries/besu/23.1.1-RC1/besu-23.1.1-RC1.zip / sha256: 469c8d6a8ca9d78ee111ff1128d00bf3bcddacbf5b800ef6047717a2da0cc21d

## 23.1.0
Besu 23.1.0 is a recommended update for Mainnet users. Thank you all for your patience as we crafted this quarterly release.

This is a rather large release with some breaking changes, so please be sure to read these notes carefully before you upgrade any Besu instances. We are including a move to Java 17 LTS. To build and run Besu, please make sure you have Java 17 on the host machine. Additionally, there are a host of spec compliance changes that change existing formats, so please check the specific RPC updates. Lastly, this release formalizes a deprecation notice for GoQuorum privacy modes and IBFT1.0 in Besu. These will be removed in the 23.4 series, unless otherwise stated.

From the improvements and fixes side, we have a host of execution performance improvements and fixes for defects with bonsai storage. We have also included an error detection and auto-heal capability for nodes that encounter state issues. This should keep nodes online and validating that may have previously required a resync.

One final note. 23.1.0 is not a Shanghai ready release. If you intend to test Besu on the long-lived testnets like Zhejiang, please [follow the instructions here](https://notes.ethereum.org/@launchpad/zhejiang). We will have more to share on our official Shanghai releases soon.

### Breaking Changes
- Change JsonRpc http service to return the error -32602 (Invalid params) with a 200 http status code
- Besu requires minimum Java 17 and up to build and run [#3320](https://github.com/hyperledger/besu/issues/3320)
- PKCS11 with nss module (PKCS11 based HSM can be used in DevP2P TLS and QBFT PKI) does not work with RSA keys
  in Java 17. SoftHSM is tested manually and working. (Other PKCS11 HSM are not tested). The relevant unit and acceptance
  tests are updated to use EC private keys instead of RSA keys.
- Change eth_feeHistory parameter `blockCount` to accept hexadecimal string (was accepting plain integer) [#5047](https://github.com/hyperledger/besu/pull/5047)
- Default configurations for the deprecated Ropsten, Kiln, Shandong, and Astor networks have been removed from the CLI network list. These networks can currently be accessed but will require a user-provided genesis configuration. [#4869](https://github.com/hyperledger/besu/pull/4869)
- GoQuorum-compatible privacy is deprecated and will be removed in 23.4
- IBFT 1.0 is deprecated and will be removed in 23.4
- Optimize SSTORE Operation execution time (memoize current and original value) [#4836](https://github.com/hyperledger/besu/pull/4836)

### Additions and Improvements
- Default rpc batch request to 1024 [#5104](https://github.com/hyperledger/besu/pull/5104) [#5108](https://github.com/hyperledger/besu/pull/5108)
- Add a new CLI option to limit the number of requests in a single RPC batch request. [#4965](https://github.com/hyperledger/besu/pull/4965)
- Support for new DATAHASH opcode as part of EIP-4844 [#4823](https://github.com/hyperledger/besu/issues/4823)
- Send only hash announcement for blob transaction type [#4940](https://github.com/hyperledger/besu/pull/4940)
- Add `excess_data_gas` field to block header [#4958](https://github.com/hyperledger/besu/pull/4958)
- Add `max_fee_per_data_gas` field to transaction [#4970](https://github.com/hyperledger/besu/pull/4970)
- Added option to evm CLI tool to allow code execution at specific forks [#4913](https://github.com/hyperledger/besu/pull/4913)
- Improve get account performance by using the world state updater cache [#4897](https://github.com/hyperledger/besu/pull/4897)
- Add new KZG precompile and option to override the trusted setup being used [#4822](https://github.com/hyperledger/besu/issues/4822)
- Add implementation for eth_createAccessList RPC method [#4942](https://github.com/hyperledger/besu/pull/4942)
- Updated reference tests to v11.3 [#4996](https://github.com/hyperledger/besu/pull/4996)
- Add DebugGetRawBlock and DebugGetRawHeader RPC methods [#5011](https://github.com/hyperledger/besu/pull/5011)
- Besu requires minimum Java 17 and up to build and run [#3320](https://github.com/hyperledger/besu/issues/3320)
- Add worldstate auto-heal mechanism [#5059](https://github.com/hyperledger/besu/pull/5059)
- Support for EIP-4895 - Withdrawals for Shanghai fork
- Improve SLOAD and SSTORE performance by caching empty slots [#4874](https://github.com/hyperledger/besu/pull/4874)
- RPC methods that lookup block by hash will now return an error response if no block found [#4582](https://github.com/hyperledger/besu/pull/4582)
- Added support for `safe` and `finalized` strings for the RPC methods using defaultBlock parameter [#4902](https://github.com/hyperledger/besu/pull/4902)
- Added post-execution state logging option to EVM Tool [#4709](https://github.com/hyperledger/besu/pull/4709)
- Add access list to Transaction Call Object [#4802](https://github.com/hyperledger/besu/issues/4801)
- Add timestamp fork support, including shanghaiTime and cancunTime forks [#4743](https://github.com/hyperledger/besu/pull/4743)
- Optimization:  Memoize transaction size and hash at the same time [#4812](https://github.com/hyperledger/besu/pull/4812)
- Add chain data pruning feature with three experimental CLI options: `--Xchain-pruning-enabled`, `--Xchain-pruning-blocks-retained` and `--Xchain-pruning-frequency` [#4686](https://github.com/hyperledger/besu/pull/4686)
  - Note that chain pruning is hidden and disabled by default. Once you choose to enable chain pruning, a new column family will be added to the db and you cannot roll back to a previous versi
    on of Besu.

### Bug Fixes
- Mitigation fix for stale bonsai code storage leading to log rolling issues on contract recreates [#4906](https://github.com/hyperledger/besu/pull/4906)
- Ensure latest cached layered worldstate is subscribed to storage, fix problem with RPC calls using 'latest' [#5076](https://github.com/hyperledger/besu/pull/5076)
- Fix for segmentation faults on worldstate truncation, snap-sync starts [#4786](https://github.com/hyperledger/besu/pull/4786)
- Fix for worldstate mismatch on failed forkchoiceUpdate [#4862](https://github.com/hyperledger/besu/pull/4862)

Download Links
https://hyperledger.jfrog.io/hyperledger/besu-binaries/besu/23.1.0/besu-23.1.0.tar.gz / sha256: 9081da04d47c3ff0a6ecc2256d353c7a02212f9b46f2c867a9365e18026c3a6e
https://hyperledger.jfrog.io/hyperledger/besu-binaries/besu/23.1.0/besu-23.1.0.zip / sha256: e037f5c8f976150af40403311d1c81018f4c3dfbef0ad33324d8c3e708d1fdca

## 23.1.0-RC1

### Breaking Changes
- Default configurations for the deprecated Ropsten, Kiln, Shandong, and Astor networks have been removed from the CLI network list. These networks can currently be accessed but will require a user-provided genesis configuration. [#4869](https://github.com/hyperledger/besu/pull/4869)

### Additions and Improvements

- Improve SLOAD and SSTORE performance by caching empty slots [#4874](https://github.com/hyperledger/besu/pull/4874)
- RPC methods that lookup block by hash will now return an error response if no block found [#4582](https://github.com/hyperledger/besu/pull/4582)
- Added support for `safe` and `finalized` strings for the RPC methods using defaultBlock parameter [#4902](https://github.com/hyperledger/besu/pull/4902)

### Bug Fixes

### Download Links
https://hyperledger.jfrog.io/hyperledger/besu-binaries/besu/23.1.0-RC1/besu-23.1.0-RC1.tar.gz / sha256: 30906891e528b3b4e3ce8e2313550a1da066b31ea10b05456dd0ad026792b46d
https://hyperledger.jfrog.io/hyperledger/besu-binaries/besu/23.1.0-RC1/besu-23.1.0-RC1.zip / sha256: 9067d1929079ae4a7c165e6f1e2bae08834939ed191f976d26544dc93352c306

## 23.1.0-beta

### Breaking Changes
- GoQuorum-compatible privacy is deprecated and will be removed in 23.4
- IBFT 1.0 is deprecated and will be removed in 23.4
- Optimize SSTORE Operation execution time (memoize current and original value) [#4836](https://github.com/hyperledger/besu/pull/4836)

### Additions and Improvements
- Added post-execution state logging option to EVM Tool [#4709](https://github.com/hyperledger/besu/pull/4709)
- Add access list to Transaction Call Object [#4802](https://github.com/hyperledger/besu/issues/4801)
- Add timestamp fork support, including shanghaiTime and cancunTime forks [#4743](https://github.com/hyperledger/besu/pull/4743)
- Optimization:  Memoize transaction size and hash at the same time [#4812](https://github.com/hyperledger/besu/pull/4812)
- Add chain data pruning feature with three experimental CLI options: `--Xchain-pruning-enabled`, `--Xchain-pruning-blocks-retained` and `--Xchain-pruning-frequency` [#4686](https://github.com/hyperledger/besu/pull/4686)
  - Note that chain pruning is hidden and disabled by default. Once you choose to enable chain pruning, a new column family will be added to the db and you cannot roll back to a previous version of Besu.

### Bug Fixes
- Fix for segmentation faults on worldstate truncation, snap-sync starts [#4786](https://github.com/hyperledger/besu/pull/4786)
- Fix for worldstate mismatch on failed forkchoiceUpdate [#4862](https://github.com/hyperledger/besu/pull/4862)

### Download Links

## 22.10.3

### Breaking Changes
- Added `--rpc-max-logs-range` CLI option to allow limiting the number of blocks queried by `eth_getLogs` RPC API. Default value: 1000 [#4597](https://github.com/hyperledger/besu/pull/4597)
- The `graalvm` docker variant no longer meets the performance requirements for Ethereum Mainnet.  The `openjdk-11` and `openjdk-latest` variants are recommended in its place.

### Additions and Improvements
- Implement Eth/68 sub-protocol [#4715](https://github.com/hyperledger/besu/issues/4715)
- Increase the speed of modexp gas execution and execution. [#4780](https://github.com/hyperledger/besu/pull/4780)
- Added experimental CLI options `--Xeth-capability-max` and `--Xeth-capability-min` to specify a range of capabilities to be supported by the Eth protocol. [#4752](https://github.com/hyperledger/besu/pull/4752)
- Set the default curve in the EVMTool, like is done in production operations [#4790](https://github.com/hyperledger/besu/pull/4790)

### Bug Fixes
- Fix storage key format for eth_getProof so that it follows the EIP-1474 spec [#4564](https://github.com/hyperledger/besu/pull/4564)

### Download Links
https://hyperledger.jfrog.io/hyperledger/besu-binaries/besu/22.10.3/besu-22.10.3.tar.gz / sha256: 7213f9445a84a196e94ae1877c6fdb1e51d37bfb19615da02ef5121d4f40e38c
https://hyperledger.jfrog.io/hyperledger/besu-binaries/besu/22.10.3/besu-22.10.3.zip / sha256: 0bf6bc98e01b0c1045f1b7d841a390c575bc5203c2a4e543d922fbc1ea0d3d5d

## 22.10.2
This is a hotfix release to resolve a race condition that results in segfaults, introduced in 22.10.1 release.

### Bug Fixes
- bugfix for async operations on Snapshot worldstates [#4767](https://github.com/hyperledger/besu/pull/4767)

### Download Links
https://hyperledger.jfrog.io/hyperledger/besu-binaries/besu/22.10.2/besu-22.10.2.tar.gz  / sha256: cdb36141e3cba6379d35016e0a2de2edba579d4786124b5f7257b1e4a68867a2
https://hyperledger.jfrog.io/hyperledger/besu-binaries/besu/22.10.2/besu-22.10.2.zip / sha256: 4c9208f684762670cb4f2c6ebfb6930e05e339a7c3c586fe8caa9f26462830aa


## 22.10.1

### Breaking Changes
- Fields `publicKey` and `raw` removed from RPC API `Transaction` result object [#4575](https://github.com/hyperledger/besu/pull/4575)

### Additions and Improvements
- Explain and improve price validation for London and local transactions during block proposal selection [#4602](https://github.com/hyperledger/besu/pull/4602)
- Support for ephemeral testnet Shandong, for EOF testing. [#4599](https://github.com/hyperledger/besu/pull/4599)
- Improve performance of block processing by parallelizing some parts during the "commit" step [#4635](https://github.com/hyperledger/besu/pull/4635)
- Upgrade RocksDB version from 7.6.0 to 7.7.3
- Added new RPC endpoints `debug_setHead` & `debug_replayBlock  [#4580](https://github.com/hyperledger/besu/pull/4580)
- Upgrade OpenTelemetry to version 1.19.0 [#3675](https://github.com/hyperledger/besu/pull/3675)
- Implement Eth/67 sub-protocol [#4596](https://github.com/hyperledger/besu/issues/4596)
- Backward sync log UX improvements [#4655](https://github.com/hyperledger/besu/pull/4655)
- Enable RocksDB Bloom filters to improve read performance [#4682](https://github.com/hyperledger/besu/pull/4682)
- Backward sync: use retry switching peer when fetching data from peers [#4656](https://github.com/hyperledger/besu/pull/4656)
- Shanghai implementation of EIP-3651 Warm coinbase [#4620](https://github.com/hyperledger/besu/pull/4620) 
- Shanghai implementation of EIP-3855 Push0 [#4660](https://github.com/hyperledger/besu/pull/4660)
- Shanghai implementation of EIP-3540 and EIP-3670 Ethereum Object Format and Code Validation [#4644](https://github.com/hyperledger/besu/pull/4644)
- Remove some log statements that are keeping some objects live in heap for a long time, to reduce the amount of memory required during initial sync [#4705](https://github.com/hyperledger/besu/pull/4705)
- Add field `type` to Transaction receipt object (eth_getTransactionReceipt) [#4505](https://github.com/hyperledger/besu/issues/4505)
- Print an overview of configuration and system information at startup [#4451](https://github.com/hyperledger/besu/pull/4451)
- Do not send new payloads to backward sync if initial sync is in progress [#4720](https://github.com/hyperledger/besu/issues/4720)
- Improve the way transaction fee cap validation is done on London fee market to not depend on transient network conditions [#4598](https://github.com/hyperledger/besu/pull/4598) 
- Preload and cache account and storage data from RocksDB to improve performance  [#4737](https://github.com/hyperledger/besu/issues/4737)

### Bug Fixes
- Restore updating chain head and finalized block during backward sync [#4718](https://github.com/hyperledger/besu/pull/4718)

### Download Links
https://hyperledger.jfrog.io/hyperledger/besu-binaries/besu/22.10.1/besu-22.10.1.tar.gz  / sha256: b6757b9fc69b782cdabb95b1e784d31b1effcc2e25c6b198b2f9d6b3786c7a8a
https://hyperledger.jfrog.io/hyperledger/besu-binaries/besu/22.10.1/besu-22.10.1.zip / sha256: 0dbee534620c7cc0fac0596e6df0c7f8a74be9df9cecd9d4f1407016f30fb9a1

## 22.10.0

### Breaking Changes
- Internal and interface APIs relating to storage have migrated from `UInt256` to `Bytes32` [#4562](https://github.com/hyperledger/besu/pull/4562)
- Flexible Privacy Groups (early access) support to Tessera's EC encryptor (contracts modified) [#4282](https://github.com/hyperledger/besu/pull/4282)
  * Before this change, the `bytes32` type was used for the enclave public keys, just supporting encryptors with public keys of that length (like the default NaCl)
  * For the EC encryptor, the encoded public key length is 91
- `--tx-pool-hashes-max-size` option removed (deprecated in 22.1.3)
- `--Xmerge-support` option removed (deprecated in 22.4.2) [#4518](https://github.com/hyperledger/besu/pull/4518)
- Breaking API changes in the `OperationTracer` interface to enable performance work.
  * The `traceExecution` method has been replaced with `tracePreExecution` and `tracePostExecution` methods, called just before and just after operation execution.
  * See `DebugOperationTracer` and `StandardJsonTracer` for migration examples.

### Additions and Improvements
- Updated jackson-databind library to version 2.13.4.2 addressing [CVE-2022-42003](https://nvd.nist.gov/vuln/detail/CVE-2022-42003)
- Update snapsync feature to avoid restarting the download of the world state from scratch when restarting Besu [#4381](https://github.com/hyperledger/besu/pull/4381)
- Added worldstate snapshot isolation to improve the stability of bonsai (`--Xbonsai-use-snapshots=true`) [#4351](https://github.com/hyperledger/besu/pull/4531)
- Reduce the number of runtime exceptions (SecurityModuleException) and unnecessary executions during ECIES handshake, by trying to decrypt EIP-8 formatted messages first [#4508](https://github.com/hyperledger/besu/pull/4508).
- Improved RLP processing of zero-length string as 0x80 [#4283](https://github.com/hyperledger/besu/pull/4283) [#4388](https://github.com/hyperledger/besu/issues/4388)
- Increased level of detail in JSON-RPC parameter error log messages [#4510](https://github.com/hyperledger/besu/pull/4510)
- New unstable configuration options to set the maximum time, in milliseconds, a PoS block creation jobs is allowed to run [#4519](https://github.com/hyperledger/besu/pull/4519)
- Tune EthScheduler thread pools to avoid recreating too many threads [#4529](https://github.com/hyperledger/besu/pull/4529)
- RocksDB snapshot based worldstate and plugin-api addition of Snapshot interfaces [#4409](https://github.com/hyperledger/besu/pull/4409)
- Continuously try to build better block proposals until timeout or GetPayload is called [#4516](https://github.com/hyperledger/besu/pull/4516)
- Upgrade RocksDB database version from 6.29.5 to 7.6.0 [#4517](https://github.com/hyperledger/besu/pull/4517)
- Avoid connecting to self when using static-nodes [#4521](https://github.com/hyperledger/besu/pull/4521)
- EVM performance has increased 20%-100% depending on the particulars of the contract. [#4540](https://github.com/hyperledger/besu/pull/4540)
- Improve calculateRootHash method performance during Block processing [#4568](https://github.com/hyperledger/besu/pull/4568)
- Bring GraphQL into compliance with execution-api specs [#4112](https://github.com/hyperledger/besu/pull/4112)
- Refactor unverified forkchoice event [#4487](https://github.com/hyperledger/besu/pull/4487)
- Improve UX of initial sync logs, pushing not relevant logs to debug level [#4486](https://github.com/hyperledger/besu/pull/4486)
- Optimize pivot block selector on PoS networks [#4488](https://github.com/hyperledger/besu/pull/4488)
- Optimize Snap sync on PoS networks [#4462](https://github.com/hyperledger/besu/pull/4462)

### Bug Fixes
- Fixed default fromBlock value and improved parameter interpretation in eth_getLogs RPC handler [#4513](https://github.com/hyperledger/besu/pull/4513)
- Fix for NoSuchElementException for missing invalid reason when rejecting a local sent transaction [#4569](https://github.com/hyperledger/besu/pull/4569)
- Corrects treating a block as bad on internal error during either validation or processing [#4512](https://github.com/hyperledger/besu/issues/4512)
- Corrects emission of blockadded events when rewinding during a re-org. Fix for [#4495](https://github.com/hyperledger/besu/issues/4495)
- Always return a transaction type for pending transactions [#4364](https://github.com/hyperledger/besu/pull/4364)
- Avoid a cyclic reference while printing EngineExchangeTransitionConfigurationParameter [#4357](https://github.com/hyperledger/besu/pull/4357)
- Corrects treating a block as bad on internal error [#4512](https://github.com/hyperledger/besu/issues/4512)
- In GraphQL update scalar parsing to be variable friendly [#4522](https://github.com/hyperledger/besu/pull/4522)
- Initiate connection to maintained peers soon after startup. [#4469](https://github.com/hyperledger/besu/pull/4469)
- Update apache-commons-text to 1.10.0 to address CVE-2022-42889 [#4542](https://github.com/hyperledger/besu/pull/4542)

### Download Links

https://hyperledger.jfrog.io/hyperledger/besu-binaries/besu/22.10.0/besu-22.10.0.tar.gz  / sha256: 88fb5df567e4ec3547d7d2970cfef00debbd020c0da66b19166d43779b3b2b85
https://hyperledger.jfrog.io/hyperledger/besu-binaries/besu/22.10.0/besu-22.10.0.zip / sha256: c8e39f7c879409cb9b47f4d3de5e9c521249083830a8c9a45e8a14a319fe195d

## 22.10.0-RC2

### Breaking Changes
- Flexible Privacy Groups (early access) support to Tessera's EC encryptor (contracts modified) [#4282](https://github.com/hyperledger/besu/pull/4282)
  * Before this change, the `bytes32` type was used for the enclave public keys, just supporting encryptors with public keys of that length (like the default NaCl)
  * For the EC encryptor, the encoded public key length is 91
- `--tx-pool-hashes-max-size` option removed (deprecated in 22.1.3)
- `--Xmerge-support` option remove (deprecated in 22.4.2) [#4518](https://github.com/hyperledger/besu/pull/4518)
- Breaking API changes in the `OperationTracer` interface to enable performance work.
  * The `traceExecution` method has been replaced with `tracePreExecution` and `tracePostExecution` methods, called just before and just after operation execution. 
  * See `DebugOperationTracer` and `StandardJsonTracer` for migration examples.

### Additions and Improvements
- Reduce the number of runtime exceptions (SecurityModuleException) and unnecessary executions during ECIES handshake, by trying to decrypt EIP-8 formatted messages first [#4508](https://github.com/hyperledger/besu/pull/4508).
- Improved RLP processing of zero-length string as 0x80 [#4283](https://github.com/hyperledger/besu/pull/4283) [#4388](https://github.com/hyperledger/besu/issues/4388)
- Increased level of detail in JSON-RPC parameter error log messages [#4510](https://github.com/hyperledger/besu/pull/4510)
- New experimental configuration options to set the maximum time, in milliseconds, a PoS block creation jobs is allowed to run [#4519](https://github.com/hyperledger/besu/pull/4519)
- Tune EthScheduler thread pools to avoid recreating too many threads [#4529](https://github.com/hyperledger/besu/pull/4529)
- RocksDB snapshot based worldstate and plugin-api addition of Snapshot interfaces [#4409](https://github.com/hyperledger/besu/pull/4409)
- Continuously try to build better block proposals until timeout or GetPayload is called [#4516](https://github.com/hyperledger/besu/pull/4516)
- Upgrade RocksDB database version from 6.29.5 to 7.6.0 [#4517](https://github.com/hyperledger/besu/pull/4517)
- Avoid connecting to self when using static-nodes [#4521](https://github.com/hyperledger/besu/pull/4521)
- EVM performance has increased 20%-100% depending on the particulars of the contract. [#4540](https://github.com/hyperledger/besu/pull/4540)
- Improve calculateRootHash method performance during Block processing [#4568](https://github.com/hyperledger/besu/pull/4568)

### Bug Fixes
- Corrects emission of blockadded events when rewinding during a re-org. Fix for [#4495](https://github.com/hyperledger/besu/issues/4495)
- Always return a transaction type for pending transactions [#4364](https://github.com/hyperledger/besu/pull/4364)
- Avoid a cyclic reference while printing EngineExchangeTransitionConfigurationParameter [#4357](https://github.com/hyperledger/besu/pull/4357)
- Corrects treating a block as bad on internal error [#4512](https://github.com/hyperledger/besu/issues/4512)
- In GraphQL update scalar parsing to be variable friendly [#4522](https://github.com/hyperledger/besu/pull/4522)
- Initiate connection to maintained peers soon after startup. [#4469](https://github.com/hyperledger/besu/pull/4469)
- Update apache-commons-text to 1.10.0 to address CVE-2022-42889 [#4542](https://github.com/hyperledger/besu/pull/4542)

### Download Links


## 22.10.0-RC1

### Additions and Improvements
- Bring GraphQL into compliance with execution-api specs [#4112](https://github.com/hyperledger/besu/pull/4112)
- Refactor unverified forkchoice event [#4487](https://github.com/hyperledger/besu/pull/4487)
- Improve UX of initial sync logs, pushing not relevant logs to debug level [#4486](https://github.com/hyperledger/besu/pull/4486)
- Optimize pivot block selector on PoS networks [#4488](https://github.com/hyperledger/besu/pull/4488)
- Optimize Snap sync on PoS networks [#4462](https://github.com/hyperledger/besu/pull/4462)

### Bug Fixes

### Download Links
https://hyperledger.jfrog.io/artifactory/besu-binaries/besu/22.10.0-RC1/besu-22.10.0-RC1.zip / sha256: 16fd47533aa2986491143e5f4a052c0aa4866ebfa415abbf3ca868e4fbeac6ce
https://hyperledger.jfrog.io/artifactory/besu-binaries/besu/22.10.0-RC1/besu-22.10.0-RC1.tar.gz / sha256: 48fd3480e4380580ed9187302be987e9eca2b445935ec6a509e7269898d8a4a8

## 22.7.7

### Additions and Improvements
- Tune EthScheduler thread pools to avoid recreating too many threads [#4529](https://github.com/hyperledger/besu/issues/4529)
- Reduce the number of runtime exceptions (SecurityModuleException) and unnecessary executions during ECIES handshake, by trying to decrypt EIP-8 formatted messages first [#4508](https://github.com/hyperledger/besu/pull/4508).
- The block variable was keeping too much memory while waiting for future to finish [#4489](https://github.com/hyperledger/besu/issues/4489)

### Bug Fixes
- Corrects treating a block as bad on internal error [#4512](https://github.com/hyperledger/besu/issues/4512)
- update appache-commons-text to 1.10.0 to address CVE-2022-42889 [#4542](https://github.com/hyperledger/besu/pull/4542)
- In GraphQL update scalar parsing to be variable friendly [#4522](https://github.com/hyperledger/besu/pull/4522)

### Download Links
https://hyperledger.jfrog.io/hyperledger/besu-binaries/besu/22.7.7/besu-22.7.7.zip / sha256: 79b2b1518605603d8268f873f2576617ca8340d89c045e0eda6896f40defea0d
https://hyperledger.jfrog.io/hyperledger/besu-binaries/besu/22.7.7/besu-22.7.7.tar.gz / sha256: 161c52ba9be8508767e80dbce796b4ad2cc5b649f7ed15387c6359d1e15753f6

## 22.7.6
Hotfix release of the 22.7.x series to address [#4495](https://github.com/hyperledger/besu/issues/4495) which could result in failed block proposals on merge networks.

### Additions and Improvements
- Bring GraphQL into compliance with execution-api specs [#4112](https://github.com/hyperledger/besu/pull/4112)

### Bug Fixes
- Corrects emission of blockadded events when rewinding during a re-org. [#4497](https://github.com/hyperledger/besu/issues/4497)

### Download Links
https://hyperledger.jfrog.io/hyperledger/besu-binaries/besu/22.7.6/besu-22.7.6.zip / sha256: ae05040027b96ba458a08cfee8577dafe1d85a3afce793f00f798cedb3ab547d
https://hyperledger.jfrog.io/hyperledger/besu-binaries/besu/22.7.6/besu-22.7.6.tar.gz / sha256: 9e538852f16fd39b884c4c342beaad813e33ab24890634c01eee3d37dc1da893

## 22.7.5

### Additions and Improvements
- Avoid sending added block events to transaction pool, and processing incoming transactions during initial sync [#4457](https://github.com/hyperledger/besu/pull/4457)
- When building a new proposal, keep the best block built until now instead of the last one [#4455](https://github.com/hyperledger/besu/pull/4455)
- Add Mainnet to merged networks [#4463](https://github.com/hyperledger/besu/pull/4463)

### Bug Fixes
- Fixed logIndex value returned by eth_getLogs RPC call [#4355](https://github.com/hyperledger/besu/pull/4355)

### Download Links
https://hyperledger.jfrog.io/hyperledger/besu-binaries/besu/22.7.5/besu-22.7.5.zip / sha256: b5d7b255b249beea0f46ec397122823c75f2373083a71a9f7b4c98b2b0f94997
https://hyperledger.jfrog.io/hyperledger/besu-binaries/besu/22.7.5/besu-22.7.5.tar.gz / sha256: 91e3cbc16c46c53f7bf55bdd968553d0fb4087bff1e244cb03ac175ac54cf718


## 22.7.4

### Bug Fixes
- Remove records that track transactions by sender when they are empty to same memory in the transaction pool [#4415](https://github.com/hyperledger/besu/pull/4415)
- Add Toml configuration file support for _--Xplugin-rocksdb-high-spec-enabled_ flag [#4438](https://github.com/hyperledger/besu/pull/4438)

### Download Links
- https://hyperledger.jfrog.io/hyperledger/besu-binaries/besu/22.7.4/besu-22.7.4.zip / sha256: 4f2a0c20bee7f266ec1dcb45fa90ae1ca42f4b22e9b21a601b7705357259aea9
- https://hyperledger.jfrog.io/hyperledger/besu-binaries/besu/22.7.4/besu-22.7.4.tar.gz / sha256: a60efc4d515ac94710bbc6d61a24f409b03fcfc02323bee2a2d75c883fc99dce

## 22.7.3

### Additions and Improvements
- Allow free gas networks in the London fee market [#4061](https://github.com/hyperledger/besu/issues/4061)
- Upgrade besu-native to 0.6.0 and use Blake2bf native implementation if available by default [#4264](https://github.com/hyperledger/besu/pull/4264)
- Resets engine QoS timer with every call to the engine API instead of only when ExchangeTransitionConfiguration is called [#4411](https://github.com/hyperledger/besu/issues/4411)
- ExchangeTransitionConfiguration mismatch will only submit a debug log not a warning anymore [#4411](https://github.com/hyperledger/besu/issues/4411)
- Upgrade besu-native to 0.6.1 and include linux arm64 build of bls12-381 [#4416](https://github.com/hyperledger/besu/pull/4416)
- Create a new flag on RocksDB (_--Xplugin-rocksdb-high-spec-enabled_) for high spec hardware to boost performance
- Transaction pool improvements to avoid filling the pool with not executable transactions, that could result in empty or semi-empty block proposals [#4425](https://github.com/hyperledger/besu/pull/4425)
- Limit Transaction pool consumption by sender to a configurable percentage of the pool size [#4417](https://github.com/hyperledger/besu/pull/4417)

### Bug Fixes
- Retry block creation if there is a transient error and we still have time, to mitigate empty block issue [#4407](https://github.com/hyperledger/besu/pull/4407)
- Fix StacklessClosedChannelException in Besu and resulted timeout errors in CL clients ([#4398](https://github.com/hyperledger/besu/issues/4398), [#4400](https://github.com/hyperledger/besu/issues/4400))
- Return JSON-RPC error code instead of INVALID in engine api when certain storage exceptions are encountered ([#4349](https://github.com/hyperledger/besu/issues/4349))

### Download links
- https://hyperledger.jfrog.io/artifactory/besu-binaries/besu/22.7.3/besu-22.7.3.tar.gz / sha256: `b0863fe2406cab57caf8a02f2bf02632cc5198622ac48b69bc63c128703bbd79`
- https://hyperledger.jfrog.io/artifactory/besu-binaries/besu/22.7.3/besu-22.7.3.zip / sha256: `368c6cb86119f8fe30bb12ab8c63b4d95a0fd8baf9c9414307a0a4033756b709`

## 22.7.2
### Besu 22.7.2 is a recommended release for the Merge and Mainnet users. 22.7.1 remains Merge-ready. This release provides additional robustness before the Merge with some fixes and improvements in sync, peering, and logging.

### Additions and Improvements
- Better management of jemalloc presence/absence in startup script [#4237](https://github.com/hyperledger/besu/pull/4237)
- Retry mechanism when getting a broadcasted block fail on all peers [#4271](https://github.com/hyperledger/besu/pull/4271)
- Filter out disconnected peers when fetching available peers [#4269](https://github.com/hyperledger/besu/pull/4269)
- Updated the default value of fast-sync-min-peers post merge [#4298](https://github.com/hyperledger/besu/pull/4298)
- Log imported block info post merge [#4310](https://github.com/hyperledger/besu/pull/4310)
- Transaction pool eviction by sender from tail of transaction list [#4327](https://github.com/hyperledger/besu/pull/4327)
- Transaction pool sender future nonce limits [#4336](https://github.com/hyperledger/besu/pull/4336)
- Pandas! Pandas now appear in 3 phases: The black bear and polar bear that are preparing? Those will appear when
your client has TTD configured (which is setup by default for mainnet), is in sync, and processing Proof of Work blocks. In the second phase you will see them powering up when the Terminal Total Difficulty block is added to the blockchain.
The final form of the Ethereum Panda will appear when the first finalized block is received from the Consensus Layer.

### Bug Fixes
- Accept wit/80 from Nethermind [#4279](https://github.com/hyperledger/besu/pull/4279)
- Properly shutdown the miner executor, to avoid waiting 30 seconds when stopping [#4353](https://github.com/hyperledger/besu/pull/4353)

### Download links
- https://hyperledger.jfrog.io/artifactory/besu-binaries/besu/22.7.2/besu-22.7.2.tar.gz / sha256: `8030a48f824c7bbc138b38a9e84e5531950bc16f6d21cda8b215232cce334214`
- https://hyperledger.jfrog.io/artifactory/besu-binaries/besu/22.7.2/besu-22.7.2.zip / sha256: `72653171b1ddd910e705fc6f616d7f1f4c120ef0d91718f0376f3ee5f2982c11`


## 22.7.1
### Merge Ready Release. Required update for The Merge on ethereum mainnet!
### Additions and Improvements
- Introduce a cap to reputation score increase [#4230](https://github.com/hyperledger/besu/pull/4230)
- Add experimental CLI option for `--Xp2p-peer-lower-bound` [#4200](https://github.com/hyperledger/besu/pull/4200)
- Improve pending blocks retrieval mechanism [#4227](https://github.com/hyperledger/besu/pull/4227)
- Set mainnet terminal total difficulty [#4260](https://github.com/hyperledger/besu/pull/4260)

### Bug Fixes
- Fixes off-by-one error for mainnet TTD fallback [#4223](https://github.com/hyperledger/besu/pull/4223)
- Fix off-by-one error in AbstractRetryingPeerTask [#4254](https://github.com/hyperledger/besu/pull/4254)
- Refactor and fix retrying get block switching peer [#4256](https://github.com/hyperledger/besu/pull/4256)
- Fix encoding of key (short hex) in eth_getProof [#4261](https://github.com/hyperledger/besu/pull/4261)
- Fix for post-merge networks fast-sync [#4224](https://github.com/hyperledger/besu/pull/4224), [#4276](https://github.com/hyperledger/besu/pull/4276)

### Download links
- https://hyperledger.jfrog.io/artifactory/besu-binaries/besu/22.7.1/besu-22.7.1.tar.gz / sha256: `7cca4c11e1d7525c172f2af9fbf456d134ada60e970d8b6abcfcd6c623b5dd36`
- https://hyperledger.jfrog.io/artifactory/besu-binaries/besu/22.7.1/besu-22.7.1.zip / sha256: `ba6e0b9b65ac36d041a5072392f119ff76e8e9f53a3d7b1e1a658ef1e4705d7a`



## 22.7.0

### Additions and Improvements
- Deprecation warning for Ropsten, Rinkeby, Kiln [#4173](https://github.com/hyperledger/besu/pull/4173)

### Bug Fixes

- Fixes previous known issue [#3890](https://github.com/hyperledger/besu/issues/3890)from RC3 requiring a restart post-merge to continue correct transaction handling.
- Stop producing stack traces when a get headers response only contains the range start header [#4189](https://github.com/hyperledger/besu/pull/4189)
- Upgrade Spotless to 6.8.0 [#4195](https://github.com/hyperledger/besu/pull/4195)
- Upgrade Gradle to 7.5 [#4196](https://github.com/hyperledger/besu/pull/4196)

### Download links
- https://hyperledger.jfrog.io/artifactory/besu-binaries/besu/22.7.0/besu-22.7.0.tar.gz / sha256: `af21104a880c37706b660aa816e1c38b2b3f603a97420ddcbc889324b71aa50e`
- https://hyperledger.jfrog.io/artifactory/besu-binaries/besu/22.7.0/besu-22.7.0.zip / sha256: `5b1586362e6e739c206c25224bb753a372bad70c0b22dbe091f9253024ebdc45`

## 22.7.0-RC3

### Known/Outstanding issues:
- Besu requires a restart post-merge to re-enable remote transaction processing [#3890](https://github.com/hyperledger/besu/issues/3890)

### Additions and Improvements
- Engine API: Change expiration time for JWT tokens to 60s [#4168](https://github.com/hyperledger/besu/pull/4168)
- Sepolia mergeNetSplit block [#4158](https://github.com/hyperledger/besu/pull/4158)
- Goerli TTD [#4160](https://github.com/hyperledger/besu/pull/4160)
- Several logging improvements

### Bug Fixes
- Allow to set any value for baseFeePerGas in the genesis file [#4177](https://github.com/hyperledger/besu/pull/4177)
- Fix for stack overflow when searching for TTD block [#4169](https://github.com/hyperledger/besu/pull/4169)
- Fix for chain stuck issue [#4175](https://github.com/hyperledger/besu/pull/4175)

### Download links
- https://hyperledger.jfrog.io/artifactory/besu-binaries/besu/22.7.0-RC3/besu-22.7.0-RC3.tar.gz / sha256: `6a1ee89c82db9fa782d34733d8a8c726670378bcb71befe013da48d7928490a6`
- https://hyperledger.jfrog.io/artifactory/besu-binaries/besu/22.7.0-RC3/besu-22.7.0-RC3.zip / sha256: `5de22445ab2a270cf33e1850cd28f1946442b7104738f0d1ac253a009c53414e`

## 22.7.0-RC2

### Additions and Improvements
- Add a block to the bad blocks if it did not descend from the terminal block [#4080](https://github.com/hyperledger/besu/pull/4080)
- Backward sync exception improvements [#4092](https://github.com/hyperledger/besu/pull/4092)
- Remove block header checks during backward sync, since they will be always performed during block import phase [#4098](https://github.com/hyperledger/besu/pull/4098)
- Optimize the backward sync retry strategy [#4095](https://github.com/hyperledger/besu/pull/4095)
- Add support for jemalloc library to better handle rocksdb memory consumption [#4126](https://github.com/hyperledger/besu/pull/4126)
- RocksDB configuration changes to improve performance. [#4132](https://github.com/hyperledger/besu/pull/4132)

### Bug Fixes
- Changed max message size in the p2p layer to 16.7MB from 10MB to improve peering performance [#4120](https://github.com/hyperledger/besu/pull/4120)
- Fixes for parent stateroot mismatch when using Bonsai storage mode (please report if you encounter this bug on this version) [#4094](https://github.com/hyperledger/besu/pull/4094)
- Above Bonsai related fixes have addressed situations where the event log was not indexed properly [#3921](https://github.com/hyperledger/besu/pull/3921)
- Fixes related to backward sync and reorgs [#4097](https://github.com/hyperledger/besu/pull/4097)
- Checkpoint sync with more merge friendly checkpoint blocks [#4085](https://github.com/hyperledger/besu/pull/4085)
- Fixes around RocksDB performance and memory usage [#4128](https://github.com/hyperledger/besu/pull/4128)
- Fix for RPC performance parallelization to improve RPC performance under heavy load [#3959](https://github.com/hyperledger/besu/pull/3959)
- Fix for post-Merge peering after PoW is removed in our logic for weighting peers [#4116](https://github.com/hyperledger/besu/pull/4116)
- Various logging changes to improve UX- Return the correct latest valid hash in case of bad block when calling engine methods [#4056](https://github.com/hyperledger/besu/pull/4056)
- Add a PoS block header rule to check that the current block is more recent than its parent [#4066](https://github.com/hyperledger/besu/pull/4066)
- Fixed a trie log layer issue on bonsai during reorg [#4069](https://github.com/hyperledger/besu/pull/4069)
- Fix transition protocol schedule to return the pre Merge schedule when reorg pre TTD [#4078](https://github.com/hyperledger/besu/pull/4078)
- Remove hash to sync from the queue only if the sync step succeeds [#4105](https://github.com/hyperledger/besu/pull/4105)
- The build process runs successfully even though the system language is not English [#4102](https://github.com/hyperledger/besu/pull/4102)
- Avoid starting or stopping the BlockPropagationManager more than once [#4122](https://github.com/hyperledger/besu/pull/4122)

### Download links
- https://hyperledger.jfrog.io/artifactory/besu-binaries/besu/22.7.0-RC2/besu-22.7.0-RC2.tar.gz / sha256: `befe15b893820c9c6451a74fd87b41f555ff28561494b3bebadd5da5c7ce25d3`
- https://hyperledger.jfrog.io/artifactory/besu-binaries/besu/22.7.0-RC2/besu-22.7.0-RC2.zip / sha256: `d56c340f5982b882fbecca2697ca72a5bbefe0e978d2d4504211f012e2242a81`

## 22.7.0-RC1

### Additions and Improvements
- Do not require a minimum block height when downloading headers or blocks [#3911](https://github.com/hyperledger/besu/pull/3911)
- When on PoS the head can be only be updated by ForkchoiceUpdate [#3994](https://github.com/hyperledger/besu/pull/3994)
- Version information available in metrics [#3997](https://github.com/hyperledger/besu/pull/3997)
- Add TTD and DNS to Sepolia config [#4024](https://github.com/hyperledger/besu/pull/4024)
- Return `type` with value `0x0` when serializing legacy transactions [#4027](https://github.com/hyperledger/besu/pull/4027)
- Ignore `ForkchoiceUpdate` if `newHead` is an ancestor of the chain head [#4055](https://github.com/hyperledger/besu/pull/4055)

### Bug Fixes
- Fixed a snapsync issue that can sometimes block the healing step [#3920](https://github.com/hyperledger/besu/pull/3920)
- Support free gas networks in the London fee market [#4003](https://github.com/hyperledger/besu/pull/4003)
- Limit the size of outgoing eth subprotocol messages.  [#4034](https://github.com/hyperledger/besu/pull/4034)
- Fixed a state root mismatch issue on bonsai that may appear occasionally [#4041](https://github.com/hyperledger/besu/pull/4041)

### Download links
- https://hyperledger.jfrog.io/artifactory/besu-binaries/besu/22.7.0-RC1/besu-22.7.0-RC1.tar.gz / sha256: `60ad8b53402beb62c24ad791799d9cfe444623a58f6f6cf1d0728459cb641e63`
- https://hyperledger.jfrog.io/artifactory/besu-binaries/besu/22.7.0-RC1/besu-22.7.0-RC1.zip / sha256: `7acfb3a73382bf70f6337e83cb7e9e472b4e5a9da88c5ed2fbd9e82fcf2046dc`

## 22.4.3

### Additions and Improvements
- \[EXPERIMENTAL\] Add checkpoint sync `--sync-mode="X_CHECKPOINT"` [#3849](https://github.com/hyperledger/besu/pull/3849)
- Support `finalized` and `safe` as tags for the block parameter in RPC APIs [#3950](https://github.com/hyperledger/besu/pull/3950)
- Added verification of payload attributes in ForkchoiceUpdated [#3837](https://github.com/hyperledger/besu/pull/3837)
- Add support for Gray Glacier hardfork [#3961](https://github.com/hyperledger/besu/issues/3961)

### Bug Fixes
- alias engine-rpc-port parameter with the former rpc param name [#3958](https://github.com/hyperledger/besu/pull/3958)

## 22.4.2

### Additions and Improvements
- Engine API Update: Replace deprecated INVALID_TERMINAL_BLOCK with INVALID last valid hash 0x0 [#3882](https://github.com/hyperledger/besu/pull/3882)
- Deprecate experimental merge flag and engine-rpc-enabled flag [#3875](https://github.com/hyperledger/besu/pull/3875)
- Update besu-native dependencies to 0.5.0 for linux arm64 support
- Update ropsten TTD to 100000000000000000000000

### Bug Fixes
- Stop backward sync if genesis block has been reached [#3869](https://github.com/hyperledger/besu/pull/3869)
- Allow to backward sync to request headers back to last finalized block if present or genesis [#3888](https://github.com/hyperledger/besu/pull/3888)

### Download link
- https://hyperledger.jfrog.io/artifactory/besu-binaries/besu/22.4.2/besu-22.4.2.zip / sha256: `e8e9eb7e3f544ecefeec863712fb8d3f6a569c9d70825a4ed2581c596db8fd45`
- https://hyperledger.jfrog.io/artifactory/besu-binaries/besu/22.4.2/besu-22.4.2.tar.gz / sha256: `9db0c37440cb56bcf671b8de13e0ecb6235171a497bdad91020b8c4a9dac2a27`

## 22.4.1

### Additions and Improvements
- GraphQL - allow null log topics in queries which match any topic [#3662](https://github.com/hyperledger/besu/pull/3662)
- multi-arch docker builds for amd64 and arm64 [#2954](https://github.com/hyperledger/besu/pull/2954)
- Filter Netty native lib errors likewise the pure Java implementation [#3807](https://github.com/hyperledger/besu/pull/3807)
- Add ropsten terminal total difficulty config [#3871](https://github.com/hyperledger/besu/pull/3871)

### Bug Fixes
- Stop the BlockPropagationManager when it receives the TTD reached event [#3809](https://github.com/hyperledger/besu/pull/3809)
- Correct getMixHashOrPrevRandao to return the value present in the block header [#3839](https://github.com/hyperledger/besu/pull/3839)

## 22.4.0

### Breaking Changes
- Version 22.4.x will be the last series to support Java 11. Version 22.7.0 will require Java 17 to build and run.
- In the Besu EVM Library all references to SHA3 have been renamed to the more accurate name Keccak256, including class names and comment. [#3749](https://github.com/hyperledger/besu/pull/3749)
- Removed the Gas object and replaced it with a primitive long [#3674](https://github.com/hyperledger/besu/pull/3674)
- Column family added for backward sync [#3638](https://github.com/hyperledger/besu/pull/3638)
  - Note that this added column family makes this a one-way upgrade. That is, once you upgrade your db to this version, you cannot roll back to a previous version of Besu.

### Bug Fixes
- Fix nullpointer on snapsync [#3773](https://github.com/hyperledger/besu/pull/3773)
- Introduce RocksDbSegmentIdentifier to avoid changing the storage plugin [#3755](https://github.com/hyperledger/besu/pull/3755)

## Download Links
- https://hyperledger.jfrog.io/artifactory/besu-binaries/besu/22.4.0/besu-22.4.0.zip / SHA256 d89e102a1941e70be31c176a6dd65cd5f3d69c4c
- https://hyperledger.jfrog.io/artifactory/besu-binaries/besu/22.4.0/besu-22.4.0.tar.gz / SHA256 868e38749dd40debe028624f8267f1fce7587010

## 22.4.0-RC2

### Breaking Changes
- In the Besu EVM Library all references to SHA3 have been renamed to the more accurate name Kecack256, including class names and comment. [#3749](https://github.com/hyperledger/besu/pull/3749)

### Additions and Improvements
- Onchain node permissioning
  - Log the enodeURL that was previously only throwing an IllegalStateException during the isPermitted check [#3697](https://github.com/hyperledger/besu/pull/3697),
  - Fail startup if node permissioning smart contract version does not match [#3765](https://github.com/hyperledger/besu/pull/3765)
- \[EXPERIMENTAL\] Add snapsync `--sync-mode="X_SNAP"` (only as client) [#3710](https://github.com/hyperledger/besu/pull/3710)
- Adapt Fast sync, and Snap sync, to use finalized block, from consensus layer, as pivot after the Merge [#3506](https://github.com/hyperledger/besu/issues/3506)
- Add IPC JSON-RPC interface (BSD/MacOS and Linux only) [#3695](https://github.com/hyperledger/besu/pull/3695)
- Column family added for backward sync [#3638](https://github.com/hyperledger/besu/pull/3638)
  - Note that this added column family makes this a one-way upgrade. That is, once you upgrade your db to this version, you cannot roll back to a previous version of Besu.

## Download Links
- https://hyperledger.jfrog.io/artifactory/besu-binaries/besu/22.4.0-RC2/besu-22.4.0-RC2.zip /  SHA256 5fa7f927c6717ebf503291c058815cd0c5fcfab13245d3b6beb66eb20cf7ac24
- https://hyperledger.jfrog.io/artifactory/besu-binaries/besu/22.4.0-RC2/besu-22.4.0-RC2.tar.gz / SHA256 1c4ecd17552cf5ebf120fc35dad753f45cb951ea0f817381feb2477ec0fff9c9

## 22.4.0-RC1

### Additions and Improvements
- Unit tests are now executed with JUnit5 [#3620](https://github.com/hyperledger/besu/pull/3620)
- Removed the Gas object and replaced it with a primitive long [#3674]

### Bug Fixes
- Flexible Privacy Precompile handles null payload ID [#3664](https://github.com/hyperledger/besu/pull/3664)
- Subcommand blocks import throws exception [#3646](https://github.com/hyperledger/besu/pull/3646)

## Download Links
- https://hyperledger.jfrog.io/artifactory/besu-binaries/besu/22.4.0-RC1/besu-22.4.0-RC1.zip / SHA256 0779082acc20a98eb810eb08778e0c0e1431046c07bc89019a2761fd1baa4c25
- https://hyperledger.jfrog.io/artifactory/besu-binaries/besu/22.4.0-RC1/besu-22.4.0-RC1.tar.gz / SHA256 15d8b0e335f962f95da46864109db9f28ed4f7bc351995b2b8db477c12b94860

## 22.1.3

### Breaking Changes
- Remove the experimental flag for bonsai tries CLI options `--data-storage-format` and `--bonsai-maximum-back-layers-to-load` [#3578](https://github.com/hyperledger/besu/pull/3578)
- Column family added for backward sync [#3532](https://github.com/hyperledger/besu/pull/3532)
  - Note that this added column family makes this a one-way upgrade. That is, once you upgrade your db to this version, you cannot roll back to a previous version of Besu.

### Deprecations
- `--tx-pool-hashes-max-size` is now deprecated and has no more effect, and it will be removed in a future release.

### Additions and Improvements
- Tune transaction synchronization parameter to adapt to mainnet traffic [#3610](https://github.com/hyperledger/besu/pull/3610)
- Improve eth/66 support [#3616](https://github.com/hyperledger/besu/pull/3616)
- Avoid reprocessing remote transactions already seen [#3626](https://github.com/hyperledger/besu/pull/3626)
- Upgraded jackson-databind dependency version [#3647](https://github.com/hyperledger/besu/pull/3647)

## Download Links
- https://hyperledger.jfrog.io/artifactory/besu-binaries/besu/22.1.3/besu-22.1.3.zip /  SHA256 9dafb80f2ec9ce8d732fd9e9894ca2455dd02418971c89cd6ccee94c53354d5d
- https://hyperledger.jfrog.io/artifactory/besu-binaries/besu/22.1.3/besu-22.1.3.tar.gz / SHA256 f9f8d37353aa4b5d12e87c08dd86328c1cffc591c6fc9e076c0f85a1d4663dfe

## 22.1.2

### Additions and Improvements
- Execution layer (The Merge):
  - Execution specific RPC endpoint [#3378](https://github.com/hyperledger/besu/issues/3378)
  - Adds JWT authentication to Engine APIs
  - Supports kiln V2.1 spec
- Tracing APIs
  - new API methods: trace_rawTransaction, trace_get, trace_callMany
  - added revertReason to trace APIs including: trace_transaction, trace_get, trace_call, trace_callMany, and trace_rawTransaction
- Allow mining beneficiary to transition at specific blocks for ibft2 and qbft consensus mechanisms.  [#3115](https://github.com/hyperledger/besu/issues/3115)
- Return richer information from the PrecompiledContract interface. [\#3546](https://github.com/hyperledger/besu/pull/3546)

### Bug Fixes
- Reject locally-sourced transactions below the minimum gas price when not mining. [#3397](https://github.com/hyperledger/besu/pull/3397)
- Fixed bug with contract address supplied to `debug_accountAt` [#3518](https://github.com/hyperledger/besu/pull/3518)

## Download Links
- https://hyperledger.jfrog.io/artifactory/besu-binaries/besu/22.1.2/besu-22.1.2.zip /  SHA256 1b26e3f8982c3a9dbabc72171f83f1cfe89eef84ead45b184ee9101f411c1251
- https://hyperledger.jfrog.io/artifactory/besu-binaries/besu/22.1.2/besu-22.1.2.tar.gz / SHA256 1eca9abddf351eaaf4e6eaa1b9536b8b4fd7d30a81d39f9d44ffeb198627ee7a

## 22.1.1

### Additions and Improvements
- Allow optional RPC methods that bypass authentication [#3382](https://github.com/hyperledger/besu/pull/3382)
- Execution layer (The Merge):
  - Extend block creation and mining to support The Merge [#3412](https://github.com/hyperledger/besu/pull/3412)
  - Backward sync [#3410](https://github.com/hyperledger/besu/pull/3410)
  - Extend validateAndProcessBlock to return an error message in case of failure, so it can be returned to the caller of ExecutePayload API [#3411](https://github.com/hyperledger/besu/pull/3411)
  - Persist latest finalized block [#2913](https://github.com/hyperledger/besu/issues/2913)
  - Add PostMergeContext, and stop syncing after the switch to PoS [#3453](https://github.com/hyperledger/besu/pull/3453)
  - Add header validation rules needed to validate The Merge blocks [#3454](https://github.com/hyperledger/besu/pull/3454)
  - Add core components: controller builder, protocol scheduler, coordinator, block creator and processor. [#3461](https://github.com/hyperledger/besu/pull/3461)
  - Execution specific RPC endpoint [#2914](https://github.com/hyperledger/besu/issues/2914), [#3350](https://github.com/hyperledger/besu/pull/3350)
- QBFT consensus algorithm is production ready

## Download Links
- https://hyperledger.jfrog.io/artifactory/besu-binaries/besu/22.1.1/besu-22.1.1.zip /  SHA256 cfff79e19e5f9a184d0b62886990698b77d019a0745ea63b5f9373870518173e
- https://hyperledger.jfrog.io/artifactory/besu-binaries/besu/22.1.1/besu-22.1.1.tar.gz / SHA256 51cc9d35215f977ac7338e5c611c60f225fd6a8c1c26f188e661624a039e83f3

## 22.1.0

### Breaking Changes
- Plugin API: BlockHeader.getBaseFee() method now returns an optional Wei instead of an optional Long [#3065](https://github.com/hyperledger/besu/issues/3065)
- Removed deprecated hash variable `protected volatile Hash hash;` which was used for private transactions [#3110](https://github.com/hyperledger/besu/pull/3110)

### Additions and Improvements
- Add support for additional JWT authentication algorithms [#3017](https://github.com/hyperledger/besu/pull/3017)
- Represent baseFee as Wei instead of long accordingly to the spec [#2785](https://github.com/hyperledger/besu/issues/2785)
- Implements [EIP-4399](https://eips.ethereum.org/EIPS/eip-4399) to repurpose DIFFICULTY opcode after the merge as a source of entropy from the Beacon chain. [#3081](https://github.com/hyperledger/besu/issues/3081)
- Re-order external services (e.g JsonRpcHttpService) to start before blocks start processing [#3118](https://github.com/hyperledger/besu/pull/3118)
- Stream JSON RPC responses to avoid creating big JSON strings in memory [#3076](https://github.com/hyperledger/besu/pull/3076)
- Ethereum Classic Mystique Hard Fork [#3256](https://github.com/hyperledger/besu/pull/3256)
- Genesis file parameter `blockperiodseconds` is validated as a positive integer on startup to prevent unexpected runtime behaviour [#3186](https://github.com/hyperledger/besu/pull/3186)
- Add option to require replay protection for locally submitted transactions [\#1975](https://github.com/hyperledger/besu/issues/1975)
- Update to block header validation for IBFT and QBFT to support London fork EIP-1559 [#3251](https://github.com/hyperledger/besu/pull/3251)
- Move into SLF4J as logging facade [#3285](https://github.com/hyperledger/besu/pull/3285)
- Changing the order in which we traverse the word state tree during fast sync. This should improve fast sync during subsequent pivot changes.[#3202](https://github.com/hyperledger/besu/pull/3202)
- Updated besu-native to version 0.4.3 [#3331](https://github.com/hyperledger/besu/pull/3331)
- Refactor synchronizer to asynchronously retrieve blocks from peers, and to change peer when retrying to get a block. [#3326](https://github.com/hyperledger/besu/pull/3326)
- Disable RocksDB TTL compactions [#3356](https://github.com/hyperledger/besu/pull/3356)
- add a websocket frame size configuration CLI parameter [#3386](https://github.com/hyperledger/besu/pull/3386)
- Add `--ec-curve` parameter to export/export-address public-key subcommands [#3333](https://github.com/hyperledger/besu/pull/3333)

### Bug Fixes
- Change the base docker image from Debian Buster to Ubuntu 20.04 [#3171](https://github.com/hyperledger/besu/issues/3171) fixes [#3045](https://github.com/hyperledger/besu/issues/3045)
- Make 'to' field optional in eth_call method according to the spec [#3177](https://github.com/hyperledger/besu/pull/3177)
- Update to log4j 2.17.1. Resolves potential vulnerability only exploitable when using custom log4j configurations that are writable by untrusted users.
- Fix regression on cors-origin star value
- Fix for ethFeeHistory accepting hex values for blockCount
- Fix a sync issue, when the chain downloader incorrectly shutdown when a task in the pipeline is cancelled. [#3319](https://github.com/hyperledger/besu/pull/3319)
- add a websocket frame size configuration CLI parameter [3368][https://github.com/hyperledger/besu/pull/3379]
- Prevent node from peering to itself [#3342](https://github.com/hyperledger/besu/pull/3342)
- Fix an `IndexOutOfBoundsException` exception when getting block from peers. [#3304](https://github.com/hyperledger/besu/issues/3304)
- Handle legacy eth64 without throwing null pointer exceptions [#3343](https://github.com/hyperledger/besu/pull/3343)

### Download Links
- https://hyperledger.jfrog.io/artifactory/besu-binaries/besu/22.1.0/besu-22.1.0.tar.gz \ SHA256 232bd7f274691ca14c26289fdc289d3fcdf69426dd96e2fa1601f4d079645c2f
- https://hyperledger.jfrog.io/artifactory/besu-binaries/besu/22.1.0/besu-22.1.0.zip \ SHA256 1b701ff5b647b64aff3d73d6f1fe3fdf73f14adbe31504011eff1660ab56ad2b

## 21.10.9

### Bug Fixes
- Fix regression on cors-origin star value
- Fix for ethFeeHistory accepting hex values for blockCount

 **Full Changelog**: https://github.com/hyperledger/besu/compare/21.10.8...21.10.9

[besu-21.10.9.tar.gz](https://hyperledger.jfrog.io/artifactory/besu-binaries/besu/21.10.9/besu-21.10.9.tar.gz) a4b85ba72ee73017303e4b2f0fdde84a87d376c2c17fdcebfa4e34680f52fc71
[besu-21.10.9.zip](https://hyperledger.jfrog.io/artifactory/besu-binaries/besu/21.10.9/besu-21.10.9.zip) c3ba3f07340fa80064ba7c06f2c0ec081184e000f9a925d132084352d0665ef9

## 21.10.8

### Additions and Improvements
- Ethereum Classic Mystique Hard Fork [#3256](https://github.com/hyperledger/besu/pull/3256)

### Download Links
https://hyperledger.jfrog.io/artifactory/besu-binaries/besu/21.10.8/besu-21.10.8.tar.gz \ SHA256 d325e2e36bc38a707a9eebf92068f5021606a8c6b6464bb4b4d59008ef8014fc
https://hyperledger.jfrog.io/artifactory/besu-binaries/besu/21.10.8/besu-21.10.8.zip \ SHA256 a91da1e82fb378e16437327bba56dd299aafdb0614ba528167a1dae85440c5af

## 21.10.7

### Bug Fixes
- Update dependencies (including vert.x, kubernetes client-java, okhttp, commons-codec)

### Additions and Improvements
- Add support for additional JWT authentication algorithms [#3017](https://github.com/hyperledger/besu/pull/3017)
- Remove Orion ATs

### Download Links
https://hyperledger.jfrog.io/artifactory/besu-binaries/besu/21.10.7/besu-21.10.7.tar.gz \ SHA256 94cee804fcaea366c9575380ef0e30ed04bf2fc7451190a94887f14c07f301ff
https://hyperledger.jfrog.io/artifactory/besu-binaries/besu/21.10.7/besu-21.10.7.zip \ SHA256 faf1ebfb20aa6171aa6ea98d7653339272567c318711d11e350471b5bba62c00

## 21.10.6

### Bug Fixes
- Update log4j to 2.17.1

### Download Links
https://hyperledger.jfrog.io/artifactory/besu-binaries/besu/21.10.6/besu-21.10.6.tar.gz \ SHA256 ef579490031dd4eb3704b4041e352cfb2e7e787fcff7506b69ef88843d4e1220
https://hyperledger.jfrog.io/artifactory/besu-binaries/besu/21.10.6/besu-21.10.6.zip \ SHA256 0fdda65bc993905daa14824840724d0b74e3f16f771f5726f5307f6d9575a719

## 21.10.5

### Bug Fixes
- Update log4j to 2.17.0

### Download Links
https://hyperledger.jfrog.io/artifactory/besu-binaries/besu/21.10.5/besu-21.10.5.tar.gz \ SHA256 0d1b6ed8f3e1325ad0d4acabad63c192385e6dcbefe40dc6b647e8ad106445a8
https://hyperledger.jfrog.io/artifactory/besu-binaries/besu/21.10.5/besu-21.10.5.zip \ SHA256 a1689a8a65c4c6f633b686983a6a1653e7ac86e742ad2ec6351176482d6e0c57

## 21.10.4

### Bug Fixes
- Update log4j to 2.16.0.
- Change the base docker image from Debian Buster to Ubuntu 20.04 [#3171](https://github.com/hyperledger/besu/issues/3171) fixes [#3045](https://github.com/hyperledger/besu/issues/3045)

### Download links
This release is not recommended for production use.

## 21.10.3

### Additions and Improvements
- Updated log4j to 2.15.0 and disabled JNDI message format lookups to improve security.
- Represent baseFee as Wei instead of long accordingly to the spec [#2785](https://github.com/hyperledger/besu/issues/2785)
- Adding support of the NO_COLOR environment variable as described in the [NO_COLOR](https://no-color.org/) standard [#3085](https://github.com/hyperledger/besu/pull/3085)
- Add `privx_findFlexiblePrivacyGroup` RPC Method, `privx_findOnchainPrivacyGroup` will be removed in a future release [#3075](https://github.com/hyperledger/besu/pull/3075)
- The invalid value is now shown when `--bootnodes` cannot parse an item to make it easier to identify which option is invalid.
- Adding two new options to be able to specify desired TLS protocol version and Java cipher suites [#3105](https://github.com/hyperledger/besu/pull/3105)
- Implements [EIP-4399](https://eips.ethereum.org/EIPS/eip-4399) to repurpose DIFFICULTY opcode after the merge as a source of entropy from the Beacon chain. [#3081](https://github.com/hyperledger/besu/issues/3081)

### Bug Fixes
- Change the base docker image from Debian Buster to Ubuntu 20.04 [#3171](https://github.com/hyperledger/besu/issues/3171) fixes [#3045](https://github.com/hyperledger/besu/issues/3045)

### Download Link
This release is not recommended for production use.

## 21.10.2

### Additions and Improvements
- Add discovery options to genesis file [#2944](https://github.com/hyperledger/besu/pull/2944)
- Add validate-config subcommand to perform basic syntax validation of TOML config [#2994](https://github.com/hyperledger/besu/pull/2994)
- Updated Sepolia Nodes [#3034](https://github.com/hyperledger/besu/pull/3034) [#3035](https://github.com/hyperledger/besu/pull/3035)

### Bug Fixes
- Reduce shift calculations to shifts that may have an actual result. [#3039](https://github.com/hyperledger/besu/pull/3039)
- DNS Discovery daemon wasn't started [#3033](https://github.com/hyperledger/besu/pull/3033)

### Download Link
This release is not recommended for production use.

## 21.10.1

### Additions and Improvements
- Add CLI autocomplete scripts. [#2854](https://github.com/hyperledger/besu/pull/2854)
- Add support for PKCS11 keystore on PKI Block Creation. [#2865](https://github.com/hyperledger/besu/pull/2865)
- Optimize EVM Memory for MLOAD Operations [#2917](https://github.com/hyperledger/besu/pull/2917)
- Upgrade CircleCI OpenJDK docker image to version 11.0.12. [#2928](https://github.com/hyperledger/besu/pull/2928)
- Update JDK 11 to latest version in Besu Docker images. [#2925](https://github.com/hyperledger/besu/pull/2925)
- Add Sepolia proof-of-work testnet configurations [#2920](https://github.com/hyperledger/besu/pull/2920)
- Allow block period to be configured for IBFT2 and QBFT using transitions [#2902](https://github.com/hyperledger/besu/pull/2902)
- Add support for binary messages (0x02) for websocket. [#2980](https://github.com/hyperledger/besu/pull/2980)

### Bug Fixes
- Do not change the sender balance, but set gas fee to zero, when simulating a transaction without enforcing balance checks. [#2454](https://github.com/hyperledger/besu/pull/2454)
- Ensure genesis block has the default base fee if london is at block 0 [#2920](https://github.com/hyperledger/besu/pull/2920)
- Fixes the exit condition for loading a BonsaiPersistedWorldState for a sibling block of the last one persisted [#2967](https://github.com/hyperledger/besu/pull/2967)

### Early Access Features
- Enable plugins to expose custom JSON-RPC / WebSocket methods [#1317](https://github.com/hyperledger/besu/issues/1317)

### Download Link
This release is not recommended for production use.

## 21.10.0

### Additions and Improvements
- The EVM has been factored out into a standalone module, suitable for inclusion as a library. [#2790](https://github.com/hyperledger/besu/pull/2790)
- Low level performance improvements changes to cut worst-case EVM performance in half. [#2796](https://github.com/hyperledger/besu/pull/2796)
- Migrate `ExceptionalHaltReason` from an enum to an interface to allow downstream users of the EVM to add new exceptional halt reasons. [#2810](https://github.com/hyperledger/besu/pull/2810)
- reduces need for JUMPDEST analysis via caching [#2607](https://github.com/hyperledger/besu/pull/2821)
- Add support for custom private key file for public-key export and public-key export-address commands [#2801](https://github.com/hyperledger/besu/pull/2801)
- Add CLI autocomplete scripts. [#2854](https://github.com/hyperledger/besu/pull/2854)
- Added support for PKCS11 keystore on PKI Block Creation. [#2865](https://github.com/hyperledger/besu/pull/2865)
- add support for ArrowGlacier hardfork [#2943](https://github.com/hyperledger/besu/issues/2943)

### Bug Fixes
- Allow BESU_CONFIG_FILE environment to specify TOML file [#2455](https://github.com/hyperledger/besu/issues/2455)
- Fix bug with private contracts not able to call public contracts that call public contracts [#2816](https://github.com/hyperledger/besu/pull/2816)
- Fixes the exit condition for loading a BonsaiPersistedWorldState for a sibling block of the last one persisted [#2967](https://github.com/hyperledger/besu/pull/2967)
- Fixes bonsai getMutable regression affecting fast-sync [#2934](https://github.com/hyperledger/besu/pull/2934)
- Regression in RC1 involving LogOperation and frame memory overwrites [#2908](https://github.com/hyperledger/besu/pull/2908)
- Allow `eth_call` and `eth_estimateGas` to accept contract address as sender. [#2891](https://github.com/hyperledger/besu/pull/2891)

### Early Access Features
- Enable plugins to expose custom JSON-RPC / WebSocket methods [#1317](https://github.com/hyperledger/besu/issues/1317)

### Download Link
This release is not recommended for production use. \
SHA256: 71374454753c2ee595f4f34dc6913f731818d50150accbc98088aace313c6935

## 21.10.0-RC4

### Additions and Improvements

### Bug Fixes
- Fixes the exit condition for loading a BonsaiPersistedWorldState for a sibling block of the last one persisted [#2967](https://github.com/hyperledger/besu/pull/2967)
- Fixes bonsai getMutable regression affecting fast-sync [#2934](https://github.com/hyperledger/besu/pull/2934)

### Early Access Features
### Download Link
This release is not recommended for production use. \
SHA256: b16e15764b8bc06c5c3f9f19bc8b99fa48e7894aa5a6ccdad65da49bbf564793

## 21.10.0-RC3

### Bug Fixes
- Regression in RC1 involving LogOperation and frame memory overwrites [#2908](https://github.com/hyperledger/besu/pull/2908)
- Allow `eth_call` and `eth_estimateGas` to accept contract address as sender. [#2891](https://github.com/hyperledger/besu/pull/2891)
- Fix Concurrency issues in Ethpeers. [#2896](https://github.com/hyperledger/besu/pull/2896)

### Download
This release is not recommended for production use. \
SHA256: 3d4857589336717bf5e4e5ef711b9a7f3bc46b49e1cf5b3b6574a00ccc6eda94

## 21.10.0-RC1/RC2
### Additions and Improvements
- The EVM has been factored out into a standalone module, suitable for inclusion as a library. [#2790](https://github.com/hyperledger/besu/pull/2790)
- Low level performance improvements changes to cut worst-case EVM performance in half. [#2796](https://github.com/hyperledger/besu/pull/2796)
- Migrate `ExceptionalHaltReason` from an enum to an interface to allow downstream users of the EVM to add new exceptional halt reasons. [#2810](https://github.com/hyperledger/besu/pull/2810)
- reduces need for JUMPDEST analysis via caching [#2607](https://github.com/hyperledger/besu/pull/2821)
- Add support for custom private key file for public-key export and public-key export-address commands [#2801](https://github.com/hyperledger/besu/pull/2801)

### Bug Fixes
- Allow BESU_CONFIG_FILE environment to specify TOML file [#2455](https://github.com/hyperledger/besu/issues/2455)
- Fix bug with private contracts not able to call public contracts that call public contracts [#2816](https://github.com/hyperledger/besu/pull/2816)

### Early Access Features

### Download
This release is not recommended for production use. \
SHA256: 536612e5e4d7a5e7a582f729f01ba591ba68cc389e8379fea3571ed85322ff51


## 21.7.4
### Additions and Improvements
- Upgrade Gradle to 7.2, which supports building with Java 17 [#2761](https://github.com/hyperledger/besu/pull/2376)

### Bug Fixes
- Set an idle timeout for metrics connections, to clean up ports when no longer used [\#2748](https://github.com/hyperledger/besu/pull/2748)
- Onchain privacy groups can be unlocked after being locked without having to add a participant [\#2693](https://github.com/hyperledger/besu/pull/2693)
- Update Gas Schedule for Ethereum Classic [#2746](https://github.com/hyperledger/besu/pull/2746)

### Early Access Features
- \[EXPERIMENTAL\] Added support for QBFT with PKI-backed Block Creation. [#2647](https://github.com/hyperledger/besu/issues/2647)
- \[EXPERIMENTAL\] Added support for QBFT to use retrieve validators from a smart contract [#2574](https://github.com/hyperledger/besu/pull/2574)

### Download Link
https://hyperledger.jfrog.io/native/besu-binaries/besu/21.7.4/besu-21.7.4.zip \
SHA256: 778d3c42851db11fec9171f77b22662f2baeb9b2ce913d7cfaaf1042ec19b7f9

## 21.7.3
### Additions and Improvements
- Migration to Apache Tuweni 2.0 [\#2376](https://github.com/hyperledger/besu/pull/2376)
- \[EXPERIMENTAL\] Added support for DevP2P-over-TLS [#2536](https://github.com/hyperledger/besu/pull/2536)
- `eth_getWork`, `eth_submitWork` support over the Stratum port [#2581](https://github.com/hyperledger/besu/pull/2581)
- Stratum metrics [#2583](https://github.com/hyperledger/besu/pull/2583)
- Support for mining ommers [#2576](https://github.com/hyperledger/besu/pull/2576)
- Updated onchain permissioning to validate permissions on transaction submission [\#2595](https://github.com/hyperledger/besu/pull/2595)
- Removed deprecated CLI option `--privacy-precompiled-address` [#2605](https://github.com/hyperledger/besu/pull/2605)
- Removed code supporting EIP-1702. [#2657](https://github.com/hyperledger/besu/pull/2657)
- A native library was added for the alternative signature algorithm secp256r1, which will be used by default [#2630](https://github.com/hyperledger/besu/pull/2630)
- The command line option --Xsecp-native-enabled was added as an alias for --Xsecp256k1-native-enabled [#2630](https://github.com/hyperledger/besu/pull/2630)
- Added Labelled gauges for metrics [#2646](https://github.com/hyperledger/besu/pull/2646)
- support for `eth/66` networking protocol [#2365](https://github.com/hyperledger/besu/pull/2365)
- update RPC methods for post london 1559 transaction [#2535](https://github.com/hyperledger/besu/pull/2535)
- \[EXPERIMENTAL\] Added support for using DNS host name in place of IP address in onchain node permissioning rules [#2667](https://github.com/hyperledger/besu/pull/2667)
- Implement EIP-3607 Reject transactions from senders with deployed code. [#2676](https://github.com/hyperledger/besu/pull/2676)
- Ignore all unknown fields when supplied to eth_estimateGas or eth_call. [\#2690](https://github.com/hyperledger/besu/pull/2690)

### Bug Fixes
- Consider effective price and effective priority fee in transaction replacement rules [\#2529](https://github.com/hyperledger/besu/issues/2529)
- GetTransactionCount should return the latest transaction count if it is greater than the transaction pool [\#2633](https://github.com/hyperledger/besu/pull/2633)

### Early Access Features

## 21.7.2

### Additions and Improvements
This release contains improvements and bugfixes for optimum compatibility with other London client versions.

## Bug Fixes
- hotfix for private transaction identification for mainnet transactions [#2609](https://github.com/hyperledger/besu/pull/2609)

## Download Link
https://hyperledger.jfrog.io/artifactory/besu-binaries/besu/21.7.2/besu-21.7.2.zip \
db47fd9ba33b36436ed6798d2474f7621c733353fd04f49d6defffd12e3b6e14


## 21.7.1

### Additions and Improvements
- `priv_call` now uses NO_TRACING OperationTracer implementation which improves memory usage [\#2482](https://github.com/hyperledger/besu/pull/2482)
- Ping and Pong messages now support ENR encoding as scalars or bytes [\#2512](https://github.com/hyperledger/besu/pull/2512)

### Download Link
https://hyperledger.jfrog.io/artifactory/besu-binaries/besu/21.7.1/besu-21.7.1.zip \
sha256sum 83fc44e39a710a95d8b6cbbbf04010dea76122bafcc633a993cd15304905a402

## 21.7.0

### Additions and Improvements
This release contains the activation blocks for London across all supported testnets. They are:
  * Ropsten 10_499_401 (24 Jun 2021)
  * Goerli 5_062_605 (30 Jun 2021)
  * Rinkeby 8_897_988 (7 Jul 2021)
  * Mainnet 12_965_000 (4 Aug 2021)
- eip-1559 changes: accept transactions which have maxFeePerGas below current baseFee [\#2374](https://github.com/hyperledger/besu/pull/2374)
- Introduced transitions for IBFT2 block rewards [\#1977](https://github.com/hyperledger/besu/pull/1977)
- Change Ethstats's status from experimental feature to stable. [\#2405](https://github.com/hyperledger/besu/pull/2405)
- Fixed disabling of native libraries for secp256k1 and altBn128. [\#2163](https://github.com/hyperledger/besu/pull/2163)
- eth_feeHistory API for wallet providers [\#2466](https://github.com/hyperledger/besu/pull/2466)

### Bug Fixes
- Ibft2 could create invalid RoundChange messages in some circumstances containing duplicate prepares [\#2449](https://github.com/hyperledger/besu/pull/2449)
- Updated `eth_sendRawTransaction` to return an error when maxPriorityFeePerGas exceeds maxFeePerGas [\#2424](https://github.com/hyperledger/besu/pull/2424)
- Fixed NoSuchElementException with EIP1559 transaction receipts when using eth_getTransactionReceipt [\#2477](https://github.com/hyperledger/besu/pull/2477)

### Early Access Features
- QBFT is a Byzantine Fault Tolerant consensus algorithm, building on the capabilities of IBFT and IBFT 2.0. It aims to provide performance improvements in cases of excess round change, and provides interoperability with other EEA compliant clients, such as GoQuorum.
  - Note: QBFT currently only supports new networks. Existing networks using IBFT2.0 cannot migrate to QBFT. This will become available in a future release.
  - Note: QBFT is an early access feature pending community feedback. Please make use of QBFT in new development networks and reach out in case of issues or concerns
- GoQuorum-compatible privacy. This mode uses Tessera and is interoperable with GoQuorum.
  - Note: GoQuorum-compatible privacy is an early access feature pending community feedback.

### Download Link
https://hyperledger.jfrog.io/artifactory/besu-binaries/besu/21.7.0/besu-21.7.0.zip
sha256sum 389465fdcc2cc5e5007a02dc2b8a2c43d577198867316bc5cc4392803ed71034

## 21.7.0-RC2

### Additions and Improvements
- eth_feeHistory API for wallet providers [\#2466](https://github.com/hyperledger/besu/pull/2466)
### Bug Fixes
- Ibft2 could create invalid RoundChange messages in some circumstances containing duplicate prepares [\#2449](https://github.com/hyperledger/besu/pull/2449)

## Download Link
https://hyperledger.jfrog.io/artifactory/besu-binaries/besu/21.7.0-RC2/besu-21.7.0-RC2.zip
sha256sum 7bc97c359386cad84d449f786dc0a8ed8728616b6704ce473c63f1d94af3a9ef


## 21.7.0-RC1

### Additions and Improvements
- eip-1559 changes: accept transactions which have maxFeePerGas below current baseFee [\#2374](https://github.com/hyperledger/besu/pull/2374)
- Introduced transitions for IBFT2 block rewards [\#1977](https://github.com/hyperledger/besu/pull/1977)
- Change Ethstats's status from experimental feature to stable. [\#2405](https://github.com/hyperledger/besu/pull/2405)
- Fixed disabling of native libraries for secp256k1 and altBn128. [\#2163](https://github.com/hyperledger/besu/pull/2163)


### Bug Fixes

- Updated `eth_sendRawTransaction` to return an error when maxPriorityFeePerGas exceeds maxFeePerGas [\#2424](https://github.com/hyperledger/besu/pull/2424)

### Early Access Features
This release contains the activation blocks for London across all supported testnets. They are:
  * Ropsten 10_499_401 (24 Jun 2021)
  * Goerli 5_062_605 (30 Jun 2021)
  * Rinkeby 8_897_988 (7 Jul 2021)

## Download Link
https://hyperledger.jfrog.io/artifactory/besu-binaries/besu/21.7.0-RC1/besu-21.7.0-RC1.zip
sha256sum fc959646af65a0e267fc4d695e0af7e87331d774e6e8e890f5cc391549ed175a

## 21.1.7

## Privacy users - Orion Project Deprecation
Tessera is now the recommended Private Transaction Manager for Hyperledger Besu.

Now that all primary Orion functionality has been merged into Tessera, Orion is being deprecated.
We encourage all users with active projects to use the provided migration instructions,
documented [here](https://docs.orion.consensys.net/en/latest/Tutorials/Migrating-from-Orion-to-Tessera/).

We will continue to support Orion users until 30th November 2021. If you have any questions or
concerns, please reach out to the ConsenSys protocol engineering team in the
[#orion channel on Discord](https://discord.gg/hYpHRjK) or by [email](mailto:quorum@consensys.net).


### Additions and Improvements
* Upgrade OpenTelemetry to 1.2.0. [\#2313](https://github.com/hyperledger/besu/pull/2313)

* Ethereum Classic Magneto Hard Fork [\#2315](https://github.com/hyperledger/besu/pull/2315)

* Added support for the upcoming CALAVERAS ephemeral testnet and removed the configuration for the deprecated BAIKAL ephemeral testnet. [\#2343](https://github.com/hyperledger/besu/pull/2343)

### Bug Fixes
* Fix invalid transfer values with the tracing API specifically for CALL operation [\#2319](https://github.com/hyperledger/besu/pull/2319)

### Early Access Features

#### Previously identified known issues

- Fixed issue in discv5 where nonce was incorrectly reused. [\#2075](https://github.com/hyperledger/besu/pull/2075)
- Fixed issues in debug_standardTraceBadBlockToFile and debug_standardTraceBlockToFile. [\#2120](https://github.com/hyperledger/besu/pull/2120)
- Fixed invalid error code in several JSON RPC methods when the requested block is not in the range. [\#2138](https://github.com/hyperledger/besu/pull/2138)

## Download Link
https://hyperledger.jfrog.io/artifactory/besu-binaries/besu/21.1.7/besu-21.1.7.zip

sha256: f415c9b67d26819caeb9940324b2b1b9ce6e872c9181052739438545e84e2531


## 21.1.6

### Additions and Improvements

* Added support for the upcoming BAIKAL ephemeral testnet and removed the configuration for the deprecated YOLOv3 ephemeral testnet. [\#2237](https://github.com/hyperledger/besu/pull/2237)
* Implemented [EIP-3541](https://eips.ethereum.org/EIPS/eip-3541): Reject new contracts starting with the 0xEF byte [\#2243](https://github.com/hyperledger/besu/pull/2243)
* Implemented [EIP-3529](https://eips.ethereum.org/EIPS/eip-3529): Reduction in refunds [\#2238](https://github.com/hyperledger/besu/pull/2238)
* Implemented [EIP-3554](https://eips.ethereum.org/EIPS/eip-3554): Difficulty Bomb Delay [\#2289](https://github.com/hyperledger/besu/pull/2289)
* \[EXPERIMENTAL\] Added support for secp256r1 keys. [#2008](https://github.com/hyperledger/besu/pull/2008)

### Bug Fixes

- Added ACCESS_LIST transactions to the list of transactions using legacy gas pricing for 1559 [\#2239](https://github.com/hyperledger/besu/pull/2239)
- Reduced logging level of public key decoding failure of malformed packets. [\#2143](https://github.com/hyperledger/besu/pull/2143)
- Add 1559 parameters to json-rpc responses.  [\#2222](https://github.com/hyperledger/besu/pull/2222)

### Early Access Features

#### Previously identified known issues

- Fixed issue in discv5 where nonce was incorrectly reused. [\#2075](https://github.com/hyperledger/besu/pull/2075)
- Fixed issues in debug_standardTraceBadBlockToFile and debug_standardTraceBlockToFile. [\#2120](https://github.com/hyperledger/besu/pull/2120)
- Fixed invalid error code in several JSON RPC methods when the requested block is not in the range. [\#2138](https://github.com/hyperledger/besu/pull/2138)

## Download Link
https://hyperledger.jfrog.io/artifactory/besu-binaries/besu/21.1.6/besu-21.1.6.zip

sha256: 3952c69a32bb390ec84ccf4c2c3eb600ea3696af9a05914985d10e1632ef8488

## 21.1.5

### Additions and Improvements

- Ignore `nonce` when supplied to eth_estimateGas or eth_call. [\#2133](https://github.com/hyperledger/besu/pull/2133)
- Ignore `privateFor` for tx estimation. [\#2160](https://github.com/hyperledger/besu/pull/2160)

### Bug Fixes

- Fixed `NullPointerException` when crossing network upgrade blocks when peer discovery is disabled. [\#2140](https://github.com/hyperledger/besu/pull/2140)

### Early Access Features

#### Previously identified known issues

- Fixed issue in discv5 where nonce was incorrectly reused. [\#2075](https://github.com/hyperledger/besu/pull/2075)
- Fixed issues in debug_standardTraceBadBlockToFile and debug_standardTraceBlockToFile. [\#2120](https://github.com/hyperledger/besu/pull/2120)

## Download Link
https://hyperledger.jfrog.io/artifactory/besu-binaries/besu/21.1.5/besu-21.1.5.zip

sha256: edd78fcc772cfa97d11d8ee7b5766e6fac4b31b582f940838a292f2aeb204777

## 21.1.4

### Additions and Improvements

- Adds `--discovery-dns-url` CLI command [\#2088](https://github.com/hyperledger/besu/pull/2088)

### Bug Fixes

- Fixed issue in discv5 where nonce was incorrectly reused. [\#2075](https://github.com/hyperledger/besu/pull/2075)
- Fixed issues in debug_standardTraceBadBlockToFile and debug_standardTraceBlockToFile. [\#2120](https://github.com/hyperledger/besu/pull/2120)

### Early Access Features

#### Previously identified known issues

- [Fast sync when running Besu on cloud providers](KNOWN_ISSUES.md#fast-sync-when-running-besu-on-cloud-providers)
- [Privacy users with private transactions created using v1.3.4 or earlier](KNOWN_ISSUES.md#privacy-users-with-private-transactions-created-using-v134-or-earlier)

## Download Link
https://hyperledger.jfrog.io/artifactory/besu-binaries/besu/21.1.4/besu-21.1.4.zip
58ae55b492680d92aeccfbed477e8b9c25ccc1a97cca71895e27448d754a7d8b

## 21.1.3

### Additions and Improvements
* Increase node diversity when downloading blocks [\#2033](https://github.com/hyperledger/besu/pull/2033)

### Bug Fixes
* Ethereum Node Records are now dynamically recalculated when we pass network upgrade blocks. This allows for better peering through transitions without needing to restart the node. [\#1998](https://github.com/hyperledger/besu/pull/1998)


### Early Access Features

#### Previously identified known issues

- [Fast sync when running Besu on cloud providers](KNOWN_ISSUES.md#fast-sync-when-running-besu-on-cloud-providers)
- [Privacy users with private transactions created using v1.3.4 or earlier](KNOWN_ISSUES.md#privacy-users-with-private-transactions-created-using-v134-or-earlier)

### Download link
https://hyperledger.jfrog.io/artifactory/besu-binaries/besu/21.1.3/besu-21.1.3.zip
38893cae225e5c53036d06adbeccc30aeb86ef08c543fb742941a8c618485c8a

## 21.1.2

### Berlin Network Upgrade

### Important note: the 21.1.1 release contains an outdated version of the Berlin network upgrade. If you are using Besu on public Ethereum networks, you must upgrade to 21.1.2.

This release contains the activation blocks for Berlin across all supported testnets and the Ethereum mainnet. They are:
  * Ropsten 9_812_189 (10 Mar 2021)
  * Goerli 4_460_644 (17 Mar 2021)
  * Rinkeby 8_290_928 (24 Mar 2021)
  * Ethereum 12_244_000 (14 Apr 2021)


### Additions and Improvements
- Added option to set a limit for JSON-RPC connections
  * HTTP connections `--rpc-http-max-active-connections` [\#1996](https://github.com/hyperledger/besu/pull/1996)
  * WS connections `--rpc-ws-max-active-connections` [\#2006](https://github.com/hyperledger/besu/pull/2006)
- Added ASTOR testnet ETC support [\#2017](https://github.com/hyperledger/besu/pull/2017)
### Bug Fixes
* Don't Register BLS12 precompiles for Berlin [\#2015](https://github.com/hyperledger/besu/pull/2015)

#### Previously identified known issues

- [Fast sync when running Besu on cloud providers](KNOWN_ISSUES.md#fast-sync-when-running-besu-on-cloud-providers)
- [Privacy users with private transactions created using v1.3.4 or earlier](KNOWN_ISSUES.md#privacy-users-with-private-transactions-created-using-v134-or-earlier)

### Download link
https://hyperledger.jfrog.io/artifactory/besu-binaries/besu/21.1.2/besu-21.1.2.zip
02f4b6622756b77fed814d8c1bbf986c6178d8f5adb9d61076e061124c3d12aa

## 21.1.1

### Berlin Network Upgrade

### Important note: this release contains an outdated version of the Berlin network upgrade. If you are using Besu on public Ethereum networks, you must upgrade to 21.1.2.

This release contains the activation blocks for Berlin across all supported testnets and the Ethereum mainnet. They are:
  * Ropsten 9_812_189 (10 Mar 2021)
  * Goerli 4_460_644 (17 Mar 2021)
  * Rinkeby 8_290_928 (24 Mar 2021)
  * Ethereum 12_244_000 (14 Apr 2021)

### Additions and Improvements
* Removed EIP-2315 from the Berlin network upgrade [\#1983](https://github.com/hyperledger/besu/pull/1983)
* Added `besu_transaction_pool_transactions` to the reported metrics, counting the mempool size [\#1869](https://github.com/hyperledger/besu/pull/1869)
* Distributions and maven artifacts have been moved off of bintray [\#1886](https://github.com/hyperledger/besu/pull/1886)
* admin_peers json RPC response now includes the remote nodes enode URL
* add support for keccak mining and a ecip1049_dev network [\#1882](https://github.com/hyperledger/besu/pull/1882)
### Bug Fixes
* Fixed incorrect `groupId` in published maven pom files.
* Fixed GraphQL response for missing account, return empty account instead [\#1946](https://github.com/hyperledger/besu/issues/1946)

### Early Access Features

#### Previously identified known issues

- [Fast sync when running Besu on cloud providers](KNOWN_ISSUES.md#fast-sync-when-running-besu-on-cloud-providers)
- [Privacy users with private transactions created using v1.3.4 or earlier](KNOWN_ISSUES.md#privacy-users-with-private-transactions-created-using-v134-or-earlier)

### Download link
sha256: `c22a80a54e9fed864734b9fbd69a0a46840fd27ca5211648a3eaf8a955417218 `


## 21.1.0

### Important note: this release contains an outdated version of the Berlin network upgrade, which was changed on March 5, 2021 ([link](https://github.com/ethereum/pm/issues/263#issuecomment-791473406)). If you are using Besu on public Ethereum networks, you must upgrade to 21.1.2.

## 21.1.0 Features

Features added between 20.10.0 to 21.1.0 include:
* Berlin Network Upgrade: this release contains the activation blocks for Berlin across all supported testnets and the Ethereum mainnet. They are:
  * Ropsten 9_812_189 (10 Mar 2021)
  * Goerli 4_460_644 (17 Mar 2021)
  * Rinkeby 8_290_928 (24 Mar 2021)
  * Ethereum 12_244_000 (14 Apr 2021)
* Besu Launcher: Besu now has support for the [Quorum Mainnet Launcher](https://github.com/ConsenSys/quorum-mainnet-launcher) which makes it easy for users to configure and launch Besu on the Ethereum mainnet.
* Bonsai Tries: A new database format which reduces storage requirements and improves performance for access to recent state. _Note: only full sync is currently supported._
* Miner Data JSON-RPC: The `eth_getMinerDataByBlockHash` and `eth_getMinerDataByBlockNumber` endpoints return miner rewards and coinbase address for a given block.
* EIP-1898 support: [The EIP](https://eips.ethereum.org/EIPS/eip-1898) adds `blockHash` to JSON-RPC methods which accept a default block parameter.

### Early Access Features
* Bonsai Tries: A new database format which reduces storage requirements and improves performance for access to recent state. _Note: only full sync is currently supported._
* QBFT: A new consensus algorithm to support interoperability with other Enterprise Ethereum Alliance compatible clients.

### 21.1.0 Breaking Changes
* `--skip-pow-validation-enabled` is now an error with `block import --format JSON`. This is because the JSON format doesn't include the nonce so the proof of work must be calculated.
* `eth_call` will not return a JSON-RPC result if the call fails, but will return an error instead. If it was for a revert the revert reason will be included.
* `eth_call` will not fail for account balance issues by default. An parameter `"strict": true` can be added to the call parameters (with `to` and `from`) to enforce balance checks.

### Additions and Improvements
* Added `besu_transaction_pool_transactions` to the reported metrics, counting the mempool size [\#1869](https://github.com/hyperledger/besu/pull/1869)
* Added activation blocks for Berlin Network Upgrade [\#1929](https://github.com/hyperledger/besu/pull/1929)

### Bug Fixes
* Fixed representation of access list for access list transactions in JSON-RPC results.

#### Previously identified known issues

- [Fast sync when running Besu on cloud providers](KNOWN_ISSUES.md#fast-sync-when-running-besu-on-cloud-providers)
- [Privacy users with private transactions created using v1.3.4 or earlier](KNOWN_ISSUES.md#privacy-users-with-private-transactions-created-using-v134-or-earlier)

### Download link
sha256: `e4c8fe4007e3e5f7f2528cbf1eeb5457caf06536c974a6ff4305035ff5724476`

## 21.1.0-RC2
### Additions and Improvements
* Support for the Berlin Network Upgrade, although the block number must be set manually with `--override-genesis-config=berlinBlock=<blocknumber>`. This is because the block numbers haven't been determined yet. The next release will include the number in the genesis file so it will support Berlin with no intervention. [\#1898](https://github.com/hyperledger/besu/pull/1898)

## 21.1.0-RC1

### 21.1.0 Breaking Changes
* `--skip-pow-validation-enabled` is now an error with `block import --format JSON`. This is because the JSON format doesn't include the nonce so the proof of work must be calculated.
* `eth_call` will not return a JSON-RPC result if the call fails, but will return an error instead. If it was for a revert the revert reason will be included.
* `eth_call` will not fail for account balance issues by default. An parameter `"strict": true` can be added to the call parameters (with `to` and `from`) to enforce balance checks.

### Additions and Improvements
* Removed unused flags in default genesis configs [\#1812](https://github.com/hyperledger/besu/pull/1812)
* `--skip-pow-validation-enabled` is now an error with `block import --format JSON`. This is because the JSON format doesn't include the nonce so the proof of work must be calculated. [\#1815](https://github.com/hyperledger/besu/pull/1815)
* Added a new CLI option `--Xlauncher` to start a mainnet launcher. It will help to configure Besu easily.
* Return the revert reason from `eth_call` JSON-RPC api calls when the contract causes a revert. [\#1829](https://github.com/hyperledger/besu/pull/1829)
* Added `chainId`, `publicKey`, and `raw` to JSON-RPC api calls returning detailed transaction results. [\#1835](https://github.com/hyperledger/besu/pull/1835)

### Bug Fixes
* Ethereum classic heights will no longer be reported in mainnet metrics. Issue [\#1751](https://github.com/hyperledger/besu/pull/1751) Fix [\#1820](https://github.com/hyperledger/besu/pull/1820)
* Don't enforce balance checks in `eth_call` unless explicitly requested. Issue [\#502](https://github.com/hyperledger/besu/pull/502) Fix [\#1834](https://github.com/hyperledger/besu/pull/1834)

### Early Access Features

#### Previously identified known issues

- [Fast sync when running Besu on cloud providers](KNOWN_ISSUES.md#fast-sync-when-running-besu-on-cloud-providers)
- [Privacy users with private transactions created using v1.3.4 or earlier](KNOWN_ISSUES.md#privacy-users-with-private-transactions-created-using-v134-or-earlier)


### Download link

Link removed because this release contains an outdated version of the Berlin network upgrade, which was changed on March 5, 2021 ([link](https://github.com/ethereum/pm/issues/263#issuecomment-791473406)). If you are using Besu on public Ethereum networks, you must upgrade to 21.1.1. sha256 hash left for reference.

sha256: `b0fe3942052b8fd43fc3025a298a6c701f9edae2e100f0c563a1c5a4ceef71f1`

## 20.10.4

### Additions and Improvements
* Implemented [EIP-778](https://eips.ethereum.org/EIPS/eip-778): Ethereum Node Records (ENR) [\#1680](https://github.com/hyperledger/besu/pull/1680)
* Implemented [EIP-868](https://eips.ethereum.org/EIPS/eip-868): Node Discovery v4 ENR Extension [\#1721](https://github.com/hyperledger/besu/pull/1721)
* Added revert reason to eth_estimateGas RPC call. [\#1730](https://github.com/hyperledger/besu/pull/1730)
* Added command line option --static-nodes-file. [#1644](https://github.com/hyperledger/besu/pull/1644)
* Implemented [EIP-1898](https://eips.ethereum.org/EIPS/eip-1898): Add `blockHash` to JSON-RPC methods which accept a default block parameter [\#1757](https://github.com/hyperledger/besu/pull/1757)

### Bug Fixes
* Accept locally-sourced transactions below the minimum gas price. [#1480](https://github.com/hyperledger/besu/issues/1480) [#1743](https://github.com/hyperledger/besu/pull/1743)

#### Previously identified known issues

- [Fast sync when running Besu on cloud providers](KNOWN_ISSUES.md#fast-sync-when-running-besu-on-cloud-providers)
- [Privacy users with private transactions created using v1.3.4 or earlier](KNOWN_ISSUES.md#privacy-users-with-private-transactions-created-using-v134-or-earlier)

### Download link
https://hyperledger.jfrog.io/artifactory/besu-binaries/besu/20.10.4/besu-20.10.4.zip
sha256: f15cd5243b809659bba1706c1745aecafc012d3fc44a91419522da925493537c

## 20.10.3

### Additions and Improvements
* Added `memory` as an option to `--key-value-storage`.  This ephemeral storage is intended for sync testing and debugging.  [\#1617](https://github.com/hyperledger/besu/pull/1617)
* Fixed gasPrice parameter not always respected when passed to `eth_estimateGas` endpoint [\#1636](https://github.com/hyperledger/besu/pull/1636)
* Enabled eth65 by default [\#1682](https://github.com/hyperledger/besu/pull/1682)
* Warn that bootnodes will be ignored if specified with discovery disabled [\#1717](https://github.com/hyperledger/besu/pull/1717)

### Bug Fixes
* Accept to use default port values if not in use. [#1673](https://github.com/hyperledger/besu/pull/1673)
* Block Validation Errors should be at least INFO level not DEBUG or TRACE.  Bug [\#1568](https://github.com/hyperledger/besu/pull/1568) PR [\#1706](https://github.com/hyperledger/besu/pull/1706)
* Fixed invalid and wrong trace data, especially when calling a precompiled contract [#1710](https://github.com/hyperledger/besu/pull/1710)

#### Previously identified known issues

- [Fast sync when running Besu on cloud providers](KNOWN_ISSUES.md#fast-sync-when-running-besu-on-cloud-providers)
- [Privacy users with private transactions created using v1.3.4 or earlier](KNOWN_ISSUES.md#privacy-users-with-private-transactions-created-using-v134-or-earlier)

### Download link
https://hyperledger.jfrog.io/artifactory/besu-binaries/besu/20.10.3/besu-20.10.3.zip
sha256: `b5f46d945754dedcbbb1e5dd96bf2bfd13272ff09c6a66c0150b979a578f4389`

## 20.10.2

### Additions and Improvements
* Added support for batched requests in WebSockets. [#1583](https://github.com/hyperledger/besu/pull/1583)
* Added protocols section to `admin_peers` to provide info about peer health. [\#1582](https://github.com/hyperledger/besu/pull/1582)
* Added CLI option `--goquorum-compatibility-enabled` to enable GoQuorum compatibility mode. [#1598](https://github.com/hyperledger/besu/pull/1598). Note that this mode is incompatible with Mainnet.

### Bug Fixes

* Ibft2 will discard any received messages targeting a chain height <= current head - this resolves some corner cases in system correctness directly following block import. [#1575](https://github.com/hyperledger/besu/pull/1575)
* EvmTool now throws `UnsupportedForkException` when there is an unknown fork and is YOLOv2 compatible [\#1584](https://github.com/hyperledger/besu/pull/1584)
* `eth_newFilter` now supports `blockHash` parameter as per the spec [\#1548](https://github.com/hyperledger/besu/issues/1540). (`blockhash` is also still supported.)
* Fixed an issue that caused loss of peers and desynchronization when eth65 was enabled [\#1601](https://github.com/hyperledger/besu/pull/1601)

#### Previously identified known issues

- [Fast sync when running Besu on cloud providers](KNOWN_ISSUES.md#fast-sync-when-running-besu-on-cloud-providers)
- [Privacy users with private transactions created using v1.3.4 or earlier](KNOWN_ISSUES.md#privacy-users-with-private-transactions-created-using-v134-or-earlier)

### Download Link

https://hyperledger.jfrog.io/artifactory/besu-binaries/besu/20.10.2/besu-20.10.2.zip
sha256: `710aed228dcbe9b8103aef39e4431b0c63e73c3a708ce88bcd1ecfa1722ad307`

## 20.10.1

### Additions and Improvements
* `--random-peer-priority-enabled` flag added. Allows for incoming connections to be prioritized randomly. This will prevent (typically small, stable) networks from forming impenetrable peer cliques. [#1440](https://github.com/hyperledger/besu/pull/1440)
* `miner_changeTargetGasLimit` RPC added. If a target gas limit is set, allows the node operator to change it at runtime.
* Hide deprecated `--host-whitelist` option. [\#1444](https://github.com/hyperledger/besu/pull/1444)
* Prioritize high gas prices during mining. Previously we ordered only by the order in which the transactions were received. This will increase expected profit when mining. [\#1449](https://github.com/hyperledger/besu/pull/1449)
* Added support for the updated smart contract-based [node permissioning EEA interface](https://entethalliance.github.io/client-spec/spec.html#dfn-connectionallowed). [\#1435](https://github.com/hyperledger/besu/pull/1435) and [\#1496](https://github.com/hyperledger/besu/pull/1496)
* Added EvmTool binary to the distribution.  EvmTool is a CLI that can execute EVM bytecode and execute ethereum state tests. [\#1465](https://github.com/hyperledger/besu/pull/1465)
* Updated the libraries for secp256k1 and AltBN series precompiles. These updates provide significant performance improvements to those areas. [\#1499](https://github.com/hyperledger/besu/pull/1499)
* Provide MegaGas/second measurements in the log when doing a full block import, such as the catch up phase of a fast sync. [\#1512](https://github.com/hyperledger/besu/pull/1512)
* Added new endpoints to get miner data, `eth_getMinerDataByBlockHash` and `eth_getMinerDataByBlockNumber`. [\#1538](https://github.com/hyperledger/besu/pull/1538)
* Added direct support for OpenTelemetry metrics [\#1492](https://github.com/hyperledger/besu/pull/1492)
* Added support for `qip714block` config parameter in genesis file, paving the way towards permissioning interoperability between Besu and GoQuorum. [\#1545](https://github.com/hyperledger/besu/pull/1545)
* Added new CLI option `--compatibility-eth64-forkid-enabled`. [\#1542](https://github.com/hyperledger/besu/pull/1542)

### Bug Fixes

* Fix a bug on `eth_estimateGas` which returned `Internal error` instead of `Execution reverted` in case of reverted transaction. [\#1478](https://github.com/hyperledger/besu/pull/1478)
* Fixed a bug where Local Account Permissioning was being incorrectly enforced on block import/validation. [\#1510](https://github.com/hyperledger/besu/pull/1510)
* Fixed invalid enode URL when discovery is disabled  [\#1521](https://github.com/hyperledger/besu/pull/1521)
* Removed duplicate files from zip and tar.gz distributions. [\#1566](https://github.com/hyperledger/besu/pull/1566)
* Add a more rational value to eth_gasPrice, based on a configurable percentile of prior block's transactions (default: median of last 100 blocks).  [\#1563](https://github.com/hyperledger/besu/pull/1563)

## Deprecated

### --privacy-precompiled-address (Scheduled for removal in _Next_ Release)
Deprecated in 1.5.1
- CLI option `--privacy-precompiled-address` option removed. This address is now derived, based	on `--privacy-onchain-groups-enabled`. [\#1222](https://github.com/hyperledger/besu/pull/1222)

### Besu Sample Network repository

The [Besu Sample Networks repository](https://github.com/ConsenSys/besu-sample-networks) has been replaced by the [Quorum Developer Quickstart](https://besu.hyperledger.org/en/latest/Tutorials/Developer-Quickstart).

#### Previously identified known issues

- [Eth/65 loses peers](KNOWN_ISSUES.md#eth65-loses-peers)
- [Fast sync when running Besu on cloud providers](KNOWN_ISSUES.md#fast-sync-when-running-besu-on-cloud-providers)
- [Privacy users with private transactions created using v1.3.4 or earlier](KNOWN_ISSUES.md#privacy-users-with-private-transactions-created-using-v134-or-earlier)

### Download Link

https://hyperledger.jfrog.io/artifactory/besu-binaries/besu/20.10.1/besu-20.10.1.zip
sha256: `ac4fae310957c176564396f73c0f03c60c41129d43d078560d0dab533a69fd2a`

## 20.10.0

## Release format

Hyperledger Besu is moving its versioning scheme to [CalVer](https://calver.org/) starting with the 20.10.0 (formerly 1.6.0) release. More information about the specific version of CalVer Besu is using can be found on the [wiki](https://wiki.hyperledger.org/display/BESU/Using+CalVer+for+Besu+Releases).

## 20.10 Breaking Changes

When upgrading to 20.10, ensure you've taken into account the following breaking changes.

### JSON-RPC HTTP Error Codes For Valid Calls ([\#1426](https://github.com/hyperledger/besu/pull/1426))

Prior versions of Besu would set the HTTP Status 400 Bad Request for JSON-RPC requests that completed in an error, regardless of the kind of error.  These responses could include a complete JSON-RPC response with an error field.

In Besu version 20.10, properly formatted requests that have valid parameters (count and content) will return a HTTP Status 200 OK, with an error field if an error occurred. For example, requesting an account that does not exist in the chain, or a block by hash that Besu does not have, will now return HTTP 200 OK responses. Unparsable requests, improperly formatted requests, or requests with invalid parameters will continue to return HTTP 400 Bad Request.

Users of Web3J should note that many calls will now return a result with the error field containing the message whereas before a call would throw an exception with the error message as the exception message.

## 20.10.0 Additions and Improvements

* Added support for ECIP-1099 / Classic Thanos Fork: Calibrate Epoch Duration. [\#1421](https://github.com/hyperledger/besu/pull/1421) [\#1441](https://github.com/hyperledger/besu/pull/1441) [\#1462](https://github.com/hyperledger/besu/pull/1462)
* Added the Open Telemetry Java agent to report traces to a remote backend. Added an example to showcase the trace reporting capabilities.
* Added EvmTool binary to the distribution.  EvmTool is a CLI that can execute EVM bytecode and execute ethereum state tests. Documentation for it is available [here](https://besu.hyperledger.org/en/stable/HowTo/Troubleshoot/Use-EVM-Tool/). [\#1465](https://github.com/hyperledger/besu/pull/1465)
* Added support for the upcoming YOLOv2 ephemeral testnet and removed the flag for the deprecated YOLOv1 ephemeral testnet. [#1386](https://github.com/hyperledger/besu/pull/1386)
* Added `debug_standardTraceBlockToFile` JSON-RPC API. This API accepts a block hash and will replay the block. It returns a list of files containing the result of the trace (one file per transaction). [\#1392](https://github.com/hyperledger/besu/pull/1392)
* Added `debug_standardTraceBadBlockToFile` JSON-RPC API. This API is similar to `debug_standardTraceBlockToFile`, but can be used to obtain info about a block which has been rejected as invalid. [\#1403](https://github.com/hyperledger/besu/pull/1403)
* Added support for EIP-2929 to YOLOv2. [#1387](https://github.com/hyperledger/besu/pull/1387)
* Added `--start-block` and `--end-block` to the `blocks import` subcommand [\#1399](https://github.com/hyperledger/besu/pull/1399)
* Added support for multi-tenancy when using the early access feature of [onchain privacy group management](https://besu.hyperledger.org/en/stable/Concepts/Privacy/Onchain-PrivacyGroups/)
* \[Reverted\] Fixed memory leak in eth/65 subprotocol behavior. It is now enabled by default. [\#1420](https://github.com/hyperledger/besu/pull/1420), [#1348](https://github.com/hyperledger/besu/pull/1348), [#1321](https://github.com/hyperledger/besu/pull/1321)

### Bug Fixes

* Log block import rejection reasons at "INFO" level.  Bug [#1412](https://github.com/hyperledger/besu/issues/1412)
* Fixed NPE when executing `eth_estimateGas` with privacy enabled.  Bug [#1404](https://github.com/hyperledger/besu/issues/1404)

#### Previously identified known issues

- [Eth/65 loses peers](KNOWN_ISSUES.md#eth65-loses-peers)
- [Fast sync when running Besu on cloud providers](KNOWN_ISSUES.md#fast-sync-when-running-besu-on-cloud-providers)
- [Privacy users with private transactions created using v1.3.4 or earlier](KNOWN_ISSUES.md#privacy-users-with-private-transactions-created-using-v134-or-earlier)

## Deprecated and Scheduled for removal in _Next_ Release

### --privacy-precompiled-address
Deprecated in 1.5.1
- CLI option `--privacy-precompiled-address` option removed. This address is now derived, based
on `--privacy-onchain-groups-enabled`. [\#1222](https://github.com/hyperledger/besu/pull/1222)

### Download link
https://hyperledger.jfrog.io/artifactory/besu-binaries/besu/20.10.0/besu-20.10.0.zip

sha256sum: `2b50a375aae64b838a2cd9d43747006492cae573f1be11745b7f643646fd5a01`

## 1.5.5

### Additions and Improvements
* The new version of the [web3js-eea library (v0.10)](https://github.com/PegaSysEng/web3js-eea) supports the onchain privacy group management changes made in Besu v1.5.3.

### Bug Fixes
* Added `debug_getBadBlocks` JSON-RPC API to analyze and detect consensus flaws. Even if a block is rejected it will be returned by this method [\#1378](https://github.com/hyperledger/besu/pull/1378)
* Fix logs queries missing results against chain head [\#1351](https://github.com/hyperledger/besu/pull/1351) and [\#1381](https://github.com/hyperledger/besu/pull/1381)

#### Previously identified known issues

- [Eth/65 loses peers](KNOWN_ISSUES.md#eth65-loses-peers)
- [Fast sync when running Besu on cloud providers](KNOWN_ISSUES.md#fast-sync-when-running-besu-on-cloud-providers)
- [Privacy users with private transactions created using v1.3.4 or earlier](KNOWN_ISSUES.md#privacy-users-with-private-transactions-created-using-v134-or-earlier)
- [Changes not saved to database correctly causing inconsistent private states](KNOWN_ISSUES.md#Changes-not-saved-to-database-correctly-causing-inconsistent-private-states)

### Download link

https://hyperledger.jfrog.io/artifactory/besu-binaries/besu/1.5.5/besu-1.5.5.zip

sha256sum: `e67b0a899dc4421054eaa9a8112cb89e1e5f6a56f0d8aa1b0c5111c53dfad2ad`


## 1.5.4

### Additions and Improvements

* Added `priv_debugGetStateRoot` JSON-RPC API to retrieve the state root of a specified privacy group. [\#1326](https://github.com/hyperledger/besu/pull/1326)
* Added reorg logging and `--reorg-logging-threshold` to configure the same. Besu now logs any reorgs where the old or new chain head is more than the threshold away from their common ancestors. The default is 6.
* Added `debug_batchSendRawTransaction` JSON-RPC API to submit multiple signed transactions with a single call. [\#1350](https://github.com/hyperledger/besu/pull/1350)

### Bug Fixes

* The metrics HTTP server no longer rejects requests containing `Accept` header that doesn't precisely match the prometheus text format [\#1345](https://github.com/hyperledger/besu/pull/1345)
* JSON-RPC method `net_version` should return network ID instead of chain ID [\#1355](https://github.com/hyperledger/besu/pull/1355)

#### Previously identified known issues

- [Logs queries missing results against chain head](KNOWN_ISSUES.md#Logs-queries-missing-results-against-chain-head)
- [Eth/65 loses peers](KNOWN_ISSUES.md#eth65-loses-peers)
- [Fast sync when running Besu on cloud providers](KNOWN_ISSUES.md#fast-sync-when-running-besu-on-cloud-providers)
- [Privacy users with private transactions created using v1.3.4 or earlier](KNOWN_ISSUES.md#privacy-users-with-private-transactions-created-using-v134-or-earlier)
- [Changes not saved to database correctly causing inconsistent private states](KNOWN_ISSUES.md#Changes-not-saved-to-database-correctly-causing-inconsistent-private-states)

### Download link
https://hyperledger.jfrog.io/artifactory/besu-binaries/besu/1.5.4/besu-1.5.4.zip

sha256sum: `1f4df8e1c5e3b5b3abf6289ccfe70f302aa7c29a652b2eb713ffbdc507670420`

## 1.5.3

### Additions and Improvements

* The EvmTool now processes State Tests from the Ethereum Reference Tests. [\#1311](https://github.com/hyperledger/besu/pull/1311)
* Early access DNS support added via the `--Xdns-enabled` and `--Xdns-update-enabled` CLI options. [\#1247](https://github.com/hyperledger/besu/pull/1247)
* Add genesis config option `ecip1017EraRounds` for Ethereum Classic chains. [\#1329](https://github.com/hyperledger/besu/pull/1329)

### Bug Fixes

* K8S Permissioning to use of Service IP's rather than pod IP's which can fail [\#1190](https://github.com/hyperledger/besu/issues/1190)

#### Previously identified known issues

- [Logs queries missing results against chain head](KNOWN_ISSUES.md#Logs-queries-missing-results-against-chain-head)
- [Eth/65 loses peers](KNOWN_ISSUES.md#eth65-loses-peers)
- [Fast sync when running Besu on cloud providers](KNOWN_ISSUES.md#fast-sync-when-running-besu-on-cloud-providers)
- [Privacy users with private transactions created using v1.3.4 or earlier](KNOWN_ISSUES.md#privacy-users-with-private-transactions-created-using-v134-or-earlier)
- [Changes not saved to database correctly causing inconsistent private states](KNOWN_ISSUES.md#Changes-not-saved-to-database-correctly-causing-inconsistent-private-states)

### Breaking Change to Onchain Privacy Group Management

This [early access feature](https://besu.hyperledger.org/en/stable/Concepts/Privacy/Onchain-PrivacyGroups/) was changed in a way that makes onchain privacy groups created with previous versions no longer usable.

To enhance control over permissions on the privacy group management contract:

* The enclave key was removed as the first parameter for `addParticipant` and `removeParticipant`.
* The owner of the privacy group management contract is the signer of the private transaction that creates
  the privacy group. In the default onchain privacy group management contract implementation, only the
  owner can add and remove participants, and upgrade the management contract.

The onchain privacy support in the current version of the web3js-eea library (v0.9) will not be compatible with Besu v1.5.3.  We are actively working on an upgrade to webj3-eea that will support these changes.

### Download link
https://hyperledger.jfrog.io/artifactory/besu-binaries/besu/1.5.3/besu-1.5.3.zip

sha256sum: `735cd511e1dae1590f2829d9535cb383aa8c526f059b3451859e5fcfccc48985`

## 1.5.2

### Additions and Improvements

* Experimental offline backup and restore has been added via the `operator x-backup-state` and `operator x-restore-state` CLI commands.  Data formats will be fluid for as long as the `x-` prefix is present in the CLI so it is advised not to rely on these backups for disaster recovery. [\#1235](https://github.com/hyperledger/besu/pull/1235)
* Experimental ethstats support added via the `Xethstats` and `Xethstats-contact` CLI commands. [\#1239](https://github.com/hyperledger/besu/pull/1239)
* Peers added via the JSON-RPC `admin_addPeer` and `admin_removePeer` will be shared or no longer shared via discovery respectively.  Previously they were not shared. [\#1177](https://github.com/hyperledger/besu/pull/1177) contributed by [br0tchain](https://github.com/br0tchain).
* New Docker Images (see below). [\#1277](https://github.com/hyperledger/besu/pull/1277)
* Reworked static peer discovery handling. [\#1292](https://github.com/hyperledger/besu/pull/1292)

### New Java VMs in Docker Image

* New docker images are being generated to use the latest version of OpenJDK (currently 14.0.1) with the tag suffix of `-openjdk-latest`, for example `1.5.2-openjdk-latest`.
* New docker images are being generated to use [GraalVM](https://www.graalvm.org/) with the tag suffix of `-graalvm`, for example `1.5.2-graalvm`.
* The existing images based on Java 11 are also being tagged with the suffix `-openjdk-11`, for example `1.5.2-openjdk-11`, as well as `1.5.2`.

The intent is that the major Java VM version or Java VM type shipped with the default docker images (`latest`, `1.5.x`, etc.) may be changed during future quarterly releases but will remain consistent within quarterly releases.

### Bug Fixes
- Offchain permissioning - fixed bug where sync status check prevented peering if static nodes configured. [\#1252](https://github.com/hyperledger/besu/issues/1252)

- GraphQL queries of `miner` in IBFT networks will no longer return an error.  PR [\#1282](https://github.com/hyperledger/besu/pull/1282) issue [\#1272](https://github.com/hyperledger/besu/issues/1272).

#### Previously identified known issues

- [Logs queries missing results against chain head](KNOWN_ISSUES.md#Logs-queries-missing-results-against-chain-head)
- [Eth/65 loses peers](KNOWN_ISSUES.md#eth65-loses-peers)
- [Fast sync when running Besu on cloud providers](KNOWN_ISSUES.md#fast-sync-when-running-besu-on-cloud-providers)
- [Privacy users with private transactions created using v1.3.4 or earlier](KNOWN_ISSUES.md#privacy-users-with-private-transactions-created-using-v134-or-earlier)
- [Permissioning issues on Kubernetes](KNOWN_ISSUES.md#Kubernetes-permissioning-uses-Service-IPs-rather-than-pod-IPs-which-can-fail)
- [Restarts caused by insufficient memory can cause inconsistent private state](KNOWN_ISSUES.md#Restart-caused-by-insufficient-memory-can-cause-inconsistent-private-state)

### New and Old Maintainer

- [David Mechler](https://github.com/hyperledger/besu/commits?author=davemec) has been added as a [new maintainer](https://github.com/hyperledger/besu/pull/1267).
- [Edward Evans](https://github.com/hyperledger/besu/commits?author=EdJoJob) voluntarily moved to [emeritus status](https://github.com/hyperledger/besu/pull/1270).

### Download link
https://hyperledger.jfrog.io/artifactory/besu-binaries/besu/1.5.2/besu-1.5.2.zip

sha256sum: `629f44e230a635b09f8d82f2196d70d31193233718118a46412f11c50772dc85`

## 1.5.1

### Deprecated
- CLI option `--privacy-precompiled-address` option is deprecated. This address is now derived, based
on `--privacy-onchain-groups-enabled`. [\#1222](https://github.com/hyperledger/besu/pull/1222)

### Additions and Improvements

* In an IBFT2 network, a fixed block reward value and recipient address can be defined in genesis file [\#1132](https://github.com/hyperledger/besu/pull/1132)
* JSON-RPC HTTP API Authorization: exit early when checking user permissions. [\#1144](https://github.com/hyperledger/besu/pull/1144)
* HTTP/2 is enabled for JSON-RPC HTTP API over TLS. [\#1145](https://github.com/hyperledger/besu/pull/1145)
* Color output in consoles. It can be disabled with `--color-enabled=false` [\#1257](https://github.com/hyperledger/besu/pull/1257)
* Add compatibility with ClusterIP services for the Kubernetes Nat Manager  [\#1156](https://github.com/hyperledger/besu/pull/1156)
* In an IBFT2 network; a fixed block reward value and recipient address can be defined in genesis file [\#1132](https://github.com/hyperledger/besu/pull/1132)
* Add fee cap for transactions submitted via RPC. [\#1137](https://github.com/hyperledger/besu/pull/1137)

### Bug fixes

* When the default sync mode was changed to fast sync for named networks, there was one caveat we didn't address. The `dev` network should've been full sync by default. This has now been fixed. [\#1257](https://github.com/hyperledger/besu/pull/1257)
* Fix synchronization timeout issue when the blocks were too large [\#1149](https://github.com/hyperledger/besu/pull/1149)
* Fix missing results from eth_getLogs request. [\#1154](https://github.com/hyperledger/besu/pull/1154)
* Fix issue allowing Besu to be used for DDoS amplification. [\#1146](https://github.com/hyperledger/besu/pull/1146)

### Known Issues

Known issues are open issues categorized as [Very High or High impact](https://wiki.hyperledger.org/display/BESU/Defect+Prioritisation+Policy).

#### Previously identified known issues

- [Scope of logs query causing Besu to hang](KNOWN_ISSUES.md#scope-of-logs-query-causing-besu-to-hang)
- [Eth/65 loses peers](KNOWN_ISSUES.md#eth65-loses-peers)
- [Fast sync when running Besu on cloud providers](KNOWN_ISSUES.md#fast-sync-when-running-besu-on-cloud-providers)
- [Privacy users with private transactions created using v1.3.4 or earlier](KNOWN_ISSUES.md#privacy-users-with-private-transactions-created-using-v134-or-earlier)
- [Permissioning issues on Kubernetes](KNOWN_ISSUES.md#Kubernetes-permissioning-uses-Service-IPs-rather-than-pod-IPs-which-can-fail)
- [Restarts caused by insufficient memory can cause inconsistent private state](KNOWN_ISSUES.md#Restart-caused-by-insufficient-memory-can-cause-inconsistent-private-state)

### Download link
https://hyperledger.jfrog.io/artifactory/besu-binaries/besu/1.5.1/besu-1.5.1.zip

sha256sum: `c17f49b6b8686822417184952487fc135772f0be03514085926a6984fd955b88`

## 1.5 Breaking changes

When upgrading to 1.5, ensure you've taken into account the following breaking changes.

### Docker users with volume mounts

To maintain best security practices, we're changing the `user:group` on the Docker container to `besu`.

What this means for you:

* If you are running Besu as a binary, there is no impact.
* If you are running Besu as a Docker container *and* have a volume mount for data,  ensure that the
permissions on the directory allow other users and groups to r/w. Ideally this should be set to
`besu:besu` as the owner.

Note that the `besu` user only exists within the container not outside it. The same user ID may match
a different user outside the image.

If you’re mounting local folders, it is best to set the user via the Docker `—user` argument. Use the
UID because the username may not exist inside the docker container. Ensure the directory being mounted
is owned by that user.

### Remove Manual NAT method

The NAT manager `MANUAL` method has been removed.
If you have been using the `MANUAL` method, use the `NONE` method instead. The behavior of the
`NONE` method is the same as the previously supported `MANUAL` methods.

### Privacy users

Besu minor version upgrades require upgrading Orion to the latest minor version. That is, for
Besu <> Orion node pairs, when upgrading Besu to v1.5, it is required that Orion is upgraded to
v1.6. Older versions of Orion will no longer work with Besu v1.5.

## 1.5 Features

Features added between from 1.4 to 1.5 include:
* Mining Support
  Besu supports `eth_hashrate` and `eth_submitHashrate` to obtain the hashrate when we mine with a GPU mining worker.
* Tracing
  The [Tracing API](https://besu.hyperledger.org/en/latest/Reference/API-Methods/#trace-methods) is no longer an Early Access feature and now has full support for `trace_replayBlockTransactions`, `trace_Block` and `trace_transaction`.
* Plugin API Block Events
  `BlockAdded` and `BlockReorg` are now exposed via the [Plugin API](https://javadoc.io/doc/org.hyperledger.besu/plugin-api/latest/org/hyperledger/besu/plugin/services/BesuEvents.html).
* [Filters](https://besu.hyperledger.org/en/stable/HowTo/Interact/Filters/Accessing-Logs-Using-JSON-RPC/) and
  [subscriptions](https://besu.hyperledger.org/en/stable/HowTo/Interact/APIs/RPC-PubSub/) for private contracts.
* [SecurityModule Plugin API](https://javadoc.io/doc/org.hyperledger.besu/plugin-api/latest/org/hyperledger/besu/plugin/services/SecurityModuleService.html)
  This allows use of a different [security module](https://besu.hyperledger.org/en/stable/Reference/CLI/CLI-Syntax/#security-module)
  as a plugin to provide cryptographic function that can be used by NodeKey (such as sign, ECDHKeyAgreement etc.).
* [Onchain privacy groups](https://besu.hyperledger.org/en/latest/Concepts/Privacy/Onchain-PrivacyGroups/)
  with add and remove members. This is an early access feature. Early access features are not recommended
  for production networks and may have unstable interfaces.

## 1.5 Additions and Improvements

* Public Networks Default to Fast Sync: The default sync mode for named permissionless networks, such as the Ethereum mainnet and testnets, is now `FAST`.
  * The default is unchanged for private networks. That is, the sync mode defaults to `FULL` for private networks.
  * Use the [`--sync-mode` command line option](https://besu.hyperledger.org/Reference/CLI/CLI-Syntax/#sync-mode) to change the sync mode. [\#384](https://github.com/hyperledger/besu/pull/384)
* Proper Mining Support: Added full support for `eth_hashrate` and `eth_submitHashrate`. It is now possible to have the hashrate when we mine with a GPU mining worker [\#1063](https://github.com/hyperledger/besu/pull/1063)
* Performance Improvements: The addition of native libraries ([\#775](https://github.com/hyperledger/besu/pull/775)) and changes to data structures in the EVM ([\#1089](https://github.com/hyperledger/besu/pull/1089)) have improved Besu sync and EVM execution times.
* Tracing API Improvements: The [Tracing API](https://besu.hyperledger.org/en/latest/Reference/API-Methods/#trace-methods) is no longer an Early Access feature and now has full support for `trace_replayBlockTransactions`, `trace_Block` and `trace_transaction`.
* New Plugin API Block Events: `BlockAdded` and `BlockReorg` are now exposed via the Plugin API [\#637](https://github.com/hyperledger/besu/pull/637).
* Added experimental CLI option `--Xnat-kube-pod-name` to specify the name of the loadbalancer used by the Kubernetes nat manager [\#1078](https://github.com/hyperledger/besu/pull/1078)
- Local permissioning TOML config now supports additional keys (`nodes-allowlist` and `accounts-allowlist`).
Support for `nodes-whitelist` and `accounts-whitelist` will be removed in a future release.
- Add missing `mixHash` field for `eth_getBlockBy*` JSON RPC endpoints. [\#1098](https://github.com/hyperledger/besu/pull/1098)
* Besu now has a strict check on private transactions to ensure the privateFrom in the transaction
matches the sender Orion key that has distributed the payload. Besu 1.5+ requires Orion 1.6+ to work.
[#357](https://github.com/PegaSysEng/orion/issues/357)

### Bug fixes

No bug fixes with [user impact in this release](https://wiki.hyperledger.org/display/BESU/Changelog).

### Known Issues

Known issues are open issues categorized as [Very High or High impact](https://wiki.hyperledger.org/display/BESU/Defect+Prioritisation+Policy).

#### New known issues

- K8S permissioning uses of Service IPs rather than pod IPs which can fail. [\#1190](https://github.com/hyperledger/besu/pull/1190)
Workaround - Do not use permissioning on K8S.

- Restart caused by insufficient memory can cause inconsistent private state. [\#1110](https://github.com/hyperledger/besu/pull/1110)
Workaround - Ensure you allocate enough memory for the Java Runtime Environment that the node does not run out of memory.

#### Previously identified known issues

- [Scope of logs query causing Besu to hang](KNOWN_ISSUES.md#scope-of-logs-query-causing-besu-to-hang)
- [Eth/65 loses peers](KNOWN_ISSUES.md#eth65-loses-peers)
- [Fast sync when running Besu on cloud providers](KNOWN_ISSUES.md#fast-sync-when-running-besu-on-cloud-providers)
- [Privacy users with private transactions created using v1.3.4 or earlier](KNOWN_ISSUES.md#privacy-users-with-private-transactions-created-using-v134-or-earlier)

### Download link
https://hyperledger.jfrog.io/artifactory/besu-binaries/besu/1.5.0/besu-1.5.0.zip

sha256sum: `56929d6a71cc681688351041c919e9630ab6df7de37dd0c4ae9e19a4f44460b2`

**For download links of releases prior to 1.5.0, please visit https://hyperledger.jfrog.io/artifactory/besu-binaries/besu/**

## 1.4.6

### Additions and Improvements

- Print node address on startup. [\#938](https://github.com/hyperledger/besu/pull/938)
- Transaction pool: price bump replacement mechanism configurable through CLI. [\#928](https://github.com/hyperledger/besu/pull/928) [\#930](https://github.com/hyperledger/besu/pull/930)

### Bug Fixes

- Added timeout to queries. [\#986](https://github.com/hyperledger/besu/pull/986)
- Fixed issue where networks using onchain permissioning could stall when the bootnodes were not validators. [\#969](https://github.com/hyperledger/besu/pull/969)
- Update getForks method to ignore ClassicForkBlock chain parameter to fix issue with ETC syncing. [\#1014](https://github.com/hyperledger/besu/pull/1014)

### Known Issues

Known issues are open issues categorized as [Very High or High impact](https://wiki.hyperledger.org/display/BESU/Defect+Prioritisation+Policy).

#### Previously identified known issues

- [Scope of logs query causing Besu to hang](KNOWN_ISSUES.md#scope-of-logs-query-causing-besu-to-hang)
- [Eth/65 loses peers](KNOWN_ISSUES.md#eth65-loses-peers)
- [Fast sync when running Besu on cloud providers](KNOWN_ISSUES.md#fast-sync-when-running-besu-on-cloud-providers)
- [Privacy users with private transactions created using v1.3.4 or earlier](KNOWN_ISSUES.md#privacy-users-with-private-transactions-created-using-v134-or-earlier)

## 1.4.5

### Additions and Improvements

- Implemented WebSocket logs subscription for private contracts (`priv_subscribe`/`priv_unsubscribe`) [\#762](https://github.com/hyperledger/besu/pull/762)
- Introduced SecurityModule plugin API. This allows use of a different security module as a plugin to
  provide cryptographic function that can be used by NodeKey (such as sign, ECDHKeyAgreement etc.). KeyPairSecurityModule
  is registered and used by default. The CLI option `--security-module=<name> (defaults to localfile)` can be used
  to identify the security module plugin name to use instead. [\#713](https://github.com/hyperledger/besu/pull/713)
- Several testing related changes to improve compatibility with [Hive](https://hivetests.ethdevops.io/) and Retesteth.
  [\#806](https://github.com/hyperledger/besu/pull/806) and [#845](https://github.com/hyperledger/besu/pull/845)
- Native libraries for secp256k1 and Altbn128 encryption are enabled by default.  To disable these libraries use
  `--Xsecp256k1-native-enabled=false` and `--Xaltbn128-native-enabled=false`. [\#775](https://github.com/hyperledger/besu/pull/775)

### Bug Fixes

- Fixed `eth_estimateGas` JSON RPC so it no longer returns gas estimates that are too low. [\#842](https://github.com/hyperledger/besu/pull/842)
- Full help not displayed unless explicitly requested. [\#437](https://github.com/hyperledger/besu/pull/437)
- Compatibility with undocumented Geth `eth_subscribe` fields. [\#654](https://github.com/hyperledger/besu/pull/654)
- Current block number included as part of `eth_getWork` response. [\#849](https://github.com/hyperledger/besu/pull/849)

### Known Issues

Known issues are open issues categorized as [Very High or High impact](https://wiki.hyperledger.org/display/BESU/Defect+Prioritisation+Policy).

#### New known issues

* Scope of logs query causing Besu to crash. [\#944](https://github.com/hyperledger/besu/pull/944)

Workaround - Limit the number of blocks queried by each `eth_getLogs` call.

#### Previously identified known issues

- [`Intrinsic gas exceeds gas limit` returned when calling `delete mapping[addr]` or `mapping[addr] = 0`](KNOWN_ISSUES.md#intrinsic-gas-exceeds-gas-limit)
- [Eth/65 not backwards compatible](KNOWN_ISSUES.md#eth65-not-backwards-compatible)
- [Error full syncing with pruning](KNOWN_ISSUES.md#error-full-syncing-with-pruning)
- [Fast sync when running Besu on cloud providers](KNOWN_ISSUES.md#fast-sync-when-running-besu-on-cloud-providers)
- [Bootnodes must be validators when using onchain permissioning](KNOWN_ISSUES.md#bootnodes-must-be-validators-when-using-onchain-permissioning)
- [Privacy users with private transactions created using v1.3.4 or earlier](KNOWN_ISSUES.md#privacy-users-with-private-transactions-created-using-v134-or-earlier)

## 1.4.4

### Additions and Improvements

- Implemented [`priv_getLogs`](https://besu.hyperledger.org/en/latest/Reference/API-Methods/#priv_getlogs). [\#686](https://github.com/hyperledger/besu/pull/686)
- Implemented private contract log filters including JSON-RPC methods to interact with private filters. [\#735](https://github.com/hyperledger/besu/pull/735)
- Implemented EIP-2315: Simple Subroutines for the EVM [\#717](https://github.com/hyperledger/besu/pull/717)
- Implemented Splunk logging. [\#725](https://github.com/hyperledger/besu/pull/725)
- Implemented optional native library encryption. [\#675](https://github.com/hyperledger/besu/pull/675).  To enable add `--Xsecp256k1-native-enabled` (for transaciton signatures) and/or `--Xaltbn128-native-enabled` (for altbn128 precomiled contracts) as command line options.

### Bug Fixes

- Flag added to toggle `eth/65` off by default. `eth/65` will remain toggled off by default until
a fix is completed for the [eth/65 known issue](KNOWN_ISSUES.md). [\#741](https://github.com/hyperledger/besu/pull/741)
- Resolve crashing NAT detectors on GKE. [\#731](https://github.com/hyperledger/besu/pull/731) fixes [\#507](https://github.com/hyperledger/besu/issues/507).
[Besu-Kubernetes Readme](https://github.com/PegaSysEng/besu-kubernetes/blob/master/README.md#network-topology-and-high-availability-requirements)
updated to reflect changes.
- Deal with quick service start failures [\#714](https://github.com/hyperledger/besu/pull/714) fixes [\#662](https://github.com/hyperledger/besu/issues/662)

### Known Issues

Known issues are open issues categorized as [Very High or High impact](https://wiki.hyperledger.org/display/BESU/Defect+Prioritisation+Policy).

#### New known issues

- `Intrinsic gas exceeds gas limit` returned when calling `delete mapping[addr]` or `mapping[addr] = 0` [\#696](https://github.com/hyperledger/besu/issues/696)

Calling delete and set to 0 Solidity mapping in Solidity fail.

#### Previously identified known issues

- [Eth/65 not backwards compatible](KNOWN_ISSUES.md#eth65-not-backwards-compatible)
- [Error full syncing with pruning](KNOWN_ISSUES.md#error-full-syncing-with-pruning)
- [Fast sync when running Besu on cloud providers](KNOWN_ISSUES.md#fast-sync-when-running-besu-on-cloud-providers)
- [Bootnodes must be validators when using onchain permissioning](KNOWN_ISSUES.md#bootnodes-must-be-validators-when-using-onchain-permissioning)
- [Privacy users with private transactions created using v1.3.4 or earlier](KNOWN_ISSUES.md#privacy-users-with-private-transactions-created-using-v134-or-earlier)

## 1.4.3

### Issues identified with 1.4.3 release

The `eth/65` change is not [backwards compatible](https://github.com/hyperledger/besu/issues/723).
This has the following impact:
* In a private network, nodes using the 1.4.3 client cannot interact with nodes using 1.4.2 or earlier
clients.
* On mainnet, synchronizing eventually stalls.

Workaround -> revert to v1.4.2.

A [fix](https://github.com/hyperledger/besu/pull/732) is currently [being tested](https://github.com/hyperledger/besu/pull/733).

### Critical Issue for Privacy Users

A critical issue for privacy users with private transactions created using Hyperledger Besu v1.3.4
or earlier has been identified. If you have a network with private transaction created using v1.3.4
or earlier, please read the following and take the appropriate steps:
https://wiki.hyperledger.org/display/BESU/Critical+Issue+for+Privacy+Users

### Additions and Improvements

- Added `eth/65` support. [\#608](https://github.com/hyperledger/besu/pull/608)
- Added block added and block reorg events. Added revert reason to block added transactions. [\#637](https://github.com/hyperledger/besu/pull/637)

### Deprecated

- Private Transaction `hash` field and `getHash()` method have been deprecated. They will be removed
in 1.5.0 release. [\#639](https://github.com/hyperledger/besu/pull/639)

### Known Issues

#### Fast sync when running Besu on cloud providers

A known [RocksDB issue](https://github.com/facebook/rocksdb/issues/6435) causes fast sync to fail
when running Besu on certain cloud providers. The following error is displayed repeatedly:

```
...
EthScheduler-Services-1 (importBlock) | ERROR | PipelineChainDownloader | Chain download failed. Restarting after short delay.
java.util.concurrent.CompletionException: org.hyperledger.besu.plugin.services.exception.StorageException: org.rocksdb.RocksDBException: block checksum mismatch:
....
```

This behaviour has been seen on AWS and Digital Ocean.

Workaround -> On AWS, a full restart of the AWS VM is required to restart the fast sync.

Fast sync is not currently supported on Digital Ocean. We are investigating options to
[add support for fast sync on Digital Ocean](https://github.com/hyperledger/besu/issues/591).

#### Error full syncing with pruning

- Error syncing with mainnet on Besu 1.3.7 node - MerkleTrieException [\#580](https://github.com/hyperledger/besu/issues/580)
The associated error is `Unable to load trie node value for hash` and is caused by the combination of
full sync and pruning.

Workarounds:
1. Explicitly disable pruning using `--pruning-enabled=false` when using fast sync.
2. If the `MerkleTrieException` occurs, delete the database and resync.

A fix for this issue is being actively worked on.

#### Fast sync reverting to full sync

In some cases of FastSyncException, fast sync reverts back to a full sync before having reached the
pivot block. [\#683](https://github.com/hyperledger/besu/issues/683)

Workaround -> To re-attempt fast syncing rather than continue full syncing, stop Besu, delete your
database, and start again.

#### Bootnodes must be validators when using onchain permissioning

- Onchain permissioning nodes can't peer when using a non-validator bootnode [\#528](https://github.com/hyperledger/besu/issues/528)

Workaround -> When using onchain permissioning, ensure bootnodes are also validators.


## 1.4.2

### Additions and Improvements

- Added `trace_block` JSON RPC API [\#449](https://github.com/hyperledger/besu/pull/449)
- Added `pulledStates` and `knownStates` to the EthQL `syncing` query and `eth_syncing` JSON-RPC api [\#565](https://github.com/hyperledger/besu/pull/565)

### Bug Fixes

- Fixed file parsing behaviour for privacy enclave keystore password file [\#554](https://github.com/hyperledger/besu/pull/554) (thanks to [magooster](https://github.com/magooster))
- Fixed known issue with being unable to re-add members to onchain privacy groups [\#471](https://github.com/hyperledger/besu/pull/471)

### Updated Early Access Features

* [Onchain privacy groups](https://besu.hyperledger.org/en/latest/Concepts/Privacy/Onchain-PrivacyGroups/) with add and remove members. Known issue resolved (see above).
* [TRACE API](https://besu.hyperledger.org/en/latest/Reference/API-Methods/#trace-methods) now includes `trace_block`, `trace_replayBlockTransactions`, and `trace_transaction`.
Fixed some issues on the trace replay block transactions API [\#522](https://github.com/hyperledger/besu/pull/522).

### Known Issues

#### Fast sync defaulting to full sync

-  When fast sync cannot find enough valid peers rapidly enough, Besu defaults to full sync.

Workarounds:
1. To re-attempt fast syncing rather than continue full syncing, stop Besu, delete your database,
and start again.
2. When fast syncing, explicitly disable pruning using `--pruning-enabled=false` to reduce the likelihood
of encountering the pruning bug.

A fix to remove the default to full sync is [in progress](https://github.com/hyperledger/besu/pull/427)
is being actively worked on.

#### Error full syncing with pruning

- Error syncing with mainnet on Besu 1.3.7 node - MerkleTrieException [\#BESU-160](https://jira.hyperledger.org/browse/BESU-160)
The associated error is `Unable to load trie node value for hash` and is caused by the combination of
full sync and pruning.

Workarounds:
1. Explicitly disable pruning using `--pruning-enabled=false` when using fast sync.
2. If the `MerkleTrieException` occurs, delete the database and resync.

A fix for this issue is being actively worked on.

#### Bootnodes must be validators when using onchain permissioning

- Onchain permissioning nodes can't peer when using a non-validator bootnode [\#BESU-181](https://jira.hyperledger.org/browse/BESU-181)

Workaround -> When using onchain permissioning, ensure bootnodes are also validators.

## 1.4.1

### Additions and Improvements

- Added priv_getCode [\#250](https://github.com/hyperledger/besu/pull/408). Gets the bytecode associated with a private address.
- Added `trace_transaction` JSON RPC API [\#441](https://github.com/hyperledger/besu/pull/441)
- Removed -X unstable prefix for pruning options (`--pruning-blocks-retained`, `--pruning-block-confirmations`) [\#440](https://github.com/hyperledger/besu/pull/440)
- Implemented [ECIP-1088](https://ecips.ethereumclassic.org/ECIPs/ecip-1088): Phoenix EVM and Protocol upgrades. [\#434](https://github.com/hyperledger/besu/pull/434)

### Bug Fixes

- [BESU-25](https://jira.hyperledger.org/browse/BESU-25) Use v5 Devp2p when pinging [\#392](https://github.com/hyperledger/besu/pull/392)
- Fixed a bug to manage concurrent access to cache files [\#438](https://github.com/hyperledger/besu/pull/438)
- Fixed configuration file bug: `pruning-blocks-retained` now accepts an integer in the config [\#440](https://github.com/hyperledger/besu/pull/440)
- Specifying RPC credentials file should not force RPC Authentication to be enabled [\#454](https://github.com/hyperledger/besu/pull/454)
- Enhanced estimateGas messages [\#436](https://github.com/hyperledger/besu/pull/436). When a estimateGas request fails a validation check, an improved error message is returned in the response.

### Early Access Features

Early access features are available features that are not recommended for production networks and may
have unstable interfaces.

* [Onchain privacy groups](https://besu.hyperledger.org/en/latest/Concepts/Privacy/Onchain-PrivacyGroups/) with add and remove members.
  Not being able to to re-add a member to an onchain privacy group is a [known issue](https://github.com/hyperledger/besu/issues/455)
  with the add and remove functionality.

### Known Issues

#### Fast sync defaulting to full sync

-  When fast sync cannot find enough valid peers rapidly enough, Besu defaults to full sync.

Workarounds:
1. To re-attempt fast syncing rather than continue full syncing, stop Besu, delete your database,
and start again.
2. When fast syncing, explicitly disable pruning using `--pruning-enabled=false` to reduce the likelihood
of encountering the pruning bug.

A fix to remove the default to full sync is [in progress](https://github.com/hyperledger/besu/pull/427)
and is planned for inclusion in v1.4.1.

#### Error full syncing with pruning

- Error syncing with mainnet on Besu 1.3.7 node - MerkleTrieException [\#BESU-160](https://jira.hyperledger.org/browse/BESU-160)
The associated error is `Unable to load trie node value for hash` and is caused by the combination of
full sync and pruning.

Workarounds:
1. Explicitly disable pruning using `--pruning-enabled=false` when using fast sync.
2. If the `MerkleTrieException` occurs, delete the database and resync.

Investigation of this issue is in progress and a fix is targeted for v1.4.1.

#### Bootnodes must be validators when using onchain permissioning

- Onchain permissioning nodes can't peer when using a non-validator bootnode [\#BESU-181](https://jira.hyperledger.org/browse/BESU-181)

Workaround -> When using onchain permissioning, ensure bootnodes are also validators.

## 1.4.0

### Private State Migration

Hyperledger Besu v1.4 implements a new data structure for private state storage that is not backwards compatible.
A migration will be performed when starting v1.4 for the first time to reprocess existing private transactions
and re-create the private state data in the v1.4 format.

If you have existing private transactions, see [migration details](docs/Private-Txns-Migration.md).

### Additions and Improvements

* [TLS support](https://besu.hyperledger.org/en/latest/Concepts/TLS/) to secure client and server communication.

* [Multi-tenancy](https://besu.hyperledger.org/en/latest/Concepts/Privacy/Multi-Tenancy/) to enable multiple participants to use the same Besu and Orion node.

* [Plugin APIs](https://besu.hyperledger.org/en/latest/Concepts/Plugins/) to enable building of Java plugins to extend Hyperledger Besu.

* Support for additional [NAT methods](https://besu.hyperledger.org/en/latest/HowTo/Find-and-Connect/Specifying-NAT/).

* Added [`priv_call`](https://besu.hyperledger.org/en/latest/Reference/API-Methods/#priv_call) which invokes
a private contract function locally and does not change the private state.

* Besu has moved from an internal Bytes library to the [Apache Tuweni](https://tuweni.apache.org/) Bytes library.
This includes using the library in the Plugins API interfaces. [#295](https://github.com/hyperledger/besu/pull/295) and [#215](https://github.com/hyperledger/besu/pull/215)

### Early Access Features

Early access features are available features that are not recommended for production networks and may
have unstable interfaces.

* [Reorg compatible privacy](https://besu.hyperledger.org/en/latest/Concepts/Privacy/Privacy-Overview/#reorg-compatible-privacy)
to enable private transactions on networks using consensus mechanisms that fork.

* [Tracing API](https://besu.hyperledger.org/en/latest/Concepts/Transactions/Trace-Types) to obtain detailed information about transaction processing.

### Bug Fixes

See RC and Beta sections below.

### Known Issues

#### Fast sync defaulting to full sync

-  When fast sync cannot find enough valid peers rapidly enough, Besu defaults to full sync.

Workarounds:
1. To re-attempt fast syncing rather than continue full syncing, stop Besu, delete your database,
and start again.
2. When fast syncing, explicitly disable pruning using `--pruning-enabled=false` to reduce the likelihood
of encountering the pruning bug.

A fix to remove the default to full sync is [in progress](https://github.com/hyperledger/besu/pull/427)
and is planned for inclusion in v1.4.1.

#### Error full syncing with pruning

- Error syncing with mainnet on Besu 1.3.7 node - MerkleTrieException [\#BESU-160](https://jira.hyperledger.org/browse/BESU-160)
The associated error is `Unable to load trie node value for hash` and is caused by the combination of
full sync and pruning.

Workarounds:
1. Explicitly disable pruning using `--pruning-enabled=false` when using fast sync.
2. If the `MerkleTrieException` occurs, delete the database and resync.

Investigation of this issue is in progress and a fix is targeted for v1.4.1.

#### Bootnodes must be validators when using onchain permissioning

- Onchain permissioning nodes can't peer when using a non-validator bootnode [\#BESU-181](https://jira.hyperledger.org/browse/BESU-181)

Workaround -> When using onchain permissioning, ensure bootnodes are also validators.


## 1.4.0 RC-2

### Private State Migration
Hyperledger Besu v1.4 implements a new data structure for private state storage that is not backwards compatible.
A migration will be performed when starting v1.4 for the first time to reprocess existing private transactions
and re-create the private state data in the v1.4 format.
If you have existing private transactions, see [migration details](docs/Private-Txns-Migration.md).

## 1.4.0 RC-1

### Additions and Improvements

- New`trace_replayBlockTransactions` JSON-RPC API

This can be enabled using the `--rpc-http-api TRACE` CLI flag.  There are some philosophical differences between Besu and other implementations that are outlined in [trace_rpc_apis](docs/trace_rpc_apis.md).

- Ability to automatically detect Docker NAT settings from inside the conainter.

The default NAT method (AUTO) can detect this so no user intervention is required to enable this.

- Added [Multi-tenancy](https://besu.hyperledger.org/en/latest/Concepts/Privacy/Multi-Tenancy/) support which allows multiple participants to use the same Besu node for private transactions.

- Added TLS support for communication with privacy enclave

### Bug Fixes

- Private transactions are now validated before sent to the enclave [\#356](https://github.com/hyperledger/besu/pull/356)

### Known Bugs

- Error syncing with mainnet on Besu 1.3.7 node - MerkleTrieException [\#BESU-160](https://jira.hyperledger.org/browse/BESU-160)

Workaround -> Don't enable pruning when syncing to mainnet.

- Onchain permissioning nodes can't peer when using a non-validator bootnode [\#BESU-181](https://jira.hyperledger.org/browse/BESU-181)

Workaround -> When using onchain permissioning, ensure bootnodes are also validators.

## 1.4 Beta 3

### Additions and Improvements

- CLI option to enable TLS client auth for JSON-RPC HTTP [\#340](https://github.com/hyperledger/besu/pull/340)

Added CLI options to enable TLS client authentication and trusting client certificates:
~~~
--rpc-http-tls-client-auth-enabled - Enable TLS client authentication for the JSON-RPC HTTP service (default: false)
--rpc-http-tls-known-clients-file - Path to file containing client's certificate common name and fingerprint for client authentication.
--rpc-http-tls-ca-clients-enabled - Enable to accept clients certificate signed by a valid CA for client authentication (default: false)
~~~
If client-auth is enabled, user must either enable CA signed clients OR provide a known-clients file. An error is reported
if both CA signed clients is disabled and known-clients file is not specified.

- Stable Plugins APIs [\#346](https://github.com/hyperledger/besu/pull/346)

The `BesuEvents` service and related `data` package have been marked as a stable plugin API.

### Bug Fixes

- Return missing signers from getSignerMetrics [\#343](https://github.com/hyperledger/besu/pull/)

### Experimental Features

- Experimental support for `trace_replayBlockTransactions` - multiple PRs

Added support for the `trace_replayBlockTransactions` JSON-RPC call. To enable this API add
`TRACE` to the `rpc-http-api` options (for example,  `--rpc-http-api TRACE` on the command line).

This is not a production ready API.  There are known bugs relating to traced memory from calls and
returns, and the gas calculation reported in the flat traces does not always match up with the
correct gas calculated for consensus.

## 1.4 Beta 2

### Additions and Improvements

- Enable TLS for JSON-RPC HTTP Service [\#253](https://github.com/hyperledger/besu/pull/253)

Exposes new command line parameters to enable TLS on Ethereum JSON-RPC HTTP interface to allow clients like EthSigner to connect via TLS:
`--rpc-http-tls-enabled=true`
(Optional - Only required if `--rpc-http-enabled` is set to true) Set to `true` to enable TLS. False by default.
`--rpc-http-tls-keystore-file="/path/to/cert.pfx"`
(Must be specified if TLS is enabled) Path to PKCS12 format key store which contains server's certificate and it's private key
`--rpc-http-tls-keystore-password-file="/path/to/cert.passwd"`
(Must be specified if TLS is enabled) Path to the text file containing password for unlocking key store.
`--rpc-http-tls-known-clients-file="/path/to/rpc_tls_clients.txt"`
(Optional) Path to a plain text file containing space separated client’s certificate’s common name and its sha-256 fingerprints when
they are not signed by a known CA. The presence of this file (even empty) enables TLS client authentication. That is, the client
presents the certificate to server on TLS handshake and server establishes that the client certificate is either signed by a
proper/known CA. Otherwise, server trusts client certificate by reading the sha-256 fingerprint from known clients file specified above.

The format of the file is (as an example):
`localhost DF:65:B8:02:08:5E:91:82:0F:91:F5:1C:96:56:92:C4:1A:F6:C6:27:FD:6C:FC:31:F2:BB:90:17:22:59:5B:50`

### Bug Fixes

- TotalDifficulty is a BigInteger [\#253](https://github.com/hyperledger/besu/pull/253).
  Don't try and cast total difficulty down to a long because it will overflow long in a reasonable timeframe.

## 1.4 Beta 1

### Additions and Improvements

- Besu has moved from an internal Bytes library to the [Apache Tuweni](https://tuweni.apache.org/) Bytes library.  This includes using the library in the Plugins API interfaces. [#295](https://github.com/hyperledger/besu/pull/295) and [#215](https://github.com/hyperledger/besu/pull/215)
- Besu stops processing blocks if Orion is unavailable [\#253](https://github.com/hyperledger/besu/pull/253)
- Added priv_call [\#250](https://github.com/hyperledger/besu/pull/250).  Invokes a private contract function locally and does not change the private state.
- Support for [EIP-2124](https://github.com/ethereum/EIPs/blob/master/EIPS/eip-2124.md), which results in faster peer discovery [\#156](https://github.com/hyperledger/besu/pull/156)

## 1.3.8

### Additions and Improvements

- `admin_generateLogBloomCache` JSON-RPC API to generate a cache of the block bloombits that improves performance for log queries [\#262](https://github.com/hyperledger/besu/pull/262)

## Critical Fix in 1.3.7

1.3.7 includes a critical fix for Ethereum MainNet users and the Muir Glacier upgrade. We recommend users of Ethereum public networks
(MainNet, Ropsten, Rinkeby, and Goerli) upgrade immediately. This upgrade is also strongly recommended for users of private networks.

For more details, see [Hyperledger Besu Wiki](https://wiki.hyperledger.org/display/BESU/Mainnet+Consensus+Bug+Identified+and+Resolved+in+Hyperledger+Besu).

## Muir Glacier Compatibility

For compatibility with Ethereum Muir Glacier upgrade, use v1.3.7 or later.

## ETC Agharta Compatibility

For compatibility with ETC Agharta upgrade, use 1.3.7 or later.

### 1.3.7

### Additions and Improvements

- Hard Fork Support: Configures the Agharta activation block for the ETC MainNet configuration [\#251](https://github.com/hyperledger/besu/pull/251) (thanks to [soc1c](https://github.com/soc1c))
- `operator generate-log-bloom-cache` command line option to generate a cache of the block bloombits that improves performance for log queries  [\#245](https://github.com/hyperledger/besu/pull/245)

### Bug Fixes

- Resolves a Mainnet consensus issue [\#254](https://github.com/hyperledger/besu/pull/254)

### New Maintainer

[Edward Mack](https://github.com/hyperledger/besu/commits?author=edwardmack) added as a [new maintainer](https://github.com/hyperledger/besu/pull/219).

### 1.3.6

### Additions and Improvements

- Performance improvements:
  * Multithread Websockets to increase throughput [\#231](https://github.com/hyperledger/besu/pull/231)
  * NewBlockHeaders performance improvement [\#230](https://github.com/hyperledger/besu/pull/230)
- EIP2384 - Ice Age Adustment around Istanbul [\#211](https://github.com/hyperledger/besu/pull/211)
- Documentation updates include:
  * [Configuring mining using the Stratum protocol](https://besu.hyperledger.org/en/latest/HowTo/Configure/Configure-Mining/)
  * [ETC network command line options](https://besu.hyperledger.org/en/latest/Reference/CLI/CLI-Syntax/#network)
- Hard Fork Support:
   * MuirGlacier for Ethereum Mainnet and Ropsten Testnet
   * Agharta for Kotti and Mordor Testnets

### Bug Fixes

- [\#210](https://github.com/hyperledger/besu/pull/210) fixes WebSocket frames handling
  User impact: PING/PONG frames handling in Websocket services was not implemented

### 1.3.5

### Additions and Improvements

- Log Event Streaming for Plugin API [\#186](https://github.com/hyperledger/besu/pull/186)
- Allow use a external JWT public key in authenticated APIs [\#183](https://github.com/hyperledger/besu/pull/183)
- ETC Configuration, classic fork peer validator [\#176](https://github.com/hyperledger/besu/pull/176) (thanks to [edwardmack](https://github.com/edwardmack))
- Allow IBFT validators to be changed at a given block [\#173](https://github.com/hyperledger/besu/pull/173)
- Support external mining using Stratum [\#140](https://github.com/hyperledger/besu/pull/140) (thanks to [atoulme](https://github.com/atoulme))
- Add more fields to private transaction receipt [\#85](https://github.com/hyperledger/besu/pull/85) (thanks to [josh-richardson](https://github.com/josh-richardson))
- [Pruning documentation](https://besu.hyperledger.org/en/latest/Concepts/Pruning/)

### Technical Improvements

- ETC - Cleanup [\#201](https://github.com/hyperledger/besu/pull/201) (thanks to [GregTheGreek](https://github.com/GregTheGreek))
- User specific enclave public key configuration in auth file [\#196](https://github.com/hyperledger/besu/pull/196)
- Change CustomForks -\> Transitions [\#193](https://github.com/hyperledger/besu/pull/193)
- Pass identity information into RpcMethod from Http Service [\#189](https://github.com/hyperledger/besu/pull/189)
- Remove the use of JsonRpcParameters from RpcMethods [\#188](https://github.com/hyperledger/besu/pull/188)
- Repaired Metrics name collision between Privacy and RocksDB [\#187](https://github.com/hyperledger/besu/pull/187)
- Multi-Tenancy: Do not specify a public key anymore when requesting a … [\#185](https://github.com/hyperledger/besu/pull/185)
- Updates to circle building acceptance tests [\#184](https://github.com/hyperledger/besu/pull/184)
- Move Apache Tuweni dependency to official release [\#181](https://github.com/hyperledger/besu/pull/181) (thanks to [atoulme](https://github.com/atoulme))
- Update Gradle to 6.0, support Java 13 [\#180](https://github.com/hyperledger/besu/pull/180)
- ETC Atlantis fork [\#179](https://github.com/hyperledger/besu/pull/179) (thanks to [edwardmack](https://github.com/edwardmack))
- ETC Gotham Fork [\#178](https://github.com/hyperledger/besu/pull/178) (thanks to [edwardmack](https://github.com/edwardmack))
- ETC DieHard fork support [\#177](https://github.com/hyperledger/besu/pull/177) (thanks to [edwardmack](https://github.com/edwardmack))
- Remove 'parentHash', 'number' and 'gasUsed' fields from the genesis d… [\#175](https://github.com/hyperledger/besu/pull/175) (thanks to [SweeXordious](https://github.com/SweeXordious))
- Enable pruning by default for fast sync and validate conflicts with privacy [\#172](https://github.com/hyperledger/besu/pull/172)
- Update RocksDB [\#170](https://github.com/hyperledger/besu/pull/170)
- Vpdate ver to 1.3.5-snapshot [\#169](https://github.com/hyperledger/besu/pull/169)
- Added PoaQueryService method that returns local node signer… [\#163](https://github.com/hyperledger/besu/pull/163)
- Add versioning to privacy storage [\#149](https://github.com/hyperledger/besu/pull/149)
- Update reference tests [\#139](https://github.com/hyperledger/besu/pull/139)

### 1.3.4

- Reverted _Enable pruning by default for fast sync (#135)_ [\#164](https://github.com/hyperledger/besu/pull/164)

### 1.3.3

### Technical Improvements

- Add --identity flag for client identification in node browsers [\#150](https://github.com/hyperledger/besu/pull/150)
- Istanbul Mainnet Block [\#145](https://github.com/hyperledger/besu/pull/150)
- Add priv\_getEeaTransactionCount [\#110](https://github.com/hyperledger/besu/pull/110)

### Additions and Improvements

- Redesign of how JsonRpcMethods are created [\#159](https://github.com/hyperledger/besu/pull/159)
- Moving JsonRpcMethods classes into the same package, prior to refactor [\#154](https://github.com/hyperledger/besu/pull/154)
- Reflect default logging in CLI help [\#148](https://github.com/hyperledger/besu/pull/148)
- Handle zero port better in NAT [\#147](https://github.com/hyperledger/besu/pull/147)
- Rework how filter and log query parameters are created/used [\#146](https://github.com/hyperledger/besu/pull/146)
- Don't generate shutdown tasks in controller [\#141](https://github.com/hyperledger/besu/pull/141)
- Ibft queries [\#138](https://github.com/hyperledger/besu/pull/138)
- Enable pruning by default for fast sync [\#135](https://github.com/hyperledger/besu/pull/135)
- Ensure spotless runs in CI [\#132](https://github.com/hyperledger/besu/pull/132)
- Add more logging around peer disconnects [\#131](https://github.com/hyperledger/besu/pull/131)
- Repair EthGetLogs returning incorrect results [\#128](https://github.com/hyperledger/besu/pull/128)
- Use Bloombits for Logs queries [\#127](https://github.com/hyperledger/besu/pull/127)
- Improve message when extraData missing [\#121](https://github.com/hyperledger/besu/pull/121)
- Fix miner startup logic [\#104](https://github.com/hyperledger/besu/pull/104)
- Support log reordring from reorgs in `LogSubscriptionService` [\#86](https://github.com/hyperledger/besu/pull/86)

### 1.3.2

### Additions and Improvements

- besu -v to print plugin versions[\#123](https://github.com/hyperledger/besu/pull/123)

### Technical Improvements

- Update Governance and Code of Conduct verbiage [\#120](https://github.com/hyperledger/besu/pull/120)
- Fix private transaction root mismatch [\#118](https://github.com/hyperledger/besu/pull/118)
- Programatically enforce plugin CLI variable names [\#117](https://github.com/hyperledger/besu/pull/117)
- Additional unit test for selecting replaced pending transactions [\#116](https://github.com/hyperledger/besu/pull/116)
- Only set sync targets that have an estimated height value [\#115](https://github.com/hyperledger/besu/pull/115)
- Fix rlpx startup [\#114](https://github.com/hyperledger/besu/pull/114)
- Expose getPayload in Transaction plugin-api interface. [\#113](https://github.com/hyperledger/besu/pull/113)
- Dependency Version Upgrades [\#112](https://github.com/hyperledger/besu/pull/112)
- Add hash field in Transaction plugin interface. [\#111](https://github.com/hyperledger/besu/pull/111)
- Rework sync status events [\#106](https://github.com/hyperledger/besu/pull/106)

### 1.3.1

### Additions and Improvements

- Added GraphQL query/logs support [\#94](https://github.com/hyperledger/besu/pull/94)

### Technical Improvements

- Add totalDiffculty to BlockPropagated events. [\#97](https://github.com/hyperledger/besu/pull/97)
- Merge BlockchainQueries classes [\#101](https://github.com/hyperledger/besu/pull/101)
- Fixed casing of dynamic MetricCategorys [\#99](https://github.com/hyperledger/besu/pull/99)
- Fix private transactions breaking evm [\#96](https://github.com/hyperledger/besu/pull/96)
- Make SyncState variables thread-safe [\#95](https://github.com/hyperledger/besu/pull/95)
- Fix transaction tracking by sender [\#93](https://github.com/hyperledger/besu/pull/93)
- Make logic in PersistBlockTask more explicit to fix a LGTM warning [\#92](https://github.com/hyperledger/besu/pull/92)
- Removed Unused methods in the transaction simulator. [\#91](https://github.com/hyperledger/besu/pull/91)
- Fix ThreadBesuNodeRunner BesuConfiguration setup [\#90](https://github.com/hyperledger/besu/pull/90)
- JsonRpc method disabled error condition rewrite and unit test [\#80](https://github.com/hyperledger/besu/pull/80)
- Round trip testing of state trie account values [\#31](https://github.com/hyperledger/besu/pull/31)

### 1.3

### Breaking Change

- Disallow comments in Genesis JSON file. [\#49](https://github.com/hyperledger/besu/pull/49)

### Additions and Improvements

- Add `--required-block` command line option to deal with chain splits [\#79](https://github.com/hyperledger/besu/pull/79)
- Store db metadata file in the root data directory. [\#46](https://github.com/hyperledger/besu/pull/46)
- Add `--target-gas-limit` command line option. [\#24](https://github.com/hyperledger/besu/pull/24)(thanks to new contributor [cfelde](https://github.com/cfelde))
- Allow private contracts to access public state. [\#9](https://github.com/hyperledger/besu/pull/9)
- Documentation updates include:
  - Added [sample load balancer configurations](https://besu.hyperledger.org/en/latest/HowTo/Configure/Configure-HA/Sample-Configuration/)
  - Added [`retesteth`](https://besu.hyperledger.org/en/latest/Reference/CLI/CLI-Subcommands/#retesteth) subcommand
  - Added [`debug_accountRange`](https://besu.hyperledger.org/en/latest/Reference/API-Methods/#debug_accountrange) JSON-RPC API method
  - Clarified purpose of [static nodes](https://besu.hyperledger.org/en/latest/HowTo/Find-and-Connect/Managing-Peers/#static-nodes)
  - Added links [Kubernetes reference implementations](https://besu.hyperledger.org/en/latest/HowTo/Deploy/Kubernetes/)
  - Added content about [access between private and public states](https://besu.hyperledger.org/en/latest/Concepts/Privacy/Privacy-Groups/#access-between-states)
  - Added restriction that [account permissioning cannot be used with random key signing](https://besu.hyperledger.org/en/latest/HowTo/Use-Privacy/Sign-Privacy-Marker-Transactions/).
  - Added high availability requirement for [private transaction manager](https://besu.hyperledger.org/en/latest/Concepts/Privacy/Privacy-Overview/#availability) (ie, Orion)
  - Added [genesis file reference](https://besu.hyperledger.org/en/latest/Reference/Config-Items/)

### Technical Improvements

- Less verbose synching subscriptions [\#59](https://github.com/hyperledger/besu/pull/59)
- Return enclave key instead of private transaction hash [\#53](https://github.com/hyperledger/besu/pull/53)
- Fix mark sweep pruner bugs where nodes that should be kept were being swept  [\#50](https://github.com/hyperledger/besu/pull/50)
- Clean up BesuConfiguration construction [\#51](https://github.com/hyperledger/besu/pull/51)
- Private tx nonce errors return same msg as any tx [\#48](https://github.com/hyperledger/besu/pull/48)
- Fix default logging [\#47](https://github.com/hyperledger/besu/pull/47)
- Introduce virtual operation. [\#45](https://github.com/hyperledger/besu/pull/45)
- Downgrade RocksDBPlugin Logging Levels [\#44](https://github.com/hyperledger/besu/pull/44)
- Infrastructure for exposing PoA metrics for plugins. [\#37](https://github.com/hyperledger/besu/pull/37)
- Refactor privacy storage. [\#7](https://github.com/hyperledger/besu/pull/7)

## 1.2.4

### Additions and Improvements

- Add Istanbul block (5435345) for Rinkeby [\#35](https://github.com/hyperledger/besu/pull/35)
- Add Istanbul block (1561651) for Goerli [\#27](https://github.com/hyperledger/besu/pull/27)
- Add Istanbul block (6485846) for Ropsten [\#26](https://github.com/hyperledger/besu/pull/26)
- Add privDistributeRawTransaction endpoint [\#23](https://github.com/hyperledger/besu/pull/23) (thanks to [josh-richardson](https://github.com/josh-richardson))

### Technical Improvements

- Refactors pantheon private key to signing private key [\#34](https://github.com/hyperledger/besu/pull/34) (thanks to [josh-richardson](https://github.com/josh-richardson))
- Support both BESU\_ and PANTHEON\_ env var prefixes [\#32](https://github.com/hyperledger/besu/pull/32)
- Use only fully validated peers for fast sync pivot selection [\#21](https://github.com/hyperledger/besu/pull/21)
- Support Version Rollbacks for RocksDB \(\#6\) [\#19](https://github.com/hyperledger/besu/pull/19)
- Update Cava library to Tuweni Library [\#18](https://github.com/hyperledger/besu/pull/18)
- StateTrieAccountValue:Version should be written as an int, not a long [\#17](https://github.com/hyperledger/besu/pull/17)
- Handle discovery peers with updated endpoints [\#12](https://github.com/hyperledger/besu/pull/12)
- Change retesteth port [\#11](https://github.com/hyperledger/besu/pull/11)
- Renames eea\_getTransactionReceipt to priv\_getTransactionReceipt [\#10](https://github.com/hyperledger/besu/pull/10) (thanks to [josh-richardson](https://github.com/josh-richardson))
- Support Version Rollbacks for RocksDB [\#6](https://github.com/hyperledger/besu/pull/6)
- Moving AT DSL into its own module [\#3](https://github.com/hyperledger/besu/pull/3)

## 1.2.3

### Additions and Improvements
- Added an override facility for genesis configs [\#1915](https://github.com/PegaSysEng/pantheon/pull/1915)
- Finer grained logging configuration [\#1895](https://github.com/PegaSysEng/pantheon/pull/1895) (thanks to [matkt](https://github.com/matkt))

### Technical Improvements

- Add archiving of docker test reports [\#1921](https://github.com/PegaSysEng/pantheon/pull/1921)
- Events API: Transaction dropped, sync status, and renames [\#1919](https://github.com/PegaSysEng/pantheon/pull/1919)
- Remove metrics from plugin registration [\#1918](https://github.com/PegaSysEng/pantheon/pull/1918)
- Replace uses of Instant.now from within the IBFT module [\#1911](https://github.com/PegaSysEng/pantheon/pull/1911)
- Update plugins-api build script [\#1908](https://github.com/PegaSysEng/pantheon/pull/1908)
- Ignore flaky tracing tests [\#1907](https://github.com/PegaSysEng/pantheon/pull/1907)
- Ensure plugin-api module gets published at the correct maven path [\#1905](https://github.com/PegaSysEng/pantheon/pull/1905)
- Return the plugin-apis to this repo [\#1900](https://github.com/PegaSysEng/pantheon/pull/1900)
- Stop autogenerating BesuInfo.java [\#1899](https://github.com/PegaSysEng/pantheon/pull/1899)
- Extracted Metrics interfaces to plugins-api. [\#1898](https://github.com/PegaSysEng/pantheon/pull/1898)
- Fix key value storage clear so it removes all values [\#1894](https://github.com/PegaSysEng/pantheon/pull/1894)
- Ethsigner test [\#1892](https://github.com/PegaSysEng/pantheon/pull/1892) (thanks to [iikirilov](https://github.com/iikirilov))
- Return null private transaction receipt instead of error [\#1872](https://github.com/PegaSysEng/pantheon/pull/1872) (thanks to [iikirilov](https://github.com/iikirilov))
- Implement trace replay block transactions trace option [\#1886](https://github.com/PegaSysEng/pantheon/pull/1886)
- Use object parameter instead of list of parameters for priv\_createPrivacyGroup [\#1868](https://github.com/PegaSysEng/pantheon/pull/1868) (thanks to [iikirilov](https://github.com/iikirilov))
- Refactor privacy acceptance tests [\#1864](https://github.com/PegaSysEng/pantheon/pull/1864) (thanks to [iikirilov](https://github.com/iikirilov))

## 1.2.2

### Additions and Improvements
- Support large numbers for the `--network-id` option [\#1891](https://github.com/PegaSysEng/pantheon/pull/1891)
- Added eea\_getTransactionCount Json Rpc [\#1861](https://github.com/PegaSysEng/pantheon/pull/1861)
- PrivacyMarkerTransaction to be signed with a randomly generated key [\#1844](https://github.com/PegaSysEng/pantheon/pull/1844)
- Implement eth\_getproof JSON RPC API [\#1824](https://github.com/PegaSysEng/pantheon/pull/1824) (thanks to [matkt](https://github.com/matkt))
- Documentation updates include:
  - [Improved navigation](https://docs.pantheon.pegasys.tech/en/latest/)
  - [Added permissioning diagram](https://docs.pantheon.pegasys.tech/en/latest/Concepts/Permissioning/Permissioning-Overview/#onchain)
  - [Added Responsible Disclosure policy](https://docs.pantheon.pegasys.tech/en/latest/Reference/Responsible-Disclosure/)
  - [Added `blocks export` subcommand](https://besu.hyperledger.org/en/latest/Reference/CLI/CLI-Subcommands/#export)

### Technical Improvements
- Update the `pantheon blocks export` command usage [\#1887](https://github.com/PegaSysEng/pantheon/pull/1887) (thanks to [matkt](https://github.com/matkt))
- Stop Returning null for 'pending' RPC calls [\#1883](https://github.com/PegaSysEng/pantheon/pull/1883)
- Blake validation errors are hard errors [\#1882](https://github.com/PegaSysEng/pantheon/pull/1882)
- Add test cases for trace\_replayBlockTransactions [\#1881](https://github.com/PegaSysEng/pantheon/pull/1881)
- Simplify json rpc spec test setup [\#1880](https://github.com/PegaSysEng/pantheon/pull/1880)
- Tweak JSON import format [\#1878](https://github.com/PegaSysEng/pantheon/pull/1878)
- Transactions listeners should use the subscriber pattern [\#1877](https://github.com/PegaSysEng/pantheon/pull/1877)
- Maven spotless [\#1876](https://github.com/PegaSysEng/pantheon/pull/1876)
- Don't cache for localbalance [\#1875](https://github.com/PegaSysEng/pantheon/pull/1875)
- EIP-1108 - Reprice alt\_bn128  [\#1874](https://github.com/PegaSysEng/pantheon/pull/1874)
- Create stub trace\_replayBlockTransactions json-rpc method  [\#1873](https://github.com/PegaSysEng/pantheon/pull/1873)
- Improve trace log [\#1870](https://github.com/PegaSysEng/pantheon/pull/1870)
- Pruning Command Line Flags [\#1869](https://github.com/PegaSysEng/pantheon/pull/1869)
- Re-enable istanbul [\#1865](https://github.com/PegaSysEng/pantheon/pull/1865)
- Fix logic to disconnect from peers on fork [\#1863](https://github.com/PegaSysEng/pantheon/pull/1863)
- Blake 2b tweaks [\#1862](https://github.com/PegaSysEng/pantheon/pull/1862)
- Sweep state roots before child nodes [\#1854](https://github.com/PegaSysEng/pantheon/pull/1854)
- Update export subcommand to export blocks in rlp format [\#1852](https://github.com/PegaSysEng/pantheon/pull/1852)
- Updating docker tests to make it easier to follow & ensure it listens on the right interface on docker [\#1851](https://github.com/PegaSysEng/pantheon/pull/1851)
- Disable Istanbul block [\#1849](https://github.com/PegaSysEng/pantheon/pull/1849)
- Add read-only blockchain factory method [\#1845](https://github.com/PegaSysEng/pantheon/pull/1845)
- Removing the release plugin in favour of the new process with branches [\#1843](https://github.com/PegaSysEng/pantheon/pull/1843)
- Update Görli bootnodes [\#1842](https://github.com/PegaSysEng/pantheon/pull/1842)
- Upgrade graphql library to version 13.0 [\#1834](https://github.com/PegaSysEng/pantheon/pull/1834)
- Database versioning and enable multi-column database [\#1830](https://github.com/PegaSysEng/pantheon/pull/1830)
- Fixes invalid JsonGetter, comment [\#1811](https://github.com/PegaSysEng/pantheon/pull/1811) (thanks to [josh-richardson](https://github.com/josh-richardson))
- Add EthSigner acceptance test [\#1655](https://github.com/PegaSysEng/pantheon/pull/1655) (thanks to [iikirilov](https://github.com/iikirilov))
- Support plugin Richdata APIs via implementation [\#1581](https://github.com/PegaSysEng/pantheon/pull/1581)

## 1.2.1

### Additions and Improvements

- Removed the release plugin in favour of the new process with branches
[#1841](https://github.com/PegaSysEng/pantheon/pull/1841)
[#1843](https://github.com/PegaSysEng/pantheon/pull/1843)
[#1848](https://github.com/PegaSysEng/pantheon/pull/1848)
[#1855](https://github.com/PegaSysEng/pantheon/pull/1855)
- Updated Görli bootnodes [#1842](https://github.com/PegaSysEng/pantheon/pull/1842)
- Removed unnecessary test dependency [#1839](https://github.com/PegaSysEng/pantheon/pull/1839)
- Added warning when comments are used in genesis file [#1838](https://github.com/PegaSysEng/pantheon/pull/1838)
- Added an experimental flag for disabling timers [#1837](https://github.com/PegaSysEng/pantheon/pull/1837)
- Fixed FlatFileTaskCollection tests [#1833](https://github.com/PegaSysEng/pantheon/pull/1833)
- Added chain json import utility [#1832](https://github.com/PegaSysEng/pantheon/pull/1832)
- Added tests to AllNodesVisitor trie traversal [#1831](https://github.com/PegaSysEng/pantheon/pull/1831)
- Updated privateFrom to be required [#1829](https://github.com/PegaSysEng/pantheon/pull/1829) (thanks to [iikirilov](https://github.com/iikirilov))
- Made explicit that streamed accounts may be missing their address [#1828](https://github.com/PegaSysEng/pantheon/pull/1828)
- Refactored normalizeKeys method [#1826](https://github.com/PegaSysEng/pantheon/pull/1826)
- Removed dead parameters [#1825](https://github.com/PegaSysEng/pantheon/pull/1825)
- Added a nicer name for Corretto [#1819](https://github.com/PegaSysEng/pantheon/pull/1819)
- Changed core JSON-RPC method to support ReTestEth
[#1815](https://github.com/PegaSysEng/pantheon/pull/1815)
[#1818](https://github.com/PegaSysEng/pantheon/pull/1818)
- Added rewind to block functionality [#1814](https://github.com/PegaSysEng/pantheon/pull/1814)
- Added support for NoReward and NoProof seal engines [#1813](https://github.com/PegaSysEng/pantheon/pull/1813)
- Added strict short hex strings for retesteth [#1812](https://github.com/PegaSysEng/pantheon/pull/1812)
- Cleaned up genesis parsing [#1809](https://github.com/PegaSysEng/pantheon/pull/1809)
- Updating Orion to v1.3.2 [#1805](https://github.com/PegaSysEng/pantheon/pull/1805)
- Updaated newHeads subscription to emit events only for canonical blocks [#1798](https://github.com/PegaSysEng/pantheon/pull/1798)
- Repricing for trie-size-dependent opcodes [#1795](https://github.com/PegaSysEng/pantheon/pull/1795)
- Revised Istanbul Versioning assignemnts [#1794](https://github.com/PegaSysEng/pantheon/pull/1794)
- Updated RevertReason to return BytesValue [#1793](https://github.com/PegaSysEng/pantheon/pull/1793)
- Updated way priv_getPrivacyPrecompileAddress source [#1786](https://github.com/PegaSysEng/pantheon/pull/1786) (thanks to [iikirilov](https://github.com/iikirilov))
- Updated Chain ID opcode to return 0 as default [#1785](https://github.com/PegaSysEng/pantheon/pull/1785)
- Allowed fixedDifficulty=1 [#1784](https://github.com/PegaSysEng/pantheon/pull/1784)
- Updated Docker image defaults host interfaces [#1782](https://github.com/PegaSysEng/pantheon/pull/1782)
- Added tracking of world state account key preimages [#1780](https://github.com/PegaSysEng/pantheon/pull/1780)
- Modified PrivGetPrivateTransaction to take public tx hash [#1778](https://github.com/PegaSysEng/pantheon/pull/1778) (thanks to [josh-richardson](https://github.com/josh-richardson))
- Removed enclave public key from parameter
[#1789](https://github.com/PegaSysEng/pantheon/pull/1789)
[#1777](https://github.com/PegaSysEng/pantheon/pull/1777) (thanks to [iikirilov](https://github.com/iikirilov))
- Added storage key preimage tracking [#1772](https://github.com/PegaSysEng/pantheon/pull/1772)
- Updated priv_getPrivacyPrecompileAddress method return [#1766](https://github.com/PegaSysEng/pantheon/pull/1766) (thanks to [iikirilov](https://github.com/iikirilov))
- Added tests for permissioning with static nodes behaviour [#1764](https://github.com/PegaSysEng/pantheon/pull/1764)
- Added integration test for contract creation with privacyGroupId [#1762](https://github.com/PegaSysEng/pantheon/pull/1762) (thanks to [josh-richardson](https://github.com/josh-richardson))
- Added report node local address as the coinbase in Clique and IBFT
[#1758](https://github.com/PegaSysEng/pantheon/pull/1758)
[#1760](https://github.com/PegaSysEng/pantheon/pull/1760)
- Fixed private tx signature validation [#1753](https://github.com/PegaSysEng/pantheon/pull/1753)
- Updated CI configuration
[#1751](https://github.com/PegaSysEng/pantheon/pull/1751)
[#1835](https://github.com/PegaSysEng/pantheon/pull/1835)
- Added CLI flag for setting WorldStateDownloader task cache size [#1749](https://github.com/PegaSysEng/pantheon/pull/1749) (thanks to [matkt](https://github.com/matkt))
- Updated vertx to 2.8.0 [#1748](https://github.com/PegaSysEng/pantheon/pull/1748)
- changed RevertReason to BytesValue [#1746](https://github.com/PegaSysEng/pantheon/pull/1746)
- Added static nodes acceptance test [#1745](https://github.com/PegaSysEng/pantheon/pull/1745)
- Added report 0 hashrate when the mining coordinator doesn't support mining
[#1744](https://github.com/PegaSysEng/pantheon/pull/1744)
[#1757](https://github.com/PegaSysEng/pantheon/pull/1757)
- Implemented EIP-2200 - Net Gas Metering Revised [#1743](https://github.com/PegaSysEng/pantheon/pull/1743)
- Added chainId validation to PrivateTransactionValidator [#1741](https://github.com/PegaSysEng/pantheon/pull/1741)
- Reduced intrinsic gas cost [#1739](https://github.com/PegaSysEng/pantheon/pull/1739)
- De-duplicated test blocks data files [#1737](https://github.com/PegaSysEng/pantheon/pull/1737)
- Renamed various EEA methods to priv methods [#1736](https://github.com/PegaSysEng/pantheon/pull/1736) (thanks to [josh-richardson](https://github.com/josh-richardson))
- Permissioning Acceptance Test [#1735](https://github.com/PegaSysEng/pantheon/pull/1735)
 [#1759](https://github.com/PegaSysEng/pantheon/pull/1759)
- Add nonce handling to GenesisState [#1728](https://github.com/PegaSysEng/pantheon/pull/1728)
- Added 100-continue to HTTP [#1727](https://github.com/PegaSysEng/pantheon/pull/1727)
- Fixed get_signerMetrics [#1725](https://github.com/PegaSysEng/pantheon/pull/1725) (thanks to [matkt](https://github.com/matkt))
- Reworked "in-sync" checks [#1720](https://github.com/PegaSysEng/pantheon/pull/1720)
- Added Accounts Permissioning Acceptance Tests [#1719](https://github.com/PegaSysEng/pantheon/pull/1719)
- Added PrivateTransactionValidator to unify logic [#1713](https://github.com/PegaSysEng/pantheon/pull/1713)
- Added JSON-RPC API to report validator block production information [#1687](https://github.com/PegaSysEng/pantheon/pull/1687) (thanks to [matkt](https://github.com/matkt))
- Added Mark Sweep Pruner [#1638](https://github.com/PegaSysEng/pantheon/pull/1638)
- Added the Blake2b F compression function as a precompile in Besu [#1614](https://github.com/PegaSysEng/pantheon/pull/1614) (thanks to [iikirilov](https://github.com/iikirilov))
- Documentation updates include:
  - Added CPU requirements [#1734](https://github.com/PegaSysEng/pantheon/pull/1734)
  - Added reference to Ansible role [#1733](https://github.com/PegaSysEng/pantheon/pull/1733)
  - Updated revert reason example [#1754](https://github.com/PegaSysEng/pantheon/pull/1754)
  - Added content on deploying for production [#1774](https://github.com/PegaSysEng/pantheon/pull/1774)
  - Updated docker docs for location of data path [#1790](https://github.com/PegaSysEng/pantheon/pull/1790)
  - Updated permissiong documentation
  [#1792](https://github.com/PegaSysEng/pantheon/pull/1792)
  [#1652](https://github.com/PegaSysEng/pantheon/pull/1652)
  - Added permissioning webinar in the resources [#1717](https://github.com/PegaSysEng/pantheon/pull/1717)
  - Add web3.js-eea reference doc [#1617](https://github.com/PegaSysEng/pantheon/pull/1617)
  - Updated privacy documentation
  [#1650](https://github.com/PegaSysEng/pantheon/pull/1650)
  [#1721](https://github.com/PegaSysEng/pantheon/pull/1721)
  [#1722](https://github.com/PegaSysEng/pantheon/pull/1722)
  [#1724](https://github.com/PegaSysEng/pantheon/pull/1724)
  [#1729](https://github.com/PegaSysEng/pantheon/pull/1729)
  [#1730](https://github.com/PegaSysEng/pantheon/pull/1730)
  [#1731](https://github.com/PegaSysEng/pantheon/pull/1731)
  [#1732](https://github.com/PegaSysEng/pantheon/pull/1732)
  [#1740](https://github.com/PegaSysEng/pantheon/pull/1740)
  [#1750](https://github.com/PegaSysEng/pantheon/pull/1750)
  [#1761](https://github.com/PegaSysEng/pantheon/pull/1761)
  [#1765](https://github.com/PegaSysEng/pantheon/pull/1765)
  [#1769](https://github.com/PegaSysEng/pantheon/pull/1769)
  [#1770](https://github.com/PegaSysEng/pantheon/pull/1770)
  [#1771](https://github.com/PegaSysEng/pantheon/pull/1771)
  [#1773](https://github.com/PegaSysEng/pantheon/pull/1773)
  [#1787](https://github.com/PegaSysEng/pantheon/pull/1787)
  [#1788](https://github.com/PegaSysEng/pantheon/pull/1788)
  [#1796](https://github.com/PegaSysEng/pantheon/pull/1796)
  [#1803](https://github.com/PegaSysEng/pantheon/pull/1803)
  [#1810](https://github.com/PegaSysEng/pantheon/pull/1810)
  [#1817](https://github.com/PegaSysEng/pantheon/pull/1817)
  - Added documentation for getSignerMetrics [#1723](https://github.com/PegaSysEng/pantheon/pull/1723) (thanks to [matkt](https://github.com/matkt))
  - Added Java 11+ as a prerequisite for installing Besu using Homebrew. [#1755](https://github.com/PegaSysEng/pantheon/pull/1755)
  - Fixed documentation formatting and typos [#1718](https://github.com/PegaSysEng/pantheon/pull/1718)
  [#1742](https://github.com/PegaSysEng/pantheon/pull/1742)
  [#1763](https://github.com/PegaSysEng/pantheon/pull/1763)
  [#1779](https://github.com/PegaSysEng/pantheon/pull/1779)
  [#1781](https://github.com/PegaSysEng/pantheon/pull/1781)
  [#1827](https://github.com/PegaSysEng/pantheon/pull/1827)
  [#1767](https://github.com/PegaSysEng/pantheon/pull/1767) (thanks to [helderjnpinto](https://github.com/helderjnpinto))
  - Moved the docs to a [new doc repos](https://github.com/PegaSysEng/doc.pantheon) [#1822](https://github.com/PegaSysEng/pantheon/pull/1822)
- Explicitly configure some maven artifactIds [#1853](https://github.com/PegaSysEng/pantheon/pull/1853)
- Update export subcommand to export blocks in rlp format [#1852](https://github.com/PegaSysEng/pantheon/pull/1852)
- Implement `eth_getproof` JSON RPC API [#1824](https://github.com/PegaSysEng/pantheon/pull/1824)
- Database versioning and enable multi-column database [#1830](https://github.com/PegaSysEng/pantheon/pull/1830)
- Disable smoke tests on windows [#1847](https://github.com/PegaSysEng/pantheon/pull/1847)
- Add read-only blockchain factory method [#1845](https://github.com/PegaSysEng/pantheon/pull/1845)

## 1.2

### Additions and Improvements

- Add UPnP Support [\#1334](https://github.com/PegaSysEng/pantheon/pull/1334) (thanks to [notlesh](https://github.com/notlesh))
- Limit the fraction of wire connections initiated by peers [\#1665](https://github.com/PegaSysEng/pantheon/pull/1665)
- EIP-1706 - Disable SSTORE with gasleft lt call stipend  [\#1706](https://github.com/PegaSysEng/pantheon/pull/1706)
- EIP-1108 - Reprice alt\_bn128 [\#1704](https://github.com/PegaSysEng/pantheon/pull/1704)
- EIP-1344 ChainID Opcode [\#1690](https://github.com/PegaSysEng/pantheon/pull/1690)
- New release docker image [\#1664](https://github.com/PegaSysEng/pantheon/pull/1664)
- Support changing log level at runtime [\#1656](https://github.com/PegaSysEng/pantheon/pull/1656) (thanks to [matkt](https://github.com/matkt))
- Implement dump command to dump a specific block from storage [\#1641](https://github.com/PegaSysEng/pantheon/pull/1641) (thanks to [matkt](https://github.com/matkt))
- Add eea\_findPrivacyGroup endpoint to Besu [\#1635](https://github.com/PegaSysEng/pantheon/pull/1635) (thanks to [Puneetha17](https://github.com/Puneetha17))
- Updated eea send raw transaction with privacy group ID [\#1611](https://github.com/PegaSysEng/pantheon/pull/1611) (thanks to [iikirilov](https://github.com/iikirilov))
- Added Revert Reason [\#1603](https://github.com/PegaSysEng/pantheon/pull/1603)
- Documentation updates include:
  - Added [UPnP content](https://besu.hyperledger.org/en/latest/HowTo/Find-and-Connect/Using-UPnP/)
  - Added [load balancer image](https://besu.hyperledger.org/en/stable/)
  - Added [revert reason](https://besu.hyperledger.org/en/latest/HowTo/Send-Transactions/Revert-Reason/)
  - Added [admin\_changeLogLevel](https://besu.hyperledger.org/en/latest/Reference/API-Methods/#admin_changeloglevel) JSON RPC API (thanks to [matkt](https://github.com/matkt))
  - Updated for [new Docker image](https://besu.hyperledger.org/en/stable/)
  - Added [Docker image migration content](https://besu.hyperledger.org/en/latest/HowTo/Get-Started/Migration-Docker/)
  - Added [transaction validation content](https://besu.hyperledger.org/en/latest/Concepts/Transactions/Transaction-Validation/)
  - Updated [permissioning overview](https://besu.hyperledger.org/en/stable/) for onchain account permissioning
  - Updated [quickstart](https://besu.hyperledger.org/en/latest/HowTo/Deploy/Monitoring-Performance/#monitor-node-performance-using-prometheus) to include Prometheus and Grafana
  - Added [remote connections limits options](https://besu.hyperledger.org/en/latest/Reference/CLI/CLI-Syntax/#remote-connections-limit-enabled)
  - Updated [web3.js-eea reference](https://docs.pantheon.pegasys.tech/en/latest/Reference/web3js-eea-Methods/) to include privacy group methods
  - Updated [onchain permissioning to include account permissioning](hhttps://besu.hyperledger.org/en/latest/Concepts/Permissioning/Onchain-Permissioning/) and [Permissioning Management Dapp](https://besu.hyperledger.org/en/latest/Tutorials/Permissioning/Getting-Started-Onchain-Permissioning/#start-the-development-server-for-the-permissioning-management-dapp)
  - Added [deployment procedure for Permissioning Management Dapp](https://besu.hyperledger.org/en/stable/)
  - Added privacy content for [EEA-compliant and Besu-extended privacy](https://besu.hyperledger.org/en/latest/Concepts/Privacy/Privacy-Groups/)
  - Added content on [creating and managing privacy groups](https://besu.hyperledger.org/en/latest/Reference/web3js-eea-Methods/#createprivacygroup)
  - Added content on [accessing private and privacy marker transactions](https://besu.hyperledger.org/en/latest/HowTo/Use-Privacy/Access-Private-Transactions/)
  - Added content on [system requirements](https://besu.hyperledger.org/en/latest/HowTo/Get-Started/System-Requirements/)
  - Added reference to [Besu role on Galaxy to deploy using Ansible](https://besu.hyperledger.org/en/latest/HowTo/Deploy/Ansible/).

### Technical Improvements

- Remove enclave public key from parameter [\#1789](https://github.com/PegaSysEng/pantheon/pull/1789)
- Update defaults host interfaces [\#1782](https://github.com/PegaSysEng/pantheon/pull/1782)
- Modifies PrivGetPrivateTransaction to take public tx hash [\#1778](https://github.com/PegaSysEng/pantheon/pull/1778)
- Remove enclave public key from parameter [\#1777](https://github.com/PegaSysEng/pantheon/pull/1777)
- Return the ethereum address of the privacy precompile from priv_getPrivacyPrecompileAddress [\#1766](https://github.com/PegaSysEng/pantheon/pull/1766)
- Report node local address as the coinbase in Clique and IBFT [\#1760](https://github.com/PegaSysEng/pantheon/pull/1760)
- Additional integration test for contract creation with privacyGroupId [\#1762](https://github.com/PegaSysEng/pantheon/pull/1762)
- Report 0 hashrate when the mining coordinator doesn't support mining [\#1757](https://github.com/PegaSysEng/pantheon/pull/1757)
- Fix private tx signature validation [\#1753](https://github.com/PegaSysEng/pantheon/pull/1753)
- RevertReason changed to BytesValue [\#1746](https://github.com/PegaSysEng/pantheon/pull/1746)
- Renames various eea methods to priv methods [\#1736](https://github.com/PegaSysEng/pantheon/pull/1736)
- Update Orion version [\#1716](https://github.com/PegaSysEng/pantheon/pull/1716)
- Rename CLI flag for better ordering of options [\#1715](https://github.com/PegaSysEng/pantheon/pull/1715)
- Routine dependency updates [\#1712](https://github.com/PegaSysEng/pantheon/pull/1712)
- Fix spelling error in getApplicationPrefix method name [\#1711](https://github.com/PegaSysEng/pantheon/pull/1711)
- Wait and retry if best peer's chain is too short for fast sync [\#1708](https://github.com/PegaSysEng/pantheon/pull/1708)
- Eea get private transaction fix [\#1707](https://github.com/PegaSysEng/pantheon/pull/1707) (thanks to [iikirilov](https://github.com/iikirilov))
- Rework remote connection limit flag defaults [\#1705](https://github.com/PegaSysEng/pantheon/pull/1705)
- Report invalid options from config file [\#1703](https://github.com/PegaSysEng/pantheon/pull/1703)
- Add ERROR to list of CLI log level options [\#1699](https://github.com/PegaSysEng/pantheon/pull/1699)
- Enable onchain account permissioning CLI option [\#1686](https://github.com/PegaSysEng/pantheon/pull/1686)
- Exempt static nodes from all connection limits [\#1685](https://github.com/PegaSysEng/pantheon/pull/1685)
- Enclave refactoring [\#1684](https://github.com/PegaSysEng/pantheon/pull/1684)
- Add opcode and precompiled support for versioning  [\#1683](https://github.com/PegaSysEng/pantheon/pull/1683)
- Use a percentage instead of fraction for the remote connections percentage CLI option. [\#1682](https://github.com/PegaSysEng/pantheon/pull/1682)
- Added error msg for calling eth\_sendTransaction [\#1681](https://github.com/PegaSysEng/pantheon/pull/1681)
- Remove instructions for installing with Chocolatey [\#1680](https://github.com/PegaSysEng/pantheon/pull/1680)
- remove zulu-jdk8 from smoke tests [\#1679](https://github.com/PegaSysEng/pantheon/pull/1679)
- Add new MainNet bootnodes [\#1678](https://github.com/PegaSysEng/pantheon/pull/1678)
- updating smoke tests to use \>= jdk11 [\#1677](https://github.com/PegaSysEng/pantheon/pull/1677)
- Fix handling of remote connection limit [\#1676](https://github.com/PegaSysEng/pantheon/pull/1676)
- Add accountVersion to MessageFrame [\#1675](https://github.com/PegaSysEng/pantheon/pull/1675)
- Change getChildren return type [\#1674](https://github.com/PegaSysEng/pantheon/pull/1674)
- Use Log4J message template instead of String.format [\#1673](https://github.com/PegaSysEng/pantheon/pull/1673)
- Return hashrate of 0 when not mining. [\#1672](https://github.com/PegaSysEng/pantheon/pull/1672)
- Add hooks for validation  [\#1671](https://github.com/PegaSysEng/pantheon/pull/1671)
- Upgrade to pantheon-build:0.0.6-jdk11 which really does include jdk11 [\#1670](https://github.com/PegaSysEng/pantheon/pull/1670)
- Onchain permissioning startup check [\#1669](https://github.com/PegaSysEng/pantheon/pull/1669)
- Update BesuCommand to accept minTransactionGasPriceWei as an integer [\#1668](https://github.com/PegaSysEng/pantheon/pull/1668) (thanks to [matkt](https://github.com/matkt))
- Privacy group id consistent [\#1667](https://github.com/PegaSysEng/pantheon/pull/1667) (thanks to [iikirilov](https://github.com/iikirilov))
- Change eea\_getPrivateTransaction endpoint to accept hex [\#1666](https://github.com/PegaSysEng/pantheon/pull/1666) (thanks to [Puneetha17](https://github.com/Puneetha17))
- Factorise metrics code for KeyValueStorage database [\#1663](https://github.com/PegaSysEng/pantheon/pull/1663))
- Create a metric tracking DB size [\#1662](https://github.com/PegaSysEng/pantheon/pull/1662)
- AT- Removing unused methods on KeyValueStorage [\#1661](https://github.com/PegaSysEng/pantheon/pull/1661)
- Add Prerequisites and Quick-Start [\#1660](https://github.com/PegaSysEng/pantheon/pull/1660) (thanks to [lazaridiscom](https://github.com/lazaridiscom))
- Java 11 updates [\#1658](https://github.com/PegaSysEng/pantheon/pull/1658)
- Make test generated keys deterministic w/in block generator [\#1657](https://github.com/PegaSysEng/pantheon/pull/1657)
- Rename privacyGroupId to createPrivacyGroupId [\#1654](https://github.com/PegaSysEng/pantheon/pull/1654) (thanks to [Puneetha17](https://github.com/Puneetha17))
- Intermittent Test Failures in TransactionsMessageSenderTest [\#1653](https://github.com/PegaSysEng/pantheon/pull/1653)
- Sanity check the generated distribution files before upload [\#1648](https://github.com/PegaSysEng/pantheon/pull/1648)
- Use JDK 11 for release builds [\#1647](https://github.com/PegaSysEng/pantheon/pull/1647)
- Support multiple private marker transactions in a block  [\#1646](https://github.com/PegaSysEng/pantheon/pull/1646)
- Display World State Sync Progress in Logs [\#1645](https://github.com/PegaSysEng/pantheon/pull/1645)
- Remove the docker gradle plugin, handle building docker with shell now [\#1644](https://github.com/PegaSysEng/pantheon/pull/1644)
- Switch to using metric names from EIP-2159 [\#1634](https://github.com/PegaSysEng/pantheon/pull/1634)
- Account versioning [\#1612](https://github.com/PegaSysEng/pantheon/pull/1612)

## 1.1.4

### Additions and Improvements

- \[PAN-2832\] Support setting config options via environment variables [\#1597](https://github.com/PegaSysEng/pantheon/pull/1597)
- Print Besu version when starting [\#1593](https://github.com/PegaSysEng/pantheon/pull/1593)
- \[PAN-2746\] Add eea\_createPrivacyGroup & eea\_deletePrivacyGroup endpoint [\#1560](https://github.com/PegaSysEng/pantheon/pull/1560) (thanks to [Puneetha17](https://github.com/Puneetha17))

Documentation updates include:
- Added [readiness and liveness endpoints](https://besu.hyperledger.org/en/latest/HowTo/Interact/APIs/Using-JSON-RPC-API/#readiness-and-liveness-endpoints)
- Added [high availability content](https://besu.hyperledger.org/en/latest/HowTo/Configure/Configure-HA/High-Availability/)
- Added [web3js-eea client library](https://besu.hyperledger.org/en/latest/Tutorials/Quickstarts/Privacy-Quickstart/#clone-eeajs-libraries)
- Added content on [setting CLI options using environment variables](https://besu.hyperledger.org/en/latest/Reference/CLI/CLI-Syntax/#specifying-options)

### Technical Improvements

- Read config from env vars when no config file specified [\#1639](https://github.com/PegaSysEng/pantheon/pull/1639)
- Upgrade jackson-databind to 2.9.9.1 [\#1636](https://github.com/PegaSysEng/pantheon/pull/1636)
- Update Reference Tests [\#1633](https://github.com/PegaSysEng/pantheon/pull/1633)
- Ignore discport during static node permissioning check [\#1631](https://github.com/PegaSysEng/pantheon/pull/1631)
- Check connections more frequently during acceptance tests [\#1630](https://github.com/PegaSysEng/pantheon/pull/1630)
- Refactor experimental CLI options [\#1629](https://github.com/PegaSysEng/pantheon/pull/1629)
- JSON-RPC api net_services should display the actual ports [\#1628](https://github.com/PegaSysEng/pantheon/pull/1628)
- Refactor CLI [\#1627](https://github.com/PegaSysEng/pantheon/pull/1627)
- Simplify BesuCommand `run` and `parse` methods. [\#1626](https://github.com/PegaSysEng/pantheon/pull/1626)
- PAN-2860: Ignore discport during startup whitelist validation [\#1625](https://github.com/PegaSysEng/pantheon/pull/1625)
- Freeze plugin api version [\#1624](https://github.com/PegaSysEng/pantheon/pull/1624)
- Implement incoming transaction messages CLI option as an unstable command. [\#1622](https://github.com/PegaSysEng/pantheon/pull/1622)
- Update smoke tests docker images for zulu and openjdk to private ones [\#1620](https://github.com/PegaSysEng/pantheon/pull/1620)
- Remove duplication between EeaTransactionCountRpc & PrivateTransactionHandler [\#1619](https://github.com/PegaSysEng/pantheon/pull/1619)
- \[PAN-2709\] - nonce too low error [\#1618](https://github.com/PegaSysEng/pantheon/pull/1618)
- Cache TransactionValidationParams instead of creating new object for each call [\#1616](https://github.com/PegaSysEng/pantheon/pull/1616)
- \[PAN-2850\] Create a transaction pool configuration object [\#1615](https://github.com/PegaSysEng/pantheon/pull/1615)
- Add TransactionValidationParam to TxProcessor [\#1613](https://github.com/PegaSysEng/pantheon/pull/1613)
- Expose a CLI option to configure the life time of transaction messages. [\#1610](https://github.com/PegaSysEng/pantheon/pull/1610)
- Implement Prometheus metric counter for skipped expired transaction messages. [\#1609](https://github.com/PegaSysEng/pantheon/pull/1609)
- Upload jars to bintray as part of releases [\#1608](https://github.com/PegaSysEng/pantheon/pull/1608)
- Avoid publishing docker-pantheon directory to bintray during a release [\#1606](https://github.com/PegaSysEng/pantheon/pull/1606)
- \[PAN-2756\] Istanbul scaffolding [\#1605](https://github.com/PegaSysEng/pantheon/pull/1605)
- Implement a timeout in TransactionMessageProcessor [\#1604](https://github.com/PegaSysEng/pantheon/pull/1604)
- Reject transactions with gas price below the configured minimum [\#1602](https://github.com/PegaSysEng/pantheon/pull/1602)
- Always build the k8s image, only push to dockerhub for master branch [\#1601](https://github.com/PegaSysEng/pantheon/pull/1601)
- Properly validate AltBN128 pairing precompile input [\#1600](https://github.com/PegaSysEng/pantheon/pull/1600)
- \[PAN-2871\] Columnar rocksdb [\#1599](https://github.com/PegaSysEng/pantheon/pull/1599)
- Reverting change to dockerfile [\#1594](https://github.com/PegaSysEng/pantheon/pull/1594)
- Update dependency versions [\#1592](https://github.com/PegaSysEng/pantheon/pull/1592)
- \[PAN-2797\] Clean up failed connections [\#1591](https://github.com/PegaSysEng/pantheon/pull/1591)
- Cleaning up the build process for docker [\#1590](https://github.com/PegaSysEng/pantheon/pull/1590)
- \[PAN-2786\] Stop Transaction Pool Queue from Growing Unbounded [\#1586](https://github.com/PegaSysEng/pantheon/pull/1586)

## 1.1.3

### Additions and Improvements

- \[PAN-2811\] Be more lenient with discovery message deserialization. Completes our support for EIP-8 and enables Besu to work on Rinkeby again. [\#1580](https://github.com/PegaSysEng/pantheon/pull/1580)
- Added liveness and readiness probe stub endpoints [\#1553](https://github.com/PegaSysEng/pantheon/pull/1553)
- Implemented operator tool. \(blockchain network configuration for permissioned networks\) [\#1511](https://github.com/PegaSysEng/pantheon/pull/1511)
- \[PAN-2754\] Added eea\_getPrivacyPrecompileAddress [\#1579](https://github.com/PegaSysEng/pantheon/pull/1579) (thanks to [Puneetha17](https://github.com/Puneetha17))
- Publish the chain head gas used, gas limit, transaction count and ommer metrics [\#1551](https://github.com/PegaSysEng/pantheon/pull/1551)
- Add subscribe and unsubscribe count metrics [\#1541](https://github.com/PegaSysEng/pantheon/pull/1541)
- Add pivot block metrics [\#1537](https://github.com/PegaSysEng/pantheon/pull/1537)

Documentation updates include:

- Updated [IBFT 2.0 tutorial](https://besu.hyperledger.org/en/latest/Tutorials/Private-Network/Create-IBFT-Network/) to use network configuration tool
- Added [debug\_traceBlock\* methods](https://besu.hyperledger.org/en/latest/Reference/API-Methods/#debug_traceblock)
- Reorganised [monitoring documentation](https://besu.hyperledger.org/en/latest/HowTo/Deploy/Monitoring-Performance/)
- Added [link to sample Grafana dashboard](https://besu.hyperledger.org/en/latest/HowTo/Deploy/Monitoring-Performance/#monitor-node-performance-using-prometheus)
- Added [note about replacing transactions in transaction pool](https://besu.hyperledger.org/en/latest/Concepts/Transactions/Transaction-Pool/#replacing-transactions-with-same-nonce)
- Updated [example transaction scripts](https://besu.hyperledger.org/en/latest/HowTo/Send-Transactions/Transactions/#example-javascript-scripts)
- Updated [Alethio Ethstats and Explorer documentation](https://besu.hyperledger.org/en/latest/Concepts/AlethioOverview/)

### Technical Improvements

- PAN-2816: Hiding experimental account permissioning cli options [\#1584](https://github.com/PegaSysEng/pantheon/pull/1584)
- \[PAN-2630\] Synchronizer should disconnect the sync target peer on invalid block data [\#1578](https://github.com/PegaSysEng/pantheon/pull/1578)
- Rename MetricCategory to BesuMetricCategory [\#1574](https://github.com/PegaSysEng/pantheon/pull/1574)
- Convert MetricsConfigiguration to use a builder [\#1572](https://github.com/PegaSysEng/pantheon/pull/1572)
- PAN-2794: Including flag for onchain permissioning check on tx processor [\#1571](https://github.com/PegaSysEng/pantheon/pull/1571)
- Fix behaviour for absent account permissiong smart contract [\#1569](https://github.com/PegaSysEng/pantheon/pull/1569)
- Expand readiness check to check peer count and sync state [\#1568](https://github.com/PegaSysEng/pantheon/pull/1568)
- \[PAN-2798\] Reorganize p2p classes [\#1567](https://github.com/PegaSysEng/pantheon/pull/1567)
- PAN-2729: Account Smart Contract Permissioning ATs [\#1565](https://github.com/PegaSysEng/pantheon/pull/1565)
- Timeout build after 1 hour to prevent it hanging forever. [\#1564](https://github.com/PegaSysEng/pantheon/pull/1564)
- \[PAN-2791\] Make permissions checks for ongoing connections more granular [\#1563](https://github.com/PegaSysEng/pantheon/pull/1563)
- \[PAN-2721\] Fix TopicParameter deserialization [\#1562](https://github.com/PegaSysEng/pantheon/pull/1562)
- \[PAN-2779\] Allow signing private transaction with any key [\#1561](https://github.com/PegaSysEng/pantheon/pull/1561) (thanks to [iikirilov](https://github.com/iikirilov))
- \[PAN-2783\] Invert dependency between permissioning and p2p [\#1557](https://github.com/PegaSysEng/pantheon/pull/1557)
- Removing account filter from TransactionPool [\#1556](https://github.com/PegaSysEng/pantheon/pull/1556)
- \[PAN-1952\] - Remove ignored pending transaction event publish acceptance test [\#1552](https://github.com/PegaSysEng/pantheon/pull/1552)
- Make MetricCategories more flexible [\#1550](https://github.com/PegaSysEng/pantheon/pull/1550)
- Fix encoding for account permissioning check call [\#1549](https://github.com/PegaSysEng/pantheon/pull/1549)
- Discard known remote transactions prior to validation [\#1548](https://github.com/PegaSysEng/pantheon/pull/1548)
- \[PAN-2009\] - Fix cluster clean start after stop in Acceptance tests [\#1546](https://github.com/PegaSysEng/pantheon/pull/1546)
- FilterIdGenerator fixes [\#1544](https://github.com/PegaSysEng/pantheon/pull/1544)
- Only increment the added transaction counter if we actually added the transaction [\#1543](https://github.com/PegaSysEng/pantheon/pull/1543)
- When retrieving transactions by hash, check the pending transactions first [\#1542](https://github.com/PegaSysEng/pantheon/pull/1542)
- Fix thread safety in SubscriptionManager [\#1540](https://github.com/PegaSysEng/pantheon/pull/1540)
- \[PAN-2731\] Extract connection management from P2PNetwork [\#1538](https://github.com/PegaSysEng/pantheon/pull/1538)
- \[PAN-2010\] format filter id as quantity [\#1534](https://github.com/PegaSysEng/pantheon/pull/1534)
- PAN-2445: Onchain account permissioning [\#1507](https://github.com/PegaSysEng/pantheon/pull/1507)
- \[PAN-2672\] Return specific and useful error for enclave issues [\#1455](https://github.com/PegaSysEng/pantheon/pull/1455) (thanks to [Puneetha17](https://github.com/Puneetha17))

## 1.1.2

### Additions and Improvements

Documentation updates include:

- Added [GraphQL options](https://besu.hyperledger.org/en/latest/Reference/CLI/CLI-Syntax/#graphql-http-cors-origins)
- Added [troubleshooting point about illegal reflective access error](https://besu.hyperledger.org/en/latest/HowTo/Troubleshoot/Troubleshooting/#illegal-reflective-access-error-on-startup)
- Added [trusted bootnode behaviour for permissioning](https://besu.hyperledger.org/en/latest/Concepts/Permissioning/Onchain-Permissioning/#bootnodes)
- Added [how to obtain a WS authentication token](https://besu.hyperledger.org/en/latest/HowTo/Interact/APIs/Authentication/#obtaining-an-authentication-token)
- Updated [example scripts and added package.json file for creating signed transactions](https://besu.hyperledger.org/en/latest/HowTo/Send-Transactions/Transactions/)

### Technical Improvements

- Replaced Void datatype with void [\#1530](https://github.com/PegaSysEng/pantheon/pull/1530)
- Fix estimate gas RPC failing for clique when no blocks have been created [\#1528](https://github.com/PegaSysEng/pantheon/pull/1528)
- Avoid auto-boxing for gauge metrics [\#1526](https://github.com/PegaSysEng/pantheon/pull/1526)
- Add AT to ensure 0-miner Clique/IBFT are valid [\#1525](https://github.com/PegaSysEng/pantheon/pull/1525)
- AT DSL - renaming to suffix of Conditions and co-locating with Conditions [\#1524](https://github.com/PegaSysEng/pantheon/pull/1524)
- Set disconnect flag immediately when disconnecting a peer [\#1521](https://github.com/PegaSysEng/pantheon/pull/1521)
- \[PAN-2547\] Modified JSON-RPC subscription processing to avoid blocking [\#1519](https://github.com/PegaSysEng/pantheon/pull/1519)
- Dependency Version Updates [\#1517](https://github.com/PegaSysEng/pantheon/pull/1517)
- AT DSL - renaming ibft to ibft2 [\#1516](https://github.com/PegaSysEng/pantheon/pull/1516)
- \[PIE-1578\] Added local transaction permissioning metrics [\#1515](https://github.com/PegaSysEng/pantheon/pull/1515)
- \[PIE-1577\] Added node local metrics [\#1514](https://github.com/PegaSysEng/pantheon/pull/1514)
- AT DSL - Removing WaitCondition, consistently applying Condition instead [\#1513](https://github.com/PegaSysEng/pantheon/pull/1513)
- Remove usage of deprecated ConcurrentSet [\#1512](https://github.com/PegaSysEng/pantheon/pull/1512)
- Log error if clique or ibft have 0 validators in genesis [\#1509](https://github.com/PegaSysEng/pantheon/pull/1509)
- GraphQL library upgrade changes. [\#1508](https://github.com/PegaSysEng/pantheon/pull/1508)
- Add metrics to assist monitoring and alerting [\#1506](https://github.com/PegaSysEng/pantheon/pull/1506)
- Use external pantheon-plugin-api library [\#1505](https://github.com/PegaSysEng/pantheon/pull/1505)
- Tilde [\#1504](https://github.com/PegaSysEng/pantheon/pull/1504)
- Dependency version updates [\#1503](https://github.com/PegaSysEng/pantheon/pull/1503)
- Simplify text [\#1501](https://github.com/PegaSysEng/pantheon/pull/1501) (thanks to [bgravenorst](https://github.com/bgravenorst))
- \[PAN-1625\] Clique AT mining continues if validator offline [\#1500](https://github.com/PegaSysEng/pantheon/pull/1500)
- Acceptance Test DSL Node refactoring [\#1498](https://github.com/PegaSysEng/pantheon/pull/1498)
- Updated an incorrect command [\#1497](https://github.com/PegaSysEng/pantheon/pull/1497) (thanks to [bgravenorst](https://github.com/bgravenorst))
- Acceptance Test and DSL rename for IBFT2 [\#1493](https://github.com/PegaSysEng/pantheon/pull/1493)
- \[PIE-1580\] Metrics for smart contract permissioning actions [\#1492](https://github.com/PegaSysEng/pantheon/pull/1492)
- Handle RLPException when processing incoming DevP2P messages [\#1491](https://github.com/PegaSysEng/pantheon/pull/1491)
- Limit spotless checks to java classes in expected java  dirs [\#1490](https://github.com/PegaSysEng/pantheon/pull/1490)
- \[PAN-2560\] Add LocalNode class [\#1489](https://github.com/PegaSysEng/pantheon/pull/1489)
- Changed Enode length error String implementation. [\#1486](https://github.com/PegaSysEng/pantheon/pull/1486)
- PAN-2715 - return block not found reasons in error [\#1485](https://github.com/PegaSysEng/pantheon/pull/1485)
- \[PAN-2652\] Refactor Privacy acceptance test and add Privacy Ibft test [\#1483](https://github.com/PegaSysEng/pantheon/pull/1483) (thanks to [iikirilov](https://github.com/iikirilov))
- \[PAN-2603\] Onchain account permissioning support [\#1475](https://github.com/PegaSysEng/pantheon/pull/1475)
- Make CLI options names with hyphen-minus searchable and reduce index size [\#1476](https://github.com/PegaSysEng/pantheon/pull/1476)
- Added warning banner when using latest version [\#1454](https://github.com/PegaSysEng/pantheon/pull/1454)
- Add RTD config file to fix Python version issue [\#1453](https://github.com/PegaSysEng/pantheon/pull/1453)
- \[PAN-2647\] Validate Private Transaction nonce before submitting to Transaction Pool [\#1449](https://github.com/PegaSysEng/pantheon/pull/1449) (thanks to [iikirilov](https://github.com/iikirilov))
- Add placeholders system to have global variables in markdown [\#1425](https://github.com/PegaSysEng/pantheon/pull/1425)

## 1.1.1

### Additions and Improvements

- [GraphQL](https://besu.hyperledger.org/en/latest/HowTo/Interact/APIs/GraphQL/) [\#1311](https://github.com/PegaSysEng/pantheon/pull/1311) (thanks to [zyfrank](https://github.com/zyfrank))
- Added [`--tx-pool-retention-hours`](https://besu.hyperledger.org/en/latest/Reference/CLI/CLI-Syntax/#tx-pool-retention-hours) [\#1333](https://github.com/PegaSysEng/pantheon/pull/1333)
- Added Genesis file support for specifying the maximum stack size. [\#1431](https://github.com/PegaSysEng/pantheon/pull/1431)
- Included transaction details when subscribed to Pending transactions [\#1410](https://github.com/PegaSysEng/pantheon/pull/1410)
- Documentation updates include:
  - [Added configuration items specified in the genesis file](https://besu.hyperledger.org/en/latest/Reference/Config-Items/#configuration-items)
  - [Added pending transaction details subscription](https://besu.hyperledger.org/en/latest/HowTo/Interact/APIs/RPC-PubSub/#pending-transactionss)
  - [Added Troubleshooting content](https://besu.hyperledger.org/en/latest/HowTo/Troubleshoot/Troubleshooting/)
  - [Added Privacy Quickstart](https://besu.hyperledger.org/en/latest/Tutorials/Quickstarts/Privacy-Quickstart/)
  - [Added privacy roadmap](https://github.com/hyperledger/besu/blob/master/ROADMAP.md)


### Technical Improvements

- Create MaintainedPeers class [\#1484](https://github.com/PegaSysEng/pantheon/pull/1484)
- Fix for permissioned network with single bootnode [\#1479](https://github.com/PegaSysEng/pantheon/pull/1479)
- Have ThreadBesuNodeRunner support plugin tests [\#1477](https://github.com/PegaSysEng/pantheon/pull/1477)
- Less pointless plugins errors [\#1473](https://github.com/PegaSysEng/pantheon/pull/1473)
- Rename GraphQLRPC to just GraphQL [\#1472](https://github.com/PegaSysEng/pantheon/pull/1472)
- eth\_protocolVersion is a Quantity, not an Integer [\#1470](https://github.com/PegaSysEng/pantheon/pull/1470)
- Don't require 'to' in 'blocks' queries [\#1464](https://github.com/PegaSysEng/pantheon/pull/1464)
- Events Plugin - Add initial "NewBlock" event message [\#1463](https://github.com/PegaSysEng/pantheon/pull/1463)
- Make restriction field in Private Transaction an enum [\#1462](https://github.com/PegaSysEng/pantheon/pull/1462) (thanks to [iikirilov](https://github.com/iikirilov))
- Helpful graphql error when an account doesn't exist [\#1460](https://github.com/PegaSysEng/pantheon/pull/1460)
- Acceptance Test Cleanup [\#1458](https://github.com/PegaSysEng/pantheon/pull/1458)
- Large chain id support for private transactions [\#1452](https://github.com/PegaSysEng/pantheon/pull/1452)
- Optimise TransactionPool.addRemoteTransaction [\#1448](https://github.com/PegaSysEng/pantheon/pull/1448)
- Reduce synchronization in PendingTransactions [\#1447](https://github.com/PegaSysEng/pantheon/pull/1447)
- Add simple PeerPermissions interface [\#1446](https://github.com/PegaSysEng/pantheon/pull/1446)
- Make sure ThreadBesuNodeRunner is exercised by automation [\#1442](https://github.com/PegaSysEng/pantheon/pull/1442)
- Decode devp2p packets off the event thread [\#1439](https://github.com/PegaSysEng/pantheon/pull/1439)
- Allow config files to specify no bootnodes [\#1438](https://github.com/PegaSysEng/pantheon/pull/1438)
- Capture all logs and errors in the Besu log output [\#1437](https://github.com/PegaSysEng/pantheon/pull/1437)
- Ensure failed Txns are deleted when detected during mining [\#1436](https://github.com/PegaSysEng/pantheon/pull/1436)
- Plugin Framework [\#1435](https://github.com/PegaSysEng/pantheon/pull/1435)
- Equals cleanup [\#1434](https://github.com/PegaSysEng/pantheon/pull/1434)
- Transaction smart contract permissioning controller [\#1433](https://github.com/PegaSysEng/pantheon/pull/1433)
- Renamed AccountPermissioningProver to TransactionPermissio… [\#1432](https://github.com/PegaSysEng/pantheon/pull/1432)
- Refactorings and additions to add Account based Smart Contract permissioning [\#1430](https://github.com/PegaSysEng/pantheon/pull/1430)
- Fix p2p PeerInfo handling [\#1428](https://github.com/PegaSysEng/pantheon/pull/1428)
- IbftProcessor logs when a throwable terminates mining [\#1427](https://github.com/PegaSysEng/pantheon/pull/1427)
- Renamed AccountWhitelistController [\#1424](https://github.com/PegaSysEng/pantheon/pull/1424)
- Unwrap DelegatingBytes32 and prevent Hash from wrapping other Hash instances [\#1423](https://github.com/PegaSysEng/pantheon/pull/1423)
- If nonce is invalid, do not delete during mining [\#1422](https://github.com/PegaSysEng/pantheon/pull/1422)
- Deleting unused windows jenkinsfile [\#1421](https://github.com/PegaSysEng/pantheon/pull/1421)
- Get all our smoke tests for all platforms in 1 jenkins job [\#1420](https://github.com/PegaSysEng/pantheon/pull/1420)
- Add pending object to GraphQL queries [\#1419](https://github.com/PegaSysEng/pantheon/pull/1419)
- Start listening for p2p connections after start\(\) is invoked [\#1418](https://github.com/PegaSysEng/pantheon/pull/1418)
- Improved JSON-RPC responses when EnodeURI parameter has invalid EnodeId [\#1417](https://github.com/PegaSysEng/pantheon/pull/1417)
- Use port 0 when starting a websocket server in tests [\#1416](https://github.com/PegaSysEng/pantheon/pull/1416)
- Windows jdk smoke tests [\#1413](https://github.com/PegaSysEng/pantheon/pull/1413)
- Change AT discard RPC tests to be more reliable by checking discard using proposals [\#1411](https://github.com/PegaSysEng/pantheon/pull/1411)
- Simple account permissioning [\#1409](https://github.com/PegaSysEng/pantheon/pull/1409)
- Fix clique miner to respect changes to vanity data made via JSON-RPC [\#1408](https://github.com/PegaSysEng/pantheon/pull/1408)
- Avoid recomputing the logs bloom filter when reading receipts [\#1407](https://github.com/PegaSysEng/pantheon/pull/1407)
- Remove NodePermissioningLocalConfig external references [\#1406](https://github.com/PegaSysEng/pantheon/pull/1406)
- Add constantinople fix block for Rinkeby [\#1404](https://github.com/PegaSysEng/pantheon/pull/1404)
- Update EnodeURL to support enodes with listening disabled [\#1403](https://github.com/PegaSysEng/pantheon/pull/1403)
- Integration Integration test\(s\) on p2p of 'net\_services'  [\#1402](https://github.com/PegaSysEng/pantheon/pull/1402)
- Reference tests fail on Windows [\#1401](https://github.com/PegaSysEng/pantheon/pull/1401)
- Fix non-deterministic test caused by variable size of generated transactions [\#1399](https://github.com/PegaSysEng/pantheon/pull/1399)
- Start BlockPropagationManager immediately - don't wait for full sync [\#1398](https://github.com/PegaSysEng/pantheon/pull/1398)
- Added error message for RPC method disabled [\#1396](https://github.com/PegaSysEng/pantheon/pull/1396)
- Fix intermittency in FullSyncChainDownloaderTest [\#1394](https://github.com/PegaSysEng/pantheon/pull/1394)
- Add explanatory comment about default port [\#1392](https://github.com/PegaSysEng/pantheon/pull/1392)
- Handle case where peers advertise a listening port of 0 [\#1391](https://github.com/PegaSysEng/pantheon/pull/1391)
- Cache extra data [\#1389](https://github.com/PegaSysEng/pantheon/pull/1389)
- Update Log message in IBFT Controller [\#1387](https://github.com/PegaSysEng/pantheon/pull/1387)
- Remove unnecessary field [\#1384](https://github.com/PegaSysEng/pantheon/pull/1384)
- Add getPeer method to PeerConnection [\#1383](https://github.com/PegaSysEng/pantheon/pull/1383)
- Removing smart quotes [\#1381](https://github.com/PegaSysEng/pantheon/pull/1381) (thanks to [jmcnevin](https://github.com/jmcnevin))
- Use streams and avoid iterating child nodes multiple times [\#1380](https://github.com/PegaSysEng/pantheon/pull/1380)
- Use execute instead of submit so unhandled exceptions get logged [\#1379](https://github.com/PegaSysEng/pantheon/pull/1379)
- Prefer EnodeURL over Endpoint [\#1378](https://github.com/PegaSysEng/pantheon/pull/1378)
- Add flat file based task collection [\#1377](https://github.com/PegaSysEng/pantheon/pull/1377)
- Consolidate local enode representation [\#1376](https://github.com/PegaSysEng/pantheon/pull/1376)
- Rename rocksdDbConfiguration to rocksDbConfiguration [\#1375](https://github.com/PegaSysEng/pantheon/pull/1375)
- Remove EthTaskChainDownloader and supporting code [\#1373](https://github.com/PegaSysEng/pantheon/pull/1373)
- Handle the pipeline being aborted while finalizing an async operation [\#1372](https://github.com/PegaSysEng/pantheon/pull/1372)
- Rename methods that create and return streams away from getX\(\) [\#1368](https://github.com/PegaSysEng/pantheon/pull/1368)
- eea\_getTransactionCount fails if account has not interacted with private state [\#1367](https://github.com/PegaSysEng/pantheon/pull/1367) (thanks to [iikirilov](https://github.com/iikirilov))
- Increase RocksDB settings [\#1364](https://github.com/PegaSysEng/pantheon/pull/1364) ([ajsutton](https://github.com/ajsutton))
- Don't abort in-progress master builds when a new commit is added. [\#1358](https://github.com/PegaSysEng/pantheon/pull/1358)
- Request open ended headers from sync target [\#1355](https://github.com/PegaSysEng/pantheon/pull/1355)
- Enable the pipeline chain downloader by default [\#1344](https://github.com/PegaSysEng/pantheon/pull/1344)
- Create P2PNetwork Builder [\#1343](https://github.com/PegaSysEng/pantheon/pull/1343)
- Include static nodes in permissioning logic [\#1339](https://github.com/PegaSysEng/pantheon/pull/1339)
- JsonRpcError decoding to include message [\#1336](https://github.com/PegaSysEng/pantheon/pull/1336)
- Cache current chain head info [\#1335](https://github.com/PegaSysEng/pantheon/pull/1335)
- Queue pending requests when all peers are busy [\#1331](https://github.com/PegaSysEng/pantheon/pull/1331)
- Fix failed tests on Windows [\#1332](https://github.com/PegaSysEng/pantheon/pull/1332)
- Provide error message when invalid key specified in key file [\#1328](https://github.com/PegaSysEng/pantheon/pull/1328)
- Allow whitespace in file paths loaded from resources directory [\#1329](https://github.com/PegaSysEng/pantheon/pull/1329)
- Allow whitespace in path [\#1327](https://github.com/PegaSysEng/pantheon/pull/1327)
- Require block numbers for debug\_traceBlockByNumber to be in hex [\#1326](https://github.com/PegaSysEng/pantheon/pull/1326)
- Improve logging of chain download errors in the pipeline chain downloader [\#1325](https://github.com/PegaSysEng/pantheon/pull/1325)
- Ensure eth scheduler is stopped in tests [\#1324](https://github.com/PegaSysEng/pantheon/pull/1324)
- Normalize account permissioning addresses in whitelist [\#1321](https://github.com/PegaSysEng/pantheon/pull/1321)
- Allow private contract invocations in multiple privacy groups [\#1318](https://github.com/PegaSysEng/pantheon/pull/1318) (thanks to [iikirilov](https://github.com/iikirilov))
- Fix account permissioning check case matching [\#1315](https://github.com/PegaSysEng/pantheon/pull/1315)
- Use header validation mode for ommers [\#1313](https://github.com/PegaSysEng/pantheon/pull/1313)
- Configure RocksDb max background compaction and thread count [\#1312](https://github.com/PegaSysEng/pantheon/pull/1312)
- Missing p2p info when queried live [\#1310](https://github.com/PegaSysEng/pantheon/pull/1310)
- Tx limit size send peers follow up [\#1308](https://github.com/PegaSysEng/pantheon/pull/1308)
- Remove remnants of the old dev mode [\#1307](https://github.com/PegaSysEng/pantheon/pull/1307)
- Remove duplicate init code from BesuController instances [\#1305](https://github.com/PegaSysEng/pantheon/pull/1305)
- Stop synchronizer prior to stopping the network [\#1302](https://github.com/PegaSysEng/pantheon/pull/1302)
- Evict old transactions [\#1299](https://github.com/PegaSysEng/pantheon/pull/1299)
- Send local transactions to new peers [\#1253](https://github.com/PegaSysEng/pantheon/pull/1253)

## 1.1

### Additions and Improvements

- [Privacy](https://besu.hyperledger.org/en/latest/Concepts/Privacy/Privacy-Overview/)
- [Onchain Permissioning](https://besu.hyperledger.org/en/latest/Concepts/Permissioning/Permissioning-Overview/#onchain)
- [Fastsync](https://besu.hyperledger.org/en/latest/Reference/CLI/CLI-Syntax/#fast-sync-min-peers)
- Documentation updates include:
    - Added JSON-RPC methods:
      - [`txpool_pantheonStatistics`](https://besu.hyperledger.org/en/latest/Reference/API-Methods/#txpool_besustatistics)
      - [`net_services`](https://besu.hyperledger.org/en/latest/Reference/API-Methods/#net_services)
    - [Updated to indicate Docker image doesn't run on Windows](https://besu.hyperledger.org/en/latest/HowTo/Get-Started/Run-Docker-Image/)
    - [Added how to configure a free gas network](https://besu.hyperledger.org/en/latest/HowTo/Configure/FreeGas/)

### Technical Improvements

- priv_getTransactionCount fails if account has not interacted with private state [\#1369](https://github.com/PegaSysEng/pantheon/pull/1369)
- Updating Orion to 0.9.0 [\#1360](https://github.com/PegaSysEng/pantheon/pull/1360)
- Allow use of large chain IDs [\#1357](https://github.com/PegaSysEng/pantheon/pull/1357)
- Allow private contract invocations in multiple privacy groups [\#1340](https://github.com/PegaSysEng/pantheon/pull/1340)
- Missing p2p info when queried live [\#1338](https://github.com/PegaSysEng/pantheon/pull/1338)
- Fix expose transaction statistics [\#1337](https://github.com/PegaSysEng/pantheon/pull/1337)
- Normalize account permissioning addresses in whitelist [\#1321](https://github.com/PegaSysEng/pantheon/pull/1321)
- Update Enclave executePost method [\#1319](https://github.com/PegaSysEng/pantheon/pull/1319)
- Fix account permissioning check case matching [\#1315](https://github.com/PegaSysEng/pantheon/pull/1315)
- Removing 'all' from the help wording for host-whitelist [\#1304](https://github.com/PegaSysEng/pantheon/pull/1304)

## 1.1 RC

### Technical Improvements

- Better errors for when permissioning contract is set up wrong [\#1296](https://github.com/PegaSysEng/pantheon/pull/1296)
- Consolidate p2p node info methods [\#1288](https://github.com/PegaSysEng/pantheon/pull/1288)
- Update permissioning smart contract interface to match updated EEA proposal [\#1287](https://github.com/PegaSysEng/pantheon/pull/1287)
- Switch to new sync target if it exceeds the td threshold [\#1286](https://github.com/PegaSysEng/pantheon/pull/1286)
- Fix running ATs with in-process node runner [\#1285](https://github.com/PegaSysEng/pantheon/pull/1285)
- Simplify enode construction [\#1283](https://github.com/PegaSysEng/pantheon/pull/1283)
- Cleanup PeerConnection interface [\#1282](https://github.com/PegaSysEng/pantheon/pull/1282)
- Undo changes to PendingTransactions method visibility [\#1281](https://github.com/PegaSysEng/pantheon/pull/1281)
- Use default enclave public key to generate eea_getTransactionReceipt [\#1280](https://github.com/PegaSysEng/pantheon/pull/1280) (thanks to [Puneetha17](https://github.com/Puneetha17))
- Rollback to rocksdb 5.15.10 [\#1279](https://github.com/PegaSysEng/pantheon/pull/1279)
- Log error when a JSON decode problem is encountered [\#1278](https://github.com/PegaSysEng/pantheon/pull/1278)
- Create EnodeURL builder [\#1275](https://github.com/PegaSysEng/pantheon/pull/1275)
- Keep enode nodeId stored as a BytesValue [\#1274](https://github.com/PegaSysEng/pantheon/pull/1274)
- Feature/move subclass in pantheon command [\#1272](https://github.com/PegaSysEng/pantheon/pull/1272)
- Expose sync mode option [\#1270](https://github.com/PegaSysEng/pantheon/pull/1270)
- Refactor RocksDBStats [\#1266](https://github.com/PegaSysEng/pantheon/pull/1266)
- Normalize EnodeURLs [\#1264](https://github.com/PegaSysEng/pantheon/pull/1264)
- Build broken in Java 12 [\#1263](https://github.com/PegaSysEng/pantheon/pull/1263)
- Make PeerDiscovertAgentTest less flakey [\#1262](https://github.com/PegaSysEng/pantheon/pull/1262)
- Ignore extra json rpc params [\#1261](https://github.com/PegaSysEng/pantheon/pull/1261)
- Fetch local transactions in isolation [\#1259](https://github.com/PegaSysEng/pantheon/pull/1259)
- Update to debug trace transaction [\#1258](https://github.com/PegaSysEng/pantheon/pull/1258)
- Use labelled timer to differentiate between rocks db metrics [\#1254](https://github.com/PegaSysEng/pantheon/pull/1254) (thanks to [Puneetha17](https://github.com/Puneetha17))
- Migrate TransactionPool (& affiliated test) from 'core' to 'eth' [\#1251](https://github.com/PegaSysEng/pantheon/pull/1251)
- Use single instance of Rocksdb for privacy [\#1247](https://github.com/PegaSysEng/pantheon/pull/1247) (thanks to [Puneetha17](https://github.com/Puneetha17))
- Subscribing to sync events should receive false when in sync [\#1240](https://github.com/PegaSysEng/pantheon/pull/1240)
- Ignore transactions from the network while behind chain head [\#1228](https://github.com/PegaSysEng/pantheon/pull/1228)
- RocksDB Statistics in Metrics [\#1169](https://github.com/PegaSysEng/pantheon/pull/1169)
- Add block trace RPC methods [\#1088](https://github.com/PegaSysEng/pantheon/pull/1088) (thanks to [kziemianek](https://github.com/kziemianek))

## 1.0.3

### Additions and Improvements

- Notify of dropped messages [\#1156](https://github.com/PegaSysEng/pantheon/pull/1156)
- Documentation updates include:
    - Added [Permissioning Overview](https://besu.hyperledger.org/en/latest/Concepts/Permissioning/Permissioning-Overview/)
    - Added content on [Network vs Node Configuration](https://besu.hyperledger.org/en/latest/HowTo/Configure/Using-Configuration-File/)
    - Updated [RAM requirements](https://besu.hyperledger.org/en/latest/HowTo/Get-Started/System-Requirements/#ram)
    - Added [Privacy Overview](https://besu.hyperledger.org/en/latest/Concepts/Privacy/Privacy-Overview/) and [Processing Private Transactions](https://besu.hyperledger.org/en/latest/Concepts/Privacy/Private-Transaction-Processing/)
    - Renaming of Ethstats Lite Explorer to [Ethereum Lite Explorer](https://besu.hyperledger.org/en/latest/HowTo/Deploy/Lite-Block-Explorer/#lite-block-explorer-documentation) (thanks to [tzapu](https://github.com/tzapu))
    - Added content on using [Truffle with Besu](https://besu.hyperledger.org/en/latest/HowTo/Develop-Dapps/Truffle/)
    - Added [`droppedPendingTransactions` RPC Pub/Sub subscription](https://besu.hyperledger.org/en/latest/HowTo/Interact/APIs/RPC-PubSub/#dropped-transactions)
    - Added [`eea_*` JSON-RPC API methods](https://besu.hyperledger.org/en/latest/Reference/API-Methods/#eea-methods)
    - Added [architecture diagram](https://besu.hyperledger.org/en/latest/Concepts/ArchitectureOverview/)
    - Updated [permissioning CLI options](https://besu.hyperledger.org/en/latest/Reference/CLI/CLI-Syntax/#permissions-accounts-config-file-enabled) and [permissioned network tutorial](https://besu.hyperledger.org/en/stable/)

### Technical Improvements

- Choose sync target based on td rather than height [\#1256](https://github.com/PegaSysEng/pantheon/pull/1256)
- CLI ewp options [\#1246](https://github.com/PegaSysEng/pantheon/pull/1246)
- Update BesuCommand.java [\#1245](https://github.com/PegaSysEng/pantheon/pull/1245)
- Reduce memory usage in import [\#1239](https://github.com/PegaSysEng/pantheon/pull/1239)
- Improve eea_sendRawTransaction error messages [\#1238](https://github.com/PegaSysEng/pantheon/pull/1238) (thanks to [Puneetha17](https://github.com/Puneetha17))
- Single topic filter [\#1235](https://github.com/PegaSysEng/pantheon/pull/1235)
- Enable pipeline chain downloader for fast sync [\#1232](https://github.com/PegaSysEng/pantheon/pull/1232)
- Make contract size limit configurable [\#1227](https://github.com/PegaSysEng/pantheon/pull/1227)
- Refactor PrivacyParameters config to use builder pattern [\#1226](https://github.com/PegaSysEng/pantheon/pull/1226) (thanks to [antonydenyer](https://github.com/antonydenyer))
- Different request limits for different request types [\#1224](https://github.com/PegaSysEng/pantheon/pull/1224)
- Finish off fast sync pipeline download [\#1222](https://github.com/PegaSysEng/pantheon/pull/1222)
- Enable fast-sync options on command line [\#1218](https://github.com/PegaSysEng/pantheon/pull/1218)
- Replace filtering headers after the fact with calculating number to request up-front [\#1216](https://github.com/PegaSysEng/pantheon/pull/1216)
- Support async processing while maintaining output order [\#1215](https://github.com/PegaSysEng/pantheon/pull/1215)
- Add Unstable Options to the CLI [\#1213](https://github.com/PegaSysEng/pantheon/pull/1213)
- Add private cluster acceptance tests [\#1211](https://github.com/PegaSysEng/pantheon/pull/1211) (thanks to [Puneetha17](https://github.com/Puneetha17))
- Re-aligned smart contract interface to EEA client spec 477 [\#1209](https://github.com/PegaSysEng/pantheon/pull/1209)
- Count the number of items discarded when a pipe is aborted [\#1208](https://github.com/PegaSysEng/pantheon/pull/1208)
- Pipeline chain download - fetch and import data [\#1207](https://github.com/PegaSysEng/pantheon/pull/1207)
- Permission provider that allows bootnodes if you have no other connections [\#1206](https://github.com/PegaSysEng/pantheon/pull/1206)
- Cancel in-progress async operations when the pipeline is aborted [\#1205](https://github.com/PegaSysEng/pantheon/pull/1205)
- Pipeline chain download - Checkpoints [\#1203](https://github.com/PegaSysEng/pantheon/pull/1203)
- Push development images to public dockerhub [\#1202](https://github.com/PegaSysEng/pantheon/pull/1202)
- Push builds of master as docker development images [\#1200](https://github.com/PegaSysEng/pantheon/pull/1200)
- Doc CI pipeline for build and tests [\#1199](https://github.com/PegaSysEng/pantheon/pull/1199)
- Replace the use of a disconnect listener with EthPeer.isDisconnected [\#1197](https://github.com/PegaSysEng/pantheon/pull/1197)
- Prep chain downloader for branch by abstraction [\#1194](https://github.com/PegaSysEng/pantheon/pull/1194)
- Maintain the state of MessageFrame in private Tx [\#1193](https://github.com/PegaSysEng/pantheon/pull/1193) (thanks to [Puneetha17](https://github.com/Puneetha17))
- Persist private world state only if we are mining [\#1191](https://github.com/PegaSysEng/pantheon/pull/1191) (thanks to [Puneetha17](https://github.com/Puneetha17))
- Remove SyncState from SyncTargetManager [\#1188](https://github.com/PegaSysEng/pantheon/pull/1188)
- Acceptance tests base for smart contract node permissioning [\#1186](https://github.com/PegaSysEng/pantheon/pull/1186)
- Fix metrics breakages [\#1185](https://github.com/PegaSysEng/pantheon/pull/1185)
- Typo [\#1184](https://github.com/PegaSysEng/pantheon/pull/1184) (thanks to [araskachoi](https://github.com/araskachoi))
- StaticNodesParserTest to pass on Windows [\#1183](https://github.com/PegaSysEng/pantheon/pull/1183)
- Don't mark world state as stalled until a minimum time without progress is reached [\#1179](https://github.com/PegaSysEng/pantheon/pull/1179)
- Use header validation policy in DownloadHeaderSequenceTask [\#1172](https://github.com/PegaSysEng/pantheon/pull/1172)
- Bond with bootnodes [\#1160](https://github.com/PegaSysEng/pantheon/pull/1160)

## 1.0.2

### Additions and Improvements

- Removed DB init when using `public-key` subcommand [\#1049](https://github.com/PegaSysEng/pantheon/pull/1049)
- Output enode URL on startup [\#1137](https://github.com/PegaSysEng/pantheon/pull/1137)
- Added Remove Peer JSON-RPC [\#1129](https://github.com/PegaSysEng/pantheon/pull/1129)
- Added `net_enode` JSON-RPC [\#1119](https://github.com/PegaSysEng/pantheon/pull/1119) (thanks to [mbergstrand](https://github.com/mbergstrand))
- Maintain a `staticnodes.json` [\#1106](https://github.com/PegaSysEng/pantheon/pull/1106)
- Added `tx-pool-max-size` command line parameter [\#1078](https://github.com/PegaSysEng/pantheon/pull/1078)
- Added PendingTransactions JSON-RPC [\#1043](https://github.com/PegaSysEng/pantheon/pull/1043) (thanks to [EdwinLeeGreene](https://github.com/EdwinLeeGreene))
- Added `admin_nodeInfo` JSON-RPC [\#1012](https://github.com/PegaSysEng/pantheon/pull/1012)
- Added `--metrics-category` CLI to only enable select metrics [\#969](https://github.com/PegaSysEng/pantheon/pull/969)
- Documentation updates include:
   - Updated endpoints in [Private Network Quickstart](https://besu.hyperledger.org/en/latest/Tutorials/Quickstarts/Private-Network-Quickstart/) (thanks to [laubai](https://github.com/laubai))
   - Updated [documentation contribution guidelines](https://besu.hyperledger.org/en/stable/)
   - Added [`admin_removePeer`](https://besu.hyperledger.org/en/latest/Reference/API-Methods/#admin_removepeer)
   - Updated [tutorials](https://besu.hyperledger.org/en/latest/Tutorials/Private-Network/Create-Private-Clique-Network/) for printing of enode on startup
   - Added [`txpool_pantheonTransactions`](https://besu.hyperledger.org/en/stable/Reference/API-Methods/#txpool_besutransactions)
   - Added [Transaction Pool content](https://besu.hyperledger.org/en/latest/Concepts/Transactions/Transaction-Pool/)
   - Added [`tx-pool-max-size` CLI option](https://besu.hyperledger.org/en/latest/Reference/CLI/CLI-Syntax/#tx-pool-max-size)
   - Updated [developer build instructions to use installDist](https://besu.hyperledger.org/en/stable/)
   - Added [Azure quickstart tutorial](https://besu.hyperledger.org/en/latest/Tutorials/Quickstarts/Azure-Private-Network-Quickstart/)
   - Enabled copy button in code blocks
   - Added [IBFT 1.0](https://besu.hyperledger.org/en/latest/HowTo/Configure/Consensus-Protocols/QuorumIBFT/)
   - Added section on using [Geth attach with Besu](https://besu.hyperledger.org/en/latest/HowTo/Interact/APIs/Using-JSON-RPC-API/#geth-console)
   - Enabled the edit link doc site to ease external doc contributions
   - Added [EthStats docs](https://besu.hyperledger.org/HowTo/Deploy/Lite-Network-Monitor/) (thanks to [baxy](https://github.com/baxy))
   - Updated [Postman collection](https://besu.hyperledger.org/en/latest/HowTo/Interact/APIs/Authentication/#postman)
   - Added [`metrics-category` CLI option](https://besu.hyperledger.org/en/latest/Reference/CLI/CLI-Syntax/#metrics-category)
   - Added information on [block time and timeout settings](https://besu.hyperledger.org/en/latest/HowTo/Configure/Consensus-Protocols/IBFT/#block-time) for IBFT 2.0
   - Added [`admin_nodeInfo`](https://besu.hyperledger.org/en/latest/Reference/API-Methods/#admin_nodeinfo)
   - Added [permissions images](https://besu.hyperledger.org/en/latest/Concepts/Permissioning/Permissioning-Overview/)
   - Added permissioning blog to [Resources](https://besu.hyperledger.org/en/latest/Reference/Resources/)
   - Updated [Create Permissioned Network](https://besu.hyperledger.org/en/latest/Tutorials/Permissioning/Create-Permissioned-Network/) tutorial to use `export-address`
   - Updated [Clique](https://besu.hyperledger.org/en/latest/HowTo/Configure/Consensus-Protocols/Clique/) and [IBFT 2.0](https://besu.hyperledger.org/en/latest/HowTo/Configure/Consensus-Protocols/IBFT/) docs to include complete genesis file
   - Updated [Clique tutorial](https://besu.hyperledger.org/en/latest/Tutorials/Private-Network/Create-Private-Clique-Network/) to use `export-address` subcommand
   - Added IBFT 2.0 [future message configuration options](https://besu.hyperledger.org/en/latest/HowTo/Configure/Consensus-Protocols/IBFT/#optional-configuration-options)

### Technical Improvements
- Fixed so self persists to the whitelist [\#1176](https://github.com/PegaSysEng/pantheon/pull/1176)
- Fixed to add self to permissioning whitelist [\#1175](https://github.com/PegaSysEng/pantheon/pull/1175)
- Fixed permissioning issues [\#1174](https://github.com/PegaSysEng/pantheon/pull/1174)
- AdminAddPeer returns custom Json RPC error code [\#1171](https://github.com/PegaSysEng/pantheon/pull/1171)
- Periodically connect to peers from table [\#1170](https://github.com/PegaSysEng/pantheon/pull/1170)
- Improved bootnodes option error message [\#1092](https://github.com/PegaSysEng/pantheon/pull/1092)
- Automatically restrict trailing peers while syncing [\#1167](https://github.com/PegaSysEng/pantheon/pull/1167)
- Avoid bonding to ourselves [\#1166](https://github.com/PegaSysEng/pantheon/pull/1166)
- Fix Push Metrics [\#1164](https://github.com/PegaSysEng/pantheon/pull/1164)
- Synchroniser waits for new peer if best is up to date [\#1161](https://github.com/PegaSysEng/pantheon/pull/1161)
- Don't attempt to download checkpoint headers if the number of headers is negative [\#1158](https://github.com/PegaSysEng/pantheon/pull/1158)
- Capture metrics on Vertx event loop and worker thread queues [\#1155](https://github.com/PegaSysEng/pantheon/pull/1155)
- Simplify node permissioning ATs [\#1153](https://github.com/PegaSysEng/pantheon/pull/1153)
- Add metrics around discovery process [\#1152](https://github.com/PegaSysEng/pantheon/pull/1152)
- Prevent connecting to self [\#1150](https://github.com/PegaSysEng/pantheon/pull/1150)
- Refactoring permissioning ATs [\#1148](https://github.com/PegaSysEng/pantheon/pull/1148)
- Added two extra Ropsten bootnodes [\#1147](https://github.com/PegaSysEng/pantheon/pull/1147)
- Fixed TCP port handling [\#1144](https://github.com/PegaSysEng/pantheon/pull/1144)
- Better error on bad header [\#1143](https://github.com/PegaSysEng/pantheon/pull/1143)
- Refresh peer table while we have fewer than maxPeers connected [\#1142](https://github.com/PegaSysEng/pantheon/pull/1142)
- Refactor jsonrpc consumption of local node permissioning controller [\#1140](https://github.com/PegaSysEng/pantheon/pull/1140)
- Disconnect peers before the pivot block while fast syncing [\#1139](https://github.com/PegaSysEng/pantheon/pull/1139)
- Reduce the default transaction pool size from 30,000 to 4096 [\#1136](https://github.com/PegaSysEng/pantheon/pull/1136)
- Fail at load if static nodes not whitelisted [\#1135](https://github.com/PegaSysEng/pantheon/pull/1135)
- Fix private transaction acceptance test [\#1134](https://github.com/PegaSysEng/pantheon/pull/1134) (thanks to [Puneetha17](https://github.com/Puneetha17))
- Quieter exceptions when network is unreachable [\#1133](https://github.com/PegaSysEng/pantheon/pull/1133)
- nodepermissioningcontroller used for devp2p connection filtering [\#1132](https://github.com/PegaSysEng/pantheon/pull/1132)
- Remove duplicates from apis specified via CLI [\#1131](https://github.com/PegaSysEng/pantheon/pull/1131)
- Synchronizer returns false if it is in sync [\#1130](https://github.com/PegaSysEng/pantheon/pull/1130)
- Added fromHexStringStrict to check for exactly 20 byte addresses [\#1128](https://github.com/PegaSysEng/pantheon/pull/1128)
- Fix deadlock scenario in AsyncOperationProcessor and re-enable WorldStateDownloaderTest [\#1126](https://github.com/PegaSysEng/pantheon/pull/1126)
- Ignore WorldStateDownloaderTest [\#1125](https://github.com/PegaSysEng/pantheon/pull/1125)
- Updated local config permissioning flags [\#1118](https://github.com/PegaSysEng/pantheon/pull/1118)
- Pipeline Improvements [\#1117](https://github.com/PegaSysEng/pantheon/pull/1117)
- Permissioning cli smart contract [\#1116](https://github.com/PegaSysEng/pantheon/pull/1116)
- Adding default pending transactions value in BesuControllerBuilder [\#1114](https://github.com/PegaSysEng/pantheon/pull/1114)
- Fix intermittency in WorldStateDownloaderTest [\#1113](https://github.com/PegaSysEng/pantheon/pull/1113)
- Reduce number of seen blocks and transactions Besu tracks [\#1112](https://github.com/PegaSysEng/pantheon/pull/1112)
- Timeout long test [\#1111](https://github.com/PegaSysEng/pantheon/pull/1111)
- Errorprone 2.3.3 upgrades [\#1110](https://github.com/PegaSysEng/pantheon/pull/1110)
- Add metric to capture memory used by RocksDB table readers [\#1108](https://github.com/PegaSysEng/pantheon/pull/1108)
- Don't allow creation of multiple gauges with the same name [\#1107](https://github.com/PegaSysEng/pantheon/pull/1107)
- Update Peer Discovery to use NodePermissioningController [\#1105](https://github.com/PegaSysEng/pantheon/pull/1105)
- Move starting world state download process inside WorldDownloadState [\#1104](https://github.com/PegaSysEng/pantheon/pull/1104)
- Enable private Tx capability to Clique [\#1102](https://github.com/PegaSysEng/pantheon/pull/1102) (thanks to [Puneetha17](https://github.com/Puneetha17))
- Enable private Tx capability to IBFT [\#1101](https://github.com/PegaSysEng/pantheon/pull/1101) (thanks to [Puneetha17](https://github.com/Puneetha17))
- Version Upgrades [\#1100](https://github.com/PegaSysEng/pantheon/pull/1100)
- Don't delete completed tasks from RocksDbTaskQueue [\#1099](https://github.com/PegaSysEng/pantheon/pull/1099)
- Support flat mapping with multiple threads [\#1098](https://github.com/PegaSysEng/pantheon/pull/1098)
- Add pipe stage name to thread while executing [\#1097](https://github.com/PegaSysEng/pantheon/pull/1097)
- Use pipeline for world state download [\#1096](https://github.com/PegaSysEng/pantheon/pull/1096)
- TXPool JSON RPC tweaks [\#1095](https://github.com/PegaSysEng/pantheon/pull/1095)
- Add in-memory cache over world state download queue [\#1087](https://github.com/PegaSysEng/pantheon/pull/1087)
- Trim default metrics [\#1086](https://github.com/PegaSysEng/pantheon/pull/1086)
- Improve imported block log line [\#1085](https://github.com/PegaSysEng/pantheon/pull/1085)
- Smart contract permission controller [\#1083](https://github.com/PegaSysEng/pantheon/pull/1083)
- Add timeout when waiting for JSON-RPC, WebSocket RPC and Metrics services to stop [\#1082](https://github.com/PegaSysEng/pantheon/pull/1082)
- Add pipeline framework to make parallel processing simpler [\#1077](https://github.com/PegaSysEng/pantheon/pull/1077)
- Node permissioning controller [\#1075](https://github.com/PegaSysEng/pantheon/pull/1075)
- Smart contract permission controller stub [\#1074](https://github.com/PegaSysEng/pantheon/pull/1074)
- Expose a synchronous start method in Runner [\#1072](https://github.com/PegaSysEng/pantheon/pull/1072)
- Changes in chain head should trigger new permissioning check for active peers [\#1071](https://github.com/PegaSysEng/pantheon/pull/1071)
- Fix exceptions fetching metrics after world state download completes [\#1066](https://github.com/PegaSysEng/pantheon/pull/1066)
- Accept transactions in the pool with nonce above account sender nonce [\#1065](https://github.com/PegaSysEng/pantheon/pull/1065)
- Repair Istanbul to handle Eth/62 & Eth/63 [\#1063](https://github.com/PegaSysEng/pantheon/pull/1063)
- Close Private Storage Provider [\#1059](https://github.com/PegaSysEng/pantheon/pull/1059) (thanks to [Puneetha17](https://github.com/Puneetha17))
- Add labels to Pipelined tasks metrics [\#1057](https://github.com/PegaSysEng/pantheon/pull/1057)
- Re-enable Quorum Synchronisation [\#1056](https://github.com/PegaSysEng/pantheon/pull/1056)
- Don't log expected failures as errors [\#1054](https://github.com/PegaSysEng/pantheon/pull/1054)
- Make findSuitablePeer abstract [\#1053](https://github.com/PegaSysEng/pantheon/pull/1053)
- Track added at in txpool [\#1048](https://github.com/PegaSysEng/pantheon/pull/1048)
- Fix ImportBlocksTask to only request from peers that claim to have the blocks [\#1047](https://github.com/PegaSysEng/pantheon/pull/1047)
- Don't run the dao block validator if dao block is 0 [\#1044](https://github.com/PegaSysEng/pantheon/pull/1044)
- Don't make unnecessary copies of data in RocksDbKeyValueStorage [\#1040](https://github.com/PegaSysEng/pantheon/pull/1040)
- Update discovery logic to trust bootnodes only when out of sync [\#1039](https://github.com/PegaSysEng/pantheon/pull/1039)
- Fix IndexOutOfBoundsException in DetermineCommonAncestorTask [\#1038](https://github.com/PegaSysEng/pantheon/pull/1038)
- Add `rpc_modules` JSON-RPC [\#1036](https://github.com/PegaSysEng/pantheon/pull/1036)
- Simple permissioning smart contract [\#1035](https://github.com/PegaSysEng/pantheon/pull/1035)
- Refactor enodeurl to use inetaddr [\#1032](https://github.com/PegaSysEng/pantheon/pull/1032)
- Update CLI options in mismatched genesis file message [\#1031](https://github.com/PegaSysEng/pantheon/pull/1031)
- Remove dependence of eth.core on eth.permissioning [\#1030](https://github.com/PegaSysEng/pantheon/pull/1030)
- Make alloc optional and provide nicer error messages when genesis config is invalid [\#1029](https://github.com/PegaSysEng/pantheon/pull/1029)
- Handle metrics request closing before response is generated [\#1028](https://github.com/PegaSysEng/pantheon/pull/1028)
- Change EthNetworkConfig bootnodes to always be URIs [\#1027](https://github.com/PegaSysEng/pantheon/pull/1027)
- Avoid port conflicts in acceptance tests [\#1025](https://github.com/PegaSysEng/pantheon/pull/1025)
- Include reference tests in jacoco [\#1024](https://github.com/PegaSysEng/pantheon/pull/1024)
- Acceptance test - configurable gas price [\#1023](https://github.com/PegaSysEng/pantheon/pull/1023)
- Get Internal logs and output [\#1022](https://github.com/PegaSysEng/pantheon/pull/1022) (thanks to [Puneetha17](https://github.com/Puneetha17))
- Fix race condition in WebSocketService [\#1021](https://github.com/PegaSysEng/pantheon/pull/1021)
- Ensure devp2p ports are written to ports file correctly [\#1020](https://github.com/PegaSysEng/pantheon/pull/1020)
- Report the correct tcp port in PING packets when it differs from the UDP port [\#1019](https://github.com/PegaSysEng/pantheon/pull/1019)
- Refactor transient transaction processor [\#1017](https://github.com/PegaSysEng/pantheon/pull/1017)
- Resume world state download from existing queue [\#1016](https://github.com/PegaSysEng/pantheon/pull/1016)
- IBFT Acceptance tests updated with longer timeout on first block [\#1015](https://github.com/PegaSysEng/pantheon/pull/1015)
- Update IBFT acceptances tests to await first block [\#1013](https://github.com/PegaSysEng/pantheon/pull/1013)
- Remove full hashimoto implementation as its never used [\#1011](https://github.com/PegaSysEng/pantheon/pull/1011)
- Created SyncStatus notifications [\#1010](https://github.com/PegaSysEng/pantheon/pull/1010)
- Address acceptance test intermittency [\#1008](https://github.com/PegaSysEng/pantheon/pull/1008)
- Consider a world state download stalled after 100 requests with no progress [\#1007](https://github.com/PegaSysEng/pantheon/pull/1007)
- Reduce log level when block miner is interrupted [\#1006](https://github.com/PegaSysEng/pantheon/pull/1006)
- RunnerTest fail on Windows due to network startup timing issue [\#1005](https://github.com/PegaSysEng/pantheon/pull/1005)
- Generate Private Contract Address [\#1004](https://github.com/PegaSysEng/pantheon/pull/1004) (thanks to [vinistevam](https://github.com/vinistevam))
- Delete the legacy pipelined import code [\#1003](https://github.com/PegaSysEng/pantheon/pull/1003)
- Fix race condition in WebSocket AT [\#1002](https://github.com/PegaSysEng/pantheon/pull/1002)
- Cleanup IBFT logging levels [\#995](https://github.com/PegaSysEng/pantheon/pull/995)
- Integration Test implementation dependency for non-IntelliJ IDE [\#992](https://github.com/PegaSysEng/pantheon/pull/992)
- Ignore fast sync and full sync tests to avoid race condition [\#991](https://github.com/PegaSysEng/pantheon/pull/991)
- Make acceptance tests use the process based runner again [\#990](https://github.com/PegaSysEng/pantheon/pull/990)
- RoundChangeCertificateValidator requires unique authors [\#989](https://github.com/PegaSysEng/pantheon/pull/989)
- Make Rinkeby the benchmark chain.  [\#986](https://github.com/PegaSysEng/pantheon/pull/986)
- Add metrics to Parallel Download pipeline [\#985](https://github.com/PegaSysEng/pantheon/pull/985)
- Change ExpectBlockNumber to require at least the specified block number [\#981](https://github.com/PegaSysEng/pantheon/pull/981)
- Fix benchmark compilation [\#980](https://github.com/PegaSysEng/pantheon/pull/980)
- RPC tests can use 127.0.0.1 loopback rather than localhost [\#974](https://github.com/PegaSysEng/pantheon/pull/974) thanks to [glethuillier](https://github.com/glethuillier) for raising)
- Disable picocli ansi when testing [\#973](https://github.com/PegaSysEng/pantheon/pull/973)
- Add a jmh benchmark for WorldStateDownloader [\#972](https://github.com/PegaSysEng/pantheon/pull/972)
- Gradle dependency for JMH annotation, for IDEs that aren't IntelliJ \(… [\#971](https://github.com/PegaSysEng/pantheon/pull/971)
- Separate download state tracking from WorldStateDownloader [\#967](https://github.com/PegaSysEng/pantheon/pull/967)
- Gradle dependency for JMH annotation, for IDEs that aren't IntelliJ [\#966](https://github.com/PegaSysEng/pantheon/pull/966)
- Truffle HDwallet Web3 1.0 [\#964](https://github.com/PegaSysEng/pantheon/pull/964)
- Add missing JavaDoc tags in JSONToRLP [\#963](https://github.com/PegaSysEng/pantheon/pull/963)
- Only import block if it isn't already on the block chain [\#962](https://github.com/PegaSysEng/pantheon/pull/962)
- CLI stack traces when debugging [\#960](https://github.com/PegaSysEng/pantheon/pull/960)
- Create peer discovery packets on a worker thread [\#955](https://github.com/PegaSysEng/pantheon/pull/955)
- Remove start functionality from IbftController and IbftBlockHeightMan… [\#952](https://github.com/PegaSysEng/pantheon/pull/952)
- Cleanup IBFT executors [\#951](https://github.com/PegaSysEng/pantheon/pull/951)
- Single threaded world state persistence [\#950](https://github.com/PegaSysEng/pantheon/pull/950)
- Fix version number on master [\#946](https://github.com/PegaSysEng/pantheon/pull/946)
- Change automatic benchmark  [\#945](https://github.com/PegaSysEng/pantheon/pull/945)
- Eliminate redundant header validation [\#943](https://github.com/PegaSysEng/pantheon/pull/943)
- RocksDbQueue Threading Tweaks [\#940](https://github.com/PegaSysEng/pantheon/pull/940)
- Validate DAO block [\#939](https://github.com/PegaSysEng/pantheon/pull/939)
- Complete Private Transaction Processor [\#938](https://github.com/PegaSysEng/pantheon/pull/938) (thanks to [iikirilov](https://github.com/iikirilov))
- Add metrics for netty queue length [\#932](https://github.com/PegaSysEng/pantheon/pull/932)
- Update GetNodeDataFromPeerTask to return a map [\#931](https://github.com/PegaSysEng/pantheon/pull/931)

## 1.0.1

Public key address export subcommand was missing in 1.0 release.

### Additions and Improvements
- Added `public-key export-address` subcommand [\#888](https://github.com/PegaSysEng/pantheon/pull/888)
- Documentation update for the [`public-key export-address`](https://besu.hyperledger.org/en/stable/) subcommand.
- Updated [IBFT 2.0 overview](https://besu.hyperledger.org/en/stable/) to include use of `rlp encode` command and information on setting IBFT 2.0 properties to achieve your desired block time.

## 1.0

### Additions and Improvements
- [IBFT 2.0](https://besu.hyperledger.org/en/latest/Tutorials/Private-Network/Create-IBFT-Network/)
- [Permissioning](https://besu.hyperledger.org/en/latest/Concepts/Permissioning/Permissioning-Overview/)
- [JSON-RPC Authentication](https://besu.hyperledger.org/en/latest/HowTo/Interact/APIs/Authentication/)
- Added `rlp encode` subcommand [\#965](https://github.com/PegaSysEng/pantheon/pull/965)
- Method to reload permissions file [\#834](https://github.com/PegaSysEng/pantheon/pull/834)
- Added rebind mitigation for Websockets. [\#905](https://github.com/PegaSysEng/pantheon/pull/905)
- Support genesis contract code [\#749](https://github.com/PegaSysEng/pantheon/pull/749) (thanks to [kziemianek](https://github.com/kziemianek)).
- Documentation updates include:
  - Added details on [port configuration](https://besu.hyperledger.org/en/latest/HowTo/Find-and-Connect/Configuring-Ports/)
  - Added [Resources page](https://besu.hyperledger.org/en/latest/Reference/Resources/) linking to Besu blog posts and webinars
  - Added [JSON-RPC Authentication](https://besu.hyperledger.org/en/latest/HowTo/Interact/APIs/Authentication/)
  - Added [tutorial to create permissioned network](https://besu.hyperledger.org/en/latest/Tutorials/Permissioning/Create-Permissioned-Network/)
  - Added [Permissioning](https://besu.hyperledger.org/en/latest/Concepts/Permissioning/Permissioning-Overview/) content
  - Added [Permissioning API methods](https://besu.hyperledger.org/en/latest/Reference/API-Methods/#permissioning-methods)
  - Added [tutorial to create Clique private network](https://besu.hyperledger.org/en/latest/Tutorials/Private-Network/Create-Private-Clique-Network/)
  - Added [tutorial to create IBFT 2.0 private network](https://besu.hyperledger.org/en/latest/Tutorials/Private-Network/Create-IBFT-Network/)

### Technical Improvements
- RoundChangeCertificateValidator requires unique authors [\#997](https://github.com/PegaSysEng/pantheon/pull/997)
- RPC tests can use 127.0.0.1 loopback rather than localhost [\#979](https://github.com/PegaSysEng/pantheon/pull/979)
- Integration Test implementation dependency for non-IntelliJ IDE [\#978](https://github.com/PegaSysEng/pantheon/pull/978)
- Only import block if it isn't already on the block chain [\#977](https://github.com/PegaSysEng/pantheon/pull/977)
- Disable picocli ansi when testing [\#975](https://github.com/PegaSysEng/pantheon/pull/975)
- Create peer discovery packets on a worker thread [\#961](https://github.com/PegaSysEng/pantheon/pull/961)
- Removed Orion snapshot dependency [\#933](https://github.com/PegaSysEng/pantheon/pull/933)
- Use network ID instead of chain ID in MainnetBesuController. [\#929](https://github.com/PegaSysEng/pantheon/pull/929)
- Propagate new block messages to other clients in a worker thread [\#928](https://github.com/PegaSysEng/pantheon/pull/928)
- Parallel downloader should stop on puts if requested. [\#927](https://github.com/PegaSysEng/pantheon/pull/927)
- Permission config file location and option under docker [\#925](https://github.com/PegaSysEng/pantheon/pull/925)
- Fixed potential stall in world state download [\#922](https://github.com/PegaSysEng/pantheon/pull/922)
- Refactoring to introduce deleteOnExit\(\) for temp files [\#920](https://github.com/PegaSysEng/pantheon/pull/920)
- Reduce "Received transactions message" log from debug to trace [\#919](https://github.com/PegaSysEng/pantheon/pull/919)
- Handle PeerNotConnected exceptions when sending wire keep alives [\#918](https://github.com/PegaSysEng/pantheon/pull/918)
- admin_addpeers: error if node not whitelisted [\#917](https://github.com/PegaSysEng/pantheon/pull/917)
- Expose the Ibft MiningCoordinator [\#916](https://github.com/PegaSysEng/pantheon/pull/916)
- Check perm api against perm cli [\#915](https://github.com/PegaSysEng/pantheon/pull/915)
- Update metrics when completing a world state request with existing data [\#914](https://github.com/PegaSysEng/pantheon/pull/914)
- Improve RocksDBQueue dequeue performance [\#913](https://github.com/PegaSysEng/pantheon/pull/913)
- Error when removing bootnodes from nodes whitelist [\#912](https://github.com/PegaSysEng/pantheon/pull/912)
- Incremental Optimization\(s\) on BlockBroadcaster [\#911](https://github.com/PegaSysEng/pantheon/pull/911)
- Check permissions CLI dependencies [\#909](https://github.com/PegaSysEng/pantheon/pull/909)
- Limit the number of times we retry peer discovery interactions [\#908](https://github.com/PegaSysEng/pantheon/pull/908)
- IBFT to use VoteTallyCache [\#907](https://github.com/PegaSysEng/pantheon/pull/907)
- Add metric to expose number of inflight world state requests [\#906](https://github.com/PegaSysEng/pantheon/pull/906)
- Bootnodes not on whitelist - improve errors [\#904](https://github.com/PegaSysEng/pantheon/pull/904)
- Make chain download cancellable [\#901](https://github.com/PegaSysEng/pantheon/pull/901)
- Enforce accounts must start with 0x [\#900](https://github.com/PegaSysEng/pantheon/pull/900)
- When picking fast sync pivot block, use the peer with the best total difficulty [\#899](https://github.com/PegaSysEng/pantheon/pull/899)
- Process world state download data on a worker thread [\#898](https://github.com/PegaSysEng/pantheon/pull/898)
- CLI mixin help [\#895](https://github.com/PegaSysEng/pantheon/pull/895) ([macfarla](https://github.com/macfarla))
- Use absolute datapath instead of relative. [\#894](https://github.com/PegaSysEng/pantheon/pull/894).
- Fix task queue so that the updated failure count for requests is stored [\#893](https://github.com/PegaSysEng/pantheon/pull/893)
- Fix authentication header [\#891](https://github.com/PegaSysEng/pantheon/pull/891)
- Reorganize eth tasks [\#890](https://github.com/PegaSysEng/pantheon/pull/890)
- Unit tests of BlockBroadcaster [\#887](https://github.com/PegaSysEng/pantheon/pull/887)
- Fix authentication file validation errors [\#886](https://github.com/PegaSysEng/pantheon/pull/886)
- Fixing file locations under docker [\#885](https://github.com/PegaSysEng/pantheon/pull/885)
- Handle exceptions properly in EthScheduler [\#884](https://github.com/PegaSysEng/pantheon/pull/884)
- More bootnodes for goerli [\#880](https://github.com/PegaSysEng/pantheon/pull/880)
- Rename password hash command [\#879](https://github.com/PegaSysEng/pantheon/pull/879)
- Add metrics for EthScheduler executors [\#878](https://github.com/PegaSysEng/pantheon/pull/878)
- Disconnect peer removed from node whitelist [\#877](https://github.com/PegaSysEng/pantheon/pull/877)
- Reduce logging noise from invalid peer discovery packets and handshaking [\#876](https://github.com/PegaSysEng/pantheon/pull/876)
- Detect stalled world state downloads [\#875](https://github.com/PegaSysEng/pantheon/pull/875)
- Limit size of Ibft future message buffer [\#873](https://github.com/PegaSysEng/pantheon/pull/873)
- Ibft2: Replace NewRound with extended Proposal [\#872](https://github.com/PegaSysEng/pantheon/pull/872)
- Fixed admin_addPeer to periodically check maintained connections [\#871](https://github.com/PegaSysEng/pantheon/pull/871)
- WebSocket method permissions [\#870](https://github.com/PegaSysEng/pantheon/pull/870)
- Select new pivot block when world state becomes unavailable [\#869](https://github.com/PegaSysEng/pantheon/pull/869)
- Introduce FutureUtils to reduce duplicated code around CompletableFuture [\#868](https://github.com/PegaSysEng/pantheon/pull/868)
- Implement world state cancel [\#867](https://github.com/PegaSysEng/pantheon/pull/867)
- Renaming authentication configuration file CLI command [\#865](https://github.com/PegaSysEng/pantheon/pull/865)
- Break out RoundChangeCertificate validation [\#864](https://github.com/PegaSysEng/pantheon/pull/864)
- Disconnect peers where the common ancestor is before our fast sync pivot [\#862](https://github.com/PegaSysEng/pantheon/pull/862)
- Initial scaffolding for block propagation [\#860](https://github.com/PegaSysEng/pantheon/pull/860)
- Fix NullPointerException when determining fast sync pivot [\#859](https://github.com/PegaSysEng/pantheon/pull/859)
- Check for invalid token [\#856](https://github.com/PegaSysEng/pantheon/pull/856)
- Moving NodeWhitelistController to permissioning package [\#855](https://github.com/PegaSysEng/pantheon/pull/855)
- Fix state download race condition by creating a TaskQueue API [\#853](https://github.com/PegaSysEng/pantheon/pull/853)
- Changed separator in JSON RPC permissions [\#852](https://github.com/PegaSysEng/pantheon/pull/852)
- WebSocket acceptance tests now can use WebSockets [\#851](https://github.com/PegaSysEng/pantheon/pull/851)
- IBFT notifies EthPeer when remote node has a better block [\#849](https://github.com/PegaSysEng/pantheon/pull/849)
- Support resuming fast-sync downloads [\#848](https://github.com/PegaSysEng/pantheon/pull/848)
- Tweak Fast Sync Config [\#847](https://github.com/PegaSysEng/pantheon/pull/847)
- RPC authentication configuration validation + tests. [\#846](https://github.com/PegaSysEng/pantheon/pull/846)
- Tidy-up FastSyncState persistence [\#845](https://github.com/PegaSysEng/pantheon/pull/845)
- Do parallel extract signatures in the parallel block importer. [\#844](https://github.com/PegaSysEng/pantheon/pull/844)
- Fix 'the Input Is Too Long' Error on Windows [\#843](https://github.com/PegaSysEng/pantheon/pull/843) (thanks to [glethuillier](https://github.com/glethuillier)).
- Remove unnecessary sleep [\#842](https://github.com/PegaSysEng/pantheon/pull/842)
- Shutdown improvements [\#841](https://github.com/PegaSysEng/pantheon/pull/841)
- Speed up shutdown time [\#838](https://github.com/PegaSysEng/pantheon/pull/838)
- Add metrics to world state downloader [\#837](https://github.com/PegaSysEng/pantheon/pull/837)
- Store pivot block header [\#836](https://github.com/PegaSysEng/pantheon/pull/836)
- Clique should use beneficiary of zero on epoch blocks [\#833](https://github.com/PegaSysEng/pantheon/pull/833)
- Clique should ignore proposals for address 0 [\#831](https://github.com/PegaSysEng/pantheon/pull/831)
- Fix intermittency in FullSyncDownloaderTest [\#830](https://github.com/PegaSysEng/pantheon/pull/830)
- Added the authentication service to the WebSocket service [\#829](https://github.com/PegaSysEng/pantheon/pull/829)
- Extract creation and init of ProtocolContext into a re-usable class [\#828](https://github.com/PegaSysEng/pantheon/pull/828)
- Prevent duplicate commit seals in ibft header [\#827](https://github.com/PegaSysEng/pantheon/pull/827)
- Validate Ibft vanity data length [\#826](https://github.com/PegaSysEng/pantheon/pull/826)
- Refactored json rpc authentication to be provided as a service [\#825](https://github.com/PegaSysEng/pantheon/pull/825)
- Handle unavailable world states [\#824](https://github.com/PegaSysEng/pantheon/pull/824)
- Password in JWT payload [\#823](https://github.com/PegaSysEng/pantheon/pull/823)
- Homogenize error messages when required parameters are set [\#822](https://github.com/PegaSysEng/pantheon/pull/822) ([glethuillier](https://github.com/glethuillier)).
- Set remote peer chain head to parent of block received in NEW\_BLOCK\_MESSAGE [\#819](https://github.com/PegaSysEng/pantheon/pull/819)
- Peer disconnects should not result in stack traces [\#818](https://github.com/PegaSysEng/pantheon/pull/818)
- Abort previous builds [\#817](https://github.com/PegaSysEng/pantheon/pull/817)
- Parallel build stages [\#816](https://github.com/PegaSysEng/pantheon/pull/816)
- JWT authentication for JSON-RPC [\#815](https://github.com/PegaSysEng/pantheon/pull/815)
- Log errors that occur while finding a common ancestor [\#814](https://github.com/PegaSysEng/pantheon/pull/814)
- Shuffled log levels [\#813](https://github.com/PegaSysEng/pantheon/pull/813)
- Prevent duplicate IBFT messages being processed by state machine [\#811](https://github.com/PegaSysEng/pantheon/pull/811)
- Fix Orion startup ports [\#810](https://github.com/PegaSysEng/pantheon/pull/810)
- Commit world state continuously [\#809](https://github.com/PegaSysEng/pantheon/pull/809)
- Improve block propagation time [\#808](https://github.com/PegaSysEng/pantheon/pull/808)
- JSON-RPC authentication cli options & acceptance tests [\#807](https://github.com/PegaSysEng/pantheon/pull/807)
- Remove privacy not supported warning [\#806](https://github.com/PegaSysEng/pantheon/pull/806) (thanks to [vinistevam](https://github.com/vinistevam))
- Wire up Private Transaction Processor [\#805](https://github.com/PegaSysEng/pantheon/pull/805) (thanks to [Puneetha17](https://github.com/Puneetha17))
- Apply a limit to the number of responses in RespondingEthPeer.respondWhile [\#803](https://github.com/PegaSysEng/pantheon/pull/803)
- Avoid requesting empty block bodies from the network. [\#802](https://github.com/PegaSysEng/pantheon/pull/802)
- Handle partial responses to get receipts requests [\#801](https://github.com/PegaSysEng/pantheon/pull/801)
- Rename functions in Ibft MessageValidator [\#800](https://github.com/PegaSysEng/pantheon/pull/800)
- Upgrade GoogleJavaFormat to 1.7 [\#795](https://github.com/PegaSysEng/pantheon/pull/795)
- Minor refactorings of IntegrationTest infrastructure [\#786](https://github.com/PegaSysEng/pantheon/pull/786)
- Rework Ibft MessageValidatorFactory [\#785](https://github.com/PegaSysEng/pantheon/pull/785)
- Rework IbftRoundFactory [\#784](https://github.com/PegaSysEng/pantheon/pull/784)
- Rename artefacts to artifacts within IBFT [\#782](https://github.com/PegaSysEng/pantheon/pull/782)
- Rename TerminatedRoundArtefacts to PreparedRoundArtefacts [\#781](https://github.com/PegaSysEng/pantheon/pull/781)
- Rename Ibft MessageFactory methods [\#779](https://github.com/PegaSysEng/pantheon/pull/779)
- Update WorldStateDownloader to only filter out known code requests [\#777](https://github.com/PegaSysEng/pantheon/pull/777)
- Multiple name options only search for the longest one [\#776](https://github.com/PegaSysEng/pantheon/pull/776)
- Move ethTaskTimer to abstract root [\#775](https://github.com/PegaSysEng/pantheon/pull/775)
- Parallel Block importer [\#774](https://github.com/PegaSysEng/pantheon/pull/774)
- Wait for a peer with an estimated chain height before selecting a pivot block [\#772](https://github.com/PegaSysEng/pantheon/pull/772)
- Randomly perform full validation when fast syncing blocks [\#770](https://github.com/PegaSysEng/pantheon/pull/770)
- IBFT Message rework, piggybacking blocks on msgs. [\#769](https://github.com/PegaSysEng/pantheon/pull/769)
- EthScheduler additions [\#767](https://github.com/PegaSysEng/pantheon/pull/767)
- Fixing node whitelist isPermitted check [\#766](https://github.com/PegaSysEng/pantheon/pull/766)
- Eth/63 labels [\#764](https://github.com/PegaSysEng/pantheon/pull/764)
- Permissioning whitelist persistence. [\#763](https://github.com/PegaSysEng/pantheon/pull/763)
- Created message validators for NewRound and RoundChange [\#760](https://github.com/PegaSysEng/pantheon/pull/760)
- Add tests for FastSyncChainDownloader as a whole [\#758](https://github.com/PegaSysEng/pantheon/pull/758)
- Flatten IBFT Message API [\#757](https://github.com/PegaSysEng/pantheon/pull/757)
- Added TerminatedRoundArtefacts [\#756](https://github.com/PegaSysEng/pantheon/pull/756)
- Fix thread names in EthScheduler to include the thread number [\#755](https://github.com/PegaSysEng/pantheon/pull/755)
- Separate round change reception from RoundChangeCertificate [\#754](https://github.com/PegaSysEng/pantheon/pull/754)
- JSON-RPC authentication login [\#753](https://github.com/PegaSysEng/pantheon/pull/753)
- Spilt Ibft MessageValidator into components [\#752](https://github.com/PegaSysEng/pantheon/pull/752)
- Ensure first checkpoint headers is always in local blockchain for FastSyncCheckpointHeaderManager [\#750](https://github.com/PegaSysEng/pantheon/pull/750)
- Refactored permissioning components to be Optional. [\#747](https://github.com/PegaSysEng/pantheon/pull/747)
- Integrate rocksdb-based queue into WorldStateDownloader [\#746](https://github.com/PegaSysEng/pantheon/pull/746)
- Generify orion to enclave [\#745](https://github.com/PegaSysEng/pantheon/pull/745) (thanks to [vinistevam](https://github.com/vinistevam))
- Moved IBFT Message factory to use wrapped message types [\#744](https://github.com/PegaSysEng/pantheon/pull/744)
- Handle timeouts when requesting checkpoint headers correctly [\#743](https://github.com/PegaSysEng/pantheon/pull/743)
- Update RoundChangeManager to use flattened message [\#742](https://github.com/PegaSysEng/pantheon/pull/742)
- Handle validation failures when fast importing blocks [\#741](https://github.com/PegaSysEng/pantheon/pull/741)
- Updated IbftRound and RoundState APIs to use wrapped messages [\#740](https://github.com/PegaSysEng/pantheon/pull/740)
- Exception handling [\#739](https://github.com/PegaSysEng/pantheon/pull/739)
- Upgrade dependency versions and build cleanup [\#738](https://github.com/PegaSysEng/pantheon/pull/738)
- Update IbftBlockHeigntManager to accept new message types. [\#737](https://github.com/PegaSysEng/pantheon/pull/737)
- Error response handling for permissions APIs [\#736](https://github.com/PegaSysEng/pantheon/pull/736)
- IPV6 bootnodes don't work [\#735](https://github.com/PegaSysEng/pantheon/pull/735)
- Updated to use tags of pantheon build rather than another repo [\#734](https://github.com/PegaSysEng/pantheon/pull/734)
- Log milestones at startup and other minor logging improvements [\#733](https://github.com/PegaSysEng/pantheon/pull/733)
- Create wrapper types for Ibft Signed messages [\#731](https://github.com/PegaSysEng/pantheon/pull/731)
- Ibft to uniquely ID messages by their hash [\#730](https://github.com/PegaSysEng/pantheon/pull/730)
- Rename ibftrevised to ibft2 [\#722](https://github.com/PegaSysEng/pantheon/pull/722)
- Limit ibft msg queues [\#704](https://github.com/PegaSysEng/pantheon/pull/704)
- Implement privacy precompiled contract [\#696](https://github.com/PegaSysEng/pantheon/pull/696) (thanks to [Puneetha17](https://github.com/Puneetha17))
- Integration of RecursivePeerRefreshState and PeerDiscoveryController [\#420](https://github.com/PegaSysEng/pantheon/pull/420)

## 0.9.1

Built and compatible with with JDK8.

## 0.9

### Breaking Changes to Command Line

Breaking changes have been made to the command line options in v0.9 to improve usability. Many v0.8 command line options no longer work.

The [documentation](https://docs.pantheon.pegasys.tech/en/latest/) has been updated throughout to use the changed command line options and the [command line reference](https://besu.hyperledger.org/en/stable/) documents the changed options.

| Previous Option                     | New Option                                                                                                                                                                                                                                  | Change                            |
|-------------------------------------|------------------------------------------------------------------------------------------------------------------------------------------------------------------------------------------------------------------------------------------|----------------------------------|
| `--config`                          | [`--config-file`](https://besu.hyperledger.org/en/latest/Reference/CLI/CLI-Syntax/#config-file)                                                                                                                                  | Renamed                          |
| `--datadir`                         | [`--data-path`](https://besu.hyperledger.org/en/latest/Reference/CLI/CLI-Syntax/#data-path)                                                                                                                                      | Renamed                          |
| `--dev-mode`                        | [`--network=dev`](https://besu.hyperledger.org/en/latest/Reference/CLI/CLI-Syntax/#network)                                                                                                                                     | Replaced by `--network` option   |
| `--genesis`                         | [`--genesis-file`](https://besu.hyperledger.org/en/latest/Reference/CLI/CLI-Syntax/#genesis-file)                                                                                                                                | Renamed                          |
| `--goerli`                          | [`--network=goerli`](https://besu.hyperledger.org/en/latest/Reference/CLI/CLI-Syntax/#network)                                                                                                                                  | Replaced by `--network` option   |
| `--metrics-listen=<HOST:PORT>`      | [`--metrics-host=<HOST>`](https://besu.hyperledger.org/en/latest/Reference/CLI/CLI-Syntax/#metrics-host) and [`--metrics-port=<PORT>`](https://besu.hyperledger.org/en/latest/Reference/CLI/CLI-Syntax/#metrics-port) | Split into host and port options |
| `--miner-extraData`                 | [`--miner-extra-data`](https://besu.hyperledger.org/en/latest/Reference/CLI/CLI-Syntax/#miner-extra-data)                                                                                                                       | Renamed                          |
| `--miner-minTransactionGasPriceWei` | [`--min-gas-price`](https://besu.hyperledger.org/en/latest/Reference/CLI/CLI-Syntax/#min-gas-price)                                                                                                                              | Renamed                          |
| `--no-discovery`                    | [`--discovery-enabled`](https://besu.hyperledger.org/en/latest/Reference/CLI/CLI-Syntax/#discovery-enabled)                                                                                                                      | Replaced                         |
| `--node-private-key`                | [`--node-private-key-file`](https://besu.hyperledger.org/en/latest/Reference/CLI/CLI-Syntax/#node-private-key-file)                                                                                                              | Renamed                          |
| `--ottoman`                         | N/A                                                                                                                                                                                                                                         | Removed                          |
| `--p2p-listen=<HOST:PORT>`          | [`--p2p-host=<HOST>`](https://besu.hyperledger.org/en/latest/Reference/CLI/CLI-Syntax/#p2p-hostt) and [`--p2p-port=<PORT>`](https://besu.hyperledger.org/en/latest/Reference/CLI/CLI-Syntax/#p2p-port) | Split into host and port options |
| `--rinkeby`                         | [`--network=rinkeby`](https://besu.hyperledger.org/en/latest/Reference/CLI/CLI-Syntax/#network)                                                                                                                                     | Replaced by `--network` option   |
| `--ropsten`                         | [`--network=ropsten`](https://besu.hyperledger.org/en/latest/Reference/CLI/CLI-Syntax/#network)                                                                                                                                     | Replaced by `--network` option   |
| `--rpc-enabled`                     | [` --rpc-http-enabled`](https://besu.hyperledger.org/en/latest/Reference/CLI/CLI-Syntax/#rpc-http-enabled)| Renamed|
| `--rpc-listen=<HOST:PORT>`          | [`--rpc-http-host=<HOST>`](https://besu.hyperledger.org/en/latest/Reference/CLI/CLI-Syntax/#rpc-http-host) and [`--rpc-http-port=<PORT>`](https://besu.hyperledger.org/en/latest/Reference/CLI/CLI-Syntax/#rpc-http-port) | Split into host and port options |
| `--rpc-api`                         | [`--rpc-http-api`](https://besu.hyperledger.org/en/latest/Reference/CLI/CLI-Syntax/#rpc-http-api)| Renamed |
| `--rpc-cors-origins`                | [`--rpc-http-cors-origins`](https://besu.hyperledger.org/en/latest/Reference/CLI/CLI-Syntax/#rpc-http-cors-origins) | Renamed |
| `--ws-enabled`                      | [`--rpc-ws-enabled`](https://besu.hyperledger.org/en/latest/Reference/CLI/CLI-Syntax/#rpc-ws-enabled)  | Renamed |
| `--ws-api`                          | [`--rpc-ws-api`](https://besu.hyperledger.org/en/latest/Reference/CLI/CLI-Syntax/#rpc-ws-api) | Renamed|
| `--ws-listen=<HOST:PORT>`           | [`--rpc-ws-host=<HOST>`](https://besu.hyperledger.org/en/latest/Reference/CLI/CLI-Syntax/#rpc-ws-host) and [`--rpc-ws-port=<PORT>`](https://besu.hyperledger.org/en/latest/Reference/CLI/CLI-Syntax/#rpc-ws-port) | Split into host and port options |
| `--ws-refresh-delay`                | [`--rpc-ws-refresh-delay`](https://besu.hyperledger.org/en/latest/Reference/CLI/CLI-Syntax/#rpc-ws-refresh-delay)|Renamed|

| Previous Subcommand                 | New Subcommand                                                                                                                                                                                                                  | Change                            |
|-------------------------------------|------------------------------------------------------------------------------------------------------------------------------------------------------------------------------------------------------------------------------------------|----------------------------------|
| `pantheon import <block-file>`      | [`pantheon blocks import --from=<block-file>`](https://besu.hyperledger.org/en/latest/Reference/CLI/CLI-Subcommands/#blocks)                                                                                            | Renamed                          |
| `pantheon export-pub-key <key-file>`| [`pantheon public-key export --to=<key-file>`](https://besu.hyperledger.org/en/latest/Reference/CLI/CLI-Subcommands/#public-key)                                                                                                      | Renamed                          |


### Private Network Quickstart

The Private Network Quickstart has been moved from the `pantheon` repository to the `pantheon-quickstart`
repository. The [Private Network Quickstart tutorial](https://besu.hyperledger.org/en/latest/Tutorials/Quickstarts/Private-Network-Quickstart/)
has been updated to use the moved quickstart.

### Additions and Improvements

- `--network=goerli` supports relaunch of Görli testnet [\#717](https://github.com/PegaSysEng/pantheon/pull/717)
- TOML authentication provider [\#689](https://github.com/PegaSysEng/pantheon/pull/689)
- Metrics Push Gateway Options [\#678](https://github.com/PegaSysEng/pantheon/pull/678)
- Additional logging details for IBFT 2.0 [\#650](https://github.com/PegaSysEng/pantheon/pull/650)
- Permissioning config TOML file [\#643](https://github.com/PegaSysEng/pantheon/pull/643)
- Added metrics Prometheus Push Gateway Support [\#638](https://github.com/PegaSysEng/pantheon/pull/638)
- Clique and IBFT not enabled by default in RPC APIs [\#635](https://github.com/PegaSysEng/pantheon/pull/635)
- Added `admin_addPeer` JSON-RPC API method [\#622](https://github.com/PegaSysEng/pantheon/pull/622)
- Implemented `--p2p-enabled` configuration item [\#619](https://github.com/PegaSysEng/pantheon/pull/619)
- Command options and commands renaming [\#618](https://github.com/PegaSysEng/pantheon/pull/618)
- Added IBFT get pending votes [\#603](https://github.com/PegaSysEng/pantheon/pull/603)
- Implement Petersburg hardfork [\#601](https://github.com/PegaSysEng/pantheon/pull/601)
- Added private transaction abstraction [\#592](https://github.com/PegaSysEng/pantheon/pull/592) (thanks to [iikirilov](https://github.com/iikirilov))
- Added privacy command line commands [\#584](https://github.com/PegaSysEng/pantheon/pull/584) (thanks to [Puneetha17](https://github.com/Puneetha17))
- Documentation updates include:
  - Updated [Private Network Quickstart tutorial](https://besu.hyperledger.org/en/latest/Tutorials/Quickstarts/Private-Network-Quickstart/)
    to use quickstart in `pantheon-quickstart` repository and indicate that the quickstart is not supported on Windows.
  - Added IBFT 2.0 [content](https://besu.hyperledger.org/en/latest/HowTo/Configure/Consensus-Protocols/IBFT/) and [JSON RPC API methods](https://besu.hyperledger.org/en/latest/Reference/API-Methods/#ibft-20-methods).
  - Added [consensus protocols content](https://besu.hyperledger.org/en/latest/Concepts/Consensus-Protocols/Comparing-PoA/).
  - Added content on [events and logs](https://besu.hyperledger.org/en/latest/Concepts/Events-and-Logs/), and [using filters](https://besu.hyperledger.org/en/latest/HowTo/Interact/Filters/Accessing-Logs-Using-JSON-RPC/).
  - Added content on integrating with [Prometheus Push Gateway](https://besu.hyperledger.org/en/latest/HowTo/Deploy/Monitoring-Performance/#running-prometheus-with-besu-in-push-mode)

### Technical Improvements

- Download receipts during fast sync and import without processing transactions [\#701](https://github.com/PegaSysEng/pantheon/pull/701)
- Removed CLI options for `--nodes-whitelist` and `--accounts-whitelist` [\#694](https://github.com/PegaSysEng/pantheon/pull/694)
- Delegate `getRootCause` through to Guava's implementation [\#692](https://github.com/PegaSysEng/pantheon/pull/692)
- Benchmark update [\#691](https://github.com/PegaSysEng/pantheon/pull/691)
- Implement chain download for fast sync [\#690](https://github.com/PegaSysEng/pantheon/pull/690)
- Allow missing accounts to create zero-cost transactions [\#685](https://github.com/PegaSysEng/pantheon/pull/685)
- Node private key location should be fixed under docker [\#684](https://github.com/PegaSysEng/pantheon/pull/684)
- Parallel Processing File Import Performance [\#683](https://github.com/PegaSysEng/pantheon/pull/683)
- Integrate actual `WorldStateDownloader` with the fast sync work flow [\#682](https://github.com/PegaSysEng/pantheon/pull/682)
- Removed `--max-trailing-peers` option [\#680](https://github.com/PegaSysEng/pantheon/pull/680)
- Enabled warning on CLI dependent options [\#679](https://github.com/PegaSysEng/pantheon/pull/679)
- Update WorldStateDownloader run\(\) interface to accept header [\#677](https://github.com/PegaSysEng/pantheon/pull/677)
- Fixed Difficulty calculator [\#663](https://github.com/PegaSysEng/pantheon/pull/663)
- `discovery-enabled` option refactoring [\#661](https://github.com/PegaSysEng/pantheon/pull/661)
- Update orion default port approach [\#660](https://github.com/PegaSysEng/pantheon/pull/660)
- Extract out generic parts of Downloader [\#659](https://github.com/PegaSysEng/pantheon/pull/659)
- Start world downloader [\#658](https://github.com/PegaSysEng/pantheon/pull/658)
- Create a simple `WorldStateDownloader` [\#657](https://github.com/PegaSysEng/pantheon/pull/657)
- Added handling for when p2p is disabled [\#655](https://github.com/PegaSysEng/pantheon/pull/655)
- Enabled command line configuration for privacy precompiled contract address [\#653](https://github.com/PegaSysEng/pantheon/pull/653) (thanks to [Puneetha17](https://github.com/Puneetha17))
- IBFT transmitted packets are logged by gossiper [\#652](https://github.com/PegaSysEng/pantheon/pull/652)
- `admin_addPeer` acceptance test [\#651](https://github.com/PegaSysEng/pantheon/pull/651)
- Added `p2pEnabled` configuration to `ProcessBesuNodeRunner` [\#649](https://github.com/PegaSysEng/pantheon/pull/649)
- Added description to automatic benchmarks [\#646](https://github.com/PegaSysEng/pantheon/pull/646)
- Added `network` option [\#645](https://github.com/PegaSysEng/pantheon/pull/645)
- Remove OrionConfiguration [\#644](https://github.com/PegaSysEng/pantheon/pull/644) (thanks to [Puneetha17](https://github.com/Puneetha17))
- IBFT Json Acceptance tests [\#634](https://github.com/PegaSysEng/pantheon/pull/634)
- Upgraded build image to one that contains libsodium [\#632](https://github.com/PegaSysEng/pantheon/pull/632)
- Command line fixes [\#630](https://github.com/PegaSysEng/pantheon/pull/630)
- Consider peer count insufficient until minimum peers for fast sync are connected [\#629](https://github.com/PegaSysEng/pantheon/pull/629)
- Build tweaks [\#628](https://github.com/PegaSysEng/pantheon/pull/628)
- IBFT ensure non-validator does not partake in consensus [\#627](https://github.com/PegaSysEng/pantheon/pull/627)
- Added ability in acceptance tests to set up a node with `--no-discovery` [\#624](https://github.com/PegaSysEng/pantheon/pull/624)
- Gossip integration test [\#623](https://github.com/PegaSysEng/pantheon/pull/623)
- Removed quickstart code and CI pipeline [\#616](https://github.com/PegaSysEng/pantheon/pull/616)
- IBFT Integration Tests - Spurious Behaviour [\#615](https://github.com/PegaSysEng/pantheon/pull/615)
- Refactoring for more readable IBFT IT [\#614](https://github.com/PegaSysEng/pantheon/pull/614)
- Start of fast sync downloader [\#613](https://github.com/PegaSysEng/pantheon/pull/613)
- Split `IbftProcessor` into looping and event processing [\#612](https://github.com/PegaSysEng/pantheon/pull/612)
- IBFT Int Test - changed `TestContextFactory` to a builder [\#611](https://github.com/PegaSysEng/pantheon/pull/611)
- Discard prior round change msgs [\#610](https://github.com/PegaSysEng/pantheon/pull/610)
- `IbftGetValidatorsByBlockHash` added to json factory [\#607](https://github.com/PegaSysEng/pantheon/pull/607)
- IBFT Validator RPCs to return list of strings [\#606](https://github.com/PegaSysEng/pantheon/pull/606)
- Update Benchmark [\#605](https://github.com/PegaSysEng/pantheon/pull/605)
- Remove db package and move classes to more appropriate locations [\#599](https://github.com/PegaSysEng/pantheon/pull/599)
- Added `GetReceiptsFromPeerTask` [\#598](https://github.com/PegaSysEng/pantheon/pull/598)
- Added `GetNodeDataFromPeerTask` [\#597](https://github.com/PegaSysEng/pantheon/pull/597)
- Fixed deprecation warnings [\#596](https://github.com/PegaSysEng/pantheon/pull/596)
- IBFT Integration Tests - Future Height [\#591](https://github.com/PegaSysEng/pantheon/pull/591)
- Added `getNodeData` to `EthPeer` to enable requesting node data [\#589](https://github.com/PegaSysEng/pantheon/pull/589)
- `Blockcreator` to use `parentblock` specified at constuction [\#588](https://github.com/PegaSysEng/pantheon/pull/588)
- Support responding to `GetNodeData` requests [\#587](https://github.com/PegaSysEng/pantheon/pull/587)
- IBFT validates block on proposal reception [\#583](https://github.com/PegaSysEng/pantheon/pull/583)
- Rework `NewRoundValidator` tests [\#582](https://github.com/PegaSysEng/pantheon/pull/582)
- IBFT split extra data validation rule into components [\#581](https://github.com/PegaSysEng/pantheon/pull/581)
- Allow attached rules to be flagged `light` [\#580](https://github.com/PegaSysEng/pantheon/pull/580)
- Split Block Validation from Importing [\#579](https://github.com/PegaSysEng/pantheon/pull/579)
- Refactor `RoundChangeManager` creation [\#578](https://github.com/PegaSysEng/pantheon/pull/578)
- Add `-SNAPSHOT` postfix to version [\#577](https://github.com/PegaSysEng/pantheon/pull/577)
- IBFT - prevent proposed block being imported twice [\#576](https://github.com/PegaSysEng/pantheon/pull/576)
- Version upgrades [\#571](https://github.com/PegaSysEng/pantheon/pull/571)
- Tests that CLI options are disabled under docker [\#566](https://github.com/PegaSysEng/pantheon/pull/566)
- Renamed IBFT networking classes [\#555](https://github.com/PegaSysEng/pantheon/pull/555)
- Removed dead code from the consensus package [\#554](https://github.com/PegaSysEng/pantheon/pull/554)
- Prepared private transaction support [\#538](https://github.com/PegaSysEng/pantheon/pull/538) (thanks to [iikirilov](https://github.com/iikirilov))

## 0.8.5

Indefinitely delays the roll-out of Constantinople on Ethereum Mainnet due to a [potential security issue](https://blog.ethereum.org/2019/01/15/security-alert-ethereum-constantinople-postponement/) detected.

## Additions and Improvements
- Remove Constantinople fork block [\#574](https://github.com/PegaSysEng/pantheon/pull/574)

## Technical Improvements
- Rename IBFT message packages [\#568](https://github.com/PegaSysEng/pantheon/pull/568)


## 0.8.4

### Docker Image

If you have been running a node using the v0.8.3 Docker image, the node was not saving data to the
specified [data directory](https://besu.hyperledger.org/en/stable/),
or referring to the custom [configuration file](https://besu.hyperledger.org/en/stable/)
or [genesis file](https://besu.hyperledger.org/en/stable/).

To recover the node key and data directory from the Docker container:
`docker cp <container>:/opt/pantheon/key <destination_file>`
`docker cp <container>:/opt/pantheon/database <destination_directory>`

Where `container` is the name or ID of the Docker container containing the Besu node.

The container can be running or stopped when you copy the key and data directory. If your node was
fully synchronized to MainNet, the data directory will be ~2TB.

When restarting your node with the v0.8.4 Docker image:

* Save the node key in the [`key` file](https://besu.hyperledger.org/en/latest/Concepts/Node-Keys/#node-private-key) in the data
    directory or specify the location using the [`--node-private-key` option](https://besu.hyperledger.org/en/stable/).
* Specify the `<destination_directory` as a [volume for the data directory](https://besu.hyperledger.org/en/stable/).

### Bug Fixes
- Fixing default resource locations inside docker [\#529](https://github.com/PegaSysEng/pantheon/pull/529)
- NewRoundMessageValidator ignores Round Number when comparing blocks [\#523](https://github.com/PegaSysEng/pantheon/pull/523)
- Fix Array Configurable command line options [\#514](https://github.com/PegaSysEng/pantheon/pull/514)

## Additions and Improvements
- RocksDB Metrics [\#531](https://github.com/PegaSysEng/pantheon/pull/531)
- Added `ibft_getValidatorsByBlockHash` JSON RPC [\#519](https://github.com/PegaSysEng/pantheon/pull/519)
- Expose metrics to Prometheus [\#506](https://github.com/PegaSysEng/pantheon/pull/506)
- Added `ibft_getValidatorsByBlockNumber` [\#499](https://github.com/PegaSysEng/pantheon/pull/499)
- Added `Roadmap.md` file. [\#494](https://github.com/PegaSysEng/pantheon/pull/494)
- Added JSON RPC `eth hashrate` method. [\#488](https://github.com/PegaSysEng/pantheon/pull/488)
- Account whitelist API [\#487](https://github.com/PegaSysEng/pantheon/pull/487)
- Added nodes whitelist JSON-RPC APIs [\#476](https://github.com/PegaSysEng/pantheon/pull/476)
- Added account whitelisting [\#460](https://github.com/PegaSysEng/pantheon/pull/460)
- Added configurable refresh delay for SyncingSubscriptionService on start up [\#383](https://github.com/PegaSysEng/pantheon/pull/383)
- Added the Command Line Style Guide  [\#530](https://github.com/PegaSysEng/pantheon/pull/530)
- Documentation updates include:
  * Migrated to new [documentation site](https://docs.pantheon.pegasys.tech/en/latest/)
  * Added [configuration file content](https://besu.hyperledger.org/en/stable/)
  * Added [tutorial to create private network](https://besu.hyperledger.org/en/latest/Tutorials/Private-Network/Create-Private-Network/)
  * Added content on [enabling non-default APIs](https://besu.hyperledger.org/en/latest/Reference/API-Methods/)

## Technical Improvements

-  Updated `--bootnodes` command option to take zero arguments [\#548](https://github.com/PegaSysEng/pantheon/pull/548)
- IBFT Integration Testing - Local Node is proposer [\#527](https://github.com/PegaSysEng/pantheon/pull/527)
- Remove vertx from discovery tests [\#539](https://github.com/PegaSysEng/pantheon/pull/539)
- IBFT Integration testing - Round Change [\#537](https://github.com/PegaSysEng/pantheon/pull/537)
- NewRoundMessageValidator creates RoundChangeValidator with correct value [\#518](https://github.com/PegaSysEng/pantheon/pull/518)
- Remove time dependency from BlockTimer tests [\#513](https://github.com/PegaSysEng/pantheon/pull/513)
- Gradle 5.1 [\#512](https://github.com/PegaSysEng/pantheon/pull/512)
- Metrics measurement adjustment [\#511](https://github.com/PegaSysEng/pantheon/pull/511)
- Metrics export for import command. [\#509](https://github.com/PegaSysEng/pantheon/pull/509)
- IBFT Integration test framework [\#502](https://github.com/PegaSysEng/pantheon/pull/502)
- IBFT message gossiping [\#501](https://github.com/PegaSysEng/pantheon/pull/501)
- Remove non-transactional mutation from KeyValueStore [\#500](https://github.com/PegaSysEng/pantheon/pull/500)
- Ensured that the blockchain queries class handles optionals better. [\#486](https://github.com/PegaSysEng/pantheon/pull/486)
- IBFT mining acceptance test [\#483](https://github.com/PegaSysEng/pantheon/pull/483)
- Set base directory name to be lowercase in building.md [\#474](https://github.com/PegaSysEng/pantheon/pull/474) (Thanks to [Matthalp](https://github.com/Matthalp))
- Moved admin\_peers to Admin API group [\#473](https://github.com/PegaSysEng/pantheon/pull/473)
- Nodes whitelist acceptance test [\#472](https://github.com/PegaSysEng/pantheon/pull/472)
- Rework RoundChangeManagerTest to not reuse validators [\#469](https://github.com/PegaSysEng/pantheon/pull/469)
- Ignore node files to support truffle. [\#467](https://github.com/PegaSysEng/pantheon/pull/467)
- IBFT pantheon controller [\#461](https://github.com/PegaSysEng/pantheon/pull/461)
- IBFT Round to update internal state on reception of NewRound Message [\#451](https://github.com/PegaSysEng/pantheon/pull/451)
- Update RoundChangeManager correctly create its message validator [\#450](https://github.com/PegaSysEng/pantheon/pull/450)
- Use seconds for block timer time unit [\#445](https://github.com/PegaSysEng/pantheon/pull/445)
- IBFT controller and future msgs handling [\#431](https://github.com/PegaSysEng/pantheon/pull/431)
- Allow IBFT Round to be created using PreparedCert [\#429](https://github.com/PegaSysEng/pantheon/pull/429)
- Added MessageValidatorFactory [\#425](https://github.com/PegaSysEng/pantheon/pull/425)
- Inround payload [\#423](https://github.com/PegaSysEng/pantheon/pull/423)
- Updated IbftConfig Fields [\#422](https://github.com/PegaSysEng/pantheon/pull/422)
- Repair IbftBlockCreator and add tests [\#421](https://github.com/PegaSysEng/pantheon/pull/421)
- Make Besu behave as a submodule [\#419](https://github.com/PegaSysEng/pantheon/pull/419)
- Ibft Height Manager [\#418](https://github.com/PegaSysEng/pantheon/pull/418)
- Ensure bootnodes are a subset of node whitelist [\#414](https://github.com/PegaSysEng/pantheon/pull/414)
- IBFT Consensus Round Classes [\#405](https://github.com/PegaSysEng/pantheon/pull/405)
- IBFT message payload tests [\#404](https://github.com/PegaSysEng/pantheon/pull/404)
- Validate enodeurl syntax from command line [\#403](https://github.com/PegaSysEng/pantheon/pull/403)
- Update errorprone [\#401](https://github.com/PegaSysEng/pantheon/pull/401)
- IBFT round change manager [\#393](https://github.com/PegaSysEng/pantheon/pull/393)
- IBFT RoundState [\#392](https://github.com/PegaSysEng/pantheon/pull/392)
- Move Block data generator test helper to test support package [\#391](https://github.com/PegaSysEng/pantheon/pull/391)
- IBFT message tests [\#367](https://github.com/PegaSysEng/pantheon/pull/367)

## 0.8.3

### Breaking Change to JSON RPC-API

From v0.8.3, incoming HTTP requests are only accepted from hostnames specified using the `--host-whitelist` command-line option. If not specified, the default value for `--host-whitelist` is `localhost`.

If using the URL `http://127.0.0.1` to make JSON-RPC calls, use `--host-whitelist` to specify the hostname `127.0.0.1` or update the hostname to `localhost`.

If your application publishes RPC ports, specify the hostnames when starting Besu. For example:

```bash
pantheon --host-whitelist=example.com
```

Specify `*` or `all` for `--host-whitelist` to effectively disable host protection and replicate pre-v0.8.3 behavior. This is not recommended for production code.

### Bug Fixes

- Repair Clique Proposer Selection [\#339](https://github.com/PegaSysEng/pantheon/pull/339)
- High TX volume swamps block processing [\#337](https://github.com/PegaSysEng/pantheon/pull/337)
- Check if the connectFuture has completed successfully [\#293](https://github.com/PegaSysEng/pantheon/pull/293)
- Switch back to Xerial Snappy Library [\#284](https://github.com/PegaSysEng/pantheon/pull/284)
- ShortHex of 0 should be '0x0', not '0x' [\#272](https://github.com/PegaSysEng/pantheon/pull/272)
- Fix pantheon CLI default values infinite loop [\#266](https://github.com/PegaSysEng/pantheon/pull/266)

### Additions and Improvements

- Added `--nodes-whitelist` parameter to CLI and NodeWhitelistController [\#346](https://github.com/PegaSysEng/pantheon/pull/346)
- Discovery wiring for `--node-whitelist` [\#365](https://github.com/PegaSysEng/pantheon/pull/365)
- Plumb in three more metrics [\#344](https://github.com/PegaSysEng/pantheon/pull/344)
- `ProposerSelection` to support multiple IBFT implementations [\#307](https://github.com/PegaSysEng/pantheon/pull/307)
- Configuration to support IBFT original and revised [\#306](https://github.com/PegaSysEng/pantheon/pull/306)
- Added host whitelist for JSON-RPC. [**Breaking Change**](#breaking-change-to-json-rpc-api) [\#295](https://github.com/PegaSysEng/pantheon/pull/295)
- Reduce `Block creation processed cancelled` log message to debug [\#294](https://github.com/PegaSysEng/pantheon/pull/294)
- Implement iterative peer search [\#268](https://github.com/PegaSysEng/pantheon/pull/268)
- Added RLP enc/dec for PrePrepare, Commit and NewRound messages [\#200](https://github.com/PegaSysEng/pantheon/pull/200)
- IBFT block mining [\#169](https://github.com/PegaSysEng/pantheon/pull/169)
- Added `--goerli` CLI option [\#370](https://github.com/PegaSysEng/pantheon/pull/370) (Thanks to [@Nashatyrev](https://github.com/Nashatyrev))
- Begin capturing metrics to better understand Besu's behaviour [\#326](https://github.com/PegaSysEng/pantheon/pull/326)
- Documentation updates include:
   * Added Coding Conventions [\#342](https://github.com/PegaSysEng/pantheon/pull/342)
   * Reorganised [Installation documentation](https://github.com/PegaSysEng/pantheon/wiki/Installation) and added [Chocolatey installation](https://github.com/PegaSysEng/pantheon/wiki/Install-Binaries#windows-with-chocolatey) for Windows
   * Reorganised [JSON-RPC API documentation](https://github.com/PegaSysEng/pantheon/wiki/JSON-RPC-API)
   * Updated [RPC Pub/Sub API documentation](https://github.com/PegaSysEng/pantheon/wiki/RPC-PubSub)

### Technical Improvements

- Extracted non-Docker CLI parameters to picoCLI mixin. [\#323](https://github.com/PegaSysEng/pantheon/pull/323)
- IBFT preprepare to validate round matches block [\#329](https://github.com/PegaSysEng/pantheon/pull/329)
- Fix acceptance test [\#324](https://github.com/PegaSysEng/pantheon/pull/324)
- Added the `IbftFinalState` [\#385](https://github.com/PegaSysEng/pantheon/pull/385)
- Constantinople Fork Block [\#382](https://github.com/PegaSysEng/pantheon/pull/382)
- Fix `pantheon.cli.BesuCommandTest` test on Windows [\#380](https://github.com/PegaSysEng/pantheon/pull/380)
- JDK smoke testing is being configured differently now [\#374](https://github.com/PegaSysEng/pantheon/pull/374)
- Re-enable clique AT [\#373](https://github.com/PegaSysEng/pantheon/pull/373)
- Ignoring acceptance test [\#372](https://github.com/PegaSysEng/pantheon/pull/372)
- Changes to support Gradle 5.0 [\#371](https://github.com/PegaSysEng/pantheon/pull/371)
- Clique: Prevent out of turn blocks interrupt in-turn mining [\#364](https://github.com/PegaSysEng/pantheon/pull/364)
- Time all tasks [\#361](https://github.com/PegaSysEng/pantheon/pull/361)
- Rework `VoteTallyCache` to better represent purpose [\#360](https://github.com/PegaSysEng/pantheon/pull/360)
- Add an `UNKNOWN` `DisconnectReason` [\#359](https://github.com/PegaSysEng/pantheon/pull/359)
- New round validation [\#353](https://github.com/PegaSysEng/pantheon/pull/353)
- Update get validators for block hash test to start from block 1 [\#352](https://github.com/PegaSysEng/pantheon/pull/352)
- Idiomatic Builder Pattern [\#345](https://github.com/PegaSysEng/pantheon/pull/345)
- Revert `Repair Clique Proposer Selection` \#339 - Breaks Görli testnet [\#343](https://github.com/PegaSysEng/pantheon/pull/343)
- No fixed ports in tests [\#340](https://github.com/PegaSysEng/pantheon/pull/340)
- Update clique acceptance test genesis file to use correct clique property names [\#338](https://github.com/PegaSysEng/pantheon/pull/338)
- Supporting list of addresses in logs subscription [\#336](https://github.com/PegaSysEng/pantheon/pull/336)
- Render handler exception to `System.err` instead of `.out` [\#334](https://github.com/PegaSysEng/pantheon/pull/334)
- Renamed IBFT message classes [\#333](https://github.com/PegaSysEng/pantheon/pull/333)
- Add additional RLP tests [\#332](https://github.com/PegaSysEng/pantheon/pull/332)
- Downgrading spotless to 3.13.0 to fix threading issues [\#325](https://github.com/PegaSysEng/pantheon/pull/325)
- `eth_getTransactionReceipt` acceptance test [\#322](https://github.com/PegaSysEng/pantheon/pull/322)
- Upgrade vertx to 3.5.4 [\#316](https://github.com/PegaSysEng/pantheon/pull/316)
- Round change validation [\#315](https://github.com/PegaSysEng/pantheon/pull/315)
- Basic IBFT message validators [\#314](https://github.com/PegaSysEng/pantheon/pull/314)
- Minor repairs to clique block scheduling [\#308](https://github.com/PegaSysEng/pantheon/pull/308)
- Dependencies Version upgrade [\#303](https://github.com/PegaSysEng/pantheon/pull/303)
- Build multiple JVM [\#301](https://github.com/PegaSysEng/pantheon/pull/301)
- Smart contract acceptance test [\#296](https://github.com/PegaSysEng/pantheon/pull/296)
- Fixing WebSocket error response [\#292](https://github.com/PegaSysEng/pantheon/pull/292)
- Reword error messages following exceptions during mining [\#291](https://github.com/PegaSysEng/pantheon/pull/291)
- Clique acceptance tests [\#290](https://github.com/PegaSysEng/pantheon/pull/290)
- Delegate creation of additional JSON-RPC methods to the BesuController [\#289](https://github.com/PegaSysEng/pantheon/pull/289)
- Remove unnecessary `RlpInput` and `RlpOutput` classes [\#287](https://github.com/PegaSysEng/pantheon/pull/287)
- Remove `RlpUtils` [\#285](https://github.com/PegaSysEng/pantheon/pull/285)
- Enabling previously ignored acceptance tests [\#282](https://github.com/PegaSysEng/pantheon/pull/282)
- IPv6 peers [\#281](https://github.com/PegaSysEng/pantheon/pull/281)
- IPv6 Bootnode [\#280](https://github.com/PegaSysEng/pantheon/pull/280)
- Acceptance test for `getTransactionReceipt` JSON-RPC method [\#278](https://github.com/PegaSysEng/pantheon/pull/278)
- Inject `StorageProvider` into `BesuController` instances [\#259](https://github.com/PegaSysEng/pantheon/pull/259)

## 0.8.2

### Removed
 - Removed `import-blockchain` command because nothing exports to the required format yet (PR [\#223](https://github.com/PegaSysEng/pantheon/pull/223))

### Bug Fixes
 - `io.netty.util.internal.OutOfDirectMemoryError` errors by removing reference counting from network messages.
 - Log spam: endless loop in `nioEventLoopGroup` thanks to [@5chdn](https://github.com/5chdn) for reporting) (PR [#261](https://github.com/PegaSysEng/pantheon/pull/261))
 - Rinkeby import can stall with too many fragments thanks to [@steffenkux](https://github.com/steffenkux) and [@5chdn](https://github.com/5chdn) for reporting) (PR [#255](https://github.com/PegaSysEng/pantheon/pull/255))
 - Clique incorrectly used the chain ID instead of the network ID in ETH status messages (PR [#209](https://github.com/PegaSysEng/pantheon/pull/209))
 - Gradle deprecation warnings (PR [#246](https://github.com/PegaSysEng/pantheon/pull/246) with thanks to [@jvirtanen](https://github.com/jvirtanen))
 - Consensus issue on Ropsten:
    - Treat output length as a maximum length for CALL operations (PR [#236](https://github.com/PegaSysEng/pantheon/pull/236))
    - ECRec precompile should return empty instead of 32 zero bytes when the input is invalid (PR [#227](https://github.com/PegaSysEng/pantheon/pull/227))
 - File name too long error while building from source thanks to [@5chdn](https://github.com/5chdn) for reporting) (PR [#221](https://github.com/PegaSysEng/pantheon/pull/221))
 - Loop syntax in `runBesuPrivateNetwork.sh` (PR [#237](https://github.com/PegaSysEng/pantheon/pull/237) thanks to [@matt9ucci](https://github.com/matt9ucci))
 - Fix `CompressionException: Snappy decompression failed` errors thanks to [@5chdn](https://github.com/5chdn) for reporting) (PR [#274](https://github.com/PegaSysEng/pantheon/pull/274))

### Additions and Improvements
 - Added `--ropsten` command line argument to make syncing to Ropsten easier (PR [#197](https://github.com/PegaSysEng/pantheon/pull/197) with thanks to [@jvirtanen](https://github.com/jvirtanen))
 - Enabled constantinople in `--dev-mode` (PR [#256](https://github.com/PegaSysEng/pantheon/pull/256))
 - Supported Constantinople with Clique thanks to [@5chdn](https://github.com/5chdn) for reporting) (PR [#250](https://github.com/PegaSysEng/pantheon/pull/250), PR [#247](https://github.com/PegaSysEng/pantheon/pull/247))
 - Implemented `eth_chainId` JSON-RPC method (PR [#219](https://github.com/PegaSysEng/pantheon/pull/219))
 - Updated client version to be ethstats friendly (PR [#258](https://github.com/PegaSysEng/pantheon/pull/258))
 - Added `--node-private-key` option to allow nodekey file to be specified separately to data directory thanks to [@peterbroadhurst](https://github.com/peterbroadhurst) for requesting)  (PR [#234](https://github.com/PegaSysEng/pantheon/pull/234))
 - Added `--banned-nodeids` option to prevent connection to specific nodes (PR [#254](https://github.com/PegaSysEng/pantheon/pull/254))
 - Send client quitting disconnect message to peers on shutdown (PR [#253](https://github.com/PegaSysEng/pantheon/pull/253))
 - Improved error message for port conflict error (PR [#232](https://github.com/PegaSysEng/pantheon/pull/232))
 - Improved documentation by adding the following pages:
    * [Getting Started](https://github.com/PegaSysEng/pantheon/wiki/Getting-Started)
    * [Network ID and Chain ID](https://github.com/PegaSysEng/pantheon/wiki/NetworkID-And-ChainID)
    * [Node Keys](https://github.com/PegaSysEng/pantheon/wiki/Node-Keys)
    * [Networking](https://github.com/PegaSysEng/pantheon/wiki/Networking)
    * [Accounts for Testing](https://github.com/PegaSysEng/pantheon/wiki/Accounts-for-Testing)
    * [Logging](https://github.com/PegaSysEng/pantheon/wiki/Logging)
    * [Proof of Authority](https://github.com/PegaSysEng/pantheon/wiki/Proof-of-Authority)
    * [Passing JVM Options](https://github.com/PegaSysEng/pantheon/wiki/Passing-JVM-Options)


 ### Technical Improvements
 - Upgraded Ethereum reference tests to 6.0 beta 2. (thanks to [@jvirtanen](https://github.com/jvirtanen) for the initial upgrade to beta 1)
 - Set Java compiler default encoding to UTF-8 (PR [#238](https://github.com/PegaSysEng/pantheon/pull/238) thanks to [@matt9ucci](https://github.com/matt9ucci))
 - Removed duplicate code defining default JSON-RPC APIs (PR [#218](https://github.com/PegaSysEng/pantheon/pull/218) thanks to [@matt9ucci](https://github.com/matt9ucci))
 - Improved code for parsing config (PRs [#208](https://github.com/PegaSysEng/pantheon/pull/208), [#209](https://github.com/PegaSysEng/pantheon/pull/209))
 - Use `java.time.Clock` in favour of a custom Clock interface (PR [#220](https://github.com/PegaSysEng/pantheon/pull/220))
 - Improve modularity of storage systems (PR [#211](https://github.com/PegaSysEng/pantheon/pull/211), [#207](https://github.com/PegaSysEng/pantheon/pull/207))
 - Treat JavaDoc warnings as errors (PR [#171](https://github.com/PegaSysEng/pantheon/pull/171))
 - Add benchmark for `BlockHashOperation `as a template for benchmarking other EVM operations (PR [#203](https://github.com/PegaSysEng/pantheon/pull/203))
 - Added unit tests for `EthBlockNumber` (PR [#195](https://github.com/PegaSysEng/pantheon/pull/195) thanks to [@jvirtanen](https://github.com/jvirtanen))
 - Code style improvements (PR [#196](https://github.com/PegaSysEng/pantheon/pull/196) thanks to [@jvirtanen](https://github.com/jvirtanen))
 - Added unit tests for `Web3ClientVersion` (PR [#194](https://github.com/PegaSysEng/pantheon/pull/194) with thanks to [@jvirtanen](https://github.com/jvirtanen))
 - Removed RLPUtils from `RawBlockIterator` (PR [#179](https://github.com/PegaSysEng/pantheon/pull/179))
 - Replace the JNI based snappy library with a pure-Java version (PR [#257](https://github.com/PegaSysEng/pantheon/pull/257))<|MERGE_RESOLUTION|>--- conflicted
+++ resolved
@@ -15,11 +15,8 @@
 - New option `--min-priority-fee` that sets the minimum priority fee a transaction must meet to be selected for a block. [#6080](https://github.com/hyperledger/besu/pull/6080) [#6083](https://github.com/hyperledger/besu/pull/6083)
 - Implement new `miner_setMinPriorityFee` and `miner_getMinPriorityFee` RPC methods [#6080](https://github.com/hyperledger/besu/pull/6080)
 - Clique config option `createemptyblocks` to not create empty blocks [#6082](https://github.com/hyperledger/besu/pull/6082)
-<<<<<<< HEAD
+- Upgrade EVM Reference Tests to v13 (Cancun) [#6114](https://github.com/hyperledger/besu/pull/6114)
 - Introduce the possibility to limit the time spent selecting pending transactions during block creation, using the new experimental option `Xblock-txs-selection-max-time` on PoS and PoW networks (by default set to 5000ms) or `Xpoa-block-txs-selection-max-time` on PoA networks (by default 75% of the min block time) [#6044](https://github.com/hyperledger/besu/pull/6044)
-=======
-- Upgrade EVM Reference Tests to v13 (Cancun) [#6114](https://github.com/hyperledger/besu/pull/6114)
->>>>>>> 646c5a3b
 
 ### Bug fixes
 
