# Changelog

## 20.10.3

### Additions and Improvements
* Added `memory` as an option to `--key-value-storage`.  This ephemeral storage is intended for sync testing and debugging.  [\#1617](https://github.com/hyperledger/besu/pull/1617)
<<<<<<< HEAD
* Fixed gasPrice parameter not always respected when passed to `eth_estimateGas` endpoint [#1636](https://github.com/hyperledger/besu/pull/1636)
* Added command line option --static-nodes-file. [#1644](https://github.com/hyperledger/besu/pull/1644)
=======
* Fixed gasPrice parameter not always respected when passed to `eth_estimateGas` endpoint [\#1636](https://github.com/hyperledger/besu/pull/1636)
* Enabled eth65 by default [\#1682](https://github.com/hyperledger/besu/pull/1682)
>>>>>>> c9a09d39

### Bug Fixes
* Accept to use default port values if not in use. [#1673](https://github.com/hyperledger/besu/pull/1673)
* Block Validation Errors should be at least INFO level not DEBUG or TRACE.  Bug [\#1568](https://github.com/hyperledger/besu/pull/1568) PR [\#1706](https://github.com/hyperledger/besu/pull/1706)
* Fixed invalid and wrong trace data, especially when calling a precompiled contract [#1710](https://github.com/hyperledger/besu/pull/1710)

#### Previously identified known issues

- [Fast sync when running Besu on cloud providers](KNOWN_ISSUES.md#fast-sync-when-running-besu-on-cloud-providers)
- [Privacy users with private transactions created using v1.3.4 or earlier](KNOWN_ISSUES.md#privacy-users-with-private-transactions-created-using-v134-or-earlier)

## 20.10.2

### Additions and Improvements
* Added support for batched requests in WebSockets. [#1583](https://github.com/hyperledger/besu/pull/1583)
* Added protocols section to `admin_peers` to provide info about peer health. [\#1582](https://github.com/hyperledger/besu/pull/1582)
* Added CLI option `--goquorum-compatibility-enabled` to enable GoQuorum compatibility mode. [#1598](https://github.com/hyperledger/besu/pull/1598). Note that this mode is incompatible with Mainnet.

### Bug Fixes

* Ibft2 will discard any received messages targeting a chain height <= current head - this resolves some corner cases in system correctness directly following block import. [#1575](https://github.com/hyperledger/besu/pull/1575)
* EvmTool now throws `UnsupportedForkException` when there is an unknown fork and is YOLOv2 compatible [\#1584](https://github.com/hyperledger/besu/pull/1584)
* `eth_newFilter` now supports `blockHash` parameter as per the spec [\#1548](https://github.com/hyperledger/besu/issues/1540). (`blockhash` is also still supported.)
* Fixed an issue that caused loss of peers and desynchronization when eth65 was enabled [\#1601](https://github.com/hyperledger/besu/pull/1601)

#### Previously identified known issues

- [Fast sync when running Besu on cloud providers](KNOWN_ISSUES.md#fast-sync-when-running-besu-on-cloud-providers)
- [Privacy users with private transactions created using v1.3.4 or earlier](KNOWN_ISSUES.md#privacy-users-with-private-transactions-created-using-v134-or-earlier)

### Download Link

https://dl.bintray.com/hyperledger-org/besu-repo/besu-20.10.2.zip
sha256: `710aed228dcbe9b8103aef39e4431b0c63e73c3a708ce88bcd1ecfa1722ad307`

## 20.10.1

### Additions and Improvements
* `--random-peer-priority-enabled` flag added. Allows for incoming connections to be prioritized randomly. This will prevent (typically small, stable) networks from forming impenetrable peer cliques. [#1440](https://github.com/hyperledger/besu/pull/1440)
* `miner_changeTargetGasLimit` RPC added. If a target gas limit is set, allows the node operator to change it at runtime.
* Hide deprecated `--host-whitelist` option. [\#1444](https://github.com/hyperledger/besu/pull/1444)
* Prioritize high gas prices during mining. Previously we ordered only by the order in which the transactions were received. This will increase expected profit when mining. [\#1449](https://github.com/hyperledger/besu/pull/1449)
* Added support for the updated smart contract-based [node permissioning EEA interface](https://entethalliance.github.io/client-spec/spec.html#dfn-connectionallowed). [\#1435](https://github.com/hyperledger/besu/pull/1435) and [\#1496](https://github.com/hyperledger/besu/pull/1496)
* Added EvmTool binary to the distribution.  EvmTool is a CLI that can execute EVM bytecode and execute ethereum state tests. [\#1465](https://github.com/hyperledger/besu/pull/1465)
* Updated the libraries for secp256k1 and AltBN series precompiles. These updates provide significant performance improvements to those areas. [\#1499](https://github.com/hyperledger/besu/pull/1499)
* Provide MegaGas/second measurements in the log when doing a full block import, such as the catch up phase of a fast sync. [\#1512](https://github.com/hyperledger/besu/pull/1512)
* Added new endpoints to get miner data, `eth_getMinerDataByBlockHash` and `eth_getMinerDataByBlockNumber`. [\#1538](https://github.com/hyperledger/besu/pull/1538)
* Added direct support for OpenTelemetry metrics [\#1492](https://github.com/hyperledger/besu/pull/1492)
* Added support for `qip714block` config parameter in genesis file, paving the way towards permissioning interoperability between Besu and GoQuorum. [\#1545](https://github.com/hyperledger/besu/pull/1545)
* Added new CLI option `--compatibility-eth64-forkid-enabled`. [\#1542](https://github.com/hyperledger/besu/pull/1542)

### Bug Fixes

* Fix a bug on `eth_estimateGas` which returned `Internal error` instead of `Execution reverted` in case of reverted transaction. [\#1478](https://github.com/hyperledger/besu/pull/1478)
* Fixed a bug where Local Account Permissioning was being incorrectly enforced on block import/validation. [\#1510](https://github.com/hyperledger/besu/pull/1510)
* Fixed invalid enode URL when discovery is disabled  [\#1521](https://github.com/hyperledger/besu/pull/1521)
* Removed duplicate files from zip and tar.gz distributions. [\#1566](https://github.com/hyperledger/besu/pull/1566)
* Add a more rational value to eth_gasPrice, based on a configurable percentile of prior block's transactions (default: median of last 100 blocks).  [\#1563](https://github.com/hyperledger/besu/pull/1563)

## Deprecated 

### --privacy-precompiled-address (Scheduled for removal in _Next_ Release)
Deprecated in 1.5.1
- CLI option `--privacy-precompiled-address` option removed. This address is now derived, based	on `--privacy-onchain-groups-enabled`. [\#1222](https://github.com/hyperledger/besu/pull/1222)

### Besu Sample Network repository

The [Besu Sample Networks repository](https://github.com/ConsenSys/besu-sample-networks) has been replaced by the [Quorum Developer Quickstart](https://besu.hyperledger.org/en/latest/Tutorials/Developer-Quickstart). 

#### Previously identified known issues

- [Eth/65 loses peers](KNOWN_ISSUES.md#eth65-loses-peers)
- [Fast sync when running Besu on cloud providers](KNOWN_ISSUES.md#fast-sync-when-running-besu-on-cloud-providers)
- [Privacy users with private transactions created using v1.3.4 or earlier](KNOWN_ISSUES.md#privacy-users-with-private-transactions-created-using-v134-or-earlier)

### Download Link

https://dl.bintray.com/hyperledger-org/besu-repo/besu-20.10.1.zip 
sha256: `ac4fae310957c176564396f73c0f03c60c41129d43d078560d0dab533a69fd2a`

## 20.10.0

## Release format

Hyperledger Besu is moving its versioning scheme to [CalVer](https://calver.org/) starting with the 20.10.0 (formerly 1.6.0) release. More information about the specific version of CalVer Besu is using can be found on the [wiki](https://wiki.hyperledger.org/display/BESU/Using+CalVer+for+Besu+Releases). 

## 20.10 Breaking Changes

When upgrading to 20.10, ensure you've taken into account the following breaking changes.

### JSON-RPC HTTP Error Codes For Valid Calls ([\#1426](https://github.com/hyperledger/besu/pull/1426))

Prior versions of Besu would set the HTTP Status 400 Bad Request for JSON-RPC requests that completed in an error, regardless of the kind of error.  These responses could include a complete JSON-RPC response with an error field.

In Besu version 20.10, properly formatted requests that have valid parameters (count and content) will return a HTTP Status 200 OK, with an error field if an error occurred. For example, requesting an account that does not exist in the chain, or a block by hash that Besu does not have, will now return HTTP 200 OK responses. Unparsable requests, improperly formatted requests, or requests with invalid parameters will continue to return HTTP 400 Bad Request.

Users of Web3J should note that many calls will now return a result with the error field containing the message whereas before a call would throw an exception with the error message as the exception message.   

## 20.10.0 Additions and Improvements 

* Added support for ECIP-1099 / Classic Thanos Fork: Calibrate Epoch Duration. [\#1421](https://github.com/hyperledger/besu/pull/1421) [\#1441](https://github.com/hyperledger/besu/pull/1441) [\#1462](https://github.com/hyperledger/besu/pull/1462)
* Added the Open Telemetry Java agent to report traces to a remote backend. Added an example to showcase the trace reporting capabilities.
* Added EvmTool binary to the distribution.  EvmTool is a CLI that can execute EVM bytecode and execute ethereum state tests. Documentation for it is available [here](https://besu.hyperledger.org/en/stable/HowTo/Troubleshoot/Use-EVM-Tool/). [\#1465](https://github.com/hyperledger/besu/pull/1465)
* Added support for the upcoming YOLOv2 ephemeral testnet and removed the flag for the deprecated YOLOv1 ephemeral testnet. [#1386](https://github.com/hyperledger/besu/pull/1386)
* Added `debug_standardTraceBlockToFile` JSON-RPC API. This API accepts a block hash and will replay the block. It returns a list of files containing the result of the trace (one file per transaction). [\#1392](https://github.com/hyperledger/besu/pull/1392)
* Added `debug_standardTraceBadBlockToFile` JSON-RPC API. This API is similar to `debug_standardTraceBlockToFile`, but can be used to obtain info about a block which has been rejected as invalid. [\#1403](https://github.com/hyperledger/besu/pull/1403)
* Added support for EIP-2929 to YOLOv2. [#1387](https://github.com/hyperledger/besu/pull/1387)     
* Added `--start-block` and `--end-block` to the `blocks import` subcommand [\#1399](https://github.com/hyperledger/besu/pull/1399)
* Added support for multi-tenancy when using the early access feature of [onchain privacy group management](https://besu.hyperledger.org/en/stable/Concepts/Privacy/Onchain-PrivacyGroups/) 
* \[Reverted\] Fixed memory leak in eth/65 subprotocol behavior. It is now enabled by default. [\#1420](https://github.com/hyperledger/besu/pull/1420), [#1348](https://github.com/hyperledger/besu/pull/1348), [#1321](https://github.com/hyperledger/besu/pull/1321)

### Bug Fixes

* Log block import rejection reasons at "INFO" level.  Bug [#1412](https://github.com/hyperledger/besu/issues/1412)
* Fixed NPE when executing `eth_estimateGas` with privacy enabled.  Bug [#1404](https://github.com/hyperledger/besu/issues/1404)

#### Previously identified known issues

- [Eth/65 loses peers](KNOWN_ISSUES.md#eth65-loses-peers)
- [Fast sync when running Besu on cloud providers](KNOWN_ISSUES.md#fast-sync-when-running-besu-on-cloud-providers)
- [Privacy users with private transactions created using v1.3.4 or earlier](KNOWN_ISSUES.md#privacy-users-with-private-transactions-created-using-v134-or-earlier)

## Deprecated and Scheduled for removal in _Next_ Release

### --privacy-precompiled-address
Deprecated in 1.5.1
- CLI option `--privacy-precompiled-address` option removed. This address is now derived, based
on `--privacy-onchain-groups-enabled`. [\#1222](https://github.com/hyperledger/besu/pull/1222)

### Download link
https://dl.bintray.com/hyperledger-org/besu-repo/besu-20.10.0.zip

sha256sum: `2b50a375aae64b838a2cd9d43747006492cae573f1be11745b7f643646fd5a01`

## 1.5.5

### Additions and Improvements
* The new version of the [web3js-eea library (v0.10)](https://github.com/PegaSysEng/web3js-eea) supports the onchain privacy group management changes made in Besu v1.5.3.

### Bug Fixes
* Added `debug_getBadBlocks` JSON-RPC API to analyze and detect consensus flaws. Even if a block is rejected it will be returned by this method [\#1378](https://github.com/hyperledger/besu/pull/1378)
* Fix logs queries missing results against chain head [\#1351](https://github.com/hyperledger/besu/pull/1351) and [\#1381](https://github.com/hyperledger/besu/pull/1381) 

#### Previously identified known issues

- [Eth/65 loses peers](KNOWN_ISSUES.md#eth65-loses-peers)
- [Fast sync when running Besu on cloud providers](KNOWN_ISSUES.md#fast-sync-when-running-besu-on-cloud-providers)
- [Privacy users with private transactions created using v1.3.4 or earlier](KNOWN_ISSUES.md#privacy-users-with-private-transactions-created-using-v134-or-earlier)
- [Changes not saved to database correctly causing inconsistent private states](KNOWN_ISSUES.md#Changes-not-saved-to-database-correctly-causing-inconsistent-private-states)

### Download link

https://dl.bintray.com/hyperledger-org/besu-repo/besu-1.5.5.zip

sha256sum: `e67b0a899dc4421054eaa9a8112cb89e1e5f6a56f0d8aa1b0c5111c53dfad2ad`


## 1.5.4

### Additions and Improvements

* Added `priv_debugGetStateRoot` JSON-RPC API to retrieve the state root of a specified privacy group. [\#1326](https://github.com/hyperledger/besu/pull/1326)
* Added reorg logging and `--reorg-logging-threshold` to configure the same. Besu now logs any reorgs where the old or new chain head is more than the threshold away from their common ancestors. The default is 6.
* Added `debug_batchSendRawTransaction` JSON-RPC API to submit multiple signed transactions with a single call. [\#1350](https://github.com/hyperledger/besu/pull/1350)

### Bug Fixes

* The metrics HTTP server no longer rejects requests containing `Accept` header that doesn't precisely match the prometheus text format [\#1345](https://github.com/hyperledger/besu/pull/1345)
* JSON-RPC method `net_version` should return network ID instead of chain ID [\#1355](https://github.com/hyperledger/besu/pull/1355)

#### Previously identified known issues

- [Logs queries missing results against chain head](KNOWN_ISSUES.md#Logs-queries-missing-results-against-chain-head)
- [Eth/65 loses peers](KNOWN_ISSUES.md#eth65-loses-peers)
- [Fast sync when running Besu on cloud providers](KNOWN_ISSUES.md#fast-sync-when-running-besu-on-cloud-providers)
- [Privacy users with private transactions created using v1.3.4 or earlier](KNOWN_ISSUES.md#privacy-users-with-private-transactions-created-using-v134-or-earlier)
- [Changes not saved to database correctly causing inconsistent private states](KNOWN_ISSUES.md#Changes-not-saved-to-database-correctly-causing-inconsistent-private-states)

### Download link
https://dl.bintray.com/hyperledger-org/besu-repo/besu-1.5.4.zip

sha256sum: `1f4df8e1c5e3b5b3abf6289ccfe70f302aa7c29a652b2eb713ffbdc507670420`

## 1.5.3

### Additions and Improvements

* The EvmTool now processes State Tests from the Ethereum Reference Tests. [\#1311](https://github.com/hyperledger/besu/pull/1311)
* Early access DNS support added via the `--Xdns-enabled` and `--Xdns-update-enabled` CLI options. [\#1247](https://github.com/hyperledger/besu/pull/1247)
* Add genesis config option `ecip1017EraRounds` for Ethereum Classic chains. [\#1329](https://github.com/hyperledger/besu/pull/1329)

### Bug Fixes

* K8S Permissioning to use of Service IP's rather than pod IP's which can fail [\#1190](https://github.com/hyperledger/besu/issues/1190)

#### Previously identified known issues

- [Logs queries missing results against chain head](KNOWN_ISSUES.md#Logs-queries-missing-results-against-chain-head)
- [Eth/65 loses peers](KNOWN_ISSUES.md#eth65-loses-peers)
- [Fast sync when running Besu on cloud providers](KNOWN_ISSUES.md#fast-sync-when-running-besu-on-cloud-providers)
- [Privacy users with private transactions created using v1.3.4 or earlier](KNOWN_ISSUES.md#privacy-users-with-private-transactions-created-using-v134-or-earlier)
- [Changes not saved to database correctly causing inconsistent private states](KNOWN_ISSUES.md#Changes-not-saved-to-database-correctly-causing-inconsistent-private-states)

### Breaking Change to Onchain Privacy Group Management

This [early access feature](https://besu.hyperledger.org/en/stable/Concepts/Privacy/Onchain-PrivacyGroups/) was changed in a way that makes onchain privacy groups created with previous versions no longer usable.

To enhance control over permissions on the privacy group management contract:

* The enclave key was removed as the first parameter for `addParticipant` and `removeParticipant`.
* The owner of the privacy group management contract is the signer of the private transaction that creates
  the privacy group. In the default onchain privacy group management contract implementation, only the
  owner can add and remove participants, and upgrade the management contract.

The onchain privacy support in the current version of the web3js-eea library (v0.9) will not be compatible with Besu v1.5.3.  We are actively working on an upgrade to webj3-eea that will support these changes.   

### Download link
https://dl.bintray.com/hyperledger-org/besu-repo/besu-1.5.3.zip

sha256sum: `735cd511e1dae1590f2829d9535cb383aa8c526f059b3451859e5fcfccc48985`

## 1.5.2

### Additions and Improvements

* Experimental offline backup and restore has been added via the `operator x-backup-state` and `operator x-restore-state` CLI commands.  Data formats will be fluid for as long as the `x-` prefix is present in the CLI so it is advised not to rely on these backups for disaster recovery. [\#1235](https://github.com/hyperledger/besu/pull/1235)
* Experimental ethstats support added via the `Xethstats` and `Xethstats-contact` CLI commands. [\#1239](https://github.com/hyperledger/besu/pull/1239)
* Peers added via the JSON-RPC `admin_addPeer` and `admin_removePeer` will be shared or no longer shared via discovery respectively.  Previously they were not shared. [\#1177](https://github.com/hyperledger/besu/pull/1177) contributed by [br0tchain](https://github.com/br0tchain).
* New Docker Images (see below). [\#1277](https://github.com/hyperledger/besu/pull/1277)
* Reworked static peer discovery handling. [\#1292](https://github.com/hyperledger/besu/pull/1292)

### New Java VMs in Docker Image

* New docker images are being generated to use the latest version of OpenJDK (currently 14.0.1) with the tag suffix of `-openjdk-latest`, for example `1.5.2-openjdk-latest`.
* New docker images are being generated to use [GraalVM](https://www.graalvm.org/) with the tag suffix of `-graalvm`, for example `1.5.2-graalvm`.
* The existing images based on Java 11 are also being tagged with the suffix `-openjdk-11`, for example `1.5.2-openjdk-11`, as well as `1.5.2`.  

The intent is that the major Java VM version or Java VM type shipped with the default docker images (`latest`, `1.5.x`, etc.) may be changed during future quarterly releases but will remain consistent within quarterly releases.

### Bug Fixes
- Offchain permissioning - fixed bug where sync status check prevented peering if static nodes configured. [\#1252](https://github.com/hyperledger/besu/issues/1252)

- GraphQL queries of `miner` in IBFT networks will no longer return an error.  PR [\#1282](https://github.com/hyperledger/besu/pull/1282) issue [\#1272](https://github.com/hyperledger/besu/issues/1272).

#### Previously identified known issues

- [Logs queries missing results against chain head](KNOWN_ISSUES.md#Logs-queries-missing-results-against-chain-head)
- [Eth/65 loses peers](KNOWN_ISSUES.md#eth65-loses-peers)
- [Fast sync when running Besu on cloud providers](KNOWN_ISSUES.md#fast-sync-when-running-besu-on-cloud-providers)
- [Privacy users with private transactions created using v1.3.4 or earlier](KNOWN_ISSUES.md#privacy-users-with-private-transactions-created-using-v134-or-earlier)
- [Permissioning issues on Kubernetes](KNOWN_ISSUES.md#Kubernetes-permissioning-uses-Service-IPs-rather-than-pod-IPs-which-can-fail)
- [Restarts caused by insufficient memory can cause inconsistent private state](KNOWN_ISSUES.md#Restart-caused-by-insufficient-memory-can-cause-inconsistent-private-state)

### New and Old Maintainer

- [David Mechler](https://github.com/hyperledger/besu/commits?author=davemec) has been added as a [new maintainer](https://github.com/hyperledger/besu/pull/1267).
- [Edward Evans](https://github.com/hyperledger/besu/commits?author=EdJoJob) voluntarily moved to [emeritus status](https://github.com/hyperledger/besu/pull/1270).

### Download link
https://dl.bintray.com/hyperledger-org/besu-repo/besu-1.5.2.zip

sha256sum: `629f44e230a635b09f8d82f2196d70d31193233718118a46412f11c50772dc85`

## 1.5.1

### Deprecated
- CLI option `--privacy-precompiled-address` option is deprecated. This address is now derived, based
on `--privacy-onchain-groups-enabled`. [\#1222](https://github.com/hyperledger/besu/pull/1222)

### Additions and Improvements

* In an IBFT2 network, a fixed block reward value and recipient address can be defined in genesis file [\#1132](https://github.com/hyperledger/besu/pull/1132)
* JSON-RPC HTTP API Authorization: exit early when checking user permissions. [\#1144](https://github.com/hyperledger/besu/pull/1144)
* HTTP/2 is enabled for JSON-RPC HTTP API over TLS. [\#1145](https://github.com/hyperledger/besu/pull/1145)
* Color output in consoles. It can be disabled with `--color-enabled=false` [\#1257](https://github.com/hyperledger/besu/pull/1257)
* Add compatibility with ClusterIP services for the Kubernetes Nat Manager  [\#1156](https://github.com/hyperledger/besu/pull/1156)
* In an IBFT2 network; a fixed block reward value and recipient address can be defined in genesis file [\#1132](https://github.com/hyperledger/besu/pull/1132)
* Add fee cap for transactions submitted via RPC. [\#1137](https://github.com/hyperledger/besu/pull/1137)

### Bug fixes

* When the default sync mode was changed to fast sync for named networks, there was one caveat we didn't address. The `dev` network should've been full sync by default. This has now been fixed. [\#1257](https://github.com/hyperledger/besu/pull/1257)
* Fix synchronization timeout issue when the blocks were too large [\#1149](https://github.com/hyperledger/besu/pull/1149)
* Fix missing results from eth_getLogs request. [\#1154](https://github.com/hyperledger/besu/pull/1154)
* Fix issue allowing Besu to be used for DDoS amplification. [\#1146](https://github.com/hyperledger/besu/pull/1146)

### Known Issues

Known issues are open issues categorized as [Very High or High impact](https://wiki.hyperledger.org/display/BESU/Defect+Prioritisation+Policy).

#### Previously identified known issues

- [Scope of logs query causing Besu to hang](KNOWN_ISSUES.md#scope-of-logs-query-causing-besu-to-hang)
- [Eth/65 loses peers](KNOWN_ISSUES.md#eth65-loses-peers)
- [Fast sync when running Besu on cloud providers](KNOWN_ISSUES.md#fast-sync-when-running-besu-on-cloud-providers)
- [Privacy users with private transactions created using v1.3.4 or earlier](KNOWN_ISSUES.md#privacy-users-with-private-transactions-created-using-v134-or-earlier)
- [Permissioning issues on Kubernetes](KNOWN_ISSUES.md#Kubernetes-permissioning-uses-Service-IPs-rather-than-pod-IPs-which-can-fail)
- [Restarts caused by insufficient memory can cause inconsistent private state](KNOWN_ISSUES.md#Restart-caused-by-insufficient-memory-can-cause-inconsistent-private-state)

### Download link
https://dl.bintray.com/hyperledger-org/besu-repo/besu-1.5.1.zip

sha256sum: `c17f49b6b8686822417184952487fc135772f0be03514085926a6984fd955b88`

## 1.5 Breaking changes

When upgrading to 1.5, ensure you've taken into account the following breaking changes.

### Docker users with volume mounts

To maintain best security practices, we're changing the `user:group` on the Docker container to `besu`.

What this means for you:

* If you are running Besu as a binary, there is no impact.
* If you are running Besu as a Docker container *and* have a volume mount for data,  ensure that the
permissions on the directory allow other users and groups to r/w. Ideally this should be set to
`besu:besu` as the owner.

Note that the `besu` user only exists within the container not outside it. The same user ID may match
a different user outside the image.

If you’re mounting local folders, it is best to set the user via the Docker `—user` argument. Use the
UID because the username may not exist inside the docker container. Ensure the directory being mounted
is owned by that user.

### Remove Manual NAT method

The NAT manager `MANUAL` method has been removed.
If you have been using the `MANUAL` method, use the `NONE` method instead. The behavior of the
`NONE` method is the same as the previously supported `MANUAL` methods.

### Privacy users

Besu minor version upgrades require upgrading Orion to the latest minor version. That is, for
Besu <> Orion node pairs, when upgrading Besu to v1.5, it is required that Orion is upgraded to
v1.6. Older versions of Orion will no longer work with Besu v1.5.

## 1.5 Features

Features added between from 1.4 to 1.5 include:
* Mining Support
  Besu supports `eth_hashrate` and `eth_submitHashrate` to obtain the hashrate when we mine with a GPU mining worker.
* Tracing
  The [Tracing API](https://besu.hyperledger.org/en/latest/Reference/API-Methods/#trace-methods) is no longer an Early Access feature and now has full support for `trace_replayBlockTransactions`, `trace_Block` and `trace_transaction`.
* Plugin API Block Events
  `BlockAdded` and `BlockReorg` are now exposed via the [Plugin API](https://javadoc.io/doc/org.hyperledger.besu/plugin-api/latest/org/hyperledger/besu/plugin/services/BesuEvents.html).
* [Filters](https://besu.hyperledger.org/en/stable/HowTo/Interact/Filters/Accessing-Logs-Using-JSON-RPC/) and
  [subscriptions](https://besu.hyperledger.org/en/stable/HowTo/Interact/APIs/RPC-PubSub/) for private contracts.
* [SecurityModule Plugin API](https://javadoc.io/doc/org.hyperledger.besu/plugin-api/latest/org/hyperledger/besu/plugin/services/SecurityModuleService.html)
  This allows use of a different [security module](https://besu.hyperledger.org/en/stable/Reference/CLI/CLI-Syntax/#security-module)
  as a plugin to provide cryptographic function that can be used by NodeKey (such as sign, ECDHKeyAgreement etc.).
* [Onchain privacy groups](https://besu.hyperledger.org/en/latest/Concepts/Privacy/Onchain-PrivacyGroups/)
  with add and remove members. This is an early access feature. Early access features are not recommended
  for production networks and may have unstable interfaces.

## 1.5 Additions and Improvements

* Public Networks Default to Fast Sync: The default sync mode for named permissionless networks, such as the Ethereum mainnet and testnets, is now `FAST`.
  * The default is unchanged for private networks. That is, the sync mode defaults to `FULL` for private networks.
  * Use the [`--sync-mode` command line option](https://besu.hyperledger.org/Reference/CLI/CLI-Syntax/#sync-mode) to change the sync mode. [\#384](https://github.com/hyperledger/besu/pull/384)
* Proper Mining Support: Added full support for `eth_hashrate` and `eth_submitHashrate`. It is now possible to have the hashrate when we mine with a GPU mining worker [\#1063](https://github.com/hyperledger/besu/pull/1063)
* Performance Improvements: The addition of native libraries ([\#775](https://github.com/hyperledger/besu/pull/775)) and changes to data structures in the EVM ([\#1089](https://github.com/hyperledger/besu/pull/1089)) have improved Besu sync and EVM execution times.
* Tracing API Improvements: The [Tracing API](https://besu.hyperledger.org/en/latest/Reference/API-Methods/#trace-methods) is no longer an Early Access feature and now has full support for `trace_replayBlockTransactions`, `trace_Block` and `trace_transaction`.
* New Plugin API Block Events: `BlockAdded` and `BlockReorg` are now exposed via the Plugin API [\#637](https://github.com/hyperledger/besu/pull/637).
* Added experimental CLI option `--Xnat-kube-pod-name` to specify the name of the loadbalancer used by the Kubernetes nat manager [\#1078](https://github.com/hyperledger/besu/pull/1078)
- Local permissioning TOML config now supports additional keys (`nodes-allowlist` and `accounts-allowlist`).
Support for `nodes-whitelist` and `accounts-whitelist` will be removed in a future release.
- Add missing `mixHash` field for `eth_getBlockBy*` JSON RPC endpoints. [\#1098](https://github.com/hyperledger/besu/pull/1098)
* Besu now has a strict check on private transactions to ensure the privateFrom in the transaction
matches the sender Orion key that has distributed the payload. Besu 1.5+ requires Orion 1.6+ to work.
[#357](https://github.com/PegaSysEng/orion/issues/357)

### Bug fixes

No bug fixes with [user impact in this release](https://wiki.hyperledger.org/display/BESU/Changelog).

### Known Issues

Known issues are open issues categorized as [Very High or High impact](https://wiki.hyperledger.org/display/BESU/Defect+Prioritisation+Policy).

#### New known issues

- K8S permissioning uses of Service IPs rather than pod IPs which can fail. [\#1190](https://github.com/hyperledger/besu/pull/1190)
Workaround - Do not use permissioning on K8S.

- Restart caused by insufficient memory can cause inconsistent private state. [\#1110](https://github.com/hyperledger/besu/pull/1110)
Workaround - Ensure you allocate enough memory for the Java Runtime Environment that the node does not run out of memory.

#### Previously identified known issues
 
- [Scope of logs query causing Besu to hang](KNOWN_ISSUES.md#scope-of-logs-query-causing-besu-to-hang)
- [Eth/65 loses peers](KNOWN_ISSUES.md#eth65-loses-peers)
- [Fast sync when running Besu on cloud providers](KNOWN_ISSUES.md#fast-sync-when-running-besu-on-cloud-providers)
- [Privacy users with private transactions created using v1.3.4 or earlier](KNOWN_ISSUES.md#privacy-users-with-private-transactions-created-using-v134-or-earlier)

### Download link
https://dl.bintray.com/hyperledger-org/besu-repo/besu-1.5.0.zip

sha256sum: `56929d6a71cc681688351041c919e9630ab6df7de37dd0c4ae9e19a4f44460b2`

**For download links of releases prior to 1.5.0, please visit https://dl.bintray.com/hyperledger-org/besu-repo/**

## 1.4.6

### Additions and Improvements

- Print node address on startup. [\#938](https://github.com/hyperledger/besu/pull/938)
- Transaction pool: price bump replacement mechanism configurable through CLI. [\#928](https://github.com/hyperledger/besu/pull/928) [\#930](https://github.com/hyperledger/besu/pull/930)

### Bug Fixes

- Added timeout to queries. [\#986](https://github.com/hyperledger/besu/pull/986)
- Fixed issue where networks using onchain permissioning could stall when the bootnodes were not validators. [\#969](https://github.com/hyperledger/besu/pull/969)
- Update getForks method to ignore ClassicForkBlock chain parameter to fix issue with ETC syncing. [\#1014](https://github.com/hyperledger/besu/pull/1014)

### Known Issues

Known issues are open issues categorized as [Very High or High impact](https://wiki.hyperledger.org/display/BESU/Defect+Prioritisation+Policy).

#### Previously identified known issues

- [Scope of logs query causing Besu to hang](KNOWN_ISSUES.md#scope-of-logs-query-causing-besu-to-hang)
- [Eth/65 loses peers](KNOWN_ISSUES.md#eth65-loses-peers)
- [Fast sync when running Besu on cloud providers](KNOWN_ISSUES.md#fast-sync-when-running-besu-on-cloud-providers)
- [Privacy users with private transactions created using v1.3.4 or earlier](KNOWN_ISSUES.md#privacy-users-with-private-transactions-created-using-v134-or-earlier)

## 1.4.5

### Additions and Improvements

- Implemented WebSocket logs subscription for private contracts (`priv_subscribe`/`priv_unsubscribe`) [\#762](https://github.com/hyperledger/besu/pull/762)
- Introduced SecurityModule plugin API. This allows use of a different security module as a plugin to
  provide cryptographic function that can be used by NodeKey (such as sign, ECDHKeyAgreement etc.). KeyPairSecurityModule
  is registered and used by default. The CLI option `--security-module=<name> (defaults to localfile)` can be used
  to identify the security module plugin name to use instead. [\#713](https://github.com/hyperledger/besu/pull/713)
- Several testing related changes to improve compatibility with [Hive](https://hivetests.ethdevops.io/) and Retesteth.
  [\#806](https://github.com/hyperledger/besu/pull/806) and [#845](https://github.com/hyperledger/besu/pull/845)
- Native libraries for secp256k1 and Altbn128 encryption are enabled by default.  To disable these libraries use
  `--Xsecp256k1-native-enabled=false` and `--Xaltbn128-native-enabled=false`. [\#775](https://github.com/hyperledger/besu/pull/775)

### Bug Fixes

- Fixed `eth_estimateGas` JSON RPC so it no longer returns gas estimates that are too low. [\#842](https://github.com/hyperledger/besu/pull/842)
- Full help not displayed unless explicitly requested. [\#437](https://github.com/hyperledger/besu/pull/437)
- Compatibility with undocumented Geth `eth_subscribe` fields. [\#654](https://github.com/hyperledger/besu/pull/654)
- Current block number included as part of `eth_getWork` response. [\#849](https://github.com/hyperledger/besu/pull/849)

### Known Issues

Known issues are open issues categorized as [Very High or High impact](https://wiki.hyperledger.org/display/BESU/Defect+Prioritisation+Policy).

#### New known issues

* Scope of logs query causing Besu to crash. [\#944](https://github.com/hyperledger/besu/pull/944)

Workaround - Limit the number of blocks queried by each `eth_getLogs` call.

#### Previously identified known issues

- [`Intrinsic gas exceeds gas limit` returned when calling `delete mapping[addr]` or `mapping[addr] = 0`](KNOWN_ISSUES.md#intrinsic-gas-exceeds-gas-limit)
- [Eth/65 not backwards compatible](KNOWN_ISSUES.md#eth65-not-backwards-compatible)
- [Error full syncing with pruning](KNOWN_ISSUES.md#error-full-syncing-with-pruning)
- [Fast sync when running Besu on cloud providers](KNOWN_ISSUES.md#fast-sync-when-running-besu-on-cloud-providers)
- [Bootnodes must be validators when using onchain permissioning](KNOWN_ISSUES.md#bootnodes-must-be-validators-when-using-onchain-permissioning)
- [Privacy users with private transactions created using v1.3.4 or earlier](KNOWN_ISSUES.md#privacy-users-with-private-transactions-created-using-v134-or-earlier)

## 1.4.4

### Additions and Improvements

- Implemented [`priv_getLogs`](https://besu.hyperledger.org/en/latest/Reference/API-Methods/#priv_getlogs). [\#686](https://github.com/hyperledger/besu/pull/686)
- Implemented private contract log filters including JSON-RPC methods to interact with private filters. [\#735](https://github.com/hyperledger/besu/pull/735)
- Implemented EIP-2315: Simple Subroutines for the EVM [\#717](https://github.com/hyperledger/besu/pull/717)
- Implemented Splunk logging. [\#725](https://github.com/hyperledger/besu/pull/725)
- Implemented optional native library encryption. [\#675](https://github.com/hyperledger/besu/pull/675).  To enable add `--Xsecp256k1-native-enabled` (for transaciton signatures) and/or `--Xaltbn128-native-enabled` (for altbn128 precomiled contracts) as command line options.

### Bug Fixes

- Flag added to toggle `eth/65` off by default. `eth/65` will remain toggled off by default until
a fix is completed for the [eth/65 known issue](KNOWN_ISSUES.md). [\#741](https://github.com/hyperledger/besu/pull/741)
- Resolve crashing NAT detectors on GKE. [\#731](https://github.com/hyperledger/besu/pull/731) fixes [\#507](https://github.com/hyperledger/besu/issues/507).
[Besu-Kubernetes Readme](https://github.com/PegaSysEng/besu-kubernetes/blob/master/README.md#network-topology-and-high-availability-requirements)
updated to reflect changes.  
- Deal with quick service start failures [\#714](https://github.com/hyperledger/besu/pull/714) fixes [\#662](https://github.com/hyperledger/besu/issues/662)

### Known Issues

Known issues are open issues categorized as [Very High or High impact](https://wiki.hyperledger.org/display/BESU/Defect+Prioritisation+Policy).

#### New known issues

- `Intrinsic gas exceeds gas limit` returned when calling `delete mapping[addr]` or `mapping[addr] = 0` [\#696](https://github.com/hyperledger/besu/issues/696)

Calling delete and set to 0 Solidity mapping in Solidity fail.

#### Previously identified known issues

- [Eth/65 not backwards compatible](KNOWN_ISSUES.md#eth65-not-backwards-compatible)
- [Error full syncing with pruning](KNOWN_ISSUES.md#error-full-syncing-with-pruning)
- [Fast sync when running Besu on cloud providers](KNOWN_ISSUES.md#fast-sync-when-running-besu-on-cloud-providers)
- [Bootnodes must be validators when using onchain permissioning](KNOWN_ISSUES.md#bootnodes-must-be-validators-when-using-onchain-permissioning)
- [Privacy users with private transactions created using v1.3.4 or earlier](KNOWN_ISSUES.md#privacy-users-with-private-transactions-created-using-v134-or-earlier)

## 1.4.3

### Issues identified with 1.4.3 release

The `eth/65` change is not [backwards compatible](https://github.com/hyperledger/besu/issues/723).
This has the following impact:
* In a private network, nodes using the 1.4.3 client cannot interact with nodes using 1.4.2 or earlier
clients.
* On mainnet, synchronizing eventually stalls.   

Workaround -> revert to v1.4.2.

A [fix](https://github.com/hyperledger/besu/pull/732) is currently [being tested](https://github.com/hyperledger/besu/pull/733).

### Critical Issue for Privacy Users

A critical issue for privacy users with private transactions created using Hyperledger Besu v1.3.4
or earlier has been identified. If you have a network with private transaction created using v1.3.4
or earlier, please read the following and take the appropriate steps:
https://wiki.hyperledger.org/display/BESU/Critical+Issue+for+Privacy+Users

### Additions and Improvements

- Added `eth/65` support. [\#608](https://github.com/hyperledger/besu/pull/608)
- Added block added and block reorg events. Added revert reason to block added transactions. [\#637](https://github.com/hyperledger/besu/pull/637)

### Deprecated

- Private Transaction `hash` field and `getHash()` method have been deprecated. They will be removed
in 1.5.0 release. [\#639](https://github.com/hyperledger/besu/pull/639)

### Known Issues

#### Fast sync when running Besu on cloud providers  

A known [RocksDB issue](https://github.com/facebook/rocksdb/issues/6435) causes fast sync to fail
when running Besu on certain cloud providers. The following error is displayed repeatedly:

```
...
EthScheduler-Services-1 (importBlock) | ERROR | PipelineChainDownloader | Chain download failed. Restarting after short delay.
java.util.concurrent.CompletionException: org.hyperledger.besu.plugin.services.exception.StorageException: org.rocksdb.RocksDBException: block checksum mismatch:
....
```

This behaviour has been seen on AWS and Digital Ocean.

Workaround -> On AWS, a full restart of the AWS VM is required to restart the fast sync.

Fast sync is not currently supported on Digital Ocean. We are investigating options to
[add support for fast sync on Digital Ocean](https://github.com/hyperledger/besu/issues/591).

#### Error full syncing with pruning

- Error syncing with mainnet on Besu 1.3.7 node - MerkleTrieException [\#580](https://github.com/hyperledger/besu/issues/580)
The associated error is `Unable to load trie node value for hash` and is caused by the combination of
full sync and pruning.

Workarounds:
1. Explicitly disable pruning using `--pruning-enabled=false` when using fast sync.
2. If the `MerkleTrieException` occurs, delete the database and resync.

A fix for this issue is being actively worked on.

#### Fast sync reverting to full sync

In some cases of FastSyncException, fast sync reverts back to a full sync before having reached the
pivot block. [\#683](https://github.com/hyperledger/besu/issues/683)

Workaround -> To re-attempt fast syncing rather than continue full syncing, stop Besu, delete your
database, and start again.

#### Bootnodes must be validators when using onchain permissioning

- Onchain permissioning nodes can't peer when using a non-validator bootnode [\#528](https://github.com/hyperledger/besu/issues/528)

Workaround -> When using onchain permissioning, ensure bootnodes are also validators.


## 1.4.2

### Additions and Improvements

- Added `trace_block` JSON RPC API [\#449](https://github.com/hyperledger/besu/pull/449)
- Added `pulledStates` and `knownStates` to the EthQL `syncing` query and `eth_syncing` JSON-RPC api [\#565](https://github.com/hyperledger/besu/pull/565)

### Bug Fixes

- Fixed file parsing behaviour for privacy enclave keystore password file [\#554](https://github.com/hyperledger/besu/pull/554) (thanks to [magooster](https://github.com/magooster))
- Fixed known issue with being unable to re-add members to onchain privacy groups [\#471](https://github.com/hyperledger/besu/pull/471)

### Updated Early Access Features

* [Onchain privacy groups](https://besu.hyperledger.org/en/latest/Concepts/Privacy/Onchain-PrivacyGroups/) with add and remove members. Known issue resolved (see above).
* [TRACE API](https://besu.hyperledger.org/en/latest/Reference/API-Methods/#trace-methods) now includes `trace_block`, `trace_replayBlockTransactions`, and `trace_transaction`.
Fixed some issues on the trace replay block transactions API [\#522](https://github.com/hyperledger/besu/pull/522).

### Known Issues

#### Fast sync defaulting to full sync

-  When fast sync cannot find enough valid peers rapidly enough, Besu defaults to full sync.

Workarounds:
1. To re-attempt fast syncing rather than continue full syncing, stop Besu, delete your database,
and start again.
2. When fast syncing, explicitly disable pruning using `--pruning-enabled=false` to reduce the likelihood
of encountering the pruning bug.

A fix to remove the default to full sync is [in progress](https://github.com/hyperledger/besu/pull/427)
is being actively worked on.

#### Error full syncing with pruning

- Error syncing with mainnet on Besu 1.3.7 node - MerkleTrieException [\#BESU-160](https://jira.hyperledger.org/browse/BESU-160)
The associated error is `Unable to load trie node value for hash` and is caused by the combination of
full sync and pruning.

Workarounds:
1. Explicitly disable pruning using `--pruning-enabled=false` when using fast sync.
2. If the `MerkleTrieException` occurs, delete the database and resync.

A fix for this issue is being actively worked on.

#### Bootnodes must be validators when using onchain permissioning

- Onchain permissioning nodes can't peer when using a non-validator bootnode [\#BESU-181](https://jira.hyperledger.org/browse/BESU-181)

Workaround -> When using onchain permissioning, ensure bootnodes are also validators.

## 1.4.1

### Additions and Improvements

- Added priv_getCode [\#250](https://github.com/hyperledger/besu/pull/408). Gets the bytecode associated with a private address.
- Added `trace_transaction` JSON RPC API [\#441](https://github.com/hyperledger/besu/pull/441)
- Removed -X unstable prefix for pruning options (`--pruning-blocks-retained`, `--pruning-block-confirmations`) [\#440](https://github.com/hyperledger/besu/pull/440)
- Implemented [ECIP-1088](https://ecips.ethereumclassic.org/ECIPs/ecip-1088): Phoenix EVM and Protocol upgrades. [\#434](https://github.com/hyperledger/besu/pull/434)

### Bug Fixes

- [BESU-25](https://jira.hyperledger.org/browse/BESU-25) Use v5 Devp2p when pinging [\#392](https://github.com/hyperledger/besu/pull/392)
- Fixed a bug to manage concurrent access to cache files [\#438](https://github.com/hyperledger/besu/pull/438)
- Fixed configuration file bug: `pruning-blocks-retained` now accepts an integer in the config [\#440](https://github.com/hyperledger/besu/pull/440)
- Specifying RPC credentials file should not force RPC Authentication to be enabled [\#454](https://github.com/hyperledger/besu/pull/454)
- Enhanced estimateGas messages [\#436](https://github.com/hyperledger/besu/pull/436). When a estimateGas request fails a validation check, an improved error message is returned in the response.

### Early Access Features

Early access features are available features that are not recommended for production networks and may
have unstable interfaces.

* [Onchain privacy groups](https://besu.hyperledger.org/en/latest/Concepts/Privacy/Onchain-PrivacyGroups/) with add and remove members.
  Not being able to to re-add a member to an onchain privacy group is a [known issue](https://github.com/hyperledger/besu/issues/455)
  with the add and remove functionality.

### Known Issues

#### Fast sync defaulting to full sync

-  When fast sync cannot find enough valid peers rapidly enough, Besu defaults to full sync.

Workarounds:
1. To re-attempt fast syncing rather than continue full syncing, stop Besu, delete your database,
and start again.
2. When fast syncing, explicitly disable pruning using `--pruning-enabled=false` to reduce the likelihood
of encountering the pruning bug.

A fix to remove the default to full sync is [in progress](https://github.com/hyperledger/besu/pull/427)
and is planned for inclusion in v1.4.1.

#### Error full syncing with pruning

- Error syncing with mainnet on Besu 1.3.7 node - MerkleTrieException [\#BESU-160](https://jira.hyperledger.org/browse/BESU-160)
The associated error is `Unable to load trie node value for hash` and is caused by the combination of
full sync and pruning.

Workarounds:
1. Explicitly disable pruning using `--pruning-enabled=false` when using fast sync.
2. If the `MerkleTrieException` occurs, delete the database and resync.

Investigation of this issue is in progress and a fix is targeted for v1.4.1.

#### Bootnodes must be validators when using onchain permissioning

- Onchain permissioning nodes can't peer when using a non-validator bootnode [\#BESU-181](https://jira.hyperledger.org/browse/BESU-181)

Workaround -> When using onchain permissioning, ensure bootnodes are also validators.

## 1.4.0

### Private State Migration

Hyperledger Besu v1.4 implements a new data structure for private state storage that is not backwards compatible.
A migration will be performed when starting v1.4 for the first time to reprocess existing private transactions
and re-create the private state data in the v1.4 format.

If you have existing private transactions, see [migration details](docs/Private-Txns-Migration.md).

### Additions and Improvements

* [TLS support](https://besu.hyperledger.org/en/latest/Concepts/TLS/) to secure client and server communication.

* [Multi-tenancy](https://besu.hyperledger.org/en/latest/Concepts/Privacy/Multi-Tenancy/) to enable multiple participants to use the same Besu and Orion node.

* [Plugin APIs](https://besu.hyperledger.org/en/latest/Concepts/Plugins/) to enable building of Java plugins to extend Hyperledger Besu.

* Support for additional [NAT methods](https://besu.hyperledger.org/en/latest/HowTo/Find-and-Connect/Specifying-NAT/).

* Added [`priv_call`](https://besu.hyperledger.org/en/latest/Reference/API-Methods/#priv_call) which invokes
a private contract function locally and does not change the private state.

* Besu has moved from an internal Bytes library to the [Apache Tuweni](https://tuweni.apache.org/) Bytes library.  
This includes using the library in the Plugins API interfaces. [#295](https://github.com/hyperledger/besu/pull/295) and [#215](https://github.com/hyperledger/besu/pull/215)

### Early Access Features

Early access features are available features that are not recommended for production networks and may
have unstable interfaces.

* [Reorg compatible privacy](https://besu.hyperledger.org/en/latest/Concepts/Privacy/Privacy-Overview/#reorg-compatible-privacy)
to enable private transactions on networks using consensus mechanisms that fork.

* [Tracing API](https://besu.hyperledger.org/en/latest/Concepts/Transactions/Trace-Types) to obtain detailed information about transaction processing.

### Bug Fixes

See RC and Beta sections below.

### Known Issues

#### Fast sync defaulting to full sync

-  When fast sync cannot find enough valid peers rapidly enough, Besu defaults to full sync.

Workarounds:
1. To re-attempt fast syncing rather than continue full syncing, stop Besu, delete your database,
and start again.
2. When fast syncing, explicitly disable pruning using `--pruning-enabled=false` to reduce the likelihood
of encountering the pruning bug.

A fix to remove the default to full sync is [in progress](https://github.com/hyperledger/besu/pull/427)
and is planned for inclusion in v1.4.1.

#### Error full syncing with pruning

- Error syncing with mainnet on Besu 1.3.7 node - MerkleTrieException [\#BESU-160](https://jira.hyperledger.org/browse/BESU-160)
The associated error is `Unable to load trie node value for hash` and is caused by the combination of
full sync and pruning.

Workarounds:
1. Explicitly disable pruning using `--pruning-enabled=false` when using fast sync.
2. If the `MerkleTrieException` occurs, delete the database and resync.

Investigation of this issue is in progress and a fix is targeted for v1.4.1.

#### Bootnodes must be validators when using onchain permissioning

- Onchain permissioning nodes can't peer when using a non-validator bootnode [\#BESU-181](https://jira.hyperledger.org/browse/BESU-181)

Workaround -> When using onchain permissioning, ensure bootnodes are also validators.


## 1.4.0 RC-2

### Private State Migration
Hyperledger Besu v1.4 implements a new data structure for private state storage that is not backwards compatible.
A migration will be performed when starting v1.4 for the first time to reprocess existing private transactions
and re-create the private state data in the v1.4 format.
If you have existing private transactions, see [migration details](docs/Private-Txns-Migration.md).

## 1.4.0 RC-1

### Additions and Improvements

- New`trace_replayBlockTransactions` JSON-RPC API

This can be enabled using the `--rpc-http-api TRACE` CLI flag.  There are some philosophical differences between Besu and other implementations that are outlined in [trace_rpc_apis](docs/trace_rpc_apis.md).

- Ability to automatically detect Docker NAT settings from inside the conainter.

The default NAT method (AUTO) can detect this so no user intervention is required to enable this.

- Added [Multi-tenancy](https://besu.hyperledger.org/en/latest/Concepts/Privacy/Multi-Tenancy/) support which allows multiple participants to use the same Besu node for private transactions.

- Added TLS support for communication with privacy enclave

### Bug Fixes

- Private transactions are now validated before sent to the enclave [\#356](https://github.com/hyperledger/besu/pull/356)

### Known Bugs

- Error syncing with mainnet on Besu 1.3.7 node - MerkleTrieException [\#BESU-160](https://jira.hyperledger.org/browse/BESU-160)

Workaround -> Don't enable pruning when syncing to mainnet.

- Onchain permissioning nodes can't peer when using a non-validator bootnode [\#BESU-181](https://jira.hyperledger.org/browse/BESU-181)

Workaround -> When using onchain permissioning, ensure bootnodes are also validators.

## 1.4 Beta 3

### Additions and Improvements

- CLI option to enable TLS client auth for JSON-RPC HTTP [\#340](https://github.com/hyperledger/besu/pull/340)

Added CLI options to enable TLS client authentication and trusting client certificates:
~~~
--rpc-http-tls-client-auth-enabled - Enable TLS client authentication for the JSON-RPC HTTP service (default: false)
--rpc-http-tls-known-clients-file - Path to file containing client's certificate common name and fingerprint for client authentication.
--rpc-http-tls-ca-clients-enabled - Enable to accept clients certificate signed by a valid CA for client authentication (default: false)
~~~
If client-auth is enabled, user must either enable CA signed clients OR provide a known-clients file. An error is reported
if both CA signed clients is disabled and known-clients file is not specified.

- Stable Plugins APIs [\#346](https://github.com/hyperledger/besu/pull/346)

The `BesuEvents` service and related `data` package have been marked as a stable plugin API.

### Bug Fixes

- Return missing signers from getSignerMetrics [\#343](https://github.com/hyperledger/besu/pull/)

### Experimental Features

- Experimental support for `trace_replayBlockTransactions` - multiple PRs

Added support for the `trace_replayBlockTransactions` JSON-RPC call. To enable this API add
`TRACE` to the `rpc-http-api` options (for example,  `--rpc-http-api TRACE` on the command line).

This is not a production ready API.  There are known bugs relating to traced memory from calls and
returns, and the gas calculation reported in the flat traces does not always match up with the
correct gas calculated for consensus.

## 1.4 Beta 2

### Additions and Improvements

- Enable TLS for JSON-RPC HTTP Service [\#253](https://github.com/hyperledger/besu/pull/253)

Exposes new command line parameters to enable TLS on Ethereum JSON-RPC HTTP interface to allow clients like EthSigner to connect via TLS:
`--rpc-http-tls-enabled=true`
(Optional - Only required if `--rpc-http-enabled` is set to true) Set to `true` to enable TLS. False by default.
`--rpc-http-tls-keystore-file="/path/to/cert.pfx"`
(Must be specified if TLS is enabled) Path to PKCS12 format key store which contains server's certificate and it's private key
`--rpc-http-tls-keystore-password-file="/path/to/cert.passwd"`
(Must be specified if TLS is enabled) Path to the text file containing password for unlocking key store.
`--rpc-http-tls-known-clients-file="/path/to/rpc_tls_clients.txt"`
(Optional) Path to a plain text file containing space separated client’s certificate’s common name and its sha-256 fingerprints when
they are not signed by a known CA. The presence of this file (even empty) enables TLS client authentication. That is, the client
presents the certificate to server on TLS handshake and server establishes that the client certificate is either signed by a
proper/known CA. Otherwise, server trusts client certificate by reading the sha-256 fingerprint from known clients file specified above.

The format of the file is (as an example):
`localhost DF:65:B8:02:08:5E:91:82:0F:91:F5:1C:96:56:92:C4:1A:F6:C6:27:FD:6C:FC:31:F2:BB:90:17:22:59:5B:50`

### Bug Fixes

- TotalDifficulty is a BigInteger [\#253](https://github.com/hyperledger/besu/pull/253).
  Don't try and cast total difficulty down to a long because it will overflow long in a reasonable timeframe.

## 1.4 Beta 1

### Additions and Improvements

- Besu has moved from an internal Bytes library to the [Apache Tuweni](https://tuweni.apache.org/) Bytes library.  This includes using the library in the Plugins API interfaces. [#295](https://github.com/hyperledger/besu/pull/295) and [#215](https://github.com/hyperledger/besu/pull/215)
- Besu stops processing blocks if Orion is unavailable [\#253](https://github.com/hyperledger/besu/pull/253)
- Added priv_call [\#250](https://github.com/hyperledger/besu/pull/250).  Invokes a private contract function locally and does not change the private state.
- Support for [EIP-2124](https://github.com/ethereum/EIPs/blob/master/EIPS/eip-2124.md), which results in faster peer discovery [\#156](https://github.com/hyperledger/besu/pull/156)

## 1.3.8

### Additions and Improvements

- `admin_generateLogBloomCache` JSON-RPC API to generate a cache of the block bloombits that improves performance for log queries [\#262](https://github.com/hyperledger/besu/pull/262)

## Critical Fix in 1.3.7

1.3.7 includes a critical fix for Ethereum MainNet users and the Muir Glacier upgrade. We recommend users of Ethereum public networks
(MainNet, Ropsten, Rinkeby, and Goerli) upgrade immediately. This upgrade is also strongly recommended for users of private networks.

For more details, see [Hyperledger Besu Wiki](https://wiki.hyperledger.org/display/BESU/Mainnet+Consensus+Bug+Identified+and+Resolved+in+Hyperledger+Besu).

## Muir Glacier Compatibility

For compatibility with Ethereum Muir Glacier upgrade, use v1.3.7 or later.

## ETC Agharta Compatibility

For compatibility with ETC Agharta upgrade, use 1.3.7 or later.

### 1.3.7

### Additions and Improvements

- Hard Fork Support: Configures the Agharta activation block for the ETC MainNet configuration [\#251](https://github.com/hyperledger/besu/pull/251) (thanks to [soc1c](https://github.com/soc1c))
- `operator generate-log-bloom-cache` command line option to generate a cache of the block bloombits that improves performance for log queries  [\#245](https://github.com/hyperledger/besu/pull/245)

### Bug Fixes

- Resolves a Mainnet consensus issue [\#254](https://github.com/hyperledger/besu/pull/254)

### New Maintainer

[Edward Mack](https://github.com/hyperledger/besu/commits?author=edwardmack) added as a [new maintainer](https://github.com/hyperledger/besu/pull/219).

### 1.3.6

### Additions and Improvements

- Performance improvements:
  * Multithread Websockets to increase throughput [\#231](https://github.com/hyperledger/besu/pull/231)
  * NewBlockHeaders performance improvement [\#230](https://github.com/hyperledger/besu/pull/230)
- EIP2384 - Ice Age Adustment around Istanbul [\#211](https://github.com/hyperledger/besu/pull/211)
- Documentation updates include:
  * [Configuring mining using the Stratum protocol](https://besu.hyperledger.org/en/latest/HowTo/Configure/Configure-Mining/)
  * [ETC network command line options](https://besu.hyperledger.org/en/latest/Reference/CLI/CLI-Syntax/#network)
- Hard Fork Support:
   * MuirGlacier for Ethereum Mainnet and Ropsten Testnet
   * Agharta for Kotti and Mordor Testnets

### Bug Fixes

- [\#210](https://github.com/hyperledger/besu/pull/210) fixes WebSocket frames handling
  User impact: PING/PONG frames handling in Websocket services was not implemented

### 1.3.5

### Additions and Improvements

- Log Event Streaming for Plugin API [\#186](https://github.com/hyperledger/besu/pull/186)
- Allow use a external JWT public key in authenticated APIs [\#183](https://github.com/hyperledger/besu/pull/183)
- ETC Configuration, classic fork peer validator [\#176](https://github.com/hyperledger/besu/pull/176) (thanks to [edwardmack](https://github.com/edwardmack))
- Allow IBFT validators to be changed at a given block [\#173](https://github.com/hyperledger/besu/pull/173)
- Support external mining using Stratum [\#140](https://github.com/hyperledger/besu/pull/140) (thanks to [atoulme](https://github.com/atoulme))
- Add more fields to private transaction receipt [\#85](https://github.com/hyperledger/besu/pull/85) (thanks to [josh-richardson](https://github.com/josh-richardson))
- [Pruning documentation](https://besu.hyperledger.org/en/latest/Concepts/Pruning/)

### Technical Improvements

- ETC - Cleanup [\#201](https://github.com/hyperledger/besu/pull/201) (thanks to [GregTheGreek](https://github.com/GregTheGreek))
- User specific enclave public key configuration in auth file [\#196](https://github.com/hyperledger/besu/pull/196)
- Change CustomForks -\> Transitions [\#193](https://github.com/hyperledger/besu/pull/193)
- Pass identity information into RpcMethod from Http Service [\#189](https://github.com/hyperledger/besu/pull/189)
- Remove the use of JsonRpcParameters from RpcMethods [\#188](https://github.com/hyperledger/besu/pull/188)
- Repaired Metrics name collision between Privacy and RocksDB [\#187](https://github.com/hyperledger/besu/pull/187)
- Multi-Tenancy: Do not specify a public key anymore when requesting a … [\#185](https://github.com/hyperledger/besu/pull/185)
- Updates to circle building acceptance tests [\#184](https://github.com/hyperledger/besu/pull/184)
- Move Apache Tuweni dependency to official release [\#181](https://github.com/hyperledger/besu/pull/181) (thanks to [atoulme](https://github.com/atoulme))
- Update Gradle to 6.0, support Java 13 [\#180](https://github.com/hyperledger/besu/pull/180)
- ETC Atlantis fork [\#179](https://github.com/hyperledger/besu/pull/179) (thanks to [edwardmack](https://github.com/edwardmack))
- ETC Gotham Fork [\#178](https://github.com/hyperledger/besu/pull/178) (thanks to [edwardmack](https://github.com/edwardmack))
- ETC DieHard fork support [\#177](https://github.com/hyperledger/besu/pull/177) (thanks to [edwardmack](https://github.com/edwardmack))
- Remove 'parentHash', 'number' and 'gasUsed' fields from the genesis d… [\#175](https://github.com/hyperledger/besu/pull/175) (thanks to [SweeXordious](https://github.com/SweeXordious))
- Enable pruning by default for fast sync and validate conflicts with privacy [\#172](https://github.com/hyperledger/besu/pull/172)
- Update RocksDB [\#170](https://github.com/hyperledger/besu/pull/170)
- Vpdate ver to 1.3.5-snapshot [\#169](https://github.com/hyperledger/besu/pull/169)
- Added PoaQueryService method that returns local node signer… [\#163](https://github.com/hyperledger/besu/pull/163)
- Add versioning to privacy storage [\#149](https://github.com/hyperledger/besu/pull/149)
- Update reference tests [\#139](https://github.com/hyperledger/besu/pull/139)

### 1.3.4

- Reverted _Enable pruning by default for fast sync (#135)_ [\#164](https://github.com/hyperledger/besu/pull/164)

### 1.3.3

### Technical Improvements

- Add --identity flag for client identification in node browsers [\#150](https://github.com/hyperledger/besu/pull/150)
- Istanbul Mainnet Block [\#145](https://github.com/hyperledger/besu/pull/150)
- Add priv\_getEeaTransactionCount [\#110](https://github.com/hyperledger/besu/pull/110)

### Additions and Improvements

- Redesign of how JsonRpcMethods are created [\#159](https://github.com/hyperledger/besu/pull/159)
- Moving JsonRpcMethods classes into the same package, prior to refactor [\#154](https://github.com/hyperledger/besu/pull/154)
- Reflect default logging in CLI help [\#148](https://github.com/hyperledger/besu/pull/148)
- Handle zero port better in NAT [\#147](https://github.com/hyperledger/besu/pull/147)
- Rework how filter and log query parameters are created/used [\#146](https://github.com/hyperledger/besu/pull/146)
- Don't generate shutdown tasks in controller [\#141](https://github.com/hyperledger/besu/pull/141)
- Ibft queries [\#138](https://github.com/hyperledger/besu/pull/138)
- Enable pruning by default for fast sync [\#135](https://github.com/hyperledger/besu/pull/135)
- Ensure spotless runs in CI [\#132](https://github.com/hyperledger/besu/pull/132)
- Add more logging around peer disconnects [\#131](https://github.com/hyperledger/besu/pull/131)
- Repair EthGetLogs returning incorrect results [\#128](https://github.com/hyperledger/besu/pull/128)
- Use Bloombits for Logs queries [\#127](https://github.com/hyperledger/besu/pull/127)
- Improve message when extraData missing [\#121](https://github.com/hyperledger/besu/pull/121)
- Fix miner startup logic [\#104](https://github.com/hyperledger/besu/pull/104)
- Support log reordring from reorgs in `LogSubscriptionService` [\#86](https://github.com/hyperledger/besu/pull/86)

### 1.3.2

### Additions and Improvements

- besu -v to print plugin versions[\#123](https://github.com/hyperledger/besu/pull/123)

### Technical Improvements

- Update Governance and Code of Conduct verbiage [\#120](https://github.com/hyperledger/besu/pull/120)
- Fix private transaction root mismatch [\#118](https://github.com/hyperledger/besu/pull/118)
- Programatically enforce plugin CLI variable names [\#117](https://github.com/hyperledger/besu/pull/117)
- Additional unit test for selecting replaced pending transactions [\#116](https://github.com/hyperledger/besu/pull/116)
- Only set sync targets that have an estimated height value [\#115](https://github.com/hyperledger/besu/pull/115)
- Fix rlpx startup [\#114](https://github.com/hyperledger/besu/pull/114)
- Expose getPayload in Transaction plugin-api interface. [\#113](https://github.com/hyperledger/besu/pull/113)
- Dependency Version Upgrades [\#112](https://github.com/hyperledger/besu/pull/112)
- Add hash field in Transaction plugin interface. [\#111](https://github.com/hyperledger/besu/pull/111)
- Rework sync status events [\#106](https://github.com/hyperledger/besu/pull/106)

### 1.3.1

### Additions and Improvements

- Added GraphQL query/logs support [\#94](https://github.com/hyperledger/besu/pull/94)

### Technical Improvements

- Add totalDiffculty to BlockPropagated events. [\#97](https://github.com/hyperledger/besu/pull/97)
- Merge BlockchainQueries classes [\#101](https://github.com/hyperledger/besu/pull/101)
- Fixed casing of dynamic MetricCategorys [\#99](https://github.com/hyperledger/besu/pull/99)
- Fix private transactions breaking evm [\#96](https://github.com/hyperledger/besu/pull/96)
- Make SyncState variables thread-safe [\#95](https://github.com/hyperledger/besu/pull/95)
- Fix transaction tracking by sender [\#93](https://github.com/hyperledger/besu/pull/93)
- Make logic in PersistBlockTask more explicit to fix a LGTM warning [\#92](https://github.com/hyperledger/besu/pull/92)
- Removed Unused methods in the transaction simulator. [\#91](https://github.com/hyperledger/besu/pull/91)
- Fix ThreadBesuNodeRunner BesuConfiguration setup [\#90](https://github.com/hyperledger/besu/pull/90)
- JsonRpc method disabled error condition rewrite and unit test [\#80](https://github.com/hyperledger/besu/pull/80)
- Round trip testing of state trie account values [\#31](https://github.com/hyperledger/besu/pull/31)

### 1.3

### Breaking Change

- Disallow comments in Genesis JSON file. [\#49](https://github.com/hyperledger/besu/pull/49)

### Additions and Improvements

- Add `--required-block` command line option to deal with chain splits [\#79](https://github.com/hyperledger/besu/pull/79)
- Store db metadata file in the root data directory. [\#46](https://github.com/hyperledger/besu/pull/46)
- Add `--target-gas-limit` command line option. [\#24](https://github.com/hyperledger/besu/pull/24)(thanks to new contributor [cfelde](https://github.com/cfelde))
- Allow private contracts to access public state. [\#9](https://github.com/hyperledger/besu/pull/9)
- Documentation updates include:
  - Added [sample load balancer configurations](https://besu.hyperledger.org/en/latest/HowTo/Configure/Configure-HA/Sample-Configuration/)  
  - Added [`retesteth`](https://besu.hyperledger.org/en/latest/Reference/CLI/CLI-Subcommands/#retesteth) subcommand
  - Added [`debug_accountRange`](https://besu.hyperledger.org/en/latest/Reference/API-Methods/#debug_accountrange) JSON-RPC API method
  - Clarified purpose of [static nodes](https://besu.hyperledger.org/en/latest/HowTo/Find-and-Connect/Managing-Peers/#static-nodes)
  - Added links [Kubernetes reference implementations](https://besu.hyperledger.org/en/latest/HowTo/Deploy/Kubernetes/)
  - Added content about [access between private and public states](https://besu.hyperledger.org/en/latest/Concepts/Privacy/Privacy-Groups/#access-between-states)
  - Added restriction that [account permissioning cannot be used with random key signing](https://besu.hyperledger.org/en/latest/HowTo/Use-Privacy/Sign-Privacy-Marker-Transactions/).
  - Added high availability requirement for [private transaction manager](https://besu.hyperledger.org/en/latest/Concepts/Privacy/Privacy-Overview/#availability) (ie, Orion)
  - Added [genesis file reference](https://besu.hyperledger.org/en/latest/Reference/Config-Items/)

### Technical Improvements

- Less verbose synching subscriptions [\#59](https://github.com/hyperledger/besu/pull/59)
- Return enclave key instead of private transaction hash [\#53](https://github.com/hyperledger/besu/pull/53)
- Fix mark sweep pruner bugs where nodes that should be kept were being swept  [\#50](https://github.com/hyperledger/besu/pull/50)
- Clean up BesuConfiguration construction [\#51](https://github.com/hyperledger/besu/pull/51)
- Private tx nonce errors return same msg as any tx [\#48](https://github.com/hyperledger/besu/pull/48)
- Fix default logging [\#47](https://github.com/hyperledger/besu/pull/47)
- Introduce virtual operation. [\#45](https://github.com/hyperledger/besu/pull/45)
- Downgrade RocksDBPlugin Logging Levels [\#44](https://github.com/hyperledger/besu/pull/44)
- Infrastructure for exposing PoA metrics for plugins. [\#37](https://github.com/hyperledger/besu/pull/37)
- Refactor privacy storage. [\#7](https://github.com/hyperledger/besu/pull/7)

## 1.2.4

### Additions and Improvements

- Add Istanbul block (5435345) for Rinkeby [\#35](https://github.com/hyperledger/besu/pull/35)
- Add Istanbul block (1561651) for Goerli [\#27](https://github.com/hyperledger/besu/pull/27)
- Add Istanbul block (6485846) for Ropsten [\#26](https://github.com/hyperledger/besu/pull/26)
- Add privDistributeRawTransaction endpoint [\#23](https://github.com/hyperledger/besu/pull/23) (thanks to [josh-richardson](https://github.com/josh-richardson))

### Technical Improvements

- Refactors pantheon private key to signing private key [\#34](https://github.com/hyperledger/besu/pull/34) (thanks to [josh-richardson](https://github.com/josh-richardson))
- Support both BESU\_ and PANTHEON\_ env var prefixes [\#32](https://github.com/hyperledger/besu/pull/32)
- Use only fully validated peers for fast sync pivot selection [\#21](https://github.com/hyperledger/besu/pull/21)
- Support Version Rollbacks for RocksDB \(\#6\) [\#19](https://github.com/hyperledger/besu/pull/19)
- Update Cava library to Tuweni Library [\#18](https://github.com/hyperledger/besu/pull/18)
- StateTrieAccountValue:Version should be written as an int, not a long [\#17](https://github.com/hyperledger/besu/pull/17)
- Handle discovery peers with updated endpoints [\#12](https://github.com/hyperledger/besu/pull/12)
- Change retesteth port [\#11](https://github.com/hyperledger/besu/pull/11)
- Renames eea\_getTransactionReceipt to priv\_getTransactionReceipt [\#10](https://github.com/hyperledger/besu/pull/10) (thanks to [josh-richardson](https://github.com/josh-richardson))
- Support Version Rollbacks for RocksDB [\#6](https://github.com/hyperledger/besu/pull/6)
- Moving AT DSL into its own module [\#3](https://github.com/hyperledger/besu/pull/3)

## 1.2.3

### Additions and Improvements
- Added an override facility for genesis configs [\#1915](https://github.com/PegaSysEng/pantheon/pull/1915)
- Finer grained logging configuration [\#1895](https://github.com/PegaSysEng/pantheon/pull/1895) (thanks to [matkt](https://github.com/matkt))

### Technical Improvements

- Add archiving of docker test reports [\#1921](https://github.com/PegaSysEng/pantheon/pull/1921)
- Events API: Transaction dropped, sync status, and renames [\#1919](https://github.com/PegaSysEng/pantheon/pull/1919)
- Remove metrics from plugin registration [\#1918](https://github.com/PegaSysEng/pantheon/pull/1918)
- Replace uses of Instant.now from within the IBFT module [\#1911](https://github.com/PegaSysEng/pantheon/pull/1911)
- Update plugins-api build script [\#1908](https://github.com/PegaSysEng/pantheon/pull/1908)
- Ignore flaky tracing tests [\#1907](https://github.com/PegaSysEng/pantheon/pull/1907)
- Ensure plugin-api module gets published at the correct maven path [\#1905](https://github.com/PegaSysEng/pantheon/pull/1905)
- Return the plugin-apis to this repo [\#1900](https://github.com/PegaSysEng/pantheon/pull/1900)
- Stop autogenerating BesuInfo.java [\#1899](https://github.com/PegaSysEng/pantheon/pull/1899)
- Extracted Metrics interfaces to plugins-api. [\#1898](https://github.com/PegaSysEng/pantheon/pull/1898)
- Fix key value storage clear so it removes all values [\#1894](https://github.com/PegaSysEng/pantheon/pull/1894)
- Ethsigner test [\#1892](https://github.com/PegaSysEng/pantheon/pull/1892) (thanks to [iikirilov](https://github.com/iikirilov))
- Return null private transaction receipt instead of error [\#1872](https://github.com/PegaSysEng/pantheon/pull/1872) (thanks to [iikirilov](https://github.com/iikirilov))
- Implement trace replay block transactions trace option [\#1886](https://github.com/PegaSysEng/pantheon/pull/1886)
- Use object parameter instead of list of parameters for priv\_createPrivacyGroup [\#1868](https://github.com/PegaSysEng/pantheon/pull/1868) (thanks to [iikirilov](https://github.com/iikirilov))
- Refactor privacy acceptance tests [\#1864](https://github.com/PegaSysEng/pantheon/pull/1864) (thanks to [iikirilov](https://github.com/iikirilov))

## 1.2.2

### Additions and Improvements
- Support large numbers for the `--network-id` option [\#1891](https://github.com/PegaSysEng/pantheon/pull/1891)
- Added eea\_getTransactionCount Json Rpc [\#1861](https://github.com/PegaSysEng/pantheon/pull/1861)
- PrivacyMarkerTransaction to be signed with a randomly generated key [\#1844](https://github.com/PegaSysEng/pantheon/pull/1844)
- Implement eth\_getproof JSON RPC API [\#1824](https://github.com/PegaSysEng/pantheon/pull/1824) (thanks to [matkt](https://github.com/matkt))
- Documentation updates include:
  - [Improved navigation](https://docs.pantheon.pegasys.tech/en/latest/)
  - [Added permissioning diagram](https://docs.pantheon.pegasys.tech/en/latest/Concepts/Permissioning/Permissioning-Overview/#onchain)
  - [Added Responsible Disclosure policy](https://docs.pantheon.pegasys.tech/en/latest/Reference/Responsible-Disclosure/)
  - [Added `blocks export` subcommand](https://besu.hyperledger.org/en/latest/Reference/CLI/CLI-Subcommands/#export)

### Technical Improvements  
- Update the `pantheon blocks export` command usage [\#1887](https://github.com/PegaSysEng/pantheon/pull/1887) (thanks to [matkt](https://github.com/matkt))
- Stop Returning null for 'pending' RPC calls [\#1883](https://github.com/PegaSysEng/pantheon/pull/1883)
- Blake validation errors are hard errors [\#1882](https://github.com/PegaSysEng/pantheon/pull/1882)
- Add test cases for trace\_replayBlockTransactions [\#1881](https://github.com/PegaSysEng/pantheon/pull/1881)
- Simplify json rpc spec test setup [\#1880](https://github.com/PegaSysEng/pantheon/pull/1880)
- Tweak JSON import format [\#1878](https://github.com/PegaSysEng/pantheon/pull/1878)
- Transactions listeners should use the subscriber pattern [\#1877](https://github.com/PegaSysEng/pantheon/pull/1877)
- Maven spotless [\#1876](https://github.com/PegaSysEng/pantheon/pull/1876)
- Don't cache for localbalance [\#1875](https://github.com/PegaSysEng/pantheon/pull/1875)
- EIP-1108 - Reprice alt\_bn128  [\#1874](https://github.com/PegaSysEng/pantheon/pull/1874)
- Create stub trace\_replayBlockTransactions json-rpc method  [\#1873](https://github.com/PegaSysEng/pantheon/pull/1873)
- Improve trace log [\#1870](https://github.com/PegaSysEng/pantheon/pull/1870)
- Pruning Command Line Flags [\#1869](https://github.com/PegaSysEng/pantheon/pull/1869)
- Re-enable istanbul [\#1865](https://github.com/PegaSysEng/pantheon/pull/1865)
- Fix logic to disconnect from peers on fork [\#1863](https://github.com/PegaSysEng/pantheon/pull/1863)
- Blake 2b tweaks [\#1862](https://github.com/PegaSysEng/pantheon/pull/1862)
- Sweep state roots before child nodes [\#1854](https://github.com/PegaSysEng/pantheon/pull/1854)
- Update export subcommand to export blocks in rlp format [\#1852](https://github.com/PegaSysEng/pantheon/pull/1852)
- Updating docker tests to make it easier to follow & ensure it listens on the right interface on docker [\#1851](https://github.com/PegaSysEng/pantheon/pull/1851)
- Disable Istanbul block [\#1849](https://github.com/PegaSysEng/pantheon/pull/1849)
- Add read-only blockchain factory method [\#1845](https://github.com/PegaSysEng/pantheon/pull/1845)
- Removing the release plugin in favour of the new process with branches [\#1843](https://github.com/PegaSysEng/pantheon/pull/1843)
- Update Görli bootnodes [\#1842](https://github.com/PegaSysEng/pantheon/pull/1842)
- Upgrade graphql library to version 13.0 [\#1834](https://github.com/PegaSysEng/pantheon/pull/1834)
- Database versioning and enable multi-column database [\#1830](https://github.com/PegaSysEng/pantheon/pull/1830)
- Fixes invalid JsonGetter, comment [\#1811](https://github.com/PegaSysEng/pantheon/pull/1811) (thanks to [josh-richardson](https://github.com/josh-richardson))
- Add EthSigner acceptance test [\#1655](https://github.com/PegaSysEng/pantheon/pull/1655) (thanks to [iikirilov](https://github.com/iikirilov))
- Support plugin Richdata APIs via implementation [\#1581](https://github.com/PegaSysEng/pantheon/pull/1581)

## 1.2.1

### Additions and Improvements

- Removed the release plugin in favour of the new process with branches
[#1841](https://github.com/PegaSysEng/pantheon/pull/1841)
[#1843](https://github.com/PegaSysEng/pantheon/pull/1843)
[#1848](https://github.com/PegaSysEng/pantheon/pull/1848)
[#1855](https://github.com/PegaSysEng/pantheon/pull/1855)
- Updated Görli bootnodes [#1842](https://github.com/PegaSysEng/pantheon/pull/1842)
- Removed unnecessary test dependency [#1839](https://github.com/PegaSysEng/pantheon/pull/1839)
- Added warning when comments are used in genesis file [#1838](https://github.com/PegaSysEng/pantheon/pull/1838)
- Added an experimental flag for disabling timers [#1837](https://github.com/PegaSysEng/pantheon/pull/1837)
- Fixed FlatFileTaskCollection tests [#1833](https://github.com/PegaSysEng/pantheon/pull/1833)
- Added chain json import utility [#1832](https://github.com/PegaSysEng/pantheon/pull/1832)
- Added tests to AllNodesVisitor trie traversal [#1831](https://github.com/PegaSysEng/pantheon/pull/1831)
- Updated privateFrom to be required [#1829](https://github.com/PegaSysEng/pantheon/pull/1829) (thanks to [iikirilov](https://github.com/iikirilov))
- Made explicit that streamed accounts may be missing their address [#1828](https://github.com/PegaSysEng/pantheon/pull/1828)
- Refactored normalizeKeys method [#1826](https://github.com/PegaSysEng/pantheon/pull/1826)
- Removed dead parameters [#1825](https://github.com/PegaSysEng/pantheon/pull/1825)
- Added a nicer name for Corretto [#1819](https://github.com/PegaSysEng/pantheon/pull/1819)
- Changed core JSON-RPC method to support ReTestEth
[#1815](https://github.com/PegaSysEng/pantheon/pull/1815)
[#1818](https://github.com/PegaSysEng/pantheon/pull/1818)
- Added rewind to block functionality [#1814](https://github.com/PegaSysEng/pantheon/pull/1814)
- Added support for NoReward and NoProof seal engines [#1813](https://github.com/PegaSysEng/pantheon/pull/1813)
- Added strict short hex strings for retesteth [#1812](https://github.com/PegaSysEng/pantheon/pull/1812)
- Cleaned up genesis parsing [#1809](https://github.com/PegaSysEng/pantheon/pull/1809)
- Updating Orion to v1.3.2 [#1805](https://github.com/PegaSysEng/pantheon/pull/1805)
- Updaated newHeads subscription to emit events only for canonical blocks [#1798](https://github.com/PegaSysEng/pantheon/pull/1798)
- Repricing for trie-size-dependent opcodes [#1795](https://github.com/PegaSysEng/pantheon/pull/1795)
- Revised Istanbul Versioning assignemnts [#1794](https://github.com/PegaSysEng/pantheon/pull/1794)
- Updated RevertReason to return BytesValue [#1793](https://github.com/PegaSysEng/pantheon/pull/1793)
- Updated way priv_getPrivacyPrecompileAddress source [#1786](https://github.com/PegaSysEng/pantheon/pull/1786) (thanks to [iikirilov](https://github.com/iikirilov))
- Updated Chain ID opcode to return 0 as default [#1785](https://github.com/PegaSysEng/pantheon/pull/1785)
- Allowed fixedDifficulty=1 [#1784](https://github.com/PegaSysEng/pantheon/pull/1784)
- Updated Docker image defaults host interfaces [#1782](https://github.com/PegaSysEng/pantheon/pull/1782)
- Added tracking of world state account key preimages [#1780](https://github.com/PegaSysEng/pantheon/pull/1780)
- Modified PrivGetPrivateTransaction to take public tx hash [#1778](https://github.com/PegaSysEng/pantheon/pull/1778) (thanks to [josh-richardson](https://github.com/josh-richardson))
- Removed enclave public key from parameter
[#1789](https://github.com/PegaSysEng/pantheon/pull/1789)
[#1777](https://github.com/PegaSysEng/pantheon/pull/1777) (thanks to [iikirilov](https://github.com/iikirilov))
- Added storage key preimage tracking [#1772](https://github.com/PegaSysEng/pantheon/pull/1772)
- Updated priv_getPrivacyPrecompileAddress method return [#1766](https://github.com/PegaSysEng/pantheon/pull/1766) (thanks to [iikirilov](https://github.com/iikirilov))
- Added tests for permissioning with static nodes behaviour [#1764](https://github.com/PegaSysEng/pantheon/pull/1764)
- Added integration test for contract creation with privacyGroupId [#1762](https://github.com/PegaSysEng/pantheon/pull/1762) (thanks to [josh-richardson](https://github.com/josh-richardson))
- Added report node local address as the coinbase in Clique and IBFT
[#1758](https://github.com/PegaSysEng/pantheon/pull/1758)
[#1760](https://github.com/PegaSysEng/pantheon/pull/1760)
- Fixed private tx signature validation [#1753](https://github.com/PegaSysEng/pantheon/pull/1753)
- Updated CI configuration
[#1751](https://github.com/PegaSysEng/pantheon/pull/1751)
[#1835](https://github.com/PegaSysEng/pantheon/pull/1835)
- Added CLI flag for setting WorldStateDownloader task cache size [#1749](https://github.com/PegaSysEng/pantheon/pull/1749) (thanks to [matkt](https://github.com/matkt))
- Updated vertx to 2.8.0 [#1748](https://github.com/PegaSysEng/pantheon/pull/1748)
- changed RevertReason to BytesValue [#1746](https://github.com/PegaSysEng/pantheon/pull/1746)
- Added static nodes acceptance test [#1745](https://github.com/PegaSysEng/pantheon/pull/1745)
- Added report 0 hashrate when the mining coordinator doesn't support mining
[#1744](https://github.com/PegaSysEng/pantheon/pull/1744)
[#1757](https://github.com/PegaSysEng/pantheon/pull/1757)
- Implemented EIP-2200 - Net Gas Metering Revised [#1743](https://github.com/PegaSysEng/pantheon/pull/1743)
- Added chainId validation to PrivateTransactionValidator [#1741](https://github.com/PegaSysEng/pantheon/pull/1741)
- Reduced intrinsic gas cost [#1739](https://github.com/PegaSysEng/pantheon/pull/1739)
- De-duplicated test blocks data files [#1737](https://github.com/PegaSysEng/pantheon/pull/1737)
- Renamed various EEA methods to priv methods [#1736](https://github.com/PegaSysEng/pantheon/pull/1736) (thanks to [josh-richardson](https://github.com/josh-richardson))
- Permissioning Acceptance Test [#1735](https://github.com/PegaSysEng/pantheon/pull/1735)
 [#1759](https://github.com/PegaSysEng/pantheon/pull/1759)
- Add nonce handling to GenesisState [#1728](https://github.com/PegaSysEng/pantheon/pull/1728)
- Added 100-continue to HTTP [#1727](https://github.com/PegaSysEng/pantheon/pull/1727)
- Fixed get_signerMetrics [#1725](https://github.com/PegaSysEng/pantheon/pull/1725) (thanks to [matkt](https://github.com/matkt))
- Reworked "in-sync" checks [#1720](https://github.com/PegaSysEng/pantheon/pull/1720)
- Added Accounts Permissioning Acceptance Tests [#1719](https://github.com/PegaSysEng/pantheon/pull/1719)
- Added PrivateTransactionValidator to unify logic [#1713](https://github.com/PegaSysEng/pantheon/pull/1713)
- Added JSON-RPC API to report validator block production information [#1687](https://github.com/PegaSysEng/pantheon/pull/1687) (thanks to [matkt](https://github.com/matkt))
- Added Mark Sweep Pruner [#1638](https://github.com/PegaSysEng/pantheon/pull/1638)
- Added the Blake2b F compression function as a precompile in Besu [#1614](https://github.com/PegaSysEng/pantheon/pull/1614) (thanks to [iikirilov](https://github.com/iikirilov))
- Documentation updates include:
  - Added CPU requirements [#1734](https://github.com/PegaSysEng/pantheon/pull/1734)
  - Added reference to Ansible role [#1733](https://github.com/PegaSysEng/pantheon/pull/1733)
  - Updated revert reason example [#1754](https://github.com/PegaSysEng/pantheon/pull/1754)
  - Added content on deploying for production [#1774](https://github.com/PegaSysEng/pantheon/pull/1774)
  - Updated docker docs for location of data path [#1790](https://github.com/PegaSysEng/pantheon/pull/1790)
  - Updated permissiong documentation
  [#1792](https://github.com/PegaSysEng/pantheon/pull/1792)
  [#1652](https://github.com/PegaSysEng/pantheon/pull/1652)
  - Added permissioning webinar in the resources [#1717](https://github.com/PegaSysEng/pantheon/pull/1717)
  - Add web3.js-eea reference doc [#1617](https://github.com/PegaSysEng/pantheon/pull/1617)
  - Updated privacy documentation
  [#1650](https://github.com/PegaSysEng/pantheon/pull/1650)
  [#1721](https://github.com/PegaSysEng/pantheon/pull/1721)
  [#1722](https://github.com/PegaSysEng/pantheon/pull/1722)
  [#1724](https://github.com/PegaSysEng/pantheon/pull/1724)
  [#1729](https://github.com/PegaSysEng/pantheon/pull/1729)
  [#1730](https://github.com/PegaSysEng/pantheon/pull/1730)
  [#1731](https://github.com/PegaSysEng/pantheon/pull/1731)
  [#1732](https://github.com/PegaSysEng/pantheon/pull/1732)
  [#1740](https://github.com/PegaSysEng/pantheon/pull/1740)
  [#1750](https://github.com/PegaSysEng/pantheon/pull/1750)
  [#1761](https://github.com/PegaSysEng/pantheon/pull/1761)
  [#1765](https://github.com/PegaSysEng/pantheon/pull/1765)
  [#1769](https://github.com/PegaSysEng/pantheon/pull/1769)
  [#1770](https://github.com/PegaSysEng/pantheon/pull/1770)
  [#1771](https://github.com/PegaSysEng/pantheon/pull/1771)
  [#1773](https://github.com/PegaSysEng/pantheon/pull/1773)
  [#1787](https://github.com/PegaSysEng/pantheon/pull/1787)
  [#1788](https://github.com/PegaSysEng/pantheon/pull/1788)
  [#1796](https://github.com/PegaSysEng/pantheon/pull/1796)
  [#1803](https://github.com/PegaSysEng/pantheon/pull/1803)
  [#1810](https://github.com/PegaSysEng/pantheon/pull/1810)
  [#1817](https://github.com/PegaSysEng/pantheon/pull/1817)
  - Added documentation for getSignerMetrics [#1723](https://github.com/PegaSysEng/pantheon/pull/1723) (thanks to [matkt](https://github.com/matkt))
  - Added Java 11+ as a prerequisite for installing Besu using Homebrew. [#1755](https://github.com/PegaSysEng/pantheon/pull/1755)
  - Fixed documentation formatting and typos [#1718](https://github.com/PegaSysEng/pantheon/pull/1718)
  [#1742](https://github.com/PegaSysEng/pantheon/pull/1742)
  [#1763](https://github.com/PegaSysEng/pantheon/pull/1763)
  [#1779](https://github.com/PegaSysEng/pantheon/pull/1779)
  [#1781](https://github.com/PegaSysEng/pantheon/pull/1781)
  [#1827](https://github.com/PegaSysEng/pantheon/pull/1827)
  [#1767](https://github.com/PegaSysEng/pantheon/pull/1767) (thanks to [helderjnpinto](https://github.com/helderjnpinto))
  - Moved the docs to a [new doc repos](https://github.com/PegaSysEng/doc.pantheon) [#1822](https://github.com/PegaSysEng/pantheon/pull/1822)
- Explicitly configure some maven artifactIds [#1853](https://github.com/PegaSysEng/pantheon/pull/1853)
- Update export subcommand to export blocks in rlp format [#1852](https://github.com/PegaSysEng/pantheon/pull/1852)
- Implement `eth_getproof` JSON RPC API [#1824](https://github.com/PegaSysEng/pantheon/pull/1824)
- Database versioning and enable multi-column database [#1830](https://github.com/PegaSysEng/pantheon/pull/1830)
- Disable smoke tests on windows [#1847](https://github.com/PegaSysEng/pantheon/pull/1847)
- Add read-only blockchain factory method [#1845](https://github.com/PegaSysEng/pantheon/pull/1845)

## 1.2

### Additions and Improvements

- Add UPnP Support [\#1334](https://github.com/PegaSysEng/pantheon/pull/1334) (thanks to [notlesh](https://github.com/notlesh))
- Limit the fraction of wire connections initiated by peers [\#1665](https://github.com/PegaSysEng/pantheon/pull/1665)
- EIP-1706 - Disable SSTORE with gasleft lt call stipend  [\#1706](https://github.com/PegaSysEng/pantheon/pull/1706)
- EIP-1108 - Reprice alt\_bn128 [\#1704](https://github.com/PegaSysEng/pantheon/pull/1704)
- EIP-1344 ChainID Opcode [\#1690](https://github.com/PegaSysEng/pantheon/pull/1690)
- New release docker image [\#1664](https://github.com/PegaSysEng/pantheon/pull/1664)
- Support changing log level at runtime [\#1656](https://github.com/PegaSysEng/pantheon/pull/1656) (thanks to [matkt](https://github.com/matkt))
- Implement dump command to dump a specific block from storage [\#1641](https://github.com/PegaSysEng/pantheon/pull/1641) (thanks to [matkt](https://github.com/matkt))
- Add eea\_findPrivacyGroup endpoint to Besu [\#1635](https://github.com/PegaSysEng/pantheon/pull/1635) (thanks to [Puneetha17](https://github.com/Puneetha17))
- Updated eea send raw transaction with privacy group ID [\#1611](https://github.com/PegaSysEng/pantheon/pull/1611) (thanks to [iikirilov](https://github.com/iikirilov))
- Added Revert Reason [\#1603](https://github.com/PegaSysEng/pantheon/pull/1603)
- Documentation updates include:
  - Added [UPnP content](https://besu.hyperledger.org/en/latest/HowTo/Find-and-Connect/Using-UPnP/)
  - Added [load balancer image](https://besu.hyperledger.org/en/stable/)
  - Added [revert reason](https://besu.hyperledger.org/en/latest/HowTo/Send-Transactions/Revert-Reason/)
  - Added [admin\_changeLogLevel](https://besu.hyperledger.org/en/latest/Reference/API-Methods/#admin_changeloglevel) JSON RPC API (thanks to [matkt](https://github.com/matkt))
  - Updated for [new Docker image](https://besu.hyperledger.org/en/stable/)
  - Added [Docker image migration content](https://besu.hyperledger.org/en/latest/HowTo/Get-Started/Migration-Docker/)
  - Added [transaction validation content](https://besu.hyperledger.org/en/latest/Concepts/Transactions/Transaction-Validation/)
  - Updated [permissioning overview](https://besu.hyperledger.org/en/stable/) for onchain account permissioning
  - Updated [quickstart](https://besu.hyperledger.org/en/latest/HowTo/Deploy/Monitoring-Performance/#monitor-node-performance-using-prometheus) to include Prometheus and Grafana
  - Added [remote connections limits options](https://besu.hyperledger.org/en/latest/Reference/CLI/CLI-Syntax/#remote-connections-limit-enabled)
  - Updated [web3.js-eea reference](https://docs.pantheon.pegasys.tech/en/latest/Reference/web3js-eea-Methods/) to include privacy group methods
  - Updated [onchain permissioning to include account permissioning](hhttps://besu.hyperledger.org/en/latest/Concepts/Permissioning/Onchain-Permissioning/) and [Permissioning Management Dapp](https://besu.hyperledger.org/en/latest/Tutorials/Permissioning/Getting-Started-Onchain-Permissioning/#start-the-development-server-for-the-permissioning-management-dapp)
  - Added [deployment procedure for Permissioning Management Dapp](https://besu.hyperledger.org/en/stable/)
  - Added privacy content for [EEA-compliant and Besu-extended privacy](https://besu.hyperledger.org/en/latest/Concepts/Privacy/Privacy-Groups/)
  - Added content on [creating and managing privacy groups](https://besu.hyperledger.org/en/latest/Reference/web3js-eea-Methods/#createprivacygroup)
  - Added content on [accessing private and privacy marker transactions](https://besu.hyperledger.org/en/latest/HowTo/Use-Privacy/Access-Private-Transactions/)
  - Added content on [system requirements](https://besu.hyperledger.org/en/latest/HowTo/Get-Started/System-Requirements/)
  - Added reference to [Besu role on Galaxy to deploy using Ansible](https://besu.hyperledger.org/en/latest/HowTo/Deploy/Ansible/).  

### Technical Improvements

- Remove enclave public key from parameter [\#1789](https://github.com/PegaSysEng/pantheon/pull/1789)
- Update defaults host interfaces [\#1782](https://github.com/PegaSysEng/pantheon/pull/1782)
- Modifies PrivGetPrivateTransaction to take public tx hash [\#1778](https://github.com/PegaSysEng/pantheon/pull/1778)
- Remove enclave public key from parameter [\#1777](https://github.com/PegaSysEng/pantheon/pull/1777)
- Return the ethereum address of the privacy precompile from priv_getPrivacyPrecompileAddress [\#1766](https://github.com/PegaSysEng/pantheon/pull/1766)
- Report node local address as the coinbase in Clique and IBFT [\#1760](https://github.com/PegaSysEng/pantheon/pull/1760)
- Additional integration test for contract creation with privacyGroupId [\#1762](https://github.com/PegaSysEng/pantheon/pull/1762)
- Report 0 hashrate when the mining coordinator doesn't support mining [\#1757](https://github.com/PegaSysEng/pantheon/pull/1757)
- Fix private tx signature validation [\#1753](https://github.com/PegaSysEng/pantheon/pull/1753)
- RevertReason changed to BytesValue [\#1746](https://github.com/PegaSysEng/pantheon/pull/1746)
- Renames various eea methods to priv methods [\#1736](https://github.com/PegaSysEng/pantheon/pull/1736)
- Update Orion version [\#1716](https://github.com/PegaSysEng/pantheon/pull/1716)
- Rename CLI flag for better ordering of options [\#1715](https://github.com/PegaSysEng/pantheon/pull/1715)
- Routine dependency updates [\#1712](https://github.com/PegaSysEng/pantheon/pull/1712)
- Fix spelling error in getApplicationPrefix method name [\#1711](https://github.com/PegaSysEng/pantheon/pull/1711)
- Wait and retry if best peer's chain is too short for fast sync [\#1708](https://github.com/PegaSysEng/pantheon/pull/1708)
- Eea get private transaction fix [\#1707](https://github.com/PegaSysEng/pantheon/pull/1707) (thanks to [iikirilov](https://github.com/iikirilov))
- Rework remote connection limit flag defaults [\#1705](https://github.com/PegaSysEng/pantheon/pull/1705)
- Report invalid options from config file [\#1703](https://github.com/PegaSysEng/pantheon/pull/1703)
- Add ERROR to list of CLI log level options [\#1699](https://github.com/PegaSysEng/pantheon/pull/1699)
- Enable onchain account permissioning CLI option [\#1686](https://github.com/PegaSysEng/pantheon/pull/1686)
- Exempt static nodes from all connection limits [\#1685](https://github.com/PegaSysEng/pantheon/pull/1685)
- Enclave refactoring [\#1684](https://github.com/PegaSysEng/pantheon/pull/1684)
- Add opcode and precompiled support for versioning  [\#1683](https://github.com/PegaSysEng/pantheon/pull/1683)
- Use a percentage instead of fraction for the remote connections percentage CLI option. [\#1682](https://github.com/PegaSysEng/pantheon/pull/1682)
- Added error msg for calling eth\_sendTransaction [\#1681](https://github.com/PegaSysEng/pantheon/pull/1681)
- Remove instructions for installing with Chocolatey [\#1680](https://github.com/PegaSysEng/pantheon/pull/1680)
- remove zulu-jdk8 from smoke tests [\#1679](https://github.com/PegaSysEng/pantheon/pull/1679)
- Add new MainNet bootnodes [\#1678](https://github.com/PegaSysEng/pantheon/pull/1678)
- updating smoke tests to use \>= jdk11 [\#1677](https://github.com/PegaSysEng/pantheon/pull/1677)
- Fix handling of remote connection limit [\#1676](https://github.com/PegaSysEng/pantheon/pull/1676)
- Add accountVersion to MessageFrame [\#1675](https://github.com/PegaSysEng/pantheon/pull/1675)
- Change getChildren return type [\#1674](https://github.com/PegaSysEng/pantheon/pull/1674)
- Use Log4J message template instead of String.format [\#1673](https://github.com/PegaSysEng/pantheon/pull/1673)
- Return hashrate of 0 when not mining. [\#1672](https://github.com/PegaSysEng/pantheon/pull/1672)
- Add hooks for validation  [\#1671](https://github.com/PegaSysEng/pantheon/pull/1671)
- Upgrade to pantheon-build:0.0.6-jdk11 which really does include jdk11 [\#1670](https://github.com/PegaSysEng/pantheon/pull/1670)
- Onchain permissioning startup check [\#1669](https://github.com/PegaSysEng/pantheon/pull/1669)
- Update BesuCommand to accept minTransactionGasPriceWei as an integer [\#1668](https://github.com/PegaSysEng/pantheon/pull/1668) (thanks to [matkt](https://github.com/matkt))
- Privacy group id consistent [\#1667](https://github.com/PegaSysEng/pantheon/pull/1667) (thanks to [iikirilov](https://github.com/iikirilov))
- Change eea\_getPrivateTransaction endpoint to accept hex [\#1666](https://github.com/PegaSysEng/pantheon/pull/1666) (thanks to [Puneetha17](https://github.com/Puneetha17))
- Factorise metrics code for KeyValueStorage database [\#1663](https://github.com/PegaSysEng/pantheon/pull/1663))
- Create a metric tracking DB size [\#1662](https://github.com/PegaSysEng/pantheon/pull/1662)
- AT- Removing unused methods on KeyValueStorage [\#1661](https://github.com/PegaSysEng/pantheon/pull/1661)
- Add Prerequisites and Quick-Start [\#1660](https://github.com/PegaSysEng/pantheon/pull/1660) (thanks to [lazaridiscom](https://github.com/lazaridiscom))
- Java 11 updates [\#1658](https://github.com/PegaSysEng/pantheon/pull/1658)
- Make test generated keys deterministic w/in block generator [\#1657](https://github.com/PegaSysEng/pantheon/pull/1657)
- Rename privacyGroupId to createPrivacyGroupId [\#1654](https://github.com/PegaSysEng/pantheon/pull/1654) (thanks to [Puneetha17](https://github.com/Puneetha17))
- Intermittent Test Failures in TransactionsMessageSenderTest [\#1653](https://github.com/PegaSysEng/pantheon/pull/1653)
- Sanity check the generated distribution files before upload [\#1648](https://github.com/PegaSysEng/pantheon/pull/1648)
- Use JDK 11 for release builds [\#1647](https://github.com/PegaSysEng/pantheon/pull/1647)
- Support multiple private marker transactions in a block  [\#1646](https://github.com/PegaSysEng/pantheon/pull/1646)
- Display World State Sync Progress in Logs [\#1645](https://github.com/PegaSysEng/pantheon/pull/1645)
- Remove the docker gradle plugin, handle building docker with shell now [\#1644](https://github.com/PegaSysEng/pantheon/pull/1644)
- Switch to using metric names from EIP-2159 [\#1634](https://github.com/PegaSysEng/pantheon/pull/1634)
- Account versioning [\#1612](https://github.com/PegaSysEng/pantheon/pull/1612)

## 1.1.4

### Additions and Improvements

- \[PAN-2832\] Support setting config options via environment variables [\#1597](https://github.com/PegaSysEng/pantheon/pull/1597)
- Print Besu version when starting [\#1593](https://github.com/PegaSysEng/pantheon/pull/1593)
- \[PAN-2746\] Add eea\_createPrivacyGroup & eea\_deletePrivacyGroup endpoint [\#1560](https://github.com/PegaSysEng/pantheon/pull/1560) (thanks to [Puneetha17](https://github.com/Puneetha17))

Documentation updates include:
- Added [readiness and liveness endpoints](https://besu.hyperledger.org/en/latest/HowTo/Interact/APIs/Using-JSON-RPC-API/#readiness-and-liveness-endpoints)
- Added [high availability content](https://besu.hyperledger.org/en/latest/HowTo/Configure/Configure-HA/High-Availability/)
- Added [web3js-eea client library](https://besu.hyperledger.org/en/latest/Tutorials/Quickstarts/Privacy-Quickstart/#clone-eeajs-libraries)
- Added content on [setting CLI options using environment variables](https://besu.hyperledger.org/en/latest/Reference/CLI/CLI-Syntax/#specifying-options)

### Technical Improvements

- Read config from env vars when no config file specified [\#1639](https://github.com/PegaSysEng/pantheon/pull/1639)
- Upgrade jackson-databind to 2.9.9.1 [\#1636](https://github.com/PegaSysEng/pantheon/pull/1636)
- Update Reference Tests [\#1633](https://github.com/PegaSysEng/pantheon/pull/1633)
- Ignore discport during static node permissioning check [\#1631](https://github.com/PegaSysEng/pantheon/pull/1631)
- Check connections more frequently during acceptance tests [\#1630](https://github.com/PegaSysEng/pantheon/pull/1630)
- Refactor experimental CLI options [\#1629](https://github.com/PegaSysEng/pantheon/pull/1629)
- JSON-RPC api net_services should display the actual ports [\#1628](https://github.com/PegaSysEng/pantheon/pull/1628)
- Refactor CLI [\#1627](https://github.com/PegaSysEng/pantheon/pull/1627)
- Simplify BesuCommand `run` and `parse` methods. [\#1626](https://github.com/PegaSysEng/pantheon/pull/1626)
- PAN-2860: Ignore discport during startup whitelist validation [\#1625](https://github.com/PegaSysEng/pantheon/pull/1625)
- Freeze plugin api version [\#1624](https://github.com/PegaSysEng/pantheon/pull/1624)
- Implement incoming transaction messages CLI option as an unstable command. [\#1622](https://github.com/PegaSysEng/pantheon/pull/1622)
- Update smoke tests docker images for zulu and openjdk to private ones [\#1620](https://github.com/PegaSysEng/pantheon/pull/1620)
- Remove duplication between EeaTransactionCountRpc & PrivateTransactionHandler [\#1619](https://github.com/PegaSysEng/pantheon/pull/1619)
- \[PAN-2709\] - nonce too low error [\#1618](https://github.com/PegaSysEng/pantheon/pull/1618)
- Cache TransactionValidationParams instead of creating new object for each call [\#1616](https://github.com/PegaSysEng/pantheon/pull/1616)
- \[PAN-2850\] Create a transaction pool configuration object [\#1615](https://github.com/PegaSysEng/pantheon/pull/1615)
- Add TransactionValidationParam to TxProcessor [\#1613](https://github.com/PegaSysEng/pantheon/pull/1613)
- Expose a CLI option to configure the life time of transaction messages. [\#1610](https://github.com/PegaSysEng/pantheon/pull/1610)
- Implement Prometheus metric counter for skipped expired transaction messages. [\#1609](https://github.com/PegaSysEng/pantheon/pull/1609)
- Upload jars to bintray as part of releases [\#1608](https://github.com/PegaSysEng/pantheon/pull/1608)
- Avoid publishing docker-pantheon directory to bintray during a release [\#1606](https://github.com/PegaSysEng/pantheon/pull/1606)
- \[PAN-2756\] Istanbul scaffolding [\#1605](https://github.com/PegaSysEng/pantheon/pull/1605)
- Implement a timeout in TransactionMessageProcessor [\#1604](https://github.com/PegaSysEng/pantheon/pull/1604)
- Reject transactions with gas price below the configured minimum [\#1602](https://github.com/PegaSysEng/pantheon/pull/1602)
- Always build the k8s image, only push to dockerhub for master branch [\#1601](https://github.com/PegaSysEng/pantheon/pull/1601)
- Properly validate AltBN128 pairing precompile input [\#1600](https://github.com/PegaSysEng/pantheon/pull/1600)
- \[PAN-2871\] Columnar rocksdb [\#1599](https://github.com/PegaSysEng/pantheon/pull/1599)
- Reverting change to dockerfile [\#1594](https://github.com/PegaSysEng/pantheon/pull/1594)
- Update dependency versions [\#1592](https://github.com/PegaSysEng/pantheon/pull/1592)
- \[PAN-2797\] Clean up failed connections [\#1591](https://github.com/PegaSysEng/pantheon/pull/1591)
- Cleaning up the build process for docker [\#1590](https://github.com/PegaSysEng/pantheon/pull/1590)
- \[PAN-2786\] Stop Transaction Pool Queue from Growing Unbounded [\#1586](https://github.com/PegaSysEng/pantheon/pull/1586)

## 1.1.3

### Additions and Improvements

- \[PAN-2811\] Be more lenient with discovery message deserialization. Completes our support for EIP-8 and enables Besu to work on Rinkeby again. [\#1580](https://github.com/PegaSysEng/pantheon/pull/1580)
- Added liveness and readiness probe stub endpoints [\#1553](https://github.com/PegaSysEng/pantheon/pull/1553)
- Implemented operator tool. \(blockchain network configuration for permissioned networks\) [\#1511](https://github.com/PegaSysEng/pantheon/pull/1511)
- \[PAN-2754\] Added eea\_getPrivacyPrecompileAddress [\#1579](https://github.com/PegaSysEng/pantheon/pull/1579) (thanks to [Puneetha17](https://github.com/Puneetha17))
- Publish the chain head gas used, gas limit, transaction count and ommer metrics [\#1551](https://github.com/PegaSysEng/pantheon/pull/1551)
- Add subscribe and unsubscribe count metrics [\#1541](https://github.com/PegaSysEng/pantheon/pull/1541)
- Add pivot block metrics [\#1537](https://github.com/PegaSysEng/pantheon/pull/1537)

Documentation updates include:

- Updated [IBFT 2.0 tutorial](https://besu.hyperledger.org/en/latest/Tutorials/Private-Network/Create-IBFT-Network/) to use network configuration tool
- Added [debug\_traceBlock\* methods](https://besu.hyperledger.org/en/latest/Reference/API-Methods/#debug_traceblock)
- Reorganised [monitoring documentation](https://besu.hyperledger.org/en/latest/HowTo/Deploy/Monitoring-Performance/)
- Added [link to sample Grafana dashboard](https://besu.hyperledger.org/en/latest/HowTo/Deploy/Monitoring-Performance/#monitor-node-performance-using-prometheus)
- Added [note about replacing transactions in transaction pool](https://besu.hyperledger.org/en/latest/Concepts/Transactions/Transaction-Pool/#replacing-transactions-with-same-nonce)
- Updated [example transaction scripts](https://besu.hyperledger.org/en/latest/HowTo/Send-Transactions/Transactions/#example-javascript-scripts)
- Updated [Alethio Ethstats and Explorer documentation](https://besu.hyperledger.org/en/latest/Concepts/AlethioOverview/)

### Technical Improvements

- PAN-2816: Hiding experimental account permissioning cli options [\#1584](https://github.com/PegaSysEng/pantheon/pull/1584)
- \[PAN-2630\] Synchronizer should disconnect the sync target peer on invalid block data [\#1578](https://github.com/PegaSysEng/pantheon/pull/1578)
- Rename MetricCategory to BesuMetricCategory [\#1574](https://github.com/PegaSysEng/pantheon/pull/1574)
- Convert MetricsConfigiguration to use a builder [\#1572](https://github.com/PegaSysEng/pantheon/pull/1572)
- PAN-2794: Including flag for onchain permissioning check on tx processor [\#1571](https://github.com/PegaSysEng/pantheon/pull/1571)
- Fix behaviour for absent account permissiong smart contract [\#1569](https://github.com/PegaSysEng/pantheon/pull/1569)
- Expand readiness check to check peer count and sync state [\#1568](https://github.com/PegaSysEng/pantheon/pull/1568)
- \[PAN-2798\] Reorganize p2p classes [\#1567](https://github.com/PegaSysEng/pantheon/pull/1567)
- PAN-2729: Account Smart Contract Permissioning ATs [\#1565](https://github.com/PegaSysEng/pantheon/pull/1565)
- Timeout build after 1 hour to prevent it hanging forever. [\#1564](https://github.com/PegaSysEng/pantheon/pull/1564)
- \[PAN-2791\] Make permissions checks for ongoing connections more granular [\#1563](https://github.com/PegaSysEng/pantheon/pull/1563)
- \[PAN-2721\] Fix TopicParameter deserialization [\#1562](https://github.com/PegaSysEng/pantheon/pull/1562)
- \[PAN-2779\] Allow signing private transaction with any key [\#1561](https://github.com/PegaSysEng/pantheon/pull/1561) (thanks to [iikirilov](https://github.com/iikirilov))
- \[PAN-2783\] Invert dependency between permissioning and p2p [\#1557](https://github.com/PegaSysEng/pantheon/pull/1557)
- Removing account filter from TransactionPool [\#1556](https://github.com/PegaSysEng/pantheon/pull/1556)
- \[PAN-1952\] - Remove ignored pending transaction event publish acceptance test [\#1552](https://github.com/PegaSysEng/pantheon/pull/1552)
- Make MetricCategories more flexible [\#1550](https://github.com/PegaSysEng/pantheon/pull/1550)
- Fix encoding for account permissioning check call [\#1549](https://github.com/PegaSysEng/pantheon/pull/1549)
- Discard known remote transactions prior to validation [\#1548](https://github.com/PegaSysEng/pantheon/pull/1548)
- \[PAN-2009\] - Fix cluster clean start after stop in Acceptance tests [\#1546](https://github.com/PegaSysEng/pantheon/pull/1546)
- FilterIdGenerator fixes [\#1544](https://github.com/PegaSysEng/pantheon/pull/1544)
- Only increment the added transaction counter if we actually added the transaction [\#1543](https://github.com/PegaSysEng/pantheon/pull/1543)
- When retrieving transactions by hash, check the pending transactions first [\#1542](https://github.com/PegaSysEng/pantheon/pull/1542)
- Fix thread safety in SubscriptionManager [\#1540](https://github.com/PegaSysEng/pantheon/pull/1540)
- \[PAN-2731\] Extract connection management from P2PNetwork [\#1538](https://github.com/PegaSysEng/pantheon/pull/1538)
- \[PAN-2010\] format filter id as quantity [\#1534](https://github.com/PegaSysEng/pantheon/pull/1534)
- PAN-2445: Onchain account permissioning [\#1507](https://github.com/PegaSysEng/pantheon/pull/1507)
- \[PAN-2672\] Return specific and useful error for enclave issues [\#1455](https://github.com/PegaSysEng/pantheon/pull/1455) (thanks to [Puneetha17](https://github.com/Puneetha17))

## 1.1.2

### Additions and Improvements

Documentation updates include:

- Added [GraphQL options](https://besu.hyperledger.org/en/latest/Reference/CLI/CLI-Syntax/#graphql-http-cors-origins)
- Added [troubleshooting point about illegal reflective access error](https://besu.hyperledger.org/en/latest/HowTo/Troubleshoot/Troubleshooting/#illegal-reflective-access-error-on-startup)
- Added [trusted bootnode behaviour for permissioning](https://besu.hyperledger.org/en/latest/Concepts/Permissioning/Onchain-Permissioning/#bootnodes)
- Added [how to obtain a WS authentication token](https://besu.hyperledger.org/en/latest/HowTo/Interact/APIs/Authentication/#obtaining-an-authentication-token)
- Updated [example scripts and added package.json file for creating signed transactions](https://besu.hyperledger.org/en/latest/HowTo/Send-Transactions/Transactions/)

### Technical Improvements

- Replaced Void datatype with void [\#1530](https://github.com/PegaSysEng/pantheon/pull/1530)
- Fix estimate gas RPC failing for clique when no blocks have been created [\#1528](https://github.com/PegaSysEng/pantheon/pull/1528)
- Avoid auto-boxing for gauge metrics [\#1526](https://github.com/PegaSysEng/pantheon/pull/1526)
- Add AT to ensure 0-miner Clique/IBFT are valid [\#1525](https://github.com/PegaSysEng/pantheon/pull/1525)
- AT DSL - renaming to suffix of Conditions and co-locating with Conditions [\#1524](https://github.com/PegaSysEng/pantheon/pull/1524)
- Set disconnect flag immediately when disconnecting a peer [\#1521](https://github.com/PegaSysEng/pantheon/pull/1521)
- \[PAN-2547\] Modified JSON-RPC subscription processing to avoid blocking [\#1519](https://github.com/PegaSysEng/pantheon/pull/1519)
- Dependency Version Updates [\#1517](https://github.com/PegaSysEng/pantheon/pull/1517)
- AT DSL - renaming ibft to ibft2 [\#1516](https://github.com/PegaSysEng/pantheon/pull/1516)
- \[PIE-1578\] Added local transaction permissioning metrics [\#1515](https://github.com/PegaSysEng/pantheon/pull/1515)
- \[PIE-1577\] Added node local metrics [\#1514](https://github.com/PegaSysEng/pantheon/pull/1514)
- AT DSL - Removing WaitCondition, consistently applying Condition instead [\#1513](https://github.com/PegaSysEng/pantheon/pull/1513)
- Remove usage of deprecated ConcurrentSet [\#1512](https://github.com/PegaSysEng/pantheon/pull/1512)
- Log error if clique or ibft have 0 validators in genesis [\#1509](https://github.com/PegaSysEng/pantheon/pull/1509)
- GraphQL library upgrade changes. [\#1508](https://github.com/PegaSysEng/pantheon/pull/1508)
- Add metrics to assist monitoring and alerting [\#1506](https://github.com/PegaSysEng/pantheon/pull/1506)
- Use external pantheon-plugin-api library [\#1505](https://github.com/PegaSysEng/pantheon/pull/1505)
- Tilde [\#1504](https://github.com/PegaSysEng/pantheon/pull/1504)
- Dependency version updates [\#1503](https://github.com/PegaSysEng/pantheon/pull/1503)
- Simplify text [\#1501](https://github.com/PegaSysEng/pantheon/pull/1501) (thanks to [bgravenorst](https://github.com/bgravenorst))
- \[PAN-1625\] Clique AT mining continues if validator offline [\#1500](https://github.com/PegaSysEng/pantheon/pull/1500)
- Acceptance Test DSL Node refactoring [\#1498](https://github.com/PegaSysEng/pantheon/pull/1498)
- Updated an incorrect command [\#1497](https://github.com/PegaSysEng/pantheon/pull/1497) (thanks to [bgravenorst](https://github.com/bgravenorst))
- Acceptance Test and DSL rename for IBFT2 [\#1493](https://github.com/PegaSysEng/pantheon/pull/1493)
- \[PIE-1580\] Metrics for smart contract permissioning actions [\#1492](https://github.com/PegaSysEng/pantheon/pull/1492)
- Handle RLPException when processing incoming DevP2P messages [\#1491](https://github.com/PegaSysEng/pantheon/pull/1491)
- Limit spotless checks to java classes in expected java  dirs [\#1490](https://github.com/PegaSysEng/pantheon/pull/1490)
- \[PAN-2560\] Add LocalNode class [\#1489](https://github.com/PegaSysEng/pantheon/pull/1489)
- Changed Enode length error String implementation. [\#1486](https://github.com/PegaSysEng/pantheon/pull/1486)
- PAN-2715 - return block not found reasons in error [\#1485](https://github.com/PegaSysEng/pantheon/pull/1485)
- \[PAN-2652\] Refactor Privacy acceptance test and add Privacy Ibft test [\#1483](https://github.com/PegaSysEng/pantheon/pull/1483) (thanks to [iikirilov](https://github.com/iikirilov))
- \[PAN-2603\] Onchain account permissioning support [\#1475](https://github.com/PegaSysEng/pantheon/pull/1475)
- Make CLI options names with hyphen-minus searchable and reduce index size [\#1476](https://github.com/PegaSysEng/pantheon/pull/1476)
- Added warning banner when using latest version [\#1454](https://github.com/PegaSysEng/pantheon/pull/1454)
- Add RTD config file to fix Python version issue [\#1453](https://github.com/PegaSysEng/pantheon/pull/1453)
- \[PAN-2647\] Validate Private Transaction nonce before submitting to Transaction Pool [\#1449](https://github.com/PegaSysEng/pantheon/pull/1449) (thanks to [iikirilov](https://github.com/iikirilov))
- Add placeholders system to have global variables in markdown [\#1425](https://github.com/PegaSysEng/pantheon/pull/1425)

## 1.1.1

### Additions and Improvements

- [GraphQL](https://besu.hyperledger.org/en/latest/HowTo/Interact/APIs/GraphQL/) [\#1311](https://github.com/PegaSysEng/pantheon/pull/1311) (thanks to [zyfrank](https://github.com/zyfrank))
- Added [`--tx-pool-retention-hours`](https://besu.hyperledger.org/en/latest/Reference/CLI/CLI-Syntax/#tx-pool-retention-hours) [\#1333](https://github.com/PegaSysEng/pantheon/pull/1333)
- Added Genesis file support for specifying the maximum stack size. [\#1431](https://github.com/PegaSysEng/pantheon/pull/1431)
- Included transaction details when subscribed to Pending transactions [\#1410](https://github.com/PegaSysEng/pantheon/pull/1410)
- Documentation updates include:
  - [Added configuration items specified in the genesis file](https://besu.hyperledger.org/en/latest/Reference/Config-Items/#configuration-items)  
  - [Added pending transaction details subscription](https://besu.hyperledger.org/en/latest/HowTo/Interact/APIs/RPC-PubSub/#pending-transactionss)
  - [Added Troubleshooting content](https://besu.hyperledger.org/en/latest/HowTo/Troubleshoot/Troubleshooting/)
  - [Added Privacy Quickstart](https://besu.hyperledger.org/en/latest/Tutorials/Quickstarts/Privacy-Quickstart/)  
  - [Added privacy roadmap](https://github.com/hyperledger/besu/blob/master/ROADMAP.md)  


### Technical Improvements

- Create MaintainedPeers class [\#1484](https://github.com/PegaSysEng/pantheon/pull/1484)
- Fix for permissioned network with single bootnode [\#1479](https://github.com/PegaSysEng/pantheon/pull/1479)
- Have ThreadBesuNodeRunner support plugin tests [\#1477](https://github.com/PegaSysEng/pantheon/pull/1477)
- Less pointless plugins errors [\#1473](https://github.com/PegaSysEng/pantheon/pull/1473)
- Rename GraphQLRPC to just GraphQL [\#1472](https://github.com/PegaSysEng/pantheon/pull/1472)
- eth\_protocolVersion is a Quantity, not an Integer [\#1470](https://github.com/PegaSysEng/pantheon/pull/1470)
- Don't require 'to' in 'blocks' queries [\#1464](https://github.com/PegaSysEng/pantheon/pull/1464)
- Events Plugin - Add initial "NewBlock" event message [\#1463](https://github.com/PegaSysEng/pantheon/pull/1463)
- Make restriction field in Private Transaction an enum [\#1462](https://github.com/PegaSysEng/pantheon/pull/1462) (thanks to [iikirilov](https://github.com/iikirilov))
- Helpful graphql error when an account doesn't exist [\#1460](https://github.com/PegaSysEng/pantheon/pull/1460)
- Acceptance Test Cleanup [\#1458](https://github.com/PegaSysEng/pantheon/pull/1458)
- Large chain id support for private transactions [\#1452](https://github.com/PegaSysEng/pantheon/pull/1452)
- Optimise TransactionPool.addRemoteTransaction [\#1448](https://github.com/PegaSysEng/pantheon/pull/1448)
- Reduce synchronization in PendingTransactions [\#1447](https://github.com/PegaSysEng/pantheon/pull/1447)
- Add simple PeerPermissions interface [\#1446](https://github.com/PegaSysEng/pantheon/pull/1446)
- Make sure ThreadBesuNodeRunner is exercised by automation [\#1442](https://github.com/PegaSysEng/pantheon/pull/1442)
- Decode devp2p packets off the event thread [\#1439](https://github.com/PegaSysEng/pantheon/pull/1439)
- Allow config files to specify no bootnodes [\#1438](https://github.com/PegaSysEng/pantheon/pull/1438)
- Capture all logs and errors in the Besu log output [\#1437](https://github.com/PegaSysEng/pantheon/pull/1437)
- Ensure failed Txns are deleted when detected during mining [\#1436](https://github.com/PegaSysEng/pantheon/pull/1436)
- Plugin Framework [\#1435](https://github.com/PegaSysEng/pantheon/pull/1435)
- Equals cleanup [\#1434](https://github.com/PegaSysEng/pantheon/pull/1434)
- Transaction smart contract permissioning controller [\#1433](https://github.com/PegaSysEng/pantheon/pull/1433)
- Renamed AccountPermissioningProver to TransactionPermissio… [\#1432](https://github.com/PegaSysEng/pantheon/pull/1432)
- Refactorings and additions to add Account based Smart Contract permissioning [\#1430](https://github.com/PegaSysEng/pantheon/pull/1430)
- Fix p2p PeerInfo handling [\#1428](https://github.com/PegaSysEng/pantheon/pull/1428)
- IbftProcessor logs when a throwable terminates mining [\#1427](https://github.com/PegaSysEng/pantheon/pull/1427)
- Renamed AccountWhitelistController [\#1424](https://github.com/PegaSysEng/pantheon/pull/1424)
- Unwrap DelegatingBytes32 and prevent Hash from wrapping other Hash instances [\#1423](https://github.com/PegaSysEng/pantheon/pull/1423)
- If nonce is invalid, do not delete during mining [\#1422](https://github.com/PegaSysEng/pantheon/pull/1422)
- Deleting unused windows jenkinsfile [\#1421](https://github.com/PegaSysEng/pantheon/pull/1421)
- Get all our smoke tests for all platforms in 1 jenkins job [\#1420](https://github.com/PegaSysEng/pantheon/pull/1420)
- Add pending object to GraphQL queries [\#1419](https://github.com/PegaSysEng/pantheon/pull/1419)
- Start listening for p2p connections after start\(\) is invoked [\#1418](https://github.com/PegaSysEng/pantheon/pull/1418)
- Improved JSON-RPC responses when EnodeURI parameter has invalid EnodeId [\#1417](https://github.com/PegaSysEng/pantheon/pull/1417)
- Use port 0 when starting a websocket server in tests [\#1416](https://github.com/PegaSysEng/pantheon/pull/1416)
- Windows jdk smoke tests [\#1413](https://github.com/PegaSysEng/pantheon/pull/1413)
- Change AT discard RPC tests to be more reliable by checking discard using proposals [\#1411](https://github.com/PegaSysEng/pantheon/pull/1411)
- Simple account permissioning [\#1409](https://github.com/PegaSysEng/pantheon/pull/1409)
- Fix clique miner to respect changes to vanity data made via JSON-RPC [\#1408](https://github.com/PegaSysEng/pantheon/pull/1408)
- Avoid recomputing the logs bloom filter when reading receipts [\#1407](https://github.com/PegaSysEng/pantheon/pull/1407)
- Remove NodePermissioningLocalConfig external references [\#1406](https://github.com/PegaSysEng/pantheon/pull/1406)
- Add constantinople fix block for Rinkeby [\#1404](https://github.com/PegaSysEng/pantheon/pull/1404)
- Update EnodeURL to support enodes with listening disabled [\#1403](https://github.com/PegaSysEng/pantheon/pull/1403)
- Integration Integration test\(s\) on p2p of 'net\_services'  [\#1402](https://github.com/PegaSysEng/pantheon/pull/1402)
- Reference tests fail on Windows [\#1401](https://github.com/PegaSysEng/pantheon/pull/1401)
- Fix non-deterministic test caused by variable size of generated transactions [\#1399](https://github.com/PegaSysEng/pantheon/pull/1399)
- Start BlockPropagationManager immediately - don't wait for full sync [\#1398](https://github.com/PegaSysEng/pantheon/pull/1398)
- Added error message for RPC method disabled [\#1396](https://github.com/PegaSysEng/pantheon/pull/1396)
- Fix intermittency in FullSyncChainDownloaderTest [\#1394](https://github.com/PegaSysEng/pantheon/pull/1394)
- Add explanatory comment about default port [\#1392](https://github.com/PegaSysEng/pantheon/pull/1392)
- Handle case where peers advertise a listening port of 0 [\#1391](https://github.com/PegaSysEng/pantheon/pull/1391)
- Cache extra data [\#1389](https://github.com/PegaSysEng/pantheon/pull/1389)
- Update Log message in IBFT Controller [\#1387](https://github.com/PegaSysEng/pantheon/pull/1387)
- Remove unnecessary field [\#1384](https://github.com/PegaSysEng/pantheon/pull/1384)
- Add getPeer method to PeerConnection [\#1383](https://github.com/PegaSysEng/pantheon/pull/1383)
- Removing smart quotes [\#1381](https://github.com/PegaSysEng/pantheon/pull/1381) (thanks to [jmcnevin](https://github.com/jmcnevin))
- Use streams and avoid iterating child nodes multiple times [\#1380](https://github.com/PegaSysEng/pantheon/pull/1380)
- Use execute instead of submit so unhandled exceptions get logged [\#1379](https://github.com/PegaSysEng/pantheon/pull/1379)
- Prefer EnodeURL over Endpoint [\#1378](https://github.com/PegaSysEng/pantheon/pull/1378)
- Add flat file based task collection [\#1377](https://github.com/PegaSysEng/pantheon/pull/1377)
- Consolidate local enode representation [\#1376](https://github.com/PegaSysEng/pantheon/pull/1376)
- Rename rocksdDbConfiguration to rocksDbConfiguration [\#1375](https://github.com/PegaSysEng/pantheon/pull/1375)
- Remove EthTaskChainDownloader and supporting code [\#1373](https://github.com/PegaSysEng/pantheon/pull/1373)
- Handle the pipeline being aborted while finalizing an async operation [\#1372](https://github.com/PegaSysEng/pantheon/pull/1372)
- Rename methods that create and return streams away from getX\(\) [\#1368](https://github.com/PegaSysEng/pantheon/pull/1368)
- eea\_getTransactionCount fails if account has not interacted with private state [\#1367](https://github.com/PegaSysEng/pantheon/pull/1367) (thanks to [iikirilov](https://github.com/iikirilov))
- Increase RocksDB settings [\#1364](https://github.com/PegaSysEng/pantheon/pull/1364) ([ajsutton](https://github.com/ajsutton))
- Don't abort in-progress master builds when a new commit is added. [\#1358](https://github.com/PegaSysEng/pantheon/pull/1358)
- Request open ended headers from sync target [\#1355](https://github.com/PegaSysEng/pantheon/pull/1355)
- Enable the pipeline chain downloader by default [\#1344](https://github.com/PegaSysEng/pantheon/pull/1344)
- Create P2PNetwork Builder [\#1343](https://github.com/PegaSysEng/pantheon/pull/1343)
- Include static nodes in permissioning logic [\#1339](https://github.com/PegaSysEng/pantheon/pull/1339)
- JsonRpcError decoding to include message [\#1336](https://github.com/PegaSysEng/pantheon/pull/1336)
- Cache current chain head info [\#1335](https://github.com/PegaSysEng/pantheon/pull/1335)
- Queue pending requests when all peers are busy [\#1331](https://github.com/PegaSysEng/pantheon/pull/1331)
- Fix failed tests on Windows [\#1332](https://github.com/PegaSysEng/pantheon/pull/1332)
- Provide error message when invalid key specified in key file [\#1328](https://github.com/PegaSysEng/pantheon/pull/1328)
- Allow whitespace in file paths loaded from resources directory [\#1329](https://github.com/PegaSysEng/pantheon/pull/1329)
- Allow whitespace in path [\#1327](https://github.com/PegaSysEng/pantheon/pull/1327)
- Require block numbers for debug\_traceBlockByNumber to be in hex [\#1326](https://github.com/PegaSysEng/pantheon/pull/1326)
- Improve logging of chain download errors in the pipeline chain downloader [\#1325](https://github.com/PegaSysEng/pantheon/pull/1325)
- Ensure eth scheduler is stopped in tests [\#1324](https://github.com/PegaSysEng/pantheon/pull/1324)
- Normalize account permissioning addresses in whitelist [\#1321](https://github.com/PegaSysEng/pantheon/pull/1321)
- Allow private contract invocations in multiple privacy groups [\#1318](https://github.com/PegaSysEng/pantheon/pull/1318) (thanks to [iikirilov](https://github.com/iikirilov))
- Fix account permissioning check case matching [\#1315](https://github.com/PegaSysEng/pantheon/pull/1315)
- Use header validation mode for ommers [\#1313](https://github.com/PegaSysEng/pantheon/pull/1313)
- Configure RocksDb max background compaction and thread count [\#1312](https://github.com/PegaSysEng/pantheon/pull/1312)
- Missing p2p info when queried live [\#1310](https://github.com/PegaSysEng/pantheon/pull/1310)
- Tx limit size send peers follow up [\#1308](https://github.com/PegaSysEng/pantheon/pull/1308)
- Remove remnants of the old dev mode [\#1307](https://github.com/PegaSysEng/pantheon/pull/1307)
- Remove duplicate init code from BesuController instances [\#1305](https://github.com/PegaSysEng/pantheon/pull/1305)
- Stop synchronizer prior to stopping the network [\#1302](https://github.com/PegaSysEng/pantheon/pull/1302)
- Evict old transactions [\#1299](https://github.com/PegaSysEng/pantheon/pull/1299)
- Send local transactions to new peers [\#1253](https://github.com/PegaSysEng/pantheon/pull/1253)

## 1.1

### Additions and Improvements

- [Privacy](https://besu.hyperledger.org/en/latest/Concepts/Privacy/Privacy-Overview/)
- [Onchain Permissioning](https://besu.hyperledger.org/en/latest/Concepts/Permissioning/Permissioning-Overview/#onchain)
- [Fastsync](https://besu.hyperledger.org/en/latest/Reference/CLI/CLI-Syntax/#fast-sync-min-peers)
- Documentation updates include:
    - Added JSON-RPC methods:
      - [`txpool_pantheonStatistics`](https://besu.hyperledger.org/en/latest/Reference/API-Methods/#txpool_besustatistics)
      - [`net_services`](https://besu.hyperledger.org/en/latest/Reference/API-Methods/#net_services)
    - [Updated to indicate Docker image doesn't run on Windows](https://besu.hyperledger.org/en/latest/HowTo/Get-Started/Run-Docker-Image/)
    - [Added how to configure a free gas network](https://besu.hyperledger.org/en/latest/HowTo/Configure/FreeGas/)

### Technical Improvements

- priv_getTransactionCount fails if account has not interacted with private state [\#1369](https://github.com/PegaSysEng/pantheon/pull/1369)
- Updating Orion to 0.9.0 [\#1360](https://github.com/PegaSysEng/pantheon/pull/1360)
- Allow use of large chain IDs [\#1357](https://github.com/PegaSysEng/pantheon/pull/1357)
- Allow private contract invocations in multiple privacy groups [\#1340](https://github.com/PegaSysEng/pantheon/pull/1340)
- Missing p2p info when queried live [\#1338](https://github.com/PegaSysEng/pantheon/pull/1338)
- Fix expose transaction statistics [\#1337](https://github.com/PegaSysEng/pantheon/pull/1337)
- Normalize account permissioning addresses in whitelist [\#1321](https://github.com/PegaSysEng/pantheon/pull/1321)
- Update Enclave executePost method [\#1319](https://github.com/PegaSysEng/pantheon/pull/1319)
- Fix account permissioning check case matching [\#1315](https://github.com/PegaSysEng/pantheon/pull/1315)
- Removing 'all' from the help wording for host-whitelist [\#1304](https://github.com/PegaSysEng/pantheon/pull/1304)

## 1.1 RC

### Technical Improvements

- Better errors for when permissioning contract is set up wrong [\#1296](https://github.com/PegaSysEng/pantheon/pull/1296)
- Consolidate p2p node info methods [\#1288](https://github.com/PegaSysEng/pantheon/pull/1288)
- Update permissioning smart contract interface to match updated EEA proposal [\#1287](https://github.com/PegaSysEng/pantheon/pull/1287)
- Switch to new sync target if it exceeds the td threshold [\#1286](https://github.com/PegaSysEng/pantheon/pull/1286)
- Fix running ATs with in-process node runner [\#1285](https://github.com/PegaSysEng/pantheon/pull/1285)
- Simplify enode construction [\#1283](https://github.com/PegaSysEng/pantheon/pull/1283)
- Cleanup PeerConnection interface [\#1282](https://github.com/PegaSysEng/pantheon/pull/1282)
- Undo changes to PendingTransactions method visibility [\#1281](https://github.com/PegaSysEng/pantheon/pull/1281)
- Use default enclave public key to generate eea_getTransactionReceipt [\#1280](https://github.com/PegaSysEng/pantheon/pull/1280) (thanks to [Puneetha17](https://github.com/Puneetha17))
- Rollback to rocksdb 5.15.10 [\#1279](https://github.com/PegaSysEng/pantheon/pull/1279)
- Log error when a JSON decode problem is encountered [\#1278](https://github.com/PegaSysEng/pantheon/pull/1278)
- Create EnodeURL builder [\#1275](https://github.com/PegaSysEng/pantheon/pull/1275)
- Keep enode nodeId stored as a BytesValue [\#1274](https://github.com/PegaSysEng/pantheon/pull/1274)
- Feature/move subclass in pantheon command [\#1272](https://github.com/PegaSysEng/pantheon/pull/1272)
- Expose sync mode option [\#1270](https://github.com/PegaSysEng/pantheon/pull/1270)
- Refactor RocksDBStats [\#1266](https://github.com/PegaSysEng/pantheon/pull/1266)
- Normalize EnodeURLs [\#1264](https://github.com/PegaSysEng/pantheon/pull/1264)
- Build broken in Java 12 [\#1263](https://github.com/PegaSysEng/pantheon/pull/1263)
- Make PeerDiscovertAgentTest less flakey [\#1262](https://github.com/PegaSysEng/pantheon/pull/1262)
- Ignore extra json rpc params [\#1261](https://github.com/PegaSysEng/pantheon/pull/1261)
- Fetch local transactions in isolation [\#1259](https://github.com/PegaSysEng/pantheon/pull/1259)
- Update to debug trace transaction [\#1258](https://github.com/PegaSysEng/pantheon/pull/1258)
- Use labelled timer to differentiate between rocks db metrics [\#1254](https://github.com/PegaSysEng/pantheon/pull/1254) (thanks to [Puneetha17](https://github.com/Puneetha17))
- Migrate TransactionPool (& affiliated test) from 'core' to 'eth' [\#1251](https://github.com/PegaSysEng/pantheon/pull/1251)
- Use single instance of Rocksdb for privacy [\#1247](https://github.com/PegaSysEng/pantheon/pull/1247) (thanks to [Puneetha17](https://github.com/Puneetha17))
- Subscribing to sync events should receive false when in sync [\#1240](https://github.com/PegaSysEng/pantheon/pull/1240)
- Ignore transactions from the network while behind chain head [\#1228](https://github.com/PegaSysEng/pantheon/pull/1228)
- RocksDB Statistics in Metrics [\#1169](https://github.com/PegaSysEng/pantheon/pull/1169)
- Add block trace RPC methods [\#1088](https://github.com/PegaSysEng/pantheon/pull/1088) (thanks to [kziemianek](https://github.com/kziemianek))

## 1.0.3

### Additions and Improvements

- Notify of dropped messages [\#1156](https://github.com/PegaSysEng/pantheon/pull/1156)
- Documentation updates include:
    - Added [Permissioning Overview](https://besu.hyperledger.org/en/latest/Concepts/Permissioning/Permissioning-Overview/)
    - Added content on [Network vs Node Configuration](https://besu.hyperledger.org/en/latest/HowTo/Configure/Using-Configuration-File/)   
    - Updated [RAM requirements](https://besu.hyperledger.org/en/latest/HowTo/Get-Started/System-Requirements/#ram)  
    - Added [Privacy Overview](https://besu.hyperledger.org/en/latest/Concepts/Privacy/Privacy-Overview/) and [Processing Private Transactions](https://besu.hyperledger.org/en/latest/Concepts/Privacy/Private-Transaction-Processing/)
    - Renaming of Ethstats Lite Explorer to [Ethereum Lite Explorer](https://besu.hyperledger.org/en/latest/HowTo/Deploy/Lite-Block-Explorer/#lite-block-explorer-documentation) (thanks to [tzapu](https://github.com/tzapu))
    - Added content on using [Truffle with Besu](https://besu.hyperledger.org/en/latest/HowTo/Develop-Dapps/Truffle/)
    - Added [`droppedPendingTransactions` RPC Pub/Sub subscription](https://besu.hyperledger.org/en/latest/HowTo/Interact/APIs/RPC-PubSub/#dropped-transactions)
    - Added [`eea_*` JSON-RPC API methods](https://besu.hyperledger.org/en/latest/Reference/API-Methods/#eea-methods)  
    - Added [architecture diagram](https://besu.hyperledger.org/en/latest/Concepts/ArchitectureOverview/)
    - Updated [permissioning CLI options](https://besu.hyperledger.org/en/latest/Reference/CLI/CLI-Syntax/#permissions-accounts-config-file-enabled) and [permissioned network tutorial](https://besu.hyperledger.org/en/stable/)  

### Technical Improvements

- Choose sync target based on td rather than height [\#1256](https://github.com/PegaSysEng/pantheon/pull/1256)
- CLI ewp options [\#1246](https://github.com/PegaSysEng/pantheon/pull/1246)
- Update BesuCommand.java [\#1245](https://github.com/PegaSysEng/pantheon/pull/1245)
- Reduce memory usage in import [\#1239](https://github.com/PegaSysEng/pantheon/pull/1239)
- Improve eea_sendRawTransaction error messages [\#1238](https://github.com/PegaSysEng/pantheon/pull/1238) (thanks to [Puneetha17](https://github.com/Puneetha17))
- Single topic filter [\#1235](https://github.com/PegaSysEng/pantheon/pull/1235)
- Enable pipeline chain downloader for fast sync [\#1232](https://github.com/PegaSysEng/pantheon/pull/1232)
- Make contract size limit configurable [\#1227](https://github.com/PegaSysEng/pantheon/pull/1227)
- Refactor PrivacyParameters config to use builder pattern [\#1226](https://github.com/PegaSysEng/pantheon/pull/1226) (thanks to [antonydenyer](https://github.com/antonydenyer))
- Different request limits for different request types [\#1224](https://github.com/PegaSysEng/pantheon/pull/1224)
- Finish off fast sync pipeline download [\#1222](https://github.com/PegaSysEng/pantheon/pull/1222)
- Enable fast-sync options on command line [\#1218](https://github.com/PegaSysEng/pantheon/pull/1218)
- Replace filtering headers after the fact with calculating number to request up-front [\#1216](https://github.com/PegaSysEng/pantheon/pull/1216)
- Support async processing while maintaining output order [\#1215](https://github.com/PegaSysEng/pantheon/pull/1215)
- Add Unstable Options to the CLI [\#1213](https://github.com/PegaSysEng/pantheon/pull/1213)
- Add private cluster acceptance tests [\#1211](https://github.com/PegaSysEng/pantheon/pull/1211) (thanks to [Puneetha17](https://github.com/Puneetha17))
- Re-aligned smart contract interface to EEA client spec 477 [\#1209](https://github.com/PegaSysEng/pantheon/pull/1209)
- Count the number of items discarded when a pipe is aborted [\#1208](https://github.com/PegaSysEng/pantheon/pull/1208)
- Pipeline chain download - fetch and import data [\#1207](https://github.com/PegaSysEng/pantheon/pull/1207)
- Permission provider that allows bootnodes if you have no other connections [\#1206](https://github.com/PegaSysEng/pantheon/pull/1206)
- Cancel in-progress async operations when the pipeline is aborted [\#1205](https://github.com/PegaSysEng/pantheon/pull/1205)
- Pipeline chain download - Checkpoints [\#1203](https://github.com/PegaSysEng/pantheon/pull/1203)
- Push development images to public dockerhub [\#1202](https://github.com/PegaSysEng/pantheon/pull/1202)
- Push builds of master as docker development images [\#1200](https://github.com/PegaSysEng/pantheon/pull/1200)
- Doc CI pipeline for build and tests [\#1199](https://github.com/PegaSysEng/pantheon/pull/1199)
- Replace the use of a disconnect listener with EthPeer.isDisconnected [\#1197](https://github.com/PegaSysEng/pantheon/pull/1197)
- Prep chain downloader for branch by abstraction [\#1194](https://github.com/PegaSysEng/pantheon/pull/1194)
- Maintain the state of MessageFrame in private Tx [\#1193](https://github.com/PegaSysEng/pantheon/pull/1193) (thanks to [Puneetha17](https://github.com/Puneetha17))
- Persist private world state only if we are mining [\#1191](https://github.com/PegaSysEng/pantheon/pull/1191) (thanks to [Puneetha17](https://github.com/Puneetha17))
- Remove SyncState from SyncTargetManager [\#1188](https://github.com/PegaSysEng/pantheon/pull/1188)
- Acceptance tests base for smart contract node permissioning [\#1186](https://github.com/PegaSysEng/pantheon/pull/1186)
- Fix metrics breakages [\#1185](https://github.com/PegaSysEng/pantheon/pull/1185)
- Typo [\#1184](https://github.com/PegaSysEng/pantheon/pull/1184) (thanks to [araskachoi](https://github.com/araskachoi))
- StaticNodesParserTest to pass on Windows [\#1183](https://github.com/PegaSysEng/pantheon/pull/1183)
- Don't mark world state as stalled until a minimum time without progress is reached [\#1179](https://github.com/PegaSysEng/pantheon/pull/1179)
- Use header validation policy in DownloadHeaderSequenceTask [\#1172](https://github.com/PegaSysEng/pantheon/pull/1172)
- Bond with bootnodes [\#1160](https://github.com/PegaSysEng/pantheon/pull/1160)

## 1.0.2

### Additions and Improvements

- Removed DB init when using `public-key` subcommand [\#1049](https://github.com/PegaSysEng/pantheon/pull/1049)
- Output enode URL on startup [\#1137](https://github.com/PegaSysEng/pantheon/pull/1137)
- Added Remove Peer JSON-RPC [\#1129](https://github.com/PegaSysEng/pantheon/pull/1129)
- Added `net_enode` JSON-RPC [\#1119](https://github.com/PegaSysEng/pantheon/pull/1119) (thanks to [mbergstrand](https://github.com/mbergstrand))
- Maintain a `staticnodes.json` [\#1106](https://github.com/PegaSysEng/pantheon/pull/1106)
- Added `tx-pool-max-size` command line parameter [\#1078](https://github.com/PegaSysEng/pantheon/pull/1078)
- Added PendingTransactions JSON-RPC [\#1043](https://github.com/PegaSysEng/pantheon/pull/1043) (thanks to [EdwinLeeGreene](https://github.com/EdwinLeeGreene))
- Added `admin_nodeInfo` JSON-RPC [\#1012](https://github.com/PegaSysEng/pantheon/pull/1012)
- Added `--metrics-category` CLI to only enable select metrics [\#969](https://github.com/PegaSysEng/pantheon/pull/969)
- Documentation updates include:
   - Updated endpoints in [Private Network Quickstart](https://besu.hyperledger.org/en/latest/Tutorials/Quickstarts/Private-Network-Quickstart/) (thanks to [laubai](https://github.com/laubai))
   - Updated [documentation contribution guidelines](https://besu.hyperledger.org/en/stable/)
   - Added [`admin_removePeer`](https://besu.hyperledger.org/en/latest/Reference/API-Methods/#admin_removepeer)
   - Updated [tutorials](https://besu.hyperledger.org/en/latest/Tutorials/Private-Network/Create-Private-Clique-Network/) for printing of enode on startup
   - Added [`txpool_pantheonTransactions`](https://besu.hyperledger.org/en/stable/Reference/API-Methods/#txpool_besutransactions)
   - Added [Transaction Pool content](https://besu.hyperledger.org/en/latest/Concepts/Transactions/Transaction-Pool/)
   - Added [`tx-pool-max-size` CLI option](https://besu.hyperledger.org/en/latest/Reference/CLI/CLI-Syntax/#tx-pool-max-size)
   - Updated [developer build instructions to use installDist](https://besu.hyperledger.org/en/stable/)
   - Added [Azure quickstart tutorial](https://besu.hyperledger.org/en/latest/Tutorials/Quickstarts/Azure-Private-Network-Quickstart/)
   - Enabled copy button in code blocks
   - Added [IBFT 1.0](https://besu.hyperledger.org/en/latest/HowTo/Configure/Consensus-Protocols/QuorumIBFT/)
   - Added section on using [Geth attach with Besu](https://besu.hyperledger.org/en/latest/HowTo/Interact/APIs/Using-JSON-RPC-API/#geth-console)    
   - Enabled the edit link doc site to ease external doc contributions
   - Added [EthStats docs](https://besu.hyperledger.org/HowTo/Deploy/Lite-Network-Monitor/) (thanks to [baxy](https://github.com/baxy))
   - Updated [Postman collection](https://besu.hyperledger.org/en/latest/HowTo/Interact/APIs/Authentication/#postman)  
   - Added [`metrics-category` CLI option](https://besu.hyperledger.org/en/latest/Reference/CLI/CLI-Syntax/#metrics-category)
   - Added information on [block time and timeout settings](https://besu.hyperledger.org/en/latest/HowTo/Configure/Consensus-Protocols/IBFT/#block-time) for IBFT 2.0
   - Added [`admin_nodeInfo`](https://besu.hyperledger.org/en/latest/Reference/API-Methods/#admin_nodeinfo)
   - Added [permissions images](https://besu.hyperledger.org/en/latest/Concepts/Permissioning/Permissioning-Overview/)
   - Added permissioning blog to [Resources](https://besu.hyperledger.org/en/latest/Reference/Resources/)
   - Updated [Create Permissioned Network](https://besu.hyperledger.org/en/latest/Tutorials/Permissioning/Create-Permissioned-Network/) tutorial to use `export-address`
   - Updated [Clique](https://besu.hyperledger.org/en/latest/HowTo/Configure/Consensus-Protocols/Clique/) and [IBFT 2.0](https://besu.hyperledger.org/en/latest/HowTo/Configure/Consensus-Protocols/IBFT/) docs to include complete genesis file  
   - Updated [Clique tutorial](https://besu.hyperledger.org/en/latest/Tutorials/Private-Network/Create-Private-Clique-Network/) to use `export-address` subcommand  
   - Added IBFT 2.0 [future message configuration options](https://besu.hyperledger.org/en/latest/HowTo/Configure/Consensus-Protocols/IBFT/#optional-configuration-options)

### Technical Improvements
- Fixed so self persists to the whitelist [\#1176](https://github.com/PegaSysEng/pantheon/pull/1176)
- Fixed to add self to permissioning whitelist [\#1175](https://github.com/PegaSysEng/pantheon/pull/1175)
- Fixed permissioning issues [\#1174](https://github.com/PegaSysEng/pantheon/pull/1174)
- AdminAddPeer returns custom Json RPC error code [\#1171](https://github.com/PegaSysEng/pantheon/pull/1171)
- Periodically connect to peers from table [\#1170](https://github.com/PegaSysEng/pantheon/pull/1170)
- Improved bootnodes option error message [\#1092](https://github.com/PegaSysEng/pantheon/pull/1092)
- Automatically restrict trailing peers while syncing [\#1167](https://github.com/PegaSysEng/pantheon/pull/1167)
- Avoid bonding to ourselves [\#1166](https://github.com/PegaSysEng/pantheon/pull/1166)
- Fix Push Metrics [\#1164](https://github.com/PegaSysEng/pantheon/pull/1164)
- Synchroniser waits for new peer if best is up to date [\#1161](https://github.com/PegaSysEng/pantheon/pull/1161)
- Don't attempt to download checkpoint headers if the number of headers is negative [\#1158](https://github.com/PegaSysEng/pantheon/pull/1158)
- Capture metrics on Vertx event loop and worker thread queues [\#1155](https://github.com/PegaSysEng/pantheon/pull/1155)
- Simplify node permissioning ATs [\#1153](https://github.com/PegaSysEng/pantheon/pull/1153)
- Add metrics around discovery process [\#1152](https://github.com/PegaSysEng/pantheon/pull/1152)
- Prevent connecting to self [\#1150](https://github.com/PegaSysEng/pantheon/pull/1150)
- Refactoring permissioning ATs [\#1148](https://github.com/PegaSysEng/pantheon/pull/1148)
- Added two extra Ropsten bootnodes [\#1147](https://github.com/PegaSysEng/pantheon/pull/1147)
- Fixed TCP port handling [\#1144](https://github.com/PegaSysEng/pantheon/pull/1144)
- Better error on bad header [\#1143](https://github.com/PegaSysEng/pantheon/pull/1143)
- Refresh peer table while we have fewer than maxPeers connected [\#1142](https://github.com/PegaSysEng/pantheon/pull/1142)
- Refactor jsonrpc consumption of local node permissioning controller [\#1140](https://github.com/PegaSysEng/pantheon/pull/1140)
- Disconnect peers before the pivot block while fast syncing [\#1139](https://github.com/PegaSysEng/pantheon/pull/1139)
- Reduce the default transaction pool size from 30,000 to 4096 [\#1136](https://github.com/PegaSysEng/pantheon/pull/1136)
- Fail at load if static nodes not whitelisted [\#1135](https://github.com/PegaSysEng/pantheon/pull/1135)
- Fix private transaction acceptance test [\#1134](https://github.com/PegaSysEng/pantheon/pull/1134) (thanks to [Puneetha17](https://github.com/Puneetha17))
- Quieter exceptions when network is unreachable [\#1133](https://github.com/PegaSysEng/pantheon/pull/1133)
- nodepermissioningcontroller used for devp2p connection filtering [\#1132](https://github.com/PegaSysEng/pantheon/pull/1132)
- Remove duplicates from apis specified via CLI [\#1131](https://github.com/PegaSysEng/pantheon/pull/1131)
- Synchronizer returns false if it is in sync [\#1130](https://github.com/PegaSysEng/pantheon/pull/1130)
- Added fromHexStringStrict to check for exactly 20 byte addresses [\#1128](https://github.com/PegaSysEng/pantheon/pull/1128)
- Fix deadlock scenario in AsyncOperationProcessor and re-enable WorldStateDownloaderTest [\#1126](https://github.com/PegaSysEng/pantheon/pull/1126)
- Ignore WorldStateDownloaderTest [\#1125](https://github.com/PegaSysEng/pantheon/pull/1125)
- Updated local config permissioning flags [\#1118](https://github.com/PegaSysEng/pantheon/pull/1118)
- Pipeline Improvements [\#1117](https://github.com/PegaSysEng/pantheon/pull/1117)
- Permissioning cli smart contract [\#1116](https://github.com/PegaSysEng/pantheon/pull/1116)
- Adding default pending transactions value in BesuControllerBuilder [\#1114](https://github.com/PegaSysEng/pantheon/pull/1114)
- Fix intermittency in WorldStateDownloaderTest [\#1113](https://github.com/PegaSysEng/pantheon/pull/1113)
- Reduce number of seen blocks and transactions Besu tracks [\#1112](https://github.com/PegaSysEng/pantheon/pull/1112)
- Timeout long test [\#1111](https://github.com/PegaSysEng/pantheon/pull/1111)
- Errorprone 2.3.3 upgrades [\#1110](https://github.com/PegaSysEng/pantheon/pull/1110)
- Add metric to capture memory used by RocksDB table readers [\#1108](https://github.com/PegaSysEng/pantheon/pull/1108)
- Don't allow creation of multiple gauges with the same name [\#1107](https://github.com/PegaSysEng/pantheon/pull/1107)
- Update Peer Discovery to use NodePermissioningController [\#1105](https://github.com/PegaSysEng/pantheon/pull/1105)
- Move starting world state download process inside WorldDownloadState [\#1104](https://github.com/PegaSysEng/pantheon/pull/1104)
- Enable private Tx capability to Clique [\#1102](https://github.com/PegaSysEng/pantheon/pull/1102) (thanks to [Puneetha17](https://github.com/Puneetha17))
- Enable private Tx capability to IBFT [\#1101](https://github.com/PegaSysEng/pantheon/pull/1101) (thanks to [Puneetha17](https://github.com/Puneetha17))
- Version Upgrades [\#1100](https://github.com/PegaSysEng/pantheon/pull/1100)
- Don't delete completed tasks from RocksDbTaskQueue [\#1099](https://github.com/PegaSysEng/pantheon/pull/1099)
- Support flat mapping with multiple threads [\#1098](https://github.com/PegaSysEng/pantheon/pull/1098)
- Add pipe stage name to thread while executing [\#1097](https://github.com/PegaSysEng/pantheon/pull/1097)
- Use pipeline for world state download [\#1096](https://github.com/PegaSysEng/pantheon/pull/1096)
- TXPool JSON RPC tweaks [\#1095](https://github.com/PegaSysEng/pantheon/pull/1095)
- Add in-memory cache over world state download queue [\#1087](https://github.com/PegaSysEng/pantheon/pull/1087)
- Trim default metrics [\#1086](https://github.com/PegaSysEng/pantheon/pull/1086)
- Improve imported block log line [\#1085](https://github.com/PegaSysEng/pantheon/pull/1085)
- Smart contract permission controller [\#1083](https://github.com/PegaSysEng/pantheon/pull/1083)
- Add timeout when waiting for JSON-RPC, WebSocket RPC and Metrics services to stop [\#1082](https://github.com/PegaSysEng/pantheon/pull/1082)
- Add pipeline framework to make parallel processing simpler [\#1077](https://github.com/PegaSysEng/pantheon/pull/1077)
- Node permissioning controller [\#1075](https://github.com/PegaSysEng/pantheon/pull/1075)
- Smart contract permission controller stub [\#1074](https://github.com/PegaSysEng/pantheon/pull/1074)
- Expose a synchronous start method in Runner [\#1072](https://github.com/PegaSysEng/pantheon/pull/1072)
- Changes in chain head should trigger new permissioning check for active peers [\#1071](https://github.com/PegaSysEng/pantheon/pull/1071)
- Fix exceptions fetching metrics after world state download completes [\#1066](https://github.com/PegaSysEng/pantheon/pull/1066)
- Accept transactions in the pool with nonce above account sender nonce [\#1065](https://github.com/PegaSysEng/pantheon/pull/1065)
- Repair Istanbul to handle Eth/62 & Eth/63 [\#1063](https://github.com/PegaSysEng/pantheon/pull/1063)
- Close Private Storage Provider [\#1059](https://github.com/PegaSysEng/pantheon/pull/1059) (thanks to [Puneetha17](https://github.com/Puneetha17))
- Add labels to Pipelined tasks metrics [\#1057](https://github.com/PegaSysEng/pantheon/pull/1057)
- Re-enable Quorum Synchronisation [\#1056](https://github.com/PegaSysEng/pantheon/pull/1056)
- Don't log expected failures as errors [\#1054](https://github.com/PegaSysEng/pantheon/pull/1054)
- Make findSuitablePeer abstract [\#1053](https://github.com/PegaSysEng/pantheon/pull/1053)
- Track added at in txpool [\#1048](https://github.com/PegaSysEng/pantheon/pull/1048)
- Fix ImportBlocksTask to only request from peers that claim to have the blocks [\#1047](https://github.com/PegaSysEng/pantheon/pull/1047)
- Don't run the dao block validator if dao block is 0 [\#1044](https://github.com/PegaSysEng/pantheon/pull/1044)
- Don't make unnecessary copies of data in RocksDbKeyValueStorage [\#1040](https://github.com/PegaSysEng/pantheon/pull/1040)
- Update discovery logic to trust bootnodes only when out of sync [\#1039](https://github.com/PegaSysEng/pantheon/pull/1039)
- Fix IndexOutOfBoundsException in DetermineCommonAncestorTask [\#1038](https://github.com/PegaSysEng/pantheon/pull/1038)
- Add `rpc_modules` JSON-RPC [\#1036](https://github.com/PegaSysEng/pantheon/pull/1036)
- Simple permissioning smart contract [\#1035](https://github.com/PegaSysEng/pantheon/pull/1035)
- Refactor enodeurl to use inetaddr [\#1032](https://github.com/PegaSysEng/pantheon/pull/1032)
- Update CLI options in mismatched genesis file message [\#1031](https://github.com/PegaSysEng/pantheon/pull/1031)
- Remove dependence of eth.core on eth.permissioning [\#1030](https://github.com/PegaSysEng/pantheon/pull/1030)
- Make alloc optional and provide nicer error messages when genesis config is invalid [\#1029](https://github.com/PegaSysEng/pantheon/pull/1029)
- Handle metrics request closing before response is generated [\#1028](https://github.com/PegaSysEng/pantheon/pull/1028)
- Change EthNetworkConfig bootnodes to always be URIs [\#1027](https://github.com/PegaSysEng/pantheon/pull/1027)
- Avoid port conflicts in acceptance tests [\#1025](https://github.com/PegaSysEng/pantheon/pull/1025)
- Include reference tests in jacoco [\#1024](https://github.com/PegaSysEng/pantheon/pull/1024)
- Acceptance test - configurable gas price [\#1023](https://github.com/PegaSysEng/pantheon/pull/1023)
- Get Internal logs and output [\#1022](https://github.com/PegaSysEng/pantheon/pull/1022) (thanks to [Puneetha17](https://github.com/Puneetha17))
- Fix race condition in WebSocketService [\#1021](https://github.com/PegaSysEng/pantheon/pull/1021)
- Ensure devp2p ports are written to ports file correctly [\#1020](https://github.com/PegaSysEng/pantheon/pull/1020)
- Report the correct tcp port in PING packets when it differs from the UDP port [\#1019](https://github.com/PegaSysEng/pantheon/pull/1019)
- Refactor transient transaction processor [\#1017](https://github.com/PegaSysEng/pantheon/pull/1017)
- Resume world state download from existing queue [\#1016](https://github.com/PegaSysEng/pantheon/pull/1016)
- IBFT Acceptance tests updated with longer timeout on first block [\#1015](https://github.com/PegaSysEng/pantheon/pull/1015)
- Update IBFT acceptances tests to await first block [\#1013](https://github.com/PegaSysEng/pantheon/pull/1013)
- Remove full hashimoto implementation as its never used [\#1011](https://github.com/PegaSysEng/pantheon/pull/1011)
- Created SyncStatus notifications [\#1010](https://github.com/PegaSysEng/pantheon/pull/1010)
- Address acceptance test intermittency [\#1008](https://github.com/PegaSysEng/pantheon/pull/1008)
- Consider a world state download stalled after 100 requests with no progress [\#1007](https://github.com/PegaSysEng/pantheon/pull/1007)
- Reduce log level when block miner is interrupted [\#1006](https://github.com/PegaSysEng/pantheon/pull/1006)
- RunnerTest fail on Windows due to network startup timing issue [\#1005](https://github.com/PegaSysEng/pantheon/pull/1005)
- Generate Private Contract Address [\#1004](https://github.com/PegaSysEng/pantheon/pull/1004) (thanks to [vinistevam](https://github.com/vinistevam))
- Delete the legacy pipelined import code [\#1003](https://github.com/PegaSysEng/pantheon/pull/1003)
- Fix race condition in WebSocket AT [\#1002](https://github.com/PegaSysEng/pantheon/pull/1002)
- Cleanup IBFT logging levels [\#995](https://github.com/PegaSysEng/pantheon/pull/995)
- Integration Test implementation dependency for non-IntelliJ IDE [\#992](https://github.com/PegaSysEng/pantheon/pull/992)
- Ignore fast sync and full sync tests to avoid race condition [\#991](https://github.com/PegaSysEng/pantheon/pull/991)
- Make acceptance tests use the process based runner again [\#990](https://github.com/PegaSysEng/pantheon/pull/990)
- RoundChangeCertificateValidator requires unique authors [\#989](https://github.com/PegaSysEng/pantheon/pull/989)
- Make Rinkeby the benchmark chain.  [\#986](https://github.com/PegaSysEng/pantheon/pull/986)
- Add metrics to Parallel Download pipeline [\#985](https://github.com/PegaSysEng/pantheon/pull/985)
- Change ExpectBlockNumber to require at least the specified block number [\#981](https://github.com/PegaSysEng/pantheon/pull/981)
- Fix benchmark compilation [\#980](https://github.com/PegaSysEng/pantheon/pull/980)
- RPC tests can use 127.0.0.1 loopback rather than localhost [\#974](https://github.com/PegaSysEng/pantheon/pull/974) thanks to [glethuillier](https://github.com/glethuillier) for raising)
- Disable picocli ansi when testing [\#973](https://github.com/PegaSysEng/pantheon/pull/973)
- Add a jmh benchmark for WorldStateDownloader [\#972](https://github.com/PegaSysEng/pantheon/pull/972)
- Gradle dependency for JMH annotation, for IDEs that aren't IntelliJ \(… [\#971](https://github.com/PegaSysEng/pantheon/pull/971)
- Separate download state tracking from WorldStateDownloader [\#967](https://github.com/PegaSysEng/pantheon/pull/967)
- Gradle dependency for JMH annotation, for IDEs that aren't IntelliJ [\#966](https://github.com/PegaSysEng/pantheon/pull/966)
- Truffle HDwallet Web3 1.0 [\#964](https://github.com/PegaSysEng/pantheon/pull/964)
- Add missing JavaDoc tags in JSONToRLP [\#963](https://github.com/PegaSysEng/pantheon/pull/963)
- Only import block if it isn't already on the block chain [\#962](https://github.com/PegaSysEng/pantheon/pull/962)
- CLI stack traces when debugging [\#960](https://github.com/PegaSysEng/pantheon/pull/960)
- Create peer discovery packets on a worker thread [\#955](https://github.com/PegaSysEng/pantheon/pull/955)
- Remove start functionality from IbftController and IbftBlockHeightMan… [\#952](https://github.com/PegaSysEng/pantheon/pull/952)
- Cleanup IBFT executors [\#951](https://github.com/PegaSysEng/pantheon/pull/951)
- Single threaded world state persistence [\#950](https://github.com/PegaSysEng/pantheon/pull/950)
- Fix version number on master [\#946](https://github.com/PegaSysEng/pantheon/pull/946)
- Change automatic benchmark  [\#945](https://github.com/PegaSysEng/pantheon/pull/945)
- Eliminate redundant header validation [\#943](https://github.com/PegaSysEng/pantheon/pull/943)
- RocksDbQueue Threading Tweaks [\#940](https://github.com/PegaSysEng/pantheon/pull/940)
- Validate DAO block [\#939](https://github.com/PegaSysEng/pantheon/pull/939)
- Complete Private Transaction Processor [\#938](https://github.com/PegaSysEng/pantheon/pull/938) (thanks to [iikirilov](https://github.com/iikirilov))
- Add metrics for netty queue length [\#932](https://github.com/PegaSysEng/pantheon/pull/932)
- Update GetNodeDataFromPeerTask to return a map [\#931](https://github.com/PegaSysEng/pantheon/pull/931)

## 1.0.1

Public key address export subcommand was missing in 1.0 release.

### Additions and Improvements
- Added `public-key export-address` subcommand [\#888](https://github.com/PegaSysEng/pantheon/pull/888)
- Documentation update for the [`public-key export-address`](https://besu.hyperledger.org/en/stable/) subcommand.
- Updated [IBFT 2.0 overview](https://besu.hyperledger.org/en/stable/) to include use of `rlp encode` command and information on setting IBFT 2.0 properties to achieve your desired block time.

## 1.0

### Additions and Improvements
- [IBFT 2.0](https://besu.hyperledger.org/en/latest/Tutorials/Private-Network/Create-IBFT-Network/)
- [Permissioning](https://besu.hyperledger.org/en/latest/Concepts/Permissioning/Permissioning-Overview/)
- [JSON-RPC Authentication](https://besu.hyperledger.org/en/latest/HowTo/Interact/APIs/Authentication/)
- Added `rlp encode` subcommand [\#965](https://github.com/PegaSysEng/pantheon/pull/965)
- Method to reload permissions file [\#834](https://github.com/PegaSysEng/pantheon/pull/834)
- Added rebind mitigation for Websockets. [\#905](https://github.com/PegaSysEng/pantheon/pull/905)
- Support genesis contract code [\#749](https://github.com/PegaSysEng/pantheon/pull/749) (thanks to [kziemianek](https://github.com/kziemianek)).
- Documentation updates include:
  - Added details on [port configuration](https://besu.hyperledger.org/en/latest/HowTo/Find-and-Connect/Configuring-Ports/)    
  - Added [Resources page](https://besu.hyperledger.org/en/latest/Reference/Resources/) linking to Besu blog posts and webinars
  - Added [JSON-RPC Authentication](https://besu.hyperledger.org/en/latest/HowTo/Interact/APIs/Authentication/)  
  - Added [tutorial to create permissioned network](https://besu.hyperledger.org/en/latest/Tutorials/Permissioning/Create-Permissioned-Network/)
  - Added [Permissioning](https://besu.hyperledger.org/en/latest/Concepts/Permissioning/Permissioning-Overview/) content
  - Added [Permissioning API methods](https://besu.hyperledger.org/en/latest/Reference/API-Methods/#permissioning-methods)
  - Added [tutorial to create Clique private network](https://besu.hyperledger.org/en/latest/Tutorials/Private-Network/Create-Private-Clique-Network/)
  - Added [tutorial to create IBFT 2.0 private network](https://besu.hyperledger.org/en/latest/Tutorials/Private-Network/Create-IBFT-Network/)

### Technical Improvements
- RoundChangeCertificateValidator requires unique authors [\#997](https://github.com/PegaSysEng/pantheon/pull/997)
- RPC tests can use 127.0.0.1 loopback rather than localhost [\#979](https://github.com/PegaSysEng/pantheon/pull/979)
- Integration Test implementation dependency for non-IntelliJ IDE [\#978](https://github.com/PegaSysEng/pantheon/pull/978)
- Only import block if it isn't already on the block chain [\#977](https://github.com/PegaSysEng/pantheon/pull/977)
- Disable picocli ansi when testing [\#975](https://github.com/PegaSysEng/pantheon/pull/975)
- Create peer discovery packets on a worker thread [\#961](https://github.com/PegaSysEng/pantheon/pull/961)
- Removed Orion snapshot dependency [\#933](https://github.com/PegaSysEng/pantheon/pull/933)
- Use network ID instead of chain ID in MainnetBesuController. [\#929](https://github.com/PegaSysEng/pantheon/pull/929)
- Propagate new block messages to other clients in a worker thread [\#928](https://github.com/PegaSysEng/pantheon/pull/928)
- Parallel downloader should stop on puts if requested. [\#927](https://github.com/PegaSysEng/pantheon/pull/927)
- Permission config file location and option under docker [\#925](https://github.com/PegaSysEng/pantheon/pull/925)
- Fixed potential stall in world state download [\#922](https://github.com/PegaSysEng/pantheon/pull/922)
- Refactoring to introduce deleteOnExit\(\) for temp files [\#920](https://github.com/PegaSysEng/pantheon/pull/920)
- Reduce "Received transactions message" log from debug to trace [\#919](https://github.com/PegaSysEng/pantheon/pull/919)
- Handle PeerNotConnected exceptions when sending wire keep alives [\#918](https://github.com/PegaSysEng/pantheon/pull/918)
- admin_addpeers: error if node not whitelisted [\#917](https://github.com/PegaSysEng/pantheon/pull/917)
- Expose the Ibft MiningCoordinator [\#916](https://github.com/PegaSysEng/pantheon/pull/916)
- Check perm api against perm cli [\#915](https://github.com/PegaSysEng/pantheon/pull/915)
- Update metrics when completing a world state request with existing data [\#914](https://github.com/PegaSysEng/pantheon/pull/914)
- Improve RocksDBQueue dequeue performance [\#913](https://github.com/PegaSysEng/pantheon/pull/913)
- Error when removing bootnodes from nodes whitelist [\#912](https://github.com/PegaSysEng/pantheon/pull/912)
- Incremental Optimization\(s\) on BlockBroadcaster [\#911](https://github.com/PegaSysEng/pantheon/pull/911)
- Check permissions CLI dependencies [\#909](https://github.com/PegaSysEng/pantheon/pull/909)
- Limit the number of times we retry peer discovery interactions [\#908](https://github.com/PegaSysEng/pantheon/pull/908)
- IBFT to use VoteTallyCache [\#907](https://github.com/PegaSysEng/pantheon/pull/907)
- Add metric to expose number of inflight world state requests [\#906](https://github.com/PegaSysEng/pantheon/pull/906)
- Bootnodes not on whitelist - improve errors [\#904](https://github.com/PegaSysEng/pantheon/pull/904)
- Make chain download cancellable [\#901](https://github.com/PegaSysEng/pantheon/pull/901)
- Enforce accounts must start with 0x [\#900](https://github.com/PegaSysEng/pantheon/pull/900)
- When picking fast sync pivot block, use the peer with the best total difficulty [\#899](https://github.com/PegaSysEng/pantheon/pull/899)
- Process world state download data on a worker thread [\#898](https://github.com/PegaSysEng/pantheon/pull/898)
- CLI mixin help [\#895](https://github.com/PegaSysEng/pantheon/pull/895) ([macfarla](https://github.com/macfarla))
- Use absolute datapath instead of relative. [\#894](https://github.com/PegaSysEng/pantheon/pull/894).
- Fix task queue so that the updated failure count for requests is stored [\#893](https://github.com/PegaSysEng/pantheon/pull/893)
- Fix authentication header [\#891](https://github.com/PegaSysEng/pantheon/pull/891)
- Reorganize eth tasks [\#890](https://github.com/PegaSysEng/pantheon/pull/890)
- Unit tests of BlockBroadcaster [\#887](https://github.com/PegaSysEng/pantheon/pull/887)
- Fix authentication file validation errors [\#886](https://github.com/PegaSysEng/pantheon/pull/886)
- Fixing file locations under docker [\#885](https://github.com/PegaSysEng/pantheon/pull/885)
- Handle exceptions properly in EthScheduler [\#884](https://github.com/PegaSysEng/pantheon/pull/884)
- More bootnodes for goerli [\#880](https://github.com/PegaSysEng/pantheon/pull/880)
- Rename password hash command [\#879](https://github.com/PegaSysEng/pantheon/pull/879)
- Add metrics for EthScheduler executors [\#878](https://github.com/PegaSysEng/pantheon/pull/878)
- Disconnect peer removed from node whitelist [\#877](https://github.com/PegaSysEng/pantheon/pull/877)
- Reduce logging noise from invalid peer discovery packets and handshaking [\#876](https://github.com/PegaSysEng/pantheon/pull/876)
- Detect stalled world state downloads [\#875](https://github.com/PegaSysEng/pantheon/pull/875)
- Limit size of Ibft future message buffer [\#873](https://github.com/PegaSysEng/pantheon/pull/873)
- Ibft2: Replace NewRound with extended Proposal [\#872](https://github.com/PegaSysEng/pantheon/pull/872)
- Fixed admin_addPeer to periodically check maintained connections [\#871](https://github.com/PegaSysEng/pantheon/pull/871)
- WebSocket method permissions [\#870](https://github.com/PegaSysEng/pantheon/pull/870)
- Select new pivot block when world state becomes unavailable [\#869](https://github.com/PegaSysEng/pantheon/pull/869)
- Introduce FutureUtils to reduce duplicated code around CompletableFuture [\#868](https://github.com/PegaSysEng/pantheon/pull/868)
- Implement world state cancel [\#867](https://github.com/PegaSysEng/pantheon/pull/867)
- Renaming authentication configuration file CLI command [\#865](https://github.com/PegaSysEng/pantheon/pull/865)
- Break out RoundChangeCertificate validation [\#864](https://github.com/PegaSysEng/pantheon/pull/864)
- Disconnect peers where the common ancestor is before our fast sync pivot [\#862](https://github.com/PegaSysEng/pantheon/pull/862)
- Initial scaffolding for block propagation [\#860](https://github.com/PegaSysEng/pantheon/pull/860)
- Fix NullPointerException when determining fast sync pivot [\#859](https://github.com/PegaSysEng/pantheon/pull/859)
- Check for invalid token [\#856](https://github.com/PegaSysEng/pantheon/pull/856)
- Moving NodeWhitelistController to permissioning package [\#855](https://github.com/PegaSysEng/pantheon/pull/855)
- Fix state download race condition by creating a TaskQueue API [\#853](https://github.com/PegaSysEng/pantheon/pull/853)
- Changed separator in JSON RPC permissions [\#852](https://github.com/PegaSysEng/pantheon/pull/852)
- WebSocket acceptance tests now can use WebSockets [\#851](https://github.com/PegaSysEng/pantheon/pull/851)
- IBFT notifies EthPeer when remote node has a better block [\#849](https://github.com/PegaSysEng/pantheon/pull/849)
- Support resuming fast-sync downloads [\#848](https://github.com/PegaSysEng/pantheon/pull/848)
- Tweak Fast Sync Config [\#847](https://github.com/PegaSysEng/pantheon/pull/847)
- RPC authentication configuration validation + tests. [\#846](https://github.com/PegaSysEng/pantheon/pull/846)
- Tidy-up FastSyncState persistence [\#845](https://github.com/PegaSysEng/pantheon/pull/845)
- Do parallel extract signatures in the parallel block importer. [\#844](https://github.com/PegaSysEng/pantheon/pull/844)
- Fix 'the Input Is Too Long' Error on Windows [\#843](https://github.com/PegaSysEng/pantheon/pull/843) (thanks to [glethuillier](https://github.com/glethuillier)).
- Remove unnecessary sleep [\#842](https://github.com/PegaSysEng/pantheon/pull/842)
- Shutdown improvements [\#841](https://github.com/PegaSysEng/pantheon/pull/841)
- Speed up shutdown time [\#838](https://github.com/PegaSysEng/pantheon/pull/838)
- Add metrics to world state downloader [\#837](https://github.com/PegaSysEng/pantheon/pull/837)
- Store pivot block header [\#836](https://github.com/PegaSysEng/pantheon/pull/836)
- Clique should use beneficiary of zero on epoch blocks [\#833](https://github.com/PegaSysEng/pantheon/pull/833)
- Clique should ignore proposals for address 0 [\#831](https://github.com/PegaSysEng/pantheon/pull/831)
- Fix intermittency in FullSyncDownloaderTest [\#830](https://github.com/PegaSysEng/pantheon/pull/830)
- Added the authentication service to the WebSocket service [\#829](https://github.com/PegaSysEng/pantheon/pull/829)
- Extract creation and init of ProtocolContext into a re-usable class [\#828](https://github.com/PegaSysEng/pantheon/pull/828)
- Prevent duplicate commit seals in ibft header [\#827](https://github.com/PegaSysEng/pantheon/pull/827)
- Validate Ibft vanity data length [\#826](https://github.com/PegaSysEng/pantheon/pull/826)
- Refactored json rpc authentication to be provided as a service [\#825](https://github.com/PegaSysEng/pantheon/pull/825)
- Handle unavailable world states [\#824](https://github.com/PegaSysEng/pantheon/pull/824)
- Password in JWT payload [\#823](https://github.com/PegaSysEng/pantheon/pull/823)
- Homogenize error messages when required parameters are set [\#822](https://github.com/PegaSysEng/pantheon/pull/822) ([glethuillier](https://github.com/glethuillier)).
- Set remote peer chain head to parent of block received in NEW\_BLOCK\_MESSAGE [\#819](https://github.com/PegaSysEng/pantheon/pull/819)
- Peer disconnects should not result in stack traces [\#818](https://github.com/PegaSysEng/pantheon/pull/818)
- Abort previous builds [\#817](https://github.com/PegaSysEng/pantheon/pull/817)
- Parallel build stages [\#816](https://github.com/PegaSysEng/pantheon/pull/816)
- JWT authentication for JSON-RPC [\#815](https://github.com/PegaSysEng/pantheon/pull/815)
- Log errors that occur while finding a common ancestor [\#814](https://github.com/PegaSysEng/pantheon/pull/814)
- Shuffled log levels [\#813](https://github.com/PegaSysEng/pantheon/pull/813)
- Prevent duplicate IBFT messages being processed by state machine [\#811](https://github.com/PegaSysEng/pantheon/pull/811)
- Fix Orion startup ports [\#810](https://github.com/PegaSysEng/pantheon/pull/810)
- Commit world state continuously [\#809](https://github.com/PegaSysEng/pantheon/pull/809)
- Improve block propagation time [\#808](https://github.com/PegaSysEng/pantheon/pull/808)
- JSON-RPC authentication cli options & acceptance tests [\#807](https://github.com/PegaSysEng/pantheon/pull/807)
- Remove privacy not supported warning [\#806](https://github.com/PegaSysEng/pantheon/pull/806) (thanks to [vinistevam](https://github.com/vinistevam))
- Wire up Private Transaction Processor [\#805](https://github.com/PegaSysEng/pantheon/pull/805) (thanks to [Puneetha17](https://github.com/Puneetha17))
- Apply a limit to the number of responses in RespondingEthPeer.respondWhile [\#803](https://github.com/PegaSysEng/pantheon/pull/803)
- Avoid requesting empty block bodies from the network. [\#802](https://github.com/PegaSysEng/pantheon/pull/802)
- Handle partial responses to get receipts requests [\#801](https://github.com/PegaSysEng/pantheon/pull/801)
- Rename functions in Ibft MessageValidator [\#800](https://github.com/PegaSysEng/pantheon/pull/800)
- Upgrade GoogleJavaFormat to 1.7 [\#795](https://github.com/PegaSysEng/pantheon/pull/795)
- Minor refactorings of IntegrationTest infrastructure [\#786](https://github.com/PegaSysEng/pantheon/pull/786)
- Rework Ibft MessageValidatorFactory [\#785](https://github.com/PegaSysEng/pantheon/pull/785)
- Rework IbftRoundFactory [\#784](https://github.com/PegaSysEng/pantheon/pull/784)
- Rename artefacts to artifacts within IBFT [\#782](https://github.com/PegaSysEng/pantheon/pull/782)
- Rename TerminatedRoundArtefacts to PreparedRoundArtefacts [\#781](https://github.com/PegaSysEng/pantheon/pull/781)
- Rename Ibft MessageFactory methods [\#779](https://github.com/PegaSysEng/pantheon/pull/779)
- Update WorldStateDownloader to only filter out known code requests [\#777](https://github.com/PegaSysEng/pantheon/pull/777)
- Multiple name options only search for the longest one [\#776](https://github.com/PegaSysEng/pantheon/pull/776)
- Move ethTaskTimer to abstract root [\#775](https://github.com/PegaSysEng/pantheon/pull/775)
- Parallel Block importer [\#774](https://github.com/PegaSysEng/pantheon/pull/774)
- Wait for a peer with an estimated chain height before selecting a pivot block [\#772](https://github.com/PegaSysEng/pantheon/pull/772)
- Randomly perform full validation when fast syncing blocks [\#770](https://github.com/PegaSysEng/pantheon/pull/770)
- IBFT Message rework, piggybacking blocks on msgs. [\#769](https://github.com/PegaSysEng/pantheon/pull/769)
- EthScheduler additions [\#767](https://github.com/PegaSysEng/pantheon/pull/767)
- Fixing node whitelist isPermitted check [\#766](https://github.com/PegaSysEng/pantheon/pull/766)
- Eth/63 labels [\#764](https://github.com/PegaSysEng/pantheon/pull/764)
- Permissioning whitelist persistence. [\#763](https://github.com/PegaSysEng/pantheon/pull/763)
- Created message validators for NewRound and RoundChange [\#760](https://github.com/PegaSysEng/pantheon/pull/760)
- Add tests for FastSyncChainDownloader as a whole [\#758](https://github.com/PegaSysEng/pantheon/pull/758)
- Flatten IBFT Message API [\#757](https://github.com/PegaSysEng/pantheon/pull/757)
- Added TerminatedRoundArtefacts [\#756](https://github.com/PegaSysEng/pantheon/pull/756)
- Fix thread names in EthScheduler to include the thread number [\#755](https://github.com/PegaSysEng/pantheon/pull/755)
- Separate round change reception from RoundChangeCertificate [\#754](https://github.com/PegaSysEng/pantheon/pull/754)
- JSON-RPC authentication login [\#753](https://github.com/PegaSysEng/pantheon/pull/753)
- Spilt Ibft MessageValidator into components [\#752](https://github.com/PegaSysEng/pantheon/pull/752)
- Ensure first checkpoint headers is always in local blockchain for FastSyncCheckpointHeaderManager [\#750](https://github.com/PegaSysEng/pantheon/pull/750)
- Refactored permissioning components to be Optional. [\#747](https://github.com/PegaSysEng/pantheon/pull/747)
- Integrate rocksdb-based queue into WorldStateDownloader [\#746](https://github.com/PegaSysEng/pantheon/pull/746)
- Generify orion to enclave [\#745](https://github.com/PegaSysEng/pantheon/pull/745) (thanks to [vinistevam](https://github.com/vinistevam))
- Moved IBFT Message factory to use wrapped message types [\#744](https://github.com/PegaSysEng/pantheon/pull/744)
- Handle timeouts when requesting checkpoint headers correctly [\#743](https://github.com/PegaSysEng/pantheon/pull/743)
- Update RoundChangeManager to use flattened message [\#742](https://github.com/PegaSysEng/pantheon/pull/742)
- Handle validation failures when fast importing blocks [\#741](https://github.com/PegaSysEng/pantheon/pull/741)
- Updated IbftRound and RoundState APIs to use wrapped messages [\#740](https://github.com/PegaSysEng/pantheon/pull/740)
- Exception handling [\#739](https://github.com/PegaSysEng/pantheon/pull/739)
- Upgrade dependency versions and build cleanup [\#738](https://github.com/PegaSysEng/pantheon/pull/738)
- Update IbftBlockHeigntManager to accept new message types. [\#737](https://github.com/PegaSysEng/pantheon/pull/737)
- Error response handling for permissions APIs [\#736](https://github.com/PegaSysEng/pantheon/pull/736)
- IPV6 bootnodes don't work [\#735](https://github.com/PegaSysEng/pantheon/pull/735)
- Updated to use tags of pantheon build rather than another repo [\#734](https://github.com/PegaSysEng/pantheon/pull/734)
- Log milestones at startup and other minor logging improvements [\#733](https://github.com/PegaSysEng/pantheon/pull/733)
- Create wrapper types for Ibft Signed messages [\#731](https://github.com/PegaSysEng/pantheon/pull/731)
- Ibft to uniquely ID messages by their hash [\#730](https://github.com/PegaSysEng/pantheon/pull/730)
- Rename ibftrevised to ibft2 [\#722](https://github.com/PegaSysEng/pantheon/pull/722)
- Limit ibft msg queues [\#704](https://github.com/PegaSysEng/pantheon/pull/704)
- Implement privacy precompiled contract [\#696](https://github.com/PegaSysEng/pantheon/pull/696) (thanks to [Puneetha17](https://github.com/Puneetha17))
- Integration of RecursivePeerRefreshState and PeerDiscoveryController [\#420](https://github.com/PegaSysEng/pantheon/pull/420)

## 0.9.1

Built and compatible with with JDK8.

## 0.9

### Breaking Changes to Command Line

Breaking changes have been made to the command line options in v0.9 to improve usability. Many v0.8 command line options no longer work.

The [documentation](https://docs.pantheon.pegasys.tech/en/latest/) has been updated throughout to use the changed command line options and the [command line reference](https://besu.hyperledger.org/en/stable/) documents the changed options.

| Previous Option                     | New Option                                                                                                                                                                                                                                  | Change                            |
|-------------------------------------|------------------------------------------------------------------------------------------------------------------------------------------------------------------------------------------------------------------------------------------|----------------------------------|
| `--config`                          | [`--config-file`](https://besu.hyperledger.org/en/latest/Reference/CLI/CLI-Syntax/#config-file)                                                                                                                                  | Renamed                          |
| `--datadir`                         | [`--data-path`](https://besu.hyperledger.org/en/latest/Reference/CLI/CLI-Syntax/#data-path)                                                                                                                                      | Renamed                          |
| `--dev-mode`                        | [`--network=dev`](https://besu.hyperledger.org/en/latest/Reference/CLI/CLI-Syntax/#network)                                                                                                                                     | Replaced by `--network` option   |
| `--genesis`                         | [`--genesis-file`](https://besu.hyperledger.org/en/latest/Reference/CLI/CLI-Syntax/#genesis-file)                                                                                                                                | Renamed                          |
| `--goerli`                          | [`--network=goerli`]((https://besu.hyperledger.org/en/latest/Reference/CLI/CLI-Syntax/#network)                                                                                                                                  | Replaced by `--network` option   |
| `--metrics-listen=<HOST:PORT>`      | [`--metrics-host=<HOST>`](https://besu.hyperledger.org/en/latest/Reference/CLI/CLI-Syntax/#metrics-host) and [`--metrics-port=<PORT>`](https://besu.hyperledger.org/en/latest/Reference/CLI/CLI-Syntax/#metrics-port) | Split into host and port options |
| `--miner-extraData`                 | [`--miner-extra-data`](https://besu.hyperledger.org/en/latest/Reference/CLI/CLI-Syntax/#miner-extra-data)                                                                                                                       | Renamed                          |
| `--miner-minTransactionGasPriceWei` | [`--min-gas-price`](https://besu.hyperledger.org/en/latest/Reference/CLI/CLI-Syntax/#min-gas-price)                                                                                                                              | Renamed                          |
| `--no-discovery`                    | [`--discovery-enabled`](https://besu.hyperledger.org/en/latest/Reference/CLI/CLI-Syntax/#discovery-enabled)                                                                                                                      | Replaced                         |
| `--node-private-key`                | [`--node-private-key-file`](https://besu.hyperledger.org/en/latest/Reference/CLI/CLI-Syntax/#node-private-key-file)                                                                                                              | Renamed                          |
| `--ottoman`                         | N/A                                                                                                                                                                                                                                         | Removed                          |
| `--p2p-listen=<HOST:PORT>`          | [`--p2p-host=<HOST>`](https://besu.hyperledger.org/en/latest/Reference/CLI/CLI-Syntax/#p2p-hostt) and [`--p2p-port=<PORT>`](https://besu.hyperledger.org/en/latest/Reference/CLI/CLI-Syntax/#p2p-port) | Split into host and port options |
| `--rinkeby`                         | [`--network=rinkeby`]((https://besu.hyperledger.org/en/latest/Reference/CLI/CLI-Syntax/#network)                                                                                                                                     | Replaced by `--network` option   |
| `--ropsten`                         | [`--network=ropsten`]((https://besu.hyperledger.org/en/latest/Reference/CLI/CLI-Syntax/#network)                                                                                                                                     | Replaced by `--network` option   |
| `--rpc-enabled`                     | [` --rpc-http-enabled`](https://besu.hyperledger.org/en/latest/Reference/CLI/CLI-Syntax/#rpc-http-enabled)| Renamed|
| `--rpc-listen=<HOST:PORT>`          | [`--rpc-http-host=<HOST>`](https://besu.hyperledger.org/en/latest/Reference/CLI/CLI-Syntax/#rpc-http-host) and [`--rpc-http-port=<PORT>`](https://besu.hyperledger.org/en/latest/Reference/CLI/CLI-Syntax/#rpc-http-port) | Split into host and port options |
| `--rpc-api`                         | [`--rpc-http-api`](https://besu.hyperledger.org/en/latest/Reference/CLI/CLI-Syntax/#rpc-http-api)| Renamed |
| `--rpc-cors-origins`                | [`--rpc-http-cors-origins`](https://besu.hyperledger.org/en/latest/Reference/CLI/CLI-Syntax/#rpc-http-cors-origins) | Renamed |
| `--ws-enabled`                      | [`--rpc-ws-enabled`](https://besu.hyperledger.org/en/latest/Reference/CLI/CLI-Syntax/#rpc-ws-enabled)  | Renamed |
| `--ws-api`                          | [`--rpc-ws-api`](https://besu.hyperledger.org/en/latest/Reference/CLI/CLI-Syntax/#rpc-ws-api) | Renamed|
| `--ws-listen=<HOST:PORT>`           | [`--rpc-ws-host=<HOST>`](https://besu.hyperledger.org/en/latest/Reference/CLI/CLI-Syntax/#rpc-ws-host) and [`--rpc-ws-port=<PORT>`](https://besu.hyperledger.org/en/latest/Reference/CLI/CLI-Syntax/#rpc-ws-port) | Split into host and port options |
| `--ws-refresh-delay`                | [`--rpc-ws-refresh-delay`](https://besu.hyperledger.org/en/latest/Reference/CLI/CLI-Syntax/#rpc-ws-refresh-delay)|Renamed|

| Previous Subcommand                 | New Subcommand                                                                                                                                                                                                                  | Change                            |
|-------------------------------------|------------------------------------------------------------------------------------------------------------------------------------------------------------------------------------------------------------------------------------------|----------------------------------|
| `pantheon import <block-file>`      | [`pantheon blocks import --from=<block-file>`](https://besu.hyperledger.org/en/latest/Reference/CLI/CLI-Subcommands/#blocks)                                                                                            | Renamed                          |
| `pantheon export-pub-key <key-file>`| [`pantheon public-key export --to=<key-file>`](https://besu.hyperledger.org/en/latest/Reference/CLI/CLI-Subcommands/#public-key)                                                                                                      | Renamed                          |


### Private Network Quickstart

The Private Network Quickstart has been moved from the `pantheon` repository to the `pantheon-quickstart`
repository. The [Private Network Quickstart tutorial](https://besu.hyperledger.org/en/latest/Tutorials/Quickstarts/Private-Network-Quickstart/)
has been updated to use the moved quickstart.

### Additions and Improvements

- `--network=goerli` supports relaunch of Görli testnet [\#717](https://github.com/PegaSysEng/pantheon/pull/717)
- TOML authentication provider [\#689](https://github.com/PegaSysEng/pantheon/pull/689)
- Metrics Push Gateway Options [\#678](https://github.com/PegaSysEng/pantheon/pull/678)
- Additional logging details for IBFT 2.0 [\#650](https://github.com/PegaSysEng/pantheon/pull/650)
- Permissioning config TOML file [\#643](https://github.com/PegaSysEng/pantheon/pull/643)
- Added metrics Prometheus Push Gateway Support [\#638](https://github.com/PegaSysEng/pantheon/pull/638)
- Clique and IBFT not enabled by default in RPC APIs [\#635](https://github.com/PegaSysEng/pantheon/pull/635)
- Added `admin_addPeer` JSON-RPC API method [\#622](https://github.com/PegaSysEng/pantheon/pull/622)
- Implemented `--p2p-enabled` configuration item [\#619](https://github.com/PegaSysEng/pantheon/pull/619)
- Command options and commands renaming [\#618](https://github.com/PegaSysEng/pantheon/pull/618)
- Added IBFT get pending votes [\#603](https://github.com/PegaSysEng/pantheon/pull/603)
- Implement Petersburg hardfork [\#601](https://github.com/PegaSysEng/pantheon/pull/601)
- Added private transaction abstraction [\#592](https://github.com/PegaSysEng/pantheon/pull/592) (thanks to [iikirilov](https://github.com/iikirilov))
- Added privacy command line commands [\#584](https://github.com/PegaSysEng/pantheon/pull/584) (thanks to [Puneetha17](https://github.com/Puneetha17))
- Documentation updates include:
  - Updated [Private Network Quickstart tutorial](https://besu.hyperledger.org/en/latest/Tutorials/Quickstarts/Private-Network-Quickstart/)
    to use quickstart in `pantheon-quickstart` repository and indicate that the quickstart is not supported on Windows.
  - Added IBFT 2.0 [content](https://besu.hyperledger.org/en/latest/HowTo/Configure/Consensus-Protocols/IBFT/) and [JSON RPC API methods](https://besu.hyperledger.org/en/latest/Reference/API-Methods/#ibft-20-methods).
  - Added [consensus protocols content](https://besu.hyperledger.org/en/latest/Concepts/Consensus-Protocols/Comparing-PoA/).
  - Added content on [events and logs](https://besu.hyperledger.org/en/latest/Concepts/Events-and-Logs/), and [using filters](https://besu.hyperledger.org/en/latest/HowTo/Interact/Filters/Accessing-Logs-Using-JSON-RPC/).
  - Added content on integrating with [Prometheus Push Gateway](https://besu.hyperledger.org/en/latest/HowTo/Deploy/Monitoring-Performance/#running-prometheus-with-besu-in-push-mode)

### Technical Improvements

- Download receipts during fast sync and import without processing transactions [\#701](https://github.com/PegaSysEng/pantheon/pull/701)
- Removed CLI options for `--nodes-whitelist` and `--accounts-whitelist` [\#694](https://github.com/PegaSysEng/pantheon/pull/694)
- Delegate `getRootCause` through to Guava's implementation [\#692](https://github.com/PegaSysEng/pantheon/pull/692)
- Benchmark update [\#691](https://github.com/PegaSysEng/pantheon/pull/691)
- Implement chain download for fast sync [\#690](https://github.com/PegaSysEng/pantheon/pull/690)
- Allow missing accounts to create zero-cost transactions [\#685](https://github.com/PegaSysEng/pantheon/pull/685)
- Node private key location should be fixed under docker [\#684](https://github.com/PegaSysEng/pantheon/pull/684)
- Parallel Processing File Import Performance [\#683](https://github.com/PegaSysEng/pantheon/pull/683)
- Integrate actual `WorldStateDownloader` with the fast sync work flow [\#682](https://github.com/PegaSysEng/pantheon/pull/682)
- Removed `--max-trailing-peers` option [\#680](https://github.com/PegaSysEng/pantheon/pull/680)
- Enabled warning on CLI dependent options [\#679](https://github.com/PegaSysEng/pantheon/pull/679)
- Update WorldStateDownloader run\(\) interface to accept header [\#677](https://github.com/PegaSysEng/pantheon/pull/677)
- Fixed Difficulty calculator [\#663](https://github.com/PegaSysEng/pantheon/pull/663)
- `discovery-enabled` option refactoring [\#661](https://github.com/PegaSysEng/pantheon/pull/661)
- Update orion default port approach [\#660](https://github.com/PegaSysEng/pantheon/pull/660)
- Extract out generic parts of Downloader [\#659](https://github.com/PegaSysEng/pantheon/pull/659)
- Start world downloader [\#658](https://github.com/PegaSysEng/pantheon/pull/658)
- Create a simple `WorldStateDownloader` [\#657](https://github.com/PegaSysEng/pantheon/pull/657)
- Added handling for when p2p is disabled [\#655](https://github.com/PegaSysEng/pantheon/pull/655)
- Enabled command line configuration for privacy precompiled contract address [\#653](https://github.com/PegaSysEng/pantheon/pull/653) (thanks to [Puneetha17](https://github.com/Puneetha17))
- IBFT transmitted packets are logged by gossiper [\#652](https://github.com/PegaSysEng/pantheon/pull/652)
- `admin_addPeer` acceptance test [\#651](https://github.com/PegaSysEng/pantheon/pull/651)
- Added `p2pEnabled` configuration to `ProcessBesuNodeRunner` [\#649](https://github.com/PegaSysEng/pantheon/pull/649)
- Added description to automatic benchmarks [\#646](https://github.com/PegaSysEng/pantheon/pull/646)
- Added `network` option [\#645](https://github.com/PegaSysEng/pantheon/pull/645)
- Remove OrionConfiguration [\#644](https://github.com/PegaSysEng/pantheon/pull/644) (thanks to [Puneetha17](https://github.com/Puneetha17))
- IBFT Json Acceptance tests [\#634](https://github.com/PegaSysEng/pantheon/pull/634)
- Upgraded build image to one that contains libsodium [\#632](https://github.com/PegaSysEng/pantheon/pull/632)
- Command line fixes [\#630](https://github.com/PegaSysEng/pantheon/pull/630)
- Consider peer count insufficient until minimum peers for fast sync are connected [\#629](https://github.com/PegaSysEng/pantheon/pull/629)
- Build tweaks [\#628](https://github.com/PegaSysEng/pantheon/pull/628)
- IBFT ensure non-validator does not partake in consensus [\#627](https://github.com/PegaSysEng/pantheon/pull/627)
- Added ability in acceptance tests to set up a node with `--no-discovery` [\#624](https://github.com/PegaSysEng/pantheon/pull/624)
- Gossip integration test [\#623](https://github.com/PegaSysEng/pantheon/pull/623)
- Removed quickstart code and CI pipeline [\#616](https://github.com/PegaSysEng/pantheon/pull/616)
- IBFT Integration Tests - Spurious Behaviour [\#615](https://github.com/PegaSysEng/pantheon/pull/615)
- Refactoring for more readable IBFT IT [\#614](https://github.com/PegaSysEng/pantheon/pull/614)
- Start of fast sync downloader [\#613](https://github.com/PegaSysEng/pantheon/pull/613)
- Split `IbftProcessor` into looping and event processing [\#612](https://github.com/PegaSysEng/pantheon/pull/612)
- IBFT Int Test - changed `TestContextFactory` to a builder [\#611](https://github.com/PegaSysEng/pantheon/pull/611)
- Discard prior round change msgs [\#610](https://github.com/PegaSysEng/pantheon/pull/610)
- `IbftGetValidatorsByBlockHash` added to json factory [\#607](https://github.com/PegaSysEng/pantheon/pull/607)
- IBFT Validator RPCs to return list of strings [\#606](https://github.com/PegaSysEng/pantheon/pull/606)
- Update Benchmark [\#605](https://github.com/PegaSysEng/pantheon/pull/605)
- Remove db package and move classes to more appropriate locations [\#599](https://github.com/PegaSysEng/pantheon/pull/599)
- Added `GetReceiptsFromPeerTask` [\#598](https://github.com/PegaSysEng/pantheon/pull/598)
- Added `GetNodeDataFromPeerTask` [\#597](https://github.com/PegaSysEng/pantheon/pull/597)
- Fixed deprecation warnings [\#596](https://github.com/PegaSysEng/pantheon/pull/596)
- IBFT Integration Tests - Future Height [\#591](https://github.com/PegaSysEng/pantheon/pull/591)
- Added `getNodeData` to `EthPeer` to enable requesting node data [\#589](https://github.com/PegaSysEng/pantheon/pull/589)
- `Blockcreator` to use `parentblock` specified at constuction [\#588](https://github.com/PegaSysEng/pantheon/pull/588)
- Support responding to `GetNodeData` requests [\#587](https://github.com/PegaSysEng/pantheon/pull/587)
- IBFT validates block on proposal reception [\#583](https://github.com/PegaSysEng/pantheon/pull/583)
- Rework `NewRoundValidator` tests [\#582](https://github.com/PegaSysEng/pantheon/pull/582)
- IBFT split extra data validation rule into components [\#581](https://github.com/PegaSysEng/pantheon/pull/581)
- Allow attached rules to be flagged `light` [\#580](https://github.com/PegaSysEng/pantheon/pull/580)
- Split Block Validation from Importing [\#579](https://github.com/PegaSysEng/pantheon/pull/579)
- Refactor `RoundChangeManager` creation [\#578](https://github.com/PegaSysEng/pantheon/pull/578)
- Add `-SNAPSHOT` postfix to version [\#577](https://github.com/PegaSysEng/pantheon/pull/577)
- IBFT - prevent proposed block being imported twice [\#576](https://github.com/PegaSysEng/pantheon/pull/576)
- Version upgrades [\#571](https://github.com/PegaSysEng/pantheon/pull/571)
- Tests that CLI options are disabled under docker [\#566](https://github.com/PegaSysEng/pantheon/pull/566)
- Renamed IBFT networking classes [\#555](https://github.com/PegaSysEng/pantheon/pull/555)
- Removed dead code from the consensus package [\#554](https://github.com/PegaSysEng/pantheon/pull/554)
- Prepared private transaction support [\#538](https://github.com/PegaSysEng/pantheon/pull/538) (thanks to [iikirilov](https://github.com/iikirilov))

## 0.8.5

Indefinitely delays the roll-out of Constantinople on Ethereum Mainnet due to a [potential security issue](https://blog.ethereum.org/2019/01/15/security-alert-ethereum-constantinople-postponement/) detected.

## Additions and Improvements
- Remove Constantinople fork block [\#574](https://github.com/PegaSysEng/pantheon/pull/574)

## Technical Improvements
- Rename IBFT message packages [\#568](https://github.com/PegaSysEng/pantheon/pull/568)


## 0.8.4

### Docker Image

If you have been running a node using the v0.8.3 Docker image, the node was not saving data to the
specified [data directory](https://besu.hyperledger.org/en/stable/),
or referring to the custom [configuration file](https://besu.hyperledger.org/en/stable/)
or [genesis file](https://besu.hyperledger.org/en/stable/).

To recover the node key and data directory from the Docker container:
`docker cp <container>:/opt/pantheon/key <destination_file>`
`docker cp <container>:/opt/pantheon/database <destination_directory>`

Where `container` is the name or ID of the Docker container containing the Besu node.

The container can be running or stopped when you copy the key and data directory. If your node was
fully synchronized to MainNet, the data directory will be ~2TB.  

When restarting your node with the v0.8.4 Docker image:

* Save the node key in the [`key` file](https://besu.hyperledger.org/en/latest/Concepts/Node-Keys/#node-private-key) in the data
    directory or specify the location using the [`--node-private-key` option](https://besu.hyperledger.org/en/stable/).  
* Specify the `<destination_directory` as a [volume for the data directory](https://besu.hyperledger.org/en/stable/).

### Bug Fixes
- Fixing default resource locations inside docker [\#529](https://github.com/PegaSysEng/pantheon/pull/529)
- NewRoundMessageValidator ignores Round Number when comparing blocks [\#523](https://github.com/PegaSysEng/pantheon/pull/523)
- Fix Array Configurable command line options [\#514](https://github.com/PegaSysEng/pantheon/pull/514)

## Additions and Improvements
- RocksDB Metrics [\#531](https://github.com/PegaSysEng/pantheon/pull/531)
- Added `ibft_getValidatorsByBlockHash` JSON RPC [\#519](https://github.com/PegaSysEng/pantheon/pull/519)
- Expose metrics to Prometheus [\#506](https://github.com/PegaSysEng/pantheon/pull/506)
- Added `ibft_getValidatorsByBlockNumber` [\#499](https://github.com/PegaSysEng/pantheon/pull/499)
- Added `Roadmap.md` file. [\#494](https://github.com/PegaSysEng/pantheon/pull/494)
- Added JSON RPC `eth hashrate` method. [\#488](https://github.com/PegaSysEng/pantheon/pull/488)
- Account whitelist API [\#487](https://github.com/PegaSysEng/pantheon/pull/487)
- Added nodes whitelist JSON-RPC APIs [\#476](https://github.com/PegaSysEng/pantheon/pull/476)
- Added account whitelisting [\#460](https://github.com/PegaSysEng/pantheon/pull/460)
- Added configurable refresh delay for SyncingSubscriptionService on start up [\#383](https://github.com/PegaSysEng/pantheon/pull/383)
- Added the Command Line Style Guide  [\#530](https://github.com/PegaSysEng/pantheon/pull/530)
- Documentation updates include:
  * Migrated to new [documentation site](https://docs.pantheon.pegasys.tech/en/latest/)  
  * Added [configuration file content](https://besu.hyperledger.org/en/stable/)
  * Added [tutorial to create private network](https://besu.hyperledger.org/en/latest/Tutorials/Private-Network/Create-Private-Network/)
  * Added content on [enabling non-default APIs](https://besu.hyperledger.org/en/latest/Reference/API-Methods/)

## Technical Improvements

-  Updated `--bootnodes` command option to take zero arguments [\#548](https://github.com/PegaSysEng/pantheon/pull/548)
- IBFT Integration Testing - Local Node is proposer [\#527](https://github.com/PegaSysEng/pantheon/pull/527)
- Remove vertx from discovery tests [\#539](https://github.com/PegaSysEng/pantheon/pull/539)
- IBFT Integration testing - Round Change [\#537](https://github.com/PegaSysEng/pantheon/pull/537)
- NewRoundMessageValidator creates RoundChangeValidator with correct value [\#518](https://github.com/PegaSysEng/pantheon/pull/518)
- Remove time dependency from BlockTimer tests [\#513](https://github.com/PegaSysEng/pantheon/pull/513)
- Gradle 5.1 [\#512](https://github.com/PegaSysEng/pantheon/pull/512)
- Metrics measurement adjustment [\#511](https://github.com/PegaSysEng/pantheon/pull/511)
- Metrics export for import command. [\#509](https://github.com/PegaSysEng/pantheon/pull/509)
- IBFT Integration test framework [\#502](https://github.com/PegaSysEng/pantheon/pull/502)
- IBFT message gossiping [\#501](https://github.com/PegaSysEng/pantheon/pull/501)
- Remove non-transactional mutation from KeyValueStore [\#500](https://github.com/PegaSysEng/pantheon/pull/500)
- Ensured that the blockchain queries class handles optionals better. [\#486](https://github.com/PegaSysEng/pantheon/pull/486)
- IBFT mining acceptance test [\#483](https://github.com/PegaSysEng/pantheon/pull/483)
- Set base directory name to be lowercase in building.md [\#474](https://github.com/PegaSysEng/pantheon/pull/474) (Thanks to [Matthalp](https://github.com/Matthalp))
- Moved admin\_peers to Admin API group [\#473](https://github.com/PegaSysEng/pantheon/pull/473)
- Nodes whitelist acceptance test [\#472](https://github.com/PegaSysEng/pantheon/pull/472)
- Rework RoundChangeManagerTest to not reuse validators [\#469](https://github.com/PegaSysEng/pantheon/pull/469)
- Ignore node files to support truffle. [\#467](https://github.com/PegaSysEng/pantheon/pull/467)
- IBFT pantheon controller [\#461](https://github.com/PegaSysEng/pantheon/pull/461)
- IBFT Round to update internal state on reception of NewRound Message [\#451](https://github.com/PegaSysEng/pantheon/pull/451)
- Update RoundChangeManager correctly create its message validator [\#450](https://github.com/PegaSysEng/pantheon/pull/450)
- Use seconds for block timer time unit [\#445](https://github.com/PegaSysEng/pantheon/pull/445)
- IBFT controller and future msgs handling [\#431](https://github.com/PegaSysEng/pantheon/pull/431)
- Allow IBFT Round to be created using PreparedCert [\#429](https://github.com/PegaSysEng/pantheon/pull/429)
- Added MessageValidatorFactory [\#425](https://github.com/PegaSysEng/pantheon/pull/425)
- Inround payload [\#423](https://github.com/PegaSysEng/pantheon/pull/423)
- Updated IbftConfig Fields [\#422](https://github.com/PegaSysEng/pantheon/pull/422)
- Repair IbftBlockCreator and add tests [\#421](https://github.com/PegaSysEng/pantheon/pull/421)
- Make Besu behave as a submodule [\#419](https://github.com/PegaSysEng/pantheon/pull/419)
- Ibft Height Manager [\#418](https://github.com/PegaSysEng/pantheon/pull/418)
- Ensure bootnodes are a subset of node whitelist [\#414](https://github.com/PegaSysEng/pantheon/pull/414)
- IBFT Consensus Round Classes [\#405](https://github.com/PegaSysEng/pantheon/pull/405)
- IBFT message payload tests [\#404](https://github.com/PegaSysEng/pantheon/pull/404)
- Validate enodeurl syntax from command line [\#403](https://github.com/PegaSysEng/pantheon/pull/403)
- Update errorprone [\#401](https://github.com/PegaSysEng/pantheon/pull/401)
- IBFT round change manager [\#393](https://github.com/PegaSysEng/pantheon/pull/393)
- IBFT RoundState [\#392](https://github.com/PegaSysEng/pantheon/pull/392)
- Move Block data generator test helper to test support package [\#391](https://github.com/PegaSysEng/pantheon/pull/391)
- IBFT message tests [\#367](https://github.com/PegaSysEng/pantheon/pull/367)

## 0.8.3

### Breaking Change to JSON RPC-API

From v0.8.3, incoming HTTP requests are only accepted from hostnames specified using the `--host-whitelist` command-line option. If not specified, the default value for `--host-whitelist` is `localhost`.

If using the URL `http://127.0.0.1` to make JSON-RPC calls, use `--host-whitelist` to specify the hostname `127.0.0.1` or update the hostname to `localhost`.

If your application publishes RPC ports, specify the hostnames when starting Besu. For example:  

```bash
pantheon --host-whitelist=example.com
```

Specify `*` or `all` for `--host-whitelist` to effectively disable host protection and replicate pre-v0.8.3 behavior. This is not recommended for production code.

### Bug Fixes

- Repair Clique Proposer Selection [\#339](https://github.com/PegaSysEng/pantheon/pull/339)
- High TX volume swamps block processing [\#337](https://github.com/PegaSysEng/pantheon/pull/337)
- Check if the connectFuture has completed successfully [\#293](https://github.com/PegaSysEng/pantheon/pull/293)
- Switch back to Xerial Snappy Library [\#284](https://github.com/PegaSysEng/pantheon/pull/284)
- ShortHex of 0 should be '0x0', not '0x' [\#272](https://github.com/PegaSysEng/pantheon/pull/272)
- Fix pantheon CLI default values infinite loop [\#266](https://github.com/PegaSysEng/pantheon/pull/266)

### Additions and Improvements

- Added `--nodes-whitelist` parameter to CLI and NodeWhitelistController [\#346](https://github.com/PegaSysEng/pantheon/pull/346)
- Discovery wiring for `--node-whitelist` [\#365](https://github.com/PegaSysEng/pantheon/pull/365)
- Plumb in three more metrics [\#344](https://github.com/PegaSysEng/pantheon/pull/344)
- `ProposerSelection` to support multiple IBFT implementations [\#307](https://github.com/PegaSysEng/pantheon/pull/307)
- Configuration to support IBFT original and revised [\#306](https://github.com/PegaSysEng/pantheon/pull/306)
- Added host whitelist for JSON-RPC. [**Breaking Change**](#breaking-change-to-json-rpc-api) [\#295](https://github.com/PegaSysEng/pantheon/pull/295)
- Reduce `Block creation processed cancelled` log message to debug [\#294](https://github.com/PegaSysEng/pantheon/pull/294)
- Implement iterative peer search [\#268](https://github.com/PegaSysEng/pantheon/pull/268)
- Added RLP enc/dec for PrePrepare, Commit and NewRound messages [\#200](https://github.com/PegaSysEng/pantheon/pull/200)
- IBFT block mining [\#169](https://github.com/PegaSysEng/pantheon/pull/169)
- Added `--goerli` CLI option [\#370](https://github.com/PegaSysEng/pantheon/pull/370) (Thanks to [@Nashatyrev](https://github.com/Nashatyrev))
- Begin capturing metrics to better understand Besu's behaviour [\#326](https://github.com/PegaSysEng/pantheon/pull/326)
- Documentation updates include:
   * Added Coding Conventions [\#342](https://github.com/PegaSysEng/pantheon/pull/342)
   * Reorganised [Installation documentation](https://github.com/PegaSysEng/pantheon/wiki/Installation) and added [Chocolatey installation](https://github.com/PegaSysEng/pantheon/wiki/Install-Binaries#windows-with-chocolatey) for Windows
   * Reorganised [JSON-RPC API documentation](https://github.com/PegaSysEng/pantheon/wiki/JSON-RPC-API)
   * Updated [RPC Pub/Sub API documentation](https://github.com/PegaSysEng/pantheon/wiki/RPC-PubSub)

### Technical Improvements

- Extracted non-Docker CLI parameters to picoCLI mixin. [\#323](https://github.com/PegaSysEng/pantheon/pull/323)
- IBFT preprepare to validate round matches block [\#329](https://github.com/PegaSysEng/pantheon/pull/329)
- Fix acceptance test [\#324](https://github.com/PegaSysEng/pantheon/pull/324)
- Added the `IbftFinalState` [\#385](https://github.com/PegaSysEng/pantheon/pull/385)
- Constantinople Fork Block [\#382](https://github.com/PegaSysEng/pantheon/pull/382)
- Fix `pantheon.cli.BesuCommandTest` test on Windows [\#380](https://github.com/PegaSysEng/pantheon/pull/380)
- JDK smoke testing is being configured differently now [\#374](https://github.com/PegaSysEng/pantheon/pull/374)
- Re-enable clique AT [\#373](https://github.com/PegaSysEng/pantheon/pull/373)
- Ignoring acceptance test [\#372](https://github.com/PegaSysEng/pantheon/pull/372)
- Changes to support Gradle 5.0 [\#371](https://github.com/PegaSysEng/pantheon/pull/371)
- Clique: Prevent out of turn blocks interrupt in-turn mining [\#364](https://github.com/PegaSysEng/pantheon/pull/364)
- Time all tasks [\#361](https://github.com/PegaSysEng/pantheon/pull/361)
- Rework `VoteTallyCache` to better represent purpose [\#360](https://github.com/PegaSysEng/pantheon/pull/360)
- Add an `UNKNOWN` `DisconnectReason` [\#359](https://github.com/PegaSysEng/pantheon/pull/359)
- New round validation [\#353](https://github.com/PegaSysEng/pantheon/pull/353)
- Update get validators for block hash test to start from block 1 [\#352](https://github.com/PegaSysEng/pantheon/pull/352)
- Idiomatic Builder Pattern [\#345](https://github.com/PegaSysEng/pantheon/pull/345)
- Revert `Repair Clique Proposer Selection` \#339 - Breaks Görli testnet [\#343](https://github.com/PegaSysEng/pantheon/pull/343)
- No fixed ports in tests [\#340](https://github.com/PegaSysEng/pantheon/pull/340)
- Update clique acceptance test genesis file to use correct clique property names [\#338](https://github.com/PegaSysEng/pantheon/pull/338)
- Supporting list of addresses in logs subscription [\#336](https://github.com/PegaSysEng/pantheon/pull/336)
- Render handler exception to `System.err` instead of `.out` [\#334](https://github.com/PegaSysEng/pantheon/pull/334)
- Renamed IBFT message classes [\#333](https://github.com/PegaSysEng/pantheon/pull/333)
- Add additional RLP tests [\#332](https://github.com/PegaSysEng/pantheon/pull/332)
- Downgrading spotless to 3.13.0 to fix threading issues [\#325](https://github.com/PegaSysEng/pantheon/pull/325)
- `eth_getTransactionReceipt` acceptance test [\#322](https://github.com/PegaSysEng/pantheon/pull/322)
- Upgrade vertx to 3.5.4 [\#316](https://github.com/PegaSysEng/pantheon/pull/316)
- Round change validation [\#315](https://github.com/PegaSysEng/pantheon/pull/315)
- Basic IBFT message validators [\#314](https://github.com/PegaSysEng/pantheon/pull/314)
- Minor repairs to clique block scheduling [\#308](https://github.com/PegaSysEng/pantheon/pull/308)
- Dependencies Version upgrade [\#303](https://github.com/PegaSysEng/pantheon/pull/303)
- Build multiple JVM [\#301](https://github.com/PegaSysEng/pantheon/pull/301)
- Smart contract acceptance test [\#296](https://github.com/PegaSysEng/pantheon/pull/296)
- Fixing WebSocket error response [\#292](https://github.com/PegaSysEng/pantheon/pull/292)
- Reword error messages following exceptions during mining [\#291](https://github.com/PegaSysEng/pantheon/pull/291)
- Clique acceptance tests [\#290](https://github.com/PegaSysEng/pantheon/pull/290)
- Delegate creation of additional JSON-RPC methods to the BesuController [\#289](https://github.com/PegaSysEng/pantheon/pull/289)
- Remove unnecessary `RlpInput` and `RlpOutput` classes [\#287](https://github.com/PegaSysEng/pantheon/pull/287)
- Remove `RlpUtils` [\#285](https://github.com/PegaSysEng/pantheon/pull/285)
- Enabling previously ignored acceptance tests [\#282](https://github.com/PegaSysEng/pantheon/pull/282)
- IPv6 peers [\#281](https://github.com/PegaSysEng/pantheon/pull/281)
- IPv6 Bootnode [\#280](https://github.com/PegaSysEng/pantheon/pull/280)
- Acceptance test for `getTransactionReceipt` JSON-RPC method [\#278](https://github.com/PegaSysEng/pantheon/pull/278)
- Inject `StorageProvider` into `BesuController` instances [\#259](https://github.com/PegaSysEng/pantheon/pull/259)

## 0.8.2

### Removed
 - Removed `import-blockchain` command because nothing exports to the required format yet (PR [\#223](https://github.com/PegaSysEng/pantheon/pull/223))

### Bug Fixes
 - `io.netty.util.internal.OutOfDirectMemoryError` errors by removing reference counting from network messages.
 - Log spam: endless loop in `nioEventLoopGroup` thanks to [@5chdn](https://github.com/5chdn) for reporting) (PR [#261](https://github.com/PegaSysEng/pantheon/pull/261))
 - Rinkeby import can stall with too many fragments thanks to [@steffenkux](https://github.com/steffenkux) and [@5chdn](https://github.com/5chdn) for reporting) (PR [#255](https://github.com/PegaSysEng/pantheon/pull/255))
 - Clique incorrectly used the chain ID instead of the network ID in ETH status messages (PR [#209](https://github.com/PegaSysEng/pantheon/pull/209))
 - Gradle deprecation warnings (PR [#246](https://github.com/PegaSysEng/pantheon/pull/246) with thanks to [@jvirtanen](https://github.com/jvirtanen))
 - Consensus issue on Ropsten:
    - Treat output length as a maximum length for CALL operations (PR [#236](https://github.com/PegaSysEng/pantheon/pull/236))
    - ECRec precompile should return empty instead of 32 zero bytes when the input is invalid (PR [#227](https://github.com/PegaSysEng/pantheon/pull/227))
 - File name too long error while building from source thanks to [@5chdn](https://github.com/5chdn) for reporting) (PR [#221](https://github.com/PegaSysEng/pantheon/pull/221))
 - Loop syntax in `runBesuPrivateNetwork.sh` (PR [#237](https://github.com/PegaSysEng/pantheon/pull/237) thanks to [@matt9ucci](https://github.com/matt9ucci))
 - Fix `CompressionException: Snappy decompression failed` errors thanks to [@5chdn](https://github.com/5chdn) for reporting) (PR [#274](https://github.com/PegaSysEng/pantheon/pull/274))

### Additions and Improvements
 - Added `--ropsten` command line argument to make syncing to Ropsten easier (PR [#197](https://github.com/PegaSysEng/pantheon/pull/197) with thanks to [@jvirtanen](https://github.com/jvirtanen))
 - Enabled constantinople in `--dev-mode` (PR [#256](https://github.com/PegaSysEng/pantheon/pull/256))
 - Supported Constantinople with Clique thanks to [@5chdn](https://github.com/5chdn) for reporting) (PR [#250](https://github.com/PegaSysEng/pantheon/pull/250), PR [#247](https://github.com/PegaSysEng/pantheon/pull/247))
 - Implemented `eth_chainId` JSON-RPC method (PR [#219](https://github.com/PegaSysEng/pantheon/pull/219))
 - Updated client version to be ethstats friendly (PR [#258](https://github.com/PegaSysEng/pantheon/pull/258))
 - Added `--node-private-key` option to allow nodekey file to be specified separately to data directory thanks to [@peterbroadhurst](https://github.com/peterbroadhurst) for requesting)  (PR [#234](https://github.com/PegaSysEng/pantheon/pull/234))
 - Added `--banned-nodeids` option to prevent connection to specific nodes (PR [#254](https://github.com/PegaSysEng/pantheon/pull/254))
 - Send client quitting disconnect message to peers on shutdown (PR [#253](https://github.com/PegaSysEng/pantheon/pull/253))
 - Improved error message for port conflict error (PR [#232](https://github.com/PegaSysEng/pantheon/pull/232))
 - Improved documentation by adding the following pages:
    * [Getting Started](https://github.com/PegaSysEng/pantheon/wiki/Getting-Started)
    * [Network ID and Chain ID](https://github.com/PegaSysEng/pantheon/wiki/NetworkID-And-ChainID)
    * [Node Keys](https://github.com/PegaSysEng/pantheon/wiki/Node-Keys)
    * [Networking](https://github.com/PegaSysEng/pantheon/wiki/Networking)
    * [Accounts for Testing](https://github.com/PegaSysEng/pantheon/wiki/Accounts-for-Testing)
    * [Logging](https://github.com/PegaSysEng/pantheon/wiki/Logging)
    * [Proof of Authority](https://github.com/PegaSysEng/pantheon/wiki/Proof-of-Authority)
    * [Passing JVM Options](https://github.com/PegaSysEng/pantheon/wiki/Passing-JVM-Options)


 ### Technical Improvements
 - Upgraded Ethereum reference tests to 6.0 beta 2. (thanks to [@jvirtanen](https://github.com/jvirtanen) for the initial upgrade to beta 1)
 - Set Java compiler default encoding to UTF-8 (PR [#238](https://github.com/PegaSysEng/pantheon/pull/238) thanks to [@matt9ucci](https://github.com/matt9ucci))
 - Removed duplicate code defining default JSON-RPC APIs (PR [#218](https://github.com/PegaSysEng/pantheon/pull/218) thanks to [@matt9ucci](https://github.com/matt9ucci))
 - Improved code for parsing config (PRs [#208](https://github.com/PegaSysEng/pantheon/pull/208), [#209](https://github.com/PegaSysEng/pantheon/pull/209))
 - Use `java.time.Clock` in favour of a custom Clock interface (PR [#220](https://github.com/PegaSysEng/pantheon/pull/220))
 - Improve modularity of storage systems (PR [#211](https://github.com/PegaSysEng/pantheon/pull/211), [#207](https://github.com/PegaSysEng/pantheon/pull/207))
 - Treat JavaDoc warnings as errors (PR [#171](https://github.com/PegaSysEng/pantheon/pull/171))
 - Add benchmark for `BlockHashOperation `as a template for benchmarking other EVM operations (PR [#203](https://github.com/PegaSysEng/pantheon/pull/203))
 - Added unit tests for `EthBlockNumber` (PR [#195](https://github.com/PegaSysEng/pantheon/pull/195) thanks to [@jvirtanen](https://github.com/jvirtanen))
 - Code style improvements (PR [#196](https://github.com/PegaSysEng/pantheon/pull/196) thanks to [@jvirtanen](https://github.com/jvirtanen))
 - Added unit tests for `Web3ClientVersion` (PR [#194](https://github.com/PegaSysEng/pantheon/pull/194) with thanks to [@jvirtanen](https://github.com/jvirtanen))
 - Removed RLPUtils from `RawBlockIterator` (PR [#179](https://github.com/PegaSysEng/pantheon/pull/179))
 - Replace the JNI based snappy library with a pure-Java version (PR [#257](https://github.com/PegaSysEng/pantheon/pull/257))<|MERGE_RESOLUTION|>--- conflicted
+++ resolved
@@ -1,16 +1,14 @@
 # Changelog
 
+## 20.10.4
+* Added command line option --static-nodes-file. [#1644](https://github.com/hyperledger/besu/pull/1644)
+
 ## 20.10.3
 
 ### Additions and Improvements
 * Added `memory` as an option to `--key-value-storage`.  This ephemeral storage is intended for sync testing and debugging.  [\#1617](https://github.com/hyperledger/besu/pull/1617)
-<<<<<<< HEAD
-* Fixed gasPrice parameter not always respected when passed to `eth_estimateGas` endpoint [#1636](https://github.com/hyperledger/besu/pull/1636)
-* Added command line option --static-nodes-file. [#1644](https://github.com/hyperledger/besu/pull/1644)
-=======
 * Fixed gasPrice parameter not always respected when passed to `eth_estimateGas` endpoint [\#1636](https://github.com/hyperledger/besu/pull/1636)
 * Enabled eth65 by default [\#1682](https://github.com/hyperledger/besu/pull/1682)
->>>>>>> c9a09d39
 
 ### Bug Fixes
 * Accept to use default port values if not in use. [#1673](https://github.com/hyperledger/besu/pull/1673)
