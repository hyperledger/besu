# Changelog

## [Unreleased]

### Upcoming Breaking Changes

### Breaking Changes

### Additions and Improvements
- Remove privacy test classes support [#7569](https://github.com/hyperledger/besu/pull/7569)


### Bug fixes

## 24.9.1

### Upcoming Breaking Changes

### Breaking Changes
- Receipt compaction is enabled by default. It will no longer be possible to downgrade Besu to versions prior to 24.5.1.

### Additions and Improvements
- Add 'inbound' field to admin_peers JSON-RPC Call [#7461](https://github.com/hyperledger/besu/pull/7461)
- Add pending block header to `TransactionEvaluationContext` plugin API [#7483](https://github.com/hyperledger/besu/pull/7483)
- Add bootnode to holesky config [#7500](https://github.com/hyperledger/besu/pull/7500)
- Implement engine_getClientVersionV1 [#7512](https://github.com/hyperledger/besu/pull/7512)
- Performance optimzation for ECMUL (1 of 2) [#7509](https://github.com/hyperledger/besu/pull/7509)
- Performance optimzation for ECMUL (2 of 2) [#7543](https://github.com/hyperledger/besu/pull/7543)
- Include current chain head block when computing `eth_maxPriorityFeePerGas` [#7485](https://github.com/hyperledger/besu/pull/7485)
- Remove (old) documentation updates from the changelog [#7562](https://github.com/hyperledger/besu/pull/7562)
- Update Java and Gradle dependencies [#7571](https://github.com/hyperledger/besu/pull/7571)
- Layered txpool: new options `--tx-pool-min-score` to remove a tx from pool when its score is lower than the specified value [#7576](https://github.com/hyperledger/besu/pull/7576)
- Add `engine_getBlobsV1` method to the Engine API [#7553](https://github.com/hyperledger/besu/pull/7553)

### Bug fixes
- Fix tracing in precompiled contracts when halting for out of gas [#7318](https://github.com/hyperledger/besu/issues/7318)
- Correctly release txpool save and restore lock in case of exceptions [#7473](https://github.com/hyperledger/besu/pull/7473)
- Fix for `eth_gasPrice` could not retrieve block error [#7482](https://github.com/hyperledger/besu/pull/7482)
<<<<<<< HEAD
- Fix for `debug_traceCall` to handle transactions without specified gas price. [#7510](https://github.com/hyperledger/besu/pull/7510)
=======
- Correctly drops messages that exceeds local message size limit [#5455](https://github.com/hyperledger/besu/pull/7507)
- **DebugMetrics**: Fixed a `ClassCastException` occurring in `DebugMetrics` when handling nested metric structures. Previously, `Double` values within these structures were incorrectly cast to `Map` objects, leading to errors. This update allows for proper handling of both direct values and nested structures at the same level. Issue# [#7383](https://github.com/hyperledger/besu/pull/7383)
- `evmtool` was not respecting the `--genesis` setting, resulting in unexpected trace results. [#7433](https://github.com/hyperledger/besu/pull/7433)
- The genesis config override `contractSizeLimit` was not wired into code size limits [#7557](https://github.com/hyperledger/besu/pull/7557)
- Fix incorrect key filtering in LayeredKeyValueStorage stream [#7535](https://github.com/hyperledger/besu/pull/7557)
- Layered txpool: do not send notifications when moving tx between layers [#7539](https://github.com/hyperledger/besu/pull/7539)
- Layered txpool: fix for unsent drop notifications on remove [#7538](https://github.com/hyperledger/besu/pull/7538)
- Honor block number or tag parameter in eth_estimateGas and eth_createAccessList [#7502](https://github.com/hyperledger/besu/pull/7502)

## 24.9.0

This release version has been deprecated release due to CI bug

>>>>>>> 6ed1db32

## 24.8.0

### Upcoming Breaking Changes
- Receipt compaction will be enabled by default in a future version of Besu. After this change it will not be possible to downgrade to the previous Besu version.
- --Xbonsai-limit-trie-logs-enabled is deprecated, use --bonsai-limit-trie-logs-enabled instead
- --Xbonsai-trie-logs-pruning-window-size is deprecated, use --bonsai-trie-logs-pruning-window-size instead
- `besu storage x-trie-log` subcommand is deprecated, use `besu storage trie-log` instead
- Allow configuration of Withdrawal Request Contract Address via genesis configuration [#7356](https://github.com/hyperledger/besu/pull/7356)

### Breaking Changes
- Remove long-deprecated `perm*whitelist*` methods [#7401](https://github.com/hyperledger/besu/pull/7401)

### Additions and Improvements
- Expose set finalized/safe block in plugin api BlockchainService. These method can be used by plugins to set finalized/safe block for a PoA network (such as QBFT, IBFT and Clique).[#7382](https://github.com/hyperledger/besu/pull/7382)
- In process RPC service [#7395](https://github.com/hyperledger/besu/pull/7395)
- Added support for tracing private transactions using `priv_traceTransaction` API. [#6161](https://github.com/hyperledger/besu/pull/6161)
- Wrap WorldUpdater into EVMWorldupdater [#7434](https://github.com/hyperledger/besu/pull/7434)
- Bump besu-native to 0.9.4 [#7456](https://github.com/hyperledger/besu/pull/7456)=

### Bug fixes
- Correct entrypoint in Docker evmtool [#7430](https://github.com/hyperledger/besu/pull/7430)
- Fix protocol schedule check for devnets [#7429](https://github.com/hyperledger/besu/pull/7429)
- Fix behaviour when starting in a pre-merge network [#7431](https://github.com/hyperledger/besu/pull/7431)
- Fix Null pointer from DNS daemon [#7505](https://github.com/hyperledger/besu/issues/7505)

### Download Links
https://github.com/hyperledger/besu/releases/tag/24.8.0
https://github.com/hyperledger/besu/releases/download/24.8.0/besu-24.8.0.tar.gz / sha256 9671157a623fb94005357bc409d1697a0d62bb6fd434b1733441bb301a9534a4
https://github.com/hyperledger/besu/releases/download/24.8.0/besu-24.8.0.zip / sha256 9ee217d2188e8da89002c3f42e4f85f89aab782e9512bd03520296f0a4dcdd90

## 24.7.1

### Breaking Changes
- Remove deprecated sync modes (X_SNAP and X_CHECKPOINT). Use SNAP and CHECKPOINT instead [#7309](https://github.com/hyperledger/besu/pull/7309)
- Remove PKI-backed QBFT (deprecated in 24.5.1) Other forms of QBFT remain unchanged. [#7293](https://github.com/hyperledger/besu/pull/7293)
- Do not maintain connections to PoA bootnodes [#7358](https://github.com/hyperledger/besu/pull/7358). See [#7314](https://github.com/hyperledger/besu/pull/7314) for recommended alternative behaviour.

### Upcoming Breaking Changes
- Receipt compaction will be enabled by default in a future version of Besu. After this change it will not be possible to downgrade to the previous Besu version.
- --Xbonsai-limit-trie-logs-enabled is deprecated, use --bonsai-limit-trie-logs-enabled instead
- --Xbonsai-trie-logs-pruning-window-size is deprecated, use --bonsai-trie-logs-pruning-window-size instead
- `besu storage x-trie-log` subcommand is deprecated, use `besu storage trie-log` instead

### Additions and Improvements
- `--Xsnapsync-bft-enabled` option enables experimental support for snap sync with IBFT/QBFT permissioned Bonsai-DB chains [#7140](https://github.com/hyperledger/besu/pull/7140)
- Add support to load external profiles using `--profile` [#7265](https://github.com/hyperledger/besu/issues/7265)
- `privacy-nonce-always-increments` option enables private transactions to always increment the nonce, even if the transaction is invalid [#6593](https://github.com/hyperledger/besu/pull/6593)
- Added `block-test` subcommand to the evmtool which runs blockchain reference tests [#7293](https://github.com/hyperledger/besu/pull/7293)
- removed PKI backed QBFT [#7310](https://github.com/hyperledger/besu/pull/7310)
- Implement gnark-crypto for eip-2537 [#7316](https://github.com/hyperledger/besu/pull/7316)
- Improve blob size transaction selector [#7312](https://github.com/hyperledger/besu/pull/7312)
- Added EIP-7702 [#7237](https://github.com/hyperledger/besu/pull/7237)
- Implement gnark-crypto for eip-196 [#7262](https://github.com/hyperledger/besu/pull/7262)
- Add trie log pruner metrics [#7352](https://github.com/hyperledger/besu/pull/7352)
- Force bonsai-limit-trie-logs-enabled=false when sync-mode=FULL instead of startup error [#7357](https://github.com/hyperledger/besu/pull/7357)
- `--Xbonsai-parallel-tx-processing-enabled` option enables executing transactions in parallel during block processing for Bonsai nodes
- Reduce default trie log pruning window size from 30,000 to 5,000 [#7365](https://github.com/hyperledger/besu/pull/7365)
- Add option `--poa-discovery-retry-bootnodes` for PoA networks to always use bootnodes during peer refresh, not just on first start [#7314](https://github.com/hyperledger/besu/pull/7314)

### Bug fixes
- Fix `eth_call` deserialization to correctly ignore unknown fields in the transaction object. [#7323](https://github.com/hyperledger/besu/pull/7323)
- Prevent Besu from starting up with sync-mode=FULL and bonsai-limit-trie-logs-enabled=true for private networks [#7357](https://github.com/hyperledger/besu/pull/7357)
- Add 30 second timeout to trie log pruner preload [#7365](https://github.com/hyperledger/besu/pull/7365)
- Avoid executing pruner preload during trie log subcommands [#7366](https://github.com/hyperledger/besu/pull/7366)

### Download Links
https://github.com/hyperledger/besu/releases/tag/24.7.1
https://github.com/hyperledger/besu/releases/download/24.7.1/besu-24.7.1.tar.gz / sha256 59ac352a86fd887225737a5fe4dad1742347edd3c3fbed98b079177e4ea8d544
https://github.com/hyperledger/besu/releases/download/24.7.1/besu-24.7.1.zip / sha256 e616f8100f026a71a146a33847b40257c279b38085b17bb991df045cccb6f832

## 24.7.0

### Upcoming Breaking Changes
- Receipt compaction will be enabled by default in a future version of Besu. After this change it will not be possible to downgrade to the previous Besu version.
- PKI-backed QBFT will be removed in a future version of Besu. Other forms of QBFT will remain unchanged.
- --Xbonsai-limit-trie-logs-enabled is deprecated, use --bonsai-limit-trie-logs-enabled instead
- --Xbonsai-trie-logs-pruning-window-size is deprecated, use --bonsai-trie-logs-pruning-window-size instead
- `besu storage x-trie-log` subcommand is deprecated, use `besu storage trie-log` instead

### Breaking Changes
- `Xp2p-peer-lower-bound` has been removed. [#7247](https://github.com/hyperledger/besu/pull/7247)

### Additions and Improvements
- Support for eth_maxPriorityFeePerGas [#5658](https://github.com/hyperledger/besu/issues/5658)
- Improve genesis state performance at startup [#6977](https://github.com/hyperledger/besu/pull/6977)
- Enable continuous profiling with default setting [#7006](https://github.com/hyperledger/besu/pull/7006)
- A full and up to date implementation of EOF for Prague [#7169](https://github.com/hyperledger/besu/pull/7169)
- Add Subnet-Based Peer Permissions.  [#7168](https://github.com/hyperledger/besu/pull/7168)
- Reduce lock contention on transaction pool when building a block [#7180](https://github.com/hyperledger/besu/pull/7180)
- Update Docker base image to Ubuntu 24.04 [#7251](https://github.com/hyperledger/besu/pull/7251)
- Add LUKSO as predefined network name [#7223](https://github.com/hyperledger/besu/pull/7223)
- Refactored how code, initcode, and max stack size are configured in forks. [#7245](https://github.com/hyperledger/besu/pull/7245)
- Nodes in a permissioned chain maintain (and retry) connections to bootnodes [#7257](https://github.com/hyperledger/besu/pull/7257)
- Promote experimental `besu storage x-trie-log` subcommand to production-ready [#7278](https://github.com/hyperledger/besu/pull/7278)
- Enhanced BFT round-change diagnostics [#7271](https://github.com/hyperledger/besu/pull/7271)

### Bug fixes
- Validation errors ignored in accounts-allowlist and empty list [#7138](https://github.com/hyperledger/besu/issues/7138)
- Fix "Invalid block detected" for BFT chains using Bonsai DB [#7204](https://github.com/hyperledger/besu/pull/7204)
- Fix "Could not confirm best peer had pivot block" [#7109](https://github.com/hyperledger/besu/issues/7109)
- Fix "Chain Download Halt" [#6884](https://github.com/hyperledger/besu/issues/6884)

### Download Links
https://github.com/hyperledger/besu/releases/tag/24.7.0
https://github.com/hyperledger/besu/releases/download/24.7.0/besu-24.7.0.tar.gz / sha256 96cf47defd1d8c10bfc22634e53e3d640eaa81ef58cb0808e5f4265998979530
https://github.com/hyperledger/besu/releases/download/24.7.0/besu-24.7.0.zip / sha256 7e92e2eb469be197af8c8ca7ac494e7a2e7ee91cbdb02d99ff87fb5209e0c2a0



## 24.6.0

### Breaking Changes
- Java 21 has been enforced as minimum version to build and run Besu.
- With --Xbonsai-limit-trie-logs-enabled by default in this release, historic trie log data will be removed from the database unless sync-mode=FULL. It respects the --bonsai-historical-block-limit setting so shouldn't break any RPCs, but may be breaking if you are accessing this data from the database directly. Can be disabled with --bonsai-limit-trie-logs-enabled=false
- In profile=ENTERPRISE, use sync-mode=FULL (instead of FAST) and data-storage-format=FOREST (instead of BONSAI) [#7186](https://github.com/hyperledger/besu/pull/7186)
  - If this breaks your node, you can reset sync-mode=FAST and data-storage-format=BONSAI

### Upcoming Breaking Changes
- Receipt compaction will be enabled by default in a future version of Besu. After this change it will not be possible to downgrade to the previous Besu version.
- PKI-backed QBFT will be removed in a future version of Besu. Other forms of QBFT will remain unchanged.
- --Xbonsai-limit-trie-logs-enabled is deprecated, use --bonsai-limit-trie-logs-enabled instead
- --Xbonsai-trie-logs-pruning-window-size is deprecated, use --bonsai-trie-logs-pruning-window-size instead

### Additions and Improvements
- Add two counters to DefaultBlockchain in order to be able to calculate TPS and Mgas/s [#7105](https://github.com/hyperledger/besu/pull/7105)
- Enable --Xbonsai-limit-trie-logs-enabled by default, unless sync-mode=FULL [#7181](https://github.com/hyperledger/besu/pull/7181)
- Promote experimental --Xbonsai-limit-trie-logs-enabled to production-ready, --bonsai-limit-trie-logs-enabled [#7192](https://github.com/hyperledger/besu/pull/7192)
- Promote experimental --Xbonsai-trie-logs-pruning-window-size to production-ready, --bonsai-trie-logs-pruning-window-size [#7192](https://github.com/hyperledger/besu/pull/7192)
- `admin_nodeInfo` JSON/RPC call returns the currently active EVM version [#7127](https://github.com/hyperledger/besu/pull/7127)
- Improve the selection of the most profitable built block [#7174](https://github.com/hyperledger/besu/pull/7174)

### Bug fixes
- Make `eth_gasPrice` aware of the base fee market [#7102](https://github.com/hyperledger/besu/pull/7102)

### Download Links
https://github.com/hyperledger/besu/releases/tag/24.6.0
https://github.com/hyperledger/besu/releases/download/24.6.0/besu-24.6.0.tar.gz / sha256 fa86e5c6873718cd568e3326151ce06957a5e7546b52df79a831ea9e39b857ab
https://github.com/hyperledger/besu/releases/download/24.6.0/besu-24.6.0.zip / sha256 8b2d3a674cd7ead68b9ca68fea21e46d5ec9b278bbadc73f8c13c6a1e1bc0e4d

## 24.5.2

### Upcoming Breaking Changes
- Version 24.5.x will be the last series to support Java 17. Next release after versions 24.5.x will require Java 21 to build and run.
- Receipt compaction will be enabled by default in a future version of Besu. After this change it will not be possible to downgrade to the previous Besu version.
- PKI-backed QBFT will be removed in a future version of Besu. Other forms of QBFT will remain unchanged.

### Additions and Improvements
- Remove deprecated Goerli testnet [#7049](https://github.com/hyperledger/besu/pull/7049)
- Default bonsai to use full-flat db and code-storage-by-code-hash [#6984](https://github.com/hyperledger/besu/pull/6894)
- New RPC methods miner_setExtraData and miner_getExtraData [#7078](https://github.com/hyperledger/besu/pull/7078)
- Disconnect peers that have multiple discovery ports since they give us bad neighbours [#7089](https://github.com/hyperledger/besu/pull/7089)
- Port Tuweni dns-discovery into Besu. [#7129](https://github.com/hyperledger/besu/pull/7129)

### Known Issues
- [Frequency: occasional < 10%] Chain download halt. Only affects new syncs (new nodes syncing from scratch). Symptom: Block import halts, despite having a full set of peers and world state downloading finishing. Generally restarting besu will resolve the issue. We are tracking this in [#6884](https://github.com/hyperledger/besu/pull/6884)

### Bug fixes
- Fix parsing `gasLimit` parameter when its value is > `Long.MAX_VALUE` [#7116](https://github.com/hyperledger/besu/pull/7116)
- Skip validation of withdrawals when importing BFT blocks since withdrawals don't apply to BFT chains [#7115](https://github.com/hyperledger/besu/pull/7115)
- Make `v` abd `yParity` match in type 1 and 2 transactions in JSON-RPC and GraphQL [#7139](https://github.com/hyperledger/besu/pull/7139)

### Download Links
https://github.com/hyperledger/besu/releases/tag/24.5.2
https://github.com/hyperledger/besu/releases/download/24.5.2/besu-24.5.2.tar.gz / sha256 4049bf48022ae073065b46e27088399dfb22035e9134ed4ac2c86dd8c5b5fbe9
https://github.com/hyperledger/besu/releases/download/24.5.2/besu-24.5.2.zip / sha256 23966b501a69e320e8f8f46a3d103ccca45b53f8fee35a6543bd9a260b5784ee

## 24.5.1

### Breaking Changes
- RocksDB database metadata format has changed to be more expressive, the migration of an existing metadata file to the new format is automatic at startup. Before performing a downgrade to a previous version it is mandatory to revert to the original format using the subcommand `besu --data-path=/path/to/besu/datadir storage revert-metadata v2-to-v1`.
- BFT networks won't start with SNAP or CHECKPOINT sync (previously Besu would start with this config but quietly fail to sync, so it's now more obvious that it won't work) [#6625](https://github.com/hyperledger/besu/pull/6625), [#6667](https://github.com/hyperledger/besu/pull/6667)
- Forest pruning has been removed, it was deprecated since 24.1.0. In case you are still using it you must now remove any of the following options: `pruning-enabled`, `pruning-blocks-retained` and `pruning-block-confirmations`, from your configuration, and you may want to consider switching to Bonsai.
- Deprecated Goerli testnet has been removed.

### Upcoming Breaking Changes
- Version 24.5.x will be the last series to support Java 17. Next release after versions 24.5.x will require Java 21 to build and run.
- Receipt compaction will be enabled by default in a future version of Besu. After this change it will not be possible to downgrade to the previous Besu version.
- PKI-backed QBFT will be removed in a future version of Besu. Other forms of QBFT will remain unchanged. 

### Known Issues
- [Frequency: occasional < 10%] Chain download halt. Only affects new syncs (new nodes syncing from scratch). Symptom: Block import halts, despite having a full set of peers and world state downloading finishing. Generally restarting besu will resolve the issue. We are tracking this in [#6884](https://github.com/hyperledger/besu/pull/6884)
- [Frequency: occasional < 10%] Low peer numbers. More likely to occur on testnets (holesky and sepolia) but also can occur on mainnet. Symptom: peer count stays at 0 for an hour or more. Generally restarting besu will resolve the issue. We are tracking this in [#6805](https://github.com/hyperledger/besu/pull/6805)

### Additions and Improvements
- Update "host allow list" logic to transition from deprecated `host()` method to suggested `authority()` method.[#6878](https://github.com/hyperledger/besu/issues/6878)
- `txpool_besuPendingTransactions`change parameter `numResults` to optional parameter [#6708](https://github.com/hyperledger/besu/pull/6708)
- Extend `Blockchain` service [#6592](https://github.com/hyperledger/besu/pull/6592)
- Add bft-style `blockperiodseconds` transitions to Clique [#6596](https://github.com/hyperledger/besu/pull/6596)
- Add `createemptyblocks` transitions to Clique [#6608](https://github.com/hyperledger/besu/pull/6608)
- RocksDB database metadata refactoring [#6555](https://github.com/hyperledger/besu/pull/6555)
- Make layered txpool aware of `minGasPrice` and `minPriorityFeePerGas` dynamic options [#6611](https://github.com/hyperledger/besu/pull/6611)
- Update commons-compress to 1.26.0 [#6648](https://github.com/hyperledger/besu/pull/6648)
- Update Vert.x to 4.5.4 [#6666](https://github.com/hyperledger/besu/pull/6666)
- Refactor and extend `TransactionPoolValidatorService` [#6636](https://github.com/hyperledger/besu/pull/6636)
- Introduce `TransactionSimulationService` [#6686](https://github.com/hyperledger/besu/pull/6686)
- Transaction call object to accept both `input` and `data` field simultaneously if they are set to equal values [#6702](https://github.com/hyperledger/besu/pull/6702)
- `eth_call` for blob tx allows for empty `maxFeePerBlobGas` [#6731](https://github.com/hyperledger/besu/pull/6731)
- Extend error handling of plugin RPC methods [#6759](https://github.com/hyperledger/besu/pull/6759)
- Added engine_newPayloadV4 and engine_getPayloadV4 methods [#6783](https://github.com/hyperledger/besu/pull/6783)
- Reduce storage size of receipts [#6602](https://github.com/hyperledger/besu/pull/6602)
- Dedicated log marker for invalid txs removed from the txpool [#6826](https://github.com/hyperledger/besu/pull/6826)
- Prevent startup with BONSAI and privacy enabled [#6809](https://github.com/hyperledger/besu/pull/6809)
- Remove deprecated Forest pruning [#6810](https://github.com/hyperledger/besu/pull/6810)
- Experimental Snap Sync Server [#6640](https://github.com/hyperledger/besu/pull/6640)
- Upgrade Reference Tests to 13.2 [#6854](https://github.com/hyperledger/besu/pull/6854)
- Update Web3j dependencies [#6811](https://github.com/hyperledger/besu/pull/6811)
- Add `tx-pool-blob-price-bump` option to configure the price bump percentage required to replace blob transactions (by default 100%) [#6874](https://github.com/hyperledger/besu/pull/6874)
- Log detailed timing of block creation steps [#6880](https://github.com/hyperledger/besu/pull/6880)
- Expose transaction count by type metrics for the layered txpool [#6903](https://github.com/hyperledger/besu/pull/6903)
- Expose bad block events via the BesuEvents plugin API  [#6848](https://github.com/hyperledger/besu/pull/6848)
- Add RPC errors metric [#6919](https://github.com/hyperledger/besu/pull/6919/)
- Add `rlp decode` subcommand to decode IBFT/QBFT extraData to validator list [#6895](https://github.com/hyperledger/besu/pull/6895)
- Allow users to specify which plugins are registered [#6700](https://github.com/hyperledger/besu/pull/6700)
- Layered txpool tuning for blob transactions [#6940](https://github.com/hyperledger/besu/pull/6940)

### Bug fixes
- Fix txpool dump/restore race condition [#6665](https://github.com/hyperledger/besu/pull/6665)
- Make block transaction selection max time aware of PoA transitions [#6676](https://github.com/hyperledger/besu/pull/6676)
- Don't enable the BFT mining coordinator when running sub commands such as `blocks export` [#6675](https://github.com/hyperledger/besu/pull/6675)
- In JSON-RPC return optional `v` fields for type 1 and type 2 transactions [#6762](https://github.com/hyperledger/besu/pull/6762)
- Fix Shanghai/QBFT block import bug when syncing new nodes [#6765](https://github.com/hyperledger/besu/pull/6765)
- Fix to avoid broadcasting full blob txs, instead of only the tx announcement, to a subset of nodes [#6835](https://github.com/hyperledger/besu/pull/6835)
- Snap client fixes discovered during snap server testing [#6847](https://github.com/hyperledger/besu/pull/6847)
- Correctly initialize the txpool as disabled on creation [#6890](https://github.com/hyperledger/besu/pull/6890)
- Fix worldstate download halt when using snap sync during initial sync [#6981](https://github.com/hyperledger/besu/pull/6981)
- Fix chain halt due to peers only partially responding with headers. And worldstate halts caused by a halt in the chain sync [#7027](https://github.com/hyperledger/besu/pull/7027)

### Download Links
https://github.com/hyperledger/besu/releases/tag/24.5.1
https://github.com/hyperledger/besu/releases/download/24.5.1/besu-24.5.1.tar.gz / sha256 77e39b21dbd4186136193fc6e832ddc1225eb5078a5ac980fb754b33ad35d554
https://github.com/hyperledger/besu/releases/download/24.5.1/besu-24.5.1.zip / sha256 13d75b6b22e1303f39fd3eaddf736b24ca150b2bafa7b98fce7c7782e54b213f

## 24.3.0

### Breaking Changes
- SNAP - Snap sync is now the default for named networks [#6530](https://github.com/hyperledger/besu/pull/6530)
  - if you want to use the previous default behavior, you'll need to specify `--sync-mode=FAST`
- BONSAI - Default data storage format is now Bonsai [#6536](https://github.com/hyperledger/besu/pull/6536)
  - if you had previously used the default (FOREST), at startup you will get an error indicating the mismatch
    `Mismatch: DB at '/your-path' is FOREST (Version 1) but config expects BONSAI (Version 2). Please check your config.`
  - to fix this mismatch, specify the format explicitly using `--data-storage-format=FOREST`
- Following the OpenMetrics convention, the updated Prometheus client adds the `_total` suffix to every metrics of type counter, with the effect that some existing metrics have been renamed to have this suffix. If you are using the official Besu Grafana dashboard [(available here)](https://grafana.com/grafana/dashboards/16455-besu-full/), just update it to the latest revision, that accepts the old and the new name of the affected metrics. If you have a custom dashboard or use the metrics in other ways, then you need to manually update it to support the new naming.
- The `trace-filter` method in JSON-RPC API now has a default block range limit of 1000, adjustable with `--rpc-max-trace-filter-range` (thanks @alyokaz) [#6446](https://github.com/hyperledger/besu/pull/6446)
- Requesting the Ethereum Node Record (ENR) to acquire the fork id from bonded peers is now enabled by default, so the following change has been made [#5628](https://github.com/hyperledger/besu/pull/5628):
- `--Xfilter-on-enr-fork-id` has been removed. To disable the feature use `--filter-on-enr-fork-id=false`.
- `--engine-jwt-enabled` has been removed. Use `--engine-jwt-disabled` instead. [#6491](https://github.com/hyperledger/besu/pull/6491)
- Release docker images now provided at ghcr.io instead of dockerhub

### Deprecations
- X_SNAP and X_CHECKPOINT are marked for deprecation and will be removed in 24.6.0 in favor of SNAP and CHECKPOINT [#6405](https://github.com/hyperledger/besu/pull/6405)
- `--Xp2p-peer-lower-bound` is deprecated. [#6501](https://github.com/hyperledger/besu/pull/6501)

### Upcoming Breaking Changes
- `--Xbonsai-limit-trie-logs-enabled` will be removed. You will need to use `--bonsai-limit-trie-logs-enabled` instead. Additionally, this limit will change to be enabled by default.
  - If you do not want the limit enabled (eg you have `--bonsai-historical-block-limit` set < 512), you need to explicitly disable it using `--bonsai-limit-trie-logs-enabled=false` or increase the limit. [#6561](https://github.com/hyperledger/besu/pull/6561)

### Additions and Improvements
- Upgrade Prometheus and Opentelemetry dependencies [#6422](https://github.com/hyperledger/besu/pull/6422)
- Add `OperationTracer.tracePrepareTransaction`, where the sender account has not yet been altered[#6453](https://github.com/hyperledger/besu/pull/6453)
- Improve the high spec flag by limiting it to a few column families [#6354](https://github.com/hyperledger/besu/pull/6354)
- Log blob count when importing a block via Engine API [#6466](https://github.com/hyperledger/besu/pull/6466)
- Introduce `--Xbonsai-limit-trie-logs-enabled` experimental feature which by default will only retain the latest 512 trie logs, saving about 3GB per week in database growth [#5390](https://github.com/hyperledger/besu/issues/5390)
- Introduce `besu storage x-trie-log prune` experimental offline subcommand which will prune all redundant trie logs except the latest 512 [#6303](https://github.com/hyperledger/besu/pull/6303)
- Improve flat trace generation performance [#6472](https://github.com/hyperledger/besu/pull/6472)
- SNAP and CHECKPOINT sync - early access flag removed so now simply SNAP and CHECKPOINT [#6405](https://github.com/hyperledger/besu/pull/6405)
- X_SNAP and X_CHECKPOINT are marked for deprecation and will be removed in 24.4.0
- Github Actions based build.
- Introduce caching mechanism to optimize Keccak hash calculations for account storage slots during block processing [#6452](https://github.com/hyperledger/besu/pull/6452)
- Added configuration options for `pragueTime` to genesis file for Prague fork development [#6473](https://github.com/hyperledger/besu/pull/6473)
- Moving trielog storage to RocksDB's blobdb to improve write amplications [#6289](https://github.com/hyperledger/besu/pull/6289)
- Support for `shanghaiTime` fork and Shanghai EVM smart contracts in QBFT/IBFT chains [#6353](https://github.com/hyperledger/besu/pull/6353)
- Change ExecutionHaltReason for contract creation collision case to return ILLEGAL_STATE_CHANGE [#6518](https://github.com/hyperledger/besu/pull/6518) 
- Experimental feature `--Xbonsai-code-using-code-hash-enabled` for storing Bonsai code storage by code hash [#6505](https://github.com/hyperledger/besu/pull/6505)
- More accurate column size `storage rocksdb usage` subcommand [#6540](https://github.com/hyperledger/besu/pull/6540)
- Adds `storage rocksdb x-stats` subcommand [#6540](https://github.com/hyperledger/besu/pull/6540)
- New `eth_blobBaseFee`JSON-RPC method [#6581](https://github.com/hyperledger/besu/pull/6581)
- Add blob transaction support to `eth_call` [#6661](https://github.com/hyperledger/besu/pull/6661)
- Add blobs to `eth_feeHistory` [#6679](https://github.com/hyperledger/besu/pull/6679)
- Upgrade reference tests to version 13.1 [#6574](https://github.com/hyperledger/besu/pull/6574)
- Extend `BesuConfiguration` service [#6584](https://github.com/hyperledger/besu/pull/6584)
- Add `ethereum_min_gas_price` and `ethereum_min_priority_fee` metrics to track runtime values of `min-gas-price` and `min-priority-fee` [#6587](https://github.com/hyperledger/besu/pull/6587)
- Option to perform version incompatibility checks when starting Besu. In this first release of the feature, if `--version-compatibility-protection` is set to true it checks that the version of Besu being started is the same or higher than the previous version. [6307](https://github.com/hyperledger/besu/pull/6307)
- Moved account frame warming from GasCalculator into the Call operations [#6557](https://github.com/hyperledger/besu/pull/6557)

### Bug fixes
- Fix the way an advertised host configured with `--p2p-host` is treated when communicating with the originator of a PING packet [#6225](https://github.com/hyperledger/besu/pull/6225)
- Fix `poa-block-txs-selection-max-time` option that was inadvertently reset to its default after being configured [#6444](https://github.com/hyperledger/besu/pull/6444)
- Fix for tx incorrectly discarded when there is a timeout during block creation [#6563](https://github.com/hyperledger/besu/pull/6563)
- Fix traces so that call gas costing in traces matches other clients traces [#6525](https://github.com/hyperledger/besu/pull/6525)

### Download Links
https://github.com/hyperledger/besu/releases/tag/24.3.0
https://github.com/hyperledger/besu/releases/download/24.3.0/besu-24.3.0.tar.gz / sha256 8037ce51bb5bb396d29717a812ea7ff577b0d6aa341d67d1e5b77cbc55b15f84
https://github.com/hyperledger/besu/releases/download/24.3.0/besu-24.3.0.zip / sha256 41ea2ca734a3b377f43ee178166b5b809827084789378dbbe4e5b52bbd8e0674

## 24.1.2

### Bug fixes
- Fix ETC Spiral upgrade breach of consensus [#6524](https://github.com/hyperledger/besu/pull/6524)

### Additions and Improvements
- Adds timestamp to enable Cancun upgrade on mainnet [#6545](https://github.com/hyperledger/besu/pull/6545)
- Github Actions based build.[#6427](https://github.com/hyperledger/besu/pull/6427)

### Download Links
https://hyperledger.jfrog.io/artifactory/besu-binaries/besu/24.1.2/besu-24.1.2.zip / sha256 9033f300edd81c770d3aff27a29f59dd4b6142a113936886a8f170718e412971
https://hyperledger.jfrog.io/artifactory/besu-binaries/besu/24.1.2/besu-24.1.2.tar.gz / sha256 082db8cf4fb67527aa0dd757e5d254b3b497f5027c23287f9c0a74a6a743bf08

## 24.1.1

### Breaking Changes
- New `EXECUTION_HALTED` error returned if there is an error executing or simulating a transaction, with the reason for execution being halted. Replaces the generic `INTERNAL_ERROR` return code in certain cases which some applications may be checking for [#6343](https://github.com/hyperledger/besu/pull/6343)
- The Besu Docker images with `openjdk-latest` tags since 23.10.3 were incorrectly using UID 1001 instead of 1000 for the container's `besu` user. The user now uses 1000 again. Containers created from or migrated to images using UID 1001 will need to chown their persistent database files to UID 1000 (thanks @h4l) [#6360](https://github.com/hyperledger/besu/pull/6360)
- The deprecated `--privacy-onchain-groups-enabled` option has now been removed. Use the `--privacy-flexible-groups-enabled` option instead. [#6411](https://github.com/hyperledger/besu/pull/6411)
- The time that can be spent selecting transactions during block creation is not capped at 5 seconds for PoS and PoW networks, and for PoA networks, at 75% of the block period specified in the genesis. This is to prevent possible DoS attacks in case a single transaction is taking too long to execute, and to have a stable block production rate. This could be a breaking change if an existing network needs to accept transactions that take more time to execute than the newly introduced limit. If it is mandatory for these networks to keep processing these long processing transaction, then the default value of `block-txs-selection-max-time` or `poa-block-txs-selection-max-time` needs to be tuned accordingly. [#6423](https://github.com/hyperledger/besu/pull/6423)

### Deprecations

### Additions and Improvements
- Optimize RocksDB WAL files, allows for faster restart and a more linear disk space utilization [#6328](https://github.com/hyperledger/besu/pull/6328)
- Disable transaction handling when the node is not in sync, to avoid unnecessary transaction validation work [#6302](https://github.com/hyperledger/besu/pull/6302)
- Introduce TransactionEvaluationContext to pass data between transaction selectors and plugin, during block creation [#6381](https://github.com/hyperledger/besu/pull/6381)
- Upgrade dependencies [#6377](https://github.com/hyperledger/besu/pull/6377)
- Upgrade `com.fasterxml.jackson` dependencies [#6378](https://github.com/hyperledger/besu/pull/6378)
- Upgrade Guava dependency [#6396](https://github.com/hyperledger/besu/pull/6396)
- Upgrade Mockito [#6397](https://github.com/hyperledger/besu/pull/6397)
- Upgrade `tech.pegasys.discovery:discovery` [#6414](https://github.com/hyperledger/besu/pull/6414)
- Options to tune the max allowed time that can be spent selecting transactions during block creation are now stable [#6423](https://github.com/hyperledger/besu/pull/6423)
- Support for "pending" in `qbft_getValidatorsByBlockNumber` [#6436](https://github.com/hyperledger/besu/pull/6436)

### Bug fixes
- INTERNAL_ERROR from `eth_estimateGas` JSON/RPC calls [#6344](https://github.com/hyperledger/besu/issues/6344)
- Fix Besu Docker images with `openjdk-latest` tags since 23.10.3 using UID 1001 instead of 1000 for the `besu` user [#6360](https://github.com/hyperledger/besu/pull/6360)
- Fluent EVM API definition for Tangerine Whistle had incorrect code size validation configured [#6382](https://github.com/hyperledger/besu/pull/6382)
- Correct mining beneficiary for Clique networks in TraceServiceImpl [#6390](https://github.com/hyperledger/besu/pull/6390)
- Fix to gas limit delta calculations used in block production. Besu should now increment or decrement the block gas limit towards its target correctly (thanks @arbora) #6425
- Ensure Backward Sync waits for initial sync before starting a session [#6455](https://github.com/hyperledger/besu/issues/6455)
- Silence the noisy DNS query errors [#6458](https://github.com/hyperledger/besu/issues/6458)

### Download Links
https://hyperledger.jfrog.io/artifactory/besu-binaries/besu/24.1.1/besu-24.1.1.zip / sha256 e23c5b790180756964a70dcdd575ee2ed2c2efa79af00bce956d23bd2f7dc67c
https://hyperledger.jfrog.io/artifactory/besu-binaries/besu/24.1.1/besu-24.1.1.tar.gz / sha256 4b0ddd5a25be2df5d2324bff935785eb63e4e3a5f421614ea690bacb5b9cb344

### Errata
Note, due to a CI race with the release job, the initial published version of 24.1.1 were overwritten by artifacts generated from the same sources, but differ in their embedded timestamps. The initial SHAs are noted here but are deprecated:
~~https://hyperledger.jfrog.io/artifactory/besu-binaries/besu/24.1.1/besu-24.1.1.zip / sha256 b6b64f939e0bb4937ce90fc647e0a7073ce3e359c10352b502059955070a60c6
https://hyperledger.jfrog.io/artifactory/besu-binaries/besu/24.1.1/besu-24.1.1.tar.gz / sha256 cfcae04c30769bf338b0740ac65870f9346d3469931bb46cdba3b2f65d311e7a~~


## 24.1.0

### Breaking Changes

### Deprecations
- Forest pruning (`pruning-enabled` option) is deprecated and will be removed soon. To save disk space consider switching to Bonsai data storage format [#6230](https://github.com/hyperledger/besu/pull/6230)

### Additions and Improvements
- Add error messages on authentication failures with username and password [#6212](https://github.com/hyperledger/besu/pull/6212)
- New `Sequenced` transaction pool. The pool is an evolution of the `legacy` pool and is likely to be more suitable to enterprise or permissioned chains than the `layered` transaction pool. Select to use this pool with `--tx-pool=sequenced`. Supports the same options as the `legacy` pool [#6274](https://github.com/hyperledger/besu/issues/6274)
- Set Ethereum Classic mainnet activation block for Spiral network upgrade [#6267](https://github.com/hyperledger/besu/pull/6267)
- Add custom genesis file name to config overview if specified [#6297](https://github.com/hyperledger/besu/pull/6297)
- Update Gradle plugins and replace unmaintained License Gradle Plugin with the actively maintained Gradle License Report [#6275](https://github.com/hyperledger/besu/pull/6275)
- Optimize RocksDB WAL files, allows for faster restart and a more linear disk space utilization [#6328](https://github.com/hyperledger/besu/pull/6328)
- Add a cache on senders by transaction hash [#6375](https://github.com/hyperledger/besu/pull/6375)

### Bug fixes
- Hotfix for selfdestruct preimages on bonsai [#6359]((https://github.com/hyperledger/besu/pull/6359)
- Fix trielog shipping issue during self destruct [#6340]((https://github.com/hyperledger/besu/pull/6340)
- mitigation for trielog failure [#6315]((https://github.com/hyperledger/besu/pull/6315)

### Download Links
https://hyperledger.jfrog.io/artifactory/besu-binaries/besu/24.1.0/besu-24.1.0.zip / sha256 d36c8aeef70f0a516d4c26d3bc696c3e2a671e515c9e6e9475a31fe759e39f64
https://hyperledger.jfrog.io/artifactory/besu-binaries/besu/24.1.0/besu-24.1.0.tar.gz / sha256 602b04c0729a7b17361d1f0b39f4ce6a2ebe47932165add666560fe594d9ca99


## 23.10.3-hotfix
This is a hotfix for a selfdestruct defect that occurred on mainnet at block [18947893](https://etherscan.io/block/18947893)

### Bug fixes
- Hotfix for selfdestruct preimages on bonsai [#6359]((https://github.com/hyperledger/besu/pull/6359)
- mitigation for trielog failure [#6315]((https://github.com/hyperledger/besu/pull/6315)

### Download Links
https://hyperledger.jfrog.io/artifactory/besu-binaries/besu/23.10.3-hotfix/besu-23.10.3-hotfix.zip / sha256 1c37762909858a40eca749fb85b77fb4d1e918f247aff56d518144828bd85378
https://hyperledger.jfrog.io/artifactory/besu-binaries/besu/23.10.3-hotfix/besu-23.10.3-hotfix.tar.gz / sha256 8e38e9fd0c16e049aa324effc96f9ec31dc06e82ea4995e9dd75d571394667af


## 23.10.3

### Additions and Improvements
- Implement debug_traceCall [#5885](https://github.com/hyperledger/besu/pull/5885)
- Transactions that takes too long to evaluate, during block creation, are dropped from the txpool [#6163](https://github.com/hyperledger/besu/pull/6163)
- New option `tx-pool-min-gas-price` to set a lower bound when accepting txs to the pool [#6098](https://github.com/hyperledger/besu/pull/6098)
- Update OpenJDK latest Docker image to use Java 21 [#6189](https://github.com/hyperledger/besu/pull/6189)
- Allow a transaction selection plugin to specify custom selection results [#6190](https://github.com/hyperledger/besu/pull/6190)
- Add `rpc-gas-cap` to allow users to set gas limit to the RPC methods used to simulate transactions[#6156](https://github.com/hyperledger/besu/pull/6156)
- Fix the unavailability of `address` field when returning an `Account` entity on GraphQL in case of unreachable world state [#6198](https://github.com/hyperledger/besu/pull/6198)
- Update OpenJ9 Docker image to latest version [#6226](https://github.com/hyperledger/besu/pull/6226)
- Add error messages on authentication failures with username and password [#6212](https://github.com/hyperledger/besu/pull/6212)
- Add `rocksdb usage` to the `storage` subcommand to allow users and dev to check columns families usage [#6185](https://github.com/hyperledger/besu/pull/6185)
- Ethereum Classic Spiral network upgrade [#6078](https://github.com/hyperledger/besu/pull/6078)
- Fix self destruct collision [#6205](https://github.com/hyperledger/besu/pull/6205)
- Mark deleted storage on cleared [#6305](https://github.com/hyperledger/besu/pull/6305)

### Bug fixes
- Fix Docker image name clash between Besu and evmtool [#6194](https://github.com/hyperledger/besu/pull/6194)
- Fix `logIndex` in `eth_getTransactionReceipt` JSON RPC method [#6206](https://github.com/hyperledger/besu/pull/6206)

### Download Links
https://hyperledger.jfrog.io/artifactory/besu-binaries/besu/23.10.3/besu-23.10.3.zip / sha256 da7ef8a6ceb88d3e327cacddcdb32218d1750b464c14165a74068f6dc6e0871a
https://hyperledger.jfrog.io/artifactory/besu-binaries/besu/23.10.3/besu-23.10.3.tar.gz / sha256 73c834cf32c7bbe255d7d8cc7ca5d1eb0df8430b9114935c8dcf3a675b2acbc2

## 23.10.2

### Breaking Changes
- TX pool eviction in the legacy TX pool now favours keeping oldest transactions (more likely to evict higher nonces, less likely to introduce nonce gaps) [#6106](https://github.com/hyperledger/besu/pull/6106) and [#6146](https://github.com/hyperledger/besu/pull/6146)

### Deprecations

### Additions and Improvements
- Ethereum Classic Spiral network upgrade [#6078](https://github.com/hyperledger/besu/pull/6078)
- Add a method to read from a `Memory` instance without altering its inner state [#6073](https://github.com/hyperledger/besu/pull/6073)
- Accept `input` and `data` field for the payload of transaction-related RPC methods [#6094](https://github.com/hyperledger/besu/pull/6094)
- Add APIs to set and get the min gas price a transaction must pay for being selected during block creation [#6097](https://github.com/hyperledger/besu/pull/6097)
- TraceService: return results for transactions in block [#6086](https://github.com/hyperledger/besu/pull/6086)
- New option `--min-priority-fee` that sets the minimum priority fee a transaction must meet to be selected for a block. [#6080](https://github.com/hyperledger/besu/pull/6080) [#6083](https://github.com/hyperledger/besu/pull/6083)
- Implement new `miner_setMinPriorityFee` and `miner_getMinPriorityFee` RPC methods [#6080](https://github.com/hyperledger/besu/pull/6080)
- Clique config option `createemptyblocks` to not create empty blocks [#6082](https://github.com/hyperledger/besu/pull/6082)
- Upgrade EVM Reference Tests to v13 (Cancun) [#6114](https://github.com/hyperledger/besu/pull/6114)
- Add `yParity` to GraphQL and JSON-RPC for relevant querise. [6119](https://github.com/hyperledger/besu/pull/6119)
- Force tx replacement price bump to zero when zero base fee market is configured or `--min-gas-price` is set to 0. This allows for easier tx replacement in networks where there is not gas price. [#6079](https://github.com/hyperledger/besu/pull/6079)
- Introduce the possibility to limit the time spent selecting pending transactions during block creation, using the new experimental option `Xblock-txs-selection-max-time` on PoS and PoW networks (by default set to 5000ms) or `Xpoa-block-txs-selection-max-time` on PoA networks (by default 75% of the min block time) [#6044](https://github.com/hyperledger/besu/pull/6044)
- Remove LowestInvalidNonceCache from `legacy` transaction pool to make it more private networks friendly [#6148](https://github.com/hyperledger/besu/pull/6148)
- Optimization: Delete leftPad when capturing the stack before and after a frame execution [#6102](https://github.com/hyperledger/besu/pull/6102)

### Bug fixes
- Upgrade netty to address CVE-2023-44487, CVE-2023-34462 [#6100](https://github.com/hyperledger/besu/pull/6100)
- Upgrade grpc to address CVE-2023-32731, CVE-2023-33953, CVE-2023-44487, CVE-2023-4785 [#6100](https://github.com/hyperledger/besu/pull/6100)
- Fix blob gas calculation in reference tests [#6107](https://github.com/hyperledger/besu/pull/6107)
- Limit memory used in handling invalid blocks [#6138](https://github.com/hyperledger/besu/pull/6138)

---

### Download Links
https://hyperledger.jfrog.io/artifactory/besu-binaries/besu/23.10.2/besu-23.10.2.zip / sha256: 597ab71898d379180106baf24878239ed49acefea5772344fd359b0ff13fe19f

https://hyperledger.jfrog.io/artifactory/besu-binaries/besu/23.10.2/besu-23.10.2.tar.gz / sha256: 255818a5c6067a38aa8b565d8f32a49a172a7536a1d370673bbb75f548263c2c

## 23.10.1

### Additions and Improvements
- New option `--tx-pool-priority-senders` to specify a list of senders, that has the effect to prioritize any transactions sent by these senders from any source [#5959](https://github.com/hyperledger/besu/pull/5959)
- Cache last n blocks by using a new Besu flag `--cache-last-blocks=n` [#6009](https://github.com/hyperledger/besu/pull/6009)
- Optimize performances of RPC method `eth_feeHistory` [#6011](https://github.com/hyperledger/besu/pull/6011) [#6035](https://github.com/hyperledger/besu/pull/6035)
- Logging summary of plugins at Info as part of the config overview [#5964](https://github.com/hyperledger/besu/pull/5964) [#6049](https://github.com/hyperledger/besu/pull/6049)
- Layered tx pool memory improvements [#5985](https://github.com/hyperledger/besu/pull/5985) [#5974](https://github.com/hyperledger/besu/pull/5974)
- Update Bouncy Castle to 1.76, and force the use of the `jdk18on` variant [#5748](https://github.com/hyperledger/besu/pull/5748)
- Add GraphQL support for new fields in Cancun [#5923](https://github.com/hyperledger/besu/pull/5923) [#5975](https://github.com/hyperledger/besu/pull/5975)
- Add new configuration options to the EVM Fluent APIs [#5930](https://github.com/hyperledger/besu/pull/5930)


### Deprecations
- `--tx-pool-disable-locals` has been deprecated for removal in favor of `--tx-pool-no-local-priority`, no semantic change, only a renaming [#5959](https://github.com/hyperledger/besu/pull/5959)

### Bug Fixes
- Fix regression with t8n tool filling [#5979](https://github.com/hyperledger/besu/pull/5979)
- Fix EOF and EIP-4788 regressions in reference tests  [#6060](https://github.com/hyperledger/besu/pull/6060)

### Download Links
https://hyperledger.jfrog.io/artifactory/besu-binaries/besu/23.10.1/besu-23.10.1.tar.gz / sha256: e27645f345583f3ee447e5418302382c6f8335d2da8707bdd20033aabd86ce4c

https://hyperledger.jfrog.io/artifactory/besu-binaries/besu/23.10.1/besu-23.10.1.zip / sha256: fb173acb93c72fbb74a6542051691ca2d3d5f54ea2f51026467a512f3a22106b

## 23.10.0
### Layered Transaction Pool: the new default transaction pool implementation
With this release the previously experimental Layered txpool is marked stable and enabled by default, so please read the following instructions if you used to tune txpool behaviour,
otherwise you can simply go with the default and enjoy the improved performance of the new txpool.

#### Upgrading to Layered Transaction Pool
If you do not specify any txpool option, then you can skip this section.
If you have tuned the txpool using one of these options: `tx-pool-retention-hours`, `tx-pool-limit-by-account-percentage` or `tx-pool-max-size`,
then you need to update your configuration as described below:
- `tx-pool-retention-hours`: simply remove it, since it is not applicable in the Layered txpool, old transactions will eventually expire when the memory cache is full.
- `tx-pool-limit-by-account-percentage`: replace it with `tx-pool-max-future-by-sender`, which specify the max number of sequential transactions of single sender are kept in the txpool, by default it is 200.
- `tx-pool-max-size`: the Layered txpool is not limited by a max number of transactions, but by the estimated memory size the transactions occupy, so you need to remove this option, and to tune the max amount of memory<sup>*</sup> use the new option `tx-pool-layer-max-capacity` as described below.

You can still opt-out of the Layered txpool, setting `tx-pool=legacy` in config file or via cli argument, but be warned that the Legacy implementation will be deprecated for removal soon, so start testing the new implementation.

#### Configuring the Layered Transaction Pool
By default, the txpool is tuned for mainnet usage, but if you are using private networks or want to otherwise tune it, these are the new options:
- `tx-pool-max-future-by-sender`: specify the max number of sequential transactions of a single sender are kept in the txpool, by default it is 200, increase it to allow a single sender to fit more transactions in a single block. For private networks, this can safely be set in the hundreds or thousands if you want to ensure future transactions (with large nonce gaps) remain in the pool.
- `tx-pool-layer-max-capacity`: set the max amount of memory<sup>*</sup> in bytes, a single memory limited layer can occupy, by default is 12.5MB, keep in mind that there are 2 memory limited layers, so the expected memory consumption is twice the value specified by this option, so 25MB by default. Increase this value if you have spare RAM and the eviction rate is high for your network.
- `tx-pool-max-prioritized`: set the max number of transactions allowed in the first layer, that only contains transactions that are candidate for inclusion in the next block creation task. It makes sense to limit the value to the max number of transactions that fit in a block in your network, by default is 2000.

<sup>*</sup>: the memory used by the txpool is an estimation, we are working to make it always more accurate.

### Breaking Changes
- Removed support for Kotti network (ETC) [#5816](https://github.com/hyperledger/besu/pull/5816)
- Layered transaction pool implementation is now stable and enabled by default, so the following changes to experimental options have been done [#5772](https://github.com/hyperledger/besu/pull/5772):
    - `--Xlayered-tx-pool` is gone, to select the implementation use the new `--tx-pool` option with values `layered` (default) or `legacy`
    - `--Xlayered-tx-pool-layer-max-capacity`, `--Xlayered-tx-pool-max-prioritized` and `--Xlayered-tx-pool-max-future-by-sender` just drop the `Xlayered-` and keep the same behavior

### Additions and Improvements
- Add access to an immutable world view to start/end transaction hooks in the tracing API[#5836](https://github.com/hyperledger/besu/pull/5836)
- Layered transaction pool implementation is now stable and enabled by default. If you want still to use the legacy implementation, use `--tx-pool=legacy`. 
  By default, the new transaction pool is capped at using 25MB of memory, this limit can be raised using `--layered-tx-pool-layer-max-capacity` options  [#5772](https://github.com/hyperledger/besu/pull/5772)
- Tune G1GC to reduce Besu memory footprint, and new `besu-untuned` start scripts to run without any specific G1GC flags [#5879](https://github.com/hyperledger/besu/pull/5879)
- Reduce `engine_forkchoiceUpdatedV?` response time by asynchronously process block added events in the transaction pool [#5909](https://github.com/hyperledger/besu/pull/5909)

### Bug Fixes
- do not create ignorable storage on revert storage-variables subcommand [#5830](https://github.com/hyperledger/besu/pull/5830) 
- fix duplicate key errors in EthScheduler-Transactions [#5857](https://github.com/hyperledger/besu/pull/5857)
- Don't put control characters, escaped or otherwise, in t8n stacktraces [#5910](https://github.com/hyperledger/besu/pull/5910)

### Download Links
https://hyperledger.jfrog.io/artifactory/besu-binaries/besu/23.10.0/besu-23.10.0.tar.gz / sha256: 3c75f3792bfdb0892705b378f0b8bfc14ef6cecf1d8afe711d8d8687ed6687cf
https://hyperledger.jfrog.io/artifactory/besu-binaries/besu/23.10.0/besu-23.10.0.zip / sha256: d5dafff4c3cbf104bf75b34a9f108dcdd7b08d2759de75ec65cd997f38f52866

## 23.7.3

### Additions and Improvements
- Update Holešky config for re-launch [#5890](https://github.com/hyperledger/besu/pull/5890)

### Download Links
https://hyperledger.jfrog.io/artifactory/besu-binaries/besu/23.7.3/besu-23.7.3.tar.gz / sha256: c12ca6a9861557e0bf8f27076f8c8afcce6f1564687e5f02bfdc96c2b18846ff
https://hyperledger.jfrog.io/artifactory/besu-binaries/besu/23.7.3/besu-23.7.3.zip / sha256: 136596454f647c706130e3e2983bdbb4a1cbfaf2bbf6e999466754f9213c11f6


## 23.7.2

### Additions and Improvements
- Add new methods to `OperationTracer` to capture contexts enter/exit [#5756](https://github.com/hyperledger/besu/pull/5756)
- Add Holešky as predefined network name [#5797](https://github.com/hyperledger/besu/pull/5797)

### Breaking Changes
- Add ABI-decoded revert reason to `eth_call` and `eth_estimateGas` responses [#5705](https://github.com/hyperledger/besu/issues/5705)

### Additions and Improvements
- Add missing methods to the `Transaction` interface [#5732](https://github.com/hyperledger/besu/pull/5732)
- Add `benchmark` subcommand to `evmtool` [#5754](https://github.com/hyperledger/besu/issues/5754)
- JSON output is now compact by default. This can be overridden by the new `--json-pretty-print-enabled` CLI option. [#5766](https://github.com/hyperledger/besu/pull/5766)
- New `eth_getBlockReceipts` JSON-RPC method to retrieve all transaction receipts for a block in a single call [#5771](https://github.com/hyperledger/besu/pull/5771) 
- Add new methods to `OperationTracer` to capture contexts enter/exit [#5756](https://github.com/hyperledger/besu/pull/5756)

### Bug Fixes
- Make smart contract permissioning features work with london fork [#5727](https://github.com/hyperledger/besu/pull/5727)
- Add type to PendingTransactionDetail, fix eth_subscribe [#5729](https://github.com/hyperledger/besu/pull/5729)
- EvmTool "run" mode did not reflect contracts created within the transaction. [#5755](https://github.com/hyperledger/besu/pull/5755)
- Fixing snapsync issue with forest during the heal step [#5776](https://github.com/hyperledger/besu/pull/5776)

### Download Links
https://hyperledger.jfrog.io/artifactory/besu-binaries/besu/23.7.2/besu-23.7.2.tar.gz / sha256: f74b32c1a343cbad90a88aa59276b4c5eefea4643ee542aba2bbf898f85ae242
https://hyperledger.jfrog.io/artifactory/besu-binaries/besu/23.7.2/besu-23.7.2.zip / sha256: a233c83591fc277e3d1530c84bb5ea896abad717d796b5e3b856c79199132b75

## 23.7.1

### Breaking Changes
- Removed deprecated GoQuorum permissioning interop [#5607](https://github.com/hyperledger/besu/pull/5607)
- Removed support for version 0 of the database as it is no longer used by any active node. [#5698](https://github.com/hyperledger/besu/pull/5698)

### Additions and Improvements
- `evmtool` launcher binaries now ship as part of the standard distribution. [#5701](https://github.com/hyperledger/besu/pull/5701)
- EvmTool now executes the `execution-spec-tests` via the `t8n` and `b11r`. See the [README](ethereum/evmtool/README.md) in EvmTool for more instructions.
- Improve lifecycle management of the transaction pool [#5634](https://github.com/hyperledger/besu/pull/5634)
- Add extension points in AbstractCreateOperation for EVM libraries to react to contract creations [#5656](https://github.com/hyperledger/besu/pull/5656)
- Update to Tuweni 2.4.2. [#5684](https://github.com/hyperledger/besu/pull/5684)
- Decouple data field from Enum JsonRpcError by creating new enum holder RpcErrorType[#5629](https://github.com/hyperledger/besu/pull/5629)
- Update to bouncycastle 1.75 [#5675](https://github.com/hyperledger/besu/pull/5675)
- Extend OperationTracer with new methods [#5662](https://github.com/hyperledger/besu/pull/5662)
- Eip 6780 selfdestruct [#5430](https://github.com/hyperledger/besu/pull/5430)
- Add new debug_getRawTransaction to the DEBUG engine [#5635](https://github.com/hyperledger/besu/pull/5635)

### Bug Fixes
- Use the node's configuration to determine if DNS enode URLs are allowed in calls to `admin_addPeer` and `admin_removePeer` [#5584](https://github.com/hyperledger/besu/pull/5584)
- Align the implementation of Eth/68 `NewPooledTransactionHashes` to other clients, using unsigned int for encoding size. [#5640](https://github.com/hyperledger/besu/pull/5640)
- Failure at startup when enabling layered txpool before initial sync done [#5636](https://github.com/hyperledger/besu/issues/5636)
- Remove miner-related option warnings if the change isn't using Ethash consensus algorithm [#5669](https://github.com/hyperledger/besu/pull/5669)
- Fix for pending transactions reference leak [#5693](https://github.com/hyperledger/besu/pull/5693)
- Address a performance regression observed in import testing [#5734](https://github.com/hyperledger/besu/pull/5734)
- Update native libraries that have JPMS friendly module names [#5749](https://github.com/hyperledger/besu/pull/5749)

### Download Links
https://hyperledger.jfrog.io/artifactory/besu-binaries/besu/23.7.1/besu-23.7.1.tar.gz / sha256: 85dce66c2dbd21b4e5d3310770434dd373018a046b78d5037f6d4955256793cd
https://hyperledger.jfrog.io/artifactory/besu-binaries/besu/23.7.1/besu-23.7.1.zip / sha256: dfac11b2d6d9e8076ab2f86324d48d563badf76fd2a4aadc4469a97aef374ef5


## 23.7.0

- Was not released (failed burn-in test)


## 23.4.4

### Breaking Changes
- Move blockchain related variables in a dedicated storage, to pave the way to future optimizations [#5471](https://github.com/hyperledger/besu/pull/5471). The migration is performed automatically at startup,
and in case a rollback is needed, before installing a previous version, the migration can be reverted, using the subcommand `storage revert-variables` with the same configuration use to run Besu.
- Remove deprecated Rinkeby named network. [#5540](https://github.com/hyperledger/besu/pull/5540)
- Use BlobDB for blockchain storage to reduce initial sync time and write amplification (PR #5475). This PR reduces sync time by 14 hours on m6a.xlarge VM (1 day 8 hours 27 minutes instead of 1 day 22 hours 4 minutes).
### Additions and Improvements
- Allow Ethstats connection url to specify ws:// or wss:// scheme. [#5494](https://github.com/hyperledger/besu/issues/5494)
- Add support for Shanghai changes to the GraphQL service [#5496](https://github.com/hyperledger/besu/pull/5496)
- Unite the tx-pool CLI options under the same Tx Pool Options group in UX. [#5466](https://github.com/hyperledger/besu/issues/5466)
- Tidy DEBUG logs by moving engine API full logging to TRACE [#5529](https://github.com/hyperledger/besu/pull/5529)
- Remove PoW validation if merge is enabled as it is not needed any more [#5538](https://github.com/hyperledger/besu/pull/5538)
- Use BlobDB for blockchain storage to reduce initial sync time and write amplification [#5475](https://github.com/hyperledger/besu/pull/5475)
- Add healing flat db mechanism with early access CLI options `--Xsnapsync-synchronizer-flat-db-healing-enabled=true` [#5319](https://github.com/hyperledger/besu/pull/5319)
- Add debug_getRawTransaction method to the DEBUG suite [#5635](https://github.com/hyperledger/besu/pull/5635)

### Bug Fixes
- Fix backwards sync bug where chain is rolled back too far, especially when restarting Nimbus [#5497](https://github.com/hyperledger/besu/pull/5497)
- Check to ensure storage and transactions are not closed prior to reading/writing [#5527](https://github.com/hyperledger/besu/pull/5527) 
- Fix the unavailability of account code and storage on GraphQL/Bonsai [#5548](https://github.com/hyperledger/besu/pull/5548)

### Download Links
https://hyperledger.jfrog.io/artifactory/besu-binaries/besu/23.4.4/besu-23.4.4.tar.gz / sha256: bd476d235b6fe1f236a62bc709f41c87deb68b72c47bb5b58e56b9d9283af2c4
https://hyperledger.jfrog.io/artifactory/besu-binaries/besu/23.4.4/besu-23.4.4.zip / sha256: 4575000f4fd21d318e7b77340c9281d496bc800bee5b45a13684319e6f28bf27

## 23.4.3

- Was not released (failed burn-in test)

- ## 23.4.2

- Was not released (failed burn-in test)

## 23.4.1

### Breaking Changes
- Add request content length limit for the JSON-RPC API (5MB) [#5467](https://github.com/hyperledger/besu/pull/5467)
- `min-block-occupancy-ratio` options is now ignored on PoS networks [#5491](https://github.com/hyperledger/besu/pull/5491)

### Additions and Improvements
- Set the retention policy for RocksDB log files to maintain only the logs from the last week [#5428](https://github.com/hyperledger/besu/pull/5428)
- "Big-EOF" (the EOF version initially slotted for Shanghai) has been moved from Cancun to FutureEIPs [#5429](https://github.com/hyperledger/besu/pull/5429)
- EIP-4844: Zero blob transactions are invalid [#5425](https://github.com/hyperledger/besu/pull/5425)
- Transaction pool flag to disable specific behaviors for locally submitted transactions [#5418](https://github.com/hyperledger/besu/pull/5418)
- Added In-Protocol Deposit prototype (EIP-6110) in the experimental eip. [#5005](https://github.com/hyperledger/besu/pull/5055) [#5295](https://github.com/hyperledger/besu/pull/5295)
- New optional feature to save the txpool content to file on shutdown and reloading it on startup [#5434](https://github.com/hyperledger/besu/pull/5434)
- New option to send SNI header in TLS ClientHello message [#5439](https://github.com/hyperledger/besu/pull/5439)
- Early access - layered transaction pool implementation [#5290](https://github.com/hyperledger/besu/pull/5290)
- New RPC method `debug_getRawReceipts` [#5476](https://github.com/hyperledger/besu/pull/5476)
- Add TrieLogFactory plugin support [#5440](https://github.com/hyperledger/besu/pull/5440)
- Ignore `min-block-occupancy-ratio` option when on PoS networks, since in some cases, it prevents to have full blocks even if enough transactions are present [#5491](https://github.com/hyperledger/besu/pull/5491)

### Bug Fixes
- Fix eth_feeHistory response for the case in which blockCount is higher than highestBlock requested. [#5397](https://github.com/hyperledger/besu/pull/5397)
- Fix Besu Docker image failing to start due to NoClassDefFoundError with org.xerial.snappy.Snappy library. [#5462](https://github.com/hyperledger/besu/pull/5462)

### Download Links

https://hyperledger.jfrog.io/hyperledger/besu-binaries/besu/23.4.1/besu-23.4.1.tar.gz / sha256: 49d3a7a069cae307497093d834f873ce7804a46dd59207d5e8321459532d318e
https://hyperledger.jfrog.io/hyperledger/besu-binaries/besu/23.4.1/besu-23.4.1.zip / sha256: 1d82ed83a816968aa9366d9310b275ca6438100f5d3eb1ec03d3474b2a5f5e76

## 23.4.0

### Breaking Changes
- In `evmtool` (an offline EVM executor tool principally used for reference tests), the `--prestate` and `--genesis` options no longer parse genesis files containing IBFT, QBFT, and Clique network definitions. The same genesis files will work with those json entries removed. [#5192](https://github.com/hyperledger/besu/pull/5192)
- In `--ethstats`, if the port is not specified in the URI, it will default to 443 and 80 for ssl and non-ssl connections respectively instead of 3000. [#5301](https://github.com/hyperledger/besu/pull/5301)
- Remove IBFT 1.0 feature [#5302](https://github.com/hyperledger/besu/pull/5302)
- Remove GoQuorum-compatible privacy feature [#5303](https://github.com/hyperledger/besu/pull/5303)
- Remove launcher command line utility [#5355](https://github.com/hyperledger/besu/pull/5355)
- Remove deprecated `tx-pool-future-max-by-account` option, see instead: `tx-pool-limit-by-account-percentage` [#5361](https://github.com/hyperledger/besu/pull/5361)
- Default configuration for the deprecated ECIP-1049 network has been removed from the CLI network list [#5371](https://github.com/hyperledger/besu/pull/5371)
- Besu now requires glibc 2.32 or later to run. Ubuntu 20.04 users will need to update to a newer version of Ubuntu, 22.04 or later to run Besu

### Additions and Improvements
- An alternate build target for the EVM using GraalVM AOT compilation was added.  [#5192](https://github.com/hyperledger/besu/pull/5192)
- To generate the binary install and use GraalVM 23.3.r17 or higher and run `./gradlew nativeCompile`.  The binary will be located in `ethereum/evmtool/build/native/nativeCompile`
- Upgrade RocksDB version from 7.7.3 to 8.0.0. Besu Team [contributed](https://github.com/facebook/rocksdb/pull/11099) to this release to make disabling checksum verification work. 
- Log an error with stacktrace when RPC responds with internal error [#5288](https://github.com/hyperledger/besu/pull/5288)
- `--ethstats-cacert` to specify root CA of ethstats server (useful for non-production environments). [#5301](https://github.com/hyperledger/besu/pull/5301)
- Update most dependencies to latest version [#5269](https://github.com/hyperledger/besu/pull/5269)
- If jemalloc is used, print its version in the configuration overview [#4738](https://github.com/hyperledger/besu/pull/4738)
- Add metrics for accounts and storage reads (Flat database vs Merkle Patricia Trie) [#5315](https://github.com/hyperledger/besu/pull/5315)
- Offload LogBloom cache generation to computation executor, to avoid interfere with other scheduled tasks [#4530](https://github.com/hyperledger/besu/pull/4530)
- Reference tests are upgraded to use v12.1 of the ethereum tests [#5343](https://github.com/hyperledger/besu/pull/5343)
- Add new sepolia bootnodes, which should improve peering in the testnet. [#5352](https://github.com/hyperledger/besu/pull/5352)
- Renamed --bonsai-maximum-back-layers-to-load option to --bonsai-historical-block-limit for clarity. Removed --Xbonsai-use-snapshots option as it is no longer functional [#5337](https://github.com/hyperledger/besu/pull/5337)
- Change Forest to use TransactionDB instead of OptimisticTransactionDB [#5328](https://github.com/hyperledger/besu/pull/5328)
- Performance: Reduced usage of UInt256 in EVM operations [#5331](https://github.com/hyperledger/besu/pull/5331)
- Changed wrong error message "Invalid params" when private tx is reverted to "Execution reverted" with correct revert reason in data. [#5369](https://github.com/hyperledger/besu/pull/5369)
- Changes to the way gas is estimated to provide an exact gas estimate [#5142](https://github.com/hyperledger/besu/pull/5142)
- Add zero reads to Bonsai TrieLogs [#5317](https://github.com/hyperledger/besu/pull/5317) 
- Bonsai TrieLog serialization interface and default implementation [#5372](https://github.com/hyperledger/besu/pull/5372) 

### Bug Fixes
- Fix eth_getBlockByNumber cache error for latest block when called during syncing [#5292](https://github.com/hyperledger/besu/pull/5292)
- Fix QBFT and IBFT unable to propose blocks on London when zeroBaseFee is used [#5276](https://github.com/hyperledger/besu/pull/5276) 
- Make QBFT validator smart contract mode work with london fork [#5249](https://github.com/hyperledger/besu/issues/5249)
- Try to connect to EthStats server by default with ssl followed by non-ssl. [#5301](https://github.com/hyperledger/besu/pull/5301)
- Allow --miner-extra-data to be used in Proof-of-Stake block production [#5291](https://github.com/hyperledger/besu/pull/5291)
- Add withdrawals to payloadId calculation to avoid collisions [#5321](https://github.com/hyperledger/besu/pull/5321) 
- Re-implement trace_block, trace_filter and trace_replayBlockTransactions RPC endpoints to fix memory issues and improve performance [#5131](https://github.com/hyperledger/besu/pull/5131)

### Download Links
https://hyperledger.jfrog.io/hyperledger/besu-binaries/besu/23.4.0/besu-23.4.0.zip / sha256: 023a267ee07ed6e069cb15020c1c0262efc5ea0a3e32adc6596068cff7fd0be5
https://hyperledger.jfrog.io/hyperledger/besu-binaries/besu/23.4.0/besu-23.4.0.tar.gz / sha256: 821695b3255c9f646f4d527e374219c96416f498231520f2eec2bebedc53f5a0

## 23.1.3 - Nimbus Hotfix
This update is strongly recommended for anyone running Nimbus with Besu. Due to the way Nimbus send request data, this can lead to a missed block proposal in certain circumstances.

### Bug Fixes
Add withdrawals to payloadId calculation to avoid collisions #5321
Download Links
https://hyperledger.jfrog.io/hyperledger/besu-binaries/besu/23.1.3/besu-23.1.3.tar.gz / sha256: 36898932a7535c4d126c1980443b33c9a4971f9354112992a18ee134c1777aa3
https://hyperledger.jfrog.io/hyperledger/besu-binaries/besu/23.1.3/besu-23.1.3.zip / sha256: adb3b17e45217f86a56f07f09faba2e5d8a0eb8a585ad5307696d6cc58ee2f73

## 23.1.2
This update is a mainnet-compatible Shanghai/Capella upgrade and is recommended for all Mainnet users.

### Breaking Changes

### Additions and Improvements
- Schedule Shanghai (Shapella) fork for Mainnet [#5230](https://github.com/hyperledger/besu/pull/5230)
- Increase default from 1000 to 5000 for `--rpc-max-logs-range` [#5209](https://github.com/hyperledger/besu/pull/5209)
- Bonsai-safe refactor [#5123](https://github.com/hyperledger/besu/pull/5123)
- Safe tracing [#5197](https://github.com/hyperledger/besu/pull/5197)

### Bug Fixes
- Persist backward sync status to support resuming across restarts [#5182](https://github.com/hyperledger/besu/pull/5182)

### Download Links
https://hyperledger.jfrog.io/hyperledger/besu-binaries/besu/23.1.2/besu-23.1.2.tar.gz / sha256: 3d3a709a3aab993a0801b412a4719d74e319f942ddc13fb0f30b3c4a54d12538
https://hyperledger.jfrog.io/hyperledger/besu-binaries/besu/23.1.2/besu-23.1.2.zip / sha256: 2a9ff091cb4349fc23625a52089400bb6529a831eb22d15d0221cb27039ab203

## 23.1.1
This update is required for the Goerli Shanghai/Capella upgrade and recommended for all Mainnet users. If you use Besu on Goerli, update to 23.1.1. If you previously used 23.1.1-RC1, update to test 23.1.1 on Goerli. 

### Breaking Changes

### Additions and Improvements
- Add support for Shanghai in Sepolia https://github.com/hyperledger/besu/pull/5088
- Add implementation for engine_getPayloadBodiesByRangeV1 and engine_getPayloadBodiesByHashV1 https://github.com/hyperledger/besu/pull/4980
- If a PoS block creation repetition takes less than a configurable duration, then waits before next repetition https://github.com/hyperledger/besu/pull/5048
- Allow other users to read the /opt/besu dir when using docker https://github.com/hyperledger/besu/pull/5092
- Invalid params - add some error detail #5066
- Added the option --kzg-trusted-setup to pass a custom setup file for custom networks or to override the default one for named networks [#5084](https://github.com/hyperledger/besu/pull/5084)
- Gas accounting for EIP-4844 [#4992](https://github.com/hyperledger/besu/pull/4992)
- Goerli configs for shapella [#5151](https://github.com/hyperledger/besu/pull/5151)

### Bug Fixes
- Fix engine_getPayloadV2 block value calculation [#5040](https://github.com/hyperledger/besu/issues/5040)
- Moves check for init code length before balance check [#5077](https://github.com/hyperledger/besu/pull/5077)
- Address concurrency problems with eth_call [#5179](https://github.com/hyperledger/besu/pull/5179)

### Download Links
https://hyperledger.jfrog.io/hyperledger/besu-binaries/besu/23.1.1/besu-23.1.1.tar.gz / sha256: 11c3e5cdbc06df16a690e7ee9f98eefa46848f9fa280824b6e4c896d88f6b975
https://hyperledger.jfrog.io/hyperledger/besu-binaries/besu/23.1.1/besu-23.1.1.zip / sha256: afcf852f193adb8e82d187aa4f02e4669f12cc680270624d37101b94cf37adec

## 23.1.1-RC1
### Sepolia Shanghai Release aka Sepolia Shapella aka Shapolia

This update is **not recommended for mainnet users**.

Besu 23.1.1-RC1 is a **required update for Sepolia users**

Sepolia Shanghai hardfork scheduled for: **Tue Feb 28 2023 04:04:48 UTC**

---

This release has everything from [23.1.0](https://github.com/hyperledger/besu/releases/tag/23.1.0) and in addition the following:

### Additions and Improvements
- Add support for Shanghai in Sepolia https://github.com/hyperledger/besu/pull/5088
- Add implementation for engine_getPayloadBodiesByRangeV1 and engine_getPayloadBodiesByHashV1 https://github.com/hyperledger/besu/pull/4980
- If a PoS block creation repetition takes less than a configurable duration, then waits before next repetition https://github.com/hyperledger/besu/pull/5048
- Allow other users to read the /opt/besu dir when using docker https://github.com/hyperledger/besu/pull/5092
- Invalid params - add some error detail [#5066](https://github.com/hyperledger/besu/pull/5066)

### Bug fixes
- Fix engine_getPayloadV2 block value calculation https://github.com/hyperledger/besu/issues/5040
- Moves check for init code length before balance check https://github.com/hyperledger/besu/pull/5077

### Download Links
https://hyperledger.jfrog.io/hyperledger/besu-binaries/besu/23.1.1-RC1/besu-23.1.1-RC1.tar.gz / sha256: 82cff41f3eace02006b0e670605848e0e77e045892f8fa9aad66cbd84a88221e
https://hyperledger.jfrog.io/hyperledger/besu-binaries/besu/23.1.1-RC1/besu-23.1.1-RC1.zip / sha256: 469c8d6a8ca9d78ee111ff1128d00bf3bcddacbf5b800ef6047717a2da0cc21d

## 23.1.0
Besu 23.1.0 is a recommended update for Mainnet users. Thank you all for your patience as we crafted this quarterly release.

This is a rather large release with some breaking changes, so please be sure to read these notes carefully before you upgrade any Besu instances. We are including a move to Java 17 LTS. To build and run Besu, please make sure you have Java 17 on the host machine. Additionally, there are a host of spec compliance changes that change existing formats, so please check the specific RPC updates. Lastly, this release formalizes a deprecation notice for GoQuorum privacy modes and IBFT1.0 in Besu. These will be removed in the 23.4 series, unless otherwise stated.

From the improvements and fixes side, we have a host of execution performance improvements and fixes for defects with bonsai storage. We have also included an error detection and auto-heal capability for nodes that encounter state issues. This should keep nodes online and validating that may have previously required a resync.

One final note. 23.1.0 is not a Shanghai ready release. If you intend to test Besu on the long-lived testnets like Zhejiang, please [follow the instructions here](https://notes.ethereum.org/@launchpad/zhejiang). We will have more to share on our official Shanghai releases soon.

### Breaking Changes
- Change JsonRpc http service to return the error -32602 (Invalid params) with a 200 http status code
- Besu requires minimum Java 17 and up to build and run [#3320](https://github.com/hyperledger/besu/issues/3320)
- PKCS11 with nss module (PKCS11 based HSM can be used in DevP2P TLS and QBFT PKI) does not work with RSA keys
  in Java 17. SoftHSM is tested manually and working. (Other PKCS11 HSM are not tested). The relevant unit and acceptance
  tests are updated to use EC private keys instead of RSA keys.
- Change eth_feeHistory parameter `blockCount` to accept hexadecimal string (was accepting plain integer) [#5047](https://github.com/hyperledger/besu/pull/5047)
- Default configurations for the deprecated Ropsten, Kiln, Shandong, and Astor networks have been removed from the CLI network list. These networks can currently be accessed but will require a user-provided genesis configuration. [#4869](https://github.com/hyperledger/besu/pull/4869)
- GoQuorum-compatible privacy is deprecated and will be removed in 23.4
- IBFT 1.0 is deprecated and will be removed in 23.4
- Optimize SSTORE Operation execution time (memoize current and original value) [#4836](https://github.com/hyperledger/besu/pull/4836)

### Additions and Improvements
- Default rpc batch request to 1024 [#5104](https://github.com/hyperledger/besu/pull/5104) [#5108](https://github.com/hyperledger/besu/pull/5108)
- Add a new CLI option to limit the number of requests in a single RPC batch request. [#4965](https://github.com/hyperledger/besu/pull/4965)
- Support for new DATAHASH opcode as part of EIP-4844 [#4823](https://github.com/hyperledger/besu/issues/4823)
- Send only hash announcement for blob transaction type [#4940](https://github.com/hyperledger/besu/pull/4940)
- Add `excess_data_gas` field to block header [#4958](https://github.com/hyperledger/besu/pull/4958)
- Add `max_fee_per_data_gas` field to transaction [#4970](https://github.com/hyperledger/besu/pull/4970)
- Added option to evm CLI tool to allow code execution at specific forks [#4913](https://github.com/hyperledger/besu/pull/4913)
- Improve get account performance by using the world state updater cache [#4897](https://github.com/hyperledger/besu/pull/4897)
- Add new KZG precompile and option to override the trusted setup being used [#4822](https://github.com/hyperledger/besu/issues/4822)
- Add implementation for eth_createAccessList RPC method [#4942](https://github.com/hyperledger/besu/pull/4942)
- Updated reference tests to v11.3 [#4996](https://github.com/hyperledger/besu/pull/4996)
- Add DebugGetRawBlock and DebugGetRawHeader RPC methods [#5011](https://github.com/hyperledger/besu/pull/5011)
- Besu requires minimum Java 17 and up to build and run [#3320](https://github.com/hyperledger/besu/issues/3320)
- Add worldstate auto-heal mechanism [#5059](https://github.com/hyperledger/besu/pull/5059)
- Support for EIP-4895 - Withdrawals for Shanghai fork
- Improve SLOAD and SSTORE performance by caching empty slots [#4874](https://github.com/hyperledger/besu/pull/4874)
- RPC methods that lookup block by hash will now return an error response if no block found [#4582](https://github.com/hyperledger/besu/pull/4582)
- Added support for `safe` and `finalized` strings for the RPC methods using defaultBlock parameter [#4902](https://github.com/hyperledger/besu/pull/4902)
- Added post-execution state logging option to EVM Tool [#4709](https://github.com/hyperledger/besu/pull/4709)
- Add access list to Transaction Call Object [#4802](https://github.com/hyperledger/besu/issues/4801)
- Add timestamp fork support, including shanghaiTime and cancunTime forks [#4743](https://github.com/hyperledger/besu/pull/4743)
- Optimization:  Memoize transaction size and hash at the same time [#4812](https://github.com/hyperledger/besu/pull/4812)
- Add chain data pruning feature with three experimental CLI options: `--Xchain-pruning-enabled`, `--Xchain-pruning-blocks-retained` and `--Xchain-pruning-frequency` [#4686](https://github.com/hyperledger/besu/pull/4686)
  - Note that chain pruning is hidden and disabled by default. Once you choose to enable chain pruning, a new column family will be added to the db and you cannot roll back to a previous versi
    on of Besu.

### Bug Fixes
- Mitigation fix for stale bonsai code storage leading to log rolling issues on contract recreates [#4906](https://github.com/hyperledger/besu/pull/4906)
- Ensure latest cached layered worldstate is subscribed to storage, fix problem with RPC calls using 'latest' [#5076](https://github.com/hyperledger/besu/pull/5076)
- Fix for segmentation faults on worldstate truncation, snap-sync starts [#4786](https://github.com/hyperledger/besu/pull/4786)
- Fix for worldstate mismatch on failed forkchoiceUpdate [#4862](https://github.com/hyperledger/besu/pull/4862)

Download Links
https://hyperledger.jfrog.io/hyperledger/besu-binaries/besu/23.1.0/besu-23.1.0.tar.gz / sha256: 9081da04d47c3ff0a6ecc2256d353c7a02212f9b46f2c867a9365e18026c3a6e
https://hyperledger.jfrog.io/hyperledger/besu-binaries/besu/23.1.0/besu-23.1.0.zip / sha256: e037f5c8f976150af40403311d1c81018f4c3dfbef0ad33324d8c3e708d1fdca

## 23.1.0-RC1

### Breaking Changes
- Default configurations for the deprecated Ropsten, Kiln, Shandong, and Astor networks have been removed from the CLI network list. These networks can currently be accessed but will require a user-provided genesis configuration. [#4869](https://github.com/hyperledger/besu/pull/4869)

### Additions and Improvements

- Improve SLOAD and SSTORE performance by caching empty slots [#4874](https://github.com/hyperledger/besu/pull/4874)
- RPC methods that lookup block by hash will now return an error response if no block found [#4582](https://github.com/hyperledger/besu/pull/4582)
- Added support for `safe` and `finalized` strings for the RPC methods using defaultBlock parameter [#4902](https://github.com/hyperledger/besu/pull/4902)

### Bug Fixes

### Download Links
https://hyperledger.jfrog.io/hyperledger/besu-binaries/besu/23.1.0-RC1/besu-23.1.0-RC1.tar.gz / sha256: 30906891e528b3b4e3ce8e2313550a1da066b31ea10b05456dd0ad026792b46d
https://hyperledger.jfrog.io/hyperledger/besu-binaries/besu/23.1.0-RC1/besu-23.1.0-RC1.zip / sha256: 9067d1929079ae4a7c165e6f1e2bae08834939ed191f976d26544dc93352c306

## 23.1.0-beta

### Breaking Changes
- GoQuorum-compatible privacy is deprecated and will be removed in 23.4
- IBFT 1.0 is deprecated and will be removed in 23.4
- Optimize SSTORE Operation execution time (memoize current and original value) [#4836](https://github.com/hyperledger/besu/pull/4836)

### Additions and Improvements
- Added post-execution state logging option to EVM Tool [#4709](https://github.com/hyperledger/besu/pull/4709)
- Add access list to Transaction Call Object [#4802](https://github.com/hyperledger/besu/issues/4801)
- Add timestamp fork support, including shanghaiTime and cancunTime forks [#4743](https://github.com/hyperledger/besu/pull/4743)
- Optimization:  Memoize transaction size and hash at the same time [#4812](https://github.com/hyperledger/besu/pull/4812)
- Add chain data pruning feature with three experimental CLI options: `--Xchain-pruning-enabled`, `--Xchain-pruning-blocks-retained` and `--Xchain-pruning-frequency` [#4686](https://github.com/hyperledger/besu/pull/4686)
  - Note that chain pruning is hidden and disabled by default. Once you choose to enable chain pruning, a new column family will be added to the db and you cannot roll back to a previous version of Besu.

### Bug Fixes
- Fix for segmentation faults on worldstate truncation, snap-sync starts [#4786](https://github.com/hyperledger/besu/pull/4786)
- Fix for worldstate mismatch on failed forkchoiceUpdate [#4862](https://github.com/hyperledger/besu/pull/4862)

### Download Links

## 22.10.3

### Breaking Changes
- Added `--rpc-max-logs-range` CLI option to allow limiting the number of blocks queried by `eth_getLogs` RPC API. Default value: 1000 [#4597](https://github.com/hyperledger/besu/pull/4597)
- The `graalvm` docker variant no longer meets the performance requirements for Ethereum Mainnet.  The `openjdk-11` and `openjdk-latest` variants are recommended in its place.

### Additions and Improvements
- Implement Eth/68 sub-protocol [#4715](https://github.com/hyperledger/besu/issues/4715)
- Increase the speed of modexp gas execution and execution. [#4780](https://github.com/hyperledger/besu/pull/4780)
- Added experimental CLI options `--Xeth-capability-max` and `--Xeth-capability-min` to specify a range of capabilities to be supported by the Eth protocol. [#4752](https://github.com/hyperledger/besu/pull/4752)
- Set the default curve in the EVMTool, like is done in production operations [#4790](https://github.com/hyperledger/besu/pull/4790)

### Bug Fixes
- Fix storage key format for eth_getProof so that it follows the EIP-1474 spec [#4564](https://github.com/hyperledger/besu/pull/4564)

### Download Links
https://hyperledger.jfrog.io/hyperledger/besu-binaries/besu/22.10.3/besu-22.10.3.tar.gz / sha256: 7213f9445a84a196e94ae1877c6fdb1e51d37bfb19615da02ef5121d4f40e38c
https://hyperledger.jfrog.io/hyperledger/besu-binaries/besu/22.10.3/besu-22.10.3.zip / sha256: 0bf6bc98e01b0c1045f1b7d841a390c575bc5203c2a4e543d922fbc1ea0d3d5d

## 22.10.2
This is a hotfix release to resolve a race condition that results in segfaults, introduced in 22.10.1 release.

### Bug Fixes
- bugfix for async operations on Snapshot worldstates [#4767](https://github.com/hyperledger/besu/pull/4767)

### Download Links
https://hyperledger.jfrog.io/hyperledger/besu-binaries/besu/22.10.2/besu-22.10.2.tar.gz  / sha256: cdb36141e3cba6379d35016e0a2de2edba579d4786124b5f7257b1e4a68867a2
https://hyperledger.jfrog.io/hyperledger/besu-binaries/besu/22.10.2/besu-22.10.2.zip / sha256: 4c9208f684762670cb4f2c6ebfb6930e05e339a7c3c586fe8caa9f26462830aa


## 22.10.1

### Breaking Changes
- Fields `publicKey` and `raw` removed from RPC API `Transaction` result object [#4575](https://github.com/hyperledger/besu/pull/4575)

### Additions and Improvements
- Explain and improve price validation for London and local transactions during block proposal selection [#4602](https://github.com/hyperledger/besu/pull/4602)
- Support for ephemeral testnet Shandong, for EOF testing. [#4599](https://github.com/hyperledger/besu/pull/4599)
- Improve performance of block processing by parallelizing some parts during the "commit" step [#4635](https://github.com/hyperledger/besu/pull/4635)
- Upgrade RocksDB version from 7.6.0 to 7.7.3
- Added new RPC endpoints `debug_setHead` & `debug_replayBlock  [#4580](https://github.com/hyperledger/besu/pull/4580)
- Upgrade OpenTelemetry to version 1.19.0 [#3675](https://github.com/hyperledger/besu/pull/3675)
- Implement Eth/67 sub-protocol [#4596](https://github.com/hyperledger/besu/issues/4596)
- Backward sync log UX improvements [#4655](https://github.com/hyperledger/besu/pull/4655)
- Enable RocksDB Bloom filters to improve read performance [#4682](https://github.com/hyperledger/besu/pull/4682)
- Backward sync: use retry switching peer when fetching data from peers [#4656](https://github.com/hyperledger/besu/pull/4656)
- Shanghai implementation of EIP-3651 Warm coinbase [#4620](https://github.com/hyperledger/besu/pull/4620) 
- Shanghai implementation of EIP-3855 Push0 [#4660](https://github.com/hyperledger/besu/pull/4660)
- Shanghai implementation of EIP-3540 and EIP-3670 Ethereum Object Format and Code Validation [#4644](https://github.com/hyperledger/besu/pull/4644)
- Remove some log statements that are keeping some objects live in heap for a long time, to reduce the amount of memory required during initial sync [#4705](https://github.com/hyperledger/besu/pull/4705)
- Add field `type` to Transaction receipt object (eth_getTransactionReceipt) [#4505](https://github.com/hyperledger/besu/issues/4505)
- Print an overview of configuration and system information at startup [#4451](https://github.com/hyperledger/besu/pull/4451)
- Do not send new payloads to backward sync if initial sync is in progress [#4720](https://github.com/hyperledger/besu/issues/4720)
- Improve the way transaction fee cap validation is done on London fee market to not depend on transient network conditions [#4598](https://github.com/hyperledger/besu/pull/4598) 
- Preload and cache account and storage data from RocksDB to improve performance  [#4737](https://github.com/hyperledger/besu/issues/4737)

### Bug Fixes
- Restore updating chain head and finalized block during backward sync [#4718](https://github.com/hyperledger/besu/pull/4718)

### Download Links
https://hyperledger.jfrog.io/hyperledger/besu-binaries/besu/22.10.1/besu-22.10.1.tar.gz  / sha256: b6757b9fc69b782cdabb95b1e784d31b1effcc2e25c6b198b2f9d6b3786c7a8a
https://hyperledger.jfrog.io/hyperledger/besu-binaries/besu/22.10.1/besu-22.10.1.zip / sha256: 0dbee534620c7cc0fac0596e6df0c7f8a74be9df9cecd9d4f1407016f30fb9a1

## 22.10.0

### Breaking Changes
- Internal and interface APIs relating to storage have migrated from `UInt256` to `Bytes32` [#4562](https://github.com/hyperledger/besu/pull/4562)
- Flexible Privacy Groups (early access) support to Tessera's EC encryptor (contracts modified) [#4282](https://github.com/hyperledger/besu/pull/4282)
  * Before this change, the `bytes32` type was used for the enclave public keys, just supporting encryptors with public keys of that length (like the default NaCl)
  * For the EC encryptor, the encoded public key length is 91
- `--tx-pool-hashes-max-size` option removed (deprecated in 22.1.3)
- `--Xmerge-support` option removed (deprecated in 22.4.2) [#4518](https://github.com/hyperledger/besu/pull/4518)
- Breaking API changes in the `OperationTracer` interface to enable performance work.
  * The `traceExecution` method has been replaced with `tracePreExecution` and `tracePostExecution` methods, called just before and just after operation execution.
  * See `DebugOperationTracer` and `StandardJsonTracer` for migration examples.

### Additions and Improvements
- Updated jackson-databind library to version 2.13.4.2 addressing [CVE-2022-42003](https://nvd.nist.gov/vuln/detail/CVE-2022-42003)
- Update snapsync feature to avoid restarting the download of the world state from scratch when restarting Besu [#4381](https://github.com/hyperledger/besu/pull/4381)
- Added worldstate snapshot isolation to improve the stability of bonsai (`--Xbonsai-use-snapshots=true`) [#4351](https://github.com/hyperledger/besu/pull/4531)
- Reduce the number of runtime exceptions (SecurityModuleException) and unnecessary executions during ECIES handshake, by trying to decrypt EIP-8 formatted messages first [#4508](https://github.com/hyperledger/besu/pull/4508).
- Improved RLP processing of zero-length string as 0x80 [#4283](https://github.com/hyperledger/besu/pull/4283) [#4388](https://github.com/hyperledger/besu/issues/4388)
- Increased level of detail in JSON-RPC parameter error log messages [#4510](https://github.com/hyperledger/besu/pull/4510)
- New unstable configuration options to set the maximum time, in milliseconds, a PoS block creation jobs is allowed to run [#4519](https://github.com/hyperledger/besu/pull/4519)
- Tune EthScheduler thread pools to avoid recreating too many threads [#4529](https://github.com/hyperledger/besu/pull/4529)
- RocksDB snapshot based worldstate and plugin-api addition of Snapshot interfaces [#4409](https://github.com/hyperledger/besu/pull/4409)
- Continuously try to build better block proposals until timeout or GetPayload is called [#4516](https://github.com/hyperledger/besu/pull/4516)
- Upgrade RocksDB database version from 6.29.5 to 7.6.0 [#4517](https://github.com/hyperledger/besu/pull/4517)
- Avoid connecting to self when using static-nodes [#4521](https://github.com/hyperledger/besu/pull/4521)
- EVM performance has increased 20%-100% depending on the particulars of the contract. [#4540](https://github.com/hyperledger/besu/pull/4540)
- Improve calculateRootHash method performance during Block processing [#4568](https://github.com/hyperledger/besu/pull/4568)
- Bring GraphQL into compliance with execution-api specs [#4112](https://github.com/hyperledger/besu/pull/4112)
- Refactor unverified forkchoice event [#4487](https://github.com/hyperledger/besu/pull/4487)
- Improve UX of initial sync logs, pushing not relevant logs to debug level [#4486](https://github.com/hyperledger/besu/pull/4486)
- Optimize pivot block selector on PoS networks [#4488](https://github.com/hyperledger/besu/pull/4488)
- Optimize Snap sync on PoS networks [#4462](https://github.com/hyperledger/besu/pull/4462)

### Bug Fixes
- Fixed default fromBlock value and improved parameter interpretation in eth_getLogs RPC handler [#4513](https://github.com/hyperledger/besu/pull/4513)
- Fix for NoSuchElementException for missing invalid reason when rejecting a local sent transaction [#4569](https://github.com/hyperledger/besu/pull/4569)
- Corrects treating a block as bad on internal error during either validation or processing [#4512](https://github.com/hyperledger/besu/issues/4512)
- Corrects emission of blockadded events when rewinding during a re-org. Fix for [#4495](https://github.com/hyperledger/besu/issues/4495)
- Always return a transaction type for pending transactions [#4364](https://github.com/hyperledger/besu/pull/4364)
- Avoid a cyclic reference while printing EngineExchangeTransitionConfigurationParameter [#4357](https://github.com/hyperledger/besu/pull/4357)
- Corrects treating a block as bad on internal error [#4512](https://github.com/hyperledger/besu/issues/4512)
- In GraphQL update scalar parsing to be variable friendly [#4522](https://github.com/hyperledger/besu/pull/4522)
- Initiate connection to maintained peers soon after startup. [#4469](https://github.com/hyperledger/besu/pull/4469)
- Update apache-commons-text to 1.10.0 to address CVE-2022-42889 [#4542](https://github.com/hyperledger/besu/pull/4542)

### Download Links

https://hyperledger.jfrog.io/hyperledger/besu-binaries/besu/22.10.0/besu-22.10.0.tar.gz  / sha256: 88fb5df567e4ec3547d7d2970cfef00debbd020c0da66b19166d43779b3b2b85
https://hyperledger.jfrog.io/hyperledger/besu-binaries/besu/22.10.0/besu-22.10.0.zip / sha256: c8e39f7c879409cb9b47f4d3de5e9c521249083830a8c9a45e8a14a319fe195d

## 22.10.0-RC2

### Breaking Changes
- Flexible Privacy Groups (early access) support to Tessera's EC encryptor (contracts modified) [#4282](https://github.com/hyperledger/besu/pull/4282)
  * Before this change, the `bytes32` type was used for the enclave public keys, just supporting encryptors with public keys of that length (like the default NaCl)
  * For the EC encryptor, the encoded public key length is 91
- `--tx-pool-hashes-max-size` option removed (deprecated in 22.1.3)
- `--Xmerge-support` option remove (deprecated in 22.4.2) [#4518](https://github.com/hyperledger/besu/pull/4518)
- Breaking API changes in the `OperationTracer` interface to enable performance work.
  * The `traceExecution` method has been replaced with `tracePreExecution` and `tracePostExecution` methods, called just before and just after operation execution. 
  * See `DebugOperationTracer` and `StandardJsonTracer` for migration examples.

### Additions and Improvements
- Reduce the number of runtime exceptions (SecurityModuleException) and unnecessary executions during ECIES handshake, by trying to decrypt EIP-8 formatted messages first [#4508](https://github.com/hyperledger/besu/pull/4508).
- Improved RLP processing of zero-length string as 0x80 [#4283](https://github.com/hyperledger/besu/pull/4283) [#4388](https://github.com/hyperledger/besu/issues/4388)
- Increased level of detail in JSON-RPC parameter error log messages [#4510](https://github.com/hyperledger/besu/pull/4510)
- New experimental configuration options to set the maximum time, in milliseconds, a PoS block creation jobs is allowed to run [#4519](https://github.com/hyperledger/besu/pull/4519)
- Tune EthScheduler thread pools to avoid recreating too many threads [#4529](https://github.com/hyperledger/besu/pull/4529)
- RocksDB snapshot based worldstate and plugin-api addition of Snapshot interfaces [#4409](https://github.com/hyperledger/besu/pull/4409)
- Continuously try to build better block proposals until timeout or GetPayload is called [#4516](https://github.com/hyperledger/besu/pull/4516)
- Upgrade RocksDB database version from 6.29.5 to 7.6.0 [#4517](https://github.com/hyperledger/besu/pull/4517)
- Avoid connecting to self when using static-nodes [#4521](https://github.com/hyperledger/besu/pull/4521)
- EVM performance has increased 20%-100% depending on the particulars of the contract. [#4540](https://github.com/hyperledger/besu/pull/4540)
- Improve calculateRootHash method performance during Block processing [#4568](https://github.com/hyperledger/besu/pull/4568)

### Bug Fixes
- Corrects emission of blockadded events when rewinding during a re-org. Fix for [#4495](https://github.com/hyperledger/besu/issues/4495)
- Always return a transaction type for pending transactions [#4364](https://github.com/hyperledger/besu/pull/4364)
- Avoid a cyclic reference while printing EngineExchangeTransitionConfigurationParameter [#4357](https://github.com/hyperledger/besu/pull/4357)
- Corrects treating a block as bad on internal error [#4512](https://github.com/hyperledger/besu/issues/4512)
- In GraphQL update scalar parsing to be variable friendly [#4522](https://github.com/hyperledger/besu/pull/4522)
- Initiate connection to maintained peers soon after startup. [#4469](https://github.com/hyperledger/besu/pull/4469)
- Update apache-commons-text to 1.10.0 to address CVE-2022-42889 [#4542](https://github.com/hyperledger/besu/pull/4542)

### Download Links


## 22.10.0-RC1

### Additions and Improvements
- Bring GraphQL into compliance with execution-api specs [#4112](https://github.com/hyperledger/besu/pull/4112)
- Refactor unverified forkchoice event [#4487](https://github.com/hyperledger/besu/pull/4487)
- Improve UX of initial sync logs, pushing not relevant logs to debug level [#4486](https://github.com/hyperledger/besu/pull/4486)
- Optimize pivot block selector on PoS networks [#4488](https://github.com/hyperledger/besu/pull/4488)
- Optimize Snap sync on PoS networks [#4462](https://github.com/hyperledger/besu/pull/4462)

### Bug Fixes

### Download Links
https://hyperledger.jfrog.io/artifactory/besu-binaries/besu/22.10.0-RC1/besu-22.10.0-RC1.zip / sha256: 16fd47533aa2986491143e5f4a052c0aa4866ebfa415abbf3ca868e4fbeac6ce
https://hyperledger.jfrog.io/artifactory/besu-binaries/besu/22.10.0-RC1/besu-22.10.0-RC1.tar.gz / sha256: 48fd3480e4380580ed9187302be987e9eca2b445935ec6a509e7269898d8a4a8

## 22.7.7

### Additions and Improvements
- Tune EthScheduler thread pools to avoid recreating too many threads [#4529](https://github.com/hyperledger/besu/issues/4529)
- Reduce the number of runtime exceptions (SecurityModuleException) and unnecessary executions during ECIES handshake, by trying to decrypt EIP-8 formatted messages first [#4508](https://github.com/hyperledger/besu/pull/4508).
- The block variable was keeping too much memory while waiting for future to finish [#4489](https://github.com/hyperledger/besu/issues/4489)

### Bug Fixes
- Corrects treating a block as bad on internal error [#4512](https://github.com/hyperledger/besu/issues/4512)
- update appache-commons-text to 1.10.0 to address CVE-2022-42889 [#4542](https://github.com/hyperledger/besu/pull/4542)
- In GraphQL update scalar parsing to be variable friendly [#4522](https://github.com/hyperledger/besu/pull/4522)

### Download Links
https://hyperledger.jfrog.io/hyperledger/besu-binaries/besu/22.7.7/besu-22.7.7.zip / sha256: 79b2b1518605603d8268f873f2576617ca8340d89c045e0eda6896f40defea0d
https://hyperledger.jfrog.io/hyperledger/besu-binaries/besu/22.7.7/besu-22.7.7.tar.gz / sha256: 161c52ba9be8508767e80dbce796b4ad2cc5b649f7ed15387c6359d1e15753f6

## 22.7.6
Hotfix release of the 22.7.x series to address [#4495](https://github.com/hyperledger/besu/issues/4495) which could result in failed block proposals on merge networks.

### Additions and Improvements
- Bring GraphQL into compliance with execution-api specs [#4112](https://github.com/hyperledger/besu/pull/4112)

### Bug Fixes
- Corrects emission of blockadded events when rewinding during a re-org. [#4497](https://github.com/hyperledger/besu/issues/4497)

### Download Links
https://hyperledger.jfrog.io/hyperledger/besu-binaries/besu/22.7.6/besu-22.7.6.zip / sha256: ae05040027b96ba458a08cfee8577dafe1d85a3afce793f00f798cedb3ab547d
https://hyperledger.jfrog.io/hyperledger/besu-binaries/besu/22.7.6/besu-22.7.6.tar.gz / sha256: 9e538852f16fd39b884c4c342beaad813e33ab24890634c01eee3d37dc1da893

## 22.7.5

### Additions and Improvements
- Avoid sending added block events to transaction pool, and processing incoming transactions during initial sync [#4457](https://github.com/hyperledger/besu/pull/4457)
- When building a new proposal, keep the best block built until now instead of the last one [#4455](https://github.com/hyperledger/besu/pull/4455)
- Add Mainnet to merged networks [#4463](https://github.com/hyperledger/besu/pull/4463)

### Bug Fixes
- Fixed logIndex value returned by eth_getLogs RPC call [#4355](https://github.com/hyperledger/besu/pull/4355)

### Download Links
https://hyperledger.jfrog.io/hyperledger/besu-binaries/besu/22.7.5/besu-22.7.5.zip / sha256: b5d7b255b249beea0f46ec397122823c75f2373083a71a9f7b4c98b2b0f94997
https://hyperledger.jfrog.io/hyperledger/besu-binaries/besu/22.7.5/besu-22.7.5.tar.gz / sha256: 91e3cbc16c46c53f7bf55bdd968553d0fb4087bff1e244cb03ac175ac54cf718


## 22.7.4

### Bug Fixes
- Remove records that track transactions by sender when they are empty to same memory in the transaction pool [#4415](https://github.com/hyperledger/besu/pull/4415)
- Add Toml configuration file support for _--Xplugin-rocksdb-high-spec-enabled_ flag [#4438](https://github.com/hyperledger/besu/pull/4438)

### Download Links
- https://hyperledger.jfrog.io/hyperledger/besu-binaries/besu/22.7.4/besu-22.7.4.zip / sha256: 4f2a0c20bee7f266ec1dcb45fa90ae1ca42f4b22e9b21a601b7705357259aea9
- https://hyperledger.jfrog.io/hyperledger/besu-binaries/besu/22.7.4/besu-22.7.4.tar.gz / sha256: a60efc4d515ac94710bbc6d61a24f409b03fcfc02323bee2a2d75c883fc99dce

## 22.7.3

### Additions and Improvements
- Allow free gas networks in the London fee market [#4061](https://github.com/hyperledger/besu/issues/4061)
- Upgrade besu-native to 0.6.0 and use Blake2bf native implementation if available by default [#4264](https://github.com/hyperledger/besu/pull/4264)
- Resets engine QoS timer with every call to the engine API instead of only when ExchangeTransitionConfiguration is called [#4411](https://github.com/hyperledger/besu/issues/4411)
- ExchangeTransitionConfiguration mismatch will only submit a debug log not a warning anymore [#4411](https://github.com/hyperledger/besu/issues/4411)
- Upgrade besu-native to 0.6.1 and include linux arm64 build of bls12-381 [#4416](https://github.com/hyperledger/besu/pull/4416)
- Create a new flag on RocksDB (_--Xplugin-rocksdb-high-spec-enabled_) for high spec hardware to boost performance
- Transaction pool improvements to avoid filling the pool with not executable transactions, that could result in empty or semi-empty block proposals [#4425](https://github.com/hyperledger/besu/pull/4425)
- Limit Transaction pool consumption by sender to a configurable percentage of the pool size [#4417](https://github.com/hyperledger/besu/pull/4417)

### Bug Fixes
- Retry block creation if there is a transient error and we still have time, to mitigate empty block issue [#4407](https://github.com/hyperledger/besu/pull/4407)
- Fix StacklessClosedChannelException in Besu and resulted timeout errors in CL clients ([#4398](https://github.com/hyperledger/besu/issues/4398), [#4400](https://github.com/hyperledger/besu/issues/4400))
- Return JSON-RPC error code instead of INVALID in engine api when certain storage exceptions are encountered ([#4349](https://github.com/hyperledger/besu/issues/4349))

### Download links
- https://hyperledger.jfrog.io/artifactory/besu-binaries/besu/22.7.3/besu-22.7.3.tar.gz / sha256: `b0863fe2406cab57caf8a02f2bf02632cc5198622ac48b69bc63c128703bbd79`
- https://hyperledger.jfrog.io/artifactory/besu-binaries/besu/22.7.3/besu-22.7.3.zip / sha256: `368c6cb86119f8fe30bb12ab8c63b4d95a0fd8baf9c9414307a0a4033756b709`

## 22.7.2
### Besu 22.7.2 is a recommended release for the Merge and Mainnet users. 22.7.1 remains Merge-ready. This release provides additional robustness before the Merge with some fixes and improvements in sync, peering, and logging.

### Additions and Improvements
- Better management of jemalloc presence/absence in startup script [#4237](https://github.com/hyperledger/besu/pull/4237)
- Retry mechanism when getting a broadcasted block fail on all peers [#4271](https://github.com/hyperledger/besu/pull/4271)
- Filter out disconnected peers when fetching available peers [#4269](https://github.com/hyperledger/besu/pull/4269)
- Updated the default value of fast-sync-min-peers post merge [#4298](https://github.com/hyperledger/besu/pull/4298)
- Log imported block info post merge [#4310](https://github.com/hyperledger/besu/pull/4310)
- Transaction pool eviction by sender from tail of transaction list [#4327](https://github.com/hyperledger/besu/pull/4327)
- Transaction pool sender future nonce limits [#4336](https://github.com/hyperledger/besu/pull/4336)
- Pandas! Pandas now appear in 3 phases: The black bear and polar bear that are preparing? Those will appear when
your client has TTD configured (which is setup by default for mainnet), is in sync, and processing Proof of Work blocks. In the second phase you will see them powering up when the Terminal Total Difficulty block is added to the blockchain.
The final form of the Ethereum Panda will appear when the first finalized block is received from the Consensus Layer.

### Bug Fixes
- Accept wit/80 from Nethermind [#4279](https://github.com/hyperledger/besu/pull/4279)
- Properly shutdown the miner executor, to avoid waiting 30 seconds when stopping [#4353](https://github.com/hyperledger/besu/pull/4353)

### Download links
- https://hyperledger.jfrog.io/artifactory/besu-binaries/besu/22.7.2/besu-22.7.2.tar.gz / sha256: `8030a48f824c7bbc138b38a9e84e5531950bc16f6d21cda8b215232cce334214`
- https://hyperledger.jfrog.io/artifactory/besu-binaries/besu/22.7.2/besu-22.7.2.zip / sha256: `72653171b1ddd910e705fc6f616d7f1f4c120ef0d91718f0376f3ee5f2982c11`


## 22.7.1
### Merge Ready Release. Required update for The Merge on ethereum mainnet!
### Additions and Improvements
- Introduce a cap to reputation score increase [#4230](https://github.com/hyperledger/besu/pull/4230)
- Add experimental CLI option for `--Xp2p-peer-lower-bound` [#4200](https://github.com/hyperledger/besu/pull/4200)
- Improve pending blocks retrieval mechanism [#4227](https://github.com/hyperledger/besu/pull/4227)
- Set mainnet terminal total difficulty [#4260](https://github.com/hyperledger/besu/pull/4260)

### Bug Fixes
- Fixes off-by-one error for mainnet TTD fallback [#4223](https://github.com/hyperledger/besu/pull/4223)
- Fix off-by-one error in AbstractRetryingPeerTask [#4254](https://github.com/hyperledger/besu/pull/4254)
- Refactor and fix retrying get block switching peer [#4256](https://github.com/hyperledger/besu/pull/4256)
- Fix encoding of key (short hex) in eth_getProof [#4261](https://github.com/hyperledger/besu/pull/4261)
- Fix for post-merge networks fast-sync [#4224](https://github.com/hyperledger/besu/pull/4224), [#4276](https://github.com/hyperledger/besu/pull/4276)

### Download links
- https://hyperledger.jfrog.io/artifactory/besu-binaries/besu/22.7.1/besu-22.7.1.tar.gz / sha256: `7cca4c11e1d7525c172f2af9fbf456d134ada60e970d8b6abcfcd6c623b5dd36`
- https://hyperledger.jfrog.io/artifactory/besu-binaries/besu/22.7.1/besu-22.7.1.zip / sha256: `ba6e0b9b65ac36d041a5072392f119ff76e8e9f53a3d7b1e1a658ef1e4705d7a`



## 22.7.0

### Additions and Improvements
- Deprecation warning for Ropsten, Rinkeby, Kiln [#4173](https://github.com/hyperledger/besu/pull/4173)

### Bug Fixes

- Fixes previous known issue [#3890](https://github.com/hyperledger/besu/issues/3890)from RC3 requiring a restart post-merge to continue correct transaction handling.
- Stop producing stack traces when a get headers response only contains the range start header [#4189](https://github.com/hyperledger/besu/pull/4189)
- Upgrade Spotless to 6.8.0 [#4195](https://github.com/hyperledger/besu/pull/4195)
- Upgrade Gradle to 7.5 [#4196](https://github.com/hyperledger/besu/pull/4196)

### Download links
- https://hyperledger.jfrog.io/artifactory/besu-binaries/besu/22.7.0/besu-22.7.0.tar.gz / sha256: `af21104a880c37706b660aa816e1c38b2b3f603a97420ddcbc889324b71aa50e`
- https://hyperledger.jfrog.io/artifactory/besu-binaries/besu/22.7.0/besu-22.7.0.zip / sha256: `5b1586362e6e739c206c25224bb753a372bad70c0b22dbe091f9253024ebdc45`

## 22.7.0-RC3

### Known/Outstanding issues:
- Besu requires a restart post-merge to re-enable remote transaction processing [#3890](https://github.com/hyperledger/besu/issues/3890)

### Additions and Improvements
- Engine API: Change expiration time for JWT tokens to 60s [#4168](https://github.com/hyperledger/besu/pull/4168)
- Sepolia mergeNetSplit block [#4158](https://github.com/hyperledger/besu/pull/4158)
- Goerli TTD [#4160](https://github.com/hyperledger/besu/pull/4160)
- Several logging improvements

### Bug Fixes
- Allow to set any value for baseFeePerGas in the genesis file [#4177](https://github.com/hyperledger/besu/pull/4177)
- Fix for stack overflow when searching for TTD block [#4169](https://github.com/hyperledger/besu/pull/4169)
- Fix for chain stuck issue [#4175](https://github.com/hyperledger/besu/pull/4175)

### Download links
- https://hyperledger.jfrog.io/artifactory/besu-binaries/besu/22.7.0-RC3/besu-22.7.0-RC3.tar.gz / sha256: `6a1ee89c82db9fa782d34733d8a8c726670378bcb71befe013da48d7928490a6`
- https://hyperledger.jfrog.io/artifactory/besu-binaries/besu/22.7.0-RC3/besu-22.7.0-RC3.zip / sha256: `5de22445ab2a270cf33e1850cd28f1946442b7104738f0d1ac253a009c53414e`

## 22.7.0-RC2

### Additions and Improvements
- Add a block to the bad blocks if it did not descend from the terminal block [#4080](https://github.com/hyperledger/besu/pull/4080)
- Backward sync exception improvements [#4092](https://github.com/hyperledger/besu/pull/4092)
- Remove block header checks during backward sync, since they will be always performed during block import phase [#4098](https://github.com/hyperledger/besu/pull/4098)
- Optimize the backward sync retry strategy [#4095](https://github.com/hyperledger/besu/pull/4095)
- Add support for jemalloc library to better handle rocksdb memory consumption [#4126](https://github.com/hyperledger/besu/pull/4126)
- RocksDB configuration changes to improve performance. [#4132](https://github.com/hyperledger/besu/pull/4132)

### Bug Fixes
- Changed max message size in the p2p layer to 16.7MB from 10MB to improve peering performance [#4120](https://github.com/hyperledger/besu/pull/4120)
- Fixes for parent stateroot mismatch when using Bonsai storage mode (please report if you encounter this bug on this version) [#4094](https://github.com/hyperledger/besu/pull/4094)
- Above Bonsai related fixes have addressed situations where the event log was not indexed properly [#3921](https://github.com/hyperledger/besu/pull/3921)
- Fixes related to backward sync and reorgs [#4097](https://github.com/hyperledger/besu/pull/4097)
- Checkpoint sync with more merge friendly checkpoint blocks [#4085](https://github.com/hyperledger/besu/pull/4085)
- Fixes around RocksDB performance and memory usage [#4128](https://github.com/hyperledger/besu/pull/4128)
- Fix for RPC performance parallelization to improve RPC performance under heavy load [#3959](https://github.com/hyperledger/besu/pull/3959)
- Fix for post-Merge peering after PoW is removed in our logic for weighting peers [#4116](https://github.com/hyperledger/besu/pull/4116)
- Various logging changes to improve UX- Return the correct latest valid hash in case of bad block when calling engine methods [#4056](https://github.com/hyperledger/besu/pull/4056)
- Add a PoS block header rule to check that the current block is more recent than its parent [#4066](https://github.com/hyperledger/besu/pull/4066)
- Fixed a trie log layer issue on bonsai during reorg [#4069](https://github.com/hyperledger/besu/pull/4069)
- Fix transition protocol schedule to return the pre Merge schedule when reorg pre TTD [#4078](https://github.com/hyperledger/besu/pull/4078)
- Remove hash to sync from the queue only if the sync step succeeds [#4105](https://github.com/hyperledger/besu/pull/4105)
- The build process runs successfully even though the system language is not English [#4102](https://github.com/hyperledger/besu/pull/4102)
- Avoid starting or stopping the BlockPropagationManager more than once [#4122](https://github.com/hyperledger/besu/pull/4122)

### Download links
- https://hyperledger.jfrog.io/artifactory/besu-binaries/besu/22.7.0-RC2/besu-22.7.0-RC2.tar.gz / sha256: `befe15b893820c9c6451a74fd87b41f555ff28561494b3bebadd5da5c7ce25d3`
- https://hyperledger.jfrog.io/artifactory/besu-binaries/besu/22.7.0-RC2/besu-22.7.0-RC2.zip / sha256: `d56c340f5982b882fbecca2697ca72a5bbefe0e978d2d4504211f012e2242a81`

## 22.7.0-RC1

### Additions and Improvements
- Do not require a minimum block height when downloading headers or blocks [#3911](https://github.com/hyperledger/besu/pull/3911)
- When on PoS the head can be only be updated by ForkchoiceUpdate [#3994](https://github.com/hyperledger/besu/pull/3994)
- Version information available in metrics [#3997](https://github.com/hyperledger/besu/pull/3997)
- Add TTD and DNS to Sepolia config [#4024](https://github.com/hyperledger/besu/pull/4024)
- Return `type` with value `0x0` when serializing legacy transactions [#4027](https://github.com/hyperledger/besu/pull/4027)
- Ignore `ForkchoiceUpdate` if `newHead` is an ancestor of the chain head [#4055](https://github.com/hyperledger/besu/pull/4055)

### Bug Fixes
- Fixed a snapsync issue that can sometimes block the healing step [#3920](https://github.com/hyperledger/besu/pull/3920)
- Support free gas networks in the London fee market [#4003](https://github.com/hyperledger/besu/pull/4003)
- Limit the size of outgoing eth subprotocol messages.  [#4034](https://github.com/hyperledger/besu/pull/4034)
- Fixed a state root mismatch issue on bonsai that may appear occasionally [#4041](https://github.com/hyperledger/besu/pull/4041)

### Download links
- https://hyperledger.jfrog.io/artifactory/besu-binaries/besu/22.7.0-RC1/besu-22.7.0-RC1.tar.gz / sha256: `60ad8b53402beb62c24ad791799d9cfe444623a58f6f6cf1d0728459cb641e63`
- https://hyperledger.jfrog.io/artifactory/besu-binaries/besu/22.7.0-RC1/besu-22.7.0-RC1.zip / sha256: `7acfb3a73382bf70f6337e83cb7e9e472b4e5a9da88c5ed2fbd9e82fcf2046dc`

## 22.4.3

### Additions and Improvements
- \[EXPERIMENTAL\] Add checkpoint sync `--sync-mode="X_CHECKPOINT"` [#3849](https://github.com/hyperledger/besu/pull/3849)
- Support `finalized` and `safe` as tags for the block parameter in RPC APIs [#3950](https://github.com/hyperledger/besu/pull/3950)
- Added verification of payload attributes in ForkchoiceUpdated [#3837](https://github.com/hyperledger/besu/pull/3837)
- Add support for Gray Glacier hardfork [#3961](https://github.com/hyperledger/besu/issues/3961)

### Bug Fixes
- alias engine-rpc-port parameter with the former rpc param name [#3958](https://github.com/hyperledger/besu/pull/3958)

## 22.4.2

### Additions and Improvements
- Engine API Update: Replace deprecated INVALID_TERMINAL_BLOCK with INVALID last valid hash 0x0 [#3882](https://github.com/hyperledger/besu/pull/3882)
- Deprecate experimental merge flag and engine-rpc-enabled flag [#3875](https://github.com/hyperledger/besu/pull/3875)
- Update besu-native dependencies to 0.5.0 for linux arm64 support
- Update ropsten TTD to 100000000000000000000000

### Bug Fixes
- Stop backward sync if genesis block has been reached [#3869](https://github.com/hyperledger/besu/pull/3869)
- Allow to backward sync to request headers back to last finalized block if present or genesis [#3888](https://github.com/hyperledger/besu/pull/3888)

### Download link
- https://hyperledger.jfrog.io/artifactory/besu-binaries/besu/22.4.2/besu-22.4.2.zip / sha256: `e8e9eb7e3f544ecefeec863712fb8d3f6a569c9d70825a4ed2581c596db8fd45`
- https://hyperledger.jfrog.io/artifactory/besu-binaries/besu/22.4.2/besu-22.4.2.tar.gz / sha256: `9db0c37440cb56bcf671b8de13e0ecb6235171a497bdad91020b8c4a9dac2a27`

## 22.4.1

### Additions and Improvements
- GraphQL - allow null log topics in queries which match any topic [#3662](https://github.com/hyperledger/besu/pull/3662)
- multi-arch docker builds for amd64 and arm64 [#2954](https://github.com/hyperledger/besu/pull/2954)
- Filter Netty native lib errors likewise the pure Java implementation [#3807](https://github.com/hyperledger/besu/pull/3807)
- Add ropsten terminal total difficulty config [#3871](https://github.com/hyperledger/besu/pull/3871)

### Bug Fixes
- Stop the BlockPropagationManager when it receives the TTD reached event [#3809](https://github.com/hyperledger/besu/pull/3809)
- Correct getMixHashOrPrevRandao to return the value present in the block header [#3839](https://github.com/hyperledger/besu/pull/3839)

## 22.4.0

### Breaking Changes
- Version 22.4.x will be the last series to support Java 11. Version 22.7.0 will require Java 17 to build and run.
- In the Besu EVM Library all references to SHA3 have been renamed to the more accurate name Keccak256, including class names and comment. [#3749](https://github.com/hyperledger/besu/pull/3749)
- Removed the Gas object and replaced it with a primitive long [#3674](https://github.com/hyperledger/besu/pull/3674)
- Column family added for backward sync [#3638](https://github.com/hyperledger/besu/pull/3638)
  - Note that this added column family makes this a one-way upgrade. That is, once you upgrade your db to this version, you cannot roll back to a previous version of Besu.

### Bug Fixes
- Fix nullpointer on snapsync [#3773](https://github.com/hyperledger/besu/pull/3773)
- Introduce RocksDbSegmentIdentifier to avoid changing the storage plugin [#3755](https://github.com/hyperledger/besu/pull/3755)

## Download Links
- https://hyperledger.jfrog.io/artifactory/besu-binaries/besu/22.4.0/besu-22.4.0.zip / SHA256 d89e102a1941e70be31c176a6dd65cd5f3d69c4c
- https://hyperledger.jfrog.io/artifactory/besu-binaries/besu/22.4.0/besu-22.4.0.tar.gz / SHA256 868e38749dd40debe028624f8267f1fce7587010

## 22.4.0-RC2

### Breaking Changes
- In the Besu EVM Library all references to SHA3 have been renamed to the more accurate name Kecack256, including class names and comment. [#3749](https://github.com/hyperledger/besu/pull/3749)

### Additions and Improvements
- Onchain node permissioning
  - Log the enodeURL that was previously only throwing an IllegalStateException during the isPermitted check [#3697](https://github.com/hyperledger/besu/pull/3697),
  - Fail startup if node permissioning smart contract version does not match [#3765](https://github.com/hyperledger/besu/pull/3765)
- \[EXPERIMENTAL\] Add snapsync `--sync-mode="X_SNAP"` (only as client) [#3710](https://github.com/hyperledger/besu/pull/3710)
- Adapt Fast sync, and Snap sync, to use finalized block, from consensus layer, as pivot after the Merge [#3506](https://github.com/hyperledger/besu/issues/3506)
- Add IPC JSON-RPC interface (BSD/MacOS and Linux only) [#3695](https://github.com/hyperledger/besu/pull/3695)
- Column family added for backward sync [#3638](https://github.com/hyperledger/besu/pull/3638)
  - Note that this added column family makes this a one-way upgrade. That is, once you upgrade your db to this version, you cannot roll back to a previous version of Besu.

## Download Links
- https://hyperledger.jfrog.io/artifactory/besu-binaries/besu/22.4.0-RC2/besu-22.4.0-RC2.zip /  SHA256 5fa7f927c6717ebf503291c058815cd0c5fcfab13245d3b6beb66eb20cf7ac24
- https://hyperledger.jfrog.io/artifactory/besu-binaries/besu/22.4.0-RC2/besu-22.4.0-RC2.tar.gz / SHA256 1c4ecd17552cf5ebf120fc35dad753f45cb951ea0f817381feb2477ec0fff9c9

## 22.4.0-RC1

### Additions and Improvements
- Unit tests are now executed with JUnit5 [#3620](https://github.com/hyperledger/besu/pull/3620)
- Removed the Gas object and replaced it with a primitive long [#3674]

### Bug Fixes
- Flexible Privacy Precompile handles null payload ID [#3664](https://github.com/hyperledger/besu/pull/3664)
- Subcommand blocks import throws exception [#3646](https://github.com/hyperledger/besu/pull/3646)

## Download Links
- https://hyperledger.jfrog.io/artifactory/besu-binaries/besu/22.4.0-RC1/besu-22.4.0-RC1.zip / SHA256 0779082acc20a98eb810eb08778e0c0e1431046c07bc89019a2761fd1baa4c25
- https://hyperledger.jfrog.io/artifactory/besu-binaries/besu/22.4.0-RC1/besu-22.4.0-RC1.tar.gz / SHA256 15d8b0e335f962f95da46864109db9f28ed4f7bc351995b2b8db477c12b94860

## 22.1.3

### Breaking Changes
- Remove the experimental flag for bonsai tries CLI options `--data-storage-format` and `--bonsai-maximum-back-layers-to-load` [#3578](https://github.com/hyperledger/besu/pull/3578)
- Column family added for backward sync [#3532](https://github.com/hyperledger/besu/pull/3532)
  - Note that this added column family makes this a one-way upgrade. That is, once you upgrade your db to this version, you cannot roll back to a previous version of Besu.

### Deprecations
- `--tx-pool-hashes-max-size` is now deprecated and has no more effect, and it will be removed in a future release.

### Additions and Improvements
- Tune transaction synchronization parameter to adapt to mainnet traffic [#3610](https://github.com/hyperledger/besu/pull/3610)
- Improve eth/66 support [#3616](https://github.com/hyperledger/besu/pull/3616)
- Avoid reprocessing remote transactions already seen [#3626](https://github.com/hyperledger/besu/pull/3626)
- Upgraded jackson-databind dependency version [#3647](https://github.com/hyperledger/besu/pull/3647)

## Download Links
- https://hyperledger.jfrog.io/artifactory/besu-binaries/besu/22.1.3/besu-22.1.3.zip /  SHA256 9dafb80f2ec9ce8d732fd9e9894ca2455dd02418971c89cd6ccee94c53354d5d
- https://hyperledger.jfrog.io/artifactory/besu-binaries/besu/22.1.3/besu-22.1.3.tar.gz / SHA256 f9f8d37353aa4b5d12e87c08dd86328c1cffc591c6fc9e076c0f85a1d4663dfe

## 22.1.2

### Additions and Improvements
- Execution layer (The Merge):
  - Execution specific RPC endpoint [#3378](https://github.com/hyperledger/besu/issues/3378)
  - Adds JWT authentication to Engine APIs
  - Supports kiln V2.1 spec
- Tracing APIs
  - new API methods: trace_rawTransaction, trace_get, trace_callMany
  - added revertReason to trace APIs including: trace_transaction, trace_get, trace_call, trace_callMany, and trace_rawTransaction
- Allow mining beneficiary to transition at specific blocks for ibft2 and qbft consensus mechanisms.  [#3115](https://github.com/hyperledger/besu/issues/3115)
- Return richer information from the PrecompiledContract interface. [\#3546](https://github.com/hyperledger/besu/pull/3546)

### Bug Fixes
- Reject locally-sourced transactions below the minimum gas price when not mining. [#3397](https://github.com/hyperledger/besu/pull/3397)
- Fixed bug with contract address supplied to `debug_accountAt` [#3518](https://github.com/hyperledger/besu/pull/3518)

## Download Links
- https://hyperledger.jfrog.io/artifactory/besu-binaries/besu/22.1.2/besu-22.1.2.zip /  SHA256 1b26e3f8982c3a9dbabc72171f83f1cfe89eef84ead45b184ee9101f411c1251
- https://hyperledger.jfrog.io/artifactory/besu-binaries/besu/22.1.2/besu-22.1.2.tar.gz / SHA256 1eca9abddf351eaaf4e6eaa1b9536b8b4fd7d30a81d39f9d44ffeb198627ee7a

## 22.1.1

### Additions and Improvements
- Allow optional RPC methods that bypass authentication [#3382](https://github.com/hyperledger/besu/pull/3382)
- Execution layer (The Merge):
  - Extend block creation and mining to support The Merge [#3412](https://github.com/hyperledger/besu/pull/3412)
  - Backward sync [#3410](https://github.com/hyperledger/besu/pull/3410)
  - Extend validateAndProcessBlock to return an error message in case of failure, so it can be returned to the caller of ExecutePayload API [#3411](https://github.com/hyperledger/besu/pull/3411)
  - Persist latest finalized block [#2913](https://github.com/hyperledger/besu/issues/2913)
  - Add PostMergeContext, and stop syncing after the switch to PoS [#3453](https://github.com/hyperledger/besu/pull/3453)
  - Add header validation rules needed to validate The Merge blocks [#3454](https://github.com/hyperledger/besu/pull/3454)
  - Add core components: controller builder, protocol scheduler, coordinator, block creator and processor. [#3461](https://github.com/hyperledger/besu/pull/3461)
  - Execution specific RPC endpoint [#2914](https://github.com/hyperledger/besu/issues/2914), [#3350](https://github.com/hyperledger/besu/pull/3350)
- QBFT consensus algorithm is production ready

## Download Links
- https://hyperledger.jfrog.io/artifactory/besu-binaries/besu/22.1.1/besu-22.1.1.zip /  SHA256 cfff79e19e5f9a184d0b62886990698b77d019a0745ea63b5f9373870518173e
- https://hyperledger.jfrog.io/artifactory/besu-binaries/besu/22.1.1/besu-22.1.1.tar.gz / SHA256 51cc9d35215f977ac7338e5c611c60f225fd6a8c1c26f188e661624a039e83f3

## 22.1.0

### Breaking Changes
- Plugin API: BlockHeader.getBaseFee() method now returns an optional Wei instead of an optional Long [#3065](https://github.com/hyperledger/besu/issues/3065)
- Removed deprecated hash variable `protected volatile Hash hash;` which was used for private transactions [#3110](https://github.com/hyperledger/besu/pull/3110)

### Additions and Improvements
- Add support for additional JWT authentication algorithms [#3017](https://github.com/hyperledger/besu/pull/3017)
- Represent baseFee as Wei instead of long accordingly to the spec [#2785](https://github.com/hyperledger/besu/issues/2785)
- Implements [EIP-4399](https://eips.ethereum.org/EIPS/eip-4399) to repurpose DIFFICULTY opcode after the merge as a source of entropy from the Beacon chain. [#3081](https://github.com/hyperledger/besu/issues/3081)
- Re-order external services (e.g JsonRpcHttpService) to start before blocks start processing [#3118](https://github.com/hyperledger/besu/pull/3118)
- Stream JSON RPC responses to avoid creating big JSON strings in memory [#3076](https://github.com/hyperledger/besu/pull/3076)
- Ethereum Classic Mystique Hard Fork [#3256](https://github.com/hyperledger/besu/pull/3256)
- Genesis file parameter `blockperiodseconds` is validated as a positive integer on startup to prevent unexpected runtime behaviour [#3186](https://github.com/hyperledger/besu/pull/3186)
- Add option to require replay protection for locally submitted transactions [\#1975](https://github.com/hyperledger/besu/issues/1975)
- Update to block header validation for IBFT and QBFT to support London fork EIP-1559 [#3251](https://github.com/hyperledger/besu/pull/3251)
- Move into SLF4J as logging facade [#3285](https://github.com/hyperledger/besu/pull/3285)
- Changing the order in which we traverse the word state tree during fast sync. This should improve fast sync during subsequent pivot changes.[#3202](https://github.com/hyperledger/besu/pull/3202)
- Updated besu-native to version 0.4.3 [#3331](https://github.com/hyperledger/besu/pull/3331)
- Refactor synchronizer to asynchronously retrieve blocks from peers, and to change peer when retrying to get a block. [#3326](https://github.com/hyperledger/besu/pull/3326)
- Disable RocksDB TTL compactions [#3356](https://github.com/hyperledger/besu/pull/3356)
- add a websocket frame size configuration CLI parameter [#3386](https://github.com/hyperledger/besu/pull/3386)
- Add `--ec-curve` parameter to export/export-address public-key subcommands [#3333](https://github.com/hyperledger/besu/pull/3333)

### Bug Fixes
- Change the base docker image from Debian Buster to Ubuntu 20.04 [#3171](https://github.com/hyperledger/besu/issues/3171) fixes [#3045](https://github.com/hyperledger/besu/issues/3045)
- Make 'to' field optional in eth_call method according to the spec [#3177](https://github.com/hyperledger/besu/pull/3177)
- Update to log4j 2.17.1. Resolves potential vulnerability only exploitable when using custom log4j configurations that are writable by untrusted users.
- Fix regression on cors-origin star value
- Fix for ethFeeHistory accepting hex values for blockCount
- Fix a sync issue, when the chain downloader incorrectly shutdown when a task in the pipeline is cancelled. [#3319](https://github.com/hyperledger/besu/pull/3319)
- add a websocket frame size configuration CLI parameter [3368][https://github.com/hyperledger/besu/pull/3379]
- Prevent node from peering to itself [#3342](https://github.com/hyperledger/besu/pull/3342)
- Fix an `IndexOutOfBoundsException` exception when getting block from peers. [#3304](https://github.com/hyperledger/besu/issues/3304)
- Handle legacy eth64 without throwing null pointer exceptions [#3343](https://github.com/hyperledger/besu/pull/3343)

### Download Links
- https://hyperledger.jfrog.io/artifactory/besu-binaries/besu/22.1.0/besu-22.1.0.tar.gz \ SHA256 232bd7f274691ca14c26289fdc289d3fcdf69426dd96e2fa1601f4d079645c2f
- https://hyperledger.jfrog.io/artifactory/besu-binaries/besu/22.1.0/besu-22.1.0.zip \ SHA256 1b701ff5b647b64aff3d73d6f1fe3fdf73f14adbe31504011eff1660ab56ad2b

## 21.10.9

### Bug Fixes
- Fix regression on cors-origin star value
- Fix for ethFeeHistory accepting hex values for blockCount

 **Full Changelog**: https://github.com/hyperledger/besu/compare/21.10.8...21.10.9

[besu-21.10.9.tar.gz](https://hyperledger.jfrog.io/artifactory/besu-binaries/besu/21.10.9/besu-21.10.9.tar.gz) a4b85ba72ee73017303e4b2f0fdde84a87d376c2c17fdcebfa4e34680f52fc71
[besu-21.10.9.zip](https://hyperledger.jfrog.io/artifactory/besu-binaries/besu/21.10.9/besu-21.10.9.zip) c3ba3f07340fa80064ba7c06f2c0ec081184e000f9a925d132084352d0665ef9

## 21.10.8

### Additions and Improvements
- Ethereum Classic Mystique Hard Fork [#3256](https://github.com/hyperledger/besu/pull/3256)

### Download Links
https://hyperledger.jfrog.io/artifactory/besu-binaries/besu/21.10.8/besu-21.10.8.tar.gz \ SHA256 d325e2e36bc38a707a9eebf92068f5021606a8c6b6464bb4b4d59008ef8014fc
https://hyperledger.jfrog.io/artifactory/besu-binaries/besu/21.10.8/besu-21.10.8.zip \ SHA256 a91da1e82fb378e16437327bba56dd299aafdb0614ba528167a1dae85440c5af

## 21.10.7

### Bug Fixes
- Update dependencies (including vert.x, kubernetes client-java, okhttp, commons-codec)

### Additions and Improvements
- Add support for additional JWT authentication algorithms [#3017](https://github.com/hyperledger/besu/pull/3017)
- Remove Orion ATs

### Download Links
https://hyperledger.jfrog.io/artifactory/besu-binaries/besu/21.10.7/besu-21.10.7.tar.gz \ SHA256 94cee804fcaea366c9575380ef0e30ed04bf2fc7451190a94887f14c07f301ff
https://hyperledger.jfrog.io/artifactory/besu-binaries/besu/21.10.7/besu-21.10.7.zip \ SHA256 faf1ebfb20aa6171aa6ea98d7653339272567c318711d11e350471b5bba62c00

## 21.10.6

### Bug Fixes
- Update log4j to 2.17.1

### Download Links
https://hyperledger.jfrog.io/artifactory/besu-binaries/besu/21.10.6/besu-21.10.6.tar.gz \ SHA256 ef579490031dd4eb3704b4041e352cfb2e7e787fcff7506b69ef88843d4e1220
https://hyperledger.jfrog.io/artifactory/besu-binaries/besu/21.10.6/besu-21.10.6.zip \ SHA256 0fdda65bc993905daa14824840724d0b74e3f16f771f5726f5307f6d9575a719

## 21.10.5

### Bug Fixes
- Update log4j to 2.17.0

### Download Links
https://hyperledger.jfrog.io/artifactory/besu-binaries/besu/21.10.5/besu-21.10.5.tar.gz \ SHA256 0d1b6ed8f3e1325ad0d4acabad63c192385e6dcbefe40dc6b647e8ad106445a8
https://hyperledger.jfrog.io/artifactory/besu-binaries/besu/21.10.5/besu-21.10.5.zip \ SHA256 a1689a8a65c4c6f633b686983a6a1653e7ac86e742ad2ec6351176482d6e0c57

## 21.10.4

### Bug Fixes
- Update log4j to 2.16.0.
- Change the base docker image from Debian Buster to Ubuntu 20.04 [#3171](https://github.com/hyperledger/besu/issues/3171) fixes [#3045](https://github.com/hyperledger/besu/issues/3045)

### Download links
This release is not recommended for production use.

## 21.10.3

### Additions and Improvements
- Updated log4j to 2.15.0 and disabled JNDI message format lookups to improve security.
- Represent baseFee as Wei instead of long accordingly to the spec [#2785](https://github.com/hyperledger/besu/issues/2785)
- Adding support of the NO_COLOR environment variable as described in the [NO_COLOR](https://no-color.org/) standard [#3085](https://github.com/hyperledger/besu/pull/3085)
- Add `privx_findFlexiblePrivacyGroup` RPC Method, `privx_findOnchainPrivacyGroup` will be removed in a future release [#3075](https://github.com/hyperledger/besu/pull/3075)
- The invalid value is now shown when `--bootnodes` cannot parse an item to make it easier to identify which option is invalid.
- Adding two new options to be able to specify desired TLS protocol version and Java cipher suites [#3105](https://github.com/hyperledger/besu/pull/3105)
- Implements [EIP-4399](https://eips.ethereum.org/EIPS/eip-4399) to repurpose DIFFICULTY opcode after the merge as a source of entropy from the Beacon chain. [#3081](https://github.com/hyperledger/besu/issues/3081)

### Bug Fixes
- Change the base docker image from Debian Buster to Ubuntu 20.04 [#3171](https://github.com/hyperledger/besu/issues/3171) fixes [#3045](https://github.com/hyperledger/besu/issues/3045)

### Download Link
This release is not recommended for production use.

## 21.10.2

### Additions and Improvements
- Add discovery options to genesis file [#2944](https://github.com/hyperledger/besu/pull/2944)
- Add validate-config subcommand to perform basic syntax validation of TOML config [#2994](https://github.com/hyperledger/besu/pull/2994)
- Updated Sepolia Nodes [#3034](https://github.com/hyperledger/besu/pull/3034) [#3035](https://github.com/hyperledger/besu/pull/3035)

### Bug Fixes
- Reduce shift calculations to shifts that may have an actual result. [#3039](https://github.com/hyperledger/besu/pull/3039)
- DNS Discovery daemon wasn't started [#3033](https://github.com/hyperledger/besu/pull/3033)

### Download Link
This release is not recommended for production use.

## 21.10.1

### Additions and Improvements
- Add CLI autocomplete scripts. [#2854](https://github.com/hyperledger/besu/pull/2854)
- Add support for PKCS11 keystore on PKI Block Creation. [#2865](https://github.com/hyperledger/besu/pull/2865)
- Optimize EVM Memory for MLOAD Operations [#2917](https://github.com/hyperledger/besu/pull/2917)
- Upgrade CircleCI OpenJDK docker image to version 11.0.12. [#2928](https://github.com/hyperledger/besu/pull/2928)
- Update JDK 11 to latest version in Besu Docker images. [#2925](https://github.com/hyperledger/besu/pull/2925)
- Add Sepolia proof-of-work testnet configurations [#2920](https://github.com/hyperledger/besu/pull/2920)
- Allow block period to be configured for IBFT2 and QBFT using transitions [#2902](https://github.com/hyperledger/besu/pull/2902)
- Add support for binary messages (0x02) for websocket. [#2980](https://github.com/hyperledger/besu/pull/2980)

### Bug Fixes
- Do not change the sender balance, but set gas fee to zero, when simulating a transaction without enforcing balance checks. [#2454](https://github.com/hyperledger/besu/pull/2454)
- Ensure genesis block has the default base fee if london is at block 0 [#2920](https://github.com/hyperledger/besu/pull/2920)
- Fixes the exit condition for loading a BonsaiPersistedWorldState for a sibling block of the last one persisted [#2967](https://github.com/hyperledger/besu/pull/2967)

### Early Access Features
- Enable plugins to expose custom JSON-RPC / WebSocket methods [#1317](https://github.com/hyperledger/besu/issues/1317)

### Download Link
This release is not recommended for production use.

## 21.10.0

### Additions and Improvements
- The EVM has been factored out into a standalone module, suitable for inclusion as a library. [#2790](https://github.com/hyperledger/besu/pull/2790)
- Low level performance improvements changes to cut worst-case EVM performance in half. [#2796](https://github.com/hyperledger/besu/pull/2796)
- Migrate `ExceptionalHaltReason` from an enum to an interface to allow downstream users of the EVM to add new exceptional halt reasons. [#2810](https://github.com/hyperledger/besu/pull/2810)
- reduces need for JUMPDEST analysis via caching [#2607](https://github.com/hyperledger/besu/pull/2821)
- Add support for custom private key file for public-key export and public-key export-address commands [#2801](https://github.com/hyperledger/besu/pull/2801)
- Add CLI autocomplete scripts. [#2854](https://github.com/hyperledger/besu/pull/2854)
- Added support for PKCS11 keystore on PKI Block Creation. [#2865](https://github.com/hyperledger/besu/pull/2865)
- add support for ArrowGlacier hardfork [#2943](https://github.com/hyperledger/besu/issues/2943)

### Bug Fixes
- Allow BESU_CONFIG_FILE environment to specify TOML file [#2455](https://github.com/hyperledger/besu/issues/2455)
- Fix bug with private contracts not able to call public contracts that call public contracts [#2816](https://github.com/hyperledger/besu/pull/2816)
- Fixes the exit condition for loading a BonsaiPersistedWorldState for a sibling block of the last one persisted [#2967](https://github.com/hyperledger/besu/pull/2967)
- Fixes bonsai getMutable regression affecting fast-sync [#2934](https://github.com/hyperledger/besu/pull/2934)
- Regression in RC1 involving LogOperation and frame memory overwrites [#2908](https://github.com/hyperledger/besu/pull/2908)
- Allow `eth_call` and `eth_estimateGas` to accept contract address as sender. [#2891](https://github.com/hyperledger/besu/pull/2891)

### Early Access Features
- Enable plugins to expose custom JSON-RPC / WebSocket methods [#1317](https://github.com/hyperledger/besu/issues/1317)

### Download Link
This release is not recommended for production use. \
SHA256: 71374454753c2ee595f4f34dc6913f731818d50150accbc98088aace313c6935

## 21.10.0-RC4

### Additions and Improvements

### Bug Fixes
- Fixes the exit condition for loading a BonsaiPersistedWorldState for a sibling block of the last one persisted [#2967](https://github.com/hyperledger/besu/pull/2967)
- Fixes bonsai getMutable regression affecting fast-sync [#2934](https://github.com/hyperledger/besu/pull/2934)

### Early Access Features
### Download Link
This release is not recommended for production use. \
SHA256: b16e15764b8bc06c5c3f9f19bc8b99fa48e7894aa5a6ccdad65da49bbf564793

## 21.10.0-RC3

### Bug Fixes
- Regression in RC1 involving LogOperation and frame memory overwrites [#2908](https://github.com/hyperledger/besu/pull/2908)
- Allow `eth_call` and `eth_estimateGas` to accept contract address as sender. [#2891](https://github.com/hyperledger/besu/pull/2891)
- Fix Concurrency issues in Ethpeers. [#2896](https://github.com/hyperledger/besu/pull/2896)

### Download
This release is not recommended for production use. \
SHA256: 3d4857589336717bf5e4e5ef711b9a7f3bc46b49e1cf5b3b6574a00ccc6eda94

## 21.10.0-RC1/RC2
### Additions and Improvements
- The EVM has been factored out into a standalone module, suitable for inclusion as a library. [#2790](https://github.com/hyperledger/besu/pull/2790)
- Low level performance improvements changes to cut worst-case EVM performance in half. [#2796](https://github.com/hyperledger/besu/pull/2796)
- Migrate `ExceptionalHaltReason` from an enum to an interface to allow downstream users of the EVM to add new exceptional halt reasons. [#2810](https://github.com/hyperledger/besu/pull/2810)
- reduces need for JUMPDEST analysis via caching [#2607](https://github.com/hyperledger/besu/pull/2821)
- Add support for custom private key file for public-key export and public-key export-address commands [#2801](https://github.com/hyperledger/besu/pull/2801)

### Bug Fixes
- Allow BESU_CONFIG_FILE environment to specify TOML file [#2455](https://github.com/hyperledger/besu/issues/2455)
- Fix bug with private contracts not able to call public contracts that call public contracts [#2816](https://github.com/hyperledger/besu/pull/2816)

### Early Access Features

### Download
This release is not recommended for production use. \
SHA256: 536612e5e4d7a5e7a582f729f01ba591ba68cc389e8379fea3571ed85322ff51


## 21.7.4
### Additions and Improvements
- Upgrade Gradle to 7.2, which supports building with Java 17 [#2761](https://github.com/hyperledger/besu/pull/2376)

### Bug Fixes
- Set an idle timeout for metrics connections, to clean up ports when no longer used [\#2748](https://github.com/hyperledger/besu/pull/2748)
- Onchain privacy groups can be unlocked after being locked without having to add a participant [\#2693](https://github.com/hyperledger/besu/pull/2693)
- Update Gas Schedule for Ethereum Classic [#2746](https://github.com/hyperledger/besu/pull/2746)

### Early Access Features
- \[EXPERIMENTAL\] Added support for QBFT with PKI-backed Block Creation. [#2647](https://github.com/hyperledger/besu/issues/2647)
- \[EXPERIMENTAL\] Added support for QBFT to use retrieve validators from a smart contract [#2574](https://github.com/hyperledger/besu/pull/2574)

### Download Link
https://hyperledger.jfrog.io/native/besu-binaries/besu/21.7.4/besu-21.7.4.zip \
SHA256: 778d3c42851db11fec9171f77b22662f2baeb9b2ce913d7cfaaf1042ec19b7f9

## 21.7.3
### Additions and Improvements
- Migration to Apache Tuweni 2.0 [\#2376](https://github.com/hyperledger/besu/pull/2376)
- \[EXPERIMENTAL\] Added support for DevP2P-over-TLS [#2536](https://github.com/hyperledger/besu/pull/2536)
- `eth_getWork`, `eth_submitWork` support over the Stratum port [#2581](https://github.com/hyperledger/besu/pull/2581)
- Stratum metrics [#2583](https://github.com/hyperledger/besu/pull/2583)
- Support for mining ommers [#2576](https://github.com/hyperledger/besu/pull/2576)
- Updated onchain permissioning to validate permissions on transaction submission [\#2595](https://github.com/hyperledger/besu/pull/2595)
- Removed deprecated CLI option `--privacy-precompiled-address` [#2605](https://github.com/hyperledger/besu/pull/2605)
- Removed code supporting EIP-1702. [#2657](https://github.com/hyperledger/besu/pull/2657)
- A native library was added for the alternative signature algorithm secp256r1, which will be used by default [#2630](https://github.com/hyperledger/besu/pull/2630)
- The command line option --Xsecp-native-enabled was added as an alias for --Xsecp256k1-native-enabled [#2630](https://github.com/hyperledger/besu/pull/2630)
- Added Labelled gauges for metrics [#2646](https://github.com/hyperledger/besu/pull/2646)
- support for `eth/66` networking protocol [#2365](https://github.com/hyperledger/besu/pull/2365)
- update RPC methods for post london 1559 transaction [#2535](https://github.com/hyperledger/besu/pull/2535)
- \[EXPERIMENTAL\] Added support for using DNS host name in place of IP address in onchain node permissioning rules [#2667](https://github.com/hyperledger/besu/pull/2667)
- Implement EIP-3607 Reject transactions from senders with deployed code. [#2676](https://github.com/hyperledger/besu/pull/2676)
- Ignore all unknown fields when supplied to eth_estimateGas or eth_call. [\#2690](https://github.com/hyperledger/besu/pull/2690)

### Bug Fixes
- Consider effective price and effective priority fee in transaction replacement rules [\#2529](https://github.com/hyperledger/besu/issues/2529)
- GetTransactionCount should return the latest transaction count if it is greater than the transaction pool [\#2633](https://github.com/hyperledger/besu/pull/2633)

### Early Access Features

## 21.7.2

### Additions and Improvements
This release contains improvements and bugfixes for optimum compatibility with other London client versions.

## Bug Fixes
- hotfix for private transaction identification for mainnet transactions [#2609](https://github.com/hyperledger/besu/pull/2609)

## Download Link
https://hyperledger.jfrog.io/artifactory/besu-binaries/besu/21.7.2/besu-21.7.2.zip \
db47fd9ba33b36436ed6798d2474f7621c733353fd04f49d6defffd12e3b6e14


## 21.7.1

### Additions and Improvements
- `priv_call` now uses NO_TRACING OperationTracer implementation which improves memory usage [\#2482](https://github.com/hyperledger/besu/pull/2482)
- Ping and Pong messages now support ENR encoding as scalars or bytes [\#2512](https://github.com/hyperledger/besu/pull/2512)

### Download Link
https://hyperledger.jfrog.io/artifactory/besu-binaries/besu/21.7.1/besu-21.7.1.zip \
sha256sum 83fc44e39a710a95d8b6cbbbf04010dea76122bafcc633a993cd15304905a402

## 21.7.0

### Additions and Improvements
This release contains the activation blocks for London across all supported testnets. They are:
  * Ropsten 10_499_401 (24 Jun 2021)
  * Goerli 5_062_605 (30 Jun 2021)
  * Rinkeby 8_897_988 (7 Jul 2021)
  * Mainnet 12_965_000 (4 Aug 2021)
- eip-1559 changes: accept transactions which have maxFeePerGas below current baseFee [\#2374](https://github.com/hyperledger/besu/pull/2374)
- Introduced transitions for IBFT2 block rewards [\#1977](https://github.com/hyperledger/besu/pull/1977)
- Change Ethstats's status from experimental feature to stable. [\#2405](https://github.com/hyperledger/besu/pull/2405)
- Fixed disabling of native libraries for secp256k1 and altBn128. [\#2163](https://github.com/hyperledger/besu/pull/2163)
- eth_feeHistory API for wallet providers [\#2466](https://github.com/hyperledger/besu/pull/2466)

### Bug Fixes
- Ibft2 could create invalid RoundChange messages in some circumstances containing duplicate prepares [\#2449](https://github.com/hyperledger/besu/pull/2449)
- Updated `eth_sendRawTransaction` to return an error when maxPriorityFeePerGas exceeds maxFeePerGas [\#2424](https://github.com/hyperledger/besu/pull/2424)
- Fixed NoSuchElementException with EIP1559 transaction receipts when using eth_getTransactionReceipt [\#2477](https://github.com/hyperledger/besu/pull/2477)

### Early Access Features
- QBFT is a Byzantine Fault Tolerant consensus algorithm, building on the capabilities of IBFT and IBFT 2.0. It aims to provide performance improvements in cases of excess round change, and provides interoperability with other EEA compliant clients, such as GoQuorum.
  - Note: QBFT currently only supports new networks. Existing networks using IBFT2.0 cannot migrate to QBFT. This will become available in a future release.
  - Note: QBFT is an early access feature pending community feedback. Please make use of QBFT in new development networks and reach out in case of issues or concerns
- GoQuorum-compatible privacy. This mode uses Tessera and is interoperable with GoQuorum.
  - Note: GoQuorum-compatible privacy is an early access feature pending community feedback.

### Download Link
https://hyperledger.jfrog.io/artifactory/besu-binaries/besu/21.7.0/besu-21.7.0.zip
sha256sum 389465fdcc2cc5e5007a02dc2b8a2c43d577198867316bc5cc4392803ed71034

## 21.7.0-RC2

### Additions and Improvements
- eth_feeHistory API for wallet providers [\#2466](https://github.com/hyperledger/besu/pull/2466)
### Bug Fixes
- Ibft2 could create invalid RoundChange messages in some circumstances containing duplicate prepares [\#2449](https://github.com/hyperledger/besu/pull/2449)

## Download Link
https://hyperledger.jfrog.io/artifactory/besu-binaries/besu/21.7.0-RC2/besu-21.7.0-RC2.zip
sha256sum 7bc97c359386cad84d449f786dc0a8ed8728616b6704ce473c63f1d94af3a9ef


## 21.7.0-RC1

### Additions and Improvements
- eip-1559 changes: accept transactions which have maxFeePerGas below current baseFee [\#2374](https://github.com/hyperledger/besu/pull/2374)
- Introduced transitions for IBFT2 block rewards [\#1977](https://github.com/hyperledger/besu/pull/1977)
- Change Ethstats's status from experimental feature to stable. [\#2405](https://github.com/hyperledger/besu/pull/2405)
- Fixed disabling of native libraries for secp256k1 and altBn128. [\#2163](https://github.com/hyperledger/besu/pull/2163)


### Bug Fixes

- Updated `eth_sendRawTransaction` to return an error when maxPriorityFeePerGas exceeds maxFeePerGas [\#2424](https://github.com/hyperledger/besu/pull/2424)

### Early Access Features
This release contains the activation blocks for London across all supported testnets. They are:
  * Ropsten 10_499_401 (24 Jun 2021)
  * Goerli 5_062_605 (30 Jun 2021)
  * Rinkeby 8_897_988 (7 Jul 2021)

## Download Link
https://hyperledger.jfrog.io/artifactory/besu-binaries/besu/21.7.0-RC1/besu-21.7.0-RC1.zip
sha256sum fc959646af65a0e267fc4d695e0af7e87331d774e6e8e890f5cc391549ed175a

## 21.1.7

## Privacy users - Orion Project Deprecation
Tessera is now the recommended Private Transaction Manager for Hyperledger Besu.

Now that all primary Orion functionality has been merged into Tessera, Orion is being deprecated.
We encourage all users with active projects to use the provided migration instructions,
documented [here](https://docs.orion.consensys.net/en/latest/Tutorials/Migrating-from-Orion-to-Tessera/).

We will continue to support Orion users until 30th November 2021. If you have any questions or
concerns, please reach out to the ConsenSys protocol engineering team in the
[#orion channel on Discord](https://discord.gg/hYpHRjK) or by [email](mailto:quorum@consensys.net).


### Additions and Improvements
* Upgrade OpenTelemetry to 1.2.0. [\#2313](https://github.com/hyperledger/besu/pull/2313)

* Ethereum Classic Magneto Hard Fork [\#2315](https://github.com/hyperledger/besu/pull/2315)

* Added support for the upcoming CALAVERAS ephemeral testnet and removed the configuration for the deprecated BAIKAL ephemeral testnet. [\#2343](https://github.com/hyperledger/besu/pull/2343)

### Bug Fixes
* Fix invalid transfer values with the tracing API specifically for CALL operation [\#2319](https://github.com/hyperledger/besu/pull/2319)

### Early Access Features

#### Previously identified known issues

- Fixed issue in discv5 where nonce was incorrectly reused. [\#2075](https://github.com/hyperledger/besu/pull/2075)
- Fixed issues in debug_standardTraceBadBlockToFile and debug_standardTraceBlockToFile. [\#2120](https://github.com/hyperledger/besu/pull/2120)
- Fixed invalid error code in several JSON RPC methods when the requested block is not in the range. [\#2138](https://github.com/hyperledger/besu/pull/2138)

## Download Link
https://hyperledger.jfrog.io/artifactory/besu-binaries/besu/21.1.7/besu-21.1.7.zip

sha256: f415c9b67d26819caeb9940324b2b1b9ce6e872c9181052739438545e84e2531


## 21.1.6

### Additions and Improvements

* Added support for the upcoming BAIKAL ephemeral testnet and removed the configuration for the deprecated YOLOv3 ephemeral testnet. [\#2237](https://github.com/hyperledger/besu/pull/2237)
* Implemented [EIP-3541](https://eips.ethereum.org/EIPS/eip-3541): Reject new contracts starting with the 0xEF byte [\#2243](https://github.com/hyperledger/besu/pull/2243)
* Implemented [EIP-3529](https://eips.ethereum.org/EIPS/eip-3529): Reduction in refunds [\#2238](https://github.com/hyperledger/besu/pull/2238)
* Implemented [EIP-3554](https://eips.ethereum.org/EIPS/eip-3554): Difficulty Bomb Delay [\#2289](https://github.com/hyperledger/besu/pull/2289)
* \[EXPERIMENTAL\] Added support for secp256r1 keys. [#2008](https://github.com/hyperledger/besu/pull/2008)

### Bug Fixes

- Added ACCESS_LIST transactions to the list of transactions using legacy gas pricing for 1559 [\#2239](https://github.com/hyperledger/besu/pull/2239)
- Reduced logging level of public key decoding failure of malformed packets. [\#2143](https://github.com/hyperledger/besu/pull/2143)
- Add 1559 parameters to json-rpc responses.  [\#2222](https://github.com/hyperledger/besu/pull/2222)

### Early Access Features

#### Previously identified known issues

- Fixed issue in discv5 where nonce was incorrectly reused. [\#2075](https://github.com/hyperledger/besu/pull/2075)
- Fixed issues in debug_standardTraceBadBlockToFile and debug_standardTraceBlockToFile. [\#2120](https://github.com/hyperledger/besu/pull/2120)
- Fixed invalid error code in several JSON RPC methods when the requested block is not in the range. [\#2138](https://github.com/hyperledger/besu/pull/2138)

## Download Link
https://hyperledger.jfrog.io/artifactory/besu-binaries/besu/21.1.6/besu-21.1.6.zip

sha256: 3952c69a32bb390ec84ccf4c2c3eb600ea3696af9a05914985d10e1632ef8488

## 21.1.5

### Additions and Improvements

- Ignore `nonce` when supplied to eth_estimateGas or eth_call. [\#2133](https://github.com/hyperledger/besu/pull/2133)
- Ignore `privateFor` for tx estimation. [\#2160](https://github.com/hyperledger/besu/pull/2160)

### Bug Fixes

- Fixed `NullPointerException` when crossing network upgrade blocks when peer discovery is disabled. [\#2140](https://github.com/hyperledger/besu/pull/2140)

### Early Access Features

#### Previously identified known issues

- Fixed issue in discv5 where nonce was incorrectly reused. [\#2075](https://github.com/hyperledger/besu/pull/2075)
- Fixed issues in debug_standardTraceBadBlockToFile and debug_standardTraceBlockToFile. [\#2120](https://github.com/hyperledger/besu/pull/2120)

## Download Link
https://hyperledger.jfrog.io/artifactory/besu-binaries/besu/21.1.5/besu-21.1.5.zip

sha256: edd78fcc772cfa97d11d8ee7b5766e6fac4b31b582f940838a292f2aeb204777

## 21.1.4

### Additions and Improvements

- Adds `--discovery-dns-url` CLI command [\#2088](https://github.com/hyperledger/besu/pull/2088)

### Bug Fixes

- Fixed issue in discv5 where nonce was incorrectly reused. [\#2075](https://github.com/hyperledger/besu/pull/2075)
- Fixed issues in debug_standardTraceBadBlockToFile and debug_standardTraceBlockToFile. [\#2120](https://github.com/hyperledger/besu/pull/2120)

### Early Access Features

#### Previously identified known issues

- [Fast sync when running Besu on cloud providers](KNOWN_ISSUES.md#fast-sync-when-running-besu-on-cloud-providers)
- [Privacy users with private transactions created using v1.3.4 or earlier](KNOWN_ISSUES.md#privacy-users-with-private-transactions-created-using-v134-or-earlier)

## Download Link
https://hyperledger.jfrog.io/artifactory/besu-binaries/besu/21.1.4/besu-21.1.4.zip
58ae55b492680d92aeccfbed477e8b9c25ccc1a97cca71895e27448d754a7d8b

## 21.1.3

### Additions and Improvements
* Increase node diversity when downloading blocks [\#2033](https://github.com/hyperledger/besu/pull/2033)

### Bug Fixes
* Ethereum Node Records are now dynamically recalculated when we pass network upgrade blocks. This allows for better peering through transitions without needing to restart the node. [\#1998](https://github.com/hyperledger/besu/pull/1998)


### Early Access Features

#### Previously identified known issues

- [Fast sync when running Besu on cloud providers](KNOWN_ISSUES.md#fast-sync-when-running-besu-on-cloud-providers)
- [Privacy users with private transactions created using v1.3.4 or earlier](KNOWN_ISSUES.md#privacy-users-with-private-transactions-created-using-v134-or-earlier)

### Download link
https://hyperledger.jfrog.io/artifactory/besu-binaries/besu/21.1.3/besu-21.1.3.zip
38893cae225e5c53036d06adbeccc30aeb86ef08c543fb742941a8c618485c8a

## 21.1.2

### Berlin Network Upgrade

### Important note: the 21.1.1 release contains an outdated version of the Berlin network upgrade. If you are using Besu on public Ethereum networks, you must upgrade to 21.1.2.

This release contains the activation blocks for Berlin across all supported testnets and the Ethereum mainnet. They are:
  * Ropsten 9_812_189 (10 Mar 2021)
  * Goerli 4_460_644 (17 Mar 2021)
  * Rinkeby 8_290_928 (24 Mar 2021)
  * Ethereum 12_244_000 (14 Apr 2021)


### Additions and Improvements
- Added option to set a limit for JSON-RPC connections
  * HTTP connections `--rpc-http-max-active-connections` [\#1996](https://github.com/hyperledger/besu/pull/1996)
  * WS connections `--rpc-ws-max-active-connections` [\#2006](https://github.com/hyperledger/besu/pull/2006)
- Added ASTOR testnet ETC support [\#2017](https://github.com/hyperledger/besu/pull/2017)
### Bug Fixes
* Don't Register BLS12 precompiles for Berlin [\#2015](https://github.com/hyperledger/besu/pull/2015)

#### Previously identified known issues

- [Fast sync when running Besu on cloud providers](KNOWN_ISSUES.md#fast-sync-when-running-besu-on-cloud-providers)
- [Privacy users with private transactions created using v1.3.4 or earlier](KNOWN_ISSUES.md#privacy-users-with-private-transactions-created-using-v134-or-earlier)

### Download link
https://hyperledger.jfrog.io/artifactory/besu-binaries/besu/21.1.2/besu-21.1.2.zip
02f4b6622756b77fed814d8c1bbf986c6178d8f5adb9d61076e061124c3d12aa

## 21.1.1

### Berlin Network Upgrade

### Important note: this release contains an outdated version of the Berlin network upgrade. If you are using Besu on public Ethereum networks, you must upgrade to 21.1.2.

This release contains the activation blocks for Berlin across all supported testnets and the Ethereum mainnet. They are:
  * Ropsten 9_812_189 (10 Mar 2021)
  * Goerli 4_460_644 (17 Mar 2021)
  * Rinkeby 8_290_928 (24 Mar 2021)
  * Ethereum 12_244_000 (14 Apr 2021)

### Additions and Improvements
* Removed EIP-2315 from the Berlin network upgrade [\#1983](https://github.com/hyperledger/besu/pull/1983)
* Added `besu_transaction_pool_transactions` to the reported metrics, counting the mempool size [\#1869](https://github.com/hyperledger/besu/pull/1869)
* Distributions and maven artifacts have been moved off of bintray [\#1886](https://github.com/hyperledger/besu/pull/1886)
* admin_peers json RPC response now includes the remote nodes enode URL
* add support for keccak mining and a ecip1049_dev network [\#1882](https://github.com/hyperledger/besu/pull/1882)
### Bug Fixes
* Fixed incorrect `groupId` in published maven pom files.
* Fixed GraphQL response for missing account, return empty account instead [\#1946](https://github.com/hyperledger/besu/issues/1946)

### Early Access Features

#### Previously identified known issues

- [Fast sync when running Besu on cloud providers](KNOWN_ISSUES.md#fast-sync-when-running-besu-on-cloud-providers)
- [Privacy users with private transactions created using v1.3.4 or earlier](KNOWN_ISSUES.md#privacy-users-with-private-transactions-created-using-v134-or-earlier)

### Download link
sha256: `c22a80a54e9fed864734b9fbd69a0a46840fd27ca5211648a3eaf8a955417218 `


## 21.1.0

### Important note: this release contains an outdated version of the Berlin network upgrade, which was changed on March 5, 2021 ([link](https://github.com/ethereum/pm/issues/263#issuecomment-791473406)). If you are using Besu on public Ethereum networks, you must upgrade to 21.1.2.

## 21.1.0 Features

Features added between 20.10.0 to 21.1.0 include:
* Berlin Network Upgrade: this release contains the activation blocks for Berlin across all supported testnets and the Ethereum mainnet. They are:
  * Ropsten 9_812_189 (10 Mar 2021)
  * Goerli 4_460_644 (17 Mar 2021)
  * Rinkeby 8_290_928 (24 Mar 2021)
  * Ethereum 12_244_000 (14 Apr 2021)
* Besu Launcher: Besu now has support for the [Quorum Mainnet Launcher](https://github.com/ConsenSys/quorum-mainnet-launcher) which makes it easy for users to configure and launch Besu on the Ethereum mainnet.
* Bonsai Tries: A new database format which reduces storage requirements and improves performance for access to recent state. _Note: only full sync is currently supported._
* Miner Data JSON-RPC: The `eth_getMinerDataByBlockHash` and `eth_getMinerDataByBlockNumber` endpoints return miner rewards and coinbase address for a given block.
* EIP-1898 support: [The EIP](https://eips.ethereum.org/EIPS/eip-1898) adds `blockHash` to JSON-RPC methods which accept a default block parameter.

### Early Access Features
* Bonsai Tries: A new database format which reduces storage requirements and improves performance for access to recent state. _Note: only full sync is currently supported._
* QBFT: A new consensus algorithm to support interoperability with other Enterprise Ethereum Alliance compatible clients.

### 21.1.0 Breaking Changes
* `--skip-pow-validation-enabled` is now an error with `block import --format JSON`. This is because the JSON format doesn't include the nonce so the proof of work must be calculated.
* `eth_call` will not return a JSON-RPC result if the call fails, but will return an error instead. If it was for a revert the revert reason will be included.
* `eth_call` will not fail for account balance issues by default. An parameter `"strict": true` can be added to the call parameters (with `to` and `from`) to enforce balance checks.

### Additions and Improvements
* Added `besu_transaction_pool_transactions` to the reported metrics, counting the mempool size [\#1869](https://github.com/hyperledger/besu/pull/1869)
* Added activation blocks for Berlin Network Upgrade [\#1929](https://github.com/hyperledger/besu/pull/1929)

### Bug Fixes
* Fixed representation of access list for access list transactions in JSON-RPC results.

#### Previously identified known issues

- [Fast sync when running Besu on cloud providers](KNOWN_ISSUES.md#fast-sync-when-running-besu-on-cloud-providers)
- [Privacy users with private transactions created using v1.3.4 or earlier](KNOWN_ISSUES.md#privacy-users-with-private-transactions-created-using-v134-or-earlier)

### Download link
sha256: `e4c8fe4007e3e5f7f2528cbf1eeb5457caf06536c974a6ff4305035ff5724476`

## 21.1.0-RC2
### Additions and Improvements
* Support for the Berlin Network Upgrade, although the block number must be set manually with `--override-genesis-config=berlinBlock=<blocknumber>`. This is because the block numbers haven't been determined yet. The next release will include the number in the genesis file so it will support Berlin with no intervention. [\#1898](https://github.com/hyperledger/besu/pull/1898)

## 21.1.0-RC1

### 21.1.0 Breaking Changes
* `--skip-pow-validation-enabled` is now an error with `block import --format JSON`. This is because the JSON format doesn't include the nonce so the proof of work must be calculated.
* `eth_call` will not return a JSON-RPC result if the call fails, but will return an error instead. If it was for a revert the revert reason will be included.
* `eth_call` will not fail for account balance issues by default. An parameter `"strict": true` can be added to the call parameters (with `to` and `from`) to enforce balance checks.

### Additions and Improvements
* Removed unused flags in default genesis configs [\#1812](https://github.com/hyperledger/besu/pull/1812)
* `--skip-pow-validation-enabled` is now an error with `block import --format JSON`. This is because the JSON format doesn't include the nonce so the proof of work must be calculated. [\#1815](https://github.com/hyperledger/besu/pull/1815)
* Added a new CLI option `--Xlauncher` to start a mainnet launcher. It will help to configure Besu easily.
* Return the revert reason from `eth_call` JSON-RPC api calls when the contract causes a revert. [\#1829](https://github.com/hyperledger/besu/pull/1829)
* Added `chainId`, `publicKey`, and `raw` to JSON-RPC api calls returning detailed transaction results. [\#1835](https://github.com/hyperledger/besu/pull/1835)

### Bug Fixes
* Ethereum classic heights will no longer be reported in mainnet metrics. Issue [\#1751](https://github.com/hyperledger/besu/pull/1751) Fix [\#1820](https://github.com/hyperledger/besu/pull/1820)
* Don't enforce balance checks in `eth_call` unless explicitly requested. Issue [\#502](https://github.com/hyperledger/besu/pull/502) Fix [\#1834](https://github.com/hyperledger/besu/pull/1834)

### Early Access Features

#### Previously identified known issues

- [Fast sync when running Besu on cloud providers](KNOWN_ISSUES.md#fast-sync-when-running-besu-on-cloud-providers)
- [Privacy users with private transactions created using v1.3.4 or earlier](KNOWN_ISSUES.md#privacy-users-with-private-transactions-created-using-v134-or-earlier)


### Download link

Link removed because this release contains an outdated version of the Berlin network upgrade, which was changed on March 5, 2021 ([link](https://github.com/ethereum/pm/issues/263#issuecomment-791473406)). If you are using Besu on public Ethereum networks, you must upgrade to 21.1.1. sha256 hash left for reference.

sha256: `b0fe3942052b8fd43fc3025a298a6c701f9edae2e100f0c563a1c5a4ceef71f1`

## 20.10.4

### Additions and Improvements
* Implemented [EIP-778](https://eips.ethereum.org/EIPS/eip-778): Ethereum Node Records (ENR) [\#1680](https://github.com/hyperledger/besu/pull/1680)
* Implemented [EIP-868](https://eips.ethereum.org/EIPS/eip-868): Node Discovery v4 ENR Extension [\#1721](https://github.com/hyperledger/besu/pull/1721)
* Added revert reason to eth_estimateGas RPC call. [\#1730](https://github.com/hyperledger/besu/pull/1730)
* Added command line option --static-nodes-file. [#1644](https://github.com/hyperledger/besu/pull/1644)
* Implemented [EIP-1898](https://eips.ethereum.org/EIPS/eip-1898): Add `blockHash` to JSON-RPC methods which accept a default block parameter [\#1757](https://github.com/hyperledger/besu/pull/1757)

### Bug Fixes
* Accept locally-sourced transactions below the minimum gas price. [#1480](https://github.com/hyperledger/besu/issues/1480) [#1743](https://github.com/hyperledger/besu/pull/1743)

#### Previously identified known issues

- [Fast sync when running Besu on cloud providers](KNOWN_ISSUES.md#fast-sync-when-running-besu-on-cloud-providers)
- [Privacy users with private transactions created using v1.3.4 or earlier](KNOWN_ISSUES.md#privacy-users-with-private-transactions-created-using-v134-or-earlier)

### Download link
https://hyperledger.jfrog.io/artifactory/besu-binaries/besu/20.10.4/besu-20.10.4.zip
sha256: f15cd5243b809659bba1706c1745aecafc012d3fc44a91419522da925493537c

## 20.10.3

### Additions and Improvements
* Added `memory` as an option to `--key-value-storage`.  This ephemeral storage is intended for sync testing and debugging.  [\#1617](https://github.com/hyperledger/besu/pull/1617)
* Fixed gasPrice parameter not always respected when passed to `eth_estimateGas` endpoint [\#1636](https://github.com/hyperledger/besu/pull/1636)
* Enabled eth65 by default [\#1682](https://github.com/hyperledger/besu/pull/1682)
* Warn that bootnodes will be ignored if specified with discovery disabled [\#1717](https://github.com/hyperledger/besu/pull/1717)

### Bug Fixes
* Accept to use default port values if not in use. [#1673](https://github.com/hyperledger/besu/pull/1673)
* Block Validation Errors should be at least INFO level not DEBUG or TRACE.  Bug [\#1568](https://github.com/hyperledger/besu/pull/1568) PR [\#1706](https://github.com/hyperledger/besu/pull/1706)
* Fixed invalid and wrong trace data, especially when calling a precompiled contract [#1710](https://github.com/hyperledger/besu/pull/1710)

#### Previously identified known issues

- [Fast sync when running Besu on cloud providers](KNOWN_ISSUES.md#fast-sync-when-running-besu-on-cloud-providers)
- [Privacy users with private transactions created using v1.3.4 or earlier](KNOWN_ISSUES.md#privacy-users-with-private-transactions-created-using-v134-or-earlier)

### Download link
https://hyperledger.jfrog.io/artifactory/besu-binaries/besu/20.10.3/besu-20.10.3.zip
sha256: `b5f46d945754dedcbbb1e5dd96bf2bfd13272ff09c6a66c0150b979a578f4389`

## 20.10.2

### Additions and Improvements
* Added support for batched requests in WebSockets. [#1583](https://github.com/hyperledger/besu/pull/1583)
* Added protocols section to `admin_peers` to provide info about peer health. [\#1582](https://github.com/hyperledger/besu/pull/1582)
* Added CLI option `--goquorum-compatibility-enabled` to enable GoQuorum compatibility mode. [#1598](https://github.com/hyperledger/besu/pull/1598). Note that this mode is incompatible with Mainnet.

### Bug Fixes

* Ibft2 will discard any received messages targeting a chain height <= current head - this resolves some corner cases in system correctness directly following block import. [#1575](https://github.com/hyperledger/besu/pull/1575)
* EvmTool now throws `UnsupportedForkException` when there is an unknown fork and is YOLOv2 compatible [\#1584](https://github.com/hyperledger/besu/pull/1584)
* `eth_newFilter` now supports `blockHash` parameter as per the spec [\#1548](https://github.com/hyperledger/besu/issues/1540). (`blockhash` is also still supported.)
* Fixed an issue that caused loss of peers and desynchronization when eth65 was enabled [\#1601](https://github.com/hyperledger/besu/pull/1601)

#### Previously identified known issues

- [Fast sync when running Besu on cloud providers](KNOWN_ISSUES.md#fast-sync-when-running-besu-on-cloud-providers)
- [Privacy users with private transactions created using v1.3.4 or earlier](KNOWN_ISSUES.md#privacy-users-with-private-transactions-created-using-v134-or-earlier)

### Download Link

https://hyperledger.jfrog.io/artifactory/besu-binaries/besu/20.10.2/besu-20.10.2.zip
sha256: `710aed228dcbe9b8103aef39e4431b0c63e73c3a708ce88bcd1ecfa1722ad307`

## 20.10.1

### Additions and Improvements
* `--random-peer-priority-enabled` flag added. Allows for incoming connections to be prioritized randomly. This will prevent (typically small, stable) networks from forming impenetrable peer cliques. [#1440](https://github.com/hyperledger/besu/pull/1440)
* `miner_changeTargetGasLimit` RPC added. If a target gas limit is set, allows the node operator to change it at runtime.
* Hide deprecated `--host-whitelist` option. [\#1444](https://github.com/hyperledger/besu/pull/1444)
* Prioritize high gas prices during mining. Previously we ordered only by the order in which the transactions were received. This will increase expected profit when mining. [\#1449](https://github.com/hyperledger/besu/pull/1449)
* Added support for the updated smart contract-based [node permissioning EEA interface](https://entethalliance.github.io/client-spec/spec.html#dfn-connectionallowed). [\#1435](https://github.com/hyperledger/besu/pull/1435) and [\#1496](https://github.com/hyperledger/besu/pull/1496)
* Added EvmTool binary to the distribution.  EvmTool is a CLI that can execute EVM bytecode and execute ethereum state tests. [\#1465](https://github.com/hyperledger/besu/pull/1465)
* Updated the libraries for secp256k1 and AltBN series precompiles. These updates provide significant performance improvements to those areas. [\#1499](https://github.com/hyperledger/besu/pull/1499)
* Provide MegaGas/second measurements in the log when doing a full block import, such as the catch up phase of a fast sync. [\#1512](https://github.com/hyperledger/besu/pull/1512)
* Added new endpoints to get miner data, `eth_getMinerDataByBlockHash` and `eth_getMinerDataByBlockNumber`. [\#1538](https://github.com/hyperledger/besu/pull/1538)
* Added direct support for OpenTelemetry metrics [\#1492](https://github.com/hyperledger/besu/pull/1492)
* Added support for `qip714block` config parameter in genesis file, paving the way towards permissioning interoperability between Besu and GoQuorum. [\#1545](https://github.com/hyperledger/besu/pull/1545)
* Added new CLI option `--compatibility-eth64-forkid-enabled`. [\#1542](https://github.com/hyperledger/besu/pull/1542)

### Bug Fixes

* Fix a bug on `eth_estimateGas` which returned `Internal error` instead of `Execution reverted` in case of reverted transaction. [\#1478](https://github.com/hyperledger/besu/pull/1478)
* Fixed a bug where Local Account Permissioning was being incorrectly enforced on block import/validation. [\#1510](https://github.com/hyperledger/besu/pull/1510)
* Fixed invalid enode URL when discovery is disabled  [\#1521](https://github.com/hyperledger/besu/pull/1521)
* Removed duplicate files from zip and tar.gz distributions. [\#1566](https://github.com/hyperledger/besu/pull/1566)
* Add a more rational value to eth_gasPrice, based on a configurable percentile of prior block's transactions (default: median of last 100 blocks).  [\#1563](https://github.com/hyperledger/besu/pull/1563)

## Deprecated

### --privacy-precompiled-address (Scheduled for removal in _Next_ Release)
Deprecated in 1.5.1
- CLI option `--privacy-precompiled-address` option removed. This address is now derived, based	on `--privacy-onchain-groups-enabled`. [\#1222](https://github.com/hyperledger/besu/pull/1222)

### Besu Sample Network repository

The [Besu Sample Networks repository](https://github.com/ConsenSys/besu-sample-networks) has been replaced by the [Quorum Developer Quickstart](https://besu.hyperledger.org/en/latest/Tutorials/Developer-Quickstart).

#### Previously identified known issues

- [Eth/65 loses peers](KNOWN_ISSUES.md#eth65-loses-peers)
- [Fast sync when running Besu on cloud providers](KNOWN_ISSUES.md#fast-sync-when-running-besu-on-cloud-providers)
- [Privacy users with private transactions created using v1.3.4 or earlier](KNOWN_ISSUES.md#privacy-users-with-private-transactions-created-using-v134-or-earlier)

### Download Link

https://hyperledger.jfrog.io/artifactory/besu-binaries/besu/20.10.1/besu-20.10.1.zip
sha256: `ac4fae310957c176564396f73c0f03c60c41129d43d078560d0dab533a69fd2a`

## 20.10.0

## Release format

Hyperledger Besu is moving its versioning scheme to [CalVer](https://calver.org/) starting with the 20.10.0 (formerly 1.6.0) release. More information about the specific version of CalVer Besu is using can be found on the [wiki](https://wiki.hyperledger.org/display/BESU/Using+CalVer+for+Besu+Releases).

## 20.10 Breaking Changes

When upgrading to 20.10, ensure you've taken into account the following breaking changes.

### JSON-RPC HTTP Error Codes For Valid Calls ([\#1426](https://github.com/hyperledger/besu/pull/1426))

Prior versions of Besu would set the HTTP Status 400 Bad Request for JSON-RPC requests that completed in an error, regardless of the kind of error.  These responses could include a complete JSON-RPC response with an error field.

In Besu version 20.10, properly formatted requests that have valid parameters (count and content) will return a HTTP Status 200 OK, with an error field if an error occurred. For example, requesting an account that does not exist in the chain, or a block by hash that Besu does not have, will now return HTTP 200 OK responses. Unparsable requests, improperly formatted requests, or requests with invalid parameters will continue to return HTTP 400 Bad Request.

Users of Web3J should note that many calls will now return a result with the error field containing the message whereas before a call would throw an exception with the error message as the exception message.

## 20.10.0 Additions and Improvements

* Added support for ECIP-1099 / Classic Thanos Fork: Calibrate Epoch Duration. [\#1421](https://github.com/hyperledger/besu/pull/1421) [\#1441](https://github.com/hyperledger/besu/pull/1441) [\#1462](https://github.com/hyperledger/besu/pull/1462)
* Added the Open Telemetry Java agent to report traces to a remote backend. Added an example to showcase the trace reporting capabilities.
* Added EvmTool binary to the distribution.  EvmTool is a CLI that can execute EVM bytecode and execute ethereum state tests. Documentation for it is available [here](https://besu.hyperledger.org/en/stable/HowTo/Troubleshoot/Use-EVM-Tool/). [\#1465](https://github.com/hyperledger/besu/pull/1465)
* Added support for the upcoming YOLOv2 ephemeral testnet and removed the flag for the deprecated YOLOv1 ephemeral testnet. [#1386](https://github.com/hyperledger/besu/pull/1386)
* Added `debug_standardTraceBlockToFile` JSON-RPC API. This API accepts a block hash and will replay the block. It returns a list of files containing the result of the trace (one file per transaction). [\#1392](https://github.com/hyperledger/besu/pull/1392)
* Added `debug_standardTraceBadBlockToFile` JSON-RPC API. This API is similar to `debug_standardTraceBlockToFile`, but can be used to obtain info about a block which has been rejected as invalid. [\#1403](https://github.com/hyperledger/besu/pull/1403)
* Added support for EIP-2929 to YOLOv2. [#1387](https://github.com/hyperledger/besu/pull/1387)
* Added `--start-block` and `--end-block` to the `blocks import` subcommand [\#1399](https://github.com/hyperledger/besu/pull/1399)
* Added support for multi-tenancy when using the early access feature of [onchain privacy group management](https://besu.hyperledger.org/en/stable/Concepts/Privacy/Onchain-PrivacyGroups/)
* \[Reverted\] Fixed memory leak in eth/65 subprotocol behavior. It is now enabled by default. [\#1420](https://github.com/hyperledger/besu/pull/1420), [#1348](https://github.com/hyperledger/besu/pull/1348), [#1321](https://github.com/hyperledger/besu/pull/1321)

### Bug Fixes

* Log block import rejection reasons at "INFO" level.  Bug [#1412](https://github.com/hyperledger/besu/issues/1412)
* Fixed NPE when executing `eth_estimateGas` with privacy enabled.  Bug [#1404](https://github.com/hyperledger/besu/issues/1404)

#### Previously identified known issues

- [Eth/65 loses peers](KNOWN_ISSUES.md#eth65-loses-peers)
- [Fast sync when running Besu on cloud providers](KNOWN_ISSUES.md#fast-sync-when-running-besu-on-cloud-providers)
- [Privacy users with private transactions created using v1.3.4 or earlier](KNOWN_ISSUES.md#privacy-users-with-private-transactions-created-using-v134-or-earlier)

## Deprecated and Scheduled for removal in _Next_ Release

### --privacy-precompiled-address
Deprecated in 1.5.1
- CLI option `--privacy-precompiled-address` option removed. This address is now derived, based
on `--privacy-onchain-groups-enabled`. [\#1222](https://github.com/hyperledger/besu/pull/1222)

### Download link
https://hyperledger.jfrog.io/artifactory/besu-binaries/besu/20.10.0/besu-20.10.0.zip

sha256sum: `2b50a375aae64b838a2cd9d43747006492cae573f1be11745b7f643646fd5a01`

## 1.5.5

### Additions and Improvements
* The new version of the [web3js-eea library (v0.10)](https://github.com/PegaSysEng/web3js-eea) supports the onchain privacy group management changes made in Besu v1.5.3.

### Bug Fixes
* Added `debug_getBadBlocks` JSON-RPC API to analyze and detect consensus flaws. Even if a block is rejected it will be returned by this method [\#1378](https://github.com/hyperledger/besu/pull/1378)
* Fix logs queries missing results against chain head [\#1351](https://github.com/hyperledger/besu/pull/1351) and [\#1381](https://github.com/hyperledger/besu/pull/1381)

#### Previously identified known issues

- [Eth/65 loses peers](KNOWN_ISSUES.md#eth65-loses-peers)
- [Fast sync when running Besu on cloud providers](KNOWN_ISSUES.md#fast-sync-when-running-besu-on-cloud-providers)
- [Privacy users with private transactions created using v1.3.4 or earlier](KNOWN_ISSUES.md#privacy-users-with-private-transactions-created-using-v134-or-earlier)
- [Changes not saved to database correctly causing inconsistent private states](KNOWN_ISSUES.md#Changes-not-saved-to-database-correctly-causing-inconsistent-private-states)

### Download link

https://hyperledger.jfrog.io/artifactory/besu-binaries/besu/1.5.5/besu-1.5.5.zip

sha256sum: `e67b0a899dc4421054eaa9a8112cb89e1e5f6a56f0d8aa1b0c5111c53dfad2ad`


## 1.5.4

### Additions and Improvements

* Added `priv_debugGetStateRoot` JSON-RPC API to retrieve the state root of a specified privacy group. [\#1326](https://github.com/hyperledger/besu/pull/1326)
* Added reorg logging and `--reorg-logging-threshold` to configure the same. Besu now logs any reorgs where the old or new chain head is more than the threshold away from their common ancestors. The default is 6.
* Added `debug_batchSendRawTransaction` JSON-RPC API to submit multiple signed transactions with a single call. [\#1350](https://github.com/hyperledger/besu/pull/1350)

### Bug Fixes

* The metrics HTTP server no longer rejects requests containing `Accept` header that doesn't precisely match the prometheus text format [\#1345](https://github.com/hyperledger/besu/pull/1345)
* JSON-RPC method `net_version` should return network ID instead of chain ID [\#1355](https://github.com/hyperledger/besu/pull/1355)

#### Previously identified known issues

- [Logs queries missing results against chain head](KNOWN_ISSUES.md#Logs-queries-missing-results-against-chain-head)
- [Eth/65 loses peers](KNOWN_ISSUES.md#eth65-loses-peers)
- [Fast sync when running Besu on cloud providers](KNOWN_ISSUES.md#fast-sync-when-running-besu-on-cloud-providers)
- [Privacy users with private transactions created using v1.3.4 or earlier](KNOWN_ISSUES.md#privacy-users-with-private-transactions-created-using-v134-or-earlier)
- [Changes not saved to database correctly causing inconsistent private states](KNOWN_ISSUES.md#Changes-not-saved-to-database-correctly-causing-inconsistent-private-states)

### Download link
https://hyperledger.jfrog.io/artifactory/besu-binaries/besu/1.5.4/besu-1.5.4.zip

sha256sum: `1f4df8e1c5e3b5b3abf6289ccfe70f302aa7c29a652b2eb713ffbdc507670420`

## 1.5.3

### Additions and Improvements

* The EvmTool now processes State Tests from the Ethereum Reference Tests. [\#1311](https://github.com/hyperledger/besu/pull/1311)
* Early access DNS support added via the `--Xdns-enabled` and `--Xdns-update-enabled` CLI options. [\#1247](https://github.com/hyperledger/besu/pull/1247)
* Add genesis config option `ecip1017EraRounds` for Ethereum Classic chains. [\#1329](https://github.com/hyperledger/besu/pull/1329)

### Bug Fixes

* K8S Permissioning to use of Service IP's rather than pod IP's which can fail [\#1190](https://github.com/hyperledger/besu/issues/1190)

#### Previously identified known issues

- [Logs queries missing results against chain head](KNOWN_ISSUES.md#Logs-queries-missing-results-against-chain-head)
- [Eth/65 loses peers](KNOWN_ISSUES.md#eth65-loses-peers)
- [Fast sync when running Besu on cloud providers](KNOWN_ISSUES.md#fast-sync-when-running-besu-on-cloud-providers)
- [Privacy users with private transactions created using v1.3.4 or earlier](KNOWN_ISSUES.md#privacy-users-with-private-transactions-created-using-v134-or-earlier)
- [Changes not saved to database correctly causing inconsistent private states](KNOWN_ISSUES.md#Changes-not-saved-to-database-correctly-causing-inconsistent-private-states)

### Breaking Change to Onchain Privacy Group Management

This [early access feature](https://besu.hyperledger.org/en/stable/Concepts/Privacy/Onchain-PrivacyGroups/) was changed in a way that makes onchain privacy groups created with previous versions no longer usable.

To enhance control over permissions on the privacy group management contract:

* The enclave key was removed as the first parameter for `addParticipant` and `removeParticipant`.
* The owner of the privacy group management contract is the signer of the private transaction that creates
  the privacy group. In the default onchain privacy group management contract implementation, only the
  owner can add and remove participants, and upgrade the management contract.

The onchain privacy support in the current version of the web3js-eea library (v0.9) will not be compatible with Besu v1.5.3.  We are actively working on an upgrade to webj3-eea that will support these changes.

### Download link
https://hyperledger.jfrog.io/artifactory/besu-binaries/besu/1.5.3/besu-1.5.3.zip

sha256sum: `735cd511e1dae1590f2829d9535cb383aa8c526f059b3451859e5fcfccc48985`

## 1.5.2

### Additions and Improvements

* Experimental offline backup and restore has been added via the `operator x-backup-state` and `operator x-restore-state` CLI commands.  Data formats will be fluid for as long as the `x-` prefix is present in the CLI so it is advised not to rely on these backups for disaster recovery. [\#1235](https://github.com/hyperledger/besu/pull/1235)
* Experimental ethstats support added via the `Xethstats` and `Xethstats-contact` CLI commands. [\#1239](https://github.com/hyperledger/besu/pull/1239)
* Peers added via the JSON-RPC `admin_addPeer` and `admin_removePeer` will be shared or no longer shared via discovery respectively.  Previously they were not shared. [\#1177](https://github.com/hyperledger/besu/pull/1177) contributed by [br0tchain](https://github.com/br0tchain).
* New Docker Images (see below). [\#1277](https://github.com/hyperledger/besu/pull/1277)
* Reworked static peer discovery handling. [\#1292](https://github.com/hyperledger/besu/pull/1292)

### New Java VMs in Docker Image

* New docker images are being generated to use the latest version of OpenJDK (currently 14.0.1) with the tag suffix of `-openjdk-latest`, for example `1.5.2-openjdk-latest`.
* New docker images are being generated to use [GraalVM](https://www.graalvm.org/) with the tag suffix of `-graalvm`, for example `1.5.2-graalvm`.
* The existing images based on Java 11 are also being tagged with the suffix `-openjdk-11`, for example `1.5.2-openjdk-11`, as well as `1.5.2`.

The intent is that the major Java VM version or Java VM type shipped with the default docker images (`latest`, `1.5.x`, etc.) may be changed during future quarterly releases but will remain consistent within quarterly releases.

### Bug Fixes
- Offchain permissioning - fixed bug where sync status check prevented peering if static nodes configured. [\#1252](https://github.com/hyperledger/besu/issues/1252)

- GraphQL queries of `miner` in IBFT networks will no longer return an error.  PR [\#1282](https://github.com/hyperledger/besu/pull/1282) issue [\#1272](https://github.com/hyperledger/besu/issues/1272).

#### Previously identified known issues

- [Logs queries missing results against chain head](KNOWN_ISSUES.md#Logs-queries-missing-results-against-chain-head)
- [Eth/65 loses peers](KNOWN_ISSUES.md#eth65-loses-peers)
- [Fast sync when running Besu on cloud providers](KNOWN_ISSUES.md#fast-sync-when-running-besu-on-cloud-providers)
- [Privacy users with private transactions created using v1.3.4 or earlier](KNOWN_ISSUES.md#privacy-users-with-private-transactions-created-using-v134-or-earlier)
- [Permissioning issues on Kubernetes](KNOWN_ISSUES.md#Kubernetes-permissioning-uses-Service-IPs-rather-than-pod-IPs-which-can-fail)
- [Restarts caused by insufficient memory can cause inconsistent private state](KNOWN_ISSUES.md#Restart-caused-by-insufficient-memory-can-cause-inconsistent-private-state)

### New and Old Maintainer

- [David Mechler](https://github.com/hyperledger/besu/commits?author=davemec) has been added as a [new maintainer](https://github.com/hyperledger/besu/pull/1267).
- [Edward Evans](https://github.com/hyperledger/besu/commits?author=EdJoJob) voluntarily moved to [emeritus status](https://github.com/hyperledger/besu/pull/1270).

### Download link
https://hyperledger.jfrog.io/artifactory/besu-binaries/besu/1.5.2/besu-1.5.2.zip

sha256sum: `629f44e230a635b09f8d82f2196d70d31193233718118a46412f11c50772dc85`

## 1.5.1

### Deprecated
- CLI option `--privacy-precompiled-address` option is deprecated. This address is now derived, based
on `--privacy-onchain-groups-enabled`. [\#1222](https://github.com/hyperledger/besu/pull/1222)

### Additions and Improvements

* In an IBFT2 network, a fixed block reward value and recipient address can be defined in genesis file [\#1132](https://github.com/hyperledger/besu/pull/1132)
* JSON-RPC HTTP API Authorization: exit early when checking user permissions. [\#1144](https://github.com/hyperledger/besu/pull/1144)
* HTTP/2 is enabled for JSON-RPC HTTP API over TLS. [\#1145](https://github.com/hyperledger/besu/pull/1145)
* Color output in consoles. It can be disabled with `--color-enabled=false` [\#1257](https://github.com/hyperledger/besu/pull/1257)
* Add compatibility with ClusterIP services for the Kubernetes Nat Manager  [\#1156](https://github.com/hyperledger/besu/pull/1156)
* In an IBFT2 network; a fixed block reward value and recipient address can be defined in genesis file [\#1132](https://github.com/hyperledger/besu/pull/1132)
* Add fee cap for transactions submitted via RPC. [\#1137](https://github.com/hyperledger/besu/pull/1137)

### Bug fixes

* When the default sync mode was changed to fast sync for named networks, there was one caveat we didn't address. The `dev` network should've been full sync by default. This has now been fixed. [\#1257](https://github.com/hyperledger/besu/pull/1257)
* Fix synchronization timeout issue when the blocks were too large [\#1149](https://github.com/hyperledger/besu/pull/1149)
* Fix missing results from eth_getLogs request. [\#1154](https://github.com/hyperledger/besu/pull/1154)
* Fix issue allowing Besu to be used for DDoS amplification. [\#1146](https://github.com/hyperledger/besu/pull/1146)

### Known Issues

Known issues are open issues categorized as [Very High or High impact](https://wiki.hyperledger.org/display/BESU/Defect+Prioritisation+Policy).

#### Previously identified known issues

- [Scope of logs query causing Besu to hang](KNOWN_ISSUES.md#scope-of-logs-query-causing-besu-to-hang)
- [Eth/65 loses peers](KNOWN_ISSUES.md#eth65-loses-peers)
- [Fast sync when running Besu on cloud providers](KNOWN_ISSUES.md#fast-sync-when-running-besu-on-cloud-providers)
- [Privacy users with private transactions created using v1.3.4 or earlier](KNOWN_ISSUES.md#privacy-users-with-private-transactions-created-using-v134-or-earlier)
- [Permissioning issues on Kubernetes](KNOWN_ISSUES.md#Kubernetes-permissioning-uses-Service-IPs-rather-than-pod-IPs-which-can-fail)
- [Restarts caused by insufficient memory can cause inconsistent private state](KNOWN_ISSUES.md#Restart-caused-by-insufficient-memory-can-cause-inconsistent-private-state)

### Download link
https://hyperledger.jfrog.io/artifactory/besu-binaries/besu/1.5.1/besu-1.5.1.zip

sha256sum: `c17f49b6b8686822417184952487fc135772f0be03514085926a6984fd955b88`

## 1.5 Breaking changes

When upgrading to 1.5, ensure you've taken into account the following breaking changes.

### Docker users with volume mounts

To maintain best security practices, we're changing the `user:group` on the Docker container to `besu`.

What this means for you:

* If you are running Besu as a binary, there is no impact.
* If you are running Besu as a Docker container *and* have a volume mount for data,  ensure that the
permissions on the directory allow other users and groups to r/w. Ideally this should be set to
`besu:besu` as the owner.

Note that the `besu` user only exists within the container not outside it. The same user ID may match
a different user outside the image.

If you’re mounting local folders, it is best to set the user via the Docker `—user` argument. Use the
UID because the username may not exist inside the docker container. Ensure the directory being mounted
is owned by that user.

### Remove Manual NAT method

The NAT manager `MANUAL` method has been removed.
If you have been using the `MANUAL` method, use the `NONE` method instead. The behavior of the
`NONE` method is the same as the previously supported `MANUAL` methods.

### Privacy users

Besu minor version upgrades require upgrading Orion to the latest minor version. That is, for
Besu <> Orion node pairs, when upgrading Besu to v1.5, it is required that Orion is upgraded to
v1.6. Older versions of Orion will no longer work with Besu v1.5.

## 1.5 Features

Features added between from 1.4 to 1.5 include:
* Mining Support
  Besu supports `eth_hashrate` and `eth_submitHashrate` to obtain the hashrate when we mine with a GPU mining worker.
* Tracing
  The [Tracing API](https://besu.hyperledger.org/en/latest/Reference/API-Methods/#trace-methods) is no longer an Early Access feature and now has full support for `trace_replayBlockTransactions`, `trace_Block` and `trace_transaction`.
* Plugin API Block Events
  `BlockAdded` and `BlockReorg` are now exposed via the [Plugin API](https://javadoc.io/doc/org.hyperledger.besu/plugin-api/latest/org/hyperledger/besu/plugin/services/BesuEvents.html).
* [Filters](https://besu.hyperledger.org/en/stable/HowTo/Interact/Filters/Accessing-Logs-Using-JSON-RPC/) and
  [subscriptions](https://besu.hyperledger.org/en/stable/HowTo/Interact/APIs/RPC-PubSub/) for private contracts.
* [SecurityModule Plugin API](https://javadoc.io/doc/org.hyperledger.besu/plugin-api/latest/org/hyperledger/besu/plugin/services/SecurityModuleService.html)
  This allows use of a different [security module](https://besu.hyperledger.org/en/stable/Reference/CLI/CLI-Syntax/#security-module)
  as a plugin to provide cryptographic function that can be used by NodeKey (such as sign, ECDHKeyAgreement etc.).
* [Onchain privacy groups](https://besu.hyperledger.org/en/latest/Concepts/Privacy/Onchain-PrivacyGroups/)
  with add and remove members. This is an early access feature. Early access features are not recommended
  for production networks and may have unstable interfaces.

## 1.5 Additions and Improvements

* Public Networks Default to Fast Sync: The default sync mode for named permissionless networks, such as the Ethereum mainnet and testnets, is now `FAST`.
  * The default is unchanged for private networks. That is, the sync mode defaults to `FULL` for private networks.
  * Use the [`--sync-mode` command line option](https://besu.hyperledger.org/Reference/CLI/CLI-Syntax/#sync-mode) to change the sync mode. [\#384](https://github.com/hyperledger/besu/pull/384)
* Proper Mining Support: Added full support for `eth_hashrate` and `eth_submitHashrate`. It is now possible to have the hashrate when we mine with a GPU mining worker [\#1063](https://github.com/hyperledger/besu/pull/1063)
* Performance Improvements: The addition of native libraries ([\#775](https://github.com/hyperledger/besu/pull/775)) and changes to data structures in the EVM ([\#1089](https://github.com/hyperledger/besu/pull/1089)) have improved Besu sync and EVM execution times.
* Tracing API Improvements: The [Tracing API](https://besu.hyperledger.org/en/latest/Reference/API-Methods/#trace-methods) is no longer an Early Access feature and now has full support for `trace_replayBlockTransactions`, `trace_Block` and `trace_transaction`.
* New Plugin API Block Events: `BlockAdded` and `BlockReorg` are now exposed via the Plugin API [\#637](https://github.com/hyperledger/besu/pull/637).
* Added experimental CLI option `--Xnat-kube-pod-name` to specify the name of the loadbalancer used by the Kubernetes nat manager [\#1078](https://github.com/hyperledger/besu/pull/1078)
- Local permissioning TOML config now supports additional keys (`nodes-allowlist` and `accounts-allowlist`).
Support for `nodes-whitelist` and `accounts-whitelist` will be removed in a future release.
- Add missing `mixHash` field for `eth_getBlockBy*` JSON RPC endpoints. [\#1098](https://github.com/hyperledger/besu/pull/1098)
* Besu now has a strict check on private transactions to ensure the privateFrom in the transaction
matches the sender Orion key that has distributed the payload. Besu 1.5+ requires Orion 1.6+ to work.
[#357](https://github.com/PegaSysEng/orion/issues/357)

### Bug fixes

No bug fixes with [user impact in this release](https://wiki.hyperledger.org/display/BESU/Changelog).

### Known Issues

Known issues are open issues categorized as [Very High or High impact](https://wiki.hyperledger.org/display/BESU/Defect+Prioritisation+Policy).

#### New known issues

- K8S permissioning uses of Service IPs rather than pod IPs which can fail. [\#1190](https://github.com/hyperledger/besu/pull/1190)
Workaround - Do not use permissioning on K8S.

- Restart caused by insufficient memory can cause inconsistent private state. [\#1110](https://github.com/hyperledger/besu/pull/1110)
Workaround - Ensure you allocate enough memory for the Java Runtime Environment that the node does not run out of memory.

#### Previously identified known issues

- [Scope of logs query causing Besu to hang](KNOWN_ISSUES.md#scope-of-logs-query-causing-besu-to-hang)
- [Eth/65 loses peers](KNOWN_ISSUES.md#eth65-loses-peers)
- [Fast sync when running Besu on cloud providers](KNOWN_ISSUES.md#fast-sync-when-running-besu-on-cloud-providers)
- [Privacy users with private transactions created using v1.3.4 or earlier](KNOWN_ISSUES.md#privacy-users-with-private-transactions-created-using-v134-or-earlier)

### Download link
https://hyperledger.jfrog.io/artifactory/besu-binaries/besu/1.5.0/besu-1.5.0.zip

sha256sum: `56929d6a71cc681688351041c919e9630ab6df7de37dd0c4ae9e19a4f44460b2`

**For download links of releases prior to 1.5.0, please visit https://hyperledger.jfrog.io/artifactory/besu-binaries/besu/**

## 1.4.6

### Additions and Improvements

- Print node address on startup. [\#938](https://github.com/hyperledger/besu/pull/938)
- Transaction pool: price bump replacement mechanism configurable through CLI. [\#928](https://github.com/hyperledger/besu/pull/928) [\#930](https://github.com/hyperledger/besu/pull/930)

### Bug Fixes

- Added timeout to queries. [\#986](https://github.com/hyperledger/besu/pull/986)
- Fixed issue where networks using onchain permissioning could stall when the bootnodes were not validators. [\#969](https://github.com/hyperledger/besu/pull/969)
- Update getForks method to ignore ClassicForkBlock chain parameter to fix issue with ETC syncing. [\#1014](https://github.com/hyperledger/besu/pull/1014)

### Known Issues

Known issues are open issues categorized as [Very High or High impact](https://wiki.hyperledger.org/display/BESU/Defect+Prioritisation+Policy).

#### Previously identified known issues

- [Scope of logs query causing Besu to hang](KNOWN_ISSUES.md#scope-of-logs-query-causing-besu-to-hang)
- [Eth/65 loses peers](KNOWN_ISSUES.md#eth65-loses-peers)
- [Fast sync when running Besu on cloud providers](KNOWN_ISSUES.md#fast-sync-when-running-besu-on-cloud-providers)
- [Privacy users with private transactions created using v1.3.4 or earlier](KNOWN_ISSUES.md#privacy-users-with-private-transactions-created-using-v134-or-earlier)

## 1.4.5

### Additions and Improvements

- Implemented WebSocket logs subscription for private contracts (`priv_subscribe`/`priv_unsubscribe`) [\#762](https://github.com/hyperledger/besu/pull/762)
- Introduced SecurityModule plugin API. This allows use of a different security module as a plugin to
  provide cryptographic function that can be used by NodeKey (such as sign, ECDHKeyAgreement etc.). KeyPairSecurityModule
  is registered and used by default. The CLI option `--security-module=<name> (defaults to localfile)` can be used
  to identify the security module plugin name to use instead. [\#713](https://github.com/hyperledger/besu/pull/713)
- Several testing related changes to improve compatibility with [Hive](https://hivetests.ethdevops.io/) and Retesteth.
  [\#806](https://github.com/hyperledger/besu/pull/806) and [#845](https://github.com/hyperledger/besu/pull/845)
- Native libraries for secp256k1 and Altbn128 encryption are enabled by default.  To disable these libraries use
  `--Xsecp256k1-native-enabled=false` and `--Xaltbn128-native-enabled=false`. [\#775](https://github.com/hyperledger/besu/pull/775)

### Bug Fixes

- Fixed `eth_estimateGas` JSON RPC so it no longer returns gas estimates that are too low. [\#842](https://github.com/hyperledger/besu/pull/842)
- Full help not displayed unless explicitly requested. [\#437](https://github.com/hyperledger/besu/pull/437)
- Compatibility with undocumented Geth `eth_subscribe` fields. [\#654](https://github.com/hyperledger/besu/pull/654)
- Current block number included as part of `eth_getWork` response. [\#849](https://github.com/hyperledger/besu/pull/849)

### Known Issues

Known issues are open issues categorized as [Very High or High impact](https://wiki.hyperledger.org/display/BESU/Defect+Prioritisation+Policy).

#### New known issues

* Scope of logs query causing Besu to crash. [\#944](https://github.com/hyperledger/besu/pull/944)

Workaround - Limit the number of blocks queried by each `eth_getLogs` call.

#### Previously identified known issues

- [`Intrinsic gas exceeds gas limit` returned when calling `delete mapping[addr]` or `mapping[addr] = 0`](KNOWN_ISSUES.md#intrinsic-gas-exceeds-gas-limit)
- [Eth/65 not backwards compatible](KNOWN_ISSUES.md#eth65-not-backwards-compatible)
- [Error full syncing with pruning](KNOWN_ISSUES.md#error-full-syncing-with-pruning)
- [Fast sync when running Besu on cloud providers](KNOWN_ISSUES.md#fast-sync-when-running-besu-on-cloud-providers)
- [Bootnodes must be validators when using onchain permissioning](KNOWN_ISSUES.md#bootnodes-must-be-validators-when-using-onchain-permissioning)
- [Privacy users with private transactions created using v1.3.4 or earlier](KNOWN_ISSUES.md#privacy-users-with-private-transactions-created-using-v134-or-earlier)

## 1.4.4

### Additions and Improvements

- Implemented [`priv_getLogs`](https://besu.hyperledger.org/en/latest/Reference/API-Methods/#priv_getlogs). [\#686](https://github.com/hyperledger/besu/pull/686)
- Implemented private contract log filters including JSON-RPC methods to interact with private filters. [\#735](https://github.com/hyperledger/besu/pull/735)
- Implemented EIP-2315: Simple Subroutines for the EVM [\#717](https://github.com/hyperledger/besu/pull/717)
- Implemented Splunk logging. [\#725](https://github.com/hyperledger/besu/pull/725)
- Implemented optional native library encryption. [\#675](https://github.com/hyperledger/besu/pull/675).  To enable add `--Xsecp256k1-native-enabled` (for transaction signatures) and/or `--Xaltbn128-native-enabled` (for altbn128 precomiled contracts) as command line options.

### Bug Fixes

- Flag added to toggle `eth/65` off by default. `eth/65` will remain toggled off by default until
a fix is completed for the [eth/65 known issue](KNOWN_ISSUES.md). [\#741](https://github.com/hyperledger/besu/pull/741)
- Resolve crashing NAT detectors on GKE. [\#731](https://github.com/hyperledger/besu/pull/731) fixes [\#507](https://github.com/hyperledger/besu/issues/507).
[Besu-Kubernetes Readme](https://github.com/PegaSysEng/besu-kubernetes/blob/master/README.md#network-topology-and-high-availability-requirements)
updated to reflect changes.
- Deal with quick service start failures [\#714](https://github.com/hyperledger/besu/pull/714) fixes [\#662](https://github.com/hyperledger/besu/issues/662)

### Known Issues

Known issues are open issues categorized as [Very High or High impact](https://wiki.hyperledger.org/display/BESU/Defect+Prioritisation+Policy).

#### New known issues

- `Intrinsic gas exceeds gas limit` returned when calling `delete mapping[addr]` or `mapping[addr] = 0` [\#696](https://github.com/hyperledger/besu/issues/696)

Calling delete and set to 0 Solidity mapping in Solidity fail.

#### Previously identified known issues

- [Eth/65 not backwards compatible](KNOWN_ISSUES.md#eth65-not-backwards-compatible)
- [Error full syncing with pruning](KNOWN_ISSUES.md#error-full-syncing-with-pruning)
- [Fast sync when running Besu on cloud providers](KNOWN_ISSUES.md#fast-sync-when-running-besu-on-cloud-providers)
- [Bootnodes must be validators when using onchain permissioning](KNOWN_ISSUES.md#bootnodes-must-be-validators-when-using-onchain-permissioning)
- [Privacy users with private transactions created using v1.3.4 or earlier](KNOWN_ISSUES.md#privacy-users-with-private-transactions-created-using-v134-or-earlier)

## 1.4.3

### Issues identified with 1.4.3 release

The `eth/65` change is not [backwards compatible](https://github.com/hyperledger/besu/issues/723).
This has the following impact:
* In a private network, nodes using the 1.4.3 client cannot interact with nodes using 1.4.2 or earlier
clients.
* On mainnet, synchronizing eventually stalls.

Workaround -> revert to v1.4.2.

A [fix](https://github.com/hyperledger/besu/pull/732) is currently [being tested](https://github.com/hyperledger/besu/pull/733).

### Critical Issue for Privacy Users

A critical issue for privacy users with private transactions created using Hyperledger Besu v1.3.4
or earlier has been identified. If you have a network with private transaction created using v1.3.4
or earlier, please read the following and take the appropriate steps:
https://wiki.hyperledger.org/display/BESU/Critical+Issue+for+Privacy+Users

### Additions and Improvements

- Added `eth/65` support. [\#608](https://github.com/hyperledger/besu/pull/608)
- Added block added and block reorg events. Added revert reason to block added transactions. [\#637](https://github.com/hyperledger/besu/pull/637)

### Deprecated

- Private Transaction `hash` field and `getHash()` method have been deprecated. They will be removed
in 1.5.0 release. [\#639](https://github.com/hyperledger/besu/pull/639)

### Known Issues

#### Fast sync when running Besu on cloud providers

A known [RocksDB issue](https://github.com/facebook/rocksdb/issues/6435) causes fast sync to fail
when running Besu on certain cloud providers. The following error is displayed repeatedly:

```
...
EthScheduler-Services-1 (importBlock) | ERROR | PipelineChainDownloader | Chain download failed. Restarting after short delay.
java.util.concurrent.CompletionException: org.hyperledger.besu.plugin.services.exception.StorageException: org.rocksdb.RocksDBException: block checksum mismatch:
....
```

This behaviour has been seen on AWS and Digital Ocean.

Workaround -> On AWS, a full restart of the AWS VM is required to restart the fast sync.

Fast sync is not currently supported on Digital Ocean. We are investigating options to
[add support for fast sync on Digital Ocean](https://github.com/hyperledger/besu/issues/591).

#### Error full syncing with pruning

- Error syncing with mainnet on Besu 1.3.7 node - MerkleTrieException [\#580](https://github.com/hyperledger/besu/issues/580)
The associated error is `Unable to load trie node value for hash` and is caused by the combination of
full sync and pruning.

Workarounds:
1. Explicitly disable pruning using `--pruning-enabled=false` when using fast sync.
2. If the `MerkleTrieException` occurs, delete the database and resync.

A fix for this issue is being actively worked on.

#### Fast sync reverting to full sync

In some cases of FastSyncException, fast sync reverts back to a full sync before having reached the
pivot block. [\#683](https://github.com/hyperledger/besu/issues/683)

Workaround -> To re-attempt fast syncing rather than continue full syncing, stop Besu, delete your
database, and start again.

#### Bootnodes must be validators when using onchain permissioning

- Onchain permissioning nodes can't peer when using a non-validator bootnode [\#528](https://github.com/hyperledger/besu/issues/528)

Workaround -> When using onchain permissioning, ensure bootnodes are also validators.


## 1.4.2

### Additions and Improvements

- Added `trace_block` JSON RPC API [\#449](https://github.com/hyperledger/besu/pull/449)
- Added `pulledStates` and `knownStates` to the EthQL `syncing` query and `eth_syncing` JSON-RPC api [\#565](https://github.com/hyperledger/besu/pull/565)

### Bug Fixes

- Fixed file parsing behaviour for privacy enclave keystore password file [\#554](https://github.com/hyperledger/besu/pull/554) (thanks to [magooster](https://github.com/magooster))
- Fixed known issue with being unable to re-add members to onchain privacy groups [\#471](https://github.com/hyperledger/besu/pull/471)

### Updated Early Access Features

* [Onchain privacy groups](https://besu.hyperledger.org/en/latest/Concepts/Privacy/Onchain-PrivacyGroups/) with add and remove members. Known issue resolved (see above).
* [TRACE API](https://besu.hyperledger.org/en/latest/Reference/API-Methods/#trace-methods) now includes `trace_block`, `trace_replayBlockTransactions`, and `trace_transaction`.
Fixed some issues on the trace replay block transactions API [\#522](https://github.com/hyperledger/besu/pull/522).

### Known Issues

#### Fast sync defaulting to full sync

-  When fast sync cannot find enough valid peers rapidly enough, Besu defaults to full sync.

Workarounds:
1. To re-attempt fast syncing rather than continue full syncing, stop Besu, delete your database,
and start again.
2. When fast syncing, explicitly disable pruning using `--pruning-enabled=false` to reduce the likelihood
of encountering the pruning bug.

A fix to remove the default to full sync is [in progress](https://github.com/hyperledger/besu/pull/427)
is being actively worked on.

#### Error full syncing with pruning

- Error syncing with mainnet on Besu 1.3.7 node - MerkleTrieException [\#BESU-160](https://jira.hyperledger.org/browse/BESU-160)
The associated error is `Unable to load trie node value for hash` and is caused by the combination of
full sync and pruning.

Workarounds:
1. Explicitly disable pruning using `--pruning-enabled=false` when using fast sync.
2. If the `MerkleTrieException` occurs, delete the database and resync.

A fix for this issue is being actively worked on.

#### Bootnodes must be validators when using onchain permissioning

- Onchain permissioning nodes can't peer when using a non-validator bootnode [\#BESU-181](https://jira.hyperledger.org/browse/BESU-181)

Workaround -> When using onchain permissioning, ensure bootnodes are also validators.

## 1.4.1

### Additions and Improvements

- Added priv_getCode [\#250](https://github.com/hyperledger/besu/pull/408). Gets the bytecode associated with a private address.
- Added `trace_transaction` JSON RPC API [\#441](https://github.com/hyperledger/besu/pull/441)
- Removed -X unstable prefix for pruning options (`--pruning-blocks-retained`, `--pruning-block-confirmations`) [\#440](https://github.com/hyperledger/besu/pull/440)
- Implemented [ECIP-1088](https://ecips.ethereumclassic.org/ECIPs/ecip-1088): Phoenix EVM and Protocol upgrades. [\#434](https://github.com/hyperledger/besu/pull/434)

### Bug Fixes

- [BESU-25](https://jira.hyperledger.org/browse/BESU-25) Use v5 Devp2p when pinging [\#392](https://github.com/hyperledger/besu/pull/392)
- Fixed a bug to manage concurrent access to cache files [\#438](https://github.com/hyperledger/besu/pull/438)
- Fixed configuration file bug: `pruning-blocks-retained` now accepts an integer in the config [\#440](https://github.com/hyperledger/besu/pull/440)
- Specifying RPC credentials file should not force RPC Authentication to be enabled [\#454](https://github.com/hyperledger/besu/pull/454)
- Enhanced estimateGas messages [\#436](https://github.com/hyperledger/besu/pull/436). When a estimateGas request fails a validation check, an improved error message is returned in the response.

### Early Access Features

Early access features are available features that are not recommended for production networks and may
have unstable interfaces.

* [Onchain privacy groups](https://besu.hyperledger.org/en/latest/Concepts/Privacy/Onchain-PrivacyGroups/) with add and remove members.
  Not being able to re-add a member to an onchain privacy group is a [known issue](https://github.com/hyperledger/besu/issues/455)
  with the add and remove functionality.

### Known Issues

#### Fast sync defaulting to full sync

-  When fast sync cannot find enough valid peers rapidly enough, Besu defaults to full sync.

Workarounds:
1. To re-attempt fast syncing rather than continue full syncing, stop Besu, delete your database,
and start again.
2. When fast syncing, explicitly disable pruning using `--pruning-enabled=false` to reduce the likelihood
of encountering the pruning bug.

A fix to remove the default to full sync is [in progress](https://github.com/hyperledger/besu/pull/427)
and is planned for inclusion in v1.4.1.

#### Error full syncing with pruning

- Error syncing with mainnet on Besu 1.3.7 node - MerkleTrieException [\#BESU-160](https://jira.hyperledger.org/browse/BESU-160)
The associated error is `Unable to load trie node value for hash` and is caused by the combination of
full sync and pruning.

Workarounds:
1. Explicitly disable pruning using `--pruning-enabled=false` when using fast sync.
2. If the `MerkleTrieException` occurs, delete the database and resync.

Investigation of this issue is in progress and a fix is targeted for v1.4.1.

#### Bootnodes must be validators when using onchain permissioning

- Onchain permissioning nodes can't peer when using a non-validator bootnode [\#BESU-181](https://jira.hyperledger.org/browse/BESU-181)

Workaround -> When using onchain permissioning, ensure bootnodes are also validators.

## 1.4.0

### Private State Migration

Hyperledger Besu v1.4 implements a new data structure for private state storage that is not backwards compatible.
A migration will be performed when starting v1.4 for the first time to reprocess existing private transactions
and re-create the private state data in the v1.4 format.

If you have existing private transactions, see [migration details](docs/Private-Txns-Migration.md).

### Additions and Improvements

* [TLS support](https://besu.hyperledger.org/en/latest/Concepts/TLS/) to secure client and server communication.

* [Multi-tenancy](https://besu.hyperledger.org/en/latest/Concepts/Privacy/Multi-Tenancy/) to enable multiple participants to use the same Besu and Orion node.

* [Plugin APIs](https://besu.hyperledger.org/en/latest/Concepts/Plugins/) to enable building of Java plugins to extend Hyperledger Besu.

* Support for additional [NAT methods](https://besu.hyperledger.org/en/latest/HowTo/Find-and-Connect/Specifying-NAT/).

* Added [`priv_call`](https://besu.hyperledger.org/en/latest/Reference/API-Methods/#priv_call) which invokes
a private contract function locally and does not change the private state.

* Besu has moved from an internal Bytes library to the [Apache Tuweni](https://tuweni.apache.org/) Bytes library.
This includes using the library in the Plugins API interfaces. [#295](https://github.com/hyperledger/besu/pull/295) and [#215](https://github.com/hyperledger/besu/pull/215)

### Early Access Features

Early access features are available features that are not recommended for production networks and may
have unstable interfaces.

* [Reorg compatible privacy](https://besu.hyperledger.org/en/latest/Concepts/Privacy/Privacy-Overview/#reorg-compatible-privacy)
to enable private transactions on networks using consensus mechanisms that fork.

* [Tracing API](https://besu.hyperledger.org/en/latest/Concepts/Transactions/Trace-Types) to obtain detailed information about transaction processing.

### Bug Fixes

See RC and Beta sections below.

### Known Issues

#### Fast sync defaulting to full sync

-  When fast sync cannot find enough valid peers rapidly enough, Besu defaults to full sync.

Workarounds:
1. To re-attempt fast syncing rather than continue full syncing, stop Besu, delete your database,
and start again.
2. When fast syncing, explicitly disable pruning using `--pruning-enabled=false` to reduce the likelihood
of encountering the pruning bug.

A fix to remove the default to full sync is [in progress](https://github.com/hyperledger/besu/pull/427)
and is planned for inclusion in v1.4.1.

#### Error full syncing with pruning

- Error syncing with mainnet on Besu 1.3.7 node - MerkleTrieException [\#BESU-160](https://jira.hyperledger.org/browse/BESU-160)
The associated error is `Unable to load trie node value for hash` and is caused by the combination of
full sync and pruning.

Workarounds:
1. Explicitly disable pruning using `--pruning-enabled=false` when using fast sync.
2. If the `MerkleTrieException` occurs, delete the database and resync.

Investigation of this issue is in progress and a fix is targeted for v1.4.1.

#### Bootnodes must be validators when using onchain permissioning

- Onchain permissioning nodes can't peer when using a non-validator bootnode [\#BESU-181](https://jira.hyperledger.org/browse/BESU-181)

Workaround -> When using onchain permissioning, ensure bootnodes are also validators.


## 1.4.0 RC-2

### Private State Migration
Hyperledger Besu v1.4 implements a new data structure for private state storage that is not backwards compatible.
A migration will be performed when starting v1.4 for the first time to reprocess existing private transactions
and re-create the private state data in the v1.4 format.
If you have existing private transactions, see [migration details](docs/Private-Txns-Migration.md).

## 1.4.0 RC-1

### Additions and Improvements

- New`trace_replayBlockTransactions` JSON-RPC API

This can be enabled using the `--rpc-http-api TRACE` CLI flag.  There are some philosophical differences between Besu and other implementations that are outlined in [trace_rpc_apis](docs/trace_rpc_apis.md).

- Ability to automatically detect Docker NAT settings from inside the container.

The default NAT method (AUTO) can detect this so no user intervention is required to enable this.

- Added [Multi-tenancy](https://besu.hyperledger.org/en/latest/Concepts/Privacy/Multi-Tenancy/) support which allows multiple participants to use the same Besu node for private transactions.

- Added TLS support for communication with privacy enclave

### Bug Fixes

- Private transactions are now validated before sent to the enclave [\#356](https://github.com/hyperledger/besu/pull/356)

### Known Bugs

- Error syncing with mainnet on Besu 1.3.7 node - MerkleTrieException [\#BESU-160](https://jira.hyperledger.org/browse/BESU-160)

Workaround -> Don't enable pruning when syncing to mainnet.

- Onchain permissioning nodes can't peer when using a non-validator bootnode [\#BESU-181](https://jira.hyperledger.org/browse/BESU-181)

Workaround -> When using onchain permissioning, ensure bootnodes are also validators.

## 1.4 Beta 3

### Additions and Improvements

- CLI option to enable TLS client auth for JSON-RPC HTTP [\#340](https://github.com/hyperledger/besu/pull/340)

Added CLI options to enable TLS client authentication and trusting client certificates:
~~~
--rpc-http-tls-client-auth-enabled - Enable TLS client authentication for the JSON-RPC HTTP service (default: false)
--rpc-http-tls-known-clients-file - Path to file containing client's certificate common name and fingerprint for client authentication.
--rpc-http-tls-ca-clients-enabled - Enable to accept clients certificate signed by a valid CA for client authentication (default: false)
~~~
If client-auth is enabled, user must either enable CA signed clients OR provide a known-clients file. An error is reported
if both CA signed clients is disabled and known-clients file is not specified.

- Stable Plugins APIs [\#346](https://github.com/hyperledger/besu/pull/346)

The `BesuEvents` service and related `data` package have been marked as a stable plugin API.

### Bug Fixes

- Return missing signers from getSignerMetrics [\#343](https://github.com/hyperledger/besu/pull/)

### Experimental Features

- Experimental support for `trace_replayBlockTransactions` - multiple PRs

Added support for the `trace_replayBlockTransactions` JSON-RPC call. To enable this API add
`TRACE` to the `rpc-http-api` options (for example,  `--rpc-http-api TRACE` on the command line).

This is not a production ready API.  There are known bugs relating to traced memory from calls and
returns, and the gas calculation reported in the flat traces does not always match up with the
correct gas calculated for consensus.

## 1.4 Beta 2

### Additions and Improvements

- Enable TLS for JSON-RPC HTTP Service [\#253](https://github.com/hyperledger/besu/pull/253)

Exposes new command line parameters to enable TLS on Ethereum JSON-RPC HTTP interface to allow clients like EthSigner to connect via TLS:
`--rpc-http-tls-enabled=true`
(Optional - Only required if `--rpc-http-enabled` is set to true) Set to `true` to enable TLS. False by default.
`--rpc-http-tls-keystore-file="/path/to/cert.pfx"`
(Must be specified if TLS is enabled) Path to PKCS12 format key store which contains server's certificate and it's private key
`--rpc-http-tls-keystore-password-file="/path/to/cert.passwd"`
(Must be specified if TLS is enabled) Path to the text file containing password for unlocking key store.
`--rpc-http-tls-known-clients-file="/path/to/rpc_tls_clients.txt"`
(Optional) Path to a plain text file containing space separated client’s certificate’s common name and its sha-256 fingerprints when
they are not signed by a known CA. The presence of this file (even empty) enables TLS client authentication. That is, the client
presents the certificate to server on TLS handshake and server establishes that the client certificate is either signed by a
proper/known CA. Otherwise, server trusts client certificate by reading the sha-256 fingerprint from known clients file specified above.

The format of the file is (as an example):
`localhost DF:65:B8:02:08:5E:91:82:0F:91:F5:1C:96:56:92:C4:1A:F6:C6:27:FD:6C:FC:31:F2:BB:90:17:22:59:5B:50`

### Bug Fixes

- TotalDifficulty is a BigInteger [\#253](https://github.com/hyperledger/besu/pull/253).
  Don't try and cast total difficulty down to a long because it will overflow long in a reasonable timeframe.

## 1.4 Beta 1

### Additions and Improvements

- Besu has moved from an internal Bytes library to the [Apache Tuweni](https://tuweni.apache.org/) Bytes library.  This includes using the library in the Plugins API interfaces. [#295](https://github.com/hyperledger/besu/pull/295) and [#215](https://github.com/hyperledger/besu/pull/215)
- Besu stops processing blocks if Orion is unavailable [\#253](https://github.com/hyperledger/besu/pull/253)
- Added priv_call [\#250](https://github.com/hyperledger/besu/pull/250).  Invokes a private contract function locally and does not change the private state.
- Support for [EIP-2124](https://github.com/ethereum/EIPs/blob/master/EIPS/eip-2124.md), which results in faster peer discovery [\#156](https://github.com/hyperledger/besu/pull/156)

## 1.3.8

### Additions and Improvements

- `admin_generateLogBloomCache` JSON-RPC API to generate a cache of the block bloombits that improves performance for log queries [\#262](https://github.com/hyperledger/besu/pull/262)

## Critical Fix in 1.3.7

1.3.7 includes a critical fix for Ethereum MainNet users and the Muir Glacier upgrade. We recommend users of Ethereum public networks
(MainNet, Ropsten, Rinkeby, and Goerli) upgrade immediately. This upgrade is also strongly recommended for users of private networks.

For more details, see [Hyperledger Besu Wiki](https://wiki.hyperledger.org/display/BESU/Mainnet+Consensus+Bug+Identified+and+Resolved+in+Hyperledger+Besu).

## Muir Glacier Compatibility

For compatibility with Ethereum Muir Glacier upgrade, use v1.3.7 or later.

## ETC Agharta Compatibility

For compatibility with ETC Agharta upgrade, use 1.3.7 or later.

### 1.3.7

### Additions and Improvements

- Hard Fork Support: Configures the Agharta activation block for the ETC MainNet configuration [\#251](https://github.com/hyperledger/besu/pull/251) (thanks to [soc1c](https://github.com/soc1c))
- `operator generate-log-bloom-cache` command line option to generate a cache of the block bloombits that improves performance for log queries  [\#245](https://github.com/hyperledger/besu/pull/245)

### Bug Fixes

- Resolves a Mainnet consensus issue [\#254](https://github.com/hyperledger/besu/pull/254)

### New Maintainer

[Edward Mack](https://github.com/hyperledger/besu/commits?author=edwardmack) added as a [new maintainer](https://github.com/hyperledger/besu/pull/219).

### 1.3.6

### Additions and Improvements

- Performance improvements:
  * Multithread Websockets to increase throughput [\#231](https://github.com/hyperledger/besu/pull/231)
  * NewBlockHeaders performance improvement [\#230](https://github.com/hyperledger/besu/pull/230)
- EIP2384 - Ice Age Adjustment around Istanbul [\#211](https://github.com/hyperledger/besu/pull/211)
- Hard Fork Support:
   * MuirGlacier for Ethereum Mainnet and Ropsten Testnet
   * Agharta for Kotti and Mordor Testnets

### Bug Fixes

- [\#210](https://github.com/hyperledger/besu/pull/210) fixes WebSocket frames handling
  User impact: PING/PONG frames handling in Websocket services was not implemented

### 1.3.5

### Additions and Improvements

- Log Event Streaming for Plugin API [\#186](https://github.com/hyperledger/besu/pull/186)
- Allow use a external JWT public key in authenticated APIs [\#183](https://github.com/hyperledger/besu/pull/183)
- ETC Configuration, classic fork peer validator [\#176](https://github.com/hyperledger/besu/pull/176) (thanks to [edwardmack](https://github.com/edwardmack))
- Allow IBFT validators to be changed at a given block [\#173](https://github.com/hyperledger/besu/pull/173)
- Support external mining using Stratum [\#140](https://github.com/hyperledger/besu/pull/140) (thanks to [atoulme](https://github.com/atoulme))
- Add more fields to private transaction receipt [\#85](https://github.com/hyperledger/besu/pull/85) (thanks to [josh-richardson](https://github.com/josh-richardson))
- [Pruning documentation](https://besu.hyperledger.org/en/latest/Concepts/Pruning/)

### Technical Improvements

- ETC - Cleanup [\#201](https://github.com/hyperledger/besu/pull/201) (thanks to [GregTheGreek](https://github.com/GregTheGreek))
- User specific enclave public key configuration in auth file [\#196](https://github.com/hyperledger/besu/pull/196)
- Change CustomForks -\> Transitions [\#193](https://github.com/hyperledger/besu/pull/193)
- Pass identity information into RpcMethod from Http Service [\#189](https://github.com/hyperledger/besu/pull/189)
- Remove the use of JsonRpcParameters from RpcMethods [\#188](https://github.com/hyperledger/besu/pull/188)
- Repaired Metrics name collision between Privacy and RocksDB [\#187](https://github.com/hyperledger/besu/pull/187)
- Multi-Tenancy: Do not specify a public key anymore when requesting a … [\#185](https://github.com/hyperledger/besu/pull/185)
- Updates to circle building acceptance tests [\#184](https://github.com/hyperledger/besu/pull/184)
- Move Apache Tuweni dependency to official release [\#181](https://github.com/hyperledger/besu/pull/181) (thanks to [atoulme](https://github.com/atoulme))
- Update Gradle to 6.0, support Java 13 [\#180](https://github.com/hyperledger/besu/pull/180)
- ETC Atlantis fork [\#179](https://github.com/hyperledger/besu/pull/179) (thanks to [edwardmack](https://github.com/edwardmack))
- ETC Gotham Fork [\#178](https://github.com/hyperledger/besu/pull/178) (thanks to [edwardmack](https://github.com/edwardmack))
- ETC DieHard fork support [\#177](https://github.com/hyperledger/besu/pull/177) (thanks to [edwardmack](https://github.com/edwardmack))
- Remove 'parentHash', 'number' and 'gasUsed' fields from the genesis d… [\#175](https://github.com/hyperledger/besu/pull/175) (thanks to [SweeXordious](https://github.com/SweeXordious))
- Enable pruning by default for fast sync and validate conflicts with privacy [\#172](https://github.com/hyperledger/besu/pull/172)
- Update RocksDB [\#170](https://github.com/hyperledger/besu/pull/170)
- Vpdate ver to 1.3.5-snapshot [\#169](https://github.com/hyperledger/besu/pull/169)
- Added PoaQueryService method that returns local node signer… [\#163](https://github.com/hyperledger/besu/pull/163)
- Add versioning to privacy storage [\#149](https://github.com/hyperledger/besu/pull/149)
- Update reference tests [\#139](https://github.com/hyperledger/besu/pull/139)

### 1.3.4

- Reverted _Enable pruning by default for fast sync (#135)_ [\#164](https://github.com/hyperledger/besu/pull/164)

### 1.3.3

### Technical Improvements

- Add --identity flag for client identification in node browsers [\#150](https://github.com/hyperledger/besu/pull/150)
- Istanbul Mainnet Block [\#145](https://github.com/hyperledger/besu/pull/150)
- Add priv\_getEeaTransactionCount [\#110](https://github.com/hyperledger/besu/pull/110)

### Additions and Improvements

- Redesign of how JsonRpcMethods are created [\#159](https://github.com/hyperledger/besu/pull/159)
- Moving JsonRpcMethods classes into the same package, prior to refactor [\#154](https://github.com/hyperledger/besu/pull/154)
- Reflect default logging in CLI help [\#148](https://github.com/hyperledger/besu/pull/148)
- Handle zero port better in NAT [\#147](https://github.com/hyperledger/besu/pull/147)
- Rework how filter and log query parameters are created/used [\#146](https://github.com/hyperledger/besu/pull/146)
- Don't generate shutdown tasks in controller [\#141](https://github.com/hyperledger/besu/pull/141)
- Ibft queries [\#138](https://github.com/hyperledger/besu/pull/138)
- Enable pruning by default for fast sync [\#135](https://github.com/hyperledger/besu/pull/135)
- Ensure spotless runs in CI [\#132](https://github.com/hyperledger/besu/pull/132)
- Add more logging around peer disconnects [\#131](https://github.com/hyperledger/besu/pull/131)
- Repair EthGetLogs returning incorrect results [\#128](https://github.com/hyperledger/besu/pull/128)
- Use Bloombits for Logs queries [\#127](https://github.com/hyperledger/besu/pull/127)
- Improve message when extraData missing [\#121](https://github.com/hyperledger/besu/pull/121)
- Fix miner startup logic [\#104](https://github.com/hyperledger/besu/pull/104)
- Support log reordring from reorgs in `LogSubscriptionService` [\#86](https://github.com/hyperledger/besu/pull/86)

### 1.3.2

### Additions and Improvements

- besu -v to print plugin versions[\#123](https://github.com/hyperledger/besu/pull/123)

### Technical Improvements

- Update Governance and Code of Conduct verbiage [\#120](https://github.com/hyperledger/besu/pull/120)
- Fix private transaction root mismatch [\#118](https://github.com/hyperledger/besu/pull/118)
- Programmatically enforce plugin CLI variable names [\#117](https://github.com/hyperledger/besu/pull/117)
- Additional unit test for selecting replaced pending transactions [\#116](https://github.com/hyperledger/besu/pull/116)
- Only set sync targets that have an estimated height value [\#115](https://github.com/hyperledger/besu/pull/115)
- Fix rlpx startup [\#114](https://github.com/hyperledger/besu/pull/114)
- Expose getPayload in Transaction plugin-api interface. [\#113](https://github.com/hyperledger/besu/pull/113)
- Dependency Version Upgrades [\#112](https://github.com/hyperledger/besu/pull/112)
- Add hash field in Transaction plugin interface. [\#111](https://github.com/hyperledger/besu/pull/111)
- Rework sync status events [\#106](https://github.com/hyperledger/besu/pull/106)

### 1.3.1

### Additions and Improvements

- Added GraphQL query/logs support [\#94](https://github.com/hyperledger/besu/pull/94)

### Technical Improvements

- Add totalDiffculty to BlockPropagated events. [\#97](https://github.com/hyperledger/besu/pull/97)
- Merge BlockchainQueries classes [\#101](https://github.com/hyperledger/besu/pull/101)
- Fixed casing of dynamic MetricCategorys [\#99](https://github.com/hyperledger/besu/pull/99)
- Fix private transactions breaking evm [\#96](https://github.com/hyperledger/besu/pull/96)
- Make SyncState variables thread-safe [\#95](https://github.com/hyperledger/besu/pull/95)
- Fix transaction tracking by sender [\#93](https://github.com/hyperledger/besu/pull/93)
- Make logic in PersistBlockTask more explicit to fix a LGTM warning [\#92](https://github.com/hyperledger/besu/pull/92)
- Removed Unused methods in the transaction simulator. [\#91](https://github.com/hyperledger/besu/pull/91)
- Fix ThreadBesuNodeRunner BesuConfiguration setup [\#90](https://github.com/hyperledger/besu/pull/90)
- JsonRpc method disabled error condition rewrite and unit test [\#80](https://github.com/hyperledger/besu/pull/80)
- Round trip testing of state trie account values [\#31](https://github.com/hyperledger/besu/pull/31)

### 1.3

### Breaking Change

- Disallow comments in Genesis JSON file. [\#49](https://github.com/hyperledger/besu/pull/49)

### Additions and Improvements

- Add `--required-block` command line option to deal with chain splits [\#79](https://github.com/hyperledger/besu/pull/79)
- Store db metadata file in the root data directory. [\#46](https://github.com/hyperledger/besu/pull/46)
- Add `--target-gas-limit` command line option. [\#24](https://github.com/hyperledger/besu/pull/24)(thanks to new contributor [cfelde](https://github.com/cfelde))
- Allow private contracts to access public state. [\#9](https://github.com/hyperledger/besu/pull/9)

### Technical Improvements

- Less verbose syncing subscriptions [\#59](https://github.com/hyperledger/besu/pull/59)
- Return enclave key instead of private transaction hash [\#53](https://github.com/hyperledger/besu/pull/53)
- Fix mark sweep pruner bugs where nodes that should be kept were being swept  [\#50](https://github.com/hyperledger/besu/pull/50)
- Clean up BesuConfiguration construction [\#51](https://github.com/hyperledger/besu/pull/51)
- Private tx nonce errors return same msg as any tx [\#48](https://github.com/hyperledger/besu/pull/48)
- Fix default logging [\#47](https://github.com/hyperledger/besu/pull/47)
- Introduce virtual operation. [\#45](https://github.com/hyperledger/besu/pull/45)
- Downgrade RocksDBPlugin Logging Levels [\#44](https://github.com/hyperledger/besu/pull/44)
- Infrastructure for exposing PoA metrics for plugins. [\#37](https://github.com/hyperledger/besu/pull/37)
- Refactor privacy storage. [\#7](https://github.com/hyperledger/besu/pull/7)

## 1.2.4

### Additions and Improvements

- Add Istanbul block (5435345) for Rinkeby [\#35](https://github.com/hyperledger/besu/pull/35)
- Add Istanbul block (1561651) for Goerli [\#27](https://github.com/hyperledger/besu/pull/27)
- Add Istanbul block (6485846) for Ropsten [\#26](https://github.com/hyperledger/besu/pull/26)
- Add privDistributeRawTransaction endpoint [\#23](https://github.com/hyperledger/besu/pull/23) (thanks to [josh-richardson](https://github.com/josh-richardson))

### Technical Improvements

- Refactors pantheon private key to signing private key [\#34](https://github.com/hyperledger/besu/pull/34) (thanks to [josh-richardson](https://github.com/josh-richardson))
- Support both BESU\_ and PANTHEON\_ env var prefixes [\#32](https://github.com/hyperledger/besu/pull/32)
- Use only fully validated peers for fast sync pivot selection [\#21](https://github.com/hyperledger/besu/pull/21)
- Support Version Rollbacks for RocksDB \(\#6\) [\#19](https://github.com/hyperledger/besu/pull/19)
- Update Cava library to Tuweni Library [\#18](https://github.com/hyperledger/besu/pull/18)
- StateTrieAccountValue:Version should be written as an int, not a long [\#17](https://github.com/hyperledger/besu/pull/17)
- Handle discovery peers with updated endpoints [\#12](https://github.com/hyperledger/besu/pull/12)
- Change retesteth port [\#11](https://github.com/hyperledger/besu/pull/11)
- Renames eea\_getTransactionReceipt to priv\_getTransactionReceipt [\#10](https://github.com/hyperledger/besu/pull/10) (thanks to [josh-richardson](https://github.com/josh-richardson))
- Support Version Rollbacks for RocksDB [\#6](https://github.com/hyperledger/besu/pull/6)
- Moving AT DSL into its own module [\#3](https://github.com/hyperledger/besu/pull/3)

## 1.2.3

### Additions and Improvements
- Added an override facility for genesis configs [\#1915](https://github.com/PegaSysEng/pantheon/pull/1915)
- Finer grained logging configuration [\#1895](https://github.com/PegaSysEng/pantheon/pull/1895) (thanks to [matkt](https://github.com/matkt))

### Technical Improvements

- Add archiving of docker test reports [\#1921](https://github.com/PegaSysEng/pantheon/pull/1921)
- Events API: Transaction dropped, sync status, and renames [\#1919](https://github.com/PegaSysEng/pantheon/pull/1919)
- Remove metrics from plugin registration [\#1918](https://github.com/PegaSysEng/pantheon/pull/1918)
- Replace uses of Instant.now from within the IBFT module [\#1911](https://github.com/PegaSysEng/pantheon/pull/1911)
- Update plugins-api build script [\#1908](https://github.com/PegaSysEng/pantheon/pull/1908)
- Ignore flaky tracing tests [\#1907](https://github.com/PegaSysEng/pantheon/pull/1907)
- Ensure plugin-api module gets published at the correct maven path [\#1905](https://github.com/PegaSysEng/pantheon/pull/1905)
- Return the plugin-apis to this repo [\#1900](https://github.com/PegaSysEng/pantheon/pull/1900)
- Stop autogenerating BesuInfo.java [\#1899](https://github.com/PegaSysEng/pantheon/pull/1899)
- Extracted Metrics interfaces to plugins-api. [\#1898](https://github.com/PegaSysEng/pantheon/pull/1898)
- Fix key value storage clear so it removes all values [\#1894](https://github.com/PegaSysEng/pantheon/pull/1894)
- Ethsigner test [\#1892](https://github.com/PegaSysEng/pantheon/pull/1892) (thanks to [iikirilov](https://github.com/iikirilov))
- Return null private transaction receipt instead of error [\#1872](https://github.com/PegaSysEng/pantheon/pull/1872) (thanks to [iikirilov](https://github.com/iikirilov))
- Implement trace replay block transactions trace option [\#1886](https://github.com/PegaSysEng/pantheon/pull/1886)
- Use object parameter instead of list of parameters for priv\_createPrivacyGroup [\#1868](https://github.com/PegaSysEng/pantheon/pull/1868) (thanks to [iikirilov](https://github.com/iikirilov))
- Refactor privacy acceptance tests [\#1864](https://github.com/PegaSysEng/pantheon/pull/1864) (thanks to [iikirilov](https://github.com/iikirilov))

## 1.2.2

### Additions and Improvements
- Support large numbers for the `--network-id` option [\#1891](https://github.com/PegaSysEng/pantheon/pull/1891)
- Added eea\_getTransactionCount Json Rpc [\#1861](https://github.com/PegaSysEng/pantheon/pull/1861)
- PrivacyMarkerTransaction to be signed with a randomly generated key [\#1844](https://github.com/PegaSysEng/pantheon/pull/1844)
- Implement eth\_getproof JSON RPC API [\#1824](https://github.com/PegaSysEng/pantheon/pull/1824) (thanks to [matkt](https://github.com/matkt))

### Technical Improvements
- Update the `pantheon blocks export` command usage [\#1887](https://github.com/PegaSysEng/pantheon/pull/1887) (thanks to [matkt](https://github.com/matkt))
- Stop Returning null for 'pending' RPC calls [\#1883](https://github.com/PegaSysEng/pantheon/pull/1883)
- Blake validation errors are hard errors [\#1882](https://github.com/PegaSysEng/pantheon/pull/1882)
- Add test cases for trace\_replayBlockTransactions [\#1881](https://github.com/PegaSysEng/pantheon/pull/1881)
- Simplify json rpc spec test setup [\#1880](https://github.com/PegaSysEng/pantheon/pull/1880)
- Tweak JSON import format [\#1878](https://github.com/PegaSysEng/pantheon/pull/1878)
- Transactions listeners should use the subscriber pattern [\#1877](https://github.com/PegaSysEng/pantheon/pull/1877)
- Maven spotless [\#1876](https://github.com/PegaSysEng/pantheon/pull/1876)
- Don't cache for localbalance [\#1875](https://github.com/PegaSysEng/pantheon/pull/1875)
- EIP-1108 - Reprice alt\_bn128  [\#1874](https://github.com/PegaSysEng/pantheon/pull/1874)
- Create stub trace\_replayBlockTransactions json-rpc method  [\#1873](https://github.com/PegaSysEng/pantheon/pull/1873)
- Improve trace log [\#1870](https://github.com/PegaSysEng/pantheon/pull/1870)
- Pruning Command Line Flags [\#1869](https://github.com/PegaSysEng/pantheon/pull/1869)
- Re-enable istanbul [\#1865](https://github.com/PegaSysEng/pantheon/pull/1865)
- Fix logic to disconnect from peers on fork [\#1863](https://github.com/PegaSysEng/pantheon/pull/1863)
- Blake 2b tweaks [\#1862](https://github.com/PegaSysEng/pantheon/pull/1862)
- Sweep state roots before child nodes [\#1854](https://github.com/PegaSysEng/pantheon/pull/1854)
- Update export subcommand to export blocks in rlp format [\#1852](https://github.com/PegaSysEng/pantheon/pull/1852)
- Updating docker tests to make it easier to follow & ensure it listens on the right interface on docker [\#1851](https://github.com/PegaSysEng/pantheon/pull/1851)
- Disable Istanbul block [\#1849](https://github.com/PegaSysEng/pantheon/pull/1849)
- Add read-only blockchain factory method [\#1845](https://github.com/PegaSysEng/pantheon/pull/1845)
- Removing the release plugin in favour of the new process with branches [\#1843](https://github.com/PegaSysEng/pantheon/pull/1843)
- Update Görli bootnodes [\#1842](https://github.com/PegaSysEng/pantheon/pull/1842)
- Upgrade graphql library to version 13.0 [\#1834](https://github.com/PegaSysEng/pantheon/pull/1834)
- Database versioning and enable multi-column database [\#1830](https://github.com/PegaSysEng/pantheon/pull/1830)
- Fixes invalid JsonGetter, comment [\#1811](https://github.com/PegaSysEng/pantheon/pull/1811) (thanks to [josh-richardson](https://github.com/josh-richardson))
- Add EthSigner acceptance test [\#1655](https://github.com/PegaSysEng/pantheon/pull/1655) (thanks to [iikirilov](https://github.com/iikirilov))
- Support plugin Richdata APIs via implementation [\#1581](https://github.com/PegaSysEng/pantheon/pull/1581)

## 1.2.1

### Additions and Improvements

- Removed the release plugin in favour of the new process with branches
[#1841](https://github.com/PegaSysEng/pantheon/pull/1841)
[#1843](https://github.com/PegaSysEng/pantheon/pull/1843)
[#1848](https://github.com/PegaSysEng/pantheon/pull/1848)
[#1855](https://github.com/PegaSysEng/pantheon/pull/1855)
- Updated Görli bootnodes [#1842](https://github.com/PegaSysEng/pantheon/pull/1842)
- Removed unnecessary test dependency [#1839](https://github.com/PegaSysEng/pantheon/pull/1839)
- Added warning when comments are used in genesis file [#1838](https://github.com/PegaSysEng/pantheon/pull/1838)
- Added an experimental flag for disabling timers [#1837](https://github.com/PegaSysEng/pantheon/pull/1837)
- Fixed FlatFileTaskCollection tests [#1833](https://github.com/PegaSysEng/pantheon/pull/1833)
- Added chain json import utility [#1832](https://github.com/PegaSysEng/pantheon/pull/1832)
- Added tests to AllNodesVisitor trie traversal [#1831](https://github.com/PegaSysEng/pantheon/pull/1831)
- Updated privateFrom to be required [#1829](https://github.com/PegaSysEng/pantheon/pull/1829) (thanks to [iikirilov](https://github.com/iikirilov))
- Made explicit that streamed accounts may be missing their address [#1828](https://github.com/PegaSysEng/pantheon/pull/1828)
- Refactored normalizeKeys method [#1826](https://github.com/PegaSysEng/pantheon/pull/1826)
- Removed dead parameters [#1825](https://github.com/PegaSysEng/pantheon/pull/1825)
- Added a nicer name for Corretto [#1819](https://github.com/PegaSysEng/pantheon/pull/1819)
- Changed core JSON-RPC method to support ReTestEth
[#1815](https://github.com/PegaSysEng/pantheon/pull/1815)
[#1818](https://github.com/PegaSysEng/pantheon/pull/1818)
- Added rewind to block functionality [#1814](https://github.com/PegaSysEng/pantheon/pull/1814)
- Added support for NoReward and NoProof seal engines [#1813](https://github.com/PegaSysEng/pantheon/pull/1813)
- Added strict short hex strings for retesteth [#1812](https://github.com/PegaSysEng/pantheon/pull/1812)
- Cleaned up genesis parsing [#1809](https://github.com/PegaSysEng/pantheon/pull/1809)
- Updating Orion to v1.3.2 [#1805](https://github.com/PegaSysEng/pantheon/pull/1805)
- Updaated newHeads subscription to emit events only for canonical blocks [#1798](https://github.com/PegaSysEng/pantheon/pull/1798)
- Repricing for trie-size-dependent opcodes [#1795](https://github.com/PegaSysEng/pantheon/pull/1795)
- Revised Istanbul Versioning assignments [#1794](https://github.com/PegaSysEng/pantheon/pull/1794)
- Updated RevertReason to return BytesValue [#1793](https://github.com/PegaSysEng/pantheon/pull/1793)
- Updated way priv_getPrivacyPrecompileAddress source [#1786](https://github.com/PegaSysEng/pantheon/pull/1786) (thanks to [iikirilov](https://github.com/iikirilov))
- Updated Chain ID opcode to return 0 as default [#1785](https://github.com/PegaSysEng/pantheon/pull/1785)
- Allowed fixedDifficulty=1 [#1784](https://github.com/PegaSysEng/pantheon/pull/1784)
- Updated Docker image defaults host interfaces [#1782](https://github.com/PegaSysEng/pantheon/pull/1782)
- Added tracking of world state account key preimages [#1780](https://github.com/PegaSysEng/pantheon/pull/1780)
- Modified PrivGetPrivateTransaction to take public tx hash [#1778](https://github.com/PegaSysEng/pantheon/pull/1778) (thanks to [josh-richardson](https://github.com/josh-richardson))
- Removed enclave public key from parameter
[#1789](https://github.com/PegaSysEng/pantheon/pull/1789)
[#1777](https://github.com/PegaSysEng/pantheon/pull/1777) (thanks to [iikirilov](https://github.com/iikirilov))
- Added storage key preimage tracking [#1772](https://github.com/PegaSysEng/pantheon/pull/1772)
- Updated priv_getPrivacyPrecompileAddress method return [#1766](https://github.com/PegaSysEng/pantheon/pull/1766) (thanks to [iikirilov](https://github.com/iikirilov))
- Added tests for permissioning with static nodes behaviour [#1764](https://github.com/PegaSysEng/pantheon/pull/1764)
- Added integration test for contract creation with privacyGroupId [#1762](https://github.com/PegaSysEng/pantheon/pull/1762) (thanks to [josh-richardson](https://github.com/josh-richardson))
- Added report node local address as the coinbase in Clique and IBFT
[#1758](https://github.com/PegaSysEng/pantheon/pull/1758)
[#1760](https://github.com/PegaSysEng/pantheon/pull/1760)
- Fixed private tx signature validation [#1753](https://github.com/PegaSysEng/pantheon/pull/1753)
- Updated CI configuration
[#1751](https://github.com/PegaSysEng/pantheon/pull/1751)
[#1835](https://github.com/PegaSysEng/pantheon/pull/1835)
- Added CLI flag for setting WorldStateDownloader task cache size [#1749](https://github.com/PegaSysEng/pantheon/pull/1749) (thanks to [matkt](https://github.com/matkt))
- Updated vertx to 2.8.0 [#1748](https://github.com/PegaSysEng/pantheon/pull/1748)
- changed RevertReason to BytesValue [#1746](https://github.com/PegaSysEng/pantheon/pull/1746)
- Added static nodes acceptance test [#1745](https://github.com/PegaSysEng/pantheon/pull/1745)
- Added report 0 hashrate when the mining coordinator doesn't support mining
[#1744](https://github.com/PegaSysEng/pantheon/pull/1744)
[#1757](https://github.com/PegaSysEng/pantheon/pull/1757)
- Implemented EIP-2200 - Net Gas Metering Revised [#1743](https://github.com/PegaSysEng/pantheon/pull/1743)
- Added chainId validation to PrivateTransactionValidator [#1741](https://github.com/PegaSysEng/pantheon/pull/1741)
- Reduced intrinsic gas cost [#1739](https://github.com/PegaSysEng/pantheon/pull/1739)
- De-duplicated test blocks data files [#1737](https://github.com/PegaSysEng/pantheon/pull/1737)
- Renamed various EEA methods to priv methods [#1736](https://github.com/PegaSysEng/pantheon/pull/1736) (thanks to [josh-richardson](https://github.com/josh-richardson))
- Permissioning Acceptance Test [#1735](https://github.com/PegaSysEng/pantheon/pull/1735)
 [#1759](https://github.com/PegaSysEng/pantheon/pull/1759)
- Add nonce handling to GenesisState [#1728](https://github.com/PegaSysEng/pantheon/pull/1728)
- Added 100-continue to HTTP [#1727](https://github.com/PegaSysEng/pantheon/pull/1727)
- Fixed get_signerMetrics [#1725](https://github.com/PegaSysEng/pantheon/pull/1725) (thanks to [matkt](https://github.com/matkt))
- Reworked "in-sync" checks [#1720](https://github.com/PegaSysEng/pantheon/pull/1720)
- Added Accounts Permissioning Acceptance Tests [#1719](https://github.com/PegaSysEng/pantheon/pull/1719)
- Added PrivateTransactionValidator to unify logic [#1713](https://github.com/PegaSysEng/pantheon/pull/1713)
- Added JSON-RPC API to report validator block production information [#1687](https://github.com/PegaSysEng/pantheon/pull/1687) (thanks to [matkt](https://github.com/matkt))
- Added Mark Sweep Pruner [#1638](https://github.com/PegaSysEng/pantheon/pull/1638)
- Added the Blake2b F compression function as a precompile in Besu [#1614](https://github.com/PegaSysEng/pantheon/pull/1614) (thanks to [iikirilov](https://github.com/iikirilov))
  [#1792](https://github.com/PegaSysEng/pantheon/pull/1792)
  [#1652](https://github.com/PegaSysEng/pantheon/pull/1652)
  - Added permissioning webinar in the resources [#1717](https://github.com/PegaSysEng/pantheon/pull/1717)
  - Add web3.js-eea reference doc [#1617](https://github.com/PegaSysEng/pantheon/pull/1617)
  [#1650](https://github.com/PegaSysEng/pantheon/pull/1650)
  [#1721](https://github.com/PegaSysEng/pantheon/pull/1721)
  [#1722](https://github.com/PegaSysEng/pantheon/pull/1722)
  [#1724](https://github.com/PegaSysEng/pantheon/pull/1724)
  [#1729](https://github.com/PegaSysEng/pantheon/pull/1729)
  [#1730](https://github.com/PegaSysEng/pantheon/pull/1730)
  [#1731](https://github.com/PegaSysEng/pantheon/pull/1731)
  [#1732](https://github.com/PegaSysEng/pantheon/pull/1732)
  [#1740](https://github.com/PegaSysEng/pantheon/pull/1740)
  [#1750](https://github.com/PegaSysEng/pantheon/pull/1750)
  [#1761](https://github.com/PegaSysEng/pantheon/pull/1761)
  [#1765](https://github.com/PegaSysEng/pantheon/pull/1765)
  [#1769](https://github.com/PegaSysEng/pantheon/pull/1769)
  [#1770](https://github.com/PegaSysEng/pantheon/pull/1770)
  [#1771](https://github.com/PegaSysEng/pantheon/pull/1771)
  [#1773](https://github.com/PegaSysEng/pantheon/pull/1773)
  [#1787](https://github.com/PegaSysEng/pantheon/pull/1787)
  [#1788](https://github.com/PegaSysEng/pantheon/pull/1788)
  [#1796](https://github.com/PegaSysEng/pantheon/pull/1796)
  [#1803](https://github.com/PegaSysEng/pantheon/pull/1803)
  [#1810](https://github.com/PegaSysEng/pantheon/pull/1810)
  [#1817](https://github.com/PegaSysEng/pantheon/pull/1817)
  - Added Java 11+ as a prerequisite for installing Besu using Homebrew. [#1755](https://github.com/PegaSysEng/pantheon/pull/1755)
  [#1742](https://github.com/PegaSysEng/pantheon/pull/1742)
  [#1763](https://github.com/PegaSysEng/pantheon/pull/1763)
  [#1779](https://github.com/PegaSysEng/pantheon/pull/1779)
  [#1781](https://github.com/PegaSysEng/pantheon/pull/1781)
  [#1827](https://github.com/PegaSysEng/pantheon/pull/1827)
  [#1767](https://github.com/PegaSysEng/pantheon/pull/1767) (thanks to [helderjnpinto](https://github.com/helderjnpinto))
  - Moved the docs to a [new doc repos](https://github.com/PegaSysEng/doc.pantheon) [#1822](https://github.com/PegaSysEng/pantheon/pull/1822)
- Explicitly configure some maven artifactIds [#1853](https://github.com/PegaSysEng/pantheon/pull/1853)
- Update export subcommand to export blocks in rlp format [#1852](https://github.com/PegaSysEng/pantheon/pull/1852)
- Implement `eth_getproof` JSON RPC API [#1824](https://github.com/PegaSysEng/pantheon/pull/1824)
- Database versioning and enable multi-column database [#1830](https://github.com/PegaSysEng/pantheon/pull/1830)
- Disable smoke tests on windows [#1847](https://github.com/PegaSysEng/pantheon/pull/1847)
- Add read-only blockchain factory method [#1845](https://github.com/PegaSysEng/pantheon/pull/1845)

## 1.2

### Additions and Improvements

- Add UPnP Support [\#1334](https://github.com/PegaSysEng/pantheon/pull/1334) (thanks to [notlesh](https://github.com/notlesh))
- Limit the fraction of wire connections initiated by peers [\#1665](https://github.com/PegaSysEng/pantheon/pull/1665)
- EIP-1706 - Disable SSTORE with gasleft lt call stipend  [\#1706](https://github.com/PegaSysEng/pantheon/pull/1706)
- EIP-1108 - Reprice alt\_bn128 [\#1704](https://github.com/PegaSysEng/pantheon/pull/1704)
- EIP-1344 ChainID Opcode [\#1690](https://github.com/PegaSysEng/pantheon/pull/1690)
- New release docker image [\#1664](https://github.com/PegaSysEng/pantheon/pull/1664)
- Support changing log level at runtime [\#1656](https://github.com/PegaSysEng/pantheon/pull/1656) (thanks to [matkt](https://github.com/matkt))
- Implement dump command to dump a specific block from storage [\#1641](https://github.com/PegaSysEng/pantheon/pull/1641) (thanks to [matkt](https://github.com/matkt))
- Add eea\_findPrivacyGroup endpoint to Besu [\#1635](https://github.com/PegaSysEng/pantheon/pull/1635) (thanks to [Puneetha17](https://github.com/Puneetha17))
- Updated eea send raw transaction with privacy group ID [\#1611](https://github.com/PegaSysEng/pantheon/pull/1611) (thanks to [iikirilov](https://github.com/iikirilov))
- Added Revert Reason [\#1603](https://github.com/PegaSysEng/pantheon/pull/1603)

### Technical Improvements

- Remove enclave public key from parameter [\#1789](https://github.com/PegaSysEng/pantheon/pull/1789)
- Update defaults host interfaces [\#1782](https://github.com/PegaSysEng/pantheon/pull/1782)
- Modifies PrivGetPrivateTransaction to take public tx hash [\#1778](https://github.com/PegaSysEng/pantheon/pull/1778)
- Remove enclave public key from parameter [\#1777](https://github.com/PegaSysEng/pantheon/pull/1777)
- Return the ethereum address of the privacy precompile from priv_getPrivacyPrecompileAddress [\#1766](https://github.com/PegaSysEng/pantheon/pull/1766)
- Report node local address as the coinbase in Clique and IBFT [\#1760](https://github.com/PegaSysEng/pantheon/pull/1760)
- Additional integration test for contract creation with privacyGroupId [\#1762](https://github.com/PegaSysEng/pantheon/pull/1762)
- Report 0 hashrate when the mining coordinator doesn't support mining [\#1757](https://github.com/PegaSysEng/pantheon/pull/1757)
- Fix private tx signature validation [\#1753](https://github.com/PegaSysEng/pantheon/pull/1753)
- RevertReason changed to BytesValue [\#1746](https://github.com/PegaSysEng/pantheon/pull/1746)
- Renames various eea methods to priv methods [\#1736](https://github.com/PegaSysEng/pantheon/pull/1736)
- Update Orion version [\#1716](https://github.com/PegaSysEng/pantheon/pull/1716)
- Rename CLI flag for better ordering of options [\#1715](https://github.com/PegaSysEng/pantheon/pull/1715)
- Routine dependency updates [\#1712](https://github.com/PegaSysEng/pantheon/pull/1712)
- Fix spelling error in getApplicationPrefix method name [\#1711](https://github.com/PegaSysEng/pantheon/pull/1711)
- Wait and retry if best peer's chain is too short for fast sync [\#1708](https://github.com/PegaSysEng/pantheon/pull/1708)
- Eea get private transaction fix [\#1707](https://github.com/PegaSysEng/pantheon/pull/1707) (thanks to [iikirilov](https://github.com/iikirilov))
- Rework remote connection limit flag defaults [\#1705](https://github.com/PegaSysEng/pantheon/pull/1705)
- Report invalid options from config file [\#1703](https://github.com/PegaSysEng/pantheon/pull/1703)
- Add ERROR to list of CLI log level options [\#1699](https://github.com/PegaSysEng/pantheon/pull/1699)
- Enable onchain account permissioning CLI option [\#1686](https://github.com/PegaSysEng/pantheon/pull/1686)
- Exempt static nodes from all connection limits [\#1685](https://github.com/PegaSysEng/pantheon/pull/1685)
- Enclave refactoring [\#1684](https://github.com/PegaSysEng/pantheon/pull/1684)
- Add opcode and precompiled support for versioning  [\#1683](https://github.com/PegaSysEng/pantheon/pull/1683)
- Use a percentage instead of fraction for the remote connections percentage CLI option. [\#1682](https://github.com/PegaSysEng/pantheon/pull/1682)
- Added error msg for calling eth\_sendTransaction [\#1681](https://github.com/PegaSysEng/pantheon/pull/1681)
- Remove instructions for installing with Chocolatey [\#1680](https://github.com/PegaSysEng/pantheon/pull/1680)
- remove zulu-jdk8 from smoke tests [\#1679](https://github.com/PegaSysEng/pantheon/pull/1679)
- Add new MainNet bootnodes [\#1678](https://github.com/PegaSysEng/pantheon/pull/1678)
- updating smoke tests to use \>= jdk11 [\#1677](https://github.com/PegaSysEng/pantheon/pull/1677)
- Fix handling of remote connection limit [\#1676](https://github.com/PegaSysEng/pantheon/pull/1676)
- Add accountVersion to MessageFrame [\#1675](https://github.com/PegaSysEng/pantheon/pull/1675)
- Change getChildren return type [\#1674](https://github.com/PegaSysEng/pantheon/pull/1674)
- Use Log4J message template instead of String.format [\#1673](https://github.com/PegaSysEng/pantheon/pull/1673)
- Return hashrate of 0 when not mining. [\#1672](https://github.com/PegaSysEng/pantheon/pull/1672)
- Add hooks for validation  [\#1671](https://github.com/PegaSysEng/pantheon/pull/1671)
- Upgrade to pantheon-build:0.0.6-jdk11 which really does include jdk11 [\#1670](https://github.com/PegaSysEng/pantheon/pull/1670)
- Onchain permissioning startup check [\#1669](https://github.com/PegaSysEng/pantheon/pull/1669)
- Update BesuCommand to accept minTransactionGasPriceWei as an integer [\#1668](https://github.com/PegaSysEng/pantheon/pull/1668) (thanks to [matkt](https://github.com/matkt))
- Privacy group id consistent [\#1667](https://github.com/PegaSysEng/pantheon/pull/1667) (thanks to [iikirilov](https://github.com/iikirilov))
- Change eea\_getPrivateTransaction endpoint to accept hex [\#1666](https://github.com/PegaSysEng/pantheon/pull/1666) (thanks to [Puneetha17](https://github.com/Puneetha17))
- Factorise metrics code for KeyValueStorage database [\#1663](https://github.com/PegaSysEng/pantheon/pull/1663))
- Create a metric tracking DB size [\#1662](https://github.com/PegaSysEng/pantheon/pull/1662)
- AT- Removing unused methods on KeyValueStorage [\#1661](https://github.com/PegaSysEng/pantheon/pull/1661)
- Add Prerequisites and Quick-Start [\#1660](https://github.com/PegaSysEng/pantheon/pull/1660) (thanks to [lazaridiscom](https://github.com/lazaridiscom))
- Java 11 updates [\#1658](https://github.com/PegaSysEng/pantheon/pull/1658)
- Make test generated keys deterministic w/in block generator [\#1657](https://github.com/PegaSysEng/pantheon/pull/1657)
- Rename privacyGroupId to createPrivacyGroupId [\#1654](https://github.com/PegaSysEng/pantheon/pull/1654) (thanks to [Puneetha17](https://github.com/Puneetha17))
- Intermittent Test Failures in TransactionsMessageSenderTest [\#1653](https://github.com/PegaSysEng/pantheon/pull/1653)
- Sanity check the generated distribution files before upload [\#1648](https://github.com/PegaSysEng/pantheon/pull/1648)
- Use JDK 11 for release builds [\#1647](https://github.com/PegaSysEng/pantheon/pull/1647)
- Support multiple private marker transactions in a block  [\#1646](https://github.com/PegaSysEng/pantheon/pull/1646)
- Display World State Sync Progress in Logs [\#1645](https://github.com/PegaSysEng/pantheon/pull/1645)
- Remove the docker gradle plugin, handle building docker with shell now [\#1644](https://github.com/PegaSysEng/pantheon/pull/1644)
- Switch to using metric names from EIP-2159 [\#1634](https://github.com/PegaSysEng/pantheon/pull/1634)
- Account versioning [\#1612](https://github.com/PegaSysEng/pantheon/pull/1612)

## 1.1.4

### Additions and Improvements

- \[PAN-2832\] Support setting config options via environment variables [\#1597](https://github.com/PegaSysEng/pantheon/pull/1597)
- Print Besu version when starting [\#1593](https://github.com/PegaSysEng/pantheon/pull/1593)
- \[PAN-2746\] Add eea\_createPrivacyGroup & eea\_deletePrivacyGroup endpoint [\#1560](https://github.com/PegaSysEng/pantheon/pull/1560) (thanks to [Puneetha17](https://github.com/Puneetha17))

### Technical Improvements

- Read config from env vars when no config file specified [\#1639](https://github.com/PegaSysEng/pantheon/pull/1639)
- Upgrade jackson-databind to 2.9.9.1 [\#1636](https://github.com/PegaSysEng/pantheon/pull/1636)
- Update Reference Tests [\#1633](https://github.com/PegaSysEng/pantheon/pull/1633)
- Ignore discport during static node permissioning check [\#1631](https://github.com/PegaSysEng/pantheon/pull/1631)
- Check connections more frequently during acceptance tests [\#1630](https://github.com/PegaSysEng/pantheon/pull/1630)
- Refactor experimental CLI options [\#1629](https://github.com/PegaSysEng/pantheon/pull/1629)
- JSON-RPC api net_services should display the actual ports [\#1628](https://github.com/PegaSysEng/pantheon/pull/1628)
- Refactor CLI [\#1627](https://github.com/PegaSysEng/pantheon/pull/1627)
- Simplify BesuCommand `run` and `parse` methods. [\#1626](https://github.com/PegaSysEng/pantheon/pull/1626)
- PAN-2860: Ignore discport during startup whitelist validation [\#1625](https://github.com/PegaSysEng/pantheon/pull/1625)
- Freeze plugin api version [\#1624](https://github.com/PegaSysEng/pantheon/pull/1624)
- Implement incoming transaction messages CLI option as an unstable command. [\#1622](https://github.com/PegaSysEng/pantheon/pull/1622)
- Update smoke tests docker images for zulu and openjdk to private ones [\#1620](https://github.com/PegaSysEng/pantheon/pull/1620)
- Remove duplication between EeaTransactionCountRpc & PrivateTransactionHandler [\#1619](https://github.com/PegaSysEng/pantheon/pull/1619)
- \[PAN-2709\] - nonce too low error [\#1618](https://github.com/PegaSysEng/pantheon/pull/1618)
- Cache TransactionValidationParams instead of creating new object for each call [\#1616](https://github.com/PegaSysEng/pantheon/pull/1616)
- \[PAN-2850\] Create a transaction pool configuration object [\#1615](https://github.com/PegaSysEng/pantheon/pull/1615)
- Add TransactionValidationParam to TxProcessor [\#1613](https://github.com/PegaSysEng/pantheon/pull/1613)
- Expose a CLI option to configure the life time of transaction messages. [\#1610](https://github.com/PegaSysEng/pantheon/pull/1610)
- Implement Prometheus metric counter for skipped expired transaction messages. [\#1609](https://github.com/PegaSysEng/pantheon/pull/1609)
- Upload jars to bintray as part of releases [\#1608](https://github.com/PegaSysEng/pantheon/pull/1608)
- Avoid publishing docker-pantheon directory to bintray during a release [\#1606](https://github.com/PegaSysEng/pantheon/pull/1606)
- \[PAN-2756\] Istanbul scaffolding [\#1605](https://github.com/PegaSysEng/pantheon/pull/1605)
- Implement a timeout in TransactionMessageProcessor [\#1604](https://github.com/PegaSysEng/pantheon/pull/1604)
- Reject transactions with gas price below the configured minimum [\#1602](https://github.com/PegaSysEng/pantheon/pull/1602)
- Always build the k8s image, only push to dockerhub for master branch [\#1601](https://github.com/PegaSysEng/pantheon/pull/1601)
- Properly validate AltBN128 pairing precompile input [\#1600](https://github.com/PegaSysEng/pantheon/pull/1600)
- \[PAN-2871\] Columnar rocksdb [\#1599](https://github.com/PegaSysEng/pantheon/pull/1599)
- Reverting change to dockerfile [\#1594](https://github.com/PegaSysEng/pantheon/pull/1594)
- Update dependency versions [\#1592](https://github.com/PegaSysEng/pantheon/pull/1592)
- \[PAN-2797\] Clean up failed connections [\#1591](https://github.com/PegaSysEng/pantheon/pull/1591)
- Cleaning up the build process for docker [\#1590](https://github.com/PegaSysEng/pantheon/pull/1590)
- \[PAN-2786\] Stop Transaction Pool Queue from Growing Unbounded [\#1586](https://github.com/PegaSysEng/pantheon/pull/1586)

## 1.1.3

### Additions and Improvements

- \[PAN-2811\] Be more lenient with discovery message deserialization. Completes our support for EIP-8 and enables Besu to work on Rinkeby again. [\#1580](https://github.com/PegaSysEng/pantheon/pull/1580)
- Added liveness and readiness probe stub endpoints [\#1553](https://github.com/PegaSysEng/pantheon/pull/1553)
- Implemented operator tool. \(blockchain network configuration for permissioned networks\) [\#1511](https://github.com/PegaSysEng/pantheon/pull/1511)
- \[PAN-2754\] Added eea\_getPrivacyPrecompileAddress [\#1579](https://github.com/PegaSysEng/pantheon/pull/1579) (thanks to [Puneetha17](https://github.com/Puneetha17))
- Publish the chain head gas used, gas limit, transaction count and ommer metrics [\#1551](https://github.com/PegaSysEng/pantheon/pull/1551)
- Add subscribe and unsubscribe count metrics [\#1541](https://github.com/PegaSysEng/pantheon/pull/1541)
- Add pivot block metrics [\#1537](https://github.com/PegaSysEng/pantheon/pull/1537)

### Technical Improvements

- PAN-2816: Hiding experimental account permissioning cli options [\#1584](https://github.com/PegaSysEng/pantheon/pull/1584)
- \[PAN-2630\] Synchronizer should disconnect the sync target peer on invalid block data [\#1578](https://github.com/PegaSysEng/pantheon/pull/1578)
- Rename MetricCategory to BesuMetricCategory [\#1574](https://github.com/PegaSysEng/pantheon/pull/1574)
- Convert MetricsConfigiguration to use a builder [\#1572](https://github.com/PegaSysEng/pantheon/pull/1572)
- PAN-2794: Including flag for onchain permissioning check on tx processor [\#1571](https://github.com/PegaSysEng/pantheon/pull/1571)
- Fix behaviour for absent account permissiong smart contract [\#1569](https://github.com/PegaSysEng/pantheon/pull/1569)
- Expand readiness check to check peer count and sync state [\#1568](https://github.com/PegaSysEng/pantheon/pull/1568)
- \[PAN-2798\] Reorganize p2p classes [\#1567](https://github.com/PegaSysEng/pantheon/pull/1567)
- PAN-2729: Account Smart Contract Permissioning ATs [\#1565](https://github.com/PegaSysEng/pantheon/pull/1565)
- Timeout build after 1 hour to prevent it hanging forever. [\#1564](https://github.com/PegaSysEng/pantheon/pull/1564)
- \[PAN-2791\] Make permissions checks for ongoing connections more granular [\#1563](https://github.com/PegaSysEng/pantheon/pull/1563)
- \[PAN-2721\] Fix TopicParameter deserialization [\#1562](https://github.com/PegaSysEng/pantheon/pull/1562)
- \[PAN-2779\] Allow signing private transaction with any key [\#1561](https://github.com/PegaSysEng/pantheon/pull/1561) (thanks to [iikirilov](https://github.com/iikirilov))
- \[PAN-2783\] Invert dependency between permissioning and p2p [\#1557](https://github.com/PegaSysEng/pantheon/pull/1557)
- Removing account filter from TransactionPool [\#1556](https://github.com/PegaSysEng/pantheon/pull/1556)
- \[PAN-1952\] - Remove ignored pending transaction event publish acceptance test [\#1552](https://github.com/PegaSysEng/pantheon/pull/1552)
- Make MetricCategories more flexible [\#1550](https://github.com/PegaSysEng/pantheon/pull/1550)
- Fix encoding for account permissioning check call [\#1549](https://github.com/PegaSysEng/pantheon/pull/1549)
- Discard known remote transactions prior to validation [\#1548](https://github.com/PegaSysEng/pantheon/pull/1548)
- \[PAN-2009\] - Fix cluster clean start after stop in Acceptance tests [\#1546](https://github.com/PegaSysEng/pantheon/pull/1546)
- FilterIdGenerator fixes [\#1544](https://github.com/PegaSysEng/pantheon/pull/1544)
- Only increment the added transaction counter if we actually added the transaction [\#1543](https://github.com/PegaSysEng/pantheon/pull/1543)
- When retrieving transactions by hash, check the pending transactions first [\#1542](https://github.com/PegaSysEng/pantheon/pull/1542)
- Fix thread safety in SubscriptionManager [\#1540](https://github.com/PegaSysEng/pantheon/pull/1540)
- \[PAN-2731\] Extract connection management from P2PNetwork [\#1538](https://github.com/PegaSysEng/pantheon/pull/1538)
- \[PAN-2010\] format filter id as quantity [\#1534](https://github.com/PegaSysEng/pantheon/pull/1534)
- PAN-2445: Onchain account permissioning [\#1507](https://github.com/PegaSysEng/pantheon/pull/1507)
- \[PAN-2672\] Return specific and useful error for enclave issues [\#1455](https://github.com/PegaSysEng/pantheon/pull/1455) (thanks to [Puneetha17](https://github.com/Puneetha17))

## 1.1.2

### Additions and Improvements

### Technical Improvements

- Replaced Void datatype with void [\#1530](https://github.com/PegaSysEng/pantheon/pull/1530)
- Fix estimate gas RPC failing for clique when no blocks have been created [\#1528](https://github.com/PegaSysEng/pantheon/pull/1528)
- Avoid auto-boxing for gauge metrics [\#1526](https://github.com/PegaSysEng/pantheon/pull/1526)
- Add AT to ensure 0-miner Clique/IBFT are valid [\#1525](https://github.com/PegaSysEng/pantheon/pull/1525)
- AT DSL - renaming to suffix of Conditions and co-locating with Conditions [\#1524](https://github.com/PegaSysEng/pantheon/pull/1524)
- Set disconnect flag immediately when disconnecting a peer [\#1521](https://github.com/PegaSysEng/pantheon/pull/1521)
- \[PAN-2547\] Modified JSON-RPC subscription processing to avoid blocking [\#1519](https://github.com/PegaSysEng/pantheon/pull/1519)
- Dependency Version Updates [\#1517](https://github.com/PegaSysEng/pantheon/pull/1517)
- AT DSL - renaming ibft to ibft2 [\#1516](https://github.com/PegaSysEng/pantheon/pull/1516)
- \[PIE-1578\] Added local transaction permissioning metrics [\#1515](https://github.com/PegaSysEng/pantheon/pull/1515)
- \[PIE-1577\] Added node local metrics [\#1514](https://github.com/PegaSysEng/pantheon/pull/1514)
- AT DSL - Removing WaitCondition, consistently applying Condition instead [\#1513](https://github.com/PegaSysEng/pantheon/pull/1513)
- Remove usage of deprecated ConcurrentSet [\#1512](https://github.com/PegaSysEng/pantheon/pull/1512)
- Log error if clique or ibft have 0 validators in genesis [\#1509](https://github.com/PegaSysEng/pantheon/pull/1509)
- GraphQL library upgrade changes. [\#1508](https://github.com/PegaSysEng/pantheon/pull/1508)
- Add metrics to assist monitoring and alerting [\#1506](https://github.com/PegaSysEng/pantheon/pull/1506)
- Use external pantheon-plugin-api library [\#1505](https://github.com/PegaSysEng/pantheon/pull/1505)
- Tilde [\#1504](https://github.com/PegaSysEng/pantheon/pull/1504)
- Dependency version updates [\#1503](https://github.com/PegaSysEng/pantheon/pull/1503)
- Simplify text [\#1501](https://github.com/PegaSysEng/pantheon/pull/1501) (thanks to [bgravenorst](https://github.com/bgravenorst))
- \[PAN-1625\] Clique AT mining continues if validator offline [\#1500](https://github.com/PegaSysEng/pantheon/pull/1500)
- Acceptance Test DSL Node refactoring [\#1498](https://github.com/PegaSysEng/pantheon/pull/1498)
- Updated an incorrect command [\#1497](https://github.com/PegaSysEng/pantheon/pull/1497) (thanks to [bgravenorst](https://github.com/bgravenorst))
- Acceptance Test and DSL rename for IBFT2 [\#1493](https://github.com/PegaSysEng/pantheon/pull/1493)
- \[PIE-1580\] Metrics for smart contract permissioning actions [\#1492](https://github.com/PegaSysEng/pantheon/pull/1492)
- Handle RLPException when processing incoming DevP2P messages [\#1491](https://github.com/PegaSysEng/pantheon/pull/1491)
- Limit spotless checks to java classes in expected java  dirs [\#1490](https://github.com/PegaSysEng/pantheon/pull/1490)
- \[PAN-2560\] Add LocalNode class [\#1489](https://github.com/PegaSysEng/pantheon/pull/1489)
- Changed Enode length error String implementation. [\#1486](https://github.com/PegaSysEng/pantheon/pull/1486)
- PAN-2715 - return block not found reasons in error [\#1485](https://github.com/PegaSysEng/pantheon/pull/1485)
- \[PAN-2652\] Refactor Privacy acceptance test and add Privacy Ibft test [\#1483](https://github.com/PegaSysEng/pantheon/pull/1483) (thanks to [iikirilov](https://github.com/iikirilov))
- \[PAN-2603\] Onchain account permissioning support [\#1475](https://github.com/PegaSysEng/pantheon/pull/1475)
- Make CLI options names with hyphen-minus searchable and reduce index size [\#1476](https://github.com/PegaSysEng/pantheon/pull/1476)
- Added warning banner when using latest version [\#1454](https://github.com/PegaSysEng/pantheon/pull/1454)
- Add RTD config file to fix Python version issue [\#1453](https://github.com/PegaSysEng/pantheon/pull/1453)
- \[PAN-2647\] Validate Private Transaction nonce before submitting to Transaction Pool [\#1449](https://github.com/PegaSysEng/pantheon/pull/1449) (thanks to [iikirilov](https://github.com/iikirilov))
- Add placeholders system to have global variables in markdown [\#1425](https://github.com/PegaSysEng/pantheon/pull/1425)

## 1.1.1

### Additions and Improvements

- [GraphQL](https://besu.hyperledger.org/en/latest/HowTo/Interact/APIs/GraphQL/) [\#1311](https://github.com/PegaSysEng/pantheon/pull/1311) (thanks to [zyfrank](https://github.com/zyfrank))
- Added [`--tx-pool-retention-hours`](https://besu.hyperledger.org/en/latest/Reference/CLI/CLI-Syntax/#tx-pool-retention-hours) [\#1333](https://github.com/PegaSysEng/pantheon/pull/1333)
- Added Genesis file support for specifying the maximum stack size. [\#1431](https://github.com/PegaSysEng/pantheon/pull/1431)
- Included transaction details when subscribed to Pending transactions [\#1410](https://github.com/PegaSysEng/pantheon/pull/1410)


### Technical Improvements

- Create MaintainedPeers class [\#1484](https://github.com/PegaSysEng/pantheon/pull/1484)
- Fix for permissioned network with single bootnode [\#1479](https://github.com/PegaSysEng/pantheon/pull/1479)
- Have ThreadBesuNodeRunner support plugin tests [\#1477](https://github.com/PegaSysEng/pantheon/pull/1477)
- Less pointless plugins errors [\#1473](https://github.com/PegaSysEng/pantheon/pull/1473)
- Rename GraphQLRPC to just GraphQL [\#1472](https://github.com/PegaSysEng/pantheon/pull/1472)
- eth\_protocolVersion is a Quantity, not an Integer [\#1470](https://github.com/PegaSysEng/pantheon/pull/1470)
- Don't require 'to' in 'blocks' queries [\#1464](https://github.com/PegaSysEng/pantheon/pull/1464)
- Events Plugin - Add initial "NewBlock" event message [\#1463](https://github.com/PegaSysEng/pantheon/pull/1463)
- Make restriction field in Private Transaction an enum [\#1462](https://github.com/PegaSysEng/pantheon/pull/1462) (thanks to [iikirilov](https://github.com/iikirilov))
- Helpful graphql error when an account doesn't exist [\#1460](https://github.com/PegaSysEng/pantheon/pull/1460)
- Acceptance Test Cleanup [\#1458](https://github.com/PegaSysEng/pantheon/pull/1458)
- Large chain id support for private transactions [\#1452](https://github.com/PegaSysEng/pantheon/pull/1452)
- Optimise TransactionPool.addRemoteTransaction [\#1448](https://github.com/PegaSysEng/pantheon/pull/1448)
- Reduce synchronization in PendingTransactions [\#1447](https://github.com/PegaSysEng/pantheon/pull/1447)
- Add simple PeerPermissions interface [\#1446](https://github.com/PegaSysEng/pantheon/pull/1446)
- Make sure ThreadBesuNodeRunner is exercised by automation [\#1442](https://github.com/PegaSysEng/pantheon/pull/1442)
- Decode devp2p packets off the event thread [\#1439](https://github.com/PegaSysEng/pantheon/pull/1439)
- Allow config files to specify no bootnodes [\#1438](https://github.com/PegaSysEng/pantheon/pull/1438)
- Capture all logs and errors in the Besu log output [\#1437](https://github.com/PegaSysEng/pantheon/pull/1437)
- Ensure failed Txns are deleted when detected during mining [\#1436](https://github.com/PegaSysEng/pantheon/pull/1436)
- Plugin Framework [\#1435](https://github.com/PegaSysEng/pantheon/pull/1435)
- Equals cleanup [\#1434](https://github.com/PegaSysEng/pantheon/pull/1434)
- Transaction smart contract permissioning controller [\#1433](https://github.com/PegaSysEng/pantheon/pull/1433)
- Renamed AccountPermissioningProver to TransactionPermissio… [\#1432](https://github.com/PegaSysEng/pantheon/pull/1432)
- Refactorings and additions to add Account based Smart Contract permissioning [\#1430](https://github.com/PegaSysEng/pantheon/pull/1430)
- Fix p2p PeerInfo handling [\#1428](https://github.com/PegaSysEng/pantheon/pull/1428)
- IbftProcessor logs when a throwable terminates mining [\#1427](https://github.com/PegaSysEng/pantheon/pull/1427)
- Renamed AccountWhitelistController [\#1424](https://github.com/PegaSysEng/pantheon/pull/1424)
- Unwrap DelegatingBytes32 and prevent Hash from wrapping other Hash instances [\#1423](https://github.com/PegaSysEng/pantheon/pull/1423)
- If nonce is invalid, do not delete during mining [\#1422](https://github.com/PegaSysEng/pantheon/pull/1422)
- Deleting unused windows jenkinsfile [\#1421](https://github.com/PegaSysEng/pantheon/pull/1421)
- Get all our smoke tests for all platforms in 1 jenkins job [\#1420](https://github.com/PegaSysEng/pantheon/pull/1420)
- Add pending object to GraphQL queries [\#1419](https://github.com/PegaSysEng/pantheon/pull/1419)
- Start listening for p2p connections after start\(\) is invoked [\#1418](https://github.com/PegaSysEng/pantheon/pull/1418)
- Improved JSON-RPC responses when EnodeURI parameter has invalid EnodeId [\#1417](https://github.com/PegaSysEng/pantheon/pull/1417)
- Use port 0 when starting a websocket server in tests [\#1416](https://github.com/PegaSysEng/pantheon/pull/1416)
- Windows jdk smoke tests [\#1413](https://github.com/PegaSysEng/pantheon/pull/1413)
- Change AT discard RPC tests to be more reliable by checking discard using proposals [\#1411](https://github.com/PegaSysEng/pantheon/pull/1411)
- Simple account permissioning [\#1409](https://github.com/PegaSysEng/pantheon/pull/1409)
- Fix clique miner to respect changes to vanity data made via JSON-RPC [\#1408](https://github.com/PegaSysEng/pantheon/pull/1408)
- Avoid recomputing the logs bloom filter when reading receipts [\#1407](https://github.com/PegaSysEng/pantheon/pull/1407)
- Remove NodePermissioningLocalConfig external references [\#1406](https://github.com/PegaSysEng/pantheon/pull/1406)
- Add constantinople fix block for Rinkeby [\#1404](https://github.com/PegaSysEng/pantheon/pull/1404)
- Update EnodeURL to support enodes with listening disabled [\#1403](https://github.com/PegaSysEng/pantheon/pull/1403)
- Integration Integration test\(s\) on p2p of 'net\_services'  [\#1402](https://github.com/PegaSysEng/pantheon/pull/1402)
- Reference tests fail on Windows [\#1401](https://github.com/PegaSysEng/pantheon/pull/1401)
- Fix non-deterministic test caused by variable size of generated transactions [\#1399](https://github.com/PegaSysEng/pantheon/pull/1399)
- Start BlockPropagationManager immediately - don't wait for full sync [\#1398](https://github.com/PegaSysEng/pantheon/pull/1398)
- Added error message for RPC method disabled [\#1396](https://github.com/PegaSysEng/pantheon/pull/1396)
- Fix intermittency in FullSyncChainDownloaderTest [\#1394](https://github.com/PegaSysEng/pantheon/pull/1394)
- Add explanatory comment about default port [\#1392](https://github.com/PegaSysEng/pantheon/pull/1392)
- Handle case where peers advertise a listening port of 0 [\#1391](https://github.com/PegaSysEng/pantheon/pull/1391)
- Cache extra data [\#1389](https://github.com/PegaSysEng/pantheon/pull/1389)
- Update Log message in IBFT Controller [\#1387](https://github.com/PegaSysEng/pantheon/pull/1387)
- Remove unnecessary field [\#1384](https://github.com/PegaSysEng/pantheon/pull/1384)
- Add getPeer method to PeerConnection [\#1383](https://github.com/PegaSysEng/pantheon/pull/1383)
- Removing smart quotes [\#1381](https://github.com/PegaSysEng/pantheon/pull/1381) (thanks to [jmcnevin](https://github.com/jmcnevin))
- Use streams and avoid iterating child nodes multiple times [\#1380](https://github.com/PegaSysEng/pantheon/pull/1380)
- Use execute instead of submit so unhandled exceptions get logged [\#1379](https://github.com/PegaSysEng/pantheon/pull/1379)
- Prefer EnodeURL over Endpoint [\#1378](https://github.com/PegaSysEng/pantheon/pull/1378)
- Add flat file based task collection [\#1377](https://github.com/PegaSysEng/pantheon/pull/1377)
- Consolidate local enode representation [\#1376](https://github.com/PegaSysEng/pantheon/pull/1376)
- Rename rocksdDbConfiguration to rocksDbConfiguration [\#1375](https://github.com/PegaSysEng/pantheon/pull/1375)
- Remove EthTaskChainDownloader and supporting code [\#1373](https://github.com/PegaSysEng/pantheon/pull/1373)
- Handle the pipeline being aborted while finalizing an async operation [\#1372](https://github.com/PegaSysEng/pantheon/pull/1372)
- Rename methods that create and return streams away from getX\(\) [\#1368](https://github.com/PegaSysEng/pantheon/pull/1368)
- eea\_getTransactionCount fails if account has not interacted with private state [\#1367](https://github.com/PegaSysEng/pantheon/pull/1367) (thanks to [iikirilov](https://github.com/iikirilov))
- Increase RocksDB settings [\#1364](https://github.com/PegaSysEng/pantheon/pull/1364) ([ajsutton](https://github.com/ajsutton))
- Don't abort in-progress master builds when a new commit is added. [\#1358](https://github.com/PegaSysEng/pantheon/pull/1358)
- Request open ended headers from sync target [\#1355](https://github.com/PegaSysEng/pantheon/pull/1355)
- Enable the pipeline chain downloader by default [\#1344](https://github.com/PegaSysEng/pantheon/pull/1344)
- Create P2PNetwork Builder [\#1343](https://github.com/PegaSysEng/pantheon/pull/1343)
- Include static nodes in permissioning logic [\#1339](https://github.com/PegaSysEng/pantheon/pull/1339)
- JsonRpcError decoding to include message [\#1336](https://github.com/PegaSysEng/pantheon/pull/1336)
- Cache current chain head info [\#1335](https://github.com/PegaSysEng/pantheon/pull/1335)
- Queue pending requests when all peers are busy [\#1331](https://github.com/PegaSysEng/pantheon/pull/1331)
- Fix failed tests on Windows [\#1332](https://github.com/PegaSysEng/pantheon/pull/1332)
- Provide error message when invalid key specified in key file [\#1328](https://github.com/PegaSysEng/pantheon/pull/1328)
- Allow whitespace in file paths loaded from resources directory [\#1329](https://github.com/PegaSysEng/pantheon/pull/1329)
- Allow whitespace in path [\#1327](https://github.com/PegaSysEng/pantheon/pull/1327)
- Require block numbers for debug\_traceBlockByNumber to be in hex [\#1326](https://github.com/PegaSysEng/pantheon/pull/1326)
- Improve logging of chain download errors in the pipeline chain downloader [\#1325](https://github.com/PegaSysEng/pantheon/pull/1325)
- Ensure eth scheduler is stopped in tests [\#1324](https://github.com/PegaSysEng/pantheon/pull/1324)
- Normalize account permissioning addresses in whitelist [\#1321](https://github.com/PegaSysEng/pantheon/pull/1321)
- Allow private contract invocations in multiple privacy groups [\#1318](https://github.com/PegaSysEng/pantheon/pull/1318) (thanks to [iikirilov](https://github.com/iikirilov))
- Fix account permissioning check case matching [\#1315](https://github.com/PegaSysEng/pantheon/pull/1315)
- Use header validation mode for ommers [\#1313](https://github.com/PegaSysEng/pantheon/pull/1313)
- Configure RocksDb max background compaction and thread count [\#1312](https://github.com/PegaSysEng/pantheon/pull/1312)
- Missing p2p info when queried live [\#1310](https://github.com/PegaSysEng/pantheon/pull/1310)
- Tx limit size send peers follow up [\#1308](https://github.com/PegaSysEng/pantheon/pull/1308)
- Remove remnants of the old dev mode [\#1307](https://github.com/PegaSysEng/pantheon/pull/1307)
- Remove duplicate init code from BesuController instances [\#1305](https://github.com/PegaSysEng/pantheon/pull/1305)
- Stop synchronizer prior to stopping the network [\#1302](https://github.com/PegaSysEng/pantheon/pull/1302)
- Evict old transactions [\#1299](https://github.com/PegaSysEng/pantheon/pull/1299)
- Send local transactions to new peers [\#1253](https://github.com/PegaSysEng/pantheon/pull/1253)

## 1.1

### Additions and Improvements

- [Privacy](https://besu.hyperledger.org/en/latest/Concepts/Privacy/Privacy-Overview/)
- [Onchain Permissioning](https://besu.hyperledger.org/en/latest/Concepts/Permissioning/Permissioning-Overview/#onchain)
- [Fastsync](https://besu.hyperledger.org/en/latest/Reference/CLI/CLI-Syntax/#fast-sync-min-peers)

### Technical Improvements

- priv_getTransactionCount fails if account has not interacted with private state [\#1369](https://github.com/PegaSysEng/pantheon/pull/1369)
- Updating Orion to 0.9.0 [\#1360](https://github.com/PegaSysEng/pantheon/pull/1360)
- Allow use of large chain IDs [\#1357](https://github.com/PegaSysEng/pantheon/pull/1357)
- Allow private contract invocations in multiple privacy groups [\#1340](https://github.com/PegaSysEng/pantheon/pull/1340)
- Missing p2p info when queried live [\#1338](https://github.com/PegaSysEng/pantheon/pull/1338)
- Fix expose transaction statistics [\#1337](https://github.com/PegaSysEng/pantheon/pull/1337)
- Normalize account permissioning addresses in whitelist [\#1321](https://github.com/PegaSysEng/pantheon/pull/1321)
- Update Enclave executePost method [\#1319](https://github.com/PegaSysEng/pantheon/pull/1319)
- Fix account permissioning check case matching [\#1315](https://github.com/PegaSysEng/pantheon/pull/1315)
- Removing 'all' from the help wording for host-whitelist [\#1304](https://github.com/PegaSysEng/pantheon/pull/1304)

## 1.1 RC

### Technical Improvements

- Better errors for when permissioning contract is set up wrong [\#1296](https://github.com/PegaSysEng/pantheon/pull/1296)
- Consolidate p2p node info methods [\#1288](https://github.com/PegaSysEng/pantheon/pull/1288)
- Update permissioning smart contract interface to match updated EEA proposal [\#1287](https://github.com/PegaSysEng/pantheon/pull/1287)
- Switch to new sync target if it exceeds the td threshold [\#1286](https://github.com/PegaSysEng/pantheon/pull/1286)
- Fix running ATs with in-process node runner [\#1285](https://github.com/PegaSysEng/pantheon/pull/1285)
- Simplify enode construction [\#1283](https://github.com/PegaSysEng/pantheon/pull/1283)
- Cleanup PeerConnection interface [\#1282](https://github.com/PegaSysEng/pantheon/pull/1282)
- Undo changes to PendingTransactions method visibility [\#1281](https://github.com/PegaSysEng/pantheon/pull/1281)
- Use default enclave public key to generate eea_getTransactionReceipt [\#1280](https://github.com/PegaSysEng/pantheon/pull/1280) (thanks to [Puneetha17](https://github.com/Puneetha17))
- Rollback to rocksdb 5.15.10 [\#1279](https://github.com/PegaSysEng/pantheon/pull/1279)
- Log error when a JSON decode problem is encountered [\#1278](https://github.com/PegaSysEng/pantheon/pull/1278)
- Create EnodeURL builder [\#1275](https://github.com/PegaSysEng/pantheon/pull/1275)
- Keep enode nodeId stored as a BytesValue [\#1274](https://github.com/PegaSysEng/pantheon/pull/1274)
- Feature/move subclass in pantheon command [\#1272](https://github.com/PegaSysEng/pantheon/pull/1272)
- Expose sync mode option [\#1270](https://github.com/PegaSysEng/pantheon/pull/1270)
- Refactor RocksDBStats [\#1266](https://github.com/PegaSysEng/pantheon/pull/1266)
- Normalize EnodeURLs [\#1264](https://github.com/PegaSysEng/pantheon/pull/1264)
- Build broken in Java 12 [\#1263](https://github.com/PegaSysEng/pantheon/pull/1263)
- Make PeerDiscovertAgentTest less flakey [\#1262](https://github.com/PegaSysEng/pantheon/pull/1262)
- Ignore extra json rpc params [\#1261](https://github.com/PegaSysEng/pantheon/pull/1261)
- Fetch local transactions in isolation [\#1259](https://github.com/PegaSysEng/pantheon/pull/1259)
- Update to debug trace transaction [\#1258](https://github.com/PegaSysEng/pantheon/pull/1258)
- Use labelled timer to differentiate between rocks db metrics [\#1254](https://github.com/PegaSysEng/pantheon/pull/1254) (thanks to [Puneetha17](https://github.com/Puneetha17))
- Migrate TransactionPool (& affiliated test) from 'core' to 'eth' [\#1251](https://github.com/PegaSysEng/pantheon/pull/1251)
- Use single instance of Rocksdb for privacy [\#1247](https://github.com/PegaSysEng/pantheon/pull/1247) (thanks to [Puneetha17](https://github.com/Puneetha17))
- Subscribing to sync events should receive false when in sync [\#1240](https://github.com/PegaSysEng/pantheon/pull/1240)
- Ignore transactions from the network while behind chain head [\#1228](https://github.com/PegaSysEng/pantheon/pull/1228)
- RocksDB Statistics in Metrics [\#1169](https://github.com/PegaSysEng/pantheon/pull/1169)
- Add block trace RPC methods [\#1088](https://github.com/PegaSysEng/pantheon/pull/1088) (thanks to [kziemianek](https://github.com/kziemianek))

## 1.0.3

### Additions and Improvements

- Notify of dropped messages [\#1156](https://github.com/PegaSysEng/pantheon/pull/1156)

### Technical Improvements

- Choose sync target based on td rather than height [\#1256](https://github.com/PegaSysEng/pantheon/pull/1256)
- CLI ewp options [\#1246](https://github.com/PegaSysEng/pantheon/pull/1246)
- Update BesuCommand.java [\#1245](https://github.com/PegaSysEng/pantheon/pull/1245)
- Reduce memory usage in import [\#1239](https://github.com/PegaSysEng/pantheon/pull/1239)
- Improve eea_sendRawTransaction error messages [\#1238](https://github.com/PegaSysEng/pantheon/pull/1238) (thanks to [Puneetha17](https://github.com/Puneetha17))
- Single topic filter [\#1235](https://github.com/PegaSysEng/pantheon/pull/1235)
- Enable pipeline chain downloader for fast sync [\#1232](https://github.com/PegaSysEng/pantheon/pull/1232)
- Make contract size limit configurable [\#1227](https://github.com/PegaSysEng/pantheon/pull/1227)
- Refactor PrivacyParameters config to use builder pattern [\#1226](https://github.com/PegaSysEng/pantheon/pull/1226) (thanks to [antonydenyer](https://github.com/antonydenyer))
- Different request limits for different request types [\#1224](https://github.com/PegaSysEng/pantheon/pull/1224)
- Finish off fast sync pipeline download [\#1222](https://github.com/PegaSysEng/pantheon/pull/1222)
- Enable fast-sync options on command line [\#1218](https://github.com/PegaSysEng/pantheon/pull/1218)
- Replace filtering headers after the fact with calculating number to request up-front [\#1216](https://github.com/PegaSysEng/pantheon/pull/1216)
- Support async processing while maintaining output order [\#1215](https://github.com/PegaSysEng/pantheon/pull/1215)
- Add Unstable Options to the CLI [\#1213](https://github.com/PegaSysEng/pantheon/pull/1213)
- Add private cluster acceptance tests [\#1211](https://github.com/PegaSysEng/pantheon/pull/1211) (thanks to [Puneetha17](https://github.com/Puneetha17))
- Re-aligned smart contract interface to EEA client spec 477 [\#1209](https://github.com/PegaSysEng/pantheon/pull/1209)
- Count the number of items discarded when a pipe is aborted [\#1208](https://github.com/PegaSysEng/pantheon/pull/1208)
- Pipeline chain download - fetch and import data [\#1207](https://github.com/PegaSysEng/pantheon/pull/1207)
- Permission provider that allows bootnodes if you have no other connections [\#1206](https://github.com/PegaSysEng/pantheon/pull/1206)
- Cancel in-progress async operations when the pipeline is aborted [\#1205](https://github.com/PegaSysEng/pantheon/pull/1205)
- Pipeline chain download - Checkpoints [\#1203](https://github.com/PegaSysEng/pantheon/pull/1203)
- Push development images to public dockerhub [\#1202](https://github.com/PegaSysEng/pantheon/pull/1202)
- Push builds of master as docker development images [\#1200](https://github.com/PegaSysEng/pantheon/pull/1200)
- Doc CI pipeline for build and tests [\#1199](https://github.com/PegaSysEng/pantheon/pull/1199)
- Replace the use of a disconnect listener with EthPeer.isDisconnected [\#1197](https://github.com/PegaSysEng/pantheon/pull/1197)
- Prep chain downloader for branch by abstraction [\#1194](https://github.com/PegaSysEng/pantheon/pull/1194)
- Maintain the state of MessageFrame in private Tx [\#1193](https://github.com/PegaSysEng/pantheon/pull/1193) (thanks to [Puneetha17](https://github.com/Puneetha17))
- Persist private world state only if we are mining [\#1191](https://github.com/PegaSysEng/pantheon/pull/1191) (thanks to [Puneetha17](https://github.com/Puneetha17))
- Remove SyncState from SyncTargetManager [\#1188](https://github.com/PegaSysEng/pantheon/pull/1188)
- Acceptance tests base for smart contract node permissioning [\#1186](https://github.com/PegaSysEng/pantheon/pull/1186)
- Fix metrics breakages [\#1185](https://github.com/PegaSysEng/pantheon/pull/1185)
- Typo [\#1184](https://github.com/PegaSysEng/pantheon/pull/1184) (thanks to [araskachoi](https://github.com/araskachoi))
- StaticNodesParserTest to pass on Windows [\#1183](https://github.com/PegaSysEng/pantheon/pull/1183)
- Don't mark world state as stalled until a minimum time without progress is reached [\#1179](https://github.com/PegaSysEng/pantheon/pull/1179)
- Use header validation policy in DownloadHeaderSequenceTask [\#1172](https://github.com/PegaSysEng/pantheon/pull/1172)
- Bond with bootnodes [\#1160](https://github.com/PegaSysEng/pantheon/pull/1160)

## 1.0.2

### Additions and Improvements

- Removed DB init when using `public-key` subcommand [\#1049](https://github.com/PegaSysEng/pantheon/pull/1049)
- Output enode URL on startup [\#1137](https://github.com/PegaSysEng/pantheon/pull/1137)
- Added Remove Peer JSON-RPC [\#1129](https://github.com/PegaSysEng/pantheon/pull/1129)
- Added `net_enode` JSON-RPC [\#1119](https://github.com/PegaSysEng/pantheon/pull/1119) (thanks to [mbergstrand](https://github.com/mbergstrand))
- Maintain a `staticnodes.json` [\#1106](https://github.com/PegaSysEng/pantheon/pull/1106)
- Added `tx-pool-max-size` command line parameter [\#1078](https://github.com/PegaSysEng/pantheon/pull/1078)
- Added PendingTransactions JSON-RPC [\#1043](https://github.com/PegaSysEng/pantheon/pull/1043) (thanks to [EdwinLeeGreene](https://github.com/EdwinLeeGreene))
- Added `admin_nodeInfo` JSON-RPC [\#1012](https://github.com/PegaSysEng/pantheon/pull/1012)
- Added `--metrics-category` CLI to only enable select metrics [\#969](https://github.com/PegaSysEng/pantheon/pull/969)

### Technical Improvements
- Fixed so self persists to the whitelist [\#1176](https://github.com/PegaSysEng/pantheon/pull/1176)
- Fixed to add self to permissioning whitelist [\#1175](https://github.com/PegaSysEng/pantheon/pull/1175)
- Fixed permissioning issues [\#1174](https://github.com/PegaSysEng/pantheon/pull/1174)
- AdminAddPeer returns custom Json RPC error code [\#1171](https://github.com/PegaSysEng/pantheon/pull/1171)
- Periodically connect to peers from table [\#1170](https://github.com/PegaSysEng/pantheon/pull/1170)
- Improved bootnodes option error message [\#1092](https://github.com/PegaSysEng/pantheon/pull/1092)
- Automatically restrict trailing peers while syncing [\#1167](https://github.com/PegaSysEng/pantheon/pull/1167)
- Avoid bonding to ourselves [\#1166](https://github.com/PegaSysEng/pantheon/pull/1166)
- Fix Push Metrics [\#1164](https://github.com/PegaSysEng/pantheon/pull/1164)
- Synchroniser waits for new peer if best is up to date [\#1161](https://github.com/PegaSysEng/pantheon/pull/1161)
- Don't attempt to download checkpoint headers if the number of headers is negative [\#1158](https://github.com/PegaSysEng/pantheon/pull/1158)
- Capture metrics on Vertx event loop and worker thread queues [\#1155](https://github.com/PegaSysEng/pantheon/pull/1155)
- Simplify node permissioning ATs [\#1153](https://github.com/PegaSysEng/pantheon/pull/1153)
- Add metrics around discovery process [\#1152](https://github.com/PegaSysEng/pantheon/pull/1152)
- Prevent connecting to self [\#1150](https://github.com/PegaSysEng/pantheon/pull/1150)
- Refactoring permissioning ATs [\#1148](https://github.com/PegaSysEng/pantheon/pull/1148)
- Added two extra Ropsten bootnodes [\#1147](https://github.com/PegaSysEng/pantheon/pull/1147)
- Fixed TCP port handling [\#1144](https://github.com/PegaSysEng/pantheon/pull/1144)
- Better error on bad header [\#1143](https://github.com/PegaSysEng/pantheon/pull/1143)
- Refresh peer table while we have fewer than maxPeers connected [\#1142](https://github.com/PegaSysEng/pantheon/pull/1142)
- Refactor jsonrpc consumption of local node permissioning controller [\#1140](https://github.com/PegaSysEng/pantheon/pull/1140)
- Disconnect peers before the pivot block while fast syncing [\#1139](https://github.com/PegaSysEng/pantheon/pull/1139)
- Reduce the default transaction pool size from 30,000 to 4096 [\#1136](https://github.com/PegaSysEng/pantheon/pull/1136)
- Fail at load if static nodes not whitelisted [\#1135](https://github.com/PegaSysEng/pantheon/pull/1135)
- Fix private transaction acceptance test [\#1134](https://github.com/PegaSysEng/pantheon/pull/1134) (thanks to [Puneetha17](https://github.com/Puneetha17))
- Quieter exceptions when network is unreachable [\#1133](https://github.com/PegaSysEng/pantheon/pull/1133)
- nodepermissioningcontroller used for devp2p connection filtering [\#1132](https://github.com/PegaSysEng/pantheon/pull/1132)
- Remove duplicates from apis specified via CLI [\#1131](https://github.com/PegaSysEng/pantheon/pull/1131)
- Synchronizer returns false if it is in sync [\#1130](https://github.com/PegaSysEng/pantheon/pull/1130)
- Added fromHexStringStrict to check for exactly 20 byte addresses [\#1128](https://github.com/PegaSysEng/pantheon/pull/1128)
- Fix deadlock scenario in AsyncOperationProcessor and re-enable WorldStateDownloaderTest [\#1126](https://github.com/PegaSysEng/pantheon/pull/1126)
- Ignore WorldStateDownloaderTest [\#1125](https://github.com/PegaSysEng/pantheon/pull/1125)
- Updated local config permissioning flags [\#1118](https://github.com/PegaSysEng/pantheon/pull/1118)
- Pipeline Improvements [\#1117](https://github.com/PegaSysEng/pantheon/pull/1117)
- Permissioning cli smart contract [\#1116](https://github.com/PegaSysEng/pantheon/pull/1116)
- Adding default pending transactions value in BesuControllerBuilder [\#1114](https://github.com/PegaSysEng/pantheon/pull/1114)
- Fix intermittency in WorldStateDownloaderTest [\#1113](https://github.com/PegaSysEng/pantheon/pull/1113)
- Reduce number of seen blocks and transactions Besu tracks [\#1112](https://github.com/PegaSysEng/pantheon/pull/1112)
- Timeout long test [\#1111](https://github.com/PegaSysEng/pantheon/pull/1111)
- Errorprone 2.3.3 upgrades [\#1110](https://github.com/PegaSysEng/pantheon/pull/1110)
- Add metric to capture memory used by RocksDB table readers [\#1108](https://github.com/PegaSysEng/pantheon/pull/1108)
- Don't allow creation of multiple gauges with the same name [\#1107](https://github.com/PegaSysEng/pantheon/pull/1107)
- Update Peer Discovery to use NodePermissioningController [\#1105](https://github.com/PegaSysEng/pantheon/pull/1105)
- Move starting world state download process inside WorldDownloadState [\#1104](https://github.com/PegaSysEng/pantheon/pull/1104)
- Enable private Tx capability to Clique [\#1102](https://github.com/PegaSysEng/pantheon/pull/1102) (thanks to [Puneetha17](https://github.com/Puneetha17))
- Enable private Tx capability to IBFT [\#1101](https://github.com/PegaSysEng/pantheon/pull/1101) (thanks to [Puneetha17](https://github.com/Puneetha17))
- Version Upgrades [\#1100](https://github.com/PegaSysEng/pantheon/pull/1100)
- Don't delete completed tasks from RocksDbTaskQueue [\#1099](https://github.com/PegaSysEng/pantheon/pull/1099)
- Support flat mapping with multiple threads [\#1098](https://github.com/PegaSysEng/pantheon/pull/1098)
- Add pipe stage name to thread while executing [\#1097](https://github.com/PegaSysEng/pantheon/pull/1097)
- Use pipeline for world state download [\#1096](https://github.com/PegaSysEng/pantheon/pull/1096)
- TXPool JSON RPC tweaks [\#1095](https://github.com/PegaSysEng/pantheon/pull/1095)
- Add in-memory cache over world state download queue [\#1087](https://github.com/PegaSysEng/pantheon/pull/1087)
- Trim default metrics [\#1086](https://github.com/PegaSysEng/pantheon/pull/1086)
- Improve imported block log line [\#1085](https://github.com/PegaSysEng/pantheon/pull/1085)
- Smart contract permission controller [\#1083](https://github.com/PegaSysEng/pantheon/pull/1083)
- Add timeout when waiting for JSON-RPC, WebSocket RPC and Metrics services to stop [\#1082](https://github.com/PegaSysEng/pantheon/pull/1082)
- Add pipeline framework to make parallel processing simpler [\#1077](https://github.com/PegaSysEng/pantheon/pull/1077)
- Node permissioning controller [\#1075](https://github.com/PegaSysEng/pantheon/pull/1075)
- Smart contract permission controller stub [\#1074](https://github.com/PegaSysEng/pantheon/pull/1074)
- Expose a synchronous start method in Runner [\#1072](https://github.com/PegaSysEng/pantheon/pull/1072)
- Changes in chain head should trigger new permissioning check for active peers [\#1071](https://github.com/PegaSysEng/pantheon/pull/1071)
- Fix exceptions fetching metrics after world state download completes [\#1066](https://github.com/PegaSysEng/pantheon/pull/1066)
- Accept transactions in the pool with nonce above account sender nonce [\#1065](https://github.com/PegaSysEng/pantheon/pull/1065)
- Repair Istanbul to handle Eth/62 & Eth/63 [\#1063](https://github.com/PegaSysEng/pantheon/pull/1063)
- Close Private Storage Provider [\#1059](https://github.com/PegaSysEng/pantheon/pull/1059) (thanks to [Puneetha17](https://github.com/Puneetha17))
- Add labels to Pipelined tasks metrics [\#1057](https://github.com/PegaSysEng/pantheon/pull/1057)
- Re-enable Quorum Synchronisation [\#1056](https://github.com/PegaSysEng/pantheon/pull/1056)
- Don't log expected failures as errors [\#1054](https://github.com/PegaSysEng/pantheon/pull/1054)
- Make findSuitablePeer abstract [\#1053](https://github.com/PegaSysEng/pantheon/pull/1053)
- Track added at in txpool [\#1048](https://github.com/PegaSysEng/pantheon/pull/1048)
- Fix ImportBlocksTask to only request from peers that claim to have the blocks [\#1047](https://github.com/PegaSysEng/pantheon/pull/1047)
- Don't run the dao block validator if dao block is 0 [\#1044](https://github.com/PegaSysEng/pantheon/pull/1044)
- Don't make unnecessary copies of data in RocksDbKeyValueStorage [\#1040](https://github.com/PegaSysEng/pantheon/pull/1040)
- Update discovery logic to trust bootnodes only when out of sync [\#1039](https://github.com/PegaSysEng/pantheon/pull/1039)
- Fix IndexOutOfBoundsException in DetermineCommonAncestorTask [\#1038](https://github.com/PegaSysEng/pantheon/pull/1038)
- Add `rpc_modules` JSON-RPC [\#1036](https://github.com/PegaSysEng/pantheon/pull/1036)
- Simple permissioning smart contract [\#1035](https://github.com/PegaSysEng/pantheon/pull/1035)
- Refactor enodeurl to use inetaddr [\#1032](https://github.com/PegaSysEng/pantheon/pull/1032)
- Update CLI options in mismatched genesis file message [\#1031](https://github.com/PegaSysEng/pantheon/pull/1031)
- Remove dependence of eth.core on eth.permissioning [\#1030](https://github.com/PegaSysEng/pantheon/pull/1030)
- Make alloc optional and provide nicer error messages when genesis config is invalid [\#1029](https://github.com/PegaSysEng/pantheon/pull/1029)
- Handle metrics request closing before response is generated [\#1028](https://github.com/PegaSysEng/pantheon/pull/1028)
- Change EthNetworkConfig bootnodes to always be URIs [\#1027](https://github.com/PegaSysEng/pantheon/pull/1027)
- Avoid port conflicts in acceptance tests [\#1025](https://github.com/PegaSysEng/pantheon/pull/1025)
- Include reference tests in jacoco [\#1024](https://github.com/PegaSysEng/pantheon/pull/1024)
- Acceptance test - configurable gas price [\#1023](https://github.com/PegaSysEng/pantheon/pull/1023)
- Get Internal logs and output [\#1022](https://github.com/PegaSysEng/pantheon/pull/1022) (thanks to [Puneetha17](https://github.com/Puneetha17))
- Fix race condition in WebSocketService [\#1021](https://github.com/PegaSysEng/pantheon/pull/1021)
- Ensure devp2p ports are written to ports file correctly [\#1020](https://github.com/PegaSysEng/pantheon/pull/1020)
- Report the correct tcp port in PING packets when it differs from the UDP port [\#1019](https://github.com/PegaSysEng/pantheon/pull/1019)
- Refactor transient transaction processor [\#1017](https://github.com/PegaSysEng/pantheon/pull/1017)
- Resume world state download from existing queue [\#1016](https://github.com/PegaSysEng/pantheon/pull/1016)
- IBFT Acceptance tests updated with longer timeout on first block [\#1015](https://github.com/PegaSysEng/pantheon/pull/1015)
- Update IBFT acceptances tests to await first block [\#1013](https://github.com/PegaSysEng/pantheon/pull/1013)
- Remove full hashimoto implementation as its never used [\#1011](https://github.com/PegaSysEng/pantheon/pull/1011)
- Created SyncStatus notifications [\#1010](https://github.com/PegaSysEng/pantheon/pull/1010)
- Address acceptance test intermittency [\#1008](https://github.com/PegaSysEng/pantheon/pull/1008)
- Consider a world state download stalled after 100 requests with no progress [\#1007](https://github.com/PegaSysEng/pantheon/pull/1007)
- Reduce log level when block miner is interrupted [\#1006](https://github.com/PegaSysEng/pantheon/pull/1006)
- RunnerTest fail on Windows due to network startup timing issue [\#1005](https://github.com/PegaSysEng/pantheon/pull/1005)
- Generate Private Contract Address [\#1004](https://github.com/PegaSysEng/pantheon/pull/1004) (thanks to [vinistevam](https://github.com/vinistevam))
- Delete the legacy pipelined import code [\#1003](https://github.com/PegaSysEng/pantheon/pull/1003)
- Fix race condition in WebSocket AT [\#1002](https://github.com/PegaSysEng/pantheon/pull/1002)
- Cleanup IBFT logging levels [\#995](https://github.com/PegaSysEng/pantheon/pull/995)
- Integration Test implementation dependency for non-IntelliJ IDE [\#992](https://github.com/PegaSysEng/pantheon/pull/992)
- Ignore fast sync and full sync tests to avoid race condition [\#991](https://github.com/PegaSysEng/pantheon/pull/991)
- Make acceptance tests use the process based runner again [\#990](https://github.com/PegaSysEng/pantheon/pull/990)
- RoundChangeCertificateValidator requires unique authors [\#989](https://github.com/PegaSysEng/pantheon/pull/989)
- Make Rinkeby the benchmark chain.  [\#986](https://github.com/PegaSysEng/pantheon/pull/986)
- Add metrics to Parallel Download pipeline [\#985](https://github.com/PegaSysEng/pantheon/pull/985)
- Change ExpectBlockNumber to require at least the specified block number [\#981](https://github.com/PegaSysEng/pantheon/pull/981)
- Fix benchmark compilation [\#980](https://github.com/PegaSysEng/pantheon/pull/980)
- RPC tests can use 127.0.0.1 loopback rather than localhost [\#974](https://github.com/PegaSysEng/pantheon/pull/974) thanks to [glethuillier](https://github.com/glethuillier) for raising)
- Disable picocli ansi when testing [\#973](https://github.com/PegaSysEng/pantheon/pull/973)
- Add a jmh benchmark for WorldStateDownloader [\#972](https://github.com/PegaSysEng/pantheon/pull/972)
- Gradle dependency for JMH annotation, for IDEs that aren't IntelliJ \(… [\#971](https://github.com/PegaSysEng/pantheon/pull/971)
- Separate download state tracking from WorldStateDownloader [\#967](https://github.com/PegaSysEng/pantheon/pull/967)
- Gradle dependency for JMH annotation, for IDEs that aren't IntelliJ [\#966](https://github.com/PegaSysEng/pantheon/pull/966)
- Truffle HDwallet Web3 1.0 [\#964](https://github.com/PegaSysEng/pantheon/pull/964)
- Add missing JavaDoc tags in JSONToRLP [\#963](https://github.com/PegaSysEng/pantheon/pull/963)
- Only import block if it isn't already on the block chain [\#962](https://github.com/PegaSysEng/pantheon/pull/962)
- CLI stack traces when debugging [\#960](https://github.com/PegaSysEng/pantheon/pull/960)
- Create peer discovery packets on a worker thread [\#955](https://github.com/PegaSysEng/pantheon/pull/955)
- Remove start functionality from IbftController and IbftBlockHeightMan… [\#952](https://github.com/PegaSysEng/pantheon/pull/952)
- Cleanup IBFT executors [\#951](https://github.com/PegaSysEng/pantheon/pull/951)
- Single threaded world state persistence [\#950](https://github.com/PegaSysEng/pantheon/pull/950)
- Fix version number on master [\#946](https://github.com/PegaSysEng/pantheon/pull/946)
- Change automatic benchmark  [\#945](https://github.com/PegaSysEng/pantheon/pull/945)
- Eliminate redundant header validation [\#943](https://github.com/PegaSysEng/pantheon/pull/943)
- RocksDbQueue Threading Tweaks [\#940](https://github.com/PegaSysEng/pantheon/pull/940)
- Validate DAO block [\#939](https://github.com/PegaSysEng/pantheon/pull/939)
- Complete Private Transaction Processor [\#938](https://github.com/PegaSysEng/pantheon/pull/938) (thanks to [iikirilov](https://github.com/iikirilov))
- Add metrics for netty queue length [\#932](https://github.com/PegaSysEng/pantheon/pull/932)
- Update GetNodeDataFromPeerTask to return a map [\#931](https://github.com/PegaSysEng/pantheon/pull/931)

## 1.0.1

Public key address export subcommand was missing in 1.0 release.

### Additions and Improvements
- Added `public-key export-address` subcommand [\#888](https://github.com/PegaSysEng/pantheon/pull/888)

## 1.0

### Additions and Improvements
- [IBFT 2.0](https://besu.hyperledger.org/en/latest/Tutorials/Private-Network/Create-IBFT-Network/)
- [Permissioning](https://besu.hyperledger.org/en/latest/Concepts/Permissioning/Permissioning-Overview/)
- [JSON-RPC Authentication](https://besu.hyperledger.org/en/latest/HowTo/Interact/APIs/Authentication/)
- Added `rlp encode` subcommand [\#965](https://github.com/PegaSysEng/pantheon/pull/965)
- Method to reload permissions file [\#834](https://github.com/PegaSysEng/pantheon/pull/834)
- Added rebind mitigation for Websockets. [\#905](https://github.com/PegaSysEng/pantheon/pull/905)
- Support genesis contract code [\#749](https://github.com/PegaSysEng/pantheon/pull/749) (thanks to [kziemianek](https://github.com/kziemianek))

### Technical Improvements
- RoundChangeCertificateValidator requires unique authors [\#997](https://github.com/PegaSysEng/pantheon/pull/997)
- RPC tests can use 127.0.0.1 loopback rather than localhost [\#979](https://github.com/PegaSysEng/pantheon/pull/979)
- Integration Test implementation dependency for non-IntelliJ IDE [\#978](https://github.com/PegaSysEng/pantheon/pull/978)
- Only import block if it isn't already on the block chain [\#977](https://github.com/PegaSysEng/pantheon/pull/977)
- Disable picocli ansi when testing [\#975](https://github.com/PegaSysEng/pantheon/pull/975)
- Create peer discovery packets on a worker thread [\#961](https://github.com/PegaSysEng/pantheon/pull/961)
- Removed Orion snapshot dependency [\#933](https://github.com/PegaSysEng/pantheon/pull/933)
- Use network ID instead of chain ID in MainnetBesuController. [\#929](https://github.com/PegaSysEng/pantheon/pull/929)
- Propagate new block messages to other clients in a worker thread [\#928](https://github.com/PegaSysEng/pantheon/pull/928)
- Parallel downloader should stop on puts if requested. [\#927](https://github.com/PegaSysEng/pantheon/pull/927)
- Permission config file location and option under docker [\#925](https://github.com/PegaSysEng/pantheon/pull/925)
- Fixed potential stall in world state download [\#922](https://github.com/PegaSysEng/pantheon/pull/922)
- Refactoring to introduce deleteOnExit\(\) for temp files [\#920](https://github.com/PegaSysEng/pantheon/pull/920)
- Reduce "Received transactions message" log from debug to trace [\#919](https://github.com/PegaSysEng/pantheon/pull/919)
- Handle PeerNotConnected exceptions when sending wire keep alives [\#918](https://github.com/PegaSysEng/pantheon/pull/918)
- admin_addpeers: error if node not whitelisted [\#917](https://github.com/PegaSysEng/pantheon/pull/917)
- Expose the Ibft MiningCoordinator [\#916](https://github.com/PegaSysEng/pantheon/pull/916)
- Check perm api against perm cli [\#915](https://github.com/PegaSysEng/pantheon/pull/915)
- Update metrics when completing a world state request with existing data [\#914](https://github.com/PegaSysEng/pantheon/pull/914)
- Improve RocksDBQueue dequeue performance [\#913](https://github.com/PegaSysEng/pantheon/pull/913)
- Error when removing bootnodes from nodes whitelist [\#912](https://github.com/PegaSysEng/pantheon/pull/912)
- Incremental Optimization\(s\) on BlockBroadcaster [\#911](https://github.com/PegaSysEng/pantheon/pull/911)
- Check permissions CLI dependencies [\#909](https://github.com/PegaSysEng/pantheon/pull/909)
- Limit the number of times we retry peer discovery interactions [\#908](https://github.com/PegaSysEng/pantheon/pull/908)
- IBFT to use VoteTallyCache [\#907](https://github.com/PegaSysEng/pantheon/pull/907)
- Add metric to expose number of inflight world state requests [\#906](https://github.com/PegaSysEng/pantheon/pull/906)
- Bootnodes not on whitelist - improve errors [\#904](https://github.com/PegaSysEng/pantheon/pull/904)
- Make chain download cancellable [\#901](https://github.com/PegaSysEng/pantheon/pull/901)
- Enforce accounts must start with 0x [\#900](https://github.com/PegaSysEng/pantheon/pull/900)
- When picking fast sync pivot block, use the peer with the best total difficulty [\#899](https://github.com/PegaSysEng/pantheon/pull/899)
- Process world state download data on a worker thread [\#898](https://github.com/PegaSysEng/pantheon/pull/898)
- CLI mixin help [\#895](https://github.com/PegaSysEng/pantheon/pull/895) ([macfarla](https://github.com/macfarla))
- Use absolute datapath instead of relative. [\#894](https://github.com/PegaSysEng/pantheon/pull/894).
- Fix task queue so that the updated failure count for requests is stored [\#893](https://github.com/PegaSysEng/pantheon/pull/893)
- Fix authentication header [\#891](https://github.com/PegaSysEng/pantheon/pull/891)
- Reorganize eth tasks [\#890](https://github.com/PegaSysEng/pantheon/pull/890)
- Unit tests of BlockBroadcaster [\#887](https://github.com/PegaSysEng/pantheon/pull/887)
- Fix authentication file validation errors [\#886](https://github.com/PegaSysEng/pantheon/pull/886)
- Fixing file locations under docker [\#885](https://github.com/PegaSysEng/pantheon/pull/885)
- Handle exceptions properly in EthScheduler [\#884](https://github.com/PegaSysEng/pantheon/pull/884)
- More bootnodes for goerli [\#880](https://github.com/PegaSysEng/pantheon/pull/880)
- Rename password hash command [\#879](https://github.com/PegaSysEng/pantheon/pull/879)
- Add metrics for EthScheduler executors [\#878](https://github.com/PegaSysEng/pantheon/pull/878)
- Disconnect peer removed from node whitelist [\#877](https://github.com/PegaSysEng/pantheon/pull/877)
- Reduce logging noise from invalid peer discovery packets and handshaking [\#876](https://github.com/PegaSysEng/pantheon/pull/876)
- Detect stalled world state downloads [\#875](https://github.com/PegaSysEng/pantheon/pull/875)
- Limit size of Ibft future message buffer [\#873](https://github.com/PegaSysEng/pantheon/pull/873)
- Ibft2: Replace NewRound with extended Proposal [\#872](https://github.com/PegaSysEng/pantheon/pull/872)
- Fixed admin_addPeer to periodically check maintained connections [\#871](https://github.com/PegaSysEng/pantheon/pull/871)
- WebSocket method permissions [\#870](https://github.com/PegaSysEng/pantheon/pull/870)
- Select new pivot block when world state becomes unavailable [\#869](https://github.com/PegaSysEng/pantheon/pull/869)
- Introduce FutureUtils to reduce duplicated code around CompletableFuture [\#868](https://github.com/PegaSysEng/pantheon/pull/868)
- Implement world state cancel [\#867](https://github.com/PegaSysEng/pantheon/pull/867)
- Renaming authentication configuration file CLI command [\#865](https://github.com/PegaSysEng/pantheon/pull/865)
- Break out RoundChangeCertificate validation [\#864](https://github.com/PegaSysEng/pantheon/pull/864)
- Disconnect peers where the common ancestor is before our fast sync pivot [\#862](https://github.com/PegaSysEng/pantheon/pull/862)
- Initial scaffolding for block propagation [\#860](https://github.com/PegaSysEng/pantheon/pull/860)
- Fix NullPointerException when determining fast sync pivot [\#859](https://github.com/PegaSysEng/pantheon/pull/859)
- Check for invalid token [\#856](https://github.com/PegaSysEng/pantheon/pull/856)
- Moving NodeWhitelistController to permissioning package [\#855](https://github.com/PegaSysEng/pantheon/pull/855)
- Fix state download race condition by creating a TaskQueue API [\#853](https://github.com/PegaSysEng/pantheon/pull/853)
- Changed separator in JSON RPC permissions [\#852](https://github.com/PegaSysEng/pantheon/pull/852)
- WebSocket acceptance tests now can use WebSockets [\#851](https://github.com/PegaSysEng/pantheon/pull/851)
- IBFT notifies EthPeer when remote node has a better block [\#849](https://github.com/PegaSysEng/pantheon/pull/849)
- Support resuming fast-sync downloads [\#848](https://github.com/PegaSysEng/pantheon/pull/848)
- Tweak Fast Sync Config [\#847](https://github.com/PegaSysEng/pantheon/pull/847)
- RPC authentication configuration validation + tests. [\#846](https://github.com/PegaSysEng/pantheon/pull/846)
- Tidy-up FastSyncState persistence [\#845](https://github.com/PegaSysEng/pantheon/pull/845)
- Do parallel extract signatures in the parallel block importer. [\#844](https://github.com/PegaSysEng/pantheon/pull/844)
- Fix 'the Input Is Too Long' Error on Windows [\#843](https://github.com/PegaSysEng/pantheon/pull/843) (thanks to [glethuillier](https://github.com/glethuillier)).
- Remove unnecessary sleep [\#842](https://github.com/PegaSysEng/pantheon/pull/842)
- Shutdown improvements [\#841](https://github.com/PegaSysEng/pantheon/pull/841)
- Speed up shutdown time [\#838](https://github.com/PegaSysEng/pantheon/pull/838)
- Add metrics to world state downloader [\#837](https://github.com/PegaSysEng/pantheon/pull/837)
- Store pivot block header [\#836](https://github.com/PegaSysEng/pantheon/pull/836)
- Clique should use beneficiary of zero on epoch blocks [\#833](https://github.com/PegaSysEng/pantheon/pull/833)
- Clique should ignore proposals for address 0 [\#831](https://github.com/PegaSysEng/pantheon/pull/831)
- Fix intermittency in FullSyncDownloaderTest [\#830](https://github.com/PegaSysEng/pantheon/pull/830)
- Added the authentication service to the WebSocket service [\#829](https://github.com/PegaSysEng/pantheon/pull/829)
- Extract creation and init of ProtocolContext into a re-usable class [\#828](https://github.com/PegaSysEng/pantheon/pull/828)
- Prevent duplicate commit seals in ibft header [\#827](https://github.com/PegaSysEng/pantheon/pull/827)
- Validate Ibft vanity data length [\#826](https://github.com/PegaSysEng/pantheon/pull/826)
- Refactored json rpc authentication to be provided as a service [\#825](https://github.com/PegaSysEng/pantheon/pull/825)
- Handle unavailable world states [\#824](https://github.com/PegaSysEng/pantheon/pull/824)
- Password in JWT payload [\#823](https://github.com/PegaSysEng/pantheon/pull/823)
- Homogenize error messages when required parameters are set [\#822](https://github.com/PegaSysEng/pantheon/pull/822) ([glethuillier](https://github.com/glethuillier)).
- Set remote peer chain head to parent of block received in NEW\_BLOCK\_MESSAGE [\#819](https://github.com/PegaSysEng/pantheon/pull/819)
- Peer disconnects should not result in stack traces [\#818](https://github.com/PegaSysEng/pantheon/pull/818)
- Abort previous builds [\#817](https://github.com/PegaSysEng/pantheon/pull/817)
- Parallel build stages [\#816](https://github.com/PegaSysEng/pantheon/pull/816)
- JWT authentication for JSON-RPC [\#815](https://github.com/PegaSysEng/pantheon/pull/815)
- Log errors that occur while finding a common ancestor [\#814](https://github.com/PegaSysEng/pantheon/pull/814)
- Shuffled log levels [\#813](https://github.com/PegaSysEng/pantheon/pull/813)
- Prevent duplicate IBFT messages being processed by state machine [\#811](https://github.com/PegaSysEng/pantheon/pull/811)
- Fix Orion startup ports [\#810](https://github.com/PegaSysEng/pantheon/pull/810)
- Commit world state continuously [\#809](https://github.com/PegaSysEng/pantheon/pull/809)
- Improve block propagation time [\#808](https://github.com/PegaSysEng/pantheon/pull/808)
- JSON-RPC authentication cli options & acceptance tests [\#807](https://github.com/PegaSysEng/pantheon/pull/807)
- Remove privacy not supported warning [\#806](https://github.com/PegaSysEng/pantheon/pull/806) (thanks to [vinistevam](https://github.com/vinistevam))
- Wire up Private Transaction Processor [\#805](https://github.com/PegaSysEng/pantheon/pull/805) (thanks to [Puneetha17](https://github.com/Puneetha17))
- Apply a limit to the number of responses in RespondingEthPeer.respondWhile [\#803](https://github.com/PegaSysEng/pantheon/pull/803)
- Avoid requesting empty block bodies from the network. [\#802](https://github.com/PegaSysEng/pantheon/pull/802)
- Handle partial responses to get receipts requests [\#801](https://github.com/PegaSysEng/pantheon/pull/801)
- Rename functions in Ibft MessageValidator [\#800](https://github.com/PegaSysEng/pantheon/pull/800)
- Upgrade GoogleJavaFormat to 1.7 [\#795](https://github.com/PegaSysEng/pantheon/pull/795)
- Minor refactorings of IntegrationTest infrastructure [\#786](https://github.com/PegaSysEng/pantheon/pull/786)
- Rework Ibft MessageValidatorFactory [\#785](https://github.com/PegaSysEng/pantheon/pull/785)
- Rework IbftRoundFactory [\#784](https://github.com/PegaSysEng/pantheon/pull/784)
- Rename artefacts to artifacts within IBFT [\#782](https://github.com/PegaSysEng/pantheon/pull/782)
- Rename TerminatedRoundArtefacts to PreparedRoundArtefacts [\#781](https://github.com/PegaSysEng/pantheon/pull/781)
- Rename Ibft MessageFactory methods [\#779](https://github.com/PegaSysEng/pantheon/pull/779)
- Update WorldStateDownloader to only filter out known code requests [\#777](https://github.com/PegaSysEng/pantheon/pull/777)
- Multiple name options only search for the longest one [\#776](https://github.com/PegaSysEng/pantheon/pull/776)
- Move ethTaskTimer to abstract root [\#775](https://github.com/PegaSysEng/pantheon/pull/775)
- Parallel Block importer [\#774](https://github.com/PegaSysEng/pantheon/pull/774)
- Wait for a peer with an estimated chain height before selecting a pivot block [\#772](https://github.com/PegaSysEng/pantheon/pull/772)
- Randomly perform full validation when fast syncing blocks [\#770](https://github.com/PegaSysEng/pantheon/pull/770)
- IBFT Message rework, piggybacking blocks on msgs. [\#769](https://github.com/PegaSysEng/pantheon/pull/769)
- EthScheduler additions [\#767](https://github.com/PegaSysEng/pantheon/pull/767)
- Fixing node whitelist isPermitted check [\#766](https://github.com/PegaSysEng/pantheon/pull/766)
- Eth/63 labels [\#764](https://github.com/PegaSysEng/pantheon/pull/764)
- Permissioning whitelist persistence. [\#763](https://github.com/PegaSysEng/pantheon/pull/763)
- Created message validators for NewRound and RoundChange [\#760](https://github.com/PegaSysEng/pantheon/pull/760)
- Add tests for FastSyncChainDownloader as a whole [\#758](https://github.com/PegaSysEng/pantheon/pull/758)
- Flatten IBFT Message API [\#757](https://github.com/PegaSysEng/pantheon/pull/757)
- Added TerminatedRoundArtefacts [\#756](https://github.com/PegaSysEng/pantheon/pull/756)
- Fix thread names in EthScheduler to include the thread number [\#755](https://github.com/PegaSysEng/pantheon/pull/755)
- Separate round change reception from RoundChangeCertificate [\#754](https://github.com/PegaSysEng/pantheon/pull/754)
- JSON-RPC authentication login [\#753](https://github.com/PegaSysEng/pantheon/pull/753)
- Spilt Ibft MessageValidator into components [\#752](https://github.com/PegaSysEng/pantheon/pull/752)
- Ensure first checkpoint headers is always in local blockchain for FastSyncCheckpointHeaderManager [\#750](https://github.com/PegaSysEng/pantheon/pull/750)
- Refactored permissioning components to be Optional. [\#747](https://github.com/PegaSysEng/pantheon/pull/747)
- Integrate rocksdb-based queue into WorldStateDownloader [\#746](https://github.com/PegaSysEng/pantheon/pull/746)
- Generify orion to enclave [\#745](https://github.com/PegaSysEng/pantheon/pull/745) (thanks to [vinistevam](https://github.com/vinistevam))
- Moved IBFT Message factory to use wrapped message types [\#744](https://github.com/PegaSysEng/pantheon/pull/744)
- Handle timeouts when requesting checkpoint headers correctly [\#743](https://github.com/PegaSysEng/pantheon/pull/743)
- Update RoundChangeManager to use flattened message [\#742](https://github.com/PegaSysEng/pantheon/pull/742)
- Handle validation failures when fast importing blocks [\#741](https://github.com/PegaSysEng/pantheon/pull/741)
- Updated IbftRound and RoundState APIs to use wrapped messages [\#740](https://github.com/PegaSysEng/pantheon/pull/740)
- Exception handling [\#739](https://github.com/PegaSysEng/pantheon/pull/739)
- Upgrade dependency versions and build cleanup [\#738](https://github.com/PegaSysEng/pantheon/pull/738)
- Update IbftBlockHeightManager to accept new message types. [\#737](https://github.com/PegaSysEng/pantheon/pull/737)
- Error response handling for permissions APIs [\#736](https://github.com/PegaSysEng/pantheon/pull/736)
- IPV6 bootnodes don't work [\#735](https://github.com/PegaSysEng/pantheon/pull/735)
- Updated to use tags of pantheon build rather than another repo [\#734](https://github.com/PegaSysEng/pantheon/pull/734)
- Log milestones at startup and other minor logging improvements [\#733](https://github.com/PegaSysEng/pantheon/pull/733)
- Create wrapper types for Ibft Signed messages [\#731](https://github.com/PegaSysEng/pantheon/pull/731)
- Ibft to uniquely ID messages by their hash [\#730](https://github.com/PegaSysEng/pantheon/pull/730)
- Rename ibftrevised to ibft2 [\#722](https://github.com/PegaSysEng/pantheon/pull/722)
- Limit ibft msg queues [\#704](https://github.com/PegaSysEng/pantheon/pull/704)
- Implement privacy precompiled contract [\#696](https://github.com/PegaSysEng/pantheon/pull/696) (thanks to [Puneetha17](https://github.com/Puneetha17))
- Integration of RecursivePeerRefreshState and PeerDiscoveryController [\#420](https://github.com/PegaSysEng/pantheon/pull/420)

## 0.9.1

Built and compatible with JDK8.

## 0.9

### Breaking Changes to Command Line

Breaking changes have been made to the command line options in v0.9 to improve usability. Many v0.8 command line options no longer work.

The [documentation](https://docs.pantheon.pegasys.tech/en/latest/) has been updated throughout to use the changed command line options and the [command line reference](https://besu.hyperledger.org/en/stable/) documents the changed options.

| Previous Option                     | New Option                                                                                                                                                                                                                                  | Change                            |
|-------------------------------------|------------------------------------------------------------------------------------------------------------------------------------------------------------------------------------------------------------------------------------------|----------------------------------|
| `--config`                          | [`--config-file`](https://besu.hyperledger.org/en/latest/Reference/CLI/CLI-Syntax/#config-file)                                                                                                                                  | Renamed                          |
| `--datadir`                         | [`--data-path`](https://besu.hyperledger.org/en/latest/Reference/CLI/CLI-Syntax/#data-path)                                                                                                                                      | Renamed                          |
| `--dev-mode`                        | [`--network=dev`](https://besu.hyperledger.org/en/latest/Reference/CLI/CLI-Syntax/#network)                                                                                                                                     | Replaced by `--network` option   |
| `--genesis`                         | [`--genesis-file`](https://besu.hyperledger.org/en/latest/Reference/CLI/CLI-Syntax/#genesis-file)                                                                                                                                | Renamed                          |
| `--goerli`                          | [`--network=goerli`](https://besu.hyperledger.org/en/latest/Reference/CLI/CLI-Syntax/#network)                                                                                                                                  | Replaced by `--network` option   |
| `--metrics-listen=<HOST:PORT>`      | [`--metrics-host=<HOST>`](https://besu.hyperledger.org/en/latest/Reference/CLI/CLI-Syntax/#metrics-host) and [`--metrics-port=<PORT>`](https://besu.hyperledger.org/en/latest/Reference/CLI/CLI-Syntax/#metrics-port) | Split into host and port options |
| `--miner-extraData`                 | [`--miner-extra-data`](https://besu.hyperledger.org/en/latest/Reference/CLI/CLI-Syntax/#miner-extra-data)                                                                                                                       | Renamed                          |
| `--miner-minTransactionGasPriceWei` | [`--min-gas-price`](https://besu.hyperledger.org/en/latest/Reference/CLI/CLI-Syntax/#min-gas-price)                                                                                                                              | Renamed                          |
| `--no-discovery`                    | [`--discovery-enabled`](https://besu.hyperledger.org/en/latest/Reference/CLI/CLI-Syntax/#discovery-enabled)                                                                                                                      | Replaced                         |
| `--node-private-key`                | [`--node-private-key-file`](https://besu.hyperledger.org/en/latest/Reference/CLI/CLI-Syntax/#node-private-key-file)                                                                                                              | Renamed                          |
| `--ottoman`                         | N/A                                                                                                                                                                                                                                         | Removed                          |
| `--p2p-listen=<HOST:PORT>`          | [`--p2p-host=<HOST>`](https://besu.hyperledger.org/en/latest/Reference/CLI/CLI-Syntax/#p2p-hostt) and [`--p2p-port=<PORT>`](https://besu.hyperledger.org/en/latest/Reference/CLI/CLI-Syntax/#p2p-port) | Split into host and port options |
| `--rinkeby`                         | [`--network=rinkeby`](https://besu.hyperledger.org/en/latest/Reference/CLI/CLI-Syntax/#network)                                                                                                                                     | Replaced by `--network` option   |
| `--ropsten`                         | [`--network=ropsten`](https://besu.hyperledger.org/en/latest/Reference/CLI/CLI-Syntax/#network)                                                                                                                                     | Replaced by `--network` option   |
| `--rpc-enabled`                     | [` --rpc-http-enabled`](https://besu.hyperledger.org/en/latest/Reference/CLI/CLI-Syntax/#rpc-http-enabled)| Renamed|
| `--rpc-listen=<HOST:PORT>`          | [`--rpc-http-host=<HOST>`](https://besu.hyperledger.org/en/latest/Reference/CLI/CLI-Syntax/#rpc-http-host) and [`--rpc-http-port=<PORT>`](https://besu.hyperledger.org/en/latest/Reference/CLI/CLI-Syntax/#rpc-http-port) | Split into host and port options |
| `--rpc-api`                         | [`--rpc-http-api`](https://besu.hyperledger.org/en/latest/Reference/CLI/CLI-Syntax/#rpc-http-api)| Renamed |
| `--rpc-cors-origins`                | [`--rpc-http-cors-origins`](https://besu.hyperledger.org/en/latest/Reference/CLI/CLI-Syntax/#rpc-http-cors-origins) | Renamed |
| `--ws-enabled`                      | [`--rpc-ws-enabled`](https://besu.hyperledger.org/en/latest/Reference/CLI/CLI-Syntax/#rpc-ws-enabled)  | Renamed |
| `--ws-api`                          | [`--rpc-ws-api`](https://besu.hyperledger.org/en/latest/Reference/CLI/CLI-Syntax/#rpc-ws-api) | Renamed|
| `--ws-listen=<HOST:PORT>`           | [`--rpc-ws-host=<HOST>`](https://besu.hyperledger.org/en/latest/Reference/CLI/CLI-Syntax/#rpc-ws-host) and [`--rpc-ws-port=<PORT>`](https://besu.hyperledger.org/en/latest/Reference/CLI/CLI-Syntax/#rpc-ws-port) | Split into host and port options |
| `--ws-refresh-delay`                | [`--rpc-ws-refresh-delay`](https://besu.hyperledger.org/en/latest/Reference/CLI/CLI-Syntax/#rpc-ws-refresh-delay)|Renamed|

| Previous Subcommand                 | New Subcommand                                                                                                                                                                                                                  | Change                            |
|-------------------------------------|------------------------------------------------------------------------------------------------------------------------------------------------------------------------------------------------------------------------------------------|----------------------------------|
| `pantheon import <block-file>`      | [`pantheon blocks import --from=<block-file>`](https://besu.hyperledger.org/en/latest/Reference/CLI/CLI-Subcommands/#blocks)                                                                                            | Renamed                          |
| `pantheon export-pub-key <key-file>`| [`pantheon public-key export --to=<key-file>`](https://besu.hyperledger.org/en/latest/Reference/CLI/CLI-Subcommands/#public-key)                                                                                                      | Renamed                          |


### Private Network Quickstart

The Private Network Quickstart has been moved from the `pantheon` repository to the `pantheon-quickstart`
repository. The [Private Network Quickstart tutorial](https://besu.hyperledger.org/en/latest/Tutorials/Quickstarts/Private-Network-Quickstart/)
has been updated to use the moved quickstart.

### Additions and Improvements

- `--network=goerli` supports relaunch of Görli testnet [\#717](https://github.com/PegaSysEng/pantheon/pull/717)
- TOML authentication provider [\#689](https://github.com/PegaSysEng/pantheon/pull/689)
- Metrics Push Gateway Options [\#678](https://github.com/PegaSysEng/pantheon/pull/678)
- Additional logging details for IBFT 2.0 [\#650](https://github.com/PegaSysEng/pantheon/pull/650)
- Permissioning config TOML file [\#643](https://github.com/PegaSysEng/pantheon/pull/643)
- Added metrics Prometheus Push Gateway Support [\#638](https://github.com/PegaSysEng/pantheon/pull/638)
- Clique and IBFT not enabled by default in RPC APIs [\#635](https://github.com/PegaSysEng/pantheon/pull/635)
- Added `admin_addPeer` JSON-RPC API method [\#622](https://github.com/PegaSysEng/pantheon/pull/622)
- Implemented `--p2p-enabled` configuration item [\#619](https://github.com/PegaSysEng/pantheon/pull/619)
- Command options and commands renaming [\#618](https://github.com/PegaSysEng/pantheon/pull/618)
- Added IBFT get pending votes [\#603](https://github.com/PegaSysEng/pantheon/pull/603)
- Implement Petersburg hardfork [\#601](https://github.com/PegaSysEng/pantheon/pull/601)
- Added private transaction abstraction [\#592](https://github.com/PegaSysEng/pantheon/pull/592) (thanks to [iikirilov](https://github.com/iikirilov))
- Added privacy command line commands [\#584](https://github.com/PegaSysEng/pantheon/pull/584) (thanks to [Puneetha17](https://github.com/Puneetha17))

### Technical Improvements

- Download receipts during fast sync and import without processing transactions [\#701](https://github.com/PegaSysEng/pantheon/pull/701)
- Removed CLI options for `--nodes-whitelist` and `--accounts-whitelist` [\#694](https://github.com/PegaSysEng/pantheon/pull/694)
- Delegate `getRootCause` through to Guava's implementation [\#692](https://github.com/PegaSysEng/pantheon/pull/692)
- Benchmark update [\#691](https://github.com/PegaSysEng/pantheon/pull/691)
- Implement chain download for fast sync [\#690](https://github.com/PegaSysEng/pantheon/pull/690)
- Allow missing accounts to create zero-cost transactions [\#685](https://github.com/PegaSysEng/pantheon/pull/685)
- Node private key location should be fixed under docker [\#684](https://github.com/PegaSysEng/pantheon/pull/684)
- Parallel Processing File Import Performance [\#683](https://github.com/PegaSysEng/pantheon/pull/683)
- Integrate actual `WorldStateDownloader` with the fast sync work flow [\#682](https://github.com/PegaSysEng/pantheon/pull/682)
- Removed `--max-trailing-peers` option [\#680](https://github.com/PegaSysEng/pantheon/pull/680)
- Enabled warning on CLI dependent options [\#679](https://github.com/PegaSysEng/pantheon/pull/679)
- Update WorldStateDownloader run\(\) interface to accept header [\#677](https://github.com/PegaSysEng/pantheon/pull/677)
- Fixed Difficulty calculator [\#663](https://github.com/PegaSysEng/pantheon/pull/663)
- `discovery-enabled` option refactoring [\#661](https://github.com/PegaSysEng/pantheon/pull/661)
- Update orion default port approach [\#660](https://github.com/PegaSysEng/pantheon/pull/660)
- Extract out generic parts of Downloader [\#659](https://github.com/PegaSysEng/pantheon/pull/659)
- Start world downloader [\#658](https://github.com/PegaSysEng/pantheon/pull/658)
- Create a simple `WorldStateDownloader` [\#657](https://github.com/PegaSysEng/pantheon/pull/657)
- Added handling for when p2p is disabled [\#655](https://github.com/PegaSysEng/pantheon/pull/655)
- Enabled command line configuration for privacy precompiled contract address [\#653](https://github.com/PegaSysEng/pantheon/pull/653) (thanks to [Puneetha17](https://github.com/Puneetha17))
- IBFT transmitted packets are logged by gossiper [\#652](https://github.com/PegaSysEng/pantheon/pull/652)
- `admin_addPeer` acceptance test [\#651](https://github.com/PegaSysEng/pantheon/pull/651)
- Added `p2pEnabled` configuration to `ProcessBesuNodeRunner` [\#649](https://github.com/PegaSysEng/pantheon/pull/649)
- Added description to automatic benchmarks [\#646](https://github.com/PegaSysEng/pantheon/pull/646)
- Added `network` option [\#645](https://github.com/PegaSysEng/pantheon/pull/645)
- Remove OrionConfiguration [\#644](https://github.com/PegaSysEng/pantheon/pull/644) (thanks to [Puneetha17](https://github.com/Puneetha17))
- IBFT Json Acceptance tests [\#634](https://github.com/PegaSysEng/pantheon/pull/634)
- Upgraded build image to one that contains libsodium [\#632](https://github.com/PegaSysEng/pantheon/pull/632)
- Command line fixes [\#630](https://github.com/PegaSysEng/pantheon/pull/630)
- Consider peer count insufficient until minimum peers for fast sync are connected [\#629](https://github.com/PegaSysEng/pantheon/pull/629)
- Build tweaks [\#628](https://github.com/PegaSysEng/pantheon/pull/628)
- IBFT ensure non-validator does not partake in consensus [\#627](https://github.com/PegaSysEng/pantheon/pull/627)
- Added ability in acceptance tests to set up a node with `--no-discovery` [\#624](https://github.com/PegaSysEng/pantheon/pull/624)
- Gossip integration test [\#623](https://github.com/PegaSysEng/pantheon/pull/623)
- Removed quickstart code and CI pipeline [\#616](https://github.com/PegaSysEng/pantheon/pull/616)
- IBFT Integration Tests - Spurious Behaviour [\#615](https://github.com/PegaSysEng/pantheon/pull/615)
- Refactoring for more readable IBFT IT [\#614](https://github.com/PegaSysEng/pantheon/pull/614)
- Start of fast sync downloader [\#613](https://github.com/PegaSysEng/pantheon/pull/613)
- Split `IbftProcessor` into looping and event processing [\#612](https://github.com/PegaSysEng/pantheon/pull/612)
- IBFT Int Test - changed `TestContextFactory` to a builder [\#611](https://github.com/PegaSysEng/pantheon/pull/611)
- Discard prior round change msgs [\#610](https://github.com/PegaSysEng/pantheon/pull/610)
- `IbftGetValidatorsByBlockHash` added to json factory [\#607](https://github.com/PegaSysEng/pantheon/pull/607)
- IBFT Validator RPCs to return list of strings [\#606](https://github.com/PegaSysEng/pantheon/pull/606)
- Update Benchmark [\#605](https://github.com/PegaSysEng/pantheon/pull/605)
- Remove db package and move classes to more appropriate locations [\#599](https://github.com/PegaSysEng/pantheon/pull/599)
- Added `GetReceiptsFromPeerTask` [\#598](https://github.com/PegaSysEng/pantheon/pull/598)
- Added `GetNodeDataFromPeerTask` [\#597](https://github.com/PegaSysEng/pantheon/pull/597)
- Fixed deprecation warnings [\#596](https://github.com/PegaSysEng/pantheon/pull/596)
- IBFT Integration Tests - Future Height [\#591](https://github.com/PegaSysEng/pantheon/pull/591)
- Added `getNodeData` to `EthPeer` to enable requesting node data [\#589](https://github.com/PegaSysEng/pantheon/pull/589)
- `Blockcreator` to use `parentblock` specified at construction [\#588](https://github.com/PegaSysEng/pantheon/pull/588)
- Support responding to `GetNodeData` requests [\#587](https://github.com/PegaSysEng/pantheon/pull/587)
- IBFT validates block on proposal reception [\#583](https://github.com/PegaSysEng/pantheon/pull/583)
- Rework `NewRoundValidator` tests [\#582](https://github.com/PegaSysEng/pantheon/pull/582)
- IBFT split extra data validation rule into components [\#581](https://github.com/PegaSysEng/pantheon/pull/581)
- Allow attached rules to be flagged `light` [\#580](https://github.com/PegaSysEng/pantheon/pull/580)
- Split Block Validation from Importing [\#579](https://github.com/PegaSysEng/pantheon/pull/579)
- Refactor `RoundChangeManager` creation [\#578](https://github.com/PegaSysEng/pantheon/pull/578)
- Add `-SNAPSHOT` postfix to version [\#577](https://github.com/PegaSysEng/pantheon/pull/577)
- IBFT - prevent proposed block being imported twice [\#576](https://github.com/PegaSysEng/pantheon/pull/576)
- Version upgrades [\#571](https://github.com/PegaSysEng/pantheon/pull/571)
- Tests that CLI options are disabled under docker [\#566](https://github.com/PegaSysEng/pantheon/pull/566)
- Renamed IBFT networking classes [\#555](https://github.com/PegaSysEng/pantheon/pull/555)
- Removed dead code from the consensus package [\#554](https://github.com/PegaSysEng/pantheon/pull/554)
- Prepared private transaction support [\#538](https://github.com/PegaSysEng/pantheon/pull/538) (thanks to [iikirilov](https://github.com/iikirilov))

## 0.8.5

Indefinitely delays the roll-out of Constantinople on Ethereum Mainnet due to a [potential security issue](https://blog.ethereum.org/2019/01/15/security-alert-ethereum-constantinople-postponement/) detected.

## Additions and Improvements
- Remove Constantinople fork block [\#574](https://github.com/PegaSysEng/pantheon/pull/574)

## Technical Improvements
- Rename IBFT message packages [\#568](https://github.com/PegaSysEng/pantheon/pull/568)


## 0.8.4

### Docker Image

If you have been running a node using the v0.8.3 Docker image, the node was not saving data to the
specified [data directory](https://besu.hyperledger.org/en/stable/),
or referring to the custom [configuration file](https://besu.hyperledger.org/en/stable/)
or [genesis file](https://besu.hyperledger.org/en/stable/).

To recover the node key and data directory from the Docker container:
`docker cp <container>:/opt/pantheon/key <destination_file>`
`docker cp <container>:/opt/pantheon/database <destination_directory>`

Where `container` is the name or ID of the Docker container containing the Besu node.

The container can be running or stopped when you copy the key and data directory. If your node was
fully synchronized to MainNet, the data directory will be ~2TB.

When restarting your node with the v0.8.4 Docker image:

* Save the node key in the [`key` file](https://besu.hyperledger.org/en/latest/Concepts/Node-Keys/#node-private-key) in the data
    directory or specify the location using the [`--node-private-key` option](https://besu.hyperledger.org/en/stable/).
* Specify the `<destination_directory` as a [volume for the data directory](https://besu.hyperledger.org/en/stable/).

### Bug Fixes
- Fixing default resource locations inside docker [\#529](https://github.com/PegaSysEng/pantheon/pull/529)
- NewRoundMessageValidator ignores Round Number when comparing blocks [\#523](https://github.com/PegaSysEng/pantheon/pull/523)
- Fix Array Configurable command line options [\#514](https://github.com/PegaSysEng/pantheon/pull/514)

## Additions and Improvements
- RocksDB Metrics [\#531](https://github.com/PegaSysEng/pantheon/pull/531)
- Added `ibft_getValidatorsByBlockHash` JSON RPC [\#519](https://github.com/PegaSysEng/pantheon/pull/519)
- Expose metrics to Prometheus [\#506](https://github.com/PegaSysEng/pantheon/pull/506)
- Added `ibft_getValidatorsByBlockNumber` [\#499](https://github.com/PegaSysEng/pantheon/pull/499)
- Added `Roadmap.md` file. [\#494](https://github.com/PegaSysEng/pantheon/pull/494)
- Added JSON RPC `eth hashrate` method. [\#488](https://github.com/PegaSysEng/pantheon/pull/488)
- Account whitelist API [\#487](https://github.com/PegaSysEng/pantheon/pull/487)
- Added nodes whitelist JSON-RPC APIs [\#476](https://github.com/PegaSysEng/pantheon/pull/476)
- Added account whitelisting [\#460](https://github.com/PegaSysEng/pantheon/pull/460)
- Added configurable refresh delay for SyncingSubscriptionService on start up [\#383](https://github.com/PegaSysEng/pantheon/pull/383)
- Added the Command Line Style Guide  [\#530](https://github.com/PegaSysEng/pantheon/pull/530)

## Technical Improvements

-  Updated `--bootnodes` command option to take zero arguments [\#548](https://github.com/PegaSysEng/pantheon/pull/548)
- IBFT Integration Testing - Local Node is proposer [\#527](https://github.com/PegaSysEng/pantheon/pull/527)
- Remove vertx from discovery tests [\#539](https://github.com/PegaSysEng/pantheon/pull/539)
- IBFT Integration testing - Round Change [\#537](https://github.com/PegaSysEng/pantheon/pull/537)
- NewRoundMessageValidator creates RoundChangeValidator with correct value [\#518](https://github.com/PegaSysEng/pantheon/pull/518)
- Remove time dependency from BlockTimer tests [\#513](https://github.com/PegaSysEng/pantheon/pull/513)
- Gradle 5.1 [\#512](https://github.com/PegaSysEng/pantheon/pull/512)
- Metrics measurement adjustment [\#511](https://github.com/PegaSysEng/pantheon/pull/511)
- Metrics export for import command. [\#509](https://github.com/PegaSysEng/pantheon/pull/509)
- IBFT Integration test framework [\#502](https://github.com/PegaSysEng/pantheon/pull/502)
- IBFT message gossiping [\#501](https://github.com/PegaSysEng/pantheon/pull/501)
- Remove non-transactional mutation from KeyValueStore [\#500](https://github.com/PegaSysEng/pantheon/pull/500)
- Ensured that the blockchain queries class handles optionals better. [\#486](https://github.com/PegaSysEng/pantheon/pull/486)
- IBFT mining acceptance test [\#483](https://github.com/PegaSysEng/pantheon/pull/483)
- Set base directory name to be lowercase in building.md [\#474](https://github.com/PegaSysEng/pantheon/pull/474) (Thanks to [Matthalp](https://github.com/Matthalp))
- Moved admin\_peers to Admin API group [\#473](https://github.com/PegaSysEng/pantheon/pull/473)
- Nodes whitelist acceptance test [\#472](https://github.com/PegaSysEng/pantheon/pull/472)
- Rework RoundChangeManagerTest to not reuse validators [\#469](https://github.com/PegaSysEng/pantheon/pull/469)
- Ignore node files to support truffle. [\#467](https://github.com/PegaSysEng/pantheon/pull/467)
- IBFT pantheon controller [\#461](https://github.com/PegaSysEng/pantheon/pull/461)
- IBFT Round to update internal state on reception of NewRound Message [\#451](https://github.com/PegaSysEng/pantheon/pull/451)
- Update RoundChangeManager correctly create its message validator [\#450](https://github.com/PegaSysEng/pantheon/pull/450)
- Use seconds for block timer time unit [\#445](https://github.com/PegaSysEng/pantheon/pull/445)
- IBFT controller and future msgs handling [\#431](https://github.com/PegaSysEng/pantheon/pull/431)
- Allow IBFT Round to be created using PreparedCert [\#429](https://github.com/PegaSysEng/pantheon/pull/429)
- Added MessageValidatorFactory [\#425](https://github.com/PegaSysEng/pantheon/pull/425)
- Inround payload [\#423](https://github.com/PegaSysEng/pantheon/pull/423)
- Updated IbftConfig Fields [\#422](https://github.com/PegaSysEng/pantheon/pull/422)
- Repair IbftBlockCreator and add tests [\#421](https://github.com/PegaSysEng/pantheon/pull/421)
- Make Besu behave as a submodule [\#419](https://github.com/PegaSysEng/pantheon/pull/419)
- Ibft Height Manager [\#418](https://github.com/PegaSysEng/pantheon/pull/418)
- Ensure bootnodes are a subset of node whitelist [\#414](https://github.com/PegaSysEng/pantheon/pull/414)
- IBFT Consensus Round Classes [\#405](https://github.com/PegaSysEng/pantheon/pull/405)
- IBFT message payload tests [\#404](https://github.com/PegaSysEng/pantheon/pull/404)
- Validate enodeurl syntax from command line [\#403](https://github.com/PegaSysEng/pantheon/pull/403)
- Update errorprone [\#401](https://github.com/PegaSysEng/pantheon/pull/401)
- IBFT round change manager [\#393](https://github.com/PegaSysEng/pantheon/pull/393)
- IBFT RoundState [\#392](https://github.com/PegaSysEng/pantheon/pull/392)
- Move Block data generator test helper to test support package [\#391](https://github.com/PegaSysEng/pantheon/pull/391)
- IBFT message tests [\#367](https://github.com/PegaSysEng/pantheon/pull/367)

## 0.8.3

### Breaking Change to JSON RPC-API

From v0.8.3, incoming HTTP requests are only accepted from hostnames specified using the `--host-whitelist` command-line option. If not specified, the default value for `--host-whitelist` is `localhost`.

If using the URL `http://127.0.0.1` to make JSON-RPC calls, use `--host-whitelist` to specify the hostname `127.0.0.1` or update the hostname to `localhost`.

If your application publishes RPC ports, specify the hostnames when starting Besu. For example:

```bash
pantheon --host-whitelist=example.com
```

Specify `*` or `all` for `--host-whitelist` to effectively disable host protection and replicate pre-v0.8.3 behavior. This is not recommended for production code.

### Bug Fixes

- Repair Clique Proposer Selection [\#339](https://github.com/PegaSysEng/pantheon/pull/339)
- High TX volume swamps block processing [\#337](https://github.com/PegaSysEng/pantheon/pull/337)
- Check if the connectFuture has completed successfully [\#293](https://github.com/PegaSysEng/pantheon/pull/293)
- Switch back to Xerial Snappy Library [\#284](https://github.com/PegaSysEng/pantheon/pull/284)
- ShortHex of 0 should be '0x0', not '0x' [\#272](https://github.com/PegaSysEng/pantheon/pull/272)
- Fix pantheon CLI default values infinite loop [\#266](https://github.com/PegaSysEng/pantheon/pull/266)

### Additions and Improvements

- Added `--nodes-whitelist` parameter to CLI and NodeWhitelistController [\#346](https://github.com/PegaSysEng/pantheon/pull/346)
- Discovery wiring for `--node-whitelist` [\#365](https://github.com/PegaSysEng/pantheon/pull/365)
- Plumb in three more metrics [\#344](https://github.com/PegaSysEng/pantheon/pull/344)
- `ProposerSelection` to support multiple IBFT implementations [\#307](https://github.com/PegaSysEng/pantheon/pull/307)
- Configuration to support IBFT original and revised [\#306](https://github.com/PegaSysEng/pantheon/pull/306)
- Added host whitelist for JSON-RPC. [**Breaking Change**](#breaking-change-to-json-rpc-api) [\#295](https://github.com/PegaSysEng/pantheon/pull/295)
- Reduce `Block creation processed cancelled` log message to debug [\#294](https://github.com/PegaSysEng/pantheon/pull/294)
- Implement iterative peer search [\#268](https://github.com/PegaSysEng/pantheon/pull/268)
- Added RLP enc/dec for PrePrepare, Commit and NewRound messages [\#200](https://github.com/PegaSysEng/pantheon/pull/200)
- IBFT block mining [\#169](https://github.com/PegaSysEng/pantheon/pull/169)
- Added `--goerli` CLI option [\#370](https://github.com/PegaSysEng/pantheon/pull/370) (Thanks to [@Nashatyrev](https://github.com/Nashatyrev))
- Begin capturing metrics to better understand Besu's behaviour [\#326](https://github.com/PegaSysEng/pantheon/pull/326)

### Technical Improvements

- Extracted non-Docker CLI parameters to picoCLI mixin. [\#323](https://github.com/PegaSysEng/pantheon/pull/323)
- IBFT preprepare to validate round matches block [\#329](https://github.com/PegaSysEng/pantheon/pull/329)
- Fix acceptance test [\#324](https://github.com/PegaSysEng/pantheon/pull/324)
- Added the `IbftFinalState` [\#385](https://github.com/PegaSysEng/pantheon/pull/385)
- Constantinople Fork Block [\#382](https://github.com/PegaSysEng/pantheon/pull/382)
- Fix `pantheon.cli.BesuCommandTest` test on Windows [\#380](https://github.com/PegaSysEng/pantheon/pull/380)
- JDK smoke testing is being configured differently now [\#374](https://github.com/PegaSysEng/pantheon/pull/374)
- Re-enable clique AT [\#373](https://github.com/PegaSysEng/pantheon/pull/373)
- Ignoring acceptance test [\#372](https://github.com/PegaSysEng/pantheon/pull/372)
- Changes to support Gradle 5.0 [\#371](https://github.com/PegaSysEng/pantheon/pull/371)
- Clique: Prevent out of turn blocks interrupt in-turn mining [\#364](https://github.com/PegaSysEng/pantheon/pull/364)
- Time all tasks [\#361](https://github.com/PegaSysEng/pantheon/pull/361)
- Rework `VoteTallyCache` to better represent purpose [\#360](https://github.com/PegaSysEng/pantheon/pull/360)
- Add an `UNKNOWN` `DisconnectReason` [\#359](https://github.com/PegaSysEng/pantheon/pull/359)
- New round validation [\#353](https://github.com/PegaSysEng/pantheon/pull/353)
- Update get validators for block hash test to start from block 1 [\#352](https://github.com/PegaSysEng/pantheon/pull/352)
- Idiomatic Builder Pattern [\#345](https://github.com/PegaSysEng/pantheon/pull/345)
- Revert `Repair Clique Proposer Selection` \#339 - Breaks Görli testnet [\#343](https://github.com/PegaSysEng/pantheon/pull/343)
- No fixed ports in tests [\#340](https://github.com/PegaSysEng/pantheon/pull/340)
- Update clique acceptance test genesis file to use correct clique property names [\#338](https://github.com/PegaSysEng/pantheon/pull/338)
- Supporting list of addresses in logs subscription [\#336](https://github.com/PegaSysEng/pantheon/pull/336)
- Render handler exception to `System.err` instead of `.out` [\#334](https://github.com/PegaSysEng/pantheon/pull/334)
- Renamed IBFT message classes [\#333](https://github.com/PegaSysEng/pantheon/pull/333)
- Add additional RLP tests [\#332](https://github.com/PegaSysEng/pantheon/pull/332)
- Downgrading spotless to 3.13.0 to fix threading issues [\#325](https://github.com/PegaSysEng/pantheon/pull/325)
- `eth_getTransactionReceipt` acceptance test [\#322](https://github.com/PegaSysEng/pantheon/pull/322)
- Upgrade vertx to 3.5.4 [\#316](https://github.com/PegaSysEng/pantheon/pull/316)
- Round change validation [\#315](https://github.com/PegaSysEng/pantheon/pull/315)
- Basic IBFT message validators [\#314](https://github.com/PegaSysEng/pantheon/pull/314)
- Minor repairs to clique block scheduling [\#308](https://github.com/PegaSysEng/pantheon/pull/308)
- Dependencies Version upgrade [\#303](https://github.com/PegaSysEng/pantheon/pull/303)
- Build multiple JVM [\#301](https://github.com/PegaSysEng/pantheon/pull/301)
- Smart contract acceptance test [\#296](https://github.com/PegaSysEng/pantheon/pull/296)
- Fixing WebSocket error response [\#292](https://github.com/PegaSysEng/pantheon/pull/292)
- Reword error messages following exceptions during mining [\#291](https://github.com/PegaSysEng/pantheon/pull/291)
- Clique acceptance tests [\#290](https://github.com/PegaSysEng/pantheon/pull/290)
- Delegate creation of additional JSON-RPC methods to the BesuController [\#289](https://github.com/PegaSysEng/pantheon/pull/289)
- Remove unnecessary `RlpInput` and `RlpOutput` classes [\#287](https://github.com/PegaSysEng/pantheon/pull/287)
- Remove `RlpUtils` [\#285](https://github.com/PegaSysEng/pantheon/pull/285)
- Enabling previously ignored acceptance tests [\#282](https://github.com/PegaSysEng/pantheon/pull/282)
- IPv6 peers [\#281](https://github.com/PegaSysEng/pantheon/pull/281)
- IPv6 Bootnode [\#280](https://github.com/PegaSysEng/pantheon/pull/280)
- Acceptance test for `getTransactionReceipt` JSON-RPC method [\#278](https://github.com/PegaSysEng/pantheon/pull/278)
- Inject `StorageProvider` into `BesuController` instances [\#259](https://github.com/PegaSysEng/pantheon/pull/259)

## 0.8.2

### Removed
 - Removed `import-blockchain` command because nothing exports to the required format yet (PR [\#223](https://github.com/PegaSysEng/pantheon/pull/223))

### Bug Fixes
 - `io.netty.util.internal.OutOfDirectMemoryError` errors by removing reference counting from network messages.
 - Log spam: endless loop in `nioEventLoopGroup` thanks to [@5chdn](https://github.com/5chdn) for reporting) (PR [#261](https://github.com/PegaSysEng/pantheon/pull/261))
 - Rinkeby import can stall with too many fragments thanks to [@steffenkux](https://github.com/steffenkux) and [@5chdn](https://github.com/5chdn) for reporting) (PR [#255](https://github.com/PegaSysEng/pantheon/pull/255))
 - Clique incorrectly used the chain ID instead of the network ID in ETH status messages (PR [#209](https://github.com/PegaSysEng/pantheon/pull/209))
 - Gradle deprecation warnings (PR [#246](https://github.com/PegaSysEng/pantheon/pull/246) with thanks to [@jvirtanen](https://github.com/jvirtanen))
 - Consensus issue on Ropsten:
    - Treat output length as a maximum length for CALL operations (PR [#236](https://github.com/PegaSysEng/pantheon/pull/236))
    - ECRec precompile should return empty instead of 32 zero bytes when the input is invalid (PR [#227](https://github.com/PegaSysEng/pantheon/pull/227))
 - File name too long error while building from source thanks to [@5chdn](https://github.com/5chdn) for reporting) (PR [#221](https://github.com/PegaSysEng/pantheon/pull/221))
 - Loop syntax in `runBesuPrivateNetwork.sh` (PR [#237](https://github.com/PegaSysEng/pantheon/pull/237) thanks to [@matt9ucci](https://github.com/matt9ucci))
 - Fix `CompressionException: Snappy decompression failed` errors thanks to [@5chdn](https://github.com/5chdn) for reporting) (PR [#274](https://github.com/PegaSysEng/pantheon/pull/274))

### Additions and Improvements
 - Added `--ropsten` command line argument to make syncing to Ropsten easier (PR [#197](https://github.com/PegaSysEng/pantheon/pull/197) with thanks to [@jvirtanen](https://github.com/jvirtanen))
 - Enabled constantinople in `--dev-mode` (PR [#256](https://github.com/PegaSysEng/pantheon/pull/256))
 - Supported Constantinople with Clique thanks to [@5chdn](https://github.com/5chdn) for reporting) (PR [#250](https://github.com/PegaSysEng/pantheon/pull/250), PR [#247](https://github.com/PegaSysEng/pantheon/pull/247))
 - Implemented `eth_chainId` JSON-RPC method (PR [#219](https://github.com/PegaSysEng/pantheon/pull/219))
 - Updated client version to be ethstats friendly (PR [#258](https://github.com/PegaSysEng/pantheon/pull/258))
 - Added `--node-private-key` option to allow nodekey file to be specified separately to data directory thanks to [@peterbroadhurst](https://github.com/peterbroadhurst) for requesting)  (PR [#234](https://github.com/PegaSysEng/pantheon/pull/234))
 - Added `--banned-nodeids` option to prevent connection to specific nodes (PR [#254](https://github.com/PegaSysEng/pantheon/pull/254))
 - Send client quitting disconnect message to peers on shutdown (PR [#253](https://github.com/PegaSysEng/pantheon/pull/253))
 - Improved error message for port conflict error (PR [#232](https://github.com/PegaSysEng/pantheon/pull/232))


 ### Technical Improvements
 - Upgraded Ethereum reference tests to 6.0 beta 2. (thanks to [@jvirtanen](https://github.com/jvirtanen) for the initial upgrade to beta 1)
 - Set Java compiler default encoding to UTF-8 (PR [#238](https://github.com/PegaSysEng/pantheon/pull/238) thanks to [@matt9ucci](https://github.com/matt9ucci))
 - Removed duplicate code defining default JSON-RPC APIs (PR [#218](https://github.com/PegaSysEng/pantheon/pull/218) thanks to [@matt9ucci](https://github.com/matt9ucci))
 - Improved code for parsing config (PRs [#208](https://github.com/PegaSysEng/pantheon/pull/208), [#209](https://github.com/PegaSysEng/pantheon/pull/209))
 - Use `java.time.Clock` in favour of a custom Clock interface (PR [#220](https://github.com/PegaSysEng/pantheon/pull/220))
 - Improve modularity of storage systems (PR [#211](https://github.com/PegaSysEng/pantheon/pull/211), [#207](https://github.com/PegaSysEng/pantheon/pull/207))
 - Treat JavaDoc warnings as errors (PR [#171](https://github.com/PegaSysEng/pantheon/pull/171))
 - Add benchmark for `BlockHashOperation `as a template for benchmarking other EVM operations (PR [#203](https://github.com/PegaSysEng/pantheon/pull/203))
 - Added unit tests for `EthBlockNumber` (PR [#195](https://github.com/PegaSysEng/pantheon/pull/195) thanks to [@jvirtanen](https://github.com/jvirtanen))
 - Code style improvements (PR [#196](https://github.com/PegaSysEng/pantheon/pull/196) thanks to [@jvirtanen](https://github.com/jvirtanen))
 - Added unit tests for `Web3ClientVersion` (PR [#194](https://github.com/PegaSysEng/pantheon/pull/194) with thanks to [@jvirtanen](https://github.com/jvirtanen))
 - Removed RLPUtils from `RawBlockIterator` (PR [#179](https://github.com/PegaSysEng/pantheon/pull/179))
 - Replace the JNI based snappy library with a pure-Java version (PR [#257](https://github.com/PegaSysEng/pantheon/pull/257))<|MERGE_RESOLUTION|>--- conflicted
+++ resolved
@@ -9,8 +9,8 @@
 ### Additions and Improvements
 - Remove privacy test classes support [#7569](https://github.com/hyperledger/besu/pull/7569)
 
-
 ### Bug fixes
+- Fix for `debug_traceCall` to handle transactions without specified gas price. [#7510](https://github.com/hyperledger/besu/pull/7510)
 
 ## 24.9.1
 
@@ -36,9 +36,6 @@
 - Fix tracing in precompiled contracts when halting for out of gas [#7318](https://github.com/hyperledger/besu/issues/7318)
 - Correctly release txpool save and restore lock in case of exceptions [#7473](https://github.com/hyperledger/besu/pull/7473)
 - Fix for `eth_gasPrice` could not retrieve block error [#7482](https://github.com/hyperledger/besu/pull/7482)
-<<<<<<< HEAD
-- Fix for `debug_traceCall` to handle transactions without specified gas price. [#7510](https://github.com/hyperledger/besu/pull/7510)
-=======
 - Correctly drops messages that exceeds local message size limit [#5455](https://github.com/hyperledger/besu/pull/7507)
 - **DebugMetrics**: Fixed a `ClassCastException` occurring in `DebugMetrics` when handling nested metric structures. Previously, `Double` values within these structures were incorrectly cast to `Map` objects, leading to errors. This update allows for proper handling of both direct values and nested structures at the same level. Issue# [#7383](https://github.com/hyperledger/besu/pull/7383)
 - `evmtool` was not respecting the `--genesis` setting, resulting in unexpected trace results. [#7433](https://github.com/hyperledger/besu/pull/7433)
@@ -51,8 +48,6 @@
 ## 24.9.0
 
 This release version has been deprecated release due to CI bug
-
->>>>>>> 6ed1db32
 
 ## 24.8.0
 
