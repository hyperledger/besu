--- conflicted
+++ resolved
@@ -48,15 +48,14 @@
 - Improve transaction simulation and gas estimation when no gas pricing is present [#8888](https://github.com/hyperledger/besu/pull/8888)
 - Add option to trace reference tests during execution [#8878](https://github.com/hyperledger/besu/pull/8878)
 - Expose methods to query hardfork by block header or for the next block in the Plugin API [#8909](https://github.com/hyperledger/besu/pull/8909)
-- Generate distribution dependencies catalog [#8987](https://github.com/hyperledger/besu/pull/8987)
 - Add `WorldStateService` to the plugin API [#9024](https://github.com/hyperledger/besu/pull/9024)
 - Wait for peers before starting Backward Sync [#9003](https://github.com/hyperledger/besu/pull/9003)
 - LUKSO Mainnet Pectra Hardfork [#9070](https://github.com/hyperledger/besu/pull/9070)
-<<<<<<< HEAD
+
+#### Dependencies
+- Generate distribution dependencies catalog [#8987](https://github.com/hyperledger/besu/pull/8987)
 - Update commons and log4j dependencies [#9114](https://github.com/hyperledger/besu/pull/9114)
-=======
-- Update Netty
->>>>>>> 095da6c1
+- Update Netty [#9112](https://github.com/hyperledger/besu/pull/9112)
 
 #### Performance
 - Improve the sync performance by not RLP decoding bodies during sync. This means we are using less memory and CPU, allowing us to increase the parallelism of the download pipeline, which has been increased from 4 to 8. Can be reduced again with  `--Xsynchronizer-downloader-parallelism=4` [#8959](https://github.com/hyperledger/besu/pull/8959)
