# Changelog

## 21.1.4

### Additions and Improvements

<<<<<<< HEAD
- Added `--dns-discovery-url` CLI command

=======
>>>>>>> caaf01c7
### Bug Fixes

- Fixed issue in discv5 where nonce was incorrectly reused.

### Early Access Features

#### Previously identified known issues

- [Fast sync when running Besu on cloud providers](KNOWN_ISSUES.md#fast-sync-when-running-besu-on-cloud-providers)
- [Privacy users with private transactions created using v1.3.4 or earlier](KNOWN_ISSUES.md#privacy-users-with-private-transactions-created-using-v134-or-earlier)

## 21.1.3

### Additions and Improvements
* Increase node diversity when downloading blocks [\#2033](https://github.com/hyperledger/besu/pull/2033)

### Bug Fixes
* Ethereum Node Records are now dynamically recalculated when we pass network upgrade blocks. This allows for better peering through transitions without needing to restart the node. [\#1998](https://github.com/hyperledger/besu/pull/1998)


### Early Access Features

#### Previously identified known issues

- [Fast sync when running Besu on cloud providers](KNOWN_ISSUES.md#fast-sync-when-running-besu-on-cloud-providers)
- [Privacy users with private transactions created using v1.3.4 or earlier](KNOWN_ISSUES.md#privacy-users-with-private-transactions-created-using-v134-or-earlier)

### Download link
https://hyperledger.jfrog.io/artifactory/besu-binaries/besu/21.1.3/besu-21.1.3.zip
38893cae225e5c53036d06adbeccc30aeb86ef08c543fb742941a8c618485c8a

## 21.1.2

### Berlin Network Upgrade

### Important note: the 21.1.1 release contains an outdated version of the Berlin network upgrade. If you are using Besu on public Ethereum networks, you must upgrade to 21.1.2.

This release contains the activation blocks for Berlin across all supported testnets and the Ethereum mainnet. They are: 
  * Ropsten 9_812_189 (10 Mar 2021)
  * Goerli 4_460_644 (17 Mar 2021)
  * Rinkeby 8_290_928 (24 Mar 2021)
  * Ethereum 12_244_000 (14 Apr 2021)


### Additions and Improvements
- Added option to set a limit for JSON-RPC connections 
  * HTTP connections `--rpc-http-max-active-connections` [\#1996](https://github.com/hyperledger/besu/pull/1996)
  * WS connections `--rpc-ws-max-active-connections` [\#2006](https://github.com/hyperledger/besu/pull/2006)
- Added ASTOR testnet ETC support [\#2017](https://github.com/hyperledger/besu/pull/2017)
### Bug Fixes
* Don't Register BLS12 precompiles for Berlin [\#2015](https://github.com/hyperledger/besu/pull/2015)

#### Previously identified known issues

- [Fast sync when running Besu on cloud providers](KNOWN_ISSUES.md#fast-sync-when-running-besu-on-cloud-providers)
- [Privacy users with private transactions created using v1.3.4 or earlier](KNOWN_ISSUES.md#privacy-users-with-private-transactions-created-using-v134-or-earlier)

### Download link
https://hyperledger.jfrog.io/artifactory/besu-binaries/besu/21.1.2/besu-21.1.2.zip
02f4b6622756b77fed814d8c1bbf986c6178d8f5adb9d61076e061124c3d12aa

## 21.1.1

### Berlin Network Upgrade

### Important note: this release contains an outdated version of the Berlin network upgrade. If you are using Besu on public Ethereum networks, you must upgrade to 21.1.2.

This release contains the activation blocks for Berlin across all supported testnets and the Ethereum mainnet. They are: 
  * Ropsten 9_812_189 (10 Mar 2021)
  * Goerli 4_460_644 (17 Mar 2021)
  * Rinkeby 8_290_928 (24 Mar 2021)
  * Ethereum 12_244_000 (14 Apr 2021)

### Additions and Improvements
* Removed EIP-2315 from the Berlin network upgrade [\#1983](https://github.com/hyperledger/besu/pull/1983)
* Added `besu_transaction_pool_transactions` to the reported metrics, counting the mempool size [\#1869](https://github.com/hyperledger/besu/pull/1869)
* Distributions and maven artifacts have been moved off of bintray [\#1886](https://github.com/hyperledger/besu/pull/1886)
* admin_peers json RPC response now includes the remote nodes enode URL
* add support for keccak mining and a ecip1049_dev network [\#1882](https://github.com/hyperledger/besu/pull/1882)
### Bug Fixes
* Fixed incorrect `groupId` in published maven pom files.
* Fixed GraphQL response for missing account, return empty account instead [\#1946](https://github.com/hyperledger/besu/issues/1946)
<<<<<<< HEAD
=======

### Early Access Features

#### Previously identified known issues

- [Fast sync when running Besu on cloud providers](KNOWN_ISSUES.md#fast-sync-when-running-besu-on-cloud-providers)
- [Privacy users with private transactions created using v1.3.4 or earlier](KNOWN_ISSUES.md#privacy-users-with-private-transactions-created-using-v134-or-earlier)

### Download link
sha256: `c22a80a54e9fed864734b9fbd69a0a46840fd27ca5211648a3eaf8a955417218 `


## 21.1.0

### Important note: this release contains an outdated version of the Berlin network upgrade, which was changed on March 5, 2021 ([link](https://github.com/ethereum/pm/issues/263#issuecomment-791473406)). If you are using Besu on public Ethereum networks, you must upgrade to 21.1.2.

## 21.1.0 Features

Features added between 20.10.0 to 21.1.0 include:
* Berlin Network Upgrade: this release contains the activation blocks for Berlin across all supported testnets and the Ethereum mainnet. They are: 
  * Ropsten 9_812_189 (10 Mar 2021)
  * Goerli 4_460_644 (17 Mar 2021)
  * Rinkeby 8_290_928 (24 Mar 2021)
  * Ethereum 12_244_000 (14 Apr 2021)
* Besu Launcher: Besu now has support for the [Quorum Mainnet Launcher](https://github.com/ConsenSys/quorum-mainnet-launcher) which makes it easy for users to configure and launch Besu on the Ethereum mainnet.
* Bonsai Tries: A new database format which reduces storage requirements and improves performance for access to recent state. _Note: only full sync is currently supported._
* Miner Data JSON-RPC: The `eth_getMinerDataByBlockHash` and `eth_getMinerDataByBlockNumber` endpoints return miner rewards and coinbase address for a given block. 
* EIP-1898 support: [The EIP](https://eips.ethereum.org/EIPS/eip-1898) adds `blockHash` to JSON-RPC methods which accept a default block parameter.
>>>>>>> caaf01c7

### Early Access Features
* Bonsai Tries: A new database format which reduces storage requirements and improves performance for access to recent state. _Note: only full sync is currently supported._
* QBFT: A new consensus algorithm to support interoperability with other Enterprise Ethereum Alliance compatible clients.

### 21.1.0 Breaking Changes
* `--skip-pow-validation-enabled` is now an error with `block import --format JSON`. This is because the JSON format doesn't include the nonce so the proof of work must be calculated.
* `eth_call` will not return a JSON-RPC result if the call fails, but will return an error instead. If it was for a revert the revert reason will be included.
* `eth_call` will not fail for account balance issues by default. An parameter `"strict": true` can be added to the call parameters (with `to` and `from`) to enforce balance checks.

### Additions and Improvements
* Added `besu_transaction_pool_transactions` to the reported metrics, counting the mempool size [\#1869](https://github.com/hyperledger/besu/pull/1869)
* Added activation blocks for Berlin Network Upgrade [\#1929](https://github.com/hyperledger/besu/pull/1929)

### Bug Fixes
* Fixed representation of access list for access list transactions in JSON-RPC results.

#### Previously identified known issues

- [Fast sync when running Besu on cloud providers](KNOWN_ISSUES.md#fast-sync-when-running-besu-on-cloud-providers)
- [Privacy users with private transactions created using v1.3.4 or earlier](KNOWN_ISSUES.md#privacy-users-with-private-transactions-created-using-v134-or-earlier)

### Download link
<<<<<<< HEAD
sha256: `c22a80a54e9fed864734b9fbd69a0a46840fd27ca5211648a3eaf8a955417218 `


## 21.1.0

### Important note: this release contains an outdated version of the Berlin network upgrade, which was changed on March 5, 2021 ([link](https://github.com/ethereum/pm/issues/263#issuecomment-791473406)). If you are using Besu on public Ethereum networks, you must upgrade to 21.1.2.

## 21.1.0 Features

Features added between 20.10.0 to 21.1.0 include:
* Berlin Network Upgrade: this release contains the activation blocks for Berlin across all supported testnets and the Ethereum mainnet. They are: 
  * Ropsten 9_812_189 (10 Mar 2021)
  * Goerli 4_460_644 (17 Mar 2021)
  * Rinkeby 8_290_928 (24 Mar 2021)
  * Ethereum 12_244_000 (14 Apr 2021)
* Besu Launcher: Besu now has support for the [Quorum Mainnet Launcher](https://github.com/ConsenSys/quorum-mainnet-launcher) which makes it easy for users to configure and launch Besu on the Ethereum mainnet.
* Bonsai Tries: A new database format which reduces storage requirements and improves performance for access to recent state. _Note: only full sync is currently supported._
* Miner Data JSON-RPC: The `eth_getMinerDataByBlockHash` and `eth_getMinerDataByBlockNumber` endpoints return miner rewards and coinbase address for a given block. 
* EIP-1898 support: [The EIP](https://eips.ethereum.org/EIPS/eip-1898) adds `blockHash` to JSON-RPC methods which accept a default block parameter.

### Early Access Features
* Bonsai Tries: A new database format which reduces storage requirements and improves performance for access to recent state. _Note: only full sync is currently supported._
* QBFT: A new consensus algorithm to support interoperability with other Enterprise Ethereum Alliance compatible clients.

### 21.1.0 Breaking Changes
* `--skip-pow-validation-enabled` is now an error with `block import --format JSON`. This is because the JSON format doesn't include the nonce so the proof of work must be calculated.
* `eth_call` will not return a JSON-RPC result if the call fails, but will return an error instead. If it was for a revert the revert reason will be included.
* `eth_call` will not fail for account balance issues by default. An parameter `"strict": true` can be added to the call parameters (with `to` and `from`) to enforce balance checks.

### Additions and Improvements
* Added `besu_transaction_pool_transactions` to the reported metrics, counting the mempool size [\#1869](https://github.com/hyperledger/besu/pull/1869)
* Added activation blocks for Berlin Network Upgrade [\#1929](https://github.com/hyperledger/besu/pull/1929)

### Bug Fixes
* Fixed representation of access list for access list transactions in JSON-RPC results.

#### Previously identified known issues

- [Fast sync when running Besu on cloud providers](KNOWN_ISSUES.md#fast-sync-when-running-besu-on-cloud-providers)
- [Privacy users with private transactions created using v1.3.4 or earlier](KNOWN_ISSUES.md#privacy-users-with-private-transactions-created-using-v134-or-earlier)

### Download link
=======
>>>>>>> caaf01c7
sha256: `e4c8fe4007e3e5f7f2528cbf1eeb5457caf06536c974a6ff4305035ff5724476`

## 21.1.0-RC2
### Additions and Improvements
* Support for the Berlin Network Upgrade, although the block number must be set manually with `--override-genesis-config=berlinBlock=<blocknumber>`. This is because the block numbers haven't been determined yet. The next release will include the number in the genesis file so it will support Berlin with no intervention. [\#1898](https://github.com/hyperledger/besu/pull/1898)

## 21.1.0-RC1

### 21.1.0 Breaking Changes
* `--skip-pow-validation-enabled` is now an error with `block import --format JSON`. This is because the JSON format doesn't include the nonce so the proof of work must be calculated.
* `eth_call` will not return a JSON-RPC result if the call fails, but will return an error instead. If it was for a revert the revert reason will be included.
* `eth_call` will not fail for account balance issues by default. An parameter `"strict": true` can be added to the call parameters (with `to` and `from`) to enforce balance checks.

### Additions and Improvements
* Removed unused flags in default genesis configs [\#1812](https://github.com/hyperledger/besu/pull/1812)
* `--skip-pow-validation-enabled` is now an error with `block import --format JSON`. This is because the JSON format doesn't include the nonce so the proof of work must be calculated. [\#1815](https://github.com/hyperledger/besu/pull/1815)
* Added a new CLI option `--Xlauncher` to start a mainnet launcher. It will help to configure Besu easily.
* Return the revert reason from `eth_call` JSON-RPC api calls when the contract causes a revert. [\#1829](https://github.com/hyperledger/besu/pull/1829)
* Added `chainId`, `publicKey`, and `raw` to JSON-RPC api calls returning detailed transaction results. [\#1835](https://github.com/hyperledger/besu/pull/1835)

### Bug Fixes
* Ethereum classic heights will no longer be reported in mainnet metrics. Issue [\#1751](https://github.com/hyperledger/besu/pull/1751) Fix [\#1820](https://github.com/hyperledger/besu/pull/1820)
* Don't enforce balance checks in `eth_call` unless explicitly requested. Issue [\#502](https://github.com/hyperledger/besu/pull/502) Fix [\#1834](https://github.com/hyperledger/besu/pull/1834)

### Early Access Features

#### Previously identified known issues

- [Fast sync when running Besu on cloud providers](KNOWN_ISSUES.md#fast-sync-when-running-besu-on-cloud-providers)
- [Privacy users with private transactions created using v1.3.4 or earlier](KNOWN_ISSUES.md#privacy-users-with-private-transactions-created-using-v134-or-earlier)


### Download link

Link removed because this release contains an outdated version of the Berlin network upgrade, which was changed on March 5, 2021 ([link](https://github.com/ethereum/pm/issues/263#issuecomment-791473406)). If you are using Besu on public Ethereum networks, you must upgrade to 21.1.1. sha256 hash left for reference. 

sha256: `b0fe3942052b8fd43fc3025a298a6c701f9edae2e100f0c563a1c5a4ceef71f1`

## 20.10.4

### Additions and Improvements
* Implemented [EIP-778](https://eips.ethereum.org/EIPS/eip-778): Ethereum Node Records (ENR) [\#1680](https://github.com/hyperledger/besu/pull/1680)
* Implemented [EIP-868](https://eips.ethereum.org/EIPS/eip-868): Node Discovery v4 ENR Extension [\#1721](https://github.com/hyperledger/besu/pull/1721)
* Added revert reason to eth_estimateGas RPC call. [\#1730](https://github.com/hyperledger/besu/pull/1730)
* Added command line option --static-nodes-file. [#1644](https://github.com/hyperledger/besu/pull/1644)
* Implemented [EIP-1898](https://eips.ethereum.org/EIPS/eip-1898): Add `blockHash` to JSON-RPC methods which accept a default block parameter [\#1757](https://github.com/hyperledger/besu/pull/1757)

### Bug Fixes
* Accept locally-sourced transactions below the minimum gas price. [#1480](https://github.com/hyperledger/besu/issues/1480) [#1743](https://github.com/hyperledger/besu/pull/1743)

#### Previously identified known issues

- [Fast sync when running Besu on cloud providers](KNOWN_ISSUES.md#fast-sync-when-running-besu-on-cloud-providers)
- [Privacy users with private transactions created using v1.3.4 or earlier](KNOWN_ISSUES.md#privacy-users-with-private-transactions-created-using-v134-or-earlier)

### Download link
https://hyperledger.jfrog.io/artifactory/besu-binaries/besu/20.10.4/besu-20.10.4.zip
sha256: f15cd5243b809659bba1706c1745aecafc012d3fc44a91419522da925493537c

## 20.10.3

### Additions and Improvements
* Added `memory` as an option to `--key-value-storage`.  This ephemeral storage is intended for sync testing and debugging.  [\#1617](https://github.com/hyperledger/besu/pull/1617)
* Fixed gasPrice parameter not always respected when passed to `eth_estimateGas` endpoint [\#1636](https://github.com/hyperledger/besu/pull/1636)
* Enabled eth65 by default [\#1682](https://github.com/hyperledger/besu/pull/1682)
* Warn that bootnodes will be ignored if specified with discovery disabled [\#1717](https://github.com/hyperledger/besu/pull/1717)

### Bug Fixes
* Accept to use default port values if not in use. [#1673](https://github.com/hyperledger/besu/pull/1673)
* Block Validation Errors should be at least INFO level not DEBUG or TRACE.  Bug [\#1568](https://github.com/hyperledger/besu/pull/1568) PR [\#1706](https://github.com/hyperledger/besu/pull/1706)
* Fixed invalid and wrong trace data, especially when calling a precompiled contract [#1710](https://github.com/hyperledger/besu/pull/1710)

#### Previously identified known issues

- [Fast sync when running Besu on cloud providers](KNOWN_ISSUES.md#fast-sync-when-running-besu-on-cloud-providers)
- [Privacy users with private transactions created using v1.3.4 or earlier](KNOWN_ISSUES.md#privacy-users-with-private-transactions-created-using-v134-or-earlier)

### Download link
https://hyperledger.jfrog.io/artifactory/besu-binaries/besu/20.10.3/besu-20.10.3.zip
sha256: `b5f46d945754dedcbbb1e5dd96bf2bfd13272ff09c6a66c0150b979a578f4389`

## 20.10.2

### Additions and Improvements
* Added support for batched requests in WebSockets. [#1583](https://github.com/hyperledger/besu/pull/1583)
* Added protocols section to `admin_peers` to provide info about peer health. [\#1582](https://github.com/hyperledger/besu/pull/1582)
* Added CLI option `--goquorum-compatibility-enabled` to enable GoQuorum compatibility mode. [#1598](https://github.com/hyperledger/besu/pull/1598). Note that this mode is incompatible with Mainnet.

### Bug Fixes

* Ibft2 will discard any received messages targeting a chain height <= current head - this resolves some corner cases in system correctness directly following block import. [#1575](https://github.com/hyperledger/besu/pull/1575)
* EvmTool now throws `UnsupportedForkException` when there is an unknown fork and is YOLOv2 compatible [\#1584](https://github.com/hyperledger/besu/pull/1584)
* `eth_newFilter` now supports `blockHash` parameter as per the spec [\#1548](https://github.com/hyperledger/besu/issues/1540). (`blockhash` is also still supported.)
* Fixed an issue that caused loss of peers and desynchronization when eth65 was enabled [\#1601](https://github.com/hyperledger/besu/pull/1601)

#### Previously identified known issues

- [Fast sync when running Besu on cloud providers](KNOWN_ISSUES.md#fast-sync-when-running-besu-on-cloud-providers)
- [Privacy users with private transactions created using v1.3.4 or earlier](KNOWN_ISSUES.md#privacy-users-with-private-transactions-created-using-v134-or-earlier)

### Download Link

https://hyperledger.jfrog.io/artifactory/besu-binaries/besu/20.10.2/besu-20.10.2.zip
sha256: `710aed228dcbe9b8103aef39e4431b0c63e73c3a708ce88bcd1ecfa1722ad307`

## 20.10.1

### Additions and Improvements
* `--random-peer-priority-enabled` flag added. Allows for incoming connections to be prioritized randomly. This will prevent (typically small, stable) networks from forming impenetrable peer cliques. [#1440](https://github.com/hyperledger/besu/pull/1440)
* `miner_changeTargetGasLimit` RPC added. If a target gas limit is set, allows the node operator to change it at runtime.
* Hide deprecated `--host-whitelist` option. [\#1444](https://github.com/hyperledger/besu/pull/1444)
* Prioritize high gas prices during mining. Previously we ordered only by the order in which the transactions were received. This will increase expected profit when mining. [\#1449](https://github.com/hyperledger/besu/pull/1449)
* Added support for the updated smart contract-based [node permissioning EEA interface](https://entethalliance.github.io/client-spec/spec.html#dfn-connectionallowed). [\#1435](https://github.com/hyperledger/besu/pull/1435) and [\#1496](https://github.com/hyperledger/besu/pull/1496)
* Added EvmTool binary to the distribution.  EvmTool is a CLI that can execute EVM bytecode and execute ethereum state tests. [\#1465](https://github.com/hyperledger/besu/pull/1465)
* Updated the libraries for secp256k1 and AltBN series precompiles. These updates provide significant performance improvements to those areas. [\#1499](https://github.com/hyperledger/besu/pull/1499)
* Provide MegaGas/second measurements in the log when doing a full block import, such as the catch up phase of a fast sync. [\#1512](https://github.com/hyperledger/besu/pull/1512)
* Added new endpoints to get miner data, `eth_getMinerDataByBlockHash` and `eth_getMinerDataByBlockNumber`. [\#1538](https://github.com/hyperledger/besu/pull/1538)
* Added direct support for OpenTelemetry metrics [\#1492](https://github.com/hyperledger/besu/pull/1492)
* Added support for `qip714block` config parameter in genesis file, paving the way towards permissioning interoperability between Besu and GoQuorum. [\#1545](https://github.com/hyperledger/besu/pull/1545)
* Added new CLI option `--compatibility-eth64-forkid-enabled`. [\#1542](https://github.com/hyperledger/besu/pull/1542)

### Bug Fixes

* Fix a bug on `eth_estimateGas` which returned `Internal error` instead of `Execution reverted` in case of reverted transaction. [\#1478](https://github.com/hyperledger/besu/pull/1478)
* Fixed a bug where Local Account Permissioning was being incorrectly enforced on block import/validation. [\#1510](https://github.com/hyperledger/besu/pull/1510)
* Fixed invalid enode URL when discovery is disabled  [\#1521](https://github.com/hyperledger/besu/pull/1521)
* Removed duplicate files from zip and tar.gz distributions. [\#1566](https://github.com/hyperledger/besu/pull/1566)
* Add a more rational value to eth_gasPrice, based on a configurable percentile of prior block's transactions (default: median of last 100 blocks).  [\#1563](https://github.com/hyperledger/besu/pull/1563)

## Deprecated

### --privacy-precompiled-address (Scheduled for removal in _Next_ Release)
Deprecated in 1.5.1
- CLI option `--privacy-precompiled-address` option removed. This address is now derived, based	on `--privacy-onchain-groups-enabled`. [\#1222](https://github.com/hyperledger/besu/pull/1222)

### Besu Sample Network repository

The [Besu Sample Networks repository](https://github.com/ConsenSys/besu-sample-networks) has been replaced by the [Quorum Developer Quickstart](https://besu.hyperledger.org/en/latest/Tutorials/Developer-Quickstart).

#### Previously identified known issues

- [Eth/65 loses peers](KNOWN_ISSUES.md#eth65-loses-peers)
- [Fast sync when running Besu on cloud providers](KNOWN_ISSUES.md#fast-sync-when-running-besu-on-cloud-providers)
- [Privacy users with private transactions created using v1.3.4 or earlier](KNOWN_ISSUES.md#privacy-users-with-private-transactions-created-using-v134-or-earlier)

### Download Link

https://hyperledger.jfrog.io/artifactory/besu-binaries/besu/20.10.1/besu-20.10.1.zip
sha256: `ac4fae310957c176564396f73c0f03c60c41129d43d078560d0dab533a69fd2a`

## 20.10.0

## Release format

Hyperledger Besu is moving its versioning scheme to [CalVer](https://calver.org/) starting with the 20.10.0 (formerly 1.6.0) release. More information about the specific version of CalVer Besu is using can be found on the [wiki](https://wiki.hyperledger.org/display/BESU/Using+CalVer+for+Besu+Releases).

## 20.10 Breaking Changes

When upgrading to 20.10, ensure you've taken into account the following breaking changes.

### JSON-RPC HTTP Error Codes For Valid Calls ([\#1426](https://github.com/hyperledger/besu/pull/1426))

Prior versions of Besu would set the HTTP Status 400 Bad Request for JSON-RPC requests that completed in an error, regardless of the kind of error.  These responses could include a complete JSON-RPC response with an error field.

In Besu version 20.10, properly formatted requests that have valid parameters (count and content) will return a HTTP Status 200 OK, with an error field if an error occurred. For example, requesting an account that does not exist in the chain, or a block by hash that Besu does not have, will now return HTTP 200 OK responses. Unparsable requests, improperly formatted requests, or requests with invalid parameters will continue to return HTTP 400 Bad Request.

Users of Web3J should note that many calls will now return a result with the error field containing the message whereas before a call would throw an exception with the error message as the exception message.   

## 20.10.0 Additions and Improvements

* Added support for ECIP-1099 / Classic Thanos Fork: Calibrate Epoch Duration. [\#1421](https://github.com/hyperledger/besu/pull/1421) [\#1441](https://github.com/hyperledger/besu/pull/1441) [\#1462](https://github.com/hyperledger/besu/pull/1462)
* Added the Open Telemetry Java agent to report traces to a remote backend. Added an example to showcase the trace reporting capabilities.
* Added EvmTool binary to the distribution.  EvmTool is a CLI that can execute EVM bytecode and execute ethereum state tests. Documentation for it is available [here](https://besu.hyperledger.org/en/stable/HowTo/Troubleshoot/Use-EVM-Tool/). [\#1465](https://github.com/hyperledger/besu/pull/1465)
* Added support for the upcoming YOLOv2 ephemeral testnet and removed the flag for the deprecated YOLOv1 ephemeral testnet. [#1386](https://github.com/hyperledger/besu/pull/1386)
* Added `debug_standardTraceBlockToFile` JSON-RPC API. This API accepts a block hash and will replay the block. It returns a list of files containing the result of the trace (one file per transaction). [\#1392](https://github.com/hyperledger/besu/pull/1392)
* Added `debug_standardTraceBadBlockToFile` JSON-RPC API. This API is similar to `debug_standardTraceBlockToFile`, but can be used to obtain info about a block which has been rejected as invalid. [\#1403](https://github.com/hyperledger/besu/pull/1403)
* Added support for EIP-2929 to YOLOv2. [#1387](https://github.com/hyperledger/besu/pull/1387)     
* Added `--start-block` and `--end-block` to the `blocks import` subcommand [\#1399](https://github.com/hyperledger/besu/pull/1399)
* Added support for multi-tenancy when using the early access feature of [onchain privacy group management](https://besu.hyperledger.org/en/stable/Concepts/Privacy/Onchain-PrivacyGroups/)
* \[Reverted\] Fixed memory leak in eth/65 subprotocol behavior. It is now enabled by default. [\#1420](https://github.com/hyperledger/besu/pull/1420), [#1348](https://github.com/hyperledger/besu/pull/1348), [#1321](https://github.com/hyperledger/besu/pull/1321)

### Bug Fixes

* Log block import rejection reasons at "INFO" level.  Bug [#1412](https://github.com/hyperledger/besu/issues/1412)
* Fixed NPE when executing `eth_estimateGas` with privacy enabled.  Bug [#1404](https://github.com/hyperledger/besu/issues/1404)

#### Previously identified known issues

- [Eth/65 loses peers](KNOWN_ISSUES.md#eth65-loses-peers)
- [Fast sync when running Besu on cloud providers](KNOWN_ISSUES.md#fast-sync-when-running-besu-on-cloud-providers)
- [Privacy users with private transactions created using v1.3.4 or earlier](KNOWN_ISSUES.md#privacy-users-with-private-transactions-created-using-v134-or-earlier)

## Deprecated and Scheduled for removal in _Next_ Release

### --privacy-precompiled-address
Deprecated in 1.5.1
- CLI option `--privacy-precompiled-address` option removed. This address is now derived, based
on `--privacy-onchain-groups-enabled`. [\#1222](https://github.com/hyperledger/besu/pull/1222)

### Download link
https://hyperledger.jfrog.io/artifactory/besu-binaries/besu/20.10.0/besu-20.10.0.zip

sha256sum: `2b50a375aae64b838a2cd9d43747006492cae573f1be11745b7f643646fd5a01`

## 1.5.5

### Additions and Improvements
* The new version of the [web3js-eea library (v0.10)](https://github.com/PegaSysEng/web3js-eea) supports the onchain privacy group management changes made in Besu v1.5.3.

### Bug Fixes
* Added `debug_getBadBlocks` JSON-RPC API to analyze and detect consensus flaws. Even if a block is rejected it will be returned by this method [\#1378](https://github.com/hyperledger/besu/pull/1378)
* Fix logs queries missing results against chain head [\#1351](https://github.com/hyperledger/besu/pull/1351) and [\#1381](https://github.com/hyperledger/besu/pull/1381)

#### Previously identified known issues

- [Eth/65 loses peers](KNOWN_ISSUES.md#eth65-loses-peers)
- [Fast sync when running Besu on cloud providers](KNOWN_ISSUES.md#fast-sync-when-running-besu-on-cloud-providers)
- [Privacy users with private transactions created using v1.3.4 or earlier](KNOWN_ISSUES.md#privacy-users-with-private-transactions-created-using-v134-or-earlier)
- [Changes not saved to database correctly causing inconsistent private states](KNOWN_ISSUES.md#Changes-not-saved-to-database-correctly-causing-inconsistent-private-states)

### Download link

https://hyperledger.jfrog.io/artifactory/besu-binaries/besu/1.5.5/besu-1.5.5.zip

sha256sum: `e67b0a899dc4421054eaa9a8112cb89e1e5f6a56f0d8aa1b0c5111c53dfad2ad`


## 1.5.4

### Additions and Improvements

* Added `priv_debugGetStateRoot` JSON-RPC API to retrieve the state root of a specified privacy group. [\#1326](https://github.com/hyperledger/besu/pull/1326)
* Added reorg logging and `--reorg-logging-threshold` to configure the same. Besu now logs any reorgs where the old or new chain head is more than the threshold away from their common ancestors. The default is 6.
* Added `debug_batchSendRawTransaction` JSON-RPC API to submit multiple signed transactions with a single call. [\#1350](https://github.com/hyperledger/besu/pull/1350)

### Bug Fixes

* The metrics HTTP server no longer rejects requests containing `Accept` header that doesn't precisely match the prometheus text format [\#1345](https://github.com/hyperledger/besu/pull/1345)
* JSON-RPC method `net_version` should return network ID instead of chain ID [\#1355](https://github.com/hyperledger/besu/pull/1355)

#### Previously identified known issues

- [Logs queries missing results against chain head](KNOWN_ISSUES.md#Logs-queries-missing-results-against-chain-head)
- [Eth/65 loses peers](KNOWN_ISSUES.md#eth65-loses-peers)
- [Fast sync when running Besu on cloud providers](KNOWN_ISSUES.md#fast-sync-when-running-besu-on-cloud-providers)
- [Privacy users with private transactions created using v1.3.4 or earlier](KNOWN_ISSUES.md#privacy-users-with-private-transactions-created-using-v134-or-earlier)
- [Changes not saved to database correctly causing inconsistent private states](KNOWN_ISSUES.md#Changes-not-saved-to-database-correctly-causing-inconsistent-private-states)

### Download link
https://hyperledger.jfrog.io/artifactory/besu-binaries/besu/1.5.4/besu-1.5.4.zip

sha256sum: `1f4df8e1c5e3b5b3abf6289ccfe70f302aa7c29a652b2eb713ffbdc507670420`

## 1.5.3

### Additions and Improvements

* The EvmTool now processes State Tests from the Ethereum Reference Tests. [\#1311](https://github.com/hyperledger/besu/pull/1311)
* Early access DNS support added via the `--Xdns-enabled` and `--Xdns-update-enabled` CLI options. [\#1247](https://github.com/hyperledger/besu/pull/1247)
* Add genesis config option `ecip1017EraRounds` for Ethereum Classic chains. [\#1329](https://github.com/hyperledger/besu/pull/1329)

### Bug Fixes

* K8S Permissioning to use of Service IP's rather than pod IP's which can fail [\#1190](https://github.com/hyperledger/besu/issues/1190)

#### Previously identified known issues

- [Logs queries missing results against chain head](KNOWN_ISSUES.md#Logs-queries-missing-results-against-chain-head)
- [Eth/65 loses peers](KNOWN_ISSUES.md#eth65-loses-peers)
- [Fast sync when running Besu on cloud providers](KNOWN_ISSUES.md#fast-sync-when-running-besu-on-cloud-providers)
- [Privacy users with private transactions created using v1.3.4 or earlier](KNOWN_ISSUES.md#privacy-users-with-private-transactions-created-using-v134-or-earlier)
- [Changes not saved to database correctly causing inconsistent private states](KNOWN_ISSUES.md#Changes-not-saved-to-database-correctly-causing-inconsistent-private-states)

### Breaking Change to Onchain Privacy Group Management

This [early access feature](https://besu.hyperledger.org/en/stable/Concepts/Privacy/Onchain-PrivacyGroups/) was changed in a way that makes onchain privacy groups created with previous versions no longer usable.

To enhance control over permissions on the privacy group management contract:

* The enclave key was removed as the first parameter for `addParticipant` and `removeParticipant`.
* The owner of the privacy group management contract is the signer of the private transaction that creates
  the privacy group. In the default onchain privacy group management contract implementation, only the
  owner can add and remove participants, and upgrade the management contract.

The onchain privacy support in the current version of the web3js-eea library (v0.9) will not be compatible with Besu v1.5.3.  We are actively working on an upgrade to webj3-eea that will support these changes.   

### Download link
https://hyperledger.jfrog.io/artifactory/besu-binaries/besu/1.5.3/besu-1.5.3.zip

sha256sum: `735cd511e1dae1590f2829d9535cb383aa8c526f059b3451859e5fcfccc48985`

## 1.5.2

### Additions and Improvements

* Experimental offline backup and restore has been added via the `operator x-backup-state` and `operator x-restore-state` CLI commands.  Data formats will be fluid for as long as the `x-` prefix is present in the CLI so it is advised not to rely on these backups for disaster recovery. [\#1235](https://github.com/hyperledger/besu/pull/1235)
* Experimental ethstats support added via the `Xethstats` and `Xethstats-contact` CLI commands. [\#1239](https://github.com/hyperledger/besu/pull/1239)
* Peers added via the JSON-RPC `admin_addPeer` and `admin_removePeer` will be shared or no longer shared via discovery respectively.  Previously they were not shared. [\#1177](https://github.com/hyperledger/besu/pull/1177) contributed by [br0tchain](https://github.com/br0tchain).
* New Docker Images (see below). [\#1277](https://github.com/hyperledger/besu/pull/1277)
* Reworked static peer discovery handling. [\#1292](https://github.com/hyperledger/besu/pull/1292)

### New Java VMs in Docker Image

* New docker images are being generated to use the latest version of OpenJDK (currently 14.0.1) with the tag suffix of `-openjdk-latest`, for example `1.5.2-openjdk-latest`.
* New docker images are being generated to use [GraalVM](https://www.graalvm.org/) with the tag suffix of `-graalvm`, for example `1.5.2-graalvm`.
* The existing images based on Java 11 are also being tagged with the suffix `-openjdk-11`, for example `1.5.2-openjdk-11`, as well as `1.5.2`.  

The intent is that the major Java VM version or Java VM type shipped with the default docker images (`latest`, `1.5.x`, etc.) may be changed during future quarterly releases but will remain consistent within quarterly releases.

### Bug Fixes
- Offchain permissioning - fixed bug where sync status check prevented peering if static nodes configured. [\#1252](https://github.com/hyperledger/besu/issues/1252)

- GraphQL queries of `miner` in IBFT networks will no longer return an error.  PR [\#1282](https://github.com/hyperledger/besu/pull/1282) issue [\#1272](https://github.com/hyperledger/besu/issues/1272).

#### Previously identified known issues

- [Logs queries missing results against chain head](KNOWN_ISSUES.md#Logs-queries-missing-results-against-chain-head)
- [Eth/65 loses peers](KNOWN_ISSUES.md#eth65-loses-peers)
- [Fast sync when running Besu on cloud providers](KNOWN_ISSUES.md#fast-sync-when-running-besu-on-cloud-providers)
- [Privacy users with private transactions created using v1.3.4 or earlier](KNOWN_ISSUES.md#privacy-users-with-private-transactions-created-using-v134-or-earlier)
- [Permissioning issues on Kubernetes](KNOWN_ISSUES.md#Kubernetes-permissioning-uses-Service-IPs-rather-than-pod-IPs-which-can-fail)
- [Restarts caused by insufficient memory can cause inconsistent private state](KNOWN_ISSUES.md#Restart-caused-by-insufficient-memory-can-cause-inconsistent-private-state)

### New and Old Maintainer

- [David Mechler](https://github.com/hyperledger/besu/commits?author=davemec) has been added as a [new maintainer](https://github.com/hyperledger/besu/pull/1267).
- [Edward Evans](https://github.com/hyperledger/besu/commits?author=EdJoJob) voluntarily moved to [emeritus status](https://github.com/hyperledger/besu/pull/1270).

### Download link
https://hyperledger.jfrog.io/artifactory/besu-binaries/besu/1.5.2/besu-1.5.2.zip

sha256sum: `629f44e230a635b09f8d82f2196d70d31193233718118a46412f11c50772dc85`

## 1.5.1

### Deprecated
- CLI option `--privacy-precompiled-address` option is deprecated. This address is now derived, based
on `--privacy-onchain-groups-enabled`. [\#1222](https://github.com/hyperledger/besu/pull/1222)

### Additions and Improvements

* In an IBFT2 network, a fixed block reward value and recipient address can be defined in genesis file [\#1132](https://github.com/hyperledger/besu/pull/1132)
* JSON-RPC HTTP API Authorization: exit early when checking user permissions. [\#1144](https://github.com/hyperledger/besu/pull/1144)
* HTTP/2 is enabled for JSON-RPC HTTP API over TLS. [\#1145](https://github.com/hyperledger/besu/pull/1145)
* Color output in consoles. It can be disabled with `--color-enabled=false` [\#1257](https://github.com/hyperledger/besu/pull/1257)
* Add compatibility with ClusterIP services for the Kubernetes Nat Manager  [\#1156](https://github.com/hyperledger/besu/pull/1156)
* In an IBFT2 network; a fixed block reward value and recipient address can be defined in genesis file [\#1132](https://github.com/hyperledger/besu/pull/1132)
* Add fee cap for transactions submitted via RPC. [\#1137](https://github.com/hyperledger/besu/pull/1137)

### Bug fixes

* When the default sync mode was changed to fast sync for named networks, there was one caveat we didn't address. The `dev` network should've been full sync by default. This has now been fixed. [\#1257](https://github.com/hyperledger/besu/pull/1257)
* Fix synchronization timeout issue when the blocks were too large [\#1149](https://github.com/hyperledger/besu/pull/1149)
* Fix missing results from eth_getLogs request. [\#1154](https://github.com/hyperledger/besu/pull/1154)
* Fix issue allowing Besu to be used for DDoS amplification. [\#1146](https://github.com/hyperledger/besu/pull/1146)

### Known Issues

Known issues are open issues categorized as [Very High or High impact](https://wiki.hyperledger.org/display/BESU/Defect+Prioritisation+Policy).

#### Previously identified known issues

- [Scope of logs query causing Besu to hang](KNOWN_ISSUES.md#scope-of-logs-query-causing-besu-to-hang)
- [Eth/65 loses peers](KNOWN_ISSUES.md#eth65-loses-peers)
- [Fast sync when running Besu on cloud providers](KNOWN_ISSUES.md#fast-sync-when-running-besu-on-cloud-providers)
- [Privacy users with private transactions created using v1.3.4 or earlier](KNOWN_ISSUES.md#privacy-users-with-private-transactions-created-using-v134-or-earlier)
- [Permissioning issues on Kubernetes](KNOWN_ISSUES.md#Kubernetes-permissioning-uses-Service-IPs-rather-than-pod-IPs-which-can-fail)
- [Restarts caused by insufficient memory can cause inconsistent private state](KNOWN_ISSUES.md#Restart-caused-by-insufficient-memory-can-cause-inconsistent-private-state)

### Download link
https://hyperledger.jfrog.io/artifactory/besu-binaries/besu/1.5.1/besu-1.5.1.zip

sha256sum: `c17f49b6b8686822417184952487fc135772f0be03514085926a6984fd955b88`

## 1.5 Breaking changes

When upgrading to 1.5, ensure you've taken into account the following breaking changes.

### Docker users with volume mounts

To maintain best security practices, we're changing the `user:group` on the Docker container to `besu`.

What this means for you:

* If you are running Besu as a binary, there is no impact.
* If you are running Besu as a Docker container *and* have a volume mount for data,  ensure that the
permissions on the directory allow other users and groups to r/w. Ideally this should be set to
`besu:besu` as the owner.

Note that the `besu` user only exists within the container not outside it. The same user ID may match
a different user outside the image.

If you’re mounting local folders, it is best to set the user via the Docker `—user` argument. Use the
UID because the username may not exist inside the docker container. Ensure the directory being mounted
is owned by that user.

### Remove Manual NAT method

The NAT manager `MANUAL` method has been removed.
If you have been using the `MANUAL` method, use the `NONE` method instead. The behavior of the
`NONE` method is the same as the previously supported `MANUAL` methods.

### Privacy users

Besu minor version upgrades require upgrading Orion to the latest minor version. That is, for
Besu <> Orion node pairs, when upgrading Besu to v1.5, it is required that Orion is upgraded to
v1.6. Older versions of Orion will no longer work with Besu v1.5.

## 1.5 Features

Features added between from 1.4 to 1.5 include:
* Mining Support
  Besu supports `eth_hashrate` and `eth_submitHashrate` to obtain the hashrate when we mine with a GPU mining worker.
* Tracing
  The [Tracing API](https://besu.hyperledger.org/en/latest/Reference/API-Methods/#trace-methods) is no longer an Early Access feature and now has full support for `trace_replayBlockTransactions`, `trace_Block` and `trace_transaction`.
* Plugin API Block Events
  `BlockAdded` and `BlockReorg` are now exposed via the [Plugin API](https://javadoc.io/doc/org.hyperledger.besu/plugin-api/latest/org/hyperledger/besu/plugin/services/BesuEvents.html).
* [Filters](https://besu.hyperledger.org/en/stable/HowTo/Interact/Filters/Accessing-Logs-Using-JSON-RPC/) and
  [subscriptions](https://besu.hyperledger.org/en/stable/HowTo/Interact/APIs/RPC-PubSub/) for private contracts.
* [SecurityModule Plugin API](https://javadoc.io/doc/org.hyperledger.besu/plugin-api/latest/org/hyperledger/besu/plugin/services/SecurityModuleService.html)
  This allows use of a different [security module](https://besu.hyperledger.org/en/stable/Reference/CLI/CLI-Syntax/#security-module)
  as a plugin to provide cryptographic function that can be used by NodeKey (such as sign, ECDHKeyAgreement etc.).
* [Onchain privacy groups](https://besu.hyperledger.org/en/latest/Concepts/Privacy/Onchain-PrivacyGroups/)
  with add and remove members. This is an early access feature. Early access features are not recommended
  for production networks and may have unstable interfaces.

## 1.5 Additions and Improvements

* Public Networks Default to Fast Sync: The default sync mode for named permissionless networks, such as the Ethereum mainnet and testnets, is now `FAST`.
  * The default is unchanged for private networks. That is, the sync mode defaults to `FULL` for private networks.
  * Use the [`--sync-mode` command line option](https://besu.hyperledger.org/Reference/CLI/CLI-Syntax/#sync-mode) to change the sync mode. [\#384](https://github.com/hyperledger/besu/pull/384)
* Proper Mining Support: Added full support for `eth_hashrate` and `eth_submitHashrate`. It is now possible to have the hashrate when we mine with a GPU mining worker [\#1063](https://github.com/hyperledger/besu/pull/1063)
* Performance Improvements: The addition of native libraries ([\#775](https://github.com/hyperledger/besu/pull/775)) and changes to data structures in the EVM ([\#1089](https://github.com/hyperledger/besu/pull/1089)) have improved Besu sync and EVM execution times.
* Tracing API Improvements: The [Tracing API](https://besu.hyperledger.org/en/latest/Reference/API-Methods/#trace-methods) is no longer an Early Access feature and now has full support for `trace_replayBlockTransactions`, `trace_Block` and `trace_transaction`.
* New Plugin API Block Events: `BlockAdded` and `BlockReorg` are now exposed via the Plugin API [\#637](https://github.com/hyperledger/besu/pull/637).
* Added experimental CLI option `--Xnat-kube-pod-name` to specify the name of the loadbalancer used by the Kubernetes nat manager [\#1078](https://github.com/hyperledger/besu/pull/1078)
- Local permissioning TOML config now supports additional keys (`nodes-allowlist` and `accounts-allowlist`).
Support for `nodes-whitelist` and `accounts-whitelist` will be removed in a future release.
- Add missing `mixHash` field for `eth_getBlockBy*` JSON RPC endpoints. [\#1098](https://github.com/hyperledger/besu/pull/1098)
* Besu now has a strict check on private transactions to ensure the privateFrom in the transaction
matches the sender Orion key that has distributed the payload. Besu 1.5+ requires Orion 1.6+ to work.
[#357](https://github.com/PegaSysEng/orion/issues/357)

### Bug fixes

No bug fixes with [user impact in this release](https://wiki.hyperledger.org/display/BESU/Changelog).

### Known Issues

Known issues are open issues categorized as [Very High or High impact](https://wiki.hyperledger.org/display/BESU/Defect+Prioritisation+Policy).

#### New known issues

- K8S permissioning uses of Service IPs rather than pod IPs which can fail. [\#1190](https://github.com/hyperledger/besu/pull/1190)
Workaround - Do not use permissioning on K8S.

- Restart caused by insufficient memory can cause inconsistent private state. [\#1110](https://github.com/hyperledger/besu/pull/1110)
Workaround - Ensure you allocate enough memory for the Java Runtime Environment that the node does not run out of memory.

#### Previously identified known issues

- [Scope of logs query causing Besu to hang](KNOWN_ISSUES.md#scope-of-logs-query-causing-besu-to-hang)
- [Eth/65 loses peers](KNOWN_ISSUES.md#eth65-loses-peers)
- [Fast sync when running Besu on cloud providers](KNOWN_ISSUES.md#fast-sync-when-running-besu-on-cloud-providers)
- [Privacy users with private transactions created using v1.3.4 or earlier](KNOWN_ISSUES.md#privacy-users-with-private-transactions-created-using-v134-or-earlier)

### Download link
https://hyperledger.jfrog.io/artifactory/besu-binaries/besu/1.5.0/besu-1.5.0.zip

sha256sum: `56929d6a71cc681688351041c919e9630ab6df7de37dd0c4ae9e19a4f44460b2`

**For download links of releases prior to 1.5.0, please visit https://hyperledger.jfrog.io/artifactory/besu-binaries/besu/**

## 1.4.6

### Additions and Improvements

- Print node address on startup. [\#938](https://github.com/hyperledger/besu/pull/938)
- Transaction pool: price bump replacement mechanism configurable through CLI. [\#928](https://github.com/hyperledger/besu/pull/928) [\#930](https://github.com/hyperledger/besu/pull/930)

### Bug Fixes

- Added timeout to queries. [\#986](https://github.com/hyperledger/besu/pull/986)
- Fixed issue where networks using onchain permissioning could stall when the bootnodes were not validators. [\#969](https://github.com/hyperledger/besu/pull/969)
- Update getForks method to ignore ClassicForkBlock chain parameter to fix issue with ETC syncing. [\#1014](https://github.com/hyperledger/besu/pull/1014)

### Known Issues

Known issues are open issues categorized as [Very High or High impact](https://wiki.hyperledger.org/display/BESU/Defect+Prioritisation+Policy).

#### Previously identified known issues

- [Scope of logs query causing Besu to hang](KNOWN_ISSUES.md#scope-of-logs-query-causing-besu-to-hang)
- [Eth/65 loses peers](KNOWN_ISSUES.md#eth65-loses-peers)
- [Fast sync when running Besu on cloud providers](KNOWN_ISSUES.md#fast-sync-when-running-besu-on-cloud-providers)
- [Privacy users with private transactions created using v1.3.4 or earlier](KNOWN_ISSUES.md#privacy-users-with-private-transactions-created-using-v134-or-earlier)

## 1.4.5

### Additions and Improvements

- Implemented WebSocket logs subscription for private contracts (`priv_subscribe`/`priv_unsubscribe`) [\#762](https://github.com/hyperledger/besu/pull/762)
- Introduced SecurityModule plugin API. This allows use of a different security module as a plugin to
  provide cryptographic function that can be used by NodeKey (such as sign, ECDHKeyAgreement etc.). KeyPairSecurityModule
  is registered and used by default. The CLI option `--security-module=<name> (defaults to localfile)` can be used
  to identify the security module plugin name to use instead. [\#713](https://github.com/hyperledger/besu/pull/713)
- Several testing related changes to improve compatibility with [Hive](https://hivetests.ethdevops.io/) and Retesteth.
  [\#806](https://github.com/hyperledger/besu/pull/806) and [#845](https://github.com/hyperledger/besu/pull/845)
- Native libraries for secp256k1 and Altbn128 encryption are enabled by default.  To disable these libraries use
  `--Xsecp256k1-native-enabled=false` and `--Xaltbn128-native-enabled=false`. [\#775](https://github.com/hyperledger/besu/pull/775)

### Bug Fixes

- Fixed `eth_estimateGas` JSON RPC so it no longer returns gas estimates that are too low. [\#842](https://github.com/hyperledger/besu/pull/842)
- Full help not displayed unless explicitly requested. [\#437](https://github.com/hyperledger/besu/pull/437)
- Compatibility with undocumented Geth `eth_subscribe` fields. [\#654](https://github.com/hyperledger/besu/pull/654)
- Current block number included as part of `eth_getWork` response. [\#849](https://github.com/hyperledger/besu/pull/849)

### Known Issues

Known issues are open issues categorized as [Very High or High impact](https://wiki.hyperledger.org/display/BESU/Defect+Prioritisation+Policy).

#### New known issues

* Scope of logs query causing Besu to crash. [\#944](https://github.com/hyperledger/besu/pull/944)

Workaround - Limit the number of blocks queried by each `eth_getLogs` call.

#### Previously identified known issues

- [`Intrinsic gas exceeds gas limit` returned when calling `delete mapping[addr]` or `mapping[addr] = 0`](KNOWN_ISSUES.md#intrinsic-gas-exceeds-gas-limit)
- [Eth/65 not backwards compatible](KNOWN_ISSUES.md#eth65-not-backwards-compatible)
- [Error full syncing with pruning](KNOWN_ISSUES.md#error-full-syncing-with-pruning)
- [Fast sync when running Besu on cloud providers](KNOWN_ISSUES.md#fast-sync-when-running-besu-on-cloud-providers)
- [Bootnodes must be validators when using onchain permissioning](KNOWN_ISSUES.md#bootnodes-must-be-validators-when-using-onchain-permissioning)
- [Privacy users with private transactions created using v1.3.4 or earlier](KNOWN_ISSUES.md#privacy-users-with-private-transactions-created-using-v134-or-earlier)

## 1.4.4

### Additions and Improvements

- Implemented [`priv_getLogs`](https://besu.hyperledger.org/en/latest/Reference/API-Methods/#priv_getlogs). [\#686](https://github.com/hyperledger/besu/pull/686)
- Implemented private contract log filters including JSON-RPC methods to interact with private filters. [\#735](https://github.com/hyperledger/besu/pull/735)
- Implemented EIP-2315: Simple Subroutines for the EVM [\#717](https://github.com/hyperledger/besu/pull/717)
- Implemented Splunk logging. [\#725](https://github.com/hyperledger/besu/pull/725)
- Implemented optional native library encryption. [\#675](https://github.com/hyperledger/besu/pull/675).  To enable add `--Xsecp256k1-native-enabled` (for transaciton signatures) and/or `--Xaltbn128-native-enabled` (for altbn128 precomiled contracts) as command line options.

### Bug Fixes

- Flag added to toggle `eth/65` off by default. `eth/65` will remain toggled off by default until
a fix is completed for the [eth/65 known issue](KNOWN_ISSUES.md). [\#741](https://github.com/hyperledger/besu/pull/741)
- Resolve crashing NAT detectors on GKE. [\#731](https://github.com/hyperledger/besu/pull/731) fixes [\#507](https://github.com/hyperledger/besu/issues/507).
[Besu-Kubernetes Readme](https://github.com/PegaSysEng/besu-kubernetes/blob/master/README.md#network-topology-and-high-availability-requirements)
updated to reflect changes.  
- Deal with quick service start failures [\#714](https://github.com/hyperledger/besu/pull/714) fixes [\#662](https://github.com/hyperledger/besu/issues/662)

### Known Issues

Known issues are open issues categorized as [Very High or High impact](https://wiki.hyperledger.org/display/BESU/Defect+Prioritisation+Policy).

#### New known issues

- `Intrinsic gas exceeds gas limit` returned when calling `delete mapping[addr]` or `mapping[addr] = 0` [\#696](https://github.com/hyperledger/besu/issues/696)

Calling delete and set to 0 Solidity mapping in Solidity fail.

#### Previously identified known issues

- [Eth/65 not backwards compatible](KNOWN_ISSUES.md#eth65-not-backwards-compatible)
- [Error full syncing with pruning](KNOWN_ISSUES.md#error-full-syncing-with-pruning)
- [Fast sync when running Besu on cloud providers](KNOWN_ISSUES.md#fast-sync-when-running-besu-on-cloud-providers)
- [Bootnodes must be validators when using onchain permissioning](KNOWN_ISSUES.md#bootnodes-must-be-validators-when-using-onchain-permissioning)
- [Privacy users with private transactions created using v1.3.4 or earlier](KNOWN_ISSUES.md#privacy-users-with-private-transactions-created-using-v134-or-earlier)

## 1.4.3

### Issues identified with 1.4.3 release

The `eth/65` change is not [backwards compatible](https://github.com/hyperledger/besu/issues/723).
This has the following impact:
* In a private network, nodes using the 1.4.3 client cannot interact with nodes using 1.4.2 or earlier
clients.
* On mainnet, synchronizing eventually stalls.   

Workaround -> revert to v1.4.2.

A [fix](https://github.com/hyperledger/besu/pull/732) is currently [being tested](https://github.com/hyperledger/besu/pull/733).

### Critical Issue for Privacy Users

A critical issue for privacy users with private transactions created using Hyperledger Besu v1.3.4
or earlier has been identified. If you have a network with private transaction created using v1.3.4
or earlier, please read the following and take the appropriate steps:
https://wiki.hyperledger.org/display/BESU/Critical+Issue+for+Privacy+Users

### Additions and Improvements

- Added `eth/65` support. [\#608](https://github.com/hyperledger/besu/pull/608)
- Added block added and block reorg events. Added revert reason to block added transactions. [\#637](https://github.com/hyperledger/besu/pull/637)

### Deprecated

- Private Transaction `hash` field and `getHash()` method have been deprecated. They will be removed
in 1.5.0 release. [\#639](https://github.com/hyperledger/besu/pull/639)

### Known Issues

#### Fast sync when running Besu on cloud providers  

A known [RocksDB issue](https://github.com/facebook/rocksdb/issues/6435) causes fast sync to fail
when running Besu on certain cloud providers. The following error is displayed repeatedly:

```
...
EthScheduler-Services-1 (importBlock) | ERROR | PipelineChainDownloader | Chain download failed. Restarting after short delay.
java.util.concurrent.CompletionException: org.hyperledger.besu.plugin.services.exception.StorageException: org.rocksdb.RocksDBException: block checksum mismatch:
....
```

This behaviour has been seen on AWS and Digital Ocean.

Workaround -> On AWS, a full restart of the AWS VM is required to restart the fast sync.

Fast sync is not currently supported on Digital Ocean. We are investigating options to
[add support for fast sync on Digital Ocean](https://github.com/hyperledger/besu/issues/591).

#### Error full syncing with pruning

- Error syncing with mainnet on Besu 1.3.7 node - MerkleTrieException [\#580](https://github.com/hyperledger/besu/issues/580)
The associated error is `Unable to load trie node value for hash` and is caused by the combination of
full sync and pruning.

Workarounds:
1. Explicitly disable pruning using `--pruning-enabled=false` when using fast sync.
2. If the `MerkleTrieException` occurs, delete the database and resync.

A fix for this issue is being actively worked on.

#### Fast sync reverting to full sync

In some cases of FastSyncException, fast sync reverts back to a full sync before having reached the
pivot block. [\#683](https://github.com/hyperledger/besu/issues/683)

Workaround -> To re-attempt fast syncing rather than continue full syncing, stop Besu, delete your
database, and start again.

#### Bootnodes must be validators when using onchain permissioning

- Onchain permissioning nodes can't peer when using a non-validator bootnode [\#528](https://github.com/hyperledger/besu/issues/528)

Workaround -> When using onchain permissioning, ensure bootnodes are also validators.


## 1.4.2

### Additions and Improvements

- Added `trace_block` JSON RPC API [\#449](https://github.com/hyperledger/besu/pull/449)
- Added `pulledStates` and `knownStates` to the EthQL `syncing` query and `eth_syncing` JSON-RPC api [\#565](https://github.com/hyperledger/besu/pull/565)

### Bug Fixes

- Fixed file parsing behaviour for privacy enclave keystore password file [\#554](https://github.com/hyperledger/besu/pull/554) (thanks to [magooster](https://github.com/magooster))
- Fixed known issue with being unable to re-add members to onchain privacy groups [\#471](https://github.com/hyperledger/besu/pull/471)

### Updated Early Access Features

* [Onchain privacy groups](https://besu.hyperledger.org/en/latest/Concepts/Privacy/Onchain-PrivacyGroups/) with add and remove members. Known issue resolved (see above).
* [TRACE API](https://besu.hyperledger.org/en/latest/Reference/API-Methods/#trace-methods) now includes `trace_block`, `trace_replayBlockTransactions`, and `trace_transaction`.
Fixed some issues on the trace replay block transactions API [\#522](https://github.com/hyperledger/besu/pull/522).

### Known Issues

#### Fast sync defaulting to full sync

-  When fast sync cannot find enough valid peers rapidly enough, Besu defaults to full sync.

Workarounds:
1. To re-attempt fast syncing rather than continue full syncing, stop Besu, delete your database,
and start again.
2. When fast syncing, explicitly disable pruning using `--pruning-enabled=false` to reduce the likelihood
of encountering the pruning bug.

A fix to remove the default to full sync is [in progress](https://github.com/hyperledger/besu/pull/427)
is being actively worked on.

#### Error full syncing with pruning

- Error syncing with mainnet on Besu 1.3.7 node - MerkleTrieException [\#BESU-160](https://jira.hyperledger.org/browse/BESU-160)
The associated error is `Unable to load trie node value for hash` and is caused by the combination of
full sync and pruning.

Workarounds:
1. Explicitly disable pruning using `--pruning-enabled=false` when using fast sync.
2. If the `MerkleTrieException` occurs, delete the database and resync.

A fix for this issue is being actively worked on.

#### Bootnodes must be validators when using onchain permissioning

- Onchain permissioning nodes can't peer when using a non-validator bootnode [\#BESU-181](https://jira.hyperledger.org/browse/BESU-181)

Workaround -> When using onchain permissioning, ensure bootnodes are also validators.

## 1.4.1

### Additions and Improvements

- Added priv_getCode [\#250](https://github.com/hyperledger/besu/pull/408). Gets the bytecode associated with a private address.
- Added `trace_transaction` JSON RPC API [\#441](https://github.com/hyperledger/besu/pull/441)
- Removed -X unstable prefix for pruning options (`--pruning-blocks-retained`, `--pruning-block-confirmations`) [\#440](https://github.com/hyperledger/besu/pull/440)
- Implemented [ECIP-1088](https://ecips.ethereumclassic.org/ECIPs/ecip-1088): Phoenix EVM and Protocol upgrades. [\#434](https://github.com/hyperledger/besu/pull/434)

### Bug Fixes

- [BESU-25](https://jira.hyperledger.org/browse/BESU-25) Use v5 Devp2p when pinging [\#392](https://github.com/hyperledger/besu/pull/392)
- Fixed a bug to manage concurrent access to cache files [\#438](https://github.com/hyperledger/besu/pull/438)
- Fixed configuration file bug: `pruning-blocks-retained` now accepts an integer in the config [\#440](https://github.com/hyperledger/besu/pull/440)
- Specifying RPC credentials file should not force RPC Authentication to be enabled [\#454](https://github.com/hyperledger/besu/pull/454)
- Enhanced estimateGas messages [\#436](https://github.com/hyperledger/besu/pull/436). When a estimateGas request fails a validation check, an improved error message is returned in the response.

### Early Access Features

Early access features are available features that are not recommended for production networks and may
have unstable interfaces.

* [Onchain privacy groups](https://besu.hyperledger.org/en/latest/Concepts/Privacy/Onchain-PrivacyGroups/) with add and remove members.
  Not being able to to re-add a member to an onchain privacy group is a [known issue](https://github.com/hyperledger/besu/issues/455)
  with the add and remove functionality.

### Known Issues

#### Fast sync defaulting to full sync

-  When fast sync cannot find enough valid peers rapidly enough, Besu defaults to full sync.

Workarounds:
1. To re-attempt fast syncing rather than continue full syncing, stop Besu, delete your database,
and start again.
2. When fast syncing, explicitly disable pruning using `--pruning-enabled=false` to reduce the likelihood
of encountering the pruning bug.

A fix to remove the default to full sync is [in progress](https://github.com/hyperledger/besu/pull/427)
and is planned for inclusion in v1.4.1.

#### Error full syncing with pruning

- Error syncing with mainnet on Besu 1.3.7 node - MerkleTrieException [\#BESU-160](https://jira.hyperledger.org/browse/BESU-160)
The associated error is `Unable to load trie node value for hash` and is caused by the combination of
full sync and pruning.

Workarounds:
1. Explicitly disable pruning using `--pruning-enabled=false` when using fast sync.
2. If the `MerkleTrieException` occurs, delete the database and resync.

Investigation of this issue is in progress and a fix is targeted for v1.4.1.

#### Bootnodes must be validators when using onchain permissioning

- Onchain permissioning nodes can't peer when using a non-validator bootnode [\#BESU-181](https://jira.hyperledger.org/browse/BESU-181)

Workaround -> When using onchain permissioning, ensure bootnodes are also validators.

## 1.4.0

### Private State Migration

Hyperledger Besu v1.4 implements a new data structure for private state storage that is not backwards compatible.
A migration will be performed when starting v1.4 for the first time to reprocess existing private transactions
and re-create the private state data in the v1.4 format.

If you have existing private transactions, see [migration details](docs/Private-Txns-Migration.md).

### Additions and Improvements

* [TLS support](https://besu.hyperledger.org/en/latest/Concepts/TLS/) to secure client and server communication.

* [Multi-tenancy](https://besu.hyperledger.org/en/latest/Concepts/Privacy/Multi-Tenancy/) to enable multiple participants to use the same Besu and Orion node.

* [Plugin APIs](https://besu.hyperledger.org/en/latest/Concepts/Plugins/) to enable building of Java plugins to extend Hyperledger Besu.

* Support for additional [NAT methods](https://besu.hyperledger.org/en/latest/HowTo/Find-and-Connect/Specifying-NAT/).

* Added [`priv_call`](https://besu.hyperledger.org/en/latest/Reference/API-Methods/#priv_call) which invokes
a private contract function locally and does not change the private state.

* Besu has moved from an internal Bytes library to the [Apache Tuweni](https://tuweni.apache.org/) Bytes library.  
This includes using the library in the Plugins API interfaces. [#295](https://github.com/hyperledger/besu/pull/295) and [#215](https://github.com/hyperledger/besu/pull/215)

### Early Access Features

Early access features are available features that are not recommended for production networks and may
have unstable interfaces.

* [Reorg compatible privacy](https://besu.hyperledger.org/en/latest/Concepts/Privacy/Privacy-Overview/#reorg-compatible-privacy)
to enable private transactions on networks using consensus mechanisms that fork.

* [Tracing API](https://besu.hyperledger.org/en/latest/Concepts/Transactions/Trace-Types) to obtain detailed information about transaction processing.

### Bug Fixes

See RC and Beta sections below.

### Known Issues

#### Fast sync defaulting to full sync

-  When fast sync cannot find enough valid peers rapidly enough, Besu defaults to full sync.

Workarounds:
1. To re-attempt fast syncing rather than continue full syncing, stop Besu, delete your database,
and start again.
2. When fast syncing, explicitly disable pruning using `--pruning-enabled=false` to reduce the likelihood
of encountering the pruning bug.

A fix to remove the default to full sync is [in progress](https://github.com/hyperledger/besu/pull/427)
and is planned for inclusion in v1.4.1.

#### Error full syncing with pruning

- Error syncing with mainnet on Besu 1.3.7 node - MerkleTrieException [\#BESU-160](https://jira.hyperledger.org/browse/BESU-160)
The associated error is `Unable to load trie node value for hash` and is caused by the combination of
full sync and pruning.

Workarounds:
1. Explicitly disable pruning using `--pruning-enabled=false` when using fast sync.
2. If the `MerkleTrieException` occurs, delete the database and resync.

Investigation of this issue is in progress and a fix is targeted for v1.4.1.

#### Bootnodes must be validators when using onchain permissioning

- Onchain permissioning nodes can't peer when using a non-validator bootnode [\#BESU-181](https://jira.hyperledger.org/browse/BESU-181)

Workaround -> When using onchain permissioning, ensure bootnodes are also validators.


## 1.4.0 RC-2

### Private State Migration
Hyperledger Besu v1.4 implements a new data structure for private state storage that is not backwards compatible.
A migration will be performed when starting v1.4 for the first time to reprocess existing private transactions
and re-create the private state data in the v1.4 format.
If you have existing private transactions, see [migration details](docs/Private-Txns-Migration.md).

## 1.4.0 RC-1

### Additions and Improvements

- New`trace_replayBlockTransactions` JSON-RPC API

This can be enabled using the `--rpc-http-api TRACE` CLI flag.  There are some philosophical differences between Besu and other implementations that are outlined in [trace_rpc_apis](docs/trace_rpc_apis.md).

- Ability to automatically detect Docker NAT settings from inside the conainter.

The default NAT method (AUTO) can detect this so no user intervention is required to enable this.

- Added [Multi-tenancy](https://besu.hyperledger.org/en/latest/Concepts/Privacy/Multi-Tenancy/) support which allows multiple participants to use the same Besu node for private transactions.

- Added TLS support for communication with privacy enclave

### Bug Fixes

- Private transactions are now validated before sent to the enclave [\#356](https://github.com/hyperledger/besu/pull/356)

### Known Bugs

- Error syncing with mainnet on Besu 1.3.7 node - MerkleTrieException [\#BESU-160](https://jira.hyperledger.org/browse/BESU-160)

Workaround -> Don't enable pruning when syncing to mainnet.

- Onchain permissioning nodes can't peer when using a non-validator bootnode [\#BESU-181](https://jira.hyperledger.org/browse/BESU-181)

Workaround -> When using onchain permissioning, ensure bootnodes are also validators.

## 1.4 Beta 3

### Additions and Improvements

- CLI option to enable TLS client auth for JSON-RPC HTTP [\#340](https://github.com/hyperledger/besu/pull/340)

Added CLI options to enable TLS client authentication and trusting client certificates:
~~~
--rpc-http-tls-client-auth-enabled - Enable TLS client authentication for the JSON-RPC HTTP service (default: false)
--rpc-http-tls-known-clients-file - Path to file containing client's certificate common name and fingerprint for client authentication.
--rpc-http-tls-ca-clients-enabled - Enable to accept clients certificate signed by a valid CA for client authentication (default: false)
~~~
If client-auth is enabled, user must either enable CA signed clients OR provide a known-clients file. An error is reported
if both CA signed clients is disabled and known-clients file is not specified.

- Stable Plugins APIs [\#346](https://github.com/hyperledger/besu/pull/346)

The `BesuEvents` service and related `data` package have been marked as a stable plugin API.

### Bug Fixes

- Return missing signers from getSignerMetrics [\#343](https://github.com/hyperledger/besu/pull/)

### Experimental Features

- Experimental support for `trace_replayBlockTransactions` - multiple PRs

Added support for the `trace_replayBlockTransactions` JSON-RPC call. To enable this API add
`TRACE` to the `rpc-http-api` options (for example,  `--rpc-http-api TRACE` on the command line).

This is not a production ready API.  There are known bugs relating to traced memory from calls and
returns, and the gas calculation reported in the flat traces does not always match up with the
correct gas calculated for consensus.

## 1.4 Beta 2

### Additions and Improvements

- Enable TLS for JSON-RPC HTTP Service [\#253](https://github.com/hyperledger/besu/pull/253)

Exposes new command line parameters to enable TLS on Ethereum JSON-RPC HTTP interface to allow clients like EthSigner to connect via TLS:
`--rpc-http-tls-enabled=true`
(Optional - Only required if `--rpc-http-enabled` is set to true) Set to `true` to enable TLS. False by default.
`--rpc-http-tls-keystore-file="/path/to/cert.pfx"`
(Must be specified if TLS is enabled) Path to PKCS12 format key store which contains server's certificate and it's private key
`--rpc-http-tls-keystore-password-file="/path/to/cert.passwd"`
(Must be specified if TLS is enabled) Path to the text file containing password for unlocking key store.
`--rpc-http-tls-known-clients-file="/path/to/rpc_tls_clients.txt"`
(Optional) Path to a plain text file containing space separated client’s certificate’s common name and its sha-256 fingerprints when
they are not signed by a known CA. The presence of this file (even empty) enables TLS client authentication. That is, the client
presents the certificate to server on TLS handshake and server establishes that the client certificate is either signed by a
proper/known CA. Otherwise, server trusts client certificate by reading the sha-256 fingerprint from known clients file specified above.

The format of the file is (as an example):
`localhost DF:65:B8:02:08:5E:91:82:0F:91:F5:1C:96:56:92:C4:1A:F6:C6:27:FD:6C:FC:31:F2:BB:90:17:22:59:5B:50`

### Bug Fixes

- TotalDifficulty is a BigInteger [\#253](https://github.com/hyperledger/besu/pull/253).
  Don't try and cast total difficulty down to a long because it will overflow long in a reasonable timeframe.

## 1.4 Beta 1

### Additions and Improvements

- Besu has moved from an internal Bytes library to the [Apache Tuweni](https://tuweni.apache.org/) Bytes library.  This includes using the library in the Plugins API interfaces. [#295](https://github.com/hyperledger/besu/pull/295) and [#215](https://github.com/hyperledger/besu/pull/215)
- Besu stops processing blocks if Orion is unavailable [\#253](https://github.com/hyperledger/besu/pull/253)
- Added priv_call [\#250](https://github.com/hyperledger/besu/pull/250).  Invokes a private contract function locally and does not change the private state.
- Support for [EIP-2124](https://github.com/ethereum/EIPs/blob/master/EIPS/eip-2124.md), which results in faster peer discovery [\#156](https://github.com/hyperledger/besu/pull/156)

## 1.3.8

### Additions and Improvements

- `admin_generateLogBloomCache` JSON-RPC API to generate a cache of the block bloombits that improves performance for log queries [\#262](https://github.com/hyperledger/besu/pull/262)

## Critical Fix in 1.3.7

1.3.7 includes a critical fix for Ethereum MainNet users and the Muir Glacier upgrade. We recommend users of Ethereum public networks
(MainNet, Ropsten, Rinkeby, and Goerli) upgrade immediately. This upgrade is also strongly recommended for users of private networks.

For more details, see [Hyperledger Besu Wiki](https://wiki.hyperledger.org/display/BESU/Mainnet+Consensus+Bug+Identified+and+Resolved+in+Hyperledger+Besu).

## Muir Glacier Compatibility

For compatibility with Ethereum Muir Glacier upgrade, use v1.3.7 or later.

## ETC Agharta Compatibility

For compatibility with ETC Agharta upgrade, use 1.3.7 or later.

### 1.3.7

### Additions and Improvements

- Hard Fork Support: Configures the Agharta activation block for the ETC MainNet configuration [\#251](https://github.com/hyperledger/besu/pull/251) (thanks to [soc1c](https://github.com/soc1c))
- `operator generate-log-bloom-cache` command line option to generate a cache of the block bloombits that improves performance for log queries  [\#245](https://github.com/hyperledger/besu/pull/245)

### Bug Fixes

- Resolves a Mainnet consensus issue [\#254](https://github.com/hyperledger/besu/pull/254)

### New Maintainer

[Edward Mack](https://github.com/hyperledger/besu/commits?author=edwardmack) added as a [new maintainer](https://github.com/hyperledger/besu/pull/219).

### 1.3.6

### Additions and Improvements

- Performance improvements:
  * Multithread Websockets to increase throughput [\#231](https://github.com/hyperledger/besu/pull/231)
  * NewBlockHeaders performance improvement [\#230](https://github.com/hyperledger/besu/pull/230)
- EIP2384 - Ice Age Adustment around Istanbul [\#211](https://github.com/hyperledger/besu/pull/211)
- Documentation updates include:
  * [Configuring mining using the Stratum protocol](https://besu.hyperledger.org/en/latest/HowTo/Configure/Configure-Mining/)
  * [ETC network command line options](https://besu.hyperledger.org/en/latest/Reference/CLI/CLI-Syntax/#network)
- Hard Fork Support:
   * MuirGlacier for Ethereum Mainnet and Ropsten Testnet
   * Agharta for Kotti and Mordor Testnets

### Bug Fixes

- [\#210](https://github.com/hyperledger/besu/pull/210) fixes WebSocket frames handling
  User impact: PING/PONG frames handling in Websocket services was not implemented

### 1.3.5

### Additions and Improvements

- Log Event Streaming for Plugin API [\#186](https://github.com/hyperledger/besu/pull/186)
- Allow use a external JWT public key in authenticated APIs [\#183](https://github.com/hyperledger/besu/pull/183)
- ETC Configuration, classic fork peer validator [\#176](https://github.com/hyperledger/besu/pull/176) (thanks to [edwardmack](https://github.com/edwardmack))
- Allow IBFT validators to be changed at a given block [\#173](https://github.com/hyperledger/besu/pull/173)
- Support external mining using Stratum [\#140](https://github.com/hyperledger/besu/pull/140) (thanks to [atoulme](https://github.com/atoulme))
- Add more fields to private transaction receipt [\#85](https://github.com/hyperledger/besu/pull/85) (thanks to [josh-richardson](https://github.com/josh-richardson))
- [Pruning documentation](https://besu.hyperledger.org/en/latest/Concepts/Pruning/)

### Technical Improvements

- ETC - Cleanup [\#201](https://github.com/hyperledger/besu/pull/201) (thanks to [GregTheGreek](https://github.com/GregTheGreek))
- User specific enclave public key configuration in auth file [\#196](https://github.com/hyperledger/besu/pull/196)
- Change CustomForks -\> Transitions [\#193](https://github.com/hyperledger/besu/pull/193)
- Pass identity information into RpcMethod from Http Service [\#189](https://github.com/hyperledger/besu/pull/189)
- Remove the use of JsonRpcParameters from RpcMethods [\#188](https://github.com/hyperledger/besu/pull/188)
- Repaired Metrics name collision between Privacy and RocksDB [\#187](https://github.com/hyperledger/besu/pull/187)
- Multi-Tenancy: Do not specify a public key anymore when requesting a … [\#185](https://github.com/hyperledger/besu/pull/185)
- Updates to circle building acceptance tests [\#184](https://github.com/hyperledger/besu/pull/184)
- Move Apache Tuweni dependency to official release [\#181](https://github.com/hyperledger/besu/pull/181) (thanks to [atoulme](https://github.com/atoulme))
- Update Gradle to 6.0, support Java 13 [\#180](https://github.com/hyperledger/besu/pull/180)
- ETC Atlantis fork [\#179](https://github.com/hyperledger/besu/pull/179) (thanks to [edwardmack](https://github.com/edwardmack))
- ETC Gotham Fork [\#178](https://github.com/hyperledger/besu/pull/178) (thanks to [edwardmack](https://github.com/edwardmack))
- ETC DieHard fork support [\#177](https://github.com/hyperledger/besu/pull/177) (thanks to [edwardmack](https://github.com/edwardmack))
- Remove 'parentHash', 'number' and 'gasUsed' fields from the genesis d… [\#175](https://github.com/hyperledger/besu/pull/175) (thanks to [SweeXordious](https://github.com/SweeXordious))
- Enable pruning by default for fast sync and validate conflicts with privacy [\#172](https://github.com/hyperledger/besu/pull/172)
- Update RocksDB [\#170](https://github.com/hyperledger/besu/pull/170)
- Vpdate ver to 1.3.5-snapshot [\#169](https://github.com/hyperledger/besu/pull/169)
- Added PoaQueryService method that returns local node signer… [\#163](https://github.com/hyperledger/besu/pull/163)
- Add versioning to privacy storage [\#149](https://github.com/hyperledger/besu/pull/149)
- Update reference tests [\#139](https://github.com/hyperledger/besu/pull/139)

### 1.3.4

- Reverted _Enable pruning by default for fast sync (#135)_ [\#164](https://github.com/hyperledger/besu/pull/164)

### 1.3.3

### Technical Improvements

- Add --identity flag for client identification in node browsers [\#150](https://github.com/hyperledger/besu/pull/150)
- Istanbul Mainnet Block [\#145](https://github.com/hyperledger/besu/pull/150)
- Add priv\_getEeaTransactionCount [\#110](https://github.com/hyperledger/besu/pull/110)

### Additions and Improvements

- Redesign of how JsonRpcMethods are created [\#159](https://github.com/hyperledger/besu/pull/159)
- Moving JsonRpcMethods classes into the same package, prior to refactor [\#154](https://github.com/hyperledger/besu/pull/154)
- Reflect default logging in CLI help [\#148](https://github.com/hyperledger/besu/pull/148)
- Handle zero port better in NAT [\#147](https://github.com/hyperledger/besu/pull/147)
- Rework how filter and log query parameters are created/used [\#146](https://github.com/hyperledger/besu/pull/146)
- Don't generate shutdown tasks in controller [\#141](https://github.com/hyperledger/besu/pull/141)
- Ibft queries [\#138](https://github.com/hyperledger/besu/pull/138)
- Enable pruning by default for fast sync [\#135](https://github.com/hyperledger/besu/pull/135)
- Ensure spotless runs in CI [\#132](https://github.com/hyperledger/besu/pull/132)
- Add more logging around peer disconnects [\#131](https://github.com/hyperledger/besu/pull/131)
- Repair EthGetLogs returning incorrect results [\#128](https://github.com/hyperledger/besu/pull/128)
- Use Bloombits for Logs queries [\#127](https://github.com/hyperledger/besu/pull/127)
- Improve message when extraData missing [\#121](https://github.com/hyperledger/besu/pull/121)
- Fix miner startup logic [\#104](https://github.com/hyperledger/besu/pull/104)
- Support log reordring from reorgs in `LogSubscriptionService` [\#86](https://github.com/hyperledger/besu/pull/86)

### 1.3.2

### Additions and Improvements

- besu -v to print plugin versions[\#123](https://github.com/hyperledger/besu/pull/123)

### Technical Improvements

- Update Governance and Code of Conduct verbiage [\#120](https://github.com/hyperledger/besu/pull/120)
- Fix private transaction root mismatch [\#118](https://github.com/hyperledger/besu/pull/118)
- Programatically enforce plugin CLI variable names [\#117](https://github.com/hyperledger/besu/pull/117)
- Additional unit test for selecting replaced pending transactions [\#116](https://github.com/hyperledger/besu/pull/116)
- Only set sync targets that have an estimated height value [\#115](https://github.com/hyperledger/besu/pull/115)
- Fix rlpx startup [\#114](https://github.com/hyperledger/besu/pull/114)
- Expose getPayload in Transaction plugin-api interface. [\#113](https://github.com/hyperledger/besu/pull/113)
- Dependency Version Upgrades [\#112](https://github.com/hyperledger/besu/pull/112)
- Add hash field in Transaction plugin interface. [\#111](https://github.com/hyperledger/besu/pull/111)
- Rework sync status events [\#106](https://github.com/hyperledger/besu/pull/106)

### 1.3.1

### Additions and Improvements

- Added GraphQL query/logs support [\#94](https://github.com/hyperledger/besu/pull/94)

### Technical Improvements

- Add totalDiffculty to BlockPropagated events. [\#97](https://github.com/hyperledger/besu/pull/97)
- Merge BlockchainQueries classes [\#101](https://github.com/hyperledger/besu/pull/101)
- Fixed casing of dynamic MetricCategorys [\#99](https://github.com/hyperledger/besu/pull/99)
- Fix private transactions breaking evm [\#96](https://github.com/hyperledger/besu/pull/96)
- Make SyncState variables thread-safe [\#95](https://github.com/hyperledger/besu/pull/95)
- Fix transaction tracking by sender [\#93](https://github.com/hyperledger/besu/pull/93)
- Make logic in PersistBlockTask more explicit to fix a LGTM warning [\#92](https://github.com/hyperledger/besu/pull/92)
- Removed Unused methods in the transaction simulator. [\#91](https://github.com/hyperledger/besu/pull/91)
- Fix ThreadBesuNodeRunner BesuConfiguration setup [\#90](https://github.com/hyperledger/besu/pull/90)
- JsonRpc method disabled error condition rewrite and unit test [\#80](https://github.com/hyperledger/besu/pull/80)
- Round trip testing of state trie account values [\#31](https://github.com/hyperledger/besu/pull/31)

### 1.3

### Breaking Change

- Disallow comments in Genesis JSON file. [\#49](https://github.com/hyperledger/besu/pull/49)

### Additions and Improvements

- Add `--required-block` command line option to deal with chain splits [\#79](https://github.com/hyperledger/besu/pull/79)
- Store db metadata file in the root data directory. [\#46](https://github.com/hyperledger/besu/pull/46)
- Add `--target-gas-limit` command line option. [\#24](https://github.com/hyperledger/besu/pull/24)(thanks to new contributor [cfelde](https://github.com/cfelde))
- Allow private contracts to access public state. [\#9](https://github.com/hyperledger/besu/pull/9)
- Documentation updates include:
  - Added [sample load balancer configurations](https://besu.hyperledger.org/en/latest/HowTo/Configure/Configure-HA/Sample-Configuration/)  
  - Added [`retesteth`](https://besu.hyperledger.org/en/latest/Reference/CLI/CLI-Subcommands/#retesteth) subcommand
  - Added [`debug_accountRange`](https://besu.hyperledger.org/en/latest/Reference/API-Methods/#debug_accountrange) JSON-RPC API method
  - Clarified purpose of [static nodes](https://besu.hyperledger.org/en/latest/HowTo/Find-and-Connect/Managing-Peers/#static-nodes)
  - Added links [Kubernetes reference implementations](https://besu.hyperledger.org/en/latest/HowTo/Deploy/Kubernetes/)
  - Added content about [access between private and public states](https://besu.hyperledger.org/en/latest/Concepts/Privacy/Privacy-Groups/#access-between-states)
  - Added restriction that [account permissioning cannot be used with random key signing](https://besu.hyperledger.org/en/latest/HowTo/Use-Privacy/Sign-Privacy-Marker-Transactions/).
  - Added high availability requirement for [private transaction manager](https://besu.hyperledger.org/en/latest/Concepts/Privacy/Privacy-Overview/#availability) (ie, Orion)
  - Added [genesis file reference](https://besu.hyperledger.org/en/latest/Reference/Config-Items/)

### Technical Improvements

- Less verbose synching subscriptions [\#59](https://github.com/hyperledger/besu/pull/59)
- Return enclave key instead of private transaction hash [\#53](https://github.com/hyperledger/besu/pull/53)
- Fix mark sweep pruner bugs where nodes that should be kept were being swept  [\#50](https://github.com/hyperledger/besu/pull/50)
- Clean up BesuConfiguration construction [\#51](https://github.com/hyperledger/besu/pull/51)
- Private tx nonce errors return same msg as any tx [\#48](https://github.com/hyperledger/besu/pull/48)
- Fix default logging [\#47](https://github.com/hyperledger/besu/pull/47)
- Introduce virtual operation. [\#45](https://github.com/hyperledger/besu/pull/45)
- Downgrade RocksDBPlugin Logging Levels [\#44](https://github.com/hyperledger/besu/pull/44)
- Infrastructure for exposing PoA metrics for plugins. [\#37](https://github.com/hyperledger/besu/pull/37)
- Refactor privacy storage. [\#7](https://github.com/hyperledger/besu/pull/7)

## 1.2.4

### Additions and Improvements

- Add Istanbul block (5435345) for Rinkeby [\#35](https://github.com/hyperledger/besu/pull/35)
- Add Istanbul block (1561651) for Goerli [\#27](https://github.com/hyperledger/besu/pull/27)
- Add Istanbul block (6485846) for Ropsten [\#26](https://github.com/hyperledger/besu/pull/26)
- Add privDistributeRawTransaction endpoint [\#23](https://github.com/hyperledger/besu/pull/23) (thanks to [josh-richardson](https://github.com/josh-richardson))

### Technical Improvements

- Refactors pantheon private key to signing private key [\#34](https://github.com/hyperledger/besu/pull/34) (thanks to [josh-richardson](https://github.com/josh-richardson))
- Support both BESU\_ and PANTHEON\_ env var prefixes [\#32](https://github.com/hyperledger/besu/pull/32)
- Use only fully validated peers for fast sync pivot selection [\#21](https://github.com/hyperledger/besu/pull/21)
- Support Version Rollbacks for RocksDB \(\#6\) [\#19](https://github.com/hyperledger/besu/pull/19)
- Update Cava library to Tuweni Library [\#18](https://github.com/hyperledger/besu/pull/18)
- StateTrieAccountValue:Version should be written as an int, not a long [\#17](https://github.com/hyperledger/besu/pull/17)
- Handle discovery peers with updated endpoints [\#12](https://github.com/hyperledger/besu/pull/12)
- Change retesteth port [\#11](https://github.com/hyperledger/besu/pull/11)
- Renames eea\_getTransactionReceipt to priv\_getTransactionReceipt [\#10](https://github.com/hyperledger/besu/pull/10) (thanks to [josh-richardson](https://github.com/josh-richardson))
- Support Version Rollbacks for RocksDB [\#6](https://github.com/hyperledger/besu/pull/6)
- Moving AT DSL into its own module [\#3](https://github.com/hyperledger/besu/pull/3)

## 1.2.3

### Additions and Improvements
- Added an override facility for genesis configs [\#1915](https://github.com/PegaSysEng/pantheon/pull/1915)
- Finer grained logging configuration [\#1895](https://github.com/PegaSysEng/pantheon/pull/1895) (thanks to [matkt](https://github.com/matkt))

### Technical Improvements

- Add archiving of docker test reports [\#1921](https://github.com/PegaSysEng/pantheon/pull/1921)
- Events API: Transaction dropped, sync status, and renames [\#1919](https://github.com/PegaSysEng/pantheon/pull/1919)
- Remove metrics from plugin registration [\#1918](https://github.com/PegaSysEng/pantheon/pull/1918)
- Replace uses of Instant.now from within the IBFT module [\#1911](https://github.com/PegaSysEng/pantheon/pull/1911)
- Update plugins-api build script [\#1908](https://github.com/PegaSysEng/pantheon/pull/1908)
- Ignore flaky tracing tests [\#1907](https://github.com/PegaSysEng/pantheon/pull/1907)
- Ensure plugin-api module gets published at the correct maven path [\#1905](https://github.com/PegaSysEng/pantheon/pull/1905)
- Return the plugin-apis to this repo [\#1900](https://github.com/PegaSysEng/pantheon/pull/1900)
- Stop autogenerating BesuInfo.java [\#1899](https://github.com/PegaSysEng/pantheon/pull/1899)
- Extracted Metrics interfaces to plugins-api. [\#1898](https://github.com/PegaSysEng/pantheon/pull/1898)
- Fix key value storage clear so it removes all values [\#1894](https://github.com/PegaSysEng/pantheon/pull/1894)
- Ethsigner test [\#1892](https://github.com/PegaSysEng/pantheon/pull/1892) (thanks to [iikirilov](https://github.com/iikirilov))
- Return null private transaction receipt instead of error [\#1872](https://github.com/PegaSysEng/pantheon/pull/1872) (thanks to [iikirilov](https://github.com/iikirilov))
- Implement trace replay block transactions trace option [\#1886](https://github.com/PegaSysEng/pantheon/pull/1886)
- Use object parameter instead of list of parameters for priv\_createPrivacyGroup [\#1868](https://github.com/PegaSysEng/pantheon/pull/1868) (thanks to [iikirilov](https://github.com/iikirilov))
- Refactor privacy acceptance tests [\#1864](https://github.com/PegaSysEng/pantheon/pull/1864) (thanks to [iikirilov](https://github.com/iikirilov))

## 1.2.2

### Additions and Improvements
- Support large numbers for the `--network-id` option [\#1891](https://github.com/PegaSysEng/pantheon/pull/1891)
- Added eea\_getTransactionCount Json Rpc [\#1861](https://github.com/PegaSysEng/pantheon/pull/1861)
- PrivacyMarkerTransaction to be signed with a randomly generated key [\#1844](https://github.com/PegaSysEng/pantheon/pull/1844)
- Implement eth\_getproof JSON RPC API [\#1824](https://github.com/PegaSysEng/pantheon/pull/1824) (thanks to [matkt](https://github.com/matkt))
- Documentation updates include:
  - [Improved navigation](https://docs.pantheon.pegasys.tech/en/latest/)
  - [Added permissioning diagram](https://docs.pantheon.pegasys.tech/en/latest/Concepts/Permissioning/Permissioning-Overview/#onchain)
  - [Added Responsible Disclosure policy](https://docs.pantheon.pegasys.tech/en/latest/Reference/Responsible-Disclosure/)
  - [Added `blocks export` subcommand](https://besu.hyperledger.org/en/latest/Reference/CLI/CLI-Subcommands/#export)

### Technical Improvements  
- Update the `pantheon blocks export` command usage [\#1887](https://github.com/PegaSysEng/pantheon/pull/1887) (thanks to [matkt](https://github.com/matkt))
- Stop Returning null for 'pending' RPC calls [\#1883](https://github.com/PegaSysEng/pantheon/pull/1883)
- Blake validation errors are hard errors [\#1882](https://github.com/PegaSysEng/pantheon/pull/1882)
- Add test cases for trace\_replayBlockTransactions [\#1881](https://github.com/PegaSysEng/pantheon/pull/1881)
- Simplify json rpc spec test setup [\#1880](https://github.com/PegaSysEng/pantheon/pull/1880)
- Tweak JSON import format [\#1878](https://github.com/PegaSysEng/pantheon/pull/1878)
- Transactions listeners should use the subscriber pattern [\#1877](https://github.com/PegaSysEng/pantheon/pull/1877)
- Maven spotless [\#1876](https://github.com/PegaSysEng/pantheon/pull/1876)
- Don't cache for localbalance [\#1875](https://github.com/PegaSysEng/pantheon/pull/1875)
- EIP-1108 - Reprice alt\_bn128  [\#1874](https://github.com/PegaSysEng/pantheon/pull/1874)
- Create stub trace\_replayBlockTransactions json-rpc method  [\#1873](https://github.com/PegaSysEng/pantheon/pull/1873)
- Improve trace log [\#1870](https://github.com/PegaSysEng/pantheon/pull/1870)
- Pruning Command Line Flags [\#1869](https://github.com/PegaSysEng/pantheon/pull/1869)
- Re-enable istanbul [\#1865](https://github.com/PegaSysEng/pantheon/pull/1865)
- Fix logic to disconnect from peers on fork [\#1863](https://github.com/PegaSysEng/pantheon/pull/1863)
- Blake 2b tweaks [\#1862](https://github.com/PegaSysEng/pantheon/pull/1862)
- Sweep state roots before child nodes [\#1854](https://github.com/PegaSysEng/pantheon/pull/1854)
- Update export subcommand to export blocks in rlp format [\#1852](https://github.com/PegaSysEng/pantheon/pull/1852)
- Updating docker tests to make it easier to follow & ensure it listens on the right interface on docker [\#1851](https://github.com/PegaSysEng/pantheon/pull/1851)
- Disable Istanbul block [\#1849](https://github.com/PegaSysEng/pantheon/pull/1849)
- Add read-only blockchain factory method [\#1845](https://github.com/PegaSysEng/pantheon/pull/1845)
- Removing the release plugin in favour of the new process with branches [\#1843](https://github.com/PegaSysEng/pantheon/pull/1843)
- Update Görli bootnodes [\#1842](https://github.com/PegaSysEng/pantheon/pull/1842)
- Upgrade graphql library to version 13.0 [\#1834](https://github.com/PegaSysEng/pantheon/pull/1834)
- Database versioning and enable multi-column database [\#1830](https://github.com/PegaSysEng/pantheon/pull/1830)
- Fixes invalid JsonGetter, comment [\#1811](https://github.com/PegaSysEng/pantheon/pull/1811) (thanks to [josh-richardson](https://github.com/josh-richardson))
- Add EthSigner acceptance test [\#1655](https://github.com/PegaSysEng/pantheon/pull/1655) (thanks to [iikirilov](https://github.com/iikirilov))
- Support plugin Richdata APIs via implementation [\#1581](https://github.com/PegaSysEng/pantheon/pull/1581)

## 1.2.1

### Additions and Improvements

- Removed the release plugin in favour of the new process with branches
[#1841](https://github.com/PegaSysEng/pantheon/pull/1841)
[#1843](https://github.com/PegaSysEng/pantheon/pull/1843)
[#1848](https://github.com/PegaSysEng/pantheon/pull/1848)
[#1855](https://github.com/PegaSysEng/pantheon/pull/1855)
- Updated Görli bootnodes [#1842](https://github.com/PegaSysEng/pantheon/pull/1842)
- Removed unnecessary test dependency [#1839](https://github.com/PegaSysEng/pantheon/pull/1839)
- Added warning when comments are used in genesis file [#1838](https://github.com/PegaSysEng/pantheon/pull/1838)
- Added an experimental flag for disabling timers [#1837](https://github.com/PegaSysEng/pantheon/pull/1837)
- Fixed FlatFileTaskCollection tests [#1833](https://github.com/PegaSysEng/pantheon/pull/1833)
- Added chain json import utility [#1832](https://github.com/PegaSysEng/pantheon/pull/1832)
- Added tests to AllNodesVisitor trie traversal [#1831](https://github.com/PegaSysEng/pantheon/pull/1831)
- Updated privateFrom to be required [#1829](https://github.com/PegaSysEng/pantheon/pull/1829) (thanks to [iikirilov](https://github.com/iikirilov))
- Made explicit that streamed accounts may be missing their address [#1828](https://github.com/PegaSysEng/pantheon/pull/1828)
- Refactored normalizeKeys method [#1826](https://github.com/PegaSysEng/pantheon/pull/1826)
- Removed dead parameters [#1825](https://github.com/PegaSysEng/pantheon/pull/1825)
- Added a nicer name for Corretto [#1819](https://github.com/PegaSysEng/pantheon/pull/1819)
- Changed core JSON-RPC method to support ReTestEth
[#1815](https://github.com/PegaSysEng/pantheon/pull/1815)
[#1818](https://github.com/PegaSysEng/pantheon/pull/1818)
- Added rewind to block functionality [#1814](https://github.com/PegaSysEng/pantheon/pull/1814)
- Added support for NoReward and NoProof seal engines [#1813](https://github.com/PegaSysEng/pantheon/pull/1813)
- Added strict short hex strings for retesteth [#1812](https://github.com/PegaSysEng/pantheon/pull/1812)
- Cleaned up genesis parsing [#1809](https://github.com/PegaSysEng/pantheon/pull/1809)
- Updating Orion to v1.3.2 [#1805](https://github.com/PegaSysEng/pantheon/pull/1805)
- Updaated newHeads subscription to emit events only for canonical blocks [#1798](https://github.com/PegaSysEng/pantheon/pull/1798)
- Repricing for trie-size-dependent opcodes [#1795](https://github.com/PegaSysEng/pantheon/pull/1795)
- Revised Istanbul Versioning assignemnts [#1794](https://github.com/PegaSysEng/pantheon/pull/1794)
- Updated RevertReason to return BytesValue [#1793](https://github.com/PegaSysEng/pantheon/pull/1793)
- Updated way priv_getPrivacyPrecompileAddress source [#1786](https://github.com/PegaSysEng/pantheon/pull/1786) (thanks to [iikirilov](https://github.com/iikirilov))
- Updated Chain ID opcode to return 0 as default [#1785](https://github.com/PegaSysEng/pantheon/pull/1785)
- Allowed fixedDifficulty=1 [#1784](https://github.com/PegaSysEng/pantheon/pull/1784)
- Updated Docker image defaults host interfaces [#1782](https://github.com/PegaSysEng/pantheon/pull/1782)
- Added tracking of world state account key preimages [#1780](https://github.com/PegaSysEng/pantheon/pull/1780)
- Modified PrivGetPrivateTransaction to take public tx hash [#1778](https://github.com/PegaSysEng/pantheon/pull/1778) (thanks to [josh-richardson](https://github.com/josh-richardson))
- Removed enclave public key from parameter
[#1789](https://github.com/PegaSysEng/pantheon/pull/1789)
[#1777](https://github.com/PegaSysEng/pantheon/pull/1777) (thanks to [iikirilov](https://github.com/iikirilov))
- Added storage key preimage tracking [#1772](https://github.com/PegaSysEng/pantheon/pull/1772)
- Updated priv_getPrivacyPrecompileAddress method return [#1766](https://github.com/PegaSysEng/pantheon/pull/1766) (thanks to [iikirilov](https://github.com/iikirilov))
- Added tests for permissioning with static nodes behaviour [#1764](https://github.com/PegaSysEng/pantheon/pull/1764)
- Added integration test for contract creation with privacyGroupId [#1762](https://github.com/PegaSysEng/pantheon/pull/1762) (thanks to [josh-richardson](https://github.com/josh-richardson))
- Added report node local address as the coinbase in Clique and IBFT
[#1758](https://github.com/PegaSysEng/pantheon/pull/1758)
[#1760](https://github.com/PegaSysEng/pantheon/pull/1760)
- Fixed private tx signature validation [#1753](https://github.com/PegaSysEng/pantheon/pull/1753)
- Updated CI configuration
[#1751](https://github.com/PegaSysEng/pantheon/pull/1751)
[#1835](https://github.com/PegaSysEng/pantheon/pull/1835)
- Added CLI flag for setting WorldStateDownloader task cache size [#1749](https://github.com/PegaSysEng/pantheon/pull/1749) (thanks to [matkt](https://github.com/matkt))
- Updated vertx to 2.8.0 [#1748](https://github.com/PegaSysEng/pantheon/pull/1748)
- changed RevertReason to BytesValue [#1746](https://github.com/PegaSysEng/pantheon/pull/1746)
- Added static nodes acceptance test [#1745](https://github.com/PegaSysEng/pantheon/pull/1745)
- Added report 0 hashrate when the mining coordinator doesn't support mining
[#1744](https://github.com/PegaSysEng/pantheon/pull/1744)
[#1757](https://github.com/PegaSysEng/pantheon/pull/1757)
- Implemented EIP-2200 - Net Gas Metering Revised [#1743](https://github.com/PegaSysEng/pantheon/pull/1743)
- Added chainId validation to PrivateTransactionValidator [#1741](https://github.com/PegaSysEng/pantheon/pull/1741)
- Reduced intrinsic gas cost [#1739](https://github.com/PegaSysEng/pantheon/pull/1739)
- De-duplicated test blocks data files [#1737](https://github.com/PegaSysEng/pantheon/pull/1737)
- Renamed various EEA methods to priv methods [#1736](https://github.com/PegaSysEng/pantheon/pull/1736) (thanks to [josh-richardson](https://github.com/josh-richardson))
- Permissioning Acceptance Test [#1735](https://github.com/PegaSysEng/pantheon/pull/1735)
 [#1759](https://github.com/PegaSysEng/pantheon/pull/1759)
- Add nonce handling to GenesisState [#1728](https://github.com/PegaSysEng/pantheon/pull/1728)
- Added 100-continue to HTTP [#1727](https://github.com/PegaSysEng/pantheon/pull/1727)
- Fixed get_signerMetrics [#1725](https://github.com/PegaSysEng/pantheon/pull/1725) (thanks to [matkt](https://github.com/matkt))
- Reworked "in-sync" checks [#1720](https://github.com/PegaSysEng/pantheon/pull/1720)
- Added Accounts Permissioning Acceptance Tests [#1719](https://github.com/PegaSysEng/pantheon/pull/1719)
- Added PrivateTransactionValidator to unify logic [#1713](https://github.com/PegaSysEng/pantheon/pull/1713)
- Added JSON-RPC API to report validator block production information [#1687](https://github.com/PegaSysEng/pantheon/pull/1687) (thanks to [matkt](https://github.com/matkt))
- Added Mark Sweep Pruner [#1638](https://github.com/PegaSysEng/pantheon/pull/1638)
- Added the Blake2b F compression function as a precompile in Besu [#1614](https://github.com/PegaSysEng/pantheon/pull/1614) (thanks to [iikirilov](https://github.com/iikirilov))
- Documentation updates include:
  - Added CPU requirements [#1734](https://github.com/PegaSysEng/pantheon/pull/1734)
  - Added reference to Ansible role [#1733](https://github.com/PegaSysEng/pantheon/pull/1733)
  - Updated revert reason example [#1754](https://github.com/PegaSysEng/pantheon/pull/1754)
  - Added content on deploying for production [#1774](https://github.com/PegaSysEng/pantheon/pull/1774)
  - Updated docker docs for location of data path [#1790](https://github.com/PegaSysEng/pantheon/pull/1790)
  - Updated permissiong documentation
  [#1792](https://github.com/PegaSysEng/pantheon/pull/1792)
  [#1652](https://github.com/PegaSysEng/pantheon/pull/1652)
  - Added permissioning webinar in the resources [#1717](https://github.com/PegaSysEng/pantheon/pull/1717)
  - Add web3.js-eea reference doc [#1617](https://github.com/PegaSysEng/pantheon/pull/1617)
  - Updated privacy documentation
  [#1650](https://github.com/PegaSysEng/pantheon/pull/1650)
  [#1721](https://github.com/PegaSysEng/pantheon/pull/1721)
  [#1722](https://github.com/PegaSysEng/pantheon/pull/1722)
  [#1724](https://github.com/PegaSysEng/pantheon/pull/1724)
  [#1729](https://github.com/PegaSysEng/pantheon/pull/1729)
  [#1730](https://github.com/PegaSysEng/pantheon/pull/1730)
  [#1731](https://github.com/PegaSysEng/pantheon/pull/1731)
  [#1732](https://github.com/PegaSysEng/pantheon/pull/1732)
  [#1740](https://github.com/PegaSysEng/pantheon/pull/1740)
  [#1750](https://github.com/PegaSysEng/pantheon/pull/1750)
  [#1761](https://github.com/PegaSysEng/pantheon/pull/1761)
  [#1765](https://github.com/PegaSysEng/pantheon/pull/1765)
  [#1769](https://github.com/PegaSysEng/pantheon/pull/1769)
  [#1770](https://github.com/PegaSysEng/pantheon/pull/1770)
  [#1771](https://github.com/PegaSysEng/pantheon/pull/1771)
  [#1773](https://github.com/PegaSysEng/pantheon/pull/1773)
  [#1787](https://github.com/PegaSysEng/pantheon/pull/1787)
  [#1788](https://github.com/PegaSysEng/pantheon/pull/1788)
  [#1796](https://github.com/PegaSysEng/pantheon/pull/1796)
  [#1803](https://github.com/PegaSysEng/pantheon/pull/1803)
  [#1810](https://github.com/PegaSysEng/pantheon/pull/1810)
  [#1817](https://github.com/PegaSysEng/pantheon/pull/1817)
  - Added documentation for getSignerMetrics [#1723](https://github.com/PegaSysEng/pantheon/pull/1723) (thanks to [matkt](https://github.com/matkt))
  - Added Java 11+ as a prerequisite for installing Besu using Homebrew. [#1755](https://github.com/PegaSysEng/pantheon/pull/1755)
  - Fixed documentation formatting and typos [#1718](https://github.com/PegaSysEng/pantheon/pull/1718)
  [#1742](https://github.com/PegaSysEng/pantheon/pull/1742)
  [#1763](https://github.com/PegaSysEng/pantheon/pull/1763)
  [#1779](https://github.com/PegaSysEng/pantheon/pull/1779)
  [#1781](https://github.com/PegaSysEng/pantheon/pull/1781)
  [#1827](https://github.com/PegaSysEng/pantheon/pull/1827)
  [#1767](https://github.com/PegaSysEng/pantheon/pull/1767) (thanks to [helderjnpinto](https://github.com/helderjnpinto))
  - Moved the docs to a [new doc repos](https://github.com/PegaSysEng/doc.pantheon) [#1822](https://github.com/PegaSysEng/pantheon/pull/1822)
- Explicitly configure some maven artifactIds [#1853](https://github.com/PegaSysEng/pantheon/pull/1853)
- Update export subcommand to export blocks in rlp format [#1852](https://github.com/PegaSysEng/pantheon/pull/1852)
- Implement `eth_getproof` JSON RPC API [#1824](https://github.com/PegaSysEng/pantheon/pull/1824)
- Database versioning and enable multi-column database [#1830](https://github.com/PegaSysEng/pantheon/pull/1830)
- Disable smoke tests on windows [#1847](https://github.com/PegaSysEng/pantheon/pull/1847)
- Add read-only blockchain factory method [#1845](https://github.com/PegaSysEng/pantheon/pull/1845)

## 1.2

### Additions and Improvements

- Add UPnP Support [\#1334](https://github.com/PegaSysEng/pantheon/pull/1334) (thanks to [notlesh](https://github.com/notlesh))
- Limit the fraction of wire connections initiated by peers [\#1665](https://github.com/PegaSysEng/pantheon/pull/1665)
- EIP-1706 - Disable SSTORE with gasleft lt call stipend  [\#1706](https://github.com/PegaSysEng/pantheon/pull/1706)
- EIP-1108 - Reprice alt\_bn128 [\#1704](https://github.com/PegaSysEng/pantheon/pull/1704)
- EIP-1344 ChainID Opcode [\#1690](https://github.com/PegaSysEng/pantheon/pull/1690)
- New release docker image [\#1664](https://github.com/PegaSysEng/pantheon/pull/1664)
- Support changing log level at runtime [\#1656](https://github.com/PegaSysEng/pantheon/pull/1656) (thanks to [matkt](https://github.com/matkt))
- Implement dump command to dump a specific block from storage [\#1641](https://github.com/PegaSysEng/pantheon/pull/1641) (thanks to [matkt](https://github.com/matkt))
- Add eea\_findPrivacyGroup endpoint to Besu [\#1635](https://github.com/PegaSysEng/pantheon/pull/1635) (thanks to [Puneetha17](https://github.com/Puneetha17))
- Updated eea send raw transaction with privacy group ID [\#1611](https://github.com/PegaSysEng/pantheon/pull/1611) (thanks to [iikirilov](https://github.com/iikirilov))
- Added Revert Reason [\#1603](https://github.com/PegaSysEng/pantheon/pull/1603)
- Documentation updates include:
  - Added [UPnP content](https://besu.hyperledger.org/en/latest/HowTo/Find-and-Connect/Using-UPnP/)
  - Added [load balancer image](https://besu.hyperledger.org/en/stable/)
  - Added [revert reason](https://besu.hyperledger.org/en/latest/HowTo/Send-Transactions/Revert-Reason/)
  - Added [admin\_changeLogLevel](https://besu.hyperledger.org/en/latest/Reference/API-Methods/#admin_changeloglevel) JSON RPC API (thanks to [matkt](https://github.com/matkt))
  - Updated for [new Docker image](https://besu.hyperledger.org/en/stable/)
  - Added [Docker image migration content](https://besu.hyperledger.org/en/latest/HowTo/Get-Started/Migration-Docker/)
  - Added [transaction validation content](https://besu.hyperledger.org/en/latest/Concepts/Transactions/Transaction-Validation/)
  - Updated [permissioning overview](https://besu.hyperledger.org/en/stable/) for onchain account permissioning
  - Updated [quickstart](https://besu.hyperledger.org/en/latest/HowTo/Deploy/Monitoring-Performance/#monitor-node-performance-using-prometheus) to include Prometheus and Grafana
  - Added [remote connections limits options](https://besu.hyperledger.org/en/latest/Reference/CLI/CLI-Syntax/#remote-connections-limit-enabled)
  - Updated [web3.js-eea reference](https://docs.pantheon.pegasys.tech/en/latest/Reference/web3js-eea-Methods/) to include privacy group methods
  - Updated [onchain permissioning to include account permissioning](hhttps://besu.hyperledger.org/en/latest/Concepts/Permissioning/Onchain-Permissioning/) and [Permissioning Management Dapp](https://besu.hyperledger.org/en/latest/Tutorials/Permissioning/Getting-Started-Onchain-Permissioning/#start-the-development-server-for-the-permissioning-management-dapp)
  - Added [deployment procedure for Permissioning Management Dapp](https://besu.hyperledger.org/en/stable/)
  - Added privacy content for [EEA-compliant and Besu-extended privacy](https://besu.hyperledger.org/en/latest/Concepts/Privacy/Privacy-Groups/)
  - Added content on [creating and managing privacy groups](https://besu.hyperledger.org/en/latest/Reference/web3js-eea-Methods/#createprivacygroup)
  - Added content on [accessing private and privacy marker transactions](https://besu.hyperledger.org/en/latest/HowTo/Use-Privacy/Access-Private-Transactions/)
  - Added content on [system requirements](https://besu.hyperledger.org/en/latest/HowTo/Get-Started/System-Requirements/)
  - Added reference to [Besu role on Galaxy to deploy using Ansible](https://besu.hyperledger.org/en/latest/HowTo/Deploy/Ansible/).  

### Technical Improvements

- Remove enclave public key from parameter [\#1789](https://github.com/PegaSysEng/pantheon/pull/1789)
- Update defaults host interfaces [\#1782](https://github.com/PegaSysEng/pantheon/pull/1782)
- Modifies PrivGetPrivateTransaction to take public tx hash [\#1778](https://github.com/PegaSysEng/pantheon/pull/1778)
- Remove enclave public key from parameter [\#1777](https://github.com/PegaSysEng/pantheon/pull/1777)
- Return the ethereum address of the privacy precompile from priv_getPrivacyPrecompileAddress [\#1766](https://github.com/PegaSysEng/pantheon/pull/1766)
- Report node local address as the coinbase in Clique and IBFT [\#1760](https://github.com/PegaSysEng/pantheon/pull/1760)
- Additional integration test for contract creation with privacyGroupId [\#1762](https://github.com/PegaSysEng/pantheon/pull/1762)
- Report 0 hashrate when the mining coordinator doesn't support mining [\#1757](https://github.com/PegaSysEng/pantheon/pull/1757)
- Fix private tx signature validation [\#1753](https://github.com/PegaSysEng/pantheon/pull/1753)
- RevertReason changed to BytesValue [\#1746](https://github.com/PegaSysEng/pantheon/pull/1746)
- Renames various eea methods to priv methods [\#1736](https://github.com/PegaSysEng/pantheon/pull/1736)
- Update Orion version [\#1716](https://github.com/PegaSysEng/pantheon/pull/1716)
- Rename CLI flag for better ordering of options [\#1715](https://github.com/PegaSysEng/pantheon/pull/1715)
- Routine dependency updates [\#1712](https://github.com/PegaSysEng/pantheon/pull/1712)
- Fix spelling error in getApplicationPrefix method name [\#1711](https://github.com/PegaSysEng/pantheon/pull/1711)
- Wait and retry if best peer's chain is too short for fast sync [\#1708](https://github.com/PegaSysEng/pantheon/pull/1708)
- Eea get private transaction fix [\#1707](https://github.com/PegaSysEng/pantheon/pull/1707) (thanks to [iikirilov](https://github.com/iikirilov))
- Rework remote connection limit flag defaults [\#1705](https://github.com/PegaSysEng/pantheon/pull/1705)
- Report invalid options from config file [\#1703](https://github.com/PegaSysEng/pantheon/pull/1703)
- Add ERROR to list of CLI log level options [\#1699](https://github.com/PegaSysEng/pantheon/pull/1699)
- Enable onchain account permissioning CLI option [\#1686](https://github.com/PegaSysEng/pantheon/pull/1686)
- Exempt static nodes from all connection limits [\#1685](https://github.com/PegaSysEng/pantheon/pull/1685)
- Enclave refactoring [\#1684](https://github.com/PegaSysEng/pantheon/pull/1684)
- Add opcode and precompiled support for versioning  [\#1683](https://github.com/PegaSysEng/pantheon/pull/1683)
- Use a percentage instead of fraction for the remote connections percentage CLI option. [\#1682](https://github.com/PegaSysEng/pantheon/pull/1682)
- Added error msg for calling eth\_sendTransaction [\#1681](https://github.com/PegaSysEng/pantheon/pull/1681)
- Remove instructions for installing with Chocolatey [\#1680](https://github.com/PegaSysEng/pantheon/pull/1680)
- remove zulu-jdk8 from smoke tests [\#1679](https://github.com/PegaSysEng/pantheon/pull/1679)
- Add new MainNet bootnodes [\#1678](https://github.com/PegaSysEng/pantheon/pull/1678)
- updating smoke tests to use \>= jdk11 [\#1677](https://github.com/PegaSysEng/pantheon/pull/1677)
- Fix handling of remote connection limit [\#1676](https://github.com/PegaSysEng/pantheon/pull/1676)
- Add accountVersion to MessageFrame [\#1675](https://github.com/PegaSysEng/pantheon/pull/1675)
- Change getChildren return type [\#1674](https://github.com/PegaSysEng/pantheon/pull/1674)
- Use Log4J message template instead of String.format [\#1673](https://github.com/PegaSysEng/pantheon/pull/1673)
- Return hashrate of 0 when not mining. [\#1672](https://github.com/PegaSysEng/pantheon/pull/1672)
- Add hooks for validation  [\#1671](https://github.com/PegaSysEng/pantheon/pull/1671)
- Upgrade to pantheon-build:0.0.6-jdk11 which really does include jdk11 [\#1670](https://github.com/PegaSysEng/pantheon/pull/1670)
- Onchain permissioning startup check [\#1669](https://github.com/PegaSysEng/pantheon/pull/1669)
- Update BesuCommand to accept minTransactionGasPriceWei as an integer [\#1668](https://github.com/PegaSysEng/pantheon/pull/1668) (thanks to [matkt](https://github.com/matkt))
- Privacy group id consistent [\#1667](https://github.com/PegaSysEng/pantheon/pull/1667) (thanks to [iikirilov](https://github.com/iikirilov))
- Change eea\_getPrivateTransaction endpoint to accept hex [\#1666](https://github.com/PegaSysEng/pantheon/pull/1666) (thanks to [Puneetha17](https://github.com/Puneetha17))
- Factorise metrics code for KeyValueStorage database [\#1663](https://github.com/PegaSysEng/pantheon/pull/1663))
- Create a metric tracking DB size [\#1662](https://github.com/PegaSysEng/pantheon/pull/1662)
- AT- Removing unused methods on KeyValueStorage [\#1661](https://github.com/PegaSysEng/pantheon/pull/1661)
- Add Prerequisites and Quick-Start [\#1660](https://github.com/PegaSysEng/pantheon/pull/1660) (thanks to [lazaridiscom](https://github.com/lazaridiscom))
- Java 11 updates [\#1658](https://github.com/PegaSysEng/pantheon/pull/1658)
- Make test generated keys deterministic w/in block generator [\#1657](https://github.com/PegaSysEng/pantheon/pull/1657)
- Rename privacyGroupId to createPrivacyGroupId [\#1654](https://github.com/PegaSysEng/pantheon/pull/1654) (thanks to [Puneetha17](https://github.com/Puneetha17))
- Intermittent Test Failures in TransactionsMessageSenderTest [\#1653](https://github.com/PegaSysEng/pantheon/pull/1653)
- Sanity check the generated distribution files before upload [\#1648](https://github.com/PegaSysEng/pantheon/pull/1648)
- Use JDK 11 for release builds [\#1647](https://github.com/PegaSysEng/pantheon/pull/1647)
- Support multiple private marker transactions in a block  [\#1646](https://github.com/PegaSysEng/pantheon/pull/1646)
- Display World State Sync Progress in Logs [\#1645](https://github.com/PegaSysEng/pantheon/pull/1645)
- Remove the docker gradle plugin, handle building docker with shell now [\#1644](https://github.com/PegaSysEng/pantheon/pull/1644)
- Switch to using metric names from EIP-2159 [\#1634](https://github.com/PegaSysEng/pantheon/pull/1634)
- Account versioning [\#1612](https://github.com/PegaSysEng/pantheon/pull/1612)

## 1.1.4

### Additions and Improvements

- \[PAN-2832\] Support setting config options via environment variables [\#1597](https://github.com/PegaSysEng/pantheon/pull/1597)
- Print Besu version when starting [\#1593](https://github.com/PegaSysEng/pantheon/pull/1593)
- \[PAN-2746\] Add eea\_createPrivacyGroup & eea\_deletePrivacyGroup endpoint [\#1560](https://github.com/PegaSysEng/pantheon/pull/1560) (thanks to [Puneetha17](https://github.com/Puneetha17))

Documentation updates include:
- Added [readiness and liveness endpoints](https://besu.hyperledger.org/en/latest/HowTo/Interact/APIs/Using-JSON-RPC-API/#readiness-and-liveness-endpoints)
- Added [high availability content](https://besu.hyperledger.org/en/latest/HowTo/Configure/Configure-HA/High-Availability/)
- Added [web3js-eea client library](https://besu.hyperledger.org/en/latest/Tutorials/Quickstarts/Privacy-Quickstart/#clone-eeajs-libraries)
- Added content on [setting CLI options using environment variables](https://besu.hyperledger.org/en/latest/Reference/CLI/CLI-Syntax/#specifying-options)

### Technical Improvements

- Read config from env vars when no config file specified [\#1639](https://github.com/PegaSysEng/pantheon/pull/1639)
- Upgrade jackson-databind to 2.9.9.1 [\#1636](https://github.com/PegaSysEng/pantheon/pull/1636)
- Update Reference Tests [\#1633](https://github.com/PegaSysEng/pantheon/pull/1633)
- Ignore discport during static node permissioning check [\#1631](https://github.com/PegaSysEng/pantheon/pull/1631)
- Check connections more frequently during acceptance tests [\#1630](https://github.com/PegaSysEng/pantheon/pull/1630)
- Refactor experimental CLI options [\#1629](https://github.com/PegaSysEng/pantheon/pull/1629)
- JSON-RPC api net_services should display the actual ports [\#1628](https://github.com/PegaSysEng/pantheon/pull/1628)
- Refactor CLI [\#1627](https://github.com/PegaSysEng/pantheon/pull/1627)
- Simplify BesuCommand `run` and `parse` methods. [\#1626](https://github.com/PegaSysEng/pantheon/pull/1626)
- PAN-2860: Ignore discport during startup whitelist validation [\#1625](https://github.com/PegaSysEng/pantheon/pull/1625)
- Freeze plugin api version [\#1624](https://github.com/PegaSysEng/pantheon/pull/1624)
- Implement incoming transaction messages CLI option as an unstable command. [\#1622](https://github.com/PegaSysEng/pantheon/pull/1622)
- Update smoke tests docker images for zulu and openjdk to private ones [\#1620](https://github.com/PegaSysEng/pantheon/pull/1620)
- Remove duplication between EeaTransactionCountRpc & PrivateTransactionHandler [\#1619](https://github.com/PegaSysEng/pantheon/pull/1619)
- \[PAN-2709\] - nonce too low error [\#1618](https://github.com/PegaSysEng/pantheon/pull/1618)
- Cache TransactionValidationParams instead of creating new object for each call [\#1616](https://github.com/PegaSysEng/pantheon/pull/1616)
- \[PAN-2850\] Create a transaction pool configuration object [\#1615](https://github.com/PegaSysEng/pantheon/pull/1615)
- Add TransactionValidationParam to TxProcessor [\#1613](https://github.com/PegaSysEng/pantheon/pull/1613)
- Expose a CLI option to configure the life time of transaction messages. [\#1610](https://github.com/PegaSysEng/pantheon/pull/1610)
- Implement Prometheus metric counter for skipped expired transaction messages. [\#1609](https://github.com/PegaSysEng/pantheon/pull/1609)
- Upload jars to bintray as part of releases [\#1608](https://github.com/PegaSysEng/pantheon/pull/1608)
- Avoid publishing docker-pantheon directory to bintray during a release [\#1606](https://github.com/PegaSysEng/pantheon/pull/1606)
- \[PAN-2756\] Istanbul scaffolding [\#1605](https://github.com/PegaSysEng/pantheon/pull/1605)
- Implement a timeout in TransactionMessageProcessor [\#1604](https://github.com/PegaSysEng/pantheon/pull/1604)
- Reject transactions with gas price below the configured minimum [\#1602](https://github.com/PegaSysEng/pantheon/pull/1602)
- Always build the k8s image, only push to dockerhub for master branch [\#1601](https://github.com/PegaSysEng/pantheon/pull/1601)
- Properly validate AltBN128 pairing precompile input [\#1600](https://github.com/PegaSysEng/pantheon/pull/1600)
- \[PAN-2871\] Columnar rocksdb [\#1599](https://github.com/PegaSysEng/pantheon/pull/1599)
- Reverting change to dockerfile [\#1594](https://github.com/PegaSysEng/pantheon/pull/1594)
- Update dependency versions [\#1592](https://github.com/PegaSysEng/pantheon/pull/1592)
- \[PAN-2797\] Clean up failed connections [\#1591](https://github.com/PegaSysEng/pantheon/pull/1591)
- Cleaning up the build process for docker [\#1590](https://github.com/PegaSysEng/pantheon/pull/1590)
- \[PAN-2786\] Stop Transaction Pool Queue from Growing Unbounded [\#1586](https://github.com/PegaSysEng/pantheon/pull/1586)

## 1.1.3

### Additions and Improvements

- \[PAN-2811\] Be more lenient with discovery message deserialization. Completes our support for EIP-8 and enables Besu to work on Rinkeby again. [\#1580](https://github.com/PegaSysEng/pantheon/pull/1580)
- Added liveness and readiness probe stub endpoints [\#1553](https://github.com/PegaSysEng/pantheon/pull/1553)
- Implemented operator tool. \(blockchain network configuration for permissioned networks\) [\#1511](https://github.com/PegaSysEng/pantheon/pull/1511)
- \[PAN-2754\] Added eea\_getPrivacyPrecompileAddress [\#1579](https://github.com/PegaSysEng/pantheon/pull/1579) (thanks to [Puneetha17](https://github.com/Puneetha17))
- Publish the chain head gas used, gas limit, transaction count and ommer metrics [\#1551](https://github.com/PegaSysEng/pantheon/pull/1551)
- Add subscribe and unsubscribe count metrics [\#1541](https://github.com/PegaSysEng/pantheon/pull/1541)
- Add pivot block metrics [\#1537](https://github.com/PegaSysEng/pantheon/pull/1537)

Documentation updates include:

- Updated [IBFT 2.0 tutorial](https://besu.hyperledger.org/en/latest/Tutorials/Private-Network/Create-IBFT-Network/) to use network configuration tool
- Added [debug\_traceBlock\* methods](https://besu.hyperledger.org/en/latest/Reference/API-Methods/#debug_traceblock)
- Reorganised [monitoring documentation](https://besu.hyperledger.org/en/latest/HowTo/Deploy/Monitoring-Performance/)
- Added [link to sample Grafana dashboard](https://besu.hyperledger.org/en/latest/HowTo/Deploy/Monitoring-Performance/#monitor-node-performance-using-prometheus)
- Added [note about replacing transactions in transaction pool](https://besu.hyperledger.org/en/latest/Concepts/Transactions/Transaction-Pool/#replacing-transactions-with-same-nonce)
- Updated [example transaction scripts](https://besu.hyperledger.org/en/latest/HowTo/Send-Transactions/Transactions/#example-javascript-scripts)
- Updated [Alethio Ethstats and Explorer documentation](https://besu.hyperledger.org/en/latest/Concepts/AlethioOverview/)

### Technical Improvements

- PAN-2816: Hiding experimental account permissioning cli options [\#1584](https://github.com/PegaSysEng/pantheon/pull/1584)
- \[PAN-2630\] Synchronizer should disconnect the sync target peer on invalid block data [\#1578](https://github.com/PegaSysEng/pantheon/pull/1578)
- Rename MetricCategory to BesuMetricCategory [\#1574](https://github.com/PegaSysEng/pantheon/pull/1574)
- Convert MetricsConfigiguration to use a builder [\#1572](https://github.com/PegaSysEng/pantheon/pull/1572)
- PAN-2794: Including flag for onchain permissioning check on tx processor [\#1571](https://github.com/PegaSysEng/pantheon/pull/1571)
- Fix behaviour for absent account permissiong smart contract [\#1569](https://github.com/PegaSysEng/pantheon/pull/1569)
- Expand readiness check to check peer count and sync state [\#1568](https://github.com/PegaSysEng/pantheon/pull/1568)
- \[PAN-2798\] Reorganize p2p classes [\#1567](https://github.com/PegaSysEng/pantheon/pull/1567)
- PAN-2729: Account Smart Contract Permissioning ATs [\#1565](https://github.com/PegaSysEng/pantheon/pull/1565)
- Timeout build after 1 hour to prevent it hanging forever. [\#1564](https://github.com/PegaSysEng/pantheon/pull/1564)
- \[PAN-2791\] Make permissions checks for ongoing connections more granular [\#1563](https://github.com/PegaSysEng/pantheon/pull/1563)
- \[PAN-2721\] Fix TopicParameter deserialization [\#1562](https://github.com/PegaSysEng/pantheon/pull/1562)
- \[PAN-2779\] Allow signing private transaction with any key [\#1561](https://github.com/PegaSysEng/pantheon/pull/1561) (thanks to [iikirilov](https://github.com/iikirilov))
- \[PAN-2783\] Invert dependency between permissioning and p2p [\#1557](https://github.com/PegaSysEng/pantheon/pull/1557)
- Removing account filter from TransactionPool [\#1556](https://github.com/PegaSysEng/pantheon/pull/1556)
- \[PAN-1952\] - Remove ignored pending transaction event publish acceptance test [\#1552](https://github.com/PegaSysEng/pantheon/pull/1552)
- Make MetricCategories more flexible [\#1550](https://github.com/PegaSysEng/pantheon/pull/1550)
- Fix encoding for account permissioning check call [\#1549](https://github.com/PegaSysEng/pantheon/pull/1549)
- Discard known remote transactions prior to validation [\#1548](https://github.com/PegaSysEng/pantheon/pull/1548)
- \[PAN-2009\] - Fix cluster clean start after stop in Acceptance tests [\#1546](https://github.com/PegaSysEng/pantheon/pull/1546)
- FilterIdGenerator fixes [\#1544](https://github.com/PegaSysEng/pantheon/pull/1544)
- Only increment the added transaction counter if we actually added the transaction [\#1543](https://github.com/PegaSysEng/pantheon/pull/1543)
- When retrieving transactions by hash, check the pending transactions first [\#1542](https://github.com/PegaSysEng/pantheon/pull/1542)
- Fix thread safety in SubscriptionManager [\#1540](https://github.com/PegaSysEng/pantheon/pull/1540)
- \[PAN-2731\] Extract connection management from P2PNetwork [\#1538](https://github.com/PegaSysEng/pantheon/pull/1538)
- \[PAN-2010\] format filter id as quantity [\#1534](https://github.com/PegaSysEng/pantheon/pull/1534)
- PAN-2445: Onchain account permissioning [\#1507](https://github.com/PegaSysEng/pantheon/pull/1507)
- \[PAN-2672\] Return specific and useful error for enclave issues [\#1455](https://github.com/PegaSysEng/pantheon/pull/1455) (thanks to [Puneetha17](https://github.com/Puneetha17))

## 1.1.2

### Additions and Improvements

Documentation updates include:

- Added [GraphQL options](https://besu.hyperledger.org/en/latest/Reference/CLI/CLI-Syntax/#graphql-http-cors-origins)
- Added [troubleshooting point about illegal reflective access error](https://besu.hyperledger.org/en/latest/HowTo/Troubleshoot/Troubleshooting/#illegal-reflective-access-error-on-startup)
- Added [trusted bootnode behaviour for permissioning](https://besu.hyperledger.org/en/latest/Concepts/Permissioning/Onchain-Permissioning/#bootnodes)
- Added [how to obtain a WS authentication token](https://besu.hyperledger.org/en/latest/HowTo/Interact/APIs/Authentication/#obtaining-an-authentication-token)
- Updated [example scripts and added package.json file for creating signed transactions](https://besu.hyperledger.org/en/latest/HowTo/Send-Transactions/Transactions/)

### Technical Improvements

- Replaced Void datatype with void [\#1530](https://github.com/PegaSysEng/pantheon/pull/1530)
- Fix estimate gas RPC failing for clique when no blocks have been created [\#1528](https://github.com/PegaSysEng/pantheon/pull/1528)
- Avoid auto-boxing for gauge metrics [\#1526](https://github.com/PegaSysEng/pantheon/pull/1526)
- Add AT to ensure 0-miner Clique/IBFT are valid [\#1525](https://github.com/PegaSysEng/pantheon/pull/1525)
- AT DSL - renaming to suffix of Conditions and co-locating with Conditions [\#1524](https://github.com/PegaSysEng/pantheon/pull/1524)
- Set disconnect flag immediately when disconnecting a peer [\#1521](https://github.com/PegaSysEng/pantheon/pull/1521)
- \[PAN-2547\] Modified JSON-RPC subscription processing to avoid blocking [\#1519](https://github.com/PegaSysEng/pantheon/pull/1519)
- Dependency Version Updates [\#1517](https://github.com/PegaSysEng/pantheon/pull/1517)
- AT DSL - renaming ibft to ibft2 [\#1516](https://github.com/PegaSysEng/pantheon/pull/1516)
- \[PIE-1578\] Added local transaction permissioning metrics [\#1515](https://github.com/PegaSysEng/pantheon/pull/1515)
- \[PIE-1577\] Added node local metrics [\#1514](https://github.com/PegaSysEng/pantheon/pull/1514)
- AT DSL - Removing WaitCondition, consistently applying Condition instead [\#1513](https://github.com/PegaSysEng/pantheon/pull/1513)
- Remove usage of deprecated ConcurrentSet [\#1512](https://github.com/PegaSysEng/pantheon/pull/1512)
- Log error if clique or ibft have 0 validators in genesis [\#1509](https://github.com/PegaSysEng/pantheon/pull/1509)
- GraphQL library upgrade changes. [\#1508](https://github.com/PegaSysEng/pantheon/pull/1508)
- Add metrics to assist monitoring and alerting [\#1506](https://github.com/PegaSysEng/pantheon/pull/1506)
- Use external pantheon-plugin-api library [\#1505](https://github.com/PegaSysEng/pantheon/pull/1505)
- Tilde [\#1504](https://github.com/PegaSysEng/pantheon/pull/1504)
- Dependency version updates [\#1503](https://github.com/PegaSysEng/pantheon/pull/1503)
- Simplify text [\#1501](https://github.com/PegaSysEng/pantheon/pull/1501) (thanks to [bgravenorst](https://github.com/bgravenorst))
- \[PAN-1625\] Clique AT mining continues if validator offline [\#1500](https://github.com/PegaSysEng/pantheon/pull/1500)
- Acceptance Test DSL Node refactoring [\#1498](https://github.com/PegaSysEng/pantheon/pull/1498)
- Updated an incorrect command [\#1497](https://github.com/PegaSysEng/pantheon/pull/1497) (thanks to [bgravenorst](https://github.com/bgravenorst))
- Acceptance Test and DSL rename for IBFT2 [\#1493](https://github.com/PegaSysEng/pantheon/pull/1493)
- \[PIE-1580\] Metrics for smart contract permissioning actions [\#1492](https://github.com/PegaSysEng/pantheon/pull/1492)
- Handle RLPException when processing incoming DevP2P messages [\#1491](https://github.com/PegaSysEng/pantheon/pull/1491)
- Limit spotless checks to java classes in expected java  dirs [\#1490](https://github.com/PegaSysEng/pantheon/pull/1490)
- \[PAN-2560\] Add LocalNode class [\#1489](https://github.com/PegaSysEng/pantheon/pull/1489)
- Changed Enode length error String implementation. [\#1486](https://github.com/PegaSysEng/pantheon/pull/1486)
- PAN-2715 - return block not found reasons in error [\#1485](https://github.com/PegaSysEng/pantheon/pull/1485)
- \[PAN-2652\] Refactor Privacy acceptance test and add Privacy Ibft test [\#1483](https://github.com/PegaSysEng/pantheon/pull/1483) (thanks to [iikirilov](https://github.com/iikirilov))
- \[PAN-2603\] Onchain account permissioning support [\#1475](https://github.com/PegaSysEng/pantheon/pull/1475)
- Make CLI options names with hyphen-minus searchable and reduce index size [\#1476](https://github.com/PegaSysEng/pantheon/pull/1476)
- Added warning banner when using latest version [\#1454](https://github.com/PegaSysEng/pantheon/pull/1454)
- Add RTD config file to fix Python version issue [\#1453](https://github.com/PegaSysEng/pantheon/pull/1453)
- \[PAN-2647\] Validate Private Transaction nonce before submitting to Transaction Pool [\#1449](https://github.com/PegaSysEng/pantheon/pull/1449) (thanks to [iikirilov](https://github.com/iikirilov))
- Add placeholders system to have global variables in markdown [\#1425](https://github.com/PegaSysEng/pantheon/pull/1425)

## 1.1.1

### Additions and Improvements

- [GraphQL](https://besu.hyperledger.org/en/latest/HowTo/Interact/APIs/GraphQL/) [\#1311](https://github.com/PegaSysEng/pantheon/pull/1311) (thanks to [zyfrank](https://github.com/zyfrank))
- Added [`--tx-pool-retention-hours`](https://besu.hyperledger.org/en/latest/Reference/CLI/CLI-Syntax/#tx-pool-retention-hours) [\#1333](https://github.com/PegaSysEng/pantheon/pull/1333)
- Added Genesis file support for specifying the maximum stack size. [\#1431](https://github.com/PegaSysEng/pantheon/pull/1431)
- Included transaction details when subscribed to Pending transactions [\#1410](https://github.com/PegaSysEng/pantheon/pull/1410)
- Documentation updates include:
  - [Added configuration items specified in the genesis file](https://besu.hyperledger.org/en/latest/Reference/Config-Items/#configuration-items)  
  - [Added pending transaction details subscription](https://besu.hyperledger.org/en/latest/HowTo/Interact/APIs/RPC-PubSub/#pending-transactionss)
  - [Added Troubleshooting content](https://besu.hyperledger.org/en/latest/HowTo/Troubleshoot/Troubleshooting/)
  - [Added Privacy Quickstart](https://besu.hyperledger.org/en/latest/Tutorials/Quickstarts/Privacy-Quickstart/)  
  - [Added privacy roadmap](https://github.com/hyperledger/besu/blob/master/ROADMAP.md)  


### Technical Improvements

- Create MaintainedPeers class [\#1484](https://github.com/PegaSysEng/pantheon/pull/1484)
- Fix for permissioned network with single bootnode [\#1479](https://github.com/PegaSysEng/pantheon/pull/1479)
- Have ThreadBesuNodeRunner support plugin tests [\#1477](https://github.com/PegaSysEng/pantheon/pull/1477)
- Less pointless plugins errors [\#1473](https://github.com/PegaSysEng/pantheon/pull/1473)
- Rename GraphQLRPC to just GraphQL [\#1472](https://github.com/PegaSysEng/pantheon/pull/1472)
- eth\_protocolVersion is a Quantity, not an Integer [\#1470](https://github.com/PegaSysEng/pantheon/pull/1470)
- Don't require 'to' in 'blocks' queries [\#1464](https://github.com/PegaSysEng/pantheon/pull/1464)
- Events Plugin - Add initial "NewBlock" event message [\#1463](https://github.com/PegaSysEng/pantheon/pull/1463)
- Make restriction field in Private Transaction an enum [\#1462](https://github.com/PegaSysEng/pantheon/pull/1462) (thanks to [iikirilov](https://github.com/iikirilov))
- Helpful graphql error when an account doesn't exist [\#1460](https://github.com/PegaSysEng/pantheon/pull/1460)
- Acceptance Test Cleanup [\#1458](https://github.com/PegaSysEng/pantheon/pull/1458)
- Large chain id support for private transactions [\#1452](https://github.com/PegaSysEng/pantheon/pull/1452)
- Optimise TransactionPool.addRemoteTransaction [\#1448](https://github.com/PegaSysEng/pantheon/pull/1448)
- Reduce synchronization in PendingTransactions [\#1447](https://github.com/PegaSysEng/pantheon/pull/1447)
- Add simple PeerPermissions interface [\#1446](https://github.com/PegaSysEng/pantheon/pull/1446)
- Make sure ThreadBesuNodeRunner is exercised by automation [\#1442](https://github.com/PegaSysEng/pantheon/pull/1442)
- Decode devp2p packets off the event thread [\#1439](https://github.com/PegaSysEng/pantheon/pull/1439)
- Allow config files to specify no bootnodes [\#1438](https://github.com/PegaSysEng/pantheon/pull/1438)
- Capture all logs and errors in the Besu log output [\#1437](https://github.com/PegaSysEng/pantheon/pull/1437)
- Ensure failed Txns are deleted when detected during mining [\#1436](https://github.com/PegaSysEng/pantheon/pull/1436)
- Plugin Framework [\#1435](https://github.com/PegaSysEng/pantheon/pull/1435)
- Equals cleanup [\#1434](https://github.com/PegaSysEng/pantheon/pull/1434)
- Transaction smart contract permissioning controller [\#1433](https://github.com/PegaSysEng/pantheon/pull/1433)
- Renamed AccountPermissioningProver to TransactionPermissio… [\#1432](https://github.com/PegaSysEng/pantheon/pull/1432)
- Refactorings and additions to add Account based Smart Contract permissioning [\#1430](https://github.com/PegaSysEng/pantheon/pull/1430)
- Fix p2p PeerInfo handling [\#1428](https://github.com/PegaSysEng/pantheon/pull/1428)
- IbftProcessor logs when a throwable terminates mining [\#1427](https://github.com/PegaSysEng/pantheon/pull/1427)
- Renamed AccountWhitelistController [\#1424](https://github.com/PegaSysEng/pantheon/pull/1424)
- Unwrap DelegatingBytes32 and prevent Hash from wrapping other Hash instances [\#1423](https://github.com/PegaSysEng/pantheon/pull/1423)
- If nonce is invalid, do not delete during mining [\#1422](https://github.com/PegaSysEng/pantheon/pull/1422)
- Deleting unused windows jenkinsfile [\#1421](https://github.com/PegaSysEng/pantheon/pull/1421)
- Get all our smoke tests for all platforms in 1 jenkins job [\#1420](https://github.com/PegaSysEng/pantheon/pull/1420)
- Add pending object to GraphQL queries [\#1419](https://github.com/PegaSysEng/pantheon/pull/1419)
- Start listening for p2p connections after start\(\) is invoked [\#1418](https://github.com/PegaSysEng/pantheon/pull/1418)
- Improved JSON-RPC responses when EnodeURI parameter has invalid EnodeId [\#1417](https://github.com/PegaSysEng/pantheon/pull/1417)
- Use port 0 when starting a websocket server in tests [\#1416](https://github.com/PegaSysEng/pantheon/pull/1416)
- Windows jdk smoke tests [\#1413](https://github.com/PegaSysEng/pantheon/pull/1413)
- Change AT discard RPC tests to be more reliable by checking discard using proposals [\#1411](https://github.com/PegaSysEng/pantheon/pull/1411)
- Simple account permissioning [\#1409](https://github.com/PegaSysEng/pantheon/pull/1409)
- Fix clique miner to respect changes to vanity data made via JSON-RPC [\#1408](https://github.com/PegaSysEng/pantheon/pull/1408)
- Avoid recomputing the logs bloom filter when reading receipts [\#1407](https://github.com/PegaSysEng/pantheon/pull/1407)
- Remove NodePermissioningLocalConfig external references [\#1406](https://github.com/PegaSysEng/pantheon/pull/1406)
- Add constantinople fix block for Rinkeby [\#1404](https://github.com/PegaSysEng/pantheon/pull/1404)
- Update EnodeURL to support enodes with listening disabled [\#1403](https://github.com/PegaSysEng/pantheon/pull/1403)
- Integration Integration test\(s\) on p2p of 'net\_services'  [\#1402](https://github.com/PegaSysEng/pantheon/pull/1402)
- Reference tests fail on Windows [\#1401](https://github.com/PegaSysEng/pantheon/pull/1401)
- Fix non-deterministic test caused by variable size of generated transactions [\#1399](https://github.com/PegaSysEng/pantheon/pull/1399)
- Start BlockPropagationManager immediately - don't wait for full sync [\#1398](https://github.com/PegaSysEng/pantheon/pull/1398)
- Added error message for RPC method disabled [\#1396](https://github.com/PegaSysEng/pantheon/pull/1396)
- Fix intermittency in FullSyncChainDownloaderTest [\#1394](https://github.com/PegaSysEng/pantheon/pull/1394)
- Add explanatory comment about default port [\#1392](https://github.com/PegaSysEng/pantheon/pull/1392)
- Handle case where peers advertise a listening port of 0 [\#1391](https://github.com/PegaSysEng/pantheon/pull/1391)
- Cache extra data [\#1389](https://github.com/PegaSysEng/pantheon/pull/1389)
- Update Log message in IBFT Controller [\#1387](https://github.com/PegaSysEng/pantheon/pull/1387)
- Remove unnecessary field [\#1384](https://github.com/PegaSysEng/pantheon/pull/1384)
- Add getPeer method to PeerConnection [\#1383](https://github.com/PegaSysEng/pantheon/pull/1383)
- Removing smart quotes [\#1381](https://github.com/PegaSysEng/pantheon/pull/1381) (thanks to [jmcnevin](https://github.com/jmcnevin))
- Use streams and avoid iterating child nodes multiple times [\#1380](https://github.com/PegaSysEng/pantheon/pull/1380)
- Use execute instead of submit so unhandled exceptions get logged [\#1379](https://github.com/PegaSysEng/pantheon/pull/1379)
- Prefer EnodeURL over Endpoint [\#1378](https://github.com/PegaSysEng/pantheon/pull/1378)
- Add flat file based task collection [\#1377](https://github.com/PegaSysEng/pantheon/pull/1377)
- Consolidate local enode representation [\#1376](https://github.com/PegaSysEng/pantheon/pull/1376)
- Rename rocksdDbConfiguration to rocksDbConfiguration [\#1375](https://github.com/PegaSysEng/pantheon/pull/1375)
- Remove EthTaskChainDownloader and supporting code [\#1373](https://github.com/PegaSysEng/pantheon/pull/1373)
- Handle the pipeline being aborted while finalizing an async operation [\#1372](https://github.com/PegaSysEng/pantheon/pull/1372)
- Rename methods that create and return streams away from getX\(\) [\#1368](https://github.com/PegaSysEng/pantheon/pull/1368)
- eea\_getTransactionCount fails if account has not interacted with private state [\#1367](https://github.com/PegaSysEng/pantheon/pull/1367) (thanks to [iikirilov](https://github.com/iikirilov))
- Increase RocksDB settings [\#1364](https://github.com/PegaSysEng/pantheon/pull/1364) ([ajsutton](https://github.com/ajsutton))
- Don't abort in-progress master builds when a new commit is added. [\#1358](https://github.com/PegaSysEng/pantheon/pull/1358)
- Request open ended headers from sync target [\#1355](https://github.com/PegaSysEng/pantheon/pull/1355)
- Enable the pipeline chain downloader by default [\#1344](https://github.com/PegaSysEng/pantheon/pull/1344)
- Create P2PNetwork Builder [\#1343](https://github.com/PegaSysEng/pantheon/pull/1343)
- Include static nodes in permissioning logic [\#1339](https://github.com/PegaSysEng/pantheon/pull/1339)
- JsonRpcError decoding to include message [\#1336](https://github.com/PegaSysEng/pantheon/pull/1336)
- Cache current chain head info [\#1335](https://github.com/PegaSysEng/pantheon/pull/1335)
- Queue pending requests when all peers are busy [\#1331](https://github.com/PegaSysEng/pantheon/pull/1331)
- Fix failed tests on Windows [\#1332](https://github.com/PegaSysEng/pantheon/pull/1332)
- Provide error message when invalid key specified in key file [\#1328](https://github.com/PegaSysEng/pantheon/pull/1328)
- Allow whitespace in file paths loaded from resources directory [\#1329](https://github.com/PegaSysEng/pantheon/pull/1329)
- Allow whitespace in path [\#1327](https://github.com/PegaSysEng/pantheon/pull/1327)
- Require block numbers for debug\_traceBlockByNumber to be in hex [\#1326](https://github.com/PegaSysEng/pantheon/pull/1326)
- Improve logging of chain download errors in the pipeline chain downloader [\#1325](https://github.com/PegaSysEng/pantheon/pull/1325)
- Ensure eth scheduler is stopped in tests [\#1324](https://github.com/PegaSysEng/pantheon/pull/1324)
- Normalize account permissioning addresses in whitelist [\#1321](https://github.com/PegaSysEng/pantheon/pull/1321)
- Allow private contract invocations in multiple privacy groups [\#1318](https://github.com/PegaSysEng/pantheon/pull/1318) (thanks to [iikirilov](https://github.com/iikirilov))
- Fix account permissioning check case matching [\#1315](https://github.com/PegaSysEng/pantheon/pull/1315)
- Use header validation mode for ommers [\#1313](https://github.com/PegaSysEng/pantheon/pull/1313)
- Configure RocksDb max background compaction and thread count [\#1312](https://github.com/PegaSysEng/pantheon/pull/1312)
- Missing p2p info when queried live [\#1310](https://github.com/PegaSysEng/pantheon/pull/1310)
- Tx limit size send peers follow up [\#1308](https://github.com/PegaSysEng/pantheon/pull/1308)
- Remove remnants of the old dev mode [\#1307](https://github.com/PegaSysEng/pantheon/pull/1307)
- Remove duplicate init code from BesuController instances [\#1305](https://github.com/PegaSysEng/pantheon/pull/1305)
- Stop synchronizer prior to stopping the network [\#1302](https://github.com/PegaSysEng/pantheon/pull/1302)
- Evict old transactions [\#1299](https://github.com/PegaSysEng/pantheon/pull/1299)
- Send local transactions to new peers [\#1253](https://github.com/PegaSysEng/pantheon/pull/1253)

## 1.1

### Additions and Improvements

- [Privacy](https://besu.hyperledger.org/en/latest/Concepts/Privacy/Privacy-Overview/)
- [Onchain Permissioning](https://besu.hyperledger.org/en/latest/Concepts/Permissioning/Permissioning-Overview/#onchain)
- [Fastsync](https://besu.hyperledger.org/en/latest/Reference/CLI/CLI-Syntax/#fast-sync-min-peers)
- Documentation updates include:
    - Added JSON-RPC methods:
      - [`txpool_pantheonStatistics`](https://besu.hyperledger.org/en/latest/Reference/API-Methods/#txpool_besustatistics)
      - [`net_services`](https://besu.hyperledger.org/en/latest/Reference/API-Methods/#net_services)
    - [Updated to indicate Docker image doesn't run on Windows](https://besu.hyperledger.org/en/latest/HowTo/Get-Started/Run-Docker-Image/)
    - [Added how to configure a free gas network](https://besu.hyperledger.org/en/latest/HowTo/Configure/FreeGas/)

### Technical Improvements

- priv_getTransactionCount fails if account has not interacted with private state [\#1369](https://github.com/PegaSysEng/pantheon/pull/1369)
- Updating Orion to 0.9.0 [\#1360](https://github.com/PegaSysEng/pantheon/pull/1360)
- Allow use of large chain IDs [\#1357](https://github.com/PegaSysEng/pantheon/pull/1357)
- Allow private contract invocations in multiple privacy groups [\#1340](https://github.com/PegaSysEng/pantheon/pull/1340)
- Missing p2p info when queried live [\#1338](https://github.com/PegaSysEng/pantheon/pull/1338)
- Fix expose transaction statistics [\#1337](https://github.com/PegaSysEng/pantheon/pull/1337)
- Normalize account permissioning addresses in whitelist [\#1321](https://github.com/PegaSysEng/pantheon/pull/1321)
- Update Enclave executePost method [\#1319](https://github.com/PegaSysEng/pantheon/pull/1319)
- Fix account permissioning check case matching [\#1315](https://github.com/PegaSysEng/pantheon/pull/1315)
- Removing 'all' from the help wording for host-whitelist [\#1304](https://github.com/PegaSysEng/pantheon/pull/1304)

## 1.1 RC

### Technical Improvements

- Better errors for when permissioning contract is set up wrong [\#1296](https://github.com/PegaSysEng/pantheon/pull/1296)
- Consolidate p2p node info methods [\#1288](https://github.com/PegaSysEng/pantheon/pull/1288)
- Update permissioning smart contract interface to match updated EEA proposal [\#1287](https://github.com/PegaSysEng/pantheon/pull/1287)
- Switch to new sync target if it exceeds the td threshold [\#1286](https://github.com/PegaSysEng/pantheon/pull/1286)
- Fix running ATs with in-process node runner [\#1285](https://github.com/PegaSysEng/pantheon/pull/1285)
- Simplify enode construction [\#1283](https://github.com/PegaSysEng/pantheon/pull/1283)
- Cleanup PeerConnection interface [\#1282](https://github.com/PegaSysEng/pantheon/pull/1282)
- Undo changes to PendingTransactions method visibility [\#1281](https://github.com/PegaSysEng/pantheon/pull/1281)
- Use default enclave public key to generate eea_getTransactionReceipt [\#1280](https://github.com/PegaSysEng/pantheon/pull/1280) (thanks to [Puneetha17](https://github.com/Puneetha17))
- Rollback to rocksdb 5.15.10 [\#1279](https://github.com/PegaSysEng/pantheon/pull/1279)
- Log error when a JSON decode problem is encountered [\#1278](https://github.com/PegaSysEng/pantheon/pull/1278)
- Create EnodeURL builder [\#1275](https://github.com/PegaSysEng/pantheon/pull/1275)
- Keep enode nodeId stored as a BytesValue [\#1274](https://github.com/PegaSysEng/pantheon/pull/1274)
- Feature/move subclass in pantheon command [\#1272](https://github.com/PegaSysEng/pantheon/pull/1272)
- Expose sync mode option [\#1270](https://github.com/PegaSysEng/pantheon/pull/1270)
- Refactor RocksDBStats [\#1266](https://github.com/PegaSysEng/pantheon/pull/1266)
- Normalize EnodeURLs [\#1264](https://github.com/PegaSysEng/pantheon/pull/1264)
- Build broken in Java 12 [\#1263](https://github.com/PegaSysEng/pantheon/pull/1263)
- Make PeerDiscovertAgentTest less flakey [\#1262](https://github.com/PegaSysEng/pantheon/pull/1262)
- Ignore extra json rpc params [\#1261](https://github.com/PegaSysEng/pantheon/pull/1261)
- Fetch local transactions in isolation [\#1259](https://github.com/PegaSysEng/pantheon/pull/1259)
- Update to debug trace transaction [\#1258](https://github.com/PegaSysEng/pantheon/pull/1258)
- Use labelled timer to differentiate between rocks db metrics [\#1254](https://github.com/PegaSysEng/pantheon/pull/1254) (thanks to [Puneetha17](https://github.com/Puneetha17))
- Migrate TransactionPool (& affiliated test) from 'core' to 'eth' [\#1251](https://github.com/PegaSysEng/pantheon/pull/1251)
- Use single instance of Rocksdb for privacy [\#1247](https://github.com/PegaSysEng/pantheon/pull/1247) (thanks to [Puneetha17](https://github.com/Puneetha17))
- Subscribing to sync events should receive false when in sync [\#1240](https://github.com/PegaSysEng/pantheon/pull/1240)
- Ignore transactions from the network while behind chain head [\#1228](https://github.com/PegaSysEng/pantheon/pull/1228)
- RocksDB Statistics in Metrics [\#1169](https://github.com/PegaSysEng/pantheon/pull/1169)
- Add block trace RPC methods [\#1088](https://github.com/PegaSysEng/pantheon/pull/1088) (thanks to [kziemianek](https://github.com/kziemianek))

## 1.0.3

### Additions and Improvements

- Notify of dropped messages [\#1156](https://github.com/PegaSysEng/pantheon/pull/1156)
- Documentation updates include:
    - Added [Permissioning Overview](https://besu.hyperledger.org/en/latest/Concepts/Permissioning/Permissioning-Overview/)
    - Added content on [Network vs Node Configuration](https://besu.hyperledger.org/en/latest/HowTo/Configure/Using-Configuration-File/)   
    - Updated [RAM requirements](https://besu.hyperledger.org/en/latest/HowTo/Get-Started/System-Requirements/#ram)  
    - Added [Privacy Overview](https://besu.hyperledger.org/en/latest/Concepts/Privacy/Privacy-Overview/) and [Processing Private Transactions](https://besu.hyperledger.org/en/latest/Concepts/Privacy/Private-Transaction-Processing/)
    - Renaming of Ethstats Lite Explorer to [Ethereum Lite Explorer](https://besu.hyperledger.org/en/latest/HowTo/Deploy/Lite-Block-Explorer/#lite-block-explorer-documentation) (thanks to [tzapu](https://github.com/tzapu))
    - Added content on using [Truffle with Besu](https://besu.hyperledger.org/en/latest/HowTo/Develop-Dapps/Truffle/)
    - Added [`droppedPendingTransactions` RPC Pub/Sub subscription](https://besu.hyperledger.org/en/latest/HowTo/Interact/APIs/RPC-PubSub/#dropped-transactions)
    - Added [`eea_*` JSON-RPC API methods](https://besu.hyperledger.org/en/latest/Reference/API-Methods/#eea-methods)  
    - Added [architecture diagram](https://besu.hyperledger.org/en/latest/Concepts/ArchitectureOverview/)
    - Updated [permissioning CLI options](https://besu.hyperledger.org/en/latest/Reference/CLI/CLI-Syntax/#permissions-accounts-config-file-enabled) and [permissioned network tutorial](https://besu.hyperledger.org/en/stable/)  

### Technical Improvements

- Choose sync target based on td rather than height [\#1256](https://github.com/PegaSysEng/pantheon/pull/1256)
- CLI ewp options [\#1246](https://github.com/PegaSysEng/pantheon/pull/1246)
- Update BesuCommand.java [\#1245](https://github.com/PegaSysEng/pantheon/pull/1245)
- Reduce memory usage in import [\#1239](https://github.com/PegaSysEng/pantheon/pull/1239)
- Improve eea_sendRawTransaction error messages [\#1238](https://github.com/PegaSysEng/pantheon/pull/1238) (thanks to [Puneetha17](https://github.com/Puneetha17))
- Single topic filter [\#1235](https://github.com/PegaSysEng/pantheon/pull/1235)
- Enable pipeline chain downloader for fast sync [\#1232](https://github.com/PegaSysEng/pantheon/pull/1232)
- Make contract size limit configurable [\#1227](https://github.com/PegaSysEng/pantheon/pull/1227)
- Refactor PrivacyParameters config to use builder pattern [\#1226](https://github.com/PegaSysEng/pantheon/pull/1226) (thanks to [antonydenyer](https://github.com/antonydenyer))
- Different request limits for different request types [\#1224](https://github.com/PegaSysEng/pantheon/pull/1224)
- Finish off fast sync pipeline download [\#1222](https://github.com/PegaSysEng/pantheon/pull/1222)
- Enable fast-sync options on command line [\#1218](https://github.com/PegaSysEng/pantheon/pull/1218)
- Replace filtering headers after the fact with calculating number to request up-front [\#1216](https://github.com/PegaSysEng/pantheon/pull/1216)
- Support async processing while maintaining output order [\#1215](https://github.com/PegaSysEng/pantheon/pull/1215)
- Add Unstable Options to the CLI [\#1213](https://github.com/PegaSysEng/pantheon/pull/1213)
- Add private cluster acceptance tests [\#1211](https://github.com/PegaSysEng/pantheon/pull/1211) (thanks to [Puneetha17](https://github.com/Puneetha17))
- Re-aligned smart contract interface to EEA client spec 477 [\#1209](https://github.com/PegaSysEng/pantheon/pull/1209)
- Count the number of items discarded when a pipe is aborted [\#1208](https://github.com/PegaSysEng/pantheon/pull/1208)
- Pipeline chain download - fetch and import data [\#1207](https://github.com/PegaSysEng/pantheon/pull/1207)
- Permission provider that allows bootnodes if you have no other connections [\#1206](https://github.com/PegaSysEng/pantheon/pull/1206)
- Cancel in-progress async operations when the pipeline is aborted [\#1205](https://github.com/PegaSysEng/pantheon/pull/1205)
- Pipeline chain download - Checkpoints [\#1203](https://github.com/PegaSysEng/pantheon/pull/1203)
- Push development images to public dockerhub [\#1202](https://github.com/PegaSysEng/pantheon/pull/1202)
- Push builds of master as docker development images [\#1200](https://github.com/PegaSysEng/pantheon/pull/1200)
- Doc CI pipeline for build and tests [\#1199](https://github.com/PegaSysEng/pantheon/pull/1199)
- Replace the use of a disconnect listener with EthPeer.isDisconnected [\#1197](https://github.com/PegaSysEng/pantheon/pull/1197)
- Prep chain downloader for branch by abstraction [\#1194](https://github.com/PegaSysEng/pantheon/pull/1194)
- Maintain the state of MessageFrame in private Tx [\#1193](https://github.com/PegaSysEng/pantheon/pull/1193) (thanks to [Puneetha17](https://github.com/Puneetha17))
- Persist private world state only if we are mining [\#1191](https://github.com/PegaSysEng/pantheon/pull/1191) (thanks to [Puneetha17](https://github.com/Puneetha17))
- Remove SyncState from SyncTargetManager [\#1188](https://github.com/PegaSysEng/pantheon/pull/1188)
- Acceptance tests base for smart contract node permissioning [\#1186](https://github.com/PegaSysEng/pantheon/pull/1186)
- Fix metrics breakages [\#1185](https://github.com/PegaSysEng/pantheon/pull/1185)
- Typo [\#1184](https://github.com/PegaSysEng/pantheon/pull/1184) (thanks to [araskachoi](https://github.com/araskachoi))
- StaticNodesParserTest to pass on Windows [\#1183](https://github.com/PegaSysEng/pantheon/pull/1183)
- Don't mark world state as stalled until a minimum time without progress is reached [\#1179](https://github.com/PegaSysEng/pantheon/pull/1179)
- Use header validation policy in DownloadHeaderSequenceTask [\#1172](https://github.com/PegaSysEng/pantheon/pull/1172)
- Bond with bootnodes [\#1160](https://github.com/PegaSysEng/pantheon/pull/1160)

## 1.0.2

### Additions and Improvements

- Removed DB init when using `public-key` subcommand [\#1049](https://github.com/PegaSysEng/pantheon/pull/1049)
- Output enode URL on startup [\#1137](https://github.com/PegaSysEng/pantheon/pull/1137)
- Added Remove Peer JSON-RPC [\#1129](https://github.com/PegaSysEng/pantheon/pull/1129)
- Added `net_enode` JSON-RPC [\#1119](https://github.com/PegaSysEng/pantheon/pull/1119) (thanks to [mbergstrand](https://github.com/mbergstrand))
- Maintain a `staticnodes.json` [\#1106](https://github.com/PegaSysEng/pantheon/pull/1106)
- Added `tx-pool-max-size` command line parameter [\#1078](https://github.com/PegaSysEng/pantheon/pull/1078)
- Added PendingTransactions JSON-RPC [\#1043](https://github.com/PegaSysEng/pantheon/pull/1043) (thanks to [EdwinLeeGreene](https://github.com/EdwinLeeGreene))
- Added `admin_nodeInfo` JSON-RPC [\#1012](https://github.com/PegaSysEng/pantheon/pull/1012)
- Added `--metrics-category` CLI to only enable select metrics [\#969](https://github.com/PegaSysEng/pantheon/pull/969)
- Documentation updates include:
   - Updated endpoints in [Private Network Quickstart](https://besu.hyperledger.org/en/latest/Tutorials/Quickstarts/Private-Network-Quickstart/) (thanks to [laubai](https://github.com/laubai))
   - Updated [documentation contribution guidelines](https://besu.hyperledger.org/en/stable/)
   - Added [`admin_removePeer`](https://besu.hyperledger.org/en/latest/Reference/API-Methods/#admin_removepeer)
   - Updated [tutorials](https://besu.hyperledger.org/en/latest/Tutorials/Private-Network/Create-Private-Clique-Network/) for printing of enode on startup
   - Added [`txpool_pantheonTransactions`](https://besu.hyperledger.org/en/stable/Reference/API-Methods/#txpool_besutransactions)
   - Added [Transaction Pool content](https://besu.hyperledger.org/en/latest/Concepts/Transactions/Transaction-Pool/)
   - Added [`tx-pool-max-size` CLI option](https://besu.hyperledger.org/en/latest/Reference/CLI/CLI-Syntax/#tx-pool-max-size)
   - Updated [developer build instructions to use installDist](https://besu.hyperledger.org/en/stable/)
   - Added [Azure quickstart tutorial](https://besu.hyperledger.org/en/latest/Tutorials/Quickstarts/Azure-Private-Network-Quickstart/)
   - Enabled copy button in code blocks
   - Added [IBFT 1.0](https://besu.hyperledger.org/en/latest/HowTo/Configure/Consensus-Protocols/QuorumIBFT/)
   - Added section on using [Geth attach with Besu](https://besu.hyperledger.org/en/latest/HowTo/Interact/APIs/Using-JSON-RPC-API/#geth-console)    
   - Enabled the edit link doc site to ease external doc contributions
   - Added [EthStats docs](https://besu.hyperledger.org/HowTo/Deploy/Lite-Network-Monitor/) (thanks to [baxy](https://github.com/baxy))
   - Updated [Postman collection](https://besu.hyperledger.org/en/latest/HowTo/Interact/APIs/Authentication/#postman)  
   - Added [`metrics-category` CLI option](https://besu.hyperledger.org/en/latest/Reference/CLI/CLI-Syntax/#metrics-category)
   - Added information on [block time and timeout settings](https://besu.hyperledger.org/en/latest/HowTo/Configure/Consensus-Protocols/IBFT/#block-time) for IBFT 2.0
   - Added [`admin_nodeInfo`](https://besu.hyperledger.org/en/latest/Reference/API-Methods/#admin_nodeinfo)
   - Added [permissions images](https://besu.hyperledger.org/en/latest/Concepts/Permissioning/Permissioning-Overview/)
   - Added permissioning blog to [Resources](https://besu.hyperledger.org/en/latest/Reference/Resources/)
   - Updated [Create Permissioned Network](https://besu.hyperledger.org/en/latest/Tutorials/Permissioning/Create-Permissioned-Network/) tutorial to use `export-address`
   - Updated [Clique](https://besu.hyperledger.org/en/latest/HowTo/Configure/Consensus-Protocols/Clique/) and [IBFT 2.0](https://besu.hyperledger.org/en/latest/HowTo/Configure/Consensus-Protocols/IBFT/) docs to include complete genesis file  
   - Updated [Clique tutorial](https://besu.hyperledger.org/en/latest/Tutorials/Private-Network/Create-Private-Clique-Network/) to use `export-address` subcommand  
   - Added IBFT 2.0 [future message configuration options](https://besu.hyperledger.org/en/latest/HowTo/Configure/Consensus-Protocols/IBFT/#optional-configuration-options)

### Technical Improvements
- Fixed so self persists to the whitelist [\#1176](https://github.com/PegaSysEng/pantheon/pull/1176)
- Fixed to add self to permissioning whitelist [\#1175](https://github.com/PegaSysEng/pantheon/pull/1175)
- Fixed permissioning issues [\#1174](https://github.com/PegaSysEng/pantheon/pull/1174)
- AdminAddPeer returns custom Json RPC error code [\#1171](https://github.com/PegaSysEng/pantheon/pull/1171)
- Periodically connect to peers from table [\#1170](https://github.com/PegaSysEng/pantheon/pull/1170)
- Improved bootnodes option error message [\#1092](https://github.com/PegaSysEng/pantheon/pull/1092)
- Automatically restrict trailing peers while syncing [\#1167](https://github.com/PegaSysEng/pantheon/pull/1167)
- Avoid bonding to ourselves [\#1166](https://github.com/PegaSysEng/pantheon/pull/1166)
- Fix Push Metrics [\#1164](https://github.com/PegaSysEng/pantheon/pull/1164)
- Synchroniser waits for new peer if best is up to date [\#1161](https://github.com/PegaSysEng/pantheon/pull/1161)
- Don't attempt to download checkpoint headers if the number of headers is negative [\#1158](https://github.com/PegaSysEng/pantheon/pull/1158)
- Capture metrics on Vertx event loop and worker thread queues [\#1155](https://github.com/PegaSysEng/pantheon/pull/1155)
- Simplify node permissioning ATs [\#1153](https://github.com/PegaSysEng/pantheon/pull/1153)
- Add metrics around discovery process [\#1152](https://github.com/PegaSysEng/pantheon/pull/1152)
- Prevent connecting to self [\#1150](https://github.com/PegaSysEng/pantheon/pull/1150)
- Refactoring permissioning ATs [\#1148](https://github.com/PegaSysEng/pantheon/pull/1148)
- Added two extra Ropsten bootnodes [\#1147](https://github.com/PegaSysEng/pantheon/pull/1147)
- Fixed TCP port handling [\#1144](https://github.com/PegaSysEng/pantheon/pull/1144)
- Better error on bad header [\#1143](https://github.com/PegaSysEng/pantheon/pull/1143)
- Refresh peer table while we have fewer than maxPeers connected [\#1142](https://github.com/PegaSysEng/pantheon/pull/1142)
- Refactor jsonrpc consumption of local node permissioning controller [\#1140](https://github.com/PegaSysEng/pantheon/pull/1140)
- Disconnect peers before the pivot block while fast syncing [\#1139](https://github.com/PegaSysEng/pantheon/pull/1139)
- Reduce the default transaction pool size from 30,000 to 4096 [\#1136](https://github.com/PegaSysEng/pantheon/pull/1136)
- Fail at load if static nodes not whitelisted [\#1135](https://github.com/PegaSysEng/pantheon/pull/1135)
- Fix private transaction acceptance test [\#1134](https://github.com/PegaSysEng/pantheon/pull/1134) (thanks to [Puneetha17](https://github.com/Puneetha17))
- Quieter exceptions when network is unreachable [\#1133](https://github.com/PegaSysEng/pantheon/pull/1133)
- nodepermissioningcontroller used for devp2p connection filtering [\#1132](https://github.com/PegaSysEng/pantheon/pull/1132)
- Remove duplicates from apis specified via CLI [\#1131](https://github.com/PegaSysEng/pantheon/pull/1131)
- Synchronizer returns false if it is in sync [\#1130](https://github.com/PegaSysEng/pantheon/pull/1130)
- Added fromHexStringStrict to check for exactly 20 byte addresses [\#1128](https://github.com/PegaSysEng/pantheon/pull/1128)
- Fix deadlock scenario in AsyncOperationProcessor and re-enable WorldStateDownloaderTest [\#1126](https://github.com/PegaSysEng/pantheon/pull/1126)
- Ignore WorldStateDownloaderTest [\#1125](https://github.com/PegaSysEng/pantheon/pull/1125)
- Updated local config permissioning flags [\#1118](https://github.com/PegaSysEng/pantheon/pull/1118)
- Pipeline Improvements [\#1117](https://github.com/PegaSysEng/pantheon/pull/1117)
- Permissioning cli smart contract [\#1116](https://github.com/PegaSysEng/pantheon/pull/1116)
- Adding default pending transactions value in BesuControllerBuilder [\#1114](https://github.com/PegaSysEng/pantheon/pull/1114)
- Fix intermittency in WorldStateDownloaderTest [\#1113](https://github.com/PegaSysEng/pantheon/pull/1113)
- Reduce number of seen blocks and transactions Besu tracks [\#1112](https://github.com/PegaSysEng/pantheon/pull/1112)
- Timeout long test [\#1111](https://github.com/PegaSysEng/pantheon/pull/1111)
- Errorprone 2.3.3 upgrades [\#1110](https://github.com/PegaSysEng/pantheon/pull/1110)
- Add metric to capture memory used by RocksDB table readers [\#1108](https://github.com/PegaSysEng/pantheon/pull/1108)
- Don't allow creation of multiple gauges with the same name [\#1107](https://github.com/PegaSysEng/pantheon/pull/1107)
- Update Peer Discovery to use NodePermissioningController [\#1105](https://github.com/PegaSysEng/pantheon/pull/1105)
- Move starting world state download process inside WorldDownloadState [\#1104](https://github.com/PegaSysEng/pantheon/pull/1104)
- Enable private Tx capability to Clique [\#1102](https://github.com/PegaSysEng/pantheon/pull/1102) (thanks to [Puneetha17](https://github.com/Puneetha17))
- Enable private Tx capability to IBFT [\#1101](https://github.com/PegaSysEng/pantheon/pull/1101) (thanks to [Puneetha17](https://github.com/Puneetha17))
- Version Upgrades [\#1100](https://github.com/PegaSysEng/pantheon/pull/1100)
- Don't delete completed tasks from RocksDbTaskQueue [\#1099](https://github.com/PegaSysEng/pantheon/pull/1099)
- Support flat mapping with multiple threads [\#1098](https://github.com/PegaSysEng/pantheon/pull/1098)
- Add pipe stage name to thread while executing [\#1097](https://github.com/PegaSysEng/pantheon/pull/1097)
- Use pipeline for world state download [\#1096](https://github.com/PegaSysEng/pantheon/pull/1096)
- TXPool JSON RPC tweaks [\#1095](https://github.com/PegaSysEng/pantheon/pull/1095)
- Add in-memory cache over world state download queue [\#1087](https://github.com/PegaSysEng/pantheon/pull/1087)
- Trim default metrics [\#1086](https://github.com/PegaSysEng/pantheon/pull/1086)
- Improve imported block log line [\#1085](https://github.com/PegaSysEng/pantheon/pull/1085)
- Smart contract permission controller [\#1083](https://github.com/PegaSysEng/pantheon/pull/1083)
- Add timeout when waiting for JSON-RPC, WebSocket RPC and Metrics services to stop [\#1082](https://github.com/PegaSysEng/pantheon/pull/1082)
- Add pipeline framework to make parallel processing simpler [\#1077](https://github.com/PegaSysEng/pantheon/pull/1077)
- Node permissioning controller [\#1075](https://github.com/PegaSysEng/pantheon/pull/1075)
- Smart contract permission controller stub [\#1074](https://github.com/PegaSysEng/pantheon/pull/1074)
- Expose a synchronous start method in Runner [\#1072](https://github.com/PegaSysEng/pantheon/pull/1072)
- Changes in chain head should trigger new permissioning check for active peers [\#1071](https://github.com/PegaSysEng/pantheon/pull/1071)
- Fix exceptions fetching metrics after world state download completes [\#1066](https://github.com/PegaSysEng/pantheon/pull/1066)
- Accept transactions in the pool with nonce above account sender nonce [\#1065](https://github.com/PegaSysEng/pantheon/pull/1065)
- Repair Istanbul to handle Eth/62 & Eth/63 [\#1063](https://github.com/PegaSysEng/pantheon/pull/1063)
- Close Private Storage Provider [\#1059](https://github.com/PegaSysEng/pantheon/pull/1059) (thanks to [Puneetha17](https://github.com/Puneetha17))
- Add labels to Pipelined tasks metrics [\#1057](https://github.com/PegaSysEng/pantheon/pull/1057)
- Re-enable Quorum Synchronisation [\#1056](https://github.com/PegaSysEng/pantheon/pull/1056)
- Don't log expected failures as errors [\#1054](https://github.com/PegaSysEng/pantheon/pull/1054)
- Make findSuitablePeer abstract [\#1053](https://github.com/PegaSysEng/pantheon/pull/1053)
- Track added at in txpool [\#1048](https://github.com/PegaSysEng/pantheon/pull/1048)
- Fix ImportBlocksTask to only request from peers that claim to have the blocks [\#1047](https://github.com/PegaSysEng/pantheon/pull/1047)
- Don't run the dao block validator if dao block is 0 [\#1044](https://github.com/PegaSysEng/pantheon/pull/1044)
- Don't make unnecessary copies of data in RocksDbKeyValueStorage [\#1040](https://github.com/PegaSysEng/pantheon/pull/1040)
- Update discovery logic to trust bootnodes only when out of sync [\#1039](https://github.com/PegaSysEng/pantheon/pull/1039)
- Fix IndexOutOfBoundsException in DetermineCommonAncestorTask [\#1038](https://github.com/PegaSysEng/pantheon/pull/1038)
- Add `rpc_modules` JSON-RPC [\#1036](https://github.com/PegaSysEng/pantheon/pull/1036)
- Simple permissioning smart contract [\#1035](https://github.com/PegaSysEng/pantheon/pull/1035)
- Refactor enodeurl to use inetaddr [\#1032](https://github.com/PegaSysEng/pantheon/pull/1032)
- Update CLI options in mismatched genesis file message [\#1031](https://github.com/PegaSysEng/pantheon/pull/1031)
- Remove dependence of eth.core on eth.permissioning [\#1030](https://github.com/PegaSysEng/pantheon/pull/1030)
- Make alloc optional and provide nicer error messages when genesis config is invalid [\#1029](https://github.com/PegaSysEng/pantheon/pull/1029)
- Handle metrics request closing before response is generated [\#1028](https://github.com/PegaSysEng/pantheon/pull/1028)
- Change EthNetworkConfig bootnodes to always be URIs [\#1027](https://github.com/PegaSysEng/pantheon/pull/1027)
- Avoid port conflicts in acceptance tests [\#1025](https://github.com/PegaSysEng/pantheon/pull/1025)
- Include reference tests in jacoco [\#1024](https://github.com/PegaSysEng/pantheon/pull/1024)
- Acceptance test - configurable gas price [\#1023](https://github.com/PegaSysEng/pantheon/pull/1023)
- Get Internal logs and output [\#1022](https://github.com/PegaSysEng/pantheon/pull/1022) (thanks to [Puneetha17](https://github.com/Puneetha17))
- Fix race condition in WebSocketService [\#1021](https://github.com/PegaSysEng/pantheon/pull/1021)
- Ensure devp2p ports are written to ports file correctly [\#1020](https://github.com/PegaSysEng/pantheon/pull/1020)
- Report the correct tcp port in PING packets when it differs from the UDP port [\#1019](https://github.com/PegaSysEng/pantheon/pull/1019)
- Refactor transient transaction processor [\#1017](https://github.com/PegaSysEng/pantheon/pull/1017)
- Resume world state download from existing queue [\#1016](https://github.com/PegaSysEng/pantheon/pull/1016)
- IBFT Acceptance tests updated with longer timeout on first block [\#1015](https://github.com/PegaSysEng/pantheon/pull/1015)
- Update IBFT acceptances tests to await first block [\#1013](https://github.com/PegaSysEng/pantheon/pull/1013)
- Remove full hashimoto implementation as its never used [\#1011](https://github.com/PegaSysEng/pantheon/pull/1011)
- Created SyncStatus notifications [\#1010](https://github.com/PegaSysEng/pantheon/pull/1010)
- Address acceptance test intermittency [\#1008](https://github.com/PegaSysEng/pantheon/pull/1008)
- Consider a world state download stalled after 100 requests with no progress [\#1007](https://github.com/PegaSysEng/pantheon/pull/1007)
- Reduce log level when block miner is interrupted [\#1006](https://github.com/PegaSysEng/pantheon/pull/1006)
- RunnerTest fail on Windows due to network startup timing issue [\#1005](https://github.com/PegaSysEng/pantheon/pull/1005)
- Generate Private Contract Address [\#1004](https://github.com/PegaSysEng/pantheon/pull/1004) (thanks to [vinistevam](https://github.com/vinistevam))
- Delete the legacy pipelined import code [\#1003](https://github.com/PegaSysEng/pantheon/pull/1003)
- Fix race condition in WebSocket AT [\#1002](https://github.com/PegaSysEng/pantheon/pull/1002)
- Cleanup IBFT logging levels [\#995](https://github.com/PegaSysEng/pantheon/pull/995)
- Integration Test implementation dependency for non-IntelliJ IDE [\#992](https://github.com/PegaSysEng/pantheon/pull/992)
- Ignore fast sync and full sync tests to avoid race condition [\#991](https://github.com/PegaSysEng/pantheon/pull/991)
- Make acceptance tests use the process based runner again [\#990](https://github.com/PegaSysEng/pantheon/pull/990)
- RoundChangeCertificateValidator requires unique authors [\#989](https://github.com/PegaSysEng/pantheon/pull/989)
- Make Rinkeby the benchmark chain.  [\#986](https://github.com/PegaSysEng/pantheon/pull/986)
- Add metrics to Parallel Download pipeline [\#985](https://github.com/PegaSysEng/pantheon/pull/985)
- Change ExpectBlockNumber to require at least the specified block number [\#981](https://github.com/PegaSysEng/pantheon/pull/981)
- Fix benchmark compilation [\#980](https://github.com/PegaSysEng/pantheon/pull/980)
- RPC tests can use 127.0.0.1 loopback rather than localhost [\#974](https://github.com/PegaSysEng/pantheon/pull/974) thanks to [glethuillier](https://github.com/glethuillier) for raising)
- Disable picocli ansi when testing [\#973](https://github.com/PegaSysEng/pantheon/pull/973)
- Add a jmh benchmark for WorldStateDownloader [\#972](https://github.com/PegaSysEng/pantheon/pull/972)
- Gradle dependency for JMH annotation, for IDEs that aren't IntelliJ \(… [\#971](https://github.com/PegaSysEng/pantheon/pull/971)
- Separate download state tracking from WorldStateDownloader [\#967](https://github.com/PegaSysEng/pantheon/pull/967)
- Gradle dependency for JMH annotation, for IDEs that aren't IntelliJ [\#966](https://github.com/PegaSysEng/pantheon/pull/966)
- Truffle HDwallet Web3 1.0 [\#964](https://github.com/PegaSysEng/pantheon/pull/964)
- Add missing JavaDoc tags in JSONToRLP [\#963](https://github.com/PegaSysEng/pantheon/pull/963)
- Only import block if it isn't already on the block chain [\#962](https://github.com/PegaSysEng/pantheon/pull/962)
- CLI stack traces when debugging [\#960](https://github.com/PegaSysEng/pantheon/pull/960)
- Create peer discovery packets on a worker thread [\#955](https://github.com/PegaSysEng/pantheon/pull/955)
- Remove start functionality from IbftController and IbftBlockHeightMan… [\#952](https://github.com/PegaSysEng/pantheon/pull/952)
- Cleanup IBFT executors [\#951](https://github.com/PegaSysEng/pantheon/pull/951)
- Single threaded world state persistence [\#950](https://github.com/PegaSysEng/pantheon/pull/950)
- Fix version number on master [\#946](https://github.com/PegaSysEng/pantheon/pull/946)
- Change automatic benchmark  [\#945](https://github.com/PegaSysEng/pantheon/pull/945)
- Eliminate redundant header validation [\#943](https://github.com/PegaSysEng/pantheon/pull/943)
- RocksDbQueue Threading Tweaks [\#940](https://github.com/PegaSysEng/pantheon/pull/940)
- Validate DAO block [\#939](https://github.com/PegaSysEng/pantheon/pull/939)
- Complete Private Transaction Processor [\#938](https://github.com/PegaSysEng/pantheon/pull/938) (thanks to [iikirilov](https://github.com/iikirilov))
- Add metrics for netty queue length [\#932](https://github.com/PegaSysEng/pantheon/pull/932)
- Update GetNodeDataFromPeerTask to return a map [\#931](https://github.com/PegaSysEng/pantheon/pull/931)

## 1.0.1

Public key address export subcommand was missing in 1.0 release.

### Additions and Improvements
- Added `public-key export-address` subcommand [\#888](https://github.com/PegaSysEng/pantheon/pull/888)
- Documentation update for the [`public-key export-address`](https://besu.hyperledger.org/en/stable/) subcommand.
- Updated [IBFT 2.0 overview](https://besu.hyperledger.org/en/stable/) to include use of `rlp encode` command and information on setting IBFT 2.0 properties to achieve your desired block time.

## 1.0

### Additions and Improvements
- [IBFT 2.0](https://besu.hyperledger.org/en/latest/Tutorials/Private-Network/Create-IBFT-Network/)
- [Permissioning](https://besu.hyperledger.org/en/latest/Concepts/Permissioning/Permissioning-Overview/)
- [JSON-RPC Authentication](https://besu.hyperledger.org/en/latest/HowTo/Interact/APIs/Authentication/)
- Added `rlp encode` subcommand [\#965](https://github.com/PegaSysEng/pantheon/pull/965)
- Method to reload permissions file [\#834](https://github.com/PegaSysEng/pantheon/pull/834)
- Added rebind mitigation for Websockets. [\#905](https://github.com/PegaSysEng/pantheon/pull/905)
- Support genesis contract code [\#749](https://github.com/PegaSysEng/pantheon/pull/749) (thanks to [kziemianek](https://github.com/kziemianek)).
- Documentation updates include:
  - Added details on [port configuration](https://besu.hyperledger.org/en/latest/HowTo/Find-and-Connect/Configuring-Ports/)    
  - Added [Resources page](https://besu.hyperledger.org/en/latest/Reference/Resources/) linking to Besu blog posts and webinars
  - Added [JSON-RPC Authentication](https://besu.hyperledger.org/en/latest/HowTo/Interact/APIs/Authentication/)  
  - Added [tutorial to create permissioned network](https://besu.hyperledger.org/en/latest/Tutorials/Permissioning/Create-Permissioned-Network/)
  - Added [Permissioning](https://besu.hyperledger.org/en/latest/Concepts/Permissioning/Permissioning-Overview/) content
  - Added [Permissioning API methods](https://besu.hyperledger.org/en/latest/Reference/API-Methods/#permissioning-methods)
  - Added [tutorial to create Clique private network](https://besu.hyperledger.org/en/latest/Tutorials/Private-Network/Create-Private-Clique-Network/)
  - Added [tutorial to create IBFT 2.0 private network](https://besu.hyperledger.org/en/latest/Tutorials/Private-Network/Create-IBFT-Network/)

### Technical Improvements
- RoundChangeCertificateValidator requires unique authors [\#997](https://github.com/PegaSysEng/pantheon/pull/997)
- RPC tests can use 127.0.0.1 loopback rather than localhost [\#979](https://github.com/PegaSysEng/pantheon/pull/979)
- Integration Test implementation dependency for non-IntelliJ IDE [\#978](https://github.com/PegaSysEng/pantheon/pull/978)
- Only import block if it isn't already on the block chain [\#977](https://github.com/PegaSysEng/pantheon/pull/977)
- Disable picocli ansi when testing [\#975](https://github.com/PegaSysEng/pantheon/pull/975)
- Create peer discovery packets on a worker thread [\#961](https://github.com/PegaSysEng/pantheon/pull/961)
- Removed Orion snapshot dependency [\#933](https://github.com/PegaSysEng/pantheon/pull/933)
- Use network ID instead of chain ID in MainnetBesuController. [\#929](https://github.com/PegaSysEng/pantheon/pull/929)
- Propagate new block messages to other clients in a worker thread [\#928](https://github.com/PegaSysEng/pantheon/pull/928)
- Parallel downloader should stop on puts if requested. [\#927](https://github.com/PegaSysEng/pantheon/pull/927)
- Permission config file location and option under docker [\#925](https://github.com/PegaSysEng/pantheon/pull/925)
- Fixed potential stall in world state download [\#922](https://github.com/PegaSysEng/pantheon/pull/922)
- Refactoring to introduce deleteOnExit\(\) for temp files [\#920](https://github.com/PegaSysEng/pantheon/pull/920)
- Reduce "Received transactions message" log from debug to trace [\#919](https://github.com/PegaSysEng/pantheon/pull/919)
- Handle PeerNotConnected exceptions when sending wire keep alives [\#918](https://github.com/PegaSysEng/pantheon/pull/918)
- admin_addpeers: error if node not whitelisted [\#917](https://github.com/PegaSysEng/pantheon/pull/917)
- Expose the Ibft MiningCoordinator [\#916](https://github.com/PegaSysEng/pantheon/pull/916)
- Check perm api against perm cli [\#915](https://github.com/PegaSysEng/pantheon/pull/915)
- Update metrics when completing a world state request with existing data [\#914](https://github.com/PegaSysEng/pantheon/pull/914)
- Improve RocksDBQueue dequeue performance [\#913](https://github.com/PegaSysEng/pantheon/pull/913)
- Error when removing bootnodes from nodes whitelist [\#912](https://github.com/PegaSysEng/pantheon/pull/912)
- Incremental Optimization\(s\) on BlockBroadcaster [\#911](https://github.com/PegaSysEng/pantheon/pull/911)
- Check permissions CLI dependencies [\#909](https://github.com/PegaSysEng/pantheon/pull/909)
- Limit the number of times we retry peer discovery interactions [\#908](https://github.com/PegaSysEng/pantheon/pull/908)
- IBFT to use VoteTallyCache [\#907](https://github.com/PegaSysEng/pantheon/pull/907)
- Add metric to expose number of inflight world state requests [\#906](https://github.com/PegaSysEng/pantheon/pull/906)
- Bootnodes not on whitelist - improve errors [\#904](https://github.com/PegaSysEng/pantheon/pull/904)
- Make chain download cancellable [\#901](https://github.com/PegaSysEng/pantheon/pull/901)
- Enforce accounts must start with 0x [\#900](https://github.com/PegaSysEng/pantheon/pull/900)
- When picking fast sync pivot block, use the peer with the best total difficulty [\#899](https://github.com/PegaSysEng/pantheon/pull/899)
- Process world state download data on a worker thread [\#898](https://github.com/PegaSysEng/pantheon/pull/898)
- CLI mixin help [\#895](https://github.com/PegaSysEng/pantheon/pull/895) ([macfarla](https://github.com/macfarla))
- Use absolute datapath instead of relative. [\#894](https://github.com/PegaSysEng/pantheon/pull/894).
- Fix task queue so that the updated failure count for requests is stored [\#893](https://github.com/PegaSysEng/pantheon/pull/893)
- Fix authentication header [\#891](https://github.com/PegaSysEng/pantheon/pull/891)
- Reorganize eth tasks [\#890](https://github.com/PegaSysEng/pantheon/pull/890)
- Unit tests of BlockBroadcaster [\#887](https://github.com/PegaSysEng/pantheon/pull/887)
- Fix authentication file validation errors [\#886](https://github.com/PegaSysEng/pantheon/pull/886)
- Fixing file locations under docker [\#885](https://github.com/PegaSysEng/pantheon/pull/885)
- Handle exceptions properly in EthScheduler [\#884](https://github.com/PegaSysEng/pantheon/pull/884)
- More bootnodes for goerli [\#880](https://github.com/PegaSysEng/pantheon/pull/880)
- Rename password hash command [\#879](https://github.com/PegaSysEng/pantheon/pull/879)
- Add metrics for EthScheduler executors [\#878](https://github.com/PegaSysEng/pantheon/pull/878)
- Disconnect peer removed from node whitelist [\#877](https://github.com/PegaSysEng/pantheon/pull/877)
- Reduce logging noise from invalid peer discovery packets and handshaking [\#876](https://github.com/PegaSysEng/pantheon/pull/876)
- Detect stalled world state downloads [\#875](https://github.com/PegaSysEng/pantheon/pull/875)
- Limit size of Ibft future message buffer [\#873](https://github.com/PegaSysEng/pantheon/pull/873)
- Ibft2: Replace NewRound with extended Proposal [\#872](https://github.com/PegaSysEng/pantheon/pull/872)
- Fixed admin_addPeer to periodically check maintained connections [\#871](https://github.com/PegaSysEng/pantheon/pull/871)
- WebSocket method permissions [\#870](https://github.com/PegaSysEng/pantheon/pull/870)
- Select new pivot block when world state becomes unavailable [\#869](https://github.com/PegaSysEng/pantheon/pull/869)
- Introduce FutureUtils to reduce duplicated code around CompletableFuture [\#868](https://github.com/PegaSysEng/pantheon/pull/868)
- Implement world state cancel [\#867](https://github.com/PegaSysEng/pantheon/pull/867)
- Renaming authentication configuration file CLI command [\#865](https://github.com/PegaSysEng/pantheon/pull/865)
- Break out RoundChangeCertificate validation [\#864](https://github.com/PegaSysEng/pantheon/pull/864)
- Disconnect peers where the common ancestor is before our fast sync pivot [\#862](https://github.com/PegaSysEng/pantheon/pull/862)
- Initial scaffolding for block propagation [\#860](https://github.com/PegaSysEng/pantheon/pull/860)
- Fix NullPointerException when determining fast sync pivot [\#859](https://github.com/PegaSysEng/pantheon/pull/859)
- Check for invalid token [\#856](https://github.com/PegaSysEng/pantheon/pull/856)
- Moving NodeWhitelistController to permissioning package [\#855](https://github.com/PegaSysEng/pantheon/pull/855)
- Fix state download race condition by creating a TaskQueue API [\#853](https://github.com/PegaSysEng/pantheon/pull/853)
- Changed separator in JSON RPC permissions [\#852](https://github.com/PegaSysEng/pantheon/pull/852)
- WebSocket acceptance tests now can use WebSockets [\#851](https://github.com/PegaSysEng/pantheon/pull/851)
- IBFT notifies EthPeer when remote node has a better block [\#849](https://github.com/PegaSysEng/pantheon/pull/849)
- Support resuming fast-sync downloads [\#848](https://github.com/PegaSysEng/pantheon/pull/848)
- Tweak Fast Sync Config [\#847](https://github.com/PegaSysEng/pantheon/pull/847)
- RPC authentication configuration validation + tests. [\#846](https://github.com/PegaSysEng/pantheon/pull/846)
- Tidy-up FastSyncState persistence [\#845](https://github.com/PegaSysEng/pantheon/pull/845)
- Do parallel extract signatures in the parallel block importer. [\#844](https://github.com/PegaSysEng/pantheon/pull/844)
- Fix 'the Input Is Too Long' Error on Windows [\#843](https://github.com/PegaSysEng/pantheon/pull/843) (thanks to [glethuillier](https://github.com/glethuillier)).
- Remove unnecessary sleep [\#842](https://github.com/PegaSysEng/pantheon/pull/842)
- Shutdown improvements [\#841](https://github.com/PegaSysEng/pantheon/pull/841)
- Speed up shutdown time [\#838](https://github.com/PegaSysEng/pantheon/pull/838)
- Add metrics to world state downloader [\#837](https://github.com/PegaSysEng/pantheon/pull/837)
- Store pivot block header [\#836](https://github.com/PegaSysEng/pantheon/pull/836)
- Clique should use beneficiary of zero on epoch blocks [\#833](https://github.com/PegaSysEng/pantheon/pull/833)
- Clique should ignore proposals for address 0 [\#831](https://github.com/PegaSysEng/pantheon/pull/831)
- Fix intermittency in FullSyncDownloaderTest [\#830](https://github.com/PegaSysEng/pantheon/pull/830)
- Added the authentication service to the WebSocket service [\#829](https://github.com/PegaSysEng/pantheon/pull/829)
- Extract creation and init of ProtocolContext into a re-usable class [\#828](https://github.com/PegaSysEng/pantheon/pull/828)
- Prevent duplicate commit seals in ibft header [\#827](https://github.com/PegaSysEng/pantheon/pull/827)
- Validate Ibft vanity data length [\#826](https://github.com/PegaSysEng/pantheon/pull/826)
- Refactored json rpc authentication to be provided as a service [\#825](https://github.com/PegaSysEng/pantheon/pull/825)
- Handle unavailable world states [\#824](https://github.com/PegaSysEng/pantheon/pull/824)
- Password in JWT payload [\#823](https://github.com/PegaSysEng/pantheon/pull/823)
- Homogenize error messages when required parameters are set [\#822](https://github.com/PegaSysEng/pantheon/pull/822) ([glethuillier](https://github.com/glethuillier)).
- Set remote peer chain head to parent of block received in NEW\_BLOCK\_MESSAGE [\#819](https://github.com/PegaSysEng/pantheon/pull/819)
- Peer disconnects should not result in stack traces [\#818](https://github.com/PegaSysEng/pantheon/pull/818)
- Abort previous builds [\#817](https://github.com/PegaSysEng/pantheon/pull/817)
- Parallel build stages [\#816](https://github.com/PegaSysEng/pantheon/pull/816)
- JWT authentication for JSON-RPC [\#815](https://github.com/PegaSysEng/pantheon/pull/815)
- Log errors that occur while finding a common ancestor [\#814](https://github.com/PegaSysEng/pantheon/pull/814)
- Shuffled log levels [\#813](https://github.com/PegaSysEng/pantheon/pull/813)
- Prevent duplicate IBFT messages being processed by state machine [\#811](https://github.com/PegaSysEng/pantheon/pull/811)
- Fix Orion startup ports [\#810](https://github.com/PegaSysEng/pantheon/pull/810)
- Commit world state continuously [\#809](https://github.com/PegaSysEng/pantheon/pull/809)
- Improve block propagation time [\#808](https://github.com/PegaSysEng/pantheon/pull/808)
- JSON-RPC authentication cli options & acceptance tests [\#807](https://github.com/PegaSysEng/pantheon/pull/807)
- Remove privacy not supported warning [\#806](https://github.com/PegaSysEng/pantheon/pull/806) (thanks to [vinistevam](https://github.com/vinistevam))
- Wire up Private Transaction Processor [\#805](https://github.com/PegaSysEng/pantheon/pull/805) (thanks to [Puneetha17](https://github.com/Puneetha17))
- Apply a limit to the number of responses in RespondingEthPeer.respondWhile [\#803](https://github.com/PegaSysEng/pantheon/pull/803)
- Avoid requesting empty block bodies from the network. [\#802](https://github.com/PegaSysEng/pantheon/pull/802)
- Handle partial responses to get receipts requests [\#801](https://github.com/PegaSysEng/pantheon/pull/801)
- Rename functions in Ibft MessageValidator [\#800](https://github.com/PegaSysEng/pantheon/pull/800)
- Upgrade GoogleJavaFormat to 1.7 [\#795](https://github.com/PegaSysEng/pantheon/pull/795)
- Minor refactorings of IntegrationTest infrastructure [\#786](https://github.com/PegaSysEng/pantheon/pull/786)
- Rework Ibft MessageValidatorFactory [\#785](https://github.com/PegaSysEng/pantheon/pull/785)
- Rework IbftRoundFactory [\#784](https://github.com/PegaSysEng/pantheon/pull/784)
- Rename artefacts to artifacts within IBFT [\#782](https://github.com/PegaSysEng/pantheon/pull/782)
- Rename TerminatedRoundArtefacts to PreparedRoundArtefacts [\#781](https://github.com/PegaSysEng/pantheon/pull/781)
- Rename Ibft MessageFactory methods [\#779](https://github.com/PegaSysEng/pantheon/pull/779)
- Update WorldStateDownloader to only filter out known code requests [\#777](https://github.com/PegaSysEng/pantheon/pull/777)
- Multiple name options only search for the longest one [\#776](https://github.com/PegaSysEng/pantheon/pull/776)
- Move ethTaskTimer to abstract root [\#775](https://github.com/PegaSysEng/pantheon/pull/775)
- Parallel Block importer [\#774](https://github.com/PegaSysEng/pantheon/pull/774)
- Wait for a peer with an estimated chain height before selecting a pivot block [\#772](https://github.com/PegaSysEng/pantheon/pull/772)
- Randomly perform full validation when fast syncing blocks [\#770](https://github.com/PegaSysEng/pantheon/pull/770)
- IBFT Message rework, piggybacking blocks on msgs. [\#769](https://github.com/PegaSysEng/pantheon/pull/769)
- EthScheduler additions [\#767](https://github.com/PegaSysEng/pantheon/pull/767)
- Fixing node whitelist isPermitted check [\#766](https://github.com/PegaSysEng/pantheon/pull/766)
- Eth/63 labels [\#764](https://github.com/PegaSysEng/pantheon/pull/764)
- Permissioning whitelist persistence. [\#763](https://github.com/PegaSysEng/pantheon/pull/763)
- Created message validators for NewRound and RoundChange [\#760](https://github.com/PegaSysEng/pantheon/pull/760)
- Add tests for FastSyncChainDownloader as a whole [\#758](https://github.com/PegaSysEng/pantheon/pull/758)
- Flatten IBFT Message API [\#757](https://github.com/PegaSysEng/pantheon/pull/757)
- Added TerminatedRoundArtefacts [\#756](https://github.com/PegaSysEng/pantheon/pull/756)
- Fix thread names in EthScheduler to include the thread number [\#755](https://github.com/PegaSysEng/pantheon/pull/755)
- Separate round change reception from RoundChangeCertificate [\#754](https://github.com/PegaSysEng/pantheon/pull/754)
- JSON-RPC authentication login [\#753](https://github.com/PegaSysEng/pantheon/pull/753)
- Spilt Ibft MessageValidator into components [\#752](https://github.com/PegaSysEng/pantheon/pull/752)
- Ensure first checkpoint headers is always in local blockchain for FastSyncCheckpointHeaderManager [\#750](https://github.com/PegaSysEng/pantheon/pull/750)
- Refactored permissioning components to be Optional. [\#747](https://github.com/PegaSysEng/pantheon/pull/747)
- Integrate rocksdb-based queue into WorldStateDownloader [\#746](https://github.com/PegaSysEng/pantheon/pull/746)
- Generify orion to enclave [\#745](https://github.com/PegaSysEng/pantheon/pull/745) (thanks to [vinistevam](https://github.com/vinistevam))
- Moved IBFT Message factory to use wrapped message types [\#744](https://github.com/PegaSysEng/pantheon/pull/744)
- Handle timeouts when requesting checkpoint headers correctly [\#743](https://github.com/PegaSysEng/pantheon/pull/743)
- Update RoundChangeManager to use flattened message [\#742](https://github.com/PegaSysEng/pantheon/pull/742)
- Handle validation failures when fast importing blocks [\#741](https://github.com/PegaSysEng/pantheon/pull/741)
- Updated IbftRound and RoundState APIs to use wrapped messages [\#740](https://github.com/PegaSysEng/pantheon/pull/740)
- Exception handling [\#739](https://github.com/PegaSysEng/pantheon/pull/739)
- Upgrade dependency versions and build cleanup [\#738](https://github.com/PegaSysEng/pantheon/pull/738)
- Update IbftBlockHeigntManager to accept new message types. [\#737](https://github.com/PegaSysEng/pantheon/pull/737)
- Error response handling for permissions APIs [\#736](https://github.com/PegaSysEng/pantheon/pull/736)
- IPV6 bootnodes don't work [\#735](https://github.com/PegaSysEng/pantheon/pull/735)
- Updated to use tags of pantheon build rather than another repo [\#734](https://github.com/PegaSysEng/pantheon/pull/734)
- Log milestones at startup and other minor logging improvements [\#733](https://github.com/PegaSysEng/pantheon/pull/733)
- Create wrapper types for Ibft Signed messages [\#731](https://github.com/PegaSysEng/pantheon/pull/731)
- Ibft to uniquely ID messages by their hash [\#730](https://github.com/PegaSysEng/pantheon/pull/730)
- Rename ibftrevised to ibft2 [\#722](https://github.com/PegaSysEng/pantheon/pull/722)
- Limit ibft msg queues [\#704](https://github.com/PegaSysEng/pantheon/pull/704)
- Implement privacy precompiled contract [\#696](https://github.com/PegaSysEng/pantheon/pull/696) (thanks to [Puneetha17](https://github.com/Puneetha17))
- Integration of RecursivePeerRefreshState and PeerDiscoveryController [\#420](https://github.com/PegaSysEng/pantheon/pull/420)

## 0.9.1

Built and compatible with with JDK8.

## 0.9

### Breaking Changes to Command Line

Breaking changes have been made to the command line options in v0.9 to improve usability. Many v0.8 command line options no longer work.

The [documentation](https://docs.pantheon.pegasys.tech/en/latest/) has been updated throughout to use the changed command line options and the [command line reference](https://besu.hyperledger.org/en/stable/) documents the changed options.

| Previous Option                     | New Option                                                                                                                                                                                                                                  | Change                            |
|-------------------------------------|------------------------------------------------------------------------------------------------------------------------------------------------------------------------------------------------------------------------------------------|----------------------------------|
| `--config`                          | [`--config-file`](https://besu.hyperledger.org/en/latest/Reference/CLI/CLI-Syntax/#config-file)                                                                                                                                  | Renamed                          |
| `--datadir`                         | [`--data-path`](https://besu.hyperledger.org/en/latest/Reference/CLI/CLI-Syntax/#data-path)                                                                                                                                      | Renamed                          |
| `--dev-mode`                        | [`--network=dev`](https://besu.hyperledger.org/en/latest/Reference/CLI/CLI-Syntax/#network)                                                                                                                                     | Replaced by `--network` option   |
| `--genesis`                         | [`--genesis-file`](https://besu.hyperledger.org/en/latest/Reference/CLI/CLI-Syntax/#genesis-file)                                                                                                                                | Renamed                          |
| `--goerli`                          | [`--network=goerli`](https://besu.hyperledger.org/en/latest/Reference/CLI/CLI-Syntax/#network)                                                                                                                                  | Replaced by `--network` option   |
| `--metrics-listen=<HOST:PORT>`      | [`--metrics-host=<HOST>`](https://besu.hyperledger.org/en/latest/Reference/CLI/CLI-Syntax/#metrics-host) and [`--metrics-port=<PORT>`](https://besu.hyperledger.org/en/latest/Reference/CLI/CLI-Syntax/#metrics-port) | Split into host and port options |
| `--miner-extraData`                 | [`--miner-extra-data`](https://besu.hyperledger.org/en/latest/Reference/CLI/CLI-Syntax/#miner-extra-data)                                                                                                                       | Renamed                          |
| `--miner-minTransactionGasPriceWei` | [`--min-gas-price`](https://besu.hyperledger.org/en/latest/Reference/CLI/CLI-Syntax/#min-gas-price)                                                                                                                              | Renamed                          |
| `--no-discovery`                    | [`--discovery-enabled`](https://besu.hyperledger.org/en/latest/Reference/CLI/CLI-Syntax/#discovery-enabled)                                                                                                                      | Replaced                         |
| `--node-private-key`                | [`--node-private-key-file`](https://besu.hyperledger.org/en/latest/Reference/CLI/CLI-Syntax/#node-private-key-file)                                                                                                              | Renamed                          |
| `--ottoman`                         | N/A                                                                                                                                                                                                                                         | Removed                          |
| `--p2p-listen=<HOST:PORT>`          | [`--p2p-host=<HOST>`](https://besu.hyperledger.org/en/latest/Reference/CLI/CLI-Syntax/#p2p-hostt) and [`--p2p-port=<PORT>`](https://besu.hyperledger.org/en/latest/Reference/CLI/CLI-Syntax/#p2p-port) | Split into host and port options |
| `--rinkeby`                         | [`--network=rinkeby`](https://besu.hyperledger.org/en/latest/Reference/CLI/CLI-Syntax/#network)                                                                                                                                     | Replaced by `--network` option   |
| `--ropsten`                         | [`--network=ropsten`](https://besu.hyperledger.org/en/latest/Reference/CLI/CLI-Syntax/#network)                                                                                                                                     | Replaced by `--network` option   |
| `--rpc-enabled`                     | [` --rpc-http-enabled`](https://besu.hyperledger.org/en/latest/Reference/CLI/CLI-Syntax/#rpc-http-enabled)| Renamed|
| `--rpc-listen=<HOST:PORT>`          | [`--rpc-http-host=<HOST>`](https://besu.hyperledger.org/en/latest/Reference/CLI/CLI-Syntax/#rpc-http-host) and [`--rpc-http-port=<PORT>`](https://besu.hyperledger.org/en/latest/Reference/CLI/CLI-Syntax/#rpc-http-port) | Split into host and port options |
| `--rpc-api`                         | [`--rpc-http-api`](https://besu.hyperledger.org/en/latest/Reference/CLI/CLI-Syntax/#rpc-http-api)| Renamed |
| `--rpc-cors-origins`                | [`--rpc-http-cors-origins`](https://besu.hyperledger.org/en/latest/Reference/CLI/CLI-Syntax/#rpc-http-cors-origins) | Renamed |
| `--ws-enabled`                      | [`--rpc-ws-enabled`](https://besu.hyperledger.org/en/latest/Reference/CLI/CLI-Syntax/#rpc-ws-enabled)  | Renamed |
| `--ws-api`                          | [`--rpc-ws-api`](https://besu.hyperledger.org/en/latest/Reference/CLI/CLI-Syntax/#rpc-ws-api) | Renamed|
| `--ws-listen=<HOST:PORT>`           | [`--rpc-ws-host=<HOST>`](https://besu.hyperledger.org/en/latest/Reference/CLI/CLI-Syntax/#rpc-ws-host) and [`--rpc-ws-port=<PORT>`](https://besu.hyperledger.org/en/latest/Reference/CLI/CLI-Syntax/#rpc-ws-port) | Split into host and port options |
| `--ws-refresh-delay`                | [`--rpc-ws-refresh-delay`](https://besu.hyperledger.org/en/latest/Reference/CLI/CLI-Syntax/#rpc-ws-refresh-delay)|Renamed|

| Previous Subcommand                 | New Subcommand                                                                                                                                                                                                                  | Change                            |
|-------------------------------------|------------------------------------------------------------------------------------------------------------------------------------------------------------------------------------------------------------------------------------------|----------------------------------|
| `pantheon import <block-file>`      | [`pantheon blocks import --from=<block-file>`](https://besu.hyperledger.org/en/latest/Reference/CLI/CLI-Subcommands/#blocks)                                                                                            | Renamed                          |
| `pantheon export-pub-key <key-file>`| [`pantheon public-key export --to=<key-file>`](https://besu.hyperledger.org/en/latest/Reference/CLI/CLI-Subcommands/#public-key)                                                                                                      | Renamed                          |


### Private Network Quickstart

The Private Network Quickstart has been moved from the `pantheon` repository to the `pantheon-quickstart`
repository. The [Private Network Quickstart tutorial](https://besu.hyperledger.org/en/latest/Tutorials/Quickstarts/Private-Network-Quickstart/)
has been updated to use the moved quickstart.

### Additions and Improvements

- `--network=goerli` supports relaunch of Görli testnet [\#717](https://github.com/PegaSysEng/pantheon/pull/717)
- TOML authentication provider [\#689](https://github.com/PegaSysEng/pantheon/pull/689)
- Metrics Push Gateway Options [\#678](https://github.com/PegaSysEng/pantheon/pull/678)
- Additional logging details for IBFT 2.0 [\#650](https://github.com/PegaSysEng/pantheon/pull/650)
- Permissioning config TOML file [\#643](https://github.com/PegaSysEng/pantheon/pull/643)
- Added metrics Prometheus Push Gateway Support [\#638](https://github.com/PegaSysEng/pantheon/pull/638)
- Clique and IBFT not enabled by default in RPC APIs [\#635](https://github.com/PegaSysEng/pantheon/pull/635)
- Added `admin_addPeer` JSON-RPC API method [\#622](https://github.com/PegaSysEng/pantheon/pull/622)
- Implemented `--p2p-enabled` configuration item [\#619](https://github.com/PegaSysEng/pantheon/pull/619)
- Command options and commands renaming [\#618](https://github.com/PegaSysEng/pantheon/pull/618)
- Added IBFT get pending votes [\#603](https://github.com/PegaSysEng/pantheon/pull/603)
- Implement Petersburg hardfork [\#601](https://github.com/PegaSysEng/pantheon/pull/601)
- Added private transaction abstraction [\#592](https://github.com/PegaSysEng/pantheon/pull/592) (thanks to [iikirilov](https://github.com/iikirilov))
- Added privacy command line commands [\#584](https://github.com/PegaSysEng/pantheon/pull/584) (thanks to [Puneetha17](https://github.com/Puneetha17))
- Documentation updates include:
  - Updated [Private Network Quickstart tutorial](https://besu.hyperledger.org/en/latest/Tutorials/Quickstarts/Private-Network-Quickstart/)
    to use quickstart in `pantheon-quickstart` repository and indicate that the quickstart is not supported on Windows.
  - Added IBFT 2.0 [content](https://besu.hyperledger.org/en/latest/HowTo/Configure/Consensus-Protocols/IBFT/) and [JSON RPC API methods](https://besu.hyperledger.org/en/latest/Reference/API-Methods/#ibft-20-methods).
  - Added [consensus protocols content](https://besu.hyperledger.org/en/latest/Concepts/Consensus-Protocols/Comparing-PoA/).
  - Added content on [events and logs](https://besu.hyperledger.org/en/latest/Concepts/Events-and-Logs/), and [using filters](https://besu.hyperledger.org/en/latest/HowTo/Interact/Filters/Accessing-Logs-Using-JSON-RPC/).
  - Added content on integrating with [Prometheus Push Gateway](https://besu.hyperledger.org/en/latest/HowTo/Deploy/Monitoring-Performance/#running-prometheus-with-besu-in-push-mode)

### Technical Improvements

- Download receipts during fast sync and import without processing transactions [\#701](https://github.com/PegaSysEng/pantheon/pull/701)
- Removed CLI options for `--nodes-whitelist` and `--accounts-whitelist` [\#694](https://github.com/PegaSysEng/pantheon/pull/694)
- Delegate `getRootCause` through to Guava's implementation [\#692](https://github.com/PegaSysEng/pantheon/pull/692)
- Benchmark update [\#691](https://github.com/PegaSysEng/pantheon/pull/691)
- Implement chain download for fast sync [\#690](https://github.com/PegaSysEng/pantheon/pull/690)
- Allow missing accounts to create zero-cost transactions [\#685](https://github.com/PegaSysEng/pantheon/pull/685)
- Node private key location should be fixed under docker [\#684](https://github.com/PegaSysEng/pantheon/pull/684)
- Parallel Processing File Import Performance [\#683](https://github.com/PegaSysEng/pantheon/pull/683)
- Integrate actual `WorldStateDownloader` with the fast sync work flow [\#682](https://github.com/PegaSysEng/pantheon/pull/682)
- Removed `--max-trailing-peers` option [\#680](https://github.com/PegaSysEng/pantheon/pull/680)
- Enabled warning on CLI dependent options [\#679](https://github.com/PegaSysEng/pantheon/pull/679)
- Update WorldStateDownloader run\(\) interface to accept header [\#677](https://github.com/PegaSysEng/pantheon/pull/677)
- Fixed Difficulty calculator [\#663](https://github.com/PegaSysEng/pantheon/pull/663)
- `discovery-enabled` option refactoring [\#661](https://github.com/PegaSysEng/pantheon/pull/661)
- Update orion default port approach [\#660](https://github.com/PegaSysEng/pantheon/pull/660)
- Extract out generic parts of Downloader [\#659](https://github.com/PegaSysEng/pantheon/pull/659)
- Start world downloader [\#658](https://github.com/PegaSysEng/pantheon/pull/658)
- Create a simple `WorldStateDownloader` [\#657](https://github.com/PegaSysEng/pantheon/pull/657)
- Added handling for when p2p is disabled [\#655](https://github.com/PegaSysEng/pantheon/pull/655)
- Enabled command line configuration for privacy precompiled contract address [\#653](https://github.com/PegaSysEng/pantheon/pull/653) (thanks to [Puneetha17](https://github.com/Puneetha17))
- IBFT transmitted packets are logged by gossiper [\#652](https://github.com/PegaSysEng/pantheon/pull/652)
- `admin_addPeer` acceptance test [\#651](https://github.com/PegaSysEng/pantheon/pull/651)
- Added `p2pEnabled` configuration to `ProcessBesuNodeRunner` [\#649](https://github.com/PegaSysEng/pantheon/pull/649)
- Added description to automatic benchmarks [\#646](https://github.com/PegaSysEng/pantheon/pull/646)
- Added `network` option [\#645](https://github.com/PegaSysEng/pantheon/pull/645)
- Remove OrionConfiguration [\#644](https://github.com/PegaSysEng/pantheon/pull/644) (thanks to [Puneetha17](https://github.com/Puneetha17))
- IBFT Json Acceptance tests [\#634](https://github.com/PegaSysEng/pantheon/pull/634)
- Upgraded build image to one that contains libsodium [\#632](https://github.com/PegaSysEng/pantheon/pull/632)
- Command line fixes [\#630](https://github.com/PegaSysEng/pantheon/pull/630)
- Consider peer count insufficient until minimum peers for fast sync are connected [\#629](https://github.com/PegaSysEng/pantheon/pull/629)
- Build tweaks [\#628](https://github.com/PegaSysEng/pantheon/pull/628)
- IBFT ensure non-validator does not partake in consensus [\#627](https://github.com/PegaSysEng/pantheon/pull/627)
- Added ability in acceptance tests to set up a node with `--no-discovery` [\#624](https://github.com/PegaSysEng/pantheon/pull/624)
- Gossip integration test [\#623](https://github.com/PegaSysEng/pantheon/pull/623)
- Removed quickstart code and CI pipeline [\#616](https://github.com/PegaSysEng/pantheon/pull/616)
- IBFT Integration Tests - Spurious Behaviour [\#615](https://github.com/PegaSysEng/pantheon/pull/615)
- Refactoring for more readable IBFT IT [\#614](https://github.com/PegaSysEng/pantheon/pull/614)
- Start of fast sync downloader [\#613](https://github.com/PegaSysEng/pantheon/pull/613)
- Split `IbftProcessor` into looping and event processing [\#612](https://github.com/PegaSysEng/pantheon/pull/612)
- IBFT Int Test - changed `TestContextFactory` to a builder [\#611](https://github.com/PegaSysEng/pantheon/pull/611)
- Discard prior round change msgs [\#610](https://github.com/PegaSysEng/pantheon/pull/610)
- `IbftGetValidatorsByBlockHash` added to json factory [\#607](https://github.com/PegaSysEng/pantheon/pull/607)
- IBFT Validator RPCs to return list of strings [\#606](https://github.com/PegaSysEng/pantheon/pull/606)
- Update Benchmark [\#605](https://github.com/PegaSysEng/pantheon/pull/605)
- Remove db package and move classes to more appropriate locations [\#599](https://github.com/PegaSysEng/pantheon/pull/599)
- Added `GetReceiptsFromPeerTask` [\#598](https://github.com/PegaSysEng/pantheon/pull/598)
- Added `GetNodeDataFromPeerTask` [\#597](https://github.com/PegaSysEng/pantheon/pull/597)
- Fixed deprecation warnings [\#596](https://github.com/PegaSysEng/pantheon/pull/596)
- IBFT Integration Tests - Future Height [\#591](https://github.com/PegaSysEng/pantheon/pull/591)
- Added `getNodeData` to `EthPeer` to enable requesting node data [\#589](https://github.com/PegaSysEng/pantheon/pull/589)
- `Blockcreator` to use `parentblock` specified at constuction [\#588](https://github.com/PegaSysEng/pantheon/pull/588)
- Support responding to `GetNodeData` requests [\#587](https://github.com/PegaSysEng/pantheon/pull/587)
- IBFT validates block on proposal reception [\#583](https://github.com/PegaSysEng/pantheon/pull/583)
- Rework `NewRoundValidator` tests [\#582](https://github.com/PegaSysEng/pantheon/pull/582)
- IBFT split extra data validation rule into components [\#581](https://github.com/PegaSysEng/pantheon/pull/581)
- Allow attached rules to be flagged `light` [\#580](https://github.com/PegaSysEng/pantheon/pull/580)
- Split Block Validation from Importing [\#579](https://github.com/PegaSysEng/pantheon/pull/579)
- Refactor `RoundChangeManager` creation [\#578](https://github.com/PegaSysEng/pantheon/pull/578)
- Add `-SNAPSHOT` postfix to version [\#577](https://github.com/PegaSysEng/pantheon/pull/577)
- IBFT - prevent proposed block being imported twice [\#576](https://github.com/PegaSysEng/pantheon/pull/576)
- Version upgrades [\#571](https://github.com/PegaSysEng/pantheon/pull/571)
- Tests that CLI options are disabled under docker [\#566](https://github.com/PegaSysEng/pantheon/pull/566)
- Renamed IBFT networking classes [\#555](https://github.com/PegaSysEng/pantheon/pull/555)
- Removed dead code from the consensus package [\#554](https://github.com/PegaSysEng/pantheon/pull/554)
- Prepared private transaction support [\#538](https://github.com/PegaSysEng/pantheon/pull/538) (thanks to [iikirilov](https://github.com/iikirilov))

## 0.8.5

Indefinitely delays the roll-out of Constantinople on Ethereum Mainnet due to a [potential security issue](https://blog.ethereum.org/2019/01/15/security-alert-ethereum-constantinople-postponement/) detected.

## Additions and Improvements
- Remove Constantinople fork block [\#574](https://github.com/PegaSysEng/pantheon/pull/574)

## Technical Improvements
- Rename IBFT message packages [\#568](https://github.com/PegaSysEng/pantheon/pull/568)


## 0.8.4

### Docker Image

If you have been running a node using the v0.8.3 Docker image, the node was not saving data to the
specified [data directory](https://besu.hyperledger.org/en/stable/),
or referring to the custom [configuration file](https://besu.hyperledger.org/en/stable/)
or [genesis file](https://besu.hyperledger.org/en/stable/).

To recover the node key and data directory from the Docker container:
`docker cp <container>:/opt/pantheon/key <destination_file>`
`docker cp <container>:/opt/pantheon/database <destination_directory>`

Where `container` is the name or ID of the Docker container containing the Besu node.

The container can be running or stopped when you copy the key and data directory. If your node was
fully synchronized to MainNet, the data directory will be ~2TB.  

When restarting your node with the v0.8.4 Docker image:

* Save the node key in the [`key` file](https://besu.hyperledger.org/en/latest/Concepts/Node-Keys/#node-private-key) in the data
    directory or specify the location using the [`--node-private-key` option](https://besu.hyperledger.org/en/stable/).  
* Specify the `<destination_directory` as a [volume for the data directory](https://besu.hyperledger.org/en/stable/).

### Bug Fixes
- Fixing default resource locations inside docker [\#529](https://github.com/PegaSysEng/pantheon/pull/529)
- NewRoundMessageValidator ignores Round Number when comparing blocks [\#523](https://github.com/PegaSysEng/pantheon/pull/523)
- Fix Array Configurable command line options [\#514](https://github.com/PegaSysEng/pantheon/pull/514)

## Additions and Improvements
- RocksDB Metrics [\#531](https://github.com/PegaSysEng/pantheon/pull/531)
- Added `ibft_getValidatorsByBlockHash` JSON RPC [\#519](https://github.com/PegaSysEng/pantheon/pull/519)
- Expose metrics to Prometheus [\#506](https://github.com/PegaSysEng/pantheon/pull/506)
- Added `ibft_getValidatorsByBlockNumber` [\#499](https://github.com/PegaSysEng/pantheon/pull/499)
- Added `Roadmap.md` file. [\#494](https://github.com/PegaSysEng/pantheon/pull/494)
- Added JSON RPC `eth hashrate` method. [\#488](https://github.com/PegaSysEng/pantheon/pull/488)
- Account whitelist API [\#487](https://github.com/PegaSysEng/pantheon/pull/487)
- Added nodes whitelist JSON-RPC APIs [\#476](https://github.com/PegaSysEng/pantheon/pull/476)
- Added account whitelisting [\#460](https://github.com/PegaSysEng/pantheon/pull/460)
- Added configurable refresh delay for SyncingSubscriptionService on start up [\#383](https://github.com/PegaSysEng/pantheon/pull/383)
- Added the Command Line Style Guide  [\#530](https://github.com/PegaSysEng/pantheon/pull/530)
- Documentation updates include:
  * Migrated to new [documentation site](https://docs.pantheon.pegasys.tech/en/latest/)  
  * Added [configuration file content](https://besu.hyperledger.org/en/stable/)
  * Added [tutorial to create private network](https://besu.hyperledger.org/en/latest/Tutorials/Private-Network/Create-Private-Network/)
  * Added content on [enabling non-default APIs](https://besu.hyperledger.org/en/latest/Reference/API-Methods/)

## Technical Improvements

-  Updated `--bootnodes` command option to take zero arguments [\#548](https://github.com/PegaSysEng/pantheon/pull/548)
- IBFT Integration Testing - Local Node is proposer [\#527](https://github.com/PegaSysEng/pantheon/pull/527)
- Remove vertx from discovery tests [\#539](https://github.com/PegaSysEng/pantheon/pull/539)
- IBFT Integration testing - Round Change [\#537](https://github.com/PegaSysEng/pantheon/pull/537)
- NewRoundMessageValidator creates RoundChangeValidator with correct value [\#518](https://github.com/PegaSysEng/pantheon/pull/518)
- Remove time dependency from BlockTimer tests [\#513](https://github.com/PegaSysEng/pantheon/pull/513)
- Gradle 5.1 [\#512](https://github.com/PegaSysEng/pantheon/pull/512)
- Metrics measurement adjustment [\#511](https://github.com/PegaSysEng/pantheon/pull/511)
- Metrics export for import command. [\#509](https://github.com/PegaSysEng/pantheon/pull/509)
- IBFT Integration test framework [\#502](https://github.com/PegaSysEng/pantheon/pull/502)
- IBFT message gossiping [\#501](https://github.com/PegaSysEng/pantheon/pull/501)
- Remove non-transactional mutation from KeyValueStore [\#500](https://github.com/PegaSysEng/pantheon/pull/500)
- Ensured that the blockchain queries class handles optionals better. [\#486](https://github.com/PegaSysEng/pantheon/pull/486)
- IBFT mining acceptance test [\#483](https://github.com/PegaSysEng/pantheon/pull/483)
- Set base directory name to be lowercase in building.md [\#474](https://github.com/PegaSysEng/pantheon/pull/474) (Thanks to [Matthalp](https://github.com/Matthalp))
- Moved admin\_peers to Admin API group [\#473](https://github.com/PegaSysEng/pantheon/pull/473)
- Nodes whitelist acceptance test [\#472](https://github.com/PegaSysEng/pantheon/pull/472)
- Rework RoundChangeManagerTest to not reuse validators [\#469](https://github.com/PegaSysEng/pantheon/pull/469)
- Ignore node files to support truffle. [\#467](https://github.com/PegaSysEng/pantheon/pull/467)
- IBFT pantheon controller [\#461](https://github.com/PegaSysEng/pantheon/pull/461)
- IBFT Round to update internal state on reception of NewRound Message [\#451](https://github.com/PegaSysEng/pantheon/pull/451)
- Update RoundChangeManager correctly create its message validator [\#450](https://github.com/PegaSysEng/pantheon/pull/450)
- Use seconds for block timer time unit [\#445](https://github.com/PegaSysEng/pantheon/pull/445)
- IBFT controller and future msgs handling [\#431](https://github.com/PegaSysEng/pantheon/pull/431)
- Allow IBFT Round to be created using PreparedCert [\#429](https://github.com/PegaSysEng/pantheon/pull/429)
- Added MessageValidatorFactory [\#425](https://github.com/PegaSysEng/pantheon/pull/425)
- Inround payload [\#423](https://github.com/PegaSysEng/pantheon/pull/423)
- Updated IbftConfig Fields [\#422](https://github.com/PegaSysEng/pantheon/pull/422)
- Repair IbftBlockCreator and add tests [\#421](https://github.com/PegaSysEng/pantheon/pull/421)
- Make Besu behave as a submodule [\#419](https://github.com/PegaSysEng/pantheon/pull/419)
- Ibft Height Manager [\#418](https://github.com/PegaSysEng/pantheon/pull/418)
- Ensure bootnodes are a subset of node whitelist [\#414](https://github.com/PegaSysEng/pantheon/pull/414)
- IBFT Consensus Round Classes [\#405](https://github.com/PegaSysEng/pantheon/pull/405)
- IBFT message payload tests [\#404](https://github.com/PegaSysEng/pantheon/pull/404)
- Validate enodeurl syntax from command line [\#403](https://github.com/PegaSysEng/pantheon/pull/403)
- Update errorprone [\#401](https://github.com/PegaSysEng/pantheon/pull/401)
- IBFT round change manager [\#393](https://github.com/PegaSysEng/pantheon/pull/393)
- IBFT RoundState [\#392](https://github.com/PegaSysEng/pantheon/pull/392)
- Move Block data generator test helper to test support package [\#391](https://github.com/PegaSysEng/pantheon/pull/391)
- IBFT message tests [\#367](https://github.com/PegaSysEng/pantheon/pull/367)

## 0.8.3

### Breaking Change to JSON RPC-API

From v0.8.3, incoming HTTP requests are only accepted from hostnames specified using the `--host-whitelist` command-line option. If not specified, the default value for `--host-whitelist` is `localhost`.

If using the URL `http://127.0.0.1` to make JSON-RPC calls, use `--host-whitelist` to specify the hostname `127.0.0.1` or update the hostname to `localhost`.

If your application publishes RPC ports, specify the hostnames when starting Besu. For example:  

```bash
pantheon --host-whitelist=example.com
```

Specify `*` or `all` for `--host-whitelist` to effectively disable host protection and replicate pre-v0.8.3 behavior. This is not recommended for production code.

### Bug Fixes

- Repair Clique Proposer Selection [\#339](https://github.com/PegaSysEng/pantheon/pull/339)
- High TX volume swamps block processing [\#337](https://github.com/PegaSysEng/pantheon/pull/337)
- Check if the connectFuture has completed successfully [\#293](https://github.com/PegaSysEng/pantheon/pull/293)
- Switch back to Xerial Snappy Library [\#284](https://github.com/PegaSysEng/pantheon/pull/284)
- ShortHex of 0 should be '0x0', not '0x' [\#272](https://github.com/PegaSysEng/pantheon/pull/272)
- Fix pantheon CLI default values infinite loop [\#266](https://github.com/PegaSysEng/pantheon/pull/266)

### Additions and Improvements

- Added `--nodes-whitelist` parameter to CLI and NodeWhitelistController [\#346](https://github.com/PegaSysEng/pantheon/pull/346)
- Discovery wiring for `--node-whitelist` [\#365](https://github.com/PegaSysEng/pantheon/pull/365)
- Plumb in three more metrics [\#344](https://github.com/PegaSysEng/pantheon/pull/344)
- `ProposerSelection` to support multiple IBFT implementations [\#307](https://github.com/PegaSysEng/pantheon/pull/307)
- Configuration to support IBFT original and revised [\#306](https://github.com/PegaSysEng/pantheon/pull/306)
- Added host whitelist for JSON-RPC. [**Breaking Change**](#breaking-change-to-json-rpc-api) [\#295](https://github.com/PegaSysEng/pantheon/pull/295)
- Reduce `Block creation processed cancelled` log message to debug [\#294](https://github.com/PegaSysEng/pantheon/pull/294)
- Implement iterative peer search [\#268](https://github.com/PegaSysEng/pantheon/pull/268)
- Added RLP enc/dec for PrePrepare, Commit and NewRound messages [\#200](https://github.com/PegaSysEng/pantheon/pull/200)
- IBFT block mining [\#169](https://github.com/PegaSysEng/pantheon/pull/169)
- Added `--goerli` CLI option [\#370](https://github.com/PegaSysEng/pantheon/pull/370) (Thanks to [@Nashatyrev](https://github.com/Nashatyrev))
- Begin capturing metrics to better understand Besu's behaviour [\#326](https://github.com/PegaSysEng/pantheon/pull/326)
- Documentation updates include:
   * Added Coding Conventions [\#342](https://github.com/PegaSysEng/pantheon/pull/342)
   * Reorganised [Installation documentation](https://github.com/PegaSysEng/pantheon/wiki/Installation) and added [Chocolatey installation](https://github.com/PegaSysEng/pantheon/wiki/Install-Binaries#windows-with-chocolatey) for Windows
   * Reorganised [JSON-RPC API documentation](https://github.com/PegaSysEng/pantheon/wiki/JSON-RPC-API)
   * Updated [RPC Pub/Sub API documentation](https://github.com/PegaSysEng/pantheon/wiki/RPC-PubSub)

### Technical Improvements

- Extracted non-Docker CLI parameters to picoCLI mixin. [\#323](https://github.com/PegaSysEng/pantheon/pull/323)
- IBFT preprepare to validate round matches block [\#329](https://github.com/PegaSysEng/pantheon/pull/329)
- Fix acceptance test [\#324](https://github.com/PegaSysEng/pantheon/pull/324)
- Added the `IbftFinalState` [\#385](https://github.com/PegaSysEng/pantheon/pull/385)
- Constantinople Fork Block [\#382](https://github.com/PegaSysEng/pantheon/pull/382)
- Fix `pantheon.cli.BesuCommandTest` test on Windows [\#380](https://github.com/PegaSysEng/pantheon/pull/380)
- JDK smoke testing is being configured differently now [\#374](https://github.com/PegaSysEng/pantheon/pull/374)
- Re-enable clique AT [\#373](https://github.com/PegaSysEng/pantheon/pull/373)
- Ignoring acceptance test [\#372](https://github.com/PegaSysEng/pantheon/pull/372)
- Changes to support Gradle 5.0 [\#371](https://github.com/PegaSysEng/pantheon/pull/371)
- Clique: Prevent out of turn blocks interrupt in-turn mining [\#364](https://github.com/PegaSysEng/pantheon/pull/364)
- Time all tasks [\#361](https://github.com/PegaSysEng/pantheon/pull/361)
- Rework `VoteTallyCache` to better represent purpose [\#360](https://github.com/PegaSysEng/pantheon/pull/360)
- Add an `UNKNOWN` `DisconnectReason` [\#359](https://github.com/PegaSysEng/pantheon/pull/359)
- New round validation [\#353](https://github.com/PegaSysEng/pantheon/pull/353)
- Update get validators for block hash test to start from block 1 [\#352](https://github.com/PegaSysEng/pantheon/pull/352)
- Idiomatic Builder Pattern [\#345](https://github.com/PegaSysEng/pantheon/pull/345)
- Revert `Repair Clique Proposer Selection` \#339 - Breaks Görli testnet [\#343](https://github.com/PegaSysEng/pantheon/pull/343)
- No fixed ports in tests [\#340](https://github.com/PegaSysEng/pantheon/pull/340)
- Update clique acceptance test genesis file to use correct clique property names [\#338](https://github.com/PegaSysEng/pantheon/pull/338)
- Supporting list of addresses in logs subscription [\#336](https://github.com/PegaSysEng/pantheon/pull/336)
- Render handler exception to `System.err` instead of `.out` [\#334](https://github.com/PegaSysEng/pantheon/pull/334)
- Renamed IBFT message classes [\#333](https://github.com/PegaSysEng/pantheon/pull/333)
- Add additional RLP tests [\#332](https://github.com/PegaSysEng/pantheon/pull/332)
- Downgrading spotless to 3.13.0 to fix threading issues [\#325](https://github.com/PegaSysEng/pantheon/pull/325)
- `eth_getTransactionReceipt` acceptance test [\#322](https://github.com/PegaSysEng/pantheon/pull/322)
- Upgrade vertx to 3.5.4 [\#316](https://github.com/PegaSysEng/pantheon/pull/316)
- Round change validation [\#315](https://github.com/PegaSysEng/pantheon/pull/315)
- Basic IBFT message validators [\#314](https://github.com/PegaSysEng/pantheon/pull/314)
- Minor repairs to clique block scheduling [\#308](https://github.com/PegaSysEng/pantheon/pull/308)
- Dependencies Version upgrade [\#303](https://github.com/PegaSysEng/pantheon/pull/303)
- Build multiple JVM [\#301](https://github.com/PegaSysEng/pantheon/pull/301)
- Smart contract acceptance test [\#296](https://github.com/PegaSysEng/pantheon/pull/296)
- Fixing WebSocket error response [\#292](https://github.com/PegaSysEng/pantheon/pull/292)
- Reword error messages following exceptions during mining [\#291](https://github.com/PegaSysEng/pantheon/pull/291)
- Clique acceptance tests [\#290](https://github.com/PegaSysEng/pantheon/pull/290)
- Delegate creation of additional JSON-RPC methods to the BesuController [\#289](https://github.com/PegaSysEng/pantheon/pull/289)
- Remove unnecessary `RlpInput` and `RlpOutput` classes [\#287](https://github.com/PegaSysEng/pantheon/pull/287)
- Remove `RlpUtils` [\#285](https://github.com/PegaSysEng/pantheon/pull/285)
- Enabling previously ignored acceptance tests [\#282](https://github.com/PegaSysEng/pantheon/pull/282)
- IPv6 peers [\#281](https://github.com/PegaSysEng/pantheon/pull/281)
- IPv6 Bootnode [\#280](https://github.com/PegaSysEng/pantheon/pull/280)
- Acceptance test for `getTransactionReceipt` JSON-RPC method [\#278](https://github.com/PegaSysEng/pantheon/pull/278)
- Inject `StorageProvider` into `BesuController` instances [\#259](https://github.com/PegaSysEng/pantheon/pull/259)

## 0.8.2

### Removed
 - Removed `import-blockchain` command because nothing exports to the required format yet (PR [\#223](https://github.com/PegaSysEng/pantheon/pull/223))

### Bug Fixes
 - `io.netty.util.internal.OutOfDirectMemoryError` errors by removing reference counting from network messages.
 - Log spam: endless loop in `nioEventLoopGroup` thanks to [@5chdn](https://github.com/5chdn) for reporting) (PR [#261](https://github.com/PegaSysEng/pantheon/pull/261))
 - Rinkeby import can stall with too many fragments thanks to [@steffenkux](https://github.com/steffenkux) and [@5chdn](https://github.com/5chdn) for reporting) (PR [#255](https://github.com/PegaSysEng/pantheon/pull/255))
 - Clique incorrectly used the chain ID instead of the network ID in ETH status messages (PR [#209](https://github.com/PegaSysEng/pantheon/pull/209))
 - Gradle deprecation warnings (PR [#246](https://github.com/PegaSysEng/pantheon/pull/246) with thanks to [@jvirtanen](https://github.com/jvirtanen))
 - Consensus issue on Ropsten:
    - Treat output length as a maximum length for CALL operations (PR [#236](https://github.com/PegaSysEng/pantheon/pull/236))
    - ECRec precompile should return empty instead of 32 zero bytes when the input is invalid (PR [#227](https://github.com/PegaSysEng/pantheon/pull/227))
 - File name too long error while building from source thanks to [@5chdn](https://github.com/5chdn) for reporting) (PR [#221](https://github.com/PegaSysEng/pantheon/pull/221))
 - Loop syntax in `runBesuPrivateNetwork.sh` (PR [#237](https://github.com/PegaSysEng/pantheon/pull/237) thanks to [@matt9ucci](https://github.com/matt9ucci))
 - Fix `CompressionException: Snappy decompression failed` errors thanks to [@5chdn](https://github.com/5chdn) for reporting) (PR [#274](https://github.com/PegaSysEng/pantheon/pull/274))

### Additions and Improvements
 - Added `--ropsten` command line argument to make syncing to Ropsten easier (PR [#197](https://github.com/PegaSysEng/pantheon/pull/197) with thanks to [@jvirtanen](https://github.com/jvirtanen))
 - Enabled constantinople in `--dev-mode` (PR [#256](https://github.com/PegaSysEng/pantheon/pull/256))
 - Supported Constantinople with Clique thanks to [@5chdn](https://github.com/5chdn) for reporting) (PR [#250](https://github.com/PegaSysEng/pantheon/pull/250), PR [#247](https://github.com/PegaSysEng/pantheon/pull/247))
 - Implemented `eth_chainId` JSON-RPC method (PR [#219](https://github.com/PegaSysEng/pantheon/pull/219))
 - Updated client version to be ethstats friendly (PR [#258](https://github.com/PegaSysEng/pantheon/pull/258))
 - Added `--node-private-key` option to allow nodekey file to be specified separately to data directory thanks to [@peterbroadhurst](https://github.com/peterbroadhurst) for requesting)  (PR [#234](https://github.com/PegaSysEng/pantheon/pull/234))
 - Added `--banned-nodeids` option to prevent connection to specific nodes (PR [#254](https://github.com/PegaSysEng/pantheon/pull/254))
 - Send client quitting disconnect message to peers on shutdown (PR [#253](https://github.com/PegaSysEng/pantheon/pull/253))
 - Improved error message for port conflict error (PR [#232](https://github.com/PegaSysEng/pantheon/pull/232))
 - Improved documentation by adding the following pages:
    * [Getting Started](https://github.com/PegaSysEng/pantheon/wiki/Getting-Started)
    * [Network ID and Chain ID](https://github.com/PegaSysEng/pantheon/wiki/NetworkID-And-ChainID)
    * [Node Keys](https://github.com/PegaSysEng/pantheon/wiki/Node-Keys)
    * [Networking](https://github.com/PegaSysEng/pantheon/wiki/Networking)
    * [Accounts for Testing](https://github.com/PegaSysEng/pantheon/wiki/Accounts-for-Testing)
    * [Logging](https://github.com/PegaSysEng/pantheon/wiki/Logging)
    * [Proof of Authority](https://github.com/PegaSysEng/pantheon/wiki/Proof-of-Authority)
    * [Passing JVM Options](https://github.com/PegaSysEng/pantheon/wiki/Passing-JVM-Options)


 ### Technical Improvements
 - Upgraded Ethereum reference tests to 6.0 beta 2. (thanks to [@jvirtanen](https://github.com/jvirtanen) for the initial upgrade to beta 1)
 - Set Java compiler default encoding to UTF-8 (PR [#238](https://github.com/PegaSysEng/pantheon/pull/238) thanks to [@matt9ucci](https://github.com/matt9ucci))
 - Removed duplicate code defining default JSON-RPC APIs (PR [#218](https://github.com/PegaSysEng/pantheon/pull/218) thanks to [@matt9ucci](https://github.com/matt9ucci))
 - Improved code for parsing config (PRs [#208](https://github.com/PegaSysEng/pantheon/pull/208), [#209](https://github.com/PegaSysEng/pantheon/pull/209))
 - Use `java.time.Clock` in favour of a custom Clock interface (PR [#220](https://github.com/PegaSysEng/pantheon/pull/220))
 - Improve modularity of storage systems (PR [#211](https://github.com/PegaSysEng/pantheon/pull/211), [#207](https://github.com/PegaSysEng/pantheon/pull/207))
 - Treat JavaDoc warnings as errors (PR [#171](https://github.com/PegaSysEng/pantheon/pull/171))
 - Add benchmark for `BlockHashOperation `as a template for benchmarking other EVM operations (PR [#203](https://github.com/PegaSysEng/pantheon/pull/203))
 - Added unit tests for `EthBlockNumber` (PR [#195](https://github.com/PegaSysEng/pantheon/pull/195) thanks to [@jvirtanen](https://github.com/jvirtanen))
 - Code style improvements (PR [#196](https://github.com/PegaSysEng/pantheon/pull/196) thanks to [@jvirtanen](https://github.com/jvirtanen))
 - Added unit tests for `Web3ClientVersion` (PR [#194](https://github.com/PegaSysEng/pantheon/pull/194) with thanks to [@jvirtanen](https://github.com/jvirtanen))
 - Removed RLPUtils from `RawBlockIterator` (PR [#179](https://github.com/PegaSysEng/pantheon/pull/179))
 - Replace the JNI based snappy library with a pure-Java version (PR [#257](https://github.com/PegaSysEng/pantheon/pull/257))<|MERGE_RESOLUTION|>--- conflicted
+++ resolved
@@ -4,11 +4,8 @@
 
 ### Additions and Improvements
 
-<<<<<<< HEAD
 - Added `--dns-discovery-url` CLI command
 
-=======
->>>>>>> caaf01c7
 ### Bug Fixes
 
 - Fixed issue in discv5 where nonce was incorrectly reused.
@@ -91,8 +88,6 @@
 ### Bug Fixes
 * Fixed incorrect `groupId` in published maven pom files.
 * Fixed GraphQL response for missing account, return empty account instead [\#1946](https://github.com/hyperledger/besu/issues/1946)
-<<<<<<< HEAD
-=======
 
 ### Early Access Features
 
@@ -121,7 +116,7 @@
 * Bonsai Tries: A new database format which reduces storage requirements and improves performance for access to recent state. _Note: only full sync is currently supported._
 * Miner Data JSON-RPC: The `eth_getMinerDataByBlockHash` and `eth_getMinerDataByBlockNumber` endpoints return miner rewards and coinbase address for a given block. 
 * EIP-1898 support: [The EIP](https://eips.ethereum.org/EIPS/eip-1898) adds `blockHash` to JSON-RPC methods which accept a default block parameter.
->>>>>>> caaf01c7
+
 
 ### Early Access Features
 * Bonsai Tries: A new database format which reduces storage requirements and improves performance for access to recent state. _Note: only full sync is currently supported._
@@ -145,52 +140,7 @@
 - [Privacy users with private transactions created using v1.3.4 or earlier](KNOWN_ISSUES.md#privacy-users-with-private-transactions-created-using-v134-or-earlier)
 
 ### Download link
-<<<<<<< HEAD
 sha256: `c22a80a54e9fed864734b9fbd69a0a46840fd27ca5211648a3eaf8a955417218 `
-
-
-## 21.1.0
-
-### Important note: this release contains an outdated version of the Berlin network upgrade, which was changed on March 5, 2021 ([link](https://github.com/ethereum/pm/issues/263#issuecomment-791473406)). If you are using Besu on public Ethereum networks, you must upgrade to 21.1.2.
-
-## 21.1.0 Features
-
-Features added between 20.10.0 to 21.1.0 include:
-* Berlin Network Upgrade: this release contains the activation blocks for Berlin across all supported testnets and the Ethereum mainnet. They are: 
-  * Ropsten 9_812_189 (10 Mar 2021)
-  * Goerli 4_460_644 (17 Mar 2021)
-  * Rinkeby 8_290_928 (24 Mar 2021)
-  * Ethereum 12_244_000 (14 Apr 2021)
-* Besu Launcher: Besu now has support for the [Quorum Mainnet Launcher](https://github.com/ConsenSys/quorum-mainnet-launcher) which makes it easy for users to configure and launch Besu on the Ethereum mainnet.
-* Bonsai Tries: A new database format which reduces storage requirements and improves performance for access to recent state. _Note: only full sync is currently supported._
-* Miner Data JSON-RPC: The `eth_getMinerDataByBlockHash` and `eth_getMinerDataByBlockNumber` endpoints return miner rewards and coinbase address for a given block. 
-* EIP-1898 support: [The EIP](https://eips.ethereum.org/EIPS/eip-1898) adds `blockHash` to JSON-RPC methods which accept a default block parameter.
-
-### Early Access Features
-* Bonsai Tries: A new database format which reduces storage requirements and improves performance for access to recent state. _Note: only full sync is currently supported._
-* QBFT: A new consensus algorithm to support interoperability with other Enterprise Ethereum Alliance compatible clients.
-
-### 21.1.0 Breaking Changes
-* `--skip-pow-validation-enabled` is now an error with `block import --format JSON`. This is because the JSON format doesn't include the nonce so the proof of work must be calculated.
-* `eth_call` will not return a JSON-RPC result if the call fails, but will return an error instead. If it was for a revert the revert reason will be included.
-* `eth_call` will not fail for account balance issues by default. An parameter `"strict": true` can be added to the call parameters (with `to` and `from`) to enforce balance checks.
-
-### Additions and Improvements
-* Added `besu_transaction_pool_transactions` to the reported metrics, counting the mempool size [\#1869](https://github.com/hyperledger/besu/pull/1869)
-* Added activation blocks for Berlin Network Upgrade [\#1929](https://github.com/hyperledger/besu/pull/1929)
-
-### Bug Fixes
-* Fixed representation of access list for access list transactions in JSON-RPC results.
-
-#### Previously identified known issues
-
-- [Fast sync when running Besu on cloud providers](KNOWN_ISSUES.md#fast-sync-when-running-besu-on-cloud-providers)
-- [Privacy users with private transactions created using v1.3.4 or earlier](KNOWN_ISSUES.md#privacy-users-with-private-transactions-created-using-v134-or-earlier)
-
-### Download link
-=======
->>>>>>> caaf01c7
-sha256: `e4c8fe4007e3e5f7f2528cbf1eeb5457caf06536c974a6ff4305035ff5724476`
 
 ## 21.1.0-RC2
 ### Additions and Improvements
