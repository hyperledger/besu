# Changelog

## 21.10.0-RC4

### Additions and Improvements

### Bug Fixes
<<<<<<< HEAD
=======
- Do not change the sender balance, but set gas fee to zero, when simulating a transaction without enforcing balance checks. [#2454](https://github.com/hyperledger/besu/pull/2454)
>>>>>>> cff352b0

### Early Access Features


## 21.10.0-RC3

### Additions and Improvements
- Add CLI autocomplete scripts. [#2854](https://github.com/hyperledger/besu/pull/2854)
- Added support for PKCS11 keystore on PKI Block Creation. [#2865](https://github.com/hyperledger/besu/pull/2865)

### Bug Fixes
- Regression in RC1 involving LogOperation and frame memory overwrites [#2908](https://github.com/hyperledger/besu/pull/2908)
- Allow `eth_call` and `eth_estimateGas` to accept contract address as sender. [#2891](https://github.com/hyperledger/besu/pull/2891)

### Early Access Features
- Enable plugins to expose custom JSON-RPC / WebSocket methods [#1317](https://github.com/hyperledger/besu/issues/1317)


## 21.10.0-RC1/RC2
### Additions and Improvements
- The EVM has been factored out into a standalone module, suitable for inclusion as a library. [#2790](https://github.com/hyperledger/besu/pull/2790)
- Low level performance improvements changes to cut worst-case EVM performance in half. [#2796](https://github.com/hyperledger/besu/pull/2796)
- Migrate `ExceptionalHaltReason` from an enum to an interface to allow downstream users of the EVM to add new exceptional halt reasons. [#2810](https://github.com/hyperledger/besu/pull/2810)
- reduces need for JUMPDEST analysis via caching [#2607](https://github.com/hyperledger/besu/pull/2821)
- Add support for custom private key file for public-key export and public-key export-address commands [#2801](https://github.com/hyperledger/besu/pull/2801)

### Bug Fixes
- Allow BESU_CONFIG_FILE environment to specify TOML file [#2455](https://github.com/hyperledger/besu/issues/2455)
- Fix bug with private contracts not able to call public contracts that call public contracts [#2816](https://github.com/hyperledger/besu/pull/2816)

### Early Access Features


## 21.7.4
### Additions and Improvements
- Upgrade Gradle to 7.2, which supports building with Java 17 [#2761](https://github.com/hyperledger/besu/pull/2376) 

### Bug Fixes
- Set an idle timeout for metrics connections, to clean up ports when no longer used [\#2748](https://github.com/hyperledger/besu/pull/2748)
- Onchain privacy groups can be unlocked after being locked without having to add a participant [\#2693](https://github.com/hyperledger/besu/pull/2693)
- Update Gas Schedule for Ethereum Classic [#2746](https://github.com/hyperledger/besu/pull/2746)

### Early Access Features
- \[EXPERIMENTAL\] Added support for QBFT with PKI-backed Block Creation. [#2647](https://github.com/hyperledger/besu/issues/2647)
- \[EXPERIMENTAL\] Added support for QBFT to use retrieve validators from a smart contract [#2574](https://github.com/hyperledger/besu/pull/2574)

### Download Link
https://hyperledger.jfrog.io/native/besu-binaries/besu/21.7.4/besu-21.7.4.zip \
SHA256: 778d3c42851db11fec9171f77b22662f2baeb9b2ce913d7cfaaf1042ec19b7f9

## 21.7.3
### Additions and Improvements
- Migration to Apache Tuweni 2.0 [\#2376](https://github.com/hyperledger/besu/pull/2376)
- \[EXPERIMENTAL\] Added support for DevP2P-over-TLS [#2536](https://github.com/hyperledger/besu/pull/2536)
- `eth_getWork`, `eth_submitWork` support over the Stratum port [#2581](https://github.com/hyperledger/besu/pull/2581)
- Stratum metrics [#2583](https://github.com/hyperledger/besu/pull/2583)
- Support for mining ommers [#2576](https://github.com/hyperledger/besu/pull/2576)
- Updated onchain permissioning to validate permissions on transaction submission [\#2595](https://github.com/hyperledger/besu/pull/2595)
- Removed deprecated CLI option `--privacy-precompiled-address` [#2605](https://github.com/hyperledger/besu/pull/2605)
- Removed code supporting EIP-1702. [#2657](https://github.com/hyperledger/besu/pull/2657)
- A native library was added for the alternative signature algorithm secp256r1, which will be used by default [#2630](https://github.com/hyperledger/besu/pull/2630)
- The command line option --Xsecp-native-enabled was added as an alias for --Xsecp256k1-native-enabled [#2630](https://github.com/hyperledger/besu/pull/2630)
- Added Labelled gauges for metrics [#2646](https://github.com/hyperledger/besu/pull/2646)
- support for `eth/66` networking protocol [#2365](https://github.com/hyperledger/besu/pull/2365)
- update RPC methods for post london 1559 transaction [#2535](https://github.com/hyperledger/besu/pull/2535)
- \[EXPERIMENTAL\] Added support for using DNS host name in place of IP address in onchain node permissioning rules [#2667](https://github.com/hyperledger/besu/pull/2667)
- Implement EIP-3607 Reject transactions from senders with deployed code. [#2676](https://github.com/hyperledger/besu/pull/2676)
- Ignore all unknown fields when supplied to eth_estimateGas or eth_call. [\#2690](https://github.com/hyperledger/besu/pull/2690)

### Bug Fixes
- Consider effective price and effective priority fee in transaction replacement rules [\#2529](https://github.com/hyperledger/besu/issues/2529)
- GetTransactionCount should return the latest transaction count if it is greater than the transaction pool [\#2633](https://github.com/hyperledger/besu/pull/2633)

### Early Access Features

## 21.7.2

### Additions and Improvements
This release contains improvements and bugfixes for optimum compatibility with other London client versions.

## Bug Fixes
- hotfix for private transaction identification for mainnet transactions [#2609](https://github.com/hyperledger/besu/pull/2609)

## Download Link
https://hyperledger.jfrog.io/artifactory/besu-binaries/besu/21.7.2/besu-21.7.2.zip \
db47fd9ba33b36436ed6798d2474f7621c733353fd04f49d6defffd12e3b6e14


## 21.7.1

### Additions and Improvements
- `priv_call` now uses NO_TRACING OperationTracer implementation which improves memory usage [\#2482](https://github.com/hyperledger/besu/pull/2482)
- Ping and Pong messages now support ENR encoding as scalars or bytes [\#2512](https://github.com/hyperledger/besu/pull/2512)

### Download Link
https://hyperledger.jfrog.io/artifactory/besu-binaries/besu/21.7.1/besu-21.7.1.zip \
sha256sum 83fc44e39a710a95d8b6cbbbf04010dea76122bafcc633a993cd15304905a402

## 21.7.0

### Additions and Improvements
This release contains the activation blocks for London across all supported testnets. They are: 
  * Ropsten 10_499_401 (24 Jun 2021)
  * Goerli 5_062_605 (30 Jun 2021)
  * Rinkeby 8_897_988 (7 Jul 2021)
  * Mainnet 12_965_000 (4 Aug 2021)
- eip-1559 changes: accept transactions which have maxFeePerGas below current baseFee [\#2374](https://github.com/hyperledger/besu/pull/2374)
- Introduced transitions for IBFT2 block rewards [\#1977](https://github.com/hyperledger/besu/pull/1977) 
- Change Ethstats's status from experimental feature to stable. [\#2405](https://github.com/hyperledger/besu/pull/2405) 
- Fixed disabling of native libraries for secp256k1 and altBn128. [\#2163](https://github.com/hyperledger/besu/pull/2163)
- eth_feeHistory API for wallet providers [\#2466](https://github.com/hyperledger/besu/pull/2466)

### Bug Fixes
- Ibft2 could create invalid RoundChange messages in some circumstances containing duplicate prepares [\#2449](https://github.com/hyperledger/besu/pull/2449)
- Updated `eth_sendRawTransaction` to return an error when maxPriorityFeePerGas exceeds maxFeePerGas [\#2424](https://github.com/hyperledger/besu/pull/2424)
- Fixed NoSuchElementException with EIP1559 transaction receipts when using eth_getTransactionReceipt [\#2477](https://github.com/hyperledger/besu/pull/2477)

### Early Access Features
- QBFT is a Byzantine Fault Tolerant consensus algorithm, building on the capabilities of IBFT and IBFT 2.0. It aims to provide performance improvements in cases of excess round change, and provides interoperability with other EEA compliant clients, such as GoQuorum.
  - Note: QBFT currently only supports new networks. Existing networks using IBFT2.0 cannot migrate to QBFT. This will become available in a future release.
  - Note: QBFT is an early access feature pending community feedback. Please make use of QBFT in new development networks and reach out in case of issues or concerns
- GoQuorum-compatible privacy. This mode uses Tessera and is interoperable with GoQuorum.
  - Note: GoQuorum-compatible privacy is an early access feature pending community feedback.

### Download Link
https://hyperledger.jfrog.io/artifactory/besu-binaries/besu/21.7.0/besu-21.7.0.zip
sha256sum 389465fdcc2cc5e5007a02dc2b8a2c43d577198867316bc5cc4392803ed71034

## 21.7.0-RC2

### Additions and Improvements
- eth_feeHistory API for wallet providers [\#2466](https://github.com/hyperledger/besu/pull/2466)
### Bug Fixes
- Ibft2 could create invalid RoundChange messages in some circumstances containing duplicate prepares [\#2449](https://github.com/hyperledger/besu/pull/2449)

## Download Link
https://hyperledger.jfrog.io/artifactory/besu-binaries/besu/21.7.0-RC2/besu-21.7.0-RC2.zip
sha256sum 7bc97c359386cad84d449f786dc0a8ed8728616b6704ce473c63f1d94af3a9ef


## 21.7.0-RC1

### Additions and Improvements
- eip-1559 changes: accept transactions which have maxFeePerGas below current baseFee [\#2374](https://github.com/hyperledger/besu/pull/2374)
- Introduced transitions for IBFT2 block rewards [\#1977](https://github.com/hyperledger/besu/pull/1977) 
- Change Ethstats's status from experimental feature to stable. [\#2405](https://github.com/hyperledger/besu/pull/2405) 
- Fixed disabling of native libraries for secp256k1 and altBn128. [\#2163](https://github.com/hyperledger/besu/pull/2163)


### Bug Fixes

- Updated `eth_sendRawTransaction` to return an error when maxPriorityFeePerGas exceeds maxFeePerGas [\#2424](https://github.com/hyperledger/besu/pull/2424)

### Early Access Features
This release contains the activation blocks for London across all supported testnets. They are: 
  * Ropsten 10_499_401 (24 Jun 2021)
  * Goerli 5_062_605 (30 Jun 2021)
  * Rinkeby 8_897_988 (7 Jul 2021)

## Download Link
https://hyperledger.jfrog.io/artifactory/besu-binaries/besu/21.7.0-RC1/besu-21.7.0-RC1.zip
sha256sum fc959646af65a0e267fc4d695e0af7e87331d774e6e8e890f5cc391549ed175a

## 21.1.7

## Privacy users - Orion Project Deprecation
Tessera is now the recommended Private Transaction Manager for Hyperledger Besu.

Now that all primary Orion functionality has been merged into Tessera, Orion is being deprecated.
We encourage all users with active projects to use the provided migration instructions,
documented [here](https://docs.orion.consensys.net/en/latest/Tutorials/Migrating-from-Orion-to-Tessera/).

We will continue to support Orion users until 30th November 2021. If you have any questions or
concerns, please reach out to the ConsenSys protocol engineering team in the
[#orion channel on Discord](https://discord.gg/hYpHRjK) or by [email](mailto:quorum@consensys.net).


### Additions and Improvements
* Upgrade OpenTelemetry to 1.2.0. [\#2313](https://github.com/hyperledger/besu/pull/2313)

* Ethereum Classic Magneto Hard Fork [\#2315](https://github.com/hyperledger/besu/pull/2315)

* Added support for the upcoming CALAVERAS ephemeral testnet and removed the configuration for the deprecated BAIKAL ephemeral testnet. [\#2343](https://github.com/hyperledger/besu/pull/2343)

### Bug Fixes
* Fix invalid transfer values with the tracing API specifically for CALL operation [\#2319](https://github.com/hyperledger/besu/pull/2319)

### Early Access Features

#### Previously identified known issues

- Fixed issue in discv5 where nonce was incorrectly reused. [\#2075](https://github.com/hyperledger/besu/pull/2075)
- Fixed issues in debug_standardTraceBadBlockToFile and debug_standardTraceBlockToFile. [\#2120](https://github.com/hyperledger/besu/pull/2120)
- Fixed invalid error code in several JSON RPC methods when the requested block is not in the range. [\#2138](https://github.com/hyperledger/besu/pull/2138)

## Download Link
https://hyperledger.jfrog.io/artifactory/besu-binaries/besu/21.1.7/besu-21.1.7.zip

sha256: f415c9b67d26819caeb9940324b2b1b9ce6e872c9181052739438545e84e2531


## 21.1.6

### Additions and Improvements

* Added support for the upcoming BAIKAL ephemeral testnet and removed the configuration for the deprecated YOLOv3 ephemeral testnet. [\#2237](https://github.com/hyperledger/besu/pull/2237)
* Implemented [EIP-3541](https://eips.ethereum.org/EIPS/eip-3541): Reject new contracts starting with the 0xEF byte [\#2243](https://github.com/hyperledger/besu/pull/2243)
* Implemented [EIP-3529](https://eips.ethereum.org/EIPS/eip-3529): Reduction in refunds [\#2238](https://github.com/hyperledger/besu/pull/2238)
* Implemented [EIP-3554](https://eips.ethereum.org/EIPS/eip-3554): Difficulty Bomb Delay [\#2289](https://github.com/hyperledger/besu/pull/2289)
* \[EXPERIMENTAL\] Added support for secp256r1 keys. [#2008](https://github.com/hyperledger/besu/pull/2008)

### Bug Fixes

- Added ACCESS_LIST transactions to the list of transactions using legacy gas pricing for 1559 [\#2239](https://github.com/hyperledger/besu/pull/2239)
- Reduced logging level of public key decoding failure of malformed packets. [\#2143](https://github.com/hyperledger/besu/pull/2143)
- Add 1559 parameters to json-rpc responses.  [\#2222](https://github.com/hyperledger/besu/pull/2222) 

### Early Access Features

#### Previously identified known issues

- Fixed issue in discv5 where nonce was incorrectly reused. [\#2075](https://github.com/hyperledger/besu/pull/2075)
- Fixed issues in debug_standardTraceBadBlockToFile and debug_standardTraceBlockToFile. [\#2120](https://github.com/hyperledger/besu/pull/2120)
- Fixed invalid error code in several JSON RPC methods when the requested block is not in the range. [\#2138](https://github.com/hyperledger/besu/pull/2138)

## Download Link
https://hyperledger.jfrog.io/artifactory/besu-binaries/besu/21.1.6/besu-21.1.6.zip

sha256: 3952c69a32bb390ec84ccf4c2c3eb600ea3696af9a05914985d10e1632ef8488

## 21.1.5

### Additions and Improvements

- Ignore `nonce` when supplied to eth_estimateGas or eth_call. [\#2133](https://github.com/hyperledger/besu/pull/2133)
- Ignore `privateFor` for tx estimation. [\#2160](https://github.com/hyperledger/besu/pull/2160)

### Bug Fixes

- Fixed `NullPointerException` when crossing network upgrade blocks when peer discovery is disabled. [\#2140](https://github.com/hyperledger/besu/pull/2140)

### Early Access Features

#### Previously identified known issues

- Fixed issue in discv5 where nonce was incorrectly reused. [\#2075](https://github.com/hyperledger/besu/pull/2075)
- Fixed issues in debug_standardTraceBadBlockToFile and debug_standardTraceBlockToFile. [\#2120](https://github.com/hyperledger/besu/pull/2120)

## Download Link
https://hyperledger.jfrog.io/artifactory/besu-binaries/besu/21.1.5/besu-21.1.5.zip

sha256: edd78fcc772cfa97d11d8ee7b5766e6fac4b31b582f940838a292f2aeb204777

## 21.1.4

### Additions and Improvements

- Adds `--discovery-dns-url` CLI command [\#2088](https://github.com/hyperledger/besu/pull/2088)

### Bug Fixes

- Fixed issue in discv5 where nonce was incorrectly reused. [\#2075](https://github.com/hyperledger/besu/pull/2075)
- Fixed issues in debug_standardTraceBadBlockToFile and debug_standardTraceBlockToFile. [\#2120](https://github.com/hyperledger/besu/pull/2120)

### Early Access Features

#### Previously identified known issues

- [Fast sync when running Besu on cloud providers](KNOWN_ISSUES.md#fast-sync-when-running-besu-on-cloud-providers)
- [Privacy users with private transactions created using v1.3.4 or earlier](KNOWN_ISSUES.md#privacy-users-with-private-transactions-created-using-v134-or-earlier)

## Download Link
https://hyperledger.jfrog.io/artifactory/besu-binaries/besu/21.1.4/besu-21.1.4.zip
58ae55b492680d92aeccfbed477e8b9c25ccc1a97cca71895e27448d754a7d8b

## 21.1.3

### Additions and Improvements
* Increase node diversity when downloading blocks [\#2033](https://github.com/hyperledger/besu/pull/2033)

### Bug Fixes
* Ethereum Node Records are now dynamically recalculated when we pass network upgrade blocks. This allows for better peering through transitions without needing to restart the node. [\#1998](https://github.com/hyperledger/besu/pull/1998)


### Early Access Features

#### Previously identified known issues

- [Fast sync when running Besu on cloud providers](KNOWN_ISSUES.md#fast-sync-when-running-besu-on-cloud-providers)
- [Privacy users with private transactions created using v1.3.4 or earlier](KNOWN_ISSUES.md#privacy-users-with-private-transactions-created-using-v134-or-earlier)

### Download link
https://hyperledger.jfrog.io/artifactory/besu-binaries/besu/21.1.3/besu-21.1.3.zip
38893cae225e5c53036d06adbeccc30aeb86ef08c543fb742941a8c618485c8a

## 21.1.2

### Berlin Network Upgrade

### Important note: the 21.1.1 release contains an outdated version of the Berlin network upgrade. If you are using Besu on public Ethereum networks, you must upgrade to 21.1.2.

This release contains the activation blocks for Berlin across all supported testnets and the Ethereum mainnet. They are: 
  * Ropsten 9_812_189 (10 Mar 2021)
  * Goerli 4_460_644 (17 Mar 2021)
  * Rinkeby 8_290_928 (24 Mar 2021)
  * Ethereum 12_244_000 (14 Apr 2021)


### Additions and Improvements
- Added option to set a limit for JSON-RPC connections 
  * HTTP connections `--rpc-http-max-active-connections` [\#1996](https://github.com/hyperledger/besu/pull/1996)
  * WS connections `--rpc-ws-max-active-connections` [\#2006](https://github.com/hyperledger/besu/pull/2006)
- Added ASTOR testnet ETC support [\#2017](https://github.com/hyperledger/besu/pull/2017)
### Bug Fixes
* Don't Register BLS12 precompiles for Berlin [\#2015](https://github.com/hyperledger/besu/pull/2015)

#### Previously identified known issues

- [Fast sync when running Besu on cloud providers](KNOWN_ISSUES.md#fast-sync-when-running-besu-on-cloud-providers)
- [Privacy users with private transactions created using v1.3.4 or earlier](KNOWN_ISSUES.md#privacy-users-with-private-transactions-created-using-v134-or-earlier)

### Download link
https://hyperledger.jfrog.io/artifactory/besu-binaries/besu/21.1.2/besu-21.1.2.zip
02f4b6622756b77fed814d8c1bbf986c6178d8f5adb9d61076e061124c3d12aa

## 21.1.1

### Berlin Network Upgrade

### Important note: this release contains an outdated version of the Berlin network upgrade. If you are using Besu on public Ethereum networks, you must upgrade to 21.1.2.

This release contains the activation blocks for Berlin across all supported testnets and the Ethereum mainnet. They are: 
  * Ropsten 9_812_189 (10 Mar 2021)
  * Goerli 4_460_644 (17 Mar 2021)
  * Rinkeby 8_290_928 (24 Mar 2021)
  * Ethereum 12_244_000 (14 Apr 2021)

### Additions and Improvements
* Removed EIP-2315 from the Berlin network upgrade [\#1983](https://github.com/hyperledger/besu/pull/1983)
* Added `besu_transaction_pool_transactions` to the reported metrics, counting the mempool size [\#1869](https://github.com/hyperledger/besu/pull/1869)
* Distributions and maven artifacts have been moved off of bintray [\#1886](https://github.com/hyperledger/besu/pull/1886)
* admin_peers json RPC response now includes the remote nodes enode URL
* add support for keccak mining and a ecip1049_dev network [\#1882](https://github.com/hyperledger/besu/pull/1882)
### Bug Fixes
* Fixed incorrect `groupId` in published maven pom files.
* Fixed GraphQL response for missing account, return empty account instead [\#1946](https://github.com/hyperledger/besu/issues/1946)

### Early Access Features

#### Previously identified known issues

- [Fast sync when running Besu on cloud providers](KNOWN_ISSUES.md#fast-sync-when-running-besu-on-cloud-providers)
- [Privacy users with private transactions created using v1.3.4 or earlier](KNOWN_ISSUES.md#privacy-users-with-private-transactions-created-using-v134-or-earlier)

### Download link
sha256: `c22a80a54e9fed864734b9fbd69a0a46840fd27ca5211648a3eaf8a955417218 `


## 21.1.0

### Important note: this release contains an outdated version of the Berlin network upgrade, which was changed on March 5, 2021 ([link](https://github.com/ethereum/pm/issues/263#issuecomment-791473406)). If you are using Besu on public Ethereum networks, you must upgrade to 21.1.2.

## 21.1.0 Features

Features added between 20.10.0 to 21.1.0 include:
* Berlin Network Upgrade: this release contains the activation blocks for Berlin across all supported testnets and the Ethereum mainnet. They are: 
  * Ropsten 9_812_189 (10 Mar 2021)
  * Goerli 4_460_644 (17 Mar 2021)
  * Rinkeby 8_290_928 (24 Mar 2021)
  * Ethereum 12_244_000 (14 Apr 2021)
* Besu Launcher: Besu now has support for the [Quorum Mainnet Launcher](https://github.com/ConsenSys/quorum-mainnet-launcher) which makes it easy for users to configure and launch Besu on the Ethereum mainnet.
* Bonsai Tries: A new database format which reduces storage requirements and improves performance for access to recent state. _Note: only full sync is currently supported._
* Miner Data JSON-RPC: The `eth_getMinerDataByBlockHash` and `eth_getMinerDataByBlockNumber` endpoints return miner rewards and coinbase address for a given block. 
* EIP-1898 support: [The EIP](https://eips.ethereum.org/EIPS/eip-1898) adds `blockHash` to JSON-RPC methods which accept a default block parameter.

### Early Access Features
* Bonsai Tries: A new database format which reduces storage requirements and improves performance for access to recent state. _Note: only full sync is currently supported._
* QBFT: A new consensus algorithm to support interoperability with other Enterprise Ethereum Alliance compatible clients.

### 21.1.0 Breaking Changes
* `--skip-pow-validation-enabled` is now an error with `block import --format JSON`. This is because the JSON format doesn't include the nonce so the proof of work must be calculated.
* `eth_call` will not return a JSON-RPC result if the call fails, but will return an error instead. If it was for a revert the revert reason will be included.
* `eth_call` will not fail for account balance issues by default. An parameter `"strict": true` can be added to the call parameters (with `to` and `from`) to enforce balance checks.

### Additions and Improvements
* Added `besu_transaction_pool_transactions` to the reported metrics, counting the mempool size [\#1869](https://github.com/hyperledger/besu/pull/1869)
* Added activation blocks for Berlin Network Upgrade [\#1929](https://github.com/hyperledger/besu/pull/1929)

### Bug Fixes
* Fixed representation of access list for access list transactions in JSON-RPC results.

#### Previously identified known issues

- [Fast sync when running Besu on cloud providers](KNOWN_ISSUES.md#fast-sync-when-running-besu-on-cloud-providers)
- [Privacy users with private transactions created using v1.3.4 or earlier](KNOWN_ISSUES.md#privacy-users-with-private-transactions-created-using-v134-or-earlier)

### Download link
sha256: `e4c8fe4007e3e5f7f2528cbf1eeb5457caf06536c974a6ff4305035ff5724476`

## 21.1.0-RC2
### Additions and Improvements
* Support for the Berlin Network Upgrade, although the block number must be set manually with `--override-genesis-config=berlinBlock=<blocknumber>`. This is because the block numbers haven't been determined yet. The next release will include the number in the genesis file so it will support Berlin with no intervention. [\#1898](https://github.com/hyperledger/besu/pull/1898)

## 21.1.0-RC1

### 21.1.0 Breaking Changes
* `--skip-pow-validation-enabled` is now an error with `block import --format JSON`. This is because the JSON format doesn't include the nonce so the proof of work must be calculated.
* `eth_call` will not return a JSON-RPC result if the call fails, but will return an error instead. If it was for a revert the revert reason will be included.
* `eth_call` will not fail for account balance issues by default. An parameter `"strict": true` can be added to the call parameters (with `to` and `from`) to enforce balance checks.

### Additions and Improvements
* Removed unused flags in default genesis configs [\#1812](https://github.com/hyperledger/besu/pull/1812)
* `--skip-pow-validation-enabled` is now an error with `block import --format JSON`. This is because the JSON format doesn't include the nonce so the proof of work must be calculated. [\#1815](https://github.com/hyperledger/besu/pull/1815)
* Added a new CLI option `--Xlauncher` to start a mainnet launcher. It will help to configure Besu easily.
* Return the revert reason from `eth_call` JSON-RPC api calls when the contract causes a revert. [\#1829](https://github.com/hyperledger/besu/pull/1829)
* Added `chainId`, `publicKey`, and `raw` to JSON-RPC api calls returning detailed transaction results. [\#1835](https://github.com/hyperledger/besu/pull/1835)

### Bug Fixes
* Ethereum classic heights will no longer be reported in mainnet metrics. Issue [\#1751](https://github.com/hyperledger/besu/pull/1751) Fix [\#1820](https://github.com/hyperledger/besu/pull/1820)
* Don't enforce balance checks in `eth_call` unless explicitly requested. Issue [\#502](https://github.com/hyperledger/besu/pull/502) Fix [\#1834](https://github.com/hyperledger/besu/pull/1834)

### Early Access Features

#### Previously identified known issues

- [Fast sync when running Besu on cloud providers](KNOWN_ISSUES.md#fast-sync-when-running-besu-on-cloud-providers)
- [Privacy users with private transactions created using v1.3.4 or earlier](KNOWN_ISSUES.md#privacy-users-with-private-transactions-created-using-v134-or-earlier)


### Download link

Link removed because this release contains an outdated version of the Berlin network upgrade, which was changed on March 5, 2021 ([link](https://github.com/ethereum/pm/issues/263#issuecomment-791473406)). If you are using Besu on public Ethereum networks, you must upgrade to 21.1.1. sha256 hash left for reference. 

sha256: `b0fe3942052b8fd43fc3025a298a6c701f9edae2e100f0c563a1c5a4ceef71f1`

## 20.10.4

### Additions and Improvements
* Implemented [EIP-778](https://eips.ethereum.org/EIPS/eip-778): Ethereum Node Records (ENR) [\#1680](https://github.com/hyperledger/besu/pull/1680)
* Implemented [EIP-868](https://eips.ethereum.org/EIPS/eip-868): Node Discovery v4 ENR Extension [\#1721](https://github.com/hyperledger/besu/pull/1721)
* Added revert reason to eth_estimateGas RPC call. [\#1730](https://github.com/hyperledger/besu/pull/1730)
* Added command line option --static-nodes-file. [#1644](https://github.com/hyperledger/besu/pull/1644)
* Implemented [EIP-1898](https://eips.ethereum.org/EIPS/eip-1898): Add `blockHash` to JSON-RPC methods which accept a default block parameter [\#1757](https://github.com/hyperledger/besu/pull/1757)

### Bug Fixes
* Accept locally-sourced transactions below the minimum gas price. [#1480](https://github.com/hyperledger/besu/issues/1480) [#1743](https://github.com/hyperledger/besu/pull/1743)

#### Previously identified known issues

- [Fast sync when running Besu on cloud providers](KNOWN_ISSUES.md#fast-sync-when-running-besu-on-cloud-providers)
- [Privacy users with private transactions created using v1.3.4 or earlier](KNOWN_ISSUES.md#privacy-users-with-private-transactions-created-using-v134-or-earlier)

### Download link
https://hyperledger.jfrog.io/artifactory/besu-binaries/besu/20.10.4/besu-20.10.4.zip
sha256: f15cd5243b809659bba1706c1745aecafc012d3fc44a91419522da925493537c

## 20.10.3

### Additions and Improvements
* Added `memory` as an option to `--key-value-storage`.  This ephemeral storage is intended for sync testing and debugging.  [\#1617](https://github.com/hyperledger/besu/pull/1617)
* Fixed gasPrice parameter not always respected when passed to `eth_estimateGas` endpoint [\#1636](https://github.com/hyperledger/besu/pull/1636)
* Enabled eth65 by default [\#1682](https://github.com/hyperledger/besu/pull/1682)
* Warn that bootnodes will be ignored if specified with discovery disabled [\#1717](https://github.com/hyperledger/besu/pull/1717)

### Bug Fixes
* Accept to use default port values if not in use. [#1673](https://github.com/hyperledger/besu/pull/1673)
* Block Validation Errors should be at least INFO level not DEBUG or TRACE.  Bug [\#1568](https://github.com/hyperledger/besu/pull/1568) PR [\#1706](https://github.com/hyperledger/besu/pull/1706)
* Fixed invalid and wrong trace data, especially when calling a precompiled contract [#1710](https://github.com/hyperledger/besu/pull/1710)

#### Previously identified known issues

- [Fast sync when running Besu on cloud providers](KNOWN_ISSUES.md#fast-sync-when-running-besu-on-cloud-providers)
- [Privacy users with private transactions created using v1.3.4 or earlier](KNOWN_ISSUES.md#privacy-users-with-private-transactions-created-using-v134-or-earlier)

### Download link
https://hyperledger.jfrog.io/artifactory/besu-binaries/besu/20.10.3/besu-20.10.3.zip
sha256: `b5f46d945754dedcbbb1e5dd96bf2bfd13272ff09c6a66c0150b979a578f4389`

## 20.10.2

### Additions and Improvements
* Added support for batched requests in WebSockets. [#1583](https://github.com/hyperledger/besu/pull/1583)
* Added protocols section to `admin_peers` to provide info about peer health. [\#1582](https://github.com/hyperledger/besu/pull/1582)
* Added CLI option `--goquorum-compatibility-enabled` to enable GoQuorum compatibility mode. [#1598](https://github.com/hyperledger/besu/pull/1598). Note that this mode is incompatible with Mainnet.

### Bug Fixes

* Ibft2 will discard any received messages targeting a chain height <= current head - this resolves some corner cases in system correctness directly following block import. [#1575](https://github.com/hyperledger/besu/pull/1575)
* EvmTool now throws `UnsupportedForkException` when there is an unknown fork and is YOLOv2 compatible [\#1584](https://github.com/hyperledger/besu/pull/1584)
* `eth_newFilter` now supports `blockHash` parameter as per the spec [\#1548](https://github.com/hyperledger/besu/issues/1540). (`blockhash` is also still supported.)
* Fixed an issue that caused loss of peers and desynchronization when eth65 was enabled [\#1601](https://github.com/hyperledger/besu/pull/1601)

#### Previously identified known issues

- [Fast sync when running Besu on cloud providers](KNOWN_ISSUES.md#fast-sync-when-running-besu-on-cloud-providers)
- [Privacy users with private transactions created using v1.3.4 or earlier](KNOWN_ISSUES.md#privacy-users-with-private-transactions-created-using-v134-or-earlier)

### Download Link

https://hyperledger.jfrog.io/artifactory/besu-binaries/besu/20.10.2/besu-20.10.2.zip
sha256: `710aed228dcbe9b8103aef39e4431b0c63e73c3a708ce88bcd1ecfa1722ad307`

## 20.10.1

### Additions and Improvements
* `--random-peer-priority-enabled` flag added. Allows for incoming connections to be prioritized randomly. This will prevent (typically small, stable) networks from forming impenetrable peer cliques. [#1440](https://github.com/hyperledger/besu/pull/1440)
* `miner_changeTargetGasLimit` RPC added. If a target gas limit is set, allows the node operator to change it at runtime.
* Hide deprecated `--host-whitelist` option. [\#1444](https://github.com/hyperledger/besu/pull/1444)
* Prioritize high gas prices during mining. Previously we ordered only by the order in which the transactions were received. This will increase expected profit when mining. [\#1449](https://github.com/hyperledger/besu/pull/1449)
* Added support for the updated smart contract-based [node permissioning EEA interface](https://entethalliance.github.io/client-spec/spec.html#dfn-connectionallowed). [\#1435](https://github.com/hyperledger/besu/pull/1435) and [\#1496](https://github.com/hyperledger/besu/pull/1496)
* Added EvmTool binary to the distribution.  EvmTool is a CLI that can execute EVM bytecode and execute ethereum state tests. [\#1465](https://github.com/hyperledger/besu/pull/1465)
* Updated the libraries for secp256k1 and AltBN series precompiles. These updates provide significant performance improvements to those areas. [\#1499](https://github.com/hyperledger/besu/pull/1499)
* Provide MegaGas/second measurements in the log when doing a full block import, such as the catch up phase of a fast sync. [\#1512](https://github.com/hyperledger/besu/pull/1512)
* Added new endpoints to get miner data, `eth_getMinerDataByBlockHash` and `eth_getMinerDataByBlockNumber`. [\#1538](https://github.com/hyperledger/besu/pull/1538)
* Added direct support for OpenTelemetry metrics [\#1492](https://github.com/hyperledger/besu/pull/1492)
* Added support for `qip714block` config parameter in genesis file, paving the way towards permissioning interoperability between Besu and GoQuorum. [\#1545](https://github.com/hyperledger/besu/pull/1545)
* Added new CLI option `--compatibility-eth64-forkid-enabled`. [\#1542](https://github.com/hyperledger/besu/pull/1542)

### Bug Fixes

* Fix a bug on `eth_estimateGas` which returned `Internal error` instead of `Execution reverted` in case of reverted transaction. [\#1478](https://github.com/hyperledger/besu/pull/1478)
* Fixed a bug where Local Account Permissioning was being incorrectly enforced on block import/validation. [\#1510](https://github.com/hyperledger/besu/pull/1510)
* Fixed invalid enode URL when discovery is disabled  [\#1521](https://github.com/hyperledger/besu/pull/1521)
* Removed duplicate files from zip and tar.gz distributions. [\#1566](https://github.com/hyperledger/besu/pull/1566)
* Add a more rational value to eth_gasPrice, based on a configurable percentile of prior block's transactions (default: median of last 100 blocks).  [\#1563](https://github.com/hyperledger/besu/pull/1563)

## Deprecated

### --privacy-precompiled-address (Scheduled for removal in _Next_ Release)
Deprecated in 1.5.1
- CLI option `--privacy-precompiled-address` option removed. This address is now derived, based	on `--privacy-onchain-groups-enabled`. [\#1222](https://github.com/hyperledger/besu/pull/1222)

### Besu Sample Network repository

The [Besu Sample Networks repository](https://github.com/ConsenSys/besu-sample-networks) has been replaced by the [Quorum Developer Quickstart](https://besu.hyperledger.org/en/latest/Tutorials/Developer-Quickstart).

#### Previously identified known issues

- [Eth/65 loses peers](KNOWN_ISSUES.md#eth65-loses-peers)
- [Fast sync when running Besu on cloud providers](KNOWN_ISSUES.md#fast-sync-when-running-besu-on-cloud-providers)
- [Privacy users with private transactions created using v1.3.4 or earlier](KNOWN_ISSUES.md#privacy-users-with-private-transactions-created-using-v134-or-earlier)

### Download Link

https://hyperledger.jfrog.io/artifactory/besu-binaries/besu/20.10.1/besu-20.10.1.zip
sha256: `ac4fae310957c176564396f73c0f03c60c41129d43d078560d0dab533a69fd2a`

## 20.10.0

## Release format

Hyperledger Besu is moving its versioning scheme to [CalVer](https://calver.org/) starting with the 20.10.0 (formerly 1.6.0) release. More information about the specific version of CalVer Besu is using can be found on the [wiki](https://wiki.hyperledger.org/display/BESU/Using+CalVer+for+Besu+Releases).

## 20.10 Breaking Changes

When upgrading to 20.10, ensure you've taken into account the following breaking changes.

### JSON-RPC HTTP Error Codes For Valid Calls ([\#1426](https://github.com/hyperledger/besu/pull/1426))

Prior versions of Besu would set the HTTP Status 400 Bad Request for JSON-RPC requests that completed in an error, regardless of the kind of error.  These responses could include a complete JSON-RPC response with an error field.

In Besu version 20.10, properly formatted requests that have valid parameters (count and content) will return a HTTP Status 200 OK, with an error field if an error occurred. For example, requesting an account that does not exist in the chain, or a block by hash that Besu does not have, will now return HTTP 200 OK responses. Unparsable requests, improperly formatted requests, or requests with invalid parameters will continue to return HTTP 400 Bad Request.

Users of Web3J should note that many calls will now return a result with the error field containing the message whereas before a call would throw an exception with the error message as the exception message.   

## 20.10.0 Additions and Improvements

* Added support for ECIP-1099 / Classic Thanos Fork: Calibrate Epoch Duration. [\#1421](https://github.com/hyperledger/besu/pull/1421) [\#1441](https://github.com/hyperledger/besu/pull/1441) [\#1462](https://github.com/hyperledger/besu/pull/1462)
* Added the Open Telemetry Java agent to report traces to a remote backend. Added an example to showcase the trace reporting capabilities.
* Added EvmTool binary to the distribution.  EvmTool is a CLI that can execute EVM bytecode and execute ethereum state tests. Documentation for it is available [here](https://besu.hyperledger.org/en/stable/HowTo/Troubleshoot/Use-EVM-Tool/). [\#1465](https://github.com/hyperledger/besu/pull/1465)
* Added support for the upcoming YOLOv2 ephemeral testnet and removed the flag for the deprecated YOLOv1 ephemeral testnet. [#1386](https://github.com/hyperledger/besu/pull/1386)
* Added `debug_standardTraceBlockToFile` JSON-RPC API. This API accepts a block hash and will replay the block. It returns a list of files containing the result of the trace (one file per transaction). [\#1392](https://github.com/hyperledger/besu/pull/1392)
* Added `debug_standardTraceBadBlockToFile` JSON-RPC API. This API is similar to `debug_standardTraceBlockToFile`, but can be used to obtain info about a block which has been rejected as invalid. [\#1403](https://github.com/hyperledger/besu/pull/1403)
* Added support for EIP-2929 to YOLOv2. [#1387](https://github.com/hyperledger/besu/pull/1387)     
* Added `--start-block` and `--end-block` to the `blocks import` subcommand [\#1399](https://github.com/hyperledger/besu/pull/1399)
* Added support for multi-tenancy when using the early access feature of [onchain privacy group management](https://besu.hyperledger.org/en/stable/Concepts/Privacy/Onchain-PrivacyGroups/)
* \[Reverted\] Fixed memory leak in eth/65 subprotocol behavior. It is now enabled by default. [\#1420](https://github.com/hyperledger/besu/pull/1420), [#1348](https://github.com/hyperledger/besu/pull/1348), [#1321](https://github.com/hyperledger/besu/pull/1321)

### Bug Fixes

* Log block import rejection reasons at "INFO" level.  Bug [#1412](https://github.com/hyperledger/besu/issues/1412)
* Fixed NPE when executing `eth_estimateGas` with privacy enabled.  Bug [#1404](https://github.com/hyperledger/besu/issues/1404)

#### Previously identified known issues

- [Eth/65 loses peers](KNOWN_ISSUES.md#eth65-loses-peers)
- [Fast sync when running Besu on cloud providers](KNOWN_ISSUES.md#fast-sync-when-running-besu-on-cloud-providers)
- [Privacy users with private transactions created using v1.3.4 or earlier](KNOWN_ISSUES.md#privacy-users-with-private-transactions-created-using-v134-or-earlier)

## Deprecated and Scheduled for removal in _Next_ Release

### --privacy-precompiled-address
Deprecated in 1.5.1
- CLI option `--privacy-precompiled-address` option removed. This address is now derived, based
on `--privacy-onchain-groups-enabled`. [\#1222](https://github.com/hyperledger/besu/pull/1222)

### Download link
https://hyperledger.jfrog.io/artifactory/besu-binaries/besu/20.10.0/besu-20.10.0.zip

sha256sum: `2b50a375aae64b838a2cd9d43747006492cae573f1be11745b7f643646fd5a01`

## 1.5.5

### Additions and Improvements
* The new version of the [web3js-eea library (v0.10)](https://github.com/PegaSysEng/web3js-eea) supports the onchain privacy group management changes made in Besu v1.5.3.

### Bug Fixes
* Added `debug_getBadBlocks` JSON-RPC API to analyze and detect consensus flaws. Even if a block is rejected it will be returned by this method [\#1378](https://github.com/hyperledger/besu/pull/1378)
* Fix logs queries missing results against chain head [\#1351](https://github.com/hyperledger/besu/pull/1351) and [\#1381](https://github.com/hyperledger/besu/pull/1381)

#### Previously identified known issues

- [Eth/65 loses peers](KNOWN_ISSUES.md#eth65-loses-peers)
- [Fast sync when running Besu on cloud providers](KNOWN_ISSUES.md#fast-sync-when-running-besu-on-cloud-providers)
- [Privacy users with private transactions created using v1.3.4 or earlier](KNOWN_ISSUES.md#privacy-users-with-private-transactions-created-using-v134-or-earlier)
- [Changes not saved to database correctly causing inconsistent private states](KNOWN_ISSUES.md#Changes-not-saved-to-database-correctly-causing-inconsistent-private-states)

### Download link

https://hyperledger.jfrog.io/artifactory/besu-binaries/besu/1.5.5/besu-1.5.5.zip

sha256sum: `e67b0a899dc4421054eaa9a8112cb89e1e5f6a56f0d8aa1b0c5111c53dfad2ad`


## 1.5.4

### Additions and Improvements

* Added `priv_debugGetStateRoot` JSON-RPC API to retrieve the state root of a specified privacy group. [\#1326](https://github.com/hyperledger/besu/pull/1326)
* Added reorg logging and `--reorg-logging-threshold` to configure the same. Besu now logs any reorgs where the old or new chain head is more than the threshold away from their common ancestors. The default is 6.
* Added `debug_batchSendRawTransaction` JSON-RPC API to submit multiple signed transactions with a single call. [\#1350](https://github.com/hyperledger/besu/pull/1350)

### Bug Fixes

* The metrics HTTP server no longer rejects requests containing `Accept` header that doesn't precisely match the prometheus text format [\#1345](https://github.com/hyperledger/besu/pull/1345)
* JSON-RPC method `net_version` should return network ID instead of chain ID [\#1355](https://github.com/hyperledger/besu/pull/1355)

#### Previously identified known issues

- [Logs queries missing results against chain head](KNOWN_ISSUES.md#Logs-queries-missing-results-against-chain-head)
- [Eth/65 loses peers](KNOWN_ISSUES.md#eth65-loses-peers)
- [Fast sync when running Besu on cloud providers](KNOWN_ISSUES.md#fast-sync-when-running-besu-on-cloud-providers)
- [Privacy users with private transactions created using v1.3.4 or earlier](KNOWN_ISSUES.md#privacy-users-with-private-transactions-created-using-v134-or-earlier)
- [Changes not saved to database correctly causing inconsistent private states](KNOWN_ISSUES.md#Changes-not-saved-to-database-correctly-causing-inconsistent-private-states)

### Download link
https://hyperledger.jfrog.io/artifactory/besu-binaries/besu/1.5.4/besu-1.5.4.zip

sha256sum: `1f4df8e1c5e3b5b3abf6289ccfe70f302aa7c29a652b2eb713ffbdc507670420`

## 1.5.3

### Additions and Improvements

* The EvmTool now processes State Tests from the Ethereum Reference Tests. [\#1311](https://github.com/hyperledger/besu/pull/1311)
* Early access DNS support added via the `--Xdns-enabled` and `--Xdns-update-enabled` CLI options. [\#1247](https://github.com/hyperledger/besu/pull/1247)
* Add genesis config option `ecip1017EraRounds` for Ethereum Classic chains. [\#1329](https://github.com/hyperledger/besu/pull/1329)

### Bug Fixes

* K8S Permissioning to use of Service IP's rather than pod IP's which can fail [\#1190](https://github.com/hyperledger/besu/issues/1190)

#### Previously identified known issues

- [Logs queries missing results against chain head](KNOWN_ISSUES.md#Logs-queries-missing-results-against-chain-head)
- [Eth/65 loses peers](KNOWN_ISSUES.md#eth65-loses-peers)
- [Fast sync when running Besu on cloud providers](KNOWN_ISSUES.md#fast-sync-when-running-besu-on-cloud-providers)
- [Privacy users with private transactions created using v1.3.4 or earlier](KNOWN_ISSUES.md#privacy-users-with-private-transactions-created-using-v134-or-earlier)
- [Changes not saved to database correctly causing inconsistent private states](KNOWN_ISSUES.md#Changes-not-saved-to-database-correctly-causing-inconsistent-private-states)

### Breaking Change to Onchain Privacy Group Management

This [early access feature](https://besu.hyperledger.org/en/stable/Concepts/Privacy/Onchain-PrivacyGroups/) was changed in a way that makes onchain privacy groups created with previous versions no longer usable.

To enhance control over permissions on the privacy group management contract:

* The enclave key was removed as the first parameter for `addParticipant` and `removeParticipant`.
* The owner of the privacy group management contract is the signer of the private transaction that creates
  the privacy group. In the default onchain privacy group management contract implementation, only the
  owner can add and remove participants, and upgrade the management contract.

The onchain privacy support in the current version of the web3js-eea library (v0.9) will not be compatible with Besu v1.5.3.  We are actively working on an upgrade to webj3-eea that will support these changes.   

### Download link
https://hyperledger.jfrog.io/artifactory/besu-binaries/besu/1.5.3/besu-1.5.3.zip

sha256sum: `735cd511e1dae1590f2829d9535cb383aa8c526f059b3451859e5fcfccc48985`

## 1.5.2

### Additions and Improvements

* Experimental offline backup and restore has been added via the `operator x-backup-state` and `operator x-restore-state` CLI commands.  Data formats will be fluid for as long as the `x-` prefix is present in the CLI so it is advised not to rely on these backups for disaster recovery. [\#1235](https://github.com/hyperledger/besu/pull/1235)
* Experimental ethstats support added via the `Xethstats` and `Xethstats-contact` CLI commands. [\#1239](https://github.com/hyperledger/besu/pull/1239)
* Peers added via the JSON-RPC `admin_addPeer` and `admin_removePeer` will be shared or no longer shared via discovery respectively.  Previously they were not shared. [\#1177](https://github.com/hyperledger/besu/pull/1177) contributed by [br0tchain](https://github.com/br0tchain).
* New Docker Images (see below). [\#1277](https://github.com/hyperledger/besu/pull/1277)
* Reworked static peer discovery handling. [\#1292](https://github.com/hyperledger/besu/pull/1292)

### New Java VMs in Docker Image

* New docker images are being generated to use the latest version of OpenJDK (currently 14.0.1) with the tag suffix of `-openjdk-latest`, for example `1.5.2-openjdk-latest`.
* New docker images are being generated to use [GraalVM](https://www.graalvm.org/) with the tag suffix of `-graalvm`, for example `1.5.2-graalvm`.
* The existing images based on Java 11 are also being tagged with the suffix `-openjdk-11`, for example `1.5.2-openjdk-11`, as well as `1.5.2`.  

The intent is that the major Java VM version or Java VM type shipped with the default docker images (`latest`, `1.5.x`, etc.) may be changed during future quarterly releases but will remain consistent within quarterly releases.

### Bug Fixes
- Offchain permissioning - fixed bug where sync status check prevented peering if static nodes configured. [\#1252](https://github.com/hyperledger/besu/issues/1252)

- GraphQL queries of `miner` in IBFT networks will no longer return an error.  PR [\#1282](https://github.com/hyperledger/besu/pull/1282) issue [\#1272](https://github.com/hyperledger/besu/issues/1272).

#### Previously identified known issues

- [Logs queries missing results against chain head](KNOWN_ISSUES.md#Logs-queries-missing-results-against-chain-head)
- [Eth/65 loses peers](KNOWN_ISSUES.md#eth65-loses-peers)
- [Fast sync when running Besu on cloud providers](KNOWN_ISSUES.md#fast-sync-when-running-besu-on-cloud-providers)
- [Privacy users with private transactions created using v1.3.4 or earlier](KNOWN_ISSUES.md#privacy-users-with-private-transactions-created-using-v134-or-earlier)
- [Permissioning issues on Kubernetes](KNOWN_ISSUES.md#Kubernetes-permissioning-uses-Service-IPs-rather-than-pod-IPs-which-can-fail)
- [Restarts caused by insufficient memory can cause inconsistent private state](KNOWN_ISSUES.md#Restart-caused-by-insufficient-memory-can-cause-inconsistent-private-state)

### New and Old Maintainer

- [David Mechler](https://github.com/hyperledger/besu/commits?author=davemec) has been added as a [new maintainer](https://github.com/hyperledger/besu/pull/1267).
- [Edward Evans](https://github.com/hyperledger/besu/commits?author=EdJoJob) voluntarily moved to [emeritus status](https://github.com/hyperledger/besu/pull/1270).

### Download link
https://hyperledger.jfrog.io/artifactory/besu-binaries/besu/1.5.2/besu-1.5.2.zip

sha256sum: `629f44e230a635b09f8d82f2196d70d31193233718118a46412f11c50772dc85`

## 1.5.1

### Deprecated
- CLI option `--privacy-precompiled-address` option is deprecated. This address is now derived, based
on `--privacy-onchain-groups-enabled`. [\#1222](https://github.com/hyperledger/besu/pull/1222)

### Additions and Improvements

* In an IBFT2 network, a fixed block reward value and recipient address can be defined in genesis file [\#1132](https://github.com/hyperledger/besu/pull/1132)
* JSON-RPC HTTP API Authorization: exit early when checking user permissions. [\#1144](https://github.com/hyperledger/besu/pull/1144)
* HTTP/2 is enabled for JSON-RPC HTTP API over TLS. [\#1145](https://github.com/hyperledger/besu/pull/1145)
* Color output in consoles. It can be disabled with `--color-enabled=false` [\#1257](https://github.com/hyperledger/besu/pull/1257)
* Add compatibility with ClusterIP services for the Kubernetes Nat Manager  [\#1156](https://github.com/hyperledger/besu/pull/1156)
* In an IBFT2 network; a fixed block reward value and recipient address can be defined in genesis file [\#1132](https://github.com/hyperledger/besu/pull/1132)
* Add fee cap for transactions submitted via RPC. [\#1137](https://github.com/hyperledger/besu/pull/1137)

### Bug fixes

* When the default sync mode was changed to fast sync for named networks, there was one caveat we didn't address. The `dev` network should've been full sync by default. This has now been fixed. [\#1257](https://github.com/hyperledger/besu/pull/1257)
* Fix synchronization timeout issue when the blocks were too large [\#1149](https://github.com/hyperledger/besu/pull/1149)
* Fix missing results from eth_getLogs request. [\#1154](https://github.com/hyperledger/besu/pull/1154)
* Fix issue allowing Besu to be used for DDoS amplification. [\#1146](https://github.com/hyperledger/besu/pull/1146)

### Known Issues

Known issues are open issues categorized as [Very High or High impact](https://wiki.hyperledger.org/display/BESU/Defect+Prioritisation+Policy).

#### Previously identified known issues

- [Scope of logs query causing Besu to hang](KNOWN_ISSUES.md#scope-of-logs-query-causing-besu-to-hang)
- [Eth/65 loses peers](KNOWN_ISSUES.md#eth65-loses-peers)
- [Fast sync when running Besu on cloud providers](KNOWN_ISSUES.md#fast-sync-when-running-besu-on-cloud-providers)
- [Privacy users with private transactions created using v1.3.4 or earlier](KNOWN_ISSUES.md#privacy-users-with-private-transactions-created-using-v134-or-earlier)
- [Permissioning issues on Kubernetes](KNOWN_ISSUES.md#Kubernetes-permissioning-uses-Service-IPs-rather-than-pod-IPs-which-can-fail)
- [Restarts caused by insufficient memory can cause inconsistent private state](KNOWN_ISSUES.md#Restart-caused-by-insufficient-memory-can-cause-inconsistent-private-state)

### Download link
https://hyperledger.jfrog.io/artifactory/besu-binaries/besu/1.5.1/besu-1.5.1.zip

sha256sum: `c17f49b6b8686822417184952487fc135772f0be03514085926a6984fd955b88`

## 1.5 Breaking changes

When upgrading to 1.5, ensure you've taken into account the following breaking changes.

### Docker users with volume mounts

To maintain best security practices, we're changing the `user:group` on the Docker container to `besu`.

What this means for you:

* If you are running Besu as a binary, there is no impact.
* If you are running Besu as a Docker container *and* have a volume mount for data,  ensure that the
permissions on the directory allow other users and groups to r/w. Ideally this should be set to
`besu:besu` as the owner.

Note that the `besu` user only exists within the container not outside it. The same user ID may match
a different user outside the image.

If you’re mounting local folders, it is best to set the user via the Docker `—user` argument. Use the
UID because the username may not exist inside the docker container. Ensure the directory being mounted
is owned by that user.

### Remove Manual NAT method

The NAT manager `MANUAL` method has been removed.
If you have been using the `MANUAL` method, use the `NONE` method instead. The behavior of the
`NONE` method is the same as the previously supported `MANUAL` methods.

### Privacy users

Besu minor version upgrades require upgrading Orion to the latest minor version. That is, for
Besu <> Orion node pairs, when upgrading Besu to v1.5, it is required that Orion is upgraded to
v1.6. Older versions of Orion will no longer work with Besu v1.5.

## 1.5 Features

Features added between from 1.4 to 1.5 include:
* Mining Support
  Besu supports `eth_hashrate` and `eth_submitHashrate` to obtain the hashrate when we mine with a GPU mining worker.
* Tracing
  The [Tracing API](https://besu.hyperledger.org/en/latest/Reference/API-Methods/#trace-methods) is no longer an Early Access feature and now has full support for `trace_replayBlockTransactions`, `trace_Block` and `trace_transaction`.
* Plugin API Block Events
  `BlockAdded` and `BlockReorg` are now exposed via the [Plugin API](https://javadoc.io/doc/org.hyperledger.besu/plugin-api/latest/org/hyperledger/besu/plugin/services/BesuEvents.html).
* [Filters](https://besu.hyperledger.org/en/stable/HowTo/Interact/Filters/Accessing-Logs-Using-JSON-RPC/) and
  [subscriptions](https://besu.hyperledger.org/en/stable/HowTo/Interact/APIs/RPC-PubSub/) for private contracts.
* [SecurityModule Plugin API](https://javadoc.io/doc/org.hyperledger.besu/plugin-api/latest/org/hyperledger/besu/plugin/services/SecurityModuleService.html)
  This allows use of a different [security module](https://besu.hyperledger.org/en/stable/Reference/CLI/CLI-Syntax/#security-module)
  as a plugin to provide cryptographic function that can be used by NodeKey (such as sign, ECDHKeyAgreement etc.).
* [Onchain privacy groups](https://besu.hyperledger.org/en/latest/Concepts/Privacy/Onchain-PrivacyGroups/)
  with add and remove members. This is an early access feature. Early access features are not recommended
  for production networks and may have unstable interfaces.

## 1.5 Additions and Improvements

* Public Networks Default to Fast Sync: The default sync mode for named permissionless networks, such as the Ethereum mainnet and testnets, is now `FAST`.
  * The default is unchanged for private networks. That is, the sync mode defaults to `FULL` for private networks.
  * Use the [`--sync-mode` command line option](https://besu.hyperledger.org/Reference/CLI/CLI-Syntax/#sync-mode) to change the sync mode. [\#384](https://github.com/hyperledger/besu/pull/384)
* Proper Mining Support: Added full support for `eth_hashrate` and `eth_submitHashrate`. It is now possible to have the hashrate when we mine with a GPU mining worker [\#1063](https://github.com/hyperledger/besu/pull/1063)
* Performance Improvements: The addition of native libraries ([\#775](https://github.com/hyperledger/besu/pull/775)) and changes to data structures in the EVM ([\#1089](https://github.com/hyperledger/besu/pull/1089)) have improved Besu sync and EVM execution times.
* Tracing API Improvements: The [Tracing API](https://besu.hyperledger.org/en/latest/Reference/API-Methods/#trace-methods) is no longer an Early Access feature and now has full support for `trace_replayBlockTransactions`, `trace_Block` and `trace_transaction`.
* New Plugin API Block Events: `BlockAdded` and `BlockReorg` are now exposed via the Plugin API [\#637](https://github.com/hyperledger/besu/pull/637).
* Added experimental CLI option `--Xnat-kube-pod-name` to specify the name of the loadbalancer used by the Kubernetes nat manager [\#1078](https://github.com/hyperledger/besu/pull/1078)
- Local permissioning TOML config now supports additional keys (`nodes-allowlist` and `accounts-allowlist`).
Support for `nodes-whitelist` and `accounts-whitelist` will be removed in a future release.
- Add missing `mixHash` field for `eth_getBlockBy*` JSON RPC endpoints. [\#1098](https://github.com/hyperledger/besu/pull/1098)
* Besu now has a strict check on private transactions to ensure the privateFrom in the transaction
matches the sender Orion key that has distributed the payload. Besu 1.5+ requires Orion 1.6+ to work.
[#357](https://github.com/PegaSysEng/orion/issues/357)

### Bug fixes

No bug fixes with [user impact in this release](https://wiki.hyperledger.org/display/BESU/Changelog).

### Known Issues

Known issues are open issues categorized as [Very High or High impact](https://wiki.hyperledger.org/display/BESU/Defect+Prioritisation+Policy).

#### New known issues

- K8S permissioning uses of Service IPs rather than pod IPs which can fail. [\#1190](https://github.com/hyperledger/besu/pull/1190)
Workaround - Do not use permissioning on K8S.

- Restart caused by insufficient memory can cause inconsistent private state. [\#1110](https://github.com/hyperledger/besu/pull/1110)
Workaround - Ensure you allocate enough memory for the Java Runtime Environment that the node does not run out of memory.

#### Previously identified known issues

- [Scope of logs query causing Besu to hang](KNOWN_ISSUES.md#scope-of-logs-query-causing-besu-to-hang)
- [Eth/65 loses peers](KNOWN_ISSUES.md#eth65-loses-peers)
- [Fast sync when running Besu on cloud providers](KNOWN_ISSUES.md#fast-sync-when-running-besu-on-cloud-providers)
- [Privacy users with private transactions created using v1.3.4 or earlier](KNOWN_ISSUES.md#privacy-users-with-private-transactions-created-using-v134-or-earlier)

### Download link
https://hyperledger.jfrog.io/artifactory/besu-binaries/besu/1.5.0/besu-1.5.0.zip

sha256sum: `56929d6a71cc681688351041c919e9630ab6df7de37dd0c4ae9e19a4f44460b2`

**For download links of releases prior to 1.5.0, please visit https://hyperledger.jfrog.io/artifactory/besu-binaries/besu/**

## 1.4.6

### Additions and Improvements

- Print node address on startup. [\#938](https://github.com/hyperledger/besu/pull/938)
- Transaction pool: price bump replacement mechanism configurable through CLI. [\#928](https://github.com/hyperledger/besu/pull/928) [\#930](https://github.com/hyperledger/besu/pull/930)

### Bug Fixes

- Added timeout to queries. [\#986](https://github.com/hyperledger/besu/pull/986)
- Fixed issue where networks using onchain permissioning could stall when the bootnodes were not validators. [\#969](https://github.com/hyperledger/besu/pull/969)
- Update getForks method to ignore ClassicForkBlock chain parameter to fix issue with ETC syncing. [\#1014](https://github.com/hyperledger/besu/pull/1014)

### Known Issues

Known issues are open issues categorized as [Very High or High impact](https://wiki.hyperledger.org/display/BESU/Defect+Prioritisation+Policy).

#### Previously identified known issues

- [Scope of logs query causing Besu to hang](KNOWN_ISSUES.md#scope-of-logs-query-causing-besu-to-hang)
- [Eth/65 loses peers](KNOWN_ISSUES.md#eth65-loses-peers)
- [Fast sync when running Besu on cloud providers](KNOWN_ISSUES.md#fast-sync-when-running-besu-on-cloud-providers)
- [Privacy users with private transactions created using v1.3.4 or earlier](KNOWN_ISSUES.md#privacy-users-with-private-transactions-created-using-v134-or-earlier)

## 1.4.5

### Additions and Improvements

- Implemented WebSocket logs subscription for private contracts (`priv_subscribe`/`priv_unsubscribe`) [\#762](https://github.com/hyperledger/besu/pull/762)
- Introduced SecurityModule plugin API. This allows use of a different security module as a plugin to
  provide cryptographic function that can be used by NodeKey (such as sign, ECDHKeyAgreement etc.). KeyPairSecurityModule
  is registered and used by default. The CLI option `--security-module=<name> (defaults to localfile)` can be used
  to identify the security module plugin name to use instead. [\#713](https://github.com/hyperledger/besu/pull/713)
- Several testing related changes to improve compatibility with [Hive](https://hivetests.ethdevops.io/) and Retesteth.
  [\#806](https://github.com/hyperledger/besu/pull/806) and [#845](https://github.com/hyperledger/besu/pull/845)
- Native libraries for secp256k1 and Altbn128 encryption are enabled by default.  To disable these libraries use
  `--Xsecp256k1-native-enabled=false` and `--Xaltbn128-native-enabled=false`. [\#775](https://github.com/hyperledger/besu/pull/775)

### Bug Fixes

- Fixed `eth_estimateGas` JSON RPC so it no longer returns gas estimates that are too low. [\#842](https://github.com/hyperledger/besu/pull/842)
- Full help not displayed unless explicitly requested. [\#437](https://github.com/hyperledger/besu/pull/437)
- Compatibility with undocumented Geth `eth_subscribe` fields. [\#654](https://github.com/hyperledger/besu/pull/654)
- Current block number included as part of `eth_getWork` response. [\#849](https://github.com/hyperledger/besu/pull/849)

### Known Issues

Known issues are open issues categorized as [Very High or High impact](https://wiki.hyperledger.org/display/BESU/Defect+Prioritisation+Policy).

#### New known issues

* Scope of logs query causing Besu to crash. [\#944](https://github.com/hyperledger/besu/pull/944)

Workaround - Limit the number of blocks queried by each `eth_getLogs` call.

#### Previously identified known issues

- [`Intrinsic gas exceeds gas limit` returned when calling `delete mapping[addr]` or `mapping[addr] = 0`](KNOWN_ISSUES.md#intrinsic-gas-exceeds-gas-limit)
- [Eth/65 not backwards compatible](KNOWN_ISSUES.md#eth65-not-backwards-compatible)
- [Error full syncing with pruning](KNOWN_ISSUES.md#error-full-syncing-with-pruning)
- [Fast sync when running Besu on cloud providers](KNOWN_ISSUES.md#fast-sync-when-running-besu-on-cloud-providers)
- [Bootnodes must be validators when using onchain permissioning](KNOWN_ISSUES.md#bootnodes-must-be-validators-when-using-onchain-permissioning)
- [Privacy users with private transactions created using v1.3.4 or earlier](KNOWN_ISSUES.md#privacy-users-with-private-transactions-created-using-v134-or-earlier)

## 1.4.4

### Additions and Improvements

- Implemented [`priv_getLogs`](https://besu.hyperledger.org/en/latest/Reference/API-Methods/#priv_getlogs). [\#686](https://github.com/hyperledger/besu/pull/686)
- Implemented private contract log filters including JSON-RPC methods to interact with private filters. [\#735](https://github.com/hyperledger/besu/pull/735)
- Implemented EIP-2315: Simple Subroutines for the EVM [\#717](https://github.com/hyperledger/besu/pull/717)
- Implemented Splunk logging. [\#725](https://github.com/hyperledger/besu/pull/725)
- Implemented optional native library encryption. [\#675](https://github.com/hyperledger/besu/pull/675).  To enable add `--Xsecp256k1-native-enabled` (for transaciton signatures) and/or `--Xaltbn128-native-enabled` (for altbn128 precomiled contracts) as command line options.

### Bug Fixes

- Flag added to toggle `eth/65` off by default. `eth/65` will remain toggled off by default until
a fix is completed for the [eth/65 known issue](KNOWN_ISSUES.md). [\#741](https://github.com/hyperledger/besu/pull/741)
- Resolve crashing NAT detectors on GKE. [\#731](https://github.com/hyperledger/besu/pull/731) fixes [\#507](https://github.com/hyperledger/besu/issues/507).
[Besu-Kubernetes Readme](https://github.com/PegaSysEng/besu-kubernetes/blob/master/README.md#network-topology-and-high-availability-requirements)
updated to reflect changes.  
- Deal with quick service start failures [\#714](https://github.com/hyperledger/besu/pull/714) fixes [\#662](https://github.com/hyperledger/besu/issues/662)

### Known Issues

Known issues are open issues categorized as [Very High or High impact](https://wiki.hyperledger.org/display/BESU/Defect+Prioritisation+Policy).

#### New known issues

- `Intrinsic gas exceeds gas limit` returned when calling `delete mapping[addr]` or `mapping[addr] = 0` [\#696](https://github.com/hyperledger/besu/issues/696)

Calling delete and set to 0 Solidity mapping in Solidity fail.

#### Previously identified known issues

- [Eth/65 not backwards compatible](KNOWN_ISSUES.md#eth65-not-backwards-compatible)
- [Error full syncing with pruning](KNOWN_ISSUES.md#error-full-syncing-with-pruning)
- [Fast sync when running Besu on cloud providers](KNOWN_ISSUES.md#fast-sync-when-running-besu-on-cloud-providers)
- [Bootnodes must be validators when using onchain permissioning](KNOWN_ISSUES.md#bootnodes-must-be-validators-when-using-onchain-permissioning)
- [Privacy users with private transactions created using v1.3.4 or earlier](KNOWN_ISSUES.md#privacy-users-with-private-transactions-created-using-v134-or-earlier)

## 1.4.3

### Issues identified with 1.4.3 release

The `eth/65` change is not [backwards compatible](https://github.com/hyperledger/besu/issues/723).
This has the following impact:
* In a private network, nodes using the 1.4.3 client cannot interact with nodes using 1.4.2 or earlier
clients.
* On mainnet, synchronizing eventually stalls.   

Workaround -> revert to v1.4.2.

A [fix](https://github.com/hyperledger/besu/pull/732) is currently [being tested](https://github.com/hyperledger/besu/pull/733).

### Critical Issue for Privacy Users

A critical issue for privacy users with private transactions created using Hyperledger Besu v1.3.4
or earlier has been identified. If you have a network with private transaction created using v1.3.4
or earlier, please read the following and take the appropriate steps:
https://wiki.hyperledger.org/display/BESU/Critical+Issue+for+Privacy+Users

### Additions and Improvements

- Added `eth/65` support. [\#608](https://github.com/hyperledger/besu/pull/608)
- Added block added and block reorg events. Added revert reason to block added transactions. [\#637](https://github.com/hyperledger/besu/pull/637)

### Deprecated

- Private Transaction `hash` field and `getHash()` method have been deprecated. They will be removed
in 1.5.0 release. [\#639](https://github.com/hyperledger/besu/pull/639)

### Known Issues

#### Fast sync when running Besu on cloud providers  

A known [RocksDB issue](https://github.com/facebook/rocksdb/issues/6435) causes fast sync to fail
when running Besu on certain cloud providers. The following error is displayed repeatedly:

```
...
EthScheduler-Services-1 (importBlock) | ERROR | PipelineChainDownloader | Chain download failed. Restarting after short delay.
java.util.concurrent.CompletionException: org.hyperledger.besu.plugin.services.exception.StorageException: org.rocksdb.RocksDBException: block checksum mismatch:
....
```

This behaviour has been seen on AWS and Digital Ocean.

Workaround -> On AWS, a full restart of the AWS VM is required to restart the fast sync.

Fast sync is not currently supported on Digital Ocean. We are investigating options to
[add support for fast sync on Digital Ocean](https://github.com/hyperledger/besu/issues/591).

#### Error full syncing with pruning

- Error syncing with mainnet on Besu 1.3.7 node - MerkleTrieException [\#580](https://github.com/hyperledger/besu/issues/580)
The associated error is `Unable to load trie node value for hash` and is caused by the combination of
full sync and pruning.

Workarounds:
1. Explicitly disable pruning using `--pruning-enabled=false` when using fast sync.
2. If the `MerkleTrieException` occurs, delete the database and resync.

A fix for this issue is being actively worked on.

#### Fast sync reverting to full sync

In some cases of FastSyncException, fast sync reverts back to a full sync before having reached the
pivot block. [\#683](https://github.com/hyperledger/besu/issues/683)

Workaround -> To re-attempt fast syncing rather than continue full syncing, stop Besu, delete your
database, and start again.

#### Bootnodes must be validators when using onchain permissioning

- Onchain permissioning nodes can't peer when using a non-validator bootnode [\#528](https://github.com/hyperledger/besu/issues/528)

Workaround -> When using onchain permissioning, ensure bootnodes are also validators.


## 1.4.2

### Additions and Improvements

- Added `trace_block` JSON RPC API [\#449](https://github.com/hyperledger/besu/pull/449)
- Added `pulledStates` and `knownStates` to the EthQL `syncing` query and `eth_syncing` JSON-RPC api [\#565](https://github.com/hyperledger/besu/pull/565)

### Bug Fixes

- Fixed file parsing behaviour for privacy enclave keystore password file [\#554](https://github.com/hyperledger/besu/pull/554) (thanks to [magooster](https://github.com/magooster))
- Fixed known issue with being unable to re-add members to onchain privacy groups [\#471](https://github.com/hyperledger/besu/pull/471)

### Updated Early Access Features

* [Onchain privacy groups](https://besu.hyperledger.org/en/latest/Concepts/Privacy/Onchain-PrivacyGroups/) with add and remove members. Known issue resolved (see above).
* [TRACE API](https://besu.hyperledger.org/en/latest/Reference/API-Methods/#trace-methods) now includes `trace_block`, `trace_replayBlockTransactions`, and `trace_transaction`.
Fixed some issues on the trace replay block transactions API [\#522](https://github.com/hyperledger/besu/pull/522).

### Known Issues

#### Fast sync defaulting to full sync

-  When fast sync cannot find enough valid peers rapidly enough, Besu defaults to full sync.

Workarounds:
1. To re-attempt fast syncing rather than continue full syncing, stop Besu, delete your database,
and start again.
2. When fast syncing, explicitly disable pruning using `--pruning-enabled=false` to reduce the likelihood
of encountering the pruning bug.

A fix to remove the default to full sync is [in progress](https://github.com/hyperledger/besu/pull/427)
is being actively worked on.

#### Error full syncing with pruning

- Error syncing with mainnet on Besu 1.3.7 node - MerkleTrieException [\#BESU-160](https://jira.hyperledger.org/browse/BESU-160)
The associated error is `Unable to load trie node value for hash` and is caused by the combination of
full sync and pruning.

Workarounds:
1. Explicitly disable pruning using `--pruning-enabled=false` when using fast sync.
2. If the `MerkleTrieException` occurs, delete the database and resync.

A fix for this issue is being actively worked on.

#### Bootnodes must be validators when using onchain permissioning

- Onchain permissioning nodes can't peer when using a non-validator bootnode [\#BESU-181](https://jira.hyperledger.org/browse/BESU-181)

Workaround -> When using onchain permissioning, ensure bootnodes are also validators.

## 1.4.1

### Additions and Improvements

- Added priv_getCode [\#250](https://github.com/hyperledger/besu/pull/408). Gets the bytecode associated with a private address.
- Added `trace_transaction` JSON RPC API [\#441](https://github.com/hyperledger/besu/pull/441)
- Removed -X unstable prefix for pruning options (`--pruning-blocks-retained`, `--pruning-block-confirmations`) [\#440](https://github.com/hyperledger/besu/pull/440)
- Implemented [ECIP-1088](https://ecips.ethereumclassic.org/ECIPs/ecip-1088): Phoenix EVM and Protocol upgrades. [\#434](https://github.com/hyperledger/besu/pull/434)

### Bug Fixes

- [BESU-25](https://jira.hyperledger.org/browse/BESU-25) Use v5 Devp2p when pinging [\#392](https://github.com/hyperledger/besu/pull/392)
- Fixed a bug to manage concurrent access to cache files [\#438](https://github.com/hyperledger/besu/pull/438)
- Fixed configuration file bug: `pruning-blocks-retained` now accepts an integer in the config [\#440](https://github.com/hyperledger/besu/pull/440)
- Specifying RPC credentials file should not force RPC Authentication to be enabled [\#454](https://github.com/hyperledger/besu/pull/454)
- Enhanced estimateGas messages [\#436](https://github.com/hyperledger/besu/pull/436). When a estimateGas request fails a validation check, an improved error message is returned in the response.

### Early Access Features

Early access features are available features that are not recommended for production networks and may
have unstable interfaces.

* [Onchain privacy groups](https://besu.hyperledger.org/en/latest/Concepts/Privacy/Onchain-PrivacyGroups/) with add and remove members.
  Not being able to to re-add a member to an onchain privacy group is a [known issue](https://github.com/hyperledger/besu/issues/455)
  with the add and remove functionality.

### Known Issues

#### Fast sync defaulting to full sync

-  When fast sync cannot find enough valid peers rapidly enough, Besu defaults to full sync.

Workarounds:
1. To re-attempt fast syncing rather than continue full syncing, stop Besu, delete your database,
and start again.
2. When fast syncing, explicitly disable pruning using `--pruning-enabled=false` to reduce the likelihood
of encountering the pruning bug.

A fix to remove the default to full sync is [in progress](https://github.com/hyperledger/besu/pull/427)
and is planned for inclusion in v1.4.1.

#### Error full syncing with pruning

- Error syncing with mainnet on Besu 1.3.7 node - MerkleTrieException [\#BESU-160](https://jira.hyperledger.org/browse/BESU-160)
The associated error is `Unable to load trie node value for hash` and is caused by the combination of
full sync and pruning.

Workarounds:
1. Explicitly disable pruning using `--pruning-enabled=false` when using fast sync.
2. If the `MerkleTrieException` occurs, delete the database and resync.

Investigation of this issue is in progress and a fix is targeted for v1.4.1.

#### Bootnodes must be validators when using onchain permissioning

- Onchain permissioning nodes can't peer when using a non-validator bootnode [\#BESU-181](https://jira.hyperledger.org/browse/BESU-181)

Workaround -> When using onchain permissioning, ensure bootnodes are also validators.

## 1.4.0

### Private State Migration

Hyperledger Besu v1.4 implements a new data structure for private state storage that is not backwards compatible.
A migration will be performed when starting v1.4 for the first time to reprocess existing private transactions
and re-create the private state data in the v1.4 format.

If you have existing private transactions, see [migration details](docs/Private-Txns-Migration.md).

### Additions and Improvements

* [TLS support](https://besu.hyperledger.org/en/latest/Concepts/TLS/) to secure client and server communication.

* [Multi-tenancy](https://besu.hyperledger.org/en/latest/Concepts/Privacy/Multi-Tenancy/) to enable multiple participants to use the same Besu and Orion node.

* [Plugin APIs](https://besu.hyperledger.org/en/latest/Concepts/Plugins/) to enable building of Java plugins to extend Hyperledger Besu.

* Support for additional [NAT methods](https://besu.hyperledger.org/en/latest/HowTo/Find-and-Connect/Specifying-NAT/).

* Added [`priv_call`](https://besu.hyperledger.org/en/latest/Reference/API-Methods/#priv_call) which invokes
a private contract function locally and does not change the private state.

* Besu has moved from an internal Bytes library to the [Apache Tuweni](https://tuweni.apache.org/) Bytes library.  
This includes using the library in the Plugins API interfaces. [#295](https://github.com/hyperledger/besu/pull/295) and [#215](https://github.com/hyperledger/besu/pull/215)

### Early Access Features

Early access features are available features that are not recommended for production networks and may
have unstable interfaces.

* [Reorg compatible privacy](https://besu.hyperledger.org/en/latest/Concepts/Privacy/Privacy-Overview/#reorg-compatible-privacy)
to enable private transactions on networks using consensus mechanisms that fork.

* [Tracing API](https://besu.hyperledger.org/en/latest/Concepts/Transactions/Trace-Types) to obtain detailed information about transaction processing.

### Bug Fixes

See RC and Beta sections below.

### Known Issues

#### Fast sync defaulting to full sync

-  When fast sync cannot find enough valid peers rapidly enough, Besu defaults to full sync.

Workarounds:
1. To re-attempt fast syncing rather than continue full syncing, stop Besu, delete your database,
and start again.
2. When fast syncing, explicitly disable pruning using `--pruning-enabled=false` to reduce the likelihood
of encountering the pruning bug.

A fix to remove the default to full sync is [in progress](https://github.com/hyperledger/besu/pull/427)
and is planned for inclusion in v1.4.1.

#### Error full syncing with pruning

- Error syncing with mainnet on Besu 1.3.7 node - MerkleTrieException [\#BESU-160](https://jira.hyperledger.org/browse/BESU-160)
The associated error is `Unable to load trie node value for hash` and is caused by the combination of
full sync and pruning.

Workarounds:
1. Explicitly disable pruning using `--pruning-enabled=false` when using fast sync.
2. If the `MerkleTrieException` occurs, delete the database and resync.

Investigation of this issue is in progress and a fix is targeted for v1.4.1.

#### Bootnodes must be validators when using onchain permissioning

- Onchain permissioning nodes can't peer when using a non-validator bootnode [\#BESU-181](https://jira.hyperledger.org/browse/BESU-181)

Workaround -> When using onchain permissioning, ensure bootnodes are also validators.


## 1.4.0 RC-2

### Private State Migration
Hyperledger Besu v1.4 implements a new data structure for private state storage that is not backwards compatible.
A migration will be performed when starting v1.4 for the first time to reprocess existing private transactions
and re-create the private state data in the v1.4 format.
If you have existing private transactions, see [migration details](docs/Private-Txns-Migration.md).

## 1.4.0 RC-1

### Additions and Improvements

- New`trace_replayBlockTransactions` JSON-RPC API

This can be enabled using the `--rpc-http-api TRACE` CLI flag.  There are some philosophical differences between Besu and other implementations that are outlined in [trace_rpc_apis](docs/trace_rpc_apis.md).

- Ability to automatically detect Docker NAT settings from inside the conainter.

The default NAT method (AUTO) can detect this so no user intervention is required to enable this.

- Added [Multi-tenancy](https://besu.hyperledger.org/en/latest/Concepts/Privacy/Multi-Tenancy/) support which allows multiple participants to use the same Besu node for private transactions.

- Added TLS support for communication with privacy enclave

### Bug Fixes

- Private transactions are now validated before sent to the enclave [\#356](https://github.com/hyperledger/besu/pull/356)

### Known Bugs

- Error syncing with mainnet on Besu 1.3.7 node - MerkleTrieException [\#BESU-160](https://jira.hyperledger.org/browse/BESU-160)

Workaround -> Don't enable pruning when syncing to mainnet.

- Onchain permissioning nodes can't peer when using a non-validator bootnode [\#BESU-181](https://jira.hyperledger.org/browse/BESU-181)

Workaround -> When using onchain permissioning, ensure bootnodes are also validators.

## 1.4 Beta 3

### Additions and Improvements

- CLI option to enable TLS client auth for JSON-RPC HTTP [\#340](https://github.com/hyperledger/besu/pull/340)

Added CLI options to enable TLS client authentication and trusting client certificates:
~~~
--rpc-http-tls-client-auth-enabled - Enable TLS client authentication for the JSON-RPC HTTP service (default: false)
--rpc-http-tls-known-clients-file - Path to file containing client's certificate common name and fingerprint for client authentication.
--rpc-http-tls-ca-clients-enabled - Enable to accept clients certificate signed by a valid CA for client authentication (default: false)
~~~
If client-auth is enabled, user must either enable CA signed clients OR provide a known-clients file. An error is reported
if both CA signed clients is disabled and known-clients file is not specified.

- Stable Plugins APIs [\#346](https://github.com/hyperledger/besu/pull/346)

The `BesuEvents` service and related `data` package have been marked as a stable plugin API.

### Bug Fixes

- Return missing signers from getSignerMetrics [\#343](https://github.com/hyperledger/besu/pull/)

### Experimental Features

- Experimental support for `trace_replayBlockTransactions` - multiple PRs

Added support for the `trace_replayBlockTransactions` JSON-RPC call. To enable this API add
`TRACE` to the `rpc-http-api` options (for example,  `--rpc-http-api TRACE` on the command line).

This is not a production ready API.  There are known bugs relating to traced memory from calls and
returns, and the gas calculation reported in the flat traces does not always match up with the
correct gas calculated for consensus.

## 1.4 Beta 2

### Additions and Improvements

- Enable TLS for JSON-RPC HTTP Service [\#253](https://github.com/hyperledger/besu/pull/253)

Exposes new command line parameters to enable TLS on Ethereum JSON-RPC HTTP interface to allow clients like EthSigner to connect via TLS:
`--rpc-http-tls-enabled=true`
(Optional - Only required if `--rpc-http-enabled` is set to true) Set to `true` to enable TLS. False by default.
`--rpc-http-tls-keystore-file="/path/to/cert.pfx"`
(Must be specified if TLS is enabled) Path to PKCS12 format key store which contains server's certificate and it's private key
`--rpc-http-tls-keystore-password-file="/path/to/cert.passwd"`
(Must be specified if TLS is enabled) Path to the text file containing password for unlocking key store.
`--rpc-http-tls-known-clients-file="/path/to/rpc_tls_clients.txt"`
(Optional) Path to a plain text file containing space separated client’s certificate’s common name and its sha-256 fingerprints when
they are not signed by a known CA. The presence of this file (even empty) enables TLS client authentication. That is, the client
presents the certificate to server on TLS handshake and server establishes that the client certificate is either signed by a
proper/known CA. Otherwise, server trusts client certificate by reading the sha-256 fingerprint from known clients file specified above.

The format of the file is (as an example):
`localhost DF:65:B8:02:08:5E:91:82:0F:91:F5:1C:96:56:92:C4:1A:F6:C6:27:FD:6C:FC:31:F2:BB:90:17:22:59:5B:50`

### Bug Fixes

- TotalDifficulty is a BigInteger [\#253](https://github.com/hyperledger/besu/pull/253).
  Don't try and cast total difficulty down to a long because it will overflow long in a reasonable timeframe.

## 1.4 Beta 1

### Additions and Improvements

- Besu has moved from an internal Bytes library to the [Apache Tuweni](https://tuweni.apache.org/) Bytes library.  This includes using the library in the Plugins API interfaces. [#295](https://github.com/hyperledger/besu/pull/295) and [#215](https://github.com/hyperledger/besu/pull/215)
- Besu stops processing blocks if Orion is unavailable [\#253](https://github.com/hyperledger/besu/pull/253)
- Added priv_call [\#250](https://github.com/hyperledger/besu/pull/250).  Invokes a private contract function locally and does not change the private state.
- Support for [EIP-2124](https://github.com/ethereum/EIPs/blob/master/EIPS/eip-2124.md), which results in faster peer discovery [\#156](https://github.com/hyperledger/besu/pull/156)

## 1.3.8

### Additions and Improvements

- `admin_generateLogBloomCache` JSON-RPC API to generate a cache of the block bloombits that improves performance for log queries [\#262](https://github.com/hyperledger/besu/pull/262)

## Critical Fix in 1.3.7

1.3.7 includes a critical fix for Ethereum MainNet users and the Muir Glacier upgrade. We recommend users of Ethereum public networks
(MainNet, Ropsten, Rinkeby, and Goerli) upgrade immediately. This upgrade is also strongly recommended for users of private networks.

For more details, see [Hyperledger Besu Wiki](https://wiki.hyperledger.org/display/BESU/Mainnet+Consensus+Bug+Identified+and+Resolved+in+Hyperledger+Besu).

## Muir Glacier Compatibility

For compatibility with Ethereum Muir Glacier upgrade, use v1.3.7 or later.

## ETC Agharta Compatibility

For compatibility with ETC Agharta upgrade, use 1.3.7 or later.

### 1.3.7

### Additions and Improvements

- Hard Fork Support: Configures the Agharta activation block for the ETC MainNet configuration [\#251](https://github.com/hyperledger/besu/pull/251) (thanks to [soc1c](https://github.com/soc1c))
- `operator generate-log-bloom-cache` command line option to generate a cache of the block bloombits that improves performance for log queries  [\#245](https://github.com/hyperledger/besu/pull/245)

### Bug Fixes

- Resolves a Mainnet consensus issue [\#254](https://github.com/hyperledger/besu/pull/254)

### New Maintainer

[Edward Mack](https://github.com/hyperledger/besu/commits?author=edwardmack) added as a [new maintainer](https://github.com/hyperledger/besu/pull/219).

### 1.3.6

### Additions and Improvements

- Performance improvements:
  * Multithread Websockets to increase throughput [\#231](https://github.com/hyperledger/besu/pull/231)
  * NewBlockHeaders performance improvement [\#230](https://github.com/hyperledger/besu/pull/230)
- EIP2384 - Ice Age Adustment around Istanbul [\#211](https://github.com/hyperledger/besu/pull/211)
- Documentation updates include:
  * [Configuring mining using the Stratum protocol](https://besu.hyperledger.org/en/latest/HowTo/Configure/Configure-Mining/)
  * [ETC network command line options](https://besu.hyperledger.org/en/latest/Reference/CLI/CLI-Syntax/#network)
- Hard Fork Support:
   * MuirGlacier for Ethereum Mainnet and Ropsten Testnet
   * Agharta for Kotti and Mordor Testnets

### Bug Fixes

- [\#210](https://github.com/hyperledger/besu/pull/210) fixes WebSocket frames handling
  User impact: PING/PONG frames handling in Websocket services was not implemented

### 1.3.5

### Additions and Improvements

- Log Event Streaming for Plugin API [\#186](https://github.com/hyperledger/besu/pull/186)
- Allow use a external JWT public key in authenticated APIs [\#183](https://github.com/hyperledger/besu/pull/183)
- ETC Configuration, classic fork peer validator [\#176](https://github.com/hyperledger/besu/pull/176) (thanks to [edwardmack](https://github.com/edwardmack))
- Allow IBFT validators to be changed at a given block [\#173](https://github.com/hyperledger/besu/pull/173)
- Support external mining using Stratum [\#140](https://github.com/hyperledger/besu/pull/140) (thanks to [atoulme](https://github.com/atoulme))
- Add more fields to private transaction receipt [\#85](https://github.com/hyperledger/besu/pull/85) (thanks to [josh-richardson](https://github.com/josh-richardson))
- [Pruning documentation](https://besu.hyperledger.org/en/latest/Concepts/Pruning/)

### Technical Improvements

- ETC - Cleanup [\#201](https://github.com/hyperledger/besu/pull/201) (thanks to [GregTheGreek](https://github.com/GregTheGreek))
- User specific enclave public key configuration in auth file [\#196](https://github.com/hyperledger/besu/pull/196)
- Change CustomForks -\> Transitions [\#193](https://github.com/hyperledger/besu/pull/193)
- Pass identity information into RpcMethod from Http Service [\#189](https://github.com/hyperledger/besu/pull/189)
- Remove the use of JsonRpcParameters from RpcMethods [\#188](https://github.com/hyperledger/besu/pull/188)
- Repaired Metrics name collision between Privacy and RocksDB [\#187](https://github.com/hyperledger/besu/pull/187)
- Multi-Tenancy: Do not specify a public key anymore when requesting a … [\#185](https://github.com/hyperledger/besu/pull/185)
- Updates to circle building acceptance tests [\#184](https://github.com/hyperledger/besu/pull/184)
- Move Apache Tuweni dependency to official release [\#181](https://github.com/hyperledger/besu/pull/181) (thanks to [atoulme](https://github.com/atoulme))
- Update Gradle to 6.0, support Java 13 [\#180](https://github.com/hyperledger/besu/pull/180)
- ETC Atlantis fork [\#179](https://github.com/hyperledger/besu/pull/179) (thanks to [edwardmack](https://github.com/edwardmack))
- ETC Gotham Fork [\#178](https://github.com/hyperledger/besu/pull/178) (thanks to [edwardmack](https://github.com/edwardmack))
- ETC DieHard fork support [\#177](https://github.com/hyperledger/besu/pull/177) (thanks to [edwardmack](https://github.com/edwardmack))
- Remove 'parentHash', 'number' and 'gasUsed' fields from the genesis d… [\#175](https://github.com/hyperledger/besu/pull/175) (thanks to [SweeXordious](https://github.com/SweeXordious))
- Enable pruning by default for fast sync and validate conflicts with privacy [\#172](https://github.com/hyperledger/besu/pull/172)
- Update RocksDB [\#170](https://github.com/hyperledger/besu/pull/170)
- Vpdate ver to 1.3.5-snapshot [\#169](https://github.com/hyperledger/besu/pull/169)
- Added PoaQueryService method that returns local node signer… [\#163](https://github.com/hyperledger/besu/pull/163)
- Add versioning to privacy storage [\#149](https://github.com/hyperledger/besu/pull/149)
- Update reference tests [\#139](https://github.com/hyperledger/besu/pull/139)

### 1.3.4

- Reverted _Enable pruning by default for fast sync (#135)_ [\#164](https://github.com/hyperledger/besu/pull/164)

### 1.3.3

### Technical Improvements

- Add --identity flag for client identification in node browsers [\#150](https://github.com/hyperledger/besu/pull/150)
- Istanbul Mainnet Block [\#145](https://github.com/hyperledger/besu/pull/150)
- Add priv\_getEeaTransactionCount [\#110](https://github.com/hyperledger/besu/pull/110)

### Additions and Improvements

- Redesign of how JsonRpcMethods are created [\#159](https://github.com/hyperledger/besu/pull/159)
- Moving JsonRpcMethods classes into the same package, prior to refactor [\#154](https://github.com/hyperledger/besu/pull/154)
- Reflect default logging in CLI help [\#148](https://github.com/hyperledger/besu/pull/148)
- Handle zero port better in NAT [\#147](https://github.com/hyperledger/besu/pull/147)
- Rework how filter and log query parameters are created/used [\#146](https://github.com/hyperledger/besu/pull/146)
- Don't generate shutdown tasks in controller [\#141](https://github.com/hyperledger/besu/pull/141)
- Ibft queries [\#138](https://github.com/hyperledger/besu/pull/138)
- Enable pruning by default for fast sync [\#135](https://github.com/hyperledger/besu/pull/135)
- Ensure spotless runs in CI [\#132](https://github.com/hyperledger/besu/pull/132)
- Add more logging around peer disconnects [\#131](https://github.com/hyperledger/besu/pull/131)
- Repair EthGetLogs returning incorrect results [\#128](https://github.com/hyperledger/besu/pull/128)
- Use Bloombits for Logs queries [\#127](https://github.com/hyperledger/besu/pull/127)
- Improve message when extraData missing [\#121](https://github.com/hyperledger/besu/pull/121)
- Fix miner startup logic [\#104](https://github.com/hyperledger/besu/pull/104)
- Support log reordring from reorgs in `LogSubscriptionService` [\#86](https://github.com/hyperledger/besu/pull/86)

### 1.3.2

### Additions and Improvements

- besu -v to print plugin versions[\#123](https://github.com/hyperledger/besu/pull/123)

### Technical Improvements

- Update Governance and Code of Conduct verbiage [\#120](https://github.com/hyperledger/besu/pull/120)
- Fix private transaction root mismatch [\#118](https://github.com/hyperledger/besu/pull/118)
- Programatically enforce plugin CLI variable names [\#117](https://github.com/hyperledger/besu/pull/117)
- Additional unit test for selecting replaced pending transactions [\#116](https://github.com/hyperledger/besu/pull/116)
- Only set sync targets that have an estimated height value [\#115](https://github.com/hyperledger/besu/pull/115)
- Fix rlpx startup [\#114](https://github.com/hyperledger/besu/pull/114)
- Expose getPayload in Transaction plugin-api interface. [\#113](https://github.com/hyperledger/besu/pull/113)
- Dependency Version Upgrades [\#112](https://github.com/hyperledger/besu/pull/112)
- Add hash field in Transaction plugin interface. [\#111](https://github.com/hyperledger/besu/pull/111)
- Rework sync status events [\#106](https://github.com/hyperledger/besu/pull/106)

### 1.3.1

### Additions and Improvements

- Added GraphQL query/logs support [\#94](https://github.com/hyperledger/besu/pull/94)

### Technical Improvements

- Add totalDiffculty to BlockPropagated events. [\#97](https://github.com/hyperledger/besu/pull/97)
- Merge BlockchainQueries classes [\#101](https://github.com/hyperledger/besu/pull/101)
- Fixed casing of dynamic MetricCategorys [\#99](https://github.com/hyperledger/besu/pull/99)
- Fix private transactions breaking evm [\#96](https://github.com/hyperledger/besu/pull/96)
- Make SyncState variables thread-safe [\#95](https://github.com/hyperledger/besu/pull/95)
- Fix transaction tracking by sender [\#93](https://github.com/hyperledger/besu/pull/93)
- Make logic in PersistBlockTask more explicit to fix a LGTM warning [\#92](https://github.com/hyperledger/besu/pull/92)
- Removed Unused methods in the transaction simulator. [\#91](https://github.com/hyperledger/besu/pull/91)
- Fix ThreadBesuNodeRunner BesuConfiguration setup [\#90](https://github.com/hyperledger/besu/pull/90)
- JsonRpc method disabled error condition rewrite and unit test [\#80](https://github.com/hyperledger/besu/pull/80)
- Round trip testing of state trie account values [\#31](https://github.com/hyperledger/besu/pull/31)

### 1.3

### Breaking Change

- Disallow comments in Genesis JSON file. [\#49](https://github.com/hyperledger/besu/pull/49)

### Additions and Improvements

- Add `--required-block` command line option to deal with chain splits [\#79](https://github.com/hyperledger/besu/pull/79)
- Store db metadata file in the root data directory. [\#46](https://github.com/hyperledger/besu/pull/46)
- Add `--target-gas-limit` command line option. [\#24](https://github.com/hyperledger/besu/pull/24)(thanks to new contributor [cfelde](https://github.com/cfelde))
- Allow private contracts to access public state. [\#9](https://github.com/hyperledger/besu/pull/9)
- Documentation updates include:
  - Added [sample load balancer configurations](https://besu.hyperledger.org/en/latest/HowTo/Configure/Configure-HA/Sample-Configuration/)  
  - Added [`retesteth`](https://besu.hyperledger.org/en/latest/Reference/CLI/CLI-Subcommands/#retesteth) subcommand
  - Added [`debug_accountRange`](https://besu.hyperledger.org/en/latest/Reference/API-Methods/#debug_accountrange) JSON-RPC API method
  - Clarified purpose of [static nodes](https://besu.hyperledger.org/en/latest/HowTo/Find-and-Connect/Managing-Peers/#static-nodes)
  - Added links [Kubernetes reference implementations](https://besu.hyperledger.org/en/latest/HowTo/Deploy/Kubernetes/)
  - Added content about [access between private and public states](https://besu.hyperledger.org/en/latest/Concepts/Privacy/Privacy-Groups/#access-between-states)
  - Added restriction that [account permissioning cannot be used with random key signing](https://besu.hyperledger.org/en/latest/HowTo/Use-Privacy/Sign-Privacy-Marker-Transactions/).
  - Added high availability requirement for [private transaction manager](https://besu.hyperledger.org/en/latest/Concepts/Privacy/Privacy-Overview/#availability) (ie, Orion)
  - Added [genesis file reference](https://besu.hyperledger.org/en/latest/Reference/Config-Items/)

### Technical Improvements

- Less verbose synching subscriptions [\#59](https://github.com/hyperledger/besu/pull/59)
- Return enclave key instead of private transaction hash [\#53](https://github.com/hyperledger/besu/pull/53)
- Fix mark sweep pruner bugs where nodes that should be kept were being swept  [\#50](https://github.com/hyperledger/besu/pull/50)
- Clean up BesuConfiguration construction [\#51](https://github.com/hyperledger/besu/pull/51)
- Private tx nonce errors return same msg as any tx [\#48](https://github.com/hyperledger/besu/pull/48)
- Fix default logging [\#47](https://github.com/hyperledger/besu/pull/47)
- Introduce virtual operation. [\#45](https://github.com/hyperledger/besu/pull/45)
- Downgrade RocksDBPlugin Logging Levels [\#44](https://github.com/hyperledger/besu/pull/44)
- Infrastructure for exposing PoA metrics for plugins. [\#37](https://github.com/hyperledger/besu/pull/37)
- Refactor privacy storage. [\#7](https://github.com/hyperledger/besu/pull/7)

## 1.2.4

### Additions and Improvements

- Add Istanbul block (5435345) for Rinkeby [\#35](https://github.com/hyperledger/besu/pull/35)
- Add Istanbul block (1561651) for Goerli [\#27](https://github.com/hyperledger/besu/pull/27)
- Add Istanbul block (6485846) for Ropsten [\#26](https://github.com/hyperledger/besu/pull/26)
- Add privDistributeRawTransaction endpoint [\#23](https://github.com/hyperledger/besu/pull/23) (thanks to [josh-richardson](https://github.com/josh-richardson))

### Technical Improvements

- Refactors pantheon private key to signing private key [\#34](https://github.com/hyperledger/besu/pull/34) (thanks to [josh-richardson](https://github.com/josh-richardson))
- Support both BESU\_ and PANTHEON\_ env var prefixes [\#32](https://github.com/hyperledger/besu/pull/32)
- Use only fully validated peers for fast sync pivot selection [\#21](https://github.com/hyperledger/besu/pull/21)
- Support Version Rollbacks for RocksDB \(\#6\) [\#19](https://github.com/hyperledger/besu/pull/19)
- Update Cava library to Tuweni Library [\#18](https://github.com/hyperledger/besu/pull/18)
- StateTrieAccountValue:Version should be written as an int, not a long [\#17](https://github.com/hyperledger/besu/pull/17)
- Handle discovery peers with updated endpoints [\#12](https://github.com/hyperledger/besu/pull/12)
- Change retesteth port [\#11](https://github.com/hyperledger/besu/pull/11)
- Renames eea\_getTransactionReceipt to priv\_getTransactionReceipt [\#10](https://github.com/hyperledger/besu/pull/10) (thanks to [josh-richardson](https://github.com/josh-richardson))
- Support Version Rollbacks for RocksDB [\#6](https://github.com/hyperledger/besu/pull/6)
- Moving AT DSL into its own module [\#3](https://github.com/hyperledger/besu/pull/3)

## 1.2.3

### Additions and Improvements
- Added an override facility for genesis configs [\#1915](https://github.com/PegaSysEng/pantheon/pull/1915)
- Finer grained logging configuration [\#1895](https://github.com/PegaSysEng/pantheon/pull/1895) (thanks to [matkt](https://github.com/matkt))

### Technical Improvements

- Add archiving of docker test reports [\#1921](https://github.com/PegaSysEng/pantheon/pull/1921)
- Events API: Transaction dropped, sync status, and renames [\#1919](https://github.com/PegaSysEng/pantheon/pull/1919)
- Remove metrics from plugin registration [\#1918](https://github.com/PegaSysEng/pantheon/pull/1918)
- Replace uses of Instant.now from within the IBFT module [\#1911](https://github.com/PegaSysEng/pantheon/pull/1911)
- Update plugins-api build script [\#1908](https://github.com/PegaSysEng/pantheon/pull/1908)
- Ignore flaky tracing tests [\#1907](https://github.com/PegaSysEng/pantheon/pull/1907)
- Ensure plugin-api module gets published at the correct maven path [\#1905](https://github.com/PegaSysEng/pantheon/pull/1905)
- Return the plugin-apis to this repo [\#1900](https://github.com/PegaSysEng/pantheon/pull/1900)
- Stop autogenerating BesuInfo.java [\#1899](https://github.com/PegaSysEng/pantheon/pull/1899)
- Extracted Metrics interfaces to plugins-api. [\#1898](https://github.com/PegaSysEng/pantheon/pull/1898)
- Fix key value storage clear so it removes all values [\#1894](https://github.com/PegaSysEng/pantheon/pull/1894)
- Ethsigner test [\#1892](https://github.com/PegaSysEng/pantheon/pull/1892) (thanks to [iikirilov](https://github.com/iikirilov))
- Return null private transaction receipt instead of error [\#1872](https://github.com/PegaSysEng/pantheon/pull/1872) (thanks to [iikirilov](https://github.com/iikirilov))
- Implement trace replay block transactions trace option [\#1886](https://github.com/PegaSysEng/pantheon/pull/1886)
- Use object parameter instead of list of parameters for priv\_createPrivacyGroup [\#1868](https://github.com/PegaSysEng/pantheon/pull/1868) (thanks to [iikirilov](https://github.com/iikirilov))
- Refactor privacy acceptance tests [\#1864](https://github.com/PegaSysEng/pantheon/pull/1864) (thanks to [iikirilov](https://github.com/iikirilov))

## 1.2.2

### Additions and Improvements
- Support large numbers for the `--network-id` option [\#1891](https://github.com/PegaSysEng/pantheon/pull/1891)
- Added eea\_getTransactionCount Json Rpc [\#1861](https://github.com/PegaSysEng/pantheon/pull/1861)
- PrivacyMarkerTransaction to be signed with a randomly generated key [\#1844](https://github.com/PegaSysEng/pantheon/pull/1844)
- Implement eth\_getproof JSON RPC API [\#1824](https://github.com/PegaSysEng/pantheon/pull/1824) (thanks to [matkt](https://github.com/matkt))
- Documentation updates include:
  - [Improved navigation](https://docs.pantheon.pegasys.tech/en/latest/)
  - [Added permissioning diagram](https://docs.pantheon.pegasys.tech/en/latest/Concepts/Permissioning/Permissioning-Overview/#onchain)
  - [Added Responsible Disclosure policy](https://docs.pantheon.pegasys.tech/en/latest/Reference/Responsible-Disclosure/)
  - [Added `blocks export` subcommand](https://besu.hyperledger.org/en/latest/Reference/CLI/CLI-Subcommands/#export)

### Technical Improvements  
- Update the `pantheon blocks export` command usage [\#1887](https://github.com/PegaSysEng/pantheon/pull/1887) (thanks to [matkt](https://github.com/matkt))
- Stop Returning null for 'pending' RPC calls [\#1883](https://github.com/PegaSysEng/pantheon/pull/1883)
- Blake validation errors are hard errors [\#1882](https://github.com/PegaSysEng/pantheon/pull/1882)
- Add test cases for trace\_replayBlockTransactions [\#1881](https://github.com/PegaSysEng/pantheon/pull/1881)
- Simplify json rpc spec test setup [\#1880](https://github.com/PegaSysEng/pantheon/pull/1880)
- Tweak JSON import format [\#1878](https://github.com/PegaSysEng/pantheon/pull/1878)
- Transactions listeners should use the subscriber pattern [\#1877](https://github.com/PegaSysEng/pantheon/pull/1877)
- Maven spotless [\#1876](https://github.com/PegaSysEng/pantheon/pull/1876)
- Don't cache for localbalance [\#1875](https://github.com/PegaSysEng/pantheon/pull/1875)
- EIP-1108 - Reprice alt\_bn128  [\#1874](https://github.com/PegaSysEng/pantheon/pull/1874)
- Create stub trace\_replayBlockTransactions json-rpc method  [\#1873](https://github.com/PegaSysEng/pantheon/pull/1873)
- Improve trace log [\#1870](https://github.com/PegaSysEng/pantheon/pull/1870)
- Pruning Command Line Flags [\#1869](https://github.com/PegaSysEng/pantheon/pull/1869)
- Re-enable istanbul [\#1865](https://github.com/PegaSysEng/pantheon/pull/1865)
- Fix logic to disconnect from peers on fork [\#1863](https://github.com/PegaSysEng/pantheon/pull/1863)
- Blake 2b tweaks [\#1862](https://github.com/PegaSysEng/pantheon/pull/1862)
- Sweep state roots before child nodes [\#1854](https://github.com/PegaSysEng/pantheon/pull/1854)
- Update export subcommand to export blocks in rlp format [\#1852](https://github.com/PegaSysEng/pantheon/pull/1852)
- Updating docker tests to make it easier to follow & ensure it listens on the right interface on docker [\#1851](https://github.com/PegaSysEng/pantheon/pull/1851)
- Disable Istanbul block [\#1849](https://github.com/PegaSysEng/pantheon/pull/1849)
- Add read-only blockchain factory method [\#1845](https://github.com/PegaSysEng/pantheon/pull/1845)
- Removing the release plugin in favour of the new process with branches [\#1843](https://github.com/PegaSysEng/pantheon/pull/1843)
- Update Görli bootnodes [\#1842](https://github.com/PegaSysEng/pantheon/pull/1842)
- Upgrade graphql library to version 13.0 [\#1834](https://github.com/PegaSysEng/pantheon/pull/1834)
- Database versioning and enable multi-column database [\#1830](https://github.com/PegaSysEng/pantheon/pull/1830)
- Fixes invalid JsonGetter, comment [\#1811](https://github.com/PegaSysEng/pantheon/pull/1811) (thanks to [josh-richardson](https://github.com/josh-richardson))
- Add EthSigner acceptance test [\#1655](https://github.com/PegaSysEng/pantheon/pull/1655) (thanks to [iikirilov](https://github.com/iikirilov))
- Support plugin Richdata APIs via implementation [\#1581](https://github.com/PegaSysEng/pantheon/pull/1581)

## 1.2.1

### Additions and Improvements

- Removed the release plugin in favour of the new process with branches
[#1841](https://github.com/PegaSysEng/pantheon/pull/1841)
[#1843](https://github.com/PegaSysEng/pantheon/pull/1843)
[#1848](https://github.com/PegaSysEng/pantheon/pull/1848)
[#1855](https://github.com/PegaSysEng/pantheon/pull/1855)
- Updated Görli bootnodes [#1842](https://github.com/PegaSysEng/pantheon/pull/1842)
- Removed unnecessary test dependency [#1839](https://github.com/PegaSysEng/pantheon/pull/1839)
- Added warning when comments are used in genesis file [#1838](https://github.com/PegaSysEng/pantheon/pull/1838)
- Added an experimental flag for disabling timers [#1837](https://github.com/PegaSysEng/pantheon/pull/1837)
- Fixed FlatFileTaskCollection tests [#1833](https://github.com/PegaSysEng/pantheon/pull/1833)
- Added chain json import utility [#1832](https://github.com/PegaSysEng/pantheon/pull/1832)
- Added tests to AllNodesVisitor trie traversal [#1831](https://github.com/PegaSysEng/pantheon/pull/1831)
- Updated privateFrom to be required [#1829](https://github.com/PegaSysEng/pantheon/pull/1829) (thanks to [iikirilov](https://github.com/iikirilov))
- Made explicit that streamed accounts may be missing their address [#1828](https://github.com/PegaSysEng/pantheon/pull/1828)
- Refactored normalizeKeys method [#1826](https://github.com/PegaSysEng/pantheon/pull/1826)
- Removed dead parameters [#1825](https://github.com/PegaSysEng/pantheon/pull/1825)
- Added a nicer name for Corretto [#1819](https://github.com/PegaSysEng/pantheon/pull/1819)
- Changed core JSON-RPC method to support ReTestEth
[#1815](https://github.com/PegaSysEng/pantheon/pull/1815)
[#1818](https://github.com/PegaSysEng/pantheon/pull/1818)
- Added rewind to block functionality [#1814](https://github.com/PegaSysEng/pantheon/pull/1814)
- Added support for NoReward and NoProof seal engines [#1813](https://github.com/PegaSysEng/pantheon/pull/1813)
- Added strict short hex strings for retesteth [#1812](https://github.com/PegaSysEng/pantheon/pull/1812)
- Cleaned up genesis parsing [#1809](https://github.com/PegaSysEng/pantheon/pull/1809)
- Updating Orion to v1.3.2 [#1805](https://github.com/PegaSysEng/pantheon/pull/1805)
- Updaated newHeads subscription to emit events only for canonical blocks [#1798](https://github.com/PegaSysEng/pantheon/pull/1798)
- Repricing for trie-size-dependent opcodes [#1795](https://github.com/PegaSysEng/pantheon/pull/1795)
- Revised Istanbul Versioning assignemnts [#1794](https://github.com/PegaSysEng/pantheon/pull/1794)
- Updated RevertReason to return BytesValue [#1793](https://github.com/PegaSysEng/pantheon/pull/1793)
- Updated way priv_getPrivacyPrecompileAddress source [#1786](https://github.com/PegaSysEng/pantheon/pull/1786) (thanks to [iikirilov](https://github.com/iikirilov))
- Updated Chain ID opcode to return 0 as default [#1785](https://github.com/PegaSysEng/pantheon/pull/1785)
- Allowed fixedDifficulty=1 [#1784](https://github.com/PegaSysEng/pantheon/pull/1784)
- Updated Docker image defaults host interfaces [#1782](https://github.com/PegaSysEng/pantheon/pull/1782)
- Added tracking of world state account key preimages [#1780](https://github.com/PegaSysEng/pantheon/pull/1780)
- Modified PrivGetPrivateTransaction to take public tx hash [#1778](https://github.com/PegaSysEng/pantheon/pull/1778) (thanks to [josh-richardson](https://github.com/josh-richardson))
- Removed enclave public key from parameter
[#1789](https://github.com/PegaSysEng/pantheon/pull/1789)
[#1777](https://github.com/PegaSysEng/pantheon/pull/1777) (thanks to [iikirilov](https://github.com/iikirilov))
- Added storage key preimage tracking [#1772](https://github.com/PegaSysEng/pantheon/pull/1772)
- Updated priv_getPrivacyPrecompileAddress method return [#1766](https://github.com/PegaSysEng/pantheon/pull/1766) (thanks to [iikirilov](https://github.com/iikirilov))
- Added tests for permissioning with static nodes behaviour [#1764](https://github.com/PegaSysEng/pantheon/pull/1764)
- Added integration test for contract creation with privacyGroupId [#1762](https://github.com/PegaSysEng/pantheon/pull/1762) (thanks to [josh-richardson](https://github.com/josh-richardson))
- Added report node local address as the coinbase in Clique and IBFT
[#1758](https://github.com/PegaSysEng/pantheon/pull/1758)
[#1760](https://github.com/PegaSysEng/pantheon/pull/1760)
- Fixed private tx signature validation [#1753](https://github.com/PegaSysEng/pantheon/pull/1753)
- Updated CI configuration
[#1751](https://github.com/PegaSysEng/pantheon/pull/1751)
[#1835](https://github.com/PegaSysEng/pantheon/pull/1835)
- Added CLI flag for setting WorldStateDownloader task cache size [#1749](https://github.com/PegaSysEng/pantheon/pull/1749) (thanks to [matkt](https://github.com/matkt))
- Updated vertx to 2.8.0 [#1748](https://github.com/PegaSysEng/pantheon/pull/1748)
- changed RevertReason to BytesValue [#1746](https://github.com/PegaSysEng/pantheon/pull/1746)
- Added static nodes acceptance test [#1745](https://github.com/PegaSysEng/pantheon/pull/1745)
- Added report 0 hashrate when the mining coordinator doesn't support mining
[#1744](https://github.com/PegaSysEng/pantheon/pull/1744)
[#1757](https://github.com/PegaSysEng/pantheon/pull/1757)
- Implemented EIP-2200 - Net Gas Metering Revised [#1743](https://github.com/PegaSysEng/pantheon/pull/1743)
- Added chainId validation to PrivateTransactionValidator [#1741](https://github.com/PegaSysEng/pantheon/pull/1741)
- Reduced intrinsic gas cost [#1739](https://github.com/PegaSysEng/pantheon/pull/1739)
- De-duplicated test blocks data files [#1737](https://github.com/PegaSysEng/pantheon/pull/1737)
- Renamed various EEA methods to priv methods [#1736](https://github.com/PegaSysEng/pantheon/pull/1736) (thanks to [josh-richardson](https://github.com/josh-richardson))
- Permissioning Acceptance Test [#1735](https://github.com/PegaSysEng/pantheon/pull/1735)
 [#1759](https://github.com/PegaSysEng/pantheon/pull/1759)
- Add nonce handling to GenesisState [#1728](https://github.com/PegaSysEng/pantheon/pull/1728)
- Added 100-continue to HTTP [#1727](https://github.com/PegaSysEng/pantheon/pull/1727)
- Fixed get_signerMetrics [#1725](https://github.com/PegaSysEng/pantheon/pull/1725) (thanks to [matkt](https://github.com/matkt))
- Reworked "in-sync" checks [#1720](https://github.com/PegaSysEng/pantheon/pull/1720)
- Added Accounts Permissioning Acceptance Tests [#1719](https://github.com/PegaSysEng/pantheon/pull/1719)
- Added PrivateTransactionValidator to unify logic [#1713](https://github.com/PegaSysEng/pantheon/pull/1713)
- Added JSON-RPC API to report validator block production information [#1687](https://github.com/PegaSysEng/pantheon/pull/1687) (thanks to [matkt](https://github.com/matkt))
- Added Mark Sweep Pruner [#1638](https://github.com/PegaSysEng/pantheon/pull/1638)
- Added the Blake2b F compression function as a precompile in Besu [#1614](https://github.com/PegaSysEng/pantheon/pull/1614) (thanks to [iikirilov](https://github.com/iikirilov))
- Documentation updates include:
  - Added CPU requirements [#1734](https://github.com/PegaSysEng/pantheon/pull/1734)
  - Added reference to Ansible role [#1733](https://github.com/PegaSysEng/pantheon/pull/1733)
  - Updated revert reason example [#1754](https://github.com/PegaSysEng/pantheon/pull/1754)
  - Added content on deploying for production [#1774](https://github.com/PegaSysEng/pantheon/pull/1774)
  - Updated docker docs for location of data path [#1790](https://github.com/PegaSysEng/pantheon/pull/1790)
  - Updated permissiong documentation
  [#1792](https://github.com/PegaSysEng/pantheon/pull/1792)
  [#1652](https://github.com/PegaSysEng/pantheon/pull/1652)
  - Added permissioning webinar in the resources [#1717](https://github.com/PegaSysEng/pantheon/pull/1717)
  - Add web3.js-eea reference doc [#1617](https://github.com/PegaSysEng/pantheon/pull/1617)
  - Updated privacy documentation
  [#1650](https://github.com/PegaSysEng/pantheon/pull/1650)
  [#1721](https://github.com/PegaSysEng/pantheon/pull/1721)
  [#1722](https://github.com/PegaSysEng/pantheon/pull/1722)
  [#1724](https://github.com/PegaSysEng/pantheon/pull/1724)
  [#1729](https://github.com/PegaSysEng/pantheon/pull/1729)
  [#1730](https://github.com/PegaSysEng/pantheon/pull/1730)
  [#1731](https://github.com/PegaSysEng/pantheon/pull/1731)
  [#1732](https://github.com/PegaSysEng/pantheon/pull/1732)
  [#1740](https://github.com/PegaSysEng/pantheon/pull/1740)
  [#1750](https://github.com/PegaSysEng/pantheon/pull/1750)
  [#1761](https://github.com/PegaSysEng/pantheon/pull/1761)
  [#1765](https://github.com/PegaSysEng/pantheon/pull/1765)
  [#1769](https://github.com/PegaSysEng/pantheon/pull/1769)
  [#1770](https://github.com/PegaSysEng/pantheon/pull/1770)
  [#1771](https://github.com/PegaSysEng/pantheon/pull/1771)
  [#1773](https://github.com/PegaSysEng/pantheon/pull/1773)
  [#1787](https://github.com/PegaSysEng/pantheon/pull/1787)
  [#1788](https://github.com/PegaSysEng/pantheon/pull/1788)
  [#1796](https://github.com/PegaSysEng/pantheon/pull/1796)
  [#1803](https://github.com/PegaSysEng/pantheon/pull/1803)
  [#1810](https://github.com/PegaSysEng/pantheon/pull/1810)
  [#1817](https://github.com/PegaSysEng/pantheon/pull/1817)
  - Added documentation for getSignerMetrics [#1723](https://github.com/PegaSysEng/pantheon/pull/1723) (thanks to [matkt](https://github.com/matkt))
  - Added Java 11+ as a prerequisite for installing Besu using Homebrew. [#1755](https://github.com/PegaSysEng/pantheon/pull/1755)
  - Fixed documentation formatting and typos [#1718](https://github.com/PegaSysEng/pantheon/pull/1718)
  [#1742](https://github.com/PegaSysEng/pantheon/pull/1742)
  [#1763](https://github.com/PegaSysEng/pantheon/pull/1763)
  [#1779](https://github.com/PegaSysEng/pantheon/pull/1779)
  [#1781](https://github.com/PegaSysEng/pantheon/pull/1781)
  [#1827](https://github.com/PegaSysEng/pantheon/pull/1827)
  [#1767](https://github.com/PegaSysEng/pantheon/pull/1767) (thanks to [helderjnpinto](https://github.com/helderjnpinto))
  - Moved the docs to a [new doc repos](https://github.com/PegaSysEng/doc.pantheon) [#1822](https://github.com/PegaSysEng/pantheon/pull/1822)
- Explicitly configure some maven artifactIds [#1853](https://github.com/PegaSysEng/pantheon/pull/1853)
- Update export subcommand to export blocks in rlp format [#1852](https://github.com/PegaSysEng/pantheon/pull/1852)
- Implement `eth_getproof` JSON RPC API [#1824](https://github.com/PegaSysEng/pantheon/pull/1824)
- Database versioning and enable multi-column database [#1830](https://github.com/PegaSysEng/pantheon/pull/1830)
- Disable smoke tests on windows [#1847](https://github.com/PegaSysEng/pantheon/pull/1847)
- Add read-only blockchain factory method [#1845](https://github.com/PegaSysEng/pantheon/pull/1845)

## 1.2

### Additions and Improvements

- Add UPnP Support [\#1334](https://github.com/PegaSysEng/pantheon/pull/1334) (thanks to [notlesh](https://github.com/notlesh))
- Limit the fraction of wire connections initiated by peers [\#1665](https://github.com/PegaSysEng/pantheon/pull/1665)
- EIP-1706 - Disable SSTORE with gasleft lt call stipend  [\#1706](https://github.com/PegaSysEng/pantheon/pull/1706)
- EIP-1108 - Reprice alt\_bn128 [\#1704](https://github.com/PegaSysEng/pantheon/pull/1704)
- EIP-1344 ChainID Opcode [\#1690](https://github.com/PegaSysEng/pantheon/pull/1690)
- New release docker image [\#1664](https://github.com/PegaSysEng/pantheon/pull/1664)
- Support changing log level at runtime [\#1656](https://github.com/PegaSysEng/pantheon/pull/1656) (thanks to [matkt](https://github.com/matkt))
- Implement dump command to dump a specific block from storage [\#1641](https://github.com/PegaSysEng/pantheon/pull/1641) (thanks to [matkt](https://github.com/matkt))
- Add eea\_findPrivacyGroup endpoint to Besu [\#1635](https://github.com/PegaSysEng/pantheon/pull/1635) (thanks to [Puneetha17](https://github.com/Puneetha17))
- Updated eea send raw transaction with privacy group ID [\#1611](https://github.com/PegaSysEng/pantheon/pull/1611) (thanks to [iikirilov](https://github.com/iikirilov))
- Added Revert Reason [\#1603](https://github.com/PegaSysEng/pantheon/pull/1603)
- Documentation updates include:
  - Added [UPnP content](https://besu.hyperledger.org/en/latest/HowTo/Find-and-Connect/Using-UPnP/)
  - Added [load balancer image](https://besu.hyperledger.org/en/stable/)
  - Added [revert reason](https://besu.hyperledger.org/en/latest/HowTo/Send-Transactions/Revert-Reason/)
  - Added [admin\_changeLogLevel](https://besu.hyperledger.org/en/latest/Reference/API-Methods/#admin_changeloglevel) JSON RPC API (thanks to [matkt](https://github.com/matkt))
  - Updated for [new Docker image](https://besu.hyperledger.org/en/stable/)
  - Added [Docker image migration content](https://besu.hyperledger.org/en/latest/HowTo/Get-Started/Migration-Docker/)
  - Added [transaction validation content](https://besu.hyperledger.org/en/latest/Concepts/Transactions/Transaction-Validation/)
  - Updated [permissioning overview](https://besu.hyperledger.org/en/stable/) for onchain account permissioning
  - Updated [quickstart](https://besu.hyperledger.org/en/latest/HowTo/Deploy/Monitoring-Performance/#monitor-node-performance-using-prometheus) to include Prometheus and Grafana
  - Added [remote connections limits options](https://besu.hyperledger.org/en/latest/Reference/CLI/CLI-Syntax/#remote-connections-limit-enabled)
  - Updated [web3.js-eea reference](https://docs.pantheon.pegasys.tech/en/latest/Reference/web3js-eea-Methods/) to include privacy group methods
  - Updated [onchain permissioning to include account permissioning](hhttps://besu.hyperledger.org/en/latest/Concepts/Permissioning/Onchain-Permissioning/) and [Permissioning Management Dapp](https://besu.hyperledger.org/en/latest/Tutorials/Permissioning/Getting-Started-Onchain-Permissioning/#start-the-development-server-for-the-permissioning-management-dapp)
  - Added [deployment procedure for Permissioning Management Dapp](https://besu.hyperledger.org/en/stable/)
  - Added privacy content for [EEA-compliant and Besu-extended privacy](https://besu.hyperledger.org/en/latest/Concepts/Privacy/Privacy-Groups/)
  - Added content on [creating and managing privacy groups](https://besu.hyperledger.org/en/latest/Reference/web3js-eea-Methods/#createprivacygroup)
  - Added content on [accessing private and privacy marker transactions](https://besu.hyperledger.org/en/latest/HowTo/Use-Privacy/Access-Private-Transactions/)
  - Added content on [system requirements](https://besu.hyperledger.org/en/latest/HowTo/Get-Started/System-Requirements/)
  - Added reference to [Besu role on Galaxy to deploy using Ansible](https://besu.hyperledger.org/en/latest/HowTo/Deploy/Ansible/).  

### Technical Improvements

- Remove enclave public key from parameter [\#1789](https://github.com/PegaSysEng/pantheon/pull/1789)
- Update defaults host interfaces [\#1782](https://github.com/PegaSysEng/pantheon/pull/1782)
- Modifies PrivGetPrivateTransaction to take public tx hash [\#1778](https://github.com/PegaSysEng/pantheon/pull/1778)
- Remove enclave public key from parameter [\#1777](https://github.com/PegaSysEng/pantheon/pull/1777)
- Return the ethereum address of the privacy precompile from priv_getPrivacyPrecompileAddress [\#1766](https://github.com/PegaSysEng/pantheon/pull/1766)
- Report node local address as the coinbase in Clique and IBFT [\#1760](https://github.com/PegaSysEng/pantheon/pull/1760)
- Additional integration test for contract creation with privacyGroupId [\#1762](https://github.com/PegaSysEng/pantheon/pull/1762)
- Report 0 hashrate when the mining coordinator doesn't support mining [\#1757](https://github.com/PegaSysEng/pantheon/pull/1757)
- Fix private tx signature validation [\#1753](https://github.com/PegaSysEng/pantheon/pull/1753)
- RevertReason changed to BytesValue [\#1746](https://github.com/PegaSysEng/pantheon/pull/1746)
- Renames various eea methods to priv methods [\#1736](https://github.com/PegaSysEng/pantheon/pull/1736)
- Update Orion version [\#1716](https://github.com/PegaSysEng/pantheon/pull/1716)
- Rename CLI flag for better ordering of options [\#1715](https://github.com/PegaSysEng/pantheon/pull/1715)
- Routine dependency updates [\#1712](https://github.com/PegaSysEng/pantheon/pull/1712)
- Fix spelling error in getApplicationPrefix method name [\#1711](https://github.com/PegaSysEng/pantheon/pull/1711)
- Wait and retry if best peer's chain is too short for fast sync [\#1708](https://github.com/PegaSysEng/pantheon/pull/1708)
- Eea get private transaction fix [\#1707](https://github.com/PegaSysEng/pantheon/pull/1707) (thanks to [iikirilov](https://github.com/iikirilov))
- Rework remote connection limit flag defaults [\#1705](https://github.com/PegaSysEng/pantheon/pull/1705)
- Report invalid options from config file [\#1703](https://github.com/PegaSysEng/pantheon/pull/1703)
- Add ERROR to list of CLI log level options [\#1699](https://github.com/PegaSysEng/pantheon/pull/1699)
- Enable onchain account permissioning CLI option [\#1686](https://github.com/PegaSysEng/pantheon/pull/1686)
- Exempt static nodes from all connection limits [\#1685](https://github.com/PegaSysEng/pantheon/pull/1685)
- Enclave refactoring [\#1684](https://github.com/PegaSysEng/pantheon/pull/1684)
- Add opcode and precompiled support for versioning  [\#1683](https://github.com/PegaSysEng/pantheon/pull/1683)
- Use a percentage instead of fraction for the remote connections percentage CLI option. [\#1682](https://github.com/PegaSysEng/pantheon/pull/1682)
- Added error msg for calling eth\_sendTransaction [\#1681](https://github.com/PegaSysEng/pantheon/pull/1681)
- Remove instructions for installing with Chocolatey [\#1680](https://github.com/PegaSysEng/pantheon/pull/1680)
- remove zulu-jdk8 from smoke tests [\#1679](https://github.com/PegaSysEng/pantheon/pull/1679)
- Add new MainNet bootnodes [\#1678](https://github.com/PegaSysEng/pantheon/pull/1678)
- updating smoke tests to use \>= jdk11 [\#1677](https://github.com/PegaSysEng/pantheon/pull/1677)
- Fix handling of remote connection limit [\#1676](https://github.com/PegaSysEng/pantheon/pull/1676)
- Add accountVersion to MessageFrame [\#1675](https://github.com/PegaSysEng/pantheon/pull/1675)
- Change getChildren return type [\#1674](https://github.com/PegaSysEng/pantheon/pull/1674)
- Use Log4J message template instead of String.format [\#1673](https://github.com/PegaSysEng/pantheon/pull/1673)
- Return hashrate of 0 when not mining. [\#1672](https://github.com/PegaSysEng/pantheon/pull/1672)
- Add hooks for validation  [\#1671](https://github.com/PegaSysEng/pantheon/pull/1671)
- Upgrade to pantheon-build:0.0.6-jdk11 which really does include jdk11 [\#1670](https://github.com/PegaSysEng/pantheon/pull/1670)
- Onchain permissioning startup check [\#1669](https://github.com/PegaSysEng/pantheon/pull/1669)
- Update BesuCommand to accept minTransactionGasPriceWei as an integer [\#1668](https://github.com/PegaSysEng/pantheon/pull/1668) (thanks to [matkt](https://github.com/matkt))
- Privacy group id consistent [\#1667](https://github.com/PegaSysEng/pantheon/pull/1667) (thanks to [iikirilov](https://github.com/iikirilov))
- Change eea\_getPrivateTransaction endpoint to accept hex [\#1666](https://github.com/PegaSysEng/pantheon/pull/1666) (thanks to [Puneetha17](https://github.com/Puneetha17))
- Factorise metrics code for KeyValueStorage database [\#1663](https://github.com/PegaSysEng/pantheon/pull/1663))
- Create a metric tracking DB size [\#1662](https://github.com/PegaSysEng/pantheon/pull/1662)
- AT- Removing unused methods on KeyValueStorage [\#1661](https://github.com/PegaSysEng/pantheon/pull/1661)
- Add Prerequisites and Quick-Start [\#1660](https://github.com/PegaSysEng/pantheon/pull/1660) (thanks to [lazaridiscom](https://github.com/lazaridiscom))
- Java 11 updates [\#1658](https://github.com/PegaSysEng/pantheon/pull/1658)
- Make test generated keys deterministic w/in block generator [\#1657](https://github.com/PegaSysEng/pantheon/pull/1657)
- Rename privacyGroupId to createPrivacyGroupId [\#1654](https://github.com/PegaSysEng/pantheon/pull/1654) (thanks to [Puneetha17](https://github.com/Puneetha17))
- Intermittent Test Failures in TransactionsMessageSenderTest [\#1653](https://github.com/PegaSysEng/pantheon/pull/1653)
- Sanity check the generated distribution files before upload [\#1648](https://github.com/PegaSysEng/pantheon/pull/1648)
- Use JDK 11 for release builds [\#1647](https://github.com/PegaSysEng/pantheon/pull/1647)
- Support multiple private marker transactions in a block  [\#1646](https://github.com/PegaSysEng/pantheon/pull/1646)
- Display World State Sync Progress in Logs [\#1645](https://github.com/PegaSysEng/pantheon/pull/1645)
- Remove the docker gradle plugin, handle building docker with shell now [\#1644](https://github.com/PegaSysEng/pantheon/pull/1644)
- Switch to using metric names from EIP-2159 [\#1634](https://github.com/PegaSysEng/pantheon/pull/1634)
- Account versioning [\#1612](https://github.com/PegaSysEng/pantheon/pull/1612)

## 1.1.4

### Additions and Improvements

- \[PAN-2832\] Support setting config options via environment variables [\#1597](https://github.com/PegaSysEng/pantheon/pull/1597)
- Print Besu version when starting [\#1593](https://github.com/PegaSysEng/pantheon/pull/1593)
- \[PAN-2746\] Add eea\_createPrivacyGroup & eea\_deletePrivacyGroup endpoint [\#1560](https://github.com/PegaSysEng/pantheon/pull/1560) (thanks to [Puneetha17](https://github.com/Puneetha17))

Documentation updates include:
- Added [readiness and liveness endpoints](https://besu.hyperledger.org/en/latest/HowTo/Interact/APIs/Using-JSON-RPC-API/#readiness-and-liveness-endpoints)
- Added [high availability content](https://besu.hyperledger.org/en/latest/HowTo/Configure/Configure-HA/High-Availability/)
- Added [web3js-eea client library](https://besu.hyperledger.org/en/latest/Tutorials/Quickstarts/Privacy-Quickstart/#clone-eeajs-libraries)
- Added content on [setting CLI options using environment variables](https://besu.hyperledger.org/en/latest/Reference/CLI/CLI-Syntax/#specifying-options)

### Technical Improvements

- Read config from env vars when no config file specified [\#1639](https://github.com/PegaSysEng/pantheon/pull/1639)
- Upgrade jackson-databind to 2.9.9.1 [\#1636](https://github.com/PegaSysEng/pantheon/pull/1636)
- Update Reference Tests [\#1633](https://github.com/PegaSysEng/pantheon/pull/1633)
- Ignore discport during static node permissioning check [\#1631](https://github.com/PegaSysEng/pantheon/pull/1631)
- Check connections more frequently during acceptance tests [\#1630](https://github.com/PegaSysEng/pantheon/pull/1630)
- Refactor experimental CLI options [\#1629](https://github.com/PegaSysEng/pantheon/pull/1629)
- JSON-RPC api net_services should display the actual ports [\#1628](https://github.com/PegaSysEng/pantheon/pull/1628)
- Refactor CLI [\#1627](https://github.com/PegaSysEng/pantheon/pull/1627)
- Simplify BesuCommand `run` and `parse` methods. [\#1626](https://github.com/PegaSysEng/pantheon/pull/1626)
- PAN-2860: Ignore discport during startup whitelist validation [\#1625](https://github.com/PegaSysEng/pantheon/pull/1625)
- Freeze plugin api version [\#1624](https://github.com/PegaSysEng/pantheon/pull/1624)
- Implement incoming transaction messages CLI option as an unstable command. [\#1622](https://github.com/PegaSysEng/pantheon/pull/1622)
- Update smoke tests docker images for zulu and openjdk to private ones [\#1620](https://github.com/PegaSysEng/pantheon/pull/1620)
- Remove duplication between EeaTransactionCountRpc & PrivateTransactionHandler [\#1619](https://github.com/PegaSysEng/pantheon/pull/1619)
- \[PAN-2709\] - nonce too low error [\#1618](https://github.com/PegaSysEng/pantheon/pull/1618)
- Cache TransactionValidationParams instead of creating new object for each call [\#1616](https://github.com/PegaSysEng/pantheon/pull/1616)
- \[PAN-2850\] Create a transaction pool configuration object [\#1615](https://github.com/PegaSysEng/pantheon/pull/1615)
- Add TransactionValidationParam to TxProcessor [\#1613](https://github.com/PegaSysEng/pantheon/pull/1613)
- Expose a CLI option to configure the life time of transaction messages. [\#1610](https://github.com/PegaSysEng/pantheon/pull/1610)
- Implement Prometheus metric counter for skipped expired transaction messages. [\#1609](https://github.com/PegaSysEng/pantheon/pull/1609)
- Upload jars to bintray as part of releases [\#1608](https://github.com/PegaSysEng/pantheon/pull/1608)
- Avoid publishing docker-pantheon directory to bintray during a release [\#1606](https://github.com/PegaSysEng/pantheon/pull/1606)
- \[PAN-2756\] Istanbul scaffolding [\#1605](https://github.com/PegaSysEng/pantheon/pull/1605)
- Implement a timeout in TransactionMessageProcessor [\#1604](https://github.com/PegaSysEng/pantheon/pull/1604)
- Reject transactions with gas price below the configured minimum [\#1602](https://github.com/PegaSysEng/pantheon/pull/1602)
- Always build the k8s image, only push to dockerhub for master branch [\#1601](https://github.com/PegaSysEng/pantheon/pull/1601)
- Properly validate AltBN128 pairing precompile input [\#1600](https://github.com/PegaSysEng/pantheon/pull/1600)
- \[PAN-2871\] Columnar rocksdb [\#1599](https://github.com/PegaSysEng/pantheon/pull/1599)
- Reverting change to dockerfile [\#1594](https://github.com/PegaSysEng/pantheon/pull/1594)
- Update dependency versions [\#1592](https://github.com/PegaSysEng/pantheon/pull/1592)
- \[PAN-2797\] Clean up failed connections [\#1591](https://github.com/PegaSysEng/pantheon/pull/1591)
- Cleaning up the build process for docker [\#1590](https://github.com/PegaSysEng/pantheon/pull/1590)
- \[PAN-2786\] Stop Transaction Pool Queue from Growing Unbounded [\#1586](https://github.com/PegaSysEng/pantheon/pull/1586)

## 1.1.3

### Additions and Improvements

- \[PAN-2811\] Be more lenient with discovery message deserialization. Completes our support for EIP-8 and enables Besu to work on Rinkeby again. [\#1580](https://github.com/PegaSysEng/pantheon/pull/1580)
- Added liveness and readiness probe stub endpoints [\#1553](https://github.com/PegaSysEng/pantheon/pull/1553)
- Implemented operator tool. \(blockchain network configuration for permissioned networks\) [\#1511](https://github.com/PegaSysEng/pantheon/pull/1511)
- \[PAN-2754\] Added eea\_getPrivacyPrecompileAddress [\#1579](https://github.com/PegaSysEng/pantheon/pull/1579) (thanks to [Puneetha17](https://github.com/Puneetha17))
- Publish the chain head gas used, gas limit, transaction count and ommer metrics [\#1551](https://github.com/PegaSysEng/pantheon/pull/1551)
- Add subscribe and unsubscribe count metrics [\#1541](https://github.com/PegaSysEng/pantheon/pull/1541)
- Add pivot block metrics [\#1537](https://github.com/PegaSysEng/pantheon/pull/1537)

Documentation updates include:

- Updated [IBFT 2.0 tutorial](https://besu.hyperledger.org/en/latest/Tutorials/Private-Network/Create-IBFT-Network/) to use network configuration tool
- Added [debug\_traceBlock\* methods](https://besu.hyperledger.org/en/latest/Reference/API-Methods/#debug_traceblock)
- Reorganised [monitoring documentation](https://besu.hyperledger.org/en/latest/HowTo/Deploy/Monitoring-Performance/)
- Added [link to sample Grafana dashboard](https://besu.hyperledger.org/en/latest/HowTo/Deploy/Monitoring-Performance/#monitor-node-performance-using-prometheus)
- Added [note about replacing transactions in transaction pool](https://besu.hyperledger.org/en/latest/Concepts/Transactions/Transaction-Pool/#replacing-transactions-with-same-nonce)
- Updated [example transaction scripts](https://besu.hyperledger.org/en/latest/HowTo/Send-Transactions/Transactions/#example-javascript-scripts)
- Updated [Alethio Ethstats and Explorer documentation](https://besu.hyperledger.org/en/latest/Concepts/AlethioOverview/)

### Technical Improvements

- PAN-2816: Hiding experimental account permissioning cli options [\#1584](https://github.com/PegaSysEng/pantheon/pull/1584)
- \[PAN-2630\] Synchronizer should disconnect the sync target peer on invalid block data [\#1578](https://github.com/PegaSysEng/pantheon/pull/1578)
- Rename MetricCategory to BesuMetricCategory [\#1574](https://github.com/PegaSysEng/pantheon/pull/1574)
- Convert MetricsConfigiguration to use a builder [\#1572](https://github.com/PegaSysEng/pantheon/pull/1572)
- PAN-2794: Including flag for onchain permissioning check on tx processor [\#1571](https://github.com/PegaSysEng/pantheon/pull/1571)
- Fix behaviour for absent account permissiong smart contract [\#1569](https://github.com/PegaSysEng/pantheon/pull/1569)
- Expand readiness check to check peer count and sync state [\#1568](https://github.com/PegaSysEng/pantheon/pull/1568)
- \[PAN-2798\] Reorganize p2p classes [\#1567](https://github.com/PegaSysEng/pantheon/pull/1567)
- PAN-2729: Account Smart Contract Permissioning ATs [\#1565](https://github.com/PegaSysEng/pantheon/pull/1565)
- Timeout build after 1 hour to prevent it hanging forever. [\#1564](https://github.com/PegaSysEng/pantheon/pull/1564)
- \[PAN-2791\] Make permissions checks for ongoing connections more granular [\#1563](https://github.com/PegaSysEng/pantheon/pull/1563)
- \[PAN-2721\] Fix TopicParameter deserialization [\#1562](https://github.com/PegaSysEng/pantheon/pull/1562)
- \[PAN-2779\] Allow signing private transaction with any key [\#1561](https://github.com/PegaSysEng/pantheon/pull/1561) (thanks to [iikirilov](https://github.com/iikirilov))
- \[PAN-2783\] Invert dependency between permissioning and p2p [\#1557](https://github.com/PegaSysEng/pantheon/pull/1557)
- Removing account filter from TransactionPool [\#1556](https://github.com/PegaSysEng/pantheon/pull/1556)
- \[PAN-1952\] - Remove ignored pending transaction event publish acceptance test [\#1552](https://github.com/PegaSysEng/pantheon/pull/1552)
- Make MetricCategories more flexible [\#1550](https://github.com/PegaSysEng/pantheon/pull/1550)
- Fix encoding for account permissioning check call [\#1549](https://github.com/PegaSysEng/pantheon/pull/1549)
- Discard known remote transactions prior to validation [\#1548](https://github.com/PegaSysEng/pantheon/pull/1548)
- \[PAN-2009\] - Fix cluster clean start after stop in Acceptance tests [\#1546](https://github.com/PegaSysEng/pantheon/pull/1546)
- FilterIdGenerator fixes [\#1544](https://github.com/PegaSysEng/pantheon/pull/1544)
- Only increment the added transaction counter if we actually added the transaction [\#1543](https://github.com/PegaSysEng/pantheon/pull/1543)
- When retrieving transactions by hash, check the pending transactions first [\#1542](https://github.com/PegaSysEng/pantheon/pull/1542)
- Fix thread safety in SubscriptionManager [\#1540](https://github.com/PegaSysEng/pantheon/pull/1540)
- \[PAN-2731\] Extract connection management from P2PNetwork [\#1538](https://github.com/PegaSysEng/pantheon/pull/1538)
- \[PAN-2010\] format filter id as quantity [\#1534](https://github.com/PegaSysEng/pantheon/pull/1534)
- PAN-2445: Onchain account permissioning [\#1507](https://github.com/PegaSysEng/pantheon/pull/1507)
- \[PAN-2672\] Return specific and useful error for enclave issues [\#1455](https://github.com/PegaSysEng/pantheon/pull/1455) (thanks to [Puneetha17](https://github.com/Puneetha17))

## 1.1.2

### Additions and Improvements

Documentation updates include:

- Added [GraphQL options](https://besu.hyperledger.org/en/latest/Reference/CLI/CLI-Syntax/#graphql-http-cors-origins)
- Added [troubleshooting point about illegal reflective access error](https://besu.hyperledger.org/en/latest/HowTo/Troubleshoot/Troubleshooting/#illegal-reflective-access-error-on-startup)
- Added [trusted bootnode behaviour for permissioning](https://besu.hyperledger.org/en/latest/Concepts/Permissioning/Onchain-Permissioning/#bootnodes)
- Added [how to obtain a WS authentication token](https://besu.hyperledger.org/en/latest/HowTo/Interact/APIs/Authentication/#obtaining-an-authentication-token)
- Updated [example scripts and added package.json file for creating signed transactions](https://besu.hyperledger.org/en/latest/HowTo/Send-Transactions/Transactions/)

### Technical Improvements

- Replaced Void datatype with void [\#1530](https://github.com/PegaSysEng/pantheon/pull/1530)
- Fix estimate gas RPC failing for clique when no blocks have been created [\#1528](https://github.com/PegaSysEng/pantheon/pull/1528)
- Avoid auto-boxing for gauge metrics [\#1526](https://github.com/PegaSysEng/pantheon/pull/1526)
- Add AT to ensure 0-miner Clique/IBFT are valid [\#1525](https://github.com/PegaSysEng/pantheon/pull/1525)
- AT DSL - renaming to suffix of Conditions and co-locating with Conditions [\#1524](https://github.com/PegaSysEng/pantheon/pull/1524)
- Set disconnect flag immediately when disconnecting a peer [\#1521](https://github.com/PegaSysEng/pantheon/pull/1521)
- \[PAN-2547\] Modified JSON-RPC subscription processing to avoid blocking [\#1519](https://github.com/PegaSysEng/pantheon/pull/1519)
- Dependency Version Updates [\#1517](https://github.com/PegaSysEng/pantheon/pull/1517)
- AT DSL - renaming ibft to ibft2 [\#1516](https://github.com/PegaSysEng/pantheon/pull/1516)
- \[PIE-1578\] Added local transaction permissioning metrics [\#1515](https://github.com/PegaSysEng/pantheon/pull/1515)
- \[PIE-1577\] Added node local metrics [\#1514](https://github.com/PegaSysEng/pantheon/pull/1514)
- AT DSL - Removing WaitCondition, consistently applying Condition instead [\#1513](https://github.com/PegaSysEng/pantheon/pull/1513)
- Remove usage of deprecated ConcurrentSet [\#1512](https://github.com/PegaSysEng/pantheon/pull/1512)
- Log error if clique or ibft have 0 validators in genesis [\#1509](https://github.com/PegaSysEng/pantheon/pull/1509)
- GraphQL library upgrade changes. [\#1508](https://github.com/PegaSysEng/pantheon/pull/1508)
- Add metrics to assist monitoring and alerting [\#1506](https://github.com/PegaSysEng/pantheon/pull/1506)
- Use external pantheon-plugin-api library [\#1505](https://github.com/PegaSysEng/pantheon/pull/1505)
- Tilde [\#1504](https://github.com/PegaSysEng/pantheon/pull/1504)
- Dependency version updates [\#1503](https://github.com/PegaSysEng/pantheon/pull/1503)
- Simplify text [\#1501](https://github.com/PegaSysEng/pantheon/pull/1501) (thanks to [bgravenorst](https://github.com/bgravenorst))
- \[PAN-1625\] Clique AT mining continues if validator offline [\#1500](https://github.com/PegaSysEng/pantheon/pull/1500)
- Acceptance Test DSL Node refactoring [\#1498](https://github.com/PegaSysEng/pantheon/pull/1498)
- Updated an incorrect command [\#1497](https://github.com/PegaSysEng/pantheon/pull/1497) (thanks to [bgravenorst](https://github.com/bgravenorst))
- Acceptance Test and DSL rename for IBFT2 [\#1493](https://github.com/PegaSysEng/pantheon/pull/1493)
- \[PIE-1580\] Metrics for smart contract permissioning actions [\#1492](https://github.com/PegaSysEng/pantheon/pull/1492)
- Handle RLPException when processing incoming DevP2P messages [\#1491](https://github.com/PegaSysEng/pantheon/pull/1491)
- Limit spotless checks to java classes in expected java  dirs [\#1490](https://github.com/PegaSysEng/pantheon/pull/1490)
- \[PAN-2560\] Add LocalNode class [\#1489](https://github.com/PegaSysEng/pantheon/pull/1489)
- Changed Enode length error String implementation. [\#1486](https://github.com/PegaSysEng/pantheon/pull/1486)
- PAN-2715 - return block not found reasons in error [\#1485](https://github.com/PegaSysEng/pantheon/pull/1485)
- \[PAN-2652\] Refactor Privacy acceptance test and add Privacy Ibft test [\#1483](https://github.com/PegaSysEng/pantheon/pull/1483) (thanks to [iikirilov](https://github.com/iikirilov))
- \[PAN-2603\] Onchain account permissioning support [\#1475](https://github.com/PegaSysEng/pantheon/pull/1475)
- Make CLI options names with hyphen-minus searchable and reduce index size [\#1476](https://github.com/PegaSysEng/pantheon/pull/1476)
- Added warning banner when using latest version [\#1454](https://github.com/PegaSysEng/pantheon/pull/1454)
- Add RTD config file to fix Python version issue [\#1453](https://github.com/PegaSysEng/pantheon/pull/1453)
- \[PAN-2647\] Validate Private Transaction nonce before submitting to Transaction Pool [\#1449](https://github.com/PegaSysEng/pantheon/pull/1449) (thanks to [iikirilov](https://github.com/iikirilov))
- Add placeholders system to have global variables in markdown [\#1425](https://github.com/PegaSysEng/pantheon/pull/1425)

## 1.1.1

### Additions and Improvements

- [GraphQL](https://besu.hyperledger.org/en/latest/HowTo/Interact/APIs/GraphQL/) [\#1311](https://github.com/PegaSysEng/pantheon/pull/1311) (thanks to [zyfrank](https://github.com/zyfrank))
- Added [`--tx-pool-retention-hours`](https://besu.hyperledger.org/en/latest/Reference/CLI/CLI-Syntax/#tx-pool-retention-hours) [\#1333](https://github.com/PegaSysEng/pantheon/pull/1333)
- Added Genesis file support for specifying the maximum stack size. [\#1431](https://github.com/PegaSysEng/pantheon/pull/1431)
- Included transaction details when subscribed to Pending transactions [\#1410](https://github.com/PegaSysEng/pantheon/pull/1410)
- Documentation updates include:
  - [Added configuration items specified in the genesis file](https://besu.hyperledger.org/en/latest/Reference/Config-Items/#configuration-items)  
  - [Added pending transaction details subscription](https://besu.hyperledger.org/en/latest/HowTo/Interact/APIs/RPC-PubSub/#pending-transactionss)
  - [Added Troubleshooting content](https://besu.hyperledger.org/en/latest/HowTo/Troubleshoot/Troubleshooting/)
  - [Added Privacy Quickstart](https://besu.hyperledger.org/en/latest/Tutorials/Quickstarts/Privacy-Quickstart/)  
  - [Added privacy roadmap](https://github.com/hyperledger/besu/blob/master/ROADMAP.md)  


### Technical Improvements

- Create MaintainedPeers class [\#1484](https://github.com/PegaSysEng/pantheon/pull/1484)
- Fix for permissioned network with single bootnode [\#1479](https://github.com/PegaSysEng/pantheon/pull/1479)
- Have ThreadBesuNodeRunner support plugin tests [\#1477](https://github.com/PegaSysEng/pantheon/pull/1477)
- Less pointless plugins errors [\#1473](https://github.com/PegaSysEng/pantheon/pull/1473)
- Rename GraphQLRPC to just GraphQL [\#1472](https://github.com/PegaSysEng/pantheon/pull/1472)
- eth\_protocolVersion is a Quantity, not an Integer [\#1470](https://github.com/PegaSysEng/pantheon/pull/1470)
- Don't require 'to' in 'blocks' queries [\#1464](https://github.com/PegaSysEng/pantheon/pull/1464)
- Events Plugin - Add initial "NewBlock" event message [\#1463](https://github.com/PegaSysEng/pantheon/pull/1463)
- Make restriction field in Private Transaction an enum [\#1462](https://github.com/PegaSysEng/pantheon/pull/1462) (thanks to [iikirilov](https://github.com/iikirilov))
- Helpful graphql error when an account doesn't exist [\#1460](https://github.com/PegaSysEng/pantheon/pull/1460)
- Acceptance Test Cleanup [\#1458](https://github.com/PegaSysEng/pantheon/pull/1458)
- Large chain id support for private transactions [\#1452](https://github.com/PegaSysEng/pantheon/pull/1452)
- Optimise TransactionPool.addRemoteTransaction [\#1448](https://github.com/PegaSysEng/pantheon/pull/1448)
- Reduce synchronization in PendingTransactions [\#1447](https://github.com/PegaSysEng/pantheon/pull/1447)
- Add simple PeerPermissions interface [\#1446](https://github.com/PegaSysEng/pantheon/pull/1446)
- Make sure ThreadBesuNodeRunner is exercised by automation [\#1442](https://github.com/PegaSysEng/pantheon/pull/1442)
- Decode devp2p packets off the event thread [\#1439](https://github.com/PegaSysEng/pantheon/pull/1439)
- Allow config files to specify no bootnodes [\#1438](https://github.com/PegaSysEng/pantheon/pull/1438)
- Capture all logs and errors in the Besu log output [\#1437](https://github.com/PegaSysEng/pantheon/pull/1437)
- Ensure failed Txns are deleted when detected during mining [\#1436](https://github.com/PegaSysEng/pantheon/pull/1436)
- Plugin Framework [\#1435](https://github.com/PegaSysEng/pantheon/pull/1435)
- Equals cleanup [\#1434](https://github.com/PegaSysEng/pantheon/pull/1434)
- Transaction smart contract permissioning controller [\#1433](https://github.com/PegaSysEng/pantheon/pull/1433)
- Renamed AccountPermissioningProver to TransactionPermissio… [\#1432](https://github.com/PegaSysEng/pantheon/pull/1432)
- Refactorings and additions to add Account based Smart Contract permissioning [\#1430](https://github.com/PegaSysEng/pantheon/pull/1430)
- Fix p2p PeerInfo handling [\#1428](https://github.com/PegaSysEng/pantheon/pull/1428)
- IbftProcessor logs when a throwable terminates mining [\#1427](https://github.com/PegaSysEng/pantheon/pull/1427)
- Renamed AccountWhitelistController [\#1424](https://github.com/PegaSysEng/pantheon/pull/1424)
- Unwrap DelegatingBytes32 and prevent Hash from wrapping other Hash instances [\#1423](https://github.com/PegaSysEng/pantheon/pull/1423)
- If nonce is invalid, do not delete during mining [\#1422](https://github.com/PegaSysEng/pantheon/pull/1422)
- Deleting unused windows jenkinsfile [\#1421](https://github.com/PegaSysEng/pantheon/pull/1421)
- Get all our smoke tests for all platforms in 1 jenkins job [\#1420](https://github.com/PegaSysEng/pantheon/pull/1420)
- Add pending object to GraphQL queries [\#1419](https://github.com/PegaSysEng/pantheon/pull/1419)
- Start listening for p2p connections after start\(\) is invoked [\#1418](https://github.com/PegaSysEng/pantheon/pull/1418)
- Improved JSON-RPC responses when EnodeURI parameter has invalid EnodeId [\#1417](https://github.com/PegaSysEng/pantheon/pull/1417)
- Use port 0 when starting a websocket server in tests [\#1416](https://github.com/PegaSysEng/pantheon/pull/1416)
- Windows jdk smoke tests [\#1413](https://github.com/PegaSysEng/pantheon/pull/1413)
- Change AT discard RPC tests to be more reliable by checking discard using proposals [\#1411](https://github.com/PegaSysEng/pantheon/pull/1411)
- Simple account permissioning [\#1409](https://github.com/PegaSysEng/pantheon/pull/1409)
- Fix clique miner to respect changes to vanity data made via JSON-RPC [\#1408](https://github.com/PegaSysEng/pantheon/pull/1408)
- Avoid recomputing the logs bloom filter when reading receipts [\#1407](https://github.com/PegaSysEng/pantheon/pull/1407)
- Remove NodePermissioningLocalConfig external references [\#1406](https://github.com/PegaSysEng/pantheon/pull/1406)
- Add constantinople fix block for Rinkeby [\#1404](https://github.com/PegaSysEng/pantheon/pull/1404)
- Update EnodeURL to support enodes with listening disabled [\#1403](https://github.com/PegaSysEng/pantheon/pull/1403)
- Integration Integration test\(s\) on p2p of 'net\_services'  [\#1402](https://github.com/PegaSysEng/pantheon/pull/1402)
- Reference tests fail on Windows [\#1401](https://github.com/PegaSysEng/pantheon/pull/1401)
- Fix non-deterministic test caused by variable size of generated transactions [\#1399](https://github.com/PegaSysEng/pantheon/pull/1399)
- Start BlockPropagationManager immediately - don't wait for full sync [\#1398](https://github.com/PegaSysEng/pantheon/pull/1398)
- Added error message for RPC method disabled [\#1396](https://github.com/PegaSysEng/pantheon/pull/1396)
- Fix intermittency in FullSyncChainDownloaderTest [\#1394](https://github.com/PegaSysEng/pantheon/pull/1394)
- Add explanatory comment about default port [\#1392](https://github.com/PegaSysEng/pantheon/pull/1392)
- Handle case where peers advertise a listening port of 0 [\#1391](https://github.com/PegaSysEng/pantheon/pull/1391)
- Cache extra data [\#1389](https://github.com/PegaSysEng/pantheon/pull/1389)
- Update Log message in IBFT Controller [\#1387](https://github.com/PegaSysEng/pantheon/pull/1387)
- Remove unnecessary field [\#1384](https://github.com/PegaSysEng/pantheon/pull/1384)
- Add getPeer method to PeerConnection [\#1383](https://github.com/PegaSysEng/pantheon/pull/1383)
- Removing smart quotes [\#1381](https://github.com/PegaSysEng/pantheon/pull/1381) (thanks to [jmcnevin](https://github.com/jmcnevin))
- Use streams and avoid iterating child nodes multiple times [\#1380](https://github.com/PegaSysEng/pantheon/pull/1380)
- Use execute instead of submit so unhandled exceptions get logged [\#1379](https://github.com/PegaSysEng/pantheon/pull/1379)
- Prefer EnodeURL over Endpoint [\#1378](https://github.com/PegaSysEng/pantheon/pull/1378)
- Add flat file based task collection [\#1377](https://github.com/PegaSysEng/pantheon/pull/1377)
- Consolidate local enode representation [\#1376](https://github.com/PegaSysEng/pantheon/pull/1376)
- Rename rocksdDbConfiguration to rocksDbConfiguration [\#1375](https://github.com/PegaSysEng/pantheon/pull/1375)
- Remove EthTaskChainDownloader and supporting code [\#1373](https://github.com/PegaSysEng/pantheon/pull/1373)
- Handle the pipeline being aborted while finalizing an async operation [\#1372](https://github.com/PegaSysEng/pantheon/pull/1372)
- Rename methods that create and return streams away from getX\(\) [\#1368](https://github.com/PegaSysEng/pantheon/pull/1368)
- eea\_getTransactionCount fails if account has not interacted with private state [\#1367](https://github.com/PegaSysEng/pantheon/pull/1367) (thanks to [iikirilov](https://github.com/iikirilov))
- Increase RocksDB settings [\#1364](https://github.com/PegaSysEng/pantheon/pull/1364) ([ajsutton](https://github.com/ajsutton))
- Don't abort in-progress master builds when a new commit is added. [\#1358](https://github.com/PegaSysEng/pantheon/pull/1358)
- Request open ended headers from sync target [\#1355](https://github.com/PegaSysEng/pantheon/pull/1355)
- Enable the pipeline chain downloader by default [\#1344](https://github.com/PegaSysEng/pantheon/pull/1344)
- Create P2PNetwork Builder [\#1343](https://github.com/PegaSysEng/pantheon/pull/1343)
- Include static nodes in permissioning logic [\#1339](https://github.com/PegaSysEng/pantheon/pull/1339)
- JsonRpcError decoding to include message [\#1336](https://github.com/PegaSysEng/pantheon/pull/1336)
- Cache current chain head info [\#1335](https://github.com/PegaSysEng/pantheon/pull/1335)
- Queue pending requests when all peers are busy [\#1331](https://github.com/PegaSysEng/pantheon/pull/1331)
- Fix failed tests on Windows [\#1332](https://github.com/PegaSysEng/pantheon/pull/1332)
- Provide error message when invalid key specified in key file [\#1328](https://github.com/PegaSysEng/pantheon/pull/1328)
- Allow whitespace in file paths loaded from resources directory [\#1329](https://github.com/PegaSysEng/pantheon/pull/1329)
- Allow whitespace in path [\#1327](https://github.com/PegaSysEng/pantheon/pull/1327)
- Require block numbers for debug\_traceBlockByNumber to be in hex [\#1326](https://github.com/PegaSysEng/pantheon/pull/1326)
- Improve logging of chain download errors in the pipeline chain downloader [\#1325](https://github.com/PegaSysEng/pantheon/pull/1325)
- Ensure eth scheduler is stopped in tests [\#1324](https://github.com/PegaSysEng/pantheon/pull/1324)
- Normalize account permissioning addresses in whitelist [\#1321](https://github.com/PegaSysEng/pantheon/pull/1321)
- Allow private contract invocations in multiple privacy groups [\#1318](https://github.com/PegaSysEng/pantheon/pull/1318) (thanks to [iikirilov](https://github.com/iikirilov))
- Fix account permissioning check case matching [\#1315](https://github.com/PegaSysEng/pantheon/pull/1315)
- Use header validation mode for ommers [\#1313](https://github.com/PegaSysEng/pantheon/pull/1313)
- Configure RocksDb max background compaction and thread count [\#1312](https://github.com/PegaSysEng/pantheon/pull/1312)
- Missing p2p info when queried live [\#1310](https://github.com/PegaSysEng/pantheon/pull/1310)
- Tx limit size send peers follow up [\#1308](https://github.com/PegaSysEng/pantheon/pull/1308)
- Remove remnants of the old dev mode [\#1307](https://github.com/PegaSysEng/pantheon/pull/1307)
- Remove duplicate init code from BesuController instances [\#1305](https://github.com/PegaSysEng/pantheon/pull/1305)
- Stop synchronizer prior to stopping the network [\#1302](https://github.com/PegaSysEng/pantheon/pull/1302)
- Evict old transactions [\#1299](https://github.com/PegaSysEng/pantheon/pull/1299)
- Send local transactions to new peers [\#1253](https://github.com/PegaSysEng/pantheon/pull/1253)

## 1.1

### Additions and Improvements

- [Privacy](https://besu.hyperledger.org/en/latest/Concepts/Privacy/Privacy-Overview/)
- [Onchain Permissioning](https://besu.hyperledger.org/en/latest/Concepts/Permissioning/Permissioning-Overview/#onchain)
- [Fastsync](https://besu.hyperledger.org/en/latest/Reference/CLI/CLI-Syntax/#fast-sync-min-peers)
- Documentation updates include:
    - Added JSON-RPC methods:
      - [`txpool_pantheonStatistics`](https://besu.hyperledger.org/en/latest/Reference/API-Methods/#txpool_besustatistics)
      - [`net_services`](https://besu.hyperledger.org/en/latest/Reference/API-Methods/#net_services)
    - [Updated to indicate Docker image doesn't run on Windows](https://besu.hyperledger.org/en/latest/HowTo/Get-Started/Run-Docker-Image/)
    - [Added how to configure a free gas network](https://besu.hyperledger.org/en/latest/HowTo/Configure/FreeGas/)

### Technical Improvements

- priv_getTransactionCount fails if account has not interacted with private state [\#1369](https://github.com/PegaSysEng/pantheon/pull/1369)
- Updating Orion to 0.9.0 [\#1360](https://github.com/PegaSysEng/pantheon/pull/1360)
- Allow use of large chain IDs [\#1357](https://github.com/PegaSysEng/pantheon/pull/1357)
- Allow private contract invocations in multiple privacy groups [\#1340](https://github.com/PegaSysEng/pantheon/pull/1340)
- Missing p2p info when queried live [\#1338](https://github.com/PegaSysEng/pantheon/pull/1338)
- Fix expose transaction statistics [\#1337](https://github.com/PegaSysEng/pantheon/pull/1337)
- Normalize account permissioning addresses in whitelist [\#1321](https://github.com/PegaSysEng/pantheon/pull/1321)
- Update Enclave executePost method [\#1319](https://github.com/PegaSysEng/pantheon/pull/1319)
- Fix account permissioning check case matching [\#1315](https://github.com/PegaSysEng/pantheon/pull/1315)
- Removing 'all' from the help wording for host-whitelist [\#1304](https://github.com/PegaSysEng/pantheon/pull/1304)

## 1.1 RC

### Technical Improvements

- Better errors for when permissioning contract is set up wrong [\#1296](https://github.com/PegaSysEng/pantheon/pull/1296)
- Consolidate p2p node info methods [\#1288](https://github.com/PegaSysEng/pantheon/pull/1288)
- Update permissioning smart contract interface to match updated EEA proposal [\#1287](https://github.com/PegaSysEng/pantheon/pull/1287)
- Switch to new sync target if it exceeds the td threshold [\#1286](https://github.com/PegaSysEng/pantheon/pull/1286)
- Fix running ATs with in-process node runner [\#1285](https://github.com/PegaSysEng/pantheon/pull/1285)
- Simplify enode construction [\#1283](https://github.com/PegaSysEng/pantheon/pull/1283)
- Cleanup PeerConnection interface [\#1282](https://github.com/PegaSysEng/pantheon/pull/1282)
- Undo changes to PendingTransactions method visibility [\#1281](https://github.com/PegaSysEng/pantheon/pull/1281)
- Use default enclave public key to generate eea_getTransactionReceipt [\#1280](https://github.com/PegaSysEng/pantheon/pull/1280) (thanks to [Puneetha17](https://github.com/Puneetha17))
- Rollback to rocksdb 5.15.10 [\#1279](https://github.com/PegaSysEng/pantheon/pull/1279)
- Log error when a JSON decode problem is encountered [\#1278](https://github.com/PegaSysEng/pantheon/pull/1278)
- Create EnodeURL builder [\#1275](https://github.com/PegaSysEng/pantheon/pull/1275)
- Keep enode nodeId stored as a BytesValue [\#1274](https://github.com/PegaSysEng/pantheon/pull/1274)
- Feature/move subclass in pantheon command [\#1272](https://github.com/PegaSysEng/pantheon/pull/1272)
- Expose sync mode option [\#1270](https://github.com/PegaSysEng/pantheon/pull/1270)
- Refactor RocksDBStats [\#1266](https://github.com/PegaSysEng/pantheon/pull/1266)
- Normalize EnodeURLs [\#1264](https://github.com/PegaSysEng/pantheon/pull/1264)
- Build broken in Java 12 [\#1263](https://github.com/PegaSysEng/pantheon/pull/1263)
- Make PeerDiscovertAgentTest less flakey [\#1262](https://github.com/PegaSysEng/pantheon/pull/1262)
- Ignore extra json rpc params [\#1261](https://github.com/PegaSysEng/pantheon/pull/1261)
- Fetch local transactions in isolation [\#1259](https://github.com/PegaSysEng/pantheon/pull/1259)
- Update to debug trace transaction [\#1258](https://github.com/PegaSysEng/pantheon/pull/1258)
- Use labelled timer to differentiate between rocks db metrics [\#1254](https://github.com/PegaSysEng/pantheon/pull/1254) (thanks to [Puneetha17](https://github.com/Puneetha17))
- Migrate TransactionPool (& affiliated test) from 'core' to 'eth' [\#1251](https://github.com/PegaSysEng/pantheon/pull/1251)
- Use single instance of Rocksdb for privacy [\#1247](https://github.com/PegaSysEng/pantheon/pull/1247) (thanks to [Puneetha17](https://github.com/Puneetha17))
- Subscribing to sync events should receive false when in sync [\#1240](https://github.com/PegaSysEng/pantheon/pull/1240)
- Ignore transactions from the network while behind chain head [\#1228](https://github.com/PegaSysEng/pantheon/pull/1228)
- RocksDB Statistics in Metrics [\#1169](https://github.com/PegaSysEng/pantheon/pull/1169)
- Add block trace RPC methods [\#1088](https://github.com/PegaSysEng/pantheon/pull/1088) (thanks to [kziemianek](https://github.com/kziemianek))

## 1.0.3

### Additions and Improvements

- Notify of dropped messages [\#1156](https://github.com/PegaSysEng/pantheon/pull/1156)
- Documentation updates include:
    - Added [Permissioning Overview](https://besu.hyperledger.org/en/latest/Concepts/Permissioning/Permissioning-Overview/)
    - Added content on [Network vs Node Configuration](https://besu.hyperledger.org/en/latest/HowTo/Configure/Using-Configuration-File/)   
    - Updated [RAM requirements](https://besu.hyperledger.org/en/latest/HowTo/Get-Started/System-Requirements/#ram)  
    - Added [Privacy Overview](https://besu.hyperledger.org/en/latest/Concepts/Privacy/Privacy-Overview/) and [Processing Private Transactions](https://besu.hyperledger.org/en/latest/Concepts/Privacy/Private-Transaction-Processing/)
    - Renaming of Ethstats Lite Explorer to [Ethereum Lite Explorer](https://besu.hyperledger.org/en/latest/HowTo/Deploy/Lite-Block-Explorer/#lite-block-explorer-documentation) (thanks to [tzapu](https://github.com/tzapu))
    - Added content on using [Truffle with Besu](https://besu.hyperledger.org/en/latest/HowTo/Develop-Dapps/Truffle/)
    - Added [`droppedPendingTransactions` RPC Pub/Sub subscription](https://besu.hyperledger.org/en/latest/HowTo/Interact/APIs/RPC-PubSub/#dropped-transactions)
    - Added [`eea_*` JSON-RPC API methods](https://besu.hyperledger.org/en/latest/Reference/API-Methods/#eea-methods)  
    - Added [architecture diagram](https://besu.hyperledger.org/en/latest/Concepts/ArchitectureOverview/)
    - Updated [permissioning CLI options](https://besu.hyperledger.org/en/latest/Reference/CLI/CLI-Syntax/#permissions-accounts-config-file-enabled) and [permissioned network tutorial](https://besu.hyperledger.org/en/stable/)  

### Technical Improvements

- Choose sync target based on td rather than height [\#1256](https://github.com/PegaSysEng/pantheon/pull/1256)
- CLI ewp options [\#1246](https://github.com/PegaSysEng/pantheon/pull/1246)
- Update BesuCommand.java [\#1245](https://github.com/PegaSysEng/pantheon/pull/1245)
- Reduce memory usage in import [\#1239](https://github.com/PegaSysEng/pantheon/pull/1239)
- Improve eea_sendRawTransaction error messages [\#1238](https://github.com/PegaSysEng/pantheon/pull/1238) (thanks to [Puneetha17](https://github.com/Puneetha17))
- Single topic filter [\#1235](https://github.com/PegaSysEng/pantheon/pull/1235)
- Enable pipeline chain downloader for fast sync [\#1232](https://github.com/PegaSysEng/pantheon/pull/1232)
- Make contract size limit configurable [\#1227](https://github.com/PegaSysEng/pantheon/pull/1227)
- Refactor PrivacyParameters config to use builder pattern [\#1226](https://github.com/PegaSysEng/pantheon/pull/1226) (thanks to [antonydenyer](https://github.com/antonydenyer))
- Different request limits for different request types [\#1224](https://github.com/PegaSysEng/pantheon/pull/1224)
- Finish off fast sync pipeline download [\#1222](https://github.com/PegaSysEng/pantheon/pull/1222)
- Enable fast-sync options on command line [\#1218](https://github.com/PegaSysEng/pantheon/pull/1218)
- Replace filtering headers after the fact with calculating number to request up-front [\#1216](https://github.com/PegaSysEng/pantheon/pull/1216)
- Support async processing while maintaining output order [\#1215](https://github.com/PegaSysEng/pantheon/pull/1215)
- Add Unstable Options to the CLI [\#1213](https://github.com/PegaSysEng/pantheon/pull/1213)
- Add private cluster acceptance tests [\#1211](https://github.com/PegaSysEng/pantheon/pull/1211) (thanks to [Puneetha17](https://github.com/Puneetha17))
- Re-aligned smart contract interface to EEA client spec 477 [\#1209](https://github.com/PegaSysEng/pantheon/pull/1209)
- Count the number of items discarded when a pipe is aborted [\#1208](https://github.com/PegaSysEng/pantheon/pull/1208)
- Pipeline chain download - fetch and import data [\#1207](https://github.com/PegaSysEng/pantheon/pull/1207)
- Permission provider that allows bootnodes if you have no other connections [\#1206](https://github.com/PegaSysEng/pantheon/pull/1206)
- Cancel in-progress async operations when the pipeline is aborted [\#1205](https://github.com/PegaSysEng/pantheon/pull/1205)
- Pipeline chain download - Checkpoints [\#1203](https://github.com/PegaSysEng/pantheon/pull/1203)
- Push development images to public dockerhub [\#1202](https://github.com/PegaSysEng/pantheon/pull/1202)
- Push builds of master as docker development images [\#1200](https://github.com/PegaSysEng/pantheon/pull/1200)
- Doc CI pipeline for build and tests [\#1199](https://github.com/PegaSysEng/pantheon/pull/1199)
- Replace the use of a disconnect listener with EthPeer.isDisconnected [\#1197](https://github.com/PegaSysEng/pantheon/pull/1197)
- Prep chain downloader for branch by abstraction [\#1194](https://github.com/PegaSysEng/pantheon/pull/1194)
- Maintain the state of MessageFrame in private Tx [\#1193](https://github.com/PegaSysEng/pantheon/pull/1193) (thanks to [Puneetha17](https://github.com/Puneetha17))
- Persist private world state only if we are mining [\#1191](https://github.com/PegaSysEng/pantheon/pull/1191) (thanks to [Puneetha17](https://github.com/Puneetha17))
- Remove SyncState from SyncTargetManager [\#1188](https://github.com/PegaSysEng/pantheon/pull/1188)
- Acceptance tests base for smart contract node permissioning [\#1186](https://github.com/PegaSysEng/pantheon/pull/1186)
- Fix metrics breakages [\#1185](https://github.com/PegaSysEng/pantheon/pull/1185)
- Typo [\#1184](https://github.com/PegaSysEng/pantheon/pull/1184) (thanks to [araskachoi](https://github.com/araskachoi))
- StaticNodesParserTest to pass on Windows [\#1183](https://github.com/PegaSysEng/pantheon/pull/1183)
- Don't mark world state as stalled until a minimum time without progress is reached [\#1179](https://github.com/PegaSysEng/pantheon/pull/1179)
- Use header validation policy in DownloadHeaderSequenceTask [\#1172](https://github.com/PegaSysEng/pantheon/pull/1172)
- Bond with bootnodes [\#1160](https://github.com/PegaSysEng/pantheon/pull/1160)

## 1.0.2

### Additions and Improvements

- Removed DB init when using `public-key` subcommand [\#1049](https://github.com/PegaSysEng/pantheon/pull/1049)
- Output enode URL on startup [\#1137](https://github.com/PegaSysEng/pantheon/pull/1137)
- Added Remove Peer JSON-RPC [\#1129](https://github.com/PegaSysEng/pantheon/pull/1129)
- Added `net_enode` JSON-RPC [\#1119](https://github.com/PegaSysEng/pantheon/pull/1119) (thanks to [mbergstrand](https://github.com/mbergstrand))
- Maintain a `staticnodes.json` [\#1106](https://github.com/PegaSysEng/pantheon/pull/1106)
- Added `tx-pool-max-size` command line parameter [\#1078](https://github.com/PegaSysEng/pantheon/pull/1078)
- Added PendingTransactions JSON-RPC [\#1043](https://github.com/PegaSysEng/pantheon/pull/1043) (thanks to [EdwinLeeGreene](https://github.com/EdwinLeeGreene))
- Added `admin_nodeInfo` JSON-RPC [\#1012](https://github.com/PegaSysEng/pantheon/pull/1012)
- Added `--metrics-category` CLI to only enable select metrics [\#969](https://github.com/PegaSysEng/pantheon/pull/969)
- Documentation updates include:
   - Updated endpoints in [Private Network Quickstart](https://besu.hyperledger.org/en/latest/Tutorials/Quickstarts/Private-Network-Quickstart/) (thanks to [laubai](https://github.com/laubai))
   - Updated [documentation contribution guidelines](https://besu.hyperledger.org/en/stable/)
   - Added [`admin_removePeer`](https://besu.hyperledger.org/en/latest/Reference/API-Methods/#admin_removepeer)
   - Updated [tutorials](https://besu.hyperledger.org/en/latest/Tutorials/Private-Network/Create-Private-Clique-Network/) for printing of enode on startup
   - Added [`txpool_pantheonTransactions`](https://besu.hyperledger.org/en/stable/Reference/API-Methods/#txpool_besutransactions)
   - Added [Transaction Pool content](https://besu.hyperledger.org/en/latest/Concepts/Transactions/Transaction-Pool/)
   - Added [`tx-pool-max-size` CLI option](https://besu.hyperledger.org/en/latest/Reference/CLI/CLI-Syntax/#tx-pool-max-size)
   - Updated [developer build instructions to use installDist](https://besu.hyperledger.org/en/stable/)
   - Added [Azure quickstart tutorial](https://besu.hyperledger.org/en/latest/Tutorials/Quickstarts/Azure-Private-Network-Quickstart/)
   - Enabled copy button in code blocks
   - Added [IBFT 1.0](https://besu.hyperledger.org/en/latest/HowTo/Configure/Consensus-Protocols/QuorumIBFT/)
   - Added section on using [Geth attach with Besu](https://besu.hyperledger.org/en/latest/HowTo/Interact/APIs/Using-JSON-RPC-API/#geth-console)    
   - Enabled the edit link doc site to ease external doc contributions
   - Added [EthStats docs](https://besu.hyperledger.org/HowTo/Deploy/Lite-Network-Monitor/) (thanks to [baxy](https://github.com/baxy))
   - Updated [Postman collection](https://besu.hyperledger.org/en/latest/HowTo/Interact/APIs/Authentication/#postman)  
   - Added [`metrics-category` CLI option](https://besu.hyperledger.org/en/latest/Reference/CLI/CLI-Syntax/#metrics-category)
   - Added information on [block time and timeout settings](https://besu.hyperledger.org/en/latest/HowTo/Configure/Consensus-Protocols/IBFT/#block-time) for IBFT 2.0
   - Added [`admin_nodeInfo`](https://besu.hyperledger.org/en/latest/Reference/API-Methods/#admin_nodeinfo)
   - Added [permissions images](https://besu.hyperledger.org/en/latest/Concepts/Permissioning/Permissioning-Overview/)
   - Added permissioning blog to [Resources](https://besu.hyperledger.org/en/latest/Reference/Resources/)
   - Updated [Create Permissioned Network](https://besu.hyperledger.org/en/latest/Tutorials/Permissioning/Create-Permissioned-Network/) tutorial to use `export-address`
   - Updated [Clique](https://besu.hyperledger.org/en/latest/HowTo/Configure/Consensus-Protocols/Clique/) and [IBFT 2.0](https://besu.hyperledger.org/en/latest/HowTo/Configure/Consensus-Protocols/IBFT/) docs to include complete genesis file  
   - Updated [Clique tutorial](https://besu.hyperledger.org/en/latest/Tutorials/Private-Network/Create-Private-Clique-Network/) to use `export-address` subcommand  
   - Added IBFT 2.0 [future message configuration options](https://besu.hyperledger.org/en/latest/HowTo/Configure/Consensus-Protocols/IBFT/#optional-configuration-options)

### Technical Improvements
- Fixed so self persists to the whitelist [\#1176](https://github.com/PegaSysEng/pantheon/pull/1176)
- Fixed to add self to permissioning whitelist [\#1175](https://github.com/PegaSysEng/pantheon/pull/1175)
- Fixed permissioning issues [\#1174](https://github.com/PegaSysEng/pantheon/pull/1174)
- AdminAddPeer returns custom Json RPC error code [\#1171](https://github.com/PegaSysEng/pantheon/pull/1171)
- Periodically connect to peers from table [\#1170](https://github.com/PegaSysEng/pantheon/pull/1170)
- Improved bootnodes option error message [\#1092](https://github.com/PegaSysEng/pantheon/pull/1092)
- Automatically restrict trailing peers while syncing [\#1167](https://github.com/PegaSysEng/pantheon/pull/1167)
- Avoid bonding to ourselves [\#1166](https://github.com/PegaSysEng/pantheon/pull/1166)
- Fix Push Metrics [\#1164](https://github.com/PegaSysEng/pantheon/pull/1164)
- Synchroniser waits for new peer if best is up to date [\#1161](https://github.com/PegaSysEng/pantheon/pull/1161)
- Don't attempt to download checkpoint headers if the number of headers is negative [\#1158](https://github.com/PegaSysEng/pantheon/pull/1158)
- Capture metrics on Vertx event loop and worker thread queues [\#1155](https://github.com/PegaSysEng/pantheon/pull/1155)
- Simplify node permissioning ATs [\#1153](https://github.com/PegaSysEng/pantheon/pull/1153)
- Add metrics around discovery process [\#1152](https://github.com/PegaSysEng/pantheon/pull/1152)
- Prevent connecting to self [\#1150](https://github.com/PegaSysEng/pantheon/pull/1150)
- Refactoring permissioning ATs [\#1148](https://github.com/PegaSysEng/pantheon/pull/1148)
- Added two extra Ropsten bootnodes [\#1147](https://github.com/PegaSysEng/pantheon/pull/1147)
- Fixed TCP port handling [\#1144](https://github.com/PegaSysEng/pantheon/pull/1144)
- Better error on bad header [\#1143](https://github.com/PegaSysEng/pantheon/pull/1143)
- Refresh peer table while we have fewer than maxPeers connected [\#1142](https://github.com/PegaSysEng/pantheon/pull/1142)
- Refactor jsonrpc consumption of local node permissioning controller [\#1140](https://github.com/PegaSysEng/pantheon/pull/1140)
- Disconnect peers before the pivot block while fast syncing [\#1139](https://github.com/PegaSysEng/pantheon/pull/1139)
- Reduce the default transaction pool size from 30,000 to 4096 [\#1136](https://github.com/PegaSysEng/pantheon/pull/1136)
- Fail at load if static nodes not whitelisted [\#1135](https://github.com/PegaSysEng/pantheon/pull/1135)
- Fix private transaction acceptance test [\#1134](https://github.com/PegaSysEng/pantheon/pull/1134) (thanks to [Puneetha17](https://github.com/Puneetha17))
- Quieter exceptions when network is unreachable [\#1133](https://github.com/PegaSysEng/pantheon/pull/1133)
- nodepermissioningcontroller used for devp2p connection filtering [\#1132](https://github.com/PegaSysEng/pantheon/pull/1132)
- Remove duplicates from apis specified via CLI [\#1131](https://github.com/PegaSysEng/pantheon/pull/1131)
- Synchronizer returns false if it is in sync [\#1130](https://github.com/PegaSysEng/pantheon/pull/1130)
- Added fromHexStringStrict to check for exactly 20 byte addresses [\#1128](https://github.com/PegaSysEng/pantheon/pull/1128)
- Fix deadlock scenario in AsyncOperationProcessor and re-enable WorldStateDownloaderTest [\#1126](https://github.com/PegaSysEng/pantheon/pull/1126)
- Ignore WorldStateDownloaderTest [\#1125](https://github.com/PegaSysEng/pantheon/pull/1125)
- Updated local config permissioning flags [\#1118](https://github.com/PegaSysEng/pantheon/pull/1118)
- Pipeline Improvements [\#1117](https://github.com/PegaSysEng/pantheon/pull/1117)
- Permissioning cli smart contract [\#1116](https://github.com/PegaSysEng/pantheon/pull/1116)
- Adding default pending transactions value in BesuControllerBuilder [\#1114](https://github.com/PegaSysEng/pantheon/pull/1114)
- Fix intermittency in WorldStateDownloaderTest [\#1113](https://github.com/PegaSysEng/pantheon/pull/1113)
- Reduce number of seen blocks and transactions Besu tracks [\#1112](https://github.com/PegaSysEng/pantheon/pull/1112)
- Timeout long test [\#1111](https://github.com/PegaSysEng/pantheon/pull/1111)
- Errorprone 2.3.3 upgrades [\#1110](https://github.com/PegaSysEng/pantheon/pull/1110)
- Add metric to capture memory used by RocksDB table readers [\#1108](https://github.com/PegaSysEng/pantheon/pull/1108)
- Don't allow creation of multiple gauges with the same name [\#1107](https://github.com/PegaSysEng/pantheon/pull/1107)
- Update Peer Discovery to use NodePermissioningController [\#1105](https://github.com/PegaSysEng/pantheon/pull/1105)
- Move starting world state download process inside WorldDownloadState [\#1104](https://github.com/PegaSysEng/pantheon/pull/1104)
- Enable private Tx capability to Clique [\#1102](https://github.com/PegaSysEng/pantheon/pull/1102) (thanks to [Puneetha17](https://github.com/Puneetha17))
- Enable private Tx capability to IBFT [\#1101](https://github.com/PegaSysEng/pantheon/pull/1101) (thanks to [Puneetha17](https://github.com/Puneetha17))
- Version Upgrades [\#1100](https://github.com/PegaSysEng/pantheon/pull/1100)
- Don't delete completed tasks from RocksDbTaskQueue [\#1099](https://github.com/PegaSysEng/pantheon/pull/1099)
- Support flat mapping with multiple threads [\#1098](https://github.com/PegaSysEng/pantheon/pull/1098)
- Add pipe stage name to thread while executing [\#1097](https://github.com/PegaSysEng/pantheon/pull/1097)
- Use pipeline for world state download [\#1096](https://github.com/PegaSysEng/pantheon/pull/1096)
- TXPool JSON RPC tweaks [\#1095](https://github.com/PegaSysEng/pantheon/pull/1095)
- Add in-memory cache over world state download queue [\#1087](https://github.com/PegaSysEng/pantheon/pull/1087)
- Trim default metrics [\#1086](https://github.com/PegaSysEng/pantheon/pull/1086)
- Improve imported block log line [\#1085](https://github.com/PegaSysEng/pantheon/pull/1085)
- Smart contract permission controller [\#1083](https://github.com/PegaSysEng/pantheon/pull/1083)
- Add timeout when waiting for JSON-RPC, WebSocket RPC and Metrics services to stop [\#1082](https://github.com/PegaSysEng/pantheon/pull/1082)
- Add pipeline framework to make parallel processing simpler [\#1077](https://github.com/PegaSysEng/pantheon/pull/1077)
- Node permissioning controller [\#1075](https://github.com/PegaSysEng/pantheon/pull/1075)
- Smart contract permission controller stub [\#1074](https://github.com/PegaSysEng/pantheon/pull/1074)
- Expose a synchronous start method in Runner [\#1072](https://github.com/PegaSysEng/pantheon/pull/1072)
- Changes in chain head should trigger new permissioning check for active peers [\#1071](https://github.com/PegaSysEng/pantheon/pull/1071)
- Fix exceptions fetching metrics after world state download completes [\#1066](https://github.com/PegaSysEng/pantheon/pull/1066)
- Accept transactions in the pool with nonce above account sender nonce [\#1065](https://github.com/PegaSysEng/pantheon/pull/1065)
- Repair Istanbul to handle Eth/62 & Eth/63 [\#1063](https://github.com/PegaSysEng/pantheon/pull/1063)
- Close Private Storage Provider [\#1059](https://github.com/PegaSysEng/pantheon/pull/1059) (thanks to [Puneetha17](https://github.com/Puneetha17))
- Add labels to Pipelined tasks metrics [\#1057](https://github.com/PegaSysEng/pantheon/pull/1057)
- Re-enable Quorum Synchronisation [\#1056](https://github.com/PegaSysEng/pantheon/pull/1056)
- Don't log expected failures as errors [\#1054](https://github.com/PegaSysEng/pantheon/pull/1054)
- Make findSuitablePeer abstract [\#1053](https://github.com/PegaSysEng/pantheon/pull/1053)
- Track added at in txpool [\#1048](https://github.com/PegaSysEng/pantheon/pull/1048)
- Fix ImportBlocksTask to only request from peers that claim to have the blocks [\#1047](https://github.com/PegaSysEng/pantheon/pull/1047)
- Don't run the dao block validator if dao block is 0 [\#1044](https://github.com/PegaSysEng/pantheon/pull/1044)
- Don't make unnecessary copies of data in RocksDbKeyValueStorage [\#1040](https://github.com/PegaSysEng/pantheon/pull/1040)
- Update discovery logic to trust bootnodes only when out of sync [\#1039](https://github.com/PegaSysEng/pantheon/pull/1039)
- Fix IndexOutOfBoundsException in DetermineCommonAncestorTask [\#1038](https://github.com/PegaSysEng/pantheon/pull/1038)
- Add `rpc_modules` JSON-RPC [\#1036](https://github.com/PegaSysEng/pantheon/pull/1036)
- Simple permissioning smart contract [\#1035](https://github.com/PegaSysEng/pantheon/pull/1035)
- Refactor enodeurl to use inetaddr [\#1032](https://github.com/PegaSysEng/pantheon/pull/1032)
- Update CLI options in mismatched genesis file message [\#1031](https://github.com/PegaSysEng/pantheon/pull/1031)
- Remove dependence of eth.core on eth.permissioning [\#1030](https://github.com/PegaSysEng/pantheon/pull/1030)
- Make alloc optional and provide nicer error messages when genesis config is invalid [\#1029](https://github.com/PegaSysEng/pantheon/pull/1029)
- Handle metrics request closing before response is generated [\#1028](https://github.com/PegaSysEng/pantheon/pull/1028)
- Change EthNetworkConfig bootnodes to always be URIs [\#1027](https://github.com/PegaSysEng/pantheon/pull/1027)
- Avoid port conflicts in acceptance tests [\#1025](https://github.com/PegaSysEng/pantheon/pull/1025)
- Include reference tests in jacoco [\#1024](https://github.com/PegaSysEng/pantheon/pull/1024)
- Acceptance test - configurable gas price [\#1023](https://github.com/PegaSysEng/pantheon/pull/1023)
- Get Internal logs and output [\#1022](https://github.com/PegaSysEng/pantheon/pull/1022) (thanks to [Puneetha17](https://github.com/Puneetha17))
- Fix race condition in WebSocketService [\#1021](https://github.com/PegaSysEng/pantheon/pull/1021)
- Ensure devp2p ports are written to ports file correctly [\#1020](https://github.com/PegaSysEng/pantheon/pull/1020)
- Report the correct tcp port in PING packets when it differs from the UDP port [\#1019](https://github.com/PegaSysEng/pantheon/pull/1019)
- Refactor transient transaction processor [\#1017](https://github.com/PegaSysEng/pantheon/pull/1017)
- Resume world state download from existing queue [\#1016](https://github.com/PegaSysEng/pantheon/pull/1016)
- IBFT Acceptance tests updated with longer timeout on first block [\#1015](https://github.com/PegaSysEng/pantheon/pull/1015)
- Update IBFT acceptances tests to await first block [\#1013](https://github.com/PegaSysEng/pantheon/pull/1013)
- Remove full hashimoto implementation as its never used [\#1011](https://github.com/PegaSysEng/pantheon/pull/1011)
- Created SyncStatus notifications [\#1010](https://github.com/PegaSysEng/pantheon/pull/1010)
- Address acceptance test intermittency [\#1008](https://github.com/PegaSysEng/pantheon/pull/1008)
- Consider a world state download stalled after 100 requests with no progress [\#1007](https://github.com/PegaSysEng/pantheon/pull/1007)
- Reduce log level when block miner is interrupted [\#1006](https://github.com/PegaSysEng/pantheon/pull/1006)
- RunnerTest fail on Windows due to network startup timing issue [\#1005](https://github.com/PegaSysEng/pantheon/pull/1005)
- Generate Private Contract Address [\#1004](https://github.com/PegaSysEng/pantheon/pull/1004) (thanks to [vinistevam](https://github.com/vinistevam))
- Delete the legacy pipelined import code [\#1003](https://github.com/PegaSysEng/pantheon/pull/1003)
- Fix race condition in WebSocket AT [\#1002](https://github.com/PegaSysEng/pantheon/pull/1002)
- Cleanup IBFT logging levels [\#995](https://github.com/PegaSysEng/pantheon/pull/995)
- Integration Test implementation dependency for non-IntelliJ IDE [\#992](https://github.com/PegaSysEng/pantheon/pull/992)
- Ignore fast sync and full sync tests to avoid race condition [\#991](https://github.com/PegaSysEng/pantheon/pull/991)
- Make acceptance tests use the process based runner again [\#990](https://github.com/PegaSysEng/pantheon/pull/990)
- RoundChangeCertificateValidator requires unique authors [\#989](https://github.com/PegaSysEng/pantheon/pull/989)
- Make Rinkeby the benchmark chain.  [\#986](https://github.com/PegaSysEng/pantheon/pull/986)
- Add metrics to Parallel Download pipeline [\#985](https://github.com/PegaSysEng/pantheon/pull/985)
- Change ExpectBlockNumber to require at least the specified block number [\#981](https://github.com/PegaSysEng/pantheon/pull/981)
- Fix benchmark compilation [\#980](https://github.com/PegaSysEng/pantheon/pull/980)
- RPC tests can use 127.0.0.1 loopback rather than localhost [\#974](https://github.com/PegaSysEng/pantheon/pull/974) thanks to [glethuillier](https://github.com/glethuillier) for raising)
- Disable picocli ansi when testing [\#973](https://github.com/PegaSysEng/pantheon/pull/973)
- Add a jmh benchmark for WorldStateDownloader [\#972](https://github.com/PegaSysEng/pantheon/pull/972)
- Gradle dependency for JMH annotation, for IDEs that aren't IntelliJ \(… [\#971](https://github.com/PegaSysEng/pantheon/pull/971)
- Separate download state tracking from WorldStateDownloader [\#967](https://github.com/PegaSysEng/pantheon/pull/967)
- Gradle dependency for JMH annotation, for IDEs that aren't IntelliJ [\#966](https://github.com/PegaSysEng/pantheon/pull/966)
- Truffle HDwallet Web3 1.0 [\#964](https://github.com/PegaSysEng/pantheon/pull/964)
- Add missing JavaDoc tags in JSONToRLP [\#963](https://github.com/PegaSysEng/pantheon/pull/963)
- Only import block if it isn't already on the block chain [\#962](https://github.com/PegaSysEng/pantheon/pull/962)
- CLI stack traces when debugging [\#960](https://github.com/PegaSysEng/pantheon/pull/960)
- Create peer discovery packets on a worker thread [\#955](https://github.com/PegaSysEng/pantheon/pull/955)
- Remove start functionality from IbftController and IbftBlockHeightMan… [\#952](https://github.com/PegaSysEng/pantheon/pull/952)
- Cleanup IBFT executors [\#951](https://github.com/PegaSysEng/pantheon/pull/951)
- Single threaded world state persistence [\#950](https://github.com/PegaSysEng/pantheon/pull/950)
- Fix version number on master [\#946](https://github.com/PegaSysEng/pantheon/pull/946)
- Change automatic benchmark  [\#945](https://github.com/PegaSysEng/pantheon/pull/945)
- Eliminate redundant header validation [\#943](https://github.com/PegaSysEng/pantheon/pull/943)
- RocksDbQueue Threading Tweaks [\#940](https://github.com/PegaSysEng/pantheon/pull/940)
- Validate DAO block [\#939](https://github.com/PegaSysEng/pantheon/pull/939)
- Complete Private Transaction Processor [\#938](https://github.com/PegaSysEng/pantheon/pull/938) (thanks to [iikirilov](https://github.com/iikirilov))
- Add metrics for netty queue length [\#932](https://github.com/PegaSysEng/pantheon/pull/932)
- Update GetNodeDataFromPeerTask to return a map [\#931](https://github.com/PegaSysEng/pantheon/pull/931)

## 1.0.1

Public key address export subcommand was missing in 1.0 release.

### Additions and Improvements
- Added `public-key export-address` subcommand [\#888](https://github.com/PegaSysEng/pantheon/pull/888)
- Documentation update for the [`public-key export-address`](https://besu.hyperledger.org/en/stable/) subcommand.
- Updated [IBFT 2.0 overview](https://besu.hyperledger.org/en/stable/) to include use of `rlp encode` command and information on setting IBFT 2.0 properties to achieve your desired block time.

## 1.0

### Additions and Improvements
- [IBFT 2.0](https://besu.hyperledger.org/en/latest/Tutorials/Private-Network/Create-IBFT-Network/)
- [Permissioning](https://besu.hyperledger.org/en/latest/Concepts/Permissioning/Permissioning-Overview/)
- [JSON-RPC Authentication](https://besu.hyperledger.org/en/latest/HowTo/Interact/APIs/Authentication/)
- Added `rlp encode` subcommand [\#965](https://github.com/PegaSysEng/pantheon/pull/965)
- Method to reload permissions file [\#834](https://github.com/PegaSysEng/pantheon/pull/834)
- Added rebind mitigation for Websockets. [\#905](https://github.com/PegaSysEng/pantheon/pull/905)
- Support genesis contract code [\#749](https://github.com/PegaSysEng/pantheon/pull/749) (thanks to [kziemianek](https://github.com/kziemianek)).
- Documentation updates include:
  - Added details on [port configuration](https://besu.hyperledger.org/en/latest/HowTo/Find-and-Connect/Configuring-Ports/)    
  - Added [Resources page](https://besu.hyperledger.org/en/latest/Reference/Resources/) linking to Besu blog posts and webinars
  - Added [JSON-RPC Authentication](https://besu.hyperledger.org/en/latest/HowTo/Interact/APIs/Authentication/)  
  - Added [tutorial to create permissioned network](https://besu.hyperledger.org/en/latest/Tutorials/Permissioning/Create-Permissioned-Network/)
  - Added [Permissioning](https://besu.hyperledger.org/en/latest/Concepts/Permissioning/Permissioning-Overview/) content
  - Added [Permissioning API methods](https://besu.hyperledger.org/en/latest/Reference/API-Methods/#permissioning-methods)
  - Added [tutorial to create Clique private network](https://besu.hyperledger.org/en/latest/Tutorials/Private-Network/Create-Private-Clique-Network/)
  - Added [tutorial to create IBFT 2.0 private network](https://besu.hyperledger.org/en/latest/Tutorials/Private-Network/Create-IBFT-Network/)

### Technical Improvements
- RoundChangeCertificateValidator requires unique authors [\#997](https://github.com/PegaSysEng/pantheon/pull/997)
- RPC tests can use 127.0.0.1 loopback rather than localhost [\#979](https://github.com/PegaSysEng/pantheon/pull/979)
- Integration Test implementation dependency for non-IntelliJ IDE [\#978](https://github.com/PegaSysEng/pantheon/pull/978)
- Only import block if it isn't already on the block chain [\#977](https://github.com/PegaSysEng/pantheon/pull/977)
- Disable picocli ansi when testing [\#975](https://github.com/PegaSysEng/pantheon/pull/975)
- Create peer discovery packets on a worker thread [\#961](https://github.com/PegaSysEng/pantheon/pull/961)
- Removed Orion snapshot dependency [\#933](https://github.com/PegaSysEng/pantheon/pull/933)
- Use network ID instead of chain ID in MainnetBesuController. [\#929](https://github.com/PegaSysEng/pantheon/pull/929)
- Propagate new block messages to other clients in a worker thread [\#928](https://github.com/PegaSysEng/pantheon/pull/928)
- Parallel downloader should stop on puts if requested. [\#927](https://github.com/PegaSysEng/pantheon/pull/927)
- Permission config file location and option under docker [\#925](https://github.com/PegaSysEng/pantheon/pull/925)
- Fixed potential stall in world state download [\#922](https://github.com/PegaSysEng/pantheon/pull/922)
- Refactoring to introduce deleteOnExit\(\) for temp files [\#920](https://github.com/PegaSysEng/pantheon/pull/920)
- Reduce "Received transactions message" log from debug to trace [\#919](https://github.com/PegaSysEng/pantheon/pull/919)
- Handle PeerNotConnected exceptions when sending wire keep alives [\#918](https://github.com/PegaSysEng/pantheon/pull/918)
- admin_addpeers: error if node not whitelisted [\#917](https://github.com/PegaSysEng/pantheon/pull/917)
- Expose the Ibft MiningCoordinator [\#916](https://github.com/PegaSysEng/pantheon/pull/916)
- Check perm api against perm cli [\#915](https://github.com/PegaSysEng/pantheon/pull/915)
- Update metrics when completing a world state request with existing data [\#914](https://github.com/PegaSysEng/pantheon/pull/914)
- Improve RocksDBQueue dequeue performance [\#913](https://github.com/PegaSysEng/pantheon/pull/913)
- Error when removing bootnodes from nodes whitelist [\#912](https://github.com/PegaSysEng/pantheon/pull/912)
- Incremental Optimization\(s\) on BlockBroadcaster [\#911](https://github.com/PegaSysEng/pantheon/pull/911)
- Check permissions CLI dependencies [\#909](https://github.com/PegaSysEng/pantheon/pull/909)
- Limit the number of times we retry peer discovery interactions [\#908](https://github.com/PegaSysEng/pantheon/pull/908)
- IBFT to use VoteTallyCache [\#907](https://github.com/PegaSysEng/pantheon/pull/907)
- Add metric to expose number of inflight world state requests [\#906](https://github.com/PegaSysEng/pantheon/pull/906)
- Bootnodes not on whitelist - improve errors [\#904](https://github.com/PegaSysEng/pantheon/pull/904)
- Make chain download cancellable [\#901](https://github.com/PegaSysEng/pantheon/pull/901)
- Enforce accounts must start with 0x [\#900](https://github.com/PegaSysEng/pantheon/pull/900)
- When picking fast sync pivot block, use the peer with the best total difficulty [\#899](https://github.com/PegaSysEng/pantheon/pull/899)
- Process world state download data on a worker thread [\#898](https://github.com/PegaSysEng/pantheon/pull/898)
- CLI mixin help [\#895](https://github.com/PegaSysEng/pantheon/pull/895) ([macfarla](https://github.com/macfarla))
- Use absolute datapath instead of relative. [\#894](https://github.com/PegaSysEng/pantheon/pull/894).
- Fix task queue so that the updated failure count for requests is stored [\#893](https://github.com/PegaSysEng/pantheon/pull/893)
- Fix authentication header [\#891](https://github.com/PegaSysEng/pantheon/pull/891)
- Reorganize eth tasks [\#890](https://github.com/PegaSysEng/pantheon/pull/890)
- Unit tests of BlockBroadcaster [\#887](https://github.com/PegaSysEng/pantheon/pull/887)
- Fix authentication file validation errors [\#886](https://github.com/PegaSysEng/pantheon/pull/886)
- Fixing file locations under docker [\#885](https://github.com/PegaSysEng/pantheon/pull/885)
- Handle exceptions properly in EthScheduler [\#884](https://github.com/PegaSysEng/pantheon/pull/884)
- More bootnodes for goerli [\#880](https://github.com/PegaSysEng/pantheon/pull/880)
- Rename password hash command [\#879](https://github.com/PegaSysEng/pantheon/pull/879)
- Add metrics for EthScheduler executors [\#878](https://github.com/PegaSysEng/pantheon/pull/878)
- Disconnect peer removed from node whitelist [\#877](https://github.com/PegaSysEng/pantheon/pull/877)
- Reduce logging noise from invalid peer discovery packets and handshaking [\#876](https://github.com/PegaSysEng/pantheon/pull/876)
- Detect stalled world state downloads [\#875](https://github.com/PegaSysEng/pantheon/pull/875)
- Limit size of Ibft future message buffer [\#873](https://github.com/PegaSysEng/pantheon/pull/873)
- Ibft2: Replace NewRound with extended Proposal [\#872](https://github.com/PegaSysEng/pantheon/pull/872)
- Fixed admin_addPeer to periodically check maintained connections [\#871](https://github.com/PegaSysEng/pantheon/pull/871)
- WebSocket method permissions [\#870](https://github.com/PegaSysEng/pantheon/pull/870)
- Select new pivot block when world state becomes unavailable [\#869](https://github.com/PegaSysEng/pantheon/pull/869)
- Introduce FutureUtils to reduce duplicated code around CompletableFuture [\#868](https://github.com/PegaSysEng/pantheon/pull/868)
- Implement world state cancel [\#867](https://github.com/PegaSysEng/pantheon/pull/867)
- Renaming authentication configuration file CLI command [\#865](https://github.com/PegaSysEng/pantheon/pull/865)
- Break out RoundChangeCertificate validation [\#864](https://github.com/PegaSysEng/pantheon/pull/864)
- Disconnect peers where the common ancestor is before our fast sync pivot [\#862](https://github.com/PegaSysEng/pantheon/pull/862)
- Initial scaffolding for block propagation [\#860](https://github.com/PegaSysEng/pantheon/pull/860)
- Fix NullPointerException when determining fast sync pivot [\#859](https://github.com/PegaSysEng/pantheon/pull/859)
- Check for invalid token [\#856](https://github.com/PegaSysEng/pantheon/pull/856)
- Moving NodeWhitelistController to permissioning package [\#855](https://github.com/PegaSysEng/pantheon/pull/855)
- Fix state download race condition by creating a TaskQueue API [\#853](https://github.com/PegaSysEng/pantheon/pull/853)
- Changed separator in JSON RPC permissions [\#852](https://github.com/PegaSysEng/pantheon/pull/852)
- WebSocket acceptance tests now can use WebSockets [\#851](https://github.com/PegaSysEng/pantheon/pull/851)
- IBFT notifies EthPeer when remote node has a better block [\#849](https://github.com/PegaSysEng/pantheon/pull/849)
- Support resuming fast-sync downloads [\#848](https://github.com/PegaSysEng/pantheon/pull/848)
- Tweak Fast Sync Config [\#847](https://github.com/PegaSysEng/pantheon/pull/847)
- RPC authentication configuration validation + tests. [\#846](https://github.com/PegaSysEng/pantheon/pull/846)
- Tidy-up FastSyncState persistence [\#845](https://github.com/PegaSysEng/pantheon/pull/845)
- Do parallel extract signatures in the parallel block importer. [\#844](https://github.com/PegaSysEng/pantheon/pull/844)
- Fix 'the Input Is Too Long' Error on Windows [\#843](https://github.com/PegaSysEng/pantheon/pull/843) (thanks to [glethuillier](https://github.com/glethuillier)).
- Remove unnecessary sleep [\#842](https://github.com/PegaSysEng/pantheon/pull/842)
- Shutdown improvements [\#841](https://github.com/PegaSysEng/pantheon/pull/841)
- Speed up shutdown time [\#838](https://github.com/PegaSysEng/pantheon/pull/838)
- Add metrics to world state downloader [\#837](https://github.com/PegaSysEng/pantheon/pull/837)
- Store pivot block header [\#836](https://github.com/PegaSysEng/pantheon/pull/836)
- Clique should use beneficiary of zero on epoch blocks [\#833](https://github.com/PegaSysEng/pantheon/pull/833)
- Clique should ignore proposals for address 0 [\#831](https://github.com/PegaSysEng/pantheon/pull/831)
- Fix intermittency in FullSyncDownloaderTest [\#830](https://github.com/PegaSysEng/pantheon/pull/830)
- Added the authentication service to the WebSocket service [\#829](https://github.com/PegaSysEng/pantheon/pull/829)
- Extract creation and init of ProtocolContext into a re-usable class [\#828](https://github.com/PegaSysEng/pantheon/pull/828)
- Prevent duplicate commit seals in ibft header [\#827](https://github.com/PegaSysEng/pantheon/pull/827)
- Validate Ibft vanity data length [\#826](https://github.com/PegaSysEng/pantheon/pull/826)
- Refactored json rpc authentication to be provided as a service [\#825](https://github.com/PegaSysEng/pantheon/pull/825)
- Handle unavailable world states [\#824](https://github.com/PegaSysEng/pantheon/pull/824)
- Password in JWT payload [\#823](https://github.com/PegaSysEng/pantheon/pull/823)
- Homogenize error messages when required parameters are set [\#822](https://github.com/PegaSysEng/pantheon/pull/822) ([glethuillier](https://github.com/glethuillier)).
- Set remote peer chain head to parent of block received in NEW\_BLOCK\_MESSAGE [\#819](https://github.com/PegaSysEng/pantheon/pull/819)
- Peer disconnects should not result in stack traces [\#818](https://github.com/PegaSysEng/pantheon/pull/818)
- Abort previous builds [\#817](https://github.com/PegaSysEng/pantheon/pull/817)
- Parallel build stages [\#816](https://github.com/PegaSysEng/pantheon/pull/816)
- JWT authentication for JSON-RPC [\#815](https://github.com/PegaSysEng/pantheon/pull/815)
- Log errors that occur while finding a common ancestor [\#814](https://github.com/PegaSysEng/pantheon/pull/814)
- Shuffled log levels [\#813](https://github.com/PegaSysEng/pantheon/pull/813)
- Prevent duplicate IBFT messages being processed by state machine [\#811](https://github.com/PegaSysEng/pantheon/pull/811)
- Fix Orion startup ports [\#810](https://github.com/PegaSysEng/pantheon/pull/810)
- Commit world state continuously [\#809](https://github.com/PegaSysEng/pantheon/pull/809)
- Improve block propagation time [\#808](https://github.com/PegaSysEng/pantheon/pull/808)
- JSON-RPC authentication cli options & acceptance tests [\#807](https://github.com/PegaSysEng/pantheon/pull/807)
- Remove privacy not supported warning [\#806](https://github.com/PegaSysEng/pantheon/pull/806) (thanks to [vinistevam](https://github.com/vinistevam))
- Wire up Private Transaction Processor [\#805](https://github.com/PegaSysEng/pantheon/pull/805) (thanks to [Puneetha17](https://github.com/Puneetha17))
- Apply a limit to the number of responses in RespondingEthPeer.respondWhile [\#803](https://github.com/PegaSysEng/pantheon/pull/803)
- Avoid requesting empty block bodies from the network. [\#802](https://github.com/PegaSysEng/pantheon/pull/802)
- Handle partial responses to get receipts requests [\#801](https://github.com/PegaSysEng/pantheon/pull/801)
- Rename functions in Ibft MessageValidator [\#800](https://github.com/PegaSysEng/pantheon/pull/800)
- Upgrade GoogleJavaFormat to 1.7 [\#795](https://github.com/PegaSysEng/pantheon/pull/795)
- Minor refactorings of IntegrationTest infrastructure [\#786](https://github.com/PegaSysEng/pantheon/pull/786)
- Rework Ibft MessageValidatorFactory [\#785](https://github.com/PegaSysEng/pantheon/pull/785)
- Rework IbftRoundFactory [\#784](https://github.com/PegaSysEng/pantheon/pull/784)
- Rename artefacts to artifacts within IBFT [\#782](https://github.com/PegaSysEng/pantheon/pull/782)
- Rename TerminatedRoundArtefacts to PreparedRoundArtefacts [\#781](https://github.com/PegaSysEng/pantheon/pull/781)
- Rename Ibft MessageFactory methods [\#779](https://github.com/PegaSysEng/pantheon/pull/779)
- Update WorldStateDownloader to only filter out known code requests [\#777](https://github.com/PegaSysEng/pantheon/pull/777)
- Multiple name options only search for the longest one [\#776](https://github.com/PegaSysEng/pantheon/pull/776)
- Move ethTaskTimer to abstract root [\#775](https://github.com/PegaSysEng/pantheon/pull/775)
- Parallel Block importer [\#774](https://github.com/PegaSysEng/pantheon/pull/774)
- Wait for a peer with an estimated chain height before selecting a pivot block [\#772](https://github.com/PegaSysEng/pantheon/pull/772)
- Randomly perform full validation when fast syncing blocks [\#770](https://github.com/PegaSysEng/pantheon/pull/770)
- IBFT Message rework, piggybacking blocks on msgs. [\#769](https://github.com/PegaSysEng/pantheon/pull/769)
- EthScheduler additions [\#767](https://github.com/PegaSysEng/pantheon/pull/767)
- Fixing node whitelist isPermitted check [\#766](https://github.com/PegaSysEng/pantheon/pull/766)
- Eth/63 labels [\#764](https://github.com/PegaSysEng/pantheon/pull/764)
- Permissioning whitelist persistence. [\#763](https://github.com/PegaSysEng/pantheon/pull/763)
- Created message validators for NewRound and RoundChange [\#760](https://github.com/PegaSysEng/pantheon/pull/760)
- Add tests for FastSyncChainDownloader as a whole [\#758](https://github.com/PegaSysEng/pantheon/pull/758)
- Flatten IBFT Message API [\#757](https://github.com/PegaSysEng/pantheon/pull/757)
- Added TerminatedRoundArtefacts [\#756](https://github.com/PegaSysEng/pantheon/pull/756)
- Fix thread names in EthScheduler to include the thread number [\#755](https://github.com/PegaSysEng/pantheon/pull/755)
- Separate round change reception from RoundChangeCertificate [\#754](https://github.com/PegaSysEng/pantheon/pull/754)
- JSON-RPC authentication login [\#753](https://github.com/PegaSysEng/pantheon/pull/753)
- Spilt Ibft MessageValidator into components [\#752](https://github.com/PegaSysEng/pantheon/pull/752)
- Ensure first checkpoint headers is always in local blockchain for FastSyncCheckpointHeaderManager [\#750](https://github.com/PegaSysEng/pantheon/pull/750)
- Refactored permissioning components to be Optional. [\#747](https://github.com/PegaSysEng/pantheon/pull/747)
- Integrate rocksdb-based queue into WorldStateDownloader [\#746](https://github.com/PegaSysEng/pantheon/pull/746)
- Generify orion to enclave [\#745](https://github.com/PegaSysEng/pantheon/pull/745) (thanks to [vinistevam](https://github.com/vinistevam))
- Moved IBFT Message factory to use wrapped message types [\#744](https://github.com/PegaSysEng/pantheon/pull/744)
- Handle timeouts when requesting checkpoint headers correctly [\#743](https://github.com/PegaSysEng/pantheon/pull/743)
- Update RoundChangeManager to use flattened message [\#742](https://github.com/PegaSysEng/pantheon/pull/742)
- Handle validation failures when fast importing blocks [\#741](https://github.com/PegaSysEng/pantheon/pull/741)
- Updated IbftRound and RoundState APIs to use wrapped messages [\#740](https://github.com/PegaSysEng/pantheon/pull/740)
- Exception handling [\#739](https://github.com/PegaSysEng/pantheon/pull/739)
- Upgrade dependency versions and build cleanup [\#738](https://github.com/PegaSysEng/pantheon/pull/738)
- Update IbftBlockHeigntManager to accept new message types. [\#737](https://github.com/PegaSysEng/pantheon/pull/737)
- Error response handling for permissions APIs [\#736](https://github.com/PegaSysEng/pantheon/pull/736)
- IPV6 bootnodes don't work [\#735](https://github.com/PegaSysEng/pantheon/pull/735)
- Updated to use tags of pantheon build rather than another repo [\#734](https://github.com/PegaSysEng/pantheon/pull/734)
- Log milestones at startup and other minor logging improvements [\#733](https://github.com/PegaSysEng/pantheon/pull/733)
- Create wrapper types for Ibft Signed messages [\#731](https://github.com/PegaSysEng/pantheon/pull/731)
- Ibft to uniquely ID messages by their hash [\#730](https://github.com/PegaSysEng/pantheon/pull/730)
- Rename ibftrevised to ibft2 [\#722](https://github.com/PegaSysEng/pantheon/pull/722)
- Limit ibft msg queues [\#704](https://github.com/PegaSysEng/pantheon/pull/704)
- Implement privacy precompiled contract [\#696](https://github.com/PegaSysEng/pantheon/pull/696) (thanks to [Puneetha17](https://github.com/Puneetha17))
- Integration of RecursivePeerRefreshState and PeerDiscoveryController [\#420](https://github.com/PegaSysEng/pantheon/pull/420)

## 0.9.1

Built and compatible with with JDK8.

## 0.9

### Breaking Changes to Command Line

Breaking changes have been made to the command line options in v0.9 to improve usability. Many v0.8 command line options no longer work.

The [documentation](https://docs.pantheon.pegasys.tech/en/latest/) has been updated throughout to use the changed command line options and the [command line reference](https://besu.hyperledger.org/en/stable/) documents the changed options.

| Previous Option                     | New Option                                                                                                                                                                                                                                  | Change                            |
|-------------------------------------|------------------------------------------------------------------------------------------------------------------------------------------------------------------------------------------------------------------------------------------|----------------------------------|
| `--config`                          | [`--config-file`](https://besu.hyperledger.org/en/latest/Reference/CLI/CLI-Syntax/#config-file)                                                                                                                                  | Renamed                          |
| `--datadir`                         | [`--data-path`](https://besu.hyperledger.org/en/latest/Reference/CLI/CLI-Syntax/#data-path)                                                                                                                                      | Renamed                          |
| `--dev-mode`                        | [`--network=dev`](https://besu.hyperledger.org/en/latest/Reference/CLI/CLI-Syntax/#network)                                                                                                                                     | Replaced by `--network` option   |
| `--genesis`                         | [`--genesis-file`](https://besu.hyperledger.org/en/latest/Reference/CLI/CLI-Syntax/#genesis-file)                                                                                                                                | Renamed                          |
| `--goerli`                          | [`--network=goerli`](https://besu.hyperledger.org/en/latest/Reference/CLI/CLI-Syntax/#network)                                                                                                                                  | Replaced by `--network` option   |
| `--metrics-listen=<HOST:PORT>`      | [`--metrics-host=<HOST>`](https://besu.hyperledger.org/en/latest/Reference/CLI/CLI-Syntax/#metrics-host) and [`--metrics-port=<PORT>`](https://besu.hyperledger.org/en/latest/Reference/CLI/CLI-Syntax/#metrics-port) | Split into host and port options |
| `--miner-extraData`                 | [`--miner-extra-data`](https://besu.hyperledger.org/en/latest/Reference/CLI/CLI-Syntax/#miner-extra-data)                                                                                                                       | Renamed                          |
| `--miner-minTransactionGasPriceWei` | [`--min-gas-price`](https://besu.hyperledger.org/en/latest/Reference/CLI/CLI-Syntax/#min-gas-price)                                                                                                                              | Renamed                          |
| `--no-discovery`                    | [`--discovery-enabled`](https://besu.hyperledger.org/en/latest/Reference/CLI/CLI-Syntax/#discovery-enabled)                                                                                                                      | Replaced                         |
| `--node-private-key`                | [`--node-private-key-file`](https://besu.hyperledger.org/en/latest/Reference/CLI/CLI-Syntax/#node-private-key-file)                                                                                                              | Renamed                          |
| `--ottoman`                         | N/A                                                                                                                                                                                                                                         | Removed                          |
| `--p2p-listen=<HOST:PORT>`          | [`--p2p-host=<HOST>`](https://besu.hyperledger.org/en/latest/Reference/CLI/CLI-Syntax/#p2p-hostt) and [`--p2p-port=<PORT>`](https://besu.hyperledger.org/en/latest/Reference/CLI/CLI-Syntax/#p2p-port) | Split into host and port options |
| `--rinkeby`                         | [`--network=rinkeby`](https://besu.hyperledger.org/en/latest/Reference/CLI/CLI-Syntax/#network)                                                                                                                                     | Replaced by `--network` option   |
| `--ropsten`                         | [`--network=ropsten`](https://besu.hyperledger.org/en/latest/Reference/CLI/CLI-Syntax/#network)                                                                                                                                     | Replaced by `--network` option   |
| `--rpc-enabled`                     | [` --rpc-http-enabled`](https://besu.hyperledger.org/en/latest/Reference/CLI/CLI-Syntax/#rpc-http-enabled)| Renamed|
| `--rpc-listen=<HOST:PORT>`          | [`--rpc-http-host=<HOST>`](https://besu.hyperledger.org/en/latest/Reference/CLI/CLI-Syntax/#rpc-http-host) and [`--rpc-http-port=<PORT>`](https://besu.hyperledger.org/en/latest/Reference/CLI/CLI-Syntax/#rpc-http-port) | Split into host and port options |
| `--rpc-api`                         | [`--rpc-http-api`](https://besu.hyperledger.org/en/latest/Reference/CLI/CLI-Syntax/#rpc-http-api)| Renamed |
| `--rpc-cors-origins`                | [`--rpc-http-cors-origins`](https://besu.hyperledger.org/en/latest/Reference/CLI/CLI-Syntax/#rpc-http-cors-origins) | Renamed |
| `--ws-enabled`                      | [`--rpc-ws-enabled`](https://besu.hyperledger.org/en/latest/Reference/CLI/CLI-Syntax/#rpc-ws-enabled)  | Renamed |
| `--ws-api`                          | [`--rpc-ws-api`](https://besu.hyperledger.org/en/latest/Reference/CLI/CLI-Syntax/#rpc-ws-api) | Renamed|
| `--ws-listen=<HOST:PORT>`           | [`--rpc-ws-host=<HOST>`](https://besu.hyperledger.org/en/latest/Reference/CLI/CLI-Syntax/#rpc-ws-host) and [`--rpc-ws-port=<PORT>`](https://besu.hyperledger.org/en/latest/Reference/CLI/CLI-Syntax/#rpc-ws-port) | Split into host and port options |
| `--ws-refresh-delay`                | [`--rpc-ws-refresh-delay`](https://besu.hyperledger.org/en/latest/Reference/CLI/CLI-Syntax/#rpc-ws-refresh-delay)|Renamed|

| Previous Subcommand                 | New Subcommand                                                                                                                                                                                                                  | Change                            |
|-------------------------------------|------------------------------------------------------------------------------------------------------------------------------------------------------------------------------------------------------------------------------------------|----------------------------------|
| `pantheon import <block-file>`      | [`pantheon blocks import --from=<block-file>`](https://besu.hyperledger.org/en/latest/Reference/CLI/CLI-Subcommands/#blocks)                                                                                            | Renamed                          |
| `pantheon export-pub-key <key-file>`| [`pantheon public-key export --to=<key-file>`](https://besu.hyperledger.org/en/latest/Reference/CLI/CLI-Subcommands/#public-key)                                                                                                      | Renamed                          |


### Private Network Quickstart

The Private Network Quickstart has been moved from the `pantheon` repository to the `pantheon-quickstart`
repository. The [Private Network Quickstart tutorial](https://besu.hyperledger.org/en/latest/Tutorials/Quickstarts/Private-Network-Quickstart/)
has been updated to use the moved quickstart.

### Additions and Improvements

- `--network=goerli` supports relaunch of Görli testnet [\#717](https://github.com/PegaSysEng/pantheon/pull/717)
- TOML authentication provider [\#689](https://github.com/PegaSysEng/pantheon/pull/689)
- Metrics Push Gateway Options [\#678](https://github.com/PegaSysEng/pantheon/pull/678)
- Additional logging details for IBFT 2.0 [\#650](https://github.com/PegaSysEng/pantheon/pull/650)
- Permissioning config TOML file [\#643](https://github.com/PegaSysEng/pantheon/pull/643)
- Added metrics Prometheus Push Gateway Support [\#638](https://github.com/PegaSysEng/pantheon/pull/638)
- Clique and IBFT not enabled by default in RPC APIs [\#635](https://github.com/PegaSysEng/pantheon/pull/635)
- Added `admin_addPeer` JSON-RPC API method [\#622](https://github.com/PegaSysEng/pantheon/pull/622)
- Implemented `--p2p-enabled` configuration item [\#619](https://github.com/PegaSysEng/pantheon/pull/619)
- Command options and commands renaming [\#618](https://github.com/PegaSysEng/pantheon/pull/618)
- Added IBFT get pending votes [\#603](https://github.com/PegaSysEng/pantheon/pull/603)
- Implement Petersburg hardfork [\#601](https://github.com/PegaSysEng/pantheon/pull/601)
- Added private transaction abstraction [\#592](https://github.com/PegaSysEng/pantheon/pull/592) (thanks to [iikirilov](https://github.com/iikirilov))
- Added privacy command line commands [\#584](https://github.com/PegaSysEng/pantheon/pull/584) (thanks to [Puneetha17](https://github.com/Puneetha17))
- Documentation updates include:
  - Updated [Private Network Quickstart tutorial](https://besu.hyperledger.org/en/latest/Tutorials/Quickstarts/Private-Network-Quickstart/)
    to use quickstart in `pantheon-quickstart` repository and indicate that the quickstart is not supported on Windows.
  - Added IBFT 2.0 [content](https://besu.hyperledger.org/en/latest/HowTo/Configure/Consensus-Protocols/IBFT/) and [JSON RPC API methods](https://besu.hyperledger.org/en/latest/Reference/API-Methods/#ibft-20-methods).
  - Added [consensus protocols content](https://besu.hyperledger.org/en/latest/Concepts/Consensus-Protocols/Comparing-PoA/).
  - Added content on [events and logs](https://besu.hyperledger.org/en/latest/Concepts/Events-and-Logs/), and [using filters](https://besu.hyperledger.org/en/latest/HowTo/Interact/Filters/Accessing-Logs-Using-JSON-RPC/).
  - Added content on integrating with [Prometheus Push Gateway](https://besu.hyperledger.org/en/latest/HowTo/Deploy/Monitoring-Performance/#running-prometheus-with-besu-in-push-mode)

### Technical Improvements

- Download receipts during fast sync and import without processing transactions [\#701](https://github.com/PegaSysEng/pantheon/pull/701)
- Removed CLI options for `--nodes-whitelist` and `--accounts-whitelist` [\#694](https://github.com/PegaSysEng/pantheon/pull/694)
- Delegate `getRootCause` through to Guava's implementation [\#692](https://github.com/PegaSysEng/pantheon/pull/692)
- Benchmark update [\#691](https://github.com/PegaSysEng/pantheon/pull/691)
- Implement chain download for fast sync [\#690](https://github.com/PegaSysEng/pantheon/pull/690)
- Allow missing accounts to create zero-cost transactions [\#685](https://github.com/PegaSysEng/pantheon/pull/685)
- Node private key location should be fixed under docker [\#684](https://github.com/PegaSysEng/pantheon/pull/684)
- Parallel Processing File Import Performance [\#683](https://github.com/PegaSysEng/pantheon/pull/683)
- Integrate actual `WorldStateDownloader` with the fast sync work flow [\#682](https://github.com/PegaSysEng/pantheon/pull/682)
- Removed `--max-trailing-peers` option [\#680](https://github.com/PegaSysEng/pantheon/pull/680)
- Enabled warning on CLI dependent options [\#679](https://github.com/PegaSysEng/pantheon/pull/679)
- Update WorldStateDownloader run\(\) interface to accept header [\#677](https://github.com/PegaSysEng/pantheon/pull/677)
- Fixed Difficulty calculator [\#663](https://github.com/PegaSysEng/pantheon/pull/663)
- `discovery-enabled` option refactoring [\#661](https://github.com/PegaSysEng/pantheon/pull/661)
- Update orion default port approach [\#660](https://github.com/PegaSysEng/pantheon/pull/660)
- Extract out generic parts of Downloader [\#659](https://github.com/PegaSysEng/pantheon/pull/659)
- Start world downloader [\#658](https://github.com/PegaSysEng/pantheon/pull/658)
- Create a simple `WorldStateDownloader` [\#657](https://github.com/PegaSysEng/pantheon/pull/657)
- Added handling for when p2p is disabled [\#655](https://github.com/PegaSysEng/pantheon/pull/655)
- Enabled command line configuration for privacy precompiled contract address [\#653](https://github.com/PegaSysEng/pantheon/pull/653) (thanks to [Puneetha17](https://github.com/Puneetha17))
- IBFT transmitted packets are logged by gossiper [\#652](https://github.com/PegaSysEng/pantheon/pull/652)
- `admin_addPeer` acceptance test [\#651](https://github.com/PegaSysEng/pantheon/pull/651)
- Added `p2pEnabled` configuration to `ProcessBesuNodeRunner` [\#649](https://github.com/PegaSysEng/pantheon/pull/649)
- Added description to automatic benchmarks [\#646](https://github.com/PegaSysEng/pantheon/pull/646)
- Added `network` option [\#645](https://github.com/PegaSysEng/pantheon/pull/645)
- Remove OrionConfiguration [\#644](https://github.com/PegaSysEng/pantheon/pull/644) (thanks to [Puneetha17](https://github.com/Puneetha17))
- IBFT Json Acceptance tests [\#634](https://github.com/PegaSysEng/pantheon/pull/634)
- Upgraded build image to one that contains libsodium [\#632](https://github.com/PegaSysEng/pantheon/pull/632)
- Command line fixes [\#630](https://github.com/PegaSysEng/pantheon/pull/630)
- Consider peer count insufficient until minimum peers for fast sync are connected [\#629](https://github.com/PegaSysEng/pantheon/pull/629)
- Build tweaks [\#628](https://github.com/PegaSysEng/pantheon/pull/628)
- IBFT ensure non-validator does not partake in consensus [\#627](https://github.com/PegaSysEng/pantheon/pull/627)
- Added ability in acceptance tests to set up a node with `--no-discovery` [\#624](https://github.com/PegaSysEng/pantheon/pull/624)
- Gossip integration test [\#623](https://github.com/PegaSysEng/pantheon/pull/623)
- Removed quickstart code and CI pipeline [\#616](https://github.com/PegaSysEng/pantheon/pull/616)
- IBFT Integration Tests - Spurious Behaviour [\#615](https://github.com/PegaSysEng/pantheon/pull/615)
- Refactoring for more readable IBFT IT [\#614](https://github.com/PegaSysEng/pantheon/pull/614)
- Start of fast sync downloader [\#613](https://github.com/PegaSysEng/pantheon/pull/613)
- Split `IbftProcessor` into looping and event processing [\#612](https://github.com/PegaSysEng/pantheon/pull/612)
- IBFT Int Test - changed `TestContextFactory` to a builder [\#611](https://github.com/PegaSysEng/pantheon/pull/611)
- Discard prior round change msgs [\#610](https://github.com/PegaSysEng/pantheon/pull/610)
- `IbftGetValidatorsByBlockHash` added to json factory [\#607](https://github.com/PegaSysEng/pantheon/pull/607)
- IBFT Validator RPCs to return list of strings [\#606](https://github.com/PegaSysEng/pantheon/pull/606)
- Update Benchmark [\#605](https://github.com/PegaSysEng/pantheon/pull/605)
- Remove db package and move classes to more appropriate locations [\#599](https://github.com/PegaSysEng/pantheon/pull/599)
- Added `GetReceiptsFromPeerTask` [\#598](https://github.com/PegaSysEng/pantheon/pull/598)
- Added `GetNodeDataFromPeerTask` [\#597](https://github.com/PegaSysEng/pantheon/pull/597)
- Fixed deprecation warnings [\#596](https://github.com/PegaSysEng/pantheon/pull/596)
- IBFT Integration Tests - Future Height [\#591](https://github.com/PegaSysEng/pantheon/pull/591)
- Added `getNodeData` to `EthPeer` to enable requesting node data [\#589](https://github.com/PegaSysEng/pantheon/pull/589)
- `Blockcreator` to use `parentblock` specified at constuction [\#588](https://github.com/PegaSysEng/pantheon/pull/588)
- Support responding to `GetNodeData` requests [\#587](https://github.com/PegaSysEng/pantheon/pull/587)
- IBFT validates block on proposal reception [\#583](https://github.com/PegaSysEng/pantheon/pull/583)
- Rework `NewRoundValidator` tests [\#582](https://github.com/PegaSysEng/pantheon/pull/582)
- IBFT split extra data validation rule into components [\#581](https://github.com/PegaSysEng/pantheon/pull/581)
- Allow attached rules to be flagged `light` [\#580](https://github.com/PegaSysEng/pantheon/pull/580)
- Split Block Validation from Importing [\#579](https://github.com/PegaSysEng/pantheon/pull/579)
- Refactor `RoundChangeManager` creation [\#578](https://github.com/PegaSysEng/pantheon/pull/578)
- Add `-SNAPSHOT` postfix to version [\#577](https://github.com/PegaSysEng/pantheon/pull/577)
- IBFT - prevent proposed block being imported twice [\#576](https://github.com/PegaSysEng/pantheon/pull/576)
- Version upgrades [\#571](https://github.com/PegaSysEng/pantheon/pull/571)
- Tests that CLI options are disabled under docker [\#566](https://github.com/PegaSysEng/pantheon/pull/566)
- Renamed IBFT networking classes [\#555](https://github.com/PegaSysEng/pantheon/pull/555)
- Removed dead code from the consensus package [\#554](https://github.com/PegaSysEng/pantheon/pull/554)
- Prepared private transaction support [\#538](https://github.com/PegaSysEng/pantheon/pull/538) (thanks to [iikirilov](https://github.com/iikirilov))

## 0.8.5

Indefinitely delays the roll-out of Constantinople on Ethereum Mainnet due to a [potential security issue](https://blog.ethereum.org/2019/01/15/security-alert-ethereum-constantinople-postponement/) detected.

## Additions and Improvements
- Remove Constantinople fork block [\#574](https://github.com/PegaSysEng/pantheon/pull/574)

## Technical Improvements
- Rename IBFT message packages [\#568](https://github.com/PegaSysEng/pantheon/pull/568)


## 0.8.4

### Docker Image

If you have been running a node using the v0.8.3 Docker image, the node was not saving data to the
specified [data directory](https://besu.hyperledger.org/en/stable/),
or referring to the custom [configuration file](https://besu.hyperledger.org/en/stable/)
or [genesis file](https://besu.hyperledger.org/en/stable/).

To recover the node key and data directory from the Docker container:
`docker cp <container>:/opt/pantheon/key <destination_file>`
`docker cp <container>:/opt/pantheon/database <destination_directory>`

Where `container` is the name or ID of the Docker container containing the Besu node.

The container can be running or stopped when you copy the key and data directory. If your node was
fully synchronized to MainNet, the data directory will be ~2TB.  

When restarting your node with the v0.8.4 Docker image:

* Save the node key in the [`key` file](https://besu.hyperledger.org/en/latest/Concepts/Node-Keys/#node-private-key) in the data
    directory or specify the location using the [`--node-private-key` option](https://besu.hyperledger.org/en/stable/).  
* Specify the `<destination_directory` as a [volume for the data directory](https://besu.hyperledger.org/en/stable/).

### Bug Fixes
- Fixing default resource locations inside docker [\#529](https://github.com/PegaSysEng/pantheon/pull/529)
- NewRoundMessageValidator ignores Round Number when comparing blocks [\#523](https://github.com/PegaSysEng/pantheon/pull/523)
- Fix Array Configurable command line options [\#514](https://github.com/PegaSysEng/pantheon/pull/514)

## Additions and Improvements
- RocksDB Metrics [\#531](https://github.com/PegaSysEng/pantheon/pull/531)
- Added `ibft_getValidatorsByBlockHash` JSON RPC [\#519](https://github.com/PegaSysEng/pantheon/pull/519)
- Expose metrics to Prometheus [\#506](https://github.com/PegaSysEng/pantheon/pull/506)
- Added `ibft_getValidatorsByBlockNumber` [\#499](https://github.com/PegaSysEng/pantheon/pull/499)
- Added `Roadmap.md` file. [\#494](https://github.com/PegaSysEng/pantheon/pull/494)
- Added JSON RPC `eth hashrate` method. [\#488](https://github.com/PegaSysEng/pantheon/pull/488)
- Account whitelist API [\#487](https://github.com/PegaSysEng/pantheon/pull/487)
- Added nodes whitelist JSON-RPC APIs [\#476](https://github.com/PegaSysEng/pantheon/pull/476)
- Added account whitelisting [\#460](https://github.com/PegaSysEng/pantheon/pull/460)
- Added configurable refresh delay for SyncingSubscriptionService on start up [\#383](https://github.com/PegaSysEng/pantheon/pull/383)
- Added the Command Line Style Guide  [\#530](https://github.com/PegaSysEng/pantheon/pull/530)
- Documentation updates include:
  * Migrated to new [documentation site](https://docs.pantheon.pegasys.tech/en/latest/)  
  * Added [configuration file content](https://besu.hyperledger.org/en/stable/)
  * Added [tutorial to create private network](https://besu.hyperledger.org/en/latest/Tutorials/Private-Network/Create-Private-Network/)
  * Added content on [enabling non-default APIs](https://besu.hyperledger.org/en/latest/Reference/API-Methods/)

## Technical Improvements

-  Updated `--bootnodes` command option to take zero arguments [\#548](https://github.com/PegaSysEng/pantheon/pull/548)
- IBFT Integration Testing - Local Node is proposer [\#527](https://github.com/PegaSysEng/pantheon/pull/527)
- Remove vertx from discovery tests [\#539](https://github.com/PegaSysEng/pantheon/pull/539)
- IBFT Integration testing - Round Change [\#537](https://github.com/PegaSysEng/pantheon/pull/537)
- NewRoundMessageValidator creates RoundChangeValidator with correct value [\#518](https://github.com/PegaSysEng/pantheon/pull/518)
- Remove time dependency from BlockTimer tests [\#513](https://github.com/PegaSysEng/pantheon/pull/513)
- Gradle 5.1 [\#512](https://github.com/PegaSysEng/pantheon/pull/512)
- Metrics measurement adjustment [\#511](https://github.com/PegaSysEng/pantheon/pull/511)
- Metrics export for import command. [\#509](https://github.com/PegaSysEng/pantheon/pull/509)
- IBFT Integration test framework [\#502](https://github.com/PegaSysEng/pantheon/pull/502)
- IBFT message gossiping [\#501](https://github.com/PegaSysEng/pantheon/pull/501)
- Remove non-transactional mutation from KeyValueStore [\#500](https://github.com/PegaSysEng/pantheon/pull/500)
- Ensured that the blockchain queries class handles optionals better. [\#486](https://github.com/PegaSysEng/pantheon/pull/486)
- IBFT mining acceptance test [\#483](https://github.com/PegaSysEng/pantheon/pull/483)
- Set base directory name to be lowercase in building.md [\#474](https://github.com/PegaSysEng/pantheon/pull/474) (Thanks to [Matthalp](https://github.com/Matthalp))
- Moved admin\_peers to Admin API group [\#473](https://github.com/PegaSysEng/pantheon/pull/473)
- Nodes whitelist acceptance test [\#472](https://github.com/PegaSysEng/pantheon/pull/472)
- Rework RoundChangeManagerTest to not reuse validators [\#469](https://github.com/PegaSysEng/pantheon/pull/469)
- Ignore node files to support truffle. [\#467](https://github.com/PegaSysEng/pantheon/pull/467)
- IBFT pantheon controller [\#461](https://github.com/PegaSysEng/pantheon/pull/461)
- IBFT Round to update internal state on reception of NewRound Message [\#451](https://github.com/PegaSysEng/pantheon/pull/451)
- Update RoundChangeManager correctly create its message validator [\#450](https://github.com/PegaSysEng/pantheon/pull/450)
- Use seconds for block timer time unit [\#445](https://github.com/PegaSysEng/pantheon/pull/445)
- IBFT controller and future msgs handling [\#431](https://github.com/PegaSysEng/pantheon/pull/431)
- Allow IBFT Round to be created using PreparedCert [\#429](https://github.com/PegaSysEng/pantheon/pull/429)
- Added MessageValidatorFactory [\#425](https://github.com/PegaSysEng/pantheon/pull/425)
- Inround payload [\#423](https://github.com/PegaSysEng/pantheon/pull/423)
- Updated IbftConfig Fields [\#422](https://github.com/PegaSysEng/pantheon/pull/422)
- Repair IbftBlockCreator and add tests [\#421](https://github.com/PegaSysEng/pantheon/pull/421)
- Make Besu behave as a submodule [\#419](https://github.com/PegaSysEng/pantheon/pull/419)
- Ibft Height Manager [\#418](https://github.com/PegaSysEng/pantheon/pull/418)
- Ensure bootnodes are a subset of node whitelist [\#414](https://github.com/PegaSysEng/pantheon/pull/414)
- IBFT Consensus Round Classes [\#405](https://github.com/PegaSysEng/pantheon/pull/405)
- IBFT message payload tests [\#404](https://github.com/PegaSysEng/pantheon/pull/404)
- Validate enodeurl syntax from command line [\#403](https://github.com/PegaSysEng/pantheon/pull/403)
- Update errorprone [\#401](https://github.com/PegaSysEng/pantheon/pull/401)
- IBFT round change manager [\#393](https://github.com/PegaSysEng/pantheon/pull/393)
- IBFT RoundState [\#392](https://github.com/PegaSysEng/pantheon/pull/392)
- Move Block data generator test helper to test support package [\#391](https://github.com/PegaSysEng/pantheon/pull/391)
- IBFT message tests [\#367](https://github.com/PegaSysEng/pantheon/pull/367)

## 0.8.3

### Breaking Change to JSON RPC-API

From v0.8.3, incoming HTTP requests are only accepted from hostnames specified using the `--host-whitelist` command-line option. If not specified, the default value for `--host-whitelist` is `localhost`.

If using the URL `http://127.0.0.1` to make JSON-RPC calls, use `--host-whitelist` to specify the hostname `127.0.0.1` or update the hostname to `localhost`.

If your application publishes RPC ports, specify the hostnames when starting Besu. For example:  

```bash
pantheon --host-whitelist=example.com
```

Specify `*` or `all` for `--host-whitelist` to effectively disable host protection and replicate pre-v0.8.3 behavior. This is not recommended for production code.

### Bug Fixes

- Repair Clique Proposer Selection [\#339](https://github.com/PegaSysEng/pantheon/pull/339)
- High TX volume swamps block processing [\#337](https://github.com/PegaSysEng/pantheon/pull/337)
- Check if the connectFuture has completed successfully [\#293](https://github.com/PegaSysEng/pantheon/pull/293)
- Switch back to Xerial Snappy Library [\#284](https://github.com/PegaSysEng/pantheon/pull/284)
- ShortHex of 0 should be '0x0', not '0x' [\#272](https://github.com/PegaSysEng/pantheon/pull/272)
- Fix pantheon CLI default values infinite loop [\#266](https://github.com/PegaSysEng/pantheon/pull/266)

### Additions and Improvements

- Added `--nodes-whitelist` parameter to CLI and NodeWhitelistController [\#346](https://github.com/PegaSysEng/pantheon/pull/346)
- Discovery wiring for `--node-whitelist` [\#365](https://github.com/PegaSysEng/pantheon/pull/365)
- Plumb in three more metrics [\#344](https://github.com/PegaSysEng/pantheon/pull/344)
- `ProposerSelection` to support multiple IBFT implementations [\#307](https://github.com/PegaSysEng/pantheon/pull/307)
- Configuration to support IBFT original and revised [\#306](https://github.com/PegaSysEng/pantheon/pull/306)
- Added host whitelist for JSON-RPC. [**Breaking Change**](#breaking-change-to-json-rpc-api) [\#295](https://github.com/PegaSysEng/pantheon/pull/295)
- Reduce `Block creation processed cancelled` log message to debug [\#294](https://github.com/PegaSysEng/pantheon/pull/294)
- Implement iterative peer search [\#268](https://github.com/PegaSysEng/pantheon/pull/268)
- Added RLP enc/dec for PrePrepare, Commit and NewRound messages [\#200](https://github.com/PegaSysEng/pantheon/pull/200)
- IBFT block mining [\#169](https://github.com/PegaSysEng/pantheon/pull/169)
- Added `--goerli` CLI option [\#370](https://github.com/PegaSysEng/pantheon/pull/370) (Thanks to [@Nashatyrev](https://github.com/Nashatyrev))
- Begin capturing metrics to better understand Besu's behaviour [\#326](https://github.com/PegaSysEng/pantheon/pull/326)
- Documentation updates include:
   * Added Coding Conventions [\#342](https://github.com/PegaSysEng/pantheon/pull/342)
   * Reorganised [Installation documentation](https://github.com/PegaSysEng/pantheon/wiki/Installation) and added [Chocolatey installation](https://github.com/PegaSysEng/pantheon/wiki/Install-Binaries#windows-with-chocolatey) for Windows
   * Reorganised [JSON-RPC API documentation](https://github.com/PegaSysEng/pantheon/wiki/JSON-RPC-API)
   * Updated [RPC Pub/Sub API documentation](https://github.com/PegaSysEng/pantheon/wiki/RPC-PubSub)

### Technical Improvements

- Extracted non-Docker CLI parameters to picoCLI mixin. [\#323](https://github.com/PegaSysEng/pantheon/pull/323)
- IBFT preprepare to validate round matches block [\#329](https://github.com/PegaSysEng/pantheon/pull/329)
- Fix acceptance test [\#324](https://github.com/PegaSysEng/pantheon/pull/324)
- Added the `IbftFinalState` [\#385](https://github.com/PegaSysEng/pantheon/pull/385)
- Constantinople Fork Block [\#382](https://github.com/PegaSysEng/pantheon/pull/382)
- Fix `pantheon.cli.BesuCommandTest` test on Windows [\#380](https://github.com/PegaSysEng/pantheon/pull/380)
- JDK smoke testing is being configured differently now [\#374](https://github.com/PegaSysEng/pantheon/pull/374)
- Re-enable clique AT [\#373](https://github.com/PegaSysEng/pantheon/pull/373)
- Ignoring acceptance test [\#372](https://github.com/PegaSysEng/pantheon/pull/372)
- Changes to support Gradle 5.0 [\#371](https://github.com/PegaSysEng/pantheon/pull/371)
- Clique: Prevent out of turn blocks interrupt in-turn mining [\#364](https://github.com/PegaSysEng/pantheon/pull/364)
- Time all tasks [\#361](https://github.com/PegaSysEng/pantheon/pull/361)
- Rework `VoteTallyCache` to better represent purpose [\#360](https://github.com/PegaSysEng/pantheon/pull/360)
- Add an `UNKNOWN` `DisconnectReason` [\#359](https://github.com/PegaSysEng/pantheon/pull/359)
- New round validation [\#353](https://github.com/PegaSysEng/pantheon/pull/353)
- Update get validators for block hash test to start from block 1 [\#352](https://github.com/PegaSysEng/pantheon/pull/352)
- Idiomatic Builder Pattern [\#345](https://github.com/PegaSysEng/pantheon/pull/345)
- Revert `Repair Clique Proposer Selection` \#339 - Breaks Görli testnet [\#343](https://github.com/PegaSysEng/pantheon/pull/343)
- No fixed ports in tests [\#340](https://github.com/PegaSysEng/pantheon/pull/340)
- Update clique acceptance test genesis file to use correct clique property names [\#338](https://github.com/PegaSysEng/pantheon/pull/338)
- Supporting list of addresses in logs subscription [\#336](https://github.com/PegaSysEng/pantheon/pull/336)
- Render handler exception to `System.err` instead of `.out` [\#334](https://github.com/PegaSysEng/pantheon/pull/334)
- Renamed IBFT message classes [\#333](https://github.com/PegaSysEng/pantheon/pull/333)
- Add additional RLP tests [\#332](https://github.com/PegaSysEng/pantheon/pull/332)
- Downgrading spotless to 3.13.0 to fix threading issues [\#325](https://github.com/PegaSysEng/pantheon/pull/325)
- `eth_getTransactionReceipt` acceptance test [\#322](https://github.com/PegaSysEng/pantheon/pull/322)
- Upgrade vertx to 3.5.4 [\#316](https://github.com/PegaSysEng/pantheon/pull/316)
- Round change validation [\#315](https://github.com/PegaSysEng/pantheon/pull/315)
- Basic IBFT message validators [\#314](https://github.com/PegaSysEng/pantheon/pull/314)
- Minor repairs to clique block scheduling [\#308](https://github.com/PegaSysEng/pantheon/pull/308)
- Dependencies Version upgrade [\#303](https://github.com/PegaSysEng/pantheon/pull/303)
- Build multiple JVM [\#301](https://github.com/PegaSysEng/pantheon/pull/301)
- Smart contract acceptance test [\#296](https://github.com/PegaSysEng/pantheon/pull/296)
- Fixing WebSocket error response [\#292](https://github.com/PegaSysEng/pantheon/pull/292)
- Reword error messages following exceptions during mining [\#291](https://github.com/PegaSysEng/pantheon/pull/291)
- Clique acceptance tests [\#290](https://github.com/PegaSysEng/pantheon/pull/290)
- Delegate creation of additional JSON-RPC methods to the BesuController [\#289](https://github.com/PegaSysEng/pantheon/pull/289)
- Remove unnecessary `RlpInput` and `RlpOutput` classes [\#287](https://github.com/PegaSysEng/pantheon/pull/287)
- Remove `RlpUtils` [\#285](https://github.com/PegaSysEng/pantheon/pull/285)
- Enabling previously ignored acceptance tests [\#282](https://github.com/PegaSysEng/pantheon/pull/282)
- IPv6 peers [\#281](https://github.com/PegaSysEng/pantheon/pull/281)
- IPv6 Bootnode [\#280](https://github.com/PegaSysEng/pantheon/pull/280)
- Acceptance test for `getTransactionReceipt` JSON-RPC method [\#278](https://github.com/PegaSysEng/pantheon/pull/278)
- Inject `StorageProvider` into `BesuController` instances [\#259](https://github.com/PegaSysEng/pantheon/pull/259)

## 0.8.2

### Removed
 - Removed `import-blockchain` command because nothing exports to the required format yet (PR [\#223](https://github.com/PegaSysEng/pantheon/pull/223))

### Bug Fixes
 - `io.netty.util.internal.OutOfDirectMemoryError` errors by removing reference counting from network messages.
 - Log spam: endless loop in `nioEventLoopGroup` thanks to [@5chdn](https://github.com/5chdn) for reporting) (PR [#261](https://github.com/PegaSysEng/pantheon/pull/261))
 - Rinkeby import can stall with too many fragments thanks to [@steffenkux](https://github.com/steffenkux) and [@5chdn](https://github.com/5chdn) for reporting) (PR [#255](https://github.com/PegaSysEng/pantheon/pull/255))
 - Clique incorrectly used the chain ID instead of the network ID in ETH status messages (PR [#209](https://github.com/PegaSysEng/pantheon/pull/209))
 - Gradle deprecation warnings (PR [#246](https://github.com/PegaSysEng/pantheon/pull/246) with thanks to [@jvirtanen](https://github.com/jvirtanen))
 - Consensus issue on Ropsten:
    - Treat output length as a maximum length for CALL operations (PR [#236](https://github.com/PegaSysEng/pantheon/pull/236))
    - ECRec precompile should return empty instead of 32 zero bytes when the input is invalid (PR [#227](https://github.com/PegaSysEng/pantheon/pull/227))
 - File name too long error while building from source thanks to [@5chdn](https://github.com/5chdn) for reporting) (PR [#221](https://github.com/PegaSysEng/pantheon/pull/221))
 - Loop syntax in `runBesuPrivateNetwork.sh` (PR [#237](https://github.com/PegaSysEng/pantheon/pull/237) thanks to [@matt9ucci](https://github.com/matt9ucci))
 - Fix `CompressionException: Snappy decompression failed` errors thanks to [@5chdn](https://github.com/5chdn) for reporting) (PR [#274](https://github.com/PegaSysEng/pantheon/pull/274))

### Additions and Improvements
 - Added `--ropsten` command line argument to make syncing to Ropsten easier (PR [#197](https://github.com/PegaSysEng/pantheon/pull/197) with thanks to [@jvirtanen](https://github.com/jvirtanen))
 - Enabled constantinople in `--dev-mode` (PR [#256](https://github.com/PegaSysEng/pantheon/pull/256))
 - Supported Constantinople with Clique thanks to [@5chdn](https://github.com/5chdn) for reporting) (PR [#250](https://github.com/PegaSysEng/pantheon/pull/250), PR [#247](https://github.com/PegaSysEng/pantheon/pull/247))
 - Implemented `eth_chainId` JSON-RPC method (PR [#219](https://github.com/PegaSysEng/pantheon/pull/219))
 - Updated client version to be ethstats friendly (PR [#258](https://github.com/PegaSysEng/pantheon/pull/258))
 - Added `--node-private-key` option to allow nodekey file to be specified separately to data directory thanks to [@peterbroadhurst](https://github.com/peterbroadhurst) for requesting)  (PR [#234](https://github.com/PegaSysEng/pantheon/pull/234))
 - Added `--banned-nodeids` option to prevent connection to specific nodes (PR [#254](https://github.com/PegaSysEng/pantheon/pull/254))
 - Send client quitting disconnect message to peers on shutdown (PR [#253](https://github.com/PegaSysEng/pantheon/pull/253))
 - Improved error message for port conflict error (PR [#232](https://github.com/PegaSysEng/pantheon/pull/232))
 - Improved documentation by adding the following pages:
    * [Getting Started](https://github.com/PegaSysEng/pantheon/wiki/Getting-Started)
    * [Network ID and Chain ID](https://github.com/PegaSysEng/pantheon/wiki/NetworkID-And-ChainID)
    * [Node Keys](https://github.com/PegaSysEng/pantheon/wiki/Node-Keys)
    * [Networking](https://github.com/PegaSysEng/pantheon/wiki/Networking)
    * [Accounts for Testing](https://github.com/PegaSysEng/pantheon/wiki/Accounts-for-Testing)
    * [Logging](https://github.com/PegaSysEng/pantheon/wiki/Logging)
    * [Proof of Authority](https://github.com/PegaSysEng/pantheon/wiki/Proof-of-Authority)
    * [Passing JVM Options](https://github.com/PegaSysEng/pantheon/wiki/Passing-JVM-Options)


 ### Technical Improvements
 - Upgraded Ethereum reference tests to 6.0 beta 2. (thanks to [@jvirtanen](https://github.com/jvirtanen) for the initial upgrade to beta 1)
 - Set Java compiler default encoding to UTF-8 (PR [#238](https://github.com/PegaSysEng/pantheon/pull/238) thanks to [@matt9ucci](https://github.com/matt9ucci))
 - Removed duplicate code defining default JSON-RPC APIs (PR [#218](https://github.com/PegaSysEng/pantheon/pull/218) thanks to [@matt9ucci](https://github.com/matt9ucci))
 - Improved code for parsing config (PRs [#208](https://github.com/PegaSysEng/pantheon/pull/208), [#209](https://github.com/PegaSysEng/pantheon/pull/209))
 - Use `java.time.Clock` in favour of a custom Clock interface (PR [#220](https://github.com/PegaSysEng/pantheon/pull/220))
 - Improve modularity of storage systems (PR [#211](https://github.com/PegaSysEng/pantheon/pull/211), [#207](https://github.com/PegaSysEng/pantheon/pull/207))
 - Treat JavaDoc warnings as errors (PR [#171](https://github.com/PegaSysEng/pantheon/pull/171))
 - Add benchmark for `BlockHashOperation `as a template for benchmarking other EVM operations (PR [#203](https://github.com/PegaSysEng/pantheon/pull/203))
 - Added unit tests for `EthBlockNumber` (PR [#195](https://github.com/PegaSysEng/pantheon/pull/195) thanks to [@jvirtanen](https://github.com/jvirtanen))
 - Code style improvements (PR [#196](https://github.com/PegaSysEng/pantheon/pull/196) thanks to [@jvirtanen](https://github.com/jvirtanen))
 - Added unit tests for `Web3ClientVersion` (PR [#194](https://github.com/PegaSysEng/pantheon/pull/194) with thanks to [@jvirtanen](https://github.com/jvirtanen))
 - Removed RLPUtils from `RawBlockIterator` (PR [#179](https://github.com/PegaSysEng/pantheon/pull/179))
 - Replace the JNI based snappy library with a pure-Java version (PR [#257](https://github.com/PegaSysEng/pantheon/pull/257))<|MERGE_RESOLUTION|>--- conflicted
+++ resolved
@@ -5,10 +5,7 @@
 ### Additions and Improvements
 
 ### Bug Fixes
-<<<<<<< HEAD
-=======
 - Do not change the sender balance, but set gas fee to zero, when simulating a transaction without enforcing balance checks. [#2454](https://github.com/hyperledger/besu/pull/2454)
->>>>>>> cff352b0
 
 ### Early Access Features
 
