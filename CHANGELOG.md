# Changelog

<<<<<<< HEAD
## 1.5.3

### Breaking Changes

When upgrading to 1.5.3, ensure you've taken into account the following breaking changes.

#### Onchain Privacy Group Management

This early access feature was changed in a way that makes onchain privacy groups created with previous versions no longer usable. 
=======
## 1.5.3 

### Additions and Improvements

* The EvmTool now processes State Tests from the Ethereum Reference Tests. [\#1311](https://github.com/hyperledger/besu/pull/1311)

### Bug Fixes

#### Previously identified known issues
 
- [Logs queries missing results against chain head](KNOWN_ISSUES.md#Logs-queries-missing-results-against-chain-head)
- [Eth/65 loses peers](KNOWN_ISSUES.md#eth65-loses-peers)
- [Fast sync when running Besu on cloud providers](KNOWN_ISSUES.md#fast-sync-when-running-besu-on-cloud-providers)
- [Privacy users with private transactions created using v1.3.4 or earlier](KNOWN_ISSUES.md#privacy-users-with-private-transactions-created-using-v134-or-earlier)
- [Permissioning issues on Kubernetes](KNOWN_ISSUES.md#Kubernetes-permissioning-uses-Service-IPs-rather-than-pod-IPs-which-can-fail)
- [Restarts caused by insufficient memory can cause inconsistent private state](KNOWN_ISSUES.md#Restart-caused-by-insufficient-memory-can-cause-inconsistent-private-state)
>>>>>>> 7a6747ee

## 1.5.2 

### Additions and Improvements

* Experimental offline backup and restore has been added via the `operator x-backup-state` and `operator x-restore-state` CLI commands.  Data formats will be fluid for as long as the `x-` prefix is present in the CLI so it is advised not to rely on these backups for disaster recovery. [\#1235](https://github.com/hyperledger/besu/pull/1235)
* Experimental ethstats support added via the `Xethstats` and `Xethstats-contact` CLI commands. [\#1239](https://github.com/hyperledger/besu/pull/1239)
* Peers added via the JSON-RPC `admin_addPeer` and `admin_removePeer` will be shared or no longer shared via discovery respectively.  Previously they were not shared. [\#1177](https://github.com/hyperledger/besu/pull/1177) contributed by [br0tchain](https://github.com/br0tchain).
* New Docker Images (see below). [\#1277](https://github.com/hyperledger/besu/pull/1277)
* Reworked static peer discovery handling. [\#1292](https://github.com/hyperledger/besu/pull/1292)

### New Java VMs in Docker Image

* New docker images are being generated to use the latest version of OpenJDK (currently 14.0.1) with the tag suffix of `-openjdk-latest`, for example `1.5.2-openjdk-latest`.
* New docker images are being generated to use [GraalVM](https://www.graalvm.org/) with the tag suffix of `-graalvm`, for example `1.5.2-graalvm`.
* The existing images based on Java 11 are also being tagged with the suffix `-openjdk-11`, for example `1.5.2-openjdk-11`, as well as `1.5.2`.  

The intent is that the major Java VM version or Java VM type shipped with the default docker images (`latest`, `1.5.x`, etc.) may be changed during future quarterly releases but will remain consistent within quarterly releases.

### Bug Fixes
- Offchain permissioning - fixed bug where sync status check prevented peering if static nodes configured. [\#1252](https://github.com/hyperledger/besu/issues/1252)

- GraphQL queries of `miner` in IBFT networks will no longer return an error.  PR [\#1282](https://github.com/hyperledger/besu/pull/1282) issue [\#1272](https://github.com/hyperledger/besu/issues/1272).

#### Previously identified known issues
 
- [Logs queries missing results against chain head](KNOWN_ISSUES.md#Logs-queries-missing-results-against-chain-head)
- [Eth/65 loses peers](KNOWN_ISSUES.md#eth65-loses-peers)
- [Fast sync when running Besu on cloud providers](KNOWN_ISSUES.md#fast-sync-when-running-besu-on-cloud-providers)
- [Privacy users with private transactions created using v1.3.4 or earlier](KNOWN_ISSUES.md#privacy-users-with-private-transactions-created-using-v134-or-earlier)
- [Permissioning issues on Kubernetes](KNOWN_ISSUES.md#Kubernetes-permissioning-uses-Service-IPs-rather-than-pod-IPs-which-can-fail)
- [Restarts caused by insufficient memory can cause inconsistent private state](KNOWN_ISSUES.md#Restart-caused-by-insufficient-memory-can-cause-inconsistent-private-state)

### New and Old Maintainer

- [David Mechler](https://github.com/hyperledger/besu/commits?author=davemec) has been added as a [new maintainer](https://github.com/hyperledger/besu/pull/1267).
- [Edward Evans](https://github.com/hyperledger/besu/commits?author=EdJoJob) voluntarily moved to [emeritus status](https://github.com/hyperledger/besu/pull/1270).

## 1.5.1

### Deprecated 
- CLI option `--privacy-precompiled-address` option is deprecated. This address is now derived, based 
on `--privacy-onchain-groups-enabled`. [\#1222](https://github.com/hyperledger/besu/pull/1222)

### Additions and Improvements

* In an IBFT2 network, a fixed block reward value and recipient address can be defined in genesis file [\#1132](https://github.com/hyperledger/besu/pull/1132)
* JSON-RPC HTTP API Authorization: exit early when checking user permissions. [\#1144](https://github.com/hyperledger/besu/pull/1144)
* HTTP/2 is enabled for JSON-RPC HTTP API over TLS. [\#1145](https://github.com/hyperledger/besu/pull/1145)
* Color output in consoles. It can be disabled with `--color-enabled=false` [\#1257](https://github.com/hyperledger/besu/pull/1257)
* Add compatibility with ClusterIP services for the Kubernetes Nat Manager  [\#1156](https://github.com/hyperledger/besu/pull/1156)
* In an IBFT2 network; a fixed block reward value and recipient address can be defined in genesis file [\#1132](https://github.com/hyperledger/besu/pull/1132)
* Add fee cap for transactions submitted via RPC. [\#1137](https://github.com/hyperledger/besu/pull/1137) 

### Bug fixes 

* When the default sync mode was changed to fast sync for named networks, there was one caveat we didn't address. The `dev` network should've been full sync by default. This has now been fixed. [\#1257](https://github.com/hyperledger/besu/pull/1257)
* Fix synchronization timeout issue when the blocks were too large [\#1149](https://github.com/hyperledger/besu/pull/1149)
* Fix missing results from eth_getLogs request. [\#1154](https://github.com/hyperledger/besu/pull/1154)
* Fix issue allowing Besu to be used for DDoS amplification. [\#1146](https://github.com/hyperledger/besu/pull/1146)

### Known Issues 

Known issues are open issues categorized as [Very High or High impact](https://wiki.hyperledger.org/display/BESU/Defect+Prioritisation+Policy).

#### Previously identified known issues
 
- [Scope of logs query causing Besu to hang](KNOWN_ISSUES.md#scope-of-logs-query-causing-besu-to-hang)
- [Eth/65 loses peers](KNOWN_ISSUES.md#eth65-loses-peers)
- [Fast sync when running Besu on cloud providers](KNOWN_ISSUES.md#fast-sync-when-running-besu-on-cloud-providers)
- [Privacy users with private transactions created using v1.3.4 or earlier](KNOWN_ISSUES.md#privacy-users-with-private-transactions-created-using-v134-or-earlier)
- [Permissioning issues on Kubernetes](KNOWN_ISSUES.md#Kubernetes-permissioning-uses-Service-IPs-rather-than-pod-IPs-which-can-fail)
- [Restarts caused by insufficient memory can cause inconsistent private state](KNOWN_ISSUES.md#Restart-caused-by-insufficient-memory-can-cause-inconsistent-private-state)

## 1.5 Breaking changes

When upgrading to 1.5, ensure you've taken into account the following breaking changes. 

### Docker users with volume mounts 

To maintain best security practices, we're changing the `user:group` on the Docker container to `besu`.

What this means for you:

* If you are running Besu as a binary, there is no impact.
* If you are running Besu as a Docker container *and* have a volume mount for data,  ensure that the 
permissions on the directory allow other users and groups to r/w. Ideally this should be set to
`besu:besu` as the owner.

Note that the `besu` user only exists within the container not outside it. The same user ID may match
a different user outside the image.

If you’re mounting local folders, it is best to set the user via the Docker `—user` argument. Use the
UID because the username may not exist inside the docker container. Ensure the directory being mounted
is owned by that user.

### Remove Manual NAT method

The NAT manager `MANUAL` method has been removed. 
If you have have been using the `MANUAL` method, use the `NONE` method instead. The behavior of the 
`NONE` method is the same as the previously supported `MANUAL` methods.

### Privacy users 

Besu minor version upgrades require upgrading Orion to the latest minor version. That is, for 
Besu <> Orion node pairs, when upgrading Besu to v1.5, it is required that Orion is upgraded to 
v1.6. Older versions of Orion will no longer work with Besu v1.5.  

## 1.5 Features 

Features added between from 1.4 to 1.5 include: 
* Mining Support 
  Besu supports `eth_hashrate` and `eth_submitHashrate` to obtain the hashrate when we mine with a GPU mining worker. 
* Tracing 
  The [Tracing API](https://besu.hyperledger.org/en/latest/Reference/API-Methods/#trace-methods) is no longer an Early Access feature and now has full support for `trace_replayBlockTransactions`, `trace_Block` and `trace_transaction`.  
* Plugin API Block Events 
  `BlockAdded` and `BlockReorg` are now exposed via the [Plugin API](https://javadoc.io/doc/org.hyperledger.besu/plugin-api/latest/org/hyperledger/besu/plugin/services/BesuEvents.html). 
* [Filters](https://besu.hyperledger.org/en/stable/HowTo/Interact/Filters/Accessing-Logs-Using-JSON-RPC/) and 
  [subscriptions](https://besu.hyperledger.org/en/stable/HowTo/Interact/APIs/RPC-PubSub/) for private contracts.  
* [SecurityModule Plugin API](https://javadoc.io/doc/org.hyperledger.besu/plugin-api/latest/org/hyperledger/besu/plugin/services/SecurityModuleService.html)
  This allows use of a different [security module](https://besu.hyperledger.org/en/stable/Reference/CLI/CLI-Syntax/#security-module) 
  as a plugin to provide cryptographic function that can be used by NodeKey (such as sign, ECDHKeyAgreement etc.). 
* [Onchain privacy groups](https://besu.hyperledger.org/en/latest/Concepts/Privacy/Onchain-PrivacyGroups/)
  with add and remove members. This is an early access feature. Early access features are not recommended
  for production networks and may have unstable interfaces.

## 1.5 

### Additions and Improvements 

* Public Networks Default to Fast Sync: The default sync mode for named permissionless networks, such as the Ethereum mainnet and testnets, is now `FAST`.
  * The default is unchanged for private networks. That is, the sync mode defaults to `FULL` for private networks. 
  * Use the [`--sync-mode` command line option](https://besu.hyperledger.org/Reference/CLI/CLI-Syntax/#sync-mode) to change the sync mode. [\#384](https://github.com/hyperledger/besu/pull/384)
* Proper Mining Support: Added full support for `eth_hashrate` and `eth_submitHashrate`. It is now possible to have the hashrate when we mine with a GPU mining worker [\#1063](https://github.com/hyperledger/besu/pull/1063)
* Performance Improvements: The addition of native libraries ([\#775](https://github.com/hyperledger/besu/pull/775)) and changes to data structures in the EVM ([\#1089](https://github.com/hyperledger/besu/pull/1089)) have improved Besu sync and EVM execution times. 
* Tracing API Improvements: The [Tracing API](https://besu.hyperledger.org/en/latest/Reference/API-Methods/#trace-methods) is no longer an Early Access feature and now has full support for `trace_replayBlockTransactions`, `trace_Block` and `trace_transaction`.  
* New Plugin API Block Events: `BlockAdded` and `BlockReorg` are now exposed via the Plugin API [\#637](https://github.com/hyperledger/besu/pull/637). 
* Added experimental CLI option `--Xnat-kube-pod-name` to specify the name of the loadbalancer used by the Kubernetes nat manager [\#1078](https://github.com/hyperledger/besu/pull/1078)
- Local permissioning TOML config now supports additional keys (`nodes-allowlist` and `accounts-allowlist`). 
Support for `nodes-whitelist` and `accounts-whitelist` will be removed in a future release. 
- Add missing `mixHash` field for `eth_getBlockBy*` JSON RPC endpoints. [\#1098](https://github.com/hyperledger/besu/pull/1098)
* Besu now has a strict check on private transactions to ensure the privateFrom in the transaction
matches the sender Orion key that has distributed the payload. Besu 1.5+ requires Orion 1.6+ to work. 
[#357](https://github.com/PegaSysEng/orion/issues/357)

### Bug fixes 

No bug fixes with [user impact in this release](https://wiki.hyperledger.org/display/BESU/Changelog). 
 
### Known Issues 

Known issues are open issues categorized as [Very High or High impact](https://wiki.hyperledger.org/display/BESU/Defect+Prioritisation+Policy).

#### New known issues 

- K8S permissioning uses of Service IPs rather than pod IPs which can fail. [\#1190](https://github.com/hyperledger/besu/pull/1190)
Workaround - Do not use permissioning on K8S. 

- Restart caused by insufficient memory can cause inconsistent private state. [\#1110](https://github.com/hyperledger/besu/pull/1110) 
Workaround - Ensure you allocate enough memory for the Java Runtime Environment that the node does not run out of memory.

#### Previously identified known issues
 
- [Scope of logs query causing Besu to hang](KNOWN_ISSUES.md#scope-of-logs-query-causing-besu-to-hang)
- [Eth/65 loses peers](KNOWN_ISSUES.md#eth65-loses-peers)
- [Fast sync when running Besu on cloud providers](KNOWN_ISSUES.md#fast-sync-when-running-besu-on-cloud-providers)
- [Privacy users with private transactions created using v1.3.4 or earlier](KNOWN_ISSUES.md#privacy-users-with-private-transactions-created-using-v134-or-earlier)

## 1.4.6

### Additions and Improvements

- Print node address on startup. [\#938](https://github.com/hyperledger/besu/pull/938)
- Transaction pool: price bump replacement mechanism configurable through CLI. [\#928](https://github.com/hyperledger/besu/pull/928) [\#930](https://github.com/hyperledger/besu/pull/930)

### Bug Fixes

- Added timeout to queries. [\#986](https://github.com/hyperledger/besu/pull/986)
- Fixed issue where networks using onchain permissioning could stall when the bootnodes were not validators. [\#969](https://github.com/hyperledger/besu/pull/969)
- Update getForks method to ignore ClassicForkBlock chain parameter to fix issue with ETC syncing. [\#1014](https://github.com/hyperledger/besu/pull/1014)

### Known Issues 

Known issues are open issues categorized as [Very High or High impact](https://wiki.hyperledger.org/display/BESU/Defect+Prioritisation+Policy).

#### Previously identified known issues
 
- [Scope of logs query causing Besu to hang](KNOWN_ISSUES.md#scope-of-logs-query-causing-besu-to-hang)
- [Eth/65 loses peers](KNOWN_ISSUES.md#eth65-loses-peers)
- [Fast sync when running Besu on cloud providers](KNOWN_ISSUES.md#fast-sync-when-running-besu-on-cloud-providers)
- [Privacy users with private transactions created using v1.3.4 or earlier](KNOWN_ISSUES.md#privacy-users-with-private-transactions-created-using-v134-or-earlier)

## 1.4.5

### Additions and Improvements

- Implemented WebSocket logs subscription for private contracts (`priv_subscribe`/`priv_unsubscribe`) [\#762](https://github.com/hyperledger/besu/pull/762)
- Introduced SecurityModule plugin API. This allows use of a different security module as a plugin to 
  provide cryptographic function that can be used by NodeKey (such as sign, ECDHKeyAgreement etc.). KeyPairSecurityModule
  is registered and used by default. The CLI option `--security-module=<name> (defaults to localfile)` can be used 
  to identify the security module plugin name to use instead. [\#713](https://github.com/hyperledger/besu/pull/713)
- Several testing related changes to improve compatibility with [Hive](https://hivetests.ethdevops.io/) and Retesteth. 
  [\#806](https://github.com/hyperledger/besu/pull/806) and [#845](https://github.com/hyperledger/besu/pull/845)
- Native libraries for secp256k1 and Altbn128 encryption are enabled by default.  To disable these libraries use 
  `--Xsecp256k1-native-enabled=false` and `--Xaltbn128-native-enabled=false`. [\#775](https://github.com/hyperledger/besu/pull/775)

### Bug Fixes

- Fixed `eth_estimateGas` JSON RPC so it no longer returns gas estimates that are too low. [\#842](https://github.com/hyperledger/besu/pull/842) 
- Full help not displayed unless explicitly requested. [\#437](https://github.com/hyperledger/besu/pull/437)
- Compatibility with undocumented Geth `eth_subscribe` fields. [\#654](https://github.com/hyperledger/besu/pull/654)
- Current block number included as part of `eth_getWork` response. [\#849](https://github.com/hyperledger/besu/pull/849) 

### Known Issues 

Known issues are open issues categorized as [Very High or High impact](https://wiki.hyperledger.org/display/BESU/Defect+Prioritisation+Policy).

#### New known issues 

* Scope of logs query causing Besu to crash. [\#944](https://github.com/hyperledger/besu/pull/944) 

Workaround - Limit the number of blocks queried by each `eth_getLogs` call. 

#### Previously identified known issues

- [`Intrinsic gas exceeds gas limit` returned when calling `delete mapping[addr]` or `mapping[addr] = 0`](KNOWN_ISSUES.md#intrinsic-gas-exceeds-gas-limit)
- [Eth/65 not backwards compatible](KNOWN_ISSUES.md#eth65-not-backwards-compatible)
- [Error full syncing with pruning](KNOWN_ISSUES.md#error-full-syncing-with-pruning)
- [Fast sync when running Besu on cloud providers](KNOWN_ISSUES.md#fast-sync-when-running-besu-on-cloud-providers)
- [Bootnodes must be validators when using onchain permissioning](KNOWN_ISSUES.md#bootnodes-must-be-validators-when-using-onchain-permissioning)
- [Privacy users with private transactions created using v1.3.4 or earlier](KNOWN_ISSUES.md#privacy-users-with-private-transactions-created-using-v134-or-earlier)

## 1.4.4

### Additions and Improvements

- Implemented [`priv_getLogs`](https://besu.hyperledger.org/en/latest/Reference/API-Methods/#priv_getlogs). [\#686](https://github.com/hyperledger/besu/pull/686)
- Implemented private contract log filters including JSON-RPC methods to interact with private filters. [\#735](https://github.com/hyperledger/besu/pull/735)
- Implemented EIP-2315: Simple Subroutines for the EVM [\#717](https://github.com/hyperledger/besu/pull/717)
- Implemented Splunk logging. [\#725](https://github.com/hyperledger/besu/pull/725)
- Implemented optional native library encryption. [\#675](https://github.com/hyperledger/besu/pull/675).  To enable add `--Xsecp256k1-native-enabled` (for transaciton signatures) and/or `--Xaltbn128-native-enabled` (for altbn128 precomiled contracts) as command line options. 

### Bug Fixes 

- Flag added to toggle `eth/65` off by default. `eth/65` will remain toggled off by default until 
a fix is completed for the [eth/65 known issue](KNOWN_ISSUES.md). [\#741](https://github.com/hyperledger/besu/pull/741)
- Resolve crashing NAT detectors on GKE. [\#731](https://github.com/hyperledger/besu/pull/731) fixes [\#507](https://github.com/hyperledger/besu/issues/507). 
[Besu-Kubernetes Readme](https://github.com/PegaSysEng/besu-kubernetes/blob/master/README.md#network-topology-and-high-availability-requirements) 
updated to reflect changes.  
- Deal with quick service start failures [\#714](https://github.com/hyperledger/besu/pull/714) fixes [\#662](https://github.com/hyperledger/besu/issues/662) 

### Known Issues 

Known issues are open issues categorized as [Very High or High impact](https://wiki.hyperledger.org/display/BESU/Defect+Prioritisation+Policy).

#### New known issues

- `Intrinsic gas exceeds gas limit` returned when calling `delete mapping[addr]` or `mapping[addr] = 0` [\#696](https://github.com/hyperledger/besu/issues/696)

Calling delete and set to 0 Solidity mapping in Solidity fail.

#### Previously identified known issues

- [Eth/65 not backwards compatible](KNOWN_ISSUES.md#eth65-not-backwards-compatible)
- [Error full syncing with pruning](KNOWN_ISSUES.md#error-full-syncing-with-pruning)
- [Fast sync when running Besu on cloud providers](KNOWN_ISSUES.md#fast-sync-when-running-besu-on-cloud-providers)
- [Bootnodes must be validators when using onchain permissioning](KNOWN_ISSUES.md#bootnodes-must-be-validators-when-using-onchain-permissioning)
- [Privacy users with private transactions created using v1.3.4 or earlier](KNOWN_ISSUES.md#privacy-users-with-private-transactions-created-using-v134-or-earlier)

## 1.4.3

### Issues identified with 1.4.3 release 

The `eth/65` change is not [backwards compatible](https://github.com/hyperledger/besu/issues/723). 
This has the following impact: 
* In a private network, nodes using the 1.4.3 client cannot interact with nodes using 1.4.2 or earlier
clients. 
* On mainnet, synchronizing eventually stalls.   

Workaround -> revert to v1.4.2. 

A [fix](https://github.com/hyperledger/besu/pull/732) is currently [being tested](https://github.com/hyperledger/besu/pull/733). 

### Critical Issue for Privacy Users 

A critical issue for privacy users with private transactions created using Hyperledger Besu v1.3.4 
or earlier has been identified. If you have a network with private transaction created using v1.3.4 
or earlier, please read the following and take the appropriate steps: 
https://wiki.hyperledger.org/display/BESU/Critical+Issue+for+Privacy+Users 

### Additions and Improvements

- Added `eth/65` support. [\#608](https://github.com/hyperledger/besu/pull/608)
- Added block added and block reorg events. Added revert reason to block added transactions. [\#637](https://github.com/hyperledger/besu/pull/637)

### Deprecated 

- Private Transaction `hash` field and `getHash()` method have been deprecated. They will be removed 
in 1.5.0 release. [\#639](https://github.com/hyperledger/besu/pull/639)

### Known Issues 

#### Fast sync when running Besu on cloud providers  

A known [RocksDB issue](https://github.com/facebook/rocksdb/issues/6435) causes fast sync to fail 
when running Besu on certain cloud providers. The following error is displayed repeatedly: 

```
...
EthScheduler-Services-1 (importBlock) | ERROR | PipelineChainDownloader | Chain download failed. Restarting after short delay.
java.util.concurrent.CompletionException: org.hyperledger.besu.plugin.services.exception.StorageException: org.rocksdb.RocksDBException: block checksum mismatch:
....
```

This behaviour has been seen on AWS and Digital Ocean. 

Workaround -> On AWS, a full restart of the AWS VM is required to restart the fast sync. 

Fast sync is not currently supported on Digital Ocean. We are investigating options to 
[add support for fast sync on Digital Ocean](https://github.com/hyperledger/besu/issues/591). 

#### Error full syncing with pruning

- Error syncing with mainnet on Besu 1.3.7 node - MerkleTrieException [\#580](https://github.com/hyperledger/besu/issues/580)
The associated error is `Unable to load trie node value for hash` and is caused by the combination of
full sync and pruning.

Workarounds:
1. Explicitly disable pruning using `--pruning-enabled=false` when using fast sync.
2. If the `MerkleTrieException` occurs, delete the database and resync.

A fix for this issue is being actively worked on.

#### Fast sync reverting to full sync 

In some cases of FastSyncException, fast sync reverts back to a full sync before having reached the 
pivot block. [\#683](https://github.com/hyperledger/besu/issues/683)

Workaround -> To re-attempt fast syncing rather than continue full syncing, stop Besu, delete your 
database, and start again.

#### Bootnodes must be validators when using onchain permissioning

- Onchain permissioning nodes can't peer when using a non-validator bootnode [\#528](https://github.com/hyperledger/besu/issues/528)

Workaround -> When using onchain permissioning, ensure bootnodes are also validators. 


## 1.4.2

### Additions and Improvements

- Added `trace_block` JSON RPC API [\#449](https://github.com/hyperledger/besu/pull/449)
- Added `pulledStates` and `knownStates` to the EthQL `syncing` query and `eth_syncing` JSON-RPC api [\#565](https://github.com/hyperledger/besu/pull/565)

### Bug Fixes

- Fixed file parsing behaviour for privacy enclave keystore password file [\#554](https://github.com/hyperledger/besu/pull/554) (thanks to [magooster](https://github.com/magooster))
- Fixed known issue with being unable to re-add members to onchain privacy groups [\#471](https://github.com/hyperledger/besu/pull/471)

### Updated Early Access Features 

* [Onchain privacy groups](https://besu.hyperledger.org/en/latest/Concepts/Privacy/Onchain-PrivacyGroups/) with add and remove members. Known issue resolved (see above).
* [TRACE API](https://besu.hyperledger.org/en/latest/Reference/API-Methods/#trace-methods) now includes `trace_block`, `trace_replayBlockTransactions`, and `trace_transaction`. 
Fixed some issues on the trace replay block transactions API [\#522](https://github.com/hyperledger/besu/pull/522). 

### Known Issues 

#### Fast sync defaulting to full sync

-  When fast sync cannot find enough valid peers rapidly enough, Besu defaults to full sync.

Workarounds:
1. To re-attempt fast syncing rather than continue full syncing, stop Besu, delete your database,
and start again.
2. When fast syncing, explicitly disable pruning using `--pruning-enabled=false` to reduce the likelihood
of encountering the pruning bug.

A fix to remove the default to full sync is [in progress](https://github.com/hyperledger/besu/pull/427)
is being actively worked on.

#### Error full syncing with pruning

- Error syncing with mainnet on Besu 1.3.7 node - MerkleTrieException [\#BESU-160](https://jira.hyperledger.org/browse/BESU-160)
The associated error is `Unable to load trie node value for hash` and is caused by the combination of
full sync and pruning.

Workarounds:
1. Explicitly disable pruning using `--pruning-enabled=false` when using fast sync.
2. If the `MerkleTrieException` occurs, delete the database and resync.

A fix for this issue is being actively worked on.

#### Bootnodes must be validators when using onchain permissioning

- Onchain permissioning nodes can't peer when using a non-validator bootnode [\#BESU-181](https://jira.hyperledger.org/browse/BESU-181)

Workaround -> When using onchain permissioning, ensure bootnodes are also validators. 

## 1.4.1

### Additions and Improvements 

- Added priv_getCode [\#250](https://github.com/hyperledger/besu/pull/408). Gets the bytecode associated with a private address.
- Added `trace_transaction` JSON RPC API [\#441](https://github.com/hyperledger/besu/pull/441)
- Removed -X unstable prefix for pruning options (`--pruning-blocks-retained`, `--pruning-block-confirmations`) [\#440](https://github.com/hyperledger/besu/pull/440)
- Implemented [ECIP-1088](https://ecips.ethereumclassic.org/ECIPs/ecip-1088): Phoenix EVM and Protocol upgrades. [\#434](https://github.com/hyperledger/besu/pull/434)

### Bug Fixes

- [BESU-25](https://jira.hyperledger.org/browse/BESU-25) Use v5 Devp2p when pinging [\#392](https://github.com/hyperledger/besu/pull/392)
- Fixed a bug to manage concurrent access to cache files [\#438](https://github.com/hyperledger/besu/pull/438)
- Fixed configuration file bug: `pruning-blocks-retained` now accepts an integer in the config [\#440](https://github.com/hyperledger/besu/pull/440)
- Specifying RPC credentials file should not force RPC Authentication to be enabled [\#454](https://github.com/hyperledger/besu/pull/454) 
- Enhanced estimateGas messages [\#436](https://github.com/hyperledger/besu/pull/436). When a estimateGas request fails a validation check, an improved error message is returned in the response.

### Early Access Features

Early access features are available features that are not recommended for production networks and may
have unstable interfaces.

* [Onchain privacy groups](https://besu.hyperledger.org/en/latest/Concepts/Privacy/Onchain-PrivacyGroups/) with add and remove members. 
  Not being able to to re-add a member to an onchain privacy group is a [known issue](https://github.com/hyperledger/besu/issues/455) 
  with the add and remove functionality. 

### Known Issues 

#### Fast sync defaulting to full sync

-  When fast sync cannot find enough valid peers rapidly enough, Besu defaults to full sync.

Workarounds:
1. To re-attempt fast syncing rather than continue full syncing, stop Besu, delete your database,
and start again.
2. When fast syncing, explicitly disable pruning using `--pruning-enabled=false` to reduce the likelihood
of encountering the pruning bug.

A fix to remove the default to full sync is [in progress](https://github.com/hyperledger/besu/pull/427)
and is planned for inclusion in v1.4.1.

#### Error full syncing with pruning

- Error syncing with mainnet on Besu 1.3.7 node - MerkleTrieException [\#BESU-160](https://jira.hyperledger.org/browse/BESU-160)
The associated error is `Unable to load trie node value for hash` and is caused by the combination of
full sync and pruning.

Workarounds:
1. Explicitly disable pruning using `--pruning-enabled=false` when using fast sync.
2. If the `MerkleTrieException` occurs, delete the database and resync.

Investigation of this issue is in progress and a fix is targeted for v1.4.1.

#### Bootnodes must be validators when using onchain permissioning

- Onchain permissioning nodes can't peer when using a non-validator bootnode [\#BESU-181](https://jira.hyperledger.org/browse/BESU-181)

Workaround -> When using onchain permissioning, ensure bootnodes are also validators. 

## 1.4.0

### Private State Migration

Hyperledger Besu v1.4 implements a new data structure for private state storage that is not backwards compatible.
A migration will be performed when starting v1.4 for the first time to reprocess existing private transactions
and re-create the private state data in the v1.4 format.

If you have existing private transactions, see [migration details](docs/Private-Txns-Migration.md).

### Additions and Improvements

* [TLS support](https://besu.hyperledger.org/en/latest/Concepts/TLS/) to secure client and server communication.

* [Multi-tenancy](https://besu.hyperledger.org/en/latest/Concepts/Privacy/Multi-Tenancy/) to enable multiple participants to use the same Besu and Orion node.

* [Plugin APIs](https://besu.hyperledger.org/en/latest/Concepts/Plugins/) to enable building of Java plugins to extend Hyperledger Besu.

* Support for additional [NAT methods](https://besu.hyperledger.org/en/latest/HowTo/Find-and-Connect/Specifying-NAT/).

* Added [`priv_call`](https://besu.hyperledger.org/en/latest/Reference/API-Methods/#priv_call) which invokes
a private contract function locally and does not change the private state.

* Besu has moved from an internal Bytes library to the [Apache Tuweni](https://tuweni.apache.org/) Bytes library.  
This includes using the library in the Plugins API interfaces. [#295](https://github.com/hyperledger/besu/pull/295) and [#215](https://github.com/hyperledger/besu/pull/215)

### Early Access Features

Early access features are available features that are not recommended for production networks and may
have unstable interfaces.

* [Reorg compatible privacy](https://besu.hyperledger.org/en/latest/Concepts/Privacy/Privacy-Overview/#reorg-compatible-privacy)
to enable private transactions on networks using consensus mechanisms that fork.

* [Tracing API](https://besu.hyperledger.org/en/latest/Concepts/Transactions/Trace-Types) to obtain detailed information about transaction processing.

### Bug Fixes

See RC and Beta sections below.

### Known Issues

#### Fast sync defaulting to full sync

-  When fast sync cannot find enough valid peers rapidly enough, Besu defaults to full sync.

Workarounds:
1. To re-attempt fast syncing rather than continue full syncing, stop Besu, delete your database,
and start again.
2. When fast syncing, explicitly disable pruning using `--pruning-enabled=false` to reduce the likelihood
of encountering the pruning bug.

A fix to remove the default to full sync is [in progress](https://github.com/hyperledger/besu/pull/427)
and is planned for inclusion in v1.4.1.

#### Error full syncing with pruning

- Error syncing with mainnet on Besu 1.3.7 node - MerkleTrieException [\#BESU-160](https://jira.hyperledger.org/browse/BESU-160)
The associated error is `Unable to load trie node value for hash` and is caused by the combination of
full sync and pruning.

Workarounds:
1. Explicitly disable pruning using `--pruning-enabled=false` when using fast sync.
2. If the `MerkleTrieException` occurs, delete the database and resync.

Investigation of this issue is in progress and a fix is targeted for v1.4.1.

#### Bootnodes must be validators when using onchain permissioning

- Onchain permissioning nodes can't peer when using a non-validator bootnode [\#BESU-181](https://jira.hyperledger.org/browse/BESU-181)

Workaround -> When using onchain permissioning, ensure bootnodes are also validators. 


## 1.4.0 RC-2

### Private State Migration
Hyperledger Besu v1.4 implements a new data structure for private state storage that is not backwards compatible.
A migration will be performed when starting v1.4 for the first time to reprocess existing private transactions
and re-create the private state data in the v1.4 format.
If you have existing private transactions, see [migration details](docs/Private-Txns-Migration.md).

## 1.4.0 RC-1

### Additions and Improvements

- New`trace_replayBlockTransactions` JSON-RPC API

This can be enabled using the `--rpc-http-api TRACE` CLI flag.  There are some philosophical differences between Besu and other implementations that are outlined in [trace_rpc_apis](docs/trace_rpc_apis.md).

- Ability to automatically detect Docker NAT settings from inside the conainter.

The default NAT method (AUTO) can detect this so no user intervention is required to enable this.

- Added [Multi-tenancy](https://besu.hyperledger.org/en/latest/Concepts/Privacy/Multi-Tenancy/) support which allows multiple participants to use the same Besu node for private transactions.

- Added TLS support for communication with privacy enclave

### Bug Fixes

- Private transactions are now validated before sent to the enclave [\#356](https://github.com/hyperledger/besu/pull/356)

### Known Bugs

- Error syncing with mainnet on Besu 1.3.7 node - MerkleTrieException [\#BESU-160](https://jira.hyperledger.org/browse/BESU-160)

Workaround -> Don't enable pruning when syncing to mainnet.

- Onchain permissioning nodes can't peer when using a non-validator bootnode [\#BESU-181](https://jira.hyperledger.org/browse/BESU-181)

Workaround -> When using onchain permissioning, ensure bootnodes are also validators.

## 1.4 Beta 3

### Additions and Improvements

- CLI option to enable TLS client auth for JSON-RPC HTTP [\#340](https://github.com/hyperledger/besu/pull/340)

Added CLI options to enable TLS client authentication and trusting client certificates:
~~~
--rpc-http-tls-client-auth-enabled - Enable TLS client authentication for the JSON-RPC HTTP service (default: false)
--rpc-http-tls-known-clients-file - Path to file containing client's certificate common name and fingerprint for client authentication.
--rpc-http-tls-ca-clients-enabled - Enable to accept clients certificate signed by a valid CA for client authentication (default: false)
~~~
If client-auth is enabled, user must either enable CA signed clients OR provide a known-clients file. An error is reported
if both CA signed clients is disabled and known-clients file is not specified.

- Stable Plugins APIs [\#346](https://github.com/hyperledger/besu/pull/346)

The `BesuEvents` service and related `data` package have been marked as a stable plugin API.

### Bug Fixes

- Return missing signers from getSignerMetrics [\#343](https://github.com/hyperledger/besu/pull/)

### Experimental Features

- Experimental support for `trace_replayBlockTransactions` - multiple PRs

Added support for the `trace_replayBlockTransactions` JSON-RPC call. To enable this API add
`TRACE` to the `rpc-http-api` options (for example,  `--rpc-http-api TRACE` on the command line).

This is not a production ready API.  There are known bugs relating to traced memory from calls and
returns, and the gas calculation reported in the flat traces does not always match up with the
correct gas calculated for consensus.

## 1.4 Beta 2

### Additions and Improvements

- Enable TLS for JSON-RPC HTTP Service [\#253](https://github.com/hyperledger/besu/pull/253)

Exposes new command line parameters to enable TLS on Ethereum JSON-RPC HTTP interface to allow clients like EthSigner to connect via TLS:
`--rpc-http-tls-enabled=true`
(Optional - Only required if `--rpc-http-enabled` is set to true) Set to `true` to enable TLS. False by default.
`--rpc-http-tls-keystore-file="/path/to/cert.pfx"`
(Must be specified if TLS is enabled) Path to PKCS12 format key store which contains server's certificate and it's private key
`--rpc-http-tls-keystore-password-file="/path/to/cert.passwd"`
(Must be specified if TLS is enabled) Path to the text file containing password for unlocking key store.
`--rpc-http-tls-known-clients-file="/path/to/rpc_tls_clients.txt"`
(Optional) Path to a plain text file containing space separated client’s certificate’s common name and its sha-256 fingerprints when
they are not signed by a known CA. The presence of this file (even empty) enables TLS client authentication. That is, the client
presents the certificate to server on TLS handshake and server establishes that the client certificate is either signed by a
proper/known CA. Otherwise, server trusts client certificate by reading the sha-256 fingerprint from known clients file specified above.

The format of the file is (as an example):
`localhost DF:65:B8:02:08:5E:91:82:0F:91:F5:1C:96:56:92:C4:1A:F6:C6:27:FD:6C:FC:31:F2:BB:90:17:22:59:5B:50`

### Bug Fixes

- TotalDifficulty is a BigInteger [\#253](https://github.com/hyperledger/besu/pull/253).
  Don't try and cast total difficulty down to a long because it will overflow long in a reasonable timeframe.

## 1.4 Beta 1

### Additions and Improvements

- Besu has moved from an internal Bytes library to the [Apache Tuweni](https://tuweni.apache.org/) Bytes library.  This includes using the library in the Plugins API interfaces. [#295](https://github.com/hyperledger/besu/pull/295) and [#215](https://github.com/hyperledger/besu/pull/215)
- Besu stops processing blocks if Orion is unavailable [\#253](https://github.com/hyperledger/besu/pull/253)
- Added priv_call [\#250](https://github.com/hyperledger/besu/pull/250).  Invokes a private contract function locally and does not change the private state.
- Support for [EIP-2124](https://github.com/ethereum/EIPs/blob/master/EIPS/eip-2124.md), which results in faster peer discovery [\#156](https://github.com/hyperledger/besu/pull/156)

## 1.3.8

### Additions and Improvements

- `admin_generateLogBloomCache` JSON-RPC API to generate a cache of the block bloombits that improves performance for log queries [\#262](https://github.com/hyperledger/besu/pull/262)

## Critical Fix in 1.3.7

1.3.7 includes a critical fix for Ethereum MainNet users and the Muir Glacier upgrade. We recommend users of Ethereum public networks
(MainNet, Ropsten, Rinkeby, and Goerli) upgrade immediately. This upgrade is also strongly recommended for users of private networks.

For more details, see [Hyperledger Besu Wiki](https://wiki.hyperledger.org/display/BESU/Mainnet+Consensus+Bug+Identified+and+Resolved+in+Hyperledger+Besu).

## Muir Glacier Compatibility

For compatibility with Ethereum Muir Glacier upgrade, use v1.3.7 or later.

## ETC Agharta Compatibility

For compatibility with ETC Agharta upgrade, use 1.3.7 or later.

### 1.3.7

### Additions and Improvements

- Hard Fork Support: Configures the Agharta activation block for the ETC MainNet configuration [\#251](https://github.com/hyperledger/besu/pull/251) (thanks to [soc1c](https://github.com/soc1c))
- `operator generate-log-bloom-cache` command line option to generate a cache of the block bloombits that improves performance for log queries  [\#245](https://github.com/hyperledger/besu/pull/245)

### Bug Fixes

- Resolves a Mainnet consensus issue [\#254](https://github.com/hyperledger/besu/pull/254)

### New Maintainer

[Edward Mack](https://github.com/hyperledger/besu/commits?author=edwardmack) added as a [new maintainer](https://github.com/hyperledger/besu/pull/219).

### 1.3.6

### Additions and Improvements

- Performance improvements:
  * Multithread Websockets to increase throughput [\#231](https://github.com/hyperledger/besu/pull/231)
  * NewBlockHeaders performance improvement [\#230](https://github.com/hyperledger/besu/pull/230)
- EIP2384 - Ice Age Adustment around Istanbul [\#211](https://github.com/hyperledger/besu/pull/211)
- Documentation updates include:
  * [Configuring mining using the Stratum protocol](https://besu.hyperledger.org/en/latest/HowTo/Configure/Configure-Mining/)
  * [ETC network command line options](https://besu.hyperledger.org/en/latest/Reference/CLI/CLI-Syntax/#network)
- Hard Fork Support:
   * MuirGlacier for Ethereum Mainnet and Ropsten Testnet
   * Agharta for Kotti and Mordor Testnets

### Bug Fixes

- [\#210](https://github.com/hyperledger/besu/pull/210) fixes WebSocket frames handling
  User impact: PING/PONG frames handling in Websocket services was not implemented

### 1.3.5

### Additions and Improvements

- Log Event Streaming for Plugin API [\#186](https://github.com/hyperledger/besu/pull/186)
- Allow use a external JWT public key in authenticated APIs [\#183](https://github.com/hyperledger/besu/pull/183)
- ETC Configuration, classic fork peer validator [\#176](https://github.com/hyperledger/besu/pull/176) (thanks to [edwardmack](https://github.com/edwardmack))
- Allow IBFT validators to be changed at a given block [\#173](https://github.com/hyperledger/besu/pull/173)
- Support external mining using Stratum [\#140](https://github.com/hyperledger/besu/pull/140) (thanks to [atoulme](https://github.com/atoulme))
- Add more fields to private transaction receipt [\#85](https://github.com/hyperledger/besu/pull/85) (thanks to [josh-richardson](https://github.com/josh-richardson))
- [Pruning documentation](https://besu.hyperledger.org/en/latest/Concepts/Pruning/)

### Technical Improvements

- ETC - Cleanup [\#201](https://github.com/hyperledger/besu/pull/201) (thanks to [GregTheGreek](https://github.com/GregTheGreek))
- User specific enclave public key configuration in auth file [\#196](https://github.com/hyperledger/besu/pull/196)
- Change CustomForks -\> Transitions [\#193](https://github.com/hyperledger/besu/pull/193)
- Pass identity information into RpcMethod from Http Service [\#189](https://github.com/hyperledger/besu/pull/189)
- Remove the use of JsonRpcParameters from RpcMethods [\#188](https://github.com/hyperledger/besu/pull/188)
- Repaired Metrics name collision between Privacy and RocksDB [\#187](https://github.com/hyperledger/besu/pull/187)
- Multi-Tenancy: Do not specify a public key anymore when requesting a … [\#185](https://github.com/hyperledger/besu/pull/185)
- Updates to circle building acceptance tests [\#184](https://github.com/hyperledger/besu/pull/184)
- Move Apache Tuweni dependency to official release [\#181](https://github.com/hyperledger/besu/pull/181) (thanks to [atoulme](https://github.com/atoulme))
- Update Gradle to 6.0, support Java 13 [\#180](https://github.com/hyperledger/besu/pull/180)
- ETC Atlantis fork [\#179](https://github.com/hyperledger/besu/pull/179) (thanks to [edwardmack](https://github.com/edwardmack))
- ETC Gotham Fork [\#178](https://github.com/hyperledger/besu/pull/178) (thanks to [edwardmack](https://github.com/edwardmack))
- ETC DieHard fork support [\#177](https://github.com/hyperledger/besu/pull/177) (thanks to [edwardmack](https://github.com/edwardmack))
- Remove 'parentHash', 'number' and 'gasUsed' fields from the genesis d… [\#175](https://github.com/hyperledger/besu/pull/175) (thanks to [SweeXordious](https://github.com/SweeXordious))
- Enable pruning by default for fast sync and validate conflicts with privacy [\#172](https://github.com/hyperledger/besu/pull/172)
- Update RocksDB [\#170](https://github.com/hyperledger/besu/pull/170)
- Vpdate ver to 1.3.5-snapshot [\#169](https://github.com/hyperledger/besu/pull/169)
- Added PoaQueryService method that returns local node signer… [\#163](https://github.com/hyperledger/besu/pull/163)
- Add versioning to privacy storage [\#149](https://github.com/hyperledger/besu/pull/149)
- Update reference tests [\#139](https://github.com/hyperledger/besu/pull/139)

### 1.3.4

- Reverted _Enable pruning by default for fast sync (#135)_ [\#164](https://github.com/hyperledger/besu/pull/164)

### 1.3.3

### Technical Improvements

- Add --identity flag for client identification in node browsers [\#150](https://github.com/hyperledger/besu/pull/150)
- Istanbul Mainnet Block [\#145](https://github.com/hyperledger/besu/pull/150)
- Add priv\_getEeaTransactionCount [\#110](https://github.com/hyperledger/besu/pull/110)

### Additions and Improvements

- Redesign of how JsonRpcMethods are created [\#159](https://github.com/hyperledger/besu/pull/159)
- Moving JsonRpcMethods classes into the same package, prior to refactor [\#154](https://github.com/hyperledger/besu/pull/154)
- Reflect default logging in CLI help [\#148](https://github.com/hyperledger/besu/pull/148)
- Handle zero port better in NAT [\#147](https://github.com/hyperledger/besu/pull/147)
- Rework how filter and log query parameters are created/used [\#146](https://github.com/hyperledger/besu/pull/146)
- Don't generate shutdown tasks in controller [\#141](https://github.com/hyperledger/besu/pull/141)
- Ibft queries [\#138](https://github.com/hyperledger/besu/pull/138)
- Enable pruning by default for fast sync [\#135](https://github.com/hyperledger/besu/pull/135)
- Ensure spotless runs in CI [\#132](https://github.com/hyperledger/besu/pull/132)
- Add more logging around peer disconnects [\#131](https://github.com/hyperledger/besu/pull/131)
- Repair EthGetLogs returning incorrect results [\#128](https://github.com/hyperledger/besu/pull/128)
- Use Bloombits for Logs queries [\#127](https://github.com/hyperledger/besu/pull/127)
- Improve message when extraData missing [\#121](https://github.com/hyperledger/besu/pull/121)
- Fix miner startup logic [\#104](https://github.com/hyperledger/besu/pull/104)
- Support log reordring from reorgs in `LogSubscriptionService` [\#86](https://github.com/hyperledger/besu/pull/86)

### 1.3.2

### Additions and Improvements

- besu -v to print plugin versions[\#123](https://github.com/hyperledger/besu/pull/123)

### Technical Improvements

- Update Governance and Code of Conduct verbiage [\#120](https://github.com/hyperledger/besu/pull/120)
- Fix private transaction root mismatch [\#118](https://github.com/hyperledger/besu/pull/118)
- Programatically enforce plugin CLI variable names [\#117](https://github.com/hyperledger/besu/pull/117)
- Additional unit test for selecting replaced pending transactions [\#116](https://github.com/hyperledger/besu/pull/116)
- Only set sync targets that have an estimated height value [\#115](https://github.com/hyperledger/besu/pull/115)
- Fix rlpx startup [\#114](https://github.com/hyperledger/besu/pull/114)
- Expose getPayload in Transaction plugin-api interface. [\#113](https://github.com/hyperledger/besu/pull/113)
- Dependency Version Upgrades [\#112](https://github.com/hyperledger/besu/pull/112)
- Add hash field in Transaction plugin interface. [\#111](https://github.com/hyperledger/besu/pull/111)
- Rework sync status events [\#106](https://github.com/hyperledger/besu/pull/106)

### 1.3.1

### Additions and Improvements

- Added GraphQL query/logs support [\#94](https://github.com/hyperledger/besu/pull/94)

### Technical Improvements

- Add totalDiffculty to BlockPropagated events. [\#97](https://github.com/hyperledger/besu/pull/97)
- Merge BlockchainQueries classes [\#101](https://github.com/hyperledger/besu/pull/101)
- Fixed casing of dynamic MetricCategorys [\#99](https://github.com/hyperledger/besu/pull/99)
- Fix private transactions breaking evm [\#96](https://github.com/hyperledger/besu/pull/96)
- Make SyncState variables thread-safe [\#95](https://github.com/hyperledger/besu/pull/95)
- Fix transaction tracking by sender [\#93](https://github.com/hyperledger/besu/pull/93)
- Make logic in PersistBlockTask more explicit to fix a LGTM warning [\#92](https://github.com/hyperledger/besu/pull/92)
- Removed Unused methods in the transaction simulator. [\#91](https://github.com/hyperledger/besu/pull/91)
- Fix ThreadBesuNodeRunner BesuConfiguration setup [\#90](https://github.com/hyperledger/besu/pull/90)
- JsonRpc method disabled error condition rewrite and unit test [\#80](https://github.com/hyperledger/besu/pull/80)
- Round trip testing of state trie account values [\#31](https://github.com/hyperledger/besu/pull/31)

### 1.3

### Breaking Change

- Disallow comments in Genesis JSON file. [\#49](https://github.com/hyperledger/besu/pull/49)

### Additions and Improvements

- Add `--required-block` command line option to deal with chain splits [\#79](https://github.com/hyperledger/besu/pull/79)
- Store db metadata file in the root data directory. [\#46](https://github.com/hyperledger/besu/pull/46)
- Add `--target-gas-limit` command line option. [\#24](https://github.com/hyperledger/besu/pull/24)(thanks to new contributor [cfelde](https://github.com/cfelde))
- Allow private contracts to access public state. [\#9](https://github.com/hyperledger/besu/pull/9)
- Documentation updates include:
  - Added [sample load balancer configurations](https://besu.hyperledger.org/en/latest/HowTo/Configure/Configure-HA/Sample-Configuration/)  
  - Added [`retesteth`](https://besu.hyperledger.org/en/latest/Reference/CLI/CLI-Subcommands/#retesteth) subcommand
  - Added [`debug_accountRange`](https://besu.hyperledger.org/en/latest/Reference/API-Methods/#debug_accountrange) JSON-RPC API method
  - Clarified purpose of [static nodes](https://besu.hyperledger.org/en/latest/HowTo/Find-and-Connect/Managing-Peers/#static-nodes)
  - Added links [Kubernetes reference implementations](https://besu.hyperledger.org/en/latest/HowTo/Deploy/Kubernetes/)
  - Added content about [access between private and public states](https://besu.hyperledger.org/en/latest/Concepts/Privacy/Privacy-Groups/#access-between-states)
  - Added restriction that [account permissioning cannot be used with random key signing](https://besu.hyperledger.org/en/latest/HowTo/Use-Privacy/Sign-Privacy-Marker-Transactions/).
  - Added high availability requirement for [private transaction manager](https://besu.hyperledger.org/en/latest/Concepts/Privacy/Privacy-Overview/#availability) (ie, Orion)
  - Added [genesis file reference](https://besu.hyperledger.org/en/latest/Reference/Config-Items/)

### Technical Improvements

- Less verbose synching subscriptions [\#59](https://github.com/hyperledger/besu/pull/59)
- Return enclave key instead of private transaction hash [\#53](https://github.com/hyperledger/besu/pull/53)
- Fix mark sweep pruner bugs where nodes that should be kept were being swept  [\#50](https://github.com/hyperledger/besu/pull/50)
- Clean up BesuConfiguration construction [\#51](https://github.com/hyperledger/besu/pull/51)
- Private tx nonce errors return same msg as any tx [\#48](https://github.com/hyperledger/besu/pull/48)
- Fix default logging [\#47](https://github.com/hyperledger/besu/pull/47)
- Introduce virtual operation. [\#45](https://github.com/hyperledger/besu/pull/45)
- Downgrade RocksDBPlugin Logging Levels [\#44](https://github.com/hyperledger/besu/pull/44)
- Infrastructure for exposing PoA metrics for plugins. [\#37](https://github.com/hyperledger/besu/pull/37)
- Refactor privacy storage. [\#7](https://github.com/hyperledger/besu/pull/7)

## 1.2.4

### Additions and Improvements

- Add Istanbul block (5435345) for Rinkeby [\#35](https://github.com/hyperledger/besu/pull/35)
- Add Istanbul block (1561651) for Goerli [\#27](https://github.com/hyperledger/besu/pull/27)
- Add Istanbul block (6485846) for Ropsten [\#26](https://github.com/hyperledger/besu/pull/26)
- Add privDistributeRawTransaction endpoint [\#23](https://github.com/hyperledger/besu/pull/23) (thanks to [josh-richardson](https://github.com/josh-richardson))

### Technical Improvements

- Refactors pantheon private key to signing private key [\#34](https://github.com/hyperledger/besu/pull/34) (thanks to [josh-richardson](https://github.com/josh-richardson))
- Support both BESU\_ and PANTHEON\_ env var prefixes [\#32](https://github.com/hyperledger/besu/pull/32)
- Use only fully validated peers for fast sync pivot selection [\#21](https://github.com/hyperledger/besu/pull/21)
- Support Version Rollbacks for RocksDB \(\#6\) [\#19](https://github.com/hyperledger/besu/pull/19)
- Update Cava library to Tuweni Library [\#18](https://github.com/hyperledger/besu/pull/18)
- StateTrieAccountValue:Version should be written as an int, not a long [\#17](https://github.com/hyperledger/besu/pull/17)
- Handle discovery peers with updated endpoints [\#12](https://github.com/hyperledger/besu/pull/12)
- Change retesteth port [\#11](https://github.com/hyperledger/besu/pull/11)
- Renames eea\_getTransactionReceipt to priv\_getTransactionReceipt [\#10](https://github.com/hyperledger/besu/pull/10) (thanks to [josh-richardson](https://github.com/josh-richardson))
- Support Version Rollbacks for RocksDB [\#6](https://github.com/hyperledger/besu/pull/6)
- Moving AT DSL into its own module [\#3](https://github.com/hyperledger/besu/pull/3)

## 1.2.3

### Additions and Improvements
- Added an override facility for genesis configs [\#1915](https://github.com/PegaSysEng/pantheon/pull/1915)
- Finer grained logging configuration [\#1895](https://github.com/PegaSysEng/pantheon/pull/1895) (thanks to [matkt](https://github.com/matkt))

### Technical Improvements

- Add archiving of docker test reports [\#1921](https://github.com/PegaSysEng/pantheon/pull/1921)
- Events API: Transaction dropped, sync status, and renames [\#1919](https://github.com/PegaSysEng/pantheon/pull/1919)
- Remove metrics from plugin registration [\#1918](https://github.com/PegaSysEng/pantheon/pull/1918)
- Replace uses of Instant.now from within the IBFT module [\#1911](https://github.com/PegaSysEng/pantheon/pull/1911)
- Update plugins-api build script [\#1908](https://github.com/PegaSysEng/pantheon/pull/1908)
- Ignore flaky tracing tests [\#1907](https://github.com/PegaSysEng/pantheon/pull/1907)
- Ensure plugin-api module gets published at the correct maven path [\#1905](https://github.com/PegaSysEng/pantheon/pull/1905)
- Return the plugin-apis to this repo [\#1900](https://github.com/PegaSysEng/pantheon/pull/1900)
- Stop autogenerating BesuInfo.java [\#1899](https://github.com/PegaSysEng/pantheon/pull/1899)
- Extracted Metrics interfaces to plugins-api. [\#1898](https://github.com/PegaSysEng/pantheon/pull/1898)
- Fix key value storage clear so it removes all values [\#1894](https://github.com/PegaSysEng/pantheon/pull/1894)
- Ethsigner test [\#1892](https://github.com/PegaSysEng/pantheon/pull/1892) (thanks to [iikirilov](https://github.com/iikirilov))
- Return null private transaction receipt instead of error [\#1872](https://github.com/PegaSysEng/pantheon/pull/1872) (thanks to [iikirilov](https://github.com/iikirilov))
- Implement trace replay block transactions trace option [\#1886](https://github.com/PegaSysEng/pantheon/pull/1886)
- Use object parameter instead of list of parameters for priv\_createPrivacyGroup [\#1868](https://github.com/PegaSysEng/pantheon/pull/1868) (thanks to [iikirilov](https://github.com/iikirilov))
- Refactor privacy acceptance tests [\#1864](https://github.com/PegaSysEng/pantheon/pull/1864) (thanks to [iikirilov](https://github.com/iikirilov))

## 1.2.2

### Additions and Improvements
- Support large numbers for the `--network-id` option [\#1891](https://github.com/PegaSysEng/pantheon/pull/1891)
- Added eea\_getTransactionCount Json Rpc [\#1861](https://github.com/PegaSysEng/pantheon/pull/1861)
- PrivacyMarkerTransaction to be signed with a randomly generated key [\#1844](https://github.com/PegaSysEng/pantheon/pull/1844)
- Implement eth\_getproof JSON RPC API [\#1824](https://github.com/PegaSysEng/pantheon/pull/1824) (thanks to [matkt](https://github.com/matkt))
- Documentation updates include:
  - [Improved navigation](https://docs.pantheon.pegasys.tech/en/latest/)
  - [Added permissioning diagram](https://docs.pantheon.pegasys.tech/en/latest/Concepts/Permissioning/Permissioning-Overview/#onchain)
  - [Added Responsible Disclosure policy](https://docs.pantheon.pegasys.tech/en/latest/Reference/Responsible-Disclosure/)
  - [Added `blocks export` subcommand](https://besu.hyperledger.org/en/latest/Reference/CLI/CLI-Subcommands/#export)

### Technical Improvements  
- Update the `pantheon blocks export` command usage [\#1887](https://github.com/PegaSysEng/pantheon/pull/1887) (thanks to [matkt](https://github.com/matkt))
- Stop Returning null for 'pending' RPC calls [\#1883](https://github.com/PegaSysEng/pantheon/pull/1883)
- Blake validation errors are hard errors [\#1882](https://github.com/PegaSysEng/pantheon/pull/1882)
- Add test cases for trace\_replayBlockTransactions [\#1881](https://github.com/PegaSysEng/pantheon/pull/1881)
- Simplify json rpc spec test setup [\#1880](https://github.com/PegaSysEng/pantheon/pull/1880)
- Tweak JSON import format [\#1878](https://github.com/PegaSysEng/pantheon/pull/1878)
- Transactions listeners should use the subscriber pattern [\#1877](https://github.com/PegaSysEng/pantheon/pull/1877)
- Maven spotless [\#1876](https://github.com/PegaSysEng/pantheon/pull/1876)
- Don't cache for localbalance [\#1875](https://github.com/PegaSysEng/pantheon/pull/1875)
- EIP-1108 - Reprice alt\_bn128  [\#1874](https://github.com/PegaSysEng/pantheon/pull/1874)
- Create stub trace\_replayBlockTransactions json-rpc method  [\#1873](https://github.com/PegaSysEng/pantheon/pull/1873)
- Improve trace log [\#1870](https://github.com/PegaSysEng/pantheon/pull/1870)
- Pruning Command Line Flags [\#1869](https://github.com/PegaSysEng/pantheon/pull/1869)
- Re-enable istanbul [\#1865](https://github.com/PegaSysEng/pantheon/pull/1865)
- Fix logic to disconnect from peers on fork [\#1863](https://github.com/PegaSysEng/pantheon/pull/1863)
- Blake 2b tweaks [\#1862](https://github.com/PegaSysEng/pantheon/pull/1862)
- Sweep state roots before child nodes [\#1854](https://github.com/PegaSysEng/pantheon/pull/1854)
- Update export subcommand to export blocks in rlp format [\#1852](https://github.com/PegaSysEng/pantheon/pull/1852)
- Updating docker tests to make it easier to follow & ensure it listens on the right interface on docker [\#1851](https://github.com/PegaSysEng/pantheon/pull/1851)
- Disable Istanbul block [\#1849](https://github.com/PegaSysEng/pantheon/pull/1849)
- Add read-only blockchain factory method [\#1845](https://github.com/PegaSysEng/pantheon/pull/1845)
- Removing the release plugin in favour of the new process with branches [\#1843](https://github.com/PegaSysEng/pantheon/pull/1843)
- Update Görli bootnodes [\#1842](https://github.com/PegaSysEng/pantheon/pull/1842)
- Upgrade graphql library to version 13.0 [\#1834](https://github.com/PegaSysEng/pantheon/pull/1834)
- Database versioning and enable multi-column database [\#1830](https://github.com/PegaSysEng/pantheon/pull/1830)
- Fixes invalid JsonGetter, comment [\#1811](https://github.com/PegaSysEng/pantheon/pull/1811) (thanks to [josh-richardson](https://github.com/josh-richardson))
- Add EthSigner acceptance test [\#1655](https://github.com/PegaSysEng/pantheon/pull/1655) (thanks to [iikirilov](https://github.com/iikirilov))
- Support plugin Richdata APIs via implementation [\#1581](https://github.com/PegaSysEng/pantheon/pull/1581)

## 1.2.1

### Additions and Improvements

- Removed the release plugin in favour of the new process with branches
[#1841](https://github.com/PegaSysEng/pantheon/pull/1841)
[#1843](https://github.com/PegaSysEng/pantheon/pull/1843)
[#1848](https://github.com/PegaSysEng/pantheon/pull/1848)
[#1855](https://github.com/PegaSysEng/pantheon/pull/1855)
- Updated Görli bootnodes [#1842](https://github.com/PegaSysEng/pantheon/pull/1842)
- Removed unnecessary test dependency [#1839](https://github.com/PegaSysEng/pantheon/pull/1839)
- Added warning when comments are used in genesis file [#1838](https://github.com/PegaSysEng/pantheon/pull/1838)
- Added an experimental flag for disabling timers [#1837](https://github.com/PegaSysEng/pantheon/pull/1837)
- Fixed FlatFileTaskCollection tests [#1833](https://github.com/PegaSysEng/pantheon/pull/1833)
- Added chain json import utility [#1832](https://github.com/PegaSysEng/pantheon/pull/1832)
- Added tests to AllNodesVisitor trie traversal [#1831](https://github.com/PegaSysEng/pantheon/pull/1831)
- Updated privateFrom to be required [#1829](https://github.com/PegaSysEng/pantheon/pull/1829) (thanks to [iikirilov](https://github.com/iikirilov))
- Made explicit that streamed accounts may be missing their address [#1828](https://github.com/PegaSysEng/pantheon/pull/1828)
- Refactored normalizeKeys method [#1826](https://github.com/PegaSysEng/pantheon/pull/1826)
- Removed dead parameters [#1825](https://github.com/PegaSysEng/pantheon/pull/1825)
- Added a nicer name for Corretto [#1819](https://github.com/PegaSysEng/pantheon/pull/1819)
- Changed core JSON-RPC method to support ReTestEth
[#1815](https://github.com/PegaSysEng/pantheon/pull/1815)
[#1818](https://github.com/PegaSysEng/pantheon/pull/1818)
- Added rewind to block functionality [#1814](https://github.com/PegaSysEng/pantheon/pull/1814)
- Added support for NoReward and NoProof seal engines [#1813](https://github.com/PegaSysEng/pantheon/pull/1813)
- Added strict short hex strings for retesteth [#1812](https://github.com/PegaSysEng/pantheon/pull/1812)
- Cleaned up genesis parsing [#1809](https://github.com/PegaSysEng/pantheon/pull/1809)
- Updating Orion to v1.3.2 [#1805](https://github.com/PegaSysEng/pantheon/pull/1805)
- Updaated newHeads subscription to emit events only for canonical blocks [#1798](https://github.com/PegaSysEng/pantheon/pull/1798)
- Repricing for trie-size-dependent opcodes [#1795](https://github.com/PegaSysEng/pantheon/pull/1795)
- Revised Istanbul Versioning assignemnts [#1794](https://github.com/PegaSysEng/pantheon/pull/1794)
- Updated RevertReason to return BytesValue [#1793](https://github.com/PegaSysEng/pantheon/pull/1793)
- Updated way priv_getPrivacyPrecompileAddress source [#1786](https://github.com/PegaSysEng/pantheon/pull/1786) (thanks to [iikirilov](https://github.com/iikirilov))
- Updated Chain ID opcode to return 0 as default [#1785](https://github.com/PegaSysEng/pantheon/pull/1785)
- Allowed fixedDifficulty=1 [#1784](https://github.com/PegaSysEng/pantheon/pull/1784)
- Updated Docker image defaults host interfaces [#1782](https://github.com/PegaSysEng/pantheon/pull/1782)
- Added tracking of world state account key preimages [#1780](https://github.com/PegaSysEng/pantheon/pull/1780)
- Modified PrivGetPrivateTransaction to take public tx hash [#1778](https://github.com/PegaSysEng/pantheon/pull/1778) (thanks to [josh-richardson](https://github.com/josh-richardson))
- Removed enclave public key from parameter
[#1789](https://github.com/PegaSysEng/pantheon/pull/1789)
[#1777](https://github.com/PegaSysEng/pantheon/pull/1777) (thanks to [iikirilov](https://github.com/iikirilov))
- Added storage key preimage tracking [#1772](https://github.com/PegaSysEng/pantheon/pull/1772)
- Updated priv_getPrivacyPrecompileAddress method return [#1766](https://github.com/PegaSysEng/pantheon/pull/1766) (thanks to [iikirilov](https://github.com/iikirilov))
- Added tests for permissioning with static nodes behaviour [#1764](https://github.com/PegaSysEng/pantheon/pull/1764)
- Added integration test for contract creation with privacyGroupId [#1762](https://github.com/PegaSysEng/pantheon/pull/1762) (thanks to [josh-richardson](https://github.com/josh-richardson))
- Added report node local address as the coinbase in Clique and IBFT
[#1758](https://github.com/PegaSysEng/pantheon/pull/1758)
[#1760](https://github.com/PegaSysEng/pantheon/pull/1760)
- Fixed private tx signature validation [#1753](https://github.com/PegaSysEng/pantheon/pull/1753)
- Updated CI configuration
[#1751](https://github.com/PegaSysEng/pantheon/pull/1751)
[#1835](https://github.com/PegaSysEng/pantheon/pull/1835)
- Added CLI flag for setting WorldStateDownloader task cache size [#1749](https://github.com/PegaSysEng/pantheon/pull/1749) (thanks to [matkt](https://github.com/matkt))
- Updated vertx to 2.8.0 [#1748](https://github.com/PegaSysEng/pantheon/pull/1748)
- changed RevertReason to BytesValue [#1746](https://github.com/PegaSysEng/pantheon/pull/1746)
- Added static nodes acceptance test [#1745](https://github.com/PegaSysEng/pantheon/pull/1745)
- Added report 0 hashrate when the mining coordinator doesn't support mining
[#1744](https://github.com/PegaSysEng/pantheon/pull/1744)
[#1757](https://github.com/PegaSysEng/pantheon/pull/1757)
- Implemented EIP-2200 - Net Gas Metering Revised [#1743](https://github.com/PegaSysEng/pantheon/pull/1743)
- Added chainId validation to PrivateTransactionValidator [#1741](https://github.com/PegaSysEng/pantheon/pull/1741)
- Reduced intrinsic gas cost [#1739](https://github.com/PegaSysEng/pantheon/pull/1739)
- De-duplicated test blocks data files [#1737](https://github.com/PegaSysEng/pantheon/pull/1737)
- Renamed various EEA methods to priv methods [#1736](https://github.com/PegaSysEng/pantheon/pull/1736) (thanks to [josh-richardson](https://github.com/josh-richardson))
- Permissioning Acceptance Test [#1735](https://github.com/PegaSysEng/pantheon/pull/1735)
 [#1759](https://github.com/PegaSysEng/pantheon/pull/1759)
- Add nonce handling to GenesisState [#1728](https://github.com/PegaSysEng/pantheon/pull/1728)
- Added 100-continue to HTTP [#1727](https://github.com/PegaSysEng/pantheon/pull/1727)
- Fixed get_signerMetrics [#1725](https://github.com/PegaSysEng/pantheon/pull/1725) (thanks to [matkt](https://github.com/matkt))
- Reworked "in-sync" checks [#1720](https://github.com/PegaSysEng/pantheon/pull/1720)
- Added Accounts Permissioning Acceptance Tests [#1719](https://github.com/PegaSysEng/pantheon/pull/1719)
- Added PrivateTransactionValidator to unify logic [#1713](https://github.com/PegaSysEng/pantheon/pull/1713)
- Added JSON-RPC API to report validator block production information [#1687](https://github.com/PegaSysEng/pantheon/pull/1687) (thanks to [matkt](https://github.com/matkt))
- Added Mark Sweep Pruner [#1638](https://github.com/PegaSysEng/pantheon/pull/1638)
- Added the Blake2b F compression function as a precompile in Besu [#1614](https://github.com/PegaSysEng/pantheon/pull/1614) (thanks to [iikirilov](https://github.com/iikirilov))
- Documentation updates include:
  - Added CPU requirements [#1734](https://github.com/PegaSysEng/pantheon/pull/1734)
  - Added reference to Ansible role [#1733](https://github.com/PegaSysEng/pantheon/pull/1733)
  - Updated revert reason example [#1754](https://github.com/PegaSysEng/pantheon/pull/1754)
  - Added content on deploying for production [#1774](https://github.com/PegaSysEng/pantheon/pull/1774)
  - Updated docker docs for location of data path [#1790](https://github.com/PegaSysEng/pantheon/pull/1790)
  - Updated permissiong documentation
  [#1792](https://github.com/PegaSysEng/pantheon/pull/1792)
  [#1652](https://github.com/PegaSysEng/pantheon/pull/1652)
  - Added permissioning webinar in the resources [#1717](https://github.com/PegaSysEng/pantheon/pull/1717)
  - Add web3.js-eea reference doc [#1617](https://github.com/PegaSysEng/pantheon/pull/1617)
  - Updated privacy documentation
  [#1650](https://github.com/PegaSysEng/pantheon/pull/1650)
  [#1721](https://github.com/PegaSysEng/pantheon/pull/1721)
  [#1722](https://github.com/PegaSysEng/pantheon/pull/1722)
  [#1724](https://github.com/PegaSysEng/pantheon/pull/1724)
  [#1729](https://github.com/PegaSysEng/pantheon/pull/1729)
  [#1730](https://github.com/PegaSysEng/pantheon/pull/1730)
  [#1731](https://github.com/PegaSysEng/pantheon/pull/1731)
  [#1732](https://github.com/PegaSysEng/pantheon/pull/1732)
  [#1740](https://github.com/PegaSysEng/pantheon/pull/1740)
  [#1750](https://github.com/PegaSysEng/pantheon/pull/1750)
  [#1761](https://github.com/PegaSysEng/pantheon/pull/1761)
  [#1765](https://github.com/PegaSysEng/pantheon/pull/1765)
  [#1769](https://github.com/PegaSysEng/pantheon/pull/1769)
  [#1770](https://github.com/PegaSysEng/pantheon/pull/1770)
  [#1771](https://github.com/PegaSysEng/pantheon/pull/1771)
  [#1773](https://github.com/PegaSysEng/pantheon/pull/1773)
  [#1787](https://github.com/PegaSysEng/pantheon/pull/1787)
  [#1788](https://github.com/PegaSysEng/pantheon/pull/1788)
  [#1796](https://github.com/PegaSysEng/pantheon/pull/1796)
  [#1803](https://github.com/PegaSysEng/pantheon/pull/1803)
  [#1810](https://github.com/PegaSysEng/pantheon/pull/1810)
  [#1817](https://github.com/PegaSysEng/pantheon/pull/1817)
  - Added documentation for getSignerMetrics [#1723](https://github.com/PegaSysEng/pantheon/pull/1723) (thanks to [matkt](https://github.com/matkt))
  - Added Java 11+ as a prerequisite for installing Besu using Homebrew. [#1755](https://github.com/PegaSysEng/pantheon/pull/1755)
  - Fixed documentation formatting and typos [#1718](https://github.com/PegaSysEng/pantheon/pull/1718)
  [#1742](https://github.com/PegaSysEng/pantheon/pull/1742)
  [#1763](https://github.com/PegaSysEng/pantheon/pull/1763)
  [#1779](https://github.com/PegaSysEng/pantheon/pull/1779)
  [#1781](https://github.com/PegaSysEng/pantheon/pull/1781)
  [#1827](https://github.com/PegaSysEng/pantheon/pull/1827)
  [#1767](https://github.com/PegaSysEng/pantheon/pull/1767) (thanks to [helderjnpinto](https://github.com/helderjnpinto))
  - Moved the docs to a [new doc repos](https://github.com/PegaSysEng/doc.pantheon) [#1822](https://github.com/PegaSysEng/pantheon/pull/1822)
- Explicitly configure some maven artifactIds [#1853](https://github.com/PegaSysEng/pantheon/pull/1853)
- Update export subcommand to export blocks in rlp format [#1852](https://github.com/PegaSysEng/pantheon/pull/1852)
- Implement `eth_getproof` JSON RPC API [#1824](https://github.com/PegaSysEng/pantheon/pull/1824)
- Database versioning and enable multi-column database [#1830](https://github.com/PegaSysEng/pantheon/pull/1830)
- Disable smoke tests on windows [#1847](https://github.com/PegaSysEng/pantheon/pull/1847)
- Add read-only blockchain factory method [#1845](https://github.com/PegaSysEng/pantheon/pull/1845)

## 1.2

### Additions and Improvements

- Add UPnP Support [\#1334](https://github.com/PegaSysEng/pantheon/pull/1334) (thanks to [notlesh](https://github.com/notlesh))
- Limit the fraction of wire connections initiated by peers [\#1665](https://github.com/PegaSysEng/pantheon/pull/1665)
- EIP-1706 - Disable SSTORE with gasleft lt call stipend  [\#1706](https://github.com/PegaSysEng/pantheon/pull/1706)
- EIP-1108 - Reprice alt\_bn128 [\#1704](https://github.com/PegaSysEng/pantheon/pull/1704)
- EIP-1344 ChainID Opcode [\#1690](https://github.com/PegaSysEng/pantheon/pull/1690)
- New release docker image [\#1664](https://github.com/PegaSysEng/pantheon/pull/1664)
- Support changing log level at runtime [\#1656](https://github.com/PegaSysEng/pantheon/pull/1656) (thanks to [matkt](https://github.com/matkt))
- Implement dump command to dump a specific block from storage [\#1641](https://github.com/PegaSysEng/pantheon/pull/1641) (thanks to [matkt](https://github.com/matkt))
- Add eea\_findPrivacyGroup endpoint to Besu [\#1635](https://github.com/PegaSysEng/pantheon/pull/1635) (thanks to [Puneetha17](https://github.com/Puneetha17))
- Updated eea send raw transaction with privacy group ID [\#1611](https://github.com/PegaSysEng/pantheon/pull/1611) (thanks to [iikirilov](https://github.com/iikirilov))
- Added Revert Reason [\#1603](https://github.com/PegaSysEng/pantheon/pull/1603)
- Documentation updates include:
  - Added [UPnP content](https://besu.hyperledger.org/en/latest/HowTo/Find-and-Connect/Using-UPnP/)
  - Added [load balancer image](https://besu.hyperledger.org/en/stable/)
  - Added [revert reason](https://besu.hyperledger.org/en/latest/HowTo/Send-Transactions/Revert-Reason/)
  - Added [admin\_changeLogLevel](https://besu.hyperledger.org/en/latest/Reference/API-Methods/#admin_changeloglevel) JSON RPC API (thanks to [matkt](https://github.com/matkt))
  - Updated for [new Docker image](https://besu.hyperledger.org/en/stable/)
  - Added [Docker image migration content](https://besu.hyperledger.org/en/latest/HowTo/Get-Started/Migration-Docker/)
  - Added [transaction validation content](https://besu.hyperledger.org/en/latest/Concepts/Transactions/Transaction-Validation/)
  - Updated [permissioning overview](https://besu.hyperledger.org/en/stable/) for onchain account permissioning
  - Updated [quickstart](https://besu.hyperledger.org/en/latest/HowTo/Deploy/Monitoring-Performance/#monitor-node-performance-using-prometheus) to include Prometheus and Grafana
  - Added [remote connections limits options](https://besu.hyperledger.org/en/latest/Reference/CLI/CLI-Syntax/#remote-connections-limit-enabled)
  - Updated [web3.js-eea reference](https://docs.pantheon.pegasys.tech/en/latest/Reference/web3js-eea-Methods/) to include privacy group methods
  - Updated [onchain permissioning to include account permissioning](hhttps://besu.hyperledger.org/en/latest/Concepts/Permissioning/Onchain-Permissioning/) and [Permissioning Management Dapp](https://besu.hyperledger.org/en/latest/Tutorials/Permissioning/Getting-Started-Onchain-Permissioning/#start-the-development-server-for-the-permissioning-management-dapp)
  - Added [deployment procedure for Permissioning Management Dapp](https://besu.hyperledger.org/en/stable/)
  - Added privacy content for [EEA-compliant and Besu-extended privacy](https://besu.hyperledger.org/en/latest/Concepts/Privacy/Privacy-Groups/)
  - Added content on [creating and managing privacy groups](https://besu.hyperledger.org/en/latest/Reference/web3js-eea-Methods/#createprivacygroup)
  - Added content on [accessing private and privacy marker transactions](https://besu.hyperledger.org/en/latest/HowTo/Use-Privacy/Access-Private-Transactions/)
  - Added content on [system requirements](https://besu.hyperledger.org/en/latest/HowTo/Get-Started/System-Requirements/)
  - Added reference to [Besu role on Galaxy to deploy using Ansible](https://besu.hyperledger.org/en/latest/HowTo/Deploy/Ansible/).  

### Technical Improvements

- Remove enclave public key from parameter [\#1789](https://github.com/PegaSysEng/pantheon/pull/1789)
- Update defaults host interfaces [\#1782](https://github.com/PegaSysEng/pantheon/pull/1782)
- Modifies PrivGetPrivateTransaction to take public tx hash [\#1778](https://github.com/PegaSysEng/pantheon/pull/1778)
- Remove enclave public key from parameter [\#1777](https://github.com/PegaSysEng/pantheon/pull/1777)
- Return the ethereum address of the privacy precompile from priv_getPrivacyPrecompileAddress [\#1766](https://github.com/PegaSysEng/pantheon/pull/1766)
- Report node local address as the coinbase in Clique and IBFT [\#1760](https://github.com/PegaSysEng/pantheon/pull/1760)
- Additional integration test for contract creation with privacyGroupId [\#1762](https://github.com/PegaSysEng/pantheon/pull/1762)
- Report 0 hashrate when the mining coordinator doesn't support mining [\#1757](https://github.com/PegaSysEng/pantheon/pull/1757)
- Fix private tx signature validation [\#1753](https://github.com/PegaSysEng/pantheon/pull/1753)
- RevertReason changed to BytesValue [\#1746](https://github.com/PegaSysEng/pantheon/pull/1746)
- Renames various eea methods to priv methods [\#1736](https://github.com/PegaSysEng/pantheon/pull/1736)
- Update Orion version [\#1716](https://github.com/PegaSysEng/pantheon/pull/1716)
- Rename CLI flag for better ordering of options [\#1715](https://github.com/PegaSysEng/pantheon/pull/1715)
- Routine dependency updates [\#1712](https://github.com/PegaSysEng/pantheon/pull/1712)
- Fix spelling error in getApplicationPrefix method name [\#1711](https://github.com/PegaSysEng/pantheon/pull/1711)
- Wait and retry if best peer's chain is too short for fast sync [\#1708](https://github.com/PegaSysEng/pantheon/pull/1708)
- Eea get private transaction fix [\#1707](https://github.com/PegaSysEng/pantheon/pull/1707) (thanks to [iikirilov](https://github.com/iikirilov))
- Rework remote connection limit flag defaults [\#1705](https://github.com/PegaSysEng/pantheon/pull/1705)
- Report invalid options from config file [\#1703](https://github.com/PegaSysEng/pantheon/pull/1703)
- Add ERROR to list of CLI log level options [\#1699](https://github.com/PegaSysEng/pantheon/pull/1699)
- Enable onchain account permissioning CLI option [\#1686](https://github.com/PegaSysEng/pantheon/pull/1686)
- Exempt static nodes from all connection limits [\#1685](https://github.com/PegaSysEng/pantheon/pull/1685)
- Enclave refactoring [\#1684](https://github.com/PegaSysEng/pantheon/pull/1684)
- Add opcode and precompiled support for versioning  [\#1683](https://github.com/PegaSysEng/pantheon/pull/1683)
- Use a percentage instead of fraction for the remote connections percentage CLI option. [\#1682](https://github.com/PegaSysEng/pantheon/pull/1682)
- Added error msg for calling eth\_sendTransaction [\#1681](https://github.com/PegaSysEng/pantheon/pull/1681)
- Remove instructions for installing with Chocolatey [\#1680](https://github.com/PegaSysEng/pantheon/pull/1680)
- remove zulu-jdk8 from smoke tests [\#1679](https://github.com/PegaSysEng/pantheon/pull/1679)
- Add new MainNet bootnodes [\#1678](https://github.com/PegaSysEng/pantheon/pull/1678)
- updating smoke tests to use \>= jdk11 [\#1677](https://github.com/PegaSysEng/pantheon/pull/1677)
- Fix handling of remote connection limit [\#1676](https://github.com/PegaSysEng/pantheon/pull/1676)
- Add accountVersion to MessageFrame [\#1675](https://github.com/PegaSysEng/pantheon/pull/1675)
- Change getChildren return type [\#1674](https://github.com/PegaSysEng/pantheon/pull/1674)
- Use Log4J message template instead of String.format [\#1673](https://github.com/PegaSysEng/pantheon/pull/1673)
- Return hashrate of 0 when not mining. [\#1672](https://github.com/PegaSysEng/pantheon/pull/1672)
- Add hooks for validation  [\#1671](https://github.com/PegaSysEng/pantheon/pull/1671)
- Upgrade to pantheon-build:0.0.6-jdk11 which really does include jdk11 [\#1670](https://github.com/PegaSysEng/pantheon/pull/1670)
- Onchain permissioning startup check [\#1669](https://github.com/PegaSysEng/pantheon/pull/1669)
- Update BesuCommand to accept minTransactionGasPriceWei as an integer [\#1668](https://github.com/PegaSysEng/pantheon/pull/1668) (thanks to [matkt](https://github.com/matkt))
- Privacy group id consistent [\#1667](https://github.com/PegaSysEng/pantheon/pull/1667) (thanks to [iikirilov](https://github.com/iikirilov))
- Change eea\_getPrivateTransaction endpoint to accept hex [\#1666](https://github.com/PegaSysEng/pantheon/pull/1666) (thanks to [Puneetha17](https://github.com/Puneetha17))
- Factorise metrics code for KeyValueStorage database [\#1663](https://github.com/PegaSysEng/pantheon/pull/1663))
- Create a metric tracking DB size [\#1662](https://github.com/PegaSysEng/pantheon/pull/1662)
- AT- Removing unused methods on KeyValueStorage [\#1661](https://github.com/PegaSysEng/pantheon/pull/1661)
- Add Prerequisites and Quick-Start [\#1660](https://github.com/PegaSysEng/pantheon/pull/1660) (thanks to [lazaridiscom](https://github.com/lazaridiscom))
- Java 11 updates [\#1658](https://github.com/PegaSysEng/pantheon/pull/1658)
- Make test generated keys deterministic w/in block generator [\#1657](https://github.com/PegaSysEng/pantheon/pull/1657)
- Rename privacyGroupId to createPrivacyGroupId [\#1654](https://github.com/PegaSysEng/pantheon/pull/1654) (thanks to [Puneetha17](https://github.com/Puneetha17))
- Intermittent Test Failures in TransactionsMessageSenderTest [\#1653](https://github.com/PegaSysEng/pantheon/pull/1653)
- Sanity check the generated distribution files before upload [\#1648](https://github.com/PegaSysEng/pantheon/pull/1648)
- Use JDK 11 for release builds [\#1647](https://github.com/PegaSysEng/pantheon/pull/1647)
- Support multiple private marker transactions in a block  [\#1646](https://github.com/PegaSysEng/pantheon/pull/1646)
- Display World State Sync Progress in Logs [\#1645](https://github.com/PegaSysEng/pantheon/pull/1645)
- Remove the docker gradle plugin, handle building docker with shell now [\#1644](https://github.com/PegaSysEng/pantheon/pull/1644)
- Switch to using metric names from EIP-2159 [\#1634](https://github.com/PegaSysEng/pantheon/pull/1634)
- Account versioning [\#1612](https://github.com/PegaSysEng/pantheon/pull/1612)

## 1.1.4

### Additions and Improvements

- \[PAN-2832\] Support setting config options via environment variables [\#1597](https://github.com/PegaSysEng/pantheon/pull/1597)
- Print Besu version when starting [\#1593](https://github.com/PegaSysEng/pantheon/pull/1593)
- \[PAN-2746\] Add eea\_createPrivacyGroup & eea\_deletePrivacyGroup endpoint [\#1560](https://github.com/PegaSysEng/pantheon/pull/1560) (thanks to [Puneetha17](https://github.com/Puneetha17))

Documentation updates include:
- Added [readiness and liveness endpoints](https://besu.hyperledger.org/en/latest/HowTo/Interact/APIs/Using-JSON-RPC-API/#readiness-and-liveness-endpoints)
- Added [high availability content](https://besu.hyperledger.org/en/latest/HowTo/Configure/Configure-HA/High-Availability/)
- Added [web3js-eea client library](https://besu.hyperledger.org/en/latest/Tutorials/Quickstarts/Privacy-Quickstart/#clone-eeajs-libraries)
- Added content on [setting CLI options using environment variables](https://besu.hyperledger.org/en/latest/Reference/CLI/CLI-Syntax/#specifying-options)

### Technical Improvements

- Read config from env vars when no config file specified [\#1639](https://github.com/PegaSysEng/pantheon/pull/1639)
- Upgrade jackson-databind to 2.9.9.1 [\#1636](https://github.com/PegaSysEng/pantheon/pull/1636)
- Update Reference Tests [\#1633](https://github.com/PegaSysEng/pantheon/pull/1633)
- Ignore discport during static node permissioning check [\#1631](https://github.com/PegaSysEng/pantheon/pull/1631)
- Check connections more frequently during acceptance tests [\#1630](https://github.com/PegaSysEng/pantheon/pull/1630)
- Refactor experimental CLI options [\#1629](https://github.com/PegaSysEng/pantheon/pull/1629)
- JSON-RPC api net_services should display the actual ports [\#1628](https://github.com/PegaSysEng/pantheon/pull/1628)
- Refactor CLI [\#1627](https://github.com/PegaSysEng/pantheon/pull/1627)
- Simplify BesuCommand `run` and `parse` methods. [\#1626](https://github.com/PegaSysEng/pantheon/pull/1626)
- PAN-2860: Ignore discport during startup whitelist validation [\#1625](https://github.com/PegaSysEng/pantheon/pull/1625)
- Freeze plugin api version [\#1624](https://github.com/PegaSysEng/pantheon/pull/1624)
- Implement incoming transaction messages CLI option as an unstable command. [\#1622](https://github.com/PegaSysEng/pantheon/pull/1622)
- Update smoke tests docker images for zulu and openjdk to private ones [\#1620](https://github.com/PegaSysEng/pantheon/pull/1620)
- Remove duplication between EeaTransactionCountRpc & PrivateTransactionHandler [\#1619](https://github.com/PegaSysEng/pantheon/pull/1619)
- \[PAN-2709\] - nonce too low error [\#1618](https://github.com/PegaSysEng/pantheon/pull/1618)
- Cache TransactionValidationParams instead of creating new object for each call [\#1616](https://github.com/PegaSysEng/pantheon/pull/1616)
- \[PAN-2850\] Create a transaction pool configuration object [\#1615](https://github.com/PegaSysEng/pantheon/pull/1615)
- Add TransactionValidationParam to TxProcessor [\#1613](https://github.com/PegaSysEng/pantheon/pull/1613)
- Expose a CLI option to configure the life time of transaction messages. [\#1610](https://github.com/PegaSysEng/pantheon/pull/1610)
- Implement Prometheus metric counter for skipped expired transaction messages. [\#1609](https://github.com/PegaSysEng/pantheon/pull/1609)
- Upload jars to bintray as part of releases [\#1608](https://github.com/PegaSysEng/pantheon/pull/1608)
- Avoid publishing docker-pantheon directory to bintray during a release [\#1606](https://github.com/PegaSysEng/pantheon/pull/1606)
- \[PAN-2756\] Istanbul scaffolding [\#1605](https://github.com/PegaSysEng/pantheon/pull/1605)
- Implement a timeout in TransactionMessageProcessor [\#1604](https://github.com/PegaSysEng/pantheon/pull/1604)
- Reject transactions with gas price below the configured minimum [\#1602](https://github.com/PegaSysEng/pantheon/pull/1602)
- Always build the k8s image, only push to dockerhub for master branch [\#1601](https://github.com/PegaSysEng/pantheon/pull/1601)
- Properly validate AltBN128 pairing precompile input [\#1600](https://github.com/PegaSysEng/pantheon/pull/1600)
- \[PAN-2871\] Columnar rocksdb [\#1599](https://github.com/PegaSysEng/pantheon/pull/1599)
- Reverting change to dockerfile [\#1594](https://github.com/PegaSysEng/pantheon/pull/1594)
- Update dependency versions [\#1592](https://github.com/PegaSysEng/pantheon/pull/1592)
- \[PAN-2797\] Clean up failed connections [\#1591](https://github.com/PegaSysEng/pantheon/pull/1591)
- Cleaning up the build process for docker [\#1590](https://github.com/PegaSysEng/pantheon/pull/1590)
- \[PAN-2786\] Stop Transaction Pool Queue from Growing Unbounded [\#1586](https://github.com/PegaSysEng/pantheon/pull/1586)

## 1.1.3

### Additions and Improvements

- \[PAN-2811\] Be more lenient with discovery message deserialization. Completes our support for EIP-8 and enables Besu to work on Rinkeby again. [\#1580](https://github.com/PegaSysEng/pantheon/pull/1580)
- Added liveness and readiness probe stub endpoints [\#1553](https://github.com/PegaSysEng/pantheon/pull/1553)
- Implemented operator tool. \(blockchain network configuration for permissioned networks\) [\#1511](https://github.com/PegaSysEng/pantheon/pull/1511)
- \[PAN-2754\] Added eea\_getPrivacyPrecompileAddress [\#1579](https://github.com/PegaSysEng/pantheon/pull/1579) (thanks to [Puneetha17](https://github.com/Puneetha17))
- Publish the chain head gas used, gas limit, transaction count and ommer metrics [\#1551](https://github.com/PegaSysEng/pantheon/pull/1551)
- Add subscribe and unsubscribe count metrics [\#1541](https://github.com/PegaSysEng/pantheon/pull/1541)
- Add pivot block metrics [\#1537](https://github.com/PegaSysEng/pantheon/pull/1537)

Documentation updates include:

- Updated [IBFT 2.0 tutorial](https://besu.hyperledger.org/en/latest/Tutorials/Private-Network/Create-IBFT-Network/) to use network configuration tool
- Added [debug\_traceBlock\* methods](https://besu.hyperledger.org/en/latest/Reference/API-Methods/#debug_traceblock)
- Reorganised [monitoring documentation](https://besu.hyperledger.org/en/latest/HowTo/Deploy/Monitoring-Performance/)
- Added [link to sample Grafana dashboard](https://besu.hyperledger.org/en/latest/HowTo/Deploy/Monitoring-Performance/#monitor-node-performance-using-prometheus)
- Added [note about replacing transactions in transaction pool](https://besu.hyperledger.org/en/latest/Concepts/Transactions/Transaction-Pool/#replacing-transactions-with-same-nonce)
- Updated [example transaction scripts](https://besu.hyperledger.org/en/latest/HowTo/Send-Transactions/Transactions/#example-javascript-scripts)
- Updated [Alethio Ethstats and Explorer documentation](https://besu.hyperledger.org/en/latest/Concepts/AlethioOverview/)

### Technical Improvements

- PAN-2816: Hiding experimental account permissioning cli options [\#1584](https://github.com/PegaSysEng/pantheon/pull/1584)
- \[PAN-2630\] Synchronizer should disconnect the sync target peer on invalid block data [\#1578](https://github.com/PegaSysEng/pantheon/pull/1578)
- Rename MetricCategory to BesuMetricCategory [\#1574](https://github.com/PegaSysEng/pantheon/pull/1574)
- Convert MetricsConfigiguration to use a builder [\#1572](https://github.com/PegaSysEng/pantheon/pull/1572)
- PAN-2794: Including flag for onchain permissioning check on tx processor [\#1571](https://github.com/PegaSysEng/pantheon/pull/1571)
- Fix behaviour for absent account permissiong smart contract [\#1569](https://github.com/PegaSysEng/pantheon/pull/1569)
- Expand readiness check to check peer count and sync state [\#1568](https://github.com/PegaSysEng/pantheon/pull/1568)
- \[PAN-2798\] Reorganize p2p classes [\#1567](https://github.com/PegaSysEng/pantheon/pull/1567)
- PAN-2729: Account Smart Contract Permissioning ATs [\#1565](https://github.com/PegaSysEng/pantheon/pull/1565)
- Timeout build after 1 hour to prevent it hanging forever. [\#1564](https://github.com/PegaSysEng/pantheon/pull/1564)
- \[PAN-2791\] Make permissions checks for ongoing connections more granular [\#1563](https://github.com/PegaSysEng/pantheon/pull/1563)
- \[PAN-2721\] Fix TopicParameter deserialization [\#1562](https://github.com/PegaSysEng/pantheon/pull/1562)
- \[PAN-2779\] Allow signing private transaction with any key [\#1561](https://github.com/PegaSysEng/pantheon/pull/1561) (thanks to [iikirilov](https://github.com/iikirilov))
- \[PAN-2783\] Invert dependency between permissioning and p2p [\#1557](https://github.com/PegaSysEng/pantheon/pull/1557)
- Removing account filter from TransactionPool [\#1556](https://github.com/PegaSysEng/pantheon/pull/1556)
- \[PAN-1952\] - Remove ignored pending transaction event publish acceptance test [\#1552](https://github.com/PegaSysEng/pantheon/pull/1552)
- Make MetricCategories more flexible [\#1550](https://github.com/PegaSysEng/pantheon/pull/1550)
- Fix encoding for account permissioning check call [\#1549](https://github.com/PegaSysEng/pantheon/pull/1549)
- Discard known remote transactions prior to validation [\#1548](https://github.com/PegaSysEng/pantheon/pull/1548)
- \[PAN-2009\] - Fix cluster clean start after stop in Acceptance tests [\#1546](https://github.com/PegaSysEng/pantheon/pull/1546)
- FilterIdGenerator fixes [\#1544](https://github.com/PegaSysEng/pantheon/pull/1544)
- Only increment the added transaction counter if we actually added the transaction [\#1543](https://github.com/PegaSysEng/pantheon/pull/1543)
- When retrieving transactions by hash, check the pending transactions first [\#1542](https://github.com/PegaSysEng/pantheon/pull/1542)
- Fix thread safety in SubscriptionManager [\#1540](https://github.com/PegaSysEng/pantheon/pull/1540)
- \[PAN-2731\] Extract connection management from P2PNetwork [\#1538](https://github.com/PegaSysEng/pantheon/pull/1538)
- \[PAN-2010\] format filter id as quantity [\#1534](https://github.com/PegaSysEng/pantheon/pull/1534)
- PAN-2445: Onchain account permissioning [\#1507](https://github.com/PegaSysEng/pantheon/pull/1507)
- \[PAN-2672\] Return specific and useful error for enclave issues [\#1455](https://github.com/PegaSysEng/pantheon/pull/1455) (thanks to [Puneetha17](https://github.com/Puneetha17))

## 1.1.2

### Additions and Improvements

Documentation updates include:

- Added [GraphQL options](https://besu.hyperledger.org/en/latest/Reference/CLI/CLI-Syntax/#graphql-http-cors-origins)
- Added [troubleshooting point about illegal reflective access error](https://besu.hyperledger.org/en/latest/HowTo/Troubleshoot/Troubleshooting/#illegal-reflective-access-error-on-startup)
- Added [trusted bootnode behaviour for permissioning](https://besu.hyperledger.org/en/latest/Concepts/Permissioning/Onchain-Permissioning/#bootnodes)
- Added [how to obtain a WS authentication token](https://besu.hyperledger.org/en/latest/HowTo/Interact/APIs/Authentication/#obtaining-an-authentication-token)
- Updated [example scripts and added package.json file for creating signed transactions](https://besu.hyperledger.org/en/latest/HowTo/Send-Transactions/Transactions/)

### Technical Improvements

- Replaced Void datatype with void [\#1530](https://github.com/PegaSysEng/pantheon/pull/1530)
- Fix estimate gas RPC failing for clique when no blocks have been created [\#1528](https://github.com/PegaSysEng/pantheon/pull/1528)
- Avoid auto-boxing for gauge metrics [\#1526](https://github.com/PegaSysEng/pantheon/pull/1526)
- Add AT to ensure 0-miner Clique/IBFT are valid [\#1525](https://github.com/PegaSysEng/pantheon/pull/1525)
- AT DSL - renaming to suffix of Conditions and co-locating with Conditions [\#1524](https://github.com/PegaSysEng/pantheon/pull/1524)
- Set disconnect flag immediately when disconnecting a peer [\#1521](https://github.com/PegaSysEng/pantheon/pull/1521)
- \[PAN-2547\] Modified JSON-RPC subscription processing to avoid blocking [\#1519](https://github.com/PegaSysEng/pantheon/pull/1519)
- Dependency Version Updates [\#1517](https://github.com/PegaSysEng/pantheon/pull/1517)
- AT DSL - renaming ibft to ibft2 [\#1516](https://github.com/PegaSysEng/pantheon/pull/1516)
- \[PIE-1578\] Added local transaction permissioning metrics [\#1515](https://github.com/PegaSysEng/pantheon/pull/1515)
- \[PIE-1577\] Added node local metrics [\#1514](https://github.com/PegaSysEng/pantheon/pull/1514)
- AT DSL - Removing WaitCondition, consistently applying Condition instead [\#1513](https://github.com/PegaSysEng/pantheon/pull/1513)
- Remove usage of deprecated ConcurrentSet [\#1512](https://github.com/PegaSysEng/pantheon/pull/1512)
- Log error if clique or ibft have 0 validators in genesis [\#1509](https://github.com/PegaSysEng/pantheon/pull/1509)
- GraphQL library upgrade changes. [\#1508](https://github.com/PegaSysEng/pantheon/pull/1508)
- Add metrics to assist monitoring and alerting [\#1506](https://github.com/PegaSysEng/pantheon/pull/1506)
- Use external pantheon-plugin-api library [\#1505](https://github.com/PegaSysEng/pantheon/pull/1505)
- Tilde [\#1504](https://github.com/PegaSysEng/pantheon/pull/1504)
- Dependency version updates [\#1503](https://github.com/PegaSysEng/pantheon/pull/1503)
- Simplify text [\#1501](https://github.com/PegaSysEng/pantheon/pull/1501) (thanks to [bgravenorst](https://github.com/bgravenorst))
- \[PAN-1625\] Clique AT mining continues if validator offline [\#1500](https://github.com/PegaSysEng/pantheon/pull/1500)
- Acceptance Test DSL Node refactoring [\#1498](https://github.com/PegaSysEng/pantheon/pull/1498)
- Updated an incorrect command [\#1497](https://github.com/PegaSysEng/pantheon/pull/1497) (thanks to [bgravenorst](https://github.com/bgravenorst))
- Acceptance Test and DSL rename for IBFT2 [\#1493](https://github.com/PegaSysEng/pantheon/pull/1493)
- \[PIE-1580\] Metrics for smart contract permissioning actions [\#1492](https://github.com/PegaSysEng/pantheon/pull/1492)
- Handle RLPException when processing incoming DevP2P messages [\#1491](https://github.com/PegaSysEng/pantheon/pull/1491)
- Limit spotless checks to java classes in expected java  dirs [\#1490](https://github.com/PegaSysEng/pantheon/pull/1490)
- \[PAN-2560\] Add LocalNode class [\#1489](https://github.com/PegaSysEng/pantheon/pull/1489)
- Changed Enode length error String implementation. [\#1486](https://github.com/PegaSysEng/pantheon/pull/1486)
- PAN-2715 - return block not found reasons in error [\#1485](https://github.com/PegaSysEng/pantheon/pull/1485)
- \[PAN-2652\] Refactor Privacy acceptance test and add Privacy Ibft test [\#1483](https://github.com/PegaSysEng/pantheon/pull/1483) (thanks to [iikirilov](https://github.com/iikirilov))
- \[PAN-2603\] Onchain account permissioning support [\#1475](https://github.com/PegaSysEng/pantheon/pull/1475)
- Make CLI options names with hyphen-minus searchable and reduce index size [\#1476](https://github.com/PegaSysEng/pantheon/pull/1476)
- Added warning banner when using latest version [\#1454](https://github.com/PegaSysEng/pantheon/pull/1454)
- Add RTD config file to fix Python version issue [\#1453](https://github.com/PegaSysEng/pantheon/pull/1453)
- \[PAN-2647\] Validate Private Transaction nonce before submitting to Transaction Pool [\#1449](https://github.com/PegaSysEng/pantheon/pull/1449) (thanks to [iikirilov](https://github.com/iikirilov))
- Add placeholders system to have global variables in markdown [\#1425](https://github.com/PegaSysEng/pantheon/pull/1425)

## 1.1.1

### Additions and Improvements

- [GraphQL](https://besu.hyperledger.org/en/latest/HowTo/Interact/APIs/GraphQL/) [\#1311](https://github.com/PegaSysEng/pantheon/pull/1311) (thanks to [zyfrank](https://github.com/zyfrank))
- Added [`--tx-pool-retention-hours`](https://besu.hyperledger.org/en/latest/Reference/CLI/CLI-Syntax/#tx-pool-retention-hours) [\#1333](https://github.com/PegaSysEng/pantheon/pull/1333)
- Added Genesis file support for specifying the maximum stack size. [\#1431](https://github.com/PegaSysEng/pantheon/pull/1431)
- Included transaction details when subscribed to Pending transactions [\#1410](https://github.com/PegaSysEng/pantheon/pull/1410)
- Documentation updates include:
  - [Added configuration items specified in the genesis file](https://besu.hyperledger.org/en/latest/Reference/Config-Items/#configuration-items)  
  - [Added pending transaction details subscription](https://besu.hyperledger.org/en/latest/HowTo/Interact/APIs/RPC-PubSub/#pending-transactionss)
  - [Added Troubleshooting content](https://besu.hyperledger.org/en/latest/HowTo/Troubleshoot/Troubleshooting/)
  - [Added Privacy Quickstart](https://besu.hyperledger.org/en/latest/Tutorials/Quickstarts/Privacy-Quickstart/)  
  - [Added privacy roadmap](https://github.com/hyperledger/besu/blob/master/ROADMAP.md)  


### Technical Improvements

- Create MaintainedPeers class [\#1484](https://github.com/PegaSysEng/pantheon/pull/1484)
- Fix for permissioned network with single bootnode [\#1479](https://github.com/PegaSysEng/pantheon/pull/1479)
- Have ThreadBesuNodeRunner support plugin tests [\#1477](https://github.com/PegaSysEng/pantheon/pull/1477)
- Less pointless plugins errors [\#1473](https://github.com/PegaSysEng/pantheon/pull/1473)
- Rename GraphQLRPC to just GraphQL [\#1472](https://github.com/PegaSysEng/pantheon/pull/1472)
- eth\_protocolVersion is a Quantity, not an Integer [\#1470](https://github.com/PegaSysEng/pantheon/pull/1470)
- Don't require 'to' in 'blocks' queries [\#1464](https://github.com/PegaSysEng/pantheon/pull/1464)
- Events Plugin - Add initial "NewBlock" event message [\#1463](https://github.com/PegaSysEng/pantheon/pull/1463)
- Make restriction field in Private Transaction an enum [\#1462](https://github.com/PegaSysEng/pantheon/pull/1462) (thanks to [iikirilov](https://github.com/iikirilov))
- Helpful graphql error when an account doesn't exist [\#1460](https://github.com/PegaSysEng/pantheon/pull/1460)
- Acceptance Test Cleanup [\#1458](https://github.com/PegaSysEng/pantheon/pull/1458)
- Large chain id support for private transactions [\#1452](https://github.com/PegaSysEng/pantheon/pull/1452)
- Optimise TransactionPool.addRemoteTransaction [\#1448](https://github.com/PegaSysEng/pantheon/pull/1448)
- Reduce synchronization in PendingTransactions [\#1447](https://github.com/PegaSysEng/pantheon/pull/1447)
- Add simple PeerPermissions interface [\#1446](https://github.com/PegaSysEng/pantheon/pull/1446)
- Make sure ThreadBesuNodeRunner is exercised by automation [\#1442](https://github.com/PegaSysEng/pantheon/pull/1442)
- Decode devp2p packets off the event thread [\#1439](https://github.com/PegaSysEng/pantheon/pull/1439)
- Allow config files to specify no bootnodes [\#1438](https://github.com/PegaSysEng/pantheon/pull/1438)
- Capture all logs and errors in the Besu log output [\#1437](https://github.com/PegaSysEng/pantheon/pull/1437)
- Ensure failed Txns are deleted when detected during mining [\#1436](https://github.com/PegaSysEng/pantheon/pull/1436)
- Plugin Framework [\#1435](https://github.com/PegaSysEng/pantheon/pull/1435)
- Equals cleanup [\#1434](https://github.com/PegaSysEng/pantheon/pull/1434)
- Transaction smart contract permissioning controller [\#1433](https://github.com/PegaSysEng/pantheon/pull/1433)
- Renamed AccountPermissioningProver to TransactionPermissio… [\#1432](https://github.com/PegaSysEng/pantheon/pull/1432)
- Refactorings and additions to add Account based Smart Contract permissioning [\#1430](https://github.com/PegaSysEng/pantheon/pull/1430)
- Fix p2p PeerInfo handling [\#1428](https://github.com/PegaSysEng/pantheon/pull/1428)
- IbftProcessor logs when a throwable terminates mining [\#1427](https://github.com/PegaSysEng/pantheon/pull/1427)
- Renamed AccountWhitelistController [\#1424](https://github.com/PegaSysEng/pantheon/pull/1424)
- Unwrap DelegatingBytes32 and prevent Hash from wrapping other Hash instances [\#1423](https://github.com/PegaSysEng/pantheon/pull/1423)
- If nonce is invalid, do not delete during mining [\#1422](https://github.com/PegaSysEng/pantheon/pull/1422)
- Deleting unused windows jenkinsfile [\#1421](https://github.com/PegaSysEng/pantheon/pull/1421)
- Get all our smoke tests for all platforms in 1 jenkins job [\#1420](https://github.com/PegaSysEng/pantheon/pull/1420)
- Add pending object to GraphQL queries [\#1419](https://github.com/PegaSysEng/pantheon/pull/1419)
- Start listening for p2p connections after start\(\) is invoked [\#1418](https://github.com/PegaSysEng/pantheon/pull/1418)
- Improved JSON-RPC responses when EnodeURI parameter has invalid EnodeId [\#1417](https://github.com/PegaSysEng/pantheon/pull/1417)
- Use port 0 when starting a websocket server in tests [\#1416](https://github.com/PegaSysEng/pantheon/pull/1416)
- Windows jdk smoke tests [\#1413](https://github.com/PegaSysEng/pantheon/pull/1413)
- Change AT discard RPC tests to be more reliable by checking discard using proposals [\#1411](https://github.com/PegaSysEng/pantheon/pull/1411)
- Simple account permissioning [\#1409](https://github.com/PegaSysEng/pantheon/pull/1409)
- Fix clique miner to respect changes to vanity data made via JSON-RPC [\#1408](https://github.com/PegaSysEng/pantheon/pull/1408)
- Avoid recomputing the logs bloom filter when reading receipts [\#1407](https://github.com/PegaSysEng/pantheon/pull/1407)
- Remove NodePermissioningLocalConfig external references [\#1406](https://github.com/PegaSysEng/pantheon/pull/1406)
- Add constantinople fix block for Rinkeby [\#1404](https://github.com/PegaSysEng/pantheon/pull/1404)
- Update EnodeURL to support enodes with listening disabled [\#1403](https://github.com/PegaSysEng/pantheon/pull/1403)
- Integration Integration test\(s\) on p2p of 'net\_services'  [\#1402](https://github.com/PegaSysEng/pantheon/pull/1402)
- Reference tests fail on Windows [\#1401](https://github.com/PegaSysEng/pantheon/pull/1401)
- Fix non-deterministic test caused by variable size of generated transactions [\#1399](https://github.com/PegaSysEng/pantheon/pull/1399)
- Start BlockPropagationManager immediately - don't wait for full sync [\#1398](https://github.com/PegaSysEng/pantheon/pull/1398)
- Added error message for RPC method disabled [\#1396](https://github.com/PegaSysEng/pantheon/pull/1396)
- Fix intermittency in FullSyncChainDownloaderTest [\#1394](https://github.com/PegaSysEng/pantheon/pull/1394)
- Add explanatory comment about default port [\#1392](https://github.com/PegaSysEng/pantheon/pull/1392)
- Handle case where peers advertise a listening port of 0 [\#1391](https://github.com/PegaSysEng/pantheon/pull/1391)
- Cache extra data [\#1389](https://github.com/PegaSysEng/pantheon/pull/1389)
- Update Log message in IBFT Controller [\#1387](https://github.com/PegaSysEng/pantheon/pull/1387)
- Remove unnecessary field [\#1384](https://github.com/PegaSysEng/pantheon/pull/1384)
- Add getPeer method to PeerConnection [\#1383](https://github.com/PegaSysEng/pantheon/pull/1383)
- Removing smart quotes [\#1381](https://github.com/PegaSysEng/pantheon/pull/1381) (thanks to [jmcnevin](https://github.com/jmcnevin))
- Use streams and avoid iterating child nodes multiple times [\#1380](https://github.com/PegaSysEng/pantheon/pull/1380)
- Use execute instead of submit so unhandled exceptions get logged [\#1379](https://github.com/PegaSysEng/pantheon/pull/1379)
- Prefer EnodeURL over Endpoint [\#1378](https://github.com/PegaSysEng/pantheon/pull/1378)
- Add flat file based task collection [\#1377](https://github.com/PegaSysEng/pantheon/pull/1377)
- Consolidate local enode representation [\#1376](https://github.com/PegaSysEng/pantheon/pull/1376)
- Rename rocksdDbConfiguration to rocksDbConfiguration [\#1375](https://github.com/PegaSysEng/pantheon/pull/1375)
- Remove EthTaskChainDownloader and supporting code [\#1373](https://github.com/PegaSysEng/pantheon/pull/1373)
- Handle the pipeline being aborted while finalizing an async operation [\#1372](https://github.com/PegaSysEng/pantheon/pull/1372)
- Rename methods that create and return streams away from getX\(\) [\#1368](https://github.com/PegaSysEng/pantheon/pull/1368)
- eea\_getTransactionCount fails if account has not interacted with private state [\#1367](https://github.com/PegaSysEng/pantheon/pull/1367) (thanks to [iikirilov](https://github.com/iikirilov))
- Increase RocksDB settings [\#1364](https://github.com/PegaSysEng/pantheon/pull/1364) ([ajsutton](https://github.com/ajsutton))
- Don't abort in-progress master builds when a new commit is added. [\#1358](https://github.com/PegaSysEng/pantheon/pull/1358)
- Request open ended headers from sync target [\#1355](https://github.com/PegaSysEng/pantheon/pull/1355)
- Enable the pipeline chain downloader by default [\#1344](https://github.com/PegaSysEng/pantheon/pull/1344)
- Create P2PNetwork Builder [\#1343](https://github.com/PegaSysEng/pantheon/pull/1343)
- Include static nodes in permissioning logic [\#1339](https://github.com/PegaSysEng/pantheon/pull/1339)
- JsonRpcError decoding to include message [\#1336](https://github.com/PegaSysEng/pantheon/pull/1336)
- Cache current chain head info [\#1335](https://github.com/PegaSysEng/pantheon/pull/1335)
- Queue pending requests when all peers are busy [\#1331](https://github.com/PegaSysEng/pantheon/pull/1331)
- Fix failed tests on Windows [\#1332](https://github.com/PegaSysEng/pantheon/pull/1332)
- Provide error message when invalid key specified in key file [\#1328](https://github.com/PegaSysEng/pantheon/pull/1328)
- Allow whitespace in file paths loaded from resources directory [\#1329](https://github.com/PegaSysEng/pantheon/pull/1329)
- Allow whitespace in path [\#1327](https://github.com/PegaSysEng/pantheon/pull/1327)
- Require block numbers for debug\_traceBlockByNumber to be in hex [\#1326](https://github.com/PegaSysEng/pantheon/pull/1326)
- Improve logging of chain download errors in the pipeline chain downloader [\#1325](https://github.com/PegaSysEng/pantheon/pull/1325)
- Ensure eth scheduler is stopped in tests [\#1324](https://github.com/PegaSysEng/pantheon/pull/1324)
- Normalize account permissioning addresses in whitelist [\#1321](https://github.com/PegaSysEng/pantheon/pull/1321)
- Allow private contract invocations in multiple privacy groups [\#1318](https://github.com/PegaSysEng/pantheon/pull/1318) (thanks to [iikirilov](https://github.com/iikirilov))
- Fix account permissioning check case matching [\#1315](https://github.com/PegaSysEng/pantheon/pull/1315)
- Use header validation mode for ommers [\#1313](https://github.com/PegaSysEng/pantheon/pull/1313)
- Configure RocksDb max background compaction and thread count [\#1312](https://github.com/PegaSysEng/pantheon/pull/1312)
- Missing p2p info when queried live [\#1310](https://github.com/PegaSysEng/pantheon/pull/1310)
- Tx limit size send peers follow up [\#1308](https://github.com/PegaSysEng/pantheon/pull/1308)
- Remove remnants of the old dev mode [\#1307](https://github.com/PegaSysEng/pantheon/pull/1307)
- Remove duplicate init code from BesuController instances [\#1305](https://github.com/PegaSysEng/pantheon/pull/1305)
- Stop synchronizer prior to stopping the network [\#1302](https://github.com/PegaSysEng/pantheon/pull/1302)
- Evict old transactions [\#1299](https://github.com/PegaSysEng/pantheon/pull/1299)
- Send local transactions to new peers [\#1253](https://github.com/PegaSysEng/pantheon/pull/1253)

## 1.1

### Additions and Improvements

- [Privacy](https://besu.hyperledger.org/en/latest/Concepts/Privacy/Privacy-Overview/)
- [Onchain Permissioning](https://besu.hyperledger.org/en/latest/Concepts/Permissioning/Permissioning-Overview/#onchain)
- [Fastsync](https://besu.hyperledger.org/en/latest/Reference/CLI/CLI-Syntax/#fast-sync-min-peers)
- Documentation updates include:
    - Added JSON-RPC methods:
      - [`txpool_pantheonStatistics`](https://besu.hyperledger.org/en/latest/Reference/API-Methods/#txpool_besustatistics)
      - [`net_services`](https://besu.hyperledger.org/en/latest/Reference/API-Methods/#net_services)
    - [Updated to indicate Docker image doesn't run on Windows](https://besu.hyperledger.org/en/latest/HowTo/Get-Started/Run-Docker-Image/)
    - [Added how to configure a free gas network](https://besu.hyperledger.org/en/latest/HowTo/Configure/FreeGas/)

### Technical Improvements

- priv_getTransactionCount fails if account has not interacted with private state [\#1369](https://github.com/PegaSysEng/pantheon/pull/1369)
- Updating Orion to 0.9.0 [\#1360](https://github.com/PegaSysEng/pantheon/pull/1360)
- Allow use of large chain IDs [\#1357](https://github.com/PegaSysEng/pantheon/pull/1357)
- Allow private contract invocations in multiple privacy groups [\#1340](https://github.com/PegaSysEng/pantheon/pull/1340)
- Missing p2p info when queried live [\#1338](https://github.com/PegaSysEng/pantheon/pull/1338)
- Fix expose transaction statistics [\#1337](https://github.com/PegaSysEng/pantheon/pull/1337)
- Normalize account permissioning addresses in whitelist [\#1321](https://github.com/PegaSysEng/pantheon/pull/1321)
- Update Enclave executePost method [\#1319](https://github.com/PegaSysEng/pantheon/pull/1319)
- Fix account permissioning check case matching [\#1315](https://github.com/PegaSysEng/pantheon/pull/1315)
- Removing 'all' from the help wording for host-whitelist [\#1304](https://github.com/PegaSysEng/pantheon/pull/1304)

## 1.1 RC

### Technical Improvements

- Better errors for when permissioning contract is set up wrong [\#1296](https://github.com/PegaSysEng/pantheon/pull/1296)
- Consolidate p2p node info methods [\#1288](https://github.com/PegaSysEng/pantheon/pull/1288)
- Update permissioning smart contract interface to match updated EEA proposal [\#1287](https://github.com/PegaSysEng/pantheon/pull/1287)
- Switch to new sync target if it exceeds the td threshold [\#1286](https://github.com/PegaSysEng/pantheon/pull/1286)
- Fix running ATs with in-process node runner [\#1285](https://github.com/PegaSysEng/pantheon/pull/1285)
- Simplify enode construction [\#1283](https://github.com/PegaSysEng/pantheon/pull/1283)
- Cleanup PeerConnection interface [\#1282](https://github.com/PegaSysEng/pantheon/pull/1282)
- Undo changes to PendingTransactions method visibility [\#1281](https://github.com/PegaSysEng/pantheon/pull/1281)
- Use default enclave public key to generate eea_getTransactionReceipt [\#1280](https://github.com/PegaSysEng/pantheon/pull/1280) (thanks to [Puneetha17](https://github.com/Puneetha17))
- Rollback to rocksdb 5.15.10 [\#1279](https://github.com/PegaSysEng/pantheon/pull/1279)
- Log error when a JSON decode problem is encountered [\#1278](https://github.com/PegaSysEng/pantheon/pull/1278)
- Create EnodeURL builder [\#1275](https://github.com/PegaSysEng/pantheon/pull/1275)
- Keep enode nodeId stored as a BytesValue [\#1274](https://github.com/PegaSysEng/pantheon/pull/1274)
- Feature/move subclass in pantheon command [\#1272](https://github.com/PegaSysEng/pantheon/pull/1272)
- Expose sync mode option [\#1270](https://github.com/PegaSysEng/pantheon/pull/1270)
- Refactor RocksDBStats [\#1266](https://github.com/PegaSysEng/pantheon/pull/1266)
- Normalize EnodeURLs [\#1264](https://github.com/PegaSysEng/pantheon/pull/1264)
- Build broken in Java 12 [\#1263](https://github.com/PegaSysEng/pantheon/pull/1263)
- Make PeerDiscovertAgentTest less flakey [\#1262](https://github.com/PegaSysEng/pantheon/pull/1262)
- Ignore extra json rpc params [\#1261](https://github.com/PegaSysEng/pantheon/pull/1261)
- Fetch local transactions in isolation [\#1259](https://github.com/PegaSysEng/pantheon/pull/1259)
- Update to debug trace transaction [\#1258](https://github.com/PegaSysEng/pantheon/pull/1258)
- Use labelled timer to differentiate between rocks db metrics [\#1254](https://github.com/PegaSysEng/pantheon/pull/1254) (thanks to [Puneetha17](https://github.com/Puneetha17))
- Migrate TransactionPool (& affiliated test) from 'core' to 'eth' [\#1251](https://github.com/PegaSysEng/pantheon/pull/1251)
- Use single instance of Rocksdb for privacy [\#1247](https://github.com/PegaSysEng/pantheon/pull/1247) (thanks to [Puneetha17](https://github.com/Puneetha17))
- Subscribing to sync events should receive false when in sync [\#1240](https://github.com/PegaSysEng/pantheon/pull/1240)
- Ignore transactions from the network while behind chain head [\#1228](https://github.com/PegaSysEng/pantheon/pull/1228)
- RocksDB Statistics in Metrics [\#1169](https://github.com/PegaSysEng/pantheon/pull/1169)
- Add block trace RPC methods [\#1088](https://github.com/PegaSysEng/pantheon/pull/1088) (thanks to [kziemianek](https://github.com/kziemianek))

## 1.0.3

### Additions and Improvements

- Notify of dropped messages [\#1156](https://github.com/PegaSysEng/pantheon/pull/1156)
- Documentation updates include:
    - Added [Permissioning Overview](https://besu.hyperledger.org/en/latest/Concepts/Permissioning/Permissioning-Overview/)
    - Added content on [Network vs Node Configuration](https://besu.hyperledger.org/en/latest/HowTo/Configure/Using-Configuration-File/)   
    - Updated [RAM requirements](https://besu.hyperledger.org/en/latest/HowTo/Get-Started/System-Requirements/#ram)  
    - Added [Privacy Overview](https://besu.hyperledger.org/en/latest/Concepts/Privacy/Privacy-Overview/) and [Processing Private Transactions](https://besu.hyperledger.org/en/latest/Concepts/Privacy/Private-Transaction-Processing/)
    - Renaming of Ethstats Lite Explorer to [Ethereum Lite Explorer](https://besu.hyperledger.org/en/latest/HowTo/Deploy/Lite-Block-Explorer/#lite-block-explorer-documentation) (thanks to [tzapu](https://github.com/tzapu))
    - Added content on using [Truffle with Besu](https://besu.hyperledger.org/en/latest/HowTo/Develop-Dapps/Truffle/)
    - Added [`droppedPendingTransactions` RPC Pub/Sub subscription](https://besu.hyperledger.org/en/latest/HowTo/Interact/APIs/RPC-PubSub/#dropped-transactions)
    - Added [`eea_*` JSON-RPC API methods](https://besu.hyperledger.org/en/latest/Reference/API-Methods/#eea-methods)  
    - Added [architecture diagram](https://besu.hyperledger.org/en/latest/Concepts/ArchitectureOverview/)
    - Updated [permissioning CLI options](https://besu.hyperledger.org/en/latest/Reference/CLI/CLI-Syntax/#permissions-accounts-config-file-enabled) and [permissioned network tutorial](https://besu.hyperledger.org/en/stable/)  

### Technical Improvements

- Choose sync target based on td rather than height [\#1256](https://github.com/PegaSysEng/pantheon/pull/1256)
- CLI ewp options [\#1246](https://github.com/PegaSysEng/pantheon/pull/1246)
- Update BesuCommand.java [\#1245](https://github.com/PegaSysEng/pantheon/pull/1245)
- Reduce memory usage in import [\#1239](https://github.com/PegaSysEng/pantheon/pull/1239)
- Improve eea_sendRawTransaction error messages [\#1238](https://github.com/PegaSysEng/pantheon/pull/1238) (thanks to [Puneetha17](https://github.com/Puneetha17))
- Single topic filter [\#1235](https://github.com/PegaSysEng/pantheon/pull/1235)
- Enable pipeline chain downloader for fast sync [\#1232](https://github.com/PegaSysEng/pantheon/pull/1232)
- Make contract size limit configurable [\#1227](https://github.com/PegaSysEng/pantheon/pull/1227)
- Refactor PrivacyParameters config to use builder pattern [\#1226](https://github.com/PegaSysEng/pantheon/pull/1226) (thanks to [antonydenyer](https://github.com/antonydenyer))
- Different request limits for different request types [\#1224](https://github.com/PegaSysEng/pantheon/pull/1224)
- Finish off fast sync pipeline download [\#1222](https://github.com/PegaSysEng/pantheon/pull/1222)
- Enable fast-sync options on command line [\#1218](https://github.com/PegaSysEng/pantheon/pull/1218)
- Replace filtering headers after the fact with calculating number to request up-front [\#1216](https://github.com/PegaSysEng/pantheon/pull/1216)
- Support async processing while maintaining output order [\#1215](https://github.com/PegaSysEng/pantheon/pull/1215)
- Add Unstable Options to the CLI [\#1213](https://github.com/PegaSysEng/pantheon/pull/1213)
- Add private cluster acceptance tests [\#1211](https://github.com/PegaSysEng/pantheon/pull/1211) (thanks to [Puneetha17](https://github.com/Puneetha17))
- Re-aligned smart contract interface to EEA client spec 477 [\#1209](https://github.com/PegaSysEng/pantheon/pull/1209)
- Count the number of items discarded when a pipe is aborted [\#1208](https://github.com/PegaSysEng/pantheon/pull/1208)
- Pipeline chain download - fetch and import data [\#1207](https://github.com/PegaSysEng/pantheon/pull/1207)
- Permission provider that allows bootnodes if you have no other connections [\#1206](https://github.com/PegaSysEng/pantheon/pull/1206)
- Cancel in-progress async operations when the pipeline is aborted [\#1205](https://github.com/PegaSysEng/pantheon/pull/1205)
- Pipeline chain download - Checkpoints [\#1203](https://github.com/PegaSysEng/pantheon/pull/1203)
- Push development images to public dockerhub [\#1202](https://github.com/PegaSysEng/pantheon/pull/1202)
- Push builds of master as docker development images [\#1200](https://github.com/PegaSysEng/pantheon/pull/1200)
- Doc CI pipeline for build and tests [\#1199](https://github.com/PegaSysEng/pantheon/pull/1199)
- Replace the use of a disconnect listener with EthPeer.isDisconnected [\#1197](https://github.com/PegaSysEng/pantheon/pull/1197)
- Prep chain downloader for branch by abstraction [\#1194](https://github.com/PegaSysEng/pantheon/pull/1194)
- Maintain the state of MessageFrame in private Tx [\#1193](https://github.com/PegaSysEng/pantheon/pull/1193) (thanks to [Puneetha17](https://github.com/Puneetha17))
- Persist private world state only if we are mining [\#1191](https://github.com/PegaSysEng/pantheon/pull/1191) (thanks to [Puneetha17](https://github.com/Puneetha17))
- Remove SyncState from SyncTargetManager [\#1188](https://github.com/PegaSysEng/pantheon/pull/1188)
- Acceptance tests base for smart contract node permissioning [\#1186](https://github.com/PegaSysEng/pantheon/pull/1186)
- Fix metrics breakages [\#1185](https://github.com/PegaSysEng/pantheon/pull/1185)
- Typo [\#1184](https://github.com/PegaSysEng/pantheon/pull/1184) (thanks to [araskachoi](https://github.com/araskachoi))
- StaticNodesParserTest to pass on Windows [\#1183](https://github.com/PegaSysEng/pantheon/pull/1183)
- Don't mark world state as stalled until a minimum time without progress is reached [\#1179](https://github.com/PegaSysEng/pantheon/pull/1179)
- Use header validation policy in DownloadHeaderSequenceTask [\#1172](https://github.com/PegaSysEng/pantheon/pull/1172)
- Bond with bootnodes [\#1160](https://github.com/PegaSysEng/pantheon/pull/1160)

## 1.0.2

### Additions and Improvements

- Removed DB init when using `public-key` subcommand [\#1049](https://github.com/PegaSysEng/pantheon/pull/1049)
- Output enode URL on startup [\#1137](https://github.com/PegaSysEng/pantheon/pull/1137)
- Added Remove Peer JSON-RPC [\#1129](https://github.com/PegaSysEng/pantheon/pull/1129)
- Added `net_enode` JSON-RPC [\#1119](https://github.com/PegaSysEng/pantheon/pull/1119) (thanks to [mbergstrand](https://github.com/mbergstrand))
- Maintain a `staticnodes.json` [\#1106](https://github.com/PegaSysEng/pantheon/pull/1106)
- Added `tx-pool-max-size` command line parameter [\#1078](https://github.com/PegaSysEng/pantheon/pull/1078)
- Added PendingTransactions JSON-RPC [\#1043](https://github.com/PegaSysEng/pantheon/pull/1043) (thanks to [EdwinLeeGreene](https://github.com/EdwinLeeGreene))
- Added `admin_nodeInfo` JSON-RPC [\#1012](https://github.com/PegaSysEng/pantheon/pull/1012)
- Added `--metrics-category` CLI to only enable select metrics [\#969](https://github.com/PegaSysEng/pantheon/pull/969)
- Documentation updates include:
   - Updated endpoints in [Private Network Quickstart](https://besu.hyperledger.org/en/latest/Tutorials/Quickstarts/Private-Network-Quickstart/) (thanks to [laubai](https://github.com/laubai))
   - Updated [documentation contribution guidelines](https://besu.hyperledger.org/en/stable/)
   - Added [`admin_removePeer`](https://besu.hyperledger.org/en/latest/Reference/API-Methods/#admin_removepeer)
   - Updated [tutorials](https://besu.hyperledger.org/en/latest/Tutorials/Private-Network/Create-Private-Clique-Network/) for printing of enode on startup
   - Added [`txpool_pantheonTransactions`](https://besu.hyperledger.org/en/stable/Reference/API-Methods/#txpool_besutransactions)
   - Added [Transaction Pool content](https://besu.hyperledger.org/en/latest/Concepts/Transactions/Transaction-Pool/)
   - Added [`tx-pool-max-size` CLI option](https://besu.hyperledger.org/en/latest/Reference/CLI/CLI-Syntax/#tx-pool-max-size)
   - Updated [developer build instructions to use installDist](https://besu.hyperledger.org/en/stable/)
   - Added [Azure quickstart tutorial](https://besu.hyperledger.org/en/latest/Tutorials/Quickstarts/Azure-Private-Network-Quickstart/)
   - Enabled copy button in code blocks
   - Added [IBFT 1.0](https://besu.hyperledger.org/en/latest/HowTo/Configure/Consensus-Protocols/QuorumIBFT/)
   - Added section on using [Geth attach with Besu](https://besu.hyperledger.org/en/latest/HowTo/Interact/APIs/Using-JSON-RPC-API/#geth-console)    
   - Enabled the edit link doc site to ease external doc contributions
   - Added [EthStats docs](https://besu.hyperledger.org/HowTo/Deploy/Lite-Network-Monitor/) (thanks to [baxy](https://github.com/baxy))
   - Updated [Postman collection](https://besu.hyperledger.org/en/latest/HowTo/Interact/APIs/Authentication/#postman)  
   - Added [`metrics-category` CLI option](https://besu.hyperledger.org/en/latest/Reference/CLI/CLI-Syntax/#metrics-category)
   - Added information on [block time and timeout settings](https://besu.hyperledger.org/en/latest/HowTo/Configure/Consensus-Protocols/IBFT/#block-time) for IBFT 2.0
   - Added [`admin_nodeInfo`](https://besu.hyperledger.org/en/latest/Reference/API-Methods/#admin_nodeinfo)
   - Added [permissions images](https://besu.hyperledger.org/en/latest/Concepts/Permissioning/Permissioning-Overview/)
   - Added permissioning blog to [Resources](https://besu.hyperledger.org/en/latest/Reference/Resources/)
   - Updated [Create Permissioned Network](https://besu.hyperledger.org/en/latest/Tutorials/Permissioning/Create-Permissioned-Network/) tutorial to use `export-address`
   - Updated [Clique](https://besu.hyperledger.org/en/latest/HowTo/Configure/Consensus-Protocols/Clique/) and [IBFT 2.0](https://besu.hyperledger.org/en/latest/HowTo/Configure/Consensus-Protocols/IBFT/) docs to include complete genesis file  
   - Updated [Clique tutorial](https://besu.hyperledger.org/en/latest/Tutorials/Private-Network/Create-Private-Clique-Network/) to use `export-address` subcommand  
   - Added IBFT 2.0 [future message configuration options](https://besu.hyperledger.org/en/latest/HowTo/Configure/Consensus-Protocols/IBFT/#optional-configuration-options)

### Technical Improvements
- Fixed so self persists to the whitelist [\#1176](https://github.com/PegaSysEng/pantheon/pull/1176)
- Fixed to add self to permissioning whitelist [\#1175](https://github.com/PegaSysEng/pantheon/pull/1175)
- Fixed permissioning issues [\#1174](https://github.com/PegaSysEng/pantheon/pull/1174)
- AdminAddPeer returns custom Json RPC error code [\#1171](https://github.com/PegaSysEng/pantheon/pull/1171)
- Periodically connect to peers from table [\#1170](https://github.com/PegaSysEng/pantheon/pull/1170)
- Improved bootnodes option error message [\#1092](https://github.com/PegaSysEng/pantheon/pull/1092)
- Automatically restrict trailing peers while syncing [\#1167](https://github.com/PegaSysEng/pantheon/pull/1167)
- Avoid bonding to ourselves [\#1166](https://github.com/PegaSysEng/pantheon/pull/1166)
- Fix Push Metrics [\#1164](https://github.com/PegaSysEng/pantheon/pull/1164)
- Synchroniser waits for new peer if best is up to date [\#1161](https://github.com/PegaSysEng/pantheon/pull/1161)
- Don't attempt to download checkpoint headers if the number of headers is negative [\#1158](https://github.com/PegaSysEng/pantheon/pull/1158)
- Capture metrics on Vertx event loop and worker thread queues [\#1155](https://github.com/PegaSysEng/pantheon/pull/1155)
- Simplify node permissioning ATs [\#1153](https://github.com/PegaSysEng/pantheon/pull/1153)
- Add metrics around discovery process [\#1152](https://github.com/PegaSysEng/pantheon/pull/1152)
- Prevent connecting to self [\#1150](https://github.com/PegaSysEng/pantheon/pull/1150)
- Refactoring permissioning ATs [\#1148](https://github.com/PegaSysEng/pantheon/pull/1148)
- Added two extra Ropsten bootnodes [\#1147](https://github.com/PegaSysEng/pantheon/pull/1147)
- Fixed TCP port handling [\#1144](https://github.com/PegaSysEng/pantheon/pull/1144)
- Better error on bad header [\#1143](https://github.com/PegaSysEng/pantheon/pull/1143)
- Refresh peer table while we have fewer than maxPeers connected [\#1142](https://github.com/PegaSysEng/pantheon/pull/1142)
- Refactor jsonrpc consumption of local node permissioning controller [\#1140](https://github.com/PegaSysEng/pantheon/pull/1140)
- Disconnect peers before the pivot block while fast syncing [\#1139](https://github.com/PegaSysEng/pantheon/pull/1139)
- Reduce the default transaction pool size from 30,000 to 4096 [\#1136](https://github.com/PegaSysEng/pantheon/pull/1136)
- Fail at load if static nodes not whitelisted [\#1135](https://github.com/PegaSysEng/pantheon/pull/1135)
- Fix private transaction acceptance test [\#1134](https://github.com/PegaSysEng/pantheon/pull/1134) (thanks to [Puneetha17](https://github.com/Puneetha17))
- Quieter exceptions when network is unreachable [\#1133](https://github.com/PegaSysEng/pantheon/pull/1133)
- nodepermissioningcontroller used for devp2p connection filtering [\#1132](https://github.com/PegaSysEng/pantheon/pull/1132)
- Remove duplicates from apis specified via CLI [\#1131](https://github.com/PegaSysEng/pantheon/pull/1131)
- Synchronizer returns false if it is in sync [\#1130](https://github.com/PegaSysEng/pantheon/pull/1130)
- Added fromHexStringStrict to check for exactly 20 byte addresses [\#1128](https://github.com/PegaSysEng/pantheon/pull/1128)
- Fix deadlock scenario in AsyncOperationProcessor and re-enable WorldStateDownloaderTest [\#1126](https://github.com/PegaSysEng/pantheon/pull/1126)
- Ignore WorldStateDownloaderTest [\#1125](https://github.com/PegaSysEng/pantheon/pull/1125)
- Updated local config permissioning flags [\#1118](https://github.com/PegaSysEng/pantheon/pull/1118)
- Pipeline Improvements [\#1117](https://github.com/PegaSysEng/pantheon/pull/1117)
- Permissioning cli smart contract [\#1116](https://github.com/PegaSysEng/pantheon/pull/1116)
- Adding default pending transactions value in BesuControllerBuilder [\#1114](https://github.com/PegaSysEng/pantheon/pull/1114)
- Fix intermittency in WorldStateDownloaderTest [\#1113](https://github.com/PegaSysEng/pantheon/pull/1113)
- Reduce number of seen blocks and transactions Besu tracks [\#1112](https://github.com/PegaSysEng/pantheon/pull/1112)
- Timeout long test [\#1111](https://github.com/PegaSysEng/pantheon/pull/1111)
- Errorprone 2.3.3 upgrades [\#1110](https://github.com/PegaSysEng/pantheon/pull/1110)
- Add metric to capture memory used by RocksDB table readers [\#1108](https://github.com/PegaSysEng/pantheon/pull/1108)
- Don't allow creation of multiple gauges with the same name [\#1107](https://github.com/PegaSysEng/pantheon/pull/1107)
- Update Peer Discovery to use NodePermissioningController [\#1105](https://github.com/PegaSysEng/pantheon/pull/1105)
- Move starting world state download process inside WorldDownloadState [\#1104](https://github.com/PegaSysEng/pantheon/pull/1104)
- Enable private Tx capability to Clique [\#1102](https://github.com/PegaSysEng/pantheon/pull/1102) (thanks to [Puneetha17](https://github.com/Puneetha17))
- Enable private Tx capability to IBFT [\#1101](https://github.com/PegaSysEng/pantheon/pull/1101) (thanks to [Puneetha17](https://github.com/Puneetha17))
- Version Upgrades [\#1100](https://github.com/PegaSysEng/pantheon/pull/1100)
- Don't delete completed tasks from RocksDbTaskQueue [\#1099](https://github.com/PegaSysEng/pantheon/pull/1099)
- Support flat mapping with multiple threads [\#1098](https://github.com/PegaSysEng/pantheon/pull/1098)
- Add pipe stage name to thread while executing [\#1097](https://github.com/PegaSysEng/pantheon/pull/1097)
- Use pipeline for world state download [\#1096](https://github.com/PegaSysEng/pantheon/pull/1096)
- TXPool JSON RPC tweaks [\#1095](https://github.com/PegaSysEng/pantheon/pull/1095)
- Add in-memory cache over world state download queue [\#1087](https://github.com/PegaSysEng/pantheon/pull/1087)
- Trim default metrics [\#1086](https://github.com/PegaSysEng/pantheon/pull/1086)
- Improve imported block log line [\#1085](https://github.com/PegaSysEng/pantheon/pull/1085)
- Smart contract permission controller [\#1083](https://github.com/PegaSysEng/pantheon/pull/1083)
- Add timeout when waiting for JSON-RPC, WebSocket RPC and Metrics services to stop [\#1082](https://github.com/PegaSysEng/pantheon/pull/1082)
- Add pipeline framework to make parallel processing simpler [\#1077](https://github.com/PegaSysEng/pantheon/pull/1077)
- Node permissioning controller [\#1075](https://github.com/PegaSysEng/pantheon/pull/1075)
- Smart contract permission controller stub [\#1074](https://github.com/PegaSysEng/pantheon/pull/1074)
- Expose a synchronous start method in Runner [\#1072](https://github.com/PegaSysEng/pantheon/pull/1072)
- Changes in chain head should trigger new permissioning check for active peers [\#1071](https://github.com/PegaSysEng/pantheon/pull/1071)
- Fix exceptions fetching metrics after world state download completes [\#1066](https://github.com/PegaSysEng/pantheon/pull/1066)
- Accept transactions in the pool with nonce above account sender nonce [\#1065](https://github.com/PegaSysEng/pantheon/pull/1065)
- Repair Istanbul to handle Eth/62 & Eth/63 [\#1063](https://github.com/PegaSysEng/pantheon/pull/1063)
- Close Private Storage Provider [\#1059](https://github.com/PegaSysEng/pantheon/pull/1059) (thanks to [Puneetha17](https://github.com/Puneetha17))
- Add labels to Pipelined tasks metrics [\#1057](https://github.com/PegaSysEng/pantheon/pull/1057)
- Re-enable Quorum Synchronisation [\#1056](https://github.com/PegaSysEng/pantheon/pull/1056)
- Don't log expected failures as errors [\#1054](https://github.com/PegaSysEng/pantheon/pull/1054)
- Make findSuitablePeer abstract [\#1053](https://github.com/PegaSysEng/pantheon/pull/1053)
- Track added at in txpool [\#1048](https://github.com/PegaSysEng/pantheon/pull/1048)
- Fix ImportBlocksTask to only request from peers that claim to have the blocks [\#1047](https://github.com/PegaSysEng/pantheon/pull/1047)
- Don't run the dao block validator if dao block is 0 [\#1044](https://github.com/PegaSysEng/pantheon/pull/1044)
- Don't make unnecessary copies of data in RocksDbKeyValueStorage [\#1040](https://github.com/PegaSysEng/pantheon/pull/1040)
- Update discovery logic to trust bootnodes only when out of sync [\#1039](https://github.com/PegaSysEng/pantheon/pull/1039)
- Fix IndexOutOfBoundsException in DetermineCommonAncestorTask [\#1038](https://github.com/PegaSysEng/pantheon/pull/1038)
- Add `rpc_modules` JSON-RPC [\#1036](https://github.com/PegaSysEng/pantheon/pull/1036)
- Simple permissioning smart contract [\#1035](https://github.com/PegaSysEng/pantheon/pull/1035)
- Refactor enodeurl to use inetaddr [\#1032](https://github.com/PegaSysEng/pantheon/pull/1032)
- Update CLI options in mismatched genesis file message [\#1031](https://github.com/PegaSysEng/pantheon/pull/1031)
- Remove dependence of eth.core on eth.permissioning [\#1030](https://github.com/PegaSysEng/pantheon/pull/1030)
- Make alloc optional and provide nicer error messages when genesis config is invalid [\#1029](https://github.com/PegaSysEng/pantheon/pull/1029)
- Handle metrics request closing before response is generated [\#1028](https://github.com/PegaSysEng/pantheon/pull/1028)
- Change EthNetworkConfig bootnodes to always be URIs [\#1027](https://github.com/PegaSysEng/pantheon/pull/1027)
- Avoid port conflicts in acceptance tests [\#1025](https://github.com/PegaSysEng/pantheon/pull/1025)
- Include reference tests in jacoco [\#1024](https://github.com/PegaSysEng/pantheon/pull/1024)
- Acceptance test - configurable gas price [\#1023](https://github.com/PegaSysEng/pantheon/pull/1023)
- Get Internal logs and output [\#1022](https://github.com/PegaSysEng/pantheon/pull/1022) (thanks to [Puneetha17](https://github.com/Puneetha17))
- Fix race condition in WebSocketService [\#1021](https://github.com/PegaSysEng/pantheon/pull/1021)
- Ensure devp2p ports are written to ports file correctly [\#1020](https://github.com/PegaSysEng/pantheon/pull/1020)
- Report the correct tcp port in PING packets when it differs from the UDP port [\#1019](https://github.com/PegaSysEng/pantheon/pull/1019)
- Refactor transient transaction processor [\#1017](https://github.com/PegaSysEng/pantheon/pull/1017)
- Resume world state download from existing queue [\#1016](https://github.com/PegaSysEng/pantheon/pull/1016)
- IBFT Acceptance tests updated with longer timeout on first block [\#1015](https://github.com/PegaSysEng/pantheon/pull/1015)
- Update IBFT acceptances tests to await first block [\#1013](https://github.com/PegaSysEng/pantheon/pull/1013)
- Remove full hashimoto implementation as its never used [\#1011](https://github.com/PegaSysEng/pantheon/pull/1011)
- Created SyncStatus notifications [\#1010](https://github.com/PegaSysEng/pantheon/pull/1010)
- Address acceptance test intermittency [\#1008](https://github.com/PegaSysEng/pantheon/pull/1008)
- Consider a world state download stalled after 100 requests with no progress [\#1007](https://github.com/PegaSysEng/pantheon/pull/1007)
- Reduce log level when block miner is interrupted [\#1006](https://github.com/PegaSysEng/pantheon/pull/1006)
- RunnerTest fail on Windows due to network startup timing issue [\#1005](https://github.com/PegaSysEng/pantheon/pull/1005)
- Generate Private Contract Address [\#1004](https://github.com/PegaSysEng/pantheon/pull/1004) (thanks to [vinistevam](https://github.com/vinistevam))
- Delete the legacy pipelined import code [\#1003](https://github.com/PegaSysEng/pantheon/pull/1003)
- Fix race condition in WebSocket AT [\#1002](https://github.com/PegaSysEng/pantheon/pull/1002)
- Cleanup IBFT logging levels [\#995](https://github.com/PegaSysEng/pantheon/pull/995)
- Integration Test implementation dependency for non-IntelliJ IDE [\#992](https://github.com/PegaSysEng/pantheon/pull/992)
- Ignore fast sync and full sync tests to avoid race condition [\#991](https://github.com/PegaSysEng/pantheon/pull/991)
- Make acceptance tests use the process based runner again [\#990](https://github.com/PegaSysEng/pantheon/pull/990)
- RoundChangeCertificateValidator requires unique authors [\#989](https://github.com/PegaSysEng/pantheon/pull/989)
- Make Rinkeby the benchmark chain.  [\#986](https://github.com/PegaSysEng/pantheon/pull/986)
- Add metrics to Parallel Download pipeline [\#985](https://github.com/PegaSysEng/pantheon/pull/985)
- Change ExpectBlockNumber to require at least the specified block number [\#981](https://github.com/PegaSysEng/pantheon/pull/981)
- Fix benchmark compilation [\#980](https://github.com/PegaSysEng/pantheon/pull/980)
- RPC tests can use 127.0.0.1 loopback rather than localhost [\#974](https://github.com/PegaSysEng/pantheon/pull/974) thanks to [glethuillier](https://github.com/glethuillier) for raising)
- Disable picocli ansi when testing [\#973](https://github.com/PegaSysEng/pantheon/pull/973)
- Add a jmh benchmark for WorldStateDownloader [\#972](https://github.com/PegaSysEng/pantheon/pull/972)
- Gradle dependency for JMH annotation, for IDEs that aren't IntelliJ \(… [\#971](https://github.com/PegaSysEng/pantheon/pull/971)
- Separate download state tracking from WorldStateDownloader [\#967](https://github.com/PegaSysEng/pantheon/pull/967)
- Gradle dependency for JMH annotation, for IDEs that aren't IntelliJ [\#966](https://github.com/PegaSysEng/pantheon/pull/966)
- Truffle HDwallet Web3 1.0 [\#964](https://github.com/PegaSysEng/pantheon/pull/964)
- Add missing JavaDoc tags in JSONToRLP [\#963](https://github.com/PegaSysEng/pantheon/pull/963)
- Only import block if it isn't already on the block chain [\#962](https://github.com/PegaSysEng/pantheon/pull/962)
- CLI stack traces when debugging [\#960](https://github.com/PegaSysEng/pantheon/pull/960)
- Create peer discovery packets on a worker thread [\#955](https://github.com/PegaSysEng/pantheon/pull/955)
- Remove start functionality from IbftController and IbftBlockHeightMan… [\#952](https://github.com/PegaSysEng/pantheon/pull/952)
- Cleanup IBFT executors [\#951](https://github.com/PegaSysEng/pantheon/pull/951)
- Single threaded world state persistence [\#950](https://github.com/PegaSysEng/pantheon/pull/950)
- Fix version number on master [\#946](https://github.com/PegaSysEng/pantheon/pull/946)
- Change automatic benchmark  [\#945](https://github.com/PegaSysEng/pantheon/pull/945)
- Eliminate redundant header validation [\#943](https://github.com/PegaSysEng/pantheon/pull/943)
- RocksDbQueue Threading Tweaks [\#940](https://github.com/PegaSysEng/pantheon/pull/940)
- Validate DAO block [\#939](https://github.com/PegaSysEng/pantheon/pull/939)
- Complete Private Transaction Processor [\#938](https://github.com/PegaSysEng/pantheon/pull/938) (thanks to [iikirilov](https://github.com/iikirilov))
- Add metrics for netty queue length [\#932](https://github.com/PegaSysEng/pantheon/pull/932)
- Update GetNodeDataFromPeerTask to return a map [\#931](https://github.com/PegaSysEng/pantheon/pull/931)

## 1.0.1

Public key address export subcommand was missing in 1.0 release.

### Additions and Improvements
- Added `public-key export-address` subcommand [\#888](https://github.com/PegaSysEng/pantheon/pull/888)
- Documentation update for the [`public-key export-address`](https://besu.hyperledger.org/en/stable/) subcommand.
- Updated [IBFT 2.0 overview](https://besu.hyperledger.org/en/stable/) to include use of `rlp encode` command and information on setting IBFT 2.0 properties to achieve your desired block time.

## 1.0

### Additions and Improvements
- [IBFT 2.0](https://besu.hyperledger.org/en/latest/Tutorials/Private-Network/Create-IBFT-Network/)
- [Permissioning](https://besu.hyperledger.org/en/latest/Concepts/Permissioning/Permissioning-Overview/)
- [JSON-RPC Authentication](https://besu.hyperledger.org/en/latest/HowTo/Interact/APIs/Authentication/)
- Added `rlp encode` subcommand [\#965](https://github.com/PegaSysEng/pantheon/pull/965)
- Method to reload permissions file [\#834](https://github.com/PegaSysEng/pantheon/pull/834)
- Added rebind mitigation for Websockets. [\#905](https://github.com/PegaSysEng/pantheon/pull/905)
- Support genesis contract code [\#749](https://github.com/PegaSysEng/pantheon/pull/749) (thanks to [kziemianek](https://github.com/kziemianek)).
- Documentation updates include:
  - Added details on [port configuration](https://besu.hyperledger.org/en/latest/HowTo/Find-and-Connect/Configuring-Ports/)    
  - Added [Resources page](https://besu.hyperledger.org/en/latest/Reference/Resources/) linking to Besu blog posts and webinars
  - Added [JSON-RPC Authentication](https://besu.hyperledger.org/en/latest/HowTo/Interact/APIs/Authentication/)  
  - Added [tutorial to create permissioned network](https://besu.hyperledger.org/en/latest/Tutorials/Permissioning/Create-Permissioned-Network/)
  - Added [Permissioning](https://besu.hyperledger.org/en/latest/Concepts/Permissioning/Permissioning-Overview/) content
  - Added [Permissioning API methods](https://besu.hyperledger.org/en/latest/Reference/API-Methods/#permissioning-methods)
  - Added [tutorial to create Clique private network](https://besu.hyperledger.org/en/latest/Tutorials/Private-Network/Create-Private-Clique-Network/)
  - Added [tutorial to create IBFT 2.0 private network](https://besu.hyperledger.org/en/latest/Tutorials/Private-Network/Create-IBFT-Network/)

### Technical Improvements
- RoundChangeCertificateValidator requires unique authors [\#997](https://github.com/PegaSysEng/pantheon/pull/997)
- RPC tests can use 127.0.0.1 loopback rather than localhost [\#979](https://github.com/PegaSysEng/pantheon/pull/979)
- Integration Test implementation dependency for non-IntelliJ IDE [\#978](https://github.com/PegaSysEng/pantheon/pull/978)
- Only import block if it isn't already on the block chain [\#977](https://github.com/PegaSysEng/pantheon/pull/977)
- Disable picocli ansi when testing [\#975](https://github.com/PegaSysEng/pantheon/pull/975)
- Create peer discovery packets on a worker thread [\#961](https://github.com/PegaSysEng/pantheon/pull/961)
- Removed Orion snapshot dependency [\#933](https://github.com/PegaSysEng/pantheon/pull/933)
- Use network ID instead of chain ID in MainnetBesuController. [\#929](https://github.com/PegaSysEng/pantheon/pull/929)
- Propagate new block messages to other clients in a worker thread [\#928](https://github.com/PegaSysEng/pantheon/pull/928)
- Parallel downloader should stop on puts if requested. [\#927](https://github.com/PegaSysEng/pantheon/pull/927)
- Permission config file location and option under docker [\#925](https://github.com/PegaSysEng/pantheon/pull/925)
- Fixed potential stall in world state download [\#922](https://github.com/PegaSysEng/pantheon/pull/922)
- Refactoring to introduce deleteOnExit\(\) for temp files [\#920](https://github.com/PegaSysEng/pantheon/pull/920)
- Reduce "Received transactions message" log from debug to trace [\#919](https://github.com/PegaSysEng/pantheon/pull/919)
- Handle PeerNotConnected exceptions when sending wire keep alives [\#918](https://github.com/PegaSysEng/pantheon/pull/918)
- admin_addpeers: error if node not whitelisted [\#917](https://github.com/PegaSysEng/pantheon/pull/917)
- Expose the Ibft MiningCoordinator [\#916](https://github.com/PegaSysEng/pantheon/pull/916)
- Check perm api against perm cli [\#915](https://github.com/PegaSysEng/pantheon/pull/915)
- Update metrics when completing a world state request with existing data [\#914](https://github.com/PegaSysEng/pantheon/pull/914)
- Improve RocksDBQueue dequeue performance [\#913](https://github.com/PegaSysEng/pantheon/pull/913)
- Error when removing bootnodes from nodes whitelist [\#912](https://github.com/PegaSysEng/pantheon/pull/912)
- Incremental Optimization\(s\) on BlockBroadcaster [\#911](https://github.com/PegaSysEng/pantheon/pull/911)
- Check permissions CLI dependencies [\#909](https://github.com/PegaSysEng/pantheon/pull/909)
- Limit the number of times we retry peer discovery interactions [\#908](https://github.com/PegaSysEng/pantheon/pull/908)
- IBFT to use VoteTallyCache [\#907](https://github.com/PegaSysEng/pantheon/pull/907)
- Add metric to expose number of inflight world state requests [\#906](https://github.com/PegaSysEng/pantheon/pull/906)
- Bootnodes not on whitelist - improve errors [\#904](https://github.com/PegaSysEng/pantheon/pull/904)
- Make chain download cancellable [\#901](https://github.com/PegaSysEng/pantheon/pull/901)
- Enforce accounts must start with 0x [\#900](https://github.com/PegaSysEng/pantheon/pull/900)
- When picking fast sync pivot block, use the peer with the best total difficulty [\#899](https://github.com/PegaSysEng/pantheon/pull/899)
- Process world state download data on a worker thread [\#898](https://github.com/PegaSysEng/pantheon/pull/898)
- CLI mixin help [\#895](https://github.com/PegaSysEng/pantheon/pull/895) ([macfarla](https://github.com/macfarla))
- Use absolute datapath instead of relative. [\#894](https://github.com/PegaSysEng/pantheon/pull/894).
- Fix task queue so that the updated failure count for requests is stored [\#893](https://github.com/PegaSysEng/pantheon/pull/893)
- Fix authentication header [\#891](https://github.com/PegaSysEng/pantheon/pull/891)
- Reorganize eth tasks [\#890](https://github.com/PegaSysEng/pantheon/pull/890)
- Unit tests of BlockBroadcaster [\#887](https://github.com/PegaSysEng/pantheon/pull/887)
- Fix authentication file validation errors [\#886](https://github.com/PegaSysEng/pantheon/pull/886)
- Fixing file locations under docker [\#885](https://github.com/PegaSysEng/pantheon/pull/885)
- Handle exceptions properly in EthScheduler [\#884](https://github.com/PegaSysEng/pantheon/pull/884)
- More bootnodes for goerli [\#880](https://github.com/PegaSysEng/pantheon/pull/880)
- Rename password hash command [\#879](https://github.com/PegaSysEng/pantheon/pull/879)
- Add metrics for EthScheduler executors [\#878](https://github.com/PegaSysEng/pantheon/pull/878)
- Disconnect peer removed from node whitelist [\#877](https://github.com/PegaSysEng/pantheon/pull/877)
- Reduce logging noise from invalid peer discovery packets and handshaking [\#876](https://github.com/PegaSysEng/pantheon/pull/876)
- Detect stalled world state downloads [\#875](https://github.com/PegaSysEng/pantheon/pull/875)
- Limit size of Ibft future message buffer [\#873](https://github.com/PegaSysEng/pantheon/pull/873)
- Ibft2: Replace NewRound with extended Proposal [\#872](https://github.com/PegaSysEng/pantheon/pull/872)
- Fixed admin_addPeer to periodically check maintained connections [\#871](https://github.com/PegaSysEng/pantheon/pull/871)
- WebSocket method permissions [\#870](https://github.com/PegaSysEng/pantheon/pull/870)
- Select new pivot block when world state becomes unavailable [\#869](https://github.com/PegaSysEng/pantheon/pull/869)
- Introduce FutureUtils to reduce duplicated code around CompletableFuture [\#868](https://github.com/PegaSysEng/pantheon/pull/868)
- Implement world state cancel [\#867](https://github.com/PegaSysEng/pantheon/pull/867)
- Renaming authentication configuration file CLI command [\#865](https://github.com/PegaSysEng/pantheon/pull/865)
- Break out RoundChangeCertificate validation [\#864](https://github.com/PegaSysEng/pantheon/pull/864)
- Disconnect peers where the common ancestor is before our fast sync pivot [\#862](https://github.com/PegaSysEng/pantheon/pull/862)
- Initial scaffolding for block propagation [\#860](https://github.com/PegaSysEng/pantheon/pull/860)
- Fix NullPointerException when determining fast sync pivot [\#859](https://github.com/PegaSysEng/pantheon/pull/859)
- Check for invalid token [\#856](https://github.com/PegaSysEng/pantheon/pull/856)
- Moving NodeWhitelistController to permissioning package [\#855](https://github.com/PegaSysEng/pantheon/pull/855)
- Fix state download race condition by creating a TaskQueue API [\#853](https://github.com/PegaSysEng/pantheon/pull/853)
- Changed separator in JSON RPC permissions [\#852](https://github.com/PegaSysEng/pantheon/pull/852)
- WebSocket acceptance tests now can use WebSockets [\#851](https://github.com/PegaSysEng/pantheon/pull/851)
- IBFT notifies EthPeer when remote node has a better block [\#849](https://github.com/PegaSysEng/pantheon/pull/849)
- Support resuming fast-sync downloads [\#848](https://github.com/PegaSysEng/pantheon/pull/848)
- Tweak Fast Sync Config [\#847](https://github.com/PegaSysEng/pantheon/pull/847)
- RPC authentication configuration validation + tests. [\#846](https://github.com/PegaSysEng/pantheon/pull/846)
- Tidy-up FastSyncState persistence [\#845](https://github.com/PegaSysEng/pantheon/pull/845)
- Do parallel extract signatures in the parallel block importer. [\#844](https://github.com/PegaSysEng/pantheon/pull/844)
- Fix 'the Input Is Too Long' Error on Windows [\#843](https://github.com/PegaSysEng/pantheon/pull/843) (thanks to [glethuillier](https://github.com/glethuillier)).
- Remove unnecessary sleep [\#842](https://github.com/PegaSysEng/pantheon/pull/842)
- Shutdown improvements [\#841](https://github.com/PegaSysEng/pantheon/pull/841)
- Speed up shutdown time [\#838](https://github.com/PegaSysEng/pantheon/pull/838)
- Add metrics to world state downloader [\#837](https://github.com/PegaSysEng/pantheon/pull/837)
- Store pivot block header [\#836](https://github.com/PegaSysEng/pantheon/pull/836)
- Clique should use beneficiary of zero on epoch blocks [\#833](https://github.com/PegaSysEng/pantheon/pull/833)
- Clique should ignore proposals for address 0 [\#831](https://github.com/PegaSysEng/pantheon/pull/831)
- Fix intermittency in FullSyncDownloaderTest [\#830](https://github.com/PegaSysEng/pantheon/pull/830)
- Added the authentication service to the WebSocket service [\#829](https://github.com/PegaSysEng/pantheon/pull/829)
- Extract creation and init of ProtocolContext into a re-usable class [\#828](https://github.com/PegaSysEng/pantheon/pull/828)
- Prevent duplicate commit seals in ibft header [\#827](https://github.com/PegaSysEng/pantheon/pull/827)
- Validate Ibft vanity data length [\#826](https://github.com/PegaSysEng/pantheon/pull/826)
- Refactored json rpc authentication to be provided as a service [\#825](https://github.com/PegaSysEng/pantheon/pull/825)
- Handle unavailable world states [\#824](https://github.com/PegaSysEng/pantheon/pull/824)
- Password in JWT payload [\#823](https://github.com/PegaSysEng/pantheon/pull/823)
- Homogenize error messages when required parameters are set [\#822](https://github.com/PegaSysEng/pantheon/pull/822) ([glethuillier](https://github.com/glethuillier)).
- Set remote peer chain head to parent of block received in NEW\_BLOCK\_MESSAGE [\#819](https://github.com/PegaSysEng/pantheon/pull/819)
- Peer disconnects should not result in stack traces [\#818](https://github.com/PegaSysEng/pantheon/pull/818)
- Abort previous builds [\#817](https://github.com/PegaSysEng/pantheon/pull/817)
- Parallel build stages [\#816](https://github.com/PegaSysEng/pantheon/pull/816)
- JWT authentication for JSON-RPC [\#815](https://github.com/PegaSysEng/pantheon/pull/815)
- Log errors that occur while finding a common ancestor [\#814](https://github.com/PegaSysEng/pantheon/pull/814)
- Shuffled log levels [\#813](https://github.com/PegaSysEng/pantheon/pull/813)
- Prevent duplicate IBFT messages being processed by state machine [\#811](https://github.com/PegaSysEng/pantheon/pull/811)
- Fix Orion startup ports [\#810](https://github.com/PegaSysEng/pantheon/pull/810)
- Commit world state continuously [\#809](https://github.com/PegaSysEng/pantheon/pull/809)
- Improve block propagation time [\#808](https://github.com/PegaSysEng/pantheon/pull/808)
- JSON-RPC authentication cli options & acceptance tests [\#807](https://github.com/PegaSysEng/pantheon/pull/807)
- Remove privacy not supported warning [\#806](https://github.com/PegaSysEng/pantheon/pull/806) (thanks to [vinistevam](https://github.com/vinistevam))
- Wire up Private Transaction Processor [\#805](https://github.com/PegaSysEng/pantheon/pull/805) (thanks to [Puneetha17](https://github.com/Puneetha17))
- Apply a limit to the number of responses in RespondingEthPeer.respondWhile [\#803](https://github.com/PegaSysEng/pantheon/pull/803)
- Avoid requesting empty block bodies from the network. [\#802](https://github.com/PegaSysEng/pantheon/pull/802)
- Handle partial responses to get receipts requests [\#801](https://github.com/PegaSysEng/pantheon/pull/801)
- Rename functions in Ibft MessageValidator [\#800](https://github.com/PegaSysEng/pantheon/pull/800)
- Upgrade GoogleJavaFormat to 1.7 [\#795](https://github.com/PegaSysEng/pantheon/pull/795)
- Minor refactorings of IntegrationTest infrastructure [\#786](https://github.com/PegaSysEng/pantheon/pull/786)
- Rework Ibft MessageValidatorFactory [\#785](https://github.com/PegaSysEng/pantheon/pull/785)
- Rework IbftRoundFactory [\#784](https://github.com/PegaSysEng/pantheon/pull/784)
- Rename artefacts to artifacts within IBFT [\#782](https://github.com/PegaSysEng/pantheon/pull/782)
- Rename TerminatedRoundArtefacts to PreparedRoundArtefacts [\#781](https://github.com/PegaSysEng/pantheon/pull/781)
- Rename Ibft MessageFactory methods [\#779](https://github.com/PegaSysEng/pantheon/pull/779)
- Update WorldStateDownloader to only filter out known code requests [\#777](https://github.com/PegaSysEng/pantheon/pull/777)
- Multiple name options only search for the longest one [\#776](https://github.com/PegaSysEng/pantheon/pull/776)
- Move ethTaskTimer to abstract root [\#775](https://github.com/PegaSysEng/pantheon/pull/775)
- Parallel Block importer [\#774](https://github.com/PegaSysEng/pantheon/pull/774)
- Wait for a peer with an estimated chain height before selecting a pivot block [\#772](https://github.com/PegaSysEng/pantheon/pull/772)
- Randomly perform full validation when fast syncing blocks [\#770](https://github.com/PegaSysEng/pantheon/pull/770)
- IBFT Message rework, piggybacking blocks on msgs. [\#769](https://github.com/PegaSysEng/pantheon/pull/769)
- EthScheduler additions [\#767](https://github.com/PegaSysEng/pantheon/pull/767)
- Fixing node whitelist isPermitted check [\#766](https://github.com/PegaSysEng/pantheon/pull/766)
- Eth/63 labels [\#764](https://github.com/PegaSysEng/pantheon/pull/764)
- Permissioning whitelist persistence. [\#763](https://github.com/PegaSysEng/pantheon/pull/763)
- Created message validators for NewRound and RoundChange [\#760](https://github.com/PegaSysEng/pantheon/pull/760)
- Add tests for FastSyncChainDownloader as a whole [\#758](https://github.com/PegaSysEng/pantheon/pull/758)
- Flatten IBFT Message API [\#757](https://github.com/PegaSysEng/pantheon/pull/757)
- Added TerminatedRoundArtefacts [\#756](https://github.com/PegaSysEng/pantheon/pull/756)
- Fix thread names in EthScheduler to include the thread number [\#755](https://github.com/PegaSysEng/pantheon/pull/755)
- Separate round change reception from RoundChangeCertificate [\#754](https://github.com/PegaSysEng/pantheon/pull/754)
- JSON-RPC authentication login [\#753](https://github.com/PegaSysEng/pantheon/pull/753)
- Spilt Ibft MessageValidator into components [\#752](https://github.com/PegaSysEng/pantheon/pull/752)
- Ensure first checkpoint headers is always in local blockchain for FastSyncCheckpointHeaderManager [\#750](https://github.com/PegaSysEng/pantheon/pull/750)
- Refactored permissioning components to be Optional. [\#747](https://github.com/PegaSysEng/pantheon/pull/747)
- Integrate rocksdb-based queue into WorldStateDownloader [\#746](https://github.com/PegaSysEng/pantheon/pull/746)
- Generify orion to enclave [\#745](https://github.com/PegaSysEng/pantheon/pull/745) (thanks to [vinistevam](https://github.com/vinistevam))
- Moved IBFT Message factory to use wrapped message types [\#744](https://github.com/PegaSysEng/pantheon/pull/744)
- Handle timeouts when requesting checkpoint headers correctly [\#743](https://github.com/PegaSysEng/pantheon/pull/743)
- Update RoundChangeManager to use flattened message [\#742](https://github.com/PegaSysEng/pantheon/pull/742)
- Handle validation failures when fast importing blocks [\#741](https://github.com/PegaSysEng/pantheon/pull/741)
- Updated IbftRound and RoundState APIs to use wrapped messages [\#740](https://github.com/PegaSysEng/pantheon/pull/740)
- Exception handling [\#739](https://github.com/PegaSysEng/pantheon/pull/739)
- Upgrade dependency versions and build cleanup [\#738](https://github.com/PegaSysEng/pantheon/pull/738)
- Update IbftBlockHeigntManager to accept new message types. [\#737](https://github.com/PegaSysEng/pantheon/pull/737)
- Error response handling for permissions APIs [\#736](https://github.com/PegaSysEng/pantheon/pull/736)
- IPV6 bootnodes don't work [\#735](https://github.com/PegaSysEng/pantheon/pull/735)
- Updated to use tags of pantheon build rather than another repo [\#734](https://github.com/PegaSysEng/pantheon/pull/734)
- Log milestones at startup and other minor logging improvements [\#733](https://github.com/PegaSysEng/pantheon/pull/733)
- Create wrapper types for Ibft Signed messages [\#731](https://github.com/PegaSysEng/pantheon/pull/731)
- Ibft to uniquely ID messages by their hash [\#730](https://github.com/PegaSysEng/pantheon/pull/730)
- Rename ibftrevised to ibft2 [\#722](https://github.com/PegaSysEng/pantheon/pull/722)
- Limit ibft msg queues [\#704](https://github.com/PegaSysEng/pantheon/pull/704)
- Implement privacy precompiled contract [\#696](https://github.com/PegaSysEng/pantheon/pull/696) (thanks to [Puneetha17](https://github.com/Puneetha17))
- Integration of RecursivePeerRefreshState and PeerDiscoveryController [\#420](https://github.com/PegaSysEng/pantheon/pull/420)

## 0.9.1

Built and compatible with with JDK8.

## 0.9

### Breaking Changes to Command Line

Breaking changes have been made to the command line options in v0.9 to improve usability. Many v0.8 command line options no longer work.

The [documentation](https://docs.pantheon.pegasys.tech/en/latest/) has been updated throughout to use the changed command line options and the [command line reference](https://besu.hyperledger.org/en/stable/) documents the changed options.

| Previous Option                     | New Option                                                                                                                                                                                                                                  | Change                            |
|-------------------------------------|------------------------------------------------------------------------------------------------------------------------------------------------------------------------------------------------------------------------------------------|----------------------------------|
| `--config`                          | [`--config-file`](https://besu.hyperledger.org/en/latest/Reference/CLI/CLI-Syntax/#config-file)                                                                                                                                  | Renamed                          |
| `--datadir`                         | [`--data-path`](https://besu.hyperledger.org/en/latest/Reference/CLI/CLI-Syntax/#data-path)                                                                                                                                      | Renamed                          |
| `--dev-mode`                        | [`--network=dev`](https://besu.hyperledger.org/en/latest/Reference/CLI/CLI-Syntax/#network)                                                                                                                                     | Replaced by `--network` option   |
| `--genesis`                         | [`--genesis-file`](https://besu.hyperledger.org/en/latest/Reference/CLI/CLI-Syntax/#genesis-file)                                                                                                                                | Renamed                          |
| `--goerli`                          | [`--network=goerli`]((https://besu.hyperledger.org/en/latest/Reference/CLI/CLI-Syntax/#network)                                                                                                                                  | Replaced by `--network` option   |
| `--metrics-listen=<HOST:PORT>`      | [`--metrics-host=<HOST>`](https://besu.hyperledger.org/en/latest/Reference/CLI/CLI-Syntax/#metrics-host) and [`--metrics-port=<PORT>`](https://besu.hyperledger.org/en/latest/Reference/CLI/CLI-Syntax/#metrics-port) | Split into host and port options |
| `--miner-extraData`                 | [`--miner-extra-data`](https://besu.hyperledger.org/en/latest/Reference/CLI/CLI-Syntax/#miner-extra-data)                                                                                                                       | Renamed                          |
| `--miner-minTransactionGasPriceWei` | [`--min-gas-price`](https://besu.hyperledger.org/en/latest/Reference/CLI/CLI-Syntax/#min-gas-price)                                                                                                                              | Renamed                          |
| `--no-discovery`                    | [`--discovery-enabled`](https://besu.hyperledger.org/en/latest/Reference/CLI/CLI-Syntax/#discovery-enabled)                                                                                                                      | Replaced                         |
| `--node-private-key`                | [`--node-private-key-file`](https://besu.hyperledger.org/en/latest/Reference/CLI/CLI-Syntax/#node-private-key-file)                                                                                                              | Renamed                          |
| `--ottoman`                         | N/A                                                                                                                                                                                                                                         | Removed                          |
| `--p2p-listen=<HOST:PORT>`          | [`--p2p-host=<HOST>`](https://besu.hyperledger.org/en/latest/Reference/CLI/CLI-Syntax/#p2p-hostt) and [`--p2p-port=<PORT>`](https://besu.hyperledger.org/en/latest/Reference/CLI/CLI-Syntax/#p2p-port) | Split into host and port options |
| `--rinkeby`                         | [`--network=rinkeby`]((https://besu.hyperledger.org/en/latest/Reference/CLI/CLI-Syntax/#network)                                                                                                                                     | Replaced by `--network` option   |
| `--ropsten`                         | [`--network=ropsten`]((https://besu.hyperledger.org/en/latest/Reference/CLI/CLI-Syntax/#network)                                                                                                                                     | Replaced by `--network` option   |
| `--rpc-enabled`                     | [` --rpc-http-enabled`](https://besu.hyperledger.org/en/latest/Reference/CLI/CLI-Syntax/#rpc-http-enabled)| Renamed|
| `--rpc-listen=<HOST:PORT>`          | [`--rpc-http-host=<HOST>`](https://besu.hyperledger.org/en/latest/Reference/CLI/CLI-Syntax/#rpc-http-host) and [`--rpc-http-port=<PORT>`](https://besu.hyperledger.org/en/latest/Reference/CLI/CLI-Syntax/#rpc-http-port) | Split into host and port options |
| `--rpc-api`                         | [`--rpc-http-api`](https://besu.hyperledger.org/en/latest/Reference/CLI/CLI-Syntax/#rpc-http-api)| Renamed |
| `--rpc-cors-origins`                | [`--rpc-http-cors-origins`](https://besu.hyperledger.org/en/latest/Reference/CLI/CLI-Syntax/#rpc-http-cors-origins) | Renamed |
| `--ws-enabled`                      | [`--rpc-ws-enabled`](https://besu.hyperledger.org/en/latest/Reference/CLI/CLI-Syntax/#rpc-ws-enabled)  | Renamed |
| `--ws-api`                          | [`--rpc-ws-api`](https://besu.hyperledger.org/en/latest/Reference/CLI/CLI-Syntax/#rpc-ws-api) | Renamed|
| `--ws-listen=<HOST:PORT>`           | [`--rpc-ws-host=<HOST>`](https://besu.hyperledger.org/en/latest/Reference/CLI/CLI-Syntax/#rpc-ws-host) and [`--rpc-ws-port=<PORT>`](https://besu.hyperledger.org/en/latest/Reference/CLI/CLI-Syntax/#rpc-ws-port) | Split into host and port options |
| `--ws-refresh-delay`                | [`--rpc-ws-refresh-delay`](https://besu.hyperledger.org/en/latest/Reference/CLI/CLI-Syntax/#rpc-ws-refresh-delay)|Renamed|

| Previous Subcommand                 | New Subcommand                                                                                                                                                                                                                  | Change                            |
|-------------------------------------|------------------------------------------------------------------------------------------------------------------------------------------------------------------------------------------------------------------------------------------|----------------------------------|
| `pantheon import <block-file>`      | [`pantheon blocks import --from=<block-file>`](https://besu.hyperledger.org/en/latest/Reference/CLI/CLI-Subcommands/#blocks)                                                                                            | Renamed                          |
| `pantheon export-pub-key <key-file>`| [`pantheon public-key export --to=<key-file>`](https://besu.hyperledger.org/en/latest/Reference/CLI/CLI-Subcommands/#public-key)                                                                                                      | Renamed                          |


### Private Network Quickstart

The Private Network Quickstart has been moved from the `pantheon` repository to the `pantheon-quickstart`
repository. The [Private Network Quickstart tutorial](https://besu.hyperledger.org/en/latest/Tutorials/Quickstarts/Private-Network-Quickstart/)
has been updated to use the moved quickstart.

### Additions and Improvements

- `--network=goerli` supports relaunch of Görli testnet [\#717](https://github.com/PegaSysEng/pantheon/pull/717)
- TOML authentication provider [\#689](https://github.com/PegaSysEng/pantheon/pull/689)
- Metrics Push Gateway Options [\#678](https://github.com/PegaSysEng/pantheon/pull/678)
- Additional logging details for IBFT 2.0 [\#650](https://github.com/PegaSysEng/pantheon/pull/650)
- Permissioning config TOML file [\#643](https://github.com/PegaSysEng/pantheon/pull/643)
- Added metrics Prometheus Push Gateway Support [\#638](https://github.com/PegaSysEng/pantheon/pull/638)
- Clique and IBFT not enabled by default in RPC APIs [\#635](https://github.com/PegaSysEng/pantheon/pull/635)
- Added `admin_addPeer` JSON-RPC API method [\#622](https://github.com/PegaSysEng/pantheon/pull/622)
- Implemented `--p2p-enabled` configuration item [\#619](https://github.com/PegaSysEng/pantheon/pull/619)
- Command options and commands renaming [\#618](https://github.com/PegaSysEng/pantheon/pull/618)
- Added IBFT get pending votes [\#603](https://github.com/PegaSysEng/pantheon/pull/603)
- Implement Petersburg hardfork [\#601](https://github.com/PegaSysEng/pantheon/pull/601)
- Added private transaction abstraction [\#592](https://github.com/PegaSysEng/pantheon/pull/592) (thanks to [iikirilov](https://github.com/iikirilov))
- Added privacy command line commands [\#584](https://github.com/PegaSysEng/pantheon/pull/584) (thanks to [Puneetha17](https://github.com/Puneetha17))
- Documentation updates include:
  - Updated [Private Network Quickstart tutorial](https://besu.hyperledger.org/en/latest/Tutorials/Quickstarts/Private-Network-Quickstart/)
    to use quickstart in `pantheon-quickstart` repository and indicate that the quickstart is not supported on Windows.
  - Added IBFT 2.0 [content](https://besu.hyperledger.org/en/latest/HowTo/Configure/Consensus-Protocols/IBFT/) and [JSON RPC API methods](https://besu.hyperledger.org/en/latest/Reference/API-Methods/#ibft-20-methods).
  - Added [consensus protocols content](https://besu.hyperledger.org/en/latest/Concepts/Consensus-Protocols/Comparing-PoA/).
  - Added content on [events and logs](https://besu.hyperledger.org/en/latest/Concepts/Events-and-Logs/), and [using filters](https://besu.hyperledger.org/en/latest/HowTo/Interact/Filters/Accessing-Logs-Using-JSON-RPC/).
  - Added content on integrating with [Prometheus Push Gateway](https://besu.hyperledger.org/en/latest/HowTo/Deploy/Monitoring-Performance/#running-prometheus-with-besu-in-push-mode)

### Technical Improvements

- Download receipts during fast sync and import without processing transactions [\#701](https://github.com/PegaSysEng/pantheon/pull/701)
- Removed CLI options for `--nodes-whitelist` and `--accounts-whitelist` [\#694](https://github.com/PegaSysEng/pantheon/pull/694)
- Delegate `getRootCause` through to Guava's implementation [\#692](https://github.com/PegaSysEng/pantheon/pull/692)
- Benchmark update [\#691](https://github.com/PegaSysEng/pantheon/pull/691)
- Implement chain download for fast sync [\#690](https://github.com/PegaSysEng/pantheon/pull/690)
- Allow missing accounts to create zero-cost transactions [\#685](https://github.com/PegaSysEng/pantheon/pull/685)
- Node private key location should be fixed under docker [\#684](https://github.com/PegaSysEng/pantheon/pull/684)
- Parallel Processing File Import Performance [\#683](https://github.com/PegaSysEng/pantheon/pull/683)
- Integrate actual `WorldStateDownloader` with the fast sync work flow [\#682](https://github.com/PegaSysEng/pantheon/pull/682)
- Removed `--max-trailing-peers` option [\#680](https://github.com/PegaSysEng/pantheon/pull/680)
- Enabled warning on CLI dependent options [\#679](https://github.com/PegaSysEng/pantheon/pull/679)
- Update WorldStateDownloader run\(\) interface to accept header [\#677](https://github.com/PegaSysEng/pantheon/pull/677)
- Fixed Difficulty calculator [\#663](https://github.com/PegaSysEng/pantheon/pull/663)
- `discovery-enabled` option refactoring [\#661](https://github.com/PegaSysEng/pantheon/pull/661)
- Update orion default port approach [\#660](https://github.com/PegaSysEng/pantheon/pull/660)
- Extract out generic parts of Downloader [\#659](https://github.com/PegaSysEng/pantheon/pull/659)
- Start world downloader [\#658](https://github.com/PegaSysEng/pantheon/pull/658)
- Create a simple `WorldStateDownloader` [\#657](https://github.com/PegaSysEng/pantheon/pull/657)
- Added handling for when p2p is disabled [\#655](https://github.com/PegaSysEng/pantheon/pull/655)
- Enabled command line configuration for privacy precompiled contract address [\#653](https://github.com/PegaSysEng/pantheon/pull/653) (thanks to [Puneetha17](https://github.com/Puneetha17))
- IBFT transmitted packets are logged by gossiper [\#652](https://github.com/PegaSysEng/pantheon/pull/652)
- `admin_addPeer` acceptance test [\#651](https://github.com/PegaSysEng/pantheon/pull/651)
- Added `p2pEnabled` configuration to `ProcessBesuNodeRunner` [\#649](https://github.com/PegaSysEng/pantheon/pull/649)
- Added description to automatic benchmarks [\#646](https://github.com/PegaSysEng/pantheon/pull/646)
- Added `network` option [\#645](https://github.com/PegaSysEng/pantheon/pull/645)
- Remove OrionConfiguration [\#644](https://github.com/PegaSysEng/pantheon/pull/644) (thanks to [Puneetha17](https://github.com/Puneetha17))
- IBFT Json Acceptance tests [\#634](https://github.com/PegaSysEng/pantheon/pull/634)
- Upgraded build image to one that contains libsodium [\#632](https://github.com/PegaSysEng/pantheon/pull/632)
- Command line fixes [\#630](https://github.com/PegaSysEng/pantheon/pull/630)
- Consider peer count insufficient until minimum peers for fast sync are connected [\#629](https://github.com/PegaSysEng/pantheon/pull/629)
- Build tweaks [\#628](https://github.com/PegaSysEng/pantheon/pull/628)
- IBFT ensure non-validator does not partake in consensus [\#627](https://github.com/PegaSysEng/pantheon/pull/627)
- Added ability in acceptance tests to set up a node with `--no-discovery` [\#624](https://github.com/PegaSysEng/pantheon/pull/624)
- Gossip integration test [\#623](https://github.com/PegaSysEng/pantheon/pull/623)
- Removed quickstart code and CI pipeline [\#616](https://github.com/PegaSysEng/pantheon/pull/616)
- IBFT Integration Tests - Spurious Behaviour [\#615](https://github.com/PegaSysEng/pantheon/pull/615)
- Refactoring for more readable IBFT IT [\#614](https://github.com/PegaSysEng/pantheon/pull/614)
- Start of fast sync downloader [\#613](https://github.com/PegaSysEng/pantheon/pull/613)
- Split `IbftProcessor` into looping and event processing [\#612](https://github.com/PegaSysEng/pantheon/pull/612)
- IBFT Int Test - changed `TestContextFactory` to a builder [\#611](https://github.com/PegaSysEng/pantheon/pull/611)
- Discard prior round change msgs [\#610](https://github.com/PegaSysEng/pantheon/pull/610)
- `IbftGetValidatorsByBlockHash` added to json factory [\#607](https://github.com/PegaSysEng/pantheon/pull/607)
- IBFT Validator RPCs to return list of strings [\#606](https://github.com/PegaSysEng/pantheon/pull/606)
- Update Benchmark [\#605](https://github.com/PegaSysEng/pantheon/pull/605)
- Remove db package and move classes to more appropriate locations [\#599](https://github.com/PegaSysEng/pantheon/pull/599)
- Added `GetReceiptsFromPeerTask` [\#598](https://github.com/PegaSysEng/pantheon/pull/598)
- Added `GetNodeDataFromPeerTask` [\#597](https://github.com/PegaSysEng/pantheon/pull/597)
- Fixed deprecation warnings [\#596](https://github.com/PegaSysEng/pantheon/pull/596)
- IBFT Integration Tests - Future Height [\#591](https://github.com/PegaSysEng/pantheon/pull/591)
- Added `getNodeData` to `EthPeer` to enable requesting node data [\#589](https://github.com/PegaSysEng/pantheon/pull/589)
- `Blockcreator` to use `parentblock` specified at constuction [\#588](https://github.com/PegaSysEng/pantheon/pull/588)
- Support responding to `GetNodeData` requests [\#587](https://github.com/PegaSysEng/pantheon/pull/587)
- IBFT validates block on proposal reception [\#583](https://github.com/PegaSysEng/pantheon/pull/583)
- Rework `NewRoundValidator` tests [\#582](https://github.com/PegaSysEng/pantheon/pull/582)
- IBFT split extra data validation rule into components [\#581](https://github.com/PegaSysEng/pantheon/pull/581)
- Allow attached rules to be flagged `light` [\#580](https://github.com/PegaSysEng/pantheon/pull/580)
- Split Block Validation from Importing [\#579](https://github.com/PegaSysEng/pantheon/pull/579)
- Refactor `RoundChangeManager` creation [\#578](https://github.com/PegaSysEng/pantheon/pull/578)
- Add `-SNAPSHOT` postfix to version [\#577](https://github.com/PegaSysEng/pantheon/pull/577)
- IBFT - prevent proposed block being imported twice [\#576](https://github.com/PegaSysEng/pantheon/pull/576)
- Version upgrades [\#571](https://github.com/PegaSysEng/pantheon/pull/571)
- Tests that CLI options are disabled under docker [\#566](https://github.com/PegaSysEng/pantheon/pull/566)
- Renamed IBFT networking classes [\#555](https://github.com/PegaSysEng/pantheon/pull/555)
- Removed dead code from the consensus package [\#554](https://github.com/PegaSysEng/pantheon/pull/554)
- Prepared private transaction support [\#538](https://github.com/PegaSysEng/pantheon/pull/538) (thanks to [iikirilov](https://github.com/iikirilov))

## 0.8.5

Indefinitely delays the roll-out of Constantinople on Ethereum Mainnet due to a [potential security issue](https://blog.ethereum.org/2019/01/15/security-alert-ethereum-constantinople-postponement/) detected.

## Additions and Improvements
- Remove Constantinople fork block [\#574](https://github.com/PegaSysEng/pantheon/pull/574)

## Technical Improvements
- Rename IBFT message packages [\#568](https://github.com/PegaSysEng/pantheon/pull/568)


## 0.8.4

### Docker Image

If you have been running a node using the v0.8.3 Docker image, the node was not saving data to the
specified [data directory](https://besu.hyperledger.org/en/stable/),
or referring to the custom [configuration file](https://besu.hyperledger.org/en/stable/)
or [genesis file](https://besu.hyperledger.org/en/stable/).

To recover the node key and data directory from the Docker container:
`docker cp <container>:/opt/pantheon/key <destination_file>`
`docker cp <container>:/opt/pantheon/database <destination_directory>`

Where `container` is the name or ID of the Docker container containing the Besu node.

The container can be running or stopped when you copy the key and data directory. If your node was
fully synchronized to MainNet, the data directory will be ~2TB.  

When restarting your node with the v0.8.4 Docker image:

* Save the node key in the [`key` file](https://besu.hyperledger.org/en/latest/Concepts/Node-Keys/#node-private-key) in the data
    directory or specify the location using the [`--node-private-key` option](https://besu.hyperledger.org/en/stable/).  
* Specify the `<destination_directory` as a [volume for the data directory](https://besu.hyperledger.org/en/stable/).

### Bug Fixes
- Fixing default resource locations inside docker [\#529](https://github.com/PegaSysEng/pantheon/pull/529)
- NewRoundMessageValidator ignores Round Number when comparing blocks [\#523](https://github.com/PegaSysEng/pantheon/pull/523)
- Fix Array Configurable command line options [\#514](https://github.com/PegaSysEng/pantheon/pull/514)

## Additions and Improvements
- RocksDB Metrics [\#531](https://github.com/PegaSysEng/pantheon/pull/531)
- Added `ibft_getValidatorsByBlockHash` JSON RPC [\#519](https://github.com/PegaSysEng/pantheon/pull/519)
- Expose metrics to Prometheus [\#506](https://github.com/PegaSysEng/pantheon/pull/506)
- Added `ibft_getValidatorsByBlockNumber` [\#499](https://github.com/PegaSysEng/pantheon/pull/499)
- Added `Roadmap.md` file. [\#494](https://github.com/PegaSysEng/pantheon/pull/494)
- Added JSON RPC `eth hashrate` method. [\#488](https://github.com/PegaSysEng/pantheon/pull/488)
- Account whitelist API [\#487](https://github.com/PegaSysEng/pantheon/pull/487)
- Added nodes whitelist JSON-RPC APIs [\#476](https://github.com/PegaSysEng/pantheon/pull/476)
- Added account whitelisting [\#460](https://github.com/PegaSysEng/pantheon/pull/460)
- Added configurable refresh delay for SyncingSubscriptionService on start up [\#383](https://github.com/PegaSysEng/pantheon/pull/383)
- Added the Command Line Style Guide  [\#530](https://github.com/PegaSysEng/pantheon/pull/530)
- Documentation updates include:
  * Migrated to new [documentation site](https://docs.pantheon.pegasys.tech/en/latest/)  
  * Added [configuration file content](https://besu.hyperledger.org/en/stable/)
  * Added [tutorial to create private network](https://besu.hyperledger.org/en/latest/Tutorials/Private-Network/Create-Private-Network/)
  * Added content on [enabling non-default APIs](https://besu.hyperledger.org/en/latest/Reference/API-Methods/)

## Technical Improvements

-  Updated `--bootnodes` command option to take zero arguments [\#548](https://github.com/PegaSysEng/pantheon/pull/548)
- IBFT Integration Testing - Local Node is proposer [\#527](https://github.com/PegaSysEng/pantheon/pull/527)
- Remove vertx from discovery tests [\#539](https://github.com/PegaSysEng/pantheon/pull/539)
- IBFT Integration testing - Round Change [\#537](https://github.com/PegaSysEng/pantheon/pull/537)
- NewRoundMessageValidator creates RoundChangeValidator with correct value [\#518](https://github.com/PegaSysEng/pantheon/pull/518)
- Remove time dependency from BlockTimer tests [\#513](https://github.com/PegaSysEng/pantheon/pull/513)
- Gradle 5.1 [\#512](https://github.com/PegaSysEng/pantheon/pull/512)
- Metrics measurement adjustment [\#511](https://github.com/PegaSysEng/pantheon/pull/511)
- Metrics export for import command. [\#509](https://github.com/PegaSysEng/pantheon/pull/509)
- IBFT Integration test framework [\#502](https://github.com/PegaSysEng/pantheon/pull/502)
- IBFT message gossiping [\#501](https://github.com/PegaSysEng/pantheon/pull/501)
- Remove non-transactional mutation from KeyValueStore [\#500](https://github.com/PegaSysEng/pantheon/pull/500)
- Ensured that the blockchain queries class handles optionals better. [\#486](https://github.com/PegaSysEng/pantheon/pull/486)
- IBFT mining acceptance test [\#483](https://github.com/PegaSysEng/pantheon/pull/483)
- Set base directory name to be lowercase in building.md [\#474](https://github.com/PegaSysEng/pantheon/pull/474) (Thanks to [Matthalp](https://github.com/Matthalp))
- Moved admin\_peers to Admin API group [\#473](https://github.com/PegaSysEng/pantheon/pull/473)
- Nodes whitelist acceptance test [\#472](https://github.com/PegaSysEng/pantheon/pull/472)
- Rework RoundChangeManagerTest to not reuse validators [\#469](https://github.com/PegaSysEng/pantheon/pull/469)
- Ignore node files to support truffle. [\#467](https://github.com/PegaSysEng/pantheon/pull/467)
- IBFT pantheon controller [\#461](https://github.com/PegaSysEng/pantheon/pull/461)
- IBFT Round to update internal state on reception of NewRound Message [\#451](https://github.com/PegaSysEng/pantheon/pull/451)
- Update RoundChangeManager correctly create its message validator [\#450](https://github.com/PegaSysEng/pantheon/pull/450)
- Use seconds for block timer time unit [\#445](https://github.com/PegaSysEng/pantheon/pull/445)
- IBFT controller and future msgs handling [\#431](https://github.com/PegaSysEng/pantheon/pull/431)
- Allow IBFT Round to be created using PreparedCert [\#429](https://github.com/PegaSysEng/pantheon/pull/429)
- Added MessageValidatorFactory [\#425](https://github.com/PegaSysEng/pantheon/pull/425)
- Inround payload [\#423](https://github.com/PegaSysEng/pantheon/pull/423)
- Updated IbftConfig Fields [\#422](https://github.com/PegaSysEng/pantheon/pull/422)
- Repair IbftBlockCreator and add tests [\#421](https://github.com/PegaSysEng/pantheon/pull/421)
- Make Besu behave as a submodule [\#419](https://github.com/PegaSysEng/pantheon/pull/419)
- Ibft Height Manager [\#418](https://github.com/PegaSysEng/pantheon/pull/418)
- Ensure bootnodes are a subset of node whitelist [\#414](https://github.com/PegaSysEng/pantheon/pull/414)
- IBFT Consensus Round Classes [\#405](https://github.com/PegaSysEng/pantheon/pull/405)
- IBFT message payload tests [\#404](https://github.com/PegaSysEng/pantheon/pull/404)
- Validate enodeurl syntax from command line [\#403](https://github.com/PegaSysEng/pantheon/pull/403)
- Update errorprone [\#401](https://github.com/PegaSysEng/pantheon/pull/401)
- IBFT round change manager [\#393](https://github.com/PegaSysEng/pantheon/pull/393)
- IBFT RoundState [\#392](https://github.com/PegaSysEng/pantheon/pull/392)
- Move Block data generator test helper to test support package [\#391](https://github.com/PegaSysEng/pantheon/pull/391)
- IBFT message tests [\#367](https://github.com/PegaSysEng/pantheon/pull/367)

## 0.8.3

### Breaking Change to JSON RPC-API

From v0.8.3, incoming HTTP requests are only accepted from hostnames specified using the `--host-whitelist` command-line option. If not specified, the default value for `--host-whitelist` is `localhost`.

If using the URL `http://127.0.0.1` to make JSON-RPC calls, use `--host-whitelist` to specify the hostname `127.0.0.1` or update the hostname to `localhost`.

If your application publishes RPC ports, specify the hostnames when starting Besu. For example:  

```bash
pantheon --host-whitelist=example.com
```

Specify `*` or `all` for `--host-whitelist` to effectively disable host protection and replicate pre-v0.8.3 behavior. This is not recommended for production code.

### Bug Fixes

- Repair Clique Proposer Selection [\#339](https://github.com/PegaSysEng/pantheon/pull/339)
- High TX volume swamps block processing [\#337](https://github.com/PegaSysEng/pantheon/pull/337)
- Check if the connectFuture has completed successfully [\#293](https://github.com/PegaSysEng/pantheon/pull/293)
- Switch back to Xerial Snappy Library [\#284](https://github.com/PegaSysEng/pantheon/pull/284)
- ShortHex of 0 should be '0x0', not '0x' [\#272](https://github.com/PegaSysEng/pantheon/pull/272)
- Fix pantheon CLI default values infinite loop [\#266](https://github.com/PegaSysEng/pantheon/pull/266)

### Additions and Improvements

- Added `--nodes-whitelist` parameter to CLI and NodeWhitelistController [\#346](https://github.com/PegaSysEng/pantheon/pull/346)
- Discovery wiring for `--node-whitelist` [\#365](https://github.com/PegaSysEng/pantheon/pull/365)
- Plumb in three more metrics [\#344](https://github.com/PegaSysEng/pantheon/pull/344)
- `ProposerSelection` to support multiple IBFT implementations [\#307](https://github.com/PegaSysEng/pantheon/pull/307)
- Configuration to support IBFT original and revised [\#306](https://github.com/PegaSysEng/pantheon/pull/306)
- Added host whitelist for JSON-RPC. [**Breaking Change**](#breaking-change-to-json-rpc-api) [\#295](https://github.com/PegaSysEng/pantheon/pull/295)
- Reduce `Block creation processed cancelled` log message to debug [\#294](https://github.com/PegaSysEng/pantheon/pull/294)
- Implement iterative peer search [\#268](https://github.com/PegaSysEng/pantheon/pull/268)
- Added RLP enc/dec for PrePrepare, Commit and NewRound messages [\#200](https://github.com/PegaSysEng/pantheon/pull/200)
- IBFT block mining [\#169](https://github.com/PegaSysEng/pantheon/pull/169)
- Added `--goerli` CLI option [\#370](https://github.com/PegaSysEng/pantheon/pull/370) (Thanks to [@Nashatyrev](https://github.com/Nashatyrev))
- Begin capturing metrics to better understand Besu's behaviour [\#326](https://github.com/PegaSysEng/pantheon/pull/326)
- Documentation updates include:
   * Added Coding Conventions [\#342](https://github.com/PegaSysEng/pantheon/pull/342)
   * Reorganised [Installation documentation](https://github.com/PegaSysEng/pantheon/wiki/Installation) and added [Chocolatey installation](https://github.com/PegaSysEng/pantheon/wiki/Install-Binaries#windows-with-chocolatey) for Windows
   * Reorganised [JSON-RPC API documentation](https://github.com/PegaSysEng/pantheon/wiki/JSON-RPC-API)
   * Updated [RPC Pub/Sub API documentation](https://github.com/PegaSysEng/pantheon/wiki/RPC-PubSub)

### Technical Improvements

- Extracted non-Docker CLI parameters to picoCLI mixin. [\#323](https://github.com/PegaSysEng/pantheon/pull/323)
- IBFT preprepare to validate round matches block [\#329](https://github.com/PegaSysEng/pantheon/pull/329)
- Fix acceptance test [\#324](https://github.com/PegaSysEng/pantheon/pull/324)
- Added the `IbftFinalState` [\#385](https://github.com/PegaSysEng/pantheon/pull/385)
- Constantinople Fork Block [\#382](https://github.com/PegaSysEng/pantheon/pull/382)
- Fix `pantheon.cli.BesuCommandTest` test on Windows [\#380](https://github.com/PegaSysEng/pantheon/pull/380)
- JDK smoke testing is being configured differently now [\#374](https://github.com/PegaSysEng/pantheon/pull/374)
- Re-enable clique AT [\#373](https://github.com/PegaSysEng/pantheon/pull/373)
- Ignoring acceptance test [\#372](https://github.com/PegaSysEng/pantheon/pull/372)
- Changes to support Gradle 5.0 [\#371](https://github.com/PegaSysEng/pantheon/pull/371)
- Clique: Prevent out of turn blocks interrupt in-turn mining [\#364](https://github.com/PegaSysEng/pantheon/pull/364)
- Time all tasks [\#361](https://github.com/PegaSysEng/pantheon/pull/361)
- Rework `VoteTallyCache` to better represent purpose [\#360](https://github.com/PegaSysEng/pantheon/pull/360)
- Add an `UNKNOWN` `DisconnectReason` [\#359](https://github.com/PegaSysEng/pantheon/pull/359)
- New round validation [\#353](https://github.com/PegaSysEng/pantheon/pull/353)
- Update get validators for block hash test to start from block 1 [\#352](https://github.com/PegaSysEng/pantheon/pull/352)
- Idiomatic Builder Pattern [\#345](https://github.com/PegaSysEng/pantheon/pull/345)
- Revert `Repair Clique Proposer Selection` \#339 - Breaks Görli testnet [\#343](https://github.com/PegaSysEng/pantheon/pull/343)
- No fixed ports in tests [\#340](https://github.com/PegaSysEng/pantheon/pull/340)
- Update clique acceptance test genesis file to use correct clique property names [\#338](https://github.com/PegaSysEng/pantheon/pull/338)
- Supporting list of addresses in logs subscription [\#336](https://github.com/PegaSysEng/pantheon/pull/336)
- Render handler exception to `System.err` instead of `.out` [\#334](https://github.com/PegaSysEng/pantheon/pull/334)
- Renamed IBFT message classes [\#333](https://github.com/PegaSysEng/pantheon/pull/333)
- Add additional RLP tests [\#332](https://github.com/PegaSysEng/pantheon/pull/332)
- Downgrading spotless to 3.13.0 to fix threading issues [\#325](https://github.com/PegaSysEng/pantheon/pull/325)
- `eth_getTransactionReceipt` acceptance test [\#322](https://github.com/PegaSysEng/pantheon/pull/322)
- Upgrade vertx to 3.5.4 [\#316](https://github.com/PegaSysEng/pantheon/pull/316)
- Round change validation [\#315](https://github.com/PegaSysEng/pantheon/pull/315)
- Basic IBFT message validators [\#314](https://github.com/PegaSysEng/pantheon/pull/314)
- Minor repairs to clique block scheduling [\#308](https://github.com/PegaSysEng/pantheon/pull/308)
- Dependencies Version upgrade [\#303](https://github.com/PegaSysEng/pantheon/pull/303)
- Build multiple JVM [\#301](https://github.com/PegaSysEng/pantheon/pull/301)
- Smart contract acceptance test [\#296](https://github.com/PegaSysEng/pantheon/pull/296)
- Fixing WebSocket error response [\#292](https://github.com/PegaSysEng/pantheon/pull/292)
- Reword error messages following exceptions during mining [\#291](https://github.com/PegaSysEng/pantheon/pull/291)
- Clique acceptance tests [\#290](https://github.com/PegaSysEng/pantheon/pull/290)
- Delegate creation of additional JSON-RPC methods to the BesuController [\#289](https://github.com/PegaSysEng/pantheon/pull/289)
- Remove unnecessary `RlpInput` and `RlpOutput` classes [\#287](https://github.com/PegaSysEng/pantheon/pull/287)
- Remove `RlpUtils` [\#285](https://github.com/PegaSysEng/pantheon/pull/285)
- Enabling previously ignored acceptance tests [\#282](https://github.com/PegaSysEng/pantheon/pull/282)
- IPv6 peers [\#281](https://github.com/PegaSysEng/pantheon/pull/281)
- IPv6 Bootnode [\#280](https://github.com/PegaSysEng/pantheon/pull/280)
- Acceptance test for `getTransactionReceipt` JSON-RPC method [\#278](https://github.com/PegaSysEng/pantheon/pull/278)
- Inject `StorageProvider` into `BesuController` instances [\#259](https://github.com/PegaSysEng/pantheon/pull/259)

## 0.8.2

### Removed
 - Removed `import-blockchain` command because nothing exports to the required format yet (PR [\#223](https://github.com/PegaSysEng/pantheon/pull/223))

### Bug Fixes
 - `io.netty.util.internal.OutOfDirectMemoryError` errors by removing reference counting from network messages.
 - Log spam: endless loop in `nioEventLoopGroup` thanks to [@5chdn](https://github.com/5chdn) for reporting) (PR [#261](https://github.com/PegaSysEng/pantheon/pull/261))
 - Rinkeby import can stall with too many fragments thanks to [@steffenkux](https://github.com/steffenkux) and [@5chdn](https://github.com/5chdn) for reporting) (PR [#255](https://github.com/PegaSysEng/pantheon/pull/255))
 - Clique incorrectly used the chain ID instead of the network ID in ETH status messages (PR [#209](https://github.com/PegaSysEng/pantheon/pull/209))
 - Gradle deprecation warnings (PR [#246](https://github.com/PegaSysEng/pantheon/pull/246) with thanks to [@jvirtanen](https://github.com/jvirtanen))
 - Consensus issue on Ropsten:
    - Treat output length as a maximum length for CALL operations (PR [#236](https://github.com/PegaSysEng/pantheon/pull/236))
    - ECRec precompile should return empty instead of 32 zero bytes when the input is invalid (PR [#227](https://github.com/PegaSysEng/pantheon/pull/227))
 - File name too long error while building from source thanks to [@5chdn](https://github.com/5chdn) for reporting) (PR [#221](https://github.com/PegaSysEng/pantheon/pull/221))
 - Loop syntax in `runBesuPrivateNetwork.sh` (PR [#237](https://github.com/PegaSysEng/pantheon/pull/237) thanks to [@matt9ucci](https://github.com/matt9ucci))
 - Fix `CompressionException: Snappy decompression failed` errors thanks to [@5chdn](https://github.com/5chdn) for reporting) (PR [#274](https://github.com/PegaSysEng/pantheon/pull/274))

### Additions and Improvements
 - Added `--ropsten` command line argument to make syncing to Ropsten easier (PR [#197](https://github.com/PegaSysEng/pantheon/pull/197) with thanks to [@jvirtanen](https://github.com/jvirtanen))
 - Enabled constantinople in `--dev-mode` (PR [#256](https://github.com/PegaSysEng/pantheon/pull/256))
 - Supported Constantinople with Clique thanks to [@5chdn](https://github.com/5chdn) for reporting) (PR [#250](https://github.com/PegaSysEng/pantheon/pull/250), PR [#247](https://github.com/PegaSysEng/pantheon/pull/247))
 - Implemented `eth_chainId` JSON-RPC method (PR [#219](https://github.com/PegaSysEng/pantheon/pull/219))
 - Updated client version to be ethstats friendly (PR [#258](https://github.com/PegaSysEng/pantheon/pull/258))
 - Added `--node-private-key` option to allow nodekey file to be specified separately to data directory thanks to [@peterbroadhurst](https://github.com/peterbroadhurst) for requesting)  (PR [#234](https://github.com/PegaSysEng/pantheon/pull/234))
 - Added `--banned-nodeids` option to prevent connection to specific nodes (PR [#254](https://github.com/PegaSysEng/pantheon/pull/254))
 - Send client quitting disconnect message to peers on shutdown (PR [#253](https://github.com/PegaSysEng/pantheon/pull/253))
 - Improved error message for port conflict error (PR [#232](https://github.com/PegaSysEng/pantheon/pull/232))
 - Improved documentation by adding the following pages:
    * [Getting Started](https://github.com/PegaSysEng/pantheon/wiki/Getting-Started)
    * [Network ID and Chain ID](https://github.com/PegaSysEng/pantheon/wiki/NetworkID-And-ChainID)
    * [Node Keys](https://github.com/PegaSysEng/pantheon/wiki/Node-Keys)
    * [Networking](https://github.com/PegaSysEng/pantheon/wiki/Networking)
    * [Accounts for Testing](https://github.com/PegaSysEng/pantheon/wiki/Accounts-for-Testing)
    * [Logging](https://github.com/PegaSysEng/pantheon/wiki/Logging)
    * [Proof of Authority](https://github.com/PegaSysEng/pantheon/wiki/Proof-of-Authority)
    * [Passing JVM Options](https://github.com/PegaSysEng/pantheon/wiki/Passing-JVM-Options)


 ### Technical Improvements
 - Upgraded Ethereum reference tests to 6.0 beta 2. (thanks to [@jvirtanen](https://github.com/jvirtanen) for the initial upgrade to beta 1)
 - Set Java compiler default encoding to UTF-8 (PR [#238](https://github.com/PegaSysEng/pantheon/pull/238) thanks to [@matt9ucci](https://github.com/matt9ucci))
 - Removed duplicate code defining default JSON-RPC APIs (PR [#218](https://github.com/PegaSysEng/pantheon/pull/218) thanks to [@matt9ucci](https://github.com/matt9ucci))
 - Improved code for parsing config (PRs [#208](https://github.com/PegaSysEng/pantheon/pull/208), [#209](https://github.com/PegaSysEng/pantheon/pull/209))
 - Use `java.time.Clock` in favour of a custom Clock interface (PR [#220](https://github.com/PegaSysEng/pantheon/pull/220))
 - Improve modularity of storage systems (PR [#211](https://github.com/PegaSysEng/pantheon/pull/211), [#207](https://github.com/PegaSysEng/pantheon/pull/207))
 - Treat JavaDoc warnings as errors (PR [#171](https://github.com/PegaSysEng/pantheon/pull/171))
 - Add benchmark for `BlockHashOperation `as a template for benchmarking other EVM operations (PR [#203](https://github.com/PegaSysEng/pantheon/pull/203))
 - Added unit tests for `EthBlockNumber` (PR [#195](https://github.com/PegaSysEng/pantheon/pull/195) thanks to [@jvirtanen](https://github.com/jvirtanen))
 - Code style improvements (PR [#196](https://github.com/PegaSysEng/pantheon/pull/196) thanks to [@jvirtanen](https://github.com/jvirtanen))
 - Added unit tests for `Web3ClientVersion` (PR [#194](https://github.com/PegaSysEng/pantheon/pull/194) with thanks to [@jvirtanen](https://github.com/jvirtanen))
 - Removed RLPUtils from `RawBlockIterator` (PR [#179](https://github.com/PegaSysEng/pantheon/pull/179))
 - Replace the JNI based snappy library with a pure-Java version (PR [#257](https://github.com/PegaSysEng/pantheon/pull/257))<|MERGE_RESOLUTION|>--- conflicted
+++ resolved
@@ -1,16 +1,5 @@
 # Changelog
 
-<<<<<<< HEAD
-## 1.5.3
-
-### Breaking Changes
-
-When upgrading to 1.5.3, ensure you've taken into account the following breaking changes.
-
-#### Onchain Privacy Group Management
-
-This early access feature was changed in a way that makes onchain privacy groups created with previous versions no longer usable. 
-=======
 ## 1.5.3 
 
 ### Additions and Improvements
@@ -27,7 +16,14 @@
 - [Privacy users with private transactions created using v1.3.4 or earlier](KNOWN_ISSUES.md#privacy-users-with-private-transactions-created-using-v134-or-earlier)
 - [Permissioning issues on Kubernetes](KNOWN_ISSUES.md#Kubernetes-permissioning-uses-Service-IPs-rather-than-pod-IPs-which-can-fail)
 - [Restarts caused by insufficient memory can cause inconsistent private state](KNOWN_ISSUES.md#Restart-caused-by-insufficient-memory-can-cause-inconsistent-private-state)
->>>>>>> 7a6747ee
+
+### Breaking Changes
+
+When upgrading to 1.5.3, ensure you've taken into account the following breaking changes.
+
+#### Onchain Privacy Group Management
+
+This early access feature was changed in a way that makes onchain privacy groups created with previous versions no longer usable. 
 
 ## 1.5.2 
 
