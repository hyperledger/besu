# Changelog

## Unreleased

### Breaking Changes

### Upcoming Breaking Changes
- Plugin API will be deprecating the BesuContext interface to be replaced with the ServiceManager interface.
- `MetricSystem::createLabelledGauge` is deprecated and will be removed in a future release, replace it with `MetricSystem::createLabelledSuppliedGauge`
- k8s (KUBERNETES) Nat method is now deprecated and will be removed in a future release
- `--host-whitelist` has been deprecated in favor of `--host-allowlist` since 2020 and will be removed in a future release
- Sunsetting features - for more context on the reasoning behind the deprecation of these features, including alternative options, read [this blog post](https://www.lfdecentralizedtrust.org/blog/sunsetting-tessera-and-simplifying-hyperledger-besu)
  - Tessera privacy
  - Smart-contract-based (onchain) permissioning
  - Proof of Work consensus
  - Fast Sync

### Additions and Improvements

### Bug fixes

## 24.12.0

### Breaking Changes
- Removed Retesteth rpc service and commands [#7833](https://github.com/hyperledger/besu/pull/7783)
- TLS for P2P (early access feature) has been removed [#7942](https://github.com/hyperledger/besu/pull/7942)
- In the plugin API, `BesuContext` has been renamed to `ServiceManager` to better reflect its function, plugins must be updated to work with this version
- With the upgrade of the Prometheus Java Metrics library, there are the following changes:
  - Gauge names are not allowed to end with `total`, therefore the metric `besu_blockchain_difficulty_total` is losing the `_total` suffix
  - The `_created` timestamps are not returned by default, you can set the env var `BESU_OPTS="-Dio.prometheus.exporter.includeCreatedTimestamps=true"` to enable them
  - Some JVM metrics have changed name to adhere to the OTEL standard (see the table below), [Besu Full Grafana dashboard](https://grafana.com/grafana/dashboards/16455-besu-full/) is updated to support both names

    | Old Name                        | New Name                        |
    |---------------------------------|---------------------------------|
    | jvm_memory_bytes_committed      | jvm_memory_committed_bytes      |
    | jvm_memory_bytes_init           | jvm_memory_init_bytes           |
    | jvm_memory_bytes_max            | jvm_memory_max_bytes            |
    | jvm_memory_bytes_used           | jvm_memory_used_bytes           |
    | jvm_memory_pool_bytes_committed | jvm_memory_pool_committed_bytes |
    | jvm_memory_pool_bytes_init      | jvm_memory_pool_init_bytes      |
    | jvm_memory_pool_bytes_max       | jvm_memory_pool_max_bytes       |
    | jvm_memory_pool_bytes_used      | jvm_memory_pool_used_bytes      |

### Upcoming Breaking Changes
- Plugin API will be deprecating the BesuContext interface to be replaced with the ServiceManager interface.
- `MetricSystem::createLabelledGauge` is deprecated and will be removed in a future release, replace it with `MetricSystem::createLabelledSuppliedGauge`
- k8s (KUBERNETES) Nat method is now deprecated and will be removed in a future release
- `--host-whitelist` has been deprecated in favor of `--host-allowlist` since 2020 and will be removed in a future release
- Sunsetting features - for more context on the reasoning behind the deprecation of these features, including alternative options, read [this blog post](https://www.lfdecentralizedtrust.org/blog/sunsetting-tessera-and-simplifying-hyperledger-besu)
  - Tessera privacy
  - Smart-contract-based (onchain) permissioning
  - Proof of Work consensus
  - Fast Sync

### Additions and Improvements
- Fine tune already seen txs tracker when a tx is removed from the pool [#7755](https://github.com/hyperledger/besu/pull/7755)
- Support for enabling and configuring TLS/mTLS in WebSocket service. [#7854](https://github.com/hyperledger/besu/pull/7854)
- Create and publish Besu BOM (Bill of Materials) [#7615](https://github.com/hyperledger/besu/pull/7615) 
- Update Java dependencies [#7786](https://github.com/hyperledger/besu/pull/7786)
- Add a method to get all the transaction in the pool, to the `TransactionPoolService`, to easily access the transaction pool content from plugins [#7813](https://github.com/hyperledger/besu/pull/7813)
- Upgrade RocksDB JNI library from version 8.3.2 to 9.7.3 [#7817](https://github.com/hyperledger/besu/pull/7817)
- Add a method to check if a metric category is enabled to the plugin API [#7832](https://github.com/hyperledger/besu/pull/7832)
- Add a new metric collector for counters which get their value from suppliers [#7894](https://github.com/hyperledger/besu/pull/7894)
- Add account and state overrides to `eth_call` [#7801](https://github.com/hyperledger/besu/pull/7801) and `eth_estimateGas` [#7890](https://github.com/hyperledger/besu/pull/7890)
- Add RPC WS options to specify password file for keystore and truststore [#7970](https://github.com/hyperledger/besu/pull/7970)
- Prometheus Java Metrics library upgraded to version 1.3.3 [#7880](https://github.com/hyperledger/besu/pull/7880)
- Add histogram to Prometheus metrics system [#7944](https://github.com/hyperledger/besu/pull/7944)
<<<<<<< HEAD
- Add RPC HTTP options to specify custom truststore and its password [#7978](https://github.com/hyperledger/besu/pull/7978)

=======
- Improve newPayload and FCU logs [#7961](https://github.com/hyperledger/besu/pull/7961)
- Proper support for `pending` block tag when calling `eth_estimateGas` and `eth_createAccessList` [#7951](https://github.com/hyperledger/besu/pull/7951)
>>>>>>> 8148f0d9

### Bug fixes
- Fix registering new metric categories from plugins [#7825](https://github.com/hyperledger/besu/pull/7825)
- Fix CVE-2024-47535 [7878](https://github.com/hyperledger/besu/pull/7878)
- Fix QBFT prepared block based proposal validation [#7875](https://github.com/hyperledger/besu/pull/7875)
- Correct default parameters for frontier transactions in `eth_call` and `eth_estimateGas` [#7965](https://github.com/hyperledger/besu/pull/7965)
- Correctly parse nonce as hex in `eth_call` account overrides [#7999](https://github.com/hyperledger/besu/pull/7999)

## 24.10.0

### Breaking Changes
- Besu will now fail to start if any plugins encounter errors during initialization. To allow Besu to continue running despite plugin errors, use the `--plugin-continue-on-error` option. [#7662](https://github.com/hyperledger/besu/pull/7662)

### Upcoming Breaking Changes
- k8s (KUBERNETES) Nat method is now deprecated and will be removed in a future release
- `--host-whitelist` has been deprecated in favor of `--host-allowlist` since 2020 and will be removed in a future release

### Additions and Improvements
- Remove privacy test classes support [#7569](https://github.com/hyperledger/besu/pull/7569)
- Add Blob Transaction Metrics [#7622](https://github.com/hyperledger/besu/pull/7622)
- Implemented support for emptyBlockPeriodSeconds in QBFT [#6965](https://github.com/hyperledger/besu/pull/6965)
- LUKSO Cancun Hardfork [#7686](https://github.com/hyperledger/besu/pull/7686)
- Add configuration of Consolidation Request Contract Address via genesis configuration [#7647](https://github.com/hyperledger/besu/pull/7647)
- Interrupt pending transaction processing on block creation timeout [#7673](https://github.com/hyperledger/besu/pull/7673)
- Align gas cap calculation for transaction simulation to Geth approach [#7703](https://github.com/hyperledger/besu/pull/7703)
- Expose chainId in the `BlockchainService` [7702](https://github.com/hyperledger/besu/pull/7702)
- Add support for `chainId` in `CallParameters` [#7720](https://github.com/hyperledger/besu/pull/7720)
- Add `--ephemery` network support for Ephemery Testnet [#7563](https://github.com/hyperledger/besu/pull/7563) thanks to [@gconnect](https://github.com/gconnect)
- Add configuration of Consolidation Request Contract Address via genesis configuration [#7647](https://github.com/hyperledger/besu/pull/7647)

### Bug fixes
- Fix mounted data path directory permissions for besu user [#7575](https://github.com/hyperledger/besu/pull/7575)
- Fix for `debug_traceCall` to handle transactions without specified gas price. [#7510](https://github.com/hyperledger/besu/pull/7510)
- Corrects a regression where custom plugin services are not initialized correctly. [#7625](https://github.com/hyperledger/besu/pull/7625)
- Fix for IBFT2 chains using the BONSAI DB format [#7631](https://github.com/hyperledger/besu/pull/7631)
- Fix reading `tx-pool-min-score` option from configuration file [#7623](https://github.com/hyperledger/besu/pull/7623)
- Fix an unhandled PeerTable exception [#7733](https://github.com/hyperledger/besu/issues/7733)
- Fix RocksDBException: Busy leading to MerkleTrieException: Unable to load trie node value [#7745](https://github.com/hyperledger/besu/pull/7745)
- If a BFT validator node is syncing, pause block production until sync has completed [#7657](https://github.com/hyperledger/besu/pull/7657)
- Fix eth_feeHistory rewards when bounded by configuration [#7750](https://github.com/hyperledger/besu/pull/7750)

## 24.9.1

### Upcoming Breaking Changes

### Breaking Changes
- Receipt compaction is enabled by default. It will no longer be possible to downgrade Besu to versions prior to 24.5.1.

### Additions and Improvements
- Add 'inbound' field to admin_peers JSON-RPC Call [#7461](https://github.com/hyperledger/besu/pull/7461)
- Add pending block header to `TransactionEvaluationContext` plugin API [#7483](https://github.com/hyperledger/besu/pull/7483)
- Add bootnode to holesky config [#7500](https://github.com/hyperledger/besu/pull/7500)
- Implement engine_getClientVersionV1 [#7512](https://github.com/hyperledger/besu/pull/7512)
- Performance optimzation for ECMUL (1 of 2) [#7509](https://github.com/hyperledger/besu/pull/7509)
- Performance optimzation for ECMUL (2 of 2) [#7543](https://github.com/hyperledger/besu/pull/7543)
- Include current chain head block when computing `eth_maxPriorityFeePerGas` [#7485](https://github.com/hyperledger/besu/pull/7485)
- Remove (old) documentation updates from the changelog [#7562](https://github.com/hyperledger/besu/pull/7562)
- Update Java and Gradle dependencies [#7571](https://github.com/hyperledger/besu/pull/7571)
- Layered txpool: new options `--tx-pool-min-score` to remove a tx from pool when its score is lower than the specified value [#7576](https://github.com/hyperledger/besu/pull/7576)
- Add `engine_getBlobsV1` method to the Engine API [#7553](https://github.com/hyperledger/besu/pull/7553)

### Bug fixes
- Fix tracing in precompiled contracts when halting for out of gas [#7318](https://github.com/hyperledger/besu/issues/7318)
- Correctly release txpool save and restore lock in case of exceptions [#7473](https://github.com/hyperledger/besu/pull/7473)
- Fix for `eth_gasPrice` could not retrieve block error [#7482](https://github.com/hyperledger/besu/pull/7482)
- Correctly drops messages that exceeds local message size limit [#5455](https://github.com/hyperledger/besu/pull/7507)
- **DebugMetrics**: Fixed a `ClassCastException` occurring in `DebugMetrics` when handling nested metric structures. Previously, `Double` values within these structures were incorrectly cast to `Map` objects, leading to errors. This update allows for proper handling of both direct values and nested structures at the same level. Issue# [#7383](https://github.com/hyperledger/besu/pull/7383)
- `evmtool` was not respecting the `--genesis` setting, resulting in unexpected trace results. [#7433](https://github.com/hyperledger/besu/pull/7433)
- The genesis config override `contractSizeLimit` was not wired into code size limits [#7557](https://github.com/hyperledger/besu/pull/7557)
- Fix incorrect key filtering in LayeredKeyValueStorage stream [#7535](https://github.com/hyperledger/besu/pull/7557)
- Layered txpool: do not send notifications when moving tx between layers [#7539](https://github.com/hyperledger/besu/pull/7539)
- Layered txpool: fix for unsent drop notifications on remove [#7538](https://github.com/hyperledger/besu/pull/7538)
- Honor block number or tag parameter in eth_estimateGas and eth_createAccessList [#7502](https://github.com/hyperledger/besu/pull/7502)
- Fixed NPE during DefaultBlockchain object initialization [#7601](https://github.com/hyperledger/besu/pull/7601)

## 24.9.0

This release version has been deprecated release due to CI bug

## 24.8.0

### Upcoming Breaking Changes
- Receipt compaction will be enabled by default in a future version of Besu. After this change it will not be possible to downgrade to the previous Besu version.
- --Xbonsai-limit-trie-logs-enabled is deprecated, use --bonsai-limit-trie-logs-enabled instead
- --Xbonsai-trie-logs-pruning-window-size is deprecated, use --bonsai-trie-logs-pruning-window-size instead
- `besu storage x-trie-log` subcommand is deprecated, use `besu storage trie-log` instead
- Allow configuration of Withdrawal Request Contract Address via genesis configuration [#7356](https://github.com/hyperledger/besu/pull/7356)

### Breaking Changes
- Remove long-deprecated `perm*whitelist*` methods [#7401](https://github.com/hyperledger/besu/pull/7401)

### Additions and Improvements
- Allow optional loading of `jemalloc` (if installed) by setting the environment variable `BESU_USING_JEMALLOC` to true/false. It that env is not set at all it will behave as if it is set to `true`
- Expose set finalized/safe block in plugin api BlockchainService. These method can be used by plugins to set finalized/safe block for a PoA network (such as QBFT, IBFT and Clique).[#7382](https://github.com/hyperledger/besu/pull/7382)
- In process RPC service [#7395](https://github.com/hyperledger/besu/pull/7395)
- Added support for tracing private transactions using `priv_traceTransaction` API. [#6161](https://github.com/hyperledger/besu/pull/6161)
- Wrap WorldUpdater into EVMWorldupdater [#7434](https://github.com/hyperledger/besu/pull/7434)
- Bump besu-native to 0.9.4 [#7456](https://github.com/hyperledger/besu/pull/7456)=

### Bug fixes
- Correct entrypoint in Docker evmtool [#7430](https://github.com/hyperledger/besu/pull/7430)
- Fix protocol schedule check for devnets [#7429](https://github.com/hyperledger/besu/pull/7429)
- Fix behaviour when starting in a pre-merge network [#7431](https://github.com/hyperledger/besu/pull/7431)
- Fix Null pointer from DNS daemon [#7505](https://github.com/hyperledger/besu/issues/7505)

### Download Links
https://github.com/hyperledger/besu/releases/tag/24.8.0
https://github.com/hyperledger/besu/releases/download/24.8.0/besu-24.8.0.tar.gz / sha256 9671157a623fb94005357bc409d1697a0d62bb6fd434b1733441bb301a9534a4
https://github.com/hyperledger/besu/releases/download/24.8.0/besu-24.8.0.zip / sha256 9ee217d2188e8da89002c3f42e4f85f89aab782e9512bd03520296f0a4dcdd90

## 24.7.1

### Breaking Changes
- Remove deprecated sync modes (X_SNAP and X_CHECKPOINT). Use SNAP and CHECKPOINT instead [#7309](https://github.com/hyperledger/besu/pull/7309)
- Remove PKI-backed QBFT (deprecated in 24.5.1) Other forms of QBFT remain unchanged. [#7293](https://github.com/hyperledger/besu/pull/7293)
- Do not maintain connections to PoA bootnodes [#7358](https://github.com/hyperledger/besu/pull/7358). See [#7314](https://github.com/hyperledger/besu/pull/7314) for recommended alternative behaviour.

### Upcoming Breaking Changes
- Receipt compaction will be enabled by default in a future version of Besu. After this change it will not be possible to downgrade to the previous Besu version.
- --Xbonsai-limit-trie-logs-enabled is deprecated, use --bonsai-limit-trie-logs-enabled instead
- --Xbonsai-trie-logs-pruning-window-size is deprecated, use --bonsai-trie-logs-pruning-window-size instead
- `besu storage x-trie-log` subcommand is deprecated, use `besu storage trie-log` instead

### Additions and Improvements
- `--Xsnapsync-bft-enabled` option enables experimental support for snap sync with IBFT/QBFT permissioned Bonsai-DB chains [#7140](https://github.com/hyperledger/besu/pull/7140)
- Add support to load external profiles using `--profile` [#7265](https://github.com/hyperledger/besu/issues/7265)
- `privacy-nonce-always-increments` option enables private transactions to always increment the nonce, even if the transaction is invalid [#6593](https://github.com/hyperledger/besu/pull/6593)
- Added `block-test` subcommand to the evmtool which runs blockchain reference tests [#7293](https://github.com/hyperledger/besu/pull/7293)
- removed PKI backed QBFT [#7310](https://github.com/hyperledger/besu/pull/7310)
- Implement gnark-crypto for eip-2537 [#7316](https://github.com/hyperledger/besu/pull/7316)
- Improve blob size transaction selector [#7312](https://github.com/hyperledger/besu/pull/7312)
- Added EIP-7702 [#7237](https://github.com/hyperledger/besu/pull/7237)
- Implement gnark-crypto for eip-196 [#7262](https://github.com/hyperledger/besu/pull/7262)
- Add trie log pruner metrics [#7352](https://github.com/hyperledger/besu/pull/7352)
- Force bonsai-limit-trie-logs-enabled=false when sync-mode=FULL instead of startup error [#7357](https://github.com/hyperledger/besu/pull/7357)
- `--Xbonsai-parallel-tx-processing-enabled` option enables executing transactions in parallel during block processing for Bonsai nodes
- Reduce default trie log pruning window size from 30,000 to 5,000 [#7365](https://github.com/hyperledger/besu/pull/7365)
- Add option `--poa-discovery-retry-bootnodes` for PoA networks to always use bootnodes during peer refresh, not just on first start [#7314](https://github.com/hyperledger/besu/pull/7314)

### Bug fixes
- Fix `eth_call` deserialization to correctly ignore unknown fields in the transaction object. [#7323](https://github.com/hyperledger/besu/pull/7323)
- Prevent Besu from starting up with sync-mode=FULL and bonsai-limit-trie-logs-enabled=true for private networks [#7357](https://github.com/hyperledger/besu/pull/7357)
- Add 30 second timeout to trie log pruner preload [#7365](https://github.com/hyperledger/besu/pull/7365)
- Avoid executing pruner preload during trie log subcommands [#7366](https://github.com/hyperledger/besu/pull/7366)

### Download Links
https://github.com/hyperledger/besu/releases/tag/24.7.1
https://github.com/hyperledger/besu/releases/download/24.7.1/besu-24.7.1.tar.gz / sha256 59ac352a86fd887225737a5fe4dad1742347edd3c3fbed98b079177e4ea8d544
https://github.com/hyperledger/besu/releases/download/24.7.1/besu-24.7.1.zip / sha256 e616f8100f026a71a146a33847b40257c279b38085b17bb991df045cccb6f832

## 24.7.0

### Upcoming Breaking Changes
- Receipt compaction will be enabled by default in a future version of Besu. After this change it will not be possible to downgrade to the previous Besu version.
- PKI-backed QBFT will be removed in a future version of Besu. Other forms of QBFT will remain unchanged.
- --Xbonsai-limit-trie-logs-enabled is deprecated, use --bonsai-limit-trie-logs-enabled instead
- --Xbonsai-trie-logs-pruning-window-size is deprecated, use --bonsai-trie-logs-pruning-window-size instead
- `besu storage x-trie-log` subcommand is deprecated, use `besu storage trie-log` instead

### Breaking Changes
- `Xp2p-peer-lower-bound` has been removed. [#7247](https://github.com/hyperledger/besu/pull/7247)

### Additions and Improvements
- Support for eth_maxPriorityFeePerGas [#5658](https://github.com/hyperledger/besu/issues/5658)
- Improve genesis state performance at startup [#6977](https://github.com/hyperledger/besu/pull/6977)
- Enable continuous profiling with default setting [#7006](https://github.com/hyperledger/besu/pull/7006)
- A full and up to date implementation of EOF for Prague [#7169](https://github.com/hyperledger/besu/pull/7169)
- Add Subnet-Based Peer Permissions.  [#7168](https://github.com/hyperledger/besu/pull/7168)
- Reduce lock contention on transaction pool when building a block [#7180](https://github.com/hyperledger/besu/pull/7180)
- Update Docker base image to Ubuntu 24.04 [#7251](https://github.com/hyperledger/besu/pull/7251)
- Add LUKSO as predefined network name [#7223](https://github.com/hyperledger/besu/pull/7223)
- Refactored how code, initcode, and max stack size are configured in forks. [#7245](https://github.com/hyperledger/besu/pull/7245)
- Nodes in a permissioned chain maintain (and retry) connections to bootnodes [#7257](https://github.com/hyperledger/besu/pull/7257)
- Promote experimental `besu storage x-trie-log` subcommand to production-ready [#7278](https://github.com/hyperledger/besu/pull/7278)
- Enhanced BFT round-change diagnostics [#7271](https://github.com/hyperledger/besu/pull/7271)

### Bug fixes
- Validation errors ignored in accounts-allowlist and empty list [#7138](https://github.com/hyperledger/besu/issues/7138)
- Fix "Invalid block detected" for BFT chains using Bonsai DB [#7204](https://github.com/hyperledger/besu/pull/7204)
- Fix "Could not confirm best peer had pivot block" [#7109](https://github.com/hyperledger/besu/issues/7109)
- Fix "Chain Download Halt" [#6884](https://github.com/hyperledger/besu/issues/6884)

### Download Links
https://github.com/hyperledger/besu/releases/tag/24.7.0
https://github.com/hyperledger/besu/releases/download/24.7.0/besu-24.7.0.tar.gz / sha256 96cf47defd1d8c10bfc22634e53e3d640eaa81ef58cb0808e5f4265998979530
https://github.com/hyperledger/besu/releases/download/24.7.0/besu-24.7.0.zip / sha256 7e92e2eb469be197af8c8ca7ac494e7a2e7ee91cbdb02d99ff87fb5209e0c2a0



## 24.6.0

### Breaking Changes
- Java 21 has been enforced as minimum version to build and run Besu.
- With --Xbonsai-limit-trie-logs-enabled by default in this release, historic trie log data will be removed from the database unless sync-mode=FULL. It respects the --bonsai-historical-block-limit setting so shouldn't break any RPCs, but may be breaking if you are accessing this data from the database directly. Can be disabled with --bonsai-limit-trie-logs-enabled=false
- In profile=ENTERPRISE, use sync-mode=FULL (instead of FAST) and data-storage-format=FOREST (instead of BONSAI) [#7186](https://github.com/hyperledger/besu/pull/7186)
  - If this breaks your node, you can reset sync-mode=FAST and data-storage-format=BONSAI

### Upcoming Breaking Changes
- Receipt compaction will be enabled by default in a future version of Besu. After this change it will not be possible to downgrade to the previous Besu version.
- PKI-backed QBFT will be removed in a future version of Besu. Other forms of QBFT will remain unchanged.
- --Xbonsai-limit-trie-logs-enabled is deprecated, use --bonsai-limit-trie-logs-enabled instead
- --Xbonsai-trie-logs-pruning-window-size is deprecated, use --bonsai-trie-logs-pruning-window-size instead

### Additions and Improvements
- Add two counters to DefaultBlockchain in order to be able to calculate TPS and Mgas/s [#7105](https://github.com/hyperledger/besu/pull/7105)
- Enable --Xbonsai-limit-trie-logs-enabled by default, unless sync-mode=FULL [#7181](https://github.com/hyperledger/besu/pull/7181)
- Promote experimental --Xbonsai-limit-trie-logs-enabled to production-ready, --bonsai-limit-trie-logs-enabled [#7192](https://github.com/hyperledger/besu/pull/7192)
- Promote experimental --Xbonsai-trie-logs-pruning-window-size to production-ready, --bonsai-trie-logs-pruning-window-size [#7192](https://github.com/hyperledger/besu/pull/7192)
- `admin_nodeInfo` JSON/RPC call returns the currently active EVM version [#7127](https://github.com/hyperledger/besu/pull/7127)
- Improve the selection of the most profitable built block [#7174](https://github.com/hyperledger/besu/pull/7174)

### Bug fixes
- Make `eth_gasPrice` aware of the base fee market [#7102](https://github.com/hyperledger/besu/pull/7102)

### Download Links
https://github.com/hyperledger/besu/releases/tag/24.6.0
https://github.com/hyperledger/besu/releases/download/24.6.0/besu-24.6.0.tar.gz / sha256 fa86e5c6873718cd568e3326151ce06957a5e7546b52df79a831ea9e39b857ab
https://github.com/hyperledger/besu/releases/download/24.6.0/besu-24.6.0.zip / sha256 8b2d3a674cd7ead68b9ca68fea21e46d5ec9b278bbadc73f8c13c6a1e1bc0e4d

## 24.5.2

### Upcoming Breaking Changes
- Version 24.5.x will be the last series to support Java 17. Next release after versions 24.5.x will require Java 21 to build and run.
- Receipt compaction will be enabled by default in a future version of Besu. After this change it will not be possible to downgrade to the previous Besu version.
- PKI-backed QBFT will be removed in a future version of Besu. Other forms of QBFT will remain unchanged.

### Additions and Improvements
- Remove deprecated Goerli testnet [#7049](https://github.com/hyperledger/besu/pull/7049)
- Default bonsai to use full-flat db and code-storage-by-code-hash [#6984](https://github.com/hyperledger/besu/pull/6894)
- New RPC methods miner_setExtraData and miner_getExtraData [#7078](https://github.com/hyperledger/besu/pull/7078)
- Disconnect peers that have multiple discovery ports since they give us bad neighbours [#7089](https://github.com/hyperledger/besu/pull/7089)
- Port Tuweni dns-discovery into Besu. [#7129](https://github.com/hyperledger/besu/pull/7129)

### Known Issues
- [Frequency: occasional < 10%] Chain download halt. Only affects new syncs (new nodes syncing from scratch). Symptom: Block import halts, despite having a full set of peers and world state downloading finishing. Generally restarting besu will resolve the issue. We are tracking this in [#6884](https://github.com/hyperledger/besu/pull/6884)

### Bug fixes
- Fix parsing `gasLimit` parameter when its value is > `Long.MAX_VALUE` [#7116](https://github.com/hyperledger/besu/pull/7116)
- Skip validation of withdrawals when importing BFT blocks since withdrawals don't apply to BFT chains [#7115](https://github.com/hyperledger/besu/pull/7115)
- Make `v` abd `yParity` match in type 1 and 2 transactions in JSON-RPC and GraphQL [#7139](https://github.com/hyperledger/besu/pull/7139)

### Download Links
https://github.com/hyperledger/besu/releases/tag/24.5.2
https://github.com/hyperledger/besu/releases/download/24.5.2/besu-24.5.2.tar.gz / sha256 4049bf48022ae073065b46e27088399dfb22035e9134ed4ac2c86dd8c5b5fbe9
https://github.com/hyperledger/besu/releases/download/24.5.2/besu-24.5.2.zip / sha256 23966b501a69e320e8f8f46a3d103ccca45b53f8fee35a6543bd9a260b5784ee

## 24.5.1

### Breaking Changes
- RocksDB database metadata format has changed to be more expressive, the migration of an existing metadata file to the new format is automatic at startup. Before performing a downgrade to a previous version it is mandatory to revert to the original format using the subcommand `besu --data-path=/path/to/besu/datadir storage revert-metadata v2-to-v1`.
- BFT networks won't start with SNAP or CHECKPOINT sync (previously Besu would start with this config but quietly fail to sync, so it's now more obvious that it won't work) [#6625](https://github.com/hyperledger/besu/pull/6625), [#6667](https://github.com/hyperledger/besu/pull/6667)
- Forest pruning has been removed, it was deprecated since 24.1.0. In case you are still using it you must now remove any of the following options: `pruning-enabled`, `pruning-blocks-retained` and `pruning-block-confirmations`, from your configuration, and you may want to consider switching to Bonsai.
- Deprecated Goerli testnet has been removed.

### Upcoming Breaking Changes
- Version 24.5.x will be the last series to support Java 17. Next release after versions 24.5.x will require Java 21 to build and run.
- Receipt compaction will be enabled by default in a future version of Besu. After this change it will not be possible to downgrade to the previous Besu version.
- PKI-backed QBFT will be removed in a future version of Besu. Other forms of QBFT will remain unchanged. 

### Known Issues
- [Frequency: occasional < 10%] Chain download halt. Only affects new syncs (new nodes syncing from scratch). Symptom: Block import halts, despite having a full set of peers and world state downloading finishing. Generally restarting besu will resolve the issue. We are tracking this in [#6884](https://github.com/hyperledger/besu/pull/6884)
- [Frequency: occasional < 10%] Low peer numbers. More likely to occur on testnets (holesky and sepolia) but also can occur on mainnet. Symptom: peer count stays at 0 for an hour or more. Generally restarting besu will resolve the issue. We are tracking this in [#6805](https://github.com/hyperledger/besu/pull/6805)

### Additions and Improvements
- Update "host allow list" logic to transition from deprecated `host()` method to suggested `authority()` method.[#6878](https://github.com/hyperledger/besu/issues/6878)
- `txpool_besuPendingTransactions`change parameter `numResults` to optional parameter [#6708](https://github.com/hyperledger/besu/pull/6708)
- Extend `Blockchain` service [#6592](https://github.com/hyperledger/besu/pull/6592)
- Add bft-style `blockperiodseconds` transitions to Clique [#6596](https://github.com/hyperledger/besu/pull/6596)
- Add `createemptyblocks` transitions to Clique [#6608](https://github.com/hyperledger/besu/pull/6608)
- RocksDB database metadata refactoring [#6555](https://github.com/hyperledger/besu/pull/6555)
- Make layered txpool aware of `minGasPrice` and `minPriorityFeePerGas` dynamic options [#6611](https://github.com/hyperledger/besu/pull/6611)
- Update commons-compress to 1.26.0 [#6648](https://github.com/hyperledger/besu/pull/6648)
- Update Vert.x to 4.5.4 [#6666](https://github.com/hyperledger/besu/pull/6666)
- Refactor and extend `TransactionPoolValidatorService` [#6636](https://github.com/hyperledger/besu/pull/6636)
- Introduce `TransactionSimulationService` [#6686](https://github.com/hyperledger/besu/pull/6686)
- Transaction call object to accept both `input` and `data` field simultaneously if they are set to equal values [#6702](https://github.com/hyperledger/besu/pull/6702)
- `eth_call` for blob tx allows for empty `maxFeePerBlobGas` [#6731](https://github.com/hyperledger/besu/pull/6731)
- Extend error handling of plugin RPC methods [#6759](https://github.com/hyperledger/besu/pull/6759)
- Added engine_newPayloadV4 and engine_getPayloadV4 methods [#6783](https://github.com/hyperledger/besu/pull/6783)
- Reduce storage size of receipts [#6602](https://github.com/hyperledger/besu/pull/6602)
- Dedicated log marker for invalid txs removed from the txpool [#6826](https://github.com/hyperledger/besu/pull/6826)
- Prevent startup with BONSAI and privacy enabled [#6809](https://github.com/hyperledger/besu/pull/6809)
- Remove deprecated Forest pruning [#6810](https://github.com/hyperledger/besu/pull/6810)
- Experimental Snap Sync Server [#6640](https://github.com/hyperledger/besu/pull/6640)
- Upgrade Reference Tests to 13.2 [#6854](https://github.com/hyperledger/besu/pull/6854)
- Update Web3j dependencies [#6811](https://github.com/hyperledger/besu/pull/6811)
- Add `tx-pool-blob-price-bump` option to configure the price bump percentage required to replace blob transactions (by default 100%) [#6874](https://github.com/hyperledger/besu/pull/6874)
- Log detailed timing of block creation steps [#6880](https://github.com/hyperledger/besu/pull/6880)
- Expose transaction count by type metrics for the layered txpool [#6903](https://github.com/hyperledger/besu/pull/6903)
- Expose bad block events via the BesuEvents plugin API  [#6848](https://github.com/hyperledger/besu/pull/6848)
- Add RPC errors metric [#6919](https://github.com/hyperledger/besu/pull/6919/)
- Add `rlp decode` subcommand to decode IBFT/QBFT extraData to validator list [#6895](https://github.com/hyperledger/besu/pull/6895)
- Allow users to specify which plugins are registered [#6700](https://github.com/hyperledger/besu/pull/6700)
- Layered txpool tuning for blob transactions [#6940](https://github.com/hyperledger/besu/pull/6940)

### Bug fixes
- Fix txpool dump/restore race condition [#6665](https://github.com/hyperledger/besu/pull/6665)
- Make block transaction selection max time aware of PoA transitions [#6676](https://github.com/hyperledger/besu/pull/6676)
- Don't enable the BFT mining coordinator when running sub commands such as `blocks export` [#6675](https://github.com/hyperledger/besu/pull/6675)
- In JSON-RPC return optional `v` fields for type 1 and type 2 transactions [#6762](https://github.com/hyperledger/besu/pull/6762)
- Fix Shanghai/QBFT block import bug when syncing new nodes [#6765](https://github.com/hyperledger/besu/pull/6765)
- Fix to avoid broadcasting full blob txs, instead of only the tx announcement, to a subset of nodes [#6835](https://github.com/hyperledger/besu/pull/6835)
- Snap client fixes discovered during snap server testing [#6847](https://github.com/hyperledger/besu/pull/6847)
- Correctly initialize the txpool as disabled on creation [#6890](https://github.com/hyperledger/besu/pull/6890)
- Fix worldstate download halt when using snap sync during initial sync [#6981](https://github.com/hyperledger/besu/pull/6981)
- Fix chain halt due to peers only partially responding with headers. And worldstate halts caused by a halt in the chain sync [#7027](https://github.com/hyperledger/besu/pull/7027)

### Download Links
https://github.com/hyperledger/besu/releases/tag/24.5.1
https://github.com/hyperledger/besu/releases/download/24.5.1/besu-24.5.1.tar.gz / sha256 77e39b21dbd4186136193fc6e832ddc1225eb5078a5ac980fb754b33ad35d554
https://github.com/hyperledger/besu/releases/download/24.5.1/besu-24.5.1.zip / sha256 13d75b6b22e1303f39fd3eaddf736b24ca150b2bafa7b98fce7c7782e54b213f

## 24.3.0

### Breaking Changes
- SNAP - Snap sync is now the default for named networks [#6530](https://github.com/hyperledger/besu/pull/6530)
  - if you want to use the previous default behavior, you'll need to specify `--sync-mode=FAST`
- BONSAI - Default data storage format is now Bonsai [#6536](https://github.com/hyperledger/besu/pull/6536)
  - if you had previously used the default (FOREST), at startup you will get an error indicating the mismatch
    `Mismatch: DB at '/your-path' is FOREST (Version 1) but config expects BONSAI (Version 2). Please check your config.`
  - to fix this mismatch, specify the format explicitly using `--data-storage-format=FOREST`
- Following the OpenMetrics convention, the updated Prometheus client adds the `_total` suffix to every metrics of type counter, with the effect that some existing metrics have been renamed to have this suffix. If you are using the official Besu Grafana dashboard [(available here)](https://grafana.com/grafana/dashboards/16455-besu-full/), just update it to the latest revision, that accepts the old and the new name of the affected metrics. If you have a custom dashboard or use the metrics in other ways, then you need to manually update it to support the new naming.
- The `trace-filter` method in JSON-RPC API now has a default block range limit of 1000, adjustable with `--rpc-max-trace-filter-range` (thanks @alyokaz) [#6446](https://github.com/hyperledger/besu/pull/6446)
- Requesting the Ethereum Node Record (ENR) to acquire the fork id from bonded peers is now enabled by default, so the following change has been made [#5628](https://github.com/hyperledger/besu/pull/5628):
- `--Xfilter-on-enr-fork-id` has been removed. To disable the feature use `--filter-on-enr-fork-id=false`.
- `--engine-jwt-enabled` has been removed. Use `--engine-jwt-disabled` instead. [#6491](https://github.com/hyperledger/besu/pull/6491)
- Release docker images now provided at ghcr.io instead of dockerhub

### Deprecations
- X_SNAP and X_CHECKPOINT are marked for deprecation and will be removed in 24.6.0 in favor of SNAP and CHECKPOINT [#6405](https://github.com/hyperledger/besu/pull/6405)
- `--Xp2p-peer-lower-bound` is deprecated. [#6501](https://github.com/hyperledger/besu/pull/6501)

### Upcoming Breaking Changes
- `--Xbonsai-limit-trie-logs-enabled` will be removed. You will need to use `--bonsai-limit-trie-logs-enabled` instead. Additionally, this limit will change to be enabled by default.
  - If you do not want the limit enabled (eg you have `--bonsai-historical-block-limit` set < 512), you need to explicitly disable it using `--bonsai-limit-trie-logs-enabled=false` or increase the limit. [#6561](https://github.com/hyperledger/besu/pull/6561)

### Additions and Improvements
- Upgrade Prometheus and Opentelemetry dependencies [#6422](https://github.com/hyperledger/besu/pull/6422)
- Add `OperationTracer.tracePrepareTransaction`, where the sender account has not yet been altered[#6453](https://github.com/hyperledger/besu/pull/6453)
- Improve the high spec flag by limiting it to a few column families [#6354](https://github.com/hyperledger/besu/pull/6354)
- Log blob count when importing a block via Engine API [#6466](https://github.com/hyperledger/besu/pull/6466)
- Introduce `--Xbonsai-limit-trie-logs-enabled` experimental feature which by default will only retain the latest 512 trie logs, saving about 3GB per week in database growth [#5390](https://github.com/hyperledger/besu/issues/5390)
- Introduce `besu storage x-trie-log prune` experimental offline subcommand which will prune all redundant trie logs except the latest 512 [#6303](https://github.com/hyperledger/besu/pull/6303)
- Improve flat trace generation performance [#6472](https://github.com/hyperledger/besu/pull/6472)
- SNAP and CHECKPOINT sync - early access flag removed so now simply SNAP and CHECKPOINT [#6405](https://github.com/hyperledger/besu/pull/6405)
- X_SNAP and X_CHECKPOINT are marked for deprecation and will be removed in 24.4.0
- Github Actions based build.
- Introduce caching mechanism to optimize Keccak hash calculations for account storage slots during block processing [#6452](https://github.com/hyperledger/besu/pull/6452)
- Added configuration options for `pragueTime` to genesis file for Prague fork development [#6473](https://github.com/hyperledger/besu/pull/6473)
- Moving trielog storage to RocksDB's blobdb to improve write amplications [#6289](https://github.com/hyperledger/besu/pull/6289)
- Support for `shanghaiTime` fork and Shanghai EVM smart contracts in QBFT/IBFT chains [#6353](https://github.com/hyperledger/besu/pull/6353)
- Change ExecutionHaltReason for contract creation collision case to return ILLEGAL_STATE_CHANGE [#6518](https://github.com/hyperledger/besu/pull/6518) 
- Experimental feature `--Xbonsai-code-using-code-hash-enabled` for storing Bonsai code storage by code hash [#6505](https://github.com/hyperledger/besu/pull/6505)
- More accurate column size `storage rocksdb usage` subcommand [#6540](https://github.com/hyperledger/besu/pull/6540)
- Adds `storage rocksdb x-stats` subcommand [#6540](https://github.com/hyperledger/besu/pull/6540)
- New `eth_blobBaseFee`JSON-RPC method [#6581](https://github.com/hyperledger/besu/pull/6581)
- Add blob transaction support to `eth_call` [#6661](https://github.com/hyperledger/besu/pull/6661)
- Add blobs to `eth_feeHistory` [#6679](https://github.com/hyperledger/besu/pull/6679)
- Upgrade reference tests to version 13.1 [#6574](https://github.com/hyperledger/besu/pull/6574)
- Extend `BesuConfiguration` service [#6584](https://github.com/hyperledger/besu/pull/6584)
- Add `ethereum_min_gas_price` and `ethereum_min_priority_fee` metrics to track runtime values of `min-gas-price` and `min-priority-fee` [#6587](https://github.com/hyperledger/besu/pull/6587)
- Option to perform version incompatibility checks when starting Besu. In this first release of the feature, if `--version-compatibility-protection` is set to true it checks that the version of Besu being started is the same or higher than the previous version. [6307](https://github.com/hyperledger/besu/pull/6307)
- Moved account frame warming from GasCalculator into the Call operations [#6557](https://github.com/hyperledger/besu/pull/6557)

### Bug fixes
- Fix the way an advertised host configured with `--p2p-host` is treated when communicating with the originator of a PING packet [#6225](https://github.com/hyperledger/besu/pull/6225)
- Fix `poa-block-txs-selection-max-time` option that was inadvertently reset to its default after being configured [#6444](https://github.com/hyperledger/besu/pull/6444)
- Fix for tx incorrectly discarded when there is a timeout during block creation [#6563](https://github.com/hyperledger/besu/pull/6563)
- Fix traces so that call gas costing in traces matches other clients traces [#6525](https://github.com/hyperledger/besu/pull/6525)

### Download Links
https://github.com/hyperledger/besu/releases/tag/24.3.0
https://github.com/hyperledger/besu/releases/download/24.3.0/besu-24.3.0.tar.gz / sha256 8037ce51bb5bb396d29717a812ea7ff577b0d6aa341d67d1e5b77cbc55b15f84
https://github.com/hyperledger/besu/releases/download/24.3.0/besu-24.3.0.zip / sha256 41ea2ca734a3b377f43ee178166b5b809827084789378dbbe4e5b52bbd8e0674

## 24.1.2

### Bug fixes
- Fix ETC Spiral upgrade breach of consensus [#6524](https://github.com/hyperledger/besu/pull/6524)

### Additions and Improvements
- Adds timestamp to enable Cancun upgrade on mainnet [#6545](https://github.com/hyperledger/besu/pull/6545)
- Github Actions based build.[#6427](https://github.com/hyperledger/besu/pull/6427)

### Download Links
https://hyperledger.jfrog.io/artifactory/besu-binaries/besu/24.1.2/besu-24.1.2.zip / sha256 9033f300edd81c770d3aff27a29f59dd4b6142a113936886a8f170718e412971
https://hyperledger.jfrog.io/artifactory/besu-binaries/besu/24.1.2/besu-24.1.2.tar.gz / sha256 082db8cf4fb67527aa0dd757e5d254b3b497f5027c23287f9c0a74a6a743bf08

## 24.1.1

### Breaking Changes
- New `EXECUTION_HALTED` error returned if there is an error executing or simulating a transaction, with the reason for execution being halted. Replaces the generic `INTERNAL_ERROR` return code in certain cases which some applications may be checking for [#6343](https://github.com/hyperledger/besu/pull/6343)
- The Besu Docker images with `openjdk-latest` tags since 23.10.3 were incorrectly using UID 1001 instead of 1000 for the container's `besu` user. The user now uses 1000 again. Containers created from or migrated to images using UID 1001 will need to chown their persistent database files to UID 1000 (thanks @h4l) [#6360](https://github.com/hyperledger/besu/pull/6360)
- The deprecated `--privacy-onchain-groups-enabled` option has now been removed. Use the `--privacy-flexible-groups-enabled` option instead. [#6411](https://github.com/hyperledger/besu/pull/6411)
- The time that can be spent selecting transactions during block creation is not capped at 5 seconds for PoS and PoW networks, and for PoA networks, at 75% of the block period specified in the genesis. This is to prevent possible DoS attacks in case a single transaction is taking too long to execute, and to have a stable block production rate. This could be a breaking change if an existing network needs to accept transactions that take more time to execute than the newly introduced limit. If it is mandatory for these networks to keep processing these long processing transaction, then the default value of `block-txs-selection-max-time` or `poa-block-txs-selection-max-time` needs to be tuned accordingly. [#6423](https://github.com/hyperledger/besu/pull/6423)

### Deprecations

### Additions and Improvements
- Optimize RocksDB WAL files, allows for faster restart and a more linear disk space utilization [#6328](https://github.com/hyperledger/besu/pull/6328)
- Disable transaction handling when the node is not in sync, to avoid unnecessary transaction validation work [#6302](https://github.com/hyperledger/besu/pull/6302)
- Introduce TransactionEvaluationContext to pass data between transaction selectors and plugin, during block creation [#6381](https://github.com/hyperledger/besu/pull/6381)
- Upgrade dependencies [#6377](https://github.com/hyperledger/besu/pull/6377)
- Upgrade `com.fasterxml.jackson` dependencies [#6378](https://github.com/hyperledger/besu/pull/6378)
- Upgrade Guava dependency [#6396](https://github.com/hyperledger/besu/pull/6396)
- Upgrade Mockito [#6397](https://github.com/hyperledger/besu/pull/6397)
- Upgrade `tech.pegasys.discovery:discovery` [#6414](https://github.com/hyperledger/besu/pull/6414)
- Options to tune the max allowed time that can be spent selecting transactions during block creation are now stable [#6423](https://github.com/hyperledger/besu/pull/6423)
- Support for "pending" in `qbft_getValidatorsByBlockNumber` [#6436](https://github.com/hyperledger/besu/pull/6436)

### Bug fixes
- INTERNAL_ERROR from `eth_estimateGas` JSON/RPC calls [#6344](https://github.com/hyperledger/besu/issues/6344)
- Fix Besu Docker images with `openjdk-latest` tags since 23.10.3 using UID 1001 instead of 1000 for the `besu` user [#6360](https://github.com/hyperledger/besu/pull/6360)
- Fluent EVM API definition for Tangerine Whistle had incorrect code size validation configured [#6382](https://github.com/hyperledger/besu/pull/6382)
- Correct mining beneficiary for Clique networks in TraceServiceImpl [#6390](https://github.com/hyperledger/besu/pull/6390)
- Fix to gas limit delta calculations used in block production. Besu should now increment or decrement the block gas limit towards its target correctly (thanks @arbora) #6425
- Ensure Backward Sync waits for initial sync before starting a session [#6455](https://github.com/hyperledger/besu/issues/6455)
- Silence the noisy DNS query errors [#6458](https://github.com/hyperledger/besu/issues/6458)

### Download Links
https://hyperledger.jfrog.io/artifactory/besu-binaries/besu/24.1.1/besu-24.1.1.zip / sha256 e23c5b790180756964a70dcdd575ee2ed2c2efa79af00bce956d23bd2f7dc67c
https://hyperledger.jfrog.io/artifactory/besu-binaries/besu/24.1.1/besu-24.1.1.tar.gz / sha256 4b0ddd5a25be2df5d2324bff935785eb63e4e3a5f421614ea690bacb5b9cb344

### Errata
Note, due to a CI race with the release job, the initial published version of 24.1.1 were overwritten by artifacts generated from the same sources, but differ in their embedded timestamps. The initial SHAs are noted here but are deprecated:
~~https://hyperledger.jfrog.io/artifactory/besu-binaries/besu/24.1.1/besu-24.1.1.zip / sha256 b6b64f939e0bb4937ce90fc647e0a7073ce3e359c10352b502059955070a60c6
https://hyperledger.jfrog.io/artifactory/besu-binaries/besu/24.1.1/besu-24.1.1.tar.gz / sha256 cfcae04c30769bf338b0740ac65870f9346d3469931bb46cdba3b2f65d311e7a~~


## 24.1.0

### Breaking Changes

### Deprecations
- Forest pruning (`pruning-enabled` option) is deprecated and will be removed soon. To save disk space consider switching to Bonsai data storage format [#6230](https://github.com/hyperledger/besu/pull/6230)

### Additions and Improvements
- Add error messages on authentication failures with username and password [#6212](https://github.com/hyperledger/besu/pull/6212)
- New `Sequenced` transaction pool. The pool is an evolution of the `legacy` pool and is likely to be more suitable to enterprise or permissioned chains than the `layered` transaction pool. Select to use this pool with `--tx-pool=sequenced`. Supports the same options as the `legacy` pool [#6274](https://github.com/hyperledger/besu/issues/6274)
- Set Ethereum Classic mainnet activation block for Spiral network upgrade [#6267](https://github.com/hyperledger/besu/pull/6267)
- Add custom genesis file name to config overview if specified [#6297](https://github.com/hyperledger/besu/pull/6297)
- Update Gradle plugins and replace unmaintained License Gradle Plugin with the actively maintained Gradle License Report [#6275](https://github.com/hyperledger/besu/pull/6275)
- Optimize RocksDB WAL files, allows for faster restart and a more linear disk space utilization [#6328](https://github.com/hyperledger/besu/pull/6328)
- Add a cache on senders by transaction hash [#6375](https://github.com/hyperledger/besu/pull/6375)

### Bug fixes
- Hotfix for selfdestruct preimages on bonsai [#6359]((https://github.com/hyperledger/besu/pull/6359)
- Fix trielog shipping issue during self destruct [#6340]((https://github.com/hyperledger/besu/pull/6340)
- mitigation for trielog failure [#6315]((https://github.com/hyperledger/besu/pull/6315)

### Download Links
https://hyperledger.jfrog.io/artifactory/besu-binaries/besu/24.1.0/besu-24.1.0.zip / sha256 d36c8aeef70f0a516d4c26d3bc696c3e2a671e515c9e6e9475a31fe759e39f64
https://hyperledger.jfrog.io/artifactory/besu-binaries/besu/24.1.0/besu-24.1.0.tar.gz / sha256 602b04c0729a7b17361d1f0b39f4ce6a2ebe47932165add666560fe594d9ca99


## 23.10.3-hotfix
This is a hotfix for a selfdestruct defect that occurred on mainnet at block [18947893](https://etherscan.io/block/18947893)

### Bug fixes
- Hotfix for selfdestruct preimages on bonsai [#6359]((https://github.com/hyperledger/besu/pull/6359)
- mitigation for trielog failure [#6315]((https://github.com/hyperledger/besu/pull/6315)

### Download Links
https://hyperledger.jfrog.io/artifactory/besu-binaries/besu/23.10.3-hotfix/besu-23.10.3-hotfix.zip / sha256 1c37762909858a40eca749fb85b77fb4d1e918f247aff56d518144828bd85378
https://hyperledger.jfrog.io/artifactory/besu-binaries/besu/23.10.3-hotfix/besu-23.10.3-hotfix.tar.gz / sha256 8e38e9fd0c16e049aa324effc96f9ec31dc06e82ea4995e9dd75d571394667af


## 23.10.3

### Additions and Improvements
- Implement debug_traceCall [#5885](https://github.com/hyperledger/besu/pull/5885)
- Transactions that takes too long to evaluate, during block creation, are dropped from the txpool [#6163](https://github.com/hyperledger/besu/pull/6163)
- New option `tx-pool-min-gas-price` to set a lower bound when accepting txs to the pool [#6098](https://github.com/hyperledger/besu/pull/6098)
- Update OpenJDK latest Docker image to use Java 21 [#6189](https://github.com/hyperledger/besu/pull/6189)
- Allow a transaction selection plugin to specify custom selection results [#6190](https://github.com/hyperledger/besu/pull/6190)
- Add `rpc-gas-cap` to allow users to set gas limit to the RPC methods used to simulate transactions[#6156](https://github.com/hyperledger/besu/pull/6156)
- Fix the unavailability of `address` field when returning an `Account` entity on GraphQL in case of unreachable world state [#6198](https://github.com/hyperledger/besu/pull/6198)
- Update OpenJ9 Docker image to latest version [#6226](https://github.com/hyperledger/besu/pull/6226)
- Add error messages on authentication failures with username and password [#6212](https://github.com/hyperledger/besu/pull/6212)
- Add `rocksdb usage` to the `storage` subcommand to allow users and dev to check columns families usage [#6185](https://github.com/hyperledger/besu/pull/6185)
- Ethereum Classic Spiral network upgrade [#6078](https://github.com/hyperledger/besu/pull/6078)
- Fix self destruct collision [#6205](https://github.com/hyperledger/besu/pull/6205)
- Mark deleted storage on cleared [#6305](https://github.com/hyperledger/besu/pull/6305)

### Bug fixes
- Fix Docker image name clash between Besu and evmtool [#6194](https://github.com/hyperledger/besu/pull/6194)
- Fix `logIndex` in `eth_getTransactionReceipt` JSON RPC method [#6206](https://github.com/hyperledger/besu/pull/6206)

### Download Links
https://hyperledger.jfrog.io/artifactory/besu-binaries/besu/23.10.3/besu-23.10.3.zip / sha256 da7ef8a6ceb88d3e327cacddcdb32218d1750b464c14165a74068f6dc6e0871a
https://hyperledger.jfrog.io/artifactory/besu-binaries/besu/23.10.3/besu-23.10.3.tar.gz / sha256 73c834cf32c7bbe255d7d8cc7ca5d1eb0df8430b9114935c8dcf3a675b2acbc2

## 23.10.2

### Breaking Changes
- TX pool eviction in the legacy TX pool now favours keeping oldest transactions (more likely to evict higher nonces, less likely to introduce nonce gaps) [#6106](https://github.com/hyperledger/besu/pull/6106) and [#6146](https://github.com/hyperledger/besu/pull/6146)

### Deprecations

### Additions and Improvements
- Ethereum Classic Spiral network upgrade [#6078](https://github.com/hyperledger/besu/pull/6078)
- Add a method to read from a `Memory` instance without altering its inner state [#6073](https://github.com/hyperledger/besu/pull/6073)
- Accept `input` and `data` field for the payload of transaction-related RPC methods [#6094](https://github.com/hyperledger/besu/pull/6094)
- Add APIs to set and get the min gas price a transaction must pay for being selected during block creation [#6097](https://github.com/hyperledger/besu/pull/6097)
- TraceService: return results for transactions in block [#6086](https://github.com/hyperledger/besu/pull/6086)
- New option `--min-priority-fee` that sets the minimum priority fee a transaction must meet to be selected for a block. [#6080](https://github.com/hyperledger/besu/pull/6080) [#6083](https://github.com/hyperledger/besu/pull/6083)
- Implement new `miner_setMinPriorityFee` and `miner_getMinPriorityFee` RPC methods [#6080](https://github.com/hyperledger/besu/pull/6080)
- Clique config option `createemptyblocks` to not create empty blocks [#6082](https://github.com/hyperledger/besu/pull/6082)
- Upgrade EVM Reference Tests to v13 (Cancun) [#6114](https://github.com/hyperledger/besu/pull/6114)
- Add `yParity` to GraphQL and JSON-RPC for relevant querise. [6119](https://github.com/hyperledger/besu/pull/6119)
- Force tx replacement price bump to zero when zero base fee market is configured or `--min-gas-price` is set to 0. This allows for easier tx replacement in networks where there is not gas price. [#6079](https://github.com/hyperledger/besu/pull/6079)
- Introduce the possibility to limit the time spent selecting pending transactions during block creation, using the new experimental option `Xblock-txs-selection-max-time` on PoS and PoW networks (by default set to 5000ms) or `Xpoa-block-txs-selection-max-time` on PoA networks (by default 75% of the min block time) [#6044](https://github.com/hyperledger/besu/pull/6044)
- Remove LowestInvalidNonceCache from `legacy` transaction pool to make it more private networks friendly [#6148](https://github.com/hyperledger/besu/pull/6148)
- Optimization: Delete leftPad when capturing the stack before and after a frame execution [#6102](https://github.com/hyperledger/besu/pull/6102)

### Bug fixes
- Upgrade netty to address CVE-2023-44487, CVE-2023-34462 [#6100](https://github.com/hyperledger/besu/pull/6100)
- Upgrade grpc to address CVE-2023-32731, CVE-2023-33953, CVE-2023-44487, CVE-2023-4785 [#6100](https://github.com/hyperledger/besu/pull/6100)
- Fix blob gas calculation in reference tests [#6107](https://github.com/hyperledger/besu/pull/6107)
- Limit memory used in handling invalid blocks [#6138](https://github.com/hyperledger/besu/pull/6138)

---

### Download Links
https://hyperledger.jfrog.io/artifactory/besu-binaries/besu/23.10.2/besu-23.10.2.zip / sha256: 597ab71898d379180106baf24878239ed49acefea5772344fd359b0ff13fe19f

https://hyperledger.jfrog.io/artifactory/besu-binaries/besu/23.10.2/besu-23.10.2.tar.gz / sha256: 255818a5c6067a38aa8b565d8f32a49a172a7536a1d370673bbb75f548263c2c

## 23.10.1

### Additions and Improvements
- New option `--tx-pool-priority-senders` to specify a list of senders, that has the effect to prioritize any transactions sent by these senders from any source [#5959](https://github.com/hyperledger/besu/pull/5959)
- Cache last n blocks by using a new Besu flag `--cache-last-blocks=n` [#6009](https://github.com/hyperledger/besu/pull/6009)
- Optimize performances of RPC method `eth_feeHistory` [#6011](https://github.com/hyperledger/besu/pull/6011) [#6035](https://github.com/hyperledger/besu/pull/6035)
- Logging summary of plugins at Info as part of the config overview [#5964](https://github.com/hyperledger/besu/pull/5964) [#6049](https://github.com/hyperledger/besu/pull/6049)
- Layered tx pool memory improvements [#5985](https://github.com/hyperledger/besu/pull/5985) [#5974](https://github.com/hyperledger/besu/pull/5974)
- Update Bouncy Castle to 1.76, and force the use of the `jdk18on` variant [#5748](https://github.com/hyperledger/besu/pull/5748)
- Add GraphQL support for new fields in Cancun [#5923](https://github.com/hyperledger/besu/pull/5923) [#5975](https://github.com/hyperledger/besu/pull/5975)
- Add new configuration options to the EVM Fluent APIs [#5930](https://github.com/hyperledger/besu/pull/5930)


### Deprecations
- `--tx-pool-disable-locals` has been deprecated for removal in favor of `--tx-pool-no-local-priority`, no semantic change, only a renaming [#5959](https://github.com/hyperledger/besu/pull/5959)

### Bug Fixes
- Fix regression with t8n tool filling [#5979](https://github.com/hyperledger/besu/pull/5979)
- Fix EOF and EIP-4788 regressions in reference tests  [#6060](https://github.com/hyperledger/besu/pull/6060)

### Download Links
https://hyperledger.jfrog.io/artifactory/besu-binaries/besu/23.10.1/besu-23.10.1.tar.gz / sha256: e27645f345583f3ee447e5418302382c6f8335d2da8707bdd20033aabd86ce4c

https://hyperledger.jfrog.io/artifactory/besu-binaries/besu/23.10.1/besu-23.10.1.zip / sha256: fb173acb93c72fbb74a6542051691ca2d3d5f54ea2f51026467a512f3a22106b

## 23.10.0
### Layered Transaction Pool: the new default transaction pool implementation
With this release the previously experimental Layered txpool is marked stable and enabled by default, so please read the following instructions if you used to tune txpool behaviour,
otherwise you can simply go with the default and enjoy the improved performance of the new txpool.

#### Upgrading to Layered Transaction Pool
If you do not specify any txpool option, then you can skip this section.
If you have tuned the txpool using one of these options: `tx-pool-retention-hours`, `tx-pool-limit-by-account-percentage` or `tx-pool-max-size`,
then you need to update your configuration as described below:
- `tx-pool-retention-hours`: simply remove it, since it is not applicable in the Layered txpool, old transactions will eventually expire when the memory cache is full.
- `tx-pool-limit-by-account-percentage`: replace it with `tx-pool-max-future-by-sender`, which specify the max number of sequential transactions of single sender are kept in the txpool, by default it is 200.
- `tx-pool-max-size`: the Layered txpool is not limited by a max number of transactions, but by the estimated memory size the transactions occupy, so you need to remove this option, and to tune the max amount of memory<sup>*</sup> use the new option `tx-pool-layer-max-capacity` as described below.

You can still opt-out of the Layered txpool, setting `tx-pool=legacy` in config file or via cli argument, but be warned that the Legacy implementation will be deprecated for removal soon, so start testing the new implementation.

#### Configuring the Layered Transaction Pool
By default, the txpool is tuned for mainnet usage, but if you are using private networks or want to otherwise tune it, these are the new options:
- `tx-pool-max-future-by-sender`: specify the max number of sequential transactions of a single sender are kept in the txpool, by default it is 200, increase it to allow a single sender to fit more transactions in a single block. For private networks, this can safely be set in the hundreds or thousands if you want to ensure future transactions (with large nonce gaps) remain in the pool.
- `tx-pool-layer-max-capacity`: set the max amount of memory<sup>*</sup> in bytes, a single memory limited layer can occupy, by default is 12.5MB, keep in mind that there are 2 memory limited layers, so the expected memory consumption is twice the value specified by this option, so 25MB by default. Increase this value if you have spare RAM and the eviction rate is high for your network.
- `tx-pool-max-prioritized`: set the max number of transactions allowed in the first layer, that only contains transactions that are candidate for inclusion in the next block creation task. It makes sense to limit the value to the max number of transactions that fit in a block in your network, by default is 2000.

<sup>*</sup>: the memory used by the txpool is an estimation, we are working to make it always more accurate.

### Breaking Changes
- Removed support for Kotti network (ETC) [#5816](https://github.com/hyperledger/besu/pull/5816)
- Layered transaction pool implementation is now stable and enabled by default, so the following changes to experimental options have been done [#5772](https://github.com/hyperledger/besu/pull/5772):
    - `--Xlayered-tx-pool` is gone, to select the implementation use the new `--tx-pool` option with values `layered` (default) or `legacy`
    - `--Xlayered-tx-pool-layer-max-capacity`, `--Xlayered-tx-pool-max-prioritized` and `--Xlayered-tx-pool-max-future-by-sender` just drop the `Xlayered-` and keep the same behavior

### Additions and Improvements
- Add access to an immutable world view to start/end transaction hooks in the tracing API[#5836](https://github.com/hyperledger/besu/pull/5836)
- Layered transaction pool implementation is now stable and enabled by default. If you want still to use the legacy implementation, use `--tx-pool=legacy`. 
  By default, the new transaction pool is capped at using 25MB of memory, this limit can be raised using `--layered-tx-pool-layer-max-capacity` options  [#5772](https://github.com/hyperledger/besu/pull/5772)
- Tune G1GC to reduce Besu memory footprint, and new `besu-untuned` start scripts to run without any specific G1GC flags [#5879](https://github.com/hyperledger/besu/pull/5879)
- Reduce `engine_forkchoiceUpdatedV?` response time by asynchronously process block added events in the transaction pool [#5909](https://github.com/hyperledger/besu/pull/5909)

### Bug Fixes
- do not create ignorable storage on revert storage-variables subcommand [#5830](https://github.com/hyperledger/besu/pull/5830) 
- fix duplicate key errors in EthScheduler-Transactions [#5857](https://github.com/hyperledger/besu/pull/5857)
- Don't put control characters, escaped or otherwise, in t8n stacktraces [#5910](https://github.com/hyperledger/besu/pull/5910)

### Download Links
https://hyperledger.jfrog.io/artifactory/besu-binaries/besu/23.10.0/besu-23.10.0.tar.gz / sha256: 3c75f3792bfdb0892705b378f0b8bfc14ef6cecf1d8afe711d8d8687ed6687cf
https://hyperledger.jfrog.io/artifactory/besu-binaries/besu/23.10.0/besu-23.10.0.zip / sha256: d5dafff4c3cbf104bf75b34a9f108dcdd7b08d2759de75ec65cd997f38f52866

## 23.7.3

### Additions and Improvements
- Update Holešky config for re-launch [#5890](https://github.com/hyperledger/besu/pull/5890)

### Download Links
https://hyperledger.jfrog.io/artifactory/besu-binaries/besu/23.7.3/besu-23.7.3.tar.gz / sha256: c12ca6a9861557e0bf8f27076f8c8afcce6f1564687e5f02bfdc96c2b18846ff
https://hyperledger.jfrog.io/artifactory/besu-binaries/besu/23.7.3/besu-23.7.3.zip / sha256: 136596454f647c706130e3e2983bdbb4a1cbfaf2bbf6e999466754f9213c11f6


## 23.7.2

### Additions and Improvements
- Add new methods to `OperationTracer` to capture contexts enter/exit [#5756](https://github.com/hyperledger/besu/pull/5756)
- Add Holešky as predefined network name [#5797](https://github.com/hyperledger/besu/pull/5797)

### Breaking Changes
- Add ABI-decoded revert reason to `eth_call` and `eth_estimateGas` responses [#5705](https://github.com/hyperledger/besu/issues/5705)

### Additions and Improvements
- Add missing methods to the `Transaction` interface [#5732](https://github.com/hyperledger/besu/pull/5732)
- Add `benchmark` subcommand to `evmtool` [#5754](https://github.com/hyperledger/besu/issues/5754)
- JSON output is now compact by default. This can be overridden by the new `--json-pretty-print-enabled` CLI option. [#5766](https://github.com/hyperledger/besu/pull/5766)
- New `eth_getBlockReceipts` JSON-RPC method to retrieve all transaction receipts for a block in a single call [#5771](https://github.com/hyperledger/besu/pull/5771) 
- Add new methods to `OperationTracer` to capture contexts enter/exit [#5756](https://github.com/hyperledger/besu/pull/5756)

### Bug Fixes
- Make smart contract permissioning features work with london fork [#5727](https://github.com/hyperledger/besu/pull/5727)
- Add type to PendingTransactionDetail, fix eth_subscribe [#5729](https://github.com/hyperledger/besu/pull/5729)
- EvmTool "run" mode did not reflect contracts created within the transaction. [#5755](https://github.com/hyperledger/besu/pull/5755)
- Fixing snapsync issue with forest during the heal step [#5776](https://github.com/hyperledger/besu/pull/5776)

### Download Links
https://hyperledger.jfrog.io/artifactory/besu-binaries/besu/23.7.2/besu-23.7.2.tar.gz / sha256: f74b32c1a343cbad90a88aa59276b4c5eefea4643ee542aba2bbf898f85ae242
https://hyperledger.jfrog.io/artifactory/besu-binaries/besu/23.7.2/besu-23.7.2.zip / sha256: a233c83591fc277e3d1530c84bb5ea896abad717d796b5e3b856c79199132b75

## 23.7.1

### Breaking Changes
- Removed deprecated GoQuorum permissioning interop [#5607](https://github.com/hyperledger/besu/pull/5607)
- Removed support for version 0 of the database as it is no longer used by any active node. [#5698](https://github.com/hyperledger/besu/pull/5698)

### Additions and Improvements
- `evmtool` launcher binaries now ship as part of the standard distribution. [#5701](https://github.com/hyperledger/besu/pull/5701)
- EvmTool now executes the `execution-spec-tests` via the `t8n` and `b11r`. See the [README](ethereum/evmtool/README.md) in EvmTool for more instructions.
- Improve lifecycle management of the transaction pool [#5634](https://github.com/hyperledger/besu/pull/5634)
- Add extension points in AbstractCreateOperation for EVM libraries to react to contract creations [#5656](https://github.com/hyperledger/besu/pull/5656)
- Update to Tuweni 2.4.2. [#5684](https://github.com/hyperledger/besu/pull/5684)
- Decouple data field from Enum JsonRpcError by creating new enum holder RpcErrorType[#5629](https://github.com/hyperledger/besu/pull/5629)
- Update to bouncycastle 1.75 [#5675](https://github.com/hyperledger/besu/pull/5675)
- Extend OperationTracer with new methods [#5662](https://github.com/hyperledger/besu/pull/5662)
- Eip 6780 selfdestruct [#5430](https://github.com/hyperledger/besu/pull/5430)
- Add new debug_getRawTransaction to the DEBUG engine [#5635](https://github.com/hyperledger/besu/pull/5635)

### Bug Fixes
- Use the node's configuration to determine if DNS enode URLs are allowed in calls to `admin_addPeer` and `admin_removePeer` [#5584](https://github.com/hyperledger/besu/pull/5584)
- Align the implementation of Eth/68 `NewPooledTransactionHashes` to other clients, using unsigned int for encoding size. [#5640](https://github.com/hyperledger/besu/pull/5640)
- Failure at startup when enabling layered txpool before initial sync done [#5636](https://github.com/hyperledger/besu/issues/5636)
- Remove miner-related option warnings if the change isn't using Ethash consensus algorithm [#5669](https://github.com/hyperledger/besu/pull/5669)
- Fix for pending transactions reference leak [#5693](https://github.com/hyperledger/besu/pull/5693)
- Address a performance regression observed in import testing [#5734](https://github.com/hyperledger/besu/pull/5734)
- Update native libraries that have JPMS friendly module names [#5749](https://github.com/hyperledger/besu/pull/5749)

### Download Links
https://hyperledger.jfrog.io/artifactory/besu-binaries/besu/23.7.1/besu-23.7.1.tar.gz / sha256: 85dce66c2dbd21b4e5d3310770434dd373018a046b78d5037f6d4955256793cd
https://hyperledger.jfrog.io/artifactory/besu-binaries/besu/23.7.1/besu-23.7.1.zip / sha256: dfac11b2d6d9e8076ab2f86324d48d563badf76fd2a4aadc4469a97aef374ef5


## 23.7.0

- Was not released (failed burn-in test)


## 23.4.4

### Breaking Changes
- Move blockchain related variables in a dedicated storage, to pave the way to future optimizations [#5471](https://github.com/hyperledger/besu/pull/5471). The migration is performed automatically at startup,
and in case a rollback is needed, before installing a previous version, the migration can be reverted, using the subcommand `storage revert-variables` with the same configuration use to run Besu.
- Remove deprecated Rinkeby named network. [#5540](https://github.com/hyperledger/besu/pull/5540)
- Use BlobDB for blockchain storage to reduce initial sync time and write amplification (PR #5475). This PR reduces sync time by 14 hours on m6a.xlarge VM (1 day 8 hours 27 minutes instead of 1 day 22 hours 4 minutes).
### Additions and Improvements
- Allow Ethstats connection url to specify ws:// or wss:// scheme. [#5494](https://github.com/hyperledger/besu/issues/5494)
- Add support for Shanghai changes to the GraphQL service [#5496](https://github.com/hyperledger/besu/pull/5496)
- Unite the tx-pool CLI options under the same Tx Pool Options group in UX. [#5466](https://github.com/hyperledger/besu/issues/5466)
- Tidy DEBUG logs by moving engine API full logging to TRACE [#5529](https://github.com/hyperledger/besu/pull/5529)
- Remove PoW validation if merge is enabled as it is not needed any more [#5538](https://github.com/hyperledger/besu/pull/5538)
- Use BlobDB for blockchain storage to reduce initial sync time and write amplification [#5475](https://github.com/hyperledger/besu/pull/5475)
- Add healing flat db mechanism with early access CLI options `--Xsnapsync-synchronizer-flat-db-healing-enabled=true` [#5319](https://github.com/hyperledger/besu/pull/5319)
- Add debug_getRawTransaction method to the DEBUG suite [#5635](https://github.com/hyperledger/besu/pull/5635)

### Bug Fixes
- Fix backwards sync bug where chain is rolled back too far, especially when restarting Nimbus [#5497](https://github.com/hyperledger/besu/pull/5497)
- Check to ensure storage and transactions are not closed prior to reading/writing [#5527](https://github.com/hyperledger/besu/pull/5527) 
- Fix the unavailability of account code and storage on GraphQL/Bonsai [#5548](https://github.com/hyperledger/besu/pull/5548)

### Download Links
https://hyperledger.jfrog.io/artifactory/besu-binaries/besu/23.4.4/besu-23.4.4.tar.gz / sha256: bd476d235b6fe1f236a62bc709f41c87deb68b72c47bb5b58e56b9d9283af2c4
https://hyperledger.jfrog.io/artifactory/besu-binaries/besu/23.4.4/besu-23.4.4.zip / sha256: 4575000f4fd21d318e7b77340c9281d496bc800bee5b45a13684319e6f28bf27

## 23.4.3

- Was not released (failed burn-in test)

- ## 23.4.2

- Was not released (failed burn-in test)

## 23.4.1

### Breaking Changes
- Add request content length limit for the JSON-RPC API (5MB) [#5467](https://github.com/hyperledger/besu/pull/5467)
- `min-block-occupancy-ratio` options is now ignored on PoS networks [#5491](https://github.com/hyperledger/besu/pull/5491)

### Additions and Improvements
- Set the retention policy for RocksDB log files to maintain only the logs from the last week [#5428](https://github.com/hyperledger/besu/pull/5428)
- "Big-EOF" (the EOF version initially slotted for Shanghai) has been moved from Cancun to FutureEIPs [#5429](https://github.com/hyperledger/besu/pull/5429)
- EIP-4844: Zero blob transactions are invalid [#5425](https://github.com/hyperledger/besu/pull/5425)
- Transaction pool flag to disable specific behaviors for locally submitted transactions [#5418](https://github.com/hyperledger/besu/pull/5418)
- Added In-Protocol Deposit prototype (EIP-6110) in the experimental eip. [#5005](https://github.com/hyperledger/besu/pull/5055) [#5295](https://github.com/hyperledger/besu/pull/5295)
- New optional feature to save the txpool content to file on shutdown and reloading it on startup [#5434](https://github.com/hyperledger/besu/pull/5434)
- New option to send SNI header in TLS ClientHello message [#5439](https://github.com/hyperledger/besu/pull/5439)
- Early access - layered transaction pool implementation [#5290](https://github.com/hyperledger/besu/pull/5290)
- New RPC method `debug_getRawReceipts` [#5476](https://github.com/hyperledger/besu/pull/5476)
- Add TrieLogFactory plugin support [#5440](https://github.com/hyperledger/besu/pull/5440)
- Ignore `min-block-occupancy-ratio` option when on PoS networks, since in some cases, it prevents to have full blocks even if enough transactions are present [#5491](https://github.com/hyperledger/besu/pull/5491)

### Bug Fixes
- Fix eth_feeHistory response for the case in which blockCount is higher than highestBlock requested. [#5397](https://github.com/hyperledger/besu/pull/5397)
- Fix Besu Docker image failing to start due to NoClassDefFoundError with org.xerial.snappy.Snappy library. [#5462](https://github.com/hyperledger/besu/pull/5462)

### Download Links

https://hyperledger.jfrog.io/hyperledger/besu-binaries/besu/23.4.1/besu-23.4.1.tar.gz / sha256: 49d3a7a069cae307497093d834f873ce7804a46dd59207d5e8321459532d318e
https://hyperledger.jfrog.io/hyperledger/besu-binaries/besu/23.4.1/besu-23.4.1.zip / sha256: 1d82ed83a816968aa9366d9310b275ca6438100f5d3eb1ec03d3474b2a5f5e76

## 23.4.0

### Breaking Changes
- In `evmtool` (an offline EVM executor tool principally used for reference tests), the `--prestate` and `--genesis` options no longer parse genesis files containing IBFT, QBFT, and Clique network definitions. The same genesis files will work with those json entries removed. [#5192](https://github.com/hyperledger/besu/pull/5192)
- In `--ethstats`, if the port is not specified in the URI, it will default to 443 and 80 for ssl and non-ssl connections respectively instead of 3000. [#5301](https://github.com/hyperledger/besu/pull/5301)
- Remove IBFT 1.0 feature [#5302](https://github.com/hyperledger/besu/pull/5302)
- Remove GoQuorum-compatible privacy feature [#5303](https://github.com/hyperledger/besu/pull/5303)
- Remove launcher command line utility [#5355](https://github.com/hyperledger/besu/pull/5355)
- Remove deprecated `tx-pool-future-max-by-account` option, see instead: `tx-pool-limit-by-account-percentage` [#5361](https://github.com/hyperledger/besu/pull/5361)
- Default configuration for the deprecated ECIP-1049 network has been removed from the CLI network list [#5371](https://github.com/hyperledger/besu/pull/5371)
- Besu now requires glibc 2.32 or later to run. Ubuntu 20.04 users will need to update to a newer version of Ubuntu, 22.04 or later to run Besu

### Additions and Improvements
- An alternate build target for the EVM using GraalVM AOT compilation was added.  [#5192](https://github.com/hyperledger/besu/pull/5192)
- To generate the binary install and use GraalVM 23.3.r17 or higher and run `./gradlew nativeCompile`.  The binary will be located in `ethereum/evmtool/build/native/nativeCompile`
- Upgrade RocksDB version from 7.7.3 to 8.0.0. Besu Team [contributed](https://github.com/facebook/rocksdb/pull/11099) to this release to make disabling checksum verification work. 
- Log an error with stacktrace when RPC responds with internal error [#5288](https://github.com/hyperledger/besu/pull/5288)
- `--ethstats-cacert` to specify root CA of ethstats server (useful for non-production environments). [#5301](https://github.com/hyperledger/besu/pull/5301)
- Update most dependencies to latest version [#5269](https://github.com/hyperledger/besu/pull/5269)
- If jemalloc is used, print its version in the configuration overview [#4738](https://github.com/hyperledger/besu/pull/4738)
- Add metrics for accounts and storage reads (Flat database vs Merkle Patricia Trie) [#5315](https://github.com/hyperledger/besu/pull/5315)
- Offload LogBloom cache generation to computation executor, to avoid interfere with other scheduled tasks [#4530](https://github.com/hyperledger/besu/pull/4530)
- Reference tests are upgraded to use v12.1 of the ethereum tests [#5343](https://github.com/hyperledger/besu/pull/5343)
- Add new sepolia bootnodes, which should improve peering in the testnet. [#5352](https://github.com/hyperledger/besu/pull/5352)
- Renamed --bonsai-maximum-back-layers-to-load option to --bonsai-historical-block-limit for clarity. Removed --Xbonsai-use-snapshots option as it is no longer functional [#5337](https://github.com/hyperledger/besu/pull/5337)
- Change Forest to use TransactionDB instead of OptimisticTransactionDB [#5328](https://github.com/hyperledger/besu/pull/5328)
- Performance: Reduced usage of UInt256 in EVM operations [#5331](https://github.com/hyperledger/besu/pull/5331)
- Changed wrong error message "Invalid params" when private tx is reverted to "Execution reverted" with correct revert reason in data. [#5369](https://github.com/hyperledger/besu/pull/5369)
- Changes to the way gas is estimated to provide an exact gas estimate [#5142](https://github.com/hyperledger/besu/pull/5142)
- Add zero reads to Bonsai TrieLogs [#5317](https://github.com/hyperledger/besu/pull/5317) 
- Bonsai TrieLog serialization interface and default implementation [#5372](https://github.com/hyperledger/besu/pull/5372) 

### Bug Fixes
- Fix eth_getBlockByNumber cache error for latest block when called during syncing [#5292](https://github.com/hyperledger/besu/pull/5292)
- Fix QBFT and IBFT unable to propose blocks on London when zeroBaseFee is used [#5276](https://github.com/hyperledger/besu/pull/5276) 
- Make QBFT validator smart contract mode work with london fork [#5249](https://github.com/hyperledger/besu/issues/5249)
- Try to connect to EthStats server by default with ssl followed by non-ssl. [#5301](https://github.com/hyperledger/besu/pull/5301)
- Allow --miner-extra-data to be used in Proof-of-Stake block production [#5291](https://github.com/hyperledger/besu/pull/5291)
- Add withdrawals to payloadId calculation to avoid collisions [#5321](https://github.com/hyperledger/besu/pull/5321) 
- Re-implement trace_block, trace_filter and trace_replayBlockTransactions RPC endpoints to fix memory issues and improve performance [#5131](https://github.com/hyperledger/besu/pull/5131)

### Download Links
https://hyperledger.jfrog.io/hyperledger/besu-binaries/besu/23.4.0/besu-23.4.0.zip / sha256: 023a267ee07ed6e069cb15020c1c0262efc5ea0a3e32adc6596068cff7fd0be5
https://hyperledger.jfrog.io/hyperledger/besu-binaries/besu/23.4.0/besu-23.4.0.tar.gz / sha256: 821695b3255c9f646f4d527e374219c96416f498231520f2eec2bebedc53f5a0

## 23.1.3 - Nimbus Hotfix
This update is strongly recommended for anyone running Nimbus with Besu. Due to the way Nimbus send request data, this can lead to a missed block proposal in certain circumstances.

### Bug Fixes
Add withdrawals to payloadId calculation to avoid collisions #5321
Download Links
https://hyperledger.jfrog.io/hyperledger/besu-binaries/besu/23.1.3/besu-23.1.3.tar.gz / sha256: 36898932a7535c4d126c1980443b33c9a4971f9354112992a18ee134c1777aa3
https://hyperledger.jfrog.io/hyperledger/besu-binaries/besu/23.1.3/besu-23.1.3.zip / sha256: adb3b17e45217f86a56f07f09faba2e5d8a0eb8a585ad5307696d6cc58ee2f73

## 23.1.2
This update is a mainnet-compatible Shanghai/Capella upgrade and is recommended for all Mainnet users.

### Breaking Changes

### Additions and Improvements
- Schedule Shanghai (Shapella) fork for Mainnet [#5230](https://github.com/hyperledger/besu/pull/5230)
- Increase default from 1000 to 5000 for `--rpc-max-logs-range` [#5209](https://github.com/hyperledger/besu/pull/5209)
- Bonsai-safe refactor [#5123](https://github.com/hyperledger/besu/pull/5123)
- Safe tracing [#5197](https://github.com/hyperledger/besu/pull/5197)

### Bug Fixes
- Persist backward sync status to support resuming across restarts [#5182](https://github.com/hyperledger/besu/pull/5182)

### Download Links
https://hyperledger.jfrog.io/hyperledger/besu-binaries/besu/23.1.2/besu-23.1.2.tar.gz / sha256: 3d3a709a3aab993a0801b412a4719d74e319f942ddc13fb0f30b3c4a54d12538
https://hyperledger.jfrog.io/hyperledger/besu-binaries/besu/23.1.2/besu-23.1.2.zip / sha256: 2a9ff091cb4349fc23625a52089400bb6529a831eb22d15d0221cb27039ab203

## 23.1.1
This update is required for the Goerli Shanghai/Capella upgrade and recommended for all Mainnet users. If you use Besu on Goerli, update to 23.1.1. If you previously used 23.1.1-RC1, update to test 23.1.1 on Goerli. 

### Breaking Changes

### Additions and Improvements
- Add support for Shanghai in Sepolia https://github.com/hyperledger/besu/pull/5088
- Add implementation for engine_getPayloadBodiesByRangeV1 and engine_getPayloadBodiesByHashV1 https://github.com/hyperledger/besu/pull/4980
- If a PoS block creation repetition takes less than a configurable duration, then waits before next repetition https://github.com/hyperledger/besu/pull/5048
- Allow other users to read the /opt/besu dir when using docker https://github.com/hyperledger/besu/pull/5092
- Invalid params - add some error detail #5066
- Added the option --kzg-trusted-setup to pass a custom setup file for custom networks or to override the default one for named networks [#5084](https://github.com/hyperledger/besu/pull/5084)
- Gas accounting for EIP-4844 [#4992](https://github.com/hyperledger/besu/pull/4992)
- Goerli configs for shapella [#5151](https://github.com/hyperledger/besu/pull/5151)

### Bug Fixes
- Fix engine_getPayloadV2 block value calculation [#5040](https://github.com/hyperledger/besu/issues/5040)
- Moves check for init code length before balance check [#5077](https://github.com/hyperledger/besu/pull/5077)
- Address concurrency problems with eth_call [#5179](https://github.com/hyperledger/besu/pull/5179)

### Download Links
https://hyperledger.jfrog.io/hyperledger/besu-binaries/besu/23.1.1/besu-23.1.1.tar.gz / sha256: 11c3e5cdbc06df16a690e7ee9f98eefa46848f9fa280824b6e4c896d88f6b975
https://hyperledger.jfrog.io/hyperledger/besu-binaries/besu/23.1.1/besu-23.1.1.zip / sha256: afcf852f193adb8e82d187aa4f02e4669f12cc680270624d37101b94cf37adec

## 23.1.1-RC1
### Sepolia Shanghai Release aka Sepolia Shapella aka Shapolia

This update is **not recommended for mainnet users**.

Besu 23.1.1-RC1 is a **required update for Sepolia users**

Sepolia Shanghai hardfork scheduled for: **Tue Feb 28 2023 04:04:48 UTC**

---

This release has everything from [23.1.0](https://github.com/hyperledger/besu/releases/tag/23.1.0) and in addition the following:

### Additions and Improvements
- Add support for Shanghai in Sepolia https://github.com/hyperledger/besu/pull/5088
- Add implementation for engine_getPayloadBodiesByRangeV1 and engine_getPayloadBodiesByHashV1 https://github.com/hyperledger/besu/pull/4980
- If a PoS block creation repetition takes less than a configurable duration, then waits before next repetition https://github.com/hyperledger/besu/pull/5048
- Allow other users to read the /opt/besu dir when using docker https://github.com/hyperledger/besu/pull/5092
- Invalid params - add some error detail [#5066](https://github.com/hyperledger/besu/pull/5066)

### Bug fixes
- Fix engine_getPayloadV2 block value calculation https://github.com/hyperledger/besu/issues/5040
- Moves check for init code length before balance check https://github.com/hyperledger/besu/pull/5077

### Download Links
https://hyperledger.jfrog.io/hyperledger/besu-binaries/besu/23.1.1-RC1/besu-23.1.1-RC1.tar.gz / sha256: 82cff41f3eace02006b0e670605848e0e77e045892f8fa9aad66cbd84a88221e
https://hyperledger.jfrog.io/hyperledger/besu-binaries/besu/23.1.1-RC1/besu-23.1.1-RC1.zip / sha256: 469c8d6a8ca9d78ee111ff1128d00bf3bcddacbf5b800ef6047717a2da0cc21d

## 23.1.0
Besu 23.1.0 is a recommended update for Mainnet users. Thank you all for your patience as we crafted this quarterly release.

This is a rather large release with some breaking changes, so please be sure to read these notes carefully before you upgrade any Besu instances. We are including a move to Java 17 LTS. To build and run Besu, please make sure you have Java 17 on the host machine. Additionally, there are a host of spec compliance changes that change existing formats, so please check the specific RPC updates. Lastly, this release formalizes a deprecation notice for GoQuorum privacy modes and IBFT1.0 in Besu. These will be removed in the 23.4 series, unless otherwise stated.

From the improvements and fixes side, we have a host of execution performance improvements and fixes for defects with bonsai storage. We have also included an error detection and auto-heal capability for nodes that encounter state issues. This should keep nodes online and validating that may have previously required a resync.

One final note. 23.1.0 is not a Shanghai ready release. If you intend to test Besu on the long-lived testnets like Zhejiang, please [follow the instructions here](https://notes.ethereum.org/@launchpad/zhejiang). We will have more to share on our official Shanghai releases soon.

### Breaking Changes
- Change JsonRpc http service to return the error -32602 (Invalid params) with a 200 http status code
- Besu requires minimum Java 17 and up to build and run [#3320](https://github.com/hyperledger/besu/issues/3320)
- PKCS11 with nss module (PKCS11 based HSM can be used in DevP2P TLS and QBFT PKI) does not work with RSA keys
  in Java 17. SoftHSM is tested manually and working. (Other PKCS11 HSM are not tested). The relevant unit and acceptance
  tests are updated to use EC private keys instead of RSA keys.
- Change eth_feeHistory parameter `blockCount` to accept hexadecimal string (was accepting plain integer) [#5047](https://github.com/hyperledger/besu/pull/5047)
- Default configurations for the deprecated Ropsten, Kiln, Shandong, and Astor networks have been removed from the CLI network list. These networks can currently be accessed but will require a user-provided genesis configuration. [#4869](https://github.com/hyperledger/besu/pull/4869)
- GoQuorum-compatible privacy is deprecated and will be removed in 23.4
- IBFT 1.0 is deprecated and will be removed in 23.4
- Optimize SSTORE Operation execution time (memoize current and original value) [#4836](https://github.com/hyperledger/besu/pull/4836)

### Additions and Improvements
- Default rpc batch request to 1024 [#5104](https://github.com/hyperledger/besu/pull/5104) [#5108](https://github.com/hyperledger/besu/pull/5108)
- Add a new CLI option to limit the number of requests in a single RPC batch request. [#4965](https://github.com/hyperledger/besu/pull/4965)
- Support for new DATAHASH opcode as part of EIP-4844 [#4823](https://github.com/hyperledger/besu/issues/4823)
- Send only hash announcement for blob transaction type [#4940](https://github.com/hyperledger/besu/pull/4940)
- Add `excess_data_gas` field to block header [#4958](https://github.com/hyperledger/besu/pull/4958)
- Add `max_fee_per_data_gas` field to transaction [#4970](https://github.com/hyperledger/besu/pull/4970)
- Added option to evm CLI tool to allow code execution at specific forks [#4913](https://github.com/hyperledger/besu/pull/4913)
- Improve get account performance by using the world state updater cache [#4897](https://github.com/hyperledger/besu/pull/4897)
- Add new KZG precompile and option to override the trusted setup being used [#4822](https://github.com/hyperledger/besu/issues/4822)
- Add implementation for eth_createAccessList RPC method [#4942](https://github.com/hyperledger/besu/pull/4942)
- Updated reference tests to v11.3 [#4996](https://github.com/hyperledger/besu/pull/4996)
- Add DebugGetRawBlock and DebugGetRawHeader RPC methods [#5011](https://github.com/hyperledger/besu/pull/5011)
- Besu requires minimum Java 17 and up to build and run [#3320](https://github.com/hyperledger/besu/issues/3320)
- Add worldstate auto-heal mechanism [#5059](https://github.com/hyperledger/besu/pull/5059)
- Support for EIP-4895 - Withdrawals for Shanghai fork
- Improve SLOAD and SSTORE performance by caching empty slots [#4874](https://github.com/hyperledger/besu/pull/4874)
- RPC methods that lookup block by hash will now return an error response if no block found [#4582](https://github.com/hyperledger/besu/pull/4582)
- Added support for `safe` and `finalized` strings for the RPC methods using defaultBlock parameter [#4902](https://github.com/hyperledger/besu/pull/4902)
- Added post-execution state logging option to EVM Tool [#4709](https://github.com/hyperledger/besu/pull/4709)
- Add access list to Transaction Call Object [#4802](https://github.com/hyperledger/besu/issues/4801)
- Add timestamp fork support, including shanghaiTime and cancunTime forks [#4743](https://github.com/hyperledger/besu/pull/4743)
- Optimization:  Memoize transaction size and hash at the same time [#4812](https://github.com/hyperledger/besu/pull/4812)
- Add chain data pruning feature with three experimental CLI options: `--Xchain-pruning-enabled`, `--Xchain-pruning-blocks-retained` and `--Xchain-pruning-frequency` [#4686](https://github.com/hyperledger/besu/pull/4686)
  - Note that chain pruning is hidden and disabled by default. Once you choose to enable chain pruning, a new column family will be added to the db and you cannot roll back to a previous versi
    on of Besu.

### Bug Fixes
- Mitigation fix for stale bonsai code storage leading to log rolling issues on contract recreates [#4906](https://github.com/hyperledger/besu/pull/4906)
- Ensure latest cached layered worldstate is subscribed to storage, fix problem with RPC calls using 'latest' [#5076](https://github.com/hyperledger/besu/pull/5076)
- Fix for segmentation faults on worldstate truncation, snap-sync starts [#4786](https://github.com/hyperledger/besu/pull/4786)
- Fix for worldstate mismatch on failed forkchoiceUpdate [#4862](https://github.com/hyperledger/besu/pull/4862)

Download Links
https://hyperledger.jfrog.io/hyperledger/besu-binaries/besu/23.1.0/besu-23.1.0.tar.gz / sha256: 9081da04d47c3ff0a6ecc2256d353c7a02212f9b46f2c867a9365e18026c3a6e
https://hyperledger.jfrog.io/hyperledger/besu-binaries/besu/23.1.0/besu-23.1.0.zip / sha256: e037f5c8f976150af40403311d1c81018f4c3dfbef0ad33324d8c3e708d1fdca

## 23.1.0-RC1

### Breaking Changes
- Default configurations for the deprecated Ropsten, Kiln, Shandong, and Astor networks have been removed from the CLI network list. These networks can currently be accessed but will require a user-provided genesis configuration. [#4869](https://github.com/hyperledger/besu/pull/4869)

### Additions and Improvements

- Improve SLOAD and SSTORE performance by caching empty slots [#4874](https://github.com/hyperledger/besu/pull/4874)
- RPC methods that lookup block by hash will now return an error response if no block found [#4582](https://github.com/hyperledger/besu/pull/4582)
- Added support for `safe` and `finalized` strings for the RPC methods using defaultBlock parameter [#4902](https://github.com/hyperledger/besu/pull/4902)

### Bug Fixes

### Download Links
https://hyperledger.jfrog.io/hyperledger/besu-binaries/besu/23.1.0-RC1/besu-23.1.0-RC1.tar.gz / sha256: 30906891e528b3b4e3ce8e2313550a1da066b31ea10b05456dd0ad026792b46d
https://hyperledger.jfrog.io/hyperledger/besu-binaries/besu/23.1.0-RC1/besu-23.1.0-RC1.zip / sha256: 9067d1929079ae4a7c165e6f1e2bae08834939ed191f976d26544dc93352c306

## 23.1.0-beta

### Breaking Changes
- GoQuorum-compatible privacy is deprecated and will be removed in 23.4
- IBFT 1.0 is deprecated and will be removed in 23.4
- Optimize SSTORE Operation execution time (memoize current and original value) [#4836](https://github.com/hyperledger/besu/pull/4836)

### Additions and Improvements
- Added post-execution state logging option to EVM Tool [#4709](https://github.com/hyperledger/besu/pull/4709)
- Add access list to Transaction Call Object [#4802](https://github.com/hyperledger/besu/issues/4801)
- Add timestamp fork support, including shanghaiTime and cancunTime forks [#4743](https://github.com/hyperledger/besu/pull/4743)
- Optimization:  Memoize transaction size and hash at the same time [#4812](https://github.com/hyperledger/besu/pull/4812)
- Add chain data pruning feature with three experimental CLI options: `--Xchain-pruning-enabled`, `--Xchain-pruning-blocks-retained` and `--Xchain-pruning-frequency` [#4686](https://github.com/hyperledger/besu/pull/4686)
  - Note that chain pruning is hidden and disabled by default. Once you choose to enable chain pruning, a new column family will be added to the db and you cannot roll back to a previous version of Besu.

### Bug Fixes
- Fix for segmentation faults on worldstate truncation, snap-sync starts [#4786](https://github.com/hyperledger/besu/pull/4786)
- Fix for worldstate mismatch on failed forkchoiceUpdate [#4862](https://github.com/hyperledger/besu/pull/4862)

### Download Links

## 22.10.3

### Breaking Changes
- Added `--rpc-max-logs-range` CLI option to allow limiting the number of blocks queried by `eth_getLogs` RPC API. Default value: 1000 [#4597](https://github.com/hyperledger/besu/pull/4597)
- The `graalvm` docker variant no longer meets the performance requirements for Ethereum Mainnet.  The `openjdk-11` and `openjdk-latest` variants are recommended in its place.

### Additions and Improvements
- Implement Eth/68 sub-protocol [#4715](https://github.com/hyperledger/besu/issues/4715)
- Increase the speed of modexp gas execution and execution. [#4780](https://github.com/hyperledger/besu/pull/4780)
- Added experimental CLI options `--Xeth-capability-max` and `--Xeth-capability-min` to specify a range of capabilities to be supported by the Eth protocol. [#4752](https://github.com/hyperledger/besu/pull/4752)
- Set the default curve in the EVMTool, like is done in production operations [#4790](https://github.com/hyperledger/besu/pull/4790)

### Bug Fixes
- Fix storage key format for eth_getProof so that it follows the EIP-1474 spec [#4564](https://github.com/hyperledger/besu/pull/4564)

### Download Links
https://hyperledger.jfrog.io/hyperledger/besu-binaries/besu/22.10.3/besu-22.10.3.tar.gz / sha256: 7213f9445a84a196e94ae1877c6fdb1e51d37bfb19615da02ef5121d4f40e38c
https://hyperledger.jfrog.io/hyperledger/besu-binaries/besu/22.10.3/besu-22.10.3.zip / sha256: 0bf6bc98e01b0c1045f1b7d841a390c575bc5203c2a4e543d922fbc1ea0d3d5d

## 22.10.2
This is a hotfix release to resolve a race condition that results in segfaults, introduced in 22.10.1 release.

### Bug Fixes
- bugfix for async operations on Snapshot worldstates [#4767](https://github.com/hyperledger/besu/pull/4767)

### Download Links
https://hyperledger.jfrog.io/hyperledger/besu-binaries/besu/22.10.2/besu-22.10.2.tar.gz  / sha256: cdb36141e3cba6379d35016e0a2de2edba579d4786124b5f7257b1e4a68867a2
https://hyperledger.jfrog.io/hyperledger/besu-binaries/besu/22.10.2/besu-22.10.2.zip / sha256: 4c9208f684762670cb4f2c6ebfb6930e05e339a7c3c586fe8caa9f26462830aa


## 22.10.1

### Breaking Changes
- Fields `publicKey` and `raw` removed from RPC API `Transaction` result object [#4575](https://github.com/hyperledger/besu/pull/4575)

### Additions and Improvements
- Explain and improve price validation for London and local transactions during block proposal selection [#4602](https://github.com/hyperledger/besu/pull/4602)
- Support for ephemeral testnet Shandong, for EOF testing. [#4599](https://github.com/hyperledger/besu/pull/4599)
- Improve performance of block processing by parallelizing some parts during the "commit" step [#4635](https://github.com/hyperledger/besu/pull/4635)
- Upgrade RocksDB version from 7.6.0 to 7.7.3
- Added new RPC endpoints `debug_setHead` & `debug_replayBlock  [#4580](https://github.com/hyperledger/besu/pull/4580)
- Upgrade OpenTelemetry to version 1.19.0 [#3675](https://github.com/hyperledger/besu/pull/3675)
- Implement Eth/67 sub-protocol [#4596](https://github.com/hyperledger/besu/issues/4596)
- Backward sync log UX improvements [#4655](https://github.com/hyperledger/besu/pull/4655)
- Enable RocksDB Bloom filters to improve read performance [#4682](https://github.com/hyperledger/besu/pull/4682)
- Backward sync: use retry switching peer when fetching data from peers [#4656](https://github.com/hyperledger/besu/pull/4656)
- Shanghai implementation of EIP-3651 Warm coinbase [#4620](https://github.com/hyperledger/besu/pull/4620) 
- Shanghai implementation of EIP-3855 Push0 [#4660](https://github.com/hyperledger/besu/pull/4660)
- Shanghai implementation of EIP-3540 and EIP-3670 Ethereum Object Format and Code Validation [#4644](https://github.com/hyperledger/besu/pull/4644)
- Remove some log statements that are keeping some objects live in heap for a long time, to reduce the amount of memory required during initial sync [#4705](https://github.com/hyperledger/besu/pull/4705)
- Add field `type` to Transaction receipt object (eth_getTransactionReceipt) [#4505](https://github.com/hyperledger/besu/issues/4505)
- Print an overview of configuration and system information at startup [#4451](https://github.com/hyperledger/besu/pull/4451)
- Do not send new payloads to backward sync if initial sync is in progress [#4720](https://github.com/hyperledger/besu/issues/4720)
- Improve the way transaction fee cap validation is done on London fee market to not depend on transient network conditions [#4598](https://github.com/hyperledger/besu/pull/4598) 
- Preload and cache account and storage data from RocksDB to improve performance  [#4737](https://github.com/hyperledger/besu/issues/4737)

### Bug Fixes
- Restore updating chain head and finalized block during backward sync [#4718](https://github.com/hyperledger/besu/pull/4718)

### Download Links
https://hyperledger.jfrog.io/hyperledger/besu-binaries/besu/22.10.1/besu-22.10.1.tar.gz  / sha256: b6757b9fc69b782cdabb95b1e784d31b1effcc2e25c6b198b2f9d6b3786c7a8a
https://hyperledger.jfrog.io/hyperledger/besu-binaries/besu/22.10.1/besu-22.10.1.zip / sha256: 0dbee534620c7cc0fac0596e6df0c7f8a74be9df9cecd9d4f1407016f30fb9a1

## 22.10.0

### Breaking Changes
- Internal and interface APIs relating to storage have migrated from `UInt256` to `Bytes32` [#4562](https://github.com/hyperledger/besu/pull/4562)
- Flexible Privacy Groups (early access) support to Tessera's EC encryptor (contracts modified) [#4282](https://github.com/hyperledger/besu/pull/4282)
  * Before this change, the `bytes32` type was used for the enclave public keys, just supporting encryptors with public keys of that length (like the default NaCl)
  * For the EC encryptor, the encoded public key length is 91
- `--tx-pool-hashes-max-size` option removed (deprecated in 22.1.3)
- `--Xmerge-support` option removed (deprecated in 22.4.2) [#4518](https://github.com/hyperledger/besu/pull/4518)
- Breaking API changes in the `OperationTracer` interface to enable performance work.
  * The `traceExecution` method has been replaced with `tracePreExecution` and `tracePostExecution` methods, called just before and just after operation execution.
  * See `DebugOperationTracer` and `StandardJsonTracer` for migration examples.

### Additions and Improvements
- Updated jackson-databind library to version 2.13.4.2 addressing [CVE-2022-42003](https://nvd.nist.gov/vuln/detail/CVE-2022-42003)
- Update snapsync feature to avoid restarting the download of the world state from scratch when restarting Besu [#4381](https://github.com/hyperledger/besu/pull/4381)
- Added worldstate snapshot isolation to improve the stability of bonsai (`--Xbonsai-use-snapshots=true`) [#4351](https://github.com/hyperledger/besu/pull/4531)
- Reduce the number of runtime exceptions (SecurityModuleException) and unnecessary executions during ECIES handshake, by trying to decrypt EIP-8 formatted messages first [#4508](https://github.com/hyperledger/besu/pull/4508).
- Improved RLP processing of zero-length string as 0x80 [#4283](https://github.com/hyperledger/besu/pull/4283) [#4388](https://github.com/hyperledger/besu/issues/4388)
- Increased level of detail in JSON-RPC parameter error log messages [#4510](https://github.com/hyperledger/besu/pull/4510)
- New unstable configuration options to set the maximum time, in milliseconds, a PoS block creation jobs is allowed to run [#4519](https://github.com/hyperledger/besu/pull/4519)
- Tune EthScheduler thread pools to avoid recreating too many threads [#4529](https://github.com/hyperledger/besu/pull/4529)
- RocksDB snapshot based worldstate and plugin-api addition of Snapshot interfaces [#4409](https://github.com/hyperledger/besu/pull/4409)
- Continuously try to build better block proposals until timeout or GetPayload is called [#4516](https://github.com/hyperledger/besu/pull/4516)
- Upgrade RocksDB database version from 6.29.5 to 7.6.0 [#4517](https://github.com/hyperledger/besu/pull/4517)
- Avoid connecting to self when using static-nodes [#4521](https://github.com/hyperledger/besu/pull/4521)
- EVM performance has increased 20%-100% depending on the particulars of the contract. [#4540](https://github.com/hyperledger/besu/pull/4540)
- Improve calculateRootHash method performance during Block processing [#4568](https://github.com/hyperledger/besu/pull/4568)
- Bring GraphQL into compliance with execution-api specs [#4112](https://github.com/hyperledger/besu/pull/4112)
- Refactor unverified forkchoice event [#4487](https://github.com/hyperledger/besu/pull/4487)
- Improve UX of initial sync logs, pushing not relevant logs to debug level [#4486](https://github.com/hyperledger/besu/pull/4486)
- Optimize pivot block selector on PoS networks [#4488](https://github.com/hyperledger/besu/pull/4488)
- Optimize Snap sync on PoS networks [#4462](https://github.com/hyperledger/besu/pull/4462)

### Bug Fixes
- Fixed default fromBlock value and improved parameter interpretation in eth_getLogs RPC handler [#4513](https://github.com/hyperledger/besu/pull/4513)
- Fix for NoSuchElementException for missing invalid reason when rejecting a local sent transaction [#4569](https://github.com/hyperledger/besu/pull/4569)
- Corrects treating a block as bad on internal error during either validation or processing [#4512](https://github.com/hyperledger/besu/issues/4512)
- Corrects emission of blockadded events when rewinding during a re-org. Fix for [#4495](https://github.com/hyperledger/besu/issues/4495)
- Always return a transaction type for pending transactions [#4364](https://github.com/hyperledger/besu/pull/4364)
- Avoid a cyclic reference while printing EngineExchangeTransitionConfigurationParameter [#4357](https://github.com/hyperledger/besu/pull/4357)
- Corrects treating a block as bad on internal error [#4512](https://github.com/hyperledger/besu/issues/4512)
- In GraphQL update scalar parsing to be variable friendly [#4522](https://github.com/hyperledger/besu/pull/4522)
- Initiate connection to maintained peers soon after startup. [#4469](https://github.com/hyperledger/besu/pull/4469)
- Update apache-commons-text to 1.10.0 to address CVE-2022-42889 [#4542](https://github.com/hyperledger/besu/pull/4542)

### Download Links

https://hyperledger.jfrog.io/hyperledger/besu-binaries/besu/22.10.0/besu-22.10.0.tar.gz  / sha256: 88fb5df567e4ec3547d7d2970cfef00debbd020c0da66b19166d43779b3b2b85
https://hyperledger.jfrog.io/hyperledger/besu-binaries/besu/22.10.0/besu-22.10.0.zip / sha256: c8e39f7c879409cb9b47f4d3de5e9c521249083830a8c9a45e8a14a319fe195d

## 22.10.0-RC2

### Breaking Changes
- Flexible Privacy Groups (early access) support to Tessera's EC encryptor (contracts modified) [#4282](https://github.com/hyperledger/besu/pull/4282)
  * Before this change, the `bytes32` type was used for the enclave public keys, just supporting encryptors with public keys of that length (like the default NaCl)
  * For the EC encryptor, the encoded public key length is 91
- `--tx-pool-hashes-max-size` option removed (deprecated in 22.1.3)
- `--Xmerge-support` option remove (deprecated in 22.4.2) [#4518](https://github.com/hyperledger/besu/pull/4518)
- Breaking API changes in the `OperationTracer` interface to enable performance work.
  * The `traceExecution` method has been replaced with `tracePreExecution` and `tracePostExecution` methods, called just before and just after operation execution. 
  * See `DebugOperationTracer` and `StandardJsonTracer` for migration examples.

### Additions and Improvements
- Reduce the number of runtime exceptions (SecurityModuleException) and unnecessary executions during ECIES handshake, by trying to decrypt EIP-8 formatted messages first [#4508](https://github.com/hyperledger/besu/pull/4508).
- Improved RLP processing of zero-length string as 0x80 [#4283](https://github.com/hyperledger/besu/pull/4283) [#4388](https://github.com/hyperledger/besu/issues/4388)
- Increased level of detail in JSON-RPC parameter error log messages [#4510](https://github.com/hyperledger/besu/pull/4510)
- New experimental configuration options to set the maximum time, in milliseconds, a PoS block creation jobs is allowed to run [#4519](https://github.com/hyperledger/besu/pull/4519)
- Tune EthScheduler thread pools to avoid recreating too many threads [#4529](https://github.com/hyperledger/besu/pull/4529)
- RocksDB snapshot based worldstate and plugin-api addition of Snapshot interfaces [#4409](https://github.com/hyperledger/besu/pull/4409)
- Continuously try to build better block proposals until timeout or GetPayload is called [#4516](https://github.com/hyperledger/besu/pull/4516)
- Upgrade RocksDB database version from 6.29.5 to 7.6.0 [#4517](https://github.com/hyperledger/besu/pull/4517)
- Avoid connecting to self when using static-nodes [#4521](https://github.com/hyperledger/besu/pull/4521)
- EVM performance has increased 20%-100% depending on the particulars of the contract. [#4540](https://github.com/hyperledger/besu/pull/4540)
- Improve calculateRootHash method performance during Block processing [#4568](https://github.com/hyperledger/besu/pull/4568)

### Bug Fixes
- Corrects emission of blockadded events when rewinding during a re-org. Fix for [#4495](https://github.com/hyperledger/besu/issues/4495)
- Always return a transaction type for pending transactions [#4364](https://github.com/hyperledger/besu/pull/4364)
- Avoid a cyclic reference while printing EngineExchangeTransitionConfigurationParameter [#4357](https://github.com/hyperledger/besu/pull/4357)
- Corrects treating a block as bad on internal error [#4512](https://github.com/hyperledger/besu/issues/4512)
- In GraphQL update scalar parsing to be variable friendly [#4522](https://github.com/hyperledger/besu/pull/4522)
- Initiate connection to maintained peers soon after startup. [#4469](https://github.com/hyperledger/besu/pull/4469)
- Update apache-commons-text to 1.10.0 to address CVE-2022-42889 [#4542](https://github.com/hyperledger/besu/pull/4542)

### Download Links


## 22.10.0-RC1

### Additions and Improvements
- Bring GraphQL into compliance with execution-api specs [#4112](https://github.com/hyperledger/besu/pull/4112)
- Refactor unverified forkchoice event [#4487](https://github.com/hyperledger/besu/pull/4487)
- Improve UX of initial sync logs, pushing not relevant logs to debug level [#4486](https://github.com/hyperledger/besu/pull/4486)
- Optimize pivot block selector on PoS networks [#4488](https://github.com/hyperledger/besu/pull/4488)
- Optimize Snap sync on PoS networks [#4462](https://github.com/hyperledger/besu/pull/4462)

### Bug Fixes

### Download Links
https://hyperledger.jfrog.io/artifactory/besu-binaries/besu/22.10.0-RC1/besu-22.10.0-RC1.zip / sha256: 16fd47533aa2986491143e5f4a052c0aa4866ebfa415abbf3ca868e4fbeac6ce
https://hyperledger.jfrog.io/artifactory/besu-binaries/besu/22.10.0-RC1/besu-22.10.0-RC1.tar.gz / sha256: 48fd3480e4380580ed9187302be987e9eca2b445935ec6a509e7269898d8a4a8

## 22.7.7

### Additions and Improvements
- Tune EthScheduler thread pools to avoid recreating too many threads [#4529](https://github.com/hyperledger/besu/issues/4529)
- Reduce the number of runtime exceptions (SecurityModuleException) and unnecessary executions during ECIES handshake, by trying to decrypt EIP-8 formatted messages first [#4508](https://github.com/hyperledger/besu/pull/4508).
- The block variable was keeping too much memory while waiting for future to finish [#4489](https://github.com/hyperledger/besu/issues/4489)

### Bug Fixes
- Corrects treating a block as bad on internal error [#4512](https://github.com/hyperledger/besu/issues/4512)
- update appache-commons-text to 1.10.0 to address CVE-2022-42889 [#4542](https://github.com/hyperledger/besu/pull/4542)
- In GraphQL update scalar parsing to be variable friendly [#4522](https://github.com/hyperledger/besu/pull/4522)

### Download Links
https://hyperledger.jfrog.io/hyperledger/besu-binaries/besu/22.7.7/besu-22.7.7.zip / sha256: 79b2b1518605603d8268f873f2576617ca8340d89c045e0eda6896f40defea0d
https://hyperledger.jfrog.io/hyperledger/besu-binaries/besu/22.7.7/besu-22.7.7.tar.gz / sha256: 161c52ba9be8508767e80dbce796b4ad2cc5b649f7ed15387c6359d1e15753f6

## 22.7.6
Hotfix release of the 22.7.x series to address [#4495](https://github.com/hyperledger/besu/issues/4495) which could result in failed block proposals on merge networks.

### Additions and Improvements
- Bring GraphQL into compliance with execution-api specs [#4112](https://github.com/hyperledger/besu/pull/4112)

### Bug Fixes
- Corrects emission of blockadded events when rewinding during a re-org. [#4497](https://github.com/hyperledger/besu/issues/4497)

### Download Links
https://hyperledger.jfrog.io/hyperledger/besu-binaries/besu/22.7.6/besu-22.7.6.zip / sha256: ae05040027b96ba458a08cfee8577dafe1d85a3afce793f00f798cedb3ab547d
https://hyperledger.jfrog.io/hyperledger/besu-binaries/besu/22.7.6/besu-22.7.6.tar.gz / sha256: 9e538852f16fd39b884c4c342beaad813e33ab24890634c01eee3d37dc1da893

## 22.7.5

### Additions and Improvements
- Avoid sending added block events to transaction pool, and processing incoming transactions during initial sync [#4457](https://github.com/hyperledger/besu/pull/4457)
- When building a new proposal, keep the best block built until now instead of the last one [#4455](https://github.com/hyperledger/besu/pull/4455)
- Add Mainnet to merged networks [#4463](https://github.com/hyperledger/besu/pull/4463)

### Bug Fixes
- Fixed logIndex value returned by eth_getLogs RPC call [#4355](https://github.com/hyperledger/besu/pull/4355)

### Download Links
https://hyperledger.jfrog.io/hyperledger/besu-binaries/besu/22.7.5/besu-22.7.5.zip / sha256: b5d7b255b249beea0f46ec397122823c75f2373083a71a9f7b4c98b2b0f94997
https://hyperledger.jfrog.io/hyperledger/besu-binaries/besu/22.7.5/besu-22.7.5.tar.gz / sha256: 91e3cbc16c46c53f7bf55bdd968553d0fb4087bff1e244cb03ac175ac54cf718


## 22.7.4

### Bug Fixes
- Remove records that track transactions by sender when they are empty to same memory in the transaction pool [#4415](https://github.com/hyperledger/besu/pull/4415)
- Add Toml configuration file support for _--Xplugin-rocksdb-high-spec-enabled_ flag [#4438](https://github.com/hyperledger/besu/pull/4438)

### Download Links
- https://hyperledger.jfrog.io/hyperledger/besu-binaries/besu/22.7.4/besu-22.7.4.zip / sha256: 4f2a0c20bee7f266ec1dcb45fa90ae1ca42f4b22e9b21a601b7705357259aea9
- https://hyperledger.jfrog.io/hyperledger/besu-binaries/besu/22.7.4/besu-22.7.4.tar.gz / sha256: a60efc4d515ac94710bbc6d61a24f409b03fcfc02323bee2a2d75c883fc99dce

## 22.7.3

### Additions and Improvements
- Allow free gas networks in the London fee market [#4061](https://github.com/hyperledger/besu/issues/4061)
- Upgrade besu-native to 0.6.0 and use Blake2bf native implementation if available by default [#4264](https://github.com/hyperledger/besu/pull/4264)
- Resets engine QoS timer with every call to the engine API instead of only when ExchangeTransitionConfiguration is called [#4411](https://github.com/hyperledger/besu/issues/4411)
- ExchangeTransitionConfiguration mismatch will only submit a debug log not a warning anymore [#4411](https://github.com/hyperledger/besu/issues/4411)
- Upgrade besu-native to 0.6.1 and include linux arm64 build of bls12-381 [#4416](https://github.com/hyperledger/besu/pull/4416)
- Create a new flag on RocksDB (_--Xplugin-rocksdb-high-spec-enabled_) for high spec hardware to boost performance
- Transaction pool improvements to avoid filling the pool with not executable transactions, that could result in empty or semi-empty block proposals [#4425](https://github.com/hyperledger/besu/pull/4425)
- Limit Transaction pool consumption by sender to a configurable percentage of the pool size [#4417](https://github.com/hyperledger/besu/pull/4417)

### Bug Fixes
- Retry block creation if there is a transient error and we still have time, to mitigate empty block issue [#4407](https://github.com/hyperledger/besu/pull/4407)
- Fix StacklessClosedChannelException in Besu and resulted timeout errors in CL clients ([#4398](https://github.com/hyperledger/besu/issues/4398), [#4400](https://github.com/hyperledger/besu/issues/4400))
- Return JSON-RPC error code instead of INVALID in engine api when certain storage exceptions are encountered ([#4349](https://github.com/hyperledger/besu/issues/4349))

### Download links
- https://hyperledger.jfrog.io/artifactory/besu-binaries/besu/22.7.3/besu-22.7.3.tar.gz / sha256: `b0863fe2406cab57caf8a02f2bf02632cc5198622ac48b69bc63c128703bbd79`
- https://hyperledger.jfrog.io/artifactory/besu-binaries/besu/22.7.3/besu-22.7.3.zip / sha256: `368c6cb86119f8fe30bb12ab8c63b4d95a0fd8baf9c9414307a0a4033756b709`

## 22.7.2
### Besu 22.7.2 is a recommended release for the Merge and Mainnet users. 22.7.1 remains Merge-ready. This release provides additional robustness before the Merge with some fixes and improvements in sync, peering, and logging.

### Additions and Improvements
- Better management of jemalloc presence/absence in startup script [#4237](https://github.com/hyperledger/besu/pull/4237)
- Retry mechanism when getting a broadcasted block fail on all peers [#4271](https://github.com/hyperledger/besu/pull/4271)
- Filter out disconnected peers when fetching available peers [#4269](https://github.com/hyperledger/besu/pull/4269)
- Updated the default value of fast-sync-min-peers post merge [#4298](https://github.com/hyperledger/besu/pull/4298)
- Log imported block info post merge [#4310](https://github.com/hyperledger/besu/pull/4310)
- Transaction pool eviction by sender from tail of transaction list [#4327](https://github.com/hyperledger/besu/pull/4327)
- Transaction pool sender future nonce limits [#4336](https://github.com/hyperledger/besu/pull/4336)
- Pandas! Pandas now appear in 3 phases: The black bear and polar bear that are preparing? Those will appear when
your client has TTD configured (which is setup by default for mainnet), is in sync, and processing Proof of Work blocks. In the second phase you will see them powering up when the Terminal Total Difficulty block is added to the blockchain.
The final form of the Ethereum Panda will appear when the first finalized block is received from the Consensus Layer.

### Bug Fixes
- Accept wit/80 from Nethermind [#4279](https://github.com/hyperledger/besu/pull/4279)
- Properly shutdown the miner executor, to avoid waiting 30 seconds when stopping [#4353](https://github.com/hyperledger/besu/pull/4353)

### Download links
- https://hyperledger.jfrog.io/artifactory/besu-binaries/besu/22.7.2/besu-22.7.2.tar.gz / sha256: `8030a48f824c7bbc138b38a9e84e5531950bc16f6d21cda8b215232cce334214`
- https://hyperledger.jfrog.io/artifactory/besu-binaries/besu/22.7.2/besu-22.7.2.zip / sha256: `72653171b1ddd910e705fc6f616d7f1f4c120ef0d91718f0376f3ee5f2982c11`


## 22.7.1
### Merge Ready Release. Required update for The Merge on ethereum mainnet!
### Additions and Improvements
- Introduce a cap to reputation score increase [#4230](https://github.com/hyperledger/besu/pull/4230)
- Add experimental CLI option for `--Xp2p-peer-lower-bound` [#4200](https://github.com/hyperledger/besu/pull/4200)
- Improve pending blocks retrieval mechanism [#4227](https://github.com/hyperledger/besu/pull/4227)
- Set mainnet terminal total difficulty [#4260](https://github.com/hyperledger/besu/pull/4260)

### Bug Fixes
- Fixes off-by-one error for mainnet TTD fallback [#4223](https://github.com/hyperledger/besu/pull/4223)
- Fix off-by-one error in AbstractRetryingPeerTask [#4254](https://github.com/hyperledger/besu/pull/4254)
- Refactor and fix retrying get block switching peer [#4256](https://github.com/hyperledger/besu/pull/4256)
- Fix encoding of key (short hex) in eth_getProof [#4261](https://github.com/hyperledger/besu/pull/4261)
- Fix for post-merge networks fast-sync [#4224](https://github.com/hyperledger/besu/pull/4224), [#4276](https://github.com/hyperledger/besu/pull/4276)

### Download links
- https://hyperledger.jfrog.io/artifactory/besu-binaries/besu/22.7.1/besu-22.7.1.tar.gz / sha256: `7cca4c11e1d7525c172f2af9fbf456d134ada60e970d8b6abcfcd6c623b5dd36`
- https://hyperledger.jfrog.io/artifactory/besu-binaries/besu/22.7.1/besu-22.7.1.zip / sha256: `ba6e0b9b65ac36d041a5072392f119ff76e8e9f53a3d7b1e1a658ef1e4705d7a`



## 22.7.0

### Additions and Improvements
- Deprecation warning for Ropsten, Rinkeby, Kiln [#4173](https://github.com/hyperledger/besu/pull/4173)

### Bug Fixes

- Fixes previous known issue [#3890](https://github.com/hyperledger/besu/issues/3890)from RC3 requiring a restart post-merge to continue correct transaction handling.
- Stop producing stack traces when a get headers response only contains the range start header [#4189](https://github.com/hyperledger/besu/pull/4189)
- Upgrade Spotless to 6.8.0 [#4195](https://github.com/hyperledger/besu/pull/4195)
- Upgrade Gradle to 7.5 [#4196](https://github.com/hyperledger/besu/pull/4196)

### Download links
- https://hyperledger.jfrog.io/artifactory/besu-binaries/besu/22.7.0/besu-22.7.0.tar.gz / sha256: `af21104a880c37706b660aa816e1c38b2b3f603a97420ddcbc889324b71aa50e`
- https://hyperledger.jfrog.io/artifactory/besu-binaries/besu/22.7.0/besu-22.7.0.zip / sha256: `5b1586362e6e739c206c25224bb753a372bad70c0b22dbe091f9253024ebdc45`

## 22.7.0-RC3

### Known/Outstanding issues:
- Besu requires a restart post-merge to re-enable remote transaction processing [#3890](https://github.com/hyperledger/besu/issues/3890)

### Additions and Improvements
- Engine API: Change expiration time for JWT tokens to 60s [#4168](https://github.com/hyperledger/besu/pull/4168)
- Sepolia mergeNetSplit block [#4158](https://github.com/hyperledger/besu/pull/4158)
- Goerli TTD [#4160](https://github.com/hyperledger/besu/pull/4160)
- Several logging improvements

### Bug Fixes
- Allow to set any value for baseFeePerGas in the genesis file [#4177](https://github.com/hyperledger/besu/pull/4177)
- Fix for stack overflow when searching for TTD block [#4169](https://github.com/hyperledger/besu/pull/4169)
- Fix for chain stuck issue [#4175](https://github.com/hyperledger/besu/pull/4175)

### Download links
- https://hyperledger.jfrog.io/artifactory/besu-binaries/besu/22.7.0-RC3/besu-22.7.0-RC3.tar.gz / sha256: `6a1ee89c82db9fa782d34733d8a8c726670378bcb71befe013da48d7928490a6`
- https://hyperledger.jfrog.io/artifactory/besu-binaries/besu/22.7.0-RC3/besu-22.7.0-RC3.zip / sha256: `5de22445ab2a270cf33e1850cd28f1946442b7104738f0d1ac253a009c53414e`

## 22.7.0-RC2

### Additions and Improvements
- Add a block to the bad blocks if it did not descend from the terminal block [#4080](https://github.com/hyperledger/besu/pull/4080)
- Backward sync exception improvements [#4092](https://github.com/hyperledger/besu/pull/4092)
- Remove block header checks during backward sync, since they will be always performed during block import phase [#4098](https://github.com/hyperledger/besu/pull/4098)
- Optimize the backward sync retry strategy [#4095](https://github.com/hyperledger/besu/pull/4095)
- Add support for jemalloc library to better handle rocksdb memory consumption [#4126](https://github.com/hyperledger/besu/pull/4126)
- RocksDB configuration changes to improve performance. [#4132](https://github.com/hyperledger/besu/pull/4132)

### Bug Fixes
- Changed max message size in the p2p layer to 16.7MB from 10MB to improve peering performance [#4120](https://github.com/hyperledger/besu/pull/4120)
- Fixes for parent stateroot mismatch when using Bonsai storage mode (please report if you encounter this bug on this version) [#4094](https://github.com/hyperledger/besu/pull/4094)
- Above Bonsai related fixes have addressed situations where the event log was not indexed properly [#3921](https://github.com/hyperledger/besu/pull/3921)
- Fixes related to backward sync and reorgs [#4097](https://github.com/hyperledger/besu/pull/4097)
- Checkpoint sync with more merge friendly checkpoint blocks [#4085](https://github.com/hyperledger/besu/pull/4085)
- Fixes around RocksDB performance and memory usage [#4128](https://github.com/hyperledger/besu/pull/4128)
- Fix for RPC performance parallelization to improve RPC performance under heavy load [#3959](https://github.com/hyperledger/besu/pull/3959)
- Fix for post-Merge peering after PoW is removed in our logic for weighting peers [#4116](https://github.com/hyperledger/besu/pull/4116)
- Various logging changes to improve UX- Return the correct latest valid hash in case of bad block when calling engine methods [#4056](https://github.com/hyperledger/besu/pull/4056)
- Add a PoS block header rule to check that the current block is more recent than its parent [#4066](https://github.com/hyperledger/besu/pull/4066)
- Fixed a trie log layer issue on bonsai during reorg [#4069](https://github.com/hyperledger/besu/pull/4069)
- Fix transition protocol schedule to return the pre Merge schedule when reorg pre TTD [#4078](https://github.com/hyperledger/besu/pull/4078)
- Remove hash to sync from the queue only if the sync step succeeds [#4105](https://github.com/hyperledger/besu/pull/4105)
- The build process runs successfully even though the system language is not English [#4102](https://github.com/hyperledger/besu/pull/4102)
- Avoid starting or stopping the BlockPropagationManager more than once [#4122](https://github.com/hyperledger/besu/pull/4122)

### Download links
- https://hyperledger.jfrog.io/artifactory/besu-binaries/besu/22.7.0-RC2/besu-22.7.0-RC2.tar.gz / sha256: `befe15b893820c9c6451a74fd87b41f555ff28561494b3bebadd5da5c7ce25d3`
- https://hyperledger.jfrog.io/artifactory/besu-binaries/besu/22.7.0-RC2/besu-22.7.0-RC2.zip / sha256: `d56c340f5982b882fbecca2697ca72a5bbefe0e978d2d4504211f012e2242a81`

## 22.7.0-RC1

### Additions and Improvements
- Do not require a minimum block height when downloading headers or blocks [#3911](https://github.com/hyperledger/besu/pull/3911)
- When on PoS the head can be only be updated by ForkchoiceUpdate [#3994](https://github.com/hyperledger/besu/pull/3994)
- Version information available in metrics [#3997](https://github.com/hyperledger/besu/pull/3997)
- Add TTD and DNS to Sepolia config [#4024](https://github.com/hyperledger/besu/pull/4024)
- Return `type` with value `0x0` when serializing legacy transactions [#4027](https://github.com/hyperledger/besu/pull/4027)
- Ignore `ForkchoiceUpdate` if `newHead` is an ancestor of the chain head [#4055](https://github.com/hyperledger/besu/pull/4055)

### Bug Fixes
- Fixed a snapsync issue that can sometimes block the healing step [#3920](https://github.com/hyperledger/besu/pull/3920)
- Support free gas networks in the London fee market [#4003](https://github.com/hyperledger/besu/pull/4003)
- Limit the size of outgoing eth subprotocol messages.  [#4034](https://github.com/hyperledger/besu/pull/4034)
- Fixed a state root mismatch issue on bonsai that may appear occasionally [#4041](https://github.com/hyperledger/besu/pull/4041)

### Download links
- https://hyperledger.jfrog.io/artifactory/besu-binaries/besu/22.7.0-RC1/besu-22.7.0-RC1.tar.gz / sha256: `60ad8b53402beb62c24ad791799d9cfe444623a58f6f6cf1d0728459cb641e63`
- https://hyperledger.jfrog.io/artifactory/besu-binaries/besu/22.7.0-RC1/besu-22.7.0-RC1.zip / sha256: `7acfb3a73382bf70f6337e83cb7e9e472b4e5a9da88c5ed2fbd9e82fcf2046dc`

## 22.4.3

### Additions and Improvements
- \[EXPERIMENTAL\] Add checkpoint sync `--sync-mode="X_CHECKPOINT"` [#3849](https://github.com/hyperledger/besu/pull/3849)
- Support `finalized` and `safe` as tags for the block parameter in RPC APIs [#3950](https://github.com/hyperledger/besu/pull/3950)
- Added verification of payload attributes in ForkchoiceUpdated [#3837](https://github.com/hyperledger/besu/pull/3837)
- Add support for Gray Glacier hardfork [#3961](https://github.com/hyperledger/besu/issues/3961)

### Bug Fixes
- alias engine-rpc-port parameter with the former rpc param name [#3958](https://github.com/hyperledger/besu/pull/3958)

## 22.4.2

### Additions and Improvements
- Engine API Update: Replace deprecated INVALID_TERMINAL_BLOCK with INVALID last valid hash 0x0 [#3882](https://github.com/hyperledger/besu/pull/3882)
- Deprecate experimental merge flag and engine-rpc-enabled flag [#3875](https://github.com/hyperledger/besu/pull/3875)
- Update besu-native dependencies to 0.5.0 for linux arm64 support
- Update ropsten TTD to 100000000000000000000000

### Bug Fixes
- Stop backward sync if genesis block has been reached [#3869](https://github.com/hyperledger/besu/pull/3869)
- Allow to backward sync to request headers back to last finalized block if present or genesis [#3888](https://github.com/hyperledger/besu/pull/3888)

### Download link
- https://hyperledger.jfrog.io/artifactory/besu-binaries/besu/22.4.2/besu-22.4.2.zip / sha256: `e8e9eb7e3f544ecefeec863712fb8d3f6a569c9d70825a4ed2581c596db8fd45`
- https://hyperledger.jfrog.io/artifactory/besu-binaries/besu/22.4.2/besu-22.4.2.tar.gz / sha256: `9db0c37440cb56bcf671b8de13e0ecb6235171a497bdad91020b8c4a9dac2a27`

## 22.4.1

### Additions and Improvements
- GraphQL - allow null log topics in queries which match any topic [#3662](https://github.com/hyperledger/besu/pull/3662)
- multi-arch docker builds for amd64 and arm64 [#2954](https://github.com/hyperledger/besu/pull/2954)
- Filter Netty native lib errors likewise the pure Java implementation [#3807](https://github.com/hyperledger/besu/pull/3807)
- Add ropsten terminal total difficulty config [#3871](https://github.com/hyperledger/besu/pull/3871)

### Bug Fixes
- Stop the BlockPropagationManager when it receives the TTD reached event [#3809](https://github.com/hyperledger/besu/pull/3809)
- Correct getMixHashOrPrevRandao to return the value present in the block header [#3839](https://github.com/hyperledger/besu/pull/3839)

## 22.4.0

### Breaking Changes
- Version 22.4.x will be the last series to support Java 11. Version 22.7.0 will require Java 17 to build and run.
- In the Besu EVM Library all references to SHA3 have been renamed to the more accurate name Keccak256, including class names and comment. [#3749](https://github.com/hyperledger/besu/pull/3749)
- Removed the Gas object and replaced it with a primitive long [#3674](https://github.com/hyperledger/besu/pull/3674)
- Column family added for backward sync [#3638](https://github.com/hyperledger/besu/pull/3638)
  - Note that this added column family makes this a one-way upgrade. That is, once you upgrade your db to this version, you cannot roll back to a previous version of Besu.

### Bug Fixes
- Fix nullpointer on snapsync [#3773](https://github.com/hyperledger/besu/pull/3773)
- Introduce RocksDbSegmentIdentifier to avoid changing the storage plugin [#3755](https://github.com/hyperledger/besu/pull/3755)

## Download Links
- https://hyperledger.jfrog.io/artifactory/besu-binaries/besu/22.4.0/besu-22.4.0.zip / SHA256 d89e102a1941e70be31c176a6dd65cd5f3d69c4c
- https://hyperledger.jfrog.io/artifactory/besu-binaries/besu/22.4.0/besu-22.4.0.tar.gz / SHA256 868e38749dd40debe028624f8267f1fce7587010

## 22.4.0-RC2

### Breaking Changes
- In the Besu EVM Library all references to SHA3 have been renamed to the more accurate name Kecack256, including class names and comment. [#3749](https://github.com/hyperledger/besu/pull/3749)

### Additions and Improvements
- Onchain node permissioning
  - Log the enodeURL that was previously only throwing an IllegalStateException during the isPermitted check [#3697](https://github.com/hyperledger/besu/pull/3697),
  - Fail startup if node permissioning smart contract version does not match [#3765](https://github.com/hyperledger/besu/pull/3765)
- \[EXPERIMENTAL\] Add snapsync `--sync-mode="X_SNAP"` (only as client) [#3710](https://github.com/hyperledger/besu/pull/3710)
- Adapt Fast sync, and Snap sync, to use finalized block, from consensus layer, as pivot after the Merge [#3506](https://github.com/hyperledger/besu/issues/3506)
- Add IPC JSON-RPC interface (BSD/MacOS and Linux only) [#3695](https://github.com/hyperledger/besu/pull/3695)
- Column family added for backward sync [#3638](https://github.com/hyperledger/besu/pull/3638)
  - Note that this added column family makes this a one-way upgrade. That is, once you upgrade your db to this version, you cannot roll back to a previous version of Besu.

## Download Links
- https://hyperledger.jfrog.io/artifactory/besu-binaries/besu/22.4.0-RC2/besu-22.4.0-RC2.zip /  SHA256 5fa7f927c6717ebf503291c058815cd0c5fcfab13245d3b6beb66eb20cf7ac24
- https://hyperledger.jfrog.io/artifactory/besu-binaries/besu/22.4.0-RC2/besu-22.4.0-RC2.tar.gz / SHA256 1c4ecd17552cf5ebf120fc35dad753f45cb951ea0f817381feb2477ec0fff9c9

## 22.4.0-RC1

### Additions and Improvements
- Unit tests are now executed with JUnit5 [#3620](https://github.com/hyperledger/besu/pull/3620)
- Removed the Gas object and replaced it with a primitive long [#3674]

### Bug Fixes
- Flexible Privacy Precompile handles null payload ID [#3664](https://github.com/hyperledger/besu/pull/3664)
- Subcommand blocks import throws exception [#3646](https://github.com/hyperledger/besu/pull/3646)

## Download Links
- https://hyperledger.jfrog.io/artifactory/besu-binaries/besu/22.4.0-RC1/besu-22.4.0-RC1.zip / SHA256 0779082acc20a98eb810eb08778e0c0e1431046c07bc89019a2761fd1baa4c25
- https://hyperledger.jfrog.io/artifactory/besu-binaries/besu/22.4.0-RC1/besu-22.4.0-RC1.tar.gz / SHA256 15d8b0e335f962f95da46864109db9f28ed4f7bc351995b2b8db477c12b94860

## 22.1.3

### Breaking Changes
- Remove the experimental flag for bonsai tries CLI options `--data-storage-format` and `--bonsai-maximum-back-layers-to-load` [#3578](https://github.com/hyperledger/besu/pull/3578)
- Column family added for backward sync [#3532](https://github.com/hyperledger/besu/pull/3532)
  - Note that this added column family makes this a one-way upgrade. That is, once you upgrade your db to this version, you cannot roll back to a previous version of Besu.

### Deprecations
- `--tx-pool-hashes-max-size` is now deprecated and has no more effect, and it will be removed in a future release.

### Additions and Improvements
- Tune transaction synchronization parameter to adapt to mainnet traffic [#3610](https://github.com/hyperledger/besu/pull/3610)
- Improve eth/66 support [#3616](https://github.com/hyperledger/besu/pull/3616)
- Avoid reprocessing remote transactions already seen [#3626](https://github.com/hyperledger/besu/pull/3626)
- Upgraded jackson-databind dependency version [#3647](https://github.com/hyperledger/besu/pull/3647)

## Download Links
- https://hyperledger.jfrog.io/artifactory/besu-binaries/besu/22.1.3/besu-22.1.3.zip /  SHA256 9dafb80f2ec9ce8d732fd9e9894ca2455dd02418971c89cd6ccee94c53354d5d
- https://hyperledger.jfrog.io/artifactory/besu-binaries/besu/22.1.3/besu-22.1.3.tar.gz / SHA256 f9f8d37353aa4b5d12e87c08dd86328c1cffc591c6fc9e076c0f85a1d4663dfe

## 22.1.2

### Additions and Improvements
- Execution layer (The Merge):
  - Execution specific RPC endpoint [#3378](https://github.com/hyperledger/besu/issues/3378)
  - Adds JWT authentication to Engine APIs
  - Supports kiln V2.1 spec
- Tracing APIs
  - new API methods: trace_rawTransaction, trace_get, trace_callMany
  - added revertReason to trace APIs including: trace_transaction, trace_get, trace_call, trace_callMany, and trace_rawTransaction
- Allow mining beneficiary to transition at specific blocks for ibft2 and qbft consensus mechanisms.  [#3115](https://github.com/hyperledger/besu/issues/3115)
- Return richer information from the PrecompiledContract interface. [\#3546](https://github.com/hyperledger/besu/pull/3546)

### Bug Fixes
- Reject locally-sourced transactions below the minimum gas price when not mining. [#3397](https://github.com/hyperledger/besu/pull/3397)
- Fixed bug with contract address supplied to `debug_accountAt` [#3518](https://github.com/hyperledger/besu/pull/3518)

## Download Links
- https://hyperledger.jfrog.io/artifactory/besu-binaries/besu/22.1.2/besu-22.1.2.zip /  SHA256 1b26e3f8982c3a9dbabc72171f83f1cfe89eef84ead45b184ee9101f411c1251
- https://hyperledger.jfrog.io/artifactory/besu-binaries/besu/22.1.2/besu-22.1.2.tar.gz / SHA256 1eca9abddf351eaaf4e6eaa1b9536b8b4fd7d30a81d39f9d44ffeb198627ee7a

## 22.1.1

### Additions and Improvements
- Allow optional RPC methods that bypass authentication [#3382](https://github.com/hyperledger/besu/pull/3382)
- Execution layer (The Merge):
  - Extend block creation and mining to support The Merge [#3412](https://github.com/hyperledger/besu/pull/3412)
  - Backward sync [#3410](https://github.com/hyperledger/besu/pull/3410)
  - Extend validateAndProcessBlock to return an error message in case of failure, so it can be returned to the caller of ExecutePayload API [#3411](https://github.com/hyperledger/besu/pull/3411)
  - Persist latest finalized block [#2913](https://github.com/hyperledger/besu/issues/2913)
  - Add PostMergeContext, and stop syncing after the switch to PoS [#3453](https://github.com/hyperledger/besu/pull/3453)
  - Add header validation rules needed to validate The Merge blocks [#3454](https://github.com/hyperledger/besu/pull/3454)
  - Add core components: controller builder, protocol scheduler, coordinator, block creator and processor. [#3461](https://github.com/hyperledger/besu/pull/3461)
  - Execution specific RPC endpoint [#2914](https://github.com/hyperledger/besu/issues/2914), [#3350](https://github.com/hyperledger/besu/pull/3350)
- QBFT consensus algorithm is production ready

## Download Links
- https://hyperledger.jfrog.io/artifactory/besu-binaries/besu/22.1.1/besu-22.1.1.zip /  SHA256 cfff79e19e5f9a184d0b62886990698b77d019a0745ea63b5f9373870518173e
- https://hyperledger.jfrog.io/artifactory/besu-binaries/besu/22.1.1/besu-22.1.1.tar.gz / SHA256 51cc9d35215f977ac7338e5c611c60f225fd6a8c1c26f188e661624a039e83f3

## 22.1.0

### Breaking Changes
- Plugin API: BlockHeader.getBaseFee() method now returns an optional Wei instead of an optional Long [#3065](https://github.com/hyperledger/besu/issues/3065)
- Removed deprecated hash variable `protected volatile Hash hash;` which was used for private transactions [#3110](https://github.com/hyperledger/besu/pull/3110)

### Additions and Improvements
- Add support for additional JWT authentication algorithms [#3017](https://github.com/hyperledger/besu/pull/3017)
- Represent baseFee as Wei instead of long accordingly to the spec [#2785](https://github.com/hyperledger/besu/issues/2785)
- Implements [EIP-4399](https://eips.ethereum.org/EIPS/eip-4399) to repurpose DIFFICULTY opcode after the merge as a source of entropy from the Beacon chain. [#3081](https://github.com/hyperledger/besu/issues/3081)
- Re-order external services (e.g JsonRpcHttpService) to start before blocks start processing [#3118](https://github.com/hyperledger/besu/pull/3118)
- Stream JSON RPC responses to avoid creating big JSON strings in memory [#3076](https://github.com/hyperledger/besu/pull/3076)
- Ethereum Classic Mystique Hard Fork [#3256](https://github.com/hyperledger/besu/pull/3256)
- Genesis file parameter `blockperiodseconds` is validated as a positive integer on startup to prevent unexpected runtime behaviour [#3186](https://github.com/hyperledger/besu/pull/3186)
- Add option to require replay protection for locally submitted transactions [\#1975](https://github.com/hyperledger/besu/issues/1975)
- Update to block header validation for IBFT and QBFT to support London fork EIP-1559 [#3251](https://github.com/hyperledger/besu/pull/3251)
- Move into SLF4J as logging facade [#3285](https://github.com/hyperledger/besu/pull/3285)
- Changing the order in which we traverse the word state tree during fast sync. This should improve fast sync during subsequent pivot changes.[#3202](https://github.com/hyperledger/besu/pull/3202)
- Updated besu-native to version 0.4.3 [#3331](https://github.com/hyperledger/besu/pull/3331)
- Refactor synchronizer to asynchronously retrieve blocks from peers, and to change peer when retrying to get a block. [#3326](https://github.com/hyperledger/besu/pull/3326)
- Disable RocksDB TTL compactions [#3356](https://github.com/hyperledger/besu/pull/3356)
- add a websocket frame size configuration CLI parameter [#3386](https://github.com/hyperledger/besu/pull/3386)
- Add `--ec-curve` parameter to export/export-address public-key subcommands [#3333](https://github.com/hyperledger/besu/pull/3333)

### Bug Fixes
- Change the base docker image from Debian Buster to Ubuntu 20.04 [#3171](https://github.com/hyperledger/besu/issues/3171) fixes [#3045](https://github.com/hyperledger/besu/issues/3045)
- Make 'to' field optional in eth_call method according to the spec [#3177](https://github.com/hyperledger/besu/pull/3177)
- Update to log4j 2.17.1. Resolves potential vulnerability only exploitable when using custom log4j configurations that are writable by untrusted users.
- Fix regression on cors-origin star value
- Fix for ethFeeHistory accepting hex values for blockCount
- Fix a sync issue, when the chain downloader incorrectly shutdown when a task in the pipeline is cancelled. [#3319](https://github.com/hyperledger/besu/pull/3319)
- add a websocket frame size configuration CLI parameter [3368][https://github.com/hyperledger/besu/pull/3379]
- Prevent node from peering to itself [#3342](https://github.com/hyperledger/besu/pull/3342)
- Fix an `IndexOutOfBoundsException` exception when getting block from peers. [#3304](https://github.com/hyperledger/besu/issues/3304)
- Handle legacy eth64 without throwing null pointer exceptions [#3343](https://github.com/hyperledger/besu/pull/3343)

### Download Links
- https://hyperledger.jfrog.io/artifactory/besu-binaries/besu/22.1.0/besu-22.1.0.tar.gz \ SHA256 232bd7f274691ca14c26289fdc289d3fcdf69426dd96e2fa1601f4d079645c2f
- https://hyperledger.jfrog.io/artifactory/besu-binaries/besu/22.1.0/besu-22.1.0.zip \ SHA256 1b701ff5b647b64aff3d73d6f1fe3fdf73f14adbe31504011eff1660ab56ad2b

## 21.10.9

### Bug Fixes
- Fix regression on cors-origin star value
- Fix for ethFeeHistory accepting hex values for blockCount

 **Full Changelog**: https://github.com/hyperledger/besu/compare/21.10.8...21.10.9

[besu-21.10.9.tar.gz](https://hyperledger.jfrog.io/artifactory/besu-binaries/besu/21.10.9/besu-21.10.9.tar.gz) a4b85ba72ee73017303e4b2f0fdde84a87d376c2c17fdcebfa4e34680f52fc71
[besu-21.10.9.zip](https://hyperledger.jfrog.io/artifactory/besu-binaries/besu/21.10.9/besu-21.10.9.zip) c3ba3f07340fa80064ba7c06f2c0ec081184e000f9a925d132084352d0665ef9

## 21.10.8

### Additions and Improvements
- Ethereum Classic Mystique Hard Fork [#3256](https://github.com/hyperledger/besu/pull/3256)

### Download Links
https://hyperledger.jfrog.io/artifactory/besu-binaries/besu/21.10.8/besu-21.10.8.tar.gz \ SHA256 d325e2e36bc38a707a9eebf92068f5021606a8c6b6464bb4b4d59008ef8014fc
https://hyperledger.jfrog.io/artifactory/besu-binaries/besu/21.10.8/besu-21.10.8.zip \ SHA256 a91da1e82fb378e16437327bba56dd299aafdb0614ba528167a1dae85440c5af

## 21.10.7

### Bug Fixes
- Update dependencies (including vert.x, kubernetes client-java, okhttp, commons-codec)

### Additions and Improvements
- Add support for additional JWT authentication algorithms [#3017](https://github.com/hyperledger/besu/pull/3017)
- Remove Orion ATs

### Download Links
https://hyperledger.jfrog.io/artifactory/besu-binaries/besu/21.10.7/besu-21.10.7.tar.gz \ SHA256 94cee804fcaea366c9575380ef0e30ed04bf2fc7451190a94887f14c07f301ff
https://hyperledger.jfrog.io/artifactory/besu-binaries/besu/21.10.7/besu-21.10.7.zip \ SHA256 faf1ebfb20aa6171aa6ea98d7653339272567c318711d11e350471b5bba62c00

## 21.10.6

### Bug Fixes
- Update log4j to 2.17.1

### Download Links
https://hyperledger.jfrog.io/artifactory/besu-binaries/besu/21.10.6/besu-21.10.6.tar.gz \ SHA256 ef579490031dd4eb3704b4041e352cfb2e7e787fcff7506b69ef88843d4e1220
https://hyperledger.jfrog.io/artifactory/besu-binaries/besu/21.10.6/besu-21.10.6.zip \ SHA256 0fdda65bc993905daa14824840724d0b74e3f16f771f5726f5307f6d9575a719

## 21.10.5

### Bug Fixes
- Update log4j to 2.17.0

### Download Links
https://hyperledger.jfrog.io/artifactory/besu-binaries/besu/21.10.5/besu-21.10.5.tar.gz \ SHA256 0d1b6ed8f3e1325ad0d4acabad63c192385e6dcbefe40dc6b647e8ad106445a8
https://hyperledger.jfrog.io/artifactory/besu-binaries/besu/21.10.5/besu-21.10.5.zip \ SHA256 a1689a8a65c4c6f633b686983a6a1653e7ac86e742ad2ec6351176482d6e0c57

## 21.10.4

### Bug Fixes
- Update log4j to 2.16.0.
- Change the base docker image from Debian Buster to Ubuntu 20.04 [#3171](https://github.com/hyperledger/besu/issues/3171) fixes [#3045](https://github.com/hyperledger/besu/issues/3045)

### Download links
This release is not recommended for production use.

## 21.10.3

### Additions and Improvements
- Updated log4j to 2.15.0 and disabled JNDI message format lookups to improve security.
- Represent baseFee as Wei instead of long accordingly to the spec [#2785](https://github.com/hyperledger/besu/issues/2785)
- Adding support of the NO_COLOR environment variable as described in the [NO_COLOR](https://no-color.org/) standard [#3085](https://github.com/hyperledger/besu/pull/3085)
- Add `privx_findFlexiblePrivacyGroup` RPC Method, `privx_findOnchainPrivacyGroup` will be removed in a future release [#3075](https://github.com/hyperledger/besu/pull/3075)
- The invalid value is now shown when `--bootnodes` cannot parse an item to make it easier to identify which option is invalid.
- Adding two new options to be able to specify desired TLS protocol version and Java cipher suites [#3105](https://github.com/hyperledger/besu/pull/3105)
- Implements [EIP-4399](https://eips.ethereum.org/EIPS/eip-4399) to repurpose DIFFICULTY opcode after the merge as a source of entropy from the Beacon chain. [#3081](https://github.com/hyperledger/besu/issues/3081)

### Bug Fixes
- Change the base docker image from Debian Buster to Ubuntu 20.04 [#3171](https://github.com/hyperledger/besu/issues/3171) fixes [#3045](https://github.com/hyperledger/besu/issues/3045)

### Download Link
This release is not recommended for production use.

## 21.10.2

### Additions and Improvements
- Add discovery options to genesis file [#2944](https://github.com/hyperledger/besu/pull/2944)
- Add validate-config subcommand to perform basic syntax validation of TOML config [#2994](https://github.com/hyperledger/besu/pull/2994)
- Updated Sepolia Nodes [#3034](https://github.com/hyperledger/besu/pull/3034) [#3035](https://github.com/hyperledger/besu/pull/3035)

### Bug Fixes
- Reduce shift calculations to shifts that may have an actual result. [#3039](https://github.com/hyperledger/besu/pull/3039)
- DNS Discovery daemon wasn't started [#3033](https://github.com/hyperledger/besu/pull/3033)

### Download Link
This release is not recommended for production use.

## 21.10.1

### Additions and Improvements
- Add CLI autocomplete scripts. [#2854](https://github.com/hyperledger/besu/pull/2854)
- Add support for PKCS11 keystore on PKI Block Creation. [#2865](https://github.com/hyperledger/besu/pull/2865)
- Optimize EVM Memory for MLOAD Operations [#2917](https://github.com/hyperledger/besu/pull/2917)
- Upgrade CircleCI OpenJDK docker image to version 11.0.12. [#2928](https://github.com/hyperledger/besu/pull/2928)
- Update JDK 11 to latest version in Besu Docker images. [#2925](https://github.com/hyperledger/besu/pull/2925)
- Add Sepolia proof-of-work testnet configurations [#2920](https://github.com/hyperledger/besu/pull/2920)
- Allow block period to be configured for IBFT2 and QBFT using transitions [#2902](https://github.com/hyperledger/besu/pull/2902)
- Add support for binary messages (0x02) for websocket. [#2980](https://github.com/hyperledger/besu/pull/2980)

### Bug Fixes
- Do not change the sender balance, but set gas fee to zero, when simulating a transaction without enforcing balance checks. [#2454](https://github.com/hyperledger/besu/pull/2454)
- Ensure genesis block has the default base fee if london is at block 0 [#2920](https://github.com/hyperledger/besu/pull/2920)
- Fixes the exit condition for loading a BonsaiPersistedWorldState for a sibling block of the last one persisted [#2967](https://github.com/hyperledger/besu/pull/2967)

### Early Access Features
- Enable plugins to expose custom JSON-RPC / WebSocket methods [#1317](https://github.com/hyperledger/besu/issues/1317)

### Download Link
This release is not recommended for production use.

## 21.10.0

### Additions and Improvements
- The EVM has been factored out into a standalone module, suitable for inclusion as a library. [#2790](https://github.com/hyperledger/besu/pull/2790)
- Low level performance improvements changes to cut worst-case EVM performance in half. [#2796](https://github.com/hyperledger/besu/pull/2796)
- Migrate `ExceptionalHaltReason` from an enum to an interface to allow downstream users of the EVM to add new exceptional halt reasons. [#2810](https://github.com/hyperledger/besu/pull/2810)
- reduces need for JUMPDEST analysis via caching [#2607](https://github.com/hyperledger/besu/pull/2821)
- Add support for custom private key file for public-key export and public-key export-address commands [#2801](https://github.com/hyperledger/besu/pull/2801)
- Add CLI autocomplete scripts. [#2854](https://github.com/hyperledger/besu/pull/2854)
- Added support for PKCS11 keystore on PKI Block Creation. [#2865](https://github.com/hyperledger/besu/pull/2865)
- add support for ArrowGlacier hardfork [#2943](https://github.com/hyperledger/besu/issues/2943)

### Bug Fixes
- Allow BESU_CONFIG_FILE environment to specify TOML file [#2455](https://github.com/hyperledger/besu/issues/2455)
- Fix bug with private contracts not able to call public contracts that call public contracts [#2816](https://github.com/hyperledger/besu/pull/2816)
- Fixes the exit condition for loading a BonsaiPersistedWorldState for a sibling block of the last one persisted [#2967](https://github.com/hyperledger/besu/pull/2967)
- Fixes bonsai getMutable regression affecting fast-sync [#2934](https://github.com/hyperledger/besu/pull/2934)
- Regression in RC1 involving LogOperation and frame memory overwrites [#2908](https://github.com/hyperledger/besu/pull/2908)
- Allow `eth_call` and `eth_estimateGas` to accept contract address as sender. [#2891](https://github.com/hyperledger/besu/pull/2891)

### Early Access Features
- Enable plugins to expose custom JSON-RPC / WebSocket methods [#1317](https://github.com/hyperledger/besu/issues/1317)

### Download Link
This release is not recommended for production use. \
SHA256: 71374454753c2ee595f4f34dc6913f731818d50150accbc98088aace313c6935

## 21.10.0-RC4

### Additions and Improvements

### Bug Fixes
- Fixes the exit condition for loading a BonsaiPersistedWorldState for a sibling block of the last one persisted [#2967](https://github.com/hyperledger/besu/pull/2967)
- Fixes bonsai getMutable regression affecting fast-sync [#2934](https://github.com/hyperledger/besu/pull/2934)

### Early Access Features
### Download Link
This release is not recommended for production use. \
SHA256: b16e15764b8bc06c5c3f9f19bc8b99fa48e7894aa5a6ccdad65da49bbf564793

## 21.10.0-RC3

### Bug Fixes
- Regression in RC1 involving LogOperation and frame memory overwrites [#2908](https://github.com/hyperledger/besu/pull/2908)
- Allow `eth_call` and `eth_estimateGas` to accept contract address as sender. [#2891](https://github.com/hyperledger/besu/pull/2891)
- Fix Concurrency issues in Ethpeers. [#2896](https://github.com/hyperledger/besu/pull/2896)

### Download
This release is not recommended for production use. \
SHA256: 3d4857589336717bf5e4e5ef711b9a7f3bc46b49e1cf5b3b6574a00ccc6eda94

## 21.10.0-RC1/RC2
### Additions and Improvements
- The EVM has been factored out into a standalone module, suitable for inclusion as a library. [#2790](https://github.com/hyperledger/besu/pull/2790)
- Low level performance improvements changes to cut worst-case EVM performance in half. [#2796](https://github.com/hyperledger/besu/pull/2796)
- Migrate `ExceptionalHaltReason` from an enum to an interface to allow downstream users of the EVM to add new exceptional halt reasons. [#2810](https://github.com/hyperledger/besu/pull/2810)
- reduces need for JUMPDEST analysis via caching [#2607](https://github.com/hyperledger/besu/pull/2821)
- Add support for custom private key file for public-key export and public-key export-address commands [#2801](https://github.com/hyperledger/besu/pull/2801)

### Bug Fixes
- Allow BESU_CONFIG_FILE environment to specify TOML file [#2455](https://github.com/hyperledger/besu/issues/2455)
- Fix bug with private contracts not able to call public contracts that call public contracts [#2816](https://github.com/hyperledger/besu/pull/2816)

### Early Access Features

### Download
This release is not recommended for production use. \
SHA256: 536612e5e4d7a5e7a582f729f01ba591ba68cc389e8379fea3571ed85322ff51


## 21.7.4
### Additions and Improvements
- Upgrade Gradle to 7.2, which supports building with Java 17 [#2761](https://github.com/hyperledger/besu/pull/2376)

### Bug Fixes
- Set an idle timeout for metrics connections, to clean up ports when no longer used [\#2748](https://github.com/hyperledger/besu/pull/2748)
- Onchain privacy groups can be unlocked after being locked without having to add a participant [\#2693](https://github.com/hyperledger/besu/pull/2693)
- Update Gas Schedule for Ethereum Classic [#2746](https://github.com/hyperledger/besu/pull/2746)

### Early Access Features
- \[EXPERIMENTAL\] Added support for QBFT with PKI-backed Block Creation. [#2647](https://github.com/hyperledger/besu/issues/2647)
- \[EXPERIMENTAL\] Added support for QBFT to use retrieve validators from a smart contract [#2574](https://github.com/hyperledger/besu/pull/2574)

### Download Link
https://hyperledger.jfrog.io/native/besu-binaries/besu/21.7.4/besu-21.7.4.zip \
SHA256: 778d3c42851db11fec9171f77b22662f2baeb9b2ce913d7cfaaf1042ec19b7f9

## 21.7.3
### Additions and Improvements
- Migration to Apache Tuweni 2.0 [\#2376](https://github.com/hyperledger/besu/pull/2376)
- \[EXPERIMENTAL\] Added support for DevP2P-over-TLS [#2536](https://github.com/hyperledger/besu/pull/2536)
- `eth_getWork`, `eth_submitWork` support over the Stratum port [#2581](https://github.com/hyperledger/besu/pull/2581)
- Stratum metrics [#2583](https://github.com/hyperledger/besu/pull/2583)
- Support for mining ommers [#2576](https://github.com/hyperledger/besu/pull/2576)
- Updated onchain permissioning to validate permissions on transaction submission [\#2595](https://github.com/hyperledger/besu/pull/2595)
- Removed deprecated CLI option `--privacy-precompiled-address` [#2605](https://github.com/hyperledger/besu/pull/2605)
- Removed code supporting EIP-1702. [#2657](https://github.com/hyperledger/besu/pull/2657)
- A native library was added for the alternative signature algorithm secp256r1, which will be used by default [#2630](https://github.com/hyperledger/besu/pull/2630)
- The command line option --Xsecp-native-enabled was added as an alias for --Xsecp256k1-native-enabled [#2630](https://github.com/hyperledger/besu/pull/2630)
- Added Labelled gauges for metrics [#2646](https://github.com/hyperledger/besu/pull/2646)
- support for `eth/66` networking protocol [#2365](https://github.com/hyperledger/besu/pull/2365)
- update RPC methods for post london 1559 transaction [#2535](https://github.com/hyperledger/besu/pull/2535)
- \[EXPERIMENTAL\] Added support for using DNS host name in place of IP address in onchain node permissioning rules [#2667](https://github.com/hyperledger/besu/pull/2667)
- Implement EIP-3607 Reject transactions from senders with deployed code. [#2676](https://github.com/hyperledger/besu/pull/2676)
- Ignore all unknown fields when supplied to eth_estimateGas or eth_call. [\#2690](https://github.com/hyperledger/besu/pull/2690)

### Bug Fixes
- Consider effective price and effective priority fee in transaction replacement rules [\#2529](https://github.com/hyperledger/besu/issues/2529)
- GetTransactionCount should return the latest transaction count if it is greater than the transaction pool [\#2633](https://github.com/hyperledger/besu/pull/2633)

### Early Access Features

## 21.7.2

### Additions and Improvements
This release contains improvements and bugfixes for optimum compatibility with other London client versions.

## Bug Fixes
- hotfix for private transaction identification for mainnet transactions [#2609](https://github.com/hyperledger/besu/pull/2609)

## Download Link
https://hyperledger.jfrog.io/artifactory/besu-binaries/besu/21.7.2/besu-21.7.2.zip \
db47fd9ba33b36436ed6798d2474f7621c733353fd04f49d6defffd12e3b6e14


## 21.7.1

### Additions and Improvements
- `priv_call` now uses NO_TRACING OperationTracer implementation which improves memory usage [\#2482](https://github.com/hyperledger/besu/pull/2482)
- Ping and Pong messages now support ENR encoding as scalars or bytes [\#2512](https://github.com/hyperledger/besu/pull/2512)

### Download Link
https://hyperledger.jfrog.io/artifactory/besu-binaries/besu/21.7.1/besu-21.7.1.zip \
sha256sum 83fc44e39a710a95d8b6cbbbf04010dea76122bafcc633a993cd15304905a402

## 21.7.0

### Additions and Improvements
This release contains the activation blocks for London across all supported testnets. They are:
  * Ropsten 10_499_401 (24 Jun 2021)
  * Goerli 5_062_605 (30 Jun 2021)
  * Rinkeby 8_897_988 (7 Jul 2021)
  * Mainnet 12_965_000 (4 Aug 2021)
- eip-1559 changes: accept transactions which have maxFeePerGas below current baseFee [\#2374](https://github.com/hyperledger/besu/pull/2374)
- Introduced transitions for IBFT2 block rewards [\#1977](https://github.com/hyperledger/besu/pull/1977)
- Change Ethstats's status from experimental feature to stable. [\#2405](https://github.com/hyperledger/besu/pull/2405)
- Fixed disabling of native libraries for secp256k1 and altBn128. [\#2163](https://github.com/hyperledger/besu/pull/2163)
- eth_feeHistory API for wallet providers [\#2466](https://github.com/hyperledger/besu/pull/2466)

### Bug Fixes
- Ibft2 could create invalid RoundChange messages in some circumstances containing duplicate prepares [\#2449](https://github.com/hyperledger/besu/pull/2449)
- Updated `eth_sendRawTransaction` to return an error when maxPriorityFeePerGas exceeds maxFeePerGas [\#2424](https://github.com/hyperledger/besu/pull/2424)
- Fixed NoSuchElementException with EIP1559 transaction receipts when using eth_getTransactionReceipt [\#2477](https://github.com/hyperledger/besu/pull/2477)

### Early Access Features
- QBFT is a Byzantine Fault Tolerant consensus algorithm, building on the capabilities of IBFT and IBFT 2.0. It aims to provide performance improvements in cases of excess round change, and provides interoperability with other EEA compliant clients, such as GoQuorum.
  - Note: QBFT currently only supports new networks. Existing networks using IBFT2.0 cannot migrate to QBFT. This will become available in a future release.
  - Note: QBFT is an early access feature pending community feedback. Please make use of QBFT in new development networks and reach out in case of issues or concerns
- GoQuorum-compatible privacy. This mode uses Tessera and is interoperable with GoQuorum.
  - Note: GoQuorum-compatible privacy is an early access feature pending community feedback.

### Download Link
https://hyperledger.jfrog.io/artifactory/besu-binaries/besu/21.7.0/besu-21.7.0.zip
sha256sum 389465fdcc2cc5e5007a02dc2b8a2c43d577198867316bc5cc4392803ed71034

## 21.7.0-RC2

### Additions and Improvements
- eth_feeHistory API for wallet providers [\#2466](https://github.com/hyperledger/besu/pull/2466)
### Bug Fixes
- Ibft2 could create invalid RoundChange messages in some circumstances containing duplicate prepares [\#2449](https://github.com/hyperledger/besu/pull/2449)

## Download Link
https://hyperledger.jfrog.io/artifactory/besu-binaries/besu/21.7.0-RC2/besu-21.7.0-RC2.zip
sha256sum 7bc97c359386cad84d449f786dc0a8ed8728616b6704ce473c63f1d94af3a9ef


## 21.7.0-RC1

### Additions and Improvements
- eip-1559 changes: accept transactions which have maxFeePerGas below current baseFee [\#2374](https://github.com/hyperledger/besu/pull/2374)
- Introduced transitions for IBFT2 block rewards [\#1977](https://github.com/hyperledger/besu/pull/1977)
- Change Ethstats's status from experimental feature to stable. [\#2405](https://github.com/hyperledger/besu/pull/2405)
- Fixed disabling of native libraries for secp256k1 and altBn128. [\#2163](https://github.com/hyperledger/besu/pull/2163)


### Bug Fixes

- Updated `eth_sendRawTransaction` to return an error when maxPriorityFeePerGas exceeds maxFeePerGas [\#2424](https://github.com/hyperledger/besu/pull/2424)

### Early Access Features
This release contains the activation blocks for London across all supported testnets. They are:
  * Ropsten 10_499_401 (24 Jun 2021)
  * Goerli 5_062_605 (30 Jun 2021)
  * Rinkeby 8_897_988 (7 Jul 2021)

## Download Link
https://hyperledger.jfrog.io/artifactory/besu-binaries/besu/21.7.0-RC1/besu-21.7.0-RC1.zip
sha256sum fc959646af65a0e267fc4d695e0af7e87331d774e6e8e890f5cc391549ed175a

## 21.1.7

## Privacy users - Orion Project Deprecation
Tessera is now the recommended Private Transaction Manager for Hyperledger Besu.

Now that all primary Orion functionality has been merged into Tessera, Orion is being deprecated.
We encourage all users with active projects to use the provided migration instructions,
documented [here](https://docs.orion.consensys.net/en/latest/Tutorials/Migrating-from-Orion-to-Tessera/).

We will continue to support Orion users until 30th November 2021. If you have any questions or
concerns, please reach out to the ConsenSys protocol engineering team in the
[#orion channel on Discord](https://discord.gg/hYpHRjK) or by [email](mailto:quorum@consensys.net).


### Additions and Improvements
* Upgrade OpenTelemetry to 1.2.0. [\#2313](https://github.com/hyperledger/besu/pull/2313)

* Ethereum Classic Magneto Hard Fork [\#2315](https://github.com/hyperledger/besu/pull/2315)

* Added support for the upcoming CALAVERAS ephemeral testnet and removed the configuration for the deprecated BAIKAL ephemeral testnet. [\#2343](https://github.com/hyperledger/besu/pull/2343)

### Bug Fixes
* Fix invalid transfer values with the tracing API specifically for CALL operation [\#2319](https://github.com/hyperledger/besu/pull/2319)

### Early Access Features

#### Previously identified known issues

- Fixed issue in discv5 where nonce was incorrectly reused. [\#2075](https://github.com/hyperledger/besu/pull/2075)
- Fixed issues in debug_standardTraceBadBlockToFile and debug_standardTraceBlockToFile. [\#2120](https://github.com/hyperledger/besu/pull/2120)
- Fixed invalid error code in several JSON RPC methods when the requested block is not in the range. [\#2138](https://github.com/hyperledger/besu/pull/2138)

## Download Link
https://hyperledger.jfrog.io/artifactory/besu-binaries/besu/21.1.7/besu-21.1.7.zip

sha256: f415c9b67d26819caeb9940324b2b1b9ce6e872c9181052739438545e84e2531


## 21.1.6

### Additions and Improvements

* Added support for the upcoming BAIKAL ephemeral testnet and removed the configuration for the deprecated YOLOv3 ephemeral testnet. [\#2237](https://github.com/hyperledger/besu/pull/2237)
* Implemented [EIP-3541](https://eips.ethereum.org/EIPS/eip-3541): Reject new contracts starting with the 0xEF byte [\#2243](https://github.com/hyperledger/besu/pull/2243)
* Implemented [EIP-3529](https://eips.ethereum.org/EIPS/eip-3529): Reduction in refunds [\#2238](https://github.com/hyperledger/besu/pull/2238)
* Implemented [EIP-3554](https://eips.ethereum.org/EIPS/eip-3554): Difficulty Bomb Delay [\#2289](https://github.com/hyperledger/besu/pull/2289)
* \[EXPERIMENTAL\] Added support for secp256r1 keys. [#2008](https://github.com/hyperledger/besu/pull/2008)

### Bug Fixes

- Added ACCESS_LIST transactions to the list of transactions using legacy gas pricing for 1559 [\#2239](https://github.com/hyperledger/besu/pull/2239)
- Reduced logging level of public key decoding failure of malformed packets. [\#2143](https://github.com/hyperledger/besu/pull/2143)
- Add 1559 parameters to json-rpc responses.  [\#2222](https://github.com/hyperledger/besu/pull/2222)

### Early Access Features

#### Previously identified known issues

- Fixed issue in discv5 where nonce was incorrectly reused. [\#2075](https://github.com/hyperledger/besu/pull/2075)
- Fixed issues in debug_standardTraceBadBlockToFile and debug_standardTraceBlockToFile. [\#2120](https://github.com/hyperledger/besu/pull/2120)
- Fixed invalid error code in several JSON RPC methods when the requested block is not in the range. [\#2138](https://github.com/hyperledger/besu/pull/2138)

## Download Link
https://hyperledger.jfrog.io/artifactory/besu-binaries/besu/21.1.6/besu-21.1.6.zip

sha256: 3952c69a32bb390ec84ccf4c2c3eb600ea3696af9a05914985d10e1632ef8488

## 21.1.5

### Additions and Improvements

- Ignore `nonce` when supplied to eth_estimateGas or eth_call. [\#2133](https://github.com/hyperledger/besu/pull/2133)
- Ignore `privateFor` for tx estimation. [\#2160](https://github.com/hyperledger/besu/pull/2160)

### Bug Fixes

- Fixed `NullPointerException` when crossing network upgrade blocks when peer discovery is disabled. [\#2140](https://github.com/hyperledger/besu/pull/2140)

### Early Access Features

#### Previously identified known issues

- Fixed issue in discv5 where nonce was incorrectly reused. [\#2075](https://github.com/hyperledger/besu/pull/2075)
- Fixed issues in debug_standardTraceBadBlockToFile and debug_standardTraceBlockToFile. [\#2120](https://github.com/hyperledger/besu/pull/2120)

## Download Link
https://hyperledger.jfrog.io/artifactory/besu-binaries/besu/21.1.5/besu-21.1.5.zip

sha256: edd78fcc772cfa97d11d8ee7b5766e6fac4b31b582f940838a292f2aeb204777

## 21.1.4

### Additions and Improvements

- Adds `--discovery-dns-url` CLI command [\#2088](https://github.com/hyperledger/besu/pull/2088)

### Bug Fixes

- Fixed issue in discv5 where nonce was incorrectly reused. [\#2075](https://github.com/hyperledger/besu/pull/2075)
- Fixed issues in debug_standardTraceBadBlockToFile and debug_standardTraceBlockToFile. [\#2120](https://github.com/hyperledger/besu/pull/2120)

### Early Access Features

#### Previously identified known issues

- [Fast sync when running Besu on cloud providers](KNOWN_ISSUES.md#fast-sync-when-running-besu-on-cloud-providers)
- [Privacy users with private transactions created using v1.3.4 or earlier](KNOWN_ISSUES.md#privacy-users-with-private-transactions-created-using-v134-or-earlier)

## Download Link
https://hyperledger.jfrog.io/artifactory/besu-binaries/besu/21.1.4/besu-21.1.4.zip
58ae55b492680d92aeccfbed477e8b9c25ccc1a97cca71895e27448d754a7d8b

## 21.1.3

### Additions and Improvements
* Increase node diversity when downloading blocks [\#2033](https://github.com/hyperledger/besu/pull/2033)

### Bug Fixes
* Ethereum Node Records are now dynamically recalculated when we pass network upgrade blocks. This allows for better peering through transitions without needing to restart the node. [\#1998](https://github.com/hyperledger/besu/pull/1998)


### Early Access Features

#### Previously identified known issues

- [Fast sync when running Besu on cloud providers](KNOWN_ISSUES.md#fast-sync-when-running-besu-on-cloud-providers)
- [Privacy users with private transactions created using v1.3.4 or earlier](KNOWN_ISSUES.md#privacy-users-with-private-transactions-created-using-v134-or-earlier)

### Download link
https://hyperledger.jfrog.io/artifactory/besu-binaries/besu/21.1.3/besu-21.1.3.zip
38893cae225e5c53036d06adbeccc30aeb86ef08c543fb742941a8c618485c8a

## 21.1.2

### Berlin Network Upgrade

### Important note: the 21.1.1 release contains an outdated version of the Berlin network upgrade. If you are using Besu on public Ethereum networks, you must upgrade to 21.1.2.

This release contains the activation blocks for Berlin across all supported testnets and the Ethereum mainnet. They are:
  * Ropsten 9_812_189 (10 Mar 2021)
  * Goerli 4_460_644 (17 Mar 2021)
  * Rinkeby 8_290_928 (24 Mar 2021)
  * Ethereum 12_244_000 (14 Apr 2021)


### Additions and Improvements
- Added option to set a limit for JSON-RPC connections
  * HTTP connections `--rpc-http-max-active-connections` [\#1996](https://github.com/hyperledger/besu/pull/1996)
  * WS connections `--rpc-ws-max-active-connections` [\#2006](https://github.com/hyperledger/besu/pull/2006)
- Added ASTOR testnet ETC support [\#2017](https://github.com/hyperledger/besu/pull/2017)
### Bug Fixes
* Don't Register BLS12 precompiles for Berlin [\#2015](https://github.com/hyperledger/besu/pull/2015)

#### Previously identified known issues

- [Fast sync when running Besu on cloud providers](KNOWN_ISSUES.md#fast-sync-when-running-besu-on-cloud-providers)
- [Privacy users with private transactions created using v1.3.4 or earlier](KNOWN_ISSUES.md#privacy-users-with-private-transactions-created-using-v134-or-earlier)

### Download link
https://hyperledger.jfrog.io/artifactory/besu-binaries/besu/21.1.2/besu-21.1.2.zip
02f4b6622756b77fed814d8c1bbf986c6178d8f5adb9d61076e061124c3d12aa

## 21.1.1

### Berlin Network Upgrade

### Important note: this release contains an outdated version of the Berlin network upgrade. If you are using Besu on public Ethereum networks, you must upgrade to 21.1.2.

This release contains the activation blocks for Berlin across all supported testnets and the Ethereum mainnet. They are:
  * Ropsten 9_812_189 (10 Mar 2021)
  * Goerli 4_460_644 (17 Mar 2021)
  * Rinkeby 8_290_928 (24 Mar 2021)
  * Ethereum 12_244_000 (14 Apr 2021)

### Additions and Improvements
* Removed EIP-2315 from the Berlin network upgrade [\#1983](https://github.com/hyperledger/besu/pull/1983)
* Added `besu_transaction_pool_transactions` to the reported metrics, counting the mempool size [\#1869](https://github.com/hyperledger/besu/pull/1869)
* Distributions and maven artifacts have been moved off of bintray [\#1886](https://github.com/hyperledger/besu/pull/1886)
* admin_peers json RPC response now includes the remote nodes enode URL
* add support for keccak mining and a ecip1049_dev network [\#1882](https://github.com/hyperledger/besu/pull/1882)
### Bug Fixes
* Fixed incorrect `groupId` in published maven pom files.
* Fixed GraphQL response for missing account, return empty account instead [\#1946](https://github.com/hyperledger/besu/issues/1946)

### Early Access Features

#### Previously identified known issues

- [Fast sync when running Besu on cloud providers](KNOWN_ISSUES.md#fast-sync-when-running-besu-on-cloud-providers)
- [Privacy users with private transactions created using v1.3.4 or earlier](KNOWN_ISSUES.md#privacy-users-with-private-transactions-created-using-v134-or-earlier)

### Download link
sha256: `c22a80a54e9fed864734b9fbd69a0a46840fd27ca5211648a3eaf8a955417218 `


## 21.1.0

### Important note: this release contains an outdated version of the Berlin network upgrade, which was changed on March 5, 2021 ([link](https://github.com/ethereum/pm/issues/263#issuecomment-791473406)). If you are using Besu on public Ethereum networks, you must upgrade to 21.1.2.

## 21.1.0 Features

Features added between 20.10.0 to 21.1.0 include:
* Berlin Network Upgrade: this release contains the activation blocks for Berlin across all supported testnets and the Ethereum mainnet. They are:
  * Ropsten 9_812_189 (10 Mar 2021)
  * Goerli 4_460_644 (17 Mar 2021)
  * Rinkeby 8_290_928 (24 Mar 2021)
  * Ethereum 12_244_000 (14 Apr 2021)
* Besu Launcher: Besu now has support for the [Quorum Mainnet Launcher](https://github.com/ConsenSys/quorum-mainnet-launcher) which makes it easy for users to configure and launch Besu on the Ethereum mainnet.
* Bonsai Tries: A new database format which reduces storage requirements and improves performance for access to recent state. _Note: only full sync is currently supported._
* Miner Data JSON-RPC: The `eth_getMinerDataByBlockHash` and `eth_getMinerDataByBlockNumber` endpoints return miner rewards and coinbase address for a given block.
* EIP-1898 support: [The EIP](https://eips.ethereum.org/EIPS/eip-1898) adds `blockHash` to JSON-RPC methods which accept a default block parameter.

### Early Access Features
* Bonsai Tries: A new database format which reduces storage requirements and improves performance for access to recent state. _Note: only full sync is currently supported._
* QBFT: A new consensus algorithm to support interoperability with other Enterprise Ethereum Alliance compatible clients.

### 21.1.0 Breaking Changes
* `--skip-pow-validation-enabled` is now an error with `block import --format JSON`. This is because the JSON format doesn't include the nonce so the proof of work must be calculated.
* `eth_call` will not return a JSON-RPC result if the call fails, but will return an error instead. If it was for a revert the revert reason will be included.
* `eth_call` will not fail for account balance issues by default. An parameter `"strict": true` can be added to the call parameters (with `to` and `from`) to enforce balance checks.

### Additions and Improvements
* Added `besu_transaction_pool_transactions` to the reported metrics, counting the mempool size [\#1869](https://github.com/hyperledger/besu/pull/1869)
* Added activation blocks for Berlin Network Upgrade [\#1929](https://github.com/hyperledger/besu/pull/1929)

### Bug Fixes
* Fixed representation of access list for access list transactions in JSON-RPC results.

#### Previously identified known issues

- [Fast sync when running Besu on cloud providers](KNOWN_ISSUES.md#fast-sync-when-running-besu-on-cloud-providers)
- [Privacy users with private transactions created using v1.3.4 or earlier](KNOWN_ISSUES.md#privacy-users-with-private-transactions-created-using-v134-or-earlier)

### Download link
sha256: `e4c8fe4007e3e5f7f2528cbf1eeb5457caf06536c974a6ff4305035ff5724476`

## 21.1.0-RC2
### Additions and Improvements
* Support for the Berlin Network Upgrade, although the block number must be set manually with `--override-genesis-config=berlinBlock=<blocknumber>`. This is because the block numbers haven't been determined yet. The next release will include the number in the genesis file so it will support Berlin with no intervention. [\#1898](https://github.com/hyperledger/besu/pull/1898)

## 21.1.0-RC1

### 21.1.0 Breaking Changes
* `--skip-pow-validation-enabled` is now an error with `block import --format JSON`. This is because the JSON format doesn't include the nonce so the proof of work must be calculated.
* `eth_call` will not return a JSON-RPC result if the call fails, but will return an error instead. If it was for a revert the revert reason will be included.
* `eth_call` will not fail for account balance issues by default. An parameter `"strict": true` can be added to the call parameters (with `to` and `from`) to enforce balance checks.

### Additions and Improvements
* Removed unused flags in default genesis configs [\#1812](https://github.com/hyperledger/besu/pull/1812)
* `--skip-pow-validation-enabled` is now an error with `block import --format JSON`. This is because the JSON format doesn't include the nonce so the proof of work must be calculated. [\#1815](https://github.com/hyperledger/besu/pull/1815)
* Added a new CLI option `--Xlauncher` to start a mainnet launcher. It will help to configure Besu easily.
* Return the revert reason from `eth_call` JSON-RPC api calls when the contract causes a revert. [\#1829](https://github.com/hyperledger/besu/pull/1829)
* Added `chainId`, `publicKey`, and `raw` to JSON-RPC api calls returning detailed transaction results. [\#1835](https://github.com/hyperledger/besu/pull/1835)

### Bug Fixes
* Ethereum classic heights will no longer be reported in mainnet metrics. Issue [\#1751](https://github.com/hyperledger/besu/pull/1751) Fix [\#1820](https://github.com/hyperledger/besu/pull/1820)
* Don't enforce balance checks in `eth_call` unless explicitly requested. Issue [\#502](https://github.com/hyperledger/besu/pull/502) Fix [\#1834](https://github.com/hyperledger/besu/pull/1834)

### Early Access Features

#### Previously identified known issues

- [Fast sync when running Besu on cloud providers](KNOWN_ISSUES.md#fast-sync-when-running-besu-on-cloud-providers)
- [Privacy users with private transactions created using v1.3.4 or earlier](KNOWN_ISSUES.md#privacy-users-with-private-transactions-created-using-v134-or-earlier)


### Download link

Link removed because this release contains an outdated version of the Berlin network upgrade, which was changed on March 5, 2021 ([link](https://github.com/ethereum/pm/issues/263#issuecomment-791473406)). If you are using Besu on public Ethereum networks, you must upgrade to 21.1.1. sha256 hash left for reference.

sha256: `b0fe3942052b8fd43fc3025a298a6c701f9edae2e100f0c563a1c5a4ceef71f1`

## 20.10.4

### Additions and Improvements
* Implemented [EIP-778](https://eips.ethereum.org/EIPS/eip-778): Ethereum Node Records (ENR) [\#1680](https://github.com/hyperledger/besu/pull/1680)
* Implemented [EIP-868](https://eips.ethereum.org/EIPS/eip-868): Node Discovery v4 ENR Extension [\#1721](https://github.com/hyperledger/besu/pull/1721)
* Added revert reason to eth_estimateGas RPC call. [\#1730](https://github.com/hyperledger/besu/pull/1730)
* Added command line option --static-nodes-file. [#1644](https://github.com/hyperledger/besu/pull/1644)
* Implemented [EIP-1898](https://eips.ethereum.org/EIPS/eip-1898): Add `blockHash` to JSON-RPC methods which accept a default block parameter [\#1757](https://github.com/hyperledger/besu/pull/1757)

### Bug Fixes
* Accept locally-sourced transactions below the minimum gas price. [#1480](https://github.com/hyperledger/besu/issues/1480) [#1743](https://github.com/hyperledger/besu/pull/1743)

#### Previously identified known issues

- [Fast sync when running Besu on cloud providers](KNOWN_ISSUES.md#fast-sync-when-running-besu-on-cloud-providers)
- [Privacy users with private transactions created using v1.3.4 or earlier](KNOWN_ISSUES.md#privacy-users-with-private-transactions-created-using-v134-or-earlier)

### Download link
https://hyperledger.jfrog.io/artifactory/besu-binaries/besu/20.10.4/besu-20.10.4.zip
sha256: f15cd5243b809659bba1706c1745aecafc012d3fc44a91419522da925493537c

## 20.10.3

### Additions and Improvements
* Added `memory` as an option to `--key-value-storage`.  This ephemeral storage is intended for sync testing and debugging.  [\#1617](https://github.com/hyperledger/besu/pull/1617)
* Fixed gasPrice parameter not always respected when passed to `eth_estimateGas` endpoint [\#1636](https://github.com/hyperledger/besu/pull/1636)
* Enabled eth65 by default [\#1682](https://github.com/hyperledger/besu/pull/1682)
* Warn that bootnodes will be ignored if specified with discovery disabled [\#1717](https://github.com/hyperledger/besu/pull/1717)

### Bug Fixes
* Accept to use default port values if not in use. [#1673](https://github.com/hyperledger/besu/pull/1673)
* Block Validation Errors should be at least INFO level not DEBUG or TRACE.  Bug [\#1568](https://github.com/hyperledger/besu/pull/1568) PR [\#1706](https://github.com/hyperledger/besu/pull/1706)
* Fixed invalid and wrong trace data, especially when calling a precompiled contract [#1710](https://github.com/hyperledger/besu/pull/1710)

#### Previously identified known issues

- [Fast sync when running Besu on cloud providers](KNOWN_ISSUES.md#fast-sync-when-running-besu-on-cloud-providers)
- [Privacy users with private transactions created using v1.3.4 or earlier](KNOWN_ISSUES.md#privacy-users-with-private-transactions-created-using-v134-or-earlier)

### Download link
https://hyperledger.jfrog.io/artifactory/besu-binaries/besu/20.10.3/besu-20.10.3.zip
sha256: `b5f46d945754dedcbbb1e5dd96bf2bfd13272ff09c6a66c0150b979a578f4389`

## 20.10.2

### Additions and Improvements
* Added support for batched requests in WebSockets. [#1583](https://github.com/hyperledger/besu/pull/1583)
* Added protocols section to `admin_peers` to provide info about peer health. [\#1582](https://github.com/hyperledger/besu/pull/1582)
* Added CLI option `--goquorum-compatibility-enabled` to enable GoQuorum compatibility mode. [#1598](https://github.com/hyperledger/besu/pull/1598). Note that this mode is incompatible with Mainnet.

### Bug Fixes

* Ibft2 will discard any received messages targeting a chain height <= current head - this resolves some corner cases in system correctness directly following block import. [#1575](https://github.com/hyperledger/besu/pull/1575)
* EvmTool now throws `UnsupportedForkException` when there is an unknown fork and is YOLOv2 compatible [\#1584](https://github.com/hyperledger/besu/pull/1584)
* `eth_newFilter` now supports `blockHash` parameter as per the spec [\#1548](https://github.com/hyperledger/besu/issues/1540). (`blockhash` is also still supported.)
* Fixed an issue that caused loss of peers and desynchronization when eth65 was enabled [\#1601](https://github.com/hyperledger/besu/pull/1601)

#### Previously identified known issues

- [Fast sync when running Besu on cloud providers](KNOWN_ISSUES.md#fast-sync-when-running-besu-on-cloud-providers)
- [Privacy users with private transactions created using v1.3.4 or earlier](KNOWN_ISSUES.md#privacy-users-with-private-transactions-created-using-v134-or-earlier)

### Download Link

https://hyperledger.jfrog.io/artifactory/besu-binaries/besu/20.10.2/besu-20.10.2.zip
sha256: `710aed228dcbe9b8103aef39e4431b0c63e73c3a708ce88bcd1ecfa1722ad307`

## 20.10.1

### Additions and Improvements
* `--random-peer-priority-enabled` flag added. Allows for incoming connections to be prioritized randomly. This will prevent (typically small, stable) networks from forming impenetrable peer cliques. [#1440](https://github.com/hyperledger/besu/pull/1440)
* `miner_changeTargetGasLimit` RPC added. If a target gas limit is set, allows the node operator to change it at runtime.
* Hide deprecated `--host-whitelist` option. [\#1444](https://github.com/hyperledger/besu/pull/1444)
* Prioritize high gas prices during mining. Previously we ordered only by the order in which the transactions were received. This will increase expected profit when mining. [\#1449](https://github.com/hyperledger/besu/pull/1449)
* Added support for the updated smart contract-based [node permissioning EEA interface](https://entethalliance.github.io/client-spec/spec.html#dfn-connectionallowed). [\#1435](https://github.com/hyperledger/besu/pull/1435) and [\#1496](https://github.com/hyperledger/besu/pull/1496)
* Added EvmTool binary to the distribution.  EvmTool is a CLI that can execute EVM bytecode and execute ethereum state tests. [\#1465](https://github.com/hyperledger/besu/pull/1465)
* Updated the libraries for secp256k1 and AltBN series precompiles. These updates provide significant performance improvements to those areas. [\#1499](https://github.com/hyperledger/besu/pull/1499)
* Provide MegaGas/second measurements in the log when doing a full block import, such as the catch up phase of a fast sync. [\#1512](https://github.com/hyperledger/besu/pull/1512)
* Added new endpoints to get miner data, `eth_getMinerDataByBlockHash` and `eth_getMinerDataByBlockNumber`. [\#1538](https://github.com/hyperledger/besu/pull/1538)
* Added direct support for OpenTelemetry metrics [\#1492](https://github.com/hyperledger/besu/pull/1492)
* Added support for `qip714block` config parameter in genesis file, paving the way towards permissioning interoperability between Besu and GoQuorum. [\#1545](https://github.com/hyperledger/besu/pull/1545)
* Added new CLI option `--compatibility-eth64-forkid-enabled`. [\#1542](https://github.com/hyperledger/besu/pull/1542)

### Bug Fixes

* Fix a bug on `eth_estimateGas` which returned `Internal error` instead of `Execution reverted` in case of reverted transaction. [\#1478](https://github.com/hyperledger/besu/pull/1478)
* Fixed a bug where Local Account Permissioning was being incorrectly enforced on block import/validation. [\#1510](https://github.com/hyperledger/besu/pull/1510)
* Fixed invalid enode URL when discovery is disabled  [\#1521](https://github.com/hyperledger/besu/pull/1521)
* Removed duplicate files from zip and tar.gz distributions. [\#1566](https://github.com/hyperledger/besu/pull/1566)
* Add a more rational value to eth_gasPrice, based on a configurable percentile of prior block's transactions (default: median of last 100 blocks).  [\#1563](https://github.com/hyperledger/besu/pull/1563)

## Deprecated

### --privacy-precompiled-address (Scheduled for removal in _Next_ Release)
Deprecated in 1.5.1
- CLI option `--privacy-precompiled-address` option removed. This address is now derived, based	on `--privacy-onchain-groups-enabled`. [\#1222](https://github.com/hyperledger/besu/pull/1222)

### Besu Sample Network repository

The [Besu Sample Networks repository](https://github.com/ConsenSys/besu-sample-networks) has been replaced by the [Quorum Developer Quickstart](https://besu.hyperledger.org/en/latest/Tutorials/Developer-Quickstart).

#### Previously identified known issues

- [Eth/65 loses peers](KNOWN_ISSUES.md#eth65-loses-peers)
- [Fast sync when running Besu on cloud providers](KNOWN_ISSUES.md#fast-sync-when-running-besu-on-cloud-providers)
- [Privacy users with private transactions created using v1.3.4 or earlier](KNOWN_ISSUES.md#privacy-users-with-private-transactions-created-using-v134-or-earlier)

### Download Link

https://hyperledger.jfrog.io/artifactory/besu-binaries/besu/20.10.1/besu-20.10.1.zip
sha256: `ac4fae310957c176564396f73c0f03c60c41129d43d078560d0dab533a69fd2a`

## 20.10.0

## Release format

Hyperledger Besu is moving its versioning scheme to [CalVer](https://calver.org/) starting with the 20.10.0 (formerly 1.6.0) release. More information about the specific version of CalVer Besu is using can be found on the [wiki](https://wiki.hyperledger.org/display/BESU/Using+CalVer+for+Besu+Releases).

## 20.10 Breaking Changes

When upgrading to 20.10, ensure you've taken into account the following breaking changes.

### JSON-RPC HTTP Error Codes For Valid Calls ([\#1426](https://github.com/hyperledger/besu/pull/1426))

Prior versions of Besu would set the HTTP Status 400 Bad Request for JSON-RPC requests that completed in an error, regardless of the kind of error.  These responses could include a complete JSON-RPC response with an error field.

In Besu version 20.10, properly formatted requests that have valid parameters (count and content) will return a HTTP Status 200 OK, with an error field if an error occurred. For example, requesting an account that does not exist in the chain, or a block by hash that Besu does not have, will now return HTTP 200 OK responses. Unparsable requests, improperly formatted requests, or requests with invalid parameters will continue to return HTTP 400 Bad Request.

Users of Web3J should note that many calls will now return a result with the error field containing the message whereas before a call would throw an exception with the error message as the exception message.

## 20.10.0 Additions and Improvements

* Added support for ECIP-1099 / Classic Thanos Fork: Calibrate Epoch Duration. [\#1421](https://github.com/hyperledger/besu/pull/1421) [\#1441](https://github.com/hyperledger/besu/pull/1441) [\#1462](https://github.com/hyperledger/besu/pull/1462)
* Added the Open Telemetry Java agent to report traces to a remote backend. Added an example to showcase the trace reporting capabilities.
* Added EvmTool binary to the distribution.  EvmTool is a CLI that can execute EVM bytecode and execute ethereum state tests. Documentation for it is available [here](https://besu.hyperledger.org/en/stable/HowTo/Troubleshoot/Use-EVM-Tool/). [\#1465](https://github.com/hyperledger/besu/pull/1465)
* Added support for the upcoming YOLOv2 ephemeral testnet and removed the flag for the deprecated YOLOv1 ephemeral testnet. [#1386](https://github.com/hyperledger/besu/pull/1386)
* Added `debug_standardTraceBlockToFile` JSON-RPC API. This API accepts a block hash and will replay the block. It returns a list of files containing the result of the trace (one file per transaction). [\#1392](https://github.com/hyperledger/besu/pull/1392)
* Added `debug_standardTraceBadBlockToFile` JSON-RPC API. This API is similar to `debug_standardTraceBlockToFile`, but can be used to obtain info about a block which has been rejected as invalid. [\#1403](https://github.com/hyperledger/besu/pull/1403)
* Added support for EIP-2929 to YOLOv2. [#1387](https://github.com/hyperledger/besu/pull/1387)
* Added `--start-block` and `--end-block` to the `blocks import` subcommand [\#1399](https://github.com/hyperledger/besu/pull/1399)
* Added support for multi-tenancy when using the early access feature of [onchain privacy group management](https://besu.hyperledger.org/en/stable/Concepts/Privacy/Onchain-PrivacyGroups/)
* \[Reverted\] Fixed memory leak in eth/65 subprotocol behavior. It is now enabled by default. [\#1420](https://github.com/hyperledger/besu/pull/1420), [#1348](https://github.com/hyperledger/besu/pull/1348), [#1321](https://github.com/hyperledger/besu/pull/1321)

### Bug Fixes

* Log block import rejection reasons at "INFO" level.  Bug [#1412](https://github.com/hyperledger/besu/issues/1412)
* Fixed NPE when executing `eth_estimateGas` with privacy enabled.  Bug [#1404](https://github.com/hyperledger/besu/issues/1404)

#### Previously identified known issues

- [Eth/65 loses peers](KNOWN_ISSUES.md#eth65-loses-peers)
- [Fast sync when running Besu on cloud providers](KNOWN_ISSUES.md#fast-sync-when-running-besu-on-cloud-providers)
- [Privacy users with private transactions created using v1.3.4 or earlier](KNOWN_ISSUES.md#privacy-users-with-private-transactions-created-using-v134-or-earlier)

## Deprecated and Scheduled for removal in _Next_ Release

### --privacy-precompiled-address
Deprecated in 1.5.1
- CLI option `--privacy-precompiled-address` option removed. This address is now derived, based
on `--privacy-onchain-groups-enabled`. [\#1222](https://github.com/hyperledger/besu/pull/1222)

### Download link
https://hyperledger.jfrog.io/artifactory/besu-binaries/besu/20.10.0/besu-20.10.0.zip

sha256sum: `2b50a375aae64b838a2cd9d43747006492cae573f1be11745b7f643646fd5a01`

## 1.5.5

### Additions and Improvements
* The new version of the [web3js-eea library (v0.10)](https://github.com/PegaSysEng/web3js-eea) supports the onchain privacy group management changes made in Besu v1.5.3.

### Bug Fixes
* Added `debug_getBadBlocks` JSON-RPC API to analyze and detect consensus flaws. Even if a block is rejected it will be returned by this method [\#1378](https://github.com/hyperledger/besu/pull/1378)
* Fix logs queries missing results against chain head [\#1351](https://github.com/hyperledger/besu/pull/1351) and [\#1381](https://github.com/hyperledger/besu/pull/1381)

#### Previously identified known issues

- [Eth/65 loses peers](KNOWN_ISSUES.md#eth65-loses-peers)
- [Fast sync when running Besu on cloud providers](KNOWN_ISSUES.md#fast-sync-when-running-besu-on-cloud-providers)
- [Privacy users with private transactions created using v1.3.4 or earlier](KNOWN_ISSUES.md#privacy-users-with-private-transactions-created-using-v134-or-earlier)
- [Changes not saved to database correctly causing inconsistent private states](KNOWN_ISSUES.md#Changes-not-saved-to-database-correctly-causing-inconsistent-private-states)

### Download link

https://hyperledger.jfrog.io/artifactory/besu-binaries/besu/1.5.5/besu-1.5.5.zip

sha256sum: `e67b0a899dc4421054eaa9a8112cb89e1e5f6a56f0d8aa1b0c5111c53dfad2ad`


## 1.5.4

### Additions and Improvements

* Added `priv_debugGetStateRoot` JSON-RPC API to retrieve the state root of a specified privacy group. [\#1326](https://github.com/hyperledger/besu/pull/1326)
* Added reorg logging and `--reorg-logging-threshold` to configure the same. Besu now logs any reorgs where the old or new chain head is more than the threshold away from their common ancestors. The default is 6.
* Added `debug_batchSendRawTransaction` JSON-RPC API to submit multiple signed transactions with a single call. [\#1350](https://github.com/hyperledger/besu/pull/1350)

### Bug Fixes

* The metrics HTTP server no longer rejects requests containing `Accept` header that doesn't precisely match the prometheus text format [\#1345](https://github.com/hyperledger/besu/pull/1345)
* JSON-RPC method `net_version` should return network ID instead of chain ID [\#1355](https://github.com/hyperledger/besu/pull/1355)

#### Previously identified known issues

- [Logs queries missing results against chain head](KNOWN_ISSUES.md#Logs-queries-missing-results-against-chain-head)
- [Eth/65 loses peers](KNOWN_ISSUES.md#eth65-loses-peers)
- [Fast sync when running Besu on cloud providers](KNOWN_ISSUES.md#fast-sync-when-running-besu-on-cloud-providers)
- [Privacy users with private transactions created using v1.3.4 or earlier](KNOWN_ISSUES.md#privacy-users-with-private-transactions-created-using-v134-or-earlier)
- [Changes not saved to database correctly causing inconsistent private states](KNOWN_ISSUES.md#Changes-not-saved-to-database-correctly-causing-inconsistent-private-states)

### Download link
https://hyperledger.jfrog.io/artifactory/besu-binaries/besu/1.5.4/besu-1.5.4.zip

sha256sum: `1f4df8e1c5e3b5b3abf6289ccfe70f302aa7c29a652b2eb713ffbdc507670420`

## 1.5.3

### Additions and Improvements

* The EvmTool now processes State Tests from the Ethereum Reference Tests. [\#1311](https://github.com/hyperledger/besu/pull/1311)
* Early access DNS support added via the `--Xdns-enabled` and `--Xdns-update-enabled` CLI options. [\#1247](https://github.com/hyperledger/besu/pull/1247)
* Add genesis config option `ecip1017EraRounds` for Ethereum Classic chains. [\#1329](https://github.com/hyperledger/besu/pull/1329)

### Bug Fixes

* K8S Permissioning to use of Service IP's rather than pod IP's which can fail [\#1190](https://github.com/hyperledger/besu/issues/1190)

#### Previously identified known issues

- [Logs queries missing results against chain head](KNOWN_ISSUES.md#Logs-queries-missing-results-against-chain-head)
- [Eth/65 loses peers](KNOWN_ISSUES.md#eth65-loses-peers)
- [Fast sync when running Besu on cloud providers](KNOWN_ISSUES.md#fast-sync-when-running-besu-on-cloud-providers)
- [Privacy users with private transactions created using v1.3.4 or earlier](KNOWN_ISSUES.md#privacy-users-with-private-transactions-created-using-v134-or-earlier)
- [Changes not saved to database correctly causing inconsistent private states](KNOWN_ISSUES.md#Changes-not-saved-to-database-correctly-causing-inconsistent-private-states)

### Breaking Change to Onchain Privacy Group Management

This [early access feature](https://besu.hyperledger.org/en/stable/Concepts/Privacy/Onchain-PrivacyGroups/) was changed in a way that makes onchain privacy groups created with previous versions no longer usable.

To enhance control over permissions on the privacy group management contract:

* The enclave key was removed as the first parameter for `addParticipant` and `removeParticipant`.
* The owner of the privacy group management contract is the signer of the private transaction that creates
  the privacy group. In the default onchain privacy group management contract implementation, only the
  owner can add and remove participants, and upgrade the management contract.

The onchain privacy support in the current version of the web3js-eea library (v0.9) will not be compatible with Besu v1.5.3.  We are actively working on an upgrade to webj3-eea that will support these changes.

### Download link
https://hyperledger.jfrog.io/artifactory/besu-binaries/besu/1.5.3/besu-1.5.3.zip

sha256sum: `735cd511e1dae1590f2829d9535cb383aa8c526f059b3451859e5fcfccc48985`

## 1.5.2

### Additions and Improvements

* Experimental offline backup and restore has been added via the `operator x-backup-state` and `operator x-restore-state` CLI commands.  Data formats will be fluid for as long as the `x-` prefix is present in the CLI so it is advised not to rely on these backups for disaster recovery. [\#1235](https://github.com/hyperledger/besu/pull/1235)
* Experimental ethstats support added via the `Xethstats` and `Xethstats-contact` CLI commands. [\#1239](https://github.com/hyperledger/besu/pull/1239)
* Peers added via the JSON-RPC `admin_addPeer` and `admin_removePeer` will be shared or no longer shared via discovery respectively.  Previously they were not shared. [\#1177](https://github.com/hyperledger/besu/pull/1177) contributed by [br0tchain](https://github.com/br0tchain).
* New Docker Images (see below). [\#1277](https://github.com/hyperledger/besu/pull/1277)
* Reworked static peer discovery handling. [\#1292](https://github.com/hyperledger/besu/pull/1292)

### New Java VMs in Docker Image

* New docker images are being generated to use the latest version of OpenJDK (currently 14.0.1) with the tag suffix of `-openjdk-latest`, for example `1.5.2-openjdk-latest`.
* New docker images are being generated to use [GraalVM](https://www.graalvm.org/) with the tag suffix of `-graalvm`, for example `1.5.2-graalvm`.
* The existing images based on Java 11 are also being tagged with the suffix `-openjdk-11`, for example `1.5.2-openjdk-11`, as well as `1.5.2`.

The intent is that the major Java VM version or Java VM type shipped with the default docker images (`latest`, `1.5.x`, etc.) may be changed during future quarterly releases but will remain consistent within quarterly releases.

### Bug Fixes
- Offchain permissioning - fixed bug where sync status check prevented peering if static nodes configured. [\#1252](https://github.com/hyperledger/besu/issues/1252)

- GraphQL queries of `miner` in IBFT networks will no longer return an error.  PR [\#1282](https://github.com/hyperledger/besu/pull/1282) issue [\#1272](https://github.com/hyperledger/besu/issues/1272).

#### Previously identified known issues

- [Logs queries missing results against chain head](KNOWN_ISSUES.md#Logs-queries-missing-results-against-chain-head)
- [Eth/65 loses peers](KNOWN_ISSUES.md#eth65-loses-peers)
- [Fast sync when running Besu on cloud providers](KNOWN_ISSUES.md#fast-sync-when-running-besu-on-cloud-providers)
- [Privacy users with private transactions created using v1.3.4 or earlier](KNOWN_ISSUES.md#privacy-users-with-private-transactions-created-using-v134-or-earlier)
- [Permissioning issues on Kubernetes](KNOWN_ISSUES.md#Kubernetes-permissioning-uses-Service-IPs-rather-than-pod-IPs-which-can-fail)
- [Restarts caused by insufficient memory can cause inconsistent private state](KNOWN_ISSUES.md#Restart-caused-by-insufficient-memory-can-cause-inconsistent-private-state)

### New and Old Maintainer

- [David Mechler](https://github.com/hyperledger/besu/commits?author=davemec) has been added as a [new maintainer](https://github.com/hyperledger/besu/pull/1267).
- [Edward Evans](https://github.com/hyperledger/besu/commits?author=EdJoJob) voluntarily moved to [emeritus status](https://github.com/hyperledger/besu/pull/1270).

### Download link
https://hyperledger.jfrog.io/artifactory/besu-binaries/besu/1.5.2/besu-1.5.2.zip

sha256sum: `629f44e230a635b09f8d82f2196d70d31193233718118a46412f11c50772dc85`

## 1.5.1

### Deprecated
- CLI option `--privacy-precompiled-address` option is deprecated. This address is now derived, based
on `--privacy-onchain-groups-enabled`. [\#1222](https://github.com/hyperledger/besu/pull/1222)

### Additions and Improvements

* In an IBFT2 network, a fixed block reward value and recipient address can be defined in genesis file [\#1132](https://github.com/hyperledger/besu/pull/1132)
* JSON-RPC HTTP API Authorization: exit early when checking user permissions. [\#1144](https://github.com/hyperledger/besu/pull/1144)
* HTTP/2 is enabled for JSON-RPC HTTP API over TLS. [\#1145](https://github.com/hyperledger/besu/pull/1145)
* Color output in consoles. It can be disabled with `--color-enabled=false` [\#1257](https://github.com/hyperledger/besu/pull/1257)
* Add compatibility with ClusterIP services for the Kubernetes Nat Manager  [\#1156](https://github.com/hyperledger/besu/pull/1156)
* In an IBFT2 network; a fixed block reward value and recipient address can be defined in genesis file [\#1132](https://github.com/hyperledger/besu/pull/1132)
* Add fee cap for transactions submitted via RPC. [\#1137](https://github.com/hyperledger/besu/pull/1137)

### Bug fixes

* When the default sync mode was changed to fast sync for named networks, there was one caveat we didn't address. The `dev` network should've been full sync by default. This has now been fixed. [\#1257](https://github.com/hyperledger/besu/pull/1257)
* Fix synchronization timeout issue when the blocks were too large [\#1149](https://github.com/hyperledger/besu/pull/1149)
* Fix missing results from eth_getLogs request. [\#1154](https://github.com/hyperledger/besu/pull/1154)
* Fix issue allowing Besu to be used for DDoS amplification. [\#1146](https://github.com/hyperledger/besu/pull/1146)

### Known Issues

Known issues are open issues categorized as [Very High or High impact](https://wiki.hyperledger.org/display/BESU/Defect+Prioritisation+Policy).

#### Previously identified known issues

- [Scope of logs query causing Besu to hang](KNOWN_ISSUES.md#scope-of-logs-query-causing-besu-to-hang)
- [Eth/65 loses peers](KNOWN_ISSUES.md#eth65-loses-peers)
- [Fast sync when running Besu on cloud providers](KNOWN_ISSUES.md#fast-sync-when-running-besu-on-cloud-providers)
- [Privacy users with private transactions created using v1.3.4 or earlier](KNOWN_ISSUES.md#privacy-users-with-private-transactions-created-using-v134-or-earlier)
- [Permissioning issues on Kubernetes](KNOWN_ISSUES.md#Kubernetes-permissioning-uses-Service-IPs-rather-than-pod-IPs-which-can-fail)
- [Restarts caused by insufficient memory can cause inconsistent private state](KNOWN_ISSUES.md#Restart-caused-by-insufficient-memory-can-cause-inconsistent-private-state)

### Download link
https://hyperledger.jfrog.io/artifactory/besu-binaries/besu/1.5.1/besu-1.5.1.zip

sha256sum: `c17f49b6b8686822417184952487fc135772f0be03514085926a6984fd955b88`

## 1.5 Breaking changes

When upgrading to 1.5, ensure you've taken into account the following breaking changes.

### Docker users with volume mounts

To maintain best security practices, we're changing the `user:group` on the Docker container to `besu`.

What this means for you:

* If you are running Besu as a binary, there is no impact.
* If you are running Besu as a Docker container *and* have a volume mount for data,  ensure that the
permissions on the directory allow other users and groups to r/w. Ideally this should be set to
`besu:besu` as the owner.

Note that the `besu` user only exists within the container not outside it. The same user ID may match
a different user outside the image.

If you’re mounting local folders, it is best to set the user via the Docker `—user` argument. Use the
UID because the username may not exist inside the docker container. Ensure the directory being mounted
is owned by that user.

### Remove Manual NAT method

The NAT manager `MANUAL` method has been removed.
If you have been using the `MANUAL` method, use the `NONE` method instead. The behavior of the
`NONE` method is the same as the previously supported `MANUAL` methods.

### Privacy users

Besu minor version upgrades require upgrading Orion to the latest minor version. That is, for
Besu <> Orion node pairs, when upgrading Besu to v1.5, it is required that Orion is upgraded to
v1.6. Older versions of Orion will no longer work with Besu v1.5.

## 1.5 Features

Features added between from 1.4 to 1.5 include:
* Mining Support
  Besu supports `eth_hashrate` and `eth_submitHashrate` to obtain the hashrate when we mine with a GPU mining worker.
* Tracing
  The [Tracing API](https://besu.hyperledger.org/en/latest/Reference/API-Methods/#trace-methods) is no longer an Early Access feature and now has full support for `trace_replayBlockTransactions`, `trace_Block` and `trace_transaction`.
* Plugin API Block Events
  `BlockAdded` and `BlockReorg` are now exposed via the [Plugin API](https://javadoc.io/doc/org.hyperledger.besu/plugin-api/latest/org/hyperledger/besu/plugin/services/BesuEvents.html).
* [Filters](https://besu.hyperledger.org/en/stable/HowTo/Interact/Filters/Accessing-Logs-Using-JSON-RPC/) and
  [subscriptions](https://besu.hyperledger.org/en/stable/HowTo/Interact/APIs/RPC-PubSub/) for private contracts.
* [SecurityModule Plugin API](https://javadoc.io/doc/org.hyperledger.besu/plugin-api/latest/org/hyperledger/besu/plugin/services/SecurityModuleService.html)
  This allows use of a different [security module](https://besu.hyperledger.org/en/stable/Reference/CLI/CLI-Syntax/#security-module)
  as a plugin to provide cryptographic function that can be used by NodeKey (such as sign, ECDHKeyAgreement etc.).
* [Onchain privacy groups](https://besu.hyperledger.org/en/latest/Concepts/Privacy/Onchain-PrivacyGroups/)
  with add and remove members. This is an early access feature. Early access features are not recommended
  for production networks and may have unstable interfaces.

## 1.5 Additions and Improvements

* Public Networks Default to Fast Sync: The default sync mode for named permissionless networks, such as the Ethereum mainnet and testnets, is now `FAST`.
  * The default is unchanged for private networks. That is, the sync mode defaults to `FULL` for private networks.
  * Use the [`--sync-mode` command line option](https://besu.hyperledger.org/Reference/CLI/CLI-Syntax/#sync-mode) to change the sync mode. [\#384](https://github.com/hyperledger/besu/pull/384)
* Proper Mining Support: Added full support for `eth_hashrate` and `eth_submitHashrate`. It is now possible to have the hashrate when we mine with a GPU mining worker [\#1063](https://github.com/hyperledger/besu/pull/1063)
* Performance Improvements: The addition of native libraries ([\#775](https://github.com/hyperledger/besu/pull/775)) and changes to data structures in the EVM ([\#1089](https://github.com/hyperledger/besu/pull/1089)) have improved Besu sync and EVM execution times.
* Tracing API Improvements: The [Tracing API](https://besu.hyperledger.org/en/latest/Reference/API-Methods/#trace-methods) is no longer an Early Access feature and now has full support for `trace_replayBlockTransactions`, `trace_Block` and `trace_transaction`.
* New Plugin API Block Events: `BlockAdded` and `BlockReorg` are now exposed via the Plugin API [\#637](https://github.com/hyperledger/besu/pull/637).
* Added experimental CLI option `--Xnat-kube-pod-name` to specify the name of the loadbalancer used by the Kubernetes nat manager [\#1078](https://github.com/hyperledger/besu/pull/1078)
- Local permissioning TOML config now supports additional keys (`nodes-allowlist` and `accounts-allowlist`).
Support for `nodes-whitelist` and `accounts-whitelist` will be removed in a future release.
- Add missing `mixHash` field for `eth_getBlockBy*` JSON RPC endpoints. [\#1098](https://github.com/hyperledger/besu/pull/1098)
* Besu now has a strict check on private transactions to ensure the privateFrom in the transaction
matches the sender Orion key that has distributed the payload. Besu 1.5+ requires Orion 1.6+ to work.
[#357](https://github.com/PegaSysEng/orion/issues/357)

### Bug fixes

No bug fixes with [user impact in this release](https://wiki.hyperledger.org/display/BESU/Changelog).

### Known Issues

Known issues are open issues categorized as [Very High or High impact](https://wiki.hyperledger.org/display/BESU/Defect+Prioritisation+Policy).

#### New known issues

- K8S permissioning uses of Service IPs rather than pod IPs which can fail. [\#1190](https://github.com/hyperledger/besu/pull/1190)
Workaround - Do not use permissioning on K8S.

- Restart caused by insufficient memory can cause inconsistent private state. [\#1110](https://github.com/hyperledger/besu/pull/1110)
Workaround - Ensure you allocate enough memory for the Java Runtime Environment that the node does not run out of memory.

#### Previously identified known issues

- [Scope of logs query causing Besu to hang](KNOWN_ISSUES.md#scope-of-logs-query-causing-besu-to-hang)
- [Eth/65 loses peers](KNOWN_ISSUES.md#eth65-loses-peers)
- [Fast sync when running Besu on cloud providers](KNOWN_ISSUES.md#fast-sync-when-running-besu-on-cloud-providers)
- [Privacy users with private transactions created using v1.3.4 or earlier](KNOWN_ISSUES.md#privacy-users-with-private-transactions-created-using-v134-or-earlier)

### Download link
https://hyperledger.jfrog.io/artifactory/besu-binaries/besu/1.5.0/besu-1.5.0.zip

sha256sum: `56929d6a71cc681688351041c919e9630ab6df7de37dd0c4ae9e19a4f44460b2`

**For download links of releases prior to 1.5.0, please visit https://hyperledger.jfrog.io/artifactory/besu-binaries/besu/**

## 1.4.6

### Additions and Improvements

- Print node address on startup. [\#938](https://github.com/hyperledger/besu/pull/938)
- Transaction pool: price bump replacement mechanism configurable through CLI. [\#928](https://github.com/hyperledger/besu/pull/928) [\#930](https://github.com/hyperledger/besu/pull/930)

### Bug Fixes

- Added timeout to queries. [\#986](https://github.com/hyperledger/besu/pull/986)
- Fixed issue where networks using onchain permissioning could stall when the bootnodes were not validators. [\#969](https://github.com/hyperledger/besu/pull/969)
- Update getForks method to ignore ClassicForkBlock chain parameter to fix issue with ETC syncing. [\#1014](https://github.com/hyperledger/besu/pull/1014)

### Known Issues

Known issues are open issues categorized as [Very High or High impact](https://wiki.hyperledger.org/display/BESU/Defect+Prioritisation+Policy).

#### Previously identified known issues

- [Scope of logs query causing Besu to hang](KNOWN_ISSUES.md#scope-of-logs-query-causing-besu-to-hang)
- [Eth/65 loses peers](KNOWN_ISSUES.md#eth65-loses-peers)
- [Fast sync when running Besu on cloud providers](KNOWN_ISSUES.md#fast-sync-when-running-besu-on-cloud-providers)
- [Privacy users with private transactions created using v1.3.4 or earlier](KNOWN_ISSUES.md#privacy-users-with-private-transactions-created-using-v134-or-earlier)

## 1.4.5

### Additions and Improvements

- Implemented WebSocket logs subscription for private contracts (`priv_subscribe`/`priv_unsubscribe`) [\#762](https://github.com/hyperledger/besu/pull/762)
- Introduced SecurityModule plugin API. This allows use of a different security module as a plugin to
  provide cryptographic function that can be used by NodeKey (such as sign, ECDHKeyAgreement etc.). KeyPairSecurityModule
  is registered and used by default. The CLI option `--security-module=<name> (defaults to localfile)` can be used
  to identify the security module plugin name to use instead. [\#713](https://github.com/hyperledger/besu/pull/713)
- Several testing related changes to improve compatibility with [Hive](https://hivetests.ethdevops.io/) and Retesteth.
  [\#806](https://github.com/hyperledger/besu/pull/806) and [#845](https://github.com/hyperledger/besu/pull/845)
- Native libraries for secp256k1 and Altbn128 encryption are enabled by default.  To disable these libraries use
  `--Xsecp256k1-native-enabled=false` and `--Xaltbn128-native-enabled=false`. [\#775](https://github.com/hyperledger/besu/pull/775)

### Bug Fixes

- Fixed `eth_estimateGas` JSON RPC so it no longer returns gas estimates that are too low. [\#842](https://github.com/hyperledger/besu/pull/842)
- Full help not displayed unless explicitly requested. [\#437](https://github.com/hyperledger/besu/pull/437)
- Compatibility with undocumented Geth `eth_subscribe` fields. [\#654](https://github.com/hyperledger/besu/pull/654)
- Current block number included as part of `eth_getWork` response. [\#849](https://github.com/hyperledger/besu/pull/849)

### Known Issues

Known issues are open issues categorized as [Very High or High impact](https://wiki.hyperledger.org/display/BESU/Defect+Prioritisation+Policy).

#### New known issues

* Scope of logs query causing Besu to crash. [\#944](https://github.com/hyperledger/besu/pull/944)

Workaround - Limit the number of blocks queried by each `eth_getLogs` call.

#### Previously identified known issues

- [`Intrinsic gas exceeds gas limit` returned when calling `delete mapping[addr]` or `mapping[addr] = 0`](KNOWN_ISSUES.md#intrinsic-gas-exceeds-gas-limit)
- [Eth/65 not backwards compatible](KNOWN_ISSUES.md#eth65-not-backwards-compatible)
- [Error full syncing with pruning](KNOWN_ISSUES.md#error-full-syncing-with-pruning)
- [Fast sync when running Besu on cloud providers](KNOWN_ISSUES.md#fast-sync-when-running-besu-on-cloud-providers)
- [Bootnodes must be validators when using onchain permissioning](KNOWN_ISSUES.md#bootnodes-must-be-validators-when-using-onchain-permissioning)
- [Privacy users with private transactions created using v1.3.4 or earlier](KNOWN_ISSUES.md#privacy-users-with-private-transactions-created-using-v134-or-earlier)

## 1.4.4

### Additions and Improvements

- Implemented [`priv_getLogs`](https://besu.hyperledger.org/en/latest/Reference/API-Methods/#priv_getlogs). [\#686](https://github.com/hyperledger/besu/pull/686)
- Implemented private contract log filters including JSON-RPC methods to interact with private filters. [\#735](https://github.com/hyperledger/besu/pull/735)
- Implemented EIP-2315: Simple Subroutines for the EVM [\#717](https://github.com/hyperledger/besu/pull/717)
- Implemented Splunk logging. [\#725](https://github.com/hyperledger/besu/pull/725)
- Implemented optional native library encryption. [\#675](https://github.com/hyperledger/besu/pull/675).  To enable add `--Xsecp256k1-native-enabled` (for transaction signatures) and/or `--Xaltbn128-native-enabled` (for altbn128 precomiled contracts) as command line options.

### Bug Fixes

- Flag added to toggle `eth/65` off by default. `eth/65` will remain toggled off by default until
a fix is completed for the [eth/65 known issue](KNOWN_ISSUES.md). [\#741](https://github.com/hyperledger/besu/pull/741)
- Resolve crashing NAT detectors on GKE. [\#731](https://github.com/hyperledger/besu/pull/731) fixes [\#507](https://github.com/hyperledger/besu/issues/507).
[Besu-Kubernetes Readme](https://github.com/PegaSysEng/besu-kubernetes/blob/master/README.md#network-topology-and-high-availability-requirements)
updated to reflect changes.
- Deal with quick service start failures [\#714](https://github.com/hyperledger/besu/pull/714) fixes [\#662](https://github.com/hyperledger/besu/issues/662)

### Known Issues

Known issues are open issues categorized as [Very High or High impact](https://wiki.hyperledger.org/display/BESU/Defect+Prioritisation+Policy).

#### New known issues

- `Intrinsic gas exceeds gas limit` returned when calling `delete mapping[addr]` or `mapping[addr] = 0` [\#696](https://github.com/hyperledger/besu/issues/696)

Calling delete and set to 0 Solidity mapping in Solidity fail.

#### Previously identified known issues

- [Eth/65 not backwards compatible](KNOWN_ISSUES.md#eth65-not-backwards-compatible)
- [Error full syncing with pruning](KNOWN_ISSUES.md#error-full-syncing-with-pruning)
- [Fast sync when running Besu on cloud providers](KNOWN_ISSUES.md#fast-sync-when-running-besu-on-cloud-providers)
- [Bootnodes must be validators when using onchain permissioning](KNOWN_ISSUES.md#bootnodes-must-be-validators-when-using-onchain-permissioning)
- [Privacy users with private transactions created using v1.3.4 or earlier](KNOWN_ISSUES.md#privacy-users-with-private-transactions-created-using-v134-or-earlier)

## 1.4.3

### Issues identified with 1.4.3 release

The `eth/65` change is not [backwards compatible](https://github.com/hyperledger/besu/issues/723).
This has the following impact:
* In a private network, nodes using the 1.4.3 client cannot interact with nodes using 1.4.2 or earlier
clients.
* On mainnet, synchronizing eventually stalls.

Workaround -> revert to v1.4.2.

A [fix](https://github.com/hyperledger/besu/pull/732) is currently [being tested](https://github.com/hyperledger/besu/pull/733).

### Critical Issue for Privacy Users

A critical issue for privacy users with private transactions created using Hyperledger Besu v1.3.4
or earlier has been identified. If you have a network with private transaction created using v1.3.4
or earlier, please read the following and take the appropriate steps:
https://wiki.hyperledger.org/display/BESU/Critical+Issue+for+Privacy+Users

### Additions and Improvements

- Added `eth/65` support. [\#608](https://github.com/hyperledger/besu/pull/608)
- Added block added and block reorg events. Added revert reason to block added transactions. [\#637](https://github.com/hyperledger/besu/pull/637)

### Deprecated

- Private Transaction `hash` field and `getHash()` method have been deprecated. They will be removed
in 1.5.0 release. [\#639](https://github.com/hyperledger/besu/pull/639)

### Known Issues

#### Fast sync when running Besu on cloud providers

A known [RocksDB issue](https://github.com/facebook/rocksdb/issues/6435) causes fast sync to fail
when running Besu on certain cloud providers. The following error is displayed repeatedly:

```
...
EthScheduler-Services-1 (importBlock) | ERROR | PipelineChainDownloader | Chain download failed. Restarting after short delay.
java.util.concurrent.CompletionException: org.hyperledger.besu.plugin.services.exception.StorageException: org.rocksdb.RocksDBException: block checksum mismatch:
....
```

This behaviour has been seen on AWS and Digital Ocean.

Workaround -> On AWS, a full restart of the AWS VM is required to restart the fast sync.

Fast sync is not currently supported on Digital Ocean. We are investigating options to
[add support for fast sync on Digital Ocean](https://github.com/hyperledger/besu/issues/591).

#### Error full syncing with pruning

- Error syncing with mainnet on Besu 1.3.7 node - MerkleTrieException [\#580](https://github.com/hyperledger/besu/issues/580)
The associated error is `Unable to load trie node value for hash` and is caused by the combination of
full sync and pruning.

Workarounds:
1. Explicitly disable pruning using `--pruning-enabled=false` when using fast sync.
2. If the `MerkleTrieException` occurs, delete the database and resync.

A fix for this issue is being actively worked on.

#### Fast sync reverting to full sync

In some cases of FastSyncException, fast sync reverts back to a full sync before having reached the
pivot block. [\#683](https://github.com/hyperledger/besu/issues/683)

Workaround -> To re-attempt fast syncing rather than continue full syncing, stop Besu, delete your
database, and start again.

#### Bootnodes must be validators when using onchain permissioning

- Onchain permissioning nodes can't peer when using a non-validator bootnode [\#528](https://github.com/hyperledger/besu/issues/528)

Workaround -> When using onchain permissioning, ensure bootnodes are also validators.


## 1.4.2

### Additions and Improvements

- Added `trace_block` JSON RPC API [\#449](https://github.com/hyperledger/besu/pull/449)
- Added `pulledStates` and `knownStates` to the EthQL `syncing` query and `eth_syncing` JSON-RPC api [\#565](https://github.com/hyperledger/besu/pull/565)

### Bug Fixes

- Fixed file parsing behaviour for privacy enclave keystore password file [\#554](https://github.com/hyperledger/besu/pull/554) (thanks to [magooster](https://github.com/magooster))
- Fixed known issue with being unable to re-add members to onchain privacy groups [\#471](https://github.com/hyperledger/besu/pull/471)

### Updated Early Access Features

* [Onchain privacy groups](https://besu.hyperledger.org/en/latest/Concepts/Privacy/Onchain-PrivacyGroups/) with add and remove members. Known issue resolved (see above).
* [TRACE API](https://besu.hyperledger.org/en/latest/Reference/API-Methods/#trace-methods) now includes `trace_block`, `trace_replayBlockTransactions`, and `trace_transaction`.
Fixed some issues on the trace replay block transactions API [\#522](https://github.com/hyperledger/besu/pull/522).

### Known Issues

#### Fast sync defaulting to full sync

-  When fast sync cannot find enough valid peers rapidly enough, Besu defaults to full sync.

Workarounds:
1. To re-attempt fast syncing rather than continue full syncing, stop Besu, delete your database,
and start again.
2. When fast syncing, explicitly disable pruning using `--pruning-enabled=false` to reduce the likelihood
of encountering the pruning bug.

A fix to remove the default to full sync is [in progress](https://github.com/hyperledger/besu/pull/427)
is being actively worked on.

#### Error full syncing with pruning

- Error syncing with mainnet on Besu 1.3.7 node - MerkleTrieException [\#BESU-160](https://jira.hyperledger.org/browse/BESU-160)
The associated error is `Unable to load trie node value for hash` and is caused by the combination of
full sync and pruning.

Workarounds:
1. Explicitly disable pruning using `--pruning-enabled=false` when using fast sync.
2. If the `MerkleTrieException` occurs, delete the database and resync.

A fix for this issue is being actively worked on.

#### Bootnodes must be validators when using onchain permissioning

- Onchain permissioning nodes can't peer when using a non-validator bootnode [\#BESU-181](https://jira.hyperledger.org/browse/BESU-181)

Workaround -> When using onchain permissioning, ensure bootnodes are also validators.

## 1.4.1

### Additions and Improvements

- Added priv_getCode [\#250](https://github.com/hyperledger/besu/pull/408). Gets the bytecode associated with a private address.
- Added `trace_transaction` JSON RPC API [\#441](https://github.com/hyperledger/besu/pull/441)
- Removed -X unstable prefix for pruning options (`--pruning-blocks-retained`, `--pruning-block-confirmations`) [\#440](https://github.com/hyperledger/besu/pull/440)
- Implemented [ECIP-1088](https://ecips.ethereumclassic.org/ECIPs/ecip-1088): Phoenix EVM and Protocol upgrades. [\#434](https://github.com/hyperledger/besu/pull/434)

### Bug Fixes

- [BESU-25](https://jira.hyperledger.org/browse/BESU-25) Use v5 Devp2p when pinging [\#392](https://github.com/hyperledger/besu/pull/392)
- Fixed a bug to manage concurrent access to cache files [\#438](https://github.com/hyperledger/besu/pull/438)
- Fixed configuration file bug: `pruning-blocks-retained` now accepts an integer in the config [\#440](https://github.com/hyperledger/besu/pull/440)
- Specifying RPC credentials file should not force RPC Authentication to be enabled [\#454](https://github.com/hyperledger/besu/pull/454)
- Enhanced estimateGas messages [\#436](https://github.com/hyperledger/besu/pull/436). When a estimateGas request fails a validation check, an improved error message is returned in the response.

### Early Access Features

Early access features are available features that are not recommended for production networks and may
have unstable interfaces.

* [Onchain privacy groups](https://besu.hyperledger.org/en/latest/Concepts/Privacy/Onchain-PrivacyGroups/) with add and remove members.
  Not being able to re-add a member to an onchain privacy group is a [known issue](https://github.com/hyperledger/besu/issues/455)
  with the add and remove functionality.

### Known Issues

#### Fast sync defaulting to full sync

-  When fast sync cannot find enough valid peers rapidly enough, Besu defaults to full sync.

Workarounds:
1. To re-attempt fast syncing rather than continue full syncing, stop Besu, delete your database,
and start again.
2. When fast syncing, explicitly disable pruning using `--pruning-enabled=false` to reduce the likelihood
of encountering the pruning bug.

A fix to remove the default to full sync is [in progress](https://github.com/hyperledger/besu/pull/427)
and is planned for inclusion in v1.4.1.

#### Error full syncing with pruning

- Error syncing with mainnet on Besu 1.3.7 node - MerkleTrieException [\#BESU-160](https://jira.hyperledger.org/browse/BESU-160)
The associated error is `Unable to load trie node value for hash` and is caused by the combination of
full sync and pruning.

Workarounds:
1. Explicitly disable pruning using `--pruning-enabled=false` when using fast sync.
2. If the `MerkleTrieException` occurs, delete the database and resync.

Investigation of this issue is in progress and a fix is targeted for v1.4.1.

#### Bootnodes must be validators when using onchain permissioning

- Onchain permissioning nodes can't peer when using a non-validator bootnode [\#BESU-181](https://jira.hyperledger.org/browse/BESU-181)

Workaround -> When using onchain permissioning, ensure bootnodes are also validators.

## 1.4.0

### Private State Migration

Hyperledger Besu v1.4 implements a new data structure for private state storage that is not backwards compatible.
A migration will be performed when starting v1.4 for the first time to reprocess existing private transactions
and re-create the private state data in the v1.4 format.

If you have existing private transactions, see [migration details](docs/Private-Txns-Migration.md).

### Additions and Improvements

* [TLS support](https://besu.hyperledger.org/en/latest/Concepts/TLS/) to secure client and server communication.

* [Multi-tenancy](https://besu.hyperledger.org/en/latest/Concepts/Privacy/Multi-Tenancy/) to enable multiple participants to use the same Besu and Orion node.

* [Plugin APIs](https://besu.hyperledger.org/en/latest/Concepts/Plugins/) to enable building of Java plugins to extend Hyperledger Besu.

* Support for additional [NAT methods](https://besu.hyperledger.org/en/latest/HowTo/Find-and-Connect/Specifying-NAT/).

* Added [`priv_call`](https://besu.hyperledger.org/en/latest/Reference/API-Methods/#priv_call) which invokes
a private contract function locally and does not change the private state.

* Besu has moved from an internal Bytes library to the [Apache Tuweni](https://tuweni.apache.org/) Bytes library.
This includes using the library in the Plugins API interfaces. [#295](https://github.com/hyperledger/besu/pull/295) and [#215](https://github.com/hyperledger/besu/pull/215)

### Early Access Features

Early access features are available features that are not recommended for production networks and may
have unstable interfaces.

* [Reorg compatible privacy](https://besu.hyperledger.org/en/latest/Concepts/Privacy/Privacy-Overview/#reorg-compatible-privacy)
to enable private transactions on networks using consensus mechanisms that fork.

* [Tracing API](https://besu.hyperledger.org/en/latest/Concepts/Transactions/Trace-Types) to obtain detailed information about transaction processing.

### Bug Fixes

See RC and Beta sections below.

### Known Issues

#### Fast sync defaulting to full sync

-  When fast sync cannot find enough valid peers rapidly enough, Besu defaults to full sync.

Workarounds:
1. To re-attempt fast syncing rather than continue full syncing, stop Besu, delete your database,
and start again.
2. When fast syncing, explicitly disable pruning using `--pruning-enabled=false` to reduce the likelihood
of encountering the pruning bug.

A fix to remove the default to full sync is [in progress](https://github.com/hyperledger/besu/pull/427)
and is planned for inclusion in v1.4.1.

#### Error full syncing with pruning

- Error syncing with mainnet on Besu 1.3.7 node - MerkleTrieException [\#BESU-160](https://jira.hyperledger.org/browse/BESU-160)
The associated error is `Unable to load trie node value for hash` and is caused by the combination of
full sync and pruning.

Workarounds:
1. Explicitly disable pruning using `--pruning-enabled=false` when using fast sync.
2. If the `MerkleTrieException` occurs, delete the database and resync.

Investigation of this issue is in progress and a fix is targeted for v1.4.1.

#### Bootnodes must be validators when using onchain permissioning

- Onchain permissioning nodes can't peer when using a non-validator bootnode [\#BESU-181](https://jira.hyperledger.org/browse/BESU-181)

Workaround -> When using onchain permissioning, ensure bootnodes are also validators.


## 1.4.0 RC-2

### Private State Migration
Hyperledger Besu v1.4 implements a new data structure for private state storage that is not backwards compatible.
A migration will be performed when starting v1.4 for the first time to reprocess existing private transactions
and re-create the private state data in the v1.4 format.
If you have existing private transactions, see [migration details](docs/Private-Txns-Migration.md).

## 1.4.0 RC-1

### Additions and Improvements

- New`trace_replayBlockTransactions` JSON-RPC API

This can be enabled using the `--rpc-http-api TRACE` CLI flag.  There are some philosophical differences between Besu and other implementations that are outlined in [trace_rpc_apis](docs/trace_rpc_apis.md).

- Ability to automatically detect Docker NAT settings from inside the container.

The default NAT method (AUTO) can detect this so no user intervention is required to enable this.

- Added [Multi-tenancy](https://besu.hyperledger.org/en/latest/Concepts/Privacy/Multi-Tenancy/) support which allows multiple participants to use the same Besu node for private transactions.

- Added TLS support for communication with privacy enclave

### Bug Fixes

- Private transactions are now validated before sent to the enclave [\#356](https://github.com/hyperledger/besu/pull/356)

### Known Bugs

- Error syncing with mainnet on Besu 1.3.7 node - MerkleTrieException [\#BESU-160](https://jira.hyperledger.org/browse/BESU-160)

Workaround -> Don't enable pruning when syncing to mainnet.

- Onchain permissioning nodes can't peer when using a non-validator bootnode [\#BESU-181](https://jira.hyperledger.org/browse/BESU-181)

Workaround -> When using onchain permissioning, ensure bootnodes are also validators.

## 1.4 Beta 3

### Additions and Improvements

- CLI option to enable TLS client auth for JSON-RPC HTTP [\#340](https://github.com/hyperledger/besu/pull/340)

Added CLI options to enable TLS client authentication and trusting client certificates:
~~~
--rpc-http-tls-client-auth-enabled - Enable TLS client authentication for the JSON-RPC HTTP service (default: false)
--rpc-http-tls-known-clients-file - Path to file containing client's certificate common name and fingerprint for client authentication.
--rpc-http-tls-ca-clients-enabled - Enable to accept clients certificate signed by a valid CA for client authentication (default: false)
~~~
If client-auth is enabled, user must either enable CA signed clients OR provide a known-clients file. An error is reported
if both CA signed clients is disabled and known-clients file is not specified.

- Stable Plugins APIs [\#346](https://github.com/hyperledger/besu/pull/346)

The `BesuEvents` service and related `data` package have been marked as a stable plugin API.

### Bug Fixes

- Return missing signers from getSignerMetrics [\#343](https://github.com/hyperledger/besu/pull/)

### Experimental Features

- Experimental support for `trace_replayBlockTransactions` - multiple PRs

Added support for the `trace_replayBlockTransactions` JSON-RPC call. To enable this API add
`TRACE` to the `rpc-http-api` options (for example,  `--rpc-http-api TRACE` on the command line).

This is not a production ready API.  There are known bugs relating to traced memory from calls and
returns, and the gas calculation reported in the flat traces does not always match up with the
correct gas calculated for consensus.

## 1.4 Beta 2

### Additions and Improvements

- Enable TLS for JSON-RPC HTTP Service [\#253](https://github.com/hyperledger/besu/pull/253)

Exposes new command line parameters to enable TLS on Ethereum JSON-RPC HTTP interface to allow clients like EthSigner to connect via TLS:
`--rpc-http-tls-enabled=true`
(Optional - Only required if `--rpc-http-enabled` is set to true) Set to `true` to enable TLS. False by default.
`--rpc-http-tls-keystore-file="/path/to/cert.pfx"`
(Must be specified if TLS is enabled) Path to PKCS12 format key store which contains server's certificate and it's private key
`--rpc-http-tls-keystore-password-file="/path/to/cert.passwd"`
(Must be specified if TLS is enabled) Path to the text file containing password for unlocking key store.
`--rpc-http-tls-known-clients-file="/path/to/rpc_tls_clients.txt"`
(Optional) Path to a plain text file containing space separated client’s certificate’s common name and its sha-256 fingerprints when
they are not signed by a known CA. The presence of this file (even empty) enables TLS client authentication. That is, the client
presents the certificate to server on TLS handshake and server establishes that the client certificate is either signed by a
proper/known CA. Otherwise, server trusts client certificate by reading the sha-256 fingerprint from known clients file specified above.

The format of the file is (as an example):
`localhost DF:65:B8:02:08:5E:91:82:0F:91:F5:1C:96:56:92:C4:1A:F6:C6:27:FD:6C:FC:31:F2:BB:90:17:22:59:5B:50`

### Bug Fixes

- TotalDifficulty is a BigInteger [\#253](https://github.com/hyperledger/besu/pull/253).
  Don't try and cast total difficulty down to a long because it will overflow long in a reasonable timeframe.

## 1.4 Beta 1

### Additions and Improvements

- Besu has moved from an internal Bytes library to the [Apache Tuweni](https://tuweni.apache.org/) Bytes library.  This includes using the library in the Plugins API interfaces. [#295](https://github.com/hyperledger/besu/pull/295) and [#215](https://github.com/hyperledger/besu/pull/215)
- Besu stops processing blocks if Orion is unavailable [\#253](https://github.com/hyperledger/besu/pull/253)
- Added priv_call [\#250](https://github.com/hyperledger/besu/pull/250).  Invokes a private contract function locally and does not change the private state.
- Support for [EIP-2124](https://github.com/ethereum/EIPs/blob/master/EIPS/eip-2124.md), which results in faster peer discovery [\#156](https://github.com/hyperledger/besu/pull/156)

## 1.3.8

### Additions and Improvements

- `admin_generateLogBloomCache` JSON-RPC API to generate a cache of the block bloombits that improves performance for log queries [\#262](https://github.com/hyperledger/besu/pull/262)

## Critical Fix in 1.3.7

1.3.7 includes a critical fix for Ethereum MainNet users and the Muir Glacier upgrade. We recommend users of Ethereum public networks
(MainNet, Ropsten, Rinkeby, and Goerli) upgrade immediately. This upgrade is also strongly recommended for users of private networks.

For more details, see [Hyperledger Besu Wiki](https://wiki.hyperledger.org/display/BESU/Mainnet+Consensus+Bug+Identified+and+Resolved+in+Hyperledger+Besu).

## Muir Glacier Compatibility

For compatibility with Ethereum Muir Glacier upgrade, use v1.3.7 or later.

## ETC Agharta Compatibility

For compatibility with ETC Agharta upgrade, use 1.3.7 or later.

### 1.3.7

### Additions and Improvements

- Hard Fork Support: Configures the Agharta activation block for the ETC MainNet configuration [\#251](https://github.com/hyperledger/besu/pull/251) (thanks to [soc1c](https://github.com/soc1c))
- `operator generate-log-bloom-cache` command line option to generate a cache of the block bloombits that improves performance for log queries  [\#245](https://github.com/hyperledger/besu/pull/245)

### Bug Fixes

- Resolves a Mainnet consensus issue [\#254](https://github.com/hyperledger/besu/pull/254)

### New Maintainer

[Edward Mack](https://github.com/hyperledger/besu/commits?author=edwardmack) added as a [new maintainer](https://github.com/hyperledger/besu/pull/219).

### 1.3.6

### Additions and Improvements

- Performance improvements:
  * Multithread Websockets to increase throughput [\#231](https://github.com/hyperledger/besu/pull/231)
  * NewBlockHeaders performance improvement [\#230](https://github.com/hyperledger/besu/pull/230)
- EIP2384 - Ice Age Adjustment around Istanbul [\#211](https://github.com/hyperledger/besu/pull/211)
- Hard Fork Support:
   * MuirGlacier for Ethereum Mainnet and Ropsten Testnet
   * Agharta for Kotti and Mordor Testnets

### Bug Fixes

- [\#210](https://github.com/hyperledger/besu/pull/210) fixes WebSocket frames handling
  User impact: PING/PONG frames handling in Websocket services was not implemented

### 1.3.5

### Additions and Improvements

- Log Event Streaming for Plugin API [\#186](https://github.com/hyperledger/besu/pull/186)
- Allow use a external JWT public key in authenticated APIs [\#183](https://github.com/hyperledger/besu/pull/183)
- ETC Configuration, classic fork peer validator [\#176](https://github.com/hyperledger/besu/pull/176) (thanks to [edwardmack](https://github.com/edwardmack))
- Allow IBFT validators to be changed at a given block [\#173](https://github.com/hyperledger/besu/pull/173)
- Support external mining using Stratum [\#140](https://github.com/hyperledger/besu/pull/140) (thanks to [atoulme](https://github.com/atoulme))
- Add more fields to private transaction receipt [\#85](https://github.com/hyperledger/besu/pull/85) (thanks to [josh-richardson](https://github.com/josh-richardson))
- [Pruning documentation](https://besu.hyperledger.org/en/latest/Concepts/Pruning/)

### Technical Improvements

- ETC - Cleanup [\#201](https://github.com/hyperledger/besu/pull/201) (thanks to [GregTheGreek](https://github.com/GregTheGreek))
- User specific enclave public key configuration in auth file [\#196](https://github.com/hyperledger/besu/pull/196)
- Change CustomForks -\> Transitions [\#193](https://github.com/hyperledger/besu/pull/193)
- Pass identity information into RpcMethod from Http Service [\#189](https://github.com/hyperledger/besu/pull/189)
- Remove the use of JsonRpcParameters from RpcMethods [\#188](https://github.com/hyperledger/besu/pull/188)
- Repaired Metrics name collision between Privacy and RocksDB [\#187](https://github.com/hyperledger/besu/pull/187)
- Multi-Tenancy: Do not specify a public key anymore when requesting a … [\#185](https://github.com/hyperledger/besu/pull/185)
- Updates to circle building acceptance tests [\#184](https://github.com/hyperledger/besu/pull/184)
- Move Apache Tuweni dependency to official release [\#181](https://github.com/hyperledger/besu/pull/181) (thanks to [atoulme](https://github.com/atoulme))
- Update Gradle to 6.0, support Java 13 [\#180](https://github.com/hyperledger/besu/pull/180)
- ETC Atlantis fork [\#179](https://github.com/hyperledger/besu/pull/179) (thanks to [edwardmack](https://github.com/edwardmack))
- ETC Gotham Fork [\#178](https://github.com/hyperledger/besu/pull/178) (thanks to [edwardmack](https://github.com/edwardmack))
- ETC DieHard fork support [\#177](https://github.com/hyperledger/besu/pull/177) (thanks to [edwardmack](https://github.com/edwardmack))
- Remove 'parentHash', 'number' and 'gasUsed' fields from the genesis d… [\#175](https://github.com/hyperledger/besu/pull/175) (thanks to [SweeXordious](https://github.com/SweeXordious))
- Enable pruning by default for fast sync and validate conflicts with privacy [\#172](https://github.com/hyperledger/besu/pull/172)
- Update RocksDB [\#170](https://github.com/hyperledger/besu/pull/170)
- Vpdate ver to 1.3.5-snapshot [\#169](https://github.com/hyperledger/besu/pull/169)
- Added PoaQueryService method that returns local node signer… [\#163](https://github.com/hyperledger/besu/pull/163)
- Add versioning to privacy storage [\#149](https://github.com/hyperledger/besu/pull/149)
- Update reference tests [\#139](https://github.com/hyperledger/besu/pull/139)

### 1.3.4

- Reverted _Enable pruning by default for fast sync (#135)_ [\#164](https://github.com/hyperledger/besu/pull/164)

### 1.3.3

### Technical Improvements

- Add --identity flag for client identification in node browsers [\#150](https://github.com/hyperledger/besu/pull/150)
- Istanbul Mainnet Block [\#145](https://github.com/hyperledger/besu/pull/150)
- Add priv\_getEeaTransactionCount [\#110](https://github.com/hyperledger/besu/pull/110)

### Additions and Improvements

- Redesign of how JsonRpcMethods are created [\#159](https://github.com/hyperledger/besu/pull/159)
- Moving JsonRpcMethods classes into the same package, prior to refactor [\#154](https://github.com/hyperledger/besu/pull/154)
- Reflect default logging in CLI help [\#148](https://github.com/hyperledger/besu/pull/148)
- Handle zero port better in NAT [\#147](https://github.com/hyperledger/besu/pull/147)
- Rework how filter and log query parameters are created/used [\#146](https://github.com/hyperledger/besu/pull/146)
- Don't generate shutdown tasks in controller [\#141](https://github.com/hyperledger/besu/pull/141)
- Ibft queries [\#138](https://github.com/hyperledger/besu/pull/138)
- Enable pruning by default for fast sync [\#135](https://github.com/hyperledger/besu/pull/135)
- Ensure spotless runs in CI [\#132](https://github.com/hyperledger/besu/pull/132)
- Add more logging around peer disconnects [\#131](https://github.com/hyperledger/besu/pull/131)
- Repair EthGetLogs returning incorrect results [\#128](https://github.com/hyperledger/besu/pull/128)
- Use Bloombits for Logs queries [\#127](https://github.com/hyperledger/besu/pull/127)
- Improve message when extraData missing [\#121](https://github.com/hyperledger/besu/pull/121)
- Fix miner startup logic [\#104](https://github.com/hyperledger/besu/pull/104)
- Support log reordring from reorgs in `LogSubscriptionService` [\#86](https://github.com/hyperledger/besu/pull/86)

### 1.3.2

### Additions and Improvements

- besu -v to print plugin versions[\#123](https://github.com/hyperledger/besu/pull/123)

### Technical Improvements

- Update Governance and Code of Conduct verbiage [\#120](https://github.com/hyperledger/besu/pull/120)
- Fix private transaction root mismatch [\#118](https://github.com/hyperledger/besu/pull/118)
- Programmatically enforce plugin CLI variable names [\#117](https://github.com/hyperledger/besu/pull/117)
- Additional unit test for selecting replaced pending transactions [\#116](https://github.com/hyperledger/besu/pull/116)
- Only set sync targets that have an estimated height value [\#115](https://github.com/hyperledger/besu/pull/115)
- Fix rlpx startup [\#114](https://github.com/hyperledger/besu/pull/114)
- Expose getPayload in Transaction plugin-api interface. [\#113](https://github.com/hyperledger/besu/pull/113)
- Dependency Version Upgrades [\#112](https://github.com/hyperledger/besu/pull/112)
- Add hash field in Transaction plugin interface. [\#111](https://github.com/hyperledger/besu/pull/111)
- Rework sync status events [\#106](https://github.com/hyperledger/besu/pull/106)

### 1.3.1

### Additions and Improvements

- Added GraphQL query/logs support [\#94](https://github.com/hyperledger/besu/pull/94)

### Technical Improvements

- Add totalDiffculty to BlockPropagated events. [\#97](https://github.com/hyperledger/besu/pull/97)
- Merge BlockchainQueries classes [\#101](https://github.com/hyperledger/besu/pull/101)
- Fixed casing of dynamic MetricCategorys [\#99](https://github.com/hyperledger/besu/pull/99)
- Fix private transactions breaking evm [\#96](https://github.com/hyperledger/besu/pull/96)
- Make SyncState variables thread-safe [\#95](https://github.com/hyperledger/besu/pull/95)
- Fix transaction tracking by sender [\#93](https://github.com/hyperledger/besu/pull/93)
- Make logic in PersistBlockTask more explicit to fix a LGTM warning [\#92](https://github.com/hyperledger/besu/pull/92)
- Removed Unused methods in the transaction simulator. [\#91](https://github.com/hyperledger/besu/pull/91)
- Fix ThreadBesuNodeRunner BesuConfiguration setup [\#90](https://github.com/hyperledger/besu/pull/90)
- JsonRpc method disabled error condition rewrite and unit test [\#80](https://github.com/hyperledger/besu/pull/80)
- Round trip testing of state trie account values [\#31](https://github.com/hyperledger/besu/pull/31)

### 1.3

### Breaking Change

- Disallow comments in Genesis JSON file. [\#49](https://github.com/hyperledger/besu/pull/49)

### Additions and Improvements

- Add `--required-block` command line option to deal with chain splits [\#79](https://github.com/hyperledger/besu/pull/79)
- Store db metadata file in the root data directory. [\#46](https://github.com/hyperledger/besu/pull/46)
- Add `--target-gas-limit` command line option. [\#24](https://github.com/hyperledger/besu/pull/24)(thanks to new contributor [cfelde](https://github.com/cfelde))
- Allow private contracts to access public state. [\#9](https://github.com/hyperledger/besu/pull/9)

### Technical Improvements

- Less verbose syncing subscriptions [\#59](https://github.com/hyperledger/besu/pull/59)
- Return enclave key instead of private transaction hash [\#53](https://github.com/hyperledger/besu/pull/53)
- Fix mark sweep pruner bugs where nodes that should be kept were being swept  [\#50](https://github.com/hyperledger/besu/pull/50)
- Clean up BesuConfiguration construction [\#51](https://github.com/hyperledger/besu/pull/51)
- Private tx nonce errors return same msg as any tx [\#48](https://github.com/hyperledger/besu/pull/48)
- Fix default logging [\#47](https://github.com/hyperledger/besu/pull/47)
- Introduce virtual operation. [\#45](https://github.com/hyperledger/besu/pull/45)
- Downgrade RocksDBPlugin Logging Levels [\#44](https://github.com/hyperledger/besu/pull/44)
- Infrastructure for exposing PoA metrics for plugins. [\#37](https://github.com/hyperledger/besu/pull/37)
- Refactor privacy storage. [\#7](https://github.com/hyperledger/besu/pull/7)

## 1.2.4

### Additions and Improvements

- Add Istanbul block (5435345) for Rinkeby [\#35](https://github.com/hyperledger/besu/pull/35)
- Add Istanbul block (1561651) for Goerli [\#27](https://github.com/hyperledger/besu/pull/27)
- Add Istanbul block (6485846) for Ropsten [\#26](https://github.com/hyperledger/besu/pull/26)
- Add privDistributeRawTransaction endpoint [\#23](https://github.com/hyperledger/besu/pull/23) (thanks to [josh-richardson](https://github.com/josh-richardson))

### Technical Improvements

- Refactors pantheon private key to signing private key [\#34](https://github.com/hyperledger/besu/pull/34) (thanks to [josh-richardson](https://github.com/josh-richardson))
- Support both BESU\_ and PANTHEON\_ env var prefixes [\#32](https://github.com/hyperledger/besu/pull/32)
- Use only fully validated peers for fast sync pivot selection [\#21](https://github.com/hyperledger/besu/pull/21)
- Support Version Rollbacks for RocksDB \(\#6\) [\#19](https://github.com/hyperledger/besu/pull/19)
- Update Cava library to Tuweni Library [\#18](https://github.com/hyperledger/besu/pull/18)
- StateTrieAccountValue:Version should be written as an int, not a long [\#17](https://github.com/hyperledger/besu/pull/17)
- Handle discovery peers with updated endpoints [\#12](https://github.com/hyperledger/besu/pull/12)
- Change retesteth port [\#11](https://github.com/hyperledger/besu/pull/11)
- Renames eea\_getTransactionReceipt to priv\_getTransactionReceipt [\#10](https://github.com/hyperledger/besu/pull/10) (thanks to [josh-richardson](https://github.com/josh-richardson))
- Support Version Rollbacks for RocksDB [\#6](https://github.com/hyperledger/besu/pull/6)
- Moving AT DSL into its own module [\#3](https://github.com/hyperledger/besu/pull/3)

## 1.2.3

### Additions and Improvements
- Added an override facility for genesis configs [\#1915](https://github.com/PegaSysEng/pantheon/pull/1915)
- Finer grained logging configuration [\#1895](https://github.com/PegaSysEng/pantheon/pull/1895) (thanks to [matkt](https://github.com/matkt))

### Technical Improvements

- Add archiving of docker test reports [\#1921](https://github.com/PegaSysEng/pantheon/pull/1921)
- Events API: Transaction dropped, sync status, and renames [\#1919](https://github.com/PegaSysEng/pantheon/pull/1919)
- Remove metrics from plugin registration [\#1918](https://github.com/PegaSysEng/pantheon/pull/1918)
- Replace uses of Instant.now from within the IBFT module [\#1911](https://github.com/PegaSysEng/pantheon/pull/1911)
- Update plugins-api build script [\#1908](https://github.com/PegaSysEng/pantheon/pull/1908)
- Ignore flaky tracing tests [\#1907](https://github.com/PegaSysEng/pantheon/pull/1907)
- Ensure plugin-api module gets published at the correct maven path [\#1905](https://github.com/PegaSysEng/pantheon/pull/1905)
- Return the plugin-apis to this repo [\#1900](https://github.com/PegaSysEng/pantheon/pull/1900)
- Stop autogenerating BesuInfo.java [\#1899](https://github.com/PegaSysEng/pantheon/pull/1899)
- Extracted Metrics interfaces to plugins-api. [\#1898](https://github.com/PegaSysEng/pantheon/pull/1898)
- Fix key value storage clear so it removes all values [\#1894](https://github.com/PegaSysEng/pantheon/pull/1894)
- Ethsigner test [\#1892](https://github.com/PegaSysEng/pantheon/pull/1892) (thanks to [iikirilov](https://github.com/iikirilov))
- Return null private transaction receipt instead of error [\#1872](https://github.com/PegaSysEng/pantheon/pull/1872) (thanks to [iikirilov](https://github.com/iikirilov))
- Implement trace replay block transactions trace option [\#1886](https://github.com/PegaSysEng/pantheon/pull/1886)
- Use object parameter instead of list of parameters for priv\_createPrivacyGroup [\#1868](https://github.com/PegaSysEng/pantheon/pull/1868) (thanks to [iikirilov](https://github.com/iikirilov))
- Refactor privacy acceptance tests [\#1864](https://github.com/PegaSysEng/pantheon/pull/1864) (thanks to [iikirilov](https://github.com/iikirilov))

## 1.2.2

### Additions and Improvements
- Support large numbers for the `--network-id` option [\#1891](https://github.com/PegaSysEng/pantheon/pull/1891)
- Added eea\_getTransactionCount Json Rpc [\#1861](https://github.com/PegaSysEng/pantheon/pull/1861)
- PrivacyMarkerTransaction to be signed with a randomly generated key [\#1844](https://github.com/PegaSysEng/pantheon/pull/1844)
- Implement eth\_getproof JSON RPC API [\#1824](https://github.com/PegaSysEng/pantheon/pull/1824) (thanks to [matkt](https://github.com/matkt))

### Technical Improvements
- Update the `pantheon blocks export` command usage [\#1887](https://github.com/PegaSysEng/pantheon/pull/1887) (thanks to [matkt](https://github.com/matkt))
- Stop Returning null for 'pending' RPC calls [\#1883](https://github.com/PegaSysEng/pantheon/pull/1883)
- Blake validation errors are hard errors [\#1882](https://github.com/PegaSysEng/pantheon/pull/1882)
- Add test cases for trace\_replayBlockTransactions [\#1881](https://github.com/PegaSysEng/pantheon/pull/1881)
- Simplify json rpc spec test setup [\#1880](https://github.com/PegaSysEng/pantheon/pull/1880)
- Tweak JSON import format [\#1878](https://github.com/PegaSysEng/pantheon/pull/1878)
- Transactions listeners should use the subscriber pattern [\#1877](https://github.com/PegaSysEng/pantheon/pull/1877)
- Maven spotless [\#1876](https://github.com/PegaSysEng/pantheon/pull/1876)
- Don't cache for localbalance [\#1875](https://github.com/PegaSysEng/pantheon/pull/1875)
- EIP-1108 - Reprice alt\_bn128  [\#1874](https://github.com/PegaSysEng/pantheon/pull/1874)
- Create stub trace\_replayBlockTransactions json-rpc method  [\#1873](https://github.com/PegaSysEng/pantheon/pull/1873)
- Improve trace log [\#1870](https://github.com/PegaSysEng/pantheon/pull/1870)
- Pruning Command Line Flags [\#1869](https://github.com/PegaSysEng/pantheon/pull/1869)
- Re-enable istanbul [\#1865](https://github.com/PegaSysEng/pantheon/pull/1865)
- Fix logic to disconnect from peers on fork [\#1863](https://github.com/PegaSysEng/pantheon/pull/1863)
- Blake 2b tweaks [\#1862](https://github.com/PegaSysEng/pantheon/pull/1862)
- Sweep state roots before child nodes [\#1854](https://github.com/PegaSysEng/pantheon/pull/1854)
- Update export subcommand to export blocks in rlp format [\#1852](https://github.com/PegaSysEng/pantheon/pull/1852)
- Updating docker tests to make it easier to follow & ensure it listens on the right interface on docker [\#1851](https://github.com/PegaSysEng/pantheon/pull/1851)
- Disable Istanbul block [\#1849](https://github.com/PegaSysEng/pantheon/pull/1849)
- Add read-only blockchain factory method [\#1845](https://github.com/PegaSysEng/pantheon/pull/1845)
- Removing the release plugin in favour of the new process with branches [\#1843](https://github.com/PegaSysEng/pantheon/pull/1843)
- Update Görli bootnodes [\#1842](https://github.com/PegaSysEng/pantheon/pull/1842)
- Upgrade graphql library to version 13.0 [\#1834](https://github.com/PegaSysEng/pantheon/pull/1834)
- Database versioning and enable multi-column database [\#1830](https://github.com/PegaSysEng/pantheon/pull/1830)
- Fixes invalid JsonGetter, comment [\#1811](https://github.com/PegaSysEng/pantheon/pull/1811) (thanks to [josh-richardson](https://github.com/josh-richardson))
- Add EthSigner acceptance test [\#1655](https://github.com/PegaSysEng/pantheon/pull/1655) (thanks to [iikirilov](https://github.com/iikirilov))
- Support plugin Richdata APIs via implementation [\#1581](https://github.com/PegaSysEng/pantheon/pull/1581)

## 1.2.1

### Additions and Improvements

- Removed the release plugin in favour of the new process with branches
[#1841](https://github.com/PegaSysEng/pantheon/pull/1841)
[#1843](https://github.com/PegaSysEng/pantheon/pull/1843)
[#1848](https://github.com/PegaSysEng/pantheon/pull/1848)
[#1855](https://github.com/PegaSysEng/pantheon/pull/1855)
- Updated Görli bootnodes [#1842](https://github.com/PegaSysEng/pantheon/pull/1842)
- Removed unnecessary test dependency [#1839](https://github.com/PegaSysEng/pantheon/pull/1839)
- Added warning when comments are used in genesis file [#1838](https://github.com/PegaSysEng/pantheon/pull/1838)
- Added an experimental flag for disabling timers [#1837](https://github.com/PegaSysEng/pantheon/pull/1837)
- Fixed FlatFileTaskCollection tests [#1833](https://github.com/PegaSysEng/pantheon/pull/1833)
- Added chain json import utility [#1832](https://github.com/PegaSysEng/pantheon/pull/1832)
- Added tests to AllNodesVisitor trie traversal [#1831](https://github.com/PegaSysEng/pantheon/pull/1831)
- Updated privateFrom to be required [#1829](https://github.com/PegaSysEng/pantheon/pull/1829) (thanks to [iikirilov](https://github.com/iikirilov))
- Made explicit that streamed accounts may be missing their address [#1828](https://github.com/PegaSysEng/pantheon/pull/1828)
- Refactored normalizeKeys method [#1826](https://github.com/PegaSysEng/pantheon/pull/1826)
- Removed dead parameters [#1825](https://github.com/PegaSysEng/pantheon/pull/1825)
- Added a nicer name for Corretto [#1819](https://github.com/PegaSysEng/pantheon/pull/1819)
- Changed core JSON-RPC method to support ReTestEth
[#1815](https://github.com/PegaSysEng/pantheon/pull/1815)
[#1818](https://github.com/PegaSysEng/pantheon/pull/1818)
- Added rewind to block functionality [#1814](https://github.com/PegaSysEng/pantheon/pull/1814)
- Added support for NoReward and NoProof seal engines [#1813](https://github.com/PegaSysEng/pantheon/pull/1813)
- Added strict short hex strings for retesteth [#1812](https://github.com/PegaSysEng/pantheon/pull/1812)
- Cleaned up genesis parsing [#1809](https://github.com/PegaSysEng/pantheon/pull/1809)
- Updating Orion to v1.3.2 [#1805](https://github.com/PegaSysEng/pantheon/pull/1805)
- Updaated newHeads subscription to emit events only for canonical blocks [#1798](https://github.com/PegaSysEng/pantheon/pull/1798)
- Repricing for trie-size-dependent opcodes [#1795](https://github.com/PegaSysEng/pantheon/pull/1795)
- Revised Istanbul Versioning assignments [#1794](https://github.com/PegaSysEng/pantheon/pull/1794)
- Updated RevertReason to return BytesValue [#1793](https://github.com/PegaSysEng/pantheon/pull/1793)
- Updated way priv_getPrivacyPrecompileAddress source [#1786](https://github.com/PegaSysEng/pantheon/pull/1786) (thanks to [iikirilov](https://github.com/iikirilov))
- Updated Chain ID opcode to return 0 as default [#1785](https://github.com/PegaSysEng/pantheon/pull/1785)
- Allowed fixedDifficulty=1 [#1784](https://github.com/PegaSysEng/pantheon/pull/1784)
- Updated Docker image defaults host interfaces [#1782](https://github.com/PegaSysEng/pantheon/pull/1782)
- Added tracking of world state account key preimages [#1780](https://github.com/PegaSysEng/pantheon/pull/1780)
- Modified PrivGetPrivateTransaction to take public tx hash [#1778](https://github.com/PegaSysEng/pantheon/pull/1778) (thanks to [josh-richardson](https://github.com/josh-richardson))
- Removed enclave public key from parameter
[#1789](https://github.com/PegaSysEng/pantheon/pull/1789)
[#1777](https://github.com/PegaSysEng/pantheon/pull/1777) (thanks to [iikirilov](https://github.com/iikirilov))
- Added storage key preimage tracking [#1772](https://github.com/PegaSysEng/pantheon/pull/1772)
- Updated priv_getPrivacyPrecompileAddress method return [#1766](https://github.com/PegaSysEng/pantheon/pull/1766) (thanks to [iikirilov](https://github.com/iikirilov))
- Added tests for permissioning with static nodes behaviour [#1764](https://github.com/PegaSysEng/pantheon/pull/1764)
- Added integration test for contract creation with privacyGroupId [#1762](https://github.com/PegaSysEng/pantheon/pull/1762) (thanks to [josh-richardson](https://github.com/josh-richardson))
- Added report node local address as the coinbase in Clique and IBFT
[#1758](https://github.com/PegaSysEng/pantheon/pull/1758)
[#1760](https://github.com/PegaSysEng/pantheon/pull/1760)
- Fixed private tx signature validation [#1753](https://github.com/PegaSysEng/pantheon/pull/1753)
- Updated CI configuration
[#1751](https://github.com/PegaSysEng/pantheon/pull/1751)
[#1835](https://github.com/PegaSysEng/pantheon/pull/1835)
- Added CLI flag for setting WorldStateDownloader task cache size [#1749](https://github.com/PegaSysEng/pantheon/pull/1749) (thanks to [matkt](https://github.com/matkt))
- Updated vertx to 2.8.0 [#1748](https://github.com/PegaSysEng/pantheon/pull/1748)
- changed RevertReason to BytesValue [#1746](https://github.com/PegaSysEng/pantheon/pull/1746)
- Added static nodes acceptance test [#1745](https://github.com/PegaSysEng/pantheon/pull/1745)
- Added report 0 hashrate when the mining coordinator doesn't support mining
[#1744](https://github.com/PegaSysEng/pantheon/pull/1744)
[#1757](https://github.com/PegaSysEng/pantheon/pull/1757)
- Implemented EIP-2200 - Net Gas Metering Revised [#1743](https://github.com/PegaSysEng/pantheon/pull/1743)
- Added chainId validation to PrivateTransactionValidator [#1741](https://github.com/PegaSysEng/pantheon/pull/1741)
- Reduced intrinsic gas cost [#1739](https://github.com/PegaSysEng/pantheon/pull/1739)
- De-duplicated test blocks data files [#1737](https://github.com/PegaSysEng/pantheon/pull/1737)
- Renamed various EEA methods to priv methods [#1736](https://github.com/PegaSysEng/pantheon/pull/1736) (thanks to [josh-richardson](https://github.com/josh-richardson))
- Permissioning Acceptance Test [#1735](https://github.com/PegaSysEng/pantheon/pull/1735)
 [#1759](https://github.com/PegaSysEng/pantheon/pull/1759)
- Add nonce handling to GenesisState [#1728](https://github.com/PegaSysEng/pantheon/pull/1728)
- Added 100-continue to HTTP [#1727](https://github.com/PegaSysEng/pantheon/pull/1727)
- Fixed get_signerMetrics [#1725](https://github.com/PegaSysEng/pantheon/pull/1725) (thanks to [matkt](https://github.com/matkt))
- Reworked "in-sync" checks [#1720](https://github.com/PegaSysEng/pantheon/pull/1720)
- Added Accounts Permissioning Acceptance Tests [#1719](https://github.com/PegaSysEng/pantheon/pull/1719)
- Added PrivateTransactionValidator to unify logic [#1713](https://github.com/PegaSysEng/pantheon/pull/1713)
- Added JSON-RPC API to report validator block production information [#1687](https://github.com/PegaSysEng/pantheon/pull/1687) (thanks to [matkt](https://github.com/matkt))
- Added Mark Sweep Pruner [#1638](https://github.com/PegaSysEng/pantheon/pull/1638)
- Added the Blake2b F compression function as a precompile in Besu [#1614](https://github.com/PegaSysEng/pantheon/pull/1614) (thanks to [iikirilov](https://github.com/iikirilov))
  [#1792](https://github.com/PegaSysEng/pantheon/pull/1792)
  [#1652](https://github.com/PegaSysEng/pantheon/pull/1652)
  - Added permissioning webinar in the resources [#1717](https://github.com/PegaSysEng/pantheon/pull/1717)
  - Add web3.js-eea reference doc [#1617](https://github.com/PegaSysEng/pantheon/pull/1617)
  [#1650](https://github.com/PegaSysEng/pantheon/pull/1650)
  [#1721](https://github.com/PegaSysEng/pantheon/pull/1721)
  [#1722](https://github.com/PegaSysEng/pantheon/pull/1722)
  [#1724](https://github.com/PegaSysEng/pantheon/pull/1724)
  [#1729](https://github.com/PegaSysEng/pantheon/pull/1729)
  [#1730](https://github.com/PegaSysEng/pantheon/pull/1730)
  [#1731](https://github.com/PegaSysEng/pantheon/pull/1731)
  [#1732](https://github.com/PegaSysEng/pantheon/pull/1732)
  [#1740](https://github.com/PegaSysEng/pantheon/pull/1740)
  [#1750](https://github.com/PegaSysEng/pantheon/pull/1750)
  [#1761](https://github.com/PegaSysEng/pantheon/pull/1761)
  [#1765](https://github.com/PegaSysEng/pantheon/pull/1765)
  [#1769](https://github.com/PegaSysEng/pantheon/pull/1769)
  [#1770](https://github.com/PegaSysEng/pantheon/pull/1770)
  [#1771](https://github.com/PegaSysEng/pantheon/pull/1771)
  [#1773](https://github.com/PegaSysEng/pantheon/pull/1773)
  [#1787](https://github.com/PegaSysEng/pantheon/pull/1787)
  [#1788](https://github.com/PegaSysEng/pantheon/pull/1788)
  [#1796](https://github.com/PegaSysEng/pantheon/pull/1796)
  [#1803](https://github.com/PegaSysEng/pantheon/pull/1803)
  [#1810](https://github.com/PegaSysEng/pantheon/pull/1810)
  [#1817](https://github.com/PegaSysEng/pantheon/pull/1817)
  - Added Java 11+ as a prerequisite for installing Besu using Homebrew. [#1755](https://github.com/PegaSysEng/pantheon/pull/1755)
  [#1742](https://github.com/PegaSysEng/pantheon/pull/1742)
  [#1763](https://github.com/PegaSysEng/pantheon/pull/1763)
  [#1779](https://github.com/PegaSysEng/pantheon/pull/1779)
  [#1781](https://github.com/PegaSysEng/pantheon/pull/1781)
  [#1827](https://github.com/PegaSysEng/pantheon/pull/1827)
  [#1767](https://github.com/PegaSysEng/pantheon/pull/1767) (thanks to [helderjnpinto](https://github.com/helderjnpinto))
  - Moved the docs to a [new doc repos](https://github.com/PegaSysEng/doc.pantheon) [#1822](https://github.com/PegaSysEng/pantheon/pull/1822)
- Explicitly configure some maven artifactIds [#1853](https://github.com/PegaSysEng/pantheon/pull/1853)
- Update export subcommand to export blocks in rlp format [#1852](https://github.com/PegaSysEng/pantheon/pull/1852)
- Implement `eth_getproof` JSON RPC API [#1824](https://github.com/PegaSysEng/pantheon/pull/1824)
- Database versioning and enable multi-column database [#1830](https://github.com/PegaSysEng/pantheon/pull/1830)
- Disable smoke tests on windows [#1847](https://github.com/PegaSysEng/pantheon/pull/1847)
- Add read-only blockchain factory method [#1845](https://github.com/PegaSysEng/pantheon/pull/1845)

## 1.2

### Additions and Improvements

- Add UPnP Support [\#1334](https://github.com/PegaSysEng/pantheon/pull/1334) (thanks to [notlesh](https://github.com/notlesh))
- Limit the fraction of wire connections initiated by peers [\#1665](https://github.com/PegaSysEng/pantheon/pull/1665)
- EIP-1706 - Disable SSTORE with gasleft lt call stipend  [\#1706](https://github.com/PegaSysEng/pantheon/pull/1706)
- EIP-1108 - Reprice alt\_bn128 [\#1704](https://github.com/PegaSysEng/pantheon/pull/1704)
- EIP-1344 ChainID Opcode [\#1690](https://github.com/PegaSysEng/pantheon/pull/1690)
- New release docker image [\#1664](https://github.com/PegaSysEng/pantheon/pull/1664)
- Support changing log level at runtime [\#1656](https://github.com/PegaSysEng/pantheon/pull/1656) (thanks to [matkt](https://github.com/matkt))
- Implement dump command to dump a specific block from storage [\#1641](https://github.com/PegaSysEng/pantheon/pull/1641) (thanks to [matkt](https://github.com/matkt))
- Add eea\_findPrivacyGroup endpoint to Besu [\#1635](https://github.com/PegaSysEng/pantheon/pull/1635) (thanks to [Puneetha17](https://github.com/Puneetha17))
- Updated eea send raw transaction with privacy group ID [\#1611](https://github.com/PegaSysEng/pantheon/pull/1611) (thanks to [iikirilov](https://github.com/iikirilov))
- Added Revert Reason [\#1603](https://github.com/PegaSysEng/pantheon/pull/1603)

### Technical Improvements

- Remove enclave public key from parameter [\#1789](https://github.com/PegaSysEng/pantheon/pull/1789)
- Update defaults host interfaces [\#1782](https://github.com/PegaSysEng/pantheon/pull/1782)
- Modifies PrivGetPrivateTransaction to take public tx hash [\#1778](https://github.com/PegaSysEng/pantheon/pull/1778)
- Remove enclave public key from parameter [\#1777](https://github.com/PegaSysEng/pantheon/pull/1777)
- Return the ethereum address of the privacy precompile from priv_getPrivacyPrecompileAddress [\#1766](https://github.com/PegaSysEng/pantheon/pull/1766)
- Report node local address as the coinbase in Clique and IBFT [\#1760](https://github.com/PegaSysEng/pantheon/pull/1760)
- Additional integration test for contract creation with privacyGroupId [\#1762](https://github.com/PegaSysEng/pantheon/pull/1762)
- Report 0 hashrate when the mining coordinator doesn't support mining [\#1757](https://github.com/PegaSysEng/pantheon/pull/1757)
- Fix private tx signature validation [\#1753](https://github.com/PegaSysEng/pantheon/pull/1753)
- RevertReason changed to BytesValue [\#1746](https://github.com/PegaSysEng/pantheon/pull/1746)
- Renames various eea methods to priv methods [\#1736](https://github.com/PegaSysEng/pantheon/pull/1736)
- Update Orion version [\#1716](https://github.com/PegaSysEng/pantheon/pull/1716)
- Rename CLI flag for better ordering of options [\#1715](https://github.com/PegaSysEng/pantheon/pull/1715)
- Routine dependency updates [\#1712](https://github.com/PegaSysEng/pantheon/pull/1712)
- Fix spelling error in getApplicationPrefix method name [\#1711](https://github.com/PegaSysEng/pantheon/pull/1711)
- Wait and retry if best peer's chain is too short for fast sync [\#1708](https://github.com/PegaSysEng/pantheon/pull/1708)
- Eea get private transaction fix [\#1707](https://github.com/PegaSysEng/pantheon/pull/1707) (thanks to [iikirilov](https://github.com/iikirilov))
- Rework remote connection limit flag defaults [\#1705](https://github.com/PegaSysEng/pantheon/pull/1705)
- Report invalid options from config file [\#1703](https://github.com/PegaSysEng/pantheon/pull/1703)
- Add ERROR to list of CLI log level options [\#1699](https://github.com/PegaSysEng/pantheon/pull/1699)
- Enable onchain account permissioning CLI option [\#1686](https://github.com/PegaSysEng/pantheon/pull/1686)
- Exempt static nodes from all connection limits [\#1685](https://github.com/PegaSysEng/pantheon/pull/1685)
- Enclave refactoring [\#1684](https://github.com/PegaSysEng/pantheon/pull/1684)
- Add opcode and precompiled support for versioning  [\#1683](https://github.com/PegaSysEng/pantheon/pull/1683)
- Use a percentage instead of fraction for the remote connections percentage CLI option. [\#1682](https://github.com/PegaSysEng/pantheon/pull/1682)
- Added error msg for calling eth\_sendTransaction [\#1681](https://github.com/PegaSysEng/pantheon/pull/1681)
- Remove instructions for installing with Chocolatey [\#1680](https://github.com/PegaSysEng/pantheon/pull/1680)
- remove zulu-jdk8 from smoke tests [\#1679](https://github.com/PegaSysEng/pantheon/pull/1679)
- Add new MainNet bootnodes [\#1678](https://github.com/PegaSysEng/pantheon/pull/1678)
- updating smoke tests to use \>= jdk11 [\#1677](https://github.com/PegaSysEng/pantheon/pull/1677)
- Fix handling of remote connection limit [\#1676](https://github.com/PegaSysEng/pantheon/pull/1676)
- Add accountVersion to MessageFrame [\#1675](https://github.com/PegaSysEng/pantheon/pull/1675)
- Change getChildren return type [\#1674](https://github.com/PegaSysEng/pantheon/pull/1674)
- Use Log4J message template instead of String.format [\#1673](https://github.com/PegaSysEng/pantheon/pull/1673)
- Return hashrate of 0 when not mining. [\#1672](https://github.com/PegaSysEng/pantheon/pull/1672)
- Add hooks for validation  [\#1671](https://github.com/PegaSysEng/pantheon/pull/1671)
- Upgrade to pantheon-build:0.0.6-jdk11 which really does include jdk11 [\#1670](https://github.com/PegaSysEng/pantheon/pull/1670)
- Onchain permissioning startup check [\#1669](https://github.com/PegaSysEng/pantheon/pull/1669)
- Update BesuCommand to accept minTransactionGasPriceWei as an integer [\#1668](https://github.com/PegaSysEng/pantheon/pull/1668) (thanks to [matkt](https://github.com/matkt))
- Privacy group id consistent [\#1667](https://github.com/PegaSysEng/pantheon/pull/1667) (thanks to [iikirilov](https://github.com/iikirilov))
- Change eea\_getPrivateTransaction endpoint to accept hex [\#1666](https://github.com/PegaSysEng/pantheon/pull/1666) (thanks to [Puneetha17](https://github.com/Puneetha17))
- Factorise metrics code for KeyValueStorage database [\#1663](https://github.com/PegaSysEng/pantheon/pull/1663))
- Create a metric tracking DB size [\#1662](https://github.com/PegaSysEng/pantheon/pull/1662)
- AT- Removing unused methods on KeyValueStorage [\#1661](https://github.com/PegaSysEng/pantheon/pull/1661)
- Add Prerequisites and Quick-Start [\#1660](https://github.com/PegaSysEng/pantheon/pull/1660) (thanks to [lazaridiscom](https://github.com/lazaridiscom))
- Java 11 updates [\#1658](https://github.com/PegaSysEng/pantheon/pull/1658)
- Make test generated keys deterministic w/in block generator [\#1657](https://github.com/PegaSysEng/pantheon/pull/1657)
- Rename privacyGroupId to createPrivacyGroupId [\#1654](https://github.com/PegaSysEng/pantheon/pull/1654) (thanks to [Puneetha17](https://github.com/Puneetha17))
- Intermittent Test Failures in TransactionsMessageSenderTest [\#1653](https://github.com/PegaSysEng/pantheon/pull/1653)
- Sanity check the generated distribution files before upload [\#1648](https://github.com/PegaSysEng/pantheon/pull/1648)
- Use JDK 11 for release builds [\#1647](https://github.com/PegaSysEng/pantheon/pull/1647)
- Support multiple private marker transactions in a block  [\#1646](https://github.com/PegaSysEng/pantheon/pull/1646)
- Display World State Sync Progress in Logs [\#1645](https://github.com/PegaSysEng/pantheon/pull/1645)
- Remove the docker gradle plugin, handle building docker with shell now [\#1644](https://github.com/PegaSysEng/pantheon/pull/1644)
- Switch to using metric names from EIP-2159 [\#1634](https://github.com/PegaSysEng/pantheon/pull/1634)
- Account versioning [\#1612](https://github.com/PegaSysEng/pantheon/pull/1612)

## 1.1.4

### Additions and Improvements

- \[PAN-2832\] Support setting config options via environment variables [\#1597](https://github.com/PegaSysEng/pantheon/pull/1597)
- Print Besu version when starting [\#1593](https://github.com/PegaSysEng/pantheon/pull/1593)
- \[PAN-2746\] Add eea\_createPrivacyGroup & eea\_deletePrivacyGroup endpoint [\#1560](https://github.com/PegaSysEng/pantheon/pull/1560) (thanks to [Puneetha17](https://github.com/Puneetha17))

### Technical Improvements

- Read config from env vars when no config file specified [\#1639](https://github.com/PegaSysEng/pantheon/pull/1639)
- Upgrade jackson-databind to 2.9.9.1 [\#1636](https://github.com/PegaSysEng/pantheon/pull/1636)
- Update Reference Tests [\#1633](https://github.com/PegaSysEng/pantheon/pull/1633)
- Ignore discport during static node permissioning check [\#1631](https://github.com/PegaSysEng/pantheon/pull/1631)
- Check connections more frequently during acceptance tests [\#1630](https://github.com/PegaSysEng/pantheon/pull/1630)
- Refactor experimental CLI options [\#1629](https://github.com/PegaSysEng/pantheon/pull/1629)
- JSON-RPC api net_services should display the actual ports [\#1628](https://github.com/PegaSysEng/pantheon/pull/1628)
- Refactor CLI [\#1627](https://github.com/PegaSysEng/pantheon/pull/1627)
- Simplify BesuCommand `run` and `parse` methods. [\#1626](https://github.com/PegaSysEng/pantheon/pull/1626)
- PAN-2860: Ignore discport during startup whitelist validation [\#1625](https://github.com/PegaSysEng/pantheon/pull/1625)
- Freeze plugin api version [\#1624](https://github.com/PegaSysEng/pantheon/pull/1624)
- Implement incoming transaction messages CLI option as an unstable command. [\#1622](https://github.com/PegaSysEng/pantheon/pull/1622)
- Update smoke tests docker images for zulu and openjdk to private ones [\#1620](https://github.com/PegaSysEng/pantheon/pull/1620)
- Remove duplication between EeaTransactionCountRpc & PrivateTransactionHandler [\#1619](https://github.com/PegaSysEng/pantheon/pull/1619)
- \[PAN-2709\] - nonce too low error [\#1618](https://github.com/PegaSysEng/pantheon/pull/1618)
- Cache TransactionValidationParams instead of creating new object for each call [\#1616](https://github.com/PegaSysEng/pantheon/pull/1616)
- \[PAN-2850\] Create a transaction pool configuration object [\#1615](https://github.com/PegaSysEng/pantheon/pull/1615)
- Add TransactionValidationParam to TxProcessor [\#1613](https://github.com/PegaSysEng/pantheon/pull/1613)
- Expose a CLI option to configure the life time of transaction messages. [\#1610](https://github.com/PegaSysEng/pantheon/pull/1610)
- Implement Prometheus metric counter for skipped expired transaction messages. [\#1609](https://github.com/PegaSysEng/pantheon/pull/1609)
- Upload jars to bintray as part of releases [\#1608](https://github.com/PegaSysEng/pantheon/pull/1608)
- Avoid publishing docker-pantheon directory to bintray during a release [\#1606](https://github.com/PegaSysEng/pantheon/pull/1606)
- \[PAN-2756\] Istanbul scaffolding [\#1605](https://github.com/PegaSysEng/pantheon/pull/1605)
- Implement a timeout in TransactionMessageProcessor [\#1604](https://github.com/PegaSysEng/pantheon/pull/1604)
- Reject transactions with gas price below the configured minimum [\#1602](https://github.com/PegaSysEng/pantheon/pull/1602)
- Always build the k8s image, only push to dockerhub for master branch [\#1601](https://github.com/PegaSysEng/pantheon/pull/1601)
- Properly validate AltBN128 pairing precompile input [\#1600](https://github.com/PegaSysEng/pantheon/pull/1600)
- \[PAN-2871\] Columnar rocksdb [\#1599](https://github.com/PegaSysEng/pantheon/pull/1599)
- Reverting change to dockerfile [\#1594](https://github.com/PegaSysEng/pantheon/pull/1594)
- Update dependency versions [\#1592](https://github.com/PegaSysEng/pantheon/pull/1592)
- \[PAN-2797\] Clean up failed connections [\#1591](https://github.com/PegaSysEng/pantheon/pull/1591)
- Cleaning up the build process for docker [\#1590](https://github.com/PegaSysEng/pantheon/pull/1590)
- \[PAN-2786\] Stop Transaction Pool Queue from Growing Unbounded [\#1586](https://github.com/PegaSysEng/pantheon/pull/1586)

## 1.1.3

### Additions and Improvements

- \[PAN-2811\] Be more lenient with discovery message deserialization. Completes our support for EIP-8 and enables Besu to work on Rinkeby again. [\#1580](https://github.com/PegaSysEng/pantheon/pull/1580)
- Added liveness and readiness probe stub endpoints [\#1553](https://github.com/PegaSysEng/pantheon/pull/1553)
- Implemented operator tool. \(blockchain network configuration for permissioned networks\) [\#1511](https://github.com/PegaSysEng/pantheon/pull/1511)
- \[PAN-2754\] Added eea\_getPrivacyPrecompileAddress [\#1579](https://github.com/PegaSysEng/pantheon/pull/1579) (thanks to [Puneetha17](https://github.com/Puneetha17))
- Publish the chain head gas used, gas limit, transaction count and ommer metrics [\#1551](https://github.com/PegaSysEng/pantheon/pull/1551)
- Add subscribe and unsubscribe count metrics [\#1541](https://github.com/PegaSysEng/pantheon/pull/1541)
- Add pivot block metrics [\#1537](https://github.com/PegaSysEng/pantheon/pull/1537)

### Technical Improvements

- PAN-2816: Hiding experimental account permissioning cli options [\#1584](https://github.com/PegaSysEng/pantheon/pull/1584)
- \[PAN-2630\] Synchronizer should disconnect the sync target peer on invalid block data [\#1578](https://github.com/PegaSysEng/pantheon/pull/1578)
- Rename MetricCategory to BesuMetricCategory [\#1574](https://github.com/PegaSysEng/pantheon/pull/1574)
- Convert MetricsConfigiguration to use a builder [\#1572](https://github.com/PegaSysEng/pantheon/pull/1572)
- PAN-2794: Including flag for onchain permissioning check on tx processor [\#1571](https://github.com/PegaSysEng/pantheon/pull/1571)
- Fix behaviour for absent account permissiong smart contract [\#1569](https://github.com/PegaSysEng/pantheon/pull/1569)
- Expand readiness check to check peer count and sync state [\#1568](https://github.com/PegaSysEng/pantheon/pull/1568)
- \[PAN-2798\] Reorganize p2p classes [\#1567](https://github.com/PegaSysEng/pantheon/pull/1567)
- PAN-2729: Account Smart Contract Permissioning ATs [\#1565](https://github.com/PegaSysEng/pantheon/pull/1565)
- Timeout build after 1 hour to prevent it hanging forever. [\#1564](https://github.com/PegaSysEng/pantheon/pull/1564)
- \[PAN-2791\] Make permissions checks for ongoing connections more granular [\#1563](https://github.com/PegaSysEng/pantheon/pull/1563)
- \[PAN-2721\] Fix TopicParameter deserialization [\#1562](https://github.com/PegaSysEng/pantheon/pull/1562)
- \[PAN-2779\] Allow signing private transaction with any key [\#1561](https://github.com/PegaSysEng/pantheon/pull/1561) (thanks to [iikirilov](https://github.com/iikirilov))
- \[PAN-2783\] Invert dependency between permissioning and p2p [\#1557](https://github.com/PegaSysEng/pantheon/pull/1557)
- Removing account filter from TransactionPool [\#1556](https://github.com/PegaSysEng/pantheon/pull/1556)
- \[PAN-1952\] - Remove ignored pending transaction event publish acceptance test [\#1552](https://github.com/PegaSysEng/pantheon/pull/1552)
- Make MetricCategories more flexible [\#1550](https://github.com/PegaSysEng/pantheon/pull/1550)
- Fix encoding for account permissioning check call [\#1549](https://github.com/PegaSysEng/pantheon/pull/1549)
- Discard known remote transactions prior to validation [\#1548](https://github.com/PegaSysEng/pantheon/pull/1548)
- \[PAN-2009\] - Fix cluster clean start after stop in Acceptance tests [\#1546](https://github.com/PegaSysEng/pantheon/pull/1546)
- FilterIdGenerator fixes [\#1544](https://github.com/PegaSysEng/pantheon/pull/1544)
- Only increment the added transaction counter if we actually added the transaction [\#1543](https://github.com/PegaSysEng/pantheon/pull/1543)
- When retrieving transactions by hash, check the pending transactions first [\#1542](https://github.com/PegaSysEng/pantheon/pull/1542)
- Fix thread safety in SubscriptionManager [\#1540](https://github.com/PegaSysEng/pantheon/pull/1540)
- \[PAN-2731\] Extract connection management from P2PNetwork [\#1538](https://github.com/PegaSysEng/pantheon/pull/1538)
- \[PAN-2010\] format filter id as quantity [\#1534](https://github.com/PegaSysEng/pantheon/pull/1534)
- PAN-2445: Onchain account permissioning [\#1507](https://github.com/PegaSysEng/pantheon/pull/1507)
- \[PAN-2672\] Return specific and useful error for enclave issues [\#1455](https://github.com/PegaSysEng/pantheon/pull/1455) (thanks to [Puneetha17](https://github.com/Puneetha17))

## 1.1.2

### Additions and Improvements

### Technical Improvements

- Replaced Void datatype with void [\#1530](https://github.com/PegaSysEng/pantheon/pull/1530)
- Fix estimate gas RPC failing for clique when no blocks have been created [\#1528](https://github.com/PegaSysEng/pantheon/pull/1528)
- Avoid auto-boxing for gauge metrics [\#1526](https://github.com/PegaSysEng/pantheon/pull/1526)
- Add AT to ensure 0-miner Clique/IBFT are valid [\#1525](https://github.com/PegaSysEng/pantheon/pull/1525)
- AT DSL - renaming to suffix of Conditions and co-locating with Conditions [\#1524](https://github.com/PegaSysEng/pantheon/pull/1524)
- Set disconnect flag immediately when disconnecting a peer [\#1521](https://github.com/PegaSysEng/pantheon/pull/1521)
- \[PAN-2547\] Modified JSON-RPC subscription processing to avoid blocking [\#1519](https://github.com/PegaSysEng/pantheon/pull/1519)
- Dependency Version Updates [\#1517](https://github.com/PegaSysEng/pantheon/pull/1517)
- AT DSL - renaming ibft to ibft2 [\#1516](https://github.com/PegaSysEng/pantheon/pull/1516)
- \[PIE-1578\] Added local transaction permissioning metrics [\#1515](https://github.com/PegaSysEng/pantheon/pull/1515)
- \[PIE-1577\] Added node local metrics [\#1514](https://github.com/PegaSysEng/pantheon/pull/1514)
- AT DSL - Removing WaitCondition, consistently applying Condition instead [\#1513](https://github.com/PegaSysEng/pantheon/pull/1513)
- Remove usage of deprecated ConcurrentSet [\#1512](https://github.com/PegaSysEng/pantheon/pull/1512)
- Log error if clique or ibft have 0 validators in genesis [\#1509](https://github.com/PegaSysEng/pantheon/pull/1509)
- GraphQL library upgrade changes. [\#1508](https://github.com/PegaSysEng/pantheon/pull/1508)
- Add metrics to assist monitoring and alerting [\#1506](https://github.com/PegaSysEng/pantheon/pull/1506)
- Use external pantheon-plugin-api library [\#1505](https://github.com/PegaSysEng/pantheon/pull/1505)
- Tilde [\#1504](https://github.com/PegaSysEng/pantheon/pull/1504)
- Dependency version updates [\#1503](https://github.com/PegaSysEng/pantheon/pull/1503)
- Simplify text [\#1501](https://github.com/PegaSysEng/pantheon/pull/1501) (thanks to [bgravenorst](https://github.com/bgravenorst))
- \[PAN-1625\] Clique AT mining continues if validator offline [\#1500](https://github.com/PegaSysEng/pantheon/pull/1500)
- Acceptance Test DSL Node refactoring [\#1498](https://github.com/PegaSysEng/pantheon/pull/1498)
- Updated an incorrect command [\#1497](https://github.com/PegaSysEng/pantheon/pull/1497) (thanks to [bgravenorst](https://github.com/bgravenorst))
- Acceptance Test and DSL rename for IBFT2 [\#1493](https://github.com/PegaSysEng/pantheon/pull/1493)
- \[PIE-1580\] Metrics for smart contract permissioning actions [\#1492](https://github.com/PegaSysEng/pantheon/pull/1492)
- Handle RLPException when processing incoming DevP2P messages [\#1491](https://github.com/PegaSysEng/pantheon/pull/1491)
- Limit spotless checks to java classes in expected java  dirs [\#1490](https://github.com/PegaSysEng/pantheon/pull/1490)
- \[PAN-2560\] Add LocalNode class [\#1489](https://github.com/PegaSysEng/pantheon/pull/1489)
- Changed Enode length error String implementation. [\#1486](https://github.com/PegaSysEng/pantheon/pull/1486)
- PAN-2715 - return block not found reasons in error [\#1485](https://github.com/PegaSysEng/pantheon/pull/1485)
- \[PAN-2652\] Refactor Privacy acceptance test and add Privacy Ibft test [\#1483](https://github.com/PegaSysEng/pantheon/pull/1483) (thanks to [iikirilov](https://github.com/iikirilov))
- \[PAN-2603\] Onchain account permissioning support [\#1475](https://github.com/PegaSysEng/pantheon/pull/1475)
- Make CLI options names with hyphen-minus searchable and reduce index size [\#1476](https://github.com/PegaSysEng/pantheon/pull/1476)
- Added warning banner when using latest version [\#1454](https://github.com/PegaSysEng/pantheon/pull/1454)
- Add RTD config file to fix Python version issue [\#1453](https://github.com/PegaSysEng/pantheon/pull/1453)
- \[PAN-2647\] Validate Private Transaction nonce before submitting to Transaction Pool [\#1449](https://github.com/PegaSysEng/pantheon/pull/1449) (thanks to [iikirilov](https://github.com/iikirilov))
- Add placeholders system to have global variables in markdown [\#1425](https://github.com/PegaSysEng/pantheon/pull/1425)

## 1.1.1

### Additions and Improvements

- [GraphQL](https://besu.hyperledger.org/en/latest/HowTo/Interact/APIs/GraphQL/) [\#1311](https://github.com/PegaSysEng/pantheon/pull/1311) (thanks to [zyfrank](https://github.com/zyfrank))
- Added [`--tx-pool-retention-hours`](https://besu.hyperledger.org/en/latest/Reference/CLI/CLI-Syntax/#tx-pool-retention-hours) [\#1333](https://github.com/PegaSysEng/pantheon/pull/1333)
- Added Genesis file support for specifying the maximum stack size. [\#1431](https://github.com/PegaSysEng/pantheon/pull/1431)
- Included transaction details when subscribed to Pending transactions [\#1410](https://github.com/PegaSysEng/pantheon/pull/1410)


### Technical Improvements

- Create MaintainedPeers class [\#1484](https://github.com/PegaSysEng/pantheon/pull/1484)
- Fix for permissioned network with single bootnode [\#1479](https://github.com/PegaSysEng/pantheon/pull/1479)
- Have ThreadBesuNodeRunner support plugin tests [\#1477](https://github.com/PegaSysEng/pantheon/pull/1477)
- Less pointless plugins errors [\#1473](https://github.com/PegaSysEng/pantheon/pull/1473)
- Rename GraphQLRPC to just GraphQL [\#1472](https://github.com/PegaSysEng/pantheon/pull/1472)
- eth\_protocolVersion is a Quantity, not an Integer [\#1470](https://github.com/PegaSysEng/pantheon/pull/1470)
- Don't require 'to' in 'blocks' queries [\#1464](https://github.com/PegaSysEng/pantheon/pull/1464)
- Events Plugin - Add initial "NewBlock" event message [\#1463](https://github.com/PegaSysEng/pantheon/pull/1463)
- Make restriction field in Private Transaction an enum [\#1462](https://github.com/PegaSysEng/pantheon/pull/1462) (thanks to [iikirilov](https://github.com/iikirilov))
- Helpful graphql error when an account doesn't exist [\#1460](https://github.com/PegaSysEng/pantheon/pull/1460)
- Acceptance Test Cleanup [\#1458](https://github.com/PegaSysEng/pantheon/pull/1458)
- Large chain id support for private transactions [\#1452](https://github.com/PegaSysEng/pantheon/pull/1452)
- Optimise TransactionPool.addRemoteTransaction [\#1448](https://github.com/PegaSysEng/pantheon/pull/1448)
- Reduce synchronization in PendingTransactions [\#1447](https://github.com/PegaSysEng/pantheon/pull/1447)
- Add simple PeerPermissions interface [\#1446](https://github.com/PegaSysEng/pantheon/pull/1446)
- Make sure ThreadBesuNodeRunner is exercised by automation [\#1442](https://github.com/PegaSysEng/pantheon/pull/1442)
- Decode devp2p packets off the event thread [\#1439](https://github.com/PegaSysEng/pantheon/pull/1439)
- Allow config files to specify no bootnodes [\#1438](https://github.com/PegaSysEng/pantheon/pull/1438)
- Capture all logs and errors in the Besu log output [\#1437](https://github.com/PegaSysEng/pantheon/pull/1437)
- Ensure failed Txns are deleted when detected during mining [\#1436](https://github.com/PegaSysEng/pantheon/pull/1436)
- Plugin Framework [\#1435](https://github.com/PegaSysEng/pantheon/pull/1435)
- Equals cleanup [\#1434](https://github.com/PegaSysEng/pantheon/pull/1434)
- Transaction smart contract permissioning controller [\#1433](https://github.com/PegaSysEng/pantheon/pull/1433)
- Renamed AccountPermissioningProver to TransactionPermissio… [\#1432](https://github.com/PegaSysEng/pantheon/pull/1432)
- Refactorings and additions to add Account based Smart Contract permissioning [\#1430](https://github.com/PegaSysEng/pantheon/pull/1430)
- Fix p2p PeerInfo handling [\#1428](https://github.com/PegaSysEng/pantheon/pull/1428)
- IbftProcessor logs when a throwable terminates mining [\#1427](https://github.com/PegaSysEng/pantheon/pull/1427)
- Renamed AccountWhitelistController [\#1424](https://github.com/PegaSysEng/pantheon/pull/1424)
- Unwrap DelegatingBytes32 and prevent Hash from wrapping other Hash instances [\#1423](https://github.com/PegaSysEng/pantheon/pull/1423)
- If nonce is invalid, do not delete during mining [\#1422](https://github.com/PegaSysEng/pantheon/pull/1422)
- Deleting unused windows jenkinsfile [\#1421](https://github.com/PegaSysEng/pantheon/pull/1421)
- Get all our smoke tests for all platforms in 1 jenkins job [\#1420](https://github.com/PegaSysEng/pantheon/pull/1420)
- Add pending object to GraphQL queries [\#1419](https://github.com/PegaSysEng/pantheon/pull/1419)
- Start listening for p2p connections after start\(\) is invoked [\#1418](https://github.com/PegaSysEng/pantheon/pull/1418)
- Improved JSON-RPC responses when EnodeURI parameter has invalid EnodeId [\#1417](https://github.com/PegaSysEng/pantheon/pull/1417)
- Use port 0 when starting a websocket server in tests [\#1416](https://github.com/PegaSysEng/pantheon/pull/1416)
- Windows jdk smoke tests [\#1413](https://github.com/PegaSysEng/pantheon/pull/1413)
- Change AT discard RPC tests to be more reliable by checking discard using proposals [\#1411](https://github.com/PegaSysEng/pantheon/pull/1411)
- Simple account permissioning [\#1409](https://github.com/PegaSysEng/pantheon/pull/1409)
- Fix clique miner to respect changes to vanity data made via JSON-RPC [\#1408](https://github.com/PegaSysEng/pantheon/pull/1408)
- Avoid recomputing the logs bloom filter when reading receipts [\#1407](https://github.com/PegaSysEng/pantheon/pull/1407)
- Remove NodePermissioningLocalConfig external references [\#1406](https://github.com/PegaSysEng/pantheon/pull/1406)
- Add constantinople fix block for Rinkeby [\#1404](https://github.com/PegaSysEng/pantheon/pull/1404)
- Update EnodeURL to support enodes with listening disabled [\#1403](https://github.com/PegaSysEng/pantheon/pull/1403)
- Integration Integration test\(s\) on p2p of 'net\_services'  [\#1402](https://github.com/PegaSysEng/pantheon/pull/1402)
- Reference tests fail on Windows [\#1401](https://github.com/PegaSysEng/pantheon/pull/1401)
- Fix non-deterministic test caused by variable size of generated transactions [\#1399](https://github.com/PegaSysEng/pantheon/pull/1399)
- Start BlockPropagationManager immediately - don't wait for full sync [\#1398](https://github.com/PegaSysEng/pantheon/pull/1398)
- Added error message for RPC method disabled [\#1396](https://github.com/PegaSysEng/pantheon/pull/1396)
- Fix intermittency in FullSyncChainDownloaderTest [\#1394](https://github.com/PegaSysEng/pantheon/pull/1394)
- Add explanatory comment about default port [\#1392](https://github.com/PegaSysEng/pantheon/pull/1392)
- Handle case where peers advertise a listening port of 0 [\#1391](https://github.com/PegaSysEng/pantheon/pull/1391)
- Cache extra data [\#1389](https://github.com/PegaSysEng/pantheon/pull/1389)
- Update Log message in IBFT Controller [\#1387](https://github.com/PegaSysEng/pantheon/pull/1387)
- Remove unnecessary field [\#1384](https://github.com/PegaSysEng/pantheon/pull/1384)
- Add getPeer method to PeerConnection [\#1383](https://github.com/PegaSysEng/pantheon/pull/1383)
- Removing smart quotes [\#1381](https://github.com/PegaSysEng/pantheon/pull/1381) (thanks to [jmcnevin](https://github.com/jmcnevin))
- Use streams and avoid iterating child nodes multiple times [\#1380](https://github.com/PegaSysEng/pantheon/pull/1380)
- Use execute instead of submit so unhandled exceptions get logged [\#1379](https://github.com/PegaSysEng/pantheon/pull/1379)
- Prefer EnodeURL over Endpoint [\#1378](https://github.com/PegaSysEng/pantheon/pull/1378)
- Add flat file based task collection [\#1377](https://github.com/PegaSysEng/pantheon/pull/1377)
- Consolidate local enode representation [\#1376](https://github.com/PegaSysEng/pantheon/pull/1376)
- Rename rocksdDbConfiguration to rocksDbConfiguration [\#1375](https://github.com/PegaSysEng/pantheon/pull/1375)
- Remove EthTaskChainDownloader and supporting code [\#1373](https://github.com/PegaSysEng/pantheon/pull/1373)
- Handle the pipeline being aborted while finalizing an async operation [\#1372](https://github.com/PegaSysEng/pantheon/pull/1372)
- Rename methods that create and return streams away from getX\(\) [\#1368](https://github.com/PegaSysEng/pantheon/pull/1368)
- eea\_getTransactionCount fails if account has not interacted with private state [\#1367](https://github.com/PegaSysEng/pantheon/pull/1367) (thanks to [iikirilov](https://github.com/iikirilov))
- Increase RocksDB settings [\#1364](https://github.com/PegaSysEng/pantheon/pull/1364) ([ajsutton](https://github.com/ajsutton))
- Don't abort in-progress master builds when a new commit is added. [\#1358](https://github.com/PegaSysEng/pantheon/pull/1358)
- Request open ended headers from sync target [\#1355](https://github.com/PegaSysEng/pantheon/pull/1355)
- Enable the pipeline chain downloader by default [\#1344](https://github.com/PegaSysEng/pantheon/pull/1344)
- Create P2PNetwork Builder [\#1343](https://github.com/PegaSysEng/pantheon/pull/1343)
- Include static nodes in permissioning logic [\#1339](https://github.com/PegaSysEng/pantheon/pull/1339)
- JsonRpcError decoding to include message [\#1336](https://github.com/PegaSysEng/pantheon/pull/1336)
- Cache current chain head info [\#1335](https://github.com/PegaSysEng/pantheon/pull/1335)
- Queue pending requests when all peers are busy [\#1331](https://github.com/PegaSysEng/pantheon/pull/1331)
- Fix failed tests on Windows [\#1332](https://github.com/PegaSysEng/pantheon/pull/1332)
- Provide error message when invalid key specified in key file [\#1328](https://github.com/PegaSysEng/pantheon/pull/1328)
- Allow whitespace in file paths loaded from resources directory [\#1329](https://github.com/PegaSysEng/pantheon/pull/1329)
- Allow whitespace in path [\#1327](https://github.com/PegaSysEng/pantheon/pull/1327)
- Require block numbers for debug\_traceBlockByNumber to be in hex [\#1326](https://github.com/PegaSysEng/pantheon/pull/1326)
- Improve logging of chain download errors in the pipeline chain downloader [\#1325](https://github.com/PegaSysEng/pantheon/pull/1325)
- Ensure eth scheduler is stopped in tests [\#1324](https://github.com/PegaSysEng/pantheon/pull/1324)
- Normalize account permissioning addresses in whitelist [\#1321](https://github.com/PegaSysEng/pantheon/pull/1321)
- Allow private contract invocations in multiple privacy groups [\#1318](https://github.com/PegaSysEng/pantheon/pull/1318) (thanks to [iikirilov](https://github.com/iikirilov))
- Fix account permissioning check case matching [\#1315](https://github.com/PegaSysEng/pantheon/pull/1315)
- Use header validation mode for ommers [\#1313](https://github.com/PegaSysEng/pantheon/pull/1313)
- Configure RocksDb max background compaction and thread count [\#1312](https://github.com/PegaSysEng/pantheon/pull/1312)
- Missing p2p info when queried live [\#1310](https://github.com/PegaSysEng/pantheon/pull/1310)
- Tx limit size send peers follow up [\#1308](https://github.com/PegaSysEng/pantheon/pull/1308)
- Remove remnants of the old dev mode [\#1307](https://github.com/PegaSysEng/pantheon/pull/1307)
- Remove duplicate init code from BesuController instances [\#1305](https://github.com/PegaSysEng/pantheon/pull/1305)
- Stop synchronizer prior to stopping the network [\#1302](https://github.com/PegaSysEng/pantheon/pull/1302)
- Evict old transactions [\#1299](https://github.com/PegaSysEng/pantheon/pull/1299)
- Send local transactions to new peers [\#1253](https://github.com/PegaSysEng/pantheon/pull/1253)

## 1.1

### Additions and Improvements

- [Privacy](https://besu.hyperledger.org/en/latest/Concepts/Privacy/Privacy-Overview/)
- [Onchain Permissioning](https://besu.hyperledger.org/en/latest/Concepts/Permissioning/Permissioning-Overview/#onchain)
- [Fastsync](https://besu.hyperledger.org/en/latest/Reference/CLI/CLI-Syntax/#fast-sync-min-peers)

### Technical Improvements

- priv_getTransactionCount fails if account has not interacted with private state [\#1369](https://github.com/PegaSysEng/pantheon/pull/1369)
- Updating Orion to 0.9.0 [\#1360](https://github.com/PegaSysEng/pantheon/pull/1360)
- Allow use of large chain IDs [\#1357](https://github.com/PegaSysEng/pantheon/pull/1357)
- Allow private contract invocations in multiple privacy groups [\#1340](https://github.com/PegaSysEng/pantheon/pull/1340)
- Missing p2p info when queried live [\#1338](https://github.com/PegaSysEng/pantheon/pull/1338)
- Fix expose transaction statistics [\#1337](https://github.com/PegaSysEng/pantheon/pull/1337)
- Normalize account permissioning addresses in whitelist [\#1321](https://github.com/PegaSysEng/pantheon/pull/1321)
- Update Enclave executePost method [\#1319](https://github.com/PegaSysEng/pantheon/pull/1319)
- Fix account permissioning check case matching [\#1315](https://github.com/PegaSysEng/pantheon/pull/1315)
- Removing 'all' from the help wording for host-whitelist [\#1304](https://github.com/PegaSysEng/pantheon/pull/1304)

## 1.1 RC

### Technical Improvements

- Better errors for when permissioning contract is set up wrong [\#1296](https://github.com/PegaSysEng/pantheon/pull/1296)
- Consolidate p2p node info methods [\#1288](https://github.com/PegaSysEng/pantheon/pull/1288)
- Update permissioning smart contract interface to match updated EEA proposal [\#1287](https://github.com/PegaSysEng/pantheon/pull/1287)
- Switch to new sync target if it exceeds the td threshold [\#1286](https://github.com/PegaSysEng/pantheon/pull/1286)
- Fix running ATs with in-process node runner [\#1285](https://github.com/PegaSysEng/pantheon/pull/1285)
- Simplify enode construction [\#1283](https://github.com/PegaSysEng/pantheon/pull/1283)
- Cleanup PeerConnection interface [\#1282](https://github.com/PegaSysEng/pantheon/pull/1282)
- Undo changes to PendingTransactions method visibility [\#1281](https://github.com/PegaSysEng/pantheon/pull/1281)
- Use default enclave public key to generate eea_getTransactionReceipt [\#1280](https://github.com/PegaSysEng/pantheon/pull/1280) (thanks to [Puneetha17](https://github.com/Puneetha17))
- Rollback to rocksdb 5.15.10 [\#1279](https://github.com/PegaSysEng/pantheon/pull/1279)
- Log error when a JSON decode problem is encountered [\#1278](https://github.com/PegaSysEng/pantheon/pull/1278)
- Create EnodeURL builder [\#1275](https://github.com/PegaSysEng/pantheon/pull/1275)
- Keep enode nodeId stored as a BytesValue [\#1274](https://github.com/PegaSysEng/pantheon/pull/1274)
- Feature/move subclass in pantheon command [\#1272](https://github.com/PegaSysEng/pantheon/pull/1272)
- Expose sync mode option [\#1270](https://github.com/PegaSysEng/pantheon/pull/1270)
- Refactor RocksDBStats [\#1266](https://github.com/PegaSysEng/pantheon/pull/1266)
- Normalize EnodeURLs [\#1264](https://github.com/PegaSysEng/pantheon/pull/1264)
- Build broken in Java 12 [\#1263](https://github.com/PegaSysEng/pantheon/pull/1263)
- Make PeerDiscovertAgentTest less flakey [\#1262](https://github.com/PegaSysEng/pantheon/pull/1262)
- Ignore extra json rpc params [\#1261](https://github.com/PegaSysEng/pantheon/pull/1261)
- Fetch local transactions in isolation [\#1259](https://github.com/PegaSysEng/pantheon/pull/1259)
- Update to debug trace transaction [\#1258](https://github.com/PegaSysEng/pantheon/pull/1258)
- Use labelled timer to differentiate between rocks db metrics [\#1254](https://github.com/PegaSysEng/pantheon/pull/1254) (thanks to [Puneetha17](https://github.com/Puneetha17))
- Migrate TransactionPool (& affiliated test) from 'core' to 'eth' [\#1251](https://github.com/PegaSysEng/pantheon/pull/1251)
- Use single instance of Rocksdb for privacy [\#1247](https://github.com/PegaSysEng/pantheon/pull/1247) (thanks to [Puneetha17](https://github.com/Puneetha17))
- Subscribing to sync events should receive false when in sync [\#1240](https://github.com/PegaSysEng/pantheon/pull/1240)
- Ignore transactions from the network while behind chain head [\#1228](https://github.com/PegaSysEng/pantheon/pull/1228)
- RocksDB Statistics in Metrics [\#1169](https://github.com/PegaSysEng/pantheon/pull/1169)
- Add block trace RPC methods [\#1088](https://github.com/PegaSysEng/pantheon/pull/1088) (thanks to [kziemianek](https://github.com/kziemianek))

## 1.0.3

### Additions and Improvements

- Notify of dropped messages [\#1156](https://github.com/PegaSysEng/pantheon/pull/1156)

### Technical Improvements

- Choose sync target based on td rather than height [\#1256](https://github.com/PegaSysEng/pantheon/pull/1256)
- CLI ewp options [\#1246](https://github.com/PegaSysEng/pantheon/pull/1246)
- Update BesuCommand.java [\#1245](https://github.com/PegaSysEng/pantheon/pull/1245)
- Reduce memory usage in import [\#1239](https://github.com/PegaSysEng/pantheon/pull/1239)
- Improve eea_sendRawTransaction error messages [\#1238](https://github.com/PegaSysEng/pantheon/pull/1238) (thanks to [Puneetha17](https://github.com/Puneetha17))
- Single topic filter [\#1235](https://github.com/PegaSysEng/pantheon/pull/1235)
- Enable pipeline chain downloader for fast sync [\#1232](https://github.com/PegaSysEng/pantheon/pull/1232)
- Make contract size limit configurable [\#1227](https://github.com/PegaSysEng/pantheon/pull/1227)
- Refactor PrivacyParameters config to use builder pattern [\#1226](https://github.com/PegaSysEng/pantheon/pull/1226) (thanks to [antonydenyer](https://github.com/antonydenyer))
- Different request limits for different request types [\#1224](https://github.com/PegaSysEng/pantheon/pull/1224)
- Finish off fast sync pipeline download [\#1222](https://github.com/PegaSysEng/pantheon/pull/1222)
- Enable fast-sync options on command line [\#1218](https://github.com/PegaSysEng/pantheon/pull/1218)
- Replace filtering headers after the fact with calculating number to request up-front [\#1216](https://github.com/PegaSysEng/pantheon/pull/1216)
- Support async processing while maintaining output order [\#1215](https://github.com/PegaSysEng/pantheon/pull/1215)
- Add Unstable Options to the CLI [\#1213](https://github.com/PegaSysEng/pantheon/pull/1213)
- Add private cluster acceptance tests [\#1211](https://github.com/PegaSysEng/pantheon/pull/1211) (thanks to [Puneetha17](https://github.com/Puneetha17))
- Re-aligned smart contract interface to EEA client spec 477 [\#1209](https://github.com/PegaSysEng/pantheon/pull/1209)
- Count the number of items discarded when a pipe is aborted [\#1208](https://github.com/PegaSysEng/pantheon/pull/1208)
- Pipeline chain download - fetch and import data [\#1207](https://github.com/PegaSysEng/pantheon/pull/1207)
- Permission provider that allows bootnodes if you have no other connections [\#1206](https://github.com/PegaSysEng/pantheon/pull/1206)
- Cancel in-progress async operations when the pipeline is aborted [\#1205](https://github.com/PegaSysEng/pantheon/pull/1205)
- Pipeline chain download - Checkpoints [\#1203](https://github.com/PegaSysEng/pantheon/pull/1203)
- Push development images to public dockerhub [\#1202](https://github.com/PegaSysEng/pantheon/pull/1202)
- Push builds of master as docker development images [\#1200](https://github.com/PegaSysEng/pantheon/pull/1200)
- Doc CI pipeline for build and tests [\#1199](https://github.com/PegaSysEng/pantheon/pull/1199)
- Replace the use of a disconnect listener with EthPeer.isDisconnected [\#1197](https://github.com/PegaSysEng/pantheon/pull/1197)
- Prep chain downloader for branch by abstraction [\#1194](https://github.com/PegaSysEng/pantheon/pull/1194)
- Maintain the state of MessageFrame in private Tx [\#1193](https://github.com/PegaSysEng/pantheon/pull/1193) (thanks to [Puneetha17](https://github.com/Puneetha17))
- Persist private world state only if we are mining [\#1191](https://github.com/PegaSysEng/pantheon/pull/1191) (thanks to [Puneetha17](https://github.com/Puneetha17))
- Remove SyncState from SyncTargetManager [\#1188](https://github.com/PegaSysEng/pantheon/pull/1188)
- Acceptance tests base for smart contract node permissioning [\#1186](https://github.com/PegaSysEng/pantheon/pull/1186)
- Fix metrics breakages [\#1185](https://github.com/PegaSysEng/pantheon/pull/1185)
- Typo [\#1184](https://github.com/PegaSysEng/pantheon/pull/1184) (thanks to [araskachoi](https://github.com/araskachoi))
- StaticNodesParserTest to pass on Windows [\#1183](https://github.com/PegaSysEng/pantheon/pull/1183)
- Don't mark world state as stalled until a minimum time without progress is reached [\#1179](https://github.com/PegaSysEng/pantheon/pull/1179)
- Use header validation policy in DownloadHeaderSequenceTask [\#1172](https://github.com/PegaSysEng/pantheon/pull/1172)
- Bond with bootnodes [\#1160](https://github.com/PegaSysEng/pantheon/pull/1160)

## 1.0.2

### Additions and Improvements

- Removed DB init when using `public-key` subcommand [\#1049](https://github.com/PegaSysEng/pantheon/pull/1049)
- Output enode URL on startup [\#1137](https://github.com/PegaSysEng/pantheon/pull/1137)
- Added Remove Peer JSON-RPC [\#1129](https://github.com/PegaSysEng/pantheon/pull/1129)
- Added `net_enode` JSON-RPC [\#1119](https://github.com/PegaSysEng/pantheon/pull/1119) (thanks to [mbergstrand](https://github.com/mbergstrand))
- Maintain a `staticnodes.json` [\#1106](https://github.com/PegaSysEng/pantheon/pull/1106)
- Added `tx-pool-max-size` command line parameter [\#1078](https://github.com/PegaSysEng/pantheon/pull/1078)
- Added PendingTransactions JSON-RPC [\#1043](https://github.com/PegaSysEng/pantheon/pull/1043) (thanks to [EdwinLeeGreene](https://github.com/EdwinLeeGreene))
- Added `admin_nodeInfo` JSON-RPC [\#1012](https://github.com/PegaSysEng/pantheon/pull/1012)
- Added `--metrics-category` CLI to only enable select metrics [\#969](https://github.com/PegaSysEng/pantheon/pull/969)

### Technical Improvements
- Fixed so self persists to the whitelist [\#1176](https://github.com/PegaSysEng/pantheon/pull/1176)
- Fixed to add self to permissioning whitelist [\#1175](https://github.com/PegaSysEng/pantheon/pull/1175)
- Fixed permissioning issues [\#1174](https://github.com/PegaSysEng/pantheon/pull/1174)
- AdminAddPeer returns custom Json RPC error code [\#1171](https://github.com/PegaSysEng/pantheon/pull/1171)
- Periodically connect to peers from table [\#1170](https://github.com/PegaSysEng/pantheon/pull/1170)
- Improved bootnodes option error message [\#1092](https://github.com/PegaSysEng/pantheon/pull/1092)
- Automatically restrict trailing peers while syncing [\#1167](https://github.com/PegaSysEng/pantheon/pull/1167)
- Avoid bonding to ourselves [\#1166](https://github.com/PegaSysEng/pantheon/pull/1166)
- Fix Push Metrics [\#1164](https://github.com/PegaSysEng/pantheon/pull/1164)
- Synchroniser waits for new peer if best is up to date [\#1161](https://github.com/PegaSysEng/pantheon/pull/1161)
- Don't attempt to download checkpoint headers if the number of headers is negative [\#1158](https://github.com/PegaSysEng/pantheon/pull/1158)
- Capture metrics on Vertx event loop and worker thread queues [\#1155](https://github.com/PegaSysEng/pantheon/pull/1155)
- Simplify node permissioning ATs [\#1153](https://github.com/PegaSysEng/pantheon/pull/1153)
- Add metrics around discovery process [\#1152](https://github.com/PegaSysEng/pantheon/pull/1152)
- Prevent connecting to self [\#1150](https://github.com/PegaSysEng/pantheon/pull/1150)
- Refactoring permissioning ATs [\#1148](https://github.com/PegaSysEng/pantheon/pull/1148)
- Added two extra Ropsten bootnodes [\#1147](https://github.com/PegaSysEng/pantheon/pull/1147)
- Fixed TCP port handling [\#1144](https://github.com/PegaSysEng/pantheon/pull/1144)
- Better error on bad header [\#1143](https://github.com/PegaSysEng/pantheon/pull/1143)
- Refresh peer table while we have fewer than maxPeers connected [\#1142](https://github.com/PegaSysEng/pantheon/pull/1142)
- Refactor jsonrpc consumption of local node permissioning controller [\#1140](https://github.com/PegaSysEng/pantheon/pull/1140)
- Disconnect peers before the pivot block while fast syncing [\#1139](https://github.com/PegaSysEng/pantheon/pull/1139)
- Reduce the default transaction pool size from 30,000 to 4096 [\#1136](https://github.com/PegaSysEng/pantheon/pull/1136)
- Fail at load if static nodes not whitelisted [\#1135](https://github.com/PegaSysEng/pantheon/pull/1135)
- Fix private transaction acceptance test [\#1134](https://github.com/PegaSysEng/pantheon/pull/1134) (thanks to [Puneetha17](https://github.com/Puneetha17))
- Quieter exceptions when network is unreachable [\#1133](https://github.com/PegaSysEng/pantheon/pull/1133)
- nodepermissioningcontroller used for devp2p connection filtering [\#1132](https://github.com/PegaSysEng/pantheon/pull/1132)
- Remove duplicates from apis specified via CLI [\#1131](https://github.com/PegaSysEng/pantheon/pull/1131)
- Synchronizer returns false if it is in sync [\#1130](https://github.com/PegaSysEng/pantheon/pull/1130)
- Added fromHexStringStrict to check for exactly 20 byte addresses [\#1128](https://github.com/PegaSysEng/pantheon/pull/1128)
- Fix deadlock scenario in AsyncOperationProcessor and re-enable WorldStateDownloaderTest [\#1126](https://github.com/PegaSysEng/pantheon/pull/1126)
- Ignore WorldStateDownloaderTest [\#1125](https://github.com/PegaSysEng/pantheon/pull/1125)
- Updated local config permissioning flags [\#1118](https://github.com/PegaSysEng/pantheon/pull/1118)
- Pipeline Improvements [\#1117](https://github.com/PegaSysEng/pantheon/pull/1117)
- Permissioning cli smart contract [\#1116](https://github.com/PegaSysEng/pantheon/pull/1116)
- Adding default pending transactions value in BesuControllerBuilder [\#1114](https://github.com/PegaSysEng/pantheon/pull/1114)
- Fix intermittency in WorldStateDownloaderTest [\#1113](https://github.com/PegaSysEng/pantheon/pull/1113)
- Reduce number of seen blocks and transactions Besu tracks [\#1112](https://github.com/PegaSysEng/pantheon/pull/1112)
- Timeout long test [\#1111](https://github.com/PegaSysEng/pantheon/pull/1111)
- Errorprone 2.3.3 upgrades [\#1110](https://github.com/PegaSysEng/pantheon/pull/1110)
- Add metric to capture memory used by RocksDB table readers [\#1108](https://github.com/PegaSysEng/pantheon/pull/1108)
- Don't allow creation of multiple gauges with the same name [\#1107](https://github.com/PegaSysEng/pantheon/pull/1107)
- Update Peer Discovery to use NodePermissioningController [\#1105](https://github.com/PegaSysEng/pantheon/pull/1105)
- Move starting world state download process inside WorldDownloadState [\#1104](https://github.com/PegaSysEng/pantheon/pull/1104)
- Enable private Tx capability to Clique [\#1102](https://github.com/PegaSysEng/pantheon/pull/1102) (thanks to [Puneetha17](https://github.com/Puneetha17))
- Enable private Tx capability to IBFT [\#1101](https://github.com/PegaSysEng/pantheon/pull/1101) (thanks to [Puneetha17](https://github.com/Puneetha17))
- Version Upgrades [\#1100](https://github.com/PegaSysEng/pantheon/pull/1100)
- Don't delete completed tasks from RocksDbTaskQueue [\#1099](https://github.com/PegaSysEng/pantheon/pull/1099)
- Support flat mapping with multiple threads [\#1098](https://github.com/PegaSysEng/pantheon/pull/1098)
- Add pipe stage name to thread while executing [\#1097](https://github.com/PegaSysEng/pantheon/pull/1097)
- Use pipeline for world state download [\#1096](https://github.com/PegaSysEng/pantheon/pull/1096)
- TXPool JSON RPC tweaks [\#1095](https://github.com/PegaSysEng/pantheon/pull/1095)
- Add in-memory cache over world state download queue [\#1087](https://github.com/PegaSysEng/pantheon/pull/1087)
- Trim default metrics [\#1086](https://github.com/PegaSysEng/pantheon/pull/1086)
- Improve imported block log line [\#1085](https://github.com/PegaSysEng/pantheon/pull/1085)
- Smart contract permission controller [\#1083](https://github.com/PegaSysEng/pantheon/pull/1083)
- Add timeout when waiting for JSON-RPC, WebSocket RPC and Metrics services to stop [\#1082](https://github.com/PegaSysEng/pantheon/pull/1082)
- Add pipeline framework to make parallel processing simpler [\#1077](https://github.com/PegaSysEng/pantheon/pull/1077)
- Node permissioning controller [\#1075](https://github.com/PegaSysEng/pantheon/pull/1075)
- Smart contract permission controller stub [\#1074](https://github.com/PegaSysEng/pantheon/pull/1074)
- Expose a synchronous start method in Runner [\#1072](https://github.com/PegaSysEng/pantheon/pull/1072)
- Changes in chain head should trigger new permissioning check for active peers [\#1071](https://github.com/PegaSysEng/pantheon/pull/1071)
- Fix exceptions fetching metrics after world state download completes [\#1066](https://github.com/PegaSysEng/pantheon/pull/1066)
- Accept transactions in the pool with nonce above account sender nonce [\#1065](https://github.com/PegaSysEng/pantheon/pull/1065)
- Repair Istanbul to handle Eth/62 & Eth/63 [\#1063](https://github.com/PegaSysEng/pantheon/pull/1063)
- Close Private Storage Provider [\#1059](https://github.com/PegaSysEng/pantheon/pull/1059) (thanks to [Puneetha17](https://github.com/Puneetha17))
- Add labels to Pipelined tasks metrics [\#1057](https://github.com/PegaSysEng/pantheon/pull/1057)
- Re-enable Quorum Synchronisation [\#1056](https://github.com/PegaSysEng/pantheon/pull/1056)
- Don't log expected failures as errors [\#1054](https://github.com/PegaSysEng/pantheon/pull/1054)
- Make findSuitablePeer abstract [\#1053](https://github.com/PegaSysEng/pantheon/pull/1053)
- Track added at in txpool [\#1048](https://github.com/PegaSysEng/pantheon/pull/1048)
- Fix ImportBlocksTask to only request from peers that claim to have the blocks [\#1047](https://github.com/PegaSysEng/pantheon/pull/1047)
- Don't run the dao block validator if dao block is 0 [\#1044](https://github.com/PegaSysEng/pantheon/pull/1044)
- Don't make unnecessary copies of data in RocksDbKeyValueStorage [\#1040](https://github.com/PegaSysEng/pantheon/pull/1040)
- Update discovery logic to trust bootnodes only when out of sync [\#1039](https://github.com/PegaSysEng/pantheon/pull/1039)
- Fix IndexOutOfBoundsException in DetermineCommonAncestorTask [\#1038](https://github.com/PegaSysEng/pantheon/pull/1038)
- Add `rpc_modules` JSON-RPC [\#1036](https://github.com/PegaSysEng/pantheon/pull/1036)
- Simple permissioning smart contract [\#1035](https://github.com/PegaSysEng/pantheon/pull/1035)
- Refactor enodeurl to use inetaddr [\#1032](https://github.com/PegaSysEng/pantheon/pull/1032)
- Update CLI options in mismatched genesis file message [\#1031](https://github.com/PegaSysEng/pantheon/pull/1031)
- Remove dependence of eth.core on eth.permissioning [\#1030](https://github.com/PegaSysEng/pantheon/pull/1030)
- Make alloc optional and provide nicer error messages when genesis config is invalid [\#1029](https://github.com/PegaSysEng/pantheon/pull/1029)
- Handle metrics request closing before response is generated [\#1028](https://github.com/PegaSysEng/pantheon/pull/1028)
- Change EthNetworkConfig bootnodes to always be URIs [\#1027](https://github.com/PegaSysEng/pantheon/pull/1027)
- Avoid port conflicts in acceptance tests [\#1025](https://github.com/PegaSysEng/pantheon/pull/1025)
- Include reference tests in jacoco [\#1024](https://github.com/PegaSysEng/pantheon/pull/1024)
- Acceptance test - configurable gas price [\#1023](https://github.com/PegaSysEng/pantheon/pull/1023)
- Get Internal logs and output [\#1022](https://github.com/PegaSysEng/pantheon/pull/1022) (thanks to [Puneetha17](https://github.com/Puneetha17))
- Fix race condition in WebSocketService [\#1021](https://github.com/PegaSysEng/pantheon/pull/1021)
- Ensure devp2p ports are written to ports file correctly [\#1020](https://github.com/PegaSysEng/pantheon/pull/1020)
- Report the correct tcp port in PING packets when it differs from the UDP port [\#1019](https://github.com/PegaSysEng/pantheon/pull/1019)
- Refactor transient transaction processor [\#1017](https://github.com/PegaSysEng/pantheon/pull/1017)
- Resume world state download from existing queue [\#1016](https://github.com/PegaSysEng/pantheon/pull/1016)
- IBFT Acceptance tests updated with longer timeout on first block [\#1015](https://github.com/PegaSysEng/pantheon/pull/1015)
- Update IBFT acceptances tests to await first block [\#1013](https://github.com/PegaSysEng/pantheon/pull/1013)
- Remove full hashimoto implementation as its never used [\#1011](https://github.com/PegaSysEng/pantheon/pull/1011)
- Created SyncStatus notifications [\#1010](https://github.com/PegaSysEng/pantheon/pull/1010)
- Address acceptance test intermittency [\#1008](https://github.com/PegaSysEng/pantheon/pull/1008)
- Consider a world state download stalled after 100 requests with no progress [\#1007](https://github.com/PegaSysEng/pantheon/pull/1007)
- Reduce log level when block miner is interrupted [\#1006](https://github.com/PegaSysEng/pantheon/pull/1006)
- RunnerTest fail on Windows due to network startup timing issue [\#1005](https://github.com/PegaSysEng/pantheon/pull/1005)
- Generate Private Contract Address [\#1004](https://github.com/PegaSysEng/pantheon/pull/1004) (thanks to [vinistevam](https://github.com/vinistevam))
- Delete the legacy pipelined import code [\#1003](https://github.com/PegaSysEng/pantheon/pull/1003)
- Fix race condition in WebSocket AT [\#1002](https://github.com/PegaSysEng/pantheon/pull/1002)
- Cleanup IBFT logging levels [\#995](https://github.com/PegaSysEng/pantheon/pull/995)
- Integration Test implementation dependency for non-IntelliJ IDE [\#992](https://github.com/PegaSysEng/pantheon/pull/992)
- Ignore fast sync and full sync tests to avoid race condition [\#991](https://github.com/PegaSysEng/pantheon/pull/991)
- Make acceptance tests use the process based runner again [\#990](https://github.com/PegaSysEng/pantheon/pull/990)
- RoundChangeCertificateValidator requires unique authors [\#989](https://github.com/PegaSysEng/pantheon/pull/989)
- Make Rinkeby the benchmark chain.  [\#986](https://github.com/PegaSysEng/pantheon/pull/986)
- Add metrics to Parallel Download pipeline [\#985](https://github.com/PegaSysEng/pantheon/pull/985)
- Change ExpectBlockNumber to require at least the specified block number [\#981](https://github.com/PegaSysEng/pantheon/pull/981)
- Fix benchmark compilation [\#980](https://github.com/PegaSysEng/pantheon/pull/980)
- RPC tests can use 127.0.0.1 loopback rather than localhost [\#974](https://github.com/PegaSysEng/pantheon/pull/974) thanks to [glethuillier](https://github.com/glethuillier) for raising)
- Disable picocli ansi when testing [\#973](https://github.com/PegaSysEng/pantheon/pull/973)
- Add a jmh benchmark for WorldStateDownloader [\#972](https://github.com/PegaSysEng/pantheon/pull/972)
- Gradle dependency for JMH annotation, for IDEs that aren't IntelliJ \(… [\#971](https://github.com/PegaSysEng/pantheon/pull/971)
- Separate download state tracking from WorldStateDownloader [\#967](https://github.com/PegaSysEng/pantheon/pull/967)
- Gradle dependency for JMH annotation, for IDEs that aren't IntelliJ [\#966](https://github.com/PegaSysEng/pantheon/pull/966)
- Truffle HDwallet Web3 1.0 [\#964](https://github.com/PegaSysEng/pantheon/pull/964)
- Add missing JavaDoc tags in JSONToRLP [\#963](https://github.com/PegaSysEng/pantheon/pull/963)
- Only import block if it isn't already on the block chain [\#962](https://github.com/PegaSysEng/pantheon/pull/962)
- CLI stack traces when debugging [\#960](https://github.com/PegaSysEng/pantheon/pull/960)
- Create peer discovery packets on a worker thread [\#955](https://github.com/PegaSysEng/pantheon/pull/955)
- Remove start functionality from IbftController and IbftBlockHeightMan… [\#952](https://github.com/PegaSysEng/pantheon/pull/952)
- Cleanup IBFT executors [\#951](https://github.com/PegaSysEng/pantheon/pull/951)
- Single threaded world state persistence [\#950](https://github.com/PegaSysEng/pantheon/pull/950)
- Fix version number on master [\#946](https://github.com/PegaSysEng/pantheon/pull/946)
- Change automatic benchmark  [\#945](https://github.com/PegaSysEng/pantheon/pull/945)
- Eliminate redundant header validation [\#943](https://github.com/PegaSysEng/pantheon/pull/943)
- RocksDbQueue Threading Tweaks [\#940](https://github.com/PegaSysEng/pantheon/pull/940)
- Validate DAO block [\#939](https://github.com/PegaSysEng/pantheon/pull/939)
- Complete Private Transaction Processor [\#938](https://github.com/PegaSysEng/pantheon/pull/938) (thanks to [iikirilov](https://github.com/iikirilov))
- Add metrics for netty queue length [\#932](https://github.com/PegaSysEng/pantheon/pull/932)
- Update GetNodeDataFromPeerTask to return a map [\#931](https://github.com/PegaSysEng/pantheon/pull/931)

## 1.0.1

Public key address export subcommand was missing in 1.0 release.

### Additions and Improvements
- Added `public-key export-address` subcommand [\#888](https://github.com/PegaSysEng/pantheon/pull/888)

## 1.0

### Additions and Improvements
- [IBFT 2.0](https://besu.hyperledger.org/en/latest/Tutorials/Private-Network/Create-IBFT-Network/)
- [Permissioning](https://besu.hyperledger.org/en/latest/Concepts/Permissioning/Permissioning-Overview/)
- [JSON-RPC Authentication](https://besu.hyperledger.org/en/latest/HowTo/Interact/APIs/Authentication/)
- Added `rlp encode` subcommand [\#965](https://github.com/PegaSysEng/pantheon/pull/965)
- Method to reload permissions file [\#834](https://github.com/PegaSysEng/pantheon/pull/834)
- Added rebind mitigation for Websockets. [\#905](https://github.com/PegaSysEng/pantheon/pull/905)
- Support genesis contract code [\#749](https://github.com/PegaSysEng/pantheon/pull/749) (thanks to [kziemianek](https://github.com/kziemianek))

### Technical Improvements
- RoundChangeCertificateValidator requires unique authors [\#997](https://github.com/PegaSysEng/pantheon/pull/997)
- RPC tests can use 127.0.0.1 loopback rather than localhost [\#979](https://github.com/PegaSysEng/pantheon/pull/979)
- Integration Test implementation dependency for non-IntelliJ IDE [\#978](https://github.com/PegaSysEng/pantheon/pull/978)
- Only import block if it isn't already on the block chain [\#977](https://github.com/PegaSysEng/pantheon/pull/977)
- Disable picocli ansi when testing [\#975](https://github.com/PegaSysEng/pantheon/pull/975)
- Create peer discovery packets on a worker thread [\#961](https://github.com/PegaSysEng/pantheon/pull/961)
- Removed Orion snapshot dependency [\#933](https://github.com/PegaSysEng/pantheon/pull/933)
- Use network ID instead of chain ID in MainnetBesuController. [\#929](https://github.com/PegaSysEng/pantheon/pull/929)
- Propagate new block messages to other clients in a worker thread [\#928](https://github.com/PegaSysEng/pantheon/pull/928)
- Parallel downloader should stop on puts if requested. [\#927](https://github.com/PegaSysEng/pantheon/pull/927)
- Permission config file location and option under docker [\#925](https://github.com/PegaSysEng/pantheon/pull/925)
- Fixed potential stall in world state download [\#922](https://github.com/PegaSysEng/pantheon/pull/922)
- Refactoring to introduce deleteOnExit\(\) for temp files [\#920](https://github.com/PegaSysEng/pantheon/pull/920)
- Reduce "Received transactions message" log from debug to trace [\#919](https://github.com/PegaSysEng/pantheon/pull/919)
- Handle PeerNotConnected exceptions when sending wire keep alives [\#918](https://github.com/PegaSysEng/pantheon/pull/918)
- admin_addpeers: error if node not whitelisted [\#917](https://github.com/PegaSysEng/pantheon/pull/917)
- Expose the Ibft MiningCoordinator [\#916](https://github.com/PegaSysEng/pantheon/pull/916)
- Check perm api against perm cli [\#915](https://github.com/PegaSysEng/pantheon/pull/915)
- Update metrics when completing a world state request with existing data [\#914](https://github.com/PegaSysEng/pantheon/pull/914)
- Improve RocksDBQueue dequeue performance [\#913](https://github.com/PegaSysEng/pantheon/pull/913)
- Error when removing bootnodes from nodes whitelist [\#912](https://github.com/PegaSysEng/pantheon/pull/912)
- Incremental Optimization\(s\) on BlockBroadcaster [\#911](https://github.com/PegaSysEng/pantheon/pull/911)
- Check permissions CLI dependencies [\#909](https://github.com/PegaSysEng/pantheon/pull/909)
- Limit the number of times we retry peer discovery interactions [\#908](https://github.com/PegaSysEng/pantheon/pull/908)
- IBFT to use VoteTallyCache [\#907](https://github.com/PegaSysEng/pantheon/pull/907)
- Add metric to expose number of inflight world state requests [\#906](https://github.com/PegaSysEng/pantheon/pull/906)
- Bootnodes not on whitelist - improve errors [\#904](https://github.com/PegaSysEng/pantheon/pull/904)
- Make chain download cancellable [\#901](https://github.com/PegaSysEng/pantheon/pull/901)
- Enforce accounts must start with 0x [\#900](https://github.com/PegaSysEng/pantheon/pull/900)
- When picking fast sync pivot block, use the peer with the best total difficulty [\#899](https://github.com/PegaSysEng/pantheon/pull/899)
- Process world state download data on a worker thread [\#898](https://github.com/PegaSysEng/pantheon/pull/898)
- CLI mixin help [\#895](https://github.com/PegaSysEng/pantheon/pull/895) ([macfarla](https://github.com/macfarla))
- Use absolute datapath instead of relative. [\#894](https://github.com/PegaSysEng/pantheon/pull/894).
- Fix task queue so that the updated failure count for requests is stored [\#893](https://github.com/PegaSysEng/pantheon/pull/893)
- Fix authentication header [\#891](https://github.com/PegaSysEng/pantheon/pull/891)
- Reorganize eth tasks [\#890](https://github.com/PegaSysEng/pantheon/pull/890)
- Unit tests of BlockBroadcaster [\#887](https://github.com/PegaSysEng/pantheon/pull/887)
- Fix authentication file validation errors [\#886](https://github.com/PegaSysEng/pantheon/pull/886)
- Fixing file locations under docker [\#885](https://github.com/PegaSysEng/pantheon/pull/885)
- Handle exceptions properly in EthScheduler [\#884](https://github.com/PegaSysEng/pantheon/pull/884)
- More bootnodes for goerli [\#880](https://github.com/PegaSysEng/pantheon/pull/880)
- Rename password hash command [\#879](https://github.com/PegaSysEng/pantheon/pull/879)
- Add metrics for EthScheduler executors [\#878](https://github.com/PegaSysEng/pantheon/pull/878)
- Disconnect peer removed from node whitelist [\#877](https://github.com/PegaSysEng/pantheon/pull/877)
- Reduce logging noise from invalid peer discovery packets and handshaking [\#876](https://github.com/PegaSysEng/pantheon/pull/876)
- Detect stalled world state downloads [\#875](https://github.com/PegaSysEng/pantheon/pull/875)
- Limit size of Ibft future message buffer [\#873](https://github.com/PegaSysEng/pantheon/pull/873)
- Ibft2: Replace NewRound with extended Proposal [\#872](https://github.com/PegaSysEng/pantheon/pull/872)
- Fixed admin_addPeer to periodically check maintained connections [\#871](https://github.com/PegaSysEng/pantheon/pull/871)
- WebSocket method permissions [\#870](https://github.com/PegaSysEng/pantheon/pull/870)
- Select new pivot block when world state becomes unavailable [\#869](https://github.com/PegaSysEng/pantheon/pull/869)
- Introduce FutureUtils to reduce duplicated code around CompletableFuture [\#868](https://github.com/PegaSysEng/pantheon/pull/868)
- Implement world state cancel [\#867](https://github.com/PegaSysEng/pantheon/pull/867)
- Renaming authentication configuration file CLI command [\#865](https://github.com/PegaSysEng/pantheon/pull/865)
- Break out RoundChangeCertificate validation [\#864](https://github.com/PegaSysEng/pantheon/pull/864)
- Disconnect peers where the common ancestor is before our fast sync pivot [\#862](https://github.com/PegaSysEng/pantheon/pull/862)
- Initial scaffolding for block propagation [\#860](https://github.com/PegaSysEng/pantheon/pull/860)
- Fix NullPointerException when determining fast sync pivot [\#859](https://github.com/PegaSysEng/pantheon/pull/859)
- Check for invalid token [\#856](https://github.com/PegaSysEng/pantheon/pull/856)
- Moving NodeWhitelistController to permissioning package [\#855](https://github.com/PegaSysEng/pantheon/pull/855)
- Fix state download race condition by creating a TaskQueue API [\#853](https://github.com/PegaSysEng/pantheon/pull/853)
- Changed separator in JSON RPC permissions [\#852](https://github.com/PegaSysEng/pantheon/pull/852)
- WebSocket acceptance tests now can use WebSockets [\#851](https://github.com/PegaSysEng/pantheon/pull/851)
- IBFT notifies EthPeer when remote node has a better block [\#849](https://github.com/PegaSysEng/pantheon/pull/849)
- Support resuming fast-sync downloads [\#848](https://github.com/PegaSysEng/pantheon/pull/848)
- Tweak Fast Sync Config [\#847](https://github.com/PegaSysEng/pantheon/pull/847)
- RPC authentication configuration validation + tests. [\#846](https://github.com/PegaSysEng/pantheon/pull/846)
- Tidy-up FastSyncState persistence [\#845](https://github.com/PegaSysEng/pantheon/pull/845)
- Do parallel extract signatures in the parallel block importer. [\#844](https://github.com/PegaSysEng/pantheon/pull/844)
- Fix 'the Input Is Too Long' Error on Windows [\#843](https://github.com/PegaSysEng/pantheon/pull/843) (thanks to [glethuillier](https://github.com/glethuillier)).
- Remove unnecessary sleep [\#842](https://github.com/PegaSysEng/pantheon/pull/842)
- Shutdown improvements [\#841](https://github.com/PegaSysEng/pantheon/pull/841)
- Speed up shutdown time [\#838](https://github.com/PegaSysEng/pantheon/pull/838)
- Add metrics to world state downloader [\#837](https://github.com/PegaSysEng/pantheon/pull/837)
- Store pivot block header [\#836](https://github.com/PegaSysEng/pantheon/pull/836)
- Clique should use beneficiary of zero on epoch blocks [\#833](https://github.com/PegaSysEng/pantheon/pull/833)
- Clique should ignore proposals for address 0 [\#831](https://github.com/PegaSysEng/pantheon/pull/831)
- Fix intermittency in FullSyncDownloaderTest [\#830](https://github.com/PegaSysEng/pantheon/pull/830)
- Added the authentication service to the WebSocket service [\#829](https://github.com/PegaSysEng/pantheon/pull/829)
- Extract creation and init of ProtocolContext into a re-usable class [\#828](https://github.com/PegaSysEng/pantheon/pull/828)
- Prevent duplicate commit seals in ibft header [\#827](https://github.com/PegaSysEng/pantheon/pull/827)
- Validate Ibft vanity data length [\#826](https://github.com/PegaSysEng/pantheon/pull/826)
- Refactored json rpc authentication to be provided as a service [\#825](https://github.com/PegaSysEng/pantheon/pull/825)
- Handle unavailable world states [\#824](https://github.com/PegaSysEng/pantheon/pull/824)
- Password in JWT payload [\#823](https://github.com/PegaSysEng/pantheon/pull/823)
- Homogenize error messages when required parameters are set [\#822](https://github.com/PegaSysEng/pantheon/pull/822) ([glethuillier](https://github.com/glethuillier)).
- Set remote peer chain head to parent of block received in NEW\_BLOCK\_MESSAGE [\#819](https://github.com/PegaSysEng/pantheon/pull/819)
- Peer disconnects should not result in stack traces [\#818](https://github.com/PegaSysEng/pantheon/pull/818)
- Abort previous builds [\#817](https://github.com/PegaSysEng/pantheon/pull/817)
- Parallel build stages [\#816](https://github.com/PegaSysEng/pantheon/pull/816)
- JWT authentication for JSON-RPC [\#815](https://github.com/PegaSysEng/pantheon/pull/815)
- Log errors that occur while finding a common ancestor [\#814](https://github.com/PegaSysEng/pantheon/pull/814)
- Shuffled log levels [\#813](https://github.com/PegaSysEng/pantheon/pull/813)
- Prevent duplicate IBFT messages being processed by state machine [\#811](https://github.com/PegaSysEng/pantheon/pull/811)
- Fix Orion startup ports [\#810](https://github.com/PegaSysEng/pantheon/pull/810)
- Commit world state continuously [\#809](https://github.com/PegaSysEng/pantheon/pull/809)
- Improve block propagation time [\#808](https://github.com/PegaSysEng/pantheon/pull/808)
- JSON-RPC authentication cli options & acceptance tests [\#807](https://github.com/PegaSysEng/pantheon/pull/807)
- Remove privacy not supported warning [\#806](https://github.com/PegaSysEng/pantheon/pull/806) (thanks to [vinistevam](https://github.com/vinistevam))
- Wire up Private Transaction Processor [\#805](https://github.com/PegaSysEng/pantheon/pull/805) (thanks to [Puneetha17](https://github.com/Puneetha17))
- Apply a limit to the number of responses in RespondingEthPeer.respondWhile [\#803](https://github.com/PegaSysEng/pantheon/pull/803)
- Avoid requesting empty block bodies from the network. [\#802](https://github.com/PegaSysEng/pantheon/pull/802)
- Handle partial responses to get receipts requests [\#801](https://github.com/PegaSysEng/pantheon/pull/801)
- Rename functions in Ibft MessageValidator [\#800](https://github.com/PegaSysEng/pantheon/pull/800)
- Upgrade GoogleJavaFormat to 1.7 [\#795](https://github.com/PegaSysEng/pantheon/pull/795)
- Minor refactorings of IntegrationTest infrastructure [\#786](https://github.com/PegaSysEng/pantheon/pull/786)
- Rework Ibft MessageValidatorFactory [\#785](https://github.com/PegaSysEng/pantheon/pull/785)
- Rework IbftRoundFactory [\#784](https://github.com/PegaSysEng/pantheon/pull/784)
- Rename artefacts to artifacts within IBFT [\#782](https://github.com/PegaSysEng/pantheon/pull/782)
- Rename TerminatedRoundArtefacts to PreparedRoundArtefacts [\#781](https://github.com/PegaSysEng/pantheon/pull/781)
- Rename Ibft MessageFactory methods [\#779](https://github.com/PegaSysEng/pantheon/pull/779)
- Update WorldStateDownloader to only filter out known code requests [\#777](https://github.com/PegaSysEng/pantheon/pull/777)
- Multiple name options only search for the longest one [\#776](https://github.com/PegaSysEng/pantheon/pull/776)
- Move ethTaskTimer to abstract root [\#775](https://github.com/PegaSysEng/pantheon/pull/775)
- Parallel Block importer [\#774](https://github.com/PegaSysEng/pantheon/pull/774)
- Wait for a peer with an estimated chain height before selecting a pivot block [\#772](https://github.com/PegaSysEng/pantheon/pull/772)
- Randomly perform full validation when fast syncing blocks [\#770](https://github.com/PegaSysEng/pantheon/pull/770)
- IBFT Message rework, piggybacking blocks on msgs. [\#769](https://github.com/PegaSysEng/pantheon/pull/769)
- EthScheduler additions [\#767](https://github.com/PegaSysEng/pantheon/pull/767)
- Fixing node whitelist isPermitted check [\#766](https://github.com/PegaSysEng/pantheon/pull/766)
- Eth/63 labels [\#764](https://github.com/PegaSysEng/pantheon/pull/764)
- Permissioning whitelist persistence. [\#763](https://github.com/PegaSysEng/pantheon/pull/763)
- Created message validators for NewRound and RoundChange [\#760](https://github.com/PegaSysEng/pantheon/pull/760)
- Add tests for FastSyncChainDownloader as a whole [\#758](https://github.com/PegaSysEng/pantheon/pull/758)
- Flatten IBFT Message API [\#757](https://github.com/PegaSysEng/pantheon/pull/757)
- Added TerminatedRoundArtefacts [\#756](https://github.com/PegaSysEng/pantheon/pull/756)
- Fix thread names in EthScheduler to include the thread number [\#755](https://github.com/PegaSysEng/pantheon/pull/755)
- Separate round change reception from RoundChangeCertificate [\#754](https://github.com/PegaSysEng/pantheon/pull/754)
- JSON-RPC authentication login [\#753](https://github.com/PegaSysEng/pantheon/pull/753)
- Spilt Ibft MessageValidator into components [\#752](https://github.com/PegaSysEng/pantheon/pull/752)
- Ensure first checkpoint headers is always in local blockchain for FastSyncCheckpointHeaderManager [\#750](https://github.com/PegaSysEng/pantheon/pull/750)
- Refactored permissioning components to be Optional. [\#747](https://github.com/PegaSysEng/pantheon/pull/747)
- Integrate rocksdb-based queue into WorldStateDownloader [\#746](https://github.com/PegaSysEng/pantheon/pull/746)
- Generify orion to enclave [\#745](https://github.com/PegaSysEng/pantheon/pull/745) (thanks to [vinistevam](https://github.com/vinistevam))
- Moved IBFT Message factory to use wrapped message types [\#744](https://github.com/PegaSysEng/pantheon/pull/744)
- Handle timeouts when requesting checkpoint headers correctly [\#743](https://github.com/PegaSysEng/pantheon/pull/743)
- Update RoundChangeManager to use flattened message [\#742](https://github.com/PegaSysEng/pantheon/pull/742)
- Handle validation failures when fast importing blocks [\#741](https://github.com/PegaSysEng/pantheon/pull/741)
- Updated IbftRound and RoundState APIs to use wrapped messages [\#740](https://github.com/PegaSysEng/pantheon/pull/740)
- Exception handling [\#739](https://github.com/PegaSysEng/pantheon/pull/739)
- Upgrade dependency versions and build cleanup [\#738](https://github.com/PegaSysEng/pantheon/pull/738)
- Update IbftBlockHeightManager to accept new message types. [\#737](https://github.com/PegaSysEng/pantheon/pull/737)
- Error response handling for permissions APIs [\#736](https://github.com/PegaSysEng/pantheon/pull/736)
- IPV6 bootnodes don't work [\#735](https://github.com/PegaSysEng/pantheon/pull/735)
- Updated to use tags of pantheon build rather than another repo [\#734](https://github.com/PegaSysEng/pantheon/pull/734)
- Log milestones at startup and other minor logging improvements [\#733](https://github.com/PegaSysEng/pantheon/pull/733)
- Create wrapper types for Ibft Signed messages [\#731](https://github.com/PegaSysEng/pantheon/pull/731)
- Ibft to uniquely ID messages by their hash [\#730](https://github.com/PegaSysEng/pantheon/pull/730)
- Rename ibftrevised to ibft2 [\#722](https://github.com/PegaSysEng/pantheon/pull/722)
- Limit ibft msg queues [\#704](https://github.com/PegaSysEng/pantheon/pull/704)
- Implement privacy precompiled contract [\#696](https://github.com/PegaSysEng/pantheon/pull/696) (thanks to [Puneetha17](https://github.com/Puneetha17))
- Integration of RecursivePeerRefreshState and PeerDiscoveryController [\#420](https://github.com/PegaSysEng/pantheon/pull/420)

## 0.9.1

Built and compatible with JDK8.

## 0.9

### Breaking Changes to Command Line

Breaking changes have been made to the command line options in v0.9 to improve usability. Many v0.8 command line options no longer work.

The [documentation](https://docs.pantheon.pegasys.tech/en/latest/) has been updated throughout to use the changed command line options and the [command line reference](https://besu.hyperledger.org/en/stable/) documents the changed options.

| Previous Option                     | New Option                                                                                                                                                                                                                                  | Change                            |
|-------------------------------------|------------------------------------------------------------------------------------------------------------------------------------------------------------------------------------------------------------------------------------------|----------------------------------|
| `--config`                          | [`--config-file`](https://besu.hyperledger.org/en/latest/Reference/CLI/CLI-Syntax/#config-file)                                                                                                                                  | Renamed                          |
| `--datadir`                         | [`--data-path`](https://besu.hyperledger.org/en/latest/Reference/CLI/CLI-Syntax/#data-path)                                                                                                                                      | Renamed                          |
| `--dev-mode`                        | [`--network=dev`](https://besu.hyperledger.org/en/latest/Reference/CLI/CLI-Syntax/#network)                                                                                                                                     | Replaced by `--network` option   |
| `--genesis`                         | [`--genesis-file`](https://besu.hyperledger.org/en/latest/Reference/CLI/CLI-Syntax/#genesis-file)                                                                                                                                | Renamed                          |
| `--goerli`                          | [`--network=goerli`](https://besu.hyperledger.org/en/latest/Reference/CLI/CLI-Syntax/#network)                                                                                                                                  | Replaced by `--network` option   |
| `--metrics-listen=<HOST:PORT>`      | [`--metrics-host=<HOST>`](https://besu.hyperledger.org/en/latest/Reference/CLI/CLI-Syntax/#metrics-host) and [`--metrics-port=<PORT>`](https://besu.hyperledger.org/en/latest/Reference/CLI/CLI-Syntax/#metrics-port) | Split into host and port options |
| `--miner-extraData`                 | [`--miner-extra-data`](https://besu.hyperledger.org/en/latest/Reference/CLI/CLI-Syntax/#miner-extra-data)                                                                                                                       | Renamed                          |
| `--miner-minTransactionGasPriceWei` | [`--min-gas-price`](https://besu.hyperledger.org/en/latest/Reference/CLI/CLI-Syntax/#min-gas-price)                                                                                                                              | Renamed                          |
| `--no-discovery`                    | [`--discovery-enabled`](https://besu.hyperledger.org/en/latest/Reference/CLI/CLI-Syntax/#discovery-enabled)                                                                                                                      | Replaced                         |
| `--node-private-key`                | [`--node-private-key-file`](https://besu.hyperledger.org/en/latest/Reference/CLI/CLI-Syntax/#node-private-key-file)                                                                                                              | Renamed                          |
| `--ottoman`                         | N/A                                                                                                                                                                                                                                         | Removed                          |
| `--p2p-listen=<HOST:PORT>`          | [`--p2p-host=<HOST>`](https://besu.hyperledger.org/en/latest/Reference/CLI/CLI-Syntax/#p2p-hostt) and [`--p2p-port=<PORT>`](https://besu.hyperledger.org/en/latest/Reference/CLI/CLI-Syntax/#p2p-port) | Split into host and port options |
| `--rinkeby`                         | [`--network=rinkeby`](https://besu.hyperledger.org/en/latest/Reference/CLI/CLI-Syntax/#network)                                                                                                                                     | Replaced by `--network` option   |
| `--ropsten`                         | [`--network=ropsten`](https://besu.hyperledger.org/en/latest/Reference/CLI/CLI-Syntax/#network)                                                                                                                                     | Replaced by `--network` option   |
| `--rpc-enabled`                     | [` --rpc-http-enabled`](https://besu.hyperledger.org/en/latest/Reference/CLI/CLI-Syntax/#rpc-http-enabled)| Renamed|
| `--rpc-listen=<HOST:PORT>`          | [`--rpc-http-host=<HOST>`](https://besu.hyperledger.org/en/latest/Reference/CLI/CLI-Syntax/#rpc-http-host) and [`--rpc-http-port=<PORT>`](https://besu.hyperledger.org/en/latest/Reference/CLI/CLI-Syntax/#rpc-http-port) | Split into host and port options |
| `--rpc-api`                         | [`--rpc-http-api`](https://besu.hyperledger.org/en/latest/Reference/CLI/CLI-Syntax/#rpc-http-api)| Renamed |
| `--rpc-cors-origins`                | [`--rpc-http-cors-origins`](https://besu.hyperledger.org/en/latest/Reference/CLI/CLI-Syntax/#rpc-http-cors-origins) | Renamed |
| `--ws-enabled`                      | [`--rpc-ws-enabled`](https://besu.hyperledger.org/en/latest/Reference/CLI/CLI-Syntax/#rpc-ws-enabled)  | Renamed |
| `--ws-api`                          | [`--rpc-ws-api`](https://besu.hyperledger.org/en/latest/Reference/CLI/CLI-Syntax/#rpc-ws-api) | Renamed|
| `--ws-listen=<HOST:PORT>`           | [`--rpc-ws-host=<HOST>`](https://besu.hyperledger.org/en/latest/Reference/CLI/CLI-Syntax/#rpc-ws-host) and [`--rpc-ws-port=<PORT>`](https://besu.hyperledger.org/en/latest/Reference/CLI/CLI-Syntax/#rpc-ws-port) | Split into host and port options |
| `--ws-refresh-delay`                | [`--rpc-ws-refresh-delay`](https://besu.hyperledger.org/en/latest/Reference/CLI/CLI-Syntax/#rpc-ws-refresh-delay)|Renamed|

| Previous Subcommand                 | New Subcommand                                                                                                                                                                                                                  | Change                            |
|-------------------------------------|------------------------------------------------------------------------------------------------------------------------------------------------------------------------------------------------------------------------------------------|----------------------------------|
| `pantheon import <block-file>`      | [`pantheon blocks import --from=<block-file>`](https://besu.hyperledger.org/en/latest/Reference/CLI/CLI-Subcommands/#blocks)                                                                                            | Renamed                          |
| `pantheon export-pub-key <key-file>`| [`pantheon public-key export --to=<key-file>`](https://besu.hyperledger.org/en/latest/Reference/CLI/CLI-Subcommands/#public-key)                                                                                                      | Renamed                          |


### Private Network Quickstart

The Private Network Quickstart has been moved from the `pantheon` repository to the `pantheon-quickstart`
repository. The [Private Network Quickstart tutorial](https://besu.hyperledger.org/en/latest/Tutorials/Quickstarts/Private-Network-Quickstart/)
has been updated to use the moved quickstart.

### Additions and Improvements

- `--network=goerli` supports relaunch of Görli testnet [\#717](https://github.com/PegaSysEng/pantheon/pull/717)
- TOML authentication provider [\#689](https://github.com/PegaSysEng/pantheon/pull/689)
- Metrics Push Gateway Options [\#678](https://github.com/PegaSysEng/pantheon/pull/678)
- Additional logging details for IBFT 2.0 [\#650](https://github.com/PegaSysEng/pantheon/pull/650)
- Permissioning config TOML file [\#643](https://github.com/PegaSysEng/pantheon/pull/643)
- Added metrics Prometheus Push Gateway Support [\#638](https://github.com/PegaSysEng/pantheon/pull/638)
- Clique and IBFT not enabled by default in RPC APIs [\#635](https://github.com/PegaSysEng/pantheon/pull/635)
- Added `admin_addPeer` JSON-RPC API method [\#622](https://github.com/PegaSysEng/pantheon/pull/622)
- Implemented `--p2p-enabled` configuration item [\#619](https://github.com/PegaSysEng/pantheon/pull/619)
- Command options and commands renaming [\#618](https://github.com/PegaSysEng/pantheon/pull/618)
- Added IBFT get pending votes [\#603](https://github.com/PegaSysEng/pantheon/pull/603)
- Implement Petersburg hardfork [\#601](https://github.com/PegaSysEng/pantheon/pull/601)
- Added private transaction abstraction [\#592](https://github.com/PegaSysEng/pantheon/pull/592) (thanks to [iikirilov](https://github.com/iikirilov))
- Added privacy command line commands [\#584](https://github.com/PegaSysEng/pantheon/pull/584) (thanks to [Puneetha17](https://github.com/Puneetha17))

### Technical Improvements

- Download receipts during fast sync and import without processing transactions [\#701](https://github.com/PegaSysEng/pantheon/pull/701)
- Removed CLI options for `--nodes-whitelist` and `--accounts-whitelist` [\#694](https://github.com/PegaSysEng/pantheon/pull/694)
- Delegate `getRootCause` through to Guava's implementation [\#692](https://github.com/PegaSysEng/pantheon/pull/692)
- Benchmark update [\#691](https://github.com/PegaSysEng/pantheon/pull/691)
- Implement chain download for fast sync [\#690](https://github.com/PegaSysEng/pantheon/pull/690)
- Allow missing accounts to create zero-cost transactions [\#685](https://github.com/PegaSysEng/pantheon/pull/685)
- Node private key location should be fixed under docker [\#684](https://github.com/PegaSysEng/pantheon/pull/684)
- Parallel Processing File Import Performance [\#683](https://github.com/PegaSysEng/pantheon/pull/683)
- Integrate actual `WorldStateDownloader` with the fast sync work flow [\#682](https://github.com/PegaSysEng/pantheon/pull/682)
- Removed `--max-trailing-peers` option [\#680](https://github.com/PegaSysEng/pantheon/pull/680)
- Enabled warning on CLI dependent options [\#679](https://github.com/PegaSysEng/pantheon/pull/679)
- Update WorldStateDownloader run\(\) interface to accept header [\#677](https://github.com/PegaSysEng/pantheon/pull/677)
- Fixed Difficulty calculator [\#663](https://github.com/PegaSysEng/pantheon/pull/663)
- `discovery-enabled` option refactoring [\#661](https://github.com/PegaSysEng/pantheon/pull/661)
- Update orion default port approach [\#660](https://github.com/PegaSysEng/pantheon/pull/660)
- Extract out generic parts of Downloader [\#659](https://github.com/PegaSysEng/pantheon/pull/659)
- Start world downloader [\#658](https://github.com/PegaSysEng/pantheon/pull/658)
- Create a simple `WorldStateDownloader` [\#657](https://github.com/PegaSysEng/pantheon/pull/657)
- Added handling for when p2p is disabled [\#655](https://github.com/PegaSysEng/pantheon/pull/655)
- Enabled command line configuration for privacy precompiled contract address [\#653](https://github.com/PegaSysEng/pantheon/pull/653) (thanks to [Puneetha17](https://github.com/Puneetha17))
- IBFT transmitted packets are logged by gossiper [\#652](https://github.com/PegaSysEng/pantheon/pull/652)
- `admin_addPeer` acceptance test [\#651](https://github.com/PegaSysEng/pantheon/pull/651)
- Added `p2pEnabled` configuration to `ProcessBesuNodeRunner` [\#649](https://github.com/PegaSysEng/pantheon/pull/649)
- Added description to automatic benchmarks [\#646](https://github.com/PegaSysEng/pantheon/pull/646)
- Added `network` option [\#645](https://github.com/PegaSysEng/pantheon/pull/645)
- Remove OrionConfiguration [\#644](https://github.com/PegaSysEng/pantheon/pull/644) (thanks to [Puneetha17](https://github.com/Puneetha17))
- IBFT Json Acceptance tests [\#634](https://github.com/PegaSysEng/pantheon/pull/634)
- Upgraded build image to one that contains libsodium [\#632](https://github.com/PegaSysEng/pantheon/pull/632)
- Command line fixes [\#630](https://github.com/PegaSysEng/pantheon/pull/630)
- Consider peer count insufficient until minimum peers for fast sync are connected [\#629](https://github.com/PegaSysEng/pantheon/pull/629)
- Build tweaks [\#628](https://github.com/PegaSysEng/pantheon/pull/628)
- IBFT ensure non-validator does not partake in consensus [\#627](https://github.com/PegaSysEng/pantheon/pull/627)
- Added ability in acceptance tests to set up a node with `--no-discovery` [\#624](https://github.com/PegaSysEng/pantheon/pull/624)
- Gossip integration test [\#623](https://github.com/PegaSysEng/pantheon/pull/623)
- Removed quickstart code and CI pipeline [\#616](https://github.com/PegaSysEng/pantheon/pull/616)
- IBFT Integration Tests - Spurious Behaviour [\#615](https://github.com/PegaSysEng/pantheon/pull/615)
- Refactoring for more readable IBFT IT [\#614](https://github.com/PegaSysEng/pantheon/pull/614)
- Start of fast sync downloader [\#613](https://github.com/PegaSysEng/pantheon/pull/613)
- Split `IbftProcessor` into looping and event processing [\#612](https://github.com/PegaSysEng/pantheon/pull/612)
- IBFT Int Test - changed `TestContextFactory` to a builder [\#611](https://github.com/PegaSysEng/pantheon/pull/611)
- Discard prior round change msgs [\#610](https://github.com/PegaSysEng/pantheon/pull/610)
- `IbftGetValidatorsByBlockHash` added to json factory [\#607](https://github.com/PegaSysEng/pantheon/pull/607)
- IBFT Validator RPCs to return list of strings [\#606](https://github.com/PegaSysEng/pantheon/pull/606)
- Update Benchmark [\#605](https://github.com/PegaSysEng/pantheon/pull/605)
- Remove db package and move classes to more appropriate locations [\#599](https://github.com/PegaSysEng/pantheon/pull/599)
- Added `GetReceiptsFromPeerTask` [\#598](https://github.com/PegaSysEng/pantheon/pull/598)
- Added `GetNodeDataFromPeerTask` [\#597](https://github.com/PegaSysEng/pantheon/pull/597)
- Fixed deprecation warnings [\#596](https://github.com/PegaSysEng/pantheon/pull/596)
- IBFT Integration Tests - Future Height [\#591](https://github.com/PegaSysEng/pantheon/pull/591)
- Added `getNodeData` to `EthPeer` to enable requesting node data [\#589](https://github.com/PegaSysEng/pantheon/pull/589)
- `Blockcreator` to use `parentblock` specified at construction [\#588](https://github.com/PegaSysEng/pantheon/pull/588)
- Support responding to `GetNodeData` requests [\#587](https://github.com/PegaSysEng/pantheon/pull/587)
- IBFT validates block on proposal reception [\#583](https://github.com/PegaSysEng/pantheon/pull/583)
- Rework `NewRoundValidator` tests [\#582](https://github.com/PegaSysEng/pantheon/pull/582)
- IBFT split extra data validation rule into components [\#581](https://github.com/PegaSysEng/pantheon/pull/581)
- Allow attached rules to be flagged `light` [\#580](https://github.com/PegaSysEng/pantheon/pull/580)
- Split Block Validation from Importing [\#579](https://github.com/PegaSysEng/pantheon/pull/579)
- Refactor `RoundChangeManager` creation [\#578](https://github.com/PegaSysEng/pantheon/pull/578)
- Add `-SNAPSHOT` postfix to version [\#577](https://github.com/PegaSysEng/pantheon/pull/577)
- IBFT - prevent proposed block being imported twice [\#576](https://github.com/PegaSysEng/pantheon/pull/576)
- Version upgrades [\#571](https://github.com/PegaSysEng/pantheon/pull/571)
- Tests that CLI options are disabled under docker [\#566](https://github.com/PegaSysEng/pantheon/pull/566)
- Renamed IBFT networking classes [\#555](https://github.com/PegaSysEng/pantheon/pull/555)
- Removed dead code from the consensus package [\#554](https://github.com/PegaSysEng/pantheon/pull/554)
- Prepared private transaction support [\#538](https://github.com/PegaSysEng/pantheon/pull/538) (thanks to [iikirilov](https://github.com/iikirilov))

## 0.8.5

Indefinitely delays the roll-out of Constantinople on Ethereum Mainnet due to a [potential security issue](https://blog.ethereum.org/2019/01/15/security-alert-ethereum-constantinople-postponement/) detected.

## Additions and Improvements
- Remove Constantinople fork block [\#574](https://github.com/PegaSysEng/pantheon/pull/574)

## Technical Improvements
- Rename IBFT message packages [\#568](https://github.com/PegaSysEng/pantheon/pull/568)


## 0.8.4

### Docker Image

If you have been running a node using the v0.8.3 Docker image, the node was not saving data to the
specified [data directory](https://besu.hyperledger.org/en/stable/),
or referring to the custom [configuration file](https://besu.hyperledger.org/en/stable/)
or [genesis file](https://besu.hyperledger.org/en/stable/).

To recover the node key and data directory from the Docker container:
`docker cp <container>:/opt/pantheon/key <destination_file>`
`docker cp <container>:/opt/pantheon/database <destination_directory>`

Where `container` is the name or ID of the Docker container containing the Besu node.

The container can be running or stopped when you copy the key and data directory. If your node was
fully synchronized to MainNet, the data directory will be ~2TB.

When restarting your node with the v0.8.4 Docker image:

* Save the node key in the [`key` file](https://besu.hyperledger.org/en/latest/Concepts/Node-Keys/#node-private-key) in the data
    directory or specify the location using the [`--node-private-key` option](https://besu.hyperledger.org/en/stable/).
* Specify the `<destination_directory` as a [volume for the data directory](https://besu.hyperledger.org/en/stable/).

### Bug Fixes
- Fixing default resource locations inside docker [\#529](https://github.com/PegaSysEng/pantheon/pull/529)
- NewRoundMessageValidator ignores Round Number when comparing blocks [\#523](https://github.com/PegaSysEng/pantheon/pull/523)
- Fix Array Configurable command line options [\#514](https://github.com/PegaSysEng/pantheon/pull/514)

## Additions and Improvements
- RocksDB Metrics [\#531](https://github.com/PegaSysEng/pantheon/pull/531)
- Added `ibft_getValidatorsByBlockHash` JSON RPC [\#519](https://github.com/PegaSysEng/pantheon/pull/519)
- Expose metrics to Prometheus [\#506](https://github.com/PegaSysEng/pantheon/pull/506)
- Added `ibft_getValidatorsByBlockNumber` [\#499](https://github.com/PegaSysEng/pantheon/pull/499)
- Added `Roadmap.md` file. [\#494](https://github.com/PegaSysEng/pantheon/pull/494)
- Added JSON RPC `eth hashrate` method. [\#488](https://github.com/PegaSysEng/pantheon/pull/488)
- Account whitelist API [\#487](https://github.com/PegaSysEng/pantheon/pull/487)
- Added nodes whitelist JSON-RPC APIs [\#476](https://github.com/PegaSysEng/pantheon/pull/476)
- Added account whitelisting [\#460](https://github.com/PegaSysEng/pantheon/pull/460)
- Added configurable refresh delay for SyncingSubscriptionService on start up [\#383](https://github.com/PegaSysEng/pantheon/pull/383)
- Added the Command Line Style Guide  [\#530](https://github.com/PegaSysEng/pantheon/pull/530)

## Technical Improvements

-  Updated `--bootnodes` command option to take zero arguments [\#548](https://github.com/PegaSysEng/pantheon/pull/548)
- IBFT Integration Testing - Local Node is proposer [\#527](https://github.com/PegaSysEng/pantheon/pull/527)
- Remove vertx from discovery tests [\#539](https://github.com/PegaSysEng/pantheon/pull/539)
- IBFT Integration testing - Round Change [\#537](https://github.com/PegaSysEng/pantheon/pull/537)
- NewRoundMessageValidator creates RoundChangeValidator with correct value [\#518](https://github.com/PegaSysEng/pantheon/pull/518)
- Remove time dependency from BlockTimer tests [\#513](https://github.com/PegaSysEng/pantheon/pull/513)
- Gradle 5.1 [\#512](https://github.com/PegaSysEng/pantheon/pull/512)
- Metrics measurement adjustment [\#511](https://github.com/PegaSysEng/pantheon/pull/511)
- Metrics export for import command. [\#509](https://github.com/PegaSysEng/pantheon/pull/509)
- IBFT Integration test framework [\#502](https://github.com/PegaSysEng/pantheon/pull/502)
- IBFT message gossiping [\#501](https://github.com/PegaSysEng/pantheon/pull/501)
- Remove non-transactional mutation from KeyValueStore [\#500](https://github.com/PegaSysEng/pantheon/pull/500)
- Ensured that the blockchain queries class handles optionals better. [\#486](https://github.com/PegaSysEng/pantheon/pull/486)
- IBFT mining acceptance test [\#483](https://github.com/PegaSysEng/pantheon/pull/483)
- Set base directory name to be lowercase in building.md [\#474](https://github.com/PegaSysEng/pantheon/pull/474) (Thanks to [Matthalp](https://github.com/Matthalp))
- Moved admin\_peers to Admin API group [\#473](https://github.com/PegaSysEng/pantheon/pull/473)
- Nodes whitelist acceptance test [\#472](https://github.com/PegaSysEng/pantheon/pull/472)
- Rework RoundChangeManagerTest to not reuse validators [\#469](https://github.com/PegaSysEng/pantheon/pull/469)
- Ignore node files to support truffle. [\#467](https://github.com/PegaSysEng/pantheon/pull/467)
- IBFT pantheon controller [\#461](https://github.com/PegaSysEng/pantheon/pull/461)
- IBFT Round to update internal state on reception of NewRound Message [\#451](https://github.com/PegaSysEng/pantheon/pull/451)
- Update RoundChangeManager correctly create its message validator [\#450](https://github.com/PegaSysEng/pantheon/pull/450)
- Use seconds for block timer time unit [\#445](https://github.com/PegaSysEng/pantheon/pull/445)
- IBFT controller and future msgs handling [\#431](https://github.com/PegaSysEng/pantheon/pull/431)
- Allow IBFT Round to be created using PreparedCert [\#429](https://github.com/PegaSysEng/pantheon/pull/429)
- Added MessageValidatorFactory [\#425](https://github.com/PegaSysEng/pantheon/pull/425)
- Inround payload [\#423](https://github.com/PegaSysEng/pantheon/pull/423)
- Updated IbftConfig Fields [\#422](https://github.com/PegaSysEng/pantheon/pull/422)
- Repair IbftBlockCreator and add tests [\#421](https://github.com/PegaSysEng/pantheon/pull/421)
- Make Besu behave as a submodule [\#419](https://github.com/PegaSysEng/pantheon/pull/419)
- Ibft Height Manager [\#418](https://github.com/PegaSysEng/pantheon/pull/418)
- Ensure bootnodes are a subset of node whitelist [\#414](https://github.com/PegaSysEng/pantheon/pull/414)
- IBFT Consensus Round Classes [\#405](https://github.com/PegaSysEng/pantheon/pull/405)
- IBFT message payload tests [\#404](https://github.com/PegaSysEng/pantheon/pull/404)
- Validate enodeurl syntax from command line [\#403](https://github.com/PegaSysEng/pantheon/pull/403)
- Update errorprone [\#401](https://github.com/PegaSysEng/pantheon/pull/401)
- IBFT round change manager [\#393](https://github.com/PegaSysEng/pantheon/pull/393)
- IBFT RoundState [\#392](https://github.com/PegaSysEng/pantheon/pull/392)
- Move Block data generator test helper to test support package [\#391](https://github.com/PegaSysEng/pantheon/pull/391)
- IBFT message tests [\#367](https://github.com/PegaSysEng/pantheon/pull/367)

## 0.8.3

### Breaking Change to JSON RPC-API

From v0.8.3, incoming HTTP requests are only accepted from hostnames specified using the `--host-whitelist` command-line option. If not specified, the default value for `--host-whitelist` is `localhost`.

If using the URL `http://127.0.0.1` to make JSON-RPC calls, use `--host-whitelist` to specify the hostname `127.0.0.1` or update the hostname to `localhost`.

If your application publishes RPC ports, specify the hostnames when starting Besu. For example:

```bash
pantheon --host-whitelist=example.com
```

Specify `*` or `all` for `--host-whitelist` to effectively disable host protection and replicate pre-v0.8.3 behavior. This is not recommended for production code.

### Bug Fixes

- Repair Clique Proposer Selection [\#339](https://github.com/PegaSysEng/pantheon/pull/339)
- High TX volume swamps block processing [\#337](https://github.com/PegaSysEng/pantheon/pull/337)
- Check if the connectFuture has completed successfully [\#293](https://github.com/PegaSysEng/pantheon/pull/293)
- Switch back to Xerial Snappy Library [\#284](https://github.com/PegaSysEng/pantheon/pull/284)
- ShortHex of 0 should be '0x0', not '0x' [\#272](https://github.com/PegaSysEng/pantheon/pull/272)
- Fix pantheon CLI default values infinite loop [\#266](https://github.com/PegaSysEng/pantheon/pull/266)

### Additions and Improvements

- Added `--nodes-whitelist` parameter to CLI and NodeWhitelistController [\#346](https://github.com/PegaSysEng/pantheon/pull/346)
- Discovery wiring for `--node-whitelist` [\#365](https://github.com/PegaSysEng/pantheon/pull/365)
- Plumb in three more metrics [\#344](https://github.com/PegaSysEng/pantheon/pull/344)
- `ProposerSelection` to support multiple IBFT implementations [\#307](https://github.com/PegaSysEng/pantheon/pull/307)
- Configuration to support IBFT original and revised [\#306](https://github.com/PegaSysEng/pantheon/pull/306)
- Added host whitelist for JSON-RPC. [**Breaking Change**](#breaking-change-to-json-rpc-api) [\#295](https://github.com/PegaSysEng/pantheon/pull/295)
- Reduce `Block creation processed cancelled` log message to debug [\#294](https://github.com/PegaSysEng/pantheon/pull/294)
- Implement iterative peer search [\#268](https://github.com/PegaSysEng/pantheon/pull/268)
- Added RLP enc/dec for PrePrepare, Commit and NewRound messages [\#200](https://github.com/PegaSysEng/pantheon/pull/200)
- IBFT block mining [\#169](https://github.com/PegaSysEng/pantheon/pull/169)
- Added `--goerli` CLI option [\#370](https://github.com/PegaSysEng/pantheon/pull/370) (Thanks to [@Nashatyrev](https://github.com/Nashatyrev))
- Begin capturing metrics to better understand Besu's behaviour [\#326](https://github.com/PegaSysEng/pantheon/pull/326)

### Technical Improvements

- Extracted non-Docker CLI parameters to picoCLI mixin. [\#323](https://github.com/PegaSysEng/pantheon/pull/323)
- IBFT preprepare to validate round matches block [\#329](https://github.com/PegaSysEng/pantheon/pull/329)
- Fix acceptance test [\#324](https://github.com/PegaSysEng/pantheon/pull/324)
- Added the `IbftFinalState` [\#385](https://github.com/PegaSysEng/pantheon/pull/385)
- Constantinople Fork Block [\#382](https://github.com/PegaSysEng/pantheon/pull/382)
- Fix `pantheon.cli.BesuCommandTest` test on Windows [\#380](https://github.com/PegaSysEng/pantheon/pull/380)
- JDK smoke testing is being configured differently now [\#374](https://github.com/PegaSysEng/pantheon/pull/374)
- Re-enable clique AT [\#373](https://github.com/PegaSysEng/pantheon/pull/373)
- Ignoring acceptance test [\#372](https://github.com/PegaSysEng/pantheon/pull/372)
- Changes to support Gradle 5.0 [\#371](https://github.com/PegaSysEng/pantheon/pull/371)
- Clique: Prevent out of turn blocks interrupt in-turn mining [\#364](https://github.com/PegaSysEng/pantheon/pull/364)
- Time all tasks [\#361](https://github.com/PegaSysEng/pantheon/pull/361)
- Rework `VoteTallyCache` to better represent purpose [\#360](https://github.com/PegaSysEng/pantheon/pull/360)
- Add an `UNKNOWN` `DisconnectReason` [\#359](https://github.com/PegaSysEng/pantheon/pull/359)
- New round validation [\#353](https://github.com/PegaSysEng/pantheon/pull/353)
- Update get validators for block hash test to start from block 1 [\#352](https://github.com/PegaSysEng/pantheon/pull/352)
- Idiomatic Builder Pattern [\#345](https://github.com/PegaSysEng/pantheon/pull/345)
- Revert `Repair Clique Proposer Selection` \#339 - Breaks Görli testnet [\#343](https://github.com/PegaSysEng/pantheon/pull/343)
- No fixed ports in tests [\#340](https://github.com/PegaSysEng/pantheon/pull/340)
- Update clique acceptance test genesis file to use correct clique property names [\#338](https://github.com/PegaSysEng/pantheon/pull/338)
- Supporting list of addresses in logs subscription [\#336](https://github.com/PegaSysEng/pantheon/pull/336)
- Render handler exception to `System.err` instead of `.out` [\#334](https://github.com/PegaSysEng/pantheon/pull/334)
- Renamed IBFT message classes [\#333](https://github.com/PegaSysEng/pantheon/pull/333)
- Add additional RLP tests [\#332](https://github.com/PegaSysEng/pantheon/pull/332)
- Downgrading spotless to 3.13.0 to fix threading issues [\#325](https://github.com/PegaSysEng/pantheon/pull/325)
- `eth_getTransactionReceipt` acceptance test [\#322](https://github.com/PegaSysEng/pantheon/pull/322)
- Upgrade vertx to 3.5.4 [\#316](https://github.com/PegaSysEng/pantheon/pull/316)
- Round change validation [\#315](https://github.com/PegaSysEng/pantheon/pull/315)
- Basic IBFT message validators [\#314](https://github.com/PegaSysEng/pantheon/pull/314)
- Minor repairs to clique block scheduling [\#308](https://github.com/PegaSysEng/pantheon/pull/308)
- Dependencies Version upgrade [\#303](https://github.com/PegaSysEng/pantheon/pull/303)
- Build multiple JVM [\#301](https://github.com/PegaSysEng/pantheon/pull/301)
- Smart contract acceptance test [\#296](https://github.com/PegaSysEng/pantheon/pull/296)
- Fixing WebSocket error response [\#292](https://github.com/PegaSysEng/pantheon/pull/292)
- Reword error messages following exceptions during mining [\#291](https://github.com/PegaSysEng/pantheon/pull/291)
- Clique acceptance tests [\#290](https://github.com/PegaSysEng/pantheon/pull/290)
- Delegate creation of additional JSON-RPC methods to the BesuController [\#289](https://github.com/PegaSysEng/pantheon/pull/289)
- Remove unnecessary `RlpInput` and `RlpOutput` classes [\#287](https://github.com/PegaSysEng/pantheon/pull/287)
- Remove `RlpUtils` [\#285](https://github.com/PegaSysEng/pantheon/pull/285)
- Enabling previously ignored acceptance tests [\#282](https://github.com/PegaSysEng/pantheon/pull/282)
- IPv6 peers [\#281](https://github.com/PegaSysEng/pantheon/pull/281)
- IPv6 Bootnode [\#280](https://github.com/PegaSysEng/pantheon/pull/280)
- Acceptance test for `getTransactionReceipt` JSON-RPC method [\#278](https://github.com/PegaSysEng/pantheon/pull/278)
- Inject `StorageProvider` into `BesuController` instances [\#259](https://github.com/PegaSysEng/pantheon/pull/259)

## 0.8.2

### Removed
 - Removed `import-blockchain` command because nothing exports to the required format yet (PR [\#223](https://github.com/PegaSysEng/pantheon/pull/223))

### Bug Fixes
 - `io.netty.util.internal.OutOfDirectMemoryError` errors by removing reference counting from network messages.
 - Log spam: endless loop in `nioEventLoopGroup` thanks to [@5chdn](https://github.com/5chdn) for reporting) (PR [#261](https://github.com/PegaSysEng/pantheon/pull/261))
 - Rinkeby import can stall with too many fragments thanks to [@steffenkux](https://github.com/steffenkux) and [@5chdn](https://github.com/5chdn) for reporting) (PR [#255](https://github.com/PegaSysEng/pantheon/pull/255))
 - Clique incorrectly used the chain ID instead of the network ID in ETH status messages (PR [#209](https://github.com/PegaSysEng/pantheon/pull/209))
 - Gradle deprecation warnings (PR [#246](https://github.com/PegaSysEng/pantheon/pull/246) with thanks to [@jvirtanen](https://github.com/jvirtanen))
 - Consensus issue on Ropsten:
    - Treat output length as a maximum length for CALL operations (PR [#236](https://github.com/PegaSysEng/pantheon/pull/236))
    - ECRec precompile should return empty instead of 32 zero bytes when the input is invalid (PR [#227](https://github.com/PegaSysEng/pantheon/pull/227))
 - File name too long error while building from source thanks to [@5chdn](https://github.com/5chdn) for reporting) (PR [#221](https://github.com/PegaSysEng/pantheon/pull/221))
 - Loop syntax in `runBesuPrivateNetwork.sh` (PR [#237](https://github.com/PegaSysEng/pantheon/pull/237) thanks to [@matt9ucci](https://github.com/matt9ucci))
 - Fix `CompressionException: Snappy decompression failed` errors thanks to [@5chdn](https://github.com/5chdn) for reporting) (PR [#274](https://github.com/PegaSysEng/pantheon/pull/274))

### Additions and Improvements
 - Added `--ropsten` command line argument to make syncing to Ropsten easier (PR [#197](https://github.com/PegaSysEng/pantheon/pull/197) with thanks to [@jvirtanen](https://github.com/jvirtanen))
 - Enabled constantinople in `--dev-mode` (PR [#256](https://github.com/PegaSysEng/pantheon/pull/256))
 - Supported Constantinople with Clique thanks to [@5chdn](https://github.com/5chdn) for reporting) (PR [#250](https://github.com/PegaSysEng/pantheon/pull/250), PR [#247](https://github.com/PegaSysEng/pantheon/pull/247))
 - Implemented `eth_chainId` JSON-RPC method (PR [#219](https://github.com/PegaSysEng/pantheon/pull/219))
 - Updated client version to be ethstats friendly (PR [#258](https://github.com/PegaSysEng/pantheon/pull/258))
 - Added `--node-private-key` option to allow nodekey file to be specified separately to data directory thanks to [@peterbroadhurst](https://github.com/peterbroadhurst) for requesting)  (PR [#234](https://github.com/PegaSysEng/pantheon/pull/234))
 - Added `--banned-nodeids` option to prevent connection to specific nodes (PR [#254](https://github.com/PegaSysEng/pantheon/pull/254))
 - Send client quitting disconnect message to peers on shutdown (PR [#253](https://github.com/PegaSysEng/pantheon/pull/253))
 - Improved error message for port conflict error (PR [#232](https://github.com/PegaSysEng/pantheon/pull/232))

 ### Technical Improvements
 - Upgraded Ethereum reference tests to 6.0 beta 2. (thanks to [@jvirtanen](https://github.com/jvirtanen) for the initial upgrade to beta 1)
 - Set Java compiler default encoding to UTF-8 (PR [#238](https://github.com/PegaSysEng/pantheon/pull/238) thanks to [@matt9ucci](https://github.com/matt9ucci))
 - Removed duplicate code defining default JSON-RPC APIs (PR [#218](https://github.com/PegaSysEng/pantheon/pull/218) thanks to [@matt9ucci](https://github.com/matt9ucci))
 - Improved code for parsing config (PRs [#208](https://github.com/PegaSysEng/pantheon/pull/208), [#209](https://github.com/PegaSysEng/pantheon/pull/209))
 - Use `java.time.Clock` in favour of a custom Clock interface (PR [#220](https://github.com/PegaSysEng/pantheon/pull/220))
 - Improve modularity of storage systems (PR [#211](https://github.com/PegaSysEng/pantheon/pull/211), [#207](https://github.com/PegaSysEng/pantheon/pull/207))
 - Treat JavaDoc warnings as errors (PR [#171](https://github.com/PegaSysEng/pantheon/pull/171))
 - Add benchmark for `BlockHashOperation `as a template for benchmarking other EVM operations (PR [#203](https://github.com/PegaSysEng/pantheon/pull/203))
 - Added unit tests for `EthBlockNumber` (PR [#195](https://github.com/PegaSysEng/pantheon/pull/195) thanks to [@jvirtanen](https://github.com/jvirtanen))
 - Code style improvements (PR [#196](https://github.com/PegaSysEng/pantheon/pull/196) thanks to [@jvirtanen](https://github.com/jvirtanen))
 - Added unit tests for `Web3ClientVersion` (PR [#194](https://github.com/PegaSysEng/pantheon/pull/194) with thanks to [@jvirtanen](https://github.com/jvirtanen))
 - Removed RLPUtils from `RawBlockIterator` (PR [#179](https://github.com/PegaSysEng/pantheon/pull/179))
 - Replace the JNI based snappy library with a pure-Java version (PR [#257](https://github.com/PegaSysEng/pantheon/pull/257))<|MERGE_RESOLUTION|>--- conflicted
+++ resolved
@@ -16,6 +16,7 @@
   - Fast Sync
 
 ### Additions and Improvements
+- Add RPC HTTP options to specify custom truststore and its password [#7978](https://github.com/hyperledger/besu/pull/7978)
 
 ### Bug fixes
 
@@ -65,13 +66,8 @@
 - Add RPC WS options to specify password file for keystore and truststore [#7970](https://github.com/hyperledger/besu/pull/7970)
 - Prometheus Java Metrics library upgraded to version 1.3.3 [#7880](https://github.com/hyperledger/besu/pull/7880)
 - Add histogram to Prometheus metrics system [#7944](https://github.com/hyperledger/besu/pull/7944)
-<<<<<<< HEAD
-- Add RPC HTTP options to specify custom truststore and its password [#7978](https://github.com/hyperledger/besu/pull/7978)
-
-=======
 - Improve newPayload and FCU logs [#7961](https://github.com/hyperledger/besu/pull/7961)
 - Proper support for `pending` block tag when calling `eth_estimateGas` and `eth_createAccessList` [#7951](https://github.com/hyperledger/besu/pull/7951)
->>>>>>> 8148f0d9
 
 ### Bug fixes
 - Fix registering new metric categories from plugins [#7825](https://github.com/hyperledger/besu/pull/7825)
