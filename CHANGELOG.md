--- conflicted
+++ resolved
@@ -10,7 +10,8 @@
 
 ### Bug Fixes
 - Corrects emission of blockadded events when rewinding during a re-org. Fix for [#4495](https://github.com/hyperledger/besu/issues/4495)
-- 
+- Always return a transaction type for pending transactions [#4364](https://github.com/hyperledger/besu/pull/4364)
+
 ### Download Links
 
 
@@ -74,12 +75,6 @@
 
 ### Additions and Improvements
 - Allow free gas networks in the London fee market [#4061](https://github.com/hyperledger/besu/issues/4061)
-<<<<<<< HEAD
-- Upgrade besu-native to 0.6.0 and use Blake2bf native implementation if available by default [#4364](https://github.com/hyperledger/besu/pull/4364)
-
-### Bug Fixes
-- Always return a transaction type for pending transactions [#4264](https://github.com/hyperledger/besu/pull/4264)
-=======
 - Upgrade besu-native to 0.6.0 and use Blake2bf native implementation if available by default [#4264](https://github.com/hyperledger/besu/pull/4264)
 - Resets engine QoS timer with every call to the engine API instead of only when ExchangeTransitionConfiguration is called [#4411](https://github.com/hyperledger/besu/issues/4411)
 - ExchangeTransitionConfiguration mismatch will only submit a debug log not a warning anymore [#4411](https://github.com/hyperledger/besu/issues/4411)
@@ -96,7 +91,6 @@
 ### Download links
 - https://hyperledger.jfrog.io/artifactory/besu-binaries/besu/22.7.3/besu-22.7.3.tar.gz / sha256: `b0863fe2406cab57caf8a02f2bf02632cc5198622ac48b69bc63c128703bbd79`
 - https://hyperledger.jfrog.io/artifactory/besu-binaries/besu/22.7.3/besu-22.7.3.zip / sha256: `368c6cb86119f8fe30bb12ab8c63b4d95a0fd8baf9c9414307a0a4033756b709`
->>>>>>> af25c9ba
 
 ## 22.7.2
 ### Besu 22.7.2 is a recommended release for the Merge and Mainnet users. 22.7.1 remains Merge-ready. This release provides additional robustness before the Merge with some fixes and improvements in sync, peering, and logging.
