# Changelog

<<<<<<< HEAD
## 24.1.3-SNAPSHOT

### Breaking Changes
- RocksDB database metadata format has changed to be more expressive, the migration of an existing metadata file to the new format is automatic at startup. Before performing a downgrade to a previous version it is mandatory to revert to the original format using the subcommand `besu --data-path=/path/to/besu/datadir storage revert-metadata v2-to-v1`.

### Deprecations

### Additions and Improvements
- RocksDB database metadata refactoring [#6555](https://github.com/hyperledger/besu/pull/6555)

### Bug fixes

## 24.1.2-SNAPSHOT
=======
## 24.2.0-SNAPSHOT
>>>>>>> 8be243f7

### Breaking Changes
- Following the OpenMetrics convention, the updated Prometheus client adds the `_total` suffix to every metrics of type counter, with the effect that some existing metrics have been renamed to have this suffix. If you are using the official Besu Grafana dashboard [(available here)](https://grafana.com/grafana/dashboards/16455-besu-full/), just update it to the latest revision, that accepts the old and the new name of the affected metrics. If you have a custom dashboard or use the metrics in other ways, then you need to manually update it to support the new naming.
- The `trace-filter` method in JSON-RPC API now has a default block range limit of 1000, adjustable with `--rpc-max-trace-filter-range` (thanks @alyokaz) [#6446](https://github.com/hyperledger/besu/pull/6446)
- Requesting the Ethereum Node Record (ENR) to acquire the fork id from bonded peers is now enabled by default, so the following change has been made [#5628](https://github.com/hyperledger/besu/pull/5628):
- `--Xfilter-on-enr-fork-id` has been removed. To disable the feature use `--filter-on-enr-fork-id=false`.
- `--engine-jwt-enabled` has been removed. Use `--engine-jwt-disabled` instead. [#6491](https://github.com/hyperledger/besu/pull/6491)

### Deprecations
- X_SNAP and X_CHECKPOINT are marked for deprecation and will be removed in 24.4.0 in favor of SNAP and CHECKPOINT [#6405](https://github.com/hyperledger/besu/pull/6405)
- `--Xsnapsync-synchronizer-flat-db-healing-enabled` is deprecated (always enabled). [#6499](https://github.com/hyperledger/besu/pull/6499)
- `--Xp2p-peer-lower-bound` [#6501](https://github.com/hyperledger/besu/pull/6501)

### Additions and Improvements
- Upgrade Prometheus and Opentelemetry dependencies [#6422](https://github.com/hyperledger/besu/pull/6422)
- Add `OperationTracer.tracePrepareTransaction`, where the sender account has not yet been altered[#6453](https://github.com/hyperledger/besu/pull/6453)
- Improve the high spec flag by limiting it to a few column families [#6354](https://github.com/hyperledger/besu/pull/6354)
- Log blob count when importing a block via Engine API [#6466](https://github.com/hyperledger/besu/pull/6466)
- Introduce `--Xbonsai-limit-trie-logs-enabled` experimental feature which by default will only retain the latest 512 trie logs, saving about 3GB per week in database growth [#5390](https://github.com/hyperledger/besu/issues/5390)
- Introduce `besu storage x-trie-log prune` experimental offline subcommand which will prune all redundant trie logs except the latest 512 [#6303](https://github.com/hyperledger/besu/pull/6303)
- SNAP and CHECKPOINT sync - early access flag removed so now simply SNAP and CHECKPOINT [#6405](https://github.com/hyperledger/besu/pull/6405)
  - X_SNAP and X_CHECKPOINT are marked for deprecation and will be removed in 24.4.0
- Github Actions based build.
- Introduce caching mechanism to optimize Keccak hash calculations for account storage slots during block processing [#6452](https://github.com/hyperledger/besu/pull/6452)
- Added configuration options for `pragueTime` to genesis file for Prague fork development [#6473](https://github.com/hyperledger/besu/pull/6473)
- Moving trielog storage to RocksDB's blobdb to improve write amplications [#6289](https://github.com/hyperledger/besu/pull/6289)
- Support for `shanghaiTime` fork and Shanghai EVM smart contracts in QBFT/IBFT chains [#6353](https://github.com/hyperledger/besu/pull/6353)
- Change ExecutionHaltReason for contract creation collision case to return ILLEGAL_STATE_CHANGE [#6518](https://github.com/hyperledger/besu/pull/6518) 
- Experimental feature `--Xbonsai-code-using-code-hash-enabled` for storing Bonsai code storage by code hash [#6505](https://github.com/hyperledger/besu/pull/6505)
- More accurate column size `storage rocksdb usage` subcommand [#6540](https://github.com/hyperledger/besu/pull/6540)
- Adds `storage rocksdb x-stats` subcommand [#6540](https://github.com/hyperledger/besu/pull/6540)

### Bug fixes
- Fix the way an advertised host configured with `--p2p-host` is treated when communicating with the originator of a PING packet [#6225](https://github.com/hyperledger/besu/pull/6225)
- Fix `poa-block-txs-selection-max-time` option that was inadvertently reset to its default after being configured [#6444](https://github.com/hyperledger/besu/pull/6444)

### Download Links

## 24.1.2

### Bug fixes
- Fix ETC Spiral upgrade breach of consensus [#6524](https://github.com/hyperledger/besu/pull/6524)

### Additions and Improvements
- Adds timestamp to enable Cancun upgrade on mainnet [#6545](https://github.com/hyperledger/besu/pull/6545)
- Github Actions based build.[#6427](https://github.com/hyperledger/besu/pull/6427)

### Download Links
https://hyperledger.jfrog.io/artifactory/besu-binaries/besu/24.1.2/besu-24.1.2.zip / sha256 9033f300edd81c770d3aff27a29f59dd4b6142a113936886a8f170718e412971
https://hyperledger.jfrog.io/artifactory/besu-binaries/besu/24.1.2/besu-24.1.2.tar.gz / sha256 082db8cf4fb67527aa0dd757e5d254b3b497f5027c23287f9c0a74a6a743bf08

## 24.1.1

### Breaking Changes
- New `EXECUTION_HALTED` error returned if there is an error executing or simulating a transaction, with the reason for execution being halted. Replaces the generic `INTERNAL_ERROR` return code in certain cases which some applications may be checking for [#6343](https://github.com/hyperledger/besu/pull/6343)
- The Besu Docker images with `openjdk-latest` tags since 23.10.3 were incorrectly using UID 1001 instead of 1000 for the container's `besu` user. The user now uses 1000 again. Containers created from or migrated to images using UID 1001 will need to chown their persistent database files to UID 1000 (thanks @h4l) [#6360](https://github.com/hyperledger/besu/pull/6360)
- The deprecated `--privacy-onchain-groups-enabled` option has now been removed. Use the `--privacy-flexible-groups-enabled` option instead. [#6411](https://github.com/hyperledger/besu/pull/6411)
- The time that can be spent selecting transactions during block creation is not capped at 5 seconds for PoS and PoW networks, and for PoA networks, at 75% of the block period specified in the genesis. This is to prevent possible DoS attacks in case a single transaction is taking too long to execute, and to have a stable block production rate. This could be a breaking change if an existing network needs to accept transactions that take more time to execute than the newly introduced limit. If it is mandatory for these networks to keep processing these long processing transaction, then the default value of `block-txs-selection-max-time` or `poa-block-txs-selection-max-time` needs to be tuned accordingly. [#6423](https://github.com/hyperledger/besu/pull/6423)

### Deprecations

### Additions and Improvements
- Optimize RocksDB WAL files, allows for faster restart and a more linear disk space utilization [#6328](https://github.com/hyperledger/besu/pull/6328)
- Disable transaction handling when the node is not in sync, to avoid unnecessary transaction validation work [#6302](https://github.com/hyperledger/besu/pull/6302)
- Introduce TransactionEvaluationContext to pass data between transaction selectors and plugin, during block creation [#6381](https://github.com/hyperledger/besu/pull/6381)
- Upgrade dependencies [#6377](https://github.com/hyperledger/besu/pull/6377)
- Upgrade `com.fasterxml.jackson` dependencies [#6378](https://github.com/hyperledger/besu/pull/6378)
- Upgrade Guava dependency [#6396](https://github.com/hyperledger/besu/pull/6396)
- Upgrade Mockito [#6397](https://github.com/hyperledger/besu/pull/6397)
- Upgrade `tech.pegasys.discovery:discovery` [#6414](https://github.com/hyperledger/besu/pull/6414)
- Options to tune the max allowed time that can be spent selecting transactions during block creation are now stable [#6423](https://github.com/hyperledger/besu/pull/6423)
- Support for "pending" in `qbft_getValidatorsByBlockNumber` [#6436](https://github.com/hyperledger/besu/pull/6436)

### Bug fixes
- INTERNAL_ERROR from `eth_estimateGas` JSON/RPC calls [#6344](https://github.com/hyperledger/besu/issues/6344)
- Fix Besu Docker images with `openjdk-latest` tags since 23.10.3 using UID 1001 instead of 1000 for the `besu` user [#6360](https://github.com/hyperledger/besu/pull/6360)
- Fluent EVM API definition for Tangerine Whistle had incorrect code size validation configured [#6382](https://github.com/hyperledger/besu/pull/6382)
- Correct mining beneficiary for Clique networks in TraceServiceImpl [#6390](https://github.com/hyperledger/besu/pull/6390)
- Fix to gas limit delta calculations used in block production. Besu should now increment or decrement the block gas limit towards its target correctly (thanks @arbora) #6425
- Ensure Backward Sync waits for initial sync before starting a session [#6455](https://github.com/hyperledger/besu/issues/6455)
- Silence the noisy DNS query errors [#6458](https://github.com/hyperledger/besu/issues/6458)

### Download Links
https://hyperledger.jfrog.io/artifactory/besu-binaries/besu/24.1.1/besu-24.1.1.zip / sha256 e23c5b790180756964a70dcdd575ee2ed2c2efa79af00bce956d23bd2f7dc67c
https://hyperledger.jfrog.io/artifactory/besu-binaries/besu/24.1.1/besu-24.1.1.tar.gz / sha256 4b0ddd5a25be2df5d2324bff935785eb63e4e3a5f421614ea690bacb5b9cb344

### Errata
Note, due to a CI race with the release job, the initial published version of 24.1.1 were overwritten by artifacts generated from the same sources, but differ in their embedded timestamps. The initial SHAs are noted here but are deprecated:
~~https://hyperledger.jfrog.io/artifactory/besu-binaries/besu/24.1.1/besu-24.1.1.zip / sha256 b6b64f939e0bb4937ce90fc647e0a7073ce3e359c10352b502059955070a60c6
https://hyperledger.jfrog.io/artifactory/besu-binaries/besu/24.1.1/besu-24.1.1.tar.gz / sha256 cfcae04c30769bf338b0740ac65870f9346d3469931bb46cdba3b2f65d311e7a~~


## 24.1.0

### Breaking Changes

### Deprecations
- Forest pruning (`pruning-enabled` option) is deprecated and will be removed soon. To save disk space consider switching to Bonsai data storage format [#6230](https://github.com/hyperledger/besu/pull/6230)

### Additions and Improvements
- Add error messages on authentication failures with username and password [#6212](https://github.com/hyperledger/besu/pull/6212)
- New `Sequenced` transaction pool. The pool is an evolution of the `legacy` pool and is likely to be more suitable to enterprise or permissioned chains than the `layered` transaction pool. Select to use this pool with `--tx-pool=sequenced`. Supports the same options as the `legacy` pool [#6274](https://github.com/hyperledger/besu/issues/6274)
- Set Ethereum Classic mainnet activation block for Spiral network upgrade [#6267](https://github.com/hyperledger/besu/pull/6267)
- Add custom genesis file name to config overview if specified [#6297](https://github.com/hyperledger/besu/pull/6297)
- Update Gradle plugins and replace unmaintained License Gradle Plugin with the actively maintained Gradle License Report [#6275](https://github.com/hyperledger/besu/pull/6275)
- Optimize RocksDB WAL files, allows for faster restart and a more linear disk space utilization [#6328](https://github.com/hyperledger/besu/pull/6328)
- Add a cache on senders by transaction hash [#6375](https://github.com/hyperledger/besu/pull/6375)

### Bug fixes
- Hotfix for selfdestruct preimages on bonsai [#6359]((https://github.com/hyperledger/besu/pull/6359)
- Fix trielog shipping issue during self destruct [#6340]((https://github.com/hyperledger/besu/pull/6340)
- mitigation for trielog failure [#6315]((https://github.com/hyperledger/besu/pull/6315)

### Download Links
https://hyperledger.jfrog.io/artifactory/besu-binaries/besu/24.1.0/besu-24.1.0.zip / sha256 d36c8aeef70f0a516d4c26d3bc696c3e2a671e515c9e6e9475a31fe759e39f64
https://hyperledger.jfrog.io/artifactory/besu-binaries/besu/24.1.0/besu-24.1.0.tar.gz / sha256 602b04c0729a7b17361d1f0b39f4ce6a2ebe47932165add666560fe594d9ca99


## 23.10.3-hotfix
This is a hotfix for a selfdestruct defect that occurred on mainnet at block [18947893](https://etherscan.io/block/18947893)

### Bug fixes
- Hotfix for selfdestruct preimages on bonsai [#6359]((https://github.com/hyperledger/besu/pull/6359)
- mitigation for trielog failure [#6315]((https://github.com/hyperledger/besu/pull/6315)

### Download Links
https://hyperledger.jfrog.io/artifactory/besu-binaries/besu/23.10.3-hotfix/besu-23.10.3-hotfix.zip / sha256 1c37762909858a40eca749fb85b77fb4d1e918f247aff56d518144828bd85378
https://hyperledger.jfrog.io/artifactory/besu-binaries/besu/23.10.3-hotfix/besu-23.10.3-hotfix.tar.gz / sha256 8e38e9fd0c16e049aa324effc96f9ec31dc06e82ea4995e9dd75d571394667af


## 23.10.3

### Additions and Improvements
- Implement debug_traceCall [#5885](https://github.com/hyperledger/besu/pull/5885)
- Transactions that takes too long to evaluate, during block creation, are dropped from the txpool [#6163](https://github.com/hyperledger/besu/pull/6163)
- New option `tx-pool-min-gas-price` to set a lower bound when accepting txs to the pool [#6098](https://github.com/hyperledger/besu/pull/6098)
- Update OpenJDK latest Docker image to use Java 21 [#6189](https://github.com/hyperledger/besu/pull/6189)
- Allow a transaction selection plugin to specify custom selection results [#6190](https://github.com/hyperledger/besu/pull/6190)
- Add `rpc-gas-cap` to allow users to set gas limit to the RPC methods used to simulate transactions[#6156](https://github.com/hyperledger/besu/pull/6156)
- Fix the unavailability of `address` field when returning an `Account` entity on GraphQL in case of unreachable world state [#6198](https://github.com/hyperledger/besu/pull/6198)
- Update OpenJ9 Docker image to latest version [#6226](https://github.com/hyperledger/besu/pull/6226)
- Add error messages on authentication failures with username and password [#6212](https://github.com/hyperledger/besu/pull/6212)
- Add `rocksdb usage` to the `storage` subcommand to allow users and dev to check columns families usage [#6185](https://github.com/hyperledger/besu/pull/6185)
- Ethereum Classic Spiral network upgrade [#6078](https://github.com/hyperledger/besu/pull/6078)
- Fix self destruct collision [#6205](https://github.com/hyperledger/besu/pull/6205)
- Mark deleted storage on cleared [#6305](https://github.com/hyperledger/besu/pull/6305)

### Bug fixes
- Fix Docker image name clash between Besu and evmtool [#6194](https://github.com/hyperledger/besu/pull/6194)
- Fix `logIndex` in `eth_getTransactionReceipt` JSON RPC method [#6206](https://github.com/hyperledger/besu/pull/6206)

### Download Links
https://hyperledger.jfrog.io/artifactory/besu-binaries/besu/23.10.3/besu-23.10.3.zip / sha256 da7ef8a6ceb88d3e327cacddcdb32218d1750b464c14165a74068f6dc6e0871a
https://hyperledger.jfrog.io/artifactory/besu-binaries/besu/23.10.3/besu-23.10.3.tar.gz / sha256 73c834cf32c7bbe255d7d8cc7ca5d1eb0df8430b9114935c8dcf3a675b2acbc2

## 23.10.2

### Breaking Changes
- TX pool eviction in the legacy TX pool now favours keeping oldest transactions (more likely to evict higher nonces, less likely to introduce nonce gaps) [#6106](https://github.com/hyperledger/besu/pull/6106) and [#6146](https://github.com/hyperledger/besu/pull/6146)

### Deprecations

### Additions and Improvements
- Ethereum Classic Spiral network upgrade [#6078](https://github.com/hyperledger/besu/pull/6078)
- Add a method to read from a `Memory` instance without altering its inner state [#6073](https://github.com/hyperledger/besu/pull/6073)
- Accept `input` and `data` field for the payload of transaction-related RPC methods [#6094](https://github.com/hyperledger/besu/pull/6094)
- Add APIs to set and get the min gas price a transaction must pay for being selected during block creation [#6097](https://github.com/hyperledger/besu/pull/6097)
- TraceService: return results for transactions in block [#6086](https://github.com/hyperledger/besu/pull/6086)
- New option `--min-priority-fee` that sets the minimum priority fee a transaction must meet to be selected for a block. [#6080](https://github.com/hyperledger/besu/pull/6080) [#6083](https://github.com/hyperledger/besu/pull/6083)
- Implement new `miner_setMinPriorityFee` and `miner_getMinPriorityFee` RPC methods [#6080](https://github.com/hyperledger/besu/pull/6080)
- Clique config option `createemptyblocks` to not create empty blocks [#6082](https://github.com/hyperledger/besu/pull/6082)
- Upgrade EVM Reference Tests to v13 (Cancun) [#6114](https://github.com/hyperledger/besu/pull/6114)
- Add `yParity` to GraphQL and JSON-RPC for relevant querise. [6119](https://github.com/hyperledger/besu/pull/6119)
- Force tx replacement price bump to zero when zero base fee market is configured or `--min-gas-price` is set to 0. This allows for easier tx replacement in networks where there is not gas price. [#6079](https://github.com/hyperledger/besu/pull/6079)
- Introduce the possibility to limit the time spent selecting pending transactions during block creation, using the new experimental option `Xblock-txs-selection-max-time` on PoS and PoW networks (by default set to 5000ms) or `Xpoa-block-txs-selection-max-time` on PoA networks (by default 75% of the min block time) [#6044](https://github.com/hyperledger/besu/pull/6044)
- Remove LowestInvalidNonceCache from `legacy` transaction pool to make it more private networks friendly [#6148](https://github.com/hyperledger/besu/pull/6148)
- Optimization: Delete leftPad when capturing the stack before and after a frame execution [#6102](https://github.com/hyperledger/besu/pull/6102)

### Bug fixes
- Upgrade netty to address CVE-2023-44487, CVE-2023-34462 [#6100](https://github.com/hyperledger/besu/pull/6100)
- Upgrade grpc to address CVE-2023-32731, CVE-2023-33953, CVE-2023-44487, CVE-2023-4785 [#6100](https://github.com/hyperledger/besu/pull/6100)
- Fix blob gas calculation in reference tests [#6107](https://github.com/hyperledger/besu/pull/6107)
- Limit memory used in handling invalid blocks [#6138](https://github.com/hyperledger/besu/pull/6138)

---

### Download Links
https://hyperledger.jfrog.io/artifactory/besu-binaries/besu/23.10.2/besu-23.10.2.zip / sha256: 597ab71898d379180106baf24878239ed49acefea5772344fd359b0ff13fe19f

https://hyperledger.jfrog.io/artifactory/besu-binaries/besu/23.10.2/besu-23.10.2.tar.gz / sha256: 255818a5c6067a38aa8b565d8f32a49a172a7536a1d370673bbb75f548263c2c

## 23.10.1

### Additions and Improvements
- New option `--tx-pool-priority-senders` to specify a list of senders, that has the effect to prioritize any transactions sent by these senders from any source [#5959](https://github.com/hyperledger/besu/pull/5959)
- Cache last n blocks by using a new Besu flag `--cache-last-blocks=n` [#6009](https://github.com/hyperledger/besu/pull/6009)
- Optimize performances of RPC method `eth_feeHistory` [#6011](https://github.com/hyperledger/besu/pull/6011) [#6035](https://github.com/hyperledger/besu/pull/6035)
- Logging summary of plugins at Info as part of the config overview [#5964](https://github.com/hyperledger/besu/pull/5964) [#6049](https://github.com/hyperledger/besu/pull/6049)
- Layered tx pool memory improvements [#5985](https://github.com/hyperledger/besu/pull/5985) [#5974](https://github.com/hyperledger/besu/pull/5974)
- Update Bouncy Castle to 1.76, and force the use of the `jdk18on` variant [#5748](https://github.com/hyperledger/besu/pull/5748)
- Add GraphQL support for new fields in Cancun [#5923](https://github.com/hyperledger/besu/pull/5923) [#5975](https://github.com/hyperledger/besu/pull/5975)
- Add new configuration options to the EVM Fluent APIs [#5930](https://github.com/hyperledger/besu/pull/5930)


### Deprecations
- `--tx-pool-disable-locals` has been deprecated for removal in favor of `--tx-pool-no-local-priority`, no semantic change, only a renaming [#5959](https://github.com/hyperledger/besu/pull/5959)

### Bug Fixes
- Fix regression with t8n tool filling [#5979](https://github.com/hyperledger/besu/pull/5979)
- Fix EOF and EIP-4788 regressions in reference tests  [#6060](https://github.com/hyperledger/besu/pull/6060)

### Download Links
https://hyperledger.jfrog.io/artifactory/besu-binaries/besu/23.10.1/besu-23.10.1.tar.gz / sha256: e27645f345583f3ee447e5418302382c6f8335d2da8707bdd20033aabd86ce4c

https://hyperledger.jfrog.io/artifactory/besu-binaries/besu/23.10.1/besu-23.10.1.zip / sha256: fb173acb93c72fbb74a6542051691ca2d3d5f54ea2f51026467a512f3a22106b

## 23.10.0
### Layered Transaction Pool: the new default transaction pool implementation
With this release the previously experimental Layered txpool is marked stable and enabled by default, so please read the following instructions if you used to tune txpool behaviour,
otherwise you can simply go with the default and enjoy the improved performance of the new txpool.

#### Upgrading to Layered Transaction Pool
If you do not specify any txpool option, then you can skip this section.
If you have tuned the txpool using one of these options: `tx-pool-retention-hours`, `tx-pool-limit-by-account-percentage` or `tx-pool-max-size`,
then you need to update your configuration as described below:
- `tx-pool-retention-hours`: simply remove it, since it is not applicable in the Layered txpool, old transactions will eventually expire when the memory cache is full.
- `tx-pool-limit-by-account-percentage`: replace it with `tx-pool-max-future-by-sender`, which specify the max number of sequential transactions of single sender are kept in the txpool, by default it is 200.
- `tx-pool-max-size`: the Layered txpool is not limited by a max number of transactions, but by the estimated memory size the transactions occupy, so you need to remove this option, and to tune the max amount of memory<sup>*</sup> use the new option `tx-pool-layer-max-capacity` as described below.

You can still opt-out of the Layered txpool, setting `tx-pool=legacy` in config file or via cli argument, but be warned that the Legacy implementation will be deprecated for removal soon, so start testing the new implementation.

#### Configuring the Layered Transaction Pool
By default, the txpool is tuned for mainnet usage, but if you are using private networks or want to otherwise tune it, these are the new options:
- `tx-pool-max-future-by-sender`: specify the max number of sequential transactions of a single sender are kept in the txpool, by default it is 200, increase it to allow a single sender to fit more transactions in a single block. For private networks, this can safely be set in the hundreds or thousands if you want to ensure future transactions (with large nonce gaps) remain in the pool.
- `tx-pool-layer-max-capacity`: set the max amount of memory<sup>*</sup> in bytes, a single memory limited layer can occupy, by default is 12.5MB, keep in mind that there are 2 memory limited layers, so the expected memory consumption is twice the value specified by this option, so 25MB by default. Increase this value if you have spare RAM and the eviction rate is high for your network.
- `tx-pool-max-prioritized`: set the max number of transactions allowed in the first layer, that only contains transactions that are candidate for inclusion in the next block creation task. It makes sense to limit the value to the max number of transactions that fit in a block in your network, by default is 2000.

<sup>*</sup>: the memory used by the txpool is an estimation, we are working to make it always more accurate.

### Breaking Changes
- Removed support for Kotti network (ETC) [#5816](https://github.com/hyperledger/besu/pull/5816)
- Layered transaction pool implementation is now stable and enabled by default, so the following changes to experimental options have been done [#5772](https://github.com/hyperledger/besu/pull/5772):
    - `--Xlayered-tx-pool` is gone, to select the implementation use the new `--tx-pool` option with values `layered` (default) or `legacy`
    - `--Xlayered-tx-pool-layer-max-capacity`, `--Xlayered-tx-pool-max-prioritized` and `--Xlayered-tx-pool-max-future-by-sender` just drop the `Xlayered-` and keep the same behavior

### Additions and Improvements
- Add access to an immutable world view to start/end transaction hooks in the tracing API[#5836](https://github.com/hyperledger/besu/pull/5836)
- Layered transaction pool implementation is now stable and enabled by default. If you want still to use the legacy implementation, use `--tx-pool=legacy`. 
  By default, the new transaction pool is capped at using 25MB of memory, this limit can be raised using `--layered-tx-pool-layer-max-capacity` options  [#5772](https://github.com/hyperledger/besu/pull/5772)
- Tune G1GC to reduce Besu memory footprint, and new `besu-untuned` start scripts to run without any specific G1GC flags [#5879](https://github.com/hyperledger/besu/pull/5879)
- Reduce `engine_forkchoiceUpdatedV?` response time by asynchronously process block added events in the transaction pool [#5909](https://github.com/hyperledger/besu/pull/5909)

### Bug Fixes
- do not create ignorable storage on revert storage-variables subcommand [#5830](https://github.com/hyperledger/besu/pull/5830) 
- fix duplicate key errors in EthScheduler-Transactions [#5857](https://github.com/hyperledger/besu/pull/5857)
- Don't put control characters, escaped or otherwise, in t8n stacktraces [#5910](https://github.com/hyperledger/besu/pull/5910)

### Download Links
https://hyperledger.jfrog.io/artifactory/besu-binaries/besu/23.10.0/besu-23.10.0.tar.gz / sha256: 3c75f3792bfdb0892705b378f0b8bfc14ef6cecf1d8afe711d8d8687ed6687cf
https://hyperledger.jfrog.io/artifactory/besu-binaries/besu/23.10.0/besu-23.10.0.zip / sha256: d5dafff4c3cbf104bf75b34a9f108dcdd7b08d2759de75ec65cd997f38f52866

## 23.7.3

### Additions and Improvements
- Update Holešky config for re-launch [#5890](https://github.com/hyperledger/besu/pull/5890)

### Download Links
https://hyperledger.jfrog.io/artifactory/besu-binaries/besu/23.7.3/besu-23.7.3.tar.gz / sha256: c12ca6a9861557e0bf8f27076f8c8afcce6f1564687e5f02bfdc96c2b18846ff
https://hyperledger.jfrog.io/artifactory/besu-binaries/besu/23.7.3/besu-23.7.3.zip / sha256: 136596454f647c706130e3e2983bdbb4a1cbfaf2bbf6e999466754f9213c11f6


## 23.7.2

### Additions and Improvements
- Add new methods to `OperationTracer` to capture contexts enter/exit [#5756](https://github.com/hyperledger/besu/pull/5756)
- Add Holešky as predefined network name [#5797](https://github.com/hyperledger/besu/pull/5797)

### Breaking Changes
- Add ABI-decoded revert reason to `eth_call` and `eth_estimateGas` responses [#5705](https://github.com/hyperledger/besu/issues/5705)

### Additions and Improvements
- Add missing methods to the `Transaction` interface [#5732](https://github.com/hyperledger/besu/pull/5732)
- Add `benchmark` subcommand to `evmtool` [#5754](https://github.com/hyperledger/besu/issues/5754)
- JSON output is now compact by default. This can be overridden by the new `--json-pretty-print-enabled` CLI option. [#5766](https://github.com/hyperledger/besu/pull/5766)
- New `eth_getBlockReceipts` JSON-RPC method to retrieve all transaction receipts for a block in a single call [#5771](https://github.com/hyperledger/besu/pull/5771) 
- Add new methods to `OperationTracer` to capture contexts enter/exit [#5756](https://github.com/hyperledger/besu/pull/5756)

### Bug Fixes
- Make smart contract permissioning features work with london fork [#5727](https://github.com/hyperledger/besu/pull/5727)
- Add type to PendingTransactionDetail, fix eth_subscribe [#5729](https://github.com/hyperledger/besu/pull/5729)
- EvmTool "run" mode did not reflect contracts created within the transaction. [#5755](https://github.com/hyperledger/besu/pull/5755)
- Fixing snapsync issue with forest during the heal step [#5776](https://github.com/hyperledger/besu/pull/5776)

### Download Links
https://hyperledger.jfrog.io/artifactory/besu-binaries/besu/23.7.2/besu-23.7.2.tar.gz / sha256: f74b32c1a343cbad90a88aa59276b4c5eefea4643ee542aba2bbf898f85ae242
https://hyperledger.jfrog.io/artifactory/besu-binaries/besu/23.7.2/besu-23.7.2.zip / sha256: a233c83591fc277e3d1530c84bb5ea896abad717d796b5e3b856c79199132b75

## 23.7.1

### Breaking Changes
- Removed deprecated GoQuorum permissioning interop [#5607](https://github.com/hyperledger/besu/pull/5607)
- Removed support for version 0 of the database as it is no longer used by any active node. [#5698](https://github.com/hyperledger/besu/pull/5698)

### Additions and Improvements
- `evmtool` launcher binaries now ship as part of the standard distribution. [#5701](https://github.com/hyperledger/besu/pull/5701)
- EvmTool now executes the `execution-spec-tests` via the `t8n` and `b11r`. See the [README](ethereum/evmtool/README.md) in EvmTool for more instructions.
- Improve lifecycle management of the transaction pool [#5634](https://github.com/hyperledger/besu/pull/5634)
- Add extension points in AbstractCreateOperation for EVM libraries to react to contract creations [#5656](https://github.com/hyperledger/besu/pull/5656)
- Update to Tuweni 2.4.2. [#5684](https://github.com/hyperledger/besu/pull/5684)
- Decouple data field from Enum JsonRpcError by creating new enum holder RpcErrorType[#5629](https://github.com/hyperledger/besu/pull/5629)
- Update to bouncycastle 1.75 [#5675](https://github.com/hyperledger/besu/pull/5675)
- Extend OperationTracer with new methods [#5662](https://github.com/hyperledger/besu/pull/5662)
- Eip 6780 selfdestruct [#5430](https://github.com/hyperledger/besu/pull/5430)
- Add new debug_getRawTransaction to the DEBUG engine [#5635](https://github.com/hyperledger/besu/pull/5635)

### Bug Fixes
- Use the node's configuration to determine if DNS enode URLs are allowed in calls to `admin_addPeer` and `admin_removePeer` [#5584](https://github.com/hyperledger/besu/pull/5584)
- Align the implementation of Eth/68 `NewPooledTransactionHashes` to other clients, using unsigned int for encoding size. [#5640](https://github.com/hyperledger/besu/pull/5640)
- Failure at startup when enabling layered txpool before initial sync done [#5636](https://github.com/hyperledger/besu/issues/5636)
- Remove miner-related option warnings if the change isn't using Ethash consensus algorithm [#5669](https://github.com/hyperledger/besu/pull/5669)
- Fix for pending transactions reference leak [#5693](https://github.com/hyperledger/besu/pull/5693)
- Address a performance regression observed in import testing [#5734](https://github.com/hyperledger/besu/pull/5734)
- Update native libraries that have JPMS friendly module names [#5749](https://github.com/hyperledger/besu/pull/5749)

### Download Links
https://hyperledger.jfrog.io/artifactory/besu-binaries/besu/23.7.1/besu-23.7.1.tar.gz / sha256: 85dce66c2dbd21b4e5d3310770434dd373018a046b78d5037f6d4955256793cd
https://hyperledger.jfrog.io/artifactory/besu-binaries/besu/23.7.1/besu-23.7.1.zip / sha256: dfac11b2d6d9e8076ab2f86324d48d563badf76fd2a4aadc4469a97aef374ef5


## 23.7.0

- Was not released (failed burn-in test)


## 23.4.4

### Breaking Changes
- Move blockchain related variables in a dedicated storage, to pave the way to future optimizations [#5471](https://github.com/hyperledger/besu/pull/5471). The migration is performed automatically at startup,
and in case a rollback is needed, before installing a previous version, the migration can be reverted, using the subcommand `storage revert-variables` with the same configuration use to run Besu.
- Remove deprecated Rinkeby named network. [#5540](https://github.com/hyperledger/besu/pull/5540)
- Use BlobDB for blockchain storage to reduce initial sync time and write amplification (PR #5475). This PR reduces sync time by 14 hours on m6a.xlarge VM (1 day 8 hours 27 minutes instead of 1 day 22 hours 4 minutes).
### Additions and Improvements
- Allow Ethstats connection url to specify ws:// or wss:// scheme. [#5494](https://github.com/hyperledger/besu/issues/5494)
- Add support for Shanghai changes to the GraphQL service [#5496](https://github.com/hyperledger/besu/pull/5496)
- Unite the tx-pool CLI options under the same Tx Pool Options group in UX. [#5466](https://github.com/hyperledger/besu/issues/5466)
- Tidy DEBUG logs by moving engine API full logging to TRACE [#5529](https://github.com/hyperledger/besu/pull/5529)
- Remove PoW validation if merge is enabled as it is not needed any more [#5538](https://github.com/hyperledger/besu/pull/5538)
- Use BlobDB for blockchain storage to reduce initial sync time and write amplification [#5475](https://github.com/hyperledger/besu/pull/5475)
- Add healing flat db mechanism with early access CLI options `--Xsnapsync-synchronizer-flat-db-healing-enabled=true` [#5319](https://github.com/hyperledger/besu/pull/5319)
- Add debug_getRawTransaction method to the DEBUG suite [#5635](https://github.com/hyperledger/besu/pull/5635)

### Bug Fixes
- Fix backwards sync bug where chain is rolled back too far, especially when restarting Nimbus [#5497](https://github.com/hyperledger/besu/pull/5497)
- Check to ensure storage and transactions are not closed prior to reading/writing [#5527](https://github.com/hyperledger/besu/pull/5527) 
- Fix the unavailability of account code and storage on GraphQL/Bonsai [#5548](https://github.com/hyperledger/besu/pull/5548)

### Download Links
https://hyperledger.jfrog.io/artifactory/besu-binaries/besu/23.4.4/besu-23.4.4.tar.gz / sha256: bd476d235b6fe1f236a62bc709f41c87deb68b72c47bb5b58e56b9d9283af2c4
https://hyperledger.jfrog.io/artifactory/besu-binaries/besu/23.4.4/besu-23.4.4.zip / sha256: 4575000f4fd21d318e7b77340c9281d496bc800bee5b45a13684319e6f28bf27

## 23.4.3

- Was not released (failed burn-in test)

- ## 23.4.2

- Was not released (failed burn-in test)

## 23.4.1

### Breaking Changes
- Add request content length limit for the JSON-RPC API (5MB) [#5467](https://github.com/hyperledger/besu/pull/5467)
- `min-block-occupancy-ratio` options is now ignored on PoS networks [#5491](https://github.com/hyperledger/besu/pull/5491)

### Additions and Improvements
- Set the retention policy for RocksDB log files to maintain only the logs from the last week [#5428](https://github.com/hyperledger/besu/pull/5428)
- "Big-EOF" (the EOF version initially slotted for Shanghai) has been moved from Cancun to FutureEIPs [#5429](https://github.com/hyperledger/besu/pull/5429)
- EIP-4844: Zero blob transactions are invalid [#5425](https://github.com/hyperledger/besu/pull/5425)
- Transaction pool flag to disable specific behaviors for locally submitted transactions [#5418](https://github.com/hyperledger/besu/pull/5418)
- Added In-Protocol Deposit prototype (EIP-6110) in the experimental eip. [#5005](https://github.com/hyperledger/besu/pull/5055) [#5295](https://github.com/hyperledger/besu/pull/5295)
- New optional feature to save the txpool content to file on shutdown and reloading it on startup [#5434](https://github.com/hyperledger/besu/pull/5434)
- New option to send SNI header in TLS ClientHello message [#5439](https://github.com/hyperledger/besu/pull/5439)
- Early access - layered transaction pool implementation [#5290](https://github.com/hyperledger/besu/pull/5290)
- New RPC method `debug_getRawReceipts` [#5476](https://github.com/hyperledger/besu/pull/5476)
- Add TrieLogFactory plugin support [#5440](https://github.com/hyperledger/besu/pull/5440)
- Ignore `min-block-occupancy-ratio` option when on PoS networks, since in some cases, it prevents to have full blocks even if enough transactions are present [#5491](https://github.com/hyperledger/besu/pull/5491) 

### Bug Fixes
- Fix eth_feeHistory response for the case in which blockCount is higher than highestBlock requested. [#5397](https://github.com/hyperledger/besu/pull/5397)
- Fix Besu Docker image failing to start due to NoClassDefFoundError with org.xerial.snappy.Snappy library. [#5462](https://github.com/hyperledger/besu/pull/5462)

### Download Links

https://hyperledger.jfrog.io/hyperledger/besu-binaries/besu/23.4.1/besu-23.4.1.tar.gz / sha256: 49d3a7a069cae307497093d834f873ce7804a46dd59207d5e8321459532d318e
https://hyperledger.jfrog.io/hyperledger/besu-binaries/besu/23.4.1/besu-23.4.1.zip / sha256: 1d82ed83a816968aa9366d9310b275ca6438100f5d3eb1ec03d3474b2a5f5e76

## 23.4.0

### Breaking Changes
- In `evmtool` (an offline EVM executor tool principally used for reference tests), the `--prestate` and `--genesis` options no longer parse genesis files containing IBFT, QBFT, and Clique network definitions. The same genesis files will work with those json entries removed. [#5192](https://github.com/hyperledger/besu/pull/5192)
- In `--ethstats`, if the port is not specified in the URI, it will default to 443 and 80 for ssl and non-ssl connections respectively instead of 3000. [#5301](https://github.com/hyperledger/besu/pull/5301)
- Remove IBFT 1.0 feature [#5302](https://github.com/hyperledger/besu/pull/5302)
- Remove GoQuorum-compatible privacy feature [#5303](https://github.com/hyperledger/besu/pull/5303)
- Remove launcher command line utility [#5355](https://github.com/hyperledger/besu/pull/5355)
- Remove deprecated `tx-pool-future-max-by-account` option, see instead: `tx-pool-limit-by-account-percentage` [#5361](https://github.com/hyperledger/besu/pull/5361)
- Default configuration for the deprecated ECIP-1049 network has been removed from the CLI network list [#5371](https://github.com/hyperledger/besu/pull/5371)
- Besu now requires glibc 2.32 or later to run. Ubuntu 20.04 users will need to update to a newer version of Ubuntu, 22.04 or later to run Besu

### Additions and Improvements
- An alternate build target for the EVM using GraalVM AOT compilation was added.  [#5192](https://github.com/hyperledger/besu/pull/5192)
- To generate the binary install and use GraalVM 23.3.r17 or higher and run `./gradlew nativeCompile`.  The binary will be located in `ethereum/evmtool/build/native/nativeCompile`
- Upgrade RocksDB version from 7.7.3 to 8.0.0. Besu Team [contributed](https://github.com/facebook/rocksdb/pull/11099) to this release to make disabling checksum verification work. 
- Log an error with stacktrace when RPC responds with internal error [#5288](https://github.com/hyperledger/besu/pull/5288)
- `--ethstats-cacert` to specify root CA of ethstats server (useful for non-production environments). [#5301](https://github.com/hyperledger/besu/pull/5301)
- Update most dependencies to latest version [#5269](https://github.com/hyperledger/besu/pull/5269)
- If jemalloc is used, print its version in the configuration overview [#4738](https://github.com/hyperledger/besu/pull/4738)
- Add metrics for accounts and storage reads (Flat database vs Merkle Patricia Trie) [#5315](https://github.com/hyperledger/besu/pull/5315)
- Offload LogBloom cache generation to computation executor, to avoid interfere with other scheduled tasks [#4530](https://github.com/hyperledger/besu/pull/4530)
- Reference tests are upgraded to use v12.1 of the ethereum tests [#5343](https://github.com/hyperledger/besu/pull/5343)
- Add new sepolia bootnodes, which should improve peering in the testnet. [#5352](https://github.com/hyperledger/besu/pull/5352)
- Renamed --bonsai-maximum-back-layers-to-load option to --bonsai-historical-block-limit for clarity. Removed --Xbonsai-use-snapshots option as it is no longer functional [#5337](https://github.com/hyperledger/besu/pull/5337)
- Change Forest to use TransactionDB instead of OptimisticTransactionDB [#5328](https://github.com/hyperledger/besu/pull/5328)
- Performance: Reduced usage of UInt256 in EVM operations [#5331](https://github.com/hyperledger/besu/pull/5331)
- Changed wrong error message "Invalid params" when private tx is reverted to "Execution reverted" with correct revert reason in data. [#5369](https://github.com/hyperledger/besu/pull/5369)
- Changes to the way gas is estimated to provide an exact gas estimate [#5142](https://github.com/hyperledger/besu/pull/5142)
- Add zero reads to Bonsai TrieLogs [#5317](https://github.com/hyperledger/besu/pull/5317) 
- Bonsai TrieLog serialization interface and default implementation [#5372](https://github.com/hyperledger/besu/pull/5372) 

### Bug Fixes
- Fix eth_getBlockByNumber cache error for latest block when called during syncing [#5292](https://github.com/hyperledger/besu/pull/5292)
- Fix QBFT and IBFT unable to propose blocks on London when zeroBaseFee is used [#5276](https://github.com/hyperledger/besu/pull/5276) 
- Make QBFT validator smart contract mode work with london fork [#5249](https://github.com/hyperledger/besu/issues/5249)
- Try to connect to EthStats server by default with ssl followed by non-ssl. [#5301](https://github.com/hyperledger/besu/pull/5301)
- Allow --miner-extra-data to be used in Proof-of-Stake block production [#5291](https://github.com/hyperledger/besu/pull/5291)
- Add withdrawals to payloadId calculation to avoid collisions [#5321](https://github.com/hyperledger/besu/pull/5321) 
- Re-implement trace_block, trace_filter and trace_replayBlockTransactions RPC endpoints to fix memory issues and improve performance [#5131](https://github.com/hyperledger/besu/pull/5131)

### Download Links
https://hyperledger.jfrog.io/hyperledger/besu-binaries/besu/23.4.0/besu-23.4.0.zip / sha256: 023a267ee07ed6e069cb15020c1c0262efc5ea0a3e32adc6596068cff7fd0be5
https://hyperledger.jfrog.io/hyperledger/besu-binaries/besu/23.4.0/besu-23.4.0.tar.gz / sha256: 821695b3255c9f646f4d527e374219c96416f498231520f2eec2bebedc53f5a0

## 23.1.3 - Nimbus Hotfix
This update is strongly recommended for anyone running Nimbus with Besu. Due to the way Nimbus send request data, this can lead to a missed block proposal in certain circumstances.

### Bug Fixes
Add withdrawals to payloadId calculation to avoid collisions #5321
Download Links
https://hyperledger.jfrog.io/hyperledger/besu-binaries/besu/23.1.3/besu-23.1.3.tar.gz / sha256: 36898932a7535c4d126c1980443b33c9a4971f9354112992a18ee134c1777aa3
https://hyperledger.jfrog.io/hyperledger/besu-binaries/besu/23.1.3/besu-23.1.3.zip / sha256: adb3b17e45217f86a56f07f09faba2e5d8a0eb8a585ad5307696d6cc58ee2f73

## 23.1.2
This update is a mainnet-compatible Shanghai/Capella upgrade and is recommended for all Mainnet users.

### Breaking Changes

### Additions and Improvements
- Schedule Shanghai (Shapella) fork for Mainnet [#5230](https://github.com/hyperledger/besu/pull/5230)
- Increase default from 1000 to 5000 for `--rpc-max-logs-range` [#5209](https://github.com/hyperledger/besu/pull/5209)
- Bonsai-safe refactor [#5123](https://github.com/hyperledger/besu/pull/5123)
- Safe tracing [#5197](https://github.com/hyperledger/besu/pull/5197)

### Bug Fixes
- Persist backward sync status to support resuming across restarts [#5182](https://github.com/hyperledger/besu/pull/5182)

### Download Links
https://hyperledger.jfrog.io/hyperledger/besu-binaries/besu/23.1.2/besu-23.1.2.tar.gz / sha256: 3d3a709a3aab993a0801b412a4719d74e319f942ddc13fb0f30b3c4a54d12538
https://hyperledger.jfrog.io/hyperledger/besu-binaries/besu/23.1.2/besu-23.1.2.zip / sha256: 2a9ff091cb4349fc23625a52089400bb6529a831eb22d15d0221cb27039ab203

## 23.1.1
This update is required for the Goerli Shanghai/Capella upgrade and recommended for all Mainnet users. If you use Besu on Goerli, update to 23.1.1. If you previously used 23.1.1-RC1, update to test 23.1.1 on Goerli. 

### Breaking Changes

### Additions and Improvements
- Add support for Shanghai in Sepolia https://github.com/hyperledger/besu/pull/5088
- Add implementation for engine_getPayloadBodiesByRangeV1 and engine_getPayloadBodiesByHashV1 https://github.com/hyperledger/besu/pull/4980
- If a PoS block creation repetition takes less than a configurable duration, then waits before next repetition https://github.com/hyperledger/besu/pull/5048
- Allow other users to read the /opt/besu dir when using docker https://github.com/hyperledger/besu/pull/5092
- Invalid params - add some error detail #5066
- Added the option --kzg-trusted-setup to pass a custom setup file for custom networks or to override the default one for named networks [#5084](https://github.com/hyperledger/besu/pull/5084)
- Gas accounting for EIP-4844 [#4992](https://github.com/hyperledger/besu/pull/4992)
- Goerli configs for shapella [#5151](https://github.com/hyperledger/besu/pull/5151)

### Bug Fixes
- Fix engine_getPayloadV2 block value calculation [#5040](https://github.com/hyperledger/besu/issues/5040)
- Moves check for init code length before balance check [#5077](https://github.com/hyperledger/besu/pull/5077)
- Address concurrency problems with eth_call [#5179](https://github.com/hyperledger/besu/pull/5179)

### Download Links
https://hyperledger.jfrog.io/hyperledger/besu-binaries/besu/23.1.1/besu-23.1.1.tar.gz / sha256: 11c3e5cdbc06df16a690e7ee9f98eefa46848f9fa280824b6e4c896d88f6b975
https://hyperledger.jfrog.io/hyperledger/besu-binaries/besu/23.1.1/besu-23.1.1.zip / sha256: afcf852f193adb8e82d187aa4f02e4669f12cc680270624d37101b94cf37adec

## 23.1.1-RC1
### Sepolia Shanghai Release aka Sepolia Shapella aka Shapolia

This update is **not recommended for mainnet users**.

Besu 23.1.1-RC1 is a **required update for Sepolia users**

Sepolia Shanghai hardfork scheduled for: **Tue Feb 28 2023 04:04:48 UTC**

---

This release has everything from [23.1.0](https://github.com/hyperledger/besu/releases/tag/23.1.0) and in addition the following:

### Additions and Improvements
- Add support for Shanghai in Sepolia https://github.com/hyperledger/besu/pull/5088
- Add implementation for engine_getPayloadBodiesByRangeV1 and engine_getPayloadBodiesByHashV1 https://github.com/hyperledger/besu/pull/4980
- If a PoS block creation repetition takes less than a configurable duration, then waits before next repetition https://github.com/hyperledger/besu/pull/5048
- Allow other users to read the /opt/besu dir when using docker https://github.com/hyperledger/besu/pull/5092
- Invalid params - add some error detail [#5066](https://github.com/hyperledger/besu/pull/5066)

### Bug fixes
- Fix engine_getPayloadV2 block value calculation https://github.com/hyperledger/besu/issues/5040
- Moves check for init code length before balance check https://github.com/hyperledger/besu/pull/5077

### Download Links
https://hyperledger.jfrog.io/hyperledger/besu-binaries/besu/23.1.1-RC1/besu-23.1.1-RC1.tar.gz / sha256: 82cff41f3eace02006b0e670605848e0e77e045892f8fa9aad66cbd84a88221e
https://hyperledger.jfrog.io/hyperledger/besu-binaries/besu/23.1.1-RC1/besu-23.1.1-RC1.zip / sha256: 469c8d6a8ca9d78ee111ff1128d00bf3bcddacbf5b800ef6047717a2da0cc21d

## 23.1.0
Besu 23.1.0 is a recommended update for Mainnet users. Thank you all for your patience as we crafted this quarterly release.

This is a rather large release with some breaking changes, so please be sure to read these notes carefully before you upgrade any Besu instances. We are including a move to Java 17 LTS. To build and run Besu, please make sure you have Java 17 on the host machine. Additionally, there are a host of spec compliance changes that change existing formats, so please check the specific RPC updates. Lastly, this release formalizes a deprecation notice for GoQuorum privacy modes and IBFT1.0 in Besu. These will be removed in the 23.4 series, unless otherwise stated.

From the improvements and fixes side, we have a host of execution performance improvements and fixes for defects with bonsai storage. We have also included an error detection and auto-heal capability for nodes that encounter state issues. This should keep nodes online and validating that may have previously required a resync.

One final note. 23.1.0 is not a Shanghai ready release. If you intend to test Besu on the long-lived testnets like Zhejiang, please [follow the instructions here](https://notes.ethereum.org/@launchpad/zhejiang). We will have more to share on our official Shanghai releases soon.

### Breaking Changes
- Change JsonRpc http service to return the error -32602 (Invalid params) with a 200 http status code
- Besu requires minimum Java 17 and up to build and run [#3320](https://github.com/hyperledger/besu/issues/3320)
- PKCS11 with nss module (PKCS11 based HSM can be used in DevP2P TLS and QBFT PKI) does not work with RSA keys
  in Java 17. SoftHSM is tested manually and working. (Other PKCS11 HSM are not tested). The relevant unit and acceptance
  tests are updated to use EC private keys instead of RSA keys.
- Change eth_feeHistory parameter `blockCount` to accept hexadecimal string (was accepting plain integer) [#5047](https://github.com/hyperledger/besu/pull/5047)
- Default configurations for the deprecated Ropsten, Kiln, Shandong, and Astor networks have been removed from the CLI network list. These networks can currently be accessed but will require a user-provided genesis configuration. [#4869](https://github.com/hyperledger/besu/pull/4869)
- GoQuorum-compatible privacy is deprecated and will be removed in 23.4
- IBFT 1.0 is deprecated and will be removed in 23.4
- Optimize SSTORE Operation execution time (memoize current and original value) [#4836](https://github.com/hyperledger/besu/pull/4836)

### Additions and Improvements
- Default rpc batch request to 1024 [#5104](https://github.com/hyperledger/besu/pull/5104) [#5108](https://github.com/hyperledger/besu/pull/5108)
- Add a new CLI option to limit the number of requests in a single RPC batch request. [#4965](https://github.com/hyperledger/besu/pull/4965)
- Support for new DATAHASH opcode as part of EIP-4844 [#4823](https://github.com/hyperledger/besu/issues/4823)
- Send only hash announcement for blob transaction type [#4940](https://github.com/hyperledger/besu/pull/4940)
- Add `excess_data_gas` field to block header [#4958](https://github.com/hyperledger/besu/pull/4958)
- Add `max_fee_per_data_gas` field to transaction [#4970](https://github.com/hyperledger/besu/pull/4970)
- Added option to evm CLI tool to allow code execution at specific forks [#4913](https://github.com/hyperledger/besu/pull/4913)
- Improve get account performance by using the world state updater cache [#4897](https://github.com/hyperledger/besu/pull/4897)
- Add new KZG precompile and option to override the trusted setup being used [#4822](https://github.com/hyperledger/besu/issues/4822)
- Add implementation for eth_createAccessList RPC method [#4942](https://github.com/hyperledger/besu/pull/4942)
- Updated reference tests to v11.3 [#4996](https://github.com/hyperledger/besu/pull/4996)
- Add DebugGetRawBlock and DebugGetRawHeader RPC methods [#5011](https://github.com/hyperledger/besu/pull/5011)
- Besu requires minimum Java 17 and up to build and run [#3320](https://github.com/hyperledger/besu/issues/3320)
- Add worldstate auto-heal mechanism [#5059](https://github.com/hyperledger/besu/pull/5059)
- Support for EIP-4895 - Withdrawals for Shanghai fork
- Improve SLOAD and SSTORE performance by caching empty slots [#4874](https://github.com/hyperledger/besu/pull/4874)
- RPC methods that lookup block by hash will now return an error response if no block found [#4582](https://github.com/hyperledger/besu/pull/4582)
- Added support for `safe` and `finalized` strings for the RPC methods using defaultBlock parameter [#4902](https://github.com/hyperledger/besu/pull/4902)
- Added post-execution state logging option to EVM Tool [#4709](https://github.com/hyperledger/besu/pull/4709)
- Add access list to Transaction Call Object [#4802](https://github.com/hyperledger/besu/issues/4801)
- Add timestamp fork support, including shanghaiTime and cancunTime forks [#4743](https://github.com/hyperledger/besu/pull/4743)
- Optimization:  Memoize transaction size and hash at the same time [#4812](https://github.com/hyperledger/besu/pull/4812)
- Add chain data pruning feature with three experimental CLI options: `--Xchain-pruning-enabled`, `--Xchain-pruning-blocks-retained` and `--Xchain-pruning-frequency` [#4686](https://github.com/hyperledger/besu/pull/4686)
  - Note that chain pruning is hidden and disabled by default. Once you choose to enable chain pruning, a new column family will be added to the db and you cannot roll back to a previous versi
    on of Besu.

### Bug Fixes
- Mitigation fix for stale bonsai code storage leading to log rolling issues on contract recreates [#4906](https://github.com/hyperledger/besu/pull/4906)
- Ensure latest cached layered worldstate is subscribed to storage, fix problem with RPC calls using 'latest' [#5076](https://github.com/hyperledger/besu/pull/5076)
- Fix for segmentation faults on worldstate truncation, snap-sync starts [#4786](https://github.com/hyperledger/besu/pull/4786)
- Fix for worldstate mismatch on failed forkchoiceUpdate [#4862](https://github.com/hyperledger/besu/pull/4862)

Download Links
https://hyperledger.jfrog.io/hyperledger/besu-binaries/besu/23.1.0/besu-23.1.0.tar.gz / sha256: 9081da04d47c3ff0a6ecc2256d353c7a02212f9b46f2c867a9365e18026c3a6e
https://hyperledger.jfrog.io/hyperledger/besu-binaries/besu/23.1.0/besu-23.1.0.zip / sha256: e037f5c8f976150af40403311d1c81018f4c3dfbef0ad33324d8c3e708d1fdca

## 23.1.0-RC1

### Breaking Changes
- Default configurations for the deprecated Ropsten, Kiln, Shandong, and Astor networks have been removed from the CLI network list. These networks can currently be accessed but will require a user-provided genesis configuration. [#4869](https://github.com/hyperledger/besu/pull/4869)

### Additions and Improvements

- Improve SLOAD and SSTORE performance by caching empty slots [#4874](https://github.com/hyperledger/besu/pull/4874)
- RPC methods that lookup block by hash will now return an error response if no block found [#4582](https://github.com/hyperledger/besu/pull/4582)
- Added support for `safe` and `finalized` strings for the RPC methods using defaultBlock parameter [#4902](https://github.com/hyperledger/besu/pull/4902)

### Bug Fixes

### Download Links
https://hyperledger.jfrog.io/hyperledger/besu-binaries/besu/23.1.0-RC1/besu-23.1.0-RC1.tar.gz / sha256: 30906891e528b3b4e3ce8e2313550a1da066b31ea10b05456dd0ad026792b46d
https://hyperledger.jfrog.io/hyperledger/besu-binaries/besu/23.1.0-RC1/besu-23.1.0-RC1.zip / sha256: 9067d1929079ae4a7c165e6f1e2bae08834939ed191f976d26544dc93352c306

## 23.1.0-beta

### Breaking Changes
- GoQuorum-compatible privacy is deprecated and will be removed in 23.4
- IBFT 1.0 is deprecated and will be removed in 23.4
- Optimize SSTORE Operation execution time (memoize current and original value) [#4836](https://github.com/hyperledger/besu/pull/4836)

### Additions and Improvements
- Added post-execution state logging option to EVM Tool [#4709](https://github.com/hyperledger/besu/pull/4709)
- Add access list to Transaction Call Object [#4802](https://github.com/hyperledger/besu/issues/4801)
- Add timestamp fork support, including shanghaiTime and cancunTime forks [#4743](https://github.com/hyperledger/besu/pull/4743)
- Optimization:  Memoize transaction size and hash at the same time [#4812](https://github.com/hyperledger/besu/pull/4812)
- Add chain data pruning feature with three experimental CLI options: `--Xchain-pruning-enabled`, `--Xchain-pruning-blocks-retained` and `--Xchain-pruning-frequency` [#4686](https://github.com/hyperledger/besu/pull/4686)
  - Note that chain pruning is hidden and disabled by default. Once you choose to enable chain pruning, a new column family will be added to the db and you cannot roll back to a previous version of Besu.

### Bug Fixes
- Fix for segmentation faults on worldstate truncation, snap-sync starts [#4786](https://github.com/hyperledger/besu/pull/4786)
- Fix for worldstate mismatch on failed forkchoiceUpdate [#4862](https://github.com/hyperledger/besu/pull/4862)

### Download Links

## 22.10.3

### Breaking Changes
- Added `--rpc-max-logs-range` CLI option to allow limiting the number of blocks queried by `eth_getLogs` RPC API. Default value: 1000 [#4597](https://github.com/hyperledger/besu/pull/4597)
- The `graalvm` docker variant no longer meets the performance requirements for Ethereum Mainnet.  The `openjdk-11` and `openjdk-latest` variants are recommended in its place.

### Additions and Improvements
- Implement Eth/68 sub-protocol [#4715](https://github.com/hyperledger/besu/issues/4715)
- Increase the speed of modexp gas execution and execution. [#4780](https://github.com/hyperledger/besu/pull/4780)
- Added experimental CLI options `--Xeth-capability-max` and `--Xeth-capability-min` to specify a range of capabilities to be supported by the Eth protocol. [#4752](https://github.com/hyperledger/besu/pull/4752)
- Set the default curve in the EVMTool, like is done in production operations [#4790](https://github.com/hyperledger/besu/pull/4790)

### Bug Fixes
- Fix storage key format for eth_getProof so that it follows the EIP-1474 spec [#4564](https://github.com/hyperledger/besu/pull/4564)

### Download Links
https://hyperledger.jfrog.io/hyperledger/besu-binaries/besu/22.10.3/besu-22.10.3.tar.gz / sha256: 7213f9445a84a196e94ae1877c6fdb1e51d37bfb19615da02ef5121d4f40e38c
https://hyperledger.jfrog.io/hyperledger/besu-binaries/besu/22.10.3/besu-22.10.3.zip / sha256: 0bf6bc98e01b0c1045f1b7d841a390c575bc5203c2a4e543d922fbc1ea0d3d5d

## 22.10.2
This is a hotfix release to resolve a race condition that results in segfaults, introduced in 22.10.1 release.

### Bug Fixes
- bugfix for async operations on Snapshot worldstates [#4767](https://github.com/hyperledger/besu/pull/4767)

### Download Links
https://hyperledger.jfrog.io/hyperledger/besu-binaries/besu/22.10.2/besu-22.10.2.tar.gz  / sha256: cdb36141e3cba6379d35016e0a2de2edba579d4786124b5f7257b1e4a68867a2
https://hyperledger.jfrog.io/hyperledger/besu-binaries/besu/22.10.2/besu-22.10.2.zip / sha256: 4c9208f684762670cb4f2c6ebfb6930e05e339a7c3c586fe8caa9f26462830aa


## 22.10.1

### Breaking Changes
- Fields `publicKey` and `raw` removed from RPC API `Transaction` result object [#4575](https://github.com/hyperledger/besu/pull/4575)

### Additions and Improvements
- Explain and improve price validation for London and local transactions during block proposal selection [#4602](https://github.com/hyperledger/besu/pull/4602)
- Support for ephemeral testnet Shandong, for EOF testing. [#4599](https://github.com/hyperledger/besu/pull/4599)
- Improve performance of block processing by parallelizing some parts during the "commit" step [#4635](https://github.com/hyperledger/besu/pull/4635)
- Upgrade RocksDB version from 7.6.0 to 7.7.3
- Added new RPC endpoints `debug_setHead` & `debug_replayBlock  [#4580](https://github.com/hyperledger/besu/pull/4580)
- Upgrade OpenTelemetry to version 1.19.0 [#3675](https://github.com/hyperledger/besu/pull/3675)
- Implement Eth/67 sub-protocol [#4596](https://github.com/hyperledger/besu/issues/4596)
- Backward sync log UX improvements [#4655](https://github.com/hyperledger/besu/pull/4655)
- Enable RocksDB Bloom filters to improve read performance [#4682](https://github.com/hyperledger/besu/pull/4682)
- Backward sync: use retry switching peer when fetching data from peers [#4656](https://github.com/hyperledger/besu/pull/4656)
- Shanghai implementation of EIP-3651 Warm coinbase [#4620](https://github.com/hyperledger/besu/pull/4620) 
- Shanghai implementation of EIP-3855 Push0 [#4660](https://github.com/hyperledger/besu/pull/4660)
- Shanghai implementation of EIP-3540 and EIP-3670 Ethereum Object Format and Code Validation [#4644](https://github.com/hyperledger/besu/pull/4644)
- Remove some log statements that are keeping some objects live in heap for a long time, to reduce the amount of memory required during initial sync [#4705](https://github.com/hyperledger/besu/pull/4705)
- Add field `type` to Transaction receipt object (eth_getTransactionReceipt) [#4505](https://github.com/hyperledger/besu/issues/4505)
- Print an overview of configuration and system information at startup [#4451](https://github.com/hyperledger/besu/pull/4451)
- Do not send new payloads to backward sync if initial sync is in progress [#4720](https://github.com/hyperledger/besu/issues/4720)
- Improve the way transaction fee cap validation is done on London fee market to not depend on transient network conditions [#4598](https://github.com/hyperledger/besu/pull/4598) 
- Preload and cache account and storage data from RocksDB to improve performance  [#4737](https://github.com/hyperledger/besu/issues/4737)

### Bug Fixes
- Restore updating chain head and finalized block during backward sync [#4718](https://github.com/hyperledger/besu/pull/4718)

### Download Links
https://hyperledger.jfrog.io/hyperledger/besu-binaries/besu/22.10.1/besu-22.10.1.tar.gz  / sha256: b6757b9fc69b782cdabb95b1e784d31b1effcc2e25c6b198b2f9d6b3786c7a8a
https://hyperledger.jfrog.io/hyperledger/besu-binaries/besu/22.10.1/besu-22.10.1.zip / sha256: 0dbee534620c7cc0fac0596e6df0c7f8a74be9df9cecd9d4f1407016f30fb9a1

## 22.10.0

### Breaking Changes
- Internal and interface APIs relating to storage have migrated from `UInt256` to `Bytes32` [#4562](https://github.com/hyperledger/besu/pull/4562)
- Flexible Privacy Groups (early access) support to Tessera's EC encryptor (contracts modified) [#4282](https://github.com/hyperledger/besu/pull/4282)
  * Before this change, the `bytes32` type was used for the enclave public keys, just supporting encryptors with public keys of that length (like the default NaCl)
  * For the EC encryptor, the encoded public key length is 91
- `--tx-pool-hashes-max-size` option removed (deprecated in 22.1.3)
- `--Xmerge-support` option removed (deprecated in 22.4.2) [#4518](https://github.com/hyperledger/besu/pull/4518)
- Breaking API changes in the `OperationTracer` interface to enable performance work.
  * The `traceExecution` method has been replaced with `tracePreExecution` and `tracePostExecution` methods, called just before and just after operation execution.
  * See `DebugOperationTracer` and `StandardJsonTracer` for migration examples.

### Additions and Improvements
- Updated jackson-databind library to version 2.13.4.2 addressing [CVE-2022-42003](https://nvd.nist.gov/vuln/detail/CVE-2022-42003)
- Update snapsync feature to avoid restarting the download of the world state from scratch when restarting Besu [#4381](https://github.com/hyperledger/besu/pull/4381)
- Added worldstate snapshot isolation to improve the stability of bonsai (`--Xbonsai-use-snapshots=true`) [#4351](https://github.com/hyperledger/besu/pull/4531)
- Reduce the number of runtime exceptions (SecurityModuleException) and unnecessary executions during ECIES handshake, by trying to decrypt EIP-8 formatted messages first [#4508](https://github.com/hyperledger/besu/pull/4508).
- Improved RLP processing of zero-length string as 0x80 [#4283](https://github.com/hyperledger/besu/pull/4283) [#4388](https://github.com/hyperledger/besu/issues/4388)
- Increased level of detail in JSON-RPC parameter error log messages [#4510](https://github.com/hyperledger/besu/pull/4510)
- New unstable configuration options to set the maximum time, in milliseconds, a PoS block creation jobs is allowed to run [#4519](https://github.com/hyperledger/besu/pull/4519)
- Tune EthScheduler thread pools to avoid recreating too many threads [#4529](https://github.com/hyperledger/besu/pull/4529)
- RocksDB snapshot based worldstate and plugin-api addition of Snapshot interfaces [#4409](https://github.com/hyperledger/besu/pull/4409)
- Continuously try to build better block proposals until timeout or GetPayload is called [#4516](https://github.com/hyperledger/besu/pull/4516)
- Upgrade RocksDB database version from 6.29.5 to 7.6.0 [#4517](https://github.com/hyperledger/besu/pull/4517)
- Avoid connecting to self when using static-nodes [#4521](https://github.com/hyperledger/besu/pull/4521)
- EVM performance has increased 20%-100% depending on the particulars of the contract. [#4540](https://github.com/hyperledger/besu/pull/4540)
- Improve calculateRootHash method performance during Block processing [#4568](https://github.com/hyperledger/besu/pull/4568)
- Bring GraphQL into compliance with execution-api specs [#4112](https://github.com/hyperledger/besu/pull/4112)
- Refactor unverified forkchoice event [#4487](https://github.com/hyperledger/besu/pull/4487)
- Improve UX of initial sync logs, pushing not relevant logs to debug level [#4486](https://github.com/hyperledger/besu/pull/4486)
- Optimize pivot block selector on PoS networks [#4488](https://github.com/hyperledger/besu/pull/4488)
- Optimize Snap sync on PoS networks [#4462](https://github.com/hyperledger/besu/pull/4462)

### Bug Fixes
- Fixed default fromBlock value and improved parameter interpretation in eth_getLogs RPC handler [#4513](https://github.com/hyperledger/besu/pull/4513)
- Fix for NoSuchElementException for missing invalid reason when rejecting a local sent transaction [#4569](https://github.com/hyperledger/besu/pull/4569)
- Corrects treating a block as bad on internal error during either validation or processing [#4512](https://github.com/hyperledger/besu/issues/4512)
- Corrects emission of blockadded events when rewinding during a re-org. Fix for [#4495](https://github.com/hyperledger/besu/issues/4495)
- Always return a transaction type for pending transactions [#4364](https://github.com/hyperledger/besu/pull/4364)
- Avoid a cyclic reference while printing EngineExchangeTransitionConfigurationParameter [#4357](https://github.com/hyperledger/besu/pull/4357)
- Corrects treating a block as bad on internal error [#4512](https://github.com/hyperledger/besu/issues/4512)
- In GraphQL update scalar parsing to be variable friendly [#4522](https://github.com/hyperledger/besu/pull/4522)
- Initiate connection to maintained peers soon after startup. [#4469](https://github.com/hyperledger/besu/pull/4469)
- Update apache-commons-text to 1.10.0 to address CVE-2022-42889 [#4542](https://github.com/hyperledger/besu/pull/4542)

### Download Links

https://hyperledger.jfrog.io/hyperledger/besu-binaries/besu/22.10.0/besu-22.10.0.tar.gz  / sha256: 88fb5df567e4ec3547d7d2970cfef00debbd020c0da66b19166d43779b3b2b85
https://hyperledger.jfrog.io/hyperledger/besu-binaries/besu/22.10.0/besu-22.10.0.zip / sha256: c8e39f7c879409cb9b47f4d3de5e9c521249083830a8c9a45e8a14a319fe195d

## 22.10.0-RC2

### Breaking Changes
- Flexible Privacy Groups (early access) support to Tessera's EC encryptor (contracts modified) [#4282](https://github.com/hyperledger/besu/pull/4282)
  * Before this change, the `bytes32` type was used for the enclave public keys, just supporting encryptors with public keys of that length (like the default NaCl)
  * For the EC encryptor, the encoded public key length is 91
- `--tx-pool-hashes-max-size` option removed (deprecated in 22.1.3)
- `--Xmerge-support` option remove (deprecated in 22.4.2) [#4518](https://github.com/hyperledger/besu/pull/4518)
- Breaking API changes in the `OperationTracer` interface to enable performance work.
  * The `traceExecution` method has been replaced with `tracePreExecution` and `tracePostExecution` methods, called just before and just after operation execution. 
  * See `DebugOperationTracer` and `StandardJsonTracer` for migration examples.

### Additions and Improvements
- Reduce the number of runtime exceptions (SecurityModuleException) and unnecessary executions during ECIES handshake, by trying to decrypt EIP-8 formatted messages first [#4508](https://github.com/hyperledger/besu/pull/4508).
- Improved RLP processing of zero-length string as 0x80 [#4283](https://github.com/hyperledger/besu/pull/4283) [#4388](https://github.com/hyperledger/besu/issues/4388)
- Increased level of detail in JSON-RPC parameter error log messages [#4510](https://github.com/hyperledger/besu/pull/4510)
- New experimental configuration options to set the maximum time, in milliseconds, a PoS block creation jobs is allowed to run [#4519](https://github.com/hyperledger/besu/pull/4519)
- Tune EthScheduler thread pools to avoid recreating too many threads [#4529](https://github.com/hyperledger/besu/pull/4529)
- RocksDB snapshot based worldstate and plugin-api addition of Snapshot interfaces [#4409](https://github.com/hyperledger/besu/pull/4409)
- Continuously try to build better block proposals until timeout or GetPayload is called [#4516](https://github.com/hyperledger/besu/pull/4516)
- Upgrade RocksDB database version from 6.29.5 to 7.6.0 [#4517](https://github.com/hyperledger/besu/pull/4517)
- Avoid connecting to self when using static-nodes [#4521](https://github.com/hyperledger/besu/pull/4521)
- EVM performance has increased 20%-100% depending on the particulars of the contract. [#4540](https://github.com/hyperledger/besu/pull/4540)
- Improve calculateRootHash method performance during Block processing [#4568](https://github.com/hyperledger/besu/pull/4568)

### Bug Fixes
- Corrects emission of blockadded events when rewinding during a re-org. Fix for [#4495](https://github.com/hyperledger/besu/issues/4495)
- Always return a transaction type for pending transactions [#4364](https://github.com/hyperledger/besu/pull/4364)
- Avoid a cyclic reference while printing EngineExchangeTransitionConfigurationParameter [#4357](https://github.com/hyperledger/besu/pull/4357)
- Corrects treating a block as bad on internal error [#4512](https://github.com/hyperledger/besu/issues/4512)
- In GraphQL update scalar parsing to be variable friendly [#4522](https://github.com/hyperledger/besu/pull/4522)
- Initiate connection to maintained peers soon after startup. [#4469](https://github.com/hyperledger/besu/pull/4469)
- Update apache-commons-text to 1.10.0 to address CVE-2022-42889 [#4542](https://github.com/hyperledger/besu/pull/4542)

### Download Links


## 22.10.0-RC1

### Additions and Improvements
- Bring GraphQL into compliance with execution-api specs [#4112](https://github.com/hyperledger/besu/pull/4112)
- Refactor unverified forkchoice event [#4487](https://github.com/hyperledger/besu/pull/4487)
- Improve UX of initial sync logs, pushing not relevant logs to debug level [#4486](https://github.com/hyperledger/besu/pull/4486)
- Optimize pivot block selector on PoS networks [#4488](https://github.com/hyperledger/besu/pull/4488)
- Optimize Snap sync on PoS networks [#4462](https://github.com/hyperledger/besu/pull/4462)

### Bug Fixes

### Download Links
https://hyperledger.jfrog.io/artifactory/besu-binaries/besu/22.10.0-RC1/besu-22.10.0-RC1.zip / sha256: 16fd47533aa2986491143e5f4a052c0aa4866ebfa415abbf3ca868e4fbeac6ce
https://hyperledger.jfrog.io/artifactory/besu-binaries/besu/22.10.0-RC1/besu-22.10.0-RC1.tar.gz / sha256: 48fd3480e4380580ed9187302be987e9eca2b445935ec6a509e7269898d8a4a8

## 22.7.7

### Additions and Improvements
- Tune EthScheduler thread pools to avoid recreating too many threads [#4529](https://github.com/hyperledger/besu/issues/4529)
- Reduce the number of runtime exceptions (SecurityModuleException) and unnecessary executions during ECIES handshake, by trying to decrypt EIP-8 formatted messages first [#4508](https://github.com/hyperledger/besu/pull/4508).
- The block variable was keeping too much memory while waiting for future to finish [#4489](https://github.com/hyperledger/besu/issues/4489)

### Bug Fixes
- Corrects treating a block as bad on internal error [#4512](https://github.com/hyperledger/besu/issues/4512)
- update appache-commons-text to 1.10.0 to address CVE-2022-42889 [#4542](https://github.com/hyperledger/besu/pull/4542)
- In GraphQL update scalar parsing to be variable friendly [#4522](https://github.com/hyperledger/besu/pull/4522)

### Download Links
https://hyperledger.jfrog.io/hyperledger/besu-binaries/besu/22.7.7/besu-22.7.7.zip / sha256: 79b2b1518605603d8268f873f2576617ca8340d89c045e0eda6896f40defea0d
https://hyperledger.jfrog.io/hyperledger/besu-binaries/besu/22.7.7/besu-22.7.7.tar.gz / sha256: 161c52ba9be8508767e80dbce796b4ad2cc5b649f7ed15387c6359d1e15753f6

## 22.7.6
Hotfix release of the 22.7.x series to address [#4495](https://github.com/hyperledger/besu/issues/4495) which could result in failed block proposals on merge networks.

### Additions and Improvements
- Bring GraphQL into compliance with execution-api specs [#4112](https://github.com/hyperledger/besu/pull/4112)

### Bug Fixes
- Corrects emission of blockadded events when rewinding during a re-org. [#4497](https://github.com/hyperledger/besu/issues/4497)

### Download Links
https://hyperledger.jfrog.io/hyperledger/besu-binaries/besu/22.7.6/besu-22.7.6.zip / sha256: ae05040027b96ba458a08cfee8577dafe1d85a3afce793f00f798cedb3ab547d
https://hyperledger.jfrog.io/hyperledger/besu-binaries/besu/22.7.6/besu-22.7.6.tar.gz / sha256: 9e538852f16fd39b884c4c342beaad813e33ab24890634c01eee3d37dc1da893

## 22.7.5

### Additions and Improvements
- Avoid sending added block events to transaction pool, and processing incoming transactions during initial sync [#4457](https://github.com/hyperledger/besu/pull/4457)
- When building a new proposal, keep the best block built until now instead of the last one [#4455](https://github.com/hyperledger/besu/pull/4455)
- Add Mainnet to merged networks [#4463](https://github.com/hyperledger/besu/pull/4463)

### Bug Fixes
- Fixed logIndex value returned by eth_getLogs RPC call [#4355](https://github.com/hyperledger/besu/pull/4355)

### Download Links
https://hyperledger.jfrog.io/hyperledger/besu-binaries/besu/22.7.5/besu-22.7.5.zip / sha256: b5d7b255b249beea0f46ec397122823c75f2373083a71a9f7b4c98b2b0f94997
https://hyperledger.jfrog.io/hyperledger/besu-binaries/besu/22.7.5/besu-22.7.5.tar.gz / sha256: 91e3cbc16c46c53f7bf55bdd968553d0fb4087bff1e244cb03ac175ac54cf718


## 22.7.4

### Bug Fixes
- Remove records that track transactions by sender when they are empty to same memory in the transaction pool [#4415](https://github.com/hyperledger/besu/pull/4415)
- Add Toml configuration file support for _--Xplugin-rocksdb-high-spec-enabled_ flag [#4438](https://github.com/hyperledger/besu/pull/4438)

### Download Links
- https://hyperledger.jfrog.io/hyperledger/besu-binaries/besu/22.7.4/besu-22.7.4.zip / sha256: 4f2a0c20bee7f266ec1dcb45fa90ae1ca42f4b22e9b21a601b7705357259aea9
- https://hyperledger.jfrog.io/hyperledger/besu-binaries/besu/22.7.4/besu-22.7.4.tar.gz / sha256: a60efc4d515ac94710bbc6d61a24f409b03fcfc02323bee2a2d75c883fc99dce

## 22.7.3

### Additions and Improvements
- Allow free gas networks in the London fee market [#4061](https://github.com/hyperledger/besu/issues/4061)
- Upgrade besu-native to 0.6.0 and use Blake2bf native implementation if available by default [#4264](https://github.com/hyperledger/besu/pull/4264)
- Resets engine QoS timer with every call to the engine API instead of only when ExchangeTransitionConfiguration is called [#4411](https://github.com/hyperledger/besu/issues/4411)
- ExchangeTransitionConfiguration mismatch will only submit a debug log not a warning anymore [#4411](https://github.com/hyperledger/besu/issues/4411)
- Upgrade besu-native to 0.6.1 and include linux arm64 build of bls12-381 [#4416](https://github.com/hyperledger/besu/pull/4416)
- Create a new flag on RocksDB (_--Xplugin-rocksdb-high-spec-enabled_) for high spec hardware to boost performance
- Transaction pool improvements to avoid filling the pool with not executable transactions, that could result in empty or semi-empty block proposals [#4425](https://github.com/hyperledger/besu/pull/4425)
- Limit Transaction pool consumption by sender to a configurable percentage of the pool size [#4417](https://github.com/hyperledger/besu/pull/4417)

### Bug Fixes
- Retry block creation if there is a transient error and we still have time, to mitigate empty block issue [#4407](https://github.com/hyperledger/besu/pull/4407)
- Fix StacklessClosedChannelException in Besu and resulted timeout errors in CL clients ([#4398](https://github.com/hyperledger/besu/issues/4398), [#4400](https://github.com/hyperledger/besu/issues/4400))
- Return JSON-RPC error code instead of INVALID in engine api when certain storage exceptions are encountered ([#4349](https://github.com/hyperledger/besu/issues/4349))

### Download links
- https://hyperledger.jfrog.io/artifactory/besu-binaries/besu/22.7.3/besu-22.7.3.tar.gz / sha256: `b0863fe2406cab57caf8a02f2bf02632cc5198622ac48b69bc63c128703bbd79`
- https://hyperledger.jfrog.io/artifactory/besu-binaries/besu/22.7.3/besu-22.7.3.zip / sha256: `368c6cb86119f8fe30bb12ab8c63b4d95a0fd8baf9c9414307a0a4033756b709`

## 22.7.2
### Besu 22.7.2 is a recommended release for the Merge and Mainnet users. 22.7.1 remains Merge-ready. This release provides additional robustness before the Merge with some fixes and improvements in sync, peering, and logging.

### Additions and Improvements
- Better management of jemalloc presence/absence in startup script [#4237](https://github.com/hyperledger/besu/pull/4237)
- Retry mechanism when getting a broadcasted block fail on all peers [#4271](https://github.com/hyperledger/besu/pull/4271)
- Filter out disconnected peers when fetching available peers [#4269](https://github.com/hyperledger/besu/pull/4269)
- Updated the default value of fast-sync-min-peers post merge [#4298](https://github.com/hyperledger/besu/pull/4298)
- Log imported block info post merge [#4310](https://github.com/hyperledger/besu/pull/4310)
- Transaction pool eviction by sender from tail of transaction list [#4327](https://github.com/hyperledger/besu/pull/4327)
- Transaction pool sender future nonce limits [#4336](https://github.com/hyperledger/besu/pull/4336)
- Pandas! Pandas now appear in 3 phases: The black bear and polar bear that are preparing? Those will appear when
your client has TTD configured (which is setup by default for mainnet), is in sync, and processing Proof of Work blocks. In the second phase you will see them powering up when the Terminal Total Difficulty block is added to the blockchain.
The final form of the Ethereum Panda will appear when the first finalized block is received from the Consensus Layer.

### Bug Fixes
- Accept wit/80 from Nethermind [#4279](https://github.com/hyperledger/besu/pull/4279)
- Properly shutdown the miner executor, to avoid waiting 30 seconds when stopping [#4353](https://github.com/hyperledger/besu/pull/4353)

### Download links
- https://hyperledger.jfrog.io/artifactory/besu-binaries/besu/22.7.2/besu-22.7.2.tar.gz / sha256: `8030a48f824c7bbc138b38a9e84e5531950bc16f6d21cda8b215232cce334214`
- https://hyperledger.jfrog.io/artifactory/besu-binaries/besu/22.7.2/besu-22.7.2.zip / sha256: `72653171b1ddd910e705fc6f616d7f1f4c120ef0d91718f0376f3ee5f2982c11`


## 22.7.1
### Merge Ready Release. Required update for The Merge on ethereum mainnet!
### Additions and Improvements
- Introduce a cap to reputation score increase [#4230](https://github.com/hyperledger/besu/pull/4230)
- Add experimental CLI option for `--Xp2p-peer-lower-bound` [#4200](https://github.com/hyperledger/besu/pull/4200)
- Improve pending blocks retrieval mechanism [#4227](https://github.com/hyperledger/besu/pull/4227)
- Set mainnet terminal total difficulty [#4260](https://github.com/hyperledger/besu/pull/4260)

### Bug Fixes
- Fixes off-by-one error for mainnet TTD fallback [#4223](https://github.com/hyperledger/besu/pull/4223)
- Fix off-by-one error in AbstractRetryingPeerTask [#4254](https://github.com/hyperledger/besu/pull/4254)
- Refactor and fix retrying get block switching peer [#4256](https://github.com/hyperledger/besu/pull/4256)
- Fix encoding of key (short hex) in eth_getProof [#4261](https://github.com/hyperledger/besu/pull/4261)
- Fix for post-merge networks fast-sync [#4224](https://github.com/hyperledger/besu/pull/4224), [#4276](https://github.com/hyperledger/besu/pull/4276)

### Download links
- https://hyperledger.jfrog.io/artifactory/besu-binaries/besu/22.7.1/besu-22.7.1.tar.gz / sha256: `7cca4c11e1d7525c172f2af9fbf456d134ada60e970d8b6abcfcd6c623b5dd36`
- https://hyperledger.jfrog.io/artifactory/besu-binaries/besu/22.7.1/besu-22.7.1.zip / sha256: `ba6e0b9b65ac36d041a5072392f119ff76e8e9f53a3d7b1e1a658ef1e4705d7a`



## 22.7.0

### Additions and Improvements
- Deprecation warning for Ropsten, Rinkeby, Kiln [#4173](https://github.com/hyperledger/besu/pull/4173)

### Bug Fixes

- Fixes previous known issue [#3890](https://github.com/hyperledger/besu/issues/3890)from RC3 requiring a restart post-merge to continue correct transaction handling.
- Stop producing stack traces when a get headers response only contains the range start header [#4189](https://github.com/hyperledger/besu/pull/4189)
- Upgrade Spotless to 6.8.0 [#4195](https://github.com/hyperledger/besu/pull/4195)
- Upgrade Gradle to 7.5 [#4196](https://github.com/hyperledger/besu/pull/4196)

### Download links
- https://hyperledger.jfrog.io/artifactory/besu-binaries/besu/22.7.0/besu-22.7.0.tar.gz / sha256: `af21104a880c37706b660aa816e1c38b2b3f603a97420ddcbc889324b71aa50e`
- https://hyperledger.jfrog.io/artifactory/besu-binaries/besu/22.7.0/besu-22.7.0.zip / sha256: `5b1586362e6e739c206c25224bb753a372bad70c0b22dbe091f9253024ebdc45`

## 22.7.0-RC3

### Known/Outstanding issues:
- Besu requires a restart post-merge to re-enable remote transaction processing [#3890](https://github.com/hyperledger/besu/issues/3890)

### Additions and Improvements
- Engine API: Change expiration time for JWT tokens to 60s [#4168](https://github.com/hyperledger/besu/pull/4168)
- Sepolia mergeNetSplit block [#4158](https://github.com/hyperledger/besu/pull/4158)
- Goerli TTD [#4160](https://github.com/hyperledger/besu/pull/4160)
- Several logging improvements

### Bug Fixes
- Allow to set any value for baseFeePerGas in the genesis file [#4177](https://github.com/hyperledger/besu/pull/4177)
- Fix for stack overflow when searching for TTD block [#4169](https://github.com/hyperledger/besu/pull/4169)
- Fix for chain stuck issue [#4175](https://github.com/hyperledger/besu/pull/4175)

### Download links
- https://hyperledger.jfrog.io/artifactory/besu-binaries/besu/22.7.0-RC3/besu-22.7.0-RC3.tar.gz / sha256: `6a1ee89c82db9fa782d34733d8a8c726670378bcb71befe013da48d7928490a6`
- https://hyperledger.jfrog.io/artifactory/besu-binaries/besu/22.7.0-RC3/besu-22.7.0-RC3.zip / sha256: `5de22445ab2a270cf33e1850cd28f1946442b7104738f0d1ac253a009c53414e`

## 22.7.0-RC2

### Additions and Improvements
- Add a block to the bad blocks if it did not descend from the terminal block [#4080](https://github.com/hyperledger/besu/pull/4080)
- Backward sync exception improvements [#4092](https://github.com/hyperledger/besu/pull/4092)
- Remove block header checks during backward sync, since they will be always performed during block import phase [#4098](https://github.com/hyperledger/besu/pull/4098)
- Optimize the backward sync retry strategy [#4095](https://github.com/hyperledger/besu/pull/4095)
- Add support for jemalloc library to better handle rocksdb memory consumption [#4126](https://github.com/hyperledger/besu/pull/4126)
- RocksDB configuration changes to improve performance. [#4132](https://github.com/hyperledger/besu/pull/4132)

### Bug Fixes
- Changed max message size in the p2p layer to 16.7MB from 10MB to improve peering performance [#4120](https://github.com/hyperledger/besu/pull/4120)
- Fixes for parent stateroot mismatch when using Bonsai storage mode (please report if you encounter this bug on this version) [#4094](https://github.com/hyperledger/besu/pull/4094)
- Above Bonsai related fixes have addressed situations where the event log was not indexed properly [#3921](https://github.com/hyperledger/besu/pull/3921)
- Fixes related to backward sync and reorgs [#4097](https://github.com/hyperledger/besu/pull/4097)
- Checkpoint sync with more merge friendly checkpoint blocks [#4085](https://github.com/hyperledger/besu/pull/4085)
- Fixes around RocksDB performance and memory usage [#4128](https://github.com/hyperledger/besu/pull/4128)
- Fix for RPC performance parallelization to improve RPC performance under heavy load [#3959](https://github.com/hyperledger/besu/pull/3959)
- Fix for post-Merge peering after PoW is removed in our logic for weighting peers [#4116](https://github.com/hyperledger/besu/pull/4116)
- Various logging changes to improve UX- Return the correct latest valid hash in case of bad block when calling engine methods [#4056](https://github.com/hyperledger/besu/pull/4056)
- Add a PoS block header rule to check that the current block is more recent than its parent [#4066](https://github.com/hyperledger/besu/pull/4066)
- Fixed a trie log layer issue on bonsai during reorg [#4069](https://github.com/hyperledger/besu/pull/4069)
- Fix transition protocol schedule to return the pre Merge schedule when reorg pre TTD [#4078](https://github.com/hyperledger/besu/pull/4078)
- Remove hash to sync from the queue only if the sync step succeeds [#4105](https://github.com/hyperledger/besu/pull/4105)
- The build process runs successfully even though the system language is not English [#4102](https://github.com/hyperledger/besu/pull/4102)
- Avoid starting or stopping the BlockPropagationManager more than once [#4122](https://github.com/hyperledger/besu/pull/4122)

### Download links
- https://hyperledger.jfrog.io/artifactory/besu-binaries/besu/22.7.0-RC2/besu-22.7.0-RC2.tar.gz / sha256: `befe15b893820c9c6451a74fd87b41f555ff28561494b3bebadd5da5c7ce25d3`
- https://hyperledger.jfrog.io/artifactory/besu-binaries/besu/22.7.0-RC2/besu-22.7.0-RC2.zip / sha256: `d56c340f5982b882fbecca2697ca72a5bbefe0e978d2d4504211f012e2242a81`

## 22.7.0-RC1

### Additions and Improvements
- Do not require a minimum block height when downloading headers or blocks [#3911](https://github.com/hyperledger/besu/pull/3911)
- When on PoS the head can be only be updated by ForkchoiceUpdate [#3994](https://github.com/hyperledger/besu/pull/3994)
- Version information available in metrics [#3997](https://github.com/hyperledger/besu/pull/3997)
- Add TTD and DNS to Sepolia config [#4024](https://github.com/hyperledger/besu/pull/4024)
- Return `type` with value `0x0` when serializing legacy transactions [#4027](https://github.com/hyperledger/besu/pull/4027)
- Ignore `ForkchoiceUpdate` if `newHead` is an ancestor of the chain head [#4055](https://github.com/hyperledger/besu/pull/4055)

### Bug Fixes
- Fixed a snapsync issue that can sometimes block the healing step [#3920](https://github.com/hyperledger/besu/pull/3920)
- Support free gas networks in the London fee market [#4003](https://github.com/hyperledger/besu/pull/4003)
- Limit the size of outgoing eth subprotocol messages.  [#4034](https://github.com/hyperledger/besu/pull/4034)
- Fixed a state root mismatch issue on bonsai that may appear occasionally [#4041](https://github.com/hyperledger/besu/pull/4041)

### Download links
- https://hyperledger.jfrog.io/artifactory/besu-binaries/besu/22.7.0-RC1/besu-22.7.0-RC1.tar.gz / sha256: `60ad8b53402beb62c24ad791799d9cfe444623a58f6f6cf1d0728459cb641e63`
- https://hyperledger.jfrog.io/artifactory/besu-binaries/besu/22.7.0-RC1/besu-22.7.0-RC1.zip / sha256: `7acfb3a73382bf70f6337e83cb7e9e472b4e5a9da88c5ed2fbd9e82fcf2046dc`

## 22.4.3

### Additions and Improvements
- \[EXPERIMENTAL\] Add checkpoint sync `--sync-mode="X_CHECKPOINT"` [#3849](https://github.com/hyperledger/besu/pull/3849)
- Support `finalized` and `safe` as tags for the block parameter in RPC APIs [#3950](https://github.com/hyperledger/besu/pull/3950)
- Added verification of payload attributes in ForkchoiceUpdated [#3837](https://github.com/hyperledger/besu/pull/3837)
- Add support for Gray Glacier hardfork [#3961](https://github.com/hyperledger/besu/issues/3961)

### Bug Fixes
- alias engine-rpc-port parameter with the former rpc param name [#3958](https://github.com/hyperledger/besu/pull/3958)

## 22.4.2

### Additions and Improvements
- Engine API Update: Replace deprecated INVALID_TERMINAL_BLOCK with INVALID last valid hash 0x0 [#3882](https://github.com/hyperledger/besu/pull/3882)
- Deprecate experimental merge flag and engine-rpc-enabled flag [#3875](https://github.com/hyperledger/besu/pull/3875)
- Update besu-native dependencies to 0.5.0 for linux arm64 support
- Update ropsten TTD to 100000000000000000000000

### Bug Fixes
- Stop backward sync if genesis block has been reached [#3869](https://github.com/hyperledger/besu/pull/3869)
- Allow to backward sync to request headers back to last finalized block if present or genesis [#3888](https://github.com/hyperledger/besu/pull/3888)

### Download link
- https://hyperledger.jfrog.io/artifactory/besu-binaries/besu/22.4.2/besu-22.4.2.zip / sha256: `e8e9eb7e3f544ecefeec863712fb8d3f6a569c9d70825a4ed2581c596db8fd45`
- https://hyperledger.jfrog.io/artifactory/besu-binaries/besu/22.4.2/besu-22.4.2.tar.gz / sha256: `9db0c37440cb56bcf671b8de13e0ecb6235171a497bdad91020b8c4a9dac2a27`

## 22.4.1

### Additions and Improvements
- GraphQL - allow null log topics in queries which match any topic [#3662](https://github.com/hyperledger/besu/pull/3662)
- multi-arch docker builds for amd64 and arm64 [#2954](https://github.com/hyperledger/besu/pull/2954)
- Filter Netty native lib errors likewise the pure Java implementation [#3807](https://github.com/hyperledger/besu/pull/3807)
- Add ropsten terminal total difficulty config [#3871](https://github.com/hyperledger/besu/pull/3871)

### Bug Fixes
- Stop the BlockPropagationManager when it receives the TTD reached event [#3809](https://github.com/hyperledger/besu/pull/3809)
- Correct getMixHashOrPrevRandao to return the value present in the block header [#3839](https://github.com/hyperledger/besu/pull/3839)

## 22.4.0

### Breaking Changes
- Version 22.4.x will be the last series to support Java 11. Version 22.7.0 will require Java 17 to build and run.
- In the Besu EVM Library all references to SHA3 have been renamed to the more accurate name Keccak256, including class names and comment. [#3749](https://github.com/hyperledger/besu/pull/3749)
- Removed the Gas object and replaced it with a primitive long [#3674](https://github.com/hyperledger/besu/pull/3674)
- Column family added for backward sync [#3638](https://github.com/hyperledger/besu/pull/3638)
  - Note that this added column family makes this a one-way upgrade. That is, once you upgrade your db to this version, you cannot roll back to a previous version of Besu.

### Bug Fixes
- Fix nullpointer on snapsync [#3773](https://github.com/hyperledger/besu/pull/3773)
- Introduce RocksDbSegmentIdentifier to avoid changing the storage plugin [#3755](https://github.com/hyperledger/besu/pull/3755)

## Download Links
- https://hyperledger.jfrog.io/artifactory/besu-binaries/besu/22.4.0/besu-22.4.0.zip / SHA256 d89e102a1941e70be31c176a6dd65cd5f3d69c4c
- https://hyperledger.jfrog.io/artifactory/besu-binaries/besu/22.4.0/besu-22.4.0.tar.gz / SHA256 868e38749dd40debe028624f8267f1fce7587010

## 22.4.0-RC2

### Breaking Changes
- In the Besu EVM Library all references to SHA3 have been renamed to the more accurate name Kecack256, including class names and comment. [#3749](https://github.com/hyperledger/besu/pull/3749)

### Additions and Improvements
- Onchain node permissioning
  - Log the enodeURL that was previously only throwing an IllegalStateException during the isPermitted check [#3697](https://github.com/hyperledger/besu/pull/3697),
  - Fail startup if node permissioning smart contract version does not match [#3765](https://github.com/hyperledger/besu/pull/3765)
- \[EXPERIMENTAL\] Add snapsync `--sync-mode="X_SNAP"` (only as client) [#3710](https://github.com/hyperledger/besu/pull/3710)
- Adapt Fast sync, and Snap sync, to use finalized block, from consensus layer, as pivot after the Merge [#3506](https://github.com/hyperledger/besu/issues/3506)
- Add IPC JSON-RPC interface (BSD/MacOS and Linux only) [#3695](https://github.com/hyperledger/besu/pull/3695)
- Column family added for backward sync [#3638](https://github.com/hyperledger/besu/pull/3638)
  - Note that this added column family makes this a one-way upgrade. That is, once you upgrade your db to this version, you cannot roll back to a previous version of Besu.

## Download Links
- https://hyperledger.jfrog.io/artifactory/besu-binaries/besu/22.4.0-RC2/besu-22.4.0-RC2.zip /  SHA256 5fa7f927c6717ebf503291c058815cd0c5fcfab13245d3b6beb66eb20cf7ac24
- https://hyperledger.jfrog.io/artifactory/besu-binaries/besu/22.4.0-RC2/besu-22.4.0-RC2.tar.gz / SHA256 1c4ecd17552cf5ebf120fc35dad753f45cb951ea0f817381feb2477ec0fff9c9

## 22.4.0-RC1

### Additions and Improvements
- Unit tests are now executed with JUnit5 [#3620](https://github.com/hyperledger/besu/pull/3620)
- Removed the Gas object and replaced it with a primitive long [#3674]

### Bug Fixes
- Flexible Privacy Precompile handles null payload ID [#3664](https://github.com/hyperledger/besu/pull/3664)
- Subcommand blocks import throws exception [#3646](https://github.com/hyperledger/besu/pull/3646)

## Download Links
- https://hyperledger.jfrog.io/artifactory/besu-binaries/besu/22.4.0-RC1/besu-22.4.0-RC1.zip / SHA256 0779082acc20a98eb810eb08778e0c0e1431046c07bc89019a2761fd1baa4c25
- https://hyperledger.jfrog.io/artifactory/besu-binaries/besu/22.4.0-RC1/besu-22.4.0-RC1.tar.gz / SHA256 15d8b0e335f962f95da46864109db9f28ed4f7bc351995b2b8db477c12b94860

## 22.1.3

### Breaking Changes
- Remove the experimental flag for bonsai tries CLI options `--data-storage-format` and `--bonsai-maximum-back-layers-to-load` [#3578](https://github.com/hyperledger/besu/pull/3578)
- Column family added for backward sync [#3532](https://github.com/hyperledger/besu/pull/3532)
  - Note that this added column family makes this a one-way upgrade. That is, once you upgrade your db to this version, you cannot roll back to a previous version of Besu.

### Deprecations
- `--tx-pool-hashes-max-size` is now deprecated and has no more effect, and it will be removed in a future release.

### Additions and Improvements
- Tune transaction synchronization parameter to adapt to mainnet traffic [#3610](https://github.com/hyperledger/besu/pull/3610)
- Improve eth/66 support [#3616](https://github.com/hyperledger/besu/pull/3616)
- Avoid reprocessing remote transactions already seen [#3626](https://github.com/hyperledger/besu/pull/3626)
- Upgraded jackson-databind dependency version [#3647](https://github.com/hyperledger/besu/pull/3647)

## Download Links
- https://hyperledger.jfrog.io/artifactory/besu-binaries/besu/22.1.3/besu-22.1.3.zip /  SHA256 9dafb80f2ec9ce8d732fd9e9894ca2455dd02418971c89cd6ccee94c53354d5d
- https://hyperledger.jfrog.io/artifactory/besu-binaries/besu/22.1.3/besu-22.1.3.tar.gz / SHA256 f9f8d37353aa4b5d12e87c08dd86328c1cffc591c6fc9e076c0f85a1d4663dfe

## 22.1.2

### Additions and Improvements
- Execution layer (The Merge):
  - Execution specific RPC endpoint [#3378](https://github.com/hyperledger/besu/issues/3378)
  - Adds JWT authentication to Engine APIs
  - Supports kiln V2.1 spec
- Tracing APIs
  - new API methods: trace_rawTransaction, trace_get, trace_callMany
  - added revertReason to trace APIs including: trace_transaction, trace_get, trace_call, trace_callMany, and trace_rawTransaction
- Allow mining beneficiary to transition at specific blocks for ibft2 and qbft consensus mechanisms.  [#3115](https://github.com/hyperledger/besu/issues/3115)
- Return richer information from the PrecompiledContract interface. [\#3546](https://github.com/hyperledger/besu/pull/3546)

### Bug Fixes
- Reject locally-sourced transactions below the minimum gas price when not mining. [#3397](https://github.com/hyperledger/besu/pull/3397)
- Fixed bug with contract address supplied to `debug_accountAt` [#3518](https://github.com/hyperledger/besu/pull/3518)

## Download Links
- https://hyperledger.jfrog.io/artifactory/besu-binaries/besu/22.1.2/besu-22.1.2.zip /  SHA256 1b26e3f8982c3a9dbabc72171f83f1cfe89eef84ead45b184ee9101f411c1251
- https://hyperledger.jfrog.io/artifactory/besu-binaries/besu/22.1.2/besu-22.1.2.tar.gz / SHA256 1eca9abddf351eaaf4e6eaa1b9536b8b4fd7d30a81d39f9d44ffeb198627ee7a

## 22.1.1

### Additions and Improvements
- Allow optional RPC methods that bypass authentication [#3382](https://github.com/hyperledger/besu/pull/3382)
- Execution layer (The Merge):
  - Extend block creation and mining to support The Merge [#3412](https://github.com/hyperledger/besu/pull/3412)
  - Backward sync [#3410](https://github.com/hyperledger/besu/pull/3410)
  - Extend validateAndProcessBlock to return an error message in case of failure, so it can be returned to the caller of ExecutePayload API [#3411](https://github.com/hyperledger/besu/pull/3411)
  - Persist latest finalized block [#2913](https://github.com/hyperledger/besu/issues/2913)
  - Add PostMergeContext, and stop syncing after the switch to PoS [#3453](https://github.com/hyperledger/besu/pull/3453)
  - Add header validation rules needed to validate The Merge blocks [#3454](https://github.com/hyperledger/besu/pull/3454)
  - Add core components: controller builder, protocol scheduler, coordinator, block creator and processor. [#3461](https://github.com/hyperledger/besu/pull/3461)
  - Execution specific RPC endpoint [#2914](https://github.com/hyperledger/besu/issues/2914), [#3350](https://github.com/hyperledger/besu/pull/3350)
- QBFT consensus algorithm is production ready

## Download Links
- https://hyperledger.jfrog.io/artifactory/besu-binaries/besu/22.1.1/besu-22.1.1.zip /  SHA256 cfff79e19e5f9a184d0b62886990698b77d019a0745ea63b5f9373870518173e
- https://hyperledger.jfrog.io/artifactory/besu-binaries/besu/22.1.1/besu-22.1.1.tar.gz / SHA256 51cc9d35215f977ac7338e5c611c60f225fd6a8c1c26f188e661624a039e83f3

## 22.1.0

### Breaking Changes
- Plugin API: BlockHeader.getBaseFee() method now returns an optional Wei instead of an optional Long [#3065](https://github.com/hyperledger/besu/issues/3065)
- Removed deprecated hash variable `protected volatile Hash hash;` which was used for private transactions [#3110](https://github.com/hyperledger/besu/pull/3110)

### Additions and Improvements
- Add support for additional JWT authentication algorithms [#3017](https://github.com/hyperledger/besu/pull/3017)
- Represent baseFee as Wei instead of long accordingly to the spec [#2785](https://github.com/hyperledger/besu/issues/2785)
- Implements [EIP-4399](https://eips.ethereum.org/EIPS/eip-4399) to repurpose DIFFICULTY opcode after the merge as a source of entropy from the Beacon chain. [#3081](https://github.com/hyperledger/besu/issues/3081)
- Re-order external services (e.g JsonRpcHttpService) to start before blocks start processing [#3118](https://github.com/hyperledger/besu/pull/3118)
- Stream JSON RPC responses to avoid creating big JSON strings in memory [#3076](https://github.com/hyperledger/besu/pull/3076)
- Ethereum Classic Mystique Hard Fork [#3256](https://github.com/hyperledger/besu/pull/3256)
- Genesis file parameter `blockperiodseconds` is validated as a positive integer on startup to prevent unexpected runtime behaviour [#3186](https://github.com/hyperledger/besu/pull/3186)
- Add option to require replay protection for locally submitted transactions [\#1975](https://github.com/hyperledger/besu/issues/1975)
- Update to block header validation for IBFT and QBFT to support London fork EIP-1559 [#3251](https://github.com/hyperledger/besu/pull/3251)
- Move into SLF4J as logging facade [#3285](https://github.com/hyperledger/besu/pull/3285)
- Changing the order in which we traverse the word state tree during fast sync. This should improve fast sync during subsequent pivot changes.[#3202](https://github.com/hyperledger/besu/pull/3202)
- Updated besu-native to version 0.4.3 [#3331](https://github.com/hyperledger/besu/pull/3331)
- Refactor synchronizer to asynchronously retrieve blocks from peers, and to change peer when retrying to get a block. [#3326](https://github.com/hyperledger/besu/pull/3326)
- Disable RocksDB TTL compactions [#3356](https://github.com/hyperledger/besu/pull/3356)
- add a websocket frame size configuration CLI parameter [#3386](https://github.com/hyperledger/besu/pull/3386)
- Add `--ec-curve` parameter to export/export-address public-key subcommands [#3333](https://github.com/hyperledger/besu/pull/3333)

### Bug Fixes
- Change the base docker image from Debian Buster to Ubuntu 20.04 [#3171](https://github.com/hyperledger/besu/issues/3171) fixes [#3045](https://github.com/hyperledger/besu/issues/3045)
- Make 'to' field optional in eth_call method according to the spec [#3177](https://github.com/hyperledger/besu/pull/3177)
- Update to log4j 2.17.1. Resolves potential vulnerability only exploitable when using custom log4j configurations that are writable by untrusted users.
- Fix regression on cors-origin star value
- Fix for ethFeeHistory accepting hex values for blockCount
- Fix a sync issue, when the chain downloader incorrectly shutdown when a task in the pipeline is cancelled. [#3319](https://github.com/hyperledger/besu/pull/3319)
- add a websocket frame size configuration CLI parameter [3368][https://github.com/hyperledger/besu/pull/3379]
- Prevent node from peering to itself [#3342](https://github.com/hyperledger/besu/pull/3342)
- Fix an `IndexOutOfBoundsException` exception when getting block from peers. [#3304](https://github.com/hyperledger/besu/issues/3304)
- Handle legacy eth64 without throwing null pointer exceptions [#3343](https://github.com/hyperledger/besu/pull/3343)

### Download Links
- https://hyperledger.jfrog.io/artifactory/besu-binaries/besu/22.1.0/besu-22.1.0.tar.gz \ SHA256 232bd7f274691ca14c26289fdc289d3fcdf69426dd96e2fa1601f4d079645c2f
- https://hyperledger.jfrog.io/artifactory/besu-binaries/besu/22.1.0/besu-22.1.0.zip \ SHA256 1b701ff5b647b64aff3d73d6f1fe3fdf73f14adbe31504011eff1660ab56ad2b

## 21.10.9

### Bug Fixes
- Fix regression on cors-origin star value
- Fix for ethFeeHistory accepting hex values for blockCount

 **Full Changelog**: https://github.com/hyperledger/besu/compare/21.10.8...21.10.9

[besu-21.10.9.tar.gz](https://hyperledger.jfrog.io/artifactory/besu-binaries/besu/21.10.9/besu-21.10.9.tar.gz) a4b85ba72ee73017303e4b2f0fdde84a87d376c2c17fdcebfa4e34680f52fc71
[besu-21.10.9.zip](https://hyperledger.jfrog.io/artifactory/besu-binaries/besu/21.10.9/besu-21.10.9.zip) c3ba3f07340fa80064ba7c06f2c0ec081184e000f9a925d132084352d0665ef9

## 21.10.8

### Additions and Improvements
- Ethereum Classic Mystique Hard Fork [#3256](https://github.com/hyperledger/besu/pull/3256)

### Download Links
https://hyperledger.jfrog.io/artifactory/besu-binaries/besu/21.10.8/besu-21.10.8.tar.gz \ SHA256 d325e2e36bc38a707a9eebf92068f5021606a8c6b6464bb4b4d59008ef8014fc
https://hyperledger.jfrog.io/artifactory/besu-binaries/besu/21.10.8/besu-21.10.8.zip \ SHA256 a91da1e82fb378e16437327bba56dd299aafdb0614ba528167a1dae85440c5af

## 21.10.7

### Bug Fixes
- Update dependencies (including vert.x, kubernetes client-java, okhttp, commons-codec)

### Additions and Improvements
- Add support for additional JWT authentication algorithms [#3017](https://github.com/hyperledger/besu/pull/3017)
- Remove Orion ATs

### Download Links
https://hyperledger.jfrog.io/artifactory/besu-binaries/besu/21.10.7/besu-21.10.7.tar.gz \ SHA256 94cee804fcaea366c9575380ef0e30ed04bf2fc7451190a94887f14c07f301ff
https://hyperledger.jfrog.io/artifactory/besu-binaries/besu/21.10.7/besu-21.10.7.zip \ SHA256 faf1ebfb20aa6171aa6ea98d7653339272567c318711d11e350471b5bba62c00

## 21.10.6

### Bug Fixes
- Update log4j to 2.17.1

### Download Links
https://hyperledger.jfrog.io/artifactory/besu-binaries/besu/21.10.6/besu-21.10.6.tar.gz \ SHA256 ef579490031dd4eb3704b4041e352cfb2e7e787fcff7506b69ef88843d4e1220
https://hyperledger.jfrog.io/artifactory/besu-binaries/besu/21.10.6/besu-21.10.6.zip \ SHA256 0fdda65bc993905daa14824840724d0b74e3f16f771f5726f5307f6d9575a719

## 21.10.5

### Bug Fixes
- Update log4j to 2.17.0

### Download Links
https://hyperledger.jfrog.io/artifactory/besu-binaries/besu/21.10.5/besu-21.10.5.tar.gz \ SHA256 0d1b6ed8f3e1325ad0d4acabad63c192385e6dcbefe40dc6b647e8ad106445a8
https://hyperledger.jfrog.io/artifactory/besu-binaries/besu/21.10.5/besu-21.10.5.zip \ SHA256 a1689a8a65c4c6f633b686983a6a1653e7ac86e742ad2ec6351176482d6e0c57

## 21.10.4

### Bug Fixes
- Update log4j to 2.16.0.
- Change the base docker image from Debian Buster to Ubuntu 20.04 [#3171](https://github.com/hyperledger/besu/issues/3171) fixes [#3045](https://github.com/hyperledger/besu/issues/3045)

### Download links
This release is not recommended for production use.

## 21.10.3

### Additions and Improvements
- Updated log4j to 2.15.0 and disabled JNDI message format lookups to improve security.
- Represent baseFee as Wei instead of long accordingly to the spec [#2785](https://github.com/hyperledger/besu/issues/2785)
- Adding support of the NO_COLOR environment variable as described in the [NO_COLOR](https://no-color.org/) standard [#3085](https://github.com/hyperledger/besu/pull/3085)
- Add `privx_findFlexiblePrivacyGroup` RPC Method, `privx_findOnchainPrivacyGroup` will be removed in a future release [#3075](https://github.com/hyperledger/besu/pull/3075)
- The invalid value is now shown when `--bootnodes` cannot parse an item to make it easier to identify which option is invalid.
- Adding two new options to be able to specify desired TLS protocol version and Java cipher suites [#3105](https://github.com/hyperledger/besu/pull/3105)
- Implements [EIP-4399](https://eips.ethereum.org/EIPS/eip-4399) to repurpose DIFFICULTY opcode after the merge as a source of entropy from the Beacon chain. [#3081](https://github.com/hyperledger/besu/issues/3081)

### Bug Fixes
- Change the base docker image from Debian Buster to Ubuntu 20.04 [#3171](https://github.com/hyperledger/besu/issues/3171) fixes [#3045](https://github.com/hyperledger/besu/issues/3045)

### Download Link
This release is not recommended for production use.

## 21.10.2

### Additions and Improvements
- Add discovery options to genesis file [#2944](https://github.com/hyperledger/besu/pull/2944)
- Add validate-config subcommand to perform basic syntax validation of TOML config [#2994](https://github.com/hyperledger/besu/pull/2994)
- Updated Sepolia Nodes [#3034](https://github.com/hyperledger/besu/pull/3034) [#3035](https://github.com/hyperledger/besu/pull/3035)

### Bug Fixes
- Reduce shift calculations to shifts that may have an actual result. [#3039](https://github.com/hyperledger/besu/pull/3039)
- DNS Discovery daemon wasn't started [#3033](https://github.com/hyperledger/besu/pull/3033)

### Download Link
This release is not recommended for production use.

## 21.10.1

### Additions and Improvements
- Add CLI autocomplete scripts. [#2854](https://github.com/hyperledger/besu/pull/2854)
- Add support for PKCS11 keystore on PKI Block Creation. [#2865](https://github.com/hyperledger/besu/pull/2865)
- Optimize EVM Memory for MLOAD Operations [#2917](https://github.com/hyperledger/besu/pull/2917)
- Upgrade CircleCI OpenJDK docker image to version 11.0.12. [#2928](https://github.com/hyperledger/besu/pull/2928)
- Update JDK 11 to latest version in Besu Docker images. [#2925](https://github.com/hyperledger/besu/pull/2925)
- Add Sepolia proof-of-work testnet configurations [#2920](https://github.com/hyperledger/besu/pull/2920)
- Allow block period to be configured for IBFT2 and QBFT using transitions [#2902](https://github.com/hyperledger/besu/pull/2902)
- Add support for binary messages (0x02) for websocket. [#2980](https://github.com/hyperledger/besu/pull/2980)

### Bug Fixes
- Do not change the sender balance, but set gas fee to zero, when simulating a transaction without enforcing balance checks. [#2454](https://github.com/hyperledger/besu/pull/2454)
- Ensure genesis block has the default base fee if london is at block 0 [#2920](https://github.com/hyperledger/besu/pull/2920)
- Fixes the exit condition for loading a BonsaiPersistedWorldState for a sibling block of the last one persisted [#2967](https://github.com/hyperledger/besu/pull/2967)

### Early Access Features
- Enable plugins to expose custom JSON-RPC / WebSocket methods [#1317](https://github.com/hyperledger/besu/issues/1317)

### Download Link
This release is not recommended for production use.

## 21.10.0

### Additions and Improvements
- The EVM has been factored out into a standalone module, suitable for inclusion as a library. [#2790](https://github.com/hyperledger/besu/pull/2790)
- Low level performance improvements changes to cut worst-case EVM performance in half. [#2796](https://github.com/hyperledger/besu/pull/2796)
- Migrate `ExceptionalHaltReason` from an enum to an interface to allow downstream users of the EVM to add new exceptional halt reasons. [#2810](https://github.com/hyperledger/besu/pull/2810)
- reduces need for JUMPDEST analysis via caching [#2607](https://github.com/hyperledger/besu/pull/2821)
- Add support for custom private key file for public-key export and public-key export-address commands [#2801](https://github.com/hyperledger/besu/pull/2801)
- Add CLI autocomplete scripts. [#2854](https://github.com/hyperledger/besu/pull/2854)
- Added support for PKCS11 keystore on PKI Block Creation. [#2865](https://github.com/hyperledger/besu/pull/2865)
- add support for ArrowGlacier hardfork [#2943](https://github.com/hyperledger/besu/issues/2943)

### Bug Fixes
- Allow BESU_CONFIG_FILE environment to specify TOML file [#2455](https://github.com/hyperledger/besu/issues/2455)
- Fix bug with private contracts not able to call public contracts that call public contracts [#2816](https://github.com/hyperledger/besu/pull/2816)
- Fixes the exit condition for loading a BonsaiPersistedWorldState for a sibling block of the last one persisted [#2967](https://github.com/hyperledger/besu/pull/2967)
- Fixes bonsai getMutable regression affecting fast-sync [#2934](https://github.com/hyperledger/besu/pull/2934)
- Regression in RC1 involving LogOperation and frame memory overwrites [#2908](https://github.com/hyperledger/besu/pull/2908)
- Allow `eth_call` and `eth_estimateGas` to accept contract address as sender. [#2891](https://github.com/hyperledger/besu/pull/2891)

### Early Access Features
- Enable plugins to expose custom JSON-RPC / WebSocket methods [#1317](https://github.com/hyperledger/besu/issues/1317)

### Download Link
This release is not recommended for production use. \
SHA256: 71374454753c2ee595f4f34dc6913f731818d50150accbc98088aace313c6935

## 21.10.0-RC4

### Additions and Improvements

### Bug Fixes
- Fixes the exit condition for loading a BonsaiPersistedWorldState for a sibling block of the last one persisted [#2967](https://github.com/hyperledger/besu/pull/2967)
- Fixes bonsai getMutable regression affecting fast-sync [#2934](https://github.com/hyperledger/besu/pull/2934)

### Early Access Features
### Download Link
This release is not recommended for production use. \
SHA256: b16e15764b8bc06c5c3f9f19bc8b99fa48e7894aa5a6ccdad65da49bbf564793

## 21.10.0-RC3

### Bug Fixes
- Regression in RC1 involving LogOperation and frame memory overwrites [#2908](https://github.com/hyperledger/besu/pull/2908)
- Allow `eth_call` and `eth_estimateGas` to accept contract address as sender. [#2891](https://github.com/hyperledger/besu/pull/2891)
- Fix Concurrency issues in Ethpeers. [#2896](https://github.com/hyperledger/besu/pull/2896)

### Download
This release is not recommended for production use. \
SHA256: 3d4857589336717bf5e4e5ef711b9a7f3bc46b49e1cf5b3b6574a00ccc6eda94

## 21.10.0-RC1/RC2
### Additions and Improvements
- The EVM has been factored out into a standalone module, suitable for inclusion as a library. [#2790](https://github.com/hyperledger/besu/pull/2790)
- Low level performance improvements changes to cut worst-case EVM performance in half. [#2796](https://github.com/hyperledger/besu/pull/2796)
- Migrate `ExceptionalHaltReason` from an enum to an interface to allow downstream users of the EVM to add new exceptional halt reasons. [#2810](https://github.com/hyperledger/besu/pull/2810)
- reduces need for JUMPDEST analysis via caching [#2607](https://github.com/hyperledger/besu/pull/2821)
- Add support for custom private key file for public-key export and public-key export-address commands [#2801](https://github.com/hyperledger/besu/pull/2801)

### Bug Fixes
- Allow BESU_CONFIG_FILE environment to specify TOML file [#2455](https://github.com/hyperledger/besu/issues/2455)
- Fix bug with private contracts not able to call public contracts that call public contracts [#2816](https://github.com/hyperledger/besu/pull/2816)

### Early Access Features

### Download
This release is not recommended for production use. \
SHA256: 536612e5e4d7a5e7a582f729f01ba591ba68cc389e8379fea3571ed85322ff51


## 21.7.4
### Additions and Improvements
- Upgrade Gradle to 7.2, which supports building with Java 17 [#2761](https://github.com/hyperledger/besu/pull/2376)

### Bug Fixes
- Set an idle timeout for metrics connections, to clean up ports when no longer used [\#2748](https://github.com/hyperledger/besu/pull/2748)
- Onchain privacy groups can be unlocked after being locked without having to add a participant [\#2693](https://github.com/hyperledger/besu/pull/2693)
- Update Gas Schedule for Ethereum Classic [#2746](https://github.com/hyperledger/besu/pull/2746)

### Early Access Features
- \[EXPERIMENTAL\] Added support for QBFT with PKI-backed Block Creation. [#2647](https://github.com/hyperledger/besu/issues/2647)
- \[EXPERIMENTAL\] Added support for QBFT to use retrieve validators from a smart contract [#2574](https://github.com/hyperledger/besu/pull/2574)

### Download Link
https://hyperledger.jfrog.io/native/besu-binaries/besu/21.7.4/besu-21.7.4.zip \
SHA256: 778d3c42851db11fec9171f77b22662f2baeb9b2ce913d7cfaaf1042ec19b7f9

## 21.7.3
### Additions and Improvements
- Migration to Apache Tuweni 2.0 [\#2376](https://github.com/hyperledger/besu/pull/2376)
- \[EXPERIMENTAL\] Added support for DevP2P-over-TLS [#2536](https://github.com/hyperledger/besu/pull/2536)
- `eth_getWork`, `eth_submitWork` support over the Stratum port [#2581](https://github.com/hyperledger/besu/pull/2581)
- Stratum metrics [#2583](https://github.com/hyperledger/besu/pull/2583)
- Support for mining ommers [#2576](https://github.com/hyperledger/besu/pull/2576)
- Updated onchain permissioning to validate permissions on transaction submission [\#2595](https://github.com/hyperledger/besu/pull/2595)
- Removed deprecated CLI option `--privacy-precompiled-address` [#2605](https://github.com/hyperledger/besu/pull/2605)
- Removed code supporting EIP-1702. [#2657](https://github.com/hyperledger/besu/pull/2657)
- A native library was added for the alternative signature algorithm secp256r1, which will be used by default [#2630](https://github.com/hyperledger/besu/pull/2630)
- The command line option --Xsecp-native-enabled was added as an alias for --Xsecp256k1-native-enabled [#2630](https://github.com/hyperledger/besu/pull/2630)
- Added Labelled gauges for metrics [#2646](https://github.com/hyperledger/besu/pull/2646)
- support for `eth/66` networking protocol [#2365](https://github.com/hyperledger/besu/pull/2365)
- update RPC methods for post london 1559 transaction [#2535](https://github.com/hyperledger/besu/pull/2535)
- \[EXPERIMENTAL\] Added support for using DNS host name in place of IP address in onchain node permissioning rules [#2667](https://github.com/hyperledger/besu/pull/2667)
- Implement EIP-3607 Reject transactions from senders with deployed code. [#2676](https://github.com/hyperledger/besu/pull/2676)
- Ignore all unknown fields when supplied to eth_estimateGas or eth_call. [\#2690](https://github.com/hyperledger/besu/pull/2690)

### Bug Fixes
- Consider effective price and effective priority fee in transaction replacement rules [\#2529](https://github.com/hyperledger/besu/issues/2529)
- GetTransactionCount should return the latest transaction count if it is greater than the transaction pool [\#2633](https://github.com/hyperledger/besu/pull/2633)

### Early Access Features

## 21.7.2

### Additions and Improvements
This release contains improvements and bugfixes for optimum compatibility with other London client versions.

## Bug Fixes
- hotfix for private transaction identification for mainnet transactions [#2609](https://github.com/hyperledger/besu/pull/2609)

## Download Link
https://hyperledger.jfrog.io/artifactory/besu-binaries/besu/21.7.2/besu-21.7.2.zip \
db47fd9ba33b36436ed6798d2474f7621c733353fd04f49d6defffd12e3b6e14


## 21.7.1

### Additions and Improvements
- `priv_call` now uses NO_TRACING OperationTracer implementation which improves memory usage [\#2482](https://github.com/hyperledger/besu/pull/2482)
- Ping and Pong messages now support ENR encoding as scalars or bytes [\#2512](https://github.com/hyperledger/besu/pull/2512)

### Download Link
https://hyperledger.jfrog.io/artifactory/besu-binaries/besu/21.7.1/besu-21.7.1.zip \
sha256sum 83fc44e39a710a95d8b6cbbbf04010dea76122bafcc633a993cd15304905a402

## 21.7.0

### Additions and Improvements
This release contains the activation blocks for London across all supported testnets. They are:
  * Ropsten 10_499_401 (24 Jun 2021)
  * Goerli 5_062_605 (30 Jun 2021)
  * Rinkeby 8_897_988 (7 Jul 2021)
  * Mainnet 12_965_000 (4 Aug 2021)
- eip-1559 changes: accept transactions which have maxFeePerGas below current baseFee [\#2374](https://github.com/hyperledger/besu/pull/2374)
- Introduced transitions for IBFT2 block rewards [\#1977](https://github.com/hyperledger/besu/pull/1977)
- Change Ethstats's status from experimental feature to stable. [\#2405](https://github.com/hyperledger/besu/pull/2405)
- Fixed disabling of native libraries for secp256k1 and altBn128. [\#2163](https://github.com/hyperledger/besu/pull/2163)
- eth_feeHistory API for wallet providers [\#2466](https://github.com/hyperledger/besu/pull/2466)

### Bug Fixes
- Ibft2 could create invalid RoundChange messages in some circumstances containing duplicate prepares [\#2449](https://github.com/hyperledger/besu/pull/2449)
- Updated `eth_sendRawTransaction` to return an error when maxPriorityFeePerGas exceeds maxFeePerGas [\#2424](https://github.com/hyperledger/besu/pull/2424)
- Fixed NoSuchElementException with EIP1559 transaction receipts when using eth_getTransactionReceipt [\#2477](https://github.com/hyperledger/besu/pull/2477)

### Early Access Features
- QBFT is a Byzantine Fault Tolerant consensus algorithm, building on the capabilities of IBFT and IBFT 2.0. It aims to provide performance improvements in cases of excess round change, and provides interoperability with other EEA compliant clients, such as GoQuorum.
  - Note: QBFT currently only supports new networks. Existing networks using IBFT2.0 cannot migrate to QBFT. This will become available in a future release.
  - Note: QBFT is an early access feature pending community feedback. Please make use of QBFT in new development networks and reach out in case of issues or concerns
- GoQuorum-compatible privacy. This mode uses Tessera and is interoperable with GoQuorum.
  - Note: GoQuorum-compatible privacy is an early access feature pending community feedback.

### Download Link
https://hyperledger.jfrog.io/artifactory/besu-binaries/besu/21.7.0/besu-21.7.0.zip
sha256sum 389465fdcc2cc5e5007a02dc2b8a2c43d577198867316bc5cc4392803ed71034

## 21.7.0-RC2

### Additions and Improvements
- eth_feeHistory API for wallet providers [\#2466](https://github.com/hyperledger/besu/pull/2466)
### Bug Fixes
- Ibft2 could create invalid RoundChange messages in some circumstances containing duplicate prepares [\#2449](https://github.com/hyperledger/besu/pull/2449)

## Download Link
https://hyperledger.jfrog.io/artifactory/besu-binaries/besu/21.7.0-RC2/besu-21.7.0-RC2.zip
sha256sum 7bc97c359386cad84d449f786dc0a8ed8728616b6704ce473c63f1d94af3a9ef


## 21.7.0-RC1

### Additions and Improvements
- eip-1559 changes: accept transactions which have maxFeePerGas below current baseFee [\#2374](https://github.com/hyperledger/besu/pull/2374)
- Introduced transitions for IBFT2 block rewards [\#1977](https://github.com/hyperledger/besu/pull/1977)
- Change Ethstats's status from experimental feature to stable. [\#2405](https://github.com/hyperledger/besu/pull/2405)
- Fixed disabling of native libraries for secp256k1 and altBn128. [\#2163](https://github.com/hyperledger/besu/pull/2163)


### Bug Fixes

- Updated `eth_sendRawTransaction` to return an error when maxPriorityFeePerGas exceeds maxFeePerGas [\#2424](https://github.com/hyperledger/besu/pull/2424)

### Early Access Features
This release contains the activation blocks for London across all supported testnets. They are:
  * Ropsten 10_499_401 (24 Jun 2021)
  * Goerli 5_062_605 (30 Jun 2021)
  * Rinkeby 8_897_988 (7 Jul 2021)

## Download Link
https://hyperledger.jfrog.io/artifactory/besu-binaries/besu/21.7.0-RC1/besu-21.7.0-RC1.zip
sha256sum fc959646af65a0e267fc4d695e0af7e87331d774e6e8e890f5cc391549ed175a

## 21.1.7

## Privacy users - Orion Project Deprecation
Tessera is now the recommended Private Transaction Manager for Hyperledger Besu.

Now that all primary Orion functionality has been merged into Tessera, Orion is being deprecated.
We encourage all users with active projects to use the provided migration instructions,
documented [here](https://docs.orion.consensys.net/en/latest/Tutorials/Migrating-from-Orion-to-Tessera/).

We will continue to support Orion users until 30th November 2021. If you have any questions or
concerns, please reach out to the ConsenSys protocol engineering team in the
[#orion channel on Discord](https://discord.gg/hYpHRjK) or by [email](mailto:quorum@consensys.net).


### Additions and Improvements
* Upgrade OpenTelemetry to 1.2.0. [\#2313](https://github.com/hyperledger/besu/pull/2313)

* Ethereum Classic Magneto Hard Fork [\#2315](https://github.com/hyperledger/besu/pull/2315)

* Added support for the upcoming CALAVERAS ephemeral testnet and removed the configuration for the deprecated BAIKAL ephemeral testnet. [\#2343](https://github.com/hyperledger/besu/pull/2343)

### Bug Fixes
* Fix invalid transfer values with the tracing API specifically for CALL operation [\#2319](https://github.com/hyperledger/besu/pull/2319)

### Early Access Features

#### Previously identified known issues

- Fixed issue in discv5 where nonce was incorrectly reused. [\#2075](https://github.com/hyperledger/besu/pull/2075)
- Fixed issues in debug_standardTraceBadBlockToFile and debug_standardTraceBlockToFile. [\#2120](https://github.com/hyperledger/besu/pull/2120)
- Fixed invalid error code in several JSON RPC methods when the requested block is not in the range. [\#2138](https://github.com/hyperledger/besu/pull/2138)

## Download Link
https://hyperledger.jfrog.io/artifactory/besu-binaries/besu/21.1.7/besu-21.1.7.zip

sha256: f415c9b67d26819caeb9940324b2b1b9ce6e872c9181052739438545e84e2531


## 21.1.6

### Additions and Improvements

* Added support for the upcoming BAIKAL ephemeral testnet and removed the configuration for the deprecated YOLOv3 ephemeral testnet. [\#2237](https://github.com/hyperledger/besu/pull/2237)
* Implemented [EIP-3541](https://eips.ethereum.org/EIPS/eip-3541): Reject new contracts starting with the 0xEF byte [\#2243](https://github.com/hyperledger/besu/pull/2243)
* Implemented [EIP-3529](https://eips.ethereum.org/EIPS/eip-3529): Reduction in refunds [\#2238](https://github.com/hyperledger/besu/pull/2238)
* Implemented [EIP-3554](https://eips.ethereum.org/EIPS/eip-3554): Difficulty Bomb Delay [\#2289](https://github.com/hyperledger/besu/pull/2289)
* \[EXPERIMENTAL\] Added support for secp256r1 keys. [#2008](https://github.com/hyperledger/besu/pull/2008)

### Bug Fixes

- Added ACCESS_LIST transactions to the list of transactions using legacy gas pricing for 1559 [\#2239](https://github.com/hyperledger/besu/pull/2239)
- Reduced logging level of public key decoding failure of malformed packets. [\#2143](https://github.com/hyperledger/besu/pull/2143)
- Add 1559 parameters to json-rpc responses.  [\#2222](https://github.com/hyperledger/besu/pull/2222)

### Early Access Features

#### Previously identified known issues

- Fixed issue in discv5 where nonce was incorrectly reused. [\#2075](https://github.com/hyperledger/besu/pull/2075)
- Fixed issues in debug_standardTraceBadBlockToFile and debug_standardTraceBlockToFile. [\#2120](https://github.com/hyperledger/besu/pull/2120)
- Fixed invalid error code in several JSON RPC methods when the requested block is not in the range. [\#2138](https://github.com/hyperledger/besu/pull/2138)

## Download Link
https://hyperledger.jfrog.io/artifactory/besu-binaries/besu/21.1.6/besu-21.1.6.zip

sha256: 3952c69a32bb390ec84ccf4c2c3eb600ea3696af9a05914985d10e1632ef8488

## 21.1.5

### Additions and Improvements

- Ignore `nonce` when supplied to eth_estimateGas or eth_call. [\#2133](https://github.com/hyperledger/besu/pull/2133)
- Ignore `privateFor` for tx estimation. [\#2160](https://github.com/hyperledger/besu/pull/2160)

### Bug Fixes

- Fixed `NullPointerException` when crossing network upgrade blocks when peer discovery is disabled. [\#2140](https://github.com/hyperledger/besu/pull/2140)

### Early Access Features

#### Previously identified known issues

- Fixed issue in discv5 where nonce was incorrectly reused. [\#2075](https://github.com/hyperledger/besu/pull/2075)
- Fixed issues in debug_standardTraceBadBlockToFile and debug_standardTraceBlockToFile. [\#2120](https://github.com/hyperledger/besu/pull/2120)

## Download Link
https://hyperledger.jfrog.io/artifactory/besu-binaries/besu/21.1.5/besu-21.1.5.zip

sha256: edd78fcc772cfa97d11d8ee7b5766e6fac4b31b582f940838a292f2aeb204777

## 21.1.4

### Additions and Improvements

- Adds `--discovery-dns-url` CLI command [\#2088](https://github.com/hyperledger/besu/pull/2088)

### Bug Fixes

- Fixed issue in discv5 where nonce was incorrectly reused. [\#2075](https://github.com/hyperledger/besu/pull/2075)
- Fixed issues in debug_standardTraceBadBlockToFile and debug_standardTraceBlockToFile. [\#2120](https://github.com/hyperledger/besu/pull/2120)

### Early Access Features

#### Previously identified known issues

- [Fast sync when running Besu on cloud providers](KNOWN_ISSUES.md#fast-sync-when-running-besu-on-cloud-providers)
- [Privacy users with private transactions created using v1.3.4 or earlier](KNOWN_ISSUES.md#privacy-users-with-private-transactions-created-using-v134-or-earlier)

## Download Link
https://hyperledger.jfrog.io/artifactory/besu-binaries/besu/21.1.4/besu-21.1.4.zip
58ae55b492680d92aeccfbed477e8b9c25ccc1a97cca71895e27448d754a7d8b

## 21.1.3

### Additions and Improvements
* Increase node diversity when downloading blocks [\#2033](https://github.com/hyperledger/besu/pull/2033)

### Bug Fixes
* Ethereum Node Records are now dynamically recalculated when we pass network upgrade blocks. This allows for better peering through transitions without needing to restart the node. [\#1998](https://github.com/hyperledger/besu/pull/1998)


### Early Access Features

#### Previously identified known issues

- [Fast sync when running Besu on cloud providers](KNOWN_ISSUES.md#fast-sync-when-running-besu-on-cloud-providers)
- [Privacy users with private transactions created using v1.3.4 or earlier](KNOWN_ISSUES.md#privacy-users-with-private-transactions-created-using-v134-or-earlier)

### Download link
https://hyperledger.jfrog.io/artifactory/besu-binaries/besu/21.1.3/besu-21.1.3.zip
38893cae225e5c53036d06adbeccc30aeb86ef08c543fb742941a8c618485c8a

## 21.1.2

### Berlin Network Upgrade

### Important note: the 21.1.1 release contains an outdated version of the Berlin network upgrade. If you are using Besu on public Ethereum networks, you must upgrade to 21.1.2.

This release contains the activation blocks for Berlin across all supported testnets and the Ethereum mainnet. They are:
  * Ropsten 9_812_189 (10 Mar 2021)
  * Goerli 4_460_644 (17 Mar 2021)
  * Rinkeby 8_290_928 (24 Mar 2021)
  * Ethereum 12_244_000 (14 Apr 2021)


### Additions and Improvements
- Added option to set a limit for JSON-RPC connections
  * HTTP connections `--rpc-http-max-active-connections` [\#1996](https://github.com/hyperledger/besu/pull/1996)
  * WS connections `--rpc-ws-max-active-connections` [\#2006](https://github.com/hyperledger/besu/pull/2006)
- Added ASTOR testnet ETC support [\#2017](https://github.com/hyperledger/besu/pull/2017)
### Bug Fixes
* Don't Register BLS12 precompiles for Berlin [\#2015](https://github.com/hyperledger/besu/pull/2015)

#### Previously identified known issues

- [Fast sync when running Besu on cloud providers](KNOWN_ISSUES.md#fast-sync-when-running-besu-on-cloud-providers)
- [Privacy users with private transactions created using v1.3.4 or earlier](KNOWN_ISSUES.md#privacy-users-with-private-transactions-created-using-v134-or-earlier)

### Download link
https://hyperledger.jfrog.io/artifactory/besu-binaries/besu/21.1.2/besu-21.1.2.zip
02f4b6622756b77fed814d8c1bbf986c6178d8f5adb9d61076e061124c3d12aa

## 21.1.1

### Berlin Network Upgrade

### Important note: this release contains an outdated version of the Berlin network upgrade. If you are using Besu on public Ethereum networks, you must upgrade to 21.1.2.

This release contains the activation blocks for Berlin across all supported testnets and the Ethereum mainnet. They are:
  * Ropsten 9_812_189 (10 Mar 2021)
  * Goerli 4_460_644 (17 Mar 2021)
  * Rinkeby 8_290_928 (24 Mar 2021)
  * Ethereum 12_244_000 (14 Apr 2021)

### Additions and Improvements
* Removed EIP-2315 from the Berlin network upgrade [\#1983](https://github.com/hyperledger/besu/pull/1983)
* Added `besu_transaction_pool_transactions` to the reported metrics, counting the mempool size [\#1869](https://github.com/hyperledger/besu/pull/1869)
* Distributions and maven artifacts have been moved off of bintray [\#1886](https://github.com/hyperledger/besu/pull/1886)
* admin_peers json RPC response now includes the remote nodes enode URL
* add support for keccak mining and a ecip1049_dev network [\#1882](https://github.com/hyperledger/besu/pull/1882)
### Bug Fixes
* Fixed incorrect `groupId` in published maven pom files.
* Fixed GraphQL response for missing account, return empty account instead [\#1946](https://github.com/hyperledger/besu/issues/1946)

### Early Access Features

#### Previously identified known issues

- [Fast sync when running Besu on cloud providers](KNOWN_ISSUES.md#fast-sync-when-running-besu-on-cloud-providers)
- [Privacy users with private transactions created using v1.3.4 or earlier](KNOWN_ISSUES.md#privacy-users-with-private-transactions-created-using-v134-or-earlier)

### Download link
sha256: `c22a80a54e9fed864734b9fbd69a0a46840fd27ca5211648a3eaf8a955417218 `


## 21.1.0

### Important note: this release contains an outdated version of the Berlin network upgrade, which was changed on March 5, 2021 ([link](https://github.com/ethereum/pm/issues/263#issuecomment-791473406)). If you are using Besu on public Ethereum networks, you must upgrade to 21.1.2.

## 21.1.0 Features

Features added between 20.10.0 to 21.1.0 include:
* Berlin Network Upgrade: this release contains the activation blocks for Berlin across all supported testnets and the Ethereum mainnet. They are:
  * Ropsten 9_812_189 (10 Mar 2021)
  * Goerli 4_460_644 (17 Mar 2021)
  * Rinkeby 8_290_928 (24 Mar 2021)
  * Ethereum 12_244_000 (14 Apr 2021)
* Besu Launcher: Besu now has support for the [Quorum Mainnet Launcher](https://github.com/ConsenSys/quorum-mainnet-launcher) which makes it easy for users to configure and launch Besu on the Ethereum mainnet.
* Bonsai Tries: A new database format which reduces storage requirements and improves performance for access to recent state. _Note: only full sync is currently supported._
* Miner Data JSON-RPC: The `eth_getMinerDataByBlockHash` and `eth_getMinerDataByBlockNumber` endpoints return miner rewards and coinbase address for a given block.
* EIP-1898 support: [The EIP](https://eips.ethereum.org/EIPS/eip-1898) adds `blockHash` to JSON-RPC methods which accept a default block parameter.

### Early Access Features
* Bonsai Tries: A new database format which reduces storage requirements and improves performance for access to recent state. _Note: only full sync is currently supported._
* QBFT: A new consensus algorithm to support interoperability with other Enterprise Ethereum Alliance compatible clients.

### 21.1.0 Breaking Changes
* `--skip-pow-validation-enabled` is now an error with `block import --format JSON`. This is because the JSON format doesn't include the nonce so the proof of work must be calculated.
* `eth_call` will not return a JSON-RPC result if the call fails, but will return an error instead. If it was for a revert the revert reason will be included.
* `eth_call` will not fail for account balance issues by default. An parameter `"strict": true` can be added to the call parameters (with `to` and `from`) to enforce balance checks.

### Additions and Improvements
* Added `besu_transaction_pool_transactions` to the reported metrics, counting the mempool size [\#1869](https://github.com/hyperledger/besu/pull/1869)
* Added activation blocks for Berlin Network Upgrade [\#1929](https://github.com/hyperledger/besu/pull/1929)

### Bug Fixes
* Fixed representation of access list for access list transactions in JSON-RPC results.

#### Previously identified known issues

- [Fast sync when running Besu on cloud providers](KNOWN_ISSUES.md#fast-sync-when-running-besu-on-cloud-providers)
- [Privacy users with private transactions created using v1.3.4 or earlier](KNOWN_ISSUES.md#privacy-users-with-private-transactions-created-using-v134-or-earlier)

### Download link
sha256: `e4c8fe4007e3e5f7f2528cbf1eeb5457caf06536c974a6ff4305035ff5724476`

## 21.1.0-RC2
### Additions and Improvements
* Support for the Berlin Network Upgrade, although the block number must be set manually with `--override-genesis-config=berlinBlock=<blocknumber>`. This is because the block numbers haven't been determined yet. The next release will include the number in the genesis file so it will support Berlin with no intervention. [\#1898](https://github.com/hyperledger/besu/pull/1898)

## 21.1.0-RC1

### 21.1.0 Breaking Changes
* `--skip-pow-validation-enabled` is now an error with `block import --format JSON`. This is because the JSON format doesn't include the nonce so the proof of work must be calculated.
* `eth_call` will not return a JSON-RPC result if the call fails, but will return an error instead. If it was for a revert the revert reason will be included.
* `eth_call` will not fail for account balance issues by default. An parameter `"strict": true` can be added to the call parameters (with `to` and `from`) to enforce balance checks.

### Additions and Improvements
* Removed unused flags in default genesis configs [\#1812](https://github.com/hyperledger/besu/pull/1812)
* `--skip-pow-validation-enabled` is now an error with `block import --format JSON`. This is because the JSON format doesn't include the nonce so the proof of work must be calculated. [\#1815](https://github.com/hyperledger/besu/pull/1815)
* Added a new CLI option `--Xlauncher` to start a mainnet launcher. It will help to configure Besu easily.
* Return the revert reason from `eth_call` JSON-RPC api calls when the contract causes a revert. [\#1829](https://github.com/hyperledger/besu/pull/1829)
* Added `chainId`, `publicKey`, and `raw` to JSON-RPC api calls returning detailed transaction results. [\#1835](https://github.com/hyperledger/besu/pull/1835)

### Bug Fixes
* Ethereum classic heights will no longer be reported in mainnet metrics. Issue [\#1751](https://github.com/hyperledger/besu/pull/1751) Fix [\#1820](https://github.com/hyperledger/besu/pull/1820)
* Don't enforce balance checks in `eth_call` unless explicitly requested. Issue [\#502](https://github.com/hyperledger/besu/pull/502) Fix [\#1834](https://github.com/hyperledger/besu/pull/1834)

### Early Access Features

#### Previously identified known issues

- [Fast sync when running Besu on cloud providers](KNOWN_ISSUES.md#fast-sync-when-running-besu-on-cloud-providers)
- [Privacy users with private transactions created using v1.3.4 or earlier](KNOWN_ISSUES.md#privacy-users-with-private-transactions-created-using-v134-or-earlier)


### Download link

Link removed because this release contains an outdated version of the Berlin network upgrade, which was changed on March 5, 2021 ([link](https://github.com/ethereum/pm/issues/263#issuecomment-791473406)). If you are using Besu on public Ethereum networks, you must upgrade to 21.1.1. sha256 hash left for reference.

sha256: `b0fe3942052b8fd43fc3025a298a6c701f9edae2e100f0c563a1c5a4ceef71f1`

## 20.10.4

### Additions and Improvements
* Implemented [EIP-778](https://eips.ethereum.org/EIPS/eip-778): Ethereum Node Records (ENR) [\#1680](https://github.com/hyperledger/besu/pull/1680)
* Implemented [EIP-868](https://eips.ethereum.org/EIPS/eip-868): Node Discovery v4 ENR Extension [\#1721](https://github.com/hyperledger/besu/pull/1721)
* Added revert reason to eth_estimateGas RPC call. [\#1730](https://github.com/hyperledger/besu/pull/1730)
* Added command line option --static-nodes-file. [#1644](https://github.com/hyperledger/besu/pull/1644)
* Implemented [EIP-1898](https://eips.ethereum.org/EIPS/eip-1898): Add `blockHash` to JSON-RPC methods which accept a default block parameter [\#1757](https://github.com/hyperledger/besu/pull/1757)

### Bug Fixes
* Accept locally-sourced transactions below the minimum gas price. [#1480](https://github.com/hyperledger/besu/issues/1480) [#1743](https://github.com/hyperledger/besu/pull/1743)

#### Previously identified known issues

- [Fast sync when running Besu on cloud providers](KNOWN_ISSUES.md#fast-sync-when-running-besu-on-cloud-providers)
- [Privacy users with private transactions created using v1.3.4 or earlier](KNOWN_ISSUES.md#privacy-users-with-private-transactions-created-using-v134-or-earlier)

### Download link
https://hyperledger.jfrog.io/artifactory/besu-binaries/besu/20.10.4/besu-20.10.4.zip
sha256: f15cd5243b809659bba1706c1745aecafc012d3fc44a91419522da925493537c

## 20.10.3

### Additions and Improvements
* Added `memory` as an option to `--key-value-storage`.  This ephemeral storage is intended for sync testing and debugging.  [\#1617](https://github.com/hyperledger/besu/pull/1617)
* Fixed gasPrice parameter not always respected when passed to `eth_estimateGas` endpoint [\#1636](https://github.com/hyperledger/besu/pull/1636)
* Enabled eth65 by default [\#1682](https://github.com/hyperledger/besu/pull/1682)
* Warn that bootnodes will be ignored if specified with discovery disabled [\#1717](https://github.com/hyperledger/besu/pull/1717)

### Bug Fixes
* Accept to use default port values if not in use. [#1673](https://github.com/hyperledger/besu/pull/1673)
* Block Validation Errors should be at least INFO level not DEBUG or TRACE.  Bug [\#1568](https://github.com/hyperledger/besu/pull/1568) PR [\#1706](https://github.com/hyperledger/besu/pull/1706)
* Fixed invalid and wrong trace data, especially when calling a precompiled contract [#1710](https://github.com/hyperledger/besu/pull/1710)

#### Previously identified known issues

- [Fast sync when running Besu on cloud providers](KNOWN_ISSUES.md#fast-sync-when-running-besu-on-cloud-providers)
- [Privacy users with private transactions created using v1.3.4 or earlier](KNOWN_ISSUES.md#privacy-users-with-private-transactions-created-using-v134-or-earlier)

### Download link
https://hyperledger.jfrog.io/artifactory/besu-binaries/besu/20.10.3/besu-20.10.3.zip
sha256: `b5f46d945754dedcbbb1e5dd96bf2bfd13272ff09c6a66c0150b979a578f4389`

## 20.10.2

### Additions and Improvements
* Added support for batched requests in WebSockets. [#1583](https://github.com/hyperledger/besu/pull/1583)
* Added protocols section to `admin_peers` to provide info about peer health. [\#1582](https://github.com/hyperledger/besu/pull/1582)
* Added CLI option `--goquorum-compatibility-enabled` to enable GoQuorum compatibility mode. [#1598](https://github.com/hyperledger/besu/pull/1598). Note that this mode is incompatible with Mainnet.

### Bug Fixes

* Ibft2 will discard any received messages targeting a chain height <= current head - this resolves some corner cases in system correctness directly following block import. [#1575](https://github.com/hyperledger/besu/pull/1575)
* EvmTool now throws `UnsupportedForkException` when there is an unknown fork and is YOLOv2 compatible [\#1584](https://github.com/hyperledger/besu/pull/1584)
* `eth_newFilter` now supports `blockHash` parameter as per the spec [\#1548](https://github.com/hyperledger/besu/issues/1540). (`blockhash` is also still supported.)
* Fixed an issue that caused loss of peers and desynchronization when eth65 was enabled [\#1601](https://github.com/hyperledger/besu/pull/1601)

#### Previously identified known issues

- [Fast sync when running Besu on cloud providers](KNOWN_ISSUES.md#fast-sync-when-running-besu-on-cloud-providers)
- [Privacy users with private transactions created using v1.3.4 or earlier](KNOWN_ISSUES.md#privacy-users-with-private-transactions-created-using-v134-or-earlier)

### Download Link

https://hyperledger.jfrog.io/artifactory/besu-binaries/besu/20.10.2/besu-20.10.2.zip
sha256: `710aed228dcbe9b8103aef39e4431b0c63e73c3a708ce88bcd1ecfa1722ad307`

## 20.10.1

### Additions and Improvements
* `--random-peer-priority-enabled` flag added. Allows for incoming connections to be prioritized randomly. This will prevent (typically small, stable) networks from forming impenetrable peer cliques. [#1440](https://github.com/hyperledger/besu/pull/1440)
* `miner_changeTargetGasLimit` RPC added. If a target gas limit is set, allows the node operator to change it at runtime.
* Hide deprecated `--host-whitelist` option. [\#1444](https://github.com/hyperledger/besu/pull/1444)
* Prioritize high gas prices during mining. Previously we ordered only by the order in which the transactions were received. This will increase expected profit when mining. [\#1449](https://github.com/hyperledger/besu/pull/1449)
* Added support for the updated smart contract-based [node permissioning EEA interface](https://entethalliance.github.io/client-spec/spec.html#dfn-connectionallowed). [\#1435](https://github.com/hyperledger/besu/pull/1435) and [\#1496](https://github.com/hyperledger/besu/pull/1496)
* Added EvmTool binary to the distribution.  EvmTool is a CLI that can execute EVM bytecode and execute ethereum state tests. [\#1465](https://github.com/hyperledger/besu/pull/1465)
* Updated the libraries for secp256k1 and AltBN series precompiles. These updates provide significant performance improvements to those areas. [\#1499](https://github.com/hyperledger/besu/pull/1499)
* Provide MegaGas/second measurements in the log when doing a full block import, such as the catch up phase of a fast sync. [\#1512](https://github.com/hyperledger/besu/pull/1512)
* Added new endpoints to get miner data, `eth_getMinerDataByBlockHash` and `eth_getMinerDataByBlockNumber`. [\#1538](https://github.com/hyperledger/besu/pull/1538)
* Added direct support for OpenTelemetry metrics [\#1492](https://github.com/hyperledger/besu/pull/1492)
* Added support for `qip714block` config parameter in genesis file, paving the way towards permissioning interoperability between Besu and GoQuorum. [\#1545](https://github.com/hyperledger/besu/pull/1545)
* Added new CLI option `--compatibility-eth64-forkid-enabled`. [\#1542](https://github.com/hyperledger/besu/pull/1542)

### Bug Fixes

* Fix a bug on `eth_estimateGas` which returned `Internal error` instead of `Execution reverted` in case of reverted transaction. [\#1478](https://github.com/hyperledger/besu/pull/1478)
* Fixed a bug where Local Account Permissioning was being incorrectly enforced on block import/validation. [\#1510](https://github.com/hyperledger/besu/pull/1510)
* Fixed invalid enode URL when discovery is disabled  [\#1521](https://github.com/hyperledger/besu/pull/1521)
* Removed duplicate files from zip and tar.gz distributions. [\#1566](https://github.com/hyperledger/besu/pull/1566)
* Add a more rational value to eth_gasPrice, based on a configurable percentile of prior block's transactions (default: median of last 100 blocks).  [\#1563](https://github.com/hyperledger/besu/pull/1563)

## Deprecated

### --privacy-precompiled-address (Scheduled for removal in _Next_ Release)
Deprecated in 1.5.1
- CLI option `--privacy-precompiled-address` option removed. This address is now derived, based	on `--privacy-onchain-groups-enabled`. [\#1222](https://github.com/hyperledger/besu/pull/1222)

### Besu Sample Network repository

The [Besu Sample Networks repository](https://github.com/ConsenSys/besu-sample-networks) has been replaced by the [Quorum Developer Quickstart](https://besu.hyperledger.org/en/latest/Tutorials/Developer-Quickstart).

#### Previously identified known issues

- [Eth/65 loses peers](KNOWN_ISSUES.md#eth65-loses-peers)
- [Fast sync when running Besu on cloud providers](KNOWN_ISSUES.md#fast-sync-when-running-besu-on-cloud-providers)
- [Privacy users with private transactions created using v1.3.4 or earlier](KNOWN_ISSUES.md#privacy-users-with-private-transactions-created-using-v134-or-earlier)

### Download Link

https://hyperledger.jfrog.io/artifactory/besu-binaries/besu/20.10.1/besu-20.10.1.zip
sha256: `ac4fae310957c176564396f73c0f03c60c41129d43d078560d0dab533a69fd2a`

## 20.10.0

## Release format

Hyperledger Besu is moving its versioning scheme to [CalVer](https://calver.org/) starting with the 20.10.0 (formerly 1.6.0) release. More information about the specific version of CalVer Besu is using can be found on the [wiki](https://wiki.hyperledger.org/display/BESU/Using+CalVer+for+Besu+Releases).

## 20.10 Breaking Changes

When upgrading to 20.10, ensure you've taken into account the following breaking changes.

### JSON-RPC HTTP Error Codes For Valid Calls ([\#1426](https://github.com/hyperledger/besu/pull/1426))

Prior versions of Besu would set the HTTP Status 400 Bad Request for JSON-RPC requests that completed in an error, regardless of the kind of error.  These responses could include a complete JSON-RPC response with an error field.

In Besu version 20.10, properly formatted requests that have valid parameters (count and content) will return a HTTP Status 200 OK, with an error field if an error occurred. For example, requesting an account that does not exist in the chain, or a block by hash that Besu does not have, will now return HTTP 200 OK responses. Unparsable requests, improperly formatted requests, or requests with invalid parameters will continue to return HTTP 400 Bad Request.

Users of Web3J should note that many calls will now return a result with the error field containing the message whereas before a call would throw an exception with the error message as the exception message.

## 20.10.0 Additions and Improvements

* Added support for ECIP-1099 / Classic Thanos Fork: Calibrate Epoch Duration. [\#1421](https://github.com/hyperledger/besu/pull/1421) [\#1441](https://github.com/hyperledger/besu/pull/1441) [\#1462](https://github.com/hyperledger/besu/pull/1462)
* Added the Open Telemetry Java agent to report traces to a remote backend. Added an example to showcase the trace reporting capabilities.
* Added EvmTool binary to the distribution.  EvmTool is a CLI that can execute EVM bytecode and execute ethereum state tests. Documentation for it is available [here](https://besu.hyperledger.org/en/stable/HowTo/Troubleshoot/Use-EVM-Tool/). [\#1465](https://github.com/hyperledger/besu/pull/1465)
* Added support for the upcoming YOLOv2 ephemeral testnet and removed the flag for the deprecated YOLOv1 ephemeral testnet. [#1386](https://github.com/hyperledger/besu/pull/1386)
* Added `debug_standardTraceBlockToFile` JSON-RPC API. This API accepts a block hash and will replay the block. It returns a list of files containing the result of the trace (one file per transaction). [\#1392](https://github.com/hyperledger/besu/pull/1392)
* Added `debug_standardTraceBadBlockToFile` JSON-RPC API. This API is similar to `debug_standardTraceBlockToFile`, but can be used to obtain info about a block which has been rejected as invalid. [\#1403](https://github.com/hyperledger/besu/pull/1403)
* Added support for EIP-2929 to YOLOv2. [#1387](https://github.com/hyperledger/besu/pull/1387)
* Added `--start-block` and `--end-block` to the `blocks import` subcommand [\#1399](https://github.com/hyperledger/besu/pull/1399)
* Added support for multi-tenancy when using the early access feature of [onchain privacy group management](https://besu.hyperledger.org/en/stable/Concepts/Privacy/Onchain-PrivacyGroups/)
* \[Reverted\] Fixed memory leak in eth/65 subprotocol behavior. It is now enabled by default. [\#1420](https://github.com/hyperledger/besu/pull/1420), [#1348](https://github.com/hyperledger/besu/pull/1348), [#1321](https://github.com/hyperledger/besu/pull/1321)

### Bug Fixes

* Log block import rejection reasons at "INFO" level.  Bug [#1412](https://github.com/hyperledger/besu/issues/1412)
* Fixed NPE when executing `eth_estimateGas` with privacy enabled.  Bug [#1404](https://github.com/hyperledger/besu/issues/1404)

#### Previously identified known issues

- [Eth/65 loses peers](KNOWN_ISSUES.md#eth65-loses-peers)
- [Fast sync when running Besu on cloud providers](KNOWN_ISSUES.md#fast-sync-when-running-besu-on-cloud-providers)
- [Privacy users with private transactions created using v1.3.4 or earlier](KNOWN_ISSUES.md#privacy-users-with-private-transactions-created-using-v134-or-earlier)

## Deprecated and Scheduled for removal in _Next_ Release

### --privacy-precompiled-address
Deprecated in 1.5.1
- CLI option `--privacy-precompiled-address` option removed. This address is now derived, based
on `--privacy-onchain-groups-enabled`. [\#1222](https://github.com/hyperledger/besu/pull/1222)

### Download link
https://hyperledger.jfrog.io/artifactory/besu-binaries/besu/20.10.0/besu-20.10.0.zip

sha256sum: `2b50a375aae64b838a2cd9d43747006492cae573f1be11745b7f643646fd5a01`

## 1.5.5

### Additions and Improvements
* The new version of the [web3js-eea library (v0.10)](https://github.com/PegaSysEng/web3js-eea) supports the onchain privacy group management changes made in Besu v1.5.3.

### Bug Fixes
* Added `debug_getBadBlocks` JSON-RPC API to analyze and detect consensus flaws. Even if a block is rejected it will be returned by this method [\#1378](https://github.com/hyperledger/besu/pull/1378)
* Fix logs queries missing results against chain head [\#1351](https://github.com/hyperledger/besu/pull/1351) and [\#1381](https://github.com/hyperledger/besu/pull/1381)

#### Previously identified known issues

- [Eth/65 loses peers](KNOWN_ISSUES.md#eth65-loses-peers)
- [Fast sync when running Besu on cloud providers](KNOWN_ISSUES.md#fast-sync-when-running-besu-on-cloud-providers)
- [Privacy users with private transactions created using v1.3.4 or earlier](KNOWN_ISSUES.md#privacy-users-with-private-transactions-created-using-v134-or-earlier)
- [Changes not saved to database correctly causing inconsistent private states](KNOWN_ISSUES.md#Changes-not-saved-to-database-correctly-causing-inconsistent-private-states)

### Download link

https://hyperledger.jfrog.io/artifactory/besu-binaries/besu/1.5.5/besu-1.5.5.zip

sha256sum: `e67b0a899dc4421054eaa9a8112cb89e1e5f6a56f0d8aa1b0c5111c53dfad2ad`


## 1.5.4

### Additions and Improvements

* Added `priv_debugGetStateRoot` JSON-RPC API to retrieve the state root of a specified privacy group. [\#1326](https://github.com/hyperledger/besu/pull/1326)
* Added reorg logging and `--reorg-logging-threshold` to configure the same. Besu now logs any reorgs where the old or new chain head is more than the threshold away from their common ancestors. The default is 6.
* Added `debug_batchSendRawTransaction` JSON-RPC API to submit multiple signed transactions with a single call. [\#1350](https://github.com/hyperledger/besu/pull/1350)

### Bug Fixes

* The metrics HTTP server no longer rejects requests containing `Accept` header that doesn't precisely match the prometheus text format [\#1345](https://github.com/hyperledger/besu/pull/1345)
* JSON-RPC method `net_version` should return network ID instead of chain ID [\#1355](https://github.com/hyperledger/besu/pull/1355)

#### Previously identified known issues

- [Logs queries missing results against chain head](KNOWN_ISSUES.md#Logs-queries-missing-results-against-chain-head)
- [Eth/65 loses peers](KNOWN_ISSUES.md#eth65-loses-peers)
- [Fast sync when running Besu on cloud providers](KNOWN_ISSUES.md#fast-sync-when-running-besu-on-cloud-providers)
- [Privacy users with private transactions created using v1.3.4 or earlier](KNOWN_ISSUES.md#privacy-users-with-private-transactions-created-using-v134-or-earlier)
- [Changes not saved to database correctly causing inconsistent private states](KNOWN_ISSUES.md#Changes-not-saved-to-database-correctly-causing-inconsistent-private-states)

### Download link
https://hyperledger.jfrog.io/artifactory/besu-binaries/besu/1.5.4/besu-1.5.4.zip

sha256sum: `1f4df8e1c5e3b5b3abf6289ccfe70f302aa7c29a652b2eb713ffbdc507670420`

## 1.5.3

### Additions and Improvements

* The EvmTool now processes State Tests from the Ethereum Reference Tests. [\#1311](https://github.com/hyperledger/besu/pull/1311)
* Early access DNS support added via the `--Xdns-enabled` and `--Xdns-update-enabled` CLI options. [\#1247](https://github.com/hyperledger/besu/pull/1247)
* Add genesis config option `ecip1017EraRounds` for Ethereum Classic chains. [\#1329](https://github.com/hyperledger/besu/pull/1329)

### Bug Fixes

* K8S Permissioning to use of Service IP's rather than pod IP's which can fail [\#1190](https://github.com/hyperledger/besu/issues/1190)

#### Previously identified known issues

- [Logs queries missing results against chain head](KNOWN_ISSUES.md#Logs-queries-missing-results-against-chain-head)
- [Eth/65 loses peers](KNOWN_ISSUES.md#eth65-loses-peers)
- [Fast sync when running Besu on cloud providers](KNOWN_ISSUES.md#fast-sync-when-running-besu-on-cloud-providers)
- [Privacy users with private transactions created using v1.3.4 or earlier](KNOWN_ISSUES.md#privacy-users-with-private-transactions-created-using-v134-or-earlier)
- [Changes not saved to database correctly causing inconsistent private states](KNOWN_ISSUES.md#Changes-not-saved-to-database-correctly-causing-inconsistent-private-states)

### Breaking Change to Onchain Privacy Group Management

This [early access feature](https://besu.hyperledger.org/en/stable/Concepts/Privacy/Onchain-PrivacyGroups/) was changed in a way that makes onchain privacy groups created with previous versions no longer usable.

To enhance control over permissions on the privacy group management contract:

* The enclave key was removed as the first parameter for `addParticipant` and `removeParticipant`.
* The owner of the privacy group management contract is the signer of the private transaction that creates
  the privacy group. In the default onchain privacy group management contract implementation, only the
  owner can add and remove participants, and upgrade the management contract.

The onchain privacy support in the current version of the web3js-eea library (v0.9) will not be compatible with Besu v1.5.3.  We are actively working on an upgrade to webj3-eea that will support these changes.

### Download link
https://hyperledger.jfrog.io/artifactory/besu-binaries/besu/1.5.3/besu-1.5.3.zip

sha256sum: `735cd511e1dae1590f2829d9535cb383aa8c526f059b3451859e5fcfccc48985`

## 1.5.2

### Additions and Improvements

* Experimental offline backup and restore has been added via the `operator x-backup-state` and `operator x-restore-state` CLI commands.  Data formats will be fluid for as long as the `x-` prefix is present in the CLI so it is advised not to rely on these backups for disaster recovery. [\#1235](https://github.com/hyperledger/besu/pull/1235)
* Experimental ethstats support added via the `Xethstats` and `Xethstats-contact` CLI commands. [\#1239](https://github.com/hyperledger/besu/pull/1239)
* Peers added via the JSON-RPC `admin_addPeer` and `admin_removePeer` will be shared or no longer shared via discovery respectively.  Previously they were not shared. [\#1177](https://github.com/hyperledger/besu/pull/1177) contributed by [br0tchain](https://github.com/br0tchain).
* New Docker Images (see below). [\#1277](https://github.com/hyperledger/besu/pull/1277)
* Reworked static peer discovery handling. [\#1292](https://github.com/hyperledger/besu/pull/1292)

### New Java VMs in Docker Image

* New docker images are being generated to use the latest version of OpenJDK (currently 14.0.1) with the tag suffix of `-openjdk-latest`, for example `1.5.2-openjdk-latest`.
* New docker images are being generated to use [GraalVM](https://www.graalvm.org/) with the tag suffix of `-graalvm`, for example `1.5.2-graalvm`.
* The existing images based on Java 11 are also being tagged with the suffix `-openjdk-11`, for example `1.5.2-openjdk-11`, as well as `1.5.2`.

The intent is that the major Java VM version or Java VM type shipped with the default docker images (`latest`, `1.5.x`, etc.) may be changed during future quarterly releases but will remain consistent within quarterly releases.

### Bug Fixes
- Offchain permissioning - fixed bug where sync status check prevented peering if static nodes configured. [\#1252](https://github.com/hyperledger/besu/issues/1252)

- GraphQL queries of `miner` in IBFT networks will no longer return an error.  PR [\#1282](https://github.com/hyperledger/besu/pull/1282) issue [\#1272](https://github.com/hyperledger/besu/issues/1272).

#### Previously identified known issues

- [Logs queries missing results against chain head](KNOWN_ISSUES.md#Logs-queries-missing-results-against-chain-head)
- [Eth/65 loses peers](KNOWN_ISSUES.md#eth65-loses-peers)
- [Fast sync when running Besu on cloud providers](KNOWN_ISSUES.md#fast-sync-when-running-besu-on-cloud-providers)
- [Privacy users with private transactions created using v1.3.4 or earlier](KNOWN_ISSUES.md#privacy-users-with-private-transactions-created-using-v134-or-earlier)
- [Permissioning issues on Kubernetes](KNOWN_ISSUES.md#Kubernetes-permissioning-uses-Service-IPs-rather-than-pod-IPs-which-can-fail)
- [Restarts caused by insufficient memory can cause inconsistent private state](KNOWN_ISSUES.md#Restart-caused-by-insufficient-memory-can-cause-inconsistent-private-state)

### New and Old Maintainer

- [David Mechler](https://github.com/hyperledger/besu/commits?author=davemec) has been added as a [new maintainer](https://github.com/hyperledger/besu/pull/1267).
- [Edward Evans](https://github.com/hyperledger/besu/commits?author=EdJoJob) voluntarily moved to [emeritus status](https://github.com/hyperledger/besu/pull/1270).

### Download link
https://hyperledger.jfrog.io/artifactory/besu-binaries/besu/1.5.2/besu-1.5.2.zip

sha256sum: `629f44e230a635b09f8d82f2196d70d31193233718118a46412f11c50772dc85`

## 1.5.1

### Deprecated
- CLI option `--privacy-precompiled-address` option is deprecated. This address is now derived, based
on `--privacy-onchain-groups-enabled`. [\#1222](https://github.com/hyperledger/besu/pull/1222)

### Additions and Improvements

* In an IBFT2 network, a fixed block reward value and recipient address can be defined in genesis file [\#1132](https://github.com/hyperledger/besu/pull/1132)
* JSON-RPC HTTP API Authorization: exit early when checking user permissions. [\#1144](https://github.com/hyperledger/besu/pull/1144)
* HTTP/2 is enabled for JSON-RPC HTTP API over TLS. [\#1145](https://github.com/hyperledger/besu/pull/1145)
* Color output in consoles. It can be disabled with `--color-enabled=false` [\#1257](https://github.com/hyperledger/besu/pull/1257)
* Add compatibility with ClusterIP services for the Kubernetes Nat Manager  [\#1156](https://github.com/hyperledger/besu/pull/1156)
* In an IBFT2 network; a fixed block reward value and recipient address can be defined in genesis file [\#1132](https://github.com/hyperledger/besu/pull/1132)
* Add fee cap for transactions submitted via RPC. [\#1137](https://github.com/hyperledger/besu/pull/1137)

### Bug fixes

* When the default sync mode was changed to fast sync for named networks, there was one caveat we didn't address. The `dev` network should've been full sync by default. This has now been fixed. [\#1257](https://github.com/hyperledger/besu/pull/1257)
* Fix synchronization timeout issue when the blocks were too large [\#1149](https://github.com/hyperledger/besu/pull/1149)
* Fix missing results from eth_getLogs request. [\#1154](https://github.com/hyperledger/besu/pull/1154)
* Fix issue allowing Besu to be used for DDoS amplification. [\#1146](https://github.com/hyperledger/besu/pull/1146)

### Known Issues

Known issues are open issues categorized as [Very High or High impact](https://wiki.hyperledger.org/display/BESU/Defect+Prioritisation+Policy).

#### Previously identified known issues

- [Scope of logs query causing Besu to hang](KNOWN_ISSUES.md#scope-of-logs-query-causing-besu-to-hang)
- [Eth/65 loses peers](KNOWN_ISSUES.md#eth65-loses-peers)
- [Fast sync when running Besu on cloud providers](KNOWN_ISSUES.md#fast-sync-when-running-besu-on-cloud-providers)
- [Privacy users with private transactions created using v1.3.4 or earlier](KNOWN_ISSUES.md#privacy-users-with-private-transactions-created-using-v134-or-earlier)
- [Permissioning issues on Kubernetes](KNOWN_ISSUES.md#Kubernetes-permissioning-uses-Service-IPs-rather-than-pod-IPs-which-can-fail)
- [Restarts caused by insufficient memory can cause inconsistent private state](KNOWN_ISSUES.md#Restart-caused-by-insufficient-memory-can-cause-inconsistent-private-state)

### Download link
https://hyperledger.jfrog.io/artifactory/besu-binaries/besu/1.5.1/besu-1.5.1.zip

sha256sum: `c17f49b6b8686822417184952487fc135772f0be03514085926a6984fd955b88`

## 1.5 Breaking changes

When upgrading to 1.5, ensure you've taken into account the following breaking changes.

### Docker users with volume mounts

To maintain best security practices, we're changing the `user:group` on the Docker container to `besu`.

What this means for you:

* If you are running Besu as a binary, there is no impact.
* If you are running Besu as a Docker container *and* have a volume mount for data,  ensure that the
permissions on the directory allow other users and groups to r/w. Ideally this should be set to
`besu:besu` as the owner.

Note that the `besu` user only exists within the container not outside it. The same user ID may match
a different user outside the image.

If you’re mounting local folders, it is best to set the user via the Docker `—user` argument. Use the
UID because the username may not exist inside the docker container. Ensure the directory being mounted
is owned by that user.

### Remove Manual NAT method

The NAT manager `MANUAL` method has been removed.
If you have been using the `MANUAL` method, use the `NONE` method instead. The behavior of the
`NONE` method is the same as the previously supported `MANUAL` methods.

### Privacy users

Besu minor version upgrades require upgrading Orion to the latest minor version. That is, for
Besu <> Orion node pairs, when upgrading Besu to v1.5, it is required that Orion is upgraded to
v1.6. Older versions of Orion will no longer work with Besu v1.5.

## 1.5 Features

Features added between from 1.4 to 1.5 include:
* Mining Support
  Besu supports `eth_hashrate` and `eth_submitHashrate` to obtain the hashrate when we mine with a GPU mining worker.
* Tracing
  The [Tracing API](https://besu.hyperledger.org/en/latest/Reference/API-Methods/#trace-methods) is no longer an Early Access feature and now has full support for `trace_replayBlockTransactions`, `trace_Block` and `trace_transaction`.
* Plugin API Block Events
  `BlockAdded` and `BlockReorg` are now exposed via the [Plugin API](https://javadoc.io/doc/org.hyperledger.besu/plugin-api/latest/org/hyperledger/besu/plugin/services/BesuEvents.html).
* [Filters](https://besu.hyperledger.org/en/stable/HowTo/Interact/Filters/Accessing-Logs-Using-JSON-RPC/) and
  [subscriptions](https://besu.hyperledger.org/en/stable/HowTo/Interact/APIs/RPC-PubSub/) for private contracts.
* [SecurityModule Plugin API](https://javadoc.io/doc/org.hyperledger.besu/plugin-api/latest/org/hyperledger/besu/plugin/services/SecurityModuleService.html)
  This allows use of a different [security module](https://besu.hyperledger.org/en/stable/Reference/CLI/CLI-Syntax/#security-module)
  as a plugin to provide cryptographic function that can be used by NodeKey (such as sign, ECDHKeyAgreement etc.).
* [Onchain privacy groups](https://besu.hyperledger.org/en/latest/Concepts/Privacy/Onchain-PrivacyGroups/)
  with add and remove members. This is an early access feature. Early access features are not recommended
  for production networks and may have unstable interfaces.

## 1.5 Additions and Improvements

* Public Networks Default to Fast Sync: The default sync mode for named permissionless networks, such as the Ethereum mainnet and testnets, is now `FAST`.
  * The default is unchanged for private networks. That is, the sync mode defaults to `FULL` for private networks.
  * Use the [`--sync-mode` command line option](https://besu.hyperledger.org/Reference/CLI/CLI-Syntax/#sync-mode) to change the sync mode. [\#384](https://github.com/hyperledger/besu/pull/384)
* Proper Mining Support: Added full support for `eth_hashrate` and `eth_submitHashrate`. It is now possible to have the hashrate when we mine with a GPU mining worker [\#1063](https://github.com/hyperledger/besu/pull/1063)
* Performance Improvements: The addition of native libraries ([\#775](https://github.com/hyperledger/besu/pull/775)) and changes to data structures in the EVM ([\#1089](https://github.com/hyperledger/besu/pull/1089)) have improved Besu sync and EVM execution times.
* Tracing API Improvements: The [Tracing API](https://besu.hyperledger.org/en/latest/Reference/API-Methods/#trace-methods) is no longer an Early Access feature and now has full support for `trace_replayBlockTransactions`, `trace_Block` and `trace_transaction`.
* New Plugin API Block Events: `BlockAdded` and `BlockReorg` are now exposed via the Plugin API [\#637](https://github.com/hyperledger/besu/pull/637).
* Added experimental CLI option `--Xnat-kube-pod-name` to specify the name of the loadbalancer used by the Kubernetes nat manager [\#1078](https://github.com/hyperledger/besu/pull/1078)
- Local permissioning TOML config now supports additional keys (`nodes-allowlist` and `accounts-allowlist`).
Support for `nodes-whitelist` and `accounts-whitelist` will be removed in a future release.
- Add missing `mixHash` field for `eth_getBlockBy*` JSON RPC endpoints. [\#1098](https://github.com/hyperledger/besu/pull/1098)
* Besu now has a strict check on private transactions to ensure the privateFrom in the transaction
matches the sender Orion key that has distributed the payload. Besu 1.5+ requires Orion 1.6+ to work.
[#357](https://github.com/PegaSysEng/orion/issues/357)

### Bug fixes

No bug fixes with [user impact in this release](https://wiki.hyperledger.org/display/BESU/Changelog).

### Known Issues

Known issues are open issues categorized as [Very High or High impact](https://wiki.hyperledger.org/display/BESU/Defect+Prioritisation+Policy).

#### New known issues

- K8S permissioning uses of Service IPs rather than pod IPs which can fail. [\#1190](https://github.com/hyperledger/besu/pull/1190)
Workaround - Do not use permissioning on K8S.

- Restart caused by insufficient memory can cause inconsistent private state. [\#1110](https://github.com/hyperledger/besu/pull/1110)
Workaround - Ensure you allocate enough memory for the Java Runtime Environment that the node does not run out of memory.

#### Previously identified known issues

- [Scope of logs query causing Besu to hang](KNOWN_ISSUES.md#scope-of-logs-query-causing-besu-to-hang)
- [Eth/65 loses peers](KNOWN_ISSUES.md#eth65-loses-peers)
- [Fast sync when running Besu on cloud providers](KNOWN_ISSUES.md#fast-sync-when-running-besu-on-cloud-providers)
- [Privacy users with private transactions created using v1.3.4 or earlier](KNOWN_ISSUES.md#privacy-users-with-private-transactions-created-using-v134-or-earlier)

### Download link
https://hyperledger.jfrog.io/artifactory/besu-binaries/besu/1.5.0/besu-1.5.0.zip

sha256sum: `56929d6a71cc681688351041c919e9630ab6df7de37dd0c4ae9e19a4f44460b2`

**For download links of releases prior to 1.5.0, please visit https://hyperledger.jfrog.io/artifactory/besu-binaries/besu/**

## 1.4.6

### Additions and Improvements

- Print node address on startup. [\#938](https://github.com/hyperledger/besu/pull/938)
- Transaction pool: price bump replacement mechanism configurable through CLI. [\#928](https://github.com/hyperledger/besu/pull/928) [\#930](https://github.com/hyperledger/besu/pull/930)

### Bug Fixes

- Added timeout to queries. [\#986](https://github.com/hyperledger/besu/pull/986)
- Fixed issue where networks using onchain permissioning could stall when the bootnodes were not validators. [\#969](https://github.com/hyperledger/besu/pull/969)
- Update getForks method to ignore ClassicForkBlock chain parameter to fix issue with ETC syncing. [\#1014](https://github.com/hyperledger/besu/pull/1014)

### Known Issues

Known issues are open issues categorized as [Very High or High impact](https://wiki.hyperledger.org/display/BESU/Defect+Prioritisation+Policy).

#### Previously identified known issues

- [Scope of logs query causing Besu to hang](KNOWN_ISSUES.md#scope-of-logs-query-causing-besu-to-hang)
- [Eth/65 loses peers](KNOWN_ISSUES.md#eth65-loses-peers)
- [Fast sync when running Besu on cloud providers](KNOWN_ISSUES.md#fast-sync-when-running-besu-on-cloud-providers)
- [Privacy users with private transactions created using v1.3.4 or earlier](KNOWN_ISSUES.md#privacy-users-with-private-transactions-created-using-v134-or-earlier)

## 1.4.5

### Additions and Improvements

- Implemented WebSocket logs subscription for private contracts (`priv_subscribe`/`priv_unsubscribe`) [\#762](https://github.com/hyperledger/besu/pull/762)
- Introduced SecurityModule plugin API. This allows use of a different security module as a plugin to
  provide cryptographic function that can be used by NodeKey (such as sign, ECDHKeyAgreement etc.). KeyPairSecurityModule
  is registered and used by default. The CLI option `--security-module=<name> (defaults to localfile)` can be used
  to identify the security module plugin name to use instead. [\#713](https://github.com/hyperledger/besu/pull/713)
- Several testing related changes to improve compatibility with [Hive](https://hivetests.ethdevops.io/) and Retesteth.
  [\#806](https://github.com/hyperledger/besu/pull/806) and [#845](https://github.com/hyperledger/besu/pull/845)
- Native libraries for secp256k1 and Altbn128 encryption are enabled by default.  To disable these libraries use
  `--Xsecp256k1-native-enabled=false` and `--Xaltbn128-native-enabled=false`. [\#775](https://github.com/hyperledger/besu/pull/775)

### Bug Fixes

- Fixed `eth_estimateGas` JSON RPC so it no longer returns gas estimates that are too low. [\#842](https://github.com/hyperledger/besu/pull/842)
- Full help not displayed unless explicitly requested. [\#437](https://github.com/hyperledger/besu/pull/437)
- Compatibility with undocumented Geth `eth_subscribe` fields. [\#654](https://github.com/hyperledger/besu/pull/654)
- Current block number included as part of `eth_getWork` response. [\#849](https://github.com/hyperledger/besu/pull/849)

### Known Issues

Known issues are open issues categorized as [Very High or High impact](https://wiki.hyperledger.org/display/BESU/Defect+Prioritisation+Policy).

#### New known issues

* Scope of logs query causing Besu to crash. [\#944](https://github.com/hyperledger/besu/pull/944)

Workaround - Limit the number of blocks queried by each `eth_getLogs` call.

#### Previously identified known issues

- [`Intrinsic gas exceeds gas limit` returned when calling `delete mapping[addr]` or `mapping[addr] = 0`](KNOWN_ISSUES.md#intrinsic-gas-exceeds-gas-limit)
- [Eth/65 not backwards compatible](KNOWN_ISSUES.md#eth65-not-backwards-compatible)
- [Error full syncing with pruning](KNOWN_ISSUES.md#error-full-syncing-with-pruning)
- [Fast sync when running Besu on cloud providers](KNOWN_ISSUES.md#fast-sync-when-running-besu-on-cloud-providers)
- [Bootnodes must be validators when using onchain permissioning](KNOWN_ISSUES.md#bootnodes-must-be-validators-when-using-onchain-permissioning)
- [Privacy users with private transactions created using v1.3.4 or earlier](KNOWN_ISSUES.md#privacy-users-with-private-transactions-created-using-v134-or-earlier)

## 1.4.4

### Additions and Improvements

- Implemented [`priv_getLogs`](https://besu.hyperledger.org/en/latest/Reference/API-Methods/#priv_getlogs). [\#686](https://github.com/hyperledger/besu/pull/686)
- Implemented private contract log filters including JSON-RPC methods to interact with private filters. [\#735](https://github.com/hyperledger/besu/pull/735)
- Implemented EIP-2315: Simple Subroutines for the EVM [\#717](https://github.com/hyperledger/besu/pull/717)
- Implemented Splunk logging. [\#725](https://github.com/hyperledger/besu/pull/725)
- Implemented optional native library encryption. [\#675](https://github.com/hyperledger/besu/pull/675).  To enable add `--Xsecp256k1-native-enabled` (for transaciton signatures) and/or `--Xaltbn128-native-enabled` (for altbn128 precomiled contracts) as command line options.

### Bug Fixes

- Flag added to toggle `eth/65` off by default. `eth/65` will remain toggled off by default until
a fix is completed for the [eth/65 known issue](KNOWN_ISSUES.md). [\#741](https://github.com/hyperledger/besu/pull/741)
- Resolve crashing NAT detectors on GKE. [\#731](https://github.com/hyperledger/besu/pull/731) fixes [\#507](https://github.com/hyperledger/besu/issues/507).
[Besu-Kubernetes Readme](https://github.com/PegaSysEng/besu-kubernetes/blob/master/README.md#network-topology-and-high-availability-requirements)
updated to reflect changes.
- Deal with quick service start failures [\#714](https://github.com/hyperledger/besu/pull/714) fixes [\#662](https://github.com/hyperledger/besu/issues/662)

### Known Issues

Known issues are open issues categorized as [Very High or High impact](https://wiki.hyperledger.org/display/BESU/Defect+Prioritisation+Policy).

#### New known issues

- `Intrinsic gas exceeds gas limit` returned when calling `delete mapping[addr]` or `mapping[addr] = 0` [\#696](https://github.com/hyperledger/besu/issues/696)

Calling delete and set to 0 Solidity mapping in Solidity fail.

#### Previously identified known issues

- [Eth/65 not backwards compatible](KNOWN_ISSUES.md#eth65-not-backwards-compatible)
- [Error full syncing with pruning](KNOWN_ISSUES.md#error-full-syncing-with-pruning)
- [Fast sync when running Besu on cloud providers](KNOWN_ISSUES.md#fast-sync-when-running-besu-on-cloud-providers)
- [Bootnodes must be validators when using onchain permissioning](KNOWN_ISSUES.md#bootnodes-must-be-validators-when-using-onchain-permissioning)
- [Privacy users with private transactions created using v1.3.4 or earlier](KNOWN_ISSUES.md#privacy-users-with-private-transactions-created-using-v134-or-earlier)

## 1.4.3

### Issues identified with 1.4.3 release

The `eth/65` change is not [backwards compatible](https://github.com/hyperledger/besu/issues/723).
This has the following impact:
* In a private network, nodes using the 1.4.3 client cannot interact with nodes using 1.4.2 or earlier
clients.
* On mainnet, synchronizing eventually stalls.

Workaround -> revert to v1.4.2.

A [fix](https://github.com/hyperledger/besu/pull/732) is currently [being tested](https://github.com/hyperledger/besu/pull/733).

### Critical Issue for Privacy Users

A critical issue for privacy users with private transactions created using Hyperledger Besu v1.3.4
or earlier has been identified. If you have a network with private transaction created using v1.3.4
or earlier, please read the following and take the appropriate steps:
https://wiki.hyperledger.org/display/BESU/Critical+Issue+for+Privacy+Users

### Additions and Improvements

- Added `eth/65` support. [\#608](https://github.com/hyperledger/besu/pull/608)
- Added block added and block reorg events. Added revert reason to block added transactions. [\#637](https://github.com/hyperledger/besu/pull/637)

### Deprecated

- Private Transaction `hash` field and `getHash()` method have been deprecated. They will be removed
in 1.5.0 release. [\#639](https://github.com/hyperledger/besu/pull/639)

### Known Issues

#### Fast sync when running Besu on cloud providers

A known [RocksDB issue](https://github.com/facebook/rocksdb/issues/6435) causes fast sync to fail
when running Besu on certain cloud providers. The following error is displayed repeatedly:

```
...
EthScheduler-Services-1 (importBlock) | ERROR | PipelineChainDownloader | Chain download failed. Restarting after short delay.
java.util.concurrent.CompletionException: org.hyperledger.besu.plugin.services.exception.StorageException: org.rocksdb.RocksDBException: block checksum mismatch:
....
```

This behaviour has been seen on AWS and Digital Ocean.

Workaround -> On AWS, a full restart of the AWS VM is required to restart the fast sync.

Fast sync is not currently supported on Digital Ocean. We are investigating options to
[add support for fast sync on Digital Ocean](https://github.com/hyperledger/besu/issues/591).

#### Error full syncing with pruning

- Error syncing with mainnet on Besu 1.3.7 node - MerkleTrieException [\#580](https://github.com/hyperledger/besu/issues/580)
The associated error is `Unable to load trie node value for hash` and is caused by the combination of
full sync and pruning.

Workarounds:
1. Explicitly disable pruning using `--pruning-enabled=false` when using fast sync.
2. If the `MerkleTrieException` occurs, delete the database and resync.

A fix for this issue is being actively worked on.

#### Fast sync reverting to full sync

In some cases of FastSyncException, fast sync reverts back to a full sync before having reached the
pivot block. [\#683](https://github.com/hyperledger/besu/issues/683)

Workaround -> To re-attempt fast syncing rather than continue full syncing, stop Besu, delete your
database, and start again.

#### Bootnodes must be validators when using onchain permissioning

- Onchain permissioning nodes can't peer when using a non-validator bootnode [\#528](https://github.com/hyperledger/besu/issues/528)

Workaround -> When using onchain permissioning, ensure bootnodes are also validators.


## 1.4.2

### Additions and Improvements

- Added `trace_block` JSON RPC API [\#449](https://github.com/hyperledger/besu/pull/449)
- Added `pulledStates` and `knownStates` to the EthQL `syncing` query and `eth_syncing` JSON-RPC api [\#565](https://github.com/hyperledger/besu/pull/565)

### Bug Fixes

- Fixed file parsing behaviour for privacy enclave keystore password file [\#554](https://github.com/hyperledger/besu/pull/554) (thanks to [magooster](https://github.com/magooster))
- Fixed known issue with being unable to re-add members to onchain privacy groups [\#471](https://github.com/hyperledger/besu/pull/471)

### Updated Early Access Features

* [Onchain privacy groups](https://besu.hyperledger.org/en/latest/Concepts/Privacy/Onchain-PrivacyGroups/) with add and remove members. Known issue resolved (see above).
* [TRACE API](https://besu.hyperledger.org/en/latest/Reference/API-Methods/#trace-methods) now includes `trace_block`, `trace_replayBlockTransactions`, and `trace_transaction`.
Fixed some issues on the trace replay block transactions API [\#522](https://github.com/hyperledger/besu/pull/522).

### Known Issues

#### Fast sync defaulting to full sync

-  When fast sync cannot find enough valid peers rapidly enough, Besu defaults to full sync.

Workarounds:
1. To re-attempt fast syncing rather than continue full syncing, stop Besu, delete your database,
and start again.
2. When fast syncing, explicitly disable pruning using `--pruning-enabled=false` to reduce the likelihood
of encountering the pruning bug.

A fix to remove the default to full sync is [in progress](https://github.com/hyperledger/besu/pull/427)
is being actively worked on.

#### Error full syncing with pruning

- Error syncing with mainnet on Besu 1.3.7 node - MerkleTrieException [\#BESU-160](https://jira.hyperledger.org/browse/BESU-160)
The associated error is `Unable to load trie node value for hash` and is caused by the combination of
full sync and pruning.

Workarounds:
1. Explicitly disable pruning using `--pruning-enabled=false` when using fast sync.
2. If the `MerkleTrieException` occurs, delete the database and resync.

A fix for this issue is being actively worked on.

#### Bootnodes must be validators when using onchain permissioning

- Onchain permissioning nodes can't peer when using a non-validator bootnode [\#BESU-181](https://jira.hyperledger.org/browse/BESU-181)

Workaround -> When using onchain permissioning, ensure bootnodes are also validators.

## 1.4.1

### Additions and Improvements

- Added priv_getCode [\#250](https://github.com/hyperledger/besu/pull/408). Gets the bytecode associated with a private address.
- Added `trace_transaction` JSON RPC API [\#441](https://github.com/hyperledger/besu/pull/441)
- Removed -X unstable prefix for pruning options (`--pruning-blocks-retained`, `--pruning-block-confirmations`) [\#440](https://github.com/hyperledger/besu/pull/440)
- Implemented [ECIP-1088](https://ecips.ethereumclassic.org/ECIPs/ecip-1088): Phoenix EVM and Protocol upgrades. [\#434](https://github.com/hyperledger/besu/pull/434)

### Bug Fixes

- [BESU-25](https://jira.hyperledger.org/browse/BESU-25) Use v5 Devp2p when pinging [\#392](https://github.com/hyperledger/besu/pull/392)
- Fixed a bug to manage concurrent access to cache files [\#438](https://github.com/hyperledger/besu/pull/438)
- Fixed configuration file bug: `pruning-blocks-retained` now accepts an integer in the config [\#440](https://github.com/hyperledger/besu/pull/440)
- Specifying RPC credentials file should not force RPC Authentication to be enabled [\#454](https://github.com/hyperledger/besu/pull/454)
- Enhanced estimateGas messages [\#436](https://github.com/hyperledger/besu/pull/436). When a estimateGas request fails a validation check, an improved error message is returned in the response.

### Early Access Features

Early access features are available features that are not recommended for production networks and may
have unstable interfaces.

* [Onchain privacy groups](https://besu.hyperledger.org/en/latest/Concepts/Privacy/Onchain-PrivacyGroups/) with add and remove members.
  Not being able to to re-add a member to an onchain privacy group is a [known issue](https://github.com/hyperledger/besu/issues/455)
  with the add and remove functionality.

### Known Issues

#### Fast sync defaulting to full sync

-  When fast sync cannot find enough valid peers rapidly enough, Besu defaults to full sync.

Workarounds:
1. To re-attempt fast syncing rather than continue full syncing, stop Besu, delete your database,
and start again.
2. When fast syncing, explicitly disable pruning using `--pruning-enabled=false` to reduce the likelihood
of encountering the pruning bug.

A fix to remove the default to full sync is [in progress](https://github.com/hyperledger/besu/pull/427)
and is planned for inclusion in v1.4.1.

#### Error full syncing with pruning

- Error syncing with mainnet on Besu 1.3.7 node - MerkleTrieException [\#BESU-160](https://jira.hyperledger.org/browse/BESU-160)
The associated error is `Unable to load trie node value for hash` and is caused by the combination of
full sync and pruning.

Workarounds:
1. Explicitly disable pruning using `--pruning-enabled=false` when using fast sync.
2. If the `MerkleTrieException` occurs, delete the database and resync.

Investigation of this issue is in progress and a fix is targeted for v1.4.1.

#### Bootnodes must be validators when using onchain permissioning

- Onchain permissioning nodes can't peer when using a non-validator bootnode [\#BESU-181](https://jira.hyperledger.org/browse/BESU-181)

Workaround -> When using onchain permissioning, ensure bootnodes are also validators.

## 1.4.0

### Private State Migration

Hyperledger Besu v1.4 implements a new data structure for private state storage that is not backwards compatible.
A migration will be performed when starting v1.4 for the first time to reprocess existing private transactions
and re-create the private state data in the v1.4 format.

If you have existing private transactions, see [migration details](docs/Private-Txns-Migration.md).

### Additions and Improvements

* [TLS support](https://besu.hyperledger.org/en/latest/Concepts/TLS/) to secure client and server communication.

* [Multi-tenancy](https://besu.hyperledger.org/en/latest/Concepts/Privacy/Multi-Tenancy/) to enable multiple participants to use the same Besu and Orion node.

* [Plugin APIs](https://besu.hyperledger.org/en/latest/Concepts/Plugins/) to enable building of Java plugins to extend Hyperledger Besu.

* Support for additional [NAT methods](https://besu.hyperledger.org/en/latest/HowTo/Find-and-Connect/Specifying-NAT/).

* Added [`priv_call`](https://besu.hyperledger.org/en/latest/Reference/API-Methods/#priv_call) which invokes
a private contract function locally and does not change the private state.

* Besu has moved from an internal Bytes library to the [Apache Tuweni](https://tuweni.apache.org/) Bytes library.
This includes using the library in the Plugins API interfaces. [#295](https://github.com/hyperledger/besu/pull/295) and [#215](https://github.com/hyperledger/besu/pull/215)

### Early Access Features

Early access features are available features that are not recommended for production networks and may
have unstable interfaces.

* [Reorg compatible privacy](https://besu.hyperledger.org/en/latest/Concepts/Privacy/Privacy-Overview/#reorg-compatible-privacy)
to enable private transactions on networks using consensus mechanisms that fork.

* [Tracing API](https://besu.hyperledger.org/en/latest/Concepts/Transactions/Trace-Types) to obtain detailed information about transaction processing.

### Bug Fixes

See RC and Beta sections below.

### Known Issues

#### Fast sync defaulting to full sync

-  When fast sync cannot find enough valid peers rapidly enough, Besu defaults to full sync.

Workarounds:
1. To re-attempt fast syncing rather than continue full syncing, stop Besu, delete your database,
and start again.
2. When fast syncing, explicitly disable pruning using `--pruning-enabled=false` to reduce the likelihood
of encountering the pruning bug.

A fix to remove the default to full sync is [in progress](https://github.com/hyperledger/besu/pull/427)
and is planned for inclusion in v1.4.1.

#### Error full syncing with pruning

- Error syncing with mainnet on Besu 1.3.7 node - MerkleTrieException [\#BESU-160](https://jira.hyperledger.org/browse/BESU-160)
The associated error is `Unable to load trie node value for hash` and is caused by the combination of
full sync and pruning.

Workarounds:
1. Explicitly disable pruning using `--pruning-enabled=false` when using fast sync.
2. If the `MerkleTrieException` occurs, delete the database and resync.

Investigation of this issue is in progress and a fix is targeted for v1.4.1.

#### Bootnodes must be validators when using onchain permissioning

- Onchain permissioning nodes can't peer when using a non-validator bootnode [\#BESU-181](https://jira.hyperledger.org/browse/BESU-181)

Workaround -> When using onchain permissioning, ensure bootnodes are also validators.


## 1.4.0 RC-2

### Private State Migration
Hyperledger Besu v1.4 implements a new data structure for private state storage that is not backwards compatible.
A migration will be performed when starting v1.4 for the first time to reprocess existing private transactions
and re-create the private state data in the v1.4 format.
If you have existing private transactions, see [migration details](docs/Private-Txns-Migration.md).

## 1.4.0 RC-1

### Additions and Improvements

- New`trace_replayBlockTransactions` JSON-RPC API

This can be enabled using the `--rpc-http-api TRACE` CLI flag.  There are some philosophical differences between Besu and other implementations that are outlined in [trace_rpc_apis](docs/trace_rpc_apis.md).

- Ability to automatically detect Docker NAT settings from inside the conainter.

The default NAT method (AUTO) can detect this so no user intervention is required to enable this.

- Added [Multi-tenancy](https://besu.hyperledger.org/en/latest/Concepts/Privacy/Multi-Tenancy/) support which allows multiple participants to use the same Besu node for private transactions.

- Added TLS support for communication with privacy enclave

### Bug Fixes

- Private transactions are now validated before sent to the enclave [\#356](https://github.com/hyperledger/besu/pull/356)

### Known Bugs

- Error syncing with mainnet on Besu 1.3.7 node - MerkleTrieException [\#BESU-160](https://jira.hyperledger.org/browse/BESU-160)

Workaround -> Don't enable pruning when syncing to mainnet.

- Onchain permissioning nodes can't peer when using a non-validator bootnode [\#BESU-181](https://jira.hyperledger.org/browse/BESU-181)

Workaround -> When using onchain permissioning, ensure bootnodes are also validators.

## 1.4 Beta 3

### Additions and Improvements

- CLI option to enable TLS client auth for JSON-RPC HTTP [\#340](https://github.com/hyperledger/besu/pull/340)

Added CLI options to enable TLS client authentication and trusting client certificates:
~~~
--rpc-http-tls-client-auth-enabled - Enable TLS client authentication for the JSON-RPC HTTP service (default: false)
--rpc-http-tls-known-clients-file - Path to file containing client's certificate common name and fingerprint for client authentication.
--rpc-http-tls-ca-clients-enabled - Enable to accept clients certificate signed by a valid CA for client authentication (default: false)
~~~
If client-auth is enabled, user must either enable CA signed clients OR provide a known-clients file. An error is reported
if both CA signed clients is disabled and known-clients file is not specified.

- Stable Plugins APIs [\#346](https://github.com/hyperledger/besu/pull/346)

The `BesuEvents` service and related `data` package have been marked as a stable plugin API.

### Bug Fixes

- Return missing signers from getSignerMetrics [\#343](https://github.com/hyperledger/besu/pull/)

### Experimental Features

- Experimental support for `trace_replayBlockTransactions` - multiple PRs

Added support for the `trace_replayBlockTransactions` JSON-RPC call. To enable this API add
`TRACE` to the `rpc-http-api` options (for example,  `--rpc-http-api TRACE` on the command line).

This is not a production ready API.  There are known bugs relating to traced memory from calls and
returns, and the gas calculation reported in the flat traces does not always match up with the
correct gas calculated for consensus.

## 1.4 Beta 2

### Additions and Improvements

- Enable TLS for JSON-RPC HTTP Service [\#253](https://github.com/hyperledger/besu/pull/253)

Exposes new command line parameters to enable TLS on Ethereum JSON-RPC HTTP interface to allow clients like EthSigner to connect via TLS:
`--rpc-http-tls-enabled=true`
(Optional - Only required if `--rpc-http-enabled` is set to true) Set to `true` to enable TLS. False by default.
`--rpc-http-tls-keystore-file="/path/to/cert.pfx"`
(Must be specified if TLS is enabled) Path to PKCS12 format key store which contains server's certificate and it's private key
`--rpc-http-tls-keystore-password-file="/path/to/cert.passwd"`
(Must be specified if TLS is enabled) Path to the text file containing password for unlocking key store.
`--rpc-http-tls-known-clients-file="/path/to/rpc_tls_clients.txt"`
(Optional) Path to a plain text file containing space separated client’s certificate’s common name and its sha-256 fingerprints when
they are not signed by a known CA. The presence of this file (even empty) enables TLS client authentication. That is, the client
presents the certificate to server on TLS handshake and server establishes that the client certificate is either signed by a
proper/known CA. Otherwise, server trusts client certificate by reading the sha-256 fingerprint from known clients file specified above.

The format of the file is (as an example):
`localhost DF:65:B8:02:08:5E:91:82:0F:91:F5:1C:96:56:92:C4:1A:F6:C6:27:FD:6C:FC:31:F2:BB:90:17:22:59:5B:50`

### Bug Fixes

- TotalDifficulty is a BigInteger [\#253](https://github.com/hyperledger/besu/pull/253).
  Don't try and cast total difficulty down to a long because it will overflow long in a reasonable timeframe.

## 1.4 Beta 1

### Additions and Improvements

- Besu has moved from an internal Bytes library to the [Apache Tuweni](https://tuweni.apache.org/) Bytes library.  This includes using the library in the Plugins API interfaces. [#295](https://github.com/hyperledger/besu/pull/295) and [#215](https://github.com/hyperledger/besu/pull/215)
- Besu stops processing blocks if Orion is unavailable [\#253](https://github.com/hyperledger/besu/pull/253)
- Added priv_call [\#250](https://github.com/hyperledger/besu/pull/250).  Invokes a private contract function locally and does not change the private state.
- Support for [EIP-2124](https://github.com/ethereum/EIPs/blob/master/EIPS/eip-2124.md), which results in faster peer discovery [\#156](https://github.com/hyperledger/besu/pull/156)

## 1.3.8

### Additions and Improvements

- `admin_generateLogBloomCache` JSON-RPC API to generate a cache of the block bloombits that improves performance for log queries [\#262](https://github.com/hyperledger/besu/pull/262)

## Critical Fix in 1.3.7

1.3.7 includes a critical fix for Ethereum MainNet users and the Muir Glacier upgrade. We recommend users of Ethereum public networks
(MainNet, Ropsten, Rinkeby, and Goerli) upgrade immediately. This upgrade is also strongly recommended for users of private networks.

For more details, see [Hyperledger Besu Wiki](https://wiki.hyperledger.org/display/BESU/Mainnet+Consensus+Bug+Identified+and+Resolved+in+Hyperledger+Besu).

## Muir Glacier Compatibility

For compatibility with Ethereum Muir Glacier upgrade, use v1.3.7 or later.

## ETC Agharta Compatibility

For compatibility with ETC Agharta upgrade, use 1.3.7 or later.

### 1.3.7

### Additions and Improvements

- Hard Fork Support: Configures the Agharta activation block for the ETC MainNet configuration [\#251](https://github.com/hyperledger/besu/pull/251) (thanks to [soc1c](https://github.com/soc1c))
- `operator generate-log-bloom-cache` command line option to generate a cache of the block bloombits that improves performance for log queries  [\#245](https://github.com/hyperledger/besu/pull/245)

### Bug Fixes

- Resolves a Mainnet consensus issue [\#254](https://github.com/hyperledger/besu/pull/254)

### New Maintainer

[Edward Mack](https://github.com/hyperledger/besu/commits?author=edwardmack) added as a [new maintainer](https://github.com/hyperledger/besu/pull/219).

### 1.3.6

### Additions and Improvements

- Performance improvements:
  * Multithread Websockets to increase throughput [\#231](https://github.com/hyperledger/besu/pull/231)
  * NewBlockHeaders performance improvement [\#230](https://github.com/hyperledger/besu/pull/230)
- EIP2384 - Ice Age Adustment around Istanbul [\#211](https://github.com/hyperledger/besu/pull/211)
- Documentation updates include:
  * [Configuring mining using the Stratum protocol](https://besu.hyperledger.org/en/latest/HowTo/Configure/Configure-Mining/)
  * [ETC network command line options](https://besu.hyperledger.org/en/latest/Reference/CLI/CLI-Syntax/#network)
- Hard Fork Support:
   * MuirGlacier for Ethereum Mainnet and Ropsten Testnet
   * Agharta for Kotti and Mordor Testnets

### Bug Fixes

- [\#210](https://github.com/hyperledger/besu/pull/210) fixes WebSocket frames handling
  User impact: PING/PONG frames handling in Websocket services was not implemented

### 1.3.5

### Additions and Improvements

- Log Event Streaming for Plugin API [\#186](https://github.com/hyperledger/besu/pull/186)
- Allow use a external JWT public key in authenticated APIs [\#183](https://github.com/hyperledger/besu/pull/183)
- ETC Configuration, classic fork peer validator [\#176](https://github.com/hyperledger/besu/pull/176) (thanks to [edwardmack](https://github.com/edwardmack))
- Allow IBFT validators to be changed at a given block [\#173](https://github.com/hyperledger/besu/pull/173)
- Support external mining using Stratum [\#140](https://github.com/hyperledger/besu/pull/140) (thanks to [atoulme](https://github.com/atoulme))
- Add more fields to private transaction receipt [\#85](https://github.com/hyperledger/besu/pull/85) (thanks to [josh-richardson](https://github.com/josh-richardson))
- [Pruning documentation](https://besu.hyperledger.org/en/latest/Concepts/Pruning/)

### Technical Improvements

- ETC - Cleanup [\#201](https://github.com/hyperledger/besu/pull/201) (thanks to [GregTheGreek](https://github.com/GregTheGreek))
- User specific enclave public key configuration in auth file [\#196](https://github.com/hyperledger/besu/pull/196)
- Change CustomForks -\> Transitions [\#193](https://github.com/hyperledger/besu/pull/193)
- Pass identity information into RpcMethod from Http Service [\#189](https://github.com/hyperledger/besu/pull/189)
- Remove the use of JsonRpcParameters from RpcMethods [\#188](https://github.com/hyperledger/besu/pull/188)
- Repaired Metrics name collision between Privacy and RocksDB [\#187](https://github.com/hyperledger/besu/pull/187)
- Multi-Tenancy: Do not specify a public key anymore when requesting a … [\#185](https://github.com/hyperledger/besu/pull/185)
- Updates to circle building acceptance tests [\#184](https://github.com/hyperledger/besu/pull/184)
- Move Apache Tuweni dependency to official release [\#181](https://github.com/hyperledger/besu/pull/181) (thanks to [atoulme](https://github.com/atoulme))
- Update Gradle to 6.0, support Java 13 [\#180](https://github.com/hyperledger/besu/pull/180)
- ETC Atlantis fork [\#179](https://github.com/hyperledger/besu/pull/179) (thanks to [edwardmack](https://github.com/edwardmack))
- ETC Gotham Fork [\#178](https://github.com/hyperledger/besu/pull/178) (thanks to [edwardmack](https://github.com/edwardmack))
- ETC DieHard fork support [\#177](https://github.com/hyperledger/besu/pull/177) (thanks to [edwardmack](https://github.com/edwardmack))
- Remove 'parentHash', 'number' and 'gasUsed' fields from the genesis d… [\#175](https://github.com/hyperledger/besu/pull/175) (thanks to [SweeXordious](https://github.com/SweeXordious))
- Enable pruning by default for fast sync and validate conflicts with privacy [\#172](https://github.com/hyperledger/besu/pull/172)
- Update RocksDB [\#170](https://github.com/hyperledger/besu/pull/170)
- Vpdate ver to 1.3.5-snapshot [\#169](https://github.com/hyperledger/besu/pull/169)
- Added PoaQueryService method that returns local node signer… [\#163](https://github.com/hyperledger/besu/pull/163)
- Add versioning to privacy storage [\#149](https://github.com/hyperledger/besu/pull/149)
- Update reference tests [\#139](https://github.com/hyperledger/besu/pull/139)

### 1.3.4

- Reverted _Enable pruning by default for fast sync (#135)_ [\#164](https://github.com/hyperledger/besu/pull/164)

### 1.3.3

### Technical Improvements

- Add --identity flag for client identification in node browsers [\#150](https://github.com/hyperledger/besu/pull/150)
- Istanbul Mainnet Block [\#145](https://github.com/hyperledger/besu/pull/150)
- Add priv\_getEeaTransactionCount [\#110](https://github.com/hyperledger/besu/pull/110)

### Additions and Improvements

- Redesign of how JsonRpcMethods are created [\#159](https://github.com/hyperledger/besu/pull/159)
- Moving JsonRpcMethods classes into the same package, prior to refactor [\#154](https://github.com/hyperledger/besu/pull/154)
- Reflect default logging in CLI help [\#148](https://github.com/hyperledger/besu/pull/148)
- Handle zero port better in NAT [\#147](https://github.com/hyperledger/besu/pull/147)
- Rework how filter and log query parameters are created/used [\#146](https://github.com/hyperledger/besu/pull/146)
- Don't generate shutdown tasks in controller [\#141](https://github.com/hyperledger/besu/pull/141)
- Ibft queries [\#138](https://github.com/hyperledger/besu/pull/138)
- Enable pruning by default for fast sync [\#135](https://github.com/hyperledger/besu/pull/135)
- Ensure spotless runs in CI [\#132](https://github.com/hyperledger/besu/pull/132)
- Add more logging around peer disconnects [\#131](https://github.com/hyperledger/besu/pull/131)
- Repair EthGetLogs returning incorrect results [\#128](https://github.com/hyperledger/besu/pull/128)
- Use Bloombits for Logs queries [\#127](https://github.com/hyperledger/besu/pull/127)
- Improve message when extraData missing [\#121](https://github.com/hyperledger/besu/pull/121)
- Fix miner startup logic [\#104](https://github.com/hyperledger/besu/pull/104)
- Support log reordring from reorgs in `LogSubscriptionService` [\#86](https://github.com/hyperledger/besu/pull/86)

### 1.3.2

### Additions and Improvements

- besu -v to print plugin versions[\#123](https://github.com/hyperledger/besu/pull/123)

### Technical Improvements

- Update Governance and Code of Conduct verbiage [\#120](https://github.com/hyperledger/besu/pull/120)
- Fix private transaction root mismatch [\#118](https://github.com/hyperledger/besu/pull/118)
- Programatically enforce plugin CLI variable names [\#117](https://github.com/hyperledger/besu/pull/117)
- Additional unit test for selecting replaced pending transactions [\#116](https://github.com/hyperledger/besu/pull/116)
- Only set sync targets that have an estimated height value [\#115](https://github.com/hyperledger/besu/pull/115)
- Fix rlpx startup [\#114](https://github.com/hyperledger/besu/pull/114)
- Expose getPayload in Transaction plugin-api interface. [\#113](https://github.com/hyperledger/besu/pull/113)
- Dependency Version Upgrades [\#112](https://github.com/hyperledger/besu/pull/112)
- Add hash field in Transaction plugin interface. [\#111](https://github.com/hyperledger/besu/pull/111)
- Rework sync status events [\#106](https://github.com/hyperledger/besu/pull/106)

### 1.3.1

### Additions and Improvements

- Added GraphQL query/logs support [\#94](https://github.com/hyperledger/besu/pull/94)

### Technical Improvements

- Add totalDiffculty to BlockPropagated events. [\#97](https://github.com/hyperledger/besu/pull/97)
- Merge BlockchainQueries classes [\#101](https://github.com/hyperledger/besu/pull/101)
- Fixed casing of dynamic MetricCategorys [\#99](https://github.com/hyperledger/besu/pull/99)
- Fix private transactions breaking evm [\#96](https://github.com/hyperledger/besu/pull/96)
- Make SyncState variables thread-safe [\#95](https://github.com/hyperledger/besu/pull/95)
- Fix transaction tracking by sender [\#93](https://github.com/hyperledger/besu/pull/93)
- Make logic in PersistBlockTask more explicit to fix a LGTM warning [\#92](https://github.com/hyperledger/besu/pull/92)
- Removed Unused methods in the transaction simulator. [\#91](https://github.com/hyperledger/besu/pull/91)
- Fix ThreadBesuNodeRunner BesuConfiguration setup [\#90](https://github.com/hyperledger/besu/pull/90)
- JsonRpc method disabled error condition rewrite and unit test [\#80](https://github.com/hyperledger/besu/pull/80)
- Round trip testing of state trie account values [\#31](https://github.com/hyperledger/besu/pull/31)

### 1.3

### Breaking Change

- Disallow comments in Genesis JSON file. [\#49](https://github.com/hyperledger/besu/pull/49)

### Additions and Improvements

- Add `--required-block` command line option to deal with chain splits [\#79](https://github.com/hyperledger/besu/pull/79)
- Store db metadata file in the root data directory. [\#46](https://github.com/hyperledger/besu/pull/46)
- Add `--target-gas-limit` command line option. [\#24](https://github.com/hyperledger/besu/pull/24)(thanks to new contributor [cfelde](https://github.com/cfelde))
- Allow private contracts to access public state. [\#9](https://github.com/hyperledger/besu/pull/9)
- Documentation updates include:
  - Added [sample load balancer configurations](https://besu.hyperledger.org/en/latest/HowTo/Configure/Configure-HA/Sample-Configuration/)
  - Added [`retesteth`](https://besu.hyperledger.org/en/latest/Reference/CLI/CLI-Subcommands/#retesteth) subcommand
  - Added [`debug_accountRange`](https://besu.hyperledger.org/en/latest/Reference/API-Methods/#debug_accountrange) JSON-RPC API method
  - Clarified purpose of [static nodes](https://besu.hyperledger.org/en/latest/HowTo/Find-and-Connect/Managing-Peers/#static-nodes)
  - Added links [Kubernetes reference implementations](https://besu.hyperledger.org/en/latest/HowTo/Deploy/Kubernetes/)
  - Added content about [access between private and public states](https://besu.hyperledger.org/en/latest/Concepts/Privacy/Privacy-Groups/#access-between-states)
  - Added restriction that [account permissioning cannot be used with random key signing](https://besu.hyperledger.org/en/latest/HowTo/Use-Privacy/Sign-Privacy-Marker-Transactions/).
  - Added high availability requirement for [private transaction manager](https://besu.hyperledger.org/en/latest/Concepts/Privacy/Privacy-Overview/#availability) (ie, Orion)
  - Added [genesis file reference](https://besu.hyperledger.org/en/latest/Reference/Config-Items/)

### Technical Improvements

- Less verbose synching subscriptions [\#59](https://github.com/hyperledger/besu/pull/59)
- Return enclave key instead of private transaction hash [\#53](https://github.com/hyperledger/besu/pull/53)
- Fix mark sweep pruner bugs where nodes that should be kept were being swept  [\#50](https://github.com/hyperledger/besu/pull/50)
- Clean up BesuConfiguration construction [\#51](https://github.com/hyperledger/besu/pull/51)
- Private tx nonce errors return same msg as any tx [\#48](https://github.com/hyperledger/besu/pull/48)
- Fix default logging [\#47](https://github.com/hyperledger/besu/pull/47)
- Introduce virtual operation. [\#45](https://github.com/hyperledger/besu/pull/45)
- Downgrade RocksDBPlugin Logging Levels [\#44](https://github.com/hyperledger/besu/pull/44)
- Infrastructure for exposing PoA metrics for plugins. [\#37](https://github.com/hyperledger/besu/pull/37)
- Refactor privacy storage. [\#7](https://github.com/hyperledger/besu/pull/7)

## 1.2.4

### Additions and Improvements

- Add Istanbul block (5435345) for Rinkeby [\#35](https://github.com/hyperledger/besu/pull/35)
- Add Istanbul block (1561651) for Goerli [\#27](https://github.com/hyperledger/besu/pull/27)
- Add Istanbul block (6485846) for Ropsten [\#26](https://github.com/hyperledger/besu/pull/26)
- Add privDistributeRawTransaction endpoint [\#23](https://github.com/hyperledger/besu/pull/23) (thanks to [josh-richardson](https://github.com/josh-richardson))

### Technical Improvements

- Refactors pantheon private key to signing private key [\#34](https://github.com/hyperledger/besu/pull/34) (thanks to [josh-richardson](https://github.com/josh-richardson))
- Support both BESU\_ and PANTHEON\_ env var prefixes [\#32](https://github.com/hyperledger/besu/pull/32)
- Use only fully validated peers for fast sync pivot selection [\#21](https://github.com/hyperledger/besu/pull/21)
- Support Version Rollbacks for RocksDB \(\#6\) [\#19](https://github.com/hyperledger/besu/pull/19)
- Update Cava library to Tuweni Library [\#18](https://github.com/hyperledger/besu/pull/18)
- StateTrieAccountValue:Version should be written as an int, not a long [\#17](https://github.com/hyperledger/besu/pull/17)
- Handle discovery peers with updated endpoints [\#12](https://github.com/hyperledger/besu/pull/12)
- Change retesteth port [\#11](https://github.com/hyperledger/besu/pull/11)
- Renames eea\_getTransactionReceipt to priv\_getTransactionReceipt [\#10](https://github.com/hyperledger/besu/pull/10) (thanks to [josh-richardson](https://github.com/josh-richardson))
- Support Version Rollbacks for RocksDB [\#6](https://github.com/hyperledger/besu/pull/6)
- Moving AT DSL into its own module [\#3](https://github.com/hyperledger/besu/pull/3)

## 1.2.3

### Additions and Improvements
- Added an override facility for genesis configs [\#1915](https://github.com/PegaSysEng/pantheon/pull/1915)
- Finer grained logging configuration [\#1895](https://github.com/PegaSysEng/pantheon/pull/1895) (thanks to [matkt](https://github.com/matkt))

### Technical Improvements

- Add archiving of docker test reports [\#1921](https://github.com/PegaSysEng/pantheon/pull/1921)
- Events API: Transaction dropped, sync status, and renames [\#1919](https://github.com/PegaSysEng/pantheon/pull/1919)
- Remove metrics from plugin registration [\#1918](https://github.com/PegaSysEng/pantheon/pull/1918)
- Replace uses of Instant.now from within the IBFT module [\#1911](https://github.com/PegaSysEng/pantheon/pull/1911)
- Update plugins-api build script [\#1908](https://github.com/PegaSysEng/pantheon/pull/1908)
- Ignore flaky tracing tests [\#1907](https://github.com/PegaSysEng/pantheon/pull/1907)
- Ensure plugin-api module gets published at the correct maven path [\#1905](https://github.com/PegaSysEng/pantheon/pull/1905)
- Return the plugin-apis to this repo [\#1900](https://github.com/PegaSysEng/pantheon/pull/1900)
- Stop autogenerating BesuInfo.java [\#1899](https://github.com/PegaSysEng/pantheon/pull/1899)
- Extracted Metrics interfaces to plugins-api. [\#1898](https://github.com/PegaSysEng/pantheon/pull/1898)
- Fix key value storage clear so it removes all values [\#1894](https://github.com/PegaSysEng/pantheon/pull/1894)
- Ethsigner test [\#1892](https://github.com/PegaSysEng/pantheon/pull/1892) (thanks to [iikirilov](https://github.com/iikirilov))
- Return null private transaction receipt instead of error [\#1872](https://github.com/PegaSysEng/pantheon/pull/1872) (thanks to [iikirilov](https://github.com/iikirilov))
- Implement trace replay block transactions trace option [\#1886](https://github.com/PegaSysEng/pantheon/pull/1886)
- Use object parameter instead of list of parameters for priv\_createPrivacyGroup [\#1868](https://github.com/PegaSysEng/pantheon/pull/1868) (thanks to [iikirilov](https://github.com/iikirilov))
- Refactor privacy acceptance tests [\#1864](https://github.com/PegaSysEng/pantheon/pull/1864) (thanks to [iikirilov](https://github.com/iikirilov))

## 1.2.2

### Additions and Improvements
- Support large numbers for the `--network-id` option [\#1891](https://github.com/PegaSysEng/pantheon/pull/1891)
- Added eea\_getTransactionCount Json Rpc [\#1861](https://github.com/PegaSysEng/pantheon/pull/1861)
- PrivacyMarkerTransaction to be signed with a randomly generated key [\#1844](https://github.com/PegaSysEng/pantheon/pull/1844)
- Implement eth\_getproof JSON RPC API [\#1824](https://github.com/PegaSysEng/pantheon/pull/1824) (thanks to [matkt](https://github.com/matkt))
- Documentation updates include:
  - [Improved navigation](https://docs.pantheon.pegasys.tech/en/latest/)
  - [Added permissioning diagram](https://docs.pantheon.pegasys.tech/en/latest/Concepts/Permissioning/Permissioning-Overview/#onchain)
  - [Added Responsible Disclosure policy](https://docs.pantheon.pegasys.tech/en/latest/Reference/Responsible-Disclosure/)
  - [Added `blocks export` subcommand](https://besu.hyperledger.org/en/latest/Reference/CLI/CLI-Subcommands/#export)

### Technical Improvements
- Update the `pantheon blocks export` command usage [\#1887](https://github.com/PegaSysEng/pantheon/pull/1887) (thanks to [matkt](https://github.com/matkt))
- Stop Returning null for 'pending' RPC calls [\#1883](https://github.com/PegaSysEng/pantheon/pull/1883)
- Blake validation errors are hard errors [\#1882](https://github.com/PegaSysEng/pantheon/pull/1882)
- Add test cases for trace\_replayBlockTransactions [\#1881](https://github.com/PegaSysEng/pantheon/pull/1881)
- Simplify json rpc spec test setup [\#1880](https://github.com/PegaSysEng/pantheon/pull/1880)
- Tweak JSON import format [\#1878](https://github.com/PegaSysEng/pantheon/pull/1878)
- Transactions listeners should use the subscriber pattern [\#1877](https://github.com/PegaSysEng/pantheon/pull/1877)
- Maven spotless [\#1876](https://github.com/PegaSysEng/pantheon/pull/1876)
- Don't cache for localbalance [\#1875](https://github.com/PegaSysEng/pantheon/pull/1875)
- EIP-1108 - Reprice alt\_bn128  [\#1874](https://github.com/PegaSysEng/pantheon/pull/1874)
- Create stub trace\_replayBlockTransactions json-rpc method  [\#1873](https://github.com/PegaSysEng/pantheon/pull/1873)
- Improve trace log [\#1870](https://github.com/PegaSysEng/pantheon/pull/1870)
- Pruning Command Line Flags [\#1869](https://github.com/PegaSysEng/pantheon/pull/1869)
- Re-enable istanbul [\#1865](https://github.com/PegaSysEng/pantheon/pull/1865)
- Fix logic to disconnect from peers on fork [\#1863](https://github.com/PegaSysEng/pantheon/pull/1863)
- Blake 2b tweaks [\#1862](https://github.com/PegaSysEng/pantheon/pull/1862)
- Sweep state roots before child nodes [\#1854](https://github.com/PegaSysEng/pantheon/pull/1854)
- Update export subcommand to export blocks in rlp format [\#1852](https://github.com/PegaSysEng/pantheon/pull/1852)
- Updating docker tests to make it easier to follow & ensure it listens on the right interface on docker [\#1851](https://github.com/PegaSysEng/pantheon/pull/1851)
- Disable Istanbul block [\#1849](https://github.com/PegaSysEng/pantheon/pull/1849)
- Add read-only blockchain factory method [\#1845](https://github.com/PegaSysEng/pantheon/pull/1845)
- Removing the release plugin in favour of the new process with branches [\#1843](https://github.com/PegaSysEng/pantheon/pull/1843)
- Update Görli bootnodes [\#1842](https://github.com/PegaSysEng/pantheon/pull/1842)
- Upgrade graphql library to version 13.0 [\#1834](https://github.com/PegaSysEng/pantheon/pull/1834)
- Database versioning and enable multi-column database [\#1830](https://github.com/PegaSysEng/pantheon/pull/1830)
- Fixes invalid JsonGetter, comment [\#1811](https://github.com/PegaSysEng/pantheon/pull/1811) (thanks to [josh-richardson](https://github.com/josh-richardson))
- Add EthSigner acceptance test [\#1655](https://github.com/PegaSysEng/pantheon/pull/1655) (thanks to [iikirilov](https://github.com/iikirilov))
- Support plugin Richdata APIs via implementation [\#1581](https://github.com/PegaSysEng/pantheon/pull/1581)

## 1.2.1

### Additions and Improvements

- Removed the release plugin in favour of the new process with branches
[#1841](https://github.com/PegaSysEng/pantheon/pull/1841)
[#1843](https://github.com/PegaSysEng/pantheon/pull/1843)
[#1848](https://github.com/PegaSysEng/pantheon/pull/1848)
[#1855](https://github.com/PegaSysEng/pantheon/pull/1855)
- Updated Görli bootnodes [#1842](https://github.com/PegaSysEng/pantheon/pull/1842)
- Removed unnecessary test dependency [#1839](https://github.com/PegaSysEng/pantheon/pull/1839)
- Added warning when comments are used in genesis file [#1838](https://github.com/PegaSysEng/pantheon/pull/1838)
- Added an experimental flag for disabling timers [#1837](https://github.com/PegaSysEng/pantheon/pull/1837)
- Fixed FlatFileTaskCollection tests [#1833](https://github.com/PegaSysEng/pantheon/pull/1833)
- Added chain json import utility [#1832](https://github.com/PegaSysEng/pantheon/pull/1832)
- Added tests to AllNodesVisitor trie traversal [#1831](https://github.com/PegaSysEng/pantheon/pull/1831)
- Updated privateFrom to be required [#1829](https://github.com/PegaSysEng/pantheon/pull/1829) (thanks to [iikirilov](https://github.com/iikirilov))
- Made explicit that streamed accounts may be missing their address [#1828](https://github.com/PegaSysEng/pantheon/pull/1828)
- Refactored normalizeKeys method [#1826](https://github.com/PegaSysEng/pantheon/pull/1826)
- Removed dead parameters [#1825](https://github.com/PegaSysEng/pantheon/pull/1825)
- Added a nicer name for Corretto [#1819](https://github.com/PegaSysEng/pantheon/pull/1819)
- Changed core JSON-RPC method to support ReTestEth
[#1815](https://github.com/PegaSysEng/pantheon/pull/1815)
[#1818](https://github.com/PegaSysEng/pantheon/pull/1818)
- Added rewind to block functionality [#1814](https://github.com/PegaSysEng/pantheon/pull/1814)
- Added support for NoReward and NoProof seal engines [#1813](https://github.com/PegaSysEng/pantheon/pull/1813)
- Added strict short hex strings for retesteth [#1812](https://github.com/PegaSysEng/pantheon/pull/1812)
- Cleaned up genesis parsing [#1809](https://github.com/PegaSysEng/pantheon/pull/1809)
- Updating Orion to v1.3.2 [#1805](https://github.com/PegaSysEng/pantheon/pull/1805)
- Updaated newHeads subscription to emit events only for canonical blocks [#1798](https://github.com/PegaSysEng/pantheon/pull/1798)
- Repricing for trie-size-dependent opcodes [#1795](https://github.com/PegaSysEng/pantheon/pull/1795)
- Revised Istanbul Versioning assignemnts [#1794](https://github.com/PegaSysEng/pantheon/pull/1794)
- Updated RevertReason to return BytesValue [#1793](https://github.com/PegaSysEng/pantheon/pull/1793)
- Updated way priv_getPrivacyPrecompileAddress source [#1786](https://github.com/PegaSysEng/pantheon/pull/1786) (thanks to [iikirilov](https://github.com/iikirilov))
- Updated Chain ID opcode to return 0 as default [#1785](https://github.com/PegaSysEng/pantheon/pull/1785)
- Allowed fixedDifficulty=1 [#1784](https://github.com/PegaSysEng/pantheon/pull/1784)
- Updated Docker image defaults host interfaces [#1782](https://github.com/PegaSysEng/pantheon/pull/1782)
- Added tracking of world state account key preimages [#1780](https://github.com/PegaSysEng/pantheon/pull/1780)
- Modified PrivGetPrivateTransaction to take public tx hash [#1778](https://github.com/PegaSysEng/pantheon/pull/1778) (thanks to [josh-richardson](https://github.com/josh-richardson))
- Removed enclave public key from parameter
[#1789](https://github.com/PegaSysEng/pantheon/pull/1789)
[#1777](https://github.com/PegaSysEng/pantheon/pull/1777) (thanks to [iikirilov](https://github.com/iikirilov))
- Added storage key preimage tracking [#1772](https://github.com/PegaSysEng/pantheon/pull/1772)
- Updated priv_getPrivacyPrecompileAddress method return [#1766](https://github.com/PegaSysEng/pantheon/pull/1766) (thanks to [iikirilov](https://github.com/iikirilov))
- Added tests for permissioning with static nodes behaviour [#1764](https://github.com/PegaSysEng/pantheon/pull/1764)
- Added integration test for contract creation with privacyGroupId [#1762](https://github.com/PegaSysEng/pantheon/pull/1762) (thanks to [josh-richardson](https://github.com/josh-richardson))
- Added report node local address as the coinbase in Clique and IBFT
[#1758](https://github.com/PegaSysEng/pantheon/pull/1758)
[#1760](https://github.com/PegaSysEng/pantheon/pull/1760)
- Fixed private tx signature validation [#1753](https://github.com/PegaSysEng/pantheon/pull/1753)
- Updated CI configuration
[#1751](https://github.com/PegaSysEng/pantheon/pull/1751)
[#1835](https://github.com/PegaSysEng/pantheon/pull/1835)
- Added CLI flag for setting WorldStateDownloader task cache size [#1749](https://github.com/PegaSysEng/pantheon/pull/1749) (thanks to [matkt](https://github.com/matkt))
- Updated vertx to 2.8.0 [#1748](https://github.com/PegaSysEng/pantheon/pull/1748)
- changed RevertReason to BytesValue [#1746](https://github.com/PegaSysEng/pantheon/pull/1746)
- Added static nodes acceptance test [#1745](https://github.com/PegaSysEng/pantheon/pull/1745)
- Added report 0 hashrate when the mining coordinator doesn't support mining
[#1744](https://github.com/PegaSysEng/pantheon/pull/1744)
[#1757](https://github.com/PegaSysEng/pantheon/pull/1757)
- Implemented EIP-2200 - Net Gas Metering Revised [#1743](https://github.com/PegaSysEng/pantheon/pull/1743)
- Added chainId validation to PrivateTransactionValidator [#1741](https://github.com/PegaSysEng/pantheon/pull/1741)
- Reduced intrinsic gas cost [#1739](https://github.com/PegaSysEng/pantheon/pull/1739)
- De-duplicated test blocks data files [#1737](https://github.com/PegaSysEng/pantheon/pull/1737)
- Renamed various EEA methods to priv methods [#1736](https://github.com/PegaSysEng/pantheon/pull/1736) (thanks to [josh-richardson](https://github.com/josh-richardson))
- Permissioning Acceptance Test [#1735](https://github.com/PegaSysEng/pantheon/pull/1735)
 [#1759](https://github.com/PegaSysEng/pantheon/pull/1759)
- Add nonce handling to GenesisState [#1728](https://github.com/PegaSysEng/pantheon/pull/1728)
- Added 100-continue to HTTP [#1727](https://github.com/PegaSysEng/pantheon/pull/1727)
- Fixed get_signerMetrics [#1725](https://github.com/PegaSysEng/pantheon/pull/1725) (thanks to [matkt](https://github.com/matkt))
- Reworked "in-sync" checks [#1720](https://github.com/PegaSysEng/pantheon/pull/1720)
- Added Accounts Permissioning Acceptance Tests [#1719](https://github.com/PegaSysEng/pantheon/pull/1719)
- Added PrivateTransactionValidator to unify logic [#1713](https://github.com/PegaSysEng/pantheon/pull/1713)
- Added JSON-RPC API to report validator block production information [#1687](https://github.com/PegaSysEng/pantheon/pull/1687) (thanks to [matkt](https://github.com/matkt))
- Added Mark Sweep Pruner [#1638](https://github.com/PegaSysEng/pantheon/pull/1638)
- Added the Blake2b F compression function as a precompile in Besu [#1614](https://github.com/PegaSysEng/pantheon/pull/1614) (thanks to [iikirilov](https://github.com/iikirilov))
- Documentation updates include:
  - Added CPU requirements [#1734](https://github.com/PegaSysEng/pantheon/pull/1734)
  - Added reference to Ansible role [#1733](https://github.com/PegaSysEng/pantheon/pull/1733)
  - Updated revert reason example [#1754](https://github.com/PegaSysEng/pantheon/pull/1754)
  - Added content on deploying for production [#1774](https://github.com/PegaSysEng/pantheon/pull/1774)
  - Updated docker docs for location of data path [#1790](https://github.com/PegaSysEng/pantheon/pull/1790)
  - Updated permissiong documentation
  [#1792](https://github.com/PegaSysEng/pantheon/pull/1792)
  [#1652](https://github.com/PegaSysEng/pantheon/pull/1652)
  - Added permissioning webinar in the resources [#1717](https://github.com/PegaSysEng/pantheon/pull/1717)
  - Add web3.js-eea reference doc [#1617](https://github.com/PegaSysEng/pantheon/pull/1617)
  - Updated privacy documentation
  [#1650](https://github.com/PegaSysEng/pantheon/pull/1650)
  [#1721](https://github.com/PegaSysEng/pantheon/pull/1721)
  [#1722](https://github.com/PegaSysEng/pantheon/pull/1722)
  [#1724](https://github.com/PegaSysEng/pantheon/pull/1724)
  [#1729](https://github.com/PegaSysEng/pantheon/pull/1729)
  [#1730](https://github.com/PegaSysEng/pantheon/pull/1730)
  [#1731](https://github.com/PegaSysEng/pantheon/pull/1731)
  [#1732](https://github.com/PegaSysEng/pantheon/pull/1732)
  [#1740](https://github.com/PegaSysEng/pantheon/pull/1740)
  [#1750](https://github.com/PegaSysEng/pantheon/pull/1750)
  [#1761](https://github.com/PegaSysEng/pantheon/pull/1761)
  [#1765](https://github.com/PegaSysEng/pantheon/pull/1765)
  [#1769](https://github.com/PegaSysEng/pantheon/pull/1769)
  [#1770](https://github.com/PegaSysEng/pantheon/pull/1770)
  [#1771](https://github.com/PegaSysEng/pantheon/pull/1771)
  [#1773](https://github.com/PegaSysEng/pantheon/pull/1773)
  [#1787](https://github.com/PegaSysEng/pantheon/pull/1787)
  [#1788](https://github.com/PegaSysEng/pantheon/pull/1788)
  [#1796](https://github.com/PegaSysEng/pantheon/pull/1796)
  [#1803](https://github.com/PegaSysEng/pantheon/pull/1803)
  [#1810](https://github.com/PegaSysEng/pantheon/pull/1810)
  [#1817](https://github.com/PegaSysEng/pantheon/pull/1817)
  - Added documentation for getSignerMetrics [#1723](https://github.com/PegaSysEng/pantheon/pull/1723) (thanks to [matkt](https://github.com/matkt))
  - Added Java 11+ as a prerequisite for installing Besu using Homebrew. [#1755](https://github.com/PegaSysEng/pantheon/pull/1755)
  - Fixed documentation formatting and typos [#1718](https://github.com/PegaSysEng/pantheon/pull/1718)
  [#1742](https://github.com/PegaSysEng/pantheon/pull/1742)
  [#1763](https://github.com/PegaSysEng/pantheon/pull/1763)
  [#1779](https://github.com/PegaSysEng/pantheon/pull/1779)
  [#1781](https://github.com/PegaSysEng/pantheon/pull/1781)
  [#1827](https://github.com/PegaSysEng/pantheon/pull/1827)
  [#1767](https://github.com/PegaSysEng/pantheon/pull/1767) (thanks to [helderjnpinto](https://github.com/helderjnpinto))
  - Moved the docs to a [new doc repos](https://github.com/PegaSysEng/doc.pantheon) [#1822](https://github.com/PegaSysEng/pantheon/pull/1822)
- Explicitly configure some maven artifactIds [#1853](https://github.com/PegaSysEng/pantheon/pull/1853)
- Update export subcommand to export blocks in rlp format [#1852](https://github.com/PegaSysEng/pantheon/pull/1852)
- Implement `eth_getproof` JSON RPC API [#1824](https://github.com/PegaSysEng/pantheon/pull/1824)
- Database versioning and enable multi-column database [#1830](https://github.com/PegaSysEng/pantheon/pull/1830)
- Disable smoke tests on windows [#1847](https://github.com/PegaSysEng/pantheon/pull/1847)
- Add read-only blockchain factory method [#1845](https://github.com/PegaSysEng/pantheon/pull/1845)

## 1.2

### Additions and Improvements

- Add UPnP Support [\#1334](https://github.com/PegaSysEng/pantheon/pull/1334) (thanks to [notlesh](https://github.com/notlesh))
- Limit the fraction of wire connections initiated by peers [\#1665](https://github.com/PegaSysEng/pantheon/pull/1665)
- EIP-1706 - Disable SSTORE with gasleft lt call stipend  [\#1706](https://github.com/PegaSysEng/pantheon/pull/1706)
- EIP-1108 - Reprice alt\_bn128 [\#1704](https://github.com/PegaSysEng/pantheon/pull/1704)
- EIP-1344 ChainID Opcode [\#1690](https://github.com/PegaSysEng/pantheon/pull/1690)
- New release docker image [\#1664](https://github.com/PegaSysEng/pantheon/pull/1664)
- Support changing log level at runtime [\#1656](https://github.com/PegaSysEng/pantheon/pull/1656) (thanks to [matkt](https://github.com/matkt))
- Implement dump command to dump a specific block from storage [\#1641](https://github.com/PegaSysEng/pantheon/pull/1641) (thanks to [matkt](https://github.com/matkt))
- Add eea\_findPrivacyGroup endpoint to Besu [\#1635](https://github.com/PegaSysEng/pantheon/pull/1635) (thanks to [Puneetha17](https://github.com/Puneetha17))
- Updated eea send raw transaction with privacy group ID [\#1611](https://github.com/PegaSysEng/pantheon/pull/1611) (thanks to [iikirilov](https://github.com/iikirilov))
- Added Revert Reason [\#1603](https://github.com/PegaSysEng/pantheon/pull/1603)
- Documentation updates include:
  - Added [UPnP content](https://besu.hyperledger.org/en/latest/HowTo/Find-and-Connect/Using-UPnP/)
  - Added [load balancer image](https://besu.hyperledger.org/en/stable/)
  - Added [revert reason](https://besu.hyperledger.org/en/latest/HowTo/Send-Transactions/Revert-Reason/)
  - Added [admin\_changeLogLevel](https://besu.hyperledger.org/en/latest/Reference/API-Methods/#admin_changeloglevel) JSON RPC API (thanks to [matkt](https://github.com/matkt))
  - Updated for [new Docker image](https://besu.hyperledger.org/en/stable/)
  - Added [Docker image migration content](https://besu.hyperledger.org/en/latest/HowTo/Get-Started/Migration-Docker/)
  - Added [transaction validation content](https://besu.hyperledger.org/en/latest/Concepts/Transactions/Transaction-Validation/)
  - Updated [permissioning overview](https://besu.hyperledger.org/en/stable/) for onchain account permissioning
  - Updated [quickstart](https://besu.hyperledger.org/en/latest/HowTo/Deploy/Monitoring-Performance/#monitor-node-performance-using-prometheus) to include Prometheus and Grafana
  - Added [remote connections limits options](https://besu.hyperledger.org/en/latest/Reference/CLI/CLI-Syntax/#remote-connections-limit-enabled)
  - Updated [web3.js-eea reference](https://docs.pantheon.pegasys.tech/en/latest/Reference/web3js-eea-Methods/) to include privacy group methods
  - Updated [onchain permissioning to include account permissioning](hhttps://besu.hyperledger.org/en/latest/Concepts/Permissioning/Onchain-Permissioning/) and [Permissioning Management Dapp](https://besu.hyperledger.org/en/latest/Tutorials/Permissioning/Getting-Started-Onchain-Permissioning/#start-the-development-server-for-the-permissioning-management-dapp)
  - Added [deployment procedure for Permissioning Management Dapp](https://besu.hyperledger.org/en/stable/)
  - Added privacy content for [EEA-compliant and Besu-extended privacy](https://besu.hyperledger.org/en/latest/Concepts/Privacy/Privacy-Groups/)
  - Added content on [creating and managing privacy groups](https://besu.hyperledger.org/en/latest/Reference/web3js-eea-Methods/#createprivacygroup)
  - Added content on [accessing private and privacy marker transactions](https://besu.hyperledger.org/en/latest/HowTo/Use-Privacy/Access-Private-Transactions/)
  - Added content on [system requirements](https://besu.hyperledger.org/en/latest/HowTo/Get-Started/System-Requirements/)
  - Added reference to [Besu role on Galaxy to deploy using Ansible](https://besu.hyperledger.org/en/latest/HowTo/Deploy/Ansible/).

### Technical Improvements

- Remove enclave public key from parameter [\#1789](https://github.com/PegaSysEng/pantheon/pull/1789)
- Update defaults host interfaces [\#1782](https://github.com/PegaSysEng/pantheon/pull/1782)
- Modifies PrivGetPrivateTransaction to take public tx hash [\#1778](https://github.com/PegaSysEng/pantheon/pull/1778)
- Remove enclave public key from parameter [\#1777](https://github.com/PegaSysEng/pantheon/pull/1777)
- Return the ethereum address of the privacy precompile from priv_getPrivacyPrecompileAddress [\#1766](https://github.com/PegaSysEng/pantheon/pull/1766)
- Report node local address as the coinbase in Clique and IBFT [\#1760](https://github.com/PegaSysEng/pantheon/pull/1760)
- Additional integration test for contract creation with privacyGroupId [\#1762](https://github.com/PegaSysEng/pantheon/pull/1762)
- Report 0 hashrate when the mining coordinator doesn't support mining [\#1757](https://github.com/PegaSysEng/pantheon/pull/1757)
- Fix private tx signature validation [\#1753](https://github.com/PegaSysEng/pantheon/pull/1753)
- RevertReason changed to BytesValue [\#1746](https://github.com/PegaSysEng/pantheon/pull/1746)
- Renames various eea methods to priv methods [\#1736](https://github.com/PegaSysEng/pantheon/pull/1736)
- Update Orion version [\#1716](https://github.com/PegaSysEng/pantheon/pull/1716)
- Rename CLI flag for better ordering of options [\#1715](https://github.com/PegaSysEng/pantheon/pull/1715)
- Routine dependency updates [\#1712](https://github.com/PegaSysEng/pantheon/pull/1712)
- Fix spelling error in getApplicationPrefix method name [\#1711](https://github.com/PegaSysEng/pantheon/pull/1711)
- Wait and retry if best peer's chain is too short for fast sync [\#1708](https://github.com/PegaSysEng/pantheon/pull/1708)
- Eea get private transaction fix [\#1707](https://github.com/PegaSysEng/pantheon/pull/1707) (thanks to [iikirilov](https://github.com/iikirilov))
- Rework remote connection limit flag defaults [\#1705](https://github.com/PegaSysEng/pantheon/pull/1705)
- Report invalid options from config file [\#1703](https://github.com/PegaSysEng/pantheon/pull/1703)
- Add ERROR to list of CLI log level options [\#1699](https://github.com/PegaSysEng/pantheon/pull/1699)
- Enable onchain account permissioning CLI option [\#1686](https://github.com/PegaSysEng/pantheon/pull/1686)
- Exempt static nodes from all connection limits [\#1685](https://github.com/PegaSysEng/pantheon/pull/1685)
- Enclave refactoring [\#1684](https://github.com/PegaSysEng/pantheon/pull/1684)
- Add opcode and precompiled support for versioning  [\#1683](https://github.com/PegaSysEng/pantheon/pull/1683)
- Use a percentage instead of fraction for the remote connections percentage CLI option. [\#1682](https://github.com/PegaSysEng/pantheon/pull/1682)
- Added error msg for calling eth\_sendTransaction [\#1681](https://github.com/PegaSysEng/pantheon/pull/1681)
- Remove instructions for installing with Chocolatey [\#1680](https://github.com/PegaSysEng/pantheon/pull/1680)
- remove zulu-jdk8 from smoke tests [\#1679](https://github.com/PegaSysEng/pantheon/pull/1679)
- Add new MainNet bootnodes [\#1678](https://github.com/PegaSysEng/pantheon/pull/1678)
- updating smoke tests to use \>= jdk11 [\#1677](https://github.com/PegaSysEng/pantheon/pull/1677)
- Fix handling of remote connection limit [\#1676](https://github.com/PegaSysEng/pantheon/pull/1676)
- Add accountVersion to MessageFrame [\#1675](https://github.com/PegaSysEng/pantheon/pull/1675)
- Change getChildren return type [\#1674](https://github.com/PegaSysEng/pantheon/pull/1674)
- Use Log4J message template instead of String.format [\#1673](https://github.com/PegaSysEng/pantheon/pull/1673)
- Return hashrate of 0 when not mining. [\#1672](https://github.com/PegaSysEng/pantheon/pull/1672)
- Add hooks for validation  [\#1671](https://github.com/PegaSysEng/pantheon/pull/1671)
- Upgrade to pantheon-build:0.0.6-jdk11 which really does include jdk11 [\#1670](https://github.com/PegaSysEng/pantheon/pull/1670)
- Onchain permissioning startup check [\#1669](https://github.com/PegaSysEng/pantheon/pull/1669)
- Update BesuCommand to accept minTransactionGasPriceWei as an integer [\#1668](https://github.com/PegaSysEng/pantheon/pull/1668) (thanks to [matkt](https://github.com/matkt))
- Privacy group id consistent [\#1667](https://github.com/PegaSysEng/pantheon/pull/1667) (thanks to [iikirilov](https://github.com/iikirilov))
- Change eea\_getPrivateTransaction endpoint to accept hex [\#1666](https://github.com/PegaSysEng/pantheon/pull/1666) (thanks to [Puneetha17](https://github.com/Puneetha17))
- Factorise metrics code for KeyValueStorage database [\#1663](https://github.com/PegaSysEng/pantheon/pull/1663))
- Create a metric tracking DB size [\#1662](https://github.com/PegaSysEng/pantheon/pull/1662)
- AT- Removing unused methods on KeyValueStorage [\#1661](https://github.com/PegaSysEng/pantheon/pull/1661)
- Add Prerequisites and Quick-Start [\#1660](https://github.com/PegaSysEng/pantheon/pull/1660) (thanks to [lazaridiscom](https://github.com/lazaridiscom))
- Java 11 updates [\#1658](https://github.com/PegaSysEng/pantheon/pull/1658)
- Make test generated keys deterministic w/in block generator [\#1657](https://github.com/PegaSysEng/pantheon/pull/1657)
- Rename privacyGroupId to createPrivacyGroupId [\#1654](https://github.com/PegaSysEng/pantheon/pull/1654) (thanks to [Puneetha17](https://github.com/Puneetha17))
- Intermittent Test Failures in TransactionsMessageSenderTest [\#1653](https://github.com/PegaSysEng/pantheon/pull/1653)
- Sanity check the generated distribution files before upload [\#1648](https://github.com/PegaSysEng/pantheon/pull/1648)
- Use JDK 11 for release builds [\#1647](https://github.com/PegaSysEng/pantheon/pull/1647)
- Support multiple private marker transactions in a block  [\#1646](https://github.com/PegaSysEng/pantheon/pull/1646)
- Display World State Sync Progress in Logs [\#1645](https://github.com/PegaSysEng/pantheon/pull/1645)
- Remove the docker gradle plugin, handle building docker with shell now [\#1644](https://github.com/PegaSysEng/pantheon/pull/1644)
- Switch to using metric names from EIP-2159 [\#1634](https://github.com/PegaSysEng/pantheon/pull/1634)
- Account versioning [\#1612](https://github.com/PegaSysEng/pantheon/pull/1612)

## 1.1.4

### Additions and Improvements

- \[PAN-2832\] Support setting config options via environment variables [\#1597](https://github.com/PegaSysEng/pantheon/pull/1597)
- Print Besu version when starting [\#1593](https://github.com/PegaSysEng/pantheon/pull/1593)
- \[PAN-2746\] Add eea\_createPrivacyGroup & eea\_deletePrivacyGroup endpoint [\#1560](https://github.com/PegaSysEng/pantheon/pull/1560) (thanks to [Puneetha17](https://github.com/Puneetha17))

Documentation updates include:
- Added [readiness and liveness endpoints](https://besu.hyperledger.org/en/latest/HowTo/Interact/APIs/Using-JSON-RPC-API/#readiness-and-liveness-endpoints)
- Added [high availability content](https://besu.hyperledger.org/en/latest/HowTo/Configure/Configure-HA/High-Availability/)
- Added [web3js-eea client library](https://besu.hyperledger.org/en/latest/Tutorials/Quickstarts/Privacy-Quickstart/#clone-eeajs-libraries)
- Added content on [setting CLI options using environment variables](https://besu.hyperledger.org/en/latest/Reference/CLI/CLI-Syntax/#specifying-options)

### Technical Improvements

- Read config from env vars when no config file specified [\#1639](https://github.com/PegaSysEng/pantheon/pull/1639)
- Upgrade jackson-databind to 2.9.9.1 [\#1636](https://github.com/PegaSysEng/pantheon/pull/1636)
- Update Reference Tests [\#1633](https://github.com/PegaSysEng/pantheon/pull/1633)
- Ignore discport during static node permissioning check [\#1631](https://github.com/PegaSysEng/pantheon/pull/1631)
- Check connections more frequently during acceptance tests [\#1630](https://github.com/PegaSysEng/pantheon/pull/1630)
- Refactor experimental CLI options [\#1629](https://github.com/PegaSysEng/pantheon/pull/1629)
- JSON-RPC api net_services should display the actual ports [\#1628](https://github.com/PegaSysEng/pantheon/pull/1628)
- Refactor CLI [\#1627](https://github.com/PegaSysEng/pantheon/pull/1627)
- Simplify BesuCommand `run` and `parse` methods. [\#1626](https://github.com/PegaSysEng/pantheon/pull/1626)
- PAN-2860: Ignore discport during startup whitelist validation [\#1625](https://github.com/PegaSysEng/pantheon/pull/1625)
- Freeze plugin api version [\#1624](https://github.com/PegaSysEng/pantheon/pull/1624)
- Implement incoming transaction messages CLI option as an unstable command. [\#1622](https://github.com/PegaSysEng/pantheon/pull/1622)
- Update smoke tests docker images for zulu and openjdk to private ones [\#1620](https://github.com/PegaSysEng/pantheon/pull/1620)
- Remove duplication between EeaTransactionCountRpc & PrivateTransactionHandler [\#1619](https://github.com/PegaSysEng/pantheon/pull/1619)
- \[PAN-2709\] - nonce too low error [\#1618](https://github.com/PegaSysEng/pantheon/pull/1618)
- Cache TransactionValidationParams instead of creating new object for each call [\#1616](https://github.com/PegaSysEng/pantheon/pull/1616)
- \[PAN-2850\] Create a transaction pool configuration object [\#1615](https://github.com/PegaSysEng/pantheon/pull/1615)
- Add TransactionValidationParam to TxProcessor [\#1613](https://github.com/PegaSysEng/pantheon/pull/1613)
- Expose a CLI option to configure the life time of transaction messages. [\#1610](https://github.com/PegaSysEng/pantheon/pull/1610)
- Implement Prometheus metric counter for skipped expired transaction messages. [\#1609](https://github.com/PegaSysEng/pantheon/pull/1609)
- Upload jars to bintray as part of releases [\#1608](https://github.com/PegaSysEng/pantheon/pull/1608)
- Avoid publishing docker-pantheon directory to bintray during a release [\#1606](https://github.com/PegaSysEng/pantheon/pull/1606)
- \[PAN-2756\] Istanbul scaffolding [\#1605](https://github.com/PegaSysEng/pantheon/pull/1605)
- Implement a timeout in TransactionMessageProcessor [\#1604](https://github.com/PegaSysEng/pantheon/pull/1604)
- Reject transactions with gas price below the configured minimum [\#1602](https://github.com/PegaSysEng/pantheon/pull/1602)
- Always build the k8s image, only push to dockerhub for master branch [\#1601](https://github.com/PegaSysEng/pantheon/pull/1601)
- Properly validate AltBN128 pairing precompile input [\#1600](https://github.com/PegaSysEng/pantheon/pull/1600)
- \[PAN-2871\] Columnar rocksdb [\#1599](https://github.com/PegaSysEng/pantheon/pull/1599)
- Reverting change to dockerfile [\#1594](https://github.com/PegaSysEng/pantheon/pull/1594)
- Update dependency versions [\#1592](https://github.com/PegaSysEng/pantheon/pull/1592)
- \[PAN-2797\] Clean up failed connections [\#1591](https://github.com/PegaSysEng/pantheon/pull/1591)
- Cleaning up the build process for docker [\#1590](https://github.com/PegaSysEng/pantheon/pull/1590)
- \[PAN-2786\] Stop Transaction Pool Queue from Growing Unbounded [\#1586](https://github.com/PegaSysEng/pantheon/pull/1586)

## 1.1.3

### Additions and Improvements

- \[PAN-2811\] Be more lenient with discovery message deserialization. Completes our support for EIP-8 and enables Besu to work on Rinkeby again. [\#1580](https://github.com/PegaSysEng/pantheon/pull/1580)
- Added liveness and readiness probe stub endpoints [\#1553](https://github.com/PegaSysEng/pantheon/pull/1553)
- Implemented operator tool. \(blockchain network configuration for permissioned networks\) [\#1511](https://github.com/PegaSysEng/pantheon/pull/1511)
- \[PAN-2754\] Added eea\_getPrivacyPrecompileAddress [\#1579](https://github.com/PegaSysEng/pantheon/pull/1579) (thanks to [Puneetha17](https://github.com/Puneetha17))
- Publish the chain head gas used, gas limit, transaction count and ommer metrics [\#1551](https://github.com/PegaSysEng/pantheon/pull/1551)
- Add subscribe and unsubscribe count metrics [\#1541](https://github.com/PegaSysEng/pantheon/pull/1541)
- Add pivot block metrics [\#1537](https://github.com/PegaSysEng/pantheon/pull/1537)

Documentation updates include:

- Updated [IBFT 2.0 tutorial](https://besu.hyperledger.org/en/latest/Tutorials/Private-Network/Create-IBFT-Network/) to use network configuration tool
- Added [debug\_traceBlock\* methods](https://besu.hyperledger.org/en/latest/Reference/API-Methods/#debug_traceblock)
- Reorganised [monitoring documentation](https://besu.hyperledger.org/en/latest/HowTo/Deploy/Monitoring-Performance/)
- Added [link to sample Grafana dashboard](https://besu.hyperledger.org/en/latest/HowTo/Deploy/Monitoring-Performance/#monitor-node-performance-using-prometheus)
- Added [note about replacing transactions in transaction pool](https://besu.hyperledger.org/en/latest/Concepts/Transactions/Transaction-Pool/#replacing-transactions-with-same-nonce)
- Updated [example transaction scripts](https://besu.hyperledger.org/en/latest/HowTo/Send-Transactions/Transactions/#example-javascript-scripts)
- Updated [Alethio Ethstats and Explorer documentation](https://besu.hyperledger.org/en/latest/Concepts/AlethioOverview/)

### Technical Improvements

- PAN-2816: Hiding experimental account permissioning cli options [\#1584](https://github.com/PegaSysEng/pantheon/pull/1584)
- \[PAN-2630\] Synchronizer should disconnect the sync target peer on invalid block data [\#1578](https://github.com/PegaSysEng/pantheon/pull/1578)
- Rename MetricCategory to BesuMetricCategory [\#1574](https://github.com/PegaSysEng/pantheon/pull/1574)
- Convert MetricsConfigiguration to use a builder [\#1572](https://github.com/PegaSysEng/pantheon/pull/1572)
- PAN-2794: Including flag for onchain permissioning check on tx processor [\#1571](https://github.com/PegaSysEng/pantheon/pull/1571)
- Fix behaviour for absent account permissiong smart contract [\#1569](https://github.com/PegaSysEng/pantheon/pull/1569)
- Expand readiness check to check peer count and sync state [\#1568](https://github.com/PegaSysEng/pantheon/pull/1568)
- \[PAN-2798\] Reorganize p2p classes [\#1567](https://github.com/PegaSysEng/pantheon/pull/1567)
- PAN-2729: Account Smart Contract Permissioning ATs [\#1565](https://github.com/PegaSysEng/pantheon/pull/1565)
- Timeout build after 1 hour to prevent it hanging forever. [\#1564](https://github.com/PegaSysEng/pantheon/pull/1564)
- \[PAN-2791\] Make permissions checks for ongoing connections more granular [\#1563](https://github.com/PegaSysEng/pantheon/pull/1563)
- \[PAN-2721\] Fix TopicParameter deserialization [\#1562](https://github.com/PegaSysEng/pantheon/pull/1562)
- \[PAN-2779\] Allow signing private transaction with any key [\#1561](https://github.com/PegaSysEng/pantheon/pull/1561) (thanks to [iikirilov](https://github.com/iikirilov))
- \[PAN-2783\] Invert dependency between permissioning and p2p [\#1557](https://github.com/PegaSysEng/pantheon/pull/1557)
- Removing account filter from TransactionPool [\#1556](https://github.com/PegaSysEng/pantheon/pull/1556)
- \[PAN-1952\] - Remove ignored pending transaction event publish acceptance test [\#1552](https://github.com/PegaSysEng/pantheon/pull/1552)
- Make MetricCategories more flexible [\#1550](https://github.com/PegaSysEng/pantheon/pull/1550)
- Fix encoding for account permissioning check call [\#1549](https://github.com/PegaSysEng/pantheon/pull/1549)
- Discard known remote transactions prior to validation [\#1548](https://github.com/PegaSysEng/pantheon/pull/1548)
- \[PAN-2009\] - Fix cluster clean start after stop in Acceptance tests [\#1546](https://github.com/PegaSysEng/pantheon/pull/1546)
- FilterIdGenerator fixes [\#1544](https://github.com/PegaSysEng/pantheon/pull/1544)
- Only increment the added transaction counter if we actually added the transaction [\#1543](https://github.com/PegaSysEng/pantheon/pull/1543)
- When retrieving transactions by hash, check the pending transactions first [\#1542](https://github.com/PegaSysEng/pantheon/pull/1542)
- Fix thread safety in SubscriptionManager [\#1540](https://github.com/PegaSysEng/pantheon/pull/1540)
- \[PAN-2731\] Extract connection management from P2PNetwork [\#1538](https://github.com/PegaSysEng/pantheon/pull/1538)
- \[PAN-2010\] format filter id as quantity [\#1534](https://github.com/PegaSysEng/pantheon/pull/1534)
- PAN-2445: Onchain account permissioning [\#1507](https://github.com/PegaSysEng/pantheon/pull/1507)
- \[PAN-2672\] Return specific and useful error for enclave issues [\#1455](https://github.com/PegaSysEng/pantheon/pull/1455) (thanks to [Puneetha17](https://github.com/Puneetha17))

## 1.1.2

### Additions and Improvements

Documentation updates include:

- Added [GraphQL options](https://besu.hyperledger.org/en/latest/Reference/CLI/CLI-Syntax/#graphql-http-cors-origins)
- Added [troubleshooting point about illegal reflective access error](https://besu.hyperledger.org/en/latest/HowTo/Troubleshoot/Troubleshooting/#illegal-reflective-access-error-on-startup)
- Added [trusted bootnode behaviour for permissioning](https://besu.hyperledger.org/en/latest/Concepts/Permissioning/Onchain-Permissioning/#bootnodes)
- Added [how to obtain a WS authentication token](https://besu.hyperledger.org/en/latest/HowTo/Interact/APIs/Authentication/#obtaining-an-authentication-token)
- Updated [example scripts and added package.json file for creating signed transactions](https://besu.hyperledger.org/en/latest/HowTo/Send-Transactions/Transactions/)

### Technical Improvements

- Replaced Void datatype with void [\#1530](https://github.com/PegaSysEng/pantheon/pull/1530)
- Fix estimate gas RPC failing for clique when no blocks have been created [\#1528](https://github.com/PegaSysEng/pantheon/pull/1528)
- Avoid auto-boxing for gauge metrics [\#1526](https://github.com/PegaSysEng/pantheon/pull/1526)
- Add AT to ensure 0-miner Clique/IBFT are valid [\#1525](https://github.com/PegaSysEng/pantheon/pull/1525)
- AT DSL - renaming to suffix of Conditions and co-locating with Conditions [\#1524](https://github.com/PegaSysEng/pantheon/pull/1524)
- Set disconnect flag immediately when disconnecting a peer [\#1521](https://github.com/PegaSysEng/pantheon/pull/1521)
- \[PAN-2547\] Modified JSON-RPC subscription processing to avoid blocking [\#1519](https://github.com/PegaSysEng/pantheon/pull/1519)
- Dependency Version Updates [\#1517](https://github.com/PegaSysEng/pantheon/pull/1517)
- AT DSL - renaming ibft to ibft2 [\#1516](https://github.com/PegaSysEng/pantheon/pull/1516)
- \[PIE-1578\] Added local transaction permissioning metrics [\#1515](https://github.com/PegaSysEng/pantheon/pull/1515)
- \[PIE-1577\] Added node local metrics [\#1514](https://github.com/PegaSysEng/pantheon/pull/1514)
- AT DSL - Removing WaitCondition, consistently applying Condition instead [\#1513](https://github.com/PegaSysEng/pantheon/pull/1513)
- Remove usage of deprecated ConcurrentSet [\#1512](https://github.com/PegaSysEng/pantheon/pull/1512)
- Log error if clique or ibft have 0 validators in genesis [\#1509](https://github.com/PegaSysEng/pantheon/pull/1509)
- GraphQL library upgrade changes. [\#1508](https://github.com/PegaSysEng/pantheon/pull/1508)
- Add metrics to assist monitoring and alerting [\#1506](https://github.com/PegaSysEng/pantheon/pull/1506)
- Use external pantheon-plugin-api library [\#1505](https://github.com/PegaSysEng/pantheon/pull/1505)
- Tilde [\#1504](https://github.com/PegaSysEng/pantheon/pull/1504)
- Dependency version updates [\#1503](https://github.com/PegaSysEng/pantheon/pull/1503)
- Simplify text [\#1501](https://github.com/PegaSysEng/pantheon/pull/1501) (thanks to [bgravenorst](https://github.com/bgravenorst))
- \[PAN-1625\] Clique AT mining continues if validator offline [\#1500](https://github.com/PegaSysEng/pantheon/pull/1500)
- Acceptance Test DSL Node refactoring [\#1498](https://github.com/PegaSysEng/pantheon/pull/1498)
- Updated an incorrect command [\#1497](https://github.com/PegaSysEng/pantheon/pull/1497) (thanks to [bgravenorst](https://github.com/bgravenorst))
- Acceptance Test and DSL rename for IBFT2 [\#1493](https://github.com/PegaSysEng/pantheon/pull/1493)
- \[PIE-1580\] Metrics for smart contract permissioning actions [\#1492](https://github.com/PegaSysEng/pantheon/pull/1492)
- Handle RLPException when processing incoming DevP2P messages [\#1491](https://github.com/PegaSysEng/pantheon/pull/1491)
- Limit spotless checks to java classes in expected java  dirs [\#1490](https://github.com/PegaSysEng/pantheon/pull/1490)
- \[PAN-2560\] Add LocalNode class [\#1489](https://github.com/PegaSysEng/pantheon/pull/1489)
- Changed Enode length error String implementation. [\#1486](https://github.com/PegaSysEng/pantheon/pull/1486)
- PAN-2715 - return block not found reasons in error [\#1485](https://github.com/PegaSysEng/pantheon/pull/1485)
- \[PAN-2652\] Refactor Privacy acceptance test and add Privacy Ibft test [\#1483](https://github.com/PegaSysEng/pantheon/pull/1483) (thanks to [iikirilov](https://github.com/iikirilov))
- \[PAN-2603\] Onchain account permissioning support [\#1475](https://github.com/PegaSysEng/pantheon/pull/1475)
- Make CLI options names with hyphen-minus searchable and reduce index size [\#1476](https://github.com/PegaSysEng/pantheon/pull/1476)
- Added warning banner when using latest version [\#1454](https://github.com/PegaSysEng/pantheon/pull/1454)
- Add RTD config file to fix Python version issue [\#1453](https://github.com/PegaSysEng/pantheon/pull/1453)
- \[PAN-2647\] Validate Private Transaction nonce before submitting to Transaction Pool [\#1449](https://github.com/PegaSysEng/pantheon/pull/1449) (thanks to [iikirilov](https://github.com/iikirilov))
- Add placeholders system to have global variables in markdown [\#1425](https://github.com/PegaSysEng/pantheon/pull/1425)

## 1.1.1

### Additions and Improvements

- [GraphQL](https://besu.hyperledger.org/en/latest/HowTo/Interact/APIs/GraphQL/) [\#1311](https://github.com/PegaSysEng/pantheon/pull/1311) (thanks to [zyfrank](https://github.com/zyfrank))
- Added [`--tx-pool-retention-hours`](https://besu.hyperledger.org/en/latest/Reference/CLI/CLI-Syntax/#tx-pool-retention-hours) [\#1333](https://github.com/PegaSysEng/pantheon/pull/1333)
- Added Genesis file support for specifying the maximum stack size. [\#1431](https://github.com/PegaSysEng/pantheon/pull/1431)
- Included transaction details when subscribed to Pending transactions [\#1410](https://github.com/PegaSysEng/pantheon/pull/1410)
- Documentation updates include:
  - [Added configuration items specified in the genesis file](https://besu.hyperledger.org/en/latest/Reference/Config-Items/#configuration-items)
  - [Added pending transaction details subscription](https://besu.hyperledger.org/en/latest/HowTo/Interact/APIs/RPC-PubSub/#pending-transactionss)
  - [Added Troubleshooting content](https://besu.hyperledger.org/en/latest/HowTo/Troubleshoot/Troubleshooting/)
  - [Added Privacy Quickstart](https://besu.hyperledger.org/en/latest/Tutorials/Quickstarts/Privacy-Quickstart/)
  - [Added privacy roadmap](https://github.com/hyperledger/besu/blob/master/ROADMAP.md)


### Technical Improvements

- Create MaintainedPeers class [\#1484](https://github.com/PegaSysEng/pantheon/pull/1484)
- Fix for permissioned network with single bootnode [\#1479](https://github.com/PegaSysEng/pantheon/pull/1479)
- Have ThreadBesuNodeRunner support plugin tests [\#1477](https://github.com/PegaSysEng/pantheon/pull/1477)
- Less pointless plugins errors [\#1473](https://github.com/PegaSysEng/pantheon/pull/1473)
- Rename GraphQLRPC to just GraphQL [\#1472](https://github.com/PegaSysEng/pantheon/pull/1472)
- eth\_protocolVersion is a Quantity, not an Integer [\#1470](https://github.com/PegaSysEng/pantheon/pull/1470)
- Don't require 'to' in 'blocks' queries [\#1464](https://github.com/PegaSysEng/pantheon/pull/1464)
- Events Plugin - Add initial "NewBlock" event message [\#1463](https://github.com/PegaSysEng/pantheon/pull/1463)
- Make restriction field in Private Transaction an enum [\#1462](https://github.com/PegaSysEng/pantheon/pull/1462) (thanks to [iikirilov](https://github.com/iikirilov))
- Helpful graphql error when an account doesn't exist [\#1460](https://github.com/PegaSysEng/pantheon/pull/1460)
- Acceptance Test Cleanup [\#1458](https://github.com/PegaSysEng/pantheon/pull/1458)
- Large chain id support for private transactions [\#1452](https://github.com/PegaSysEng/pantheon/pull/1452)
- Optimise TransactionPool.addRemoteTransaction [\#1448](https://github.com/PegaSysEng/pantheon/pull/1448)
- Reduce synchronization in PendingTransactions [\#1447](https://github.com/PegaSysEng/pantheon/pull/1447)
- Add simple PeerPermissions interface [\#1446](https://github.com/PegaSysEng/pantheon/pull/1446)
- Make sure ThreadBesuNodeRunner is exercised by automation [\#1442](https://github.com/PegaSysEng/pantheon/pull/1442)
- Decode devp2p packets off the event thread [\#1439](https://github.com/PegaSysEng/pantheon/pull/1439)
- Allow config files to specify no bootnodes [\#1438](https://github.com/PegaSysEng/pantheon/pull/1438)
- Capture all logs and errors in the Besu log output [\#1437](https://github.com/PegaSysEng/pantheon/pull/1437)
- Ensure failed Txns are deleted when detected during mining [\#1436](https://github.com/PegaSysEng/pantheon/pull/1436)
- Plugin Framework [\#1435](https://github.com/PegaSysEng/pantheon/pull/1435)
- Equals cleanup [\#1434](https://github.com/PegaSysEng/pantheon/pull/1434)
- Transaction smart contract permissioning controller [\#1433](https://github.com/PegaSysEng/pantheon/pull/1433)
- Renamed AccountPermissioningProver to TransactionPermissio… [\#1432](https://github.com/PegaSysEng/pantheon/pull/1432)
- Refactorings and additions to add Account based Smart Contract permissioning [\#1430](https://github.com/PegaSysEng/pantheon/pull/1430)
- Fix p2p PeerInfo handling [\#1428](https://github.com/PegaSysEng/pantheon/pull/1428)
- IbftProcessor logs when a throwable terminates mining [\#1427](https://github.com/PegaSysEng/pantheon/pull/1427)
- Renamed AccountWhitelistController [\#1424](https://github.com/PegaSysEng/pantheon/pull/1424)
- Unwrap DelegatingBytes32 and prevent Hash from wrapping other Hash instances [\#1423](https://github.com/PegaSysEng/pantheon/pull/1423)
- If nonce is invalid, do not delete during mining [\#1422](https://github.com/PegaSysEng/pantheon/pull/1422)
- Deleting unused windows jenkinsfile [\#1421](https://github.com/PegaSysEng/pantheon/pull/1421)
- Get all our smoke tests for all platforms in 1 jenkins job [\#1420](https://github.com/PegaSysEng/pantheon/pull/1420)
- Add pending object to GraphQL queries [\#1419](https://github.com/PegaSysEng/pantheon/pull/1419)
- Start listening for p2p connections after start\(\) is invoked [\#1418](https://github.com/PegaSysEng/pantheon/pull/1418)
- Improved JSON-RPC responses when EnodeURI parameter has invalid EnodeId [\#1417](https://github.com/PegaSysEng/pantheon/pull/1417)
- Use port 0 when starting a websocket server in tests [\#1416](https://github.com/PegaSysEng/pantheon/pull/1416)
- Windows jdk smoke tests [\#1413](https://github.com/PegaSysEng/pantheon/pull/1413)
- Change AT discard RPC tests to be more reliable by checking discard using proposals [\#1411](https://github.com/PegaSysEng/pantheon/pull/1411)
- Simple account permissioning [\#1409](https://github.com/PegaSysEng/pantheon/pull/1409)
- Fix clique miner to respect changes to vanity data made via JSON-RPC [\#1408](https://github.com/PegaSysEng/pantheon/pull/1408)
- Avoid recomputing the logs bloom filter when reading receipts [\#1407](https://github.com/PegaSysEng/pantheon/pull/1407)
- Remove NodePermissioningLocalConfig external references [\#1406](https://github.com/PegaSysEng/pantheon/pull/1406)
- Add constantinople fix block for Rinkeby [\#1404](https://github.com/PegaSysEng/pantheon/pull/1404)
- Update EnodeURL to support enodes with listening disabled [\#1403](https://github.com/PegaSysEng/pantheon/pull/1403)
- Integration Integration test\(s\) on p2p of 'net\_services'  [\#1402](https://github.com/PegaSysEng/pantheon/pull/1402)
- Reference tests fail on Windows [\#1401](https://github.com/PegaSysEng/pantheon/pull/1401)
- Fix non-deterministic test caused by variable size of generated transactions [\#1399](https://github.com/PegaSysEng/pantheon/pull/1399)
- Start BlockPropagationManager immediately - don't wait for full sync [\#1398](https://github.com/PegaSysEng/pantheon/pull/1398)
- Added error message for RPC method disabled [\#1396](https://github.com/PegaSysEng/pantheon/pull/1396)
- Fix intermittency in FullSyncChainDownloaderTest [\#1394](https://github.com/PegaSysEng/pantheon/pull/1394)
- Add explanatory comment about default port [\#1392](https://github.com/PegaSysEng/pantheon/pull/1392)
- Handle case where peers advertise a listening port of 0 [\#1391](https://github.com/PegaSysEng/pantheon/pull/1391)
- Cache extra data [\#1389](https://github.com/PegaSysEng/pantheon/pull/1389)
- Update Log message in IBFT Controller [\#1387](https://github.com/PegaSysEng/pantheon/pull/1387)
- Remove unnecessary field [\#1384](https://github.com/PegaSysEng/pantheon/pull/1384)
- Add getPeer method to PeerConnection [\#1383](https://github.com/PegaSysEng/pantheon/pull/1383)
- Removing smart quotes [\#1381](https://github.com/PegaSysEng/pantheon/pull/1381) (thanks to [jmcnevin](https://github.com/jmcnevin))
- Use streams and avoid iterating child nodes multiple times [\#1380](https://github.com/PegaSysEng/pantheon/pull/1380)
- Use execute instead of submit so unhandled exceptions get logged [\#1379](https://github.com/PegaSysEng/pantheon/pull/1379)
- Prefer EnodeURL over Endpoint [\#1378](https://github.com/PegaSysEng/pantheon/pull/1378)
- Add flat file based task collection [\#1377](https://github.com/PegaSysEng/pantheon/pull/1377)
- Consolidate local enode representation [\#1376](https://github.com/PegaSysEng/pantheon/pull/1376)
- Rename rocksdDbConfiguration to rocksDbConfiguration [\#1375](https://github.com/PegaSysEng/pantheon/pull/1375)
- Remove EthTaskChainDownloader and supporting code [\#1373](https://github.com/PegaSysEng/pantheon/pull/1373)
- Handle the pipeline being aborted while finalizing an async operation [\#1372](https://github.com/PegaSysEng/pantheon/pull/1372)
- Rename methods that create and return streams away from getX\(\) [\#1368](https://github.com/PegaSysEng/pantheon/pull/1368)
- eea\_getTransactionCount fails if account has not interacted with private state [\#1367](https://github.com/PegaSysEng/pantheon/pull/1367) (thanks to [iikirilov](https://github.com/iikirilov))
- Increase RocksDB settings [\#1364](https://github.com/PegaSysEng/pantheon/pull/1364) ([ajsutton](https://github.com/ajsutton))
- Don't abort in-progress master builds when a new commit is added. [\#1358](https://github.com/PegaSysEng/pantheon/pull/1358)
- Request open ended headers from sync target [\#1355](https://github.com/PegaSysEng/pantheon/pull/1355)
- Enable the pipeline chain downloader by default [\#1344](https://github.com/PegaSysEng/pantheon/pull/1344)
- Create P2PNetwork Builder [\#1343](https://github.com/PegaSysEng/pantheon/pull/1343)
- Include static nodes in permissioning logic [\#1339](https://github.com/PegaSysEng/pantheon/pull/1339)
- JsonRpcError decoding to include message [\#1336](https://github.com/PegaSysEng/pantheon/pull/1336)
- Cache current chain head info [\#1335](https://github.com/PegaSysEng/pantheon/pull/1335)
- Queue pending requests when all peers are busy [\#1331](https://github.com/PegaSysEng/pantheon/pull/1331)
- Fix failed tests on Windows [\#1332](https://github.com/PegaSysEng/pantheon/pull/1332)
- Provide error message when invalid key specified in key file [\#1328](https://github.com/PegaSysEng/pantheon/pull/1328)
- Allow whitespace in file paths loaded from resources directory [\#1329](https://github.com/PegaSysEng/pantheon/pull/1329)
- Allow whitespace in path [\#1327](https://github.com/PegaSysEng/pantheon/pull/1327)
- Require block numbers for debug\_traceBlockByNumber to be in hex [\#1326](https://github.com/PegaSysEng/pantheon/pull/1326)
- Improve logging of chain download errors in the pipeline chain downloader [\#1325](https://github.com/PegaSysEng/pantheon/pull/1325)
- Ensure eth scheduler is stopped in tests [\#1324](https://github.com/PegaSysEng/pantheon/pull/1324)
- Normalize account permissioning addresses in whitelist [\#1321](https://github.com/PegaSysEng/pantheon/pull/1321)
- Allow private contract invocations in multiple privacy groups [\#1318](https://github.com/PegaSysEng/pantheon/pull/1318) (thanks to [iikirilov](https://github.com/iikirilov))
- Fix account permissioning check case matching [\#1315](https://github.com/PegaSysEng/pantheon/pull/1315)
- Use header validation mode for ommers [\#1313](https://github.com/PegaSysEng/pantheon/pull/1313)
- Configure RocksDb max background compaction and thread count [\#1312](https://github.com/PegaSysEng/pantheon/pull/1312)
- Missing p2p info when queried live [\#1310](https://github.com/PegaSysEng/pantheon/pull/1310)
- Tx limit size send peers follow up [\#1308](https://github.com/PegaSysEng/pantheon/pull/1308)
- Remove remnants of the old dev mode [\#1307](https://github.com/PegaSysEng/pantheon/pull/1307)
- Remove duplicate init code from BesuController instances [\#1305](https://github.com/PegaSysEng/pantheon/pull/1305)
- Stop synchronizer prior to stopping the network [\#1302](https://github.com/PegaSysEng/pantheon/pull/1302)
- Evict old transactions [\#1299](https://github.com/PegaSysEng/pantheon/pull/1299)
- Send local transactions to new peers [\#1253](https://github.com/PegaSysEng/pantheon/pull/1253)

## 1.1

### Additions and Improvements

- [Privacy](https://besu.hyperledger.org/en/latest/Concepts/Privacy/Privacy-Overview/)
- [Onchain Permissioning](https://besu.hyperledger.org/en/latest/Concepts/Permissioning/Permissioning-Overview/#onchain)
- [Fastsync](https://besu.hyperledger.org/en/latest/Reference/CLI/CLI-Syntax/#fast-sync-min-peers)
- Documentation updates include:
    - Added JSON-RPC methods:
      - [`txpool_pantheonStatistics`](https://besu.hyperledger.org/en/latest/Reference/API-Methods/#txpool_besustatistics)
      - [`net_services`](https://besu.hyperledger.org/en/latest/Reference/API-Methods/#net_services)
    - [Updated to indicate Docker image doesn't run on Windows](https://besu.hyperledger.org/en/latest/HowTo/Get-Started/Run-Docker-Image/)
    - [Added how to configure a free gas network](https://besu.hyperledger.org/en/latest/HowTo/Configure/FreeGas/)

### Technical Improvements

- priv_getTransactionCount fails if account has not interacted with private state [\#1369](https://github.com/PegaSysEng/pantheon/pull/1369)
- Updating Orion to 0.9.0 [\#1360](https://github.com/PegaSysEng/pantheon/pull/1360)
- Allow use of large chain IDs [\#1357](https://github.com/PegaSysEng/pantheon/pull/1357)
- Allow private contract invocations in multiple privacy groups [\#1340](https://github.com/PegaSysEng/pantheon/pull/1340)
- Missing p2p info when queried live [\#1338](https://github.com/PegaSysEng/pantheon/pull/1338)
- Fix expose transaction statistics [\#1337](https://github.com/PegaSysEng/pantheon/pull/1337)
- Normalize account permissioning addresses in whitelist [\#1321](https://github.com/PegaSysEng/pantheon/pull/1321)
- Update Enclave executePost method [\#1319](https://github.com/PegaSysEng/pantheon/pull/1319)
- Fix account permissioning check case matching [\#1315](https://github.com/PegaSysEng/pantheon/pull/1315)
- Removing 'all' from the help wording for host-whitelist [\#1304](https://github.com/PegaSysEng/pantheon/pull/1304)

## 1.1 RC

### Technical Improvements

- Better errors for when permissioning contract is set up wrong [\#1296](https://github.com/PegaSysEng/pantheon/pull/1296)
- Consolidate p2p node info methods [\#1288](https://github.com/PegaSysEng/pantheon/pull/1288)
- Update permissioning smart contract interface to match updated EEA proposal [\#1287](https://github.com/PegaSysEng/pantheon/pull/1287)
- Switch to new sync target if it exceeds the td threshold [\#1286](https://github.com/PegaSysEng/pantheon/pull/1286)
- Fix running ATs with in-process node runner [\#1285](https://github.com/PegaSysEng/pantheon/pull/1285)
- Simplify enode construction [\#1283](https://github.com/PegaSysEng/pantheon/pull/1283)
- Cleanup PeerConnection interface [\#1282](https://github.com/PegaSysEng/pantheon/pull/1282)
- Undo changes to PendingTransactions method visibility [\#1281](https://github.com/PegaSysEng/pantheon/pull/1281)
- Use default enclave public key to generate eea_getTransactionReceipt [\#1280](https://github.com/PegaSysEng/pantheon/pull/1280) (thanks to [Puneetha17](https://github.com/Puneetha17))
- Rollback to rocksdb 5.15.10 [\#1279](https://github.com/PegaSysEng/pantheon/pull/1279)
- Log error when a JSON decode problem is encountered [\#1278](https://github.com/PegaSysEng/pantheon/pull/1278)
- Create EnodeURL builder [\#1275](https://github.com/PegaSysEng/pantheon/pull/1275)
- Keep enode nodeId stored as a BytesValue [\#1274](https://github.com/PegaSysEng/pantheon/pull/1274)
- Feature/move subclass in pantheon command [\#1272](https://github.com/PegaSysEng/pantheon/pull/1272)
- Expose sync mode option [\#1270](https://github.com/PegaSysEng/pantheon/pull/1270)
- Refactor RocksDBStats [\#1266](https://github.com/PegaSysEng/pantheon/pull/1266)
- Normalize EnodeURLs [\#1264](https://github.com/PegaSysEng/pantheon/pull/1264)
- Build broken in Java 12 [\#1263](https://github.com/PegaSysEng/pantheon/pull/1263)
- Make PeerDiscovertAgentTest less flakey [\#1262](https://github.com/PegaSysEng/pantheon/pull/1262)
- Ignore extra json rpc params [\#1261](https://github.com/PegaSysEng/pantheon/pull/1261)
- Fetch local transactions in isolation [\#1259](https://github.com/PegaSysEng/pantheon/pull/1259)
- Update to debug trace transaction [\#1258](https://github.com/PegaSysEng/pantheon/pull/1258)
- Use labelled timer to differentiate between rocks db metrics [\#1254](https://github.com/PegaSysEng/pantheon/pull/1254) (thanks to [Puneetha17](https://github.com/Puneetha17))
- Migrate TransactionPool (& affiliated test) from 'core' to 'eth' [\#1251](https://github.com/PegaSysEng/pantheon/pull/1251)
- Use single instance of Rocksdb for privacy [\#1247](https://github.com/PegaSysEng/pantheon/pull/1247) (thanks to [Puneetha17](https://github.com/Puneetha17))
- Subscribing to sync events should receive false when in sync [\#1240](https://github.com/PegaSysEng/pantheon/pull/1240)
- Ignore transactions from the network while behind chain head [\#1228](https://github.com/PegaSysEng/pantheon/pull/1228)
- RocksDB Statistics in Metrics [\#1169](https://github.com/PegaSysEng/pantheon/pull/1169)
- Add block trace RPC methods [\#1088](https://github.com/PegaSysEng/pantheon/pull/1088) (thanks to [kziemianek](https://github.com/kziemianek))

## 1.0.3

### Additions and Improvements

- Notify of dropped messages [\#1156](https://github.com/PegaSysEng/pantheon/pull/1156)
- Documentation updates include:
    - Added [Permissioning Overview](https://besu.hyperledger.org/en/latest/Concepts/Permissioning/Permissioning-Overview/)
    - Added content on [Network vs Node Configuration](https://besu.hyperledger.org/en/latest/HowTo/Configure/Using-Configuration-File/)
    - Updated [RAM requirements](https://besu.hyperledger.org/en/latest/HowTo/Get-Started/System-Requirements/#ram)
    - Added [Privacy Overview](https://besu.hyperledger.org/en/latest/Concepts/Privacy/Privacy-Overview/) and [Processing Private Transactions](https://besu.hyperledger.org/en/latest/Concepts/Privacy/Private-Transaction-Processing/)
    - Renaming of Ethstats Lite Explorer to [Ethereum Lite Explorer](https://besu.hyperledger.org/en/latest/HowTo/Deploy/Lite-Block-Explorer/#lite-block-explorer-documentation) (thanks to [tzapu](https://github.com/tzapu))
    - Added content on using [Truffle with Besu](https://besu.hyperledger.org/en/latest/HowTo/Develop-Dapps/Truffle/)
    - Added [`droppedPendingTransactions` RPC Pub/Sub subscription](https://besu.hyperledger.org/en/latest/HowTo/Interact/APIs/RPC-PubSub/#dropped-transactions)
    - Added [`eea_*` JSON-RPC API methods](https://besu.hyperledger.org/en/latest/Reference/API-Methods/#eea-methods)
    - Added [architecture diagram](https://besu.hyperledger.org/en/latest/Concepts/ArchitectureOverview/)
    - Updated [permissioning CLI options](https://besu.hyperledger.org/en/latest/Reference/CLI/CLI-Syntax/#permissions-accounts-config-file-enabled) and [permissioned network tutorial](https://besu.hyperledger.org/en/stable/)

### Technical Improvements

- Choose sync target based on td rather than height [\#1256](https://github.com/PegaSysEng/pantheon/pull/1256)
- CLI ewp options [\#1246](https://github.com/PegaSysEng/pantheon/pull/1246)
- Update BesuCommand.java [\#1245](https://github.com/PegaSysEng/pantheon/pull/1245)
- Reduce memory usage in import [\#1239](https://github.com/PegaSysEng/pantheon/pull/1239)
- Improve eea_sendRawTransaction error messages [\#1238](https://github.com/PegaSysEng/pantheon/pull/1238) (thanks to [Puneetha17](https://github.com/Puneetha17))
- Single topic filter [\#1235](https://github.com/PegaSysEng/pantheon/pull/1235)
- Enable pipeline chain downloader for fast sync [\#1232](https://github.com/PegaSysEng/pantheon/pull/1232)
- Make contract size limit configurable [\#1227](https://github.com/PegaSysEng/pantheon/pull/1227)
- Refactor PrivacyParameters config to use builder pattern [\#1226](https://github.com/PegaSysEng/pantheon/pull/1226) (thanks to [antonydenyer](https://github.com/antonydenyer))
- Different request limits for different request types [\#1224](https://github.com/PegaSysEng/pantheon/pull/1224)
- Finish off fast sync pipeline download [\#1222](https://github.com/PegaSysEng/pantheon/pull/1222)
- Enable fast-sync options on command line [\#1218](https://github.com/PegaSysEng/pantheon/pull/1218)
- Replace filtering headers after the fact with calculating number to request up-front [\#1216](https://github.com/PegaSysEng/pantheon/pull/1216)
- Support async processing while maintaining output order [\#1215](https://github.com/PegaSysEng/pantheon/pull/1215)
- Add Unstable Options to the CLI [\#1213](https://github.com/PegaSysEng/pantheon/pull/1213)
- Add private cluster acceptance tests [\#1211](https://github.com/PegaSysEng/pantheon/pull/1211) (thanks to [Puneetha17](https://github.com/Puneetha17))
- Re-aligned smart contract interface to EEA client spec 477 [\#1209](https://github.com/PegaSysEng/pantheon/pull/1209)
- Count the number of items discarded when a pipe is aborted [\#1208](https://github.com/PegaSysEng/pantheon/pull/1208)
- Pipeline chain download - fetch and import data [\#1207](https://github.com/PegaSysEng/pantheon/pull/1207)
- Permission provider that allows bootnodes if you have no other connections [\#1206](https://github.com/PegaSysEng/pantheon/pull/1206)
- Cancel in-progress async operations when the pipeline is aborted [\#1205](https://github.com/PegaSysEng/pantheon/pull/1205)
- Pipeline chain download - Checkpoints [\#1203](https://github.com/PegaSysEng/pantheon/pull/1203)
- Push development images to public dockerhub [\#1202](https://github.com/PegaSysEng/pantheon/pull/1202)
- Push builds of master as docker development images [\#1200](https://github.com/PegaSysEng/pantheon/pull/1200)
- Doc CI pipeline for build and tests [\#1199](https://github.com/PegaSysEng/pantheon/pull/1199)
- Replace the use of a disconnect listener with EthPeer.isDisconnected [\#1197](https://github.com/PegaSysEng/pantheon/pull/1197)
- Prep chain downloader for branch by abstraction [\#1194](https://github.com/PegaSysEng/pantheon/pull/1194)
- Maintain the state of MessageFrame in private Tx [\#1193](https://github.com/PegaSysEng/pantheon/pull/1193) (thanks to [Puneetha17](https://github.com/Puneetha17))
- Persist private world state only if we are mining [\#1191](https://github.com/PegaSysEng/pantheon/pull/1191) (thanks to [Puneetha17](https://github.com/Puneetha17))
- Remove SyncState from SyncTargetManager [\#1188](https://github.com/PegaSysEng/pantheon/pull/1188)
- Acceptance tests base for smart contract node permissioning [\#1186](https://github.com/PegaSysEng/pantheon/pull/1186)
- Fix metrics breakages [\#1185](https://github.com/PegaSysEng/pantheon/pull/1185)
- Typo [\#1184](https://github.com/PegaSysEng/pantheon/pull/1184) (thanks to [araskachoi](https://github.com/araskachoi))
- StaticNodesParserTest to pass on Windows [\#1183](https://github.com/PegaSysEng/pantheon/pull/1183)
- Don't mark world state as stalled until a minimum time without progress is reached [\#1179](https://github.com/PegaSysEng/pantheon/pull/1179)
- Use header validation policy in DownloadHeaderSequenceTask [\#1172](https://github.com/PegaSysEng/pantheon/pull/1172)
- Bond with bootnodes [\#1160](https://github.com/PegaSysEng/pantheon/pull/1160)

## 1.0.2

### Additions and Improvements

- Removed DB init when using `public-key` subcommand [\#1049](https://github.com/PegaSysEng/pantheon/pull/1049)
- Output enode URL on startup [\#1137](https://github.com/PegaSysEng/pantheon/pull/1137)
- Added Remove Peer JSON-RPC [\#1129](https://github.com/PegaSysEng/pantheon/pull/1129)
- Added `net_enode` JSON-RPC [\#1119](https://github.com/PegaSysEng/pantheon/pull/1119) (thanks to [mbergstrand](https://github.com/mbergstrand))
- Maintain a `staticnodes.json` [\#1106](https://github.com/PegaSysEng/pantheon/pull/1106)
- Added `tx-pool-max-size` command line parameter [\#1078](https://github.com/PegaSysEng/pantheon/pull/1078)
- Added PendingTransactions JSON-RPC [\#1043](https://github.com/PegaSysEng/pantheon/pull/1043) (thanks to [EdwinLeeGreene](https://github.com/EdwinLeeGreene))
- Added `admin_nodeInfo` JSON-RPC [\#1012](https://github.com/PegaSysEng/pantheon/pull/1012)
- Added `--metrics-category` CLI to only enable select metrics [\#969](https://github.com/PegaSysEng/pantheon/pull/969)
- Documentation updates include:
   - Updated endpoints in [Private Network Quickstart](https://besu.hyperledger.org/en/latest/Tutorials/Quickstarts/Private-Network-Quickstart/) (thanks to [laubai](https://github.com/laubai))
   - Updated [documentation contribution guidelines](https://besu.hyperledger.org/en/stable/)
   - Added [`admin_removePeer`](https://besu.hyperledger.org/en/latest/Reference/API-Methods/#admin_removepeer)
   - Updated [tutorials](https://besu.hyperledger.org/en/latest/Tutorials/Private-Network/Create-Private-Clique-Network/) for printing of enode on startup
   - Added [`txpool_pantheonTransactions`](https://besu.hyperledger.org/en/stable/Reference/API-Methods/#txpool_besutransactions)
   - Added [Transaction Pool content](https://besu.hyperledger.org/en/latest/Concepts/Transactions/Transaction-Pool/)
   - Added [`tx-pool-max-size` CLI option](https://besu.hyperledger.org/en/latest/Reference/CLI/CLI-Syntax/#tx-pool-max-size)
   - Updated [developer build instructions to use installDist](https://besu.hyperledger.org/en/stable/)
   - Added [Azure quickstart tutorial](https://besu.hyperledger.org/en/latest/Tutorials/Quickstarts/Azure-Private-Network-Quickstart/)
   - Enabled copy button in code blocks
   - Added [IBFT 1.0](https://besu.hyperledger.org/en/latest/HowTo/Configure/Consensus-Protocols/QuorumIBFT/)
   - Added section on using [Geth attach with Besu](https://besu.hyperledger.org/en/latest/HowTo/Interact/APIs/Using-JSON-RPC-API/#geth-console)
   - Enabled the edit link doc site to ease external doc contributions
   - Added [EthStats docs](https://besu.hyperledger.org/HowTo/Deploy/Lite-Network-Monitor/) (thanks to [baxy](https://github.com/baxy))
   - Updated [Postman collection](https://besu.hyperledger.org/en/latest/HowTo/Interact/APIs/Authentication/#postman)
   - Added [`metrics-category` CLI option](https://besu.hyperledger.org/en/latest/Reference/CLI/CLI-Syntax/#metrics-category)
   - Added information on [block time and timeout settings](https://besu.hyperledger.org/en/latest/HowTo/Configure/Consensus-Protocols/IBFT/#block-time) for IBFT 2.0
   - Added [`admin_nodeInfo`](https://besu.hyperledger.org/en/latest/Reference/API-Methods/#admin_nodeinfo)
   - Added [permissions images](https://besu.hyperledger.org/en/latest/Concepts/Permissioning/Permissioning-Overview/)
   - Added permissioning blog to [Resources](https://besu.hyperledger.org/en/latest/Reference/Resources/)
   - Updated [Create Permissioned Network](https://besu.hyperledger.org/en/latest/Tutorials/Permissioning/Create-Permissioned-Network/) tutorial to use `export-address`
   - Updated [Clique](https://besu.hyperledger.org/en/latest/HowTo/Configure/Consensus-Protocols/Clique/) and [IBFT 2.0](https://besu.hyperledger.org/en/latest/HowTo/Configure/Consensus-Protocols/IBFT/) docs to include complete genesis file
   - Updated [Clique tutorial](https://besu.hyperledger.org/en/latest/Tutorials/Private-Network/Create-Private-Clique-Network/) to use `export-address` subcommand
   - Added IBFT 2.0 [future message configuration options](https://besu.hyperledger.org/en/latest/HowTo/Configure/Consensus-Protocols/IBFT/#optional-configuration-options)

### Technical Improvements
- Fixed so self persists to the whitelist [\#1176](https://github.com/PegaSysEng/pantheon/pull/1176)
- Fixed to add self to permissioning whitelist [\#1175](https://github.com/PegaSysEng/pantheon/pull/1175)
- Fixed permissioning issues [\#1174](https://github.com/PegaSysEng/pantheon/pull/1174)
- AdminAddPeer returns custom Json RPC error code [\#1171](https://github.com/PegaSysEng/pantheon/pull/1171)
- Periodically connect to peers from table [\#1170](https://github.com/PegaSysEng/pantheon/pull/1170)
- Improved bootnodes option error message [\#1092](https://github.com/PegaSysEng/pantheon/pull/1092)
- Automatically restrict trailing peers while syncing [\#1167](https://github.com/PegaSysEng/pantheon/pull/1167)
- Avoid bonding to ourselves [\#1166](https://github.com/PegaSysEng/pantheon/pull/1166)
- Fix Push Metrics [\#1164](https://github.com/PegaSysEng/pantheon/pull/1164)
- Synchroniser waits for new peer if best is up to date [\#1161](https://github.com/PegaSysEng/pantheon/pull/1161)
- Don't attempt to download checkpoint headers if the number of headers is negative [\#1158](https://github.com/PegaSysEng/pantheon/pull/1158)
- Capture metrics on Vertx event loop and worker thread queues [\#1155](https://github.com/PegaSysEng/pantheon/pull/1155)
- Simplify node permissioning ATs [\#1153](https://github.com/PegaSysEng/pantheon/pull/1153)
- Add metrics around discovery process [\#1152](https://github.com/PegaSysEng/pantheon/pull/1152)
- Prevent connecting to self [\#1150](https://github.com/PegaSysEng/pantheon/pull/1150)
- Refactoring permissioning ATs [\#1148](https://github.com/PegaSysEng/pantheon/pull/1148)
- Added two extra Ropsten bootnodes [\#1147](https://github.com/PegaSysEng/pantheon/pull/1147)
- Fixed TCP port handling [\#1144](https://github.com/PegaSysEng/pantheon/pull/1144)
- Better error on bad header [\#1143](https://github.com/PegaSysEng/pantheon/pull/1143)
- Refresh peer table while we have fewer than maxPeers connected [\#1142](https://github.com/PegaSysEng/pantheon/pull/1142)
- Refactor jsonrpc consumption of local node permissioning controller [\#1140](https://github.com/PegaSysEng/pantheon/pull/1140)
- Disconnect peers before the pivot block while fast syncing [\#1139](https://github.com/PegaSysEng/pantheon/pull/1139)
- Reduce the default transaction pool size from 30,000 to 4096 [\#1136](https://github.com/PegaSysEng/pantheon/pull/1136)
- Fail at load if static nodes not whitelisted [\#1135](https://github.com/PegaSysEng/pantheon/pull/1135)
- Fix private transaction acceptance test [\#1134](https://github.com/PegaSysEng/pantheon/pull/1134) (thanks to [Puneetha17](https://github.com/Puneetha17))
- Quieter exceptions when network is unreachable [\#1133](https://github.com/PegaSysEng/pantheon/pull/1133)
- nodepermissioningcontroller used for devp2p connection filtering [\#1132](https://github.com/PegaSysEng/pantheon/pull/1132)
- Remove duplicates from apis specified via CLI [\#1131](https://github.com/PegaSysEng/pantheon/pull/1131)
- Synchronizer returns false if it is in sync [\#1130](https://github.com/PegaSysEng/pantheon/pull/1130)
- Added fromHexStringStrict to check for exactly 20 byte addresses [\#1128](https://github.com/PegaSysEng/pantheon/pull/1128)
- Fix deadlock scenario in AsyncOperationProcessor and re-enable WorldStateDownloaderTest [\#1126](https://github.com/PegaSysEng/pantheon/pull/1126)
- Ignore WorldStateDownloaderTest [\#1125](https://github.com/PegaSysEng/pantheon/pull/1125)
- Updated local config permissioning flags [\#1118](https://github.com/PegaSysEng/pantheon/pull/1118)
- Pipeline Improvements [\#1117](https://github.com/PegaSysEng/pantheon/pull/1117)
- Permissioning cli smart contract [\#1116](https://github.com/PegaSysEng/pantheon/pull/1116)
- Adding default pending transactions value in BesuControllerBuilder [\#1114](https://github.com/PegaSysEng/pantheon/pull/1114)
- Fix intermittency in WorldStateDownloaderTest [\#1113](https://github.com/PegaSysEng/pantheon/pull/1113)
- Reduce number of seen blocks and transactions Besu tracks [\#1112](https://github.com/PegaSysEng/pantheon/pull/1112)
- Timeout long test [\#1111](https://github.com/PegaSysEng/pantheon/pull/1111)
- Errorprone 2.3.3 upgrades [\#1110](https://github.com/PegaSysEng/pantheon/pull/1110)
- Add metric to capture memory used by RocksDB table readers [\#1108](https://github.com/PegaSysEng/pantheon/pull/1108)
- Don't allow creation of multiple gauges with the same name [\#1107](https://github.com/PegaSysEng/pantheon/pull/1107)
- Update Peer Discovery to use NodePermissioningController [\#1105](https://github.com/PegaSysEng/pantheon/pull/1105)
- Move starting world state download process inside WorldDownloadState [\#1104](https://github.com/PegaSysEng/pantheon/pull/1104)
- Enable private Tx capability to Clique [\#1102](https://github.com/PegaSysEng/pantheon/pull/1102) (thanks to [Puneetha17](https://github.com/Puneetha17))
- Enable private Tx capability to IBFT [\#1101](https://github.com/PegaSysEng/pantheon/pull/1101) (thanks to [Puneetha17](https://github.com/Puneetha17))
- Version Upgrades [\#1100](https://github.com/PegaSysEng/pantheon/pull/1100)
- Don't delete completed tasks from RocksDbTaskQueue [\#1099](https://github.com/PegaSysEng/pantheon/pull/1099)
- Support flat mapping with multiple threads [\#1098](https://github.com/PegaSysEng/pantheon/pull/1098)
- Add pipe stage name to thread while executing [\#1097](https://github.com/PegaSysEng/pantheon/pull/1097)
- Use pipeline for world state download [\#1096](https://github.com/PegaSysEng/pantheon/pull/1096)
- TXPool JSON RPC tweaks [\#1095](https://github.com/PegaSysEng/pantheon/pull/1095)
- Add in-memory cache over world state download queue [\#1087](https://github.com/PegaSysEng/pantheon/pull/1087)
- Trim default metrics [\#1086](https://github.com/PegaSysEng/pantheon/pull/1086)
- Improve imported block log line [\#1085](https://github.com/PegaSysEng/pantheon/pull/1085)
- Smart contract permission controller [\#1083](https://github.com/PegaSysEng/pantheon/pull/1083)
- Add timeout when waiting for JSON-RPC, WebSocket RPC and Metrics services to stop [\#1082](https://github.com/PegaSysEng/pantheon/pull/1082)
- Add pipeline framework to make parallel processing simpler [\#1077](https://github.com/PegaSysEng/pantheon/pull/1077)
- Node permissioning controller [\#1075](https://github.com/PegaSysEng/pantheon/pull/1075)
- Smart contract permission controller stub [\#1074](https://github.com/PegaSysEng/pantheon/pull/1074)
- Expose a synchronous start method in Runner [\#1072](https://github.com/PegaSysEng/pantheon/pull/1072)
- Changes in chain head should trigger new permissioning check for active peers [\#1071](https://github.com/PegaSysEng/pantheon/pull/1071)
- Fix exceptions fetching metrics after world state download completes [\#1066](https://github.com/PegaSysEng/pantheon/pull/1066)
- Accept transactions in the pool with nonce above account sender nonce [\#1065](https://github.com/PegaSysEng/pantheon/pull/1065)
- Repair Istanbul to handle Eth/62 & Eth/63 [\#1063](https://github.com/PegaSysEng/pantheon/pull/1063)
- Close Private Storage Provider [\#1059](https://github.com/PegaSysEng/pantheon/pull/1059) (thanks to [Puneetha17](https://github.com/Puneetha17))
- Add labels to Pipelined tasks metrics [\#1057](https://github.com/PegaSysEng/pantheon/pull/1057)
- Re-enable Quorum Synchronisation [\#1056](https://github.com/PegaSysEng/pantheon/pull/1056)
- Don't log expected failures as errors [\#1054](https://github.com/PegaSysEng/pantheon/pull/1054)
- Make findSuitablePeer abstract [\#1053](https://github.com/PegaSysEng/pantheon/pull/1053)
- Track added at in txpool [\#1048](https://github.com/PegaSysEng/pantheon/pull/1048)
- Fix ImportBlocksTask to only request from peers that claim to have the blocks [\#1047](https://github.com/PegaSysEng/pantheon/pull/1047)
- Don't run the dao block validator if dao block is 0 [\#1044](https://github.com/PegaSysEng/pantheon/pull/1044)
- Don't make unnecessary copies of data in RocksDbKeyValueStorage [\#1040](https://github.com/PegaSysEng/pantheon/pull/1040)
- Update discovery logic to trust bootnodes only when out of sync [\#1039](https://github.com/PegaSysEng/pantheon/pull/1039)
- Fix IndexOutOfBoundsException in DetermineCommonAncestorTask [\#1038](https://github.com/PegaSysEng/pantheon/pull/1038)
- Add `rpc_modules` JSON-RPC [\#1036](https://github.com/PegaSysEng/pantheon/pull/1036)
- Simple permissioning smart contract [\#1035](https://github.com/PegaSysEng/pantheon/pull/1035)
- Refactor enodeurl to use inetaddr [\#1032](https://github.com/PegaSysEng/pantheon/pull/1032)
- Update CLI options in mismatched genesis file message [\#1031](https://github.com/PegaSysEng/pantheon/pull/1031)
- Remove dependence of eth.core on eth.permissioning [\#1030](https://github.com/PegaSysEng/pantheon/pull/1030)
- Make alloc optional and provide nicer error messages when genesis config is invalid [\#1029](https://github.com/PegaSysEng/pantheon/pull/1029)
- Handle metrics request closing before response is generated [\#1028](https://github.com/PegaSysEng/pantheon/pull/1028)
- Change EthNetworkConfig bootnodes to always be URIs [\#1027](https://github.com/PegaSysEng/pantheon/pull/1027)
- Avoid port conflicts in acceptance tests [\#1025](https://github.com/PegaSysEng/pantheon/pull/1025)
- Include reference tests in jacoco [\#1024](https://github.com/PegaSysEng/pantheon/pull/1024)
- Acceptance test - configurable gas price [\#1023](https://github.com/PegaSysEng/pantheon/pull/1023)
- Get Internal logs and output [\#1022](https://github.com/PegaSysEng/pantheon/pull/1022) (thanks to [Puneetha17](https://github.com/Puneetha17))
- Fix race condition in WebSocketService [\#1021](https://github.com/PegaSysEng/pantheon/pull/1021)
- Ensure devp2p ports are written to ports file correctly [\#1020](https://github.com/PegaSysEng/pantheon/pull/1020)
- Report the correct tcp port in PING packets when it differs from the UDP port [\#1019](https://github.com/PegaSysEng/pantheon/pull/1019)
- Refactor transient transaction processor [\#1017](https://github.com/PegaSysEng/pantheon/pull/1017)
- Resume world state download from existing queue [\#1016](https://github.com/PegaSysEng/pantheon/pull/1016)
- IBFT Acceptance tests updated with longer timeout on first block [\#1015](https://github.com/PegaSysEng/pantheon/pull/1015)
- Update IBFT acceptances tests to await first block [\#1013](https://github.com/PegaSysEng/pantheon/pull/1013)
- Remove full hashimoto implementation as its never used [\#1011](https://github.com/PegaSysEng/pantheon/pull/1011)
- Created SyncStatus notifications [\#1010](https://github.com/PegaSysEng/pantheon/pull/1010)
- Address acceptance test intermittency [\#1008](https://github.com/PegaSysEng/pantheon/pull/1008)
- Consider a world state download stalled after 100 requests with no progress [\#1007](https://github.com/PegaSysEng/pantheon/pull/1007)
- Reduce log level when block miner is interrupted [\#1006](https://github.com/PegaSysEng/pantheon/pull/1006)
- RunnerTest fail on Windows due to network startup timing issue [\#1005](https://github.com/PegaSysEng/pantheon/pull/1005)
- Generate Private Contract Address [\#1004](https://github.com/PegaSysEng/pantheon/pull/1004) (thanks to [vinistevam](https://github.com/vinistevam))
- Delete the legacy pipelined import code [\#1003](https://github.com/PegaSysEng/pantheon/pull/1003)
- Fix race condition in WebSocket AT [\#1002](https://github.com/PegaSysEng/pantheon/pull/1002)
- Cleanup IBFT logging levels [\#995](https://github.com/PegaSysEng/pantheon/pull/995)
- Integration Test implementation dependency for non-IntelliJ IDE [\#992](https://github.com/PegaSysEng/pantheon/pull/992)
- Ignore fast sync and full sync tests to avoid race condition [\#991](https://github.com/PegaSysEng/pantheon/pull/991)
- Make acceptance tests use the process based runner again [\#990](https://github.com/PegaSysEng/pantheon/pull/990)
- RoundChangeCertificateValidator requires unique authors [\#989](https://github.com/PegaSysEng/pantheon/pull/989)
- Make Rinkeby the benchmark chain.  [\#986](https://github.com/PegaSysEng/pantheon/pull/986)
- Add metrics to Parallel Download pipeline [\#985](https://github.com/PegaSysEng/pantheon/pull/985)
- Change ExpectBlockNumber to require at least the specified block number [\#981](https://github.com/PegaSysEng/pantheon/pull/981)
- Fix benchmark compilation [\#980](https://github.com/PegaSysEng/pantheon/pull/980)
- RPC tests can use 127.0.0.1 loopback rather than localhost [\#974](https://github.com/PegaSysEng/pantheon/pull/974) thanks to [glethuillier](https://github.com/glethuillier) for raising)
- Disable picocli ansi when testing [\#973](https://github.com/PegaSysEng/pantheon/pull/973)
- Add a jmh benchmark for WorldStateDownloader [\#972](https://github.com/PegaSysEng/pantheon/pull/972)
- Gradle dependency for JMH annotation, for IDEs that aren't IntelliJ \(… [\#971](https://github.com/PegaSysEng/pantheon/pull/971)
- Separate download state tracking from WorldStateDownloader [\#967](https://github.com/PegaSysEng/pantheon/pull/967)
- Gradle dependency for JMH annotation, for IDEs that aren't IntelliJ [\#966](https://github.com/PegaSysEng/pantheon/pull/966)
- Truffle HDwallet Web3 1.0 [\#964](https://github.com/PegaSysEng/pantheon/pull/964)
- Add missing JavaDoc tags in JSONToRLP [\#963](https://github.com/PegaSysEng/pantheon/pull/963)
- Only import block if it isn't already on the block chain [\#962](https://github.com/PegaSysEng/pantheon/pull/962)
- CLI stack traces when debugging [\#960](https://github.com/PegaSysEng/pantheon/pull/960)
- Create peer discovery packets on a worker thread [\#955](https://github.com/PegaSysEng/pantheon/pull/955)
- Remove start functionality from IbftController and IbftBlockHeightMan… [\#952](https://github.com/PegaSysEng/pantheon/pull/952)
- Cleanup IBFT executors [\#951](https://github.com/PegaSysEng/pantheon/pull/951)
- Single threaded world state persistence [\#950](https://github.com/PegaSysEng/pantheon/pull/950)
- Fix version number on master [\#946](https://github.com/PegaSysEng/pantheon/pull/946)
- Change automatic benchmark  [\#945](https://github.com/PegaSysEng/pantheon/pull/945)
- Eliminate redundant header validation [\#943](https://github.com/PegaSysEng/pantheon/pull/943)
- RocksDbQueue Threading Tweaks [\#940](https://github.com/PegaSysEng/pantheon/pull/940)
- Validate DAO block [\#939](https://github.com/PegaSysEng/pantheon/pull/939)
- Complete Private Transaction Processor [\#938](https://github.com/PegaSysEng/pantheon/pull/938) (thanks to [iikirilov](https://github.com/iikirilov))
- Add metrics for netty queue length [\#932](https://github.com/PegaSysEng/pantheon/pull/932)
- Update GetNodeDataFromPeerTask to return a map [\#931](https://github.com/PegaSysEng/pantheon/pull/931)

## 1.0.1

Public key address export subcommand was missing in 1.0 release.

### Additions and Improvements
- Added `public-key export-address` subcommand [\#888](https://github.com/PegaSysEng/pantheon/pull/888)
- Documentation update for the [`public-key export-address`](https://besu.hyperledger.org/en/stable/) subcommand.
- Updated [IBFT 2.0 overview](https://besu.hyperledger.org/en/stable/) to include use of `rlp encode` command and information on setting IBFT 2.0 properties to achieve your desired block time.

## 1.0

### Additions and Improvements
- [IBFT 2.0](https://besu.hyperledger.org/en/latest/Tutorials/Private-Network/Create-IBFT-Network/)
- [Permissioning](https://besu.hyperledger.org/en/latest/Concepts/Permissioning/Permissioning-Overview/)
- [JSON-RPC Authentication](https://besu.hyperledger.org/en/latest/HowTo/Interact/APIs/Authentication/)
- Added `rlp encode` subcommand [\#965](https://github.com/PegaSysEng/pantheon/pull/965)
- Method to reload permissions file [\#834](https://github.com/PegaSysEng/pantheon/pull/834)
- Added rebind mitigation for Websockets. [\#905](https://github.com/PegaSysEng/pantheon/pull/905)
- Support genesis contract code [\#749](https://github.com/PegaSysEng/pantheon/pull/749) (thanks to [kziemianek](https://github.com/kziemianek)).
- Documentation updates include:
  - Added details on [port configuration](https://besu.hyperledger.org/en/latest/HowTo/Find-and-Connect/Configuring-Ports/)
  - Added [Resources page](https://besu.hyperledger.org/en/latest/Reference/Resources/) linking to Besu blog posts and webinars
  - Added [JSON-RPC Authentication](https://besu.hyperledger.org/en/latest/HowTo/Interact/APIs/Authentication/)
  - Added [tutorial to create permissioned network](https://besu.hyperledger.org/en/latest/Tutorials/Permissioning/Create-Permissioned-Network/)
  - Added [Permissioning](https://besu.hyperledger.org/en/latest/Concepts/Permissioning/Permissioning-Overview/) content
  - Added [Permissioning API methods](https://besu.hyperledger.org/en/latest/Reference/API-Methods/#permissioning-methods)
  - Added [tutorial to create Clique private network](https://besu.hyperledger.org/en/latest/Tutorials/Private-Network/Create-Private-Clique-Network/)
  - Added [tutorial to create IBFT 2.0 private network](https://besu.hyperledger.org/en/latest/Tutorials/Private-Network/Create-IBFT-Network/)

### Technical Improvements
- RoundChangeCertificateValidator requires unique authors [\#997](https://github.com/PegaSysEng/pantheon/pull/997)
- RPC tests can use 127.0.0.1 loopback rather than localhost [\#979](https://github.com/PegaSysEng/pantheon/pull/979)
- Integration Test implementation dependency for non-IntelliJ IDE [\#978](https://github.com/PegaSysEng/pantheon/pull/978)
- Only import block if it isn't already on the block chain [\#977](https://github.com/PegaSysEng/pantheon/pull/977)
- Disable picocli ansi when testing [\#975](https://github.com/PegaSysEng/pantheon/pull/975)
- Create peer discovery packets on a worker thread [\#961](https://github.com/PegaSysEng/pantheon/pull/961)
- Removed Orion snapshot dependency [\#933](https://github.com/PegaSysEng/pantheon/pull/933)
- Use network ID instead of chain ID in MainnetBesuController. [\#929](https://github.com/PegaSysEng/pantheon/pull/929)
- Propagate new block messages to other clients in a worker thread [\#928](https://github.com/PegaSysEng/pantheon/pull/928)
- Parallel downloader should stop on puts if requested. [\#927](https://github.com/PegaSysEng/pantheon/pull/927)
- Permission config file location and option under docker [\#925](https://github.com/PegaSysEng/pantheon/pull/925)
- Fixed potential stall in world state download [\#922](https://github.com/PegaSysEng/pantheon/pull/922)
- Refactoring to introduce deleteOnExit\(\) for temp files [\#920](https://github.com/PegaSysEng/pantheon/pull/920)
- Reduce "Received transactions message" log from debug to trace [\#919](https://github.com/PegaSysEng/pantheon/pull/919)
- Handle PeerNotConnected exceptions when sending wire keep alives [\#918](https://github.com/PegaSysEng/pantheon/pull/918)
- admin_addpeers: error if node not whitelisted [\#917](https://github.com/PegaSysEng/pantheon/pull/917)
- Expose the Ibft MiningCoordinator [\#916](https://github.com/PegaSysEng/pantheon/pull/916)
- Check perm api against perm cli [\#915](https://github.com/PegaSysEng/pantheon/pull/915)
- Update metrics when completing a world state request with existing data [\#914](https://github.com/PegaSysEng/pantheon/pull/914)
- Improve RocksDBQueue dequeue performance [\#913](https://github.com/PegaSysEng/pantheon/pull/913)
- Error when removing bootnodes from nodes whitelist [\#912](https://github.com/PegaSysEng/pantheon/pull/912)
- Incremental Optimization\(s\) on BlockBroadcaster [\#911](https://github.com/PegaSysEng/pantheon/pull/911)
- Check permissions CLI dependencies [\#909](https://github.com/PegaSysEng/pantheon/pull/909)
- Limit the number of times we retry peer discovery interactions [\#908](https://github.com/PegaSysEng/pantheon/pull/908)
- IBFT to use VoteTallyCache [\#907](https://github.com/PegaSysEng/pantheon/pull/907)
- Add metric to expose number of inflight world state requests [\#906](https://github.com/PegaSysEng/pantheon/pull/906)
- Bootnodes not on whitelist - improve errors [\#904](https://github.com/PegaSysEng/pantheon/pull/904)
- Make chain download cancellable [\#901](https://github.com/PegaSysEng/pantheon/pull/901)
- Enforce accounts must start with 0x [\#900](https://github.com/PegaSysEng/pantheon/pull/900)
- When picking fast sync pivot block, use the peer with the best total difficulty [\#899](https://github.com/PegaSysEng/pantheon/pull/899)
- Process world state download data on a worker thread [\#898](https://github.com/PegaSysEng/pantheon/pull/898)
- CLI mixin help [\#895](https://github.com/PegaSysEng/pantheon/pull/895) ([macfarla](https://github.com/macfarla))
- Use absolute datapath instead of relative. [\#894](https://github.com/PegaSysEng/pantheon/pull/894).
- Fix task queue so that the updated failure count for requests is stored [\#893](https://github.com/PegaSysEng/pantheon/pull/893)
- Fix authentication header [\#891](https://github.com/PegaSysEng/pantheon/pull/891)
- Reorganize eth tasks [\#890](https://github.com/PegaSysEng/pantheon/pull/890)
- Unit tests of BlockBroadcaster [\#887](https://github.com/PegaSysEng/pantheon/pull/887)
- Fix authentication file validation errors [\#886](https://github.com/PegaSysEng/pantheon/pull/886)
- Fixing file locations under docker [\#885](https://github.com/PegaSysEng/pantheon/pull/885)
- Handle exceptions properly in EthScheduler [\#884](https://github.com/PegaSysEng/pantheon/pull/884)
- More bootnodes for goerli [\#880](https://github.com/PegaSysEng/pantheon/pull/880)
- Rename password hash command [\#879](https://github.com/PegaSysEng/pantheon/pull/879)
- Add metrics for EthScheduler executors [\#878](https://github.com/PegaSysEng/pantheon/pull/878)
- Disconnect peer removed from node whitelist [\#877](https://github.com/PegaSysEng/pantheon/pull/877)
- Reduce logging noise from invalid peer discovery packets and handshaking [\#876](https://github.com/PegaSysEng/pantheon/pull/876)
- Detect stalled world state downloads [\#875](https://github.com/PegaSysEng/pantheon/pull/875)
- Limit size of Ibft future message buffer [\#873](https://github.com/PegaSysEng/pantheon/pull/873)
- Ibft2: Replace NewRound with extended Proposal [\#872](https://github.com/PegaSysEng/pantheon/pull/872)
- Fixed admin_addPeer to periodically check maintained connections [\#871](https://github.com/PegaSysEng/pantheon/pull/871)
- WebSocket method permissions [\#870](https://github.com/PegaSysEng/pantheon/pull/870)
- Select new pivot block when world state becomes unavailable [\#869](https://github.com/PegaSysEng/pantheon/pull/869)
- Introduce FutureUtils to reduce duplicated code around CompletableFuture [\#868](https://github.com/PegaSysEng/pantheon/pull/868)
- Implement world state cancel [\#867](https://github.com/PegaSysEng/pantheon/pull/867)
- Renaming authentication configuration file CLI command [\#865](https://github.com/PegaSysEng/pantheon/pull/865)
- Break out RoundChangeCertificate validation [\#864](https://github.com/PegaSysEng/pantheon/pull/864)
- Disconnect peers where the common ancestor is before our fast sync pivot [\#862](https://github.com/PegaSysEng/pantheon/pull/862)
- Initial scaffolding for block propagation [\#860](https://github.com/PegaSysEng/pantheon/pull/860)
- Fix NullPointerException when determining fast sync pivot [\#859](https://github.com/PegaSysEng/pantheon/pull/859)
- Check for invalid token [\#856](https://github.com/PegaSysEng/pantheon/pull/856)
- Moving NodeWhitelistController to permissioning package [\#855](https://github.com/PegaSysEng/pantheon/pull/855)
- Fix state download race condition by creating a TaskQueue API [\#853](https://github.com/PegaSysEng/pantheon/pull/853)
- Changed separator in JSON RPC permissions [\#852](https://github.com/PegaSysEng/pantheon/pull/852)
- WebSocket acceptance tests now can use WebSockets [\#851](https://github.com/PegaSysEng/pantheon/pull/851)
- IBFT notifies EthPeer when remote node has a better block [\#849](https://github.com/PegaSysEng/pantheon/pull/849)
- Support resuming fast-sync downloads [\#848](https://github.com/PegaSysEng/pantheon/pull/848)
- Tweak Fast Sync Config [\#847](https://github.com/PegaSysEng/pantheon/pull/847)
- RPC authentication configuration validation + tests. [\#846](https://github.com/PegaSysEng/pantheon/pull/846)
- Tidy-up FastSyncState persistence [\#845](https://github.com/PegaSysEng/pantheon/pull/845)
- Do parallel extract signatures in the parallel block importer. [\#844](https://github.com/PegaSysEng/pantheon/pull/844)
- Fix 'the Input Is Too Long' Error on Windows [\#843](https://github.com/PegaSysEng/pantheon/pull/843) (thanks to [glethuillier](https://github.com/glethuillier)).
- Remove unnecessary sleep [\#842](https://github.com/PegaSysEng/pantheon/pull/842)
- Shutdown improvements [\#841](https://github.com/PegaSysEng/pantheon/pull/841)
- Speed up shutdown time [\#838](https://github.com/PegaSysEng/pantheon/pull/838)
- Add metrics to world state downloader [\#837](https://github.com/PegaSysEng/pantheon/pull/837)
- Store pivot block header [\#836](https://github.com/PegaSysEng/pantheon/pull/836)
- Clique should use beneficiary of zero on epoch blocks [\#833](https://github.com/PegaSysEng/pantheon/pull/833)
- Clique should ignore proposals for address 0 [\#831](https://github.com/PegaSysEng/pantheon/pull/831)
- Fix intermittency in FullSyncDownloaderTest [\#830](https://github.com/PegaSysEng/pantheon/pull/830)
- Added the authentication service to the WebSocket service [\#829](https://github.com/PegaSysEng/pantheon/pull/829)
- Extract creation and init of ProtocolContext into a re-usable class [\#828](https://github.com/PegaSysEng/pantheon/pull/828)
- Prevent duplicate commit seals in ibft header [\#827](https://github.com/PegaSysEng/pantheon/pull/827)
- Validate Ibft vanity data length [\#826](https://github.com/PegaSysEng/pantheon/pull/826)
- Refactored json rpc authentication to be provided as a service [\#825](https://github.com/PegaSysEng/pantheon/pull/825)
- Handle unavailable world states [\#824](https://github.com/PegaSysEng/pantheon/pull/824)
- Password in JWT payload [\#823](https://github.com/PegaSysEng/pantheon/pull/823)
- Homogenize error messages when required parameters are set [\#822](https://github.com/PegaSysEng/pantheon/pull/822) ([glethuillier](https://github.com/glethuillier)).
- Set remote peer chain head to parent of block received in NEW\_BLOCK\_MESSAGE [\#819](https://github.com/PegaSysEng/pantheon/pull/819)
- Peer disconnects should not result in stack traces [\#818](https://github.com/PegaSysEng/pantheon/pull/818)
- Abort previous builds [\#817](https://github.com/PegaSysEng/pantheon/pull/817)
- Parallel build stages [\#816](https://github.com/PegaSysEng/pantheon/pull/816)
- JWT authentication for JSON-RPC [\#815](https://github.com/PegaSysEng/pantheon/pull/815)
- Log errors that occur while finding a common ancestor [\#814](https://github.com/PegaSysEng/pantheon/pull/814)
- Shuffled log levels [\#813](https://github.com/PegaSysEng/pantheon/pull/813)
- Prevent duplicate IBFT messages being processed by state machine [\#811](https://github.com/PegaSysEng/pantheon/pull/811)
- Fix Orion startup ports [\#810](https://github.com/PegaSysEng/pantheon/pull/810)
- Commit world state continuously [\#809](https://github.com/PegaSysEng/pantheon/pull/809)
- Improve block propagation time [\#808](https://github.com/PegaSysEng/pantheon/pull/808)
- JSON-RPC authentication cli options & acceptance tests [\#807](https://github.com/PegaSysEng/pantheon/pull/807)
- Remove privacy not supported warning [\#806](https://github.com/PegaSysEng/pantheon/pull/806) (thanks to [vinistevam](https://github.com/vinistevam))
- Wire up Private Transaction Processor [\#805](https://github.com/PegaSysEng/pantheon/pull/805) (thanks to [Puneetha17](https://github.com/Puneetha17))
- Apply a limit to the number of responses in RespondingEthPeer.respondWhile [\#803](https://github.com/PegaSysEng/pantheon/pull/803)
- Avoid requesting empty block bodies from the network. [\#802](https://github.com/PegaSysEng/pantheon/pull/802)
- Handle partial responses to get receipts requests [\#801](https://github.com/PegaSysEng/pantheon/pull/801)
- Rename functions in Ibft MessageValidator [\#800](https://github.com/PegaSysEng/pantheon/pull/800)
- Upgrade GoogleJavaFormat to 1.7 [\#795](https://github.com/PegaSysEng/pantheon/pull/795)
- Minor refactorings of IntegrationTest infrastructure [\#786](https://github.com/PegaSysEng/pantheon/pull/786)
- Rework Ibft MessageValidatorFactory [\#785](https://github.com/PegaSysEng/pantheon/pull/785)
- Rework IbftRoundFactory [\#784](https://github.com/PegaSysEng/pantheon/pull/784)
- Rename artefacts to artifacts within IBFT [\#782](https://github.com/PegaSysEng/pantheon/pull/782)
- Rename TerminatedRoundArtefacts to PreparedRoundArtefacts [\#781](https://github.com/PegaSysEng/pantheon/pull/781)
- Rename Ibft MessageFactory methods [\#779](https://github.com/PegaSysEng/pantheon/pull/779)
- Update WorldStateDownloader to only filter out known code requests [\#777](https://github.com/PegaSysEng/pantheon/pull/777)
- Multiple name options only search for the longest one [\#776](https://github.com/PegaSysEng/pantheon/pull/776)
- Move ethTaskTimer to abstract root [\#775](https://github.com/PegaSysEng/pantheon/pull/775)
- Parallel Block importer [\#774](https://github.com/PegaSysEng/pantheon/pull/774)
- Wait for a peer with an estimated chain height before selecting a pivot block [\#772](https://github.com/PegaSysEng/pantheon/pull/772)
- Randomly perform full validation when fast syncing blocks [\#770](https://github.com/PegaSysEng/pantheon/pull/770)
- IBFT Message rework, piggybacking blocks on msgs. [\#769](https://github.com/PegaSysEng/pantheon/pull/769)
- EthScheduler additions [\#767](https://github.com/PegaSysEng/pantheon/pull/767)
- Fixing node whitelist isPermitted check [\#766](https://github.com/PegaSysEng/pantheon/pull/766)
- Eth/63 labels [\#764](https://github.com/PegaSysEng/pantheon/pull/764)
- Permissioning whitelist persistence. [\#763](https://github.com/PegaSysEng/pantheon/pull/763)
- Created message validators for NewRound and RoundChange [\#760](https://github.com/PegaSysEng/pantheon/pull/760)
- Add tests for FastSyncChainDownloader as a whole [\#758](https://github.com/PegaSysEng/pantheon/pull/758)
- Flatten IBFT Message API [\#757](https://github.com/PegaSysEng/pantheon/pull/757)
- Added TerminatedRoundArtefacts [\#756](https://github.com/PegaSysEng/pantheon/pull/756)
- Fix thread names in EthScheduler to include the thread number [\#755](https://github.com/PegaSysEng/pantheon/pull/755)
- Separate round change reception from RoundChangeCertificate [\#754](https://github.com/PegaSysEng/pantheon/pull/754)
- JSON-RPC authentication login [\#753](https://github.com/PegaSysEng/pantheon/pull/753)
- Spilt Ibft MessageValidator into components [\#752](https://github.com/PegaSysEng/pantheon/pull/752)
- Ensure first checkpoint headers is always in local blockchain for FastSyncCheckpointHeaderManager [\#750](https://github.com/PegaSysEng/pantheon/pull/750)
- Refactored permissioning components to be Optional. [\#747](https://github.com/PegaSysEng/pantheon/pull/747)
- Integrate rocksdb-based queue into WorldStateDownloader [\#746](https://github.com/PegaSysEng/pantheon/pull/746)
- Generify orion to enclave [\#745](https://github.com/PegaSysEng/pantheon/pull/745) (thanks to [vinistevam](https://github.com/vinistevam))
- Moved IBFT Message factory to use wrapped message types [\#744](https://github.com/PegaSysEng/pantheon/pull/744)
- Handle timeouts when requesting checkpoint headers correctly [\#743](https://github.com/PegaSysEng/pantheon/pull/743)
- Update RoundChangeManager to use flattened message [\#742](https://github.com/PegaSysEng/pantheon/pull/742)
- Handle validation failures when fast importing blocks [\#741](https://github.com/PegaSysEng/pantheon/pull/741)
- Updated IbftRound and RoundState APIs to use wrapped messages [\#740](https://github.com/PegaSysEng/pantheon/pull/740)
- Exception handling [\#739](https://github.com/PegaSysEng/pantheon/pull/739)
- Upgrade dependency versions and build cleanup [\#738](https://github.com/PegaSysEng/pantheon/pull/738)
- Update IbftBlockHeigntManager to accept new message types. [\#737](https://github.com/PegaSysEng/pantheon/pull/737)
- Error response handling for permissions APIs [\#736](https://github.com/PegaSysEng/pantheon/pull/736)
- IPV6 bootnodes don't work [\#735](https://github.com/PegaSysEng/pantheon/pull/735)
- Updated to use tags of pantheon build rather than another repo [\#734](https://github.com/PegaSysEng/pantheon/pull/734)
- Log milestones at startup and other minor logging improvements [\#733](https://github.com/PegaSysEng/pantheon/pull/733)
- Create wrapper types for Ibft Signed messages [\#731](https://github.com/PegaSysEng/pantheon/pull/731)
- Ibft to uniquely ID messages by their hash [\#730](https://github.com/PegaSysEng/pantheon/pull/730)
- Rename ibftrevised to ibft2 [\#722](https://github.com/PegaSysEng/pantheon/pull/722)
- Limit ibft msg queues [\#704](https://github.com/PegaSysEng/pantheon/pull/704)
- Implement privacy precompiled contract [\#696](https://github.com/PegaSysEng/pantheon/pull/696) (thanks to [Puneetha17](https://github.com/Puneetha17))
- Integration of RecursivePeerRefreshState and PeerDiscoveryController [\#420](https://github.com/PegaSysEng/pantheon/pull/420)

## 0.9.1

Built and compatible with with JDK8.

## 0.9

### Breaking Changes to Command Line

Breaking changes have been made to the command line options in v0.9 to improve usability. Many v0.8 command line options no longer work.

The [documentation](https://docs.pantheon.pegasys.tech/en/latest/) has been updated throughout to use the changed command line options and the [command line reference](https://besu.hyperledger.org/en/stable/) documents the changed options.

| Previous Option                     | New Option                                                                                                                                                                                                                                  | Change                            |
|-------------------------------------|------------------------------------------------------------------------------------------------------------------------------------------------------------------------------------------------------------------------------------------|----------------------------------|
| `--config`                          | [`--config-file`](https://besu.hyperledger.org/en/latest/Reference/CLI/CLI-Syntax/#config-file)                                                                                                                                  | Renamed                          |
| `--datadir`                         | [`--data-path`](https://besu.hyperledger.org/en/latest/Reference/CLI/CLI-Syntax/#data-path)                                                                                                                                      | Renamed                          |
| `--dev-mode`                        | [`--network=dev`](https://besu.hyperledger.org/en/latest/Reference/CLI/CLI-Syntax/#network)                                                                                                                                     | Replaced by `--network` option   |
| `--genesis`                         | [`--genesis-file`](https://besu.hyperledger.org/en/latest/Reference/CLI/CLI-Syntax/#genesis-file)                                                                                                                                | Renamed                          |
| `--goerli`                          | [`--network=goerli`](https://besu.hyperledger.org/en/latest/Reference/CLI/CLI-Syntax/#network)                                                                                                                                  | Replaced by `--network` option   |
| `--metrics-listen=<HOST:PORT>`      | [`--metrics-host=<HOST>`](https://besu.hyperledger.org/en/latest/Reference/CLI/CLI-Syntax/#metrics-host) and [`--metrics-port=<PORT>`](https://besu.hyperledger.org/en/latest/Reference/CLI/CLI-Syntax/#metrics-port) | Split into host and port options |
| `--miner-extraData`                 | [`--miner-extra-data`](https://besu.hyperledger.org/en/latest/Reference/CLI/CLI-Syntax/#miner-extra-data)                                                                                                                       | Renamed                          |
| `--miner-minTransactionGasPriceWei` | [`--min-gas-price`](https://besu.hyperledger.org/en/latest/Reference/CLI/CLI-Syntax/#min-gas-price)                                                                                                                              | Renamed                          |
| `--no-discovery`                    | [`--discovery-enabled`](https://besu.hyperledger.org/en/latest/Reference/CLI/CLI-Syntax/#discovery-enabled)                                                                                                                      | Replaced                         |
| `--node-private-key`                | [`--node-private-key-file`](https://besu.hyperledger.org/en/latest/Reference/CLI/CLI-Syntax/#node-private-key-file)                                                                                                              | Renamed                          |
| `--ottoman`                         | N/A                                                                                                                                                                                                                                         | Removed                          |
| `--p2p-listen=<HOST:PORT>`          | [`--p2p-host=<HOST>`](https://besu.hyperledger.org/en/latest/Reference/CLI/CLI-Syntax/#p2p-hostt) and [`--p2p-port=<PORT>`](https://besu.hyperledger.org/en/latest/Reference/CLI/CLI-Syntax/#p2p-port) | Split into host and port options |
| `--rinkeby`                         | [`--network=rinkeby`](https://besu.hyperledger.org/en/latest/Reference/CLI/CLI-Syntax/#network)                                                                                                                                     | Replaced by `--network` option   |
| `--ropsten`                         | [`--network=ropsten`](https://besu.hyperledger.org/en/latest/Reference/CLI/CLI-Syntax/#network)                                                                                                                                     | Replaced by `--network` option   |
| `--rpc-enabled`                     | [` --rpc-http-enabled`](https://besu.hyperledger.org/en/latest/Reference/CLI/CLI-Syntax/#rpc-http-enabled)| Renamed|
| `--rpc-listen=<HOST:PORT>`          | [`--rpc-http-host=<HOST>`](https://besu.hyperledger.org/en/latest/Reference/CLI/CLI-Syntax/#rpc-http-host) and [`--rpc-http-port=<PORT>`](https://besu.hyperledger.org/en/latest/Reference/CLI/CLI-Syntax/#rpc-http-port) | Split into host and port options |
| `--rpc-api`                         | [`--rpc-http-api`](https://besu.hyperledger.org/en/latest/Reference/CLI/CLI-Syntax/#rpc-http-api)| Renamed |
| `--rpc-cors-origins`                | [`--rpc-http-cors-origins`](https://besu.hyperledger.org/en/latest/Reference/CLI/CLI-Syntax/#rpc-http-cors-origins) | Renamed |
| `--ws-enabled`                      | [`--rpc-ws-enabled`](https://besu.hyperledger.org/en/latest/Reference/CLI/CLI-Syntax/#rpc-ws-enabled)  | Renamed |
| `--ws-api`                          | [`--rpc-ws-api`](https://besu.hyperledger.org/en/latest/Reference/CLI/CLI-Syntax/#rpc-ws-api) | Renamed|
| `--ws-listen=<HOST:PORT>`           | [`--rpc-ws-host=<HOST>`](https://besu.hyperledger.org/en/latest/Reference/CLI/CLI-Syntax/#rpc-ws-host) and [`--rpc-ws-port=<PORT>`](https://besu.hyperledger.org/en/latest/Reference/CLI/CLI-Syntax/#rpc-ws-port) | Split into host and port options |
| `--ws-refresh-delay`                | [`--rpc-ws-refresh-delay`](https://besu.hyperledger.org/en/latest/Reference/CLI/CLI-Syntax/#rpc-ws-refresh-delay)|Renamed|

| Previous Subcommand                 | New Subcommand                                                                                                                                                                                                                  | Change                            |
|-------------------------------------|------------------------------------------------------------------------------------------------------------------------------------------------------------------------------------------------------------------------------------------|----------------------------------|
| `pantheon import <block-file>`      | [`pantheon blocks import --from=<block-file>`](https://besu.hyperledger.org/en/latest/Reference/CLI/CLI-Subcommands/#blocks)                                                                                            | Renamed                          |
| `pantheon export-pub-key <key-file>`| [`pantheon public-key export --to=<key-file>`](https://besu.hyperledger.org/en/latest/Reference/CLI/CLI-Subcommands/#public-key)                                                                                                      | Renamed                          |


### Private Network Quickstart

The Private Network Quickstart has been moved from the `pantheon` repository to the `pantheon-quickstart`
repository. The [Private Network Quickstart tutorial](https://besu.hyperledger.org/en/latest/Tutorials/Quickstarts/Private-Network-Quickstart/)
has been updated to use the moved quickstart.

### Additions and Improvements

- `--network=goerli` supports relaunch of Görli testnet [\#717](https://github.com/PegaSysEng/pantheon/pull/717)
- TOML authentication provider [\#689](https://github.com/PegaSysEng/pantheon/pull/689)
- Metrics Push Gateway Options [\#678](https://github.com/PegaSysEng/pantheon/pull/678)
- Additional logging details for IBFT 2.0 [\#650](https://github.com/PegaSysEng/pantheon/pull/650)
- Permissioning config TOML file [\#643](https://github.com/PegaSysEng/pantheon/pull/643)
- Added metrics Prometheus Push Gateway Support [\#638](https://github.com/PegaSysEng/pantheon/pull/638)
- Clique and IBFT not enabled by default in RPC APIs [\#635](https://github.com/PegaSysEng/pantheon/pull/635)
- Added `admin_addPeer` JSON-RPC API method [\#622](https://github.com/PegaSysEng/pantheon/pull/622)
- Implemented `--p2p-enabled` configuration item [\#619](https://github.com/PegaSysEng/pantheon/pull/619)
- Command options and commands renaming [\#618](https://github.com/PegaSysEng/pantheon/pull/618)
- Added IBFT get pending votes [\#603](https://github.com/PegaSysEng/pantheon/pull/603)
- Implement Petersburg hardfork [\#601](https://github.com/PegaSysEng/pantheon/pull/601)
- Added private transaction abstraction [\#592](https://github.com/PegaSysEng/pantheon/pull/592) (thanks to [iikirilov](https://github.com/iikirilov))
- Added privacy command line commands [\#584](https://github.com/PegaSysEng/pantheon/pull/584) (thanks to [Puneetha17](https://github.com/Puneetha17))
- Documentation updates include:
  - Updated [Private Network Quickstart tutorial](https://besu.hyperledger.org/en/latest/Tutorials/Quickstarts/Private-Network-Quickstart/)
    to use quickstart in `pantheon-quickstart` repository and indicate that the quickstart is not supported on Windows.
  - Added IBFT 2.0 [content](https://besu.hyperledger.org/en/latest/HowTo/Configure/Consensus-Protocols/IBFT/) and [JSON RPC API methods](https://besu.hyperledger.org/en/latest/Reference/API-Methods/#ibft-20-methods).
  - Added [consensus protocols content](https://besu.hyperledger.org/en/latest/Concepts/Consensus-Protocols/Comparing-PoA/).
  - Added content on [events and logs](https://besu.hyperledger.org/en/latest/Concepts/Events-and-Logs/), and [using filters](https://besu.hyperledger.org/en/latest/HowTo/Interact/Filters/Accessing-Logs-Using-JSON-RPC/).
  - Added content on integrating with [Prometheus Push Gateway](https://besu.hyperledger.org/en/latest/HowTo/Deploy/Monitoring-Performance/#running-prometheus-with-besu-in-push-mode)

### Technical Improvements

- Download receipts during fast sync and import without processing transactions [\#701](https://github.com/PegaSysEng/pantheon/pull/701)
- Removed CLI options for `--nodes-whitelist` and `--accounts-whitelist` [\#694](https://github.com/PegaSysEng/pantheon/pull/694)
- Delegate `getRootCause` through to Guava's implementation [\#692](https://github.com/PegaSysEng/pantheon/pull/692)
- Benchmark update [\#691](https://github.com/PegaSysEng/pantheon/pull/691)
- Implement chain download for fast sync [\#690](https://github.com/PegaSysEng/pantheon/pull/690)
- Allow missing accounts to create zero-cost transactions [\#685](https://github.com/PegaSysEng/pantheon/pull/685)
- Node private key location should be fixed under docker [\#684](https://github.com/PegaSysEng/pantheon/pull/684)
- Parallel Processing File Import Performance [\#683](https://github.com/PegaSysEng/pantheon/pull/683)
- Integrate actual `WorldStateDownloader` with the fast sync work flow [\#682](https://github.com/PegaSysEng/pantheon/pull/682)
- Removed `--max-trailing-peers` option [\#680](https://github.com/PegaSysEng/pantheon/pull/680)
- Enabled warning on CLI dependent options [\#679](https://github.com/PegaSysEng/pantheon/pull/679)
- Update WorldStateDownloader run\(\) interface to accept header [\#677](https://github.com/PegaSysEng/pantheon/pull/677)
- Fixed Difficulty calculator [\#663](https://github.com/PegaSysEng/pantheon/pull/663)
- `discovery-enabled` option refactoring [\#661](https://github.com/PegaSysEng/pantheon/pull/661)
- Update orion default port approach [\#660](https://github.com/PegaSysEng/pantheon/pull/660)
- Extract out generic parts of Downloader [\#659](https://github.com/PegaSysEng/pantheon/pull/659)
- Start world downloader [\#658](https://github.com/PegaSysEng/pantheon/pull/658)
- Create a simple `WorldStateDownloader` [\#657](https://github.com/PegaSysEng/pantheon/pull/657)
- Added handling for when p2p is disabled [\#655](https://github.com/PegaSysEng/pantheon/pull/655)
- Enabled command line configuration for privacy precompiled contract address [\#653](https://github.com/PegaSysEng/pantheon/pull/653) (thanks to [Puneetha17](https://github.com/Puneetha17))
- IBFT transmitted packets are logged by gossiper [\#652](https://github.com/PegaSysEng/pantheon/pull/652)
- `admin_addPeer` acceptance test [\#651](https://github.com/PegaSysEng/pantheon/pull/651)
- Added `p2pEnabled` configuration to `ProcessBesuNodeRunner` [\#649](https://github.com/PegaSysEng/pantheon/pull/649)
- Added description to automatic benchmarks [\#646](https://github.com/PegaSysEng/pantheon/pull/646)
- Added `network` option [\#645](https://github.com/PegaSysEng/pantheon/pull/645)
- Remove OrionConfiguration [\#644](https://github.com/PegaSysEng/pantheon/pull/644) (thanks to [Puneetha17](https://github.com/Puneetha17))
- IBFT Json Acceptance tests [\#634](https://github.com/PegaSysEng/pantheon/pull/634)
- Upgraded build image to one that contains libsodium [\#632](https://github.com/PegaSysEng/pantheon/pull/632)
- Command line fixes [\#630](https://github.com/PegaSysEng/pantheon/pull/630)
- Consider peer count insufficient until minimum peers for fast sync are connected [\#629](https://github.com/PegaSysEng/pantheon/pull/629)
- Build tweaks [\#628](https://github.com/PegaSysEng/pantheon/pull/628)
- IBFT ensure non-validator does not partake in consensus [\#627](https://github.com/PegaSysEng/pantheon/pull/627)
- Added ability in acceptance tests to set up a node with `--no-discovery` [\#624](https://github.com/PegaSysEng/pantheon/pull/624)
- Gossip integration test [\#623](https://github.com/PegaSysEng/pantheon/pull/623)
- Removed quickstart code and CI pipeline [\#616](https://github.com/PegaSysEng/pantheon/pull/616)
- IBFT Integration Tests - Spurious Behaviour [\#615](https://github.com/PegaSysEng/pantheon/pull/615)
- Refactoring for more readable IBFT IT [\#614](https://github.com/PegaSysEng/pantheon/pull/614)
- Start of fast sync downloader [\#613](https://github.com/PegaSysEng/pantheon/pull/613)
- Split `IbftProcessor` into looping and event processing [\#612](https://github.com/PegaSysEng/pantheon/pull/612)
- IBFT Int Test - changed `TestContextFactory` to a builder [\#611](https://github.com/PegaSysEng/pantheon/pull/611)
- Discard prior round change msgs [\#610](https://github.com/PegaSysEng/pantheon/pull/610)
- `IbftGetValidatorsByBlockHash` added to json factory [\#607](https://github.com/PegaSysEng/pantheon/pull/607)
- IBFT Validator RPCs to return list of strings [\#606](https://github.com/PegaSysEng/pantheon/pull/606)
- Update Benchmark [\#605](https://github.com/PegaSysEng/pantheon/pull/605)
- Remove db package and move classes to more appropriate locations [\#599](https://github.com/PegaSysEng/pantheon/pull/599)
- Added `GetReceiptsFromPeerTask` [\#598](https://github.com/PegaSysEng/pantheon/pull/598)
- Added `GetNodeDataFromPeerTask` [\#597](https://github.com/PegaSysEng/pantheon/pull/597)
- Fixed deprecation warnings [\#596](https://github.com/PegaSysEng/pantheon/pull/596)
- IBFT Integration Tests - Future Height [\#591](https://github.com/PegaSysEng/pantheon/pull/591)
- Added `getNodeData` to `EthPeer` to enable requesting node data [\#589](https://github.com/PegaSysEng/pantheon/pull/589)
- `Blockcreator` to use `parentblock` specified at constuction [\#588](https://github.com/PegaSysEng/pantheon/pull/588)
- Support responding to `GetNodeData` requests [\#587](https://github.com/PegaSysEng/pantheon/pull/587)
- IBFT validates block on proposal reception [\#583](https://github.com/PegaSysEng/pantheon/pull/583)
- Rework `NewRoundValidator` tests [\#582](https://github.com/PegaSysEng/pantheon/pull/582)
- IBFT split extra data validation rule into components [\#581](https://github.com/PegaSysEng/pantheon/pull/581)
- Allow attached rules to be flagged `light` [\#580](https://github.com/PegaSysEng/pantheon/pull/580)
- Split Block Validation from Importing [\#579](https://github.com/PegaSysEng/pantheon/pull/579)
- Refactor `RoundChangeManager` creation [\#578](https://github.com/PegaSysEng/pantheon/pull/578)
- Add `-SNAPSHOT` postfix to version [\#577](https://github.com/PegaSysEng/pantheon/pull/577)
- IBFT - prevent proposed block being imported twice [\#576](https://github.com/PegaSysEng/pantheon/pull/576)
- Version upgrades [\#571](https://github.com/PegaSysEng/pantheon/pull/571)
- Tests that CLI options are disabled under docker [\#566](https://github.com/PegaSysEng/pantheon/pull/566)
- Renamed IBFT networking classes [\#555](https://github.com/PegaSysEng/pantheon/pull/555)
- Removed dead code from the consensus package [\#554](https://github.com/PegaSysEng/pantheon/pull/554)
- Prepared private transaction support [\#538](https://github.com/PegaSysEng/pantheon/pull/538) (thanks to [iikirilov](https://github.com/iikirilov))

## 0.8.5

Indefinitely delays the roll-out of Constantinople on Ethereum Mainnet due to a [potential security issue](https://blog.ethereum.org/2019/01/15/security-alert-ethereum-constantinople-postponement/) detected.

## Additions and Improvements
- Remove Constantinople fork block [\#574](https://github.com/PegaSysEng/pantheon/pull/574)

## Technical Improvements
- Rename IBFT message packages [\#568](https://github.com/PegaSysEng/pantheon/pull/568)


## 0.8.4

### Docker Image

If you have been running a node using the v0.8.3 Docker image, the node was not saving data to the
specified [data directory](https://besu.hyperledger.org/en/stable/),
or referring to the custom [configuration file](https://besu.hyperledger.org/en/stable/)
or [genesis file](https://besu.hyperledger.org/en/stable/).

To recover the node key and data directory from the Docker container:
`docker cp <container>:/opt/pantheon/key <destination_file>`
`docker cp <container>:/opt/pantheon/database <destination_directory>`

Where `container` is the name or ID of the Docker container containing the Besu node.

The container can be running or stopped when you copy the key and data directory. If your node was
fully synchronized to MainNet, the data directory will be ~2TB.

When restarting your node with the v0.8.4 Docker image:

* Save the node key in the [`key` file](https://besu.hyperledger.org/en/latest/Concepts/Node-Keys/#node-private-key) in the data
    directory or specify the location using the [`--node-private-key` option](https://besu.hyperledger.org/en/stable/).
* Specify the `<destination_directory` as a [volume for the data directory](https://besu.hyperledger.org/en/stable/).

### Bug Fixes
- Fixing default resource locations inside docker [\#529](https://github.com/PegaSysEng/pantheon/pull/529)
- NewRoundMessageValidator ignores Round Number when comparing blocks [\#523](https://github.com/PegaSysEng/pantheon/pull/523)
- Fix Array Configurable command line options [\#514](https://github.com/PegaSysEng/pantheon/pull/514)

## Additions and Improvements
- RocksDB Metrics [\#531](https://github.com/PegaSysEng/pantheon/pull/531)
- Added `ibft_getValidatorsByBlockHash` JSON RPC [\#519](https://github.com/PegaSysEng/pantheon/pull/519)
- Expose metrics to Prometheus [\#506](https://github.com/PegaSysEng/pantheon/pull/506)
- Added `ibft_getValidatorsByBlockNumber` [\#499](https://github.com/PegaSysEng/pantheon/pull/499)
- Added `Roadmap.md` file. [\#494](https://github.com/PegaSysEng/pantheon/pull/494)
- Added JSON RPC `eth hashrate` method. [\#488](https://github.com/PegaSysEng/pantheon/pull/488)
- Account whitelist API [\#487](https://github.com/PegaSysEng/pantheon/pull/487)
- Added nodes whitelist JSON-RPC APIs [\#476](https://github.com/PegaSysEng/pantheon/pull/476)
- Added account whitelisting [\#460](https://github.com/PegaSysEng/pantheon/pull/460)
- Added configurable refresh delay for SyncingSubscriptionService on start up [\#383](https://github.com/PegaSysEng/pantheon/pull/383)
- Added the Command Line Style Guide  [\#530](https://github.com/PegaSysEng/pantheon/pull/530)
- Documentation updates include:
  * Migrated to new [documentation site](https://docs.pantheon.pegasys.tech/en/latest/)
  * Added [configuration file content](https://besu.hyperledger.org/en/stable/)
  * Added [tutorial to create private network](https://besu.hyperledger.org/en/latest/Tutorials/Private-Network/Create-Private-Network/)
  * Added content on [enabling non-default APIs](https://besu.hyperledger.org/en/latest/Reference/API-Methods/)

## Technical Improvements

-  Updated `--bootnodes` command option to take zero arguments [\#548](https://github.com/PegaSysEng/pantheon/pull/548)
- IBFT Integration Testing - Local Node is proposer [\#527](https://github.com/PegaSysEng/pantheon/pull/527)
- Remove vertx from discovery tests [\#539](https://github.com/PegaSysEng/pantheon/pull/539)
- IBFT Integration testing - Round Change [\#537](https://github.com/PegaSysEng/pantheon/pull/537)
- NewRoundMessageValidator creates RoundChangeValidator with correct value [\#518](https://github.com/PegaSysEng/pantheon/pull/518)
- Remove time dependency from BlockTimer tests [\#513](https://github.com/PegaSysEng/pantheon/pull/513)
- Gradle 5.1 [\#512](https://github.com/PegaSysEng/pantheon/pull/512)
- Metrics measurement adjustment [\#511](https://github.com/PegaSysEng/pantheon/pull/511)
- Metrics export for import command. [\#509](https://github.com/PegaSysEng/pantheon/pull/509)
- IBFT Integration test framework [\#502](https://github.com/PegaSysEng/pantheon/pull/502)
- IBFT message gossiping [\#501](https://github.com/PegaSysEng/pantheon/pull/501)
- Remove non-transactional mutation from KeyValueStore [\#500](https://github.com/PegaSysEng/pantheon/pull/500)
- Ensured that the blockchain queries class handles optionals better. [\#486](https://github.com/PegaSysEng/pantheon/pull/486)
- IBFT mining acceptance test [\#483](https://github.com/PegaSysEng/pantheon/pull/483)
- Set base directory name to be lowercase in building.md [\#474](https://github.com/PegaSysEng/pantheon/pull/474) (Thanks to [Matthalp](https://github.com/Matthalp))
- Moved admin\_peers to Admin API group [\#473](https://github.com/PegaSysEng/pantheon/pull/473)
- Nodes whitelist acceptance test [\#472](https://github.com/PegaSysEng/pantheon/pull/472)
- Rework RoundChangeManagerTest to not reuse validators [\#469](https://github.com/PegaSysEng/pantheon/pull/469)
- Ignore node files to support truffle. [\#467](https://github.com/PegaSysEng/pantheon/pull/467)
- IBFT pantheon controller [\#461](https://github.com/PegaSysEng/pantheon/pull/461)
- IBFT Round to update internal state on reception of NewRound Message [\#451](https://github.com/PegaSysEng/pantheon/pull/451)
- Update RoundChangeManager correctly create its message validator [\#450](https://github.com/PegaSysEng/pantheon/pull/450)
- Use seconds for block timer time unit [\#445](https://github.com/PegaSysEng/pantheon/pull/445)
- IBFT controller and future msgs handling [\#431](https://github.com/PegaSysEng/pantheon/pull/431)
- Allow IBFT Round to be created using PreparedCert [\#429](https://github.com/PegaSysEng/pantheon/pull/429)
- Added MessageValidatorFactory [\#425](https://github.com/PegaSysEng/pantheon/pull/425)
- Inround payload [\#423](https://github.com/PegaSysEng/pantheon/pull/423)
- Updated IbftConfig Fields [\#422](https://github.com/PegaSysEng/pantheon/pull/422)
- Repair IbftBlockCreator and add tests [\#421](https://github.com/PegaSysEng/pantheon/pull/421)
- Make Besu behave as a submodule [\#419](https://github.com/PegaSysEng/pantheon/pull/419)
- Ibft Height Manager [\#418](https://github.com/PegaSysEng/pantheon/pull/418)
- Ensure bootnodes are a subset of node whitelist [\#414](https://github.com/PegaSysEng/pantheon/pull/414)
- IBFT Consensus Round Classes [\#405](https://github.com/PegaSysEng/pantheon/pull/405)
- IBFT message payload tests [\#404](https://github.com/PegaSysEng/pantheon/pull/404)
- Validate enodeurl syntax from command line [\#403](https://github.com/PegaSysEng/pantheon/pull/403)
- Update errorprone [\#401](https://github.com/PegaSysEng/pantheon/pull/401)
- IBFT round change manager [\#393](https://github.com/PegaSysEng/pantheon/pull/393)
- IBFT RoundState [\#392](https://github.com/PegaSysEng/pantheon/pull/392)
- Move Block data generator test helper to test support package [\#391](https://github.com/PegaSysEng/pantheon/pull/391)
- IBFT message tests [\#367](https://github.com/PegaSysEng/pantheon/pull/367)

## 0.8.3

### Breaking Change to JSON RPC-API

From v0.8.3, incoming HTTP requests are only accepted from hostnames specified using the `--host-whitelist` command-line option. If not specified, the default value for `--host-whitelist` is `localhost`.

If using the URL `http://127.0.0.1` to make JSON-RPC calls, use `--host-whitelist` to specify the hostname `127.0.0.1` or update the hostname to `localhost`.

If your application publishes RPC ports, specify the hostnames when starting Besu. For example:

```bash
pantheon --host-whitelist=example.com
```

Specify `*` or `all` for `--host-whitelist` to effectively disable host protection and replicate pre-v0.8.3 behavior. This is not recommended for production code.

### Bug Fixes

- Repair Clique Proposer Selection [\#339](https://github.com/PegaSysEng/pantheon/pull/339)
- High TX volume swamps block processing [\#337](https://github.com/PegaSysEng/pantheon/pull/337)
- Check if the connectFuture has completed successfully [\#293](https://github.com/PegaSysEng/pantheon/pull/293)
- Switch back to Xerial Snappy Library [\#284](https://github.com/PegaSysEng/pantheon/pull/284)
- ShortHex of 0 should be '0x0', not '0x' [\#272](https://github.com/PegaSysEng/pantheon/pull/272)
- Fix pantheon CLI default values infinite loop [\#266](https://github.com/PegaSysEng/pantheon/pull/266)

### Additions and Improvements

- Added `--nodes-whitelist` parameter to CLI and NodeWhitelistController [\#346](https://github.com/PegaSysEng/pantheon/pull/346)
- Discovery wiring for `--node-whitelist` [\#365](https://github.com/PegaSysEng/pantheon/pull/365)
- Plumb in three more metrics [\#344](https://github.com/PegaSysEng/pantheon/pull/344)
- `ProposerSelection` to support multiple IBFT implementations [\#307](https://github.com/PegaSysEng/pantheon/pull/307)
- Configuration to support IBFT original and revised [\#306](https://github.com/PegaSysEng/pantheon/pull/306)
- Added host whitelist for JSON-RPC. [**Breaking Change**](#breaking-change-to-json-rpc-api) [\#295](https://github.com/PegaSysEng/pantheon/pull/295)
- Reduce `Block creation processed cancelled` log message to debug [\#294](https://github.com/PegaSysEng/pantheon/pull/294)
- Implement iterative peer search [\#268](https://github.com/PegaSysEng/pantheon/pull/268)
- Added RLP enc/dec for PrePrepare, Commit and NewRound messages [\#200](https://github.com/PegaSysEng/pantheon/pull/200)
- IBFT block mining [\#169](https://github.com/PegaSysEng/pantheon/pull/169)
- Added `--goerli` CLI option [\#370](https://github.com/PegaSysEng/pantheon/pull/370) (Thanks to [@Nashatyrev](https://github.com/Nashatyrev))
- Begin capturing metrics to better understand Besu's behaviour [\#326](https://github.com/PegaSysEng/pantheon/pull/326)
- Documentation updates include:
   * Added Coding Conventions [\#342](https://github.com/PegaSysEng/pantheon/pull/342)
   * Reorganised [Installation documentation](https://github.com/PegaSysEng/pantheon/wiki/Installation) and added [Chocolatey installation](https://github.com/PegaSysEng/pantheon/wiki/Install-Binaries#windows-with-chocolatey) for Windows
   * Reorganised [JSON-RPC API documentation](https://github.com/PegaSysEng/pantheon/wiki/JSON-RPC-API)
   * Updated [RPC Pub/Sub API documentation](https://github.com/PegaSysEng/pantheon/wiki/RPC-PubSub)

### Technical Improvements

- Extracted non-Docker CLI parameters to picoCLI mixin. [\#323](https://github.com/PegaSysEng/pantheon/pull/323)
- IBFT preprepare to validate round matches block [\#329](https://github.com/PegaSysEng/pantheon/pull/329)
- Fix acceptance test [\#324](https://github.com/PegaSysEng/pantheon/pull/324)
- Added the `IbftFinalState` [\#385](https://github.com/PegaSysEng/pantheon/pull/385)
- Constantinople Fork Block [\#382](https://github.com/PegaSysEng/pantheon/pull/382)
- Fix `pantheon.cli.BesuCommandTest` test on Windows [\#380](https://github.com/PegaSysEng/pantheon/pull/380)
- JDK smoke testing is being configured differently now [\#374](https://github.com/PegaSysEng/pantheon/pull/374)
- Re-enable clique AT [\#373](https://github.com/PegaSysEng/pantheon/pull/373)
- Ignoring acceptance test [\#372](https://github.com/PegaSysEng/pantheon/pull/372)
- Changes to support Gradle 5.0 [\#371](https://github.com/PegaSysEng/pantheon/pull/371)
- Clique: Prevent out of turn blocks interrupt in-turn mining [\#364](https://github.com/PegaSysEng/pantheon/pull/364)
- Time all tasks [\#361](https://github.com/PegaSysEng/pantheon/pull/361)
- Rework `VoteTallyCache` to better represent purpose [\#360](https://github.com/PegaSysEng/pantheon/pull/360)
- Add an `UNKNOWN` `DisconnectReason` [\#359](https://github.com/PegaSysEng/pantheon/pull/359)
- New round validation [\#353](https://github.com/PegaSysEng/pantheon/pull/353)
- Update get validators for block hash test to start from block 1 [\#352](https://github.com/PegaSysEng/pantheon/pull/352)
- Idiomatic Builder Pattern [\#345](https://github.com/PegaSysEng/pantheon/pull/345)
- Revert `Repair Clique Proposer Selection` \#339 - Breaks Görli testnet [\#343](https://github.com/PegaSysEng/pantheon/pull/343)
- No fixed ports in tests [\#340](https://github.com/PegaSysEng/pantheon/pull/340)
- Update clique acceptance test genesis file to use correct clique property names [\#338](https://github.com/PegaSysEng/pantheon/pull/338)
- Supporting list of addresses in logs subscription [\#336](https://github.com/PegaSysEng/pantheon/pull/336)
- Render handler exception to `System.err` instead of `.out` [\#334](https://github.com/PegaSysEng/pantheon/pull/334)
- Renamed IBFT message classes [\#333](https://github.com/PegaSysEng/pantheon/pull/333)
- Add additional RLP tests [\#332](https://github.com/PegaSysEng/pantheon/pull/332)
- Downgrading spotless to 3.13.0 to fix threading issues [\#325](https://github.com/PegaSysEng/pantheon/pull/325)
- `eth_getTransactionReceipt` acceptance test [\#322](https://github.com/PegaSysEng/pantheon/pull/322)
- Upgrade vertx to 3.5.4 [\#316](https://github.com/PegaSysEng/pantheon/pull/316)
- Round change validation [\#315](https://github.com/PegaSysEng/pantheon/pull/315)
- Basic IBFT message validators [\#314](https://github.com/PegaSysEng/pantheon/pull/314)
- Minor repairs to clique block scheduling [\#308](https://github.com/PegaSysEng/pantheon/pull/308)
- Dependencies Version upgrade [\#303](https://github.com/PegaSysEng/pantheon/pull/303)
- Build multiple JVM [\#301](https://github.com/PegaSysEng/pantheon/pull/301)
- Smart contract acceptance test [\#296](https://github.com/PegaSysEng/pantheon/pull/296)
- Fixing WebSocket error response [\#292](https://github.com/PegaSysEng/pantheon/pull/292)
- Reword error messages following exceptions during mining [\#291](https://github.com/PegaSysEng/pantheon/pull/291)
- Clique acceptance tests [\#290](https://github.com/PegaSysEng/pantheon/pull/290)
- Delegate creation of additional JSON-RPC methods to the BesuController [\#289](https://github.com/PegaSysEng/pantheon/pull/289)
- Remove unnecessary `RlpInput` and `RlpOutput` classes [\#287](https://github.com/PegaSysEng/pantheon/pull/287)
- Remove `RlpUtils` [\#285](https://github.com/PegaSysEng/pantheon/pull/285)
- Enabling previously ignored acceptance tests [\#282](https://github.com/PegaSysEng/pantheon/pull/282)
- IPv6 peers [\#281](https://github.com/PegaSysEng/pantheon/pull/281)
- IPv6 Bootnode [\#280](https://github.com/PegaSysEng/pantheon/pull/280)
- Acceptance test for `getTransactionReceipt` JSON-RPC method [\#278](https://github.com/PegaSysEng/pantheon/pull/278)
- Inject `StorageProvider` into `BesuController` instances [\#259](https://github.com/PegaSysEng/pantheon/pull/259)

## 0.8.2

### Removed
 - Removed `import-blockchain` command because nothing exports to the required format yet (PR [\#223](https://github.com/PegaSysEng/pantheon/pull/223))

### Bug Fixes
 - `io.netty.util.internal.OutOfDirectMemoryError` errors by removing reference counting from network messages.
 - Log spam: endless loop in `nioEventLoopGroup` thanks to [@5chdn](https://github.com/5chdn) for reporting) (PR [#261](https://github.com/PegaSysEng/pantheon/pull/261))
 - Rinkeby import can stall with too many fragments thanks to [@steffenkux](https://github.com/steffenkux) and [@5chdn](https://github.com/5chdn) for reporting) (PR [#255](https://github.com/PegaSysEng/pantheon/pull/255))
 - Clique incorrectly used the chain ID instead of the network ID in ETH status messages (PR [#209](https://github.com/PegaSysEng/pantheon/pull/209))
 - Gradle deprecation warnings (PR [#246](https://github.com/PegaSysEng/pantheon/pull/246) with thanks to [@jvirtanen](https://github.com/jvirtanen))
 - Consensus issue on Ropsten:
    - Treat output length as a maximum length for CALL operations (PR [#236](https://github.com/PegaSysEng/pantheon/pull/236))
    - ECRec precompile should return empty instead of 32 zero bytes when the input is invalid (PR [#227](https://github.com/PegaSysEng/pantheon/pull/227))
 - File name too long error while building from source thanks to [@5chdn](https://github.com/5chdn) for reporting) (PR [#221](https://github.com/PegaSysEng/pantheon/pull/221))
 - Loop syntax in `runBesuPrivateNetwork.sh` (PR [#237](https://github.com/PegaSysEng/pantheon/pull/237) thanks to [@matt9ucci](https://github.com/matt9ucci))
 - Fix `CompressionException: Snappy decompression failed` errors thanks to [@5chdn](https://github.com/5chdn) for reporting) (PR [#274](https://github.com/PegaSysEng/pantheon/pull/274))

### Additions and Improvements
 - Added `--ropsten` command line argument to make syncing to Ropsten easier (PR [#197](https://github.com/PegaSysEng/pantheon/pull/197) with thanks to [@jvirtanen](https://github.com/jvirtanen))
 - Enabled constantinople in `--dev-mode` (PR [#256](https://github.com/PegaSysEng/pantheon/pull/256))
 - Supported Constantinople with Clique thanks to [@5chdn](https://github.com/5chdn) for reporting) (PR [#250](https://github.com/PegaSysEng/pantheon/pull/250), PR [#247](https://github.com/PegaSysEng/pantheon/pull/247))
 - Implemented `eth_chainId` JSON-RPC method (PR [#219](https://github.com/PegaSysEng/pantheon/pull/219))
 - Updated client version to be ethstats friendly (PR [#258](https://github.com/PegaSysEng/pantheon/pull/258))
 - Added `--node-private-key` option to allow nodekey file to be specified separately to data directory thanks to [@peterbroadhurst](https://github.com/peterbroadhurst) for requesting)  (PR [#234](https://github.com/PegaSysEng/pantheon/pull/234))
 - Added `--banned-nodeids` option to prevent connection to specific nodes (PR [#254](https://github.com/PegaSysEng/pantheon/pull/254))
 - Send client quitting disconnect message to peers on shutdown (PR [#253](https://github.com/PegaSysEng/pantheon/pull/253))
 - Improved error message for port conflict error (PR [#232](https://github.com/PegaSysEng/pantheon/pull/232))
 - Improved documentation by adding the following pages:
    * [Getting Started](https://github.com/PegaSysEng/pantheon/wiki/Getting-Started)
    * [Network ID and Chain ID](https://github.com/PegaSysEng/pantheon/wiki/NetworkID-And-ChainID)
    * [Node Keys](https://github.com/PegaSysEng/pantheon/wiki/Node-Keys)
    * [Networking](https://github.com/PegaSysEng/pantheon/wiki/Networking)
    * [Accounts for Testing](https://github.com/PegaSysEng/pantheon/wiki/Accounts-for-Testing)
    * [Logging](https://github.com/PegaSysEng/pantheon/wiki/Logging)
    * [Proof of Authority](https://github.com/PegaSysEng/pantheon/wiki/Proof-of-Authority)
    * [Passing JVM Options](https://github.com/PegaSysEng/pantheon/wiki/Passing-JVM-Options)


 ### Technical Improvements
 - Upgraded Ethereum reference tests to 6.0 beta 2. (thanks to [@jvirtanen](https://github.com/jvirtanen) for the initial upgrade to beta 1)
 - Set Java compiler default encoding to UTF-8 (PR [#238](https://github.com/PegaSysEng/pantheon/pull/238) thanks to [@matt9ucci](https://github.com/matt9ucci))
 - Removed duplicate code defining default JSON-RPC APIs (PR [#218](https://github.com/PegaSysEng/pantheon/pull/218) thanks to [@matt9ucci](https://github.com/matt9ucci))
 - Improved code for parsing config (PRs [#208](https://github.com/PegaSysEng/pantheon/pull/208), [#209](https://github.com/PegaSysEng/pantheon/pull/209))
 - Use `java.time.Clock` in favour of a custom Clock interface (PR [#220](https://github.com/PegaSysEng/pantheon/pull/220))
 - Improve modularity of storage systems (PR [#211](https://github.com/PegaSysEng/pantheon/pull/211), [#207](https://github.com/PegaSysEng/pantheon/pull/207))
 - Treat JavaDoc warnings as errors (PR [#171](https://github.com/PegaSysEng/pantheon/pull/171))
 - Add benchmark for `BlockHashOperation `as a template for benchmarking other EVM operations (PR [#203](https://github.com/PegaSysEng/pantheon/pull/203))
 - Added unit tests for `EthBlockNumber` (PR [#195](https://github.com/PegaSysEng/pantheon/pull/195) thanks to [@jvirtanen](https://github.com/jvirtanen))
 - Code style improvements (PR [#196](https://github.com/PegaSysEng/pantheon/pull/196) thanks to [@jvirtanen](https://github.com/jvirtanen))
 - Added unit tests for `Web3ClientVersion` (PR [#194](https://github.com/PegaSysEng/pantheon/pull/194) with thanks to [@jvirtanen](https://github.com/jvirtanen))
 - Removed RLPUtils from `RawBlockIterator` (PR [#179](https://github.com/PegaSysEng/pantheon/pull/179))
 - Replace the JNI based snappy library with a pure-Java version (PR [#257](https://github.com/PegaSysEng/pantheon/pull/257))<|MERGE_RESOLUTION|>--- conflicted
+++ resolved
@@ -1,7 +1,6 @@
 # Changelog
 
-<<<<<<< HEAD
-## 24.1.3-SNAPSHOT
+## 24.2.1-SNAPSHOT
 
 ### Breaking Changes
 - RocksDB database metadata format has changed to be more expressive, the migration of an existing metadata file to the new format is automatic at startup. Before performing a downgrade to a previous version it is mandatory to revert to the original format using the subcommand `besu --data-path=/path/to/besu/datadir storage revert-metadata v2-to-v1`.
@@ -13,10 +12,7 @@
 
 ### Bug fixes
 
-## 24.1.2-SNAPSHOT
-=======
 ## 24.2.0-SNAPSHOT
->>>>>>> 8be243f7
 
 ### Breaking Changes
 - Following the OpenMetrics convention, the updated Prometheus client adds the `_total` suffix to every metrics of type counter, with the effect that some existing metrics have been renamed to have this suffix. If you are using the official Besu Grafana dashboard [(available here)](https://grafana.com/grafana/dashboards/16455-besu-full/), just update it to the latest revision, that accepts the old and the new name of the affected metrics. If you have a custom dashboard or use the metrics in other ways, then you need to manually update it to support the new naming.
