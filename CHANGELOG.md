--- conflicted
+++ resolved
@@ -7,11 +7,8 @@
 
 ### Bug Fixes
 - Fixed a snapsync issue that can sometimes block the healing step [#3920](https://github.com/hyperledger/besu/pull/3920)
-<<<<<<< HEAD
+- Upgrade OpenTelemetry to version 1.15.0 [#3675](https://github.com/hyperledger/besu/pull/3675)
 - Support free gas networks in the London fee market [#4003](https://github.com/hyperledger/besu/pull/4003)
-=======
-- Upgrade OpenTelemetry to version 1.15.0 [#3675](https://github.com/hyperledger/besu/pull/3675)
->>>>>>> 78717ade
 
 ## 22.4.3
 
