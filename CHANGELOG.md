# Changelog

## [Unreleased]

### Breaking Changes
- Removed Retesteth rpc service and commands [#7833](https://github.com/hyperledger/besu/pull/7783)
<<<<<<< HEAD
- TLS for P2P (early access feature) has been removed [#7942](https://github.com/hyperledger/besu/pull/7942)
=======
- With the upgrade of the Prometheus Java Metrics library, there are the following changes:
  - Gauge names are not allowed to end with `total`, therefore the metric `besu_blockchain_difficulty_total` is losing the `_total` suffix
  - The `_created` timestamps are not returned by default, you can set the env var `BESU_OPTS="-Dio.prometheus.exporter.includeCreatedTimestamps=true"` to enable them
  - Some JVM metrics have changed name to adhere to the OTEL standard (see the table below), [Besu Full Grafana dashboard](https://grafana.com/grafana/dashboards/16455-besu-full/) is updated to support both names

    | Old Name                        | New Name                        |
    |---------------------------------|---------------------------------|
    | jvm_memory_bytes_committed      | jvm_memory_committed_bytes      |
    | jvm_memory_bytes_init           | jvm_memory_init_bytes           |
    | jvm_memory_bytes_max            | jvm_memory_max_bytes            |
    | jvm_memory_bytes_used           | jvm_memory_used_bytes           |
    | jvm_memory_pool_bytes_committed | jvm_memory_pool_committed_bytes |
    | jvm_memory_pool_bytes_init      | jvm_memory_pool_init_bytes      |
    | jvm_memory_pool_bytes_max       | jvm_memory_pool_max_bytes       |
    | jvm_memory_pool_bytes_used      | jvm_memory_pool_used_bytes      |
>>>>>>> 14dec7b7

### Upcoming Breaking Changes
- Plugin API will be deprecating the BesuContext interface to be replaced with the ServiceManager interface.
- `MetricSystem::createLabelledGauge` is deprecated and will be removed in a future release, replace it with `MetricSystem::createLabelledSuppliedGauge`
- k8s (KUBERNETES) Nat method is now deprecated and will be removed in a future release
- `--host-whitelist` has been deprecated in favor of `--host-allowlist` since 2020 and will be removed in a future release
- Sunsetting features - for more context on the reasoning behind the deprecation of these features, including alternative options, read [this blog post](https://www.lfdecentralizedtrust.org/blog/sunsetting-tessera-and-simplifying-hyperledger-besu)
  - Tessera privacy
  - Smart-contract-based permissioning
  - Proof of Work consensus
  - Fast Sync

### Additions and Improvements
- Fine tune already seen txs tracker when a tx is removed from the pool [#7755](https://github.com/hyperledger/besu/pull/7755)
- Support for enabling and configuring TLS/mTLS in WebSocket service. [#7854](https://github.com/hyperledger/besu/pull/7854)
- Create and publish Besu BOM (Bill of Materials) [#7615](https://github.com/hyperledger/besu/pull/7615) 
- Update Java dependencies [#7786](https://github.com/hyperledger/besu/pull/7786)
- Add a method to get all the transaction in the pool, to the `TransactionPoolService`, to easily access the transaction pool content from plugins [#7813](https://github.com/hyperledger/besu/pull/7813)
- Upgrade RocksDB JNI library from version 8.3.2 to 9.7.3 [#7817](https://github.com/hyperledger/besu/pull/7817)
- Add a method to check if a metric category is enabled to the plugin API [#7832](https://github.com/hyperledger/besu/pull/7832)
- Add a new metric collector for counters which get their value from suppliers [#7894](https://github.com/hyperledger/besu/pull/7894)
- Add account and state overrides to `eth_call` [#7801](https://github.com/hyperledger/besu/pull/7801) and `eth_estimateGas` [#7890](https://github.com/hyperledger/besu/pull/7890)
- Prometheus Java Metrics library upgraded to version 1.3.3 [#7880](https://github.com/hyperledger/besu/pull/7880)
- Add histogram to Prometheus metrics system [#7944](https://github.com/hyperledger/besu/pull/7944)

### Bug fixes
- Fix registering new metric categories from plugins [#7825](https://github.com/hyperledger/besu/pull/7825)
- Fix CVE-2024-47535 [7878](https://github.com/hyperledger/besu/pull/7878)
- Fix QBFT prepared block based proposal validation [#7875](https://github.com/hyperledger/besu/pull/7875)

## 24.10.0

### Breaking Changes
- Besu will now fail to start if any plugins encounter errors during initialization. To allow Besu to continue running despite plugin errors, use the `--plugin-continue-on-error` option. [#7662](https://github.com/hyperledger/besu/pull/7662)

### Upcoming Breaking Changes
- k8s (KUBERNETES) Nat method is now deprecated and will be removed in a future release
- `--host-whitelist` has been deprecated in favor of `--host-allowlist` since 2020 and will be removed in a future release

### Additions and Improvements
- Remove privacy test classes support [#7569](https://github.com/hyperledger/besu/pull/7569)
- Add Blob Transaction Metrics [#7622](https://github.com/hyperledger/besu/pull/7622)
- Implemented support for emptyBlockPeriodSeconds in QBFT [#6965](https://github.com/hyperledger/besu/pull/6965)
- LUKSO Cancun Hardfork [#7686](https://github.com/hyperledger/besu/pull/7686)
- Add configuration of Consolidation Request Contract Address via genesis configuration [#7647](https://github.com/hyperledger/besu/pull/7647)
- Interrupt pending transaction processing on block creation timeout [#7673](https://github.com/hyperledger/besu/pull/7673)
- Align gas cap calculation for transaction simulation to Geth approach [#7703](https://github.com/hyperledger/besu/pull/7703)
- Expose chainId in the `BlockchainService` [7702](https://github.com/hyperledger/besu/pull/7702)
- Add support for `chainId` in `CallParameters` [#7720](https://github.com/hyperledger/besu/pull/7720)
- Add `--ephemery` network support for Ephemery Testnet [#7563](https://github.com/hyperledger/besu/pull/7563) thanks to [@gconnect](https://github.com/gconnect)
- Add configuration of Consolidation Request Contract Address via genesis configuration [#7647](https://github.com/hyperledger/besu/pull/7647)

### Bug fixes
- Fix mounted data path directory permissions for besu user [#7575](https://github.com/hyperledger/besu/pull/7575)
- Fix for `debug_traceCall` to handle transactions without specified gas price. [#7510](https://github.com/hyperledger/besu/pull/7510)
- Corrects a regression where custom plugin services are not initialized correctly. [#7625](https://github.com/hyperledger/besu/pull/7625)
- Fix for IBFT2 chains using the BONSAI DB format [#7631](https://github.com/hyperledger/besu/pull/7631)
- Fix reading `tx-pool-min-score` option from configuration file [#7623](https://github.com/hyperledger/besu/pull/7623)
- Fix an unhandled PeerTable exception [#7733](https://github.com/hyperledger/besu/issues/7733)
- Fix RocksDBException: Busy leading to MerkleTrieException: Unable to load trie node value [#7745](https://github.com/hyperledger/besu/pull/7745)
- If a BFT validator node is syncing, pause block production until sync has completed [#7657](https://github.com/hyperledger/besu/pull/7657)
- Fix eth_feeHistory rewards when bounded by configuration [#7750](https://github.com/hyperledger/besu/pull/7750)

## 24.9.1

### Upcoming Breaking Changes

### Breaking Changes
- Receipt compaction is enabled by default. It will no longer be possible to downgrade Besu to versions prior to 24.5.1.

### Additions and Improvements
- Add 'inbound' field to admin_peers JSON-RPC Call [#7461](https://github.com/hyperledger/besu/pull/7461)
- Add pending block header to `TransactionEvaluationContext` plugin API [#7483](https://github.com/hyperledger/besu/pull/7483)
- Add bootnode to holesky config [#7500](https://github.com/hyperledger/besu/pull/7500)
- Implement engine_getClientVersionV1 [#7512](https://github.com/hyperledger/besu/pull/7512)
- Performance optimzation for ECMUL (1 of 2) [#7509](https://github.com/hyperledger/besu/pull/7509)
- Performance optimzation for ECMUL (2 of 2) [#7543](https://github.com/hyperledger/besu/pull/7543)
- Include current chain head block when computing `eth_maxPriorityFeePerGas` [#7485](https://github.com/hyperledger/besu/pull/7485)
- Remove (old) documentation updates from the changelog [#7562](https://github.com/hyperledger/besu/pull/7562)
- Update Java and Gradle dependencies [#7571](https://github.com/hyperledger/besu/pull/7571)
- Layered txpool: new options `--tx-pool-min-score` to remove a tx from pool when its score is lower than the specified value [#7576](https://github.com/hyperledger/besu/pull/7576)
- Add `engine_getBlobsV1` method to the Engine API [#7553](https://github.com/hyperledger/besu/pull/7553)

### Bug fixes
- Fix tracing in precompiled contracts when halting for out of gas [#7318](https://github.com/hyperledger/besu/issues/7318)
- Correctly release txpool save and restore lock in case of exceptions [#7473](https://github.com/hyperledger/besu/pull/7473)
- Fix for `eth_gasPrice` could not retrieve block error [#7482](https://github.com/hyperledger/besu/pull/7482)
- Correctly drops messages that exceeds local message size limit [#5455](https://github.com/hyperledger/besu/pull/7507)
- **DebugMetrics**: Fixed a `ClassCastException` occurring in `DebugMetrics` when handling nested metric structures. Previously, `Double` values within these structures were incorrectly cast to `Map` objects, leading to errors. This update allows for proper handling of both direct values and nested structures at the same level. Issue# [#7383](https://github.com/hyperledger/besu/pull/7383)
- `evmtool` was not respecting the `--genesis` setting, resulting in unexpected trace results. [#7433](https://github.com/hyperledger/besu/pull/7433)
- The genesis config override `contractSizeLimit` was not wired into code size limits [#7557](https://github.com/hyperledger/besu/pull/7557)
- Fix incorrect key filtering in LayeredKeyValueStorage stream [#7535](https://github.com/hyperledger/besu/pull/7557)
- Layered txpool: do not send notifications when moving tx between layers [#7539](https://github.com/hyperledger/besu/pull/7539)
- Layered txpool: fix for unsent drop notifications on remove [#7538](https://github.com/hyperledger/besu/pull/7538)
- Honor block number or tag parameter in eth_estimateGas and eth_createAccessList [#7502](https://github.com/hyperledger/besu/pull/7502)
- Fixed NPE during DefaultBlockchain object initialization [#7601](https://github.com/hyperledger/besu/pull/7601)

## 24.9.0

This release version has been deprecated release due to CI bug

## 24.8.0

### Upcoming Breaking Changes
- Receipt compaction will be enabled by default in a future version of Besu. After this change it will not be possible to downgrade to the previous Besu version.
- --Xbonsai-limit-trie-logs-enabled is deprecated, use --bonsai-limit-trie-logs-enabled instead
- --Xbonsai-trie-logs-pruning-window-size is deprecated, use --bonsai-trie-logs-pruning-window-size instead
- `besu storage x-trie-log` subcommand is deprecated, use `besu storage trie-log` instead
- Allow configuration of Withdrawal Request Contract Address via genesis configuration [#7356](https://github.com/hyperledger/besu/pull/7356)

### Breaking Changes
- Remove long-deprecated `perm*whitelist*` methods [#7401](https://github.com/hyperledger/besu/pull/7401)

### Additions and Improvements
- Allow optional loading of `jemalloc` (if installed) by setting the environment variable `BESU_USING_JEMALLOC` to true/false. It that env is not set at all it will behave as if it is set to `true`
- Expose set finalized/safe block in plugin api BlockchainService. These method can be used by plugins to set finalized/safe block for a PoA network (such as QBFT, IBFT and Clique).[#7382](https://github.com/hyperledger/besu/pull/7382)
- In process RPC service [#7395](https://github.com/hyperledger/besu/pull/7395)
- Added support for tracing private transactions using `priv_traceTransaction` API. [#6161](https://github.com/hyperledger/besu/pull/6161)
- Wrap WorldUpdater into EVMWorldupdater [#7434](https://github.com/hyperledger/besu/pull/7434)
- Bump besu-native to 0.9.4 [#7456](https://github.com/hyperledger/besu/pull/7456)=

### Bug fixes
- Correct entrypoint in Docker evmtool [#7430](https://github.com/hyperledger/besu/pull/7430)
- Fix protocol schedule check for devnets [#7429](https://github.com/hyperledger/besu/pull/7429)
- Fix behaviour when starting in a pre-merge network [#7431](https://github.com/hyperledger/besu/pull/7431)
- Fix Null pointer from DNS daemon [#7505](https://github.com/hyperledger/besu/issues/7505)

### Download Links
https://github.com/hyperledger/besu/releases/tag/24.8.0
https://github.com/hyperledger/besu/releases/download/24.8.0/besu-24.8.0.tar.gz / sha256 9671157a623fb94005357bc409d1697a0d62bb6fd434b1733441bb301a9534a4
https://github.com/hyperledger/besu/releases/download/24.8.0/besu-24.8.0.zip / sha256 9ee217d2188e8da89002c3f42e4f85f89aab782e9512bd03520296f0a4dcdd90

## 24.7.1

### Breaking Changes
- Remove deprecated sync modes (X_SNAP and X_CHECKPOINT). Use SNAP and CHECKPOINT instead [#7309](https://github.com/hyperledger/besu/pull/7309)
- Remove PKI-backed QBFT (deprecated in 24.5.1) Other forms of QBFT remain unchanged. [#7293](https://github.com/hyperledger/besu/pull/7293)
- Do not maintain connections to PoA bootnodes [#7358](https://github.com/hyperledger/besu/pull/7358). See [#7314](https://github.com/hyperledger/besu/pull/7314) for recommended alternative behaviour.

### Upcoming Breaking Changes
- Receipt compaction will be enabled by default in a future version of Besu. After this change it will not be possible to downgrade to the previous Besu version.
- --Xbonsai-limit-trie-logs-enabled is deprecated, use --bonsai-limit-trie-logs-enabled instead
- --Xbonsai-trie-logs-pruning-window-size is deprecated, use --bonsai-trie-logs-pruning-window-size instead
- `besu storage x-trie-log` subcommand is deprecated, use `besu storage trie-log` instead

### Additions and Improvements
- `--Xsnapsync-bft-enabled` option enables experimental support for snap sync with IBFT/QBFT permissioned Bonsai-DB chains [#7140](https://github.com/hyperledger/besu/pull/7140)
- Add support to load external profiles using `--profile` [#7265](https://github.com/hyperledger/besu/issues/7265)
- `privacy-nonce-always-increments` option enables private transactions to always increment the nonce, even if the transaction is invalid [#6593](https://github.com/hyperledger/besu/pull/6593)
- Added `block-test` subcommand to the evmtool which runs blockchain reference tests [#7293](https://github.com/hyperledger/besu/pull/7293)
- removed PKI backed QBFT [#7310](https://github.com/hyperledger/besu/pull/7310)
- Implement gnark-crypto for eip-2537 [#7316](https://github.com/hyperledger/besu/pull/7316)
- Improve blob size transaction selector [#7312](https://github.com/hyperledger/besu/pull/7312)
- Added EIP-7702 [#7237](https://github.com/hyperledger/besu/pull/7237)
- Implement gnark-crypto for eip-196 [#7262](https://github.com/hyperledger/besu/pull/7262)
- Add trie log pruner metrics [#7352](https://github.com/hyperledger/besu/pull/7352)
- Force bonsai-limit-trie-logs-enabled=false when sync-mode=FULL instead of startup error [#7357](https://github.com/hyperledger/besu/pull/7357)
- `--Xbonsai-parallel-tx-processing-enabled` option enables executing transactions in parallel during block processing for Bonsai nodes
- Reduce default trie log pruning window size from 30,000 to 5,000 [#7365](https://github.com/hyperledger/besu/pull/7365)
- Add option `--poa-discovery-retry-bootnodes` for PoA networks to always use bootnodes during peer refresh, not just on first start [#7314](https://github.com/hyperledger/besu/pull/7314)

### Bug fixes
- Fix `eth_call` deserialization to correctly ignore unknown fields in the transaction object. [#7323](https://github.com/hyperledger/besu/pull/7323)
- Prevent Besu from starting up with sync-mode=FULL and bonsai-limit-trie-logs-enabled=true for private networks [#7357](https://github.com/hyperledger/besu/pull/7357)
- Add 30 second timeout to trie log pruner preload [#7365](https://github.com/hyperledger/besu/pull/7365)
- Avoid executing pruner preload during trie log subcommands [#7366](https://github.com/hyperledger/besu/pull/7366)

### Download Links
https://github.com/hyperledger/besu/releases/tag/24.7.1
https://github.com/hyperledger/besu/releases/download/24.7.1/besu-24.7.1.tar.gz / sha256 59ac352a86fd887225737a5fe4dad1742347edd3c3fbed98b079177e4ea8d544
https://github.com/hyperledger/besu/releases/download/24.7.1/besu-24.7.1.zip / sha256 e616f8100f026a71a146a33847b40257c279b38085b17bb991df045cccb6f832

## 24.7.0

### Upcoming Breaking Changes
- Receipt compaction will be enabled by default in a future version of Besu. After this change it will not be possible to downgrade to the previous Besu version.
- PKI-backed QBFT will be removed in a future version of Besu. Other forms of QBFT will remain unchanged.
- --Xbonsai-limit-trie-logs-enabled is deprecated, use --bonsai-limit-trie-logs-enabled instead
- --Xbonsai-trie-logs-pruning-window-size is deprecated, use --bonsai-trie-logs-pruning-window-size instead
- `besu storage x-trie-log` subcommand is deprecated, use `besu storage trie-log` instead

### Breaking Changes
- `Xp2p-peer-lower-bound` has been removed. [#7247](https://github.com/hyperledger/besu/pull/7247)

### Additions and Improvements
- Support for eth_maxPriorityFeePerGas [#5658](https://github.com/hyperledger/besu/issues/5658)
- Improve genesis state performance at startup [#6977](https://github.com/hyperledger/besu/pull/6977)
- Enable continuous profiling with default setting [#7006](https://github.com/hyperledger/besu/pull/7006)
- A full and up to date implementation of EOF for Prague [#7169](https://github.com/hyperledger/besu/pull/7169)
- Add Subnet-Based Peer Permissions.  [#7168](https://github.com/hyperledger/besu/pull/7168)
- Reduce lock contention on transaction pool when building a block [#7180](https://github.com/hyperledger/besu/pull/7180)
- Update Docker base image to Ubuntu 24.04 [#7251](https://github.com/hyperledger/besu/pull/7251)
- Add LUKSO as predefined network name [#7223](https://github.com/hyperledger/besu/pull/7223)
- Refactored how code, initcode, and max stack size are configured in forks. [#7245](https://github.com/hyperledger/besu/pull/7245)
- Nodes in a permissioned chain maintain (and retry) connections to bootnodes [#7257](https://github.com/hyperledger/besu/pull/7257)
- Promote experimental `besu storage x-trie-log` subcommand to production-ready [#7278](https://github.com/hyperledger/besu/pull/7278)
- Enhanced BFT round-change diagnostics [#7271](https://github.com/hyperledger/besu/pull/7271)

### Bug fixes
- Validation errors ignored in accounts-allowlist and empty list [#7138](https://github.com/hyperledger/besu/issues/7138)
- Fix "Invalid block detected" for BFT chains using Bonsai DB [#7204](https://github.com/hyperledger/besu/pull/7204)
- Fix "Could not confirm best peer had pivot block" [#7109](https://github.com/hyperledger/besu/issues/7109)
- Fix "Chain Download Halt" [#6884](https://github.com/hyperledger/besu/issues/6884)

### Download Links
https://github.com/hyperledger/besu/releases/tag/24.7.0
https://github.com/hyperledger/besu/releases/download/24.7.0/besu-24.7.0.tar.gz / sha256 96cf47defd1d8c10bfc22634e53e3d640eaa81ef58cb0808e5f4265998979530
https://github.com/hyperledger/besu/releases/download/24.7.0/besu-24.7.0.zip / sha256 7e92e2eb469be197af8c8ca7ac494e7a2e7ee91cbdb02d99ff87fb5209e0c2a0



## 24.6.0

### Breaking Changes
- Java 21 has been enforced as minimum version to build and run Besu.
- With --Xbonsai-limit-trie-logs-enabled by default in this release, historic trie log data will be removed from the database unless sync-mode=FULL. It respects the --bonsai-historical-block-limit setting so shouldn't break any RPCs, but may be breaking if you are accessing this data from the database directly. Can be disabled with --bonsai-limit-trie-logs-enabled=false
- In profile=ENTERPRISE, use sync-mode=FULL (instead of FAST) and data-storage-format=FOREST (instead of BONSAI) [#7186](https://github.com/hyperledger/besu/pull/7186)
  - If this breaks your node, you can reset sync-mode=FAST and data-storage-format=BONSAI

### Upcoming Breaking Changes
- Receipt compaction will be enabled by default in a future version of Besu. After this change it will not be possible to downgrade to the previous Besu version.
- PKI-backed QBFT will be removed in a future version of Besu. Other forms of QBFT will remain unchanged.
- --Xbonsai-limit-trie-logs-enabled is deprecated, use --bonsai-limit-trie-logs-enabled instead
- --Xbonsai-trie-logs-pruning-window-size is deprecated, use --bonsai-trie-logs-pruning-window-size instead

### Additions and Improvements
- Add two counters to DefaultBlockchain in order to be able to calculate TPS and Mgas/s [#7105](https://github.com/hyperledger/besu/pull/7105)
- Enable --Xbonsai-limit-trie-logs-enabled by default, unless sync-mode=FULL [#7181](https://github.com/hyperledger/besu/pull/7181)
- Promote experimental --Xbonsai-limit-trie-logs-enabled to production-ready, --bonsai-limit-trie-logs-enabled [#7192](https://github.com/hyperledger/besu/pull/7192)
- Promote experimental --Xbonsai-trie-logs-pruning-window-size to production-ready, --bonsai-trie-logs-pruning-window-size [#7192](https://github.com/hyperledger/besu/pull/7192)
- `admin_nodeInfo` JSON/RPC call returns the currently active EVM version [#7127](https://github.com/hyperledger/besu/pull/7127)
- Improve the selection of the most profitable built block [#7174](https://github.com/hyperledger/besu/pull/7174)

### Bug fixes
- Make `eth_gasPrice` aware of the base fee market [#7102](https://github.com/hyperledger/besu/pull/7102)

### Download Links
https://github.com/hyperledger/besu/releases/tag/24.6.0
https://github.com/hyperledger/besu/releases/download/24.6.0/besu-24.6.0.tar.gz / sha256 fa86e5c6873718cd568e3326151ce06957a5e7546b52df79a831ea9e39b857ab
https://github.com/hyperledger/besu/releases/download/24.6.0/besu-24.6.0.zip / sha256 8b2d3a674cd7ead68b9ca68fea21e46d5ec9b278bbadc73f8c13c6a1e1bc0e4d

## 24.5.2

### Upcoming Breaking Changes
- Version 24.5.x will be the last series to support Java 17. Next release after versions 24.5.x will require Java 21 to build and run.
- Receipt compaction will be enabled by default in a future version of Besu. After this change it will not be possible to downgrade to the previous Besu version.
- PKI-backed QBFT will be removed in a future version of Besu. Other forms of QBFT will remain unchanged.

### Additions and Improvements
- Remove deprecated Goerli testnet [#7049](https://github.com/hyperledger/besu/pull/7049)
- Default bonsai to use full-flat db and code-storage-by-code-hash [#6984](https://github.com/hyperledger/besu/pull/6894)
- New RPC methods miner_setExtraData and miner_getExtraData [#7078](https://github.com/hyperledger/besu/pull/7078)
- Disconnect peers that have multiple discovery ports since they give us bad neighbours [#7089](https://github.com/hyperledger/besu/pull/7089)
- Port Tuweni dns-discovery into Besu. [#7129](https://github.com/hyperledger/besu/pull/7129)

### Known Issues
- [Frequency: occasional < 10%] Chain download halt. Only affects new syncs (new nodes syncing from scratch). Symptom: Block import halts, despite having a full set of peers and world state downloading finishing. Generally restarting besu will resolve the issue. We are tracking this in [#6884](https://github.com/hyperledger/besu/pull/6884)

### Bug fixes
- Fix parsing `gasLimit` parameter when its value is > `Long.MAX_VALUE` [#7116](https://github.com/hyperledger/besu/pull/7116)
- Skip validation of withdrawals when importing BFT blocks since withdrawals don't apply to BFT chains [#7115](https://github.com/hyperledger/besu/pull/7115)
- Make `v` abd `yParity` match in type 1 and 2 transactions in JSON-RPC and GraphQL [#7139](https://github.com/hyperledger/besu/pull/7139)

### Download Links
https://github.com/hyperledger/besu/releases/tag/24.5.2
https://github.com/hyperledger/besu/releases/download/24.5.2/besu-24.5.2.tar.gz / sha256 4049bf48022ae073065b46e27088399dfb22035e9134ed4ac2c86dd8c5b5fbe9
https://github.com/hyperledger/besu/releases/download/24.5.2/besu-24.5.2.zip / sha256 23966b501a69e320e8f8f46a3d103ccca45b53f8fee35a6543bd9a260b5784ee

## 24.5.1

### Breaking Changes
- RocksDB database metadata format has changed to be more expressive, the migration of an existing metadata file to the new format is automatic at startup. Before performing a downgrade to a previous version it is mandatory to revert to the original format using the subcommand `besu --data-path=/path/to/besu/datadir storage revert-metadata v2-to-v1`.
- BFT networks won't start with SNAP or CHECKPOINT sync (previously Besu would start with this config but quietly fail to sync, so it's now more obvious that it won't work) [#6625](https://github.com/hyperledger/besu/pull/6625), [#6667](https://github.com/hyperledger/besu/pull/6667)
- Forest pruning has been removed, it was deprecated since 24.1.0. In case you are still using it you must now remove any of the following options: `pruning-enabled`, `pruning-blocks-retained` and `pruning-block-confirmations`, from your configuration, and you may want to consider switching to Bonsai.
- Deprecated Goerli testnet has been removed.

### Upcoming Breaking Changes
- Version 24.5.x will be the last series to support Java 17. Next release after versions 24.5.x will require Java 21 to build and run.
- Receipt compaction will be enabled by default in a future version of Besu. After this change it will not be possible to downgrade to the previous Besu version.
- PKI-backed QBFT will be removed in a future version of Besu. Other forms of QBFT will remain unchanged. 

### Known Issues
- [Frequency: occasional < 10%] Chain download halt. Only affects new syncs (new nodes syncing from scratch). Symptom: Block import halts, despite having a full set of peers and world state downloading finishing. Generally restarting besu will resolve the issue. We are tracking this in [#6884](https://github.com/hyperledger/besu/pull/6884)
- [Frequency: occasional < 10%] Low peer numbers. More likely to occur on testnets (holesky and sepolia) but also can occur on mainnet. Symptom: peer count stays at 0 for an hour or more. Generally restarting besu will resolve the issue. We are tracking this in [#6805](https://github.com/hyperledger/besu/pull/6805)

### Additions and Improvements
- Update "host allow list" logic to transition from deprecated `host()` method to suggested `authority()` method.[#6878](https://github.com/hyperledger/besu/issues/6878)
- `txpool_besuPendingTransactions`change parameter `numResults` to optional parameter [#6708](https://github.com/hyperledger/besu/pull/6708)
- Extend `Blockchain` service [#6592](https://github.com/hyperledger/besu/pull/6592)
- Add bft-style `blockperiodseconds` transitions to Clique [#6596](https://github.com/hyperledger/besu/pull/6596)
- Add `createemptyblocks` transitions to Clique [#6608](https://github.com/hyperledger/besu/pull/6608)
- RocksDB database metadata refactoring [#6555](https://github.com/hyperledger/besu/pull/6555)
- Make layered txpool aware of `minGasPrice` and `minPriorityFeePerGas` dynamic options [#6611](https://github.com/hyperledger/besu/pull/6611)
- Update commons-compress to 1.26.0 [#6648](https://github.com/hyperledger/besu/pull/6648)
- Update Vert.x to 4.5.4 [#6666](https://github.com/hyperledger/besu/pull/6666)
- Refactor and extend `TransactionPoolValidatorService` [#6636](https://github.com/hyperledger/besu/pull/6636)
- Introduce `TransactionSimulationService` [#6686](https://github.com/hyperledger/besu/pull/6686)
- Transaction call object to accept both `input` and `data` field simultaneously if they are set to equal values [#6702](https://github.com/hyperledger/besu/pull/6702)
- `eth_call` for blob tx allows for empty `maxFeePerBlobGas` [#6731](https://github.com/hyperledger/besu/pull/6731)
- Extend error handling of plugin RPC methods [#6759](https://github.com/hyperledger/besu/pull/6759)
- Added engine_newPayloadV4 and engine_getPayloadV4 methods [#6783](https://github.com/hyperledger/besu/pull/6783)
- Reduce storage size of receipts [#6602](https://github.com/hyperledger/besu/pull/6602)
- Dedicated log marker for invalid txs removed from the txpool [#6826](https://github.com/hyperledger/besu/pull/6826)
- Prevent startup with BONSAI and privacy enabled [#6809](https://github.com/hyperledger/besu/pull/6809)
- Remove deprecated Forest pruning [#6810](https://github.com/hyperledger/besu/pull/6810)
- Experimental Snap Sync Server [#6640](https://github.com/hyperledger/besu/pull/6640)
- Upgrade Reference Tests to 13.2 [#6854](https://github.com/hyperledger/besu/pull/6854)
- Update Web3j dependencies [#6811](https://github.com/hyperledger/besu/pull/6811)
- Add `tx-pool-blob-price-bump` option to configure the price bump percentage required to replace blob transactions (by default 100%) [#6874](https://github.com/hyperledger/besu/pull/6874)
- Log detailed timing of block creation steps [#6880](https://github.com/hyperledger/besu/pull/6880)
- Expose transaction count by type metrics for the layered txpool [#6903](https://github.com/hyperledger/besu/pull/6903)
- Expose bad block events via the BesuEvents plugin API  [#6848](https://github.com/hyperledger/besu/pull/6848)
- Add RPC errors metric [#6919](https://github.com/hyperledger/besu/pull/6919/)
- Add `rlp decode` subcommand to decode IBFT/QBFT extraData to validator list [#6895](https://github.com/hyperledger/besu/pull/6895)
- Allow users to specify which plugins are registered [#6700](https://github.com/hyperledger/besu/pull/6700)
- Layered txpool tuning for blob transactions [#6940](https://github.com/hyperledger/besu/pull/6940)

### Bug fixes
- Fix txpool dump/restore race condition [#6665](https://github.com/hyperledger/besu/pull/6665)
- Make block transaction selection max time aware of PoA transitions [#6676](https://github.com/hyperledger/besu/pull/6676)
- Don't enable the BFT mining coordinator when running sub commands such as `blocks export` [#6675](https://github.com/hyperledger/besu/pull/6675)
- In JSON-RPC return optional `v` fields for type 1 and type 2 transactions [#6762](https://github.com/hyperledger/besu/pull/6762)
- Fix Shanghai/QBFT block import bug when syncing new nodes [#6765](https://github.com/hyperledger/besu/pull/6765)
- Fix to avoid broadcasting full blob txs, instead of only the tx announcement, to a subset of nodes [#6835](https://github.com/hyperledger/besu/pull/6835)
- Snap client fixes discovered during snap server testing [#6847](https://github.com/hyperledger/besu/pull/6847)
- Correctly initialize the txpool as disabled on creation [#6890](https://github.com/hyperledger/besu/pull/6890)
- Fix worldstate download halt when using snap sync during initial sync [#6981](https://github.com/hyperledger/besu/pull/6981)
- Fix chain halt due to peers only partially responding with headers. And worldstate halts caused by a halt in the chain sync [#7027](https://github.com/hyperledger/besu/pull/7027)

### Download Links
https://github.com/hyperledger/besu/releases/tag/24.5.1
https://github.com/hyperledger/besu/releases/download/24.5.1/besu-24.5.1.tar.gz / sha256 77e39b21dbd4186136193fc6e832ddc1225eb5078a5ac980fb754b33ad35d554
https://github.com/hyperledger/besu/releases/download/24.5.1/besu-24.5.1.zip / sha256 13d75b6b22e1303f39fd3eaddf736b24ca150b2bafa7b98fce7c7782e54b213f

## 24.3.0

### Breaking Changes
- SNAP - Snap sync is now the default for named networks [#6530](https://github.com/hyperledger/besu/pull/6530)
  - if you want to use the previous default behavior, you'll need to specify `--sync-mode=FAST`
- BONSAI - Default data storage format is now Bonsai [#6536](https://github.com/hyperledger/besu/pull/6536)
  - if you had previously used the default (FOREST), at startup you will get an error indicating the mismatch
    `Mismatch: DB at '/your-path' is FOREST (Version 1) but config expects BONSAI (Version 2). Please check your config.`
  - to fix this mismatch, specify the format explicitly using `--data-storage-format=FOREST`
- Following the OpenMetrics convention, the updated Prometheus client adds the `_total` suffix to every metrics of type counter, with the effect that some existing metrics have been renamed to have this suffix. If you are using the official Besu Grafana dashboard [(available here)](https://grafana.com/grafana/dashboards/16455-besu-full/), just update it to the latest revision, that accepts the old and the new name of the affected metrics. If you have a custom dashboard or use the metrics in other ways, then you need to manually update it to support the new naming.
- The `trace-filter` method in JSON-RPC API now has a default block range limit of 1000, adjustable with `--rpc-max-trace-filter-range` (thanks @alyokaz) [#6446](https://github.com/hyperledger/besu/pull/6446)
- Requesting the Ethereum Node Record (ENR) to acquire the fork id from bonded peers is now enabled by default, so the following change has been made [#5628](https://github.com/hyperledger/besu/pull/5628):
- `--Xfilter-on-enr-fork-id` has been removed. To disable the feature use `--filter-on-enr-fork-id=false`.
- `--engine-jwt-enabled` has been removed. Use `--engine-jwt-disabled` instead. [#6491](https://github.com/hyperledger/besu/pull/6491)
- Release docker images now provided at ghcr.io instead of dockerhub

### Deprecations
- X_SNAP and X_CHECKPOINT are marked for deprecation and will be removed in 24.6.0 in favor of SNAP and CHECKPOINT [#6405](https://github.com/hyperledger/besu/pull/6405)
- `--Xp2p-peer-lower-bound` is deprecated. [#6501](https://github.com/hyperledger/besu/pull/6501)

### Upcoming Breaking Changes
- `--Xbonsai-limit-trie-logs-enabled` will be removed. You will need to use `--bonsai-limit-trie-logs-enabled` instead. Additionally, this limit will change to be enabled by default.
  - If you do not want the limit enabled (eg you have `--bonsai-historical-block-limit` set < 512), you need to explicitly disable it using `--bonsai-limit-trie-logs-enabled=false` or increase the limit. [#6561](https://github.com/hyperledger/besu/pull/6561)

### Additions and Improvements
- Upgrade Prometheus and Opentelemetry dependencies [#6422](https://github.com/hyperledger/besu/pull/6422)
- Add `OperationTracer.tracePrepareTransaction`, where the sender account has not yet been altered[#6453](https://github.com/hyperledger/besu/pull/6453)
- Improve the high spec flag by limiting it to a few column families [#6354](https://github.com/hyperledger/besu/pull/6354)
- Log blob count when importing a block via Engine API [#6466](https://github.com/hyperledger/besu/pull/6466)
- Introduce `--Xbonsai-limit-trie-logs-enabled` experimental feature which by default will only retain the latest 512 trie logs, saving about 3GB per week in database growth [#5390](https://github.com/hyperledger/besu/issues/5390)
- Introduce `besu storage x-trie-log prune` experimental offline subcommand which will prune all redundant trie logs except the latest 512 [#6303](https://github.com/hyperledger/besu/pull/6303)
- Improve flat trace generation performance [#6472](https://github.com/hyperledger/besu/pull/6472)
- SNAP and CHECKPOINT sync - early access flag removed so now simply SNAP and CHECKPOINT [#6405](https://github.com/hyperledger/besu/pull/6405)
- X_SNAP and X_CHECKPOINT are marked for deprecation and will be removed in 24.4.0
- Github Actions based build.
- Introduce caching mechanism to optimize Keccak hash calculations for account storage slots during block processing [#6452](https://github.com/hyperledger/besu/pull/6452)
- Added configuration options for `pragueTime` to genesis file for Prague fork development [#6473](https://github.com/hyperledger/besu/pull/6473)
- Moving trielog storage to RocksDB's blobdb to improve write amplications [#6289](https://github.com/hyperledger/besu/pull/6289)
- Support for `shanghaiTime` fork and Shanghai EVM smart contracts in QBFT/IBFT chains [#6353](https://github.com/hyperledger/besu/pull/6353)
- Change ExecutionHaltReason for contract creation collision case to return ILLEGAL_STATE_CHANGE [#6518](https://github.com/hyperledger/besu/pull/6518) 
- Experimental feature `--Xbonsai-code-using-code-hash-enabled` for storing Bonsai code storage by code hash [#6505](https://github.com/hyperledger/besu/pull/6505)
- More accurate column size `storage rocksdb usage` subcommand [#6540](https://github.com/hyperledger/besu/pull/6540)
- Adds `storage rocksdb x-stats` subcommand [#6540](https://github.com/hyperledger/besu/pull/6540)
- New `eth_blobBaseFee`JSON-RPC method [#6581](https://github.com/hyperledger/besu/pull/6581)
- Add blob transaction support to `eth_call` [#6661](https://github.com/hyperledger/besu/pull/6661)
- Add blobs to `eth_feeHistory` [#6679](https://github.com/hyperledger/besu/pull/6679)
- Upgrade reference tests to version 13.1 [#6574](https://github.com/hyperledger/besu/pull/6574)
- Extend `BesuConfiguration` service [#6584](https://github.com/hyperledger/besu/pull/6584)
- Add `ethereum_min_gas_price` and `ethereum_min_priority_fee` metrics to track runtime values of `min-gas-price` and `min-priority-fee` [#6587](https://github.com/hyperledger/besu/pull/6587)
- Option to perform version incompatibility checks when starting Besu. In this first release of the feature, if `--version-compatibility-protection` is set to true it checks that the version of Besu being started is the same or higher than the previous version. [6307](https://github.com/hyperledger/besu/pull/6307)
- Moved account frame warming from GasCalculator into the Call operations [#6557](https://github.com/hyperledger/besu/pull/6557)

### Bug fixes
- Fix the way an advertised host configured with `--p2p-host` is treated when communicating with the originator of a PING packet [#6225](https://github.com/hyperledger/besu/pull/6225)
- Fix `poa-block-txs-selection-max-time` option that was inadvertently reset to its default after being configured [#6444](https://github.com/hyperledger/besu/pull/6444)
- Fix for tx incorrectly discarded when there is a timeout during block creation [#6563](https://github.com/hyperledger/besu/pull/6563)
- Fix traces so that call gas costing in traces matches other clients traces [#6525](https://github.com/hyperledger/besu/pull/6525)

### Download Links
https://github.com/hyperledger/besu/releases/tag/24.3.0
https://github.com/hyperledger/besu/releases/download/24.3.0/besu-24.3.0.tar.gz / sha256 8037ce51bb5bb396d29717a812ea7ff577b0d6aa341d67d1e5b77cbc55b15f84
https://github.com/hyperledger/besu/releases/download/24.3.0/besu-24.3.0.zip / sha256 41ea2ca734a3b377f43ee178166b5b809827084789378dbbe4e5b52bbd8e0674

## 24.1.2

### Bug fixes
- Fix ETC Spiral upgrade breach of consensus [#6524](https://github.com/hyperledger/besu/pull/6524)

### Additions and Improvements
- Adds timestamp to enable Cancun upgrade on mainnet [#6545](https://github.com/hyperledger/besu/pull/6545)
- Github Actions based build.[#6427](https://github.com/hyperledger/besu/pull/6427)

### Download Links
https://hyperledger.jfrog.io/artifactory/besu-binaries/besu/24.1.2/besu-24.1.2.zip / sha256 9033f300edd81c770d3aff27a29f59dd4b6142a113936886a8f170718e412971
https://hyperledger.jfrog.io/artifactory/besu-binaries/besu/24.1.2/besu-24.1.2.tar.gz / sha256 082db8cf4fb67527aa0dd757e5d254b3b497f5027c23287f9c0a74a6a743bf08

## 24.1.1

### Breaking Changes
- New `EXECUTION_HALTED` error returned if there is an error executing or simulating a transaction, with the reason for execution being halted. Replaces the generic `INTERNAL_ERROR` return code in certain cases which some applications may be checking for [#6343](https://github.com/hyperledger/besu/pull/6343)
- The Besu Docker images with `openjdk-latest` tags since 23.10.3 were incorrectly using UID 1001 instead of 1000 for the container's `besu` user. The user now uses 1000 again. Containers created from or migrated to images using UID 1001 will need to chown their persistent database files to UID 1000 (thanks @h4l) [#6360](https://github.com/hyperledger/besu/pull/6360)
- The deprecated `--privacy-onchain-groups-enabled` option has now been removed. Use the `--privacy-flexible-groups-enabled` option instead. [#6411](https://github.com/hyperledger/besu/pull/6411)
- The time that can be spent selecting transactions during block creation is not capped at 5 seconds for PoS and PoW networks, and for PoA networks, at 75% of the block period specified in the genesis. This is to prevent possible DoS attacks in case a single transaction is taking too long to execute, and to have a stable block production rate. This could be a breaking change if an existing network needs to accept transactions that take more time to execute than the newly introduced limit. If it is mandatory for these networks to keep processing these long processing transaction, then the default value of `block-txs-selection-max-time` or `poa-block-txs-selection-max-time` needs to be tuned accordingly. [#6423](https://github.com/hyperledger/besu/pull/6423)

### Deprecations

### Additions and Improvements
- Optimize RocksDB WAL files, allows for faster restart and a more linear disk space utilization [#6328](https://github.com/hyperledger/besu/pull/6328)
- Disable transaction handling when the node is not in sync, to avoid unnecessary transaction validation work [#6302](https://github.com/hyperledger/besu/pull/6302)
- Introduce TransactionEvaluationContext to pass data between transaction selectors and plugin, during block creation [#6381](https://github.com/hyperledger/besu/pull/6381)
- Upgrade dependencies [#6377](https://github.com/hyperledger/besu/pull/6377)
- Upgrade `com.fasterxml.jackson` dependencies [#6378](https://github.com/hyperledger/besu/pull/6378)
- Upgrade Guava dependency [#6396](https://github.com/hyperledger/besu/pull/6396)
- Upgrade Mockito [#6397](https://github.com/hyperledger/besu/pull/6397)
- Upgrade `tech.pegasys.discovery:discovery` [#6414](https://github.com/hyperledger/besu/pull/6414)
- Options to tune the max allowed time that can be spent selecting transactions during block creation are now stable [#6423](https://github.com/hyperledger/besu/pull/6423)
- Support for "pending" in `qbft_getValidatorsByBlockNumber` [#6436](https://github.com/hyperledger/besu/pull/6436)

### Bug fixes
- INTERNAL_ERROR from `eth_estimateGas` JSON/RPC calls [#6344](https://github.com/hyperledger/besu/issues/6344)
- Fix Besu Docker images with `openjdk-latest` tags since 23.10.3 using UID 1001 instead of 1000 for the `besu` user [#6360](https://github.com/hyperledger/besu/pull/6360)
- Fluent EVM API definition for Tangerine Whistle had incorrect code size validation configured [#6382](https://github.com/hyperledger/besu/pull/6382)
- Correct mining beneficiary for Clique networks in TraceServiceImpl [#6390](https://github.com/hyperledger/besu/pull/6390)
- Fix to gas limit delta calculations used in block production. Besu should now increment or decrement the block gas limit towards its target correctly (thanks @arbora) #6425
- Ensure Backward Sync waits for initial sync before starting a session [#6455](https://github.com/hyperledger/besu/issues/6455)
- Silence the noisy DNS query errors [#6458](https://github.com/hyperledger/besu/issues/6458)

### Download Links
https://hyperledger.jfrog.io/artifactory/besu-binaries/besu/24.1.1/besu-24.1.1.zip / sha256 e23c5b790180756964a70dcdd575ee2ed2c2efa79af00bce956d23bd2f7dc67c
https://hyperledger.jfrog.io/artifactory/besu-binaries/besu/24.1.1/besu-24.1.1.tar.gz / sha256 4b0ddd5a25be2df5d2324bff935785eb63e4e3a5f421614ea690bacb5b9cb344

### Errata
Note, due to a CI race with the release job, the initial published version of 24.1.1 were overwritten by artifacts generated from the same sources, but differ in their embedded timestamps. The initial SHAs are noted here but are deprecated:
~~https://hyperledger.jfrog.io/artifactory/besu-binaries/besu/24.1.1/besu-24.1.1.zip / sha256 b6b64f939e0bb4937ce90fc647e0a7073ce3e359c10352b502059955070a60c6
https://hyperledger.jfrog.io/artifactory/besu-binaries/besu/24.1.1/besu-24.1.1.tar.gz / sha256 cfcae04c30769bf338b0740ac65870f9346d3469931bb46cdba3b2f65d311e7a~~


## 24.1.0

### Breaking Changes

### Deprecations
- Forest pruning (`pruning-enabled` option) is deprecated and will be removed soon. To save disk space consider switching to Bonsai data storage format [#6230](https://github.com/hyperledger/besu/pull/6230)

### Additions and Improvements
- Add error messages on authentication failures with username and password [#6212](https://github.com/hyperledger/besu/pull/6212)
- New `Sequenced` transaction pool. The pool is an evolution of the `legacy` pool and is likely to be more suitable to enterprise or permissioned chains than the `layered` transaction pool. Select to use this pool with `--tx-pool=sequenced`. Supports the same options as the `legacy` pool [#6274](https://github.com/hyperledger/besu/issues/6274)
- Set Ethereum Classic mainnet activation block for Spiral network upgrade [#6267](https://github.com/hyperledger/besu/pull/6267)
- Add custom genesis file name to config overview if specified [#6297](https://github.com/hyperledger/besu/pull/6297)
- Update Gradle plugins and replace unmaintained License Gradle Plugin with the actively maintained Gradle License Report [#6275](https://github.com/hyperledger/besu/pull/6275)
- Optimize RocksDB WAL files, allows for faster restart and a more linear disk space utilization [#6328](https://github.com/hyperledger/besu/pull/6328)
- Add a cache on senders by transaction hash [#6375](https://github.com/hyperledger/besu/pull/6375)

### Bug fixes
- Hotfix for selfdestruct preimages on bonsai [#6359]((https://github.com/hyperledger/besu/pull/6359)
- Fix trielog shipping issue during self destruct [#6340]((https://github.com/hyperledger/besu/pull/6340)
- mitigation for trielog failure [#6315]((https://github.com/hyperledger/besu/pull/6315)

### Download Links
https://hyperledger.jfrog.io/artifactory/besu-binaries/besu/24.1.0/besu-24.1.0.zip / sha256 d36c8aeef70f0a516d4c26d3bc696c3e2a671e515c9e6e9475a31fe759e39f64
https://hyperledger.jfrog.io/artifactory/besu-binaries/besu/24.1.0/besu-24.1.0.tar.gz / sha256 602b04c0729a7b17361d1f0b39f4ce6a2ebe47932165add666560fe594d9ca99


## 23.10.3-hotfix
This is a hotfix for a selfdestruct defect that occurred on mainnet at block [18947893](https://etherscan.io/block/18947893)

### Bug fixes
- Hotfix for selfdestruct preimages on bonsai [#6359]((https://github.com/hyperledger/besu/pull/6359)
- mitigation for trielog failure [#6315]((https://github.com/hyperledger/besu/pull/6315)

### Download Links
https://hyperledger.jfrog.io/artifactory/besu-binaries/besu/23.10.3-hotfix/besu-23.10.3-hotfix.zip / sha256 1c37762909858a40eca749fb85b77fb4d1e918f247aff56d518144828bd85378
https://hyperledger.jfrog.io/artifactory/besu-binaries/besu/23.10.3-hotfix/besu-23.10.3-hotfix.tar.gz / sha256 8e38e9fd0c16e049aa324effc96f9ec31dc06e82ea4995e9dd75d571394667af


## 23.10.3

### Additions and Improvements
- Implement debug_traceCall [#5885](https://github.com/hyperledger/besu/pull/5885)
- Transactions that takes too long to evaluate, during block creation, are dropped from the txpool [#6163](https://github.com/hyperledger/besu/pull/6163)
- New option `tx-pool-min-gas-price` to set a lower bound when accepting txs to the pool [#6098](https://github.com/hyperledger/besu/pull/6098)
- Update OpenJDK latest Docker image to use Java 21 [#6189](https://github.com/hyperledger/besu/pull/6189)
- Allow a transaction selection plugin to specify custom selection results [#6190](https://github.com/hyperledger/besu/pull/6190)
- Add `rpc-gas-cap` to allow users to set gas limit to the RPC methods used to simulate transactions[#6156](https://github.com/hyperledger/besu/pull/6156)
- Fix the unavailability of `address` field when returning an `Account` entity on GraphQL in case of unreachable world state [#6198](https://github.com/hyperledger/besu/pull/6198)
- Update OpenJ9 Docker image to latest version [#6226](https://github.com/hyperledger/besu/pull/6226)
- Add error messages on authentication failures with username and password [#6212](https://github.com/hyperledger/besu/pull/6212)
- Add `rocksdb usage` to the `storage` subcommand to allow users and dev to check columns families usage [#6185](https://github.com/hyperledger/besu/pull/6185)
- Ethereum Classic Spiral network upgrade [#6078](https://github.com/hyperledger/besu/pull/6078)
- Fix self destruct collision [#6205](https://github.com/hyperledger/besu/pull/6205)
- Mark deleted storage on cleared [#6305](https://github.com/hyperledger/besu/pull/6305)

### Bug fixes
- Fix Docker image name clash between Besu and evmtool [#6194](https://github.com/hyperledger/besu/pull/6194)
- Fix `logIndex` in `eth_getTransactionReceipt` JSON RPC method [#6206](https://github.com/hyperledger/besu/pull/6206)

### Download Links
https://hyperledger.jfrog.io/artifactory/besu-binaries/besu/23.10.3/besu-23.10.3.zip / sha256 da7ef8a6ceb88d3e327cacddcdb32218d1750b464c14165a74068f6dc6e0871a
https://hyperledger.jfrog.io/artifactory/besu-binaries/besu/23.10.3/besu-23.10.3.tar.gz / sha256 73c834cf32c7bbe255d7d8cc7ca5d1eb0df8430b9114935c8dcf3a675b2acbc2

## 23.10.2

### Breaking Changes
- TX pool eviction in the legacy TX pool now favours keeping oldest transactions (more likely to evict higher nonces, less likely to introduce nonce gaps) [#6106](https://github.com/hyperledger/besu/pull/6106) and [#6146](https://github.com/hyperledger/besu/pull/6146)

### Deprecations

### Additions and Improvements
- Ethereum Classic Spiral network upgrade [#6078](https://github.com/hyperledger/besu/pull/6078)
- Add a method to read from a `Memory` instance without altering its inner state [#6073](https://github.com/hyperledger/besu/pull/6073)
- Accept `input` and `data` field for the payload of transaction-related RPC methods [#6094](https://github.com/hyperledger/besu/pull/6094)
- Add APIs to set and get the min gas price a transaction must pay for being selected during block creation [#6097](https://github.com/hyperledger/besu/pull/6097)
- TraceService: return results for transactions in block [#6086](https://github.com/hyperledger/besu/pull/6086)
- New option `--min-priority-fee` that sets the minimum priority fee a transaction must meet to be selected for a block. [#6080](https://github.com/hyperledger/besu/pull/6080) [#6083](https://github.com/hyperledger/besu/pull/6083)
- Implement new `miner_setMinPriorityFee` and `miner_getMinPriorityFee` RPC methods [#6080](https://github.com/hyperledger/besu/pull/6080)
- Clique config option `createemptyblocks` to not create empty blocks [#6082](https://github.com/hyperledger/besu/pull/6082)
- Upgrade EVM Reference Tests to v13 (Cancun) [#6114](https://github.com/hyperledger/besu/pull/6114)
- Add `yParity` to GraphQL and JSON-RPC for relevant querise. [6119](https://github.com/hyperledger/besu/pull/6119)
- Force tx replacement price bump to zero when zero base fee market is configured or `--min-gas-price` is set to 0. This allows for easier tx replacement in networks where there is not gas price. [#6079](https://github.com/hyperledger/besu/pull/6079)
- Introduce the possibility to limit the time spent selecting pending transactions during block creation, using the new experimental option `Xblock-txs-selection-max-time` on PoS and PoW networks (by default set to 5000ms) or `Xpoa-block-txs-selection-max-time` on PoA networks (by default 75% of the min block time) [#6044](https://github.com/hyperledger/besu/pull/6044)
- Remove LowestInvalidNonceCache from `legacy` transaction pool to make it more private networks friendly [#6148](https://github.com/hyperledger/besu/pull/6148)
- Optimization: Delete leftPad when capturing the stack before and after a frame execution [#6102](https://github.com/hyperledger/besu/pull/6102)

### Bug fixes
- Upgrade netty to address CVE-2023-44487, CVE-2023-34462 [#6100](https://github.com/hyperledger/besu/pull/6100)
- Upgrade grpc to address CVE-2023-32731, CVE-2023-33953, CVE-2023-44487, CVE-2023-4785 [#6100](https://github.com/hyperledger/besu/pull/6100)
- Fix blob gas calculation in reference tests [#6107](https://github.com/hyperledger/besu/pull/6107)
- Limit memory used in handling invalid blocks [#6138](https://github.com/hyperledger/besu/pull/6138)

---

### Download Links
https://hyperledger.jfrog.io/artifactory/besu-binaries/besu/23.10.2/besu-23.10.2.zip / sha256: 597ab71898d379180106baf24878239ed49acefea5772344fd359b0ff13fe19f

https://hyperledger.jfrog.io/artifactory/besu-binaries/besu/23.10.2/besu-23.10.2.tar.gz / sha256: 255818a5c6067a38aa8b565d8f32a49a172a7536a1d370673bbb75f548263c2c

## 23.10.1

### Additions and Improvements
- New option `--tx-pool-priority-senders` to specify a list of senders, that has the effect to prioritize any transactions sent by these senders from any source [#5959](https://github.com/hyperledger/besu/pull/5959)
- Cache last n blocks by using a new Besu flag `--cache-last-blocks=n` [#6009](https://github.com/hyperledger/besu/pull/6009)
- Optimize performances of RPC method `eth_feeHistory` [#6011](https://github.com/hyperledger/besu/pull/6011) [#6035](https://github.com/hyperledger/besu/pull/6035)
- Logging summary of plugins at Info as part of the config overview [#5964](https://github.com/hyperledger/besu/pull/5964) [#6049](https://github.com/hyperledger/besu/pull/6049)
- Layered tx pool memory improvements [#5985](https://github.com/hyperledger/besu/pull/5985) [#5974](https://github.com/hyperledger/besu/pull/5974)
- Update Bouncy Castle to 1.76, and force the use of the `jdk18on` variant [#5748](https://github.com/hyperledger/besu/pull/5748)
- Add GraphQL support for new fields in Cancun [#5923](https://github.com/hyperledger/besu/pull/5923) [#5975](https://github.com/hyperledger/besu/pull/5975)
- Add new configuration options to the EVM Fluent APIs [#5930](https://github.com/hyperledger/besu/pull/5930)


### Deprecations
- `--tx-pool-disable-locals` has been deprecated for removal in favor of `--tx-pool-no-local-priority`, no semantic change, only a renaming [#5959](https://github.com/hyperledger/besu/pull/5959)

### Bug Fixes
- Fix regression with t8n tool filling [#5979](https://github.com/hyperledger/besu/pull/5979)
- Fix EOF and EIP-4788 regressions in reference tests  [#6060](https://github.com/hyperledger/besu/pull/6060)

### Download Links
https://hyperledger.jfrog.io/artifactory/besu-binaries/besu/23.10.1/besu-23.10.1.tar.gz / sha256: e27645f345583f3ee447e5418302382c6f8335d2da8707bdd20033aabd86ce4c

https://hyperledger.jfrog.io/artifactory/besu-binaries/besu/23.10.1/besu-23.10.1.zip / sha256: fb173acb93c72fbb74a6542051691ca2d3d5f54ea2f51026467a512f3a22106b

## 23.10.0
### Layered Transaction Pool: the new default transaction pool implementation
With this release the previously experimental Layered txpool is marked stable and enabled by default, so please read the following instructions if you used to tune txpool behaviour,
otherwise you can simply go with the default and enjoy the improved performance of the new txpool.

#### Upgrading to Layered Transaction Pool
If you do not specify any txpool option, then you can skip this section.
If you have tuned the txpool using one of these options: `tx-pool-retention-hours`, `tx-pool-limit-by-account-percentage` or `tx-pool-max-size`,
then you need to update your configuration as described below:
- `tx-pool-retention-hours`: simply remove it, since it is not applicable in the Layered txpool, old transactions will eventually expire when the memory cache is full.
- `tx-pool-limit-by-account-percentage`: replace it with `tx-pool-max-future-by-sender`, which specify the max number of sequential transactions of single sender are kept in the txpool, by default it is 200.
- `tx-pool-max-size`: the Layered txpool is not limited by a max number of transactions, but by the estimated memory size the transactions occupy, so you need to remove this option, and to tune the max amount of memory<sup>*</sup> use the new option `tx-pool-layer-max-capacity` as described below.

You can still opt-out of the Layered txpool, setting `tx-pool=legacy` in config file or via cli argument, but be warned that the Legacy implementation will be deprecated for removal soon, so start testing the new implementation.

#### Configuring the Layered Transaction Pool
By default, the txpool is tuned for mainnet usage, but if you are using private networks or want to otherwise tune it, these are the new options:
- `tx-pool-max-future-by-sender`: specify the max number of sequential transactions of a single sender are kept in the txpool, by default it is 200, increase it to allow a single sender to fit more transactions in a single block. For private networks, this can safely be set in the hundreds or thousands if you want to ensure future transactions (with large nonce gaps) remain in the pool.
- `tx-pool-layer-max-capacity`: set the max amount of memory<sup>*</sup> in bytes, a single memory limited layer can occupy, by default is 12.5MB, keep in mind that there are 2 memory limited layers, so the expected memory consumption is twice the value specified by this option, so 25MB by default. Increase this value if you have spare RAM and the eviction rate is high for your network.
- `tx-pool-max-prioritized`: set the max number of transactions allowed in the first layer, that only contains transactions that are candidate for inclusion in the next block creation task. It makes sense to limit the value to the max number of transactions that fit in a block in your network, by default is 2000.

<sup>*</sup>: the memory used by the txpool is an estimation, we are working to make it always more accurate.

### Breaking Changes
- Removed support for Kotti network (ETC) [#5816](https://github.com/hyperledger/besu/pull/5816)
- Layered transaction pool implementation is now stable and enabled by default, so the following changes to experimental options have been done [#5772](https://github.com/hyperledger/besu/pull/5772):
    - `--Xlayered-tx-pool` is gone, to select the implementation use the new `--tx-pool` option with values `layered` (default) or `legacy`
    - `--Xlayered-tx-pool-layer-max-capacity`, `--Xlayered-tx-pool-max-prioritized` and `--Xlayered-tx-pool-max-future-by-sender` just drop the `Xlayered-` and keep the same behavior

### Additions and Improvements
- Add access to an immutable world view to start/end transaction hooks in the tracing API[#5836](https://github.com/hyperledger/besu/pull/5836)
- Layered transaction pool implementation is now stable and enabled by default. If you want still to use the legacy implementation, use `--tx-pool=legacy`. 
  By default, the new transaction pool is capped at using 25MB of memory, this limit can be raised using `--layered-tx-pool-layer-max-capacity` options  [#5772](https://github.com/hyperledger/besu/pull/5772)
- Tune G1GC to reduce Besu memory footprint, and new `besu-untuned` start scripts to run without any specific G1GC flags [#5879](https://github.com/hyperledger/besu/pull/5879)
- Reduce `engine_forkchoiceUpdatedV?` response time by asynchronously process block added events in the transaction pool [#5909](https://github.com/hyperledger/besu/pull/5909)

### Bug Fixes
- do not create ignorable storage on revert storage-variables subcommand [#5830](https://github.com/hyperledger/besu/pull/5830) 
- fix duplicate key errors in EthScheduler-Transactions [#5857](https://github.com/hyperledger/besu/pull/5857)
- Don't put control characters, escaped or otherwise, in t8n stacktraces [#5910](https://github.com/hyperledger/besu/pull/5910)

### Download Links
https://hyperledger.jfrog.io/artifactory/besu-binaries/besu/23.10.0/besu-23.10.0.tar.gz / sha256: 3c75f3792bfdb0892705b378f0b8bfc14ef6cecf1d8afe711d8d8687ed6687cf
https://hyperledger.jfrog.io/artifactory/besu-binaries/besu/23.10.0/besu-23.10.0.zip / sha256: d5dafff4c3cbf104bf75b34a9f108dcdd7b08d2759de75ec65cd997f38f52866

## 23.7.3

### Additions and Improvements
- Update Holešky config for re-launch [#5890](https://github.com/hyperledger/besu/pull/5890)

### Download Links
https://hyperledger.jfrog.io/artifactory/besu-binaries/besu/23.7.3/besu-23.7.3.tar.gz / sha256: c12ca6a9861557e0bf8f27076f8c8afcce6f1564687e5f02bfdc96c2b18846ff
https://hyperledger.jfrog.io/artifactory/besu-binaries/besu/23.7.3/besu-23.7.3.zip / sha256: 136596454f647c706130e3e2983bdbb4a1cbfaf2bbf6e999466754f9213c11f6


## 23.7.2

### Additions and Improvements
- Add new methods to `OperationTracer` to capture contexts enter/exit [#5756](https://github.com/hyperledger/besu/pull/5756)
- Add Holešky as predefined network name [#5797](https://github.com/hyperledger/besu/pull/5797)

### Breaking Changes
- Add ABI-decoded revert reason to `eth_call` and `eth_estimateGas` responses [#5705](https://github.com/hyperledger/besu/issues/5705)

### Additions and Improvements
- Add missing methods to the `Transaction` interface [#5732](https://github.com/hyperledger/besu/pull/5732)
- Add `benchmark` subcommand to `evmtool` [#5754](https://github.com/hyperledger/besu/issues/5754)
- JSON output is now compact by default. This can be overridden by the new `--json-pretty-print-enabled` CLI option. [#5766](https://github.com/hyperledger/besu/pull/5766)
- New `eth_getBlockReceipts` JSON-RPC method to retrieve all transaction receipts for a block in a single call [#5771](https://github.com/hyperledger/besu/pull/5771) 
- Add new methods to `OperationTracer` to capture contexts enter/exit [#5756](https://github.com/hyperledger/besu/pull/5756)

### Bug Fixes
- Make smart contract permissioning features work with london fork [#5727](https://github.com/hyperledger/besu/pull/5727)
- Add type to PendingTransactionDetail, fix eth_subscribe [#5729](https://github.com/hyperledger/besu/pull/5729)
- EvmTool "run" mode did not reflect contracts created within the transaction. [#5755](https://github.com/hyperledger/besu/pull/5755)
- Fixing snapsync issue with forest during the heal step [#5776](https://github.com/hyperledger/besu/pull/5776)

### Download Links
https://hyperledger.jfrog.io/artifactory/besu-binaries/besu/23.7.2/besu-23.7.2.tar.gz / sha256: f74b32c1a343cbad90a88aa59276b4c5eefea4643ee542aba2bbf898f85ae242
https://hyperledger.jfrog.io/artifactory/besu-binaries/besu/23.7.2/besu-23.7.2.zip / sha256: a233c83591fc277e3d1530c84bb5ea896abad717d796b5e3b856c79199132b75

## 23.7.1

### Breaking Changes
- Removed deprecated GoQuorum permissioning interop [#5607](https://github.com/hyperledger/besu/pull/5607)
- Removed support for version 0 of the database as it is no longer used by any active node. [#5698](https://github.com/hyperledger/besu/pull/5698)

### Additions and Improvements
- `evmtool` launcher binaries now ship as part of the standard distribution. [#5701](https://github.com/hyperledger/besu/pull/5701)
- EvmTool now executes the `execution-spec-tests` via the `t8n` and `b11r`. See the [README](ethereum/evmtool/README.md) in EvmTool for more instructions.
- Improve lifecycle management of the transaction pool [#5634](https://github.com/hyperledger/besu/pull/5634)
- Add extension points in AbstractCreateOperation for EVM libraries to react to contract creations [#5656](https://github.com/hyperledger/besu/pull/5656)
- Update to Tuweni 2.4.2. [#5684](https://github.com/hyperledger/besu/pull/5684)
- Decouple data field from Enum JsonRpcError by creating new enum holder RpcErrorType[#5629](https://github.com/hyperledger/besu/pull/5629)
- Update to bouncycastle 1.75 [#5675](https://github.com/hyperledger/besu/pull/5675)
- Extend OperationTracer with new methods [#5662](https://github.com/hyperledger/besu/pull/5662)
- Eip 6780 selfdestruct [#5430](https://github.com/hyperledger/besu/pull/5430)
- Add new debug_getRawTransaction to the DEBUG engine [#5635](https://github.com/hyperledger/besu/pull/5635)

### Bug Fixes
- Use the node's configuration to determine if DNS enode URLs are allowed in calls to `admin_addPeer` and `admin_removePeer` [#5584](https://github.com/hyperledger/besu/pull/5584)
- Align the implementation of Eth/68 `NewPooledTransactionHashes` to other clients, using unsigned int for encoding size. [#5640](https://github.com/hyperledger/besu/pull/5640)
- Failure at startup when enabling layered txpool before initial sync done [#5636](https://github.com/hyperledger/besu/issues/5636)
- Remove miner-related option warnings if the change isn't using Ethash consensus algorithm [#5669](https://github.com/hyperledger/besu/pull/5669)
- Fix for pending transactions reference leak [#5693](https://github.com/hyperledger/besu/pull/5693)
- Address a performance regression observed in import testing [#5734](https://github.com/hyperledger/besu/pull/5734)
- Update native libraries that have JPMS friendly module names [#5749](https://github.com/hyperledger/besu/pull/5749)

### Download Links
https://hyperledger.jfrog.io/artifactory/besu-binaries/besu/23.7.1/besu-23.7.1.tar.gz / sha256: 85dce66c2dbd21b4e5d3310770434dd373018a046b78d5037f6d4955256793cd
https://hyperledger.jfrog.io/artifactory/besu-binaries/besu/23.7.1/besu-23.7.1.zip / sha256: dfac11b2d6d9e8076ab2f86324d48d563badf76fd2a4aadc4469a97aef374ef5


## 23.7.0

- Was not released (failed burn-in test)


## 23.4.4

### Breaking Changes
- Move blockchain related variables in a dedicated storage, to pave the way to future optimizations [#5471](https://github.com/hyperledger/besu/pull/5471). The migration is performed automatically at startup,
and in case a rollback is needed, before installing a previous version, the migration can be reverted, using the subcommand `storage revert-variables` with the same configuration use to run Besu.
- Remove deprecated Rinkeby named network. [#5540](https://github.com/hyperledger/besu/pull/5540)
- Use BlobDB for blockchain storage to reduce initial sync time and write amplification (PR #5475). This PR reduces sync time by 14 hours on m6a.xlarge VM (1 day 8 hours 27 minutes instead of 1 day 22 hours 4 minutes).
### Additions and Improvements
- Allow Ethstats connection url to specify ws:// or wss:// scheme. [#5494](https://github.com/hyperledger/besu/issues/5494)
- Add support for Shanghai changes to the GraphQL service [#5496](https://github.com/hyperledger/besu/pull/5496)
- Unite the tx-pool CLI options under the same Tx Pool Options group in UX. [#5466](https://github.com/hyperledger/besu/issues/5466)
- Tidy DEBUG logs by moving engine API full logging to TRACE [#5529](https://github.com/hyperledger/besu/pull/5529)
- Remove PoW validation if merge is enabled as it is not needed any more [#5538](https://github.com/hyperledger/besu/pull/5538)
- Use BlobDB for blockchain storage to reduce initial sync time and write amplification [#5475](https://github.com/hyperledger/besu/pull/5475)
- Add healing flat db mechanism with early access CLI options `--Xsnapsync-synchronizer-flat-db-healing-enabled=true` [#5319](https://github.com/hyperledger/besu/pull/5319)
- Add debug_getRawTransaction method to the DEBUG suite [#5635](https://github.com/hyperledger/besu/pull/5635)

### Bug Fixes
- Fix backwards sync bug where chain is rolled back too far, especially when restarting Nimbus [#5497](https://github.com/hyperledger/besu/pull/5497)
- Check to ensure storage and transactions are not closed prior to reading/writing [#5527](https://github.com/hyperledger/besu/pull/5527) 
- Fix the unavailability of account code and storage on GraphQL/Bonsai [#5548](https://github.com/hyperledger/besu/pull/5548)

### Download Links
https://hyperledger.jfrog.io/artifactory/besu-binaries/besu/23.4.4/besu-23.4.4.tar.gz / sha256: bd476d235b6fe1f236a62bc709f41c87deb68b72c47bb5b58e56b9d9283af2c4
https://hyperledger.jfrog.io/artifactory/besu-binaries/besu/23.4.4/besu-23.4.4.zip / sha256: 4575000f4fd21d318e7b77340c9281d496bc800bee5b45a13684319e6f28bf27

## 23.4.3

- Was not released (failed burn-in test)

- ## 23.4.2

- Was not released (failed burn-in test)

## 23.4.1

### Breaking Changes
- Add request content length limit for the JSON-RPC API (5MB) [#5467](https://github.com/hyperledger/besu/pull/5467)
- `min-block-occupancy-ratio` options is now ignored on PoS networks [#5491](https://github.com/hyperledger/besu/pull/5491)

### Additions and Improvements
- Set the retention policy for RocksDB log files to maintain only the logs from the last week [#5428](https://github.com/hyperledger/besu/pull/5428)
- "Big-EOF" (the EOF version initially slotted for Shanghai) has been moved from Cancun to FutureEIPs [#5429](https://github.com/hyperledger/besu/pull/5429)
- EIP-4844: Zero blob transactions are invalid [#5425](https://github.com/hyperledger/besu/pull/5425)
- Transaction pool flag to disable specific behaviors for locally submitted transactions [#5418](https://github.com/hyperledger/besu/pull/5418)
- Added In-Protocol Deposit prototype (EIP-6110) in the experimental eip. [#5005](https://github.com/hyperledger/besu/pull/5055) [#5295](https://github.com/hyperledger/besu/pull/5295)
- New optional feature to save the txpool content to file on shutdown and reloading it on startup [#5434](https://github.com/hyperledger/besu/pull/5434)
- New option to send SNI header in TLS ClientHello message [#5439](https://github.com/hyperledger/besu/pull/5439)
- Early access - layered transaction pool implementation [#5290](https://github.com/hyperledger/besu/pull/5290)
- New RPC method `debug_getRawReceipts` [#5476](https://github.com/hyperledger/besu/pull/5476)
- Add TrieLogFactory plugin support [#5440](https://github.com/hyperledger/besu/pull/5440)
- Ignore `min-block-occupancy-ratio` option when on PoS networks, since in some cases, it prevents to have full blocks even if enough transactions are present [#5491](https://github.com/hyperledger/besu/pull/5491)

### Bug Fixes
- Fix eth_feeHistory response for the case in which blockCount is higher than highestBlock requested. [#5397](https://github.com/hyperledger/besu/pull/5397)
- Fix Besu Docker image failing to start due to NoClassDefFoundError with org.xerial.snappy.Snappy library. [#5462](https://github.com/hyperledger/besu/pull/5462)

### Download Links

https://hyperledger.jfrog.io/hyperledger/besu-binaries/besu/23.4.1/besu-23.4.1.tar.gz / sha256: 49d3a7a069cae307497093d834f873ce7804a46dd59207d5e8321459532d318e
https://hyperledger.jfrog.io/hyperledger/besu-binaries/besu/23.4.1/besu-23.4.1.zip / sha256: 1d82ed83a816968aa9366d9310b275ca6438100f5d3eb1ec03d3474b2a5f5e76

## 23.4.0

### Breaking Changes
- In `evmtool` (an offline EVM executor tool principally used for reference tests), the `--prestate` and `--genesis` options no longer parse genesis files containing IBFT, QBFT, and Clique network definitions. The same genesis files will work with those json entries removed. [#5192](https://github.com/hyperledger/besu/pull/5192)
- In `--ethstats`, if the port is not specified in the URI, it will default to 443 and 80 for ssl and non-ssl connections respectively instead of 3000. [#5301](https://github.com/hyperledger/besu/pull/5301)
- Remove IBFT 1.0 feature [#5302](https://github.com/hyperledger/besu/pull/5302)
- Remove GoQuorum-compatible privacy feature [#5303](https://github.com/hyperledger/besu/pull/5303)
- Remove launcher command line utility [#5355](https://github.com/hyperledger/besu/pull/5355)
- Remove deprecated `tx-pool-future-max-by-account` option, see instead: `tx-pool-limit-by-account-percentage` [#5361](https://github.com/hyperledger/besu/pull/5361)
- Default configuration for the deprecated ECIP-1049 network has been removed from the CLI network list [#5371](https://github.com/hyperledger/besu/pull/5371)
- Besu now requires glibc 2.32 or later to run. Ubuntu 20.04 users will need to update to a newer version of Ubuntu, 22.04 or later to run Besu

### Additions and Improvements
- An alternate build target for the EVM using GraalVM AOT compilation was added.  [#5192](https://github.com/hyperledger/besu/pull/5192)
- To generate the binary install and use GraalVM 23.3.r17 or higher and run `./gradlew nativeCompile`.  The binary will be located in `ethereum/evmtool/build/native/nativeCompile`
- Upgrade RocksDB version from 7.7.3 to 8.0.0. Besu Team [contributed](https://github.com/facebook/rocksdb/pull/11099) to this release to make disabling checksum verification work. 
- Log an error with stacktrace when RPC responds with internal error [#5288](https://github.com/hyperledger/besu/pull/5288)
- `--ethstats-cacert` to specify root CA of ethstats server (useful for non-production environments). [#5301](https://github.com/hyperledger/besu/pull/5301)
- Update most dependencies to latest version [#5269](https://github.com/hyperledger/besu/pull/5269)
- If jemalloc is used, print its version in the configuration overview [#4738](https://github.com/hyperledger/besu/pull/4738)
- Add metrics for accounts and storage reads (Flat database vs Merkle Patricia Trie) [#5315](https://github.com/hyperledger/besu/pull/5315)
- Offload LogBloom cache generation to computation executor, to avoid interfere with other scheduled tasks [#4530](https://github.com/hyperledger/besu/pull/4530)
- Reference tests are upgraded to use v12.1 of the ethereum tests [#5343](https://github.com/hyperledger/besu/pull/5343)
- Add new sepolia bootnodes, which should improve peering in the testnet. [#5352](https://github.com/hyperledger/besu/pull/5352)
- Renamed --bonsai-maximum-back-layers-to-load option to --bonsai-historical-block-limit for clarity. Removed --Xbonsai-use-snapshots option as it is no longer functional [#5337](https://github.com/hyperledger/besu/pull/5337)
- Change Forest to use TransactionDB instead of OptimisticTransactionDB [#5328](https://github.com/hyperledger/besu/pull/5328)
- Performance: Reduced usage of UInt256 in EVM operations [#5331](https://github.com/hyperledger/besu/pull/5331)
- Changed wrong error message "Invalid params" when private tx is reverted to "Execution reverted" with correct revert reason in data. [#5369](https://github.com/hyperledger/besu/pull/5369)
- Changes to the way gas is estimated to provide an exact gas estimate [#5142](https://github.com/hyperledger/besu/pull/5142)
- Add zero reads to Bonsai TrieLogs [#5317](https://github.com/hyperledger/besu/pull/5317) 
- Bonsai TrieLog serialization interface and default implementation [#5372](https://github.com/hyperledger/besu/pull/5372) 

### Bug Fixes
- Fix eth_getBlockByNumber cache error for latest block when called during syncing [#5292](https://github.com/hyperledger/besu/pull/5292)
- Fix QBFT and IBFT unable to propose blocks on London when zeroBaseFee is used [#5276](https://github.com/hyperledger/besu/pull/5276) 
- Make QBFT validator smart contract mode work with london fork [#5249](https://github.com/hyperledger/besu/issues/5249)
- Try to connect to EthStats server by default with ssl followed by non-ssl. [#5301](https://github.com/hyperledger/besu/pull/5301)
- Allow --miner-extra-data to be used in Proof-of-Stake block production [#5291](https://github.com/hyperledger/besu/pull/5291)
- Add withdrawals to payloadId calculation to avoid collisions [#5321](https://github.com/hyperledger/besu/pull/5321) 
- Re-implement trace_block, trace_filter and trace_replayBlockTransactions RPC endpoints to fix memory issues and improve performance [#5131](https://github.com/hyperledger/besu/pull/5131)

### Download Links
https://hyperledger.jfrog.io/hyperledger/besu-binaries/besu/23.4.0/besu-23.4.0.zip / sha256: 023a267ee07ed6e069cb15020c1c0262efc5ea0a3e32adc6596068cff7fd0be5
https://hyperledger.jfrog.io/hyperledger/besu-binaries/besu/23.4.0/besu-23.4.0.tar.gz / sha256: 821695b3255c9f646f4d527e374219c96416f498231520f2eec2bebedc53f5a0

## 23.1.3 - Nimbus Hotfix
This update is strongly recommended for anyone running Nimbus with Besu. Due to the way Nimbus send request data, this can lead to a missed block proposal in certain circumstances.

### Bug Fixes
Add withdrawals to payloadId calculation to avoid collisions #5321
Download Links
https://hyperledger.jfrog.io/hyperledger/besu-binaries/besu/23.1.3/besu-23.1.3.tar.gz / sha256: 36898932a7535c4d126c1980443b33c9a4971f9354112992a18ee134c1777aa3
https://hyperledger.jfrog.io/hyperledger/besu-binaries/besu/23.1.3/besu-23.1.3.zip / sha256: adb3b17e45217f86a56f07f09faba2e5d8a0eb8a585ad5307696d6cc58ee2f73

## 23.1.2
This update is a mainnet-compatible Shanghai/Capella upgrade and is recommended for all Mainnet users.

### Breaking Changes

### Additions and Improvements
- Schedule Shanghai (Shapella) fork for Mainnet [#5230](https://github.com/hyperledger/besu/pull/5230)
- Increase default from 1000 to 5000 for `--rpc-max-logs-range` [#5209](https://github.com/hyperledger/besu/pull/5209)
- Bonsai-safe refactor [#5123](https://github.com/hyperledger/besu/pull/5123)
- Safe tracing [#5197](https://github.com/hyperledger/besu/pull/5197)

### Bug Fixes
- Persist backward sync status to support resuming across restarts [#5182](https://github.com/hyperledger/besu/pull/5182)

### Download Links
https://hyperledger.jfrog.io/hyperledger/besu-binaries/besu/23.1.2/besu-23.1.2.tar.gz / sha256: 3d3a709a3aab993a0801b412a4719d74e319f942ddc13fb0f30b3c4a54d12538
https://hyperledger.jfrog.io/hyperledger/besu-binaries/besu/23.1.2/besu-23.1.2.zip / sha256: 2a9ff091cb4349fc23625a52089400bb6529a831eb22d15d0221cb27039ab203

## 23.1.1
This update is required for the Goerli Shanghai/Capella upgrade and recommended for all Mainnet users. If you use Besu on Goerli, update to 23.1.1. If you previously used 23.1.1-RC1, update to test 23.1.1 on Goerli. 

### Breaking Changes

### Additions and Improvements
- Add support for Shanghai in Sepolia https://github.com/hyperledger/besu/pull/5088
- Add implementation for engine_getPayloadBodiesByRangeV1 and engine_getPayloadBodiesByHashV1 https://github.com/hyperledger/besu/pull/4980
- If a PoS block creation repetition takes less than a configurable duration, then waits before next repetition https://github.com/hyperledger/besu/pull/5048
- Allow other users to read the /opt/besu dir when using docker https://github.com/hyperledger/besu/pull/5092
- Invalid params - add some error detail #5066
- Added the option --kzg-trusted-setup to pass a custom setup file for custom networks or to override the default one for named networks [#5084](https://github.com/hyperledger/besu/pull/5084)
- Gas accounting for EIP-4844 [#4992](https://github.com/hyperledger/besu/pull/4992)
- Goerli configs for shapella [#5151](https://github.com/hyperledger/besu/pull/5151)

### Bug Fixes
- Fix engine_getPayloadV2 block value calculation [#5040](https://github.com/hyperledger/besu/issues/5040)
- Moves check for init code length before balance check [#5077](https://github.com/hyperledger/besu/pull/5077)
- Address concurrency problems with eth_call [#5179](https://github.com/hyperledger/besu/pull/5179)

### Download Links
https://hyperledger.jfrog.io/hyperledger/besu-binaries/besu/23.1.1/besu-23.1.1.tar.gz / sha256: 11c3e5cdbc06df16a690e7ee9f98eefa46848f9fa280824b6e4c896d88f6b975
https://hyperledger.jfrog.io/hyperledger/besu-binaries/besu/23.1.1/besu-23.1.1.zip / sha256: afcf852f193adb8e82d187aa4f02e4669f12cc680270624d37101b94cf37adec

## 23.1.1-RC1
### Sepolia Shanghai Release aka Sepolia Shapella aka Shapolia

This update is **not recommended for mainnet users**.

Besu 23.1.1-RC1 is a **required update for Sepolia users**

Sepolia Shanghai hardfork scheduled for: **Tue Feb 28 2023 04:04:48 UTC**

---

This release has everything from [23.1.0](https://github.com/hyperledger/besu/releases/tag/23.1.0) and in addition the following:

### Additions and Improvements
- Add support for Shanghai in Sepolia https://github.com/hyperledger/besu/pull/5088
- Add implementation for engine_getPayloadBodiesByRangeV1 and engine_getPayloadBodiesByHashV1 https://github.com/hyperledger/besu/pull/4980
- If a PoS block creation repetition takes less than a configurable duration, then waits before next repetition https://github.com/hyperledger/besu/pull/5048
- Allow other users to read the /opt/besu dir when using docker https://github.com/hyperledger/besu/pull/5092
- Invalid params - add some error detail [#5066](https://github.com/hyperledger/besu/pull/5066)

### Bug fixes
- Fix engine_getPayloadV2 block value calculation https://github.com/hyperledger/besu/issues/5040
- Moves check for init code length before balance check https://github.com/hyperledger/besu/pull/5077

### Download Links
https://hyperledger.jfrog.io/hyperledger/besu-binaries/besu/23.1.1-RC1/besu-23.1.1-RC1.tar.gz / sha256: 82cff41f3eace02006b0e670605848e0e77e045892f8fa9aad66cbd84a88221e
https://hyperledger.jfrog.io/hyperledger/besu-binaries/besu/23.1.1-RC1/besu-23.1.1-RC1.zip / sha256: 469c8d6a8ca9d78ee111ff1128d00bf3bcddacbf5b800ef6047717a2da0cc21d

## 23.1.0
Besu 23.1.0 is a recommended update for Mainnet users. Thank you all for your patience as we crafted this quarterly release.

This is a rather large release with some breaking changes, so please be sure to read these notes carefully before you upgrade any Besu instances. We are including a move to Java 17 LTS. To build and run Besu, please make sure you have Java 17 on the host machine. Additionally, there are a host of spec compliance changes that change existing formats, so please check the specific RPC updates. Lastly, this release formalizes a deprecation notice for GoQuorum privacy modes and IBFT1.0 in Besu. These will be removed in the 23.4 series, unless otherwise stated.

From the improvements and fixes side, we have a host of execution performance improvements and fixes for defects with bonsai storage. We have also included an error detection and auto-heal capability for nodes that encounter state issues. This should keep nodes online and validating that may have previously required a resync.

One final note. 23.1.0 is not a Shanghai ready release. If you intend to test Besu on the long-lived testnets like Zhejiang, please [follow the instructions here](https://notes.ethereum.org/@launchpad/zhejiang). We will have more to share on our official Shanghai releases soon.

### Breaking Changes
- Change JsonRpc http service to return the error -32602 (Invalid params) with a 200 http status code
- Besu requires minimum Java 17 and up to build and run [#3320](https://github.com/hyperledger/besu/issues/3320)
- PKCS11 with nss module (PKCS11 based HSM can be used in DevP2P TLS and QBFT PKI) does not work with RSA keys
  in Java 17. SoftHSM is tested manually and working. (Other PKCS11 HSM are not tested). The relevant unit and acceptance
  tests are updated to use EC private keys instead of RSA keys.
- Change eth_feeHistory parameter `blockCount` to accept hexadecimal string (was accepting plain integer) [#5047](https://github.com/hyperledger/besu/pull/5047)
- Default configurations for the deprecated Ropsten, Kiln, Shandong, and Astor networks have been removed from the CLI network list. These networks can currently be accessed but will require a user-provided genesis configuration. [#4869](https://github.com/hyperledger/besu/pull/4869)
- GoQuorum-compatible privacy is deprecated and will be removed in 23.4
- IBFT 1.0 is deprecated and will be removed in 23.4
- Optimize SSTORE Operation execution time (memoize current and original value) [#4836](https://github.com/hyperledger/besu/pull/4836)

### Additions and Improvements
- Default rpc batch request to 1024 [#5104](https://github.com/hyperledger/besu/pull/5104) [#5108](https://github.com/hyperledger/besu/pull/5108)
- Add a new CLI option to limit the number of requests in a single RPC batch request. [#4965](https://github.com/hyperledger/besu/pull/4965)
- Support for new DATAHASH opcode as part of EIP-4844 [#4823](https://github.com/hyperledger/besu/issues/4823)
- Send only hash announcement for blob transaction type [#4940](https://github.com/hyperledger/besu/pull/4940)
- Add `excess_data_gas` field to block header [#4958](https://github.com/hyperledger/besu/pull/4958)
- Add `max_fee_per_data_gas` field to transaction [#4970](https://github.com/hyperledger/besu/pull/4970)
- Added option to evm CLI tool to allow code execution at specific forks [#4913](https://github.com/hyperledger/besu/pull/4913)
- Improve get account performance by using the world state updater cache [#4897](https://github.com/hyperledger/besu/pull/4897)
- Add new KZG precompile and option to override the trusted setup being used [#4822](https://github.com/hyperledger/besu/issues/4822)
- Add implementation for eth_createAccessList RPC method [#4942](https://github.com/hyperledger/besu/pull/4942)
- Updated reference tests to v11.3 [#4996](https://github.com/hyperledger/besu/pull/4996)
- Add DebugGetRawBlock and DebugGetRawHeader RPC methods [#5011](https://github.com/hyperledger/besu/pull/5011)
- Besu requires minimum Java 17 and up to build and run [#3320](https://github.com/hyperledger/besu/issues/3320)
- Add worldstate auto-heal mechanism [#5059](https://github.com/hyperledger/besu/pull/5059)
- Support for EIP-4895 - Withdrawals for Shanghai fork
- Improve SLOAD and SSTORE performance by caching empty slots [#4874](https://github.com/hyperledger/besu/pull/4874)
- RPC methods that lookup block by hash will now return an error response if no block found [#4582](https://github.com/hyperledger/besu/pull/4582)
- Added support for `safe` and `finalized` strings for the RPC methods using defaultBlock parameter [#4902](https://github.com/hyperledger/besu/pull/4902)
- Added post-execution state logging option to EVM Tool [#4709](https://github.com/hyperledger/besu/pull/4709)
- Add access list to Transaction Call Object [#4802](https://github.com/hyperledger/besu/issues/4801)
- Add timestamp fork support, including shanghaiTime and cancunTime forks [#4743](https://github.com/hyperledger/besu/pull/4743)
- Optimization:  Memoize transaction size and hash at the same time [#4812](https://github.com/hyperledger/besu/pull/4812)
- Add chain data pruning feature with three experimental CLI options: `--Xchain-pruning-enabled`, `--Xchain-pruning-blocks-retained` and `--Xchain-pruning-frequency` [#4686](https://github.com/hyperledger/besu/pull/4686)
  - Note that chain pruning is hidden and disabled by default. Once you choose to enable chain pruning, a new column family will be added to the db and you cannot roll back to a previous versi
    on of Besu.

### Bug Fixes
- Mitigation fix for stale bonsai code storage leading to log rolling issues on contract recreates [#4906](https://github.com/hyperledger/besu/pull/4906)
- Ensure latest cached layered worldstate is subscribed to storage, fix problem with RPC calls using 'latest' [#5076](https://github.com/hyperledger/besu/pull/5076)
- Fix for segmentation faults on worldstate truncation, snap-sync starts [#4786](https://github.com/hyperledger/besu/pull/4786)
- Fix for worldstate mismatch on failed forkchoiceUpdate [#4862](https://github.com/hyperledger/besu/pull/4862)

Download Links
https://hyperledger.jfrog.io/hyperledger/besu-binaries/besu/23.1.0/besu-23.1.0.tar.gz / sha256: 9081da04d47c3ff0a6ecc2256d353c7a02212f9b46f2c867a9365e18026c3a6e
https://hyperledger.jfrog.io/hyperledger/besu-binaries/besu/23.1.0/besu-23.1.0.zip / sha256: e037f5c8f976150af40403311d1c81018f4c3dfbef0ad33324d8c3e708d1fdca

## 23.1.0-RC1

### Breaking Changes
- Default configurations for the deprecated Ropsten, Kiln, Shandong, and Astor networks have been removed from the CLI network list. These networks can currently be accessed but will require a user-provided genesis configuration. [#4869](https://github.com/hyperledger/besu/pull/4869)

### Additions and Improvements

- Improve SLOAD and SSTORE performance by caching empty slots [#4874](https://github.com/hyperledger/besu/pull/4874)
- RPC methods that lookup block by hash will now return an error response if no block found [#4582](https://github.com/hyperledger/besu/pull/4582)
- Added support for `safe` and `finalized` strings for the RPC methods using defaultBlock parameter [#4902](https://github.com/hyperledger/besu/pull/4902)

### Bug Fixes

### Download Links
https://hyperledger.jfrog.io/hyperledger/besu-binaries/besu/23.1.0-RC1/besu-23.1.0-RC1.tar.gz / sha256: 30906891e528b3b4e3ce8e2313550a1da066b31ea10b05456dd0ad026792b46d
https://hyperledger.jfrog.io/hyperledger/besu-binaries/besu/23.1.0-RC1/besu-23.1.0-RC1.zip / sha256: 9067d1929079ae4a7c165e6f1e2bae08834939ed191f976d26544dc93352c306

## 23.1.0-beta

### Breaking Changes
- GoQuorum-compatible privacy is deprecated and will be removed in 23.4
- IBFT 1.0 is deprecated and will be removed in 23.4
- Optimize SSTORE Operation execution time (memoize current and original value) [#4836](https://github.com/hyperledger/besu/pull/4836)

### Additions and Improvements
- Added post-execution state logging option to EVM Tool [#4709](https://github.com/hyperledger/besu/pull/4709)
- Add access list to Transaction Call Object [#4802](https://github.com/hyperledger/besu/issues/4801)
- Add timestamp fork support, including shanghaiTime and cancunTime forks [#4743](https://github.com/hyperledger/besu/pull/4743)
- Optimization:  Memoize transaction size and hash at the same time [#4812](https://github.com/hyperledger/besu/pull/4812)
- Add chain data pruning feature with three experimental CLI options: `--Xchain-pruning-enabled`, `--Xchain-pruning-blocks-retained` and `--Xchain-pruning-frequency` [#4686](https://github.com/hyperledger/besu/pull/4686)
  - Note that chain pruning is hidden and disabled by default. Once you choose to enable chain pruning, a new column family will be added to the db and you cannot roll back to a previous version of Besu.

### Bug Fixes
- Fix for segmentation faults on worldstate truncation, snap-sync starts [#4786](https://github.com/hyperledger/besu/pull/4786)
- Fix for worldstate mismatch on failed forkchoiceUpdate [#4862](https://github.com/hyperledger/besu/pull/4862)

### Download Links

## 22.10.3

### Breaking Changes
- Added `--rpc-max-logs-range` CLI option to allow limiting the number of blocks queried by `eth_getLogs` RPC API. Default value: 1000 [#4597](https://github.com/hyperledger/besu/pull/4597)
- The `graalvm` docker variant no longer meets the performance requirements for Ethereum Mainnet.  The `openjdk-11` and `openjdk-latest` variants are recommended in its place.

### Additions and Improvements
- Implement Eth/68 sub-protocol [#4715](https://github.com/hyperledger/besu/issues/4715)
- Increase the speed of modexp gas execution and execution. [#4780](https://github.com/hyperledger/besu/pull/4780)
- Added experimental CLI options `--Xeth-capability-max` and `--Xeth-capability-min` to specify a range of capabilities to be supported by the Eth protocol. [#4752](https://github.com/hyperledger/besu/pull/4752)
- Set the default curve in the EVMTool, like is done in production operations [#4790](https://github.com/hyperledger/besu/pull/4790)

### Bug Fixes
- Fix storage key format for eth_getProof so that it follows the EIP-1474 spec [#4564](https://github.com/hyperledger/besu/pull/4564)

### Download Links
https://hyperledger.jfrog.io/hyperledger/besu-binaries/besu/22.10.3/besu-22.10.3.tar.gz / sha256: 7213f9445a84a196e94ae1877c6fdb1e51d37bfb19615da02ef5121d4f40e38c
https://hyperledger.jfrog.io/hyperledger/besu-binaries/besu/22.10.3/besu-22.10.3.zip / sha256: 0bf6bc98e01b0c1045f1b7d841a390c575bc5203c2a4e543d922fbc1ea0d3d5d

## 22.10.2
This is a hotfix release to resolve a race condition that results in segfaults, introduced in 22.10.1 release.

### Bug Fixes
- bugfix for async operations on Snapshot worldstates [#4767](https://github.com/hyperledger/besu/pull/4767)

### Download Links
https://hyperledger.jfrog.io/hyperledger/besu-binaries/besu/22.10.2/besu-22.10.2.tar.gz  / sha256: cdb36141e3cba6379d35016e0a2de2edba579d4786124b5f7257b1e4a68867a2
https://hyperledger.jfrog.io/hyperledger/besu-binaries/besu/22.10.2/besu-22.10.2.zip / sha256: 4c9208f684762670cb4f2c6ebfb6930e05e339a7c3c586fe8caa9f26462830aa


## 22.10.1

### Breaking Changes
- Fields `publicKey` and `raw` removed from RPC API `Transaction` result object [#4575](https://github.com/hyperledger/besu/pull/4575)

### Additions and Improvements
- Explain and improve price validation for London and local transactions during block proposal selection [#4602](https://github.com/hyperledger/besu/pull/4602)
- Support for ephemeral testnet Shandong, for EOF testing. [#4599](https://github.com/hyperledger/besu/pull/4599)
- Improve performance of block processing by parallelizing some parts during the "commit" step [#4635](https://github.com/hyperledger/besu/pull/4635)
- Upgrade RocksDB version from 7.6.0 to 7.7.3
- Added new RPC endpoints `debug_setHead` & `debug_replayBlock  [#4580](https://github.com/hyperledger/besu/pull/4580)
- Upgrade OpenTelemetry to version 1.19.0 [#3675](https://github.com/hyperledger/besu/pull/3675)
- Implement Eth/67 sub-protocol [#4596](https://github.com/hyperledger/besu/issues/4596)
- Backward sync log UX improvements [#4655](https://github.com/hyperledger/besu/pull/4655)
- Enable RocksDB Bloom filters to improve read performance [#4682](https://github.com/hyperledger/besu/pull/4682)
- Backward sync: use retry switching peer when fetching data from peers [#4656](https://github.com/hyperledger/besu/pull/4656)
- Shanghai implementation of EIP-3651 Warm coinbase [#4620](https://github.com/hyperledger/besu/pull/4620) 
- Shanghai implementation of EIP-3855 Push0 [#4660](https://github.com/hyperledger/besu/pull/4660)
- Shanghai implementation of EIP-3540 and EIP-3670 Ethereum Object Format and Code Validation [#4644](https://github.com/hyperledger/besu/pull/4644)
- Remove some log statements that are keeping some objects live in heap for a long time, to reduce the amount of memory required during initial sync [#4705](https://github.com/hyperledger/besu/pull/4705)
- Add field `type` to Transaction receipt object (eth_getTransactionReceipt) [#4505](https://github.com/hyperledger/besu/issues/4505)
- Print an overview of configuration and system information at startup [#4451](https://github.com/hyperledger/besu/pull/4451)
- Do not send new payloads to backward sync if initial sync is in progress [#4720](https://github.com/hyperledger/besu/issues/4720)
- Improve the way transaction fee cap validation is done on London fee market to not depend on transient network conditions [#4598](https://github.com/hyperledger/besu/pull/4598) 
- Preload and cache account and storage data from RocksDB to improve performance  [#4737](https://github.com/hyperledger/besu/issues/4737)

### Bug Fixes
- Restore updating chain head and finalized block during backward sync [#4718](https://github.com/hyperledger/besu/pull/4718)

### Download Links
https://hyperledger.jfrog.io/hyperledger/besu-binaries/besu/22.10.1/besu-22.10.1.tar.gz  / sha256: b6757b9fc69b782cdabb95b1e784d31b1effcc2e25c6b198b2f9d6b3786c7a8a
https://hyperledger.jfrog.io/hyperledger/besu-binaries/besu/22.10.1/besu-22.10.1.zip / sha256: 0dbee534620c7cc0fac0596e6df0c7f8a74be9df9cecd9d4f1407016f30fb9a1

## 22.10.0

### Breaking Changes
- Internal and interface APIs relating to storage have migrated from `UInt256` to `Bytes32` [#4562](https://github.com/hyperledger/besu/pull/4562)
- Flexible Privacy Groups (early access) support to Tessera's EC encryptor (contracts modified) [#4282](https://github.com/hyperledger/besu/pull/4282)
  * Before this change, the `bytes32` type was used for the enclave public keys, just supporting encryptors with public keys of that length (like the default NaCl)
  * For the EC encryptor, the encoded public key length is 91
- `--tx-pool-hashes-max-size` option removed (deprecated in 22.1.3)
- `--Xmerge-support` option removed (deprecated in 22.4.2) [#4518](https://github.com/hyperledger/besu/pull/4518)
- Breaking API changes in the `OperationTracer` interface to enable performance work.
  * The `traceExecution` method has been replaced with `tracePreExecution` and `tracePostExecution` methods, called just before and just after operation execution.
  * See `DebugOperationTracer` and `StandardJsonTracer` for migration examples.

### Additions and Improvements
- Updated jackson-databind library to version 2.13.4.2 addressing [CVE-2022-42003](https://nvd.nist.gov/vuln/detail/CVE-2022-42003)
- Update snapsync feature to avoid restarting the download of the world state from scratch when restarting Besu [#4381](https://github.com/hyperledger/besu/pull/4381)
- Added worldstate snapshot isolation to improve the stability of bonsai (`--Xbonsai-use-snapshots=true`) [#4351](https://github.com/hyperledger/besu/pull/4531)
- Reduce the number of runtime exceptions (SecurityModuleException) and unnecessary executions during ECIES handshake, by trying to decrypt EIP-8 formatted messages first [#4508](https://github.com/hyperledger/besu/pull/4508).
- Improved RLP processing of zero-length string as 0x80 [#4283](https://github.com/hyperledger/besu/pull/4283) [#4388](https://github.com/hyperledger/besu/issues/4388)
- Increased level of detail in JSON-RPC parameter error log messages [#4510](https://github.com/hyperledger/besu/pull/4510)
- New unstable configuration options to set the maximum time, in milliseconds, a PoS block creation jobs is allowed to run [#4519](https://github.com/hyperledger/besu/pull/4519)
- Tune EthScheduler thread pools to avoid recreating too many threads [#4529](https://github.com/hyperledger/besu/pull/4529)
- RocksDB snapshot based worldstate and plugin-api addition of Snapshot interfaces [#4409](https://github.com/hyperledger/besu/pull/4409)
- Continuously try to build better block proposals until timeout or GetPayload is called [#4516](https://github.com/hyperledger/besu/pull/4516)
- Upgrade RocksDB database version from 6.29.5 to 7.6.0 [#4517](https://github.com/hyperledger/besu/pull/4517)
- Avoid connecting to self when using static-nodes [#4521](https://github.com/hyperledger/besu/pull/4521)
- EVM performance has increased 20%-100% depending on the particulars of the contract. [#4540](https://github.com/hyperledger/besu/pull/4540)
- Improve calculateRootHash method performance during Block processing [#4568](https://github.com/hyperledger/besu/pull/4568)
- Bring GraphQL into compliance with execution-api specs [#4112](https://github.com/hyperledger/besu/pull/4112)
- Refactor unverified forkchoice event [#4487](https://github.com/hyperledger/besu/pull/4487)
- Improve UX of initial sync logs, pushing not relevant logs to debug level [#4486](https://github.com/hyperledger/besu/pull/4486)
- Optimize pivot block selector on PoS networks [#4488](https://github.com/hyperledger/besu/pull/4488)
- Optimize Snap sync on PoS networks [#4462](https://github.com/hyperledger/besu/pull/4462)

### Bug Fixes
- Fixed default fromBlock value and improved parameter interpretation in eth_getLogs RPC handler [#4513](https://github.com/hyperledger/besu/pull/4513)
- Fix for NoSuchElementException for missing invalid reason when rejecting a local sent transaction [#4569](https://github.com/hyperledger/besu/pull/4569)
- Corrects treating a block as bad on internal error during either validation or processing [#4512](https://github.com/hyperledger/besu/issues/4512)
- Corrects emission of blockadded events when rewinding during a re-org. Fix for [#4495](https://github.com/hyperledger/besu/issues/4495)
- Always return a transaction type for pending transactions [#4364](https://github.com/hyperledger/besu/pull/4364)
- Avoid a cyclic reference while printing EngineExchangeTransitionConfigurationParameter [#4357](https://github.com/hyperledger/besu/pull/4357)
- Corrects treating a block as bad on internal error [#4512](https://github.com/hyperledger/besu/issues/4512)
- In GraphQL update scalar parsing to be variable friendly [#4522](https://github.com/hyperledger/besu/pull/4522)
- Initiate connection to maintained peers soon after startup. [#4469](https://github.com/hyperledger/besu/pull/4469)
- Update apache-commons-text to 1.10.0 to address CVE-2022-42889 [#4542](https://github.com/hyperledger/besu/pull/4542)

### Download Links

https://hyperledger.jfrog.io/hyperledger/besu-binaries/besu/22.10.0/besu-22.10.0.tar.gz  / sha256: 88fb5df567e4ec3547d7d2970cfef00debbd020c0da66b19166d43779b3b2b85
https://hyperledger.jfrog.io/hyperledger/besu-binaries/besu/22.10.0/besu-22.10.0.zip / sha256: c8e39f7c879409cb9b47f4d3de5e9c521249083830a8c9a45e8a14a319fe195d

## 22.10.0-RC2

### Breaking Changes
- Flexible Privacy Groups (early access) support to Tessera's EC encryptor (contracts modified) [#4282](https://github.com/hyperledger/besu/pull/4282)
  * Before this change, the `bytes32` type was used for the enclave public keys, just supporting encryptors with public keys of that length (like the default NaCl)
  * For the EC encryptor, the encoded public key length is 91
- `--tx-pool-hashes-max-size` option removed (deprecated in 22.1.3)
- `--Xmerge-support` option remove (deprecated in 22.4.2) [#4518](https://github.com/hyperledger/besu/pull/4518)
- Breaking API changes in the `OperationTracer` interface to enable performance work.
  * The `traceExecution` method has been replaced with `tracePreExecution` and `tracePostExecution` methods, called just before and just after operation execution. 
  * See `DebugOperationTracer` and `StandardJsonTracer` for migration examples.

### Additions and Improvements
- Reduce the number of runtime exceptions (SecurityModuleException) and unnecessary executions during ECIES handshake, by trying to decrypt EIP-8 formatted messages first [#4508](https://github.com/hyperledger/besu/pull/4508).
- Improved RLP processing of zero-length string as 0x80 [#4283](https://github.com/hyperledger/besu/pull/4283) [#4388](https://github.com/hyperledger/besu/issues/4388)
- Increased level of detail in JSON-RPC parameter error log messages [#4510](https://github.com/hyperledger/besu/pull/4510)
- New experimental configuration options to set the maximum time, in milliseconds, a PoS block creation jobs is allowed to run [#4519](https://github.com/hyperledger/besu/pull/4519)
- Tune EthScheduler thread pools to avoid recreating too many threads [#4529](https://github.com/hyperledger/besu/pull/4529)
- RocksDB snapshot based worldstate and plugin-api addition of Snapshot interfaces [#4409](https://github.com/hyperledger/besu/pull/4409)
- Continuously try to build better block proposals until timeout or GetPayload is called [#4516](https://github.com/hyperledger/besu/pull/4516)
- Upgrade RocksDB database version from 6.29.5 to 7.6.0 [#4517](https://github.com/hyperledger/besu/pull/4517)
- Avoid connecting to self when using static-nodes [#4521](https://github.com/hyperledger/besu/pull/4521)
- EVM performance has increased 20%-100% depending on the particulars of the contract. [#4540](https://github.com/hyperledger/besu/pull/4540)
- Improve calculateRootHash method performance during Block processing [#4568](https://github.com/hyperledger/besu/pull/4568)

### Bug Fixes
- Corrects emission of blockadded events when rewinding during a re-org. Fix for [#4495](https://github.com/hyperledger/besu/issues/4495)
- Always return a transaction type for pending transactions [#4364](https://github.com/hyperledger/besu/pull/4364)
- Avoid a cyclic reference while printing EngineExchangeTransitionConfigurationParameter [#4357](https://github.com/hyperledger/besu/pull/4357)
- Corrects treating a block as bad on internal error [#4512](https://github.com/hyperledger/besu/issues/4512)
- In GraphQL update scalar parsing to be variable friendly [#4522](https://github.com/hyperledger/besu/pull/4522)
- Initiate connection to maintained peers soon after startup. [#4469](https://github.com/hyperledger/besu/pull/4469)
- Update apache-commons-text to 1.10.0 to address CVE-2022-42889 [#4542](https://github.com/hyperledger/besu/pull/4542)

### Download Links


## 22.10.0-RC1

### Additions and Improvements
- Bring GraphQL into compliance with execution-api specs [#4112](https://github.com/hyperledger/besu/pull/4112)
- Refactor unverified forkchoice event [#4487](https://github.com/hyperledger/besu/pull/4487)
- Improve UX of initial sync logs, pushing not relevant logs to debug level [#4486](https://github.com/hyperledger/besu/pull/4486)
- Optimize pivot block selector on PoS networks [#4488](https://github.com/hyperledger/besu/pull/4488)
- Optimize Snap sync on PoS networks [#4462](https://github.com/hyperledger/besu/pull/4462)

### Bug Fixes

### Download Links
https://hyperledger.jfrog.io/artifactory/besu-binaries/besu/22.10.0-RC1/besu-22.10.0-RC1.zip / sha256: 16fd47533aa2986491143e5f4a052c0aa4866ebfa415abbf3ca868e4fbeac6ce
https://hyperledger.jfrog.io/artifactory/besu-binaries/besu/22.10.0-RC1/besu-22.10.0-RC1.tar.gz / sha256: 48fd3480e4380580ed9187302be987e9eca2b445935ec6a509e7269898d8a4a8

## 22.7.7

### Additions and Improvements
- Tune EthScheduler thread pools to avoid recreating too many threads [#4529](https://github.com/hyperledger/besu/issues/4529)
- Reduce the number of runtime exceptions (SecurityModuleException) and unnecessary executions during ECIES handshake, by trying to decrypt EIP-8 formatted messages first [#4508](https://github.com/hyperledger/besu/pull/4508).
- The block variable was keeping too much memory while waiting for future to finish [#4489](https://github.com/hyperledger/besu/issues/4489)

### Bug Fixes
- Corrects treating a block as bad on internal error [#4512](https://github.com/hyperledger/besu/issues/4512)
- update appache-commons-text to 1.10.0 to address CVE-2022-42889 [#4542](https://github.com/hyperledger/besu/pull/4542)
- In GraphQL update scalar parsing to be variable friendly [#4522](https://github.com/hyperledger/besu/pull/4522)

### Download Links
https://hyperledger.jfrog.io/hyperledger/besu-binaries/besu/22.7.7/besu-22.7.7.zip / sha256: 79b2b1518605603d8268f873f2576617ca8340d89c045e0eda6896f40defea0d
https://hyperledger.jfrog.io/hyperledger/besu-binaries/besu/22.7.7/besu-22.7.7.tar.gz / sha256: 161c52ba9be8508767e80dbce796b4ad2cc5b649f7ed15387c6359d1e15753f6

## 22.7.6
Hotfix release of the 22.7.x series to address [#4495](https://github.com/hyperledger/besu/issues/4495) which could result in failed block proposals on merge networks.

### Additions and Improvements
- Bring GraphQL into compliance with execution-api specs [#4112](https://github.com/hyperledger/besu/pull/4112)

### Bug Fixes
- Corrects emission of blockadded events when rewinding during a re-org. [#4497](https://github.com/hyperledger/besu/issues/4497)

### Download Links
https://hyperledger.jfrog.io/hyperledger/besu-binaries/besu/22.7.6/besu-22.7.6.zip / sha256: ae05040027b96ba458a08cfee8577dafe1d85a3afce793f00f798cedb3ab547d
https://hyperledger.jfrog.io/hyperledger/besu-binaries/besu/22.7.6/besu-22.7.6.tar.gz / sha256: 9e538852f16fd39b884c4c342beaad813e33ab24890634c01eee3d37dc1da893

## 22.7.5

### Additions and Improvements
- Avoid sending added block events to transaction pool, and processing incoming transactions during initial sync [#4457](https://github.com/hyperledger/besu/pull/4457)
- When building a new proposal, keep the best block built until now instead of the last one [#4455](https://github.com/hyperledger/besu/pull/4455)
- Add Mainnet to merged networks [#4463](https://github.com/hyperledger/besu/pull/4463)

### Bug Fixes
- Fixed logIndex value returned by eth_getLogs RPC call [#4355](https://github.com/hyperledger/besu/pull/4355)

### Download Links
https://hyperledger.jfrog.io/hyperledger/besu-binaries/besu/22.7.5/besu-22.7.5.zip / sha256: b5d7b255b249beea0f46ec397122823c75f2373083a71a9f7b4c98b2b0f94997
https://hyperledger.jfrog.io/hyperledger/besu-binaries/besu/22.7.5/besu-22.7.5.tar.gz / sha256: 91e3cbc16c46c53f7bf55bdd968553d0fb4087bff1e244cb03ac175ac54cf718


## 22.7.4

### Bug Fixes
- Remove records that track transactions by sender when they are empty to same memory in the transaction pool [#4415](https://github.com/hyperledger/besu/pull/4415)
- Add Toml configuration file support for _--Xplugin-rocksdb-high-spec-enabled_ flag [#4438](https://github.com/hyperledger/besu/pull/4438)

### Download Links
- https://hyperledger.jfrog.io/hyperledger/besu-binaries/besu/22.7.4/besu-22.7.4.zip / sha256: 4f2a0c20bee7f266ec1dcb45fa90ae1ca42f4b22e9b21a601b7705357259aea9
- https://hyperledger.jfrog.io/hyperledger/besu-binaries/besu/22.7.4/besu-22.7.4.tar.gz / sha256: a60efc4d515ac94710bbc6d61a24f409b03fcfc02323bee2a2d75c883fc99dce

## 22.7.3

### Additions and Improvements
- Allow free gas networks in the London fee market [#4061](https://github.com/hyperledger/besu/issues/4061)
- Upgrade besu-native to 0.6.0 and use Blake2bf native implementation if available by default [#4264](https://github.com/hyperledger/besu/pull/4264)
- Resets engine QoS timer with every call to the engine API instead of only when ExchangeTransitionConfiguration is called [#4411](https://github.com/hyperledger/besu/issues/4411)
- ExchangeTransitionConfiguration mismatch will only submit a debug log not a warning anymore [#4411](https://github.com/hyperledger/besu/issues/4411)
- Upgrade besu-native to 0.6.1 and include linux arm64 build of bls12-381 [#4416](https://github.com/hyperledger/besu/pull/4416)
- Create a new flag on RocksDB (_--Xplugin-rocksdb-high-spec-enabled_) for high spec hardware to boost performance
- Transaction pool improvements to avoid filling the pool with not executable transactions, that could result in empty or semi-empty block proposals [#4425](https://github.com/hyperledger/besu/pull/4425)
- Limit Transaction pool consumption by sender to a configurable percentage of the pool size [#4417](https://github.com/hyperledger/besu/pull/4417)

### Bug Fixes
- Retry block creation if there is a transient error and we still have time, to mitigate empty block issue [#4407](https://github.com/hyperledger/besu/pull/4407)
- Fix StacklessClosedChannelException in Besu and resulted timeout errors in CL clients ([#4398](https://github.com/hyperledger/besu/issues/4398), [#4400](https://github.com/hyperledger/besu/issues/4400))
- Return JSON-RPC error code instead of INVALID in engine api when certain storage exceptions are encountered ([#4349](https://github.com/hyperledger/besu/issues/4349))

### Download links
- https://hyperledger.jfrog.io/artifactory/besu-binaries/besu/22.7.3/besu-22.7.3.tar.gz / sha256: `b0863fe2406cab57caf8a02f2bf02632cc5198622ac48b69bc63c128703bbd79`
- https://hyperledger.jfrog.io/artifactory/besu-binaries/besu/22.7.3/besu-22.7.3.zip / sha256: `368c6cb86119f8fe30bb12ab8c63b4d95a0fd8baf9c9414307a0a4033756b709`

## 22.7.2
### Besu 22.7.2 is a recommended release for the Merge and Mainnet users. 22.7.1 remains Merge-ready. This release provides additional robustness before the Merge with some fixes and improvements in sync, peering, and logging.

### Additions and Improvements
- Better management of jemalloc presence/absence in startup script [#4237](https://github.com/hyperledger/besu/pull/4237)
- Retry mechanism when getting a broadcasted block fail on all peers [#4271](https://github.com/hyperledger/besu/pull/4271)
- Filter out disconnected peers when fetching available peers [#4269](https://github.com/hyperledger/besu/pull/4269)
- Updated the default value of fast-sync-min-peers post merge [#4298](https://github.com/hyperledger/besu/pull/4298)
- Log imported block info post merge [#4310](https://github.com/hyperledger/besu/pull/4310)
- Transaction pool eviction by sender from tail of transaction list [#4327](https://github.com/hyperledger/besu/pull/4327)
- Transaction pool sender future nonce limits [#4336](https://github.com/hyperledger/besu/pull/4336)
- Pandas! Pandas now appear in 3 phases: The black bear and polar bear that are preparing? Those will appear when
your client has TTD configured (which is setup by default for mainnet), is in sync, and processing Proof of Work blocks. In the second phase you will see them powering up when the Terminal Total Difficulty block is added to the blockchain.
The final form of the Ethereum Panda will appear when the first finalized block is received from the Consensus Layer.

### Bug Fixes
- Accept wit/80 from Nethermind [#4279](https://github.com/hyperledger/besu/pull/4279)
- Properly shutdown the miner executor, to avoid waiting 30 seconds when stopping [#4353](https://github.com/hyperledger/besu/pull/4353)

### Download links
- https://hyperledger.jfrog.io/artifactory/besu-binaries/besu/22.7.2/besu-22.7.2.tar.gz / sha256: `8030a48f824c7bbc138b38a9e84e5531950bc16f6d21cda8b215232cce334214`
- https://hyperledger.jfrog.io/artifactory/besu-binaries/besu/22.7.2/besu-22.7.2.zip / sha256: `72653171b1ddd910e705fc6f616d7f1f4c120ef0d91718f0376f3ee5f2982c11`


## 22.7.1
### Merge Ready Release. Required update for The Merge on ethereum mainnet!
### Additions and Improvements
- Introduce a cap to reputation score increase [#4230](https://github.com/hyperledger/besu/pull/4230)
- Add experimental CLI option for `--Xp2p-peer-lower-bound` [#4200](https://github.com/hyperledger/besu/pull/4200)
- Improve pending blocks retrieval mechanism [#4227](https://github.com/hyperledger/besu/pull/4227)
- Set mainnet terminal total difficulty [#4260](https://github.com/hyperledger/besu/pull/4260)

### Bug Fixes
- Fixes off-by-one error for mainnet TTD fallback [#4223](https://github.com/hyperledger/besu/pull/4223)
- Fix off-by-one error in AbstractRetryingPeerTask [#4254](https://github.com/hyperledger/besu/pull/4254)
- Refactor and fix retrying get block switching peer [#4256](https://github.com/hyperledger/besu/pull/4256)
- Fix encoding of key (short hex) in eth_getProof [#4261](https://github.com/hyperledger/besu/pull/4261)
- Fix for post-merge networks fast-sync [#4224](https://github.com/hyperledger/besu/pull/4224), [#4276](https://github.com/hyperledger/besu/pull/4276)

### Download links
- https://hyperledger.jfrog.io/artifactory/besu-binaries/besu/22.7.1/besu-22.7.1.tar.gz / sha256: `7cca4c11e1d7525c172f2af9fbf456d134ada60e970d8b6abcfcd6c623b5dd36`
- https://hyperledger.jfrog.io/artifactory/besu-binaries/besu/22.7.1/besu-22.7.1.zip / sha256: `ba6e0b9b65ac36d041a5072392f119ff76e8e9f53a3d7b1e1a658ef1e4705d7a`



## 22.7.0

### Additions and Improvements
- Deprecation warning for Ropsten, Rinkeby, Kiln [#4173](https://github.com/hyperledger/besu/pull/4173)

### Bug Fixes

- Fixes previous known issue [#3890](https://github.com/hyperledger/besu/issues/3890)from RC3 requiring a restart post-merge to continue correct transaction handling.
- Stop producing stack traces when a get headers response only contains the range start header [#4189](https://github.com/hyperledger/besu/pull/4189)
- Upgrade Spotless to 6.8.0 [#4195](https://github.com/hyperledger/besu/pull/4195)
- Upgrade Gradle to 7.5 [#4196](https://github.com/hyperledger/besu/pull/4196)

### Download links
- https://hyperledger.jfrog.io/artifactory/besu-binaries/besu/22.7.0/besu-22.7.0.tar.gz / sha256: `af21104a880c37706b660aa816e1c38b2b3f603a97420ddcbc889324b71aa50e`
- https://hyperledger.jfrog.io/artifactory/besu-binaries/besu/22.7.0/besu-22.7.0.zip / sha256: `5b1586362e6e739c206c25224bb753a372bad70c0b22dbe091f9253024ebdc45`

## 22.7.0-RC3

### Known/Outstanding issues:
- Besu requires a restart post-merge to re-enable remote transaction processing [#3890](https://github.com/hyperledger/besu/issues/3890)

### Additions and Improvements
- Engine API: Change expiration time for JWT tokens to 60s [#4168](https://github.com/hyperledger/besu/pull/4168)
- Sepolia mergeNetSplit block [#4158](https://github.com/hyperledger/besu/pull/4158)
- Goerli TTD [#4160](https://github.com/hyperledger/besu/pull/4160)
- Several logging improvements

### Bug Fixes
- Allow to set any value for baseFeePerGas in the genesis file [#4177](https://github.com/hyperledger/besu/pull/4177)
- Fix for stack overflow when searching for TTD block [#4169](https://github.com/hyperledger/besu/pull/4169)
- Fix for chain stuck issue [#4175](https://github.com/hyperledger/besu/pull/4175)

### Download links
- https://hyperledger.jfrog.io/artifactory/besu-binaries/besu/22.7.0-RC3/besu-22.7.0-RC3.tar.gz / sha256: `6a1ee89c82db9fa782d34733d8a8c726670378bcb71befe013da48d7928490a6`
- https://hyperledger.jfrog.io/artifactory/besu-binaries/besu/22.7.0-RC3/besu-22.7.0-RC3.zip / sha256: `5de22445ab2a270cf33e1850cd28f1946442b7104738f0d1ac253a009c53414e`

## 22.7.0-RC2

### Additions and Improvements
- Add a block to the bad blocks if it did not descend from the terminal block [#4080](https://github.com/hyperledger/besu/pull/4080)
- Backward sync exception improvements [#4092](https://github.com/hyperledger/besu/pull/4092)
- Remove block header checks during backward sync, since they will be always performed during block import phase [#4098](https://github.com/hyperledger/besu/pull/4098)
- Optimize the backward sync retry strategy [#4095](https://github.com/hyperledger/besu/pull/4095)
- Add support for jemalloc library to better handle rocksdb memory consumption [#4126](https://github.com/hyperledger/besu/pull/4126)
- RocksDB configuration changes to improve performance. [#4132](https://github.com/hyperledger/besu/pull/4132)

### Bug Fixes
- Changed max message size in the p2p layer to 16.7MB from 10MB to improve peering performance [#4120](https://github.com/hyperledger/besu/pull/4120)
- Fixes for parent stateroot mismatch when using Bonsai storage mode (please report if you encounter this bug on this version) [#4094](https://github.com/hyperledger/besu/pull/4094)
- Above Bonsai related fixes have addressed situations where the event log was not indexed properly [#3921](https://github.com/hyperledger/besu/pull/3921)
- Fixes related to backward sync and reorgs [#4097](https://github.com/hyperledger/besu/pull/4097)
- Checkpoint sync with more merge friendly checkpoint blocks [#4085](https://github.com/hyperledger/besu/pull/4085)
- Fixes around RocksDB performance and memory usage [#4128](https://github.com/hyperledger/besu/pull/4128)
- Fix for RPC performance parallelization to improve RPC performance under heavy load [#3959](https://github.com/hyperledger/besu/pull/3959)
- Fix for post-Merge peering after PoW is removed in our logic for weighting peers [#4116](https://github.com/hyperledger/besu/pull/4116)
- Various logging changes to improve UX- Return the correct latest valid hash in case of bad block when calling engine methods [#4056](https://github.com/hyperledger/besu/pull/4056)
- Add a PoS block header rule to check that the current block is more recent than its parent [#4066](https://github.com/hyperledger/besu/pull/4066)
- Fixed a trie log layer issue on bonsai during reorg [#4069](https://github.com/hyperledger/besu/pull/4069)
- Fix transition protocol schedule to return the pre Merge schedule when reorg pre TTD [#4078](https://github.com/hyperledger/besu/pull/4078)
- Remove hash to sync from the queue only if the sync step succeeds [#4105](https://github.com/hyperledger/besu/pull/4105)
- The build process runs successfully even though the system language is not English [#4102](https://github.com/hyperledger/besu/pull/4102)
- Avoid starting or stopping the BlockPropagationManager more than once [#4122](https://github.com/hyperledger/besu/pull/4122)

### Download links
- https://hyperledger.jfrog.io/artifactory/besu-binaries/besu/22.7.0-RC2/besu-22.7.0-RC2.tar.gz / sha256: `befe15b893820c9c6451a74fd87b41f555ff28561494b3bebadd5da5c7ce25d3`
- https://hyperledger.jfrog.io/artifactory/besu-binaries/besu/22.7.0-RC2/besu-22.7.0-RC2.zip / sha256: `d56c340f5982b882fbecca2697ca72a5bbefe0e978d2d4504211f012e2242a81`

## 22.7.0-RC1

### Additions and Improvements
- Do not require a minimum block height when downloading headers or blocks [#3911](https://github.com/hyperledger/besu/pull/3911)
- When on PoS the head can be only be updated by ForkchoiceUpdate [#3994](https://github.com/hyperledger/besu/pull/3994)
- Version information available in metrics [#3997](https://github.com/hyperledger/besu/pull/3997)
- Add TTD and DNS to Sepolia config [#4024](https://github.com/hyperledger/besu/pull/4024)
- Return `type` with value `0x0` when serializing legacy transactions [#4027](https://github.com/hyperledger/besu/pull/4027)
- Ignore `ForkchoiceUpdate` if `newHead` is an ancestor of the chain head [#4055](https://github.com/hyperledger/besu/pull/4055)

### Bug Fixes
- Fixed a snapsync issue that can sometimes block the healing step [#3920](https://github.com/hyperledger/besu/pull/3920)
- Support free gas networks in the London fee market [#4003](https://github.com/hyperledger/besu/pull/4003)
- Limit the size of outgoing eth subprotocol messages.  [#4034](https://github.com/hyperledger/besu/pull/4034)
- Fixed a state root mismatch issue on bonsai that may appear occasionally [#4041](https://github.com/hyperledger/besu/pull/4041)

### Download links
- https://hyperledger.jfrog.io/artifactory/besu-binaries/besu/22.7.0-RC1/besu-22.7.0-RC1.tar.gz / sha256: `60ad8b53402beb62c24ad791799d9cfe444623a58f6f6cf1d0728459cb641e63`
- https://hyperledger.jfrog.io/artifactory/besu-binaries/besu/22.7.0-RC1/besu-22.7.0-RC1.zip / sha256: `7acfb3a73382bf70f6337e83cb7e9e472b4e5a9da88c5ed2fbd9e82fcf2046dc`

## 22.4.3

### Additions and Improvements
- \[EXPERIMENTAL\] Add checkpoint sync `--sync-mode="X_CHECKPOINT"` [#3849](https://github.com/hyperledger/besu/pull/3849)
- Support `finalized` and `safe` as tags for the block parameter in RPC APIs [#3950](https://github.com/hyperledger/besu/pull/3950)
- Added verification of payload attributes in ForkchoiceUpdated [#3837](https://github.com/hyperledger/besu/pull/3837)
- Add support for Gray Glacier hardfork [#3961](https://github.com/hyperledger/besu/issues/3961)

### Bug Fixes
- alias engine-rpc-port parameter with the former rpc param name [#3958](https://github.com/hyperledger/besu/pull/3958)

## 22.4.2

### Additions and Improvements
- Engine API Update: Replace deprecated INVALID_TERMINAL_BLOCK with INVALID last valid hash 0x0 [#3882](https://github.com/hyperledger/besu/pull/3882)
- Deprecate experimental merge flag and engine-rpc-enabled flag [#3875](https://github.com/hyperledger/besu/pull/3875)
- Update besu-native dependencies to 0.5.0 for linux arm64 support
- Update ropsten TTD to 100000000000000000000000

### Bug Fixes
- Stop backward sync if genesis block has been reached [#3869](https://github.com/hyperledger/besu/pull/3869)
- Allow to backward sync to request headers back to last finalized block if present or genesis [#3888](https://github.com/hyperledger/besu/pull/3888)

### Download link
- https://hyperledger.jfrog.io/artifactory/besu-binaries/besu/22.4.2/besu-22.4.2.zip / sha256: `e8e9eb7e3f544ecefeec863712fb8d3f6a569c9d70825a4ed2581c596db8fd45`
- https://hyperledger.jfrog.io/artifactory/besu-binaries/besu/22.4.2/besu-22.4.2.tar.gz / sha256: `9db0c37440cb56bcf671b8de13e0ecb6235171a497bdad91020b8c4a9dac2a27`

## 22.4.1

### Additions and Improvements
- GraphQL - allow null log topics in queries which match any topic [#3662](https://github.com/hyperledger/besu/pull/3662)
- multi-arch docker builds for amd64 and arm64 [#2954](https://github.com/hyperledger/besu/pull/2954)
- Filter Netty native lib errors likewise the pure Java implementation [#3807](https://github.com/hyperledger/besu/pull/3807)
- Add ropsten terminal total difficulty config [#3871](https://github.com/hyperledger/besu/pull/3871)

### Bug Fixes
- Stop the BlockPropagationManager when it receives the TTD reached event [#3809](https://github.com/hyperledger/besu/pull/3809)
- Correct getMixHashOrPrevRandao to return the value present in the block header [#3839](https://github.com/hyperledger/besu/pull/3839)

## 22.4.0

### Breaking Changes
- Version 22.4.x will be the last series to support Java 11. Version 22.7.0 will require Java 17 to build and run.
- In the Besu EVM Library all references to SHA3 have been renamed to the more accurate name Keccak256, including class names and comment. [#3749](https://github.com/hyperledger/besu/pull/3749)
- Removed the Gas object and replaced it with a primitive long [#3674](https://github.com/hyperledger/besu/pull/3674)
- Column family added for backward sync [#3638](https://github.com/hyperledger/besu/pull/3638)
  - Note that this added column family makes this a one-way upgrade. That is, once you upgrade your db to this version, you cannot roll back to a previous version of Besu.

### Bug Fixes
- Fix nullpointer on snapsync [#3773](https://github.com/hyperledger/besu/pull/3773)
- Introduce RocksDbSegmentIdentifier to avoid changing the storage plugin [#3755](https://github.com/hyperledger/besu/pull/3755)

## Download Links
- https://hyperledger.jfrog.io/artifactory/besu-binaries/besu/22.4.0/besu-22.4.0.zip / SHA256 d89e102a1941e70be31c176a6dd65cd5f3d69c4c
- https://hyperledger.jfrog.io/artifactory/besu-binaries/besu/22.4.0/besu-22.4.0.tar.gz / SHA256 868e38749dd40debe028624f8267f1fce7587010

## 22.4.0-RC2

### Breaking Changes
- In the Besu EVM Library all references to SHA3 have been renamed to the more accurate name Kecack256, including class names and comment. [#3749](https://github.com/hyperledger/besu/pull/3749)

### Additions and Improvements
- Onchain node permissioning
  - Log the enodeURL that was previously only throwing an IllegalStateException during the isPermitted check [#3697](https://github.com/hyperledger/besu/pull/3697),
  - Fail startup if node permissioning smart contract version does not match [#3765](https://github.com/hyperledger/besu/pull/3765)
- \[EXPERIMENTAL\] Add snapsync `--sync-mode="X_SNAP"` (only as client) [#3710](https://github.com/hyperledger/besu/pull/3710)
- Adapt Fast sync, and Snap sync, to use finalized block, from consensus layer, as pivot after the Merge [#3506](https://github.com/hyperledger/besu/issues/3506)
- Add IPC JSON-RPC interface (BSD/MacOS and Linux only) [#3695](https://github.com/hyperledger/besu/pull/3695)
- Column family added for backward sync [#3638](https://github.com/hyperledger/besu/pull/3638)
  - Note that this added column family makes this a one-way upgrade. That is, once you upgrade your db to this version, you cannot roll back to a previous version of Besu.

## Download Links
- https://hyperledger.jfrog.io/artifactory/besu-binaries/besu/22.4.0-RC2/besu-22.4.0-RC2.zip /  SHA256 5fa7f927c6717ebf503291c058815cd0c5fcfab13245d3b6beb66eb20cf7ac24
- https://hyperledger.jfrog.io/artifactory/besu-binaries/besu/22.4.0-RC2/besu-22.4.0-RC2.tar.gz / SHA256 1c4ecd17552cf5ebf120fc35dad753f45cb951ea0f817381feb2477ec0fff9c9

## 22.4.0-RC1

### Additions and Improvements
- Unit tests are now executed with JUnit5 [#3620](https://github.com/hyperledger/besu/pull/3620)
- Removed the Gas object and replaced it with a primitive long [#3674]

### Bug Fixes
- Flexible Privacy Precompile handles null payload ID [#3664](https://github.com/hyperledger/besu/pull/3664)
- Subcommand blocks import throws exception [#3646](https://github.com/hyperledger/besu/pull/3646)

## Download Links
- https://hyperledger.jfrog.io/artifactory/besu-binaries/besu/22.4.0-RC1/besu-22.4.0-RC1.zip / SHA256 0779082acc20a98eb810eb08778e0c0e1431046c07bc89019a2761fd1baa4c25
- https://hyperledger.jfrog.io/artifactory/besu-binaries/besu/22.4.0-RC1/besu-22.4.0-RC1.tar.gz / SHA256 15d8b0e335f962f95da46864109db9f28ed4f7bc351995b2b8db477c12b94860

## 22.1.3

### Breaking Changes
- Remove the experimental flag for bonsai tries CLI options `--data-storage-format` and `--bonsai-maximum-back-layers-to-load` [#3578](https://github.com/hyperledger/besu/pull/3578)
- Column family added for backward sync [#3532](https://github.com/hyperledger/besu/pull/3532)
  - Note that this added column family makes this a one-way upgrade. That is, once you upgrade your db to this version, you cannot roll back to a previous version of Besu.

### Deprecations
- `--tx-pool-hashes-max-size` is now deprecated and has no more effect, and it will be removed in a future release.

### Additions and Improvements
- Tune transaction synchronization parameter to adapt to mainnet traffic [#3610](https://github.com/hyperledger/besu/pull/3610)
- Improve eth/66 support [#3616](https://github.com/hyperledger/besu/pull/3616)
- Avoid reprocessing remote transactions already seen [#3626](https://github.com/hyperledger/besu/pull/3626)
- Upgraded jackson-databind dependency version [#3647](https://github.com/hyperledger/besu/pull/3647)

## Download Links
- https://hyperledger.jfrog.io/artifactory/besu-binaries/besu/22.1.3/besu-22.1.3.zip /  SHA256 9dafb80f2ec9ce8d732fd9e9894ca2455dd02418971c89cd6ccee94c53354d5d
- https://hyperledger.jfrog.io/artifactory/besu-binaries/besu/22.1.3/besu-22.1.3.tar.gz / SHA256 f9f8d37353aa4b5d12e87c08dd86328c1cffc591c6fc9e076c0f85a1d4663dfe

## 22.1.2

### Additions and Improvements
- Execution layer (The Merge):
  - Execution specific RPC endpoint [#3378](https://github.com/hyperledger/besu/issues/3378)
  - Adds JWT authentication to Engine APIs
  - Supports kiln V2.1 spec
- Tracing APIs
  - new API methods: trace_rawTransaction, trace_get, trace_callMany
  - added revertReason to trace APIs including: trace_transaction, trace_get, trace_call, trace_callMany, and trace_rawTransaction
- Allow mining beneficiary to transition at specific blocks for ibft2 and qbft consensus mechanisms.  [#3115](https://github.com/hyperledger/besu/issues/3115)
- Return richer information from the PrecompiledContract interface. [\#3546](https://github.com/hyperledger/besu/pull/3546)

### Bug Fixes
- Reject locally-sourced transactions below the minimum gas price when not mining. [#3397](https://github.com/hyperledger/besu/pull/3397)
- Fixed bug with contract address supplied to `debug_accountAt` [#3518](https://github.com/hyperledger/besu/pull/3518)

## Download Links
- https://hyperledger.jfrog.io/artifactory/besu-binaries/besu/22.1.2/besu-22.1.2.zip /  SHA256 1b26e3f8982c3a9dbabc72171f83f1cfe89eef84ead45b184ee9101f411c1251
- https://hyperledger.jfrog.io/artifactory/besu-binaries/besu/22.1.2/besu-22.1.2.tar.gz / SHA256 1eca9abddf351eaaf4e6eaa1b9536b8b4fd7d30a81d39f9d44ffeb198627ee7a

## 22.1.1

### Additions and Improvements
- Allow optional RPC methods that bypass authentication [#3382](https://github.com/hyperledger/besu/pull/3382)
- Execution layer (The Merge):
  - Extend block creation and mining to support The Merge [#3412](https://github.com/hyperledger/besu/pull/3412)
  - Backward sync [#3410](https://github.com/hyperledger/besu/pull/3410)
  - Extend validateAndProcessBlock to return an error message in case of failure, so it can be returned to the caller of ExecutePayload API [#3411](https://github.com/hyperledger/besu/pull/3411)
  - Persist latest finalized block [#2913](https://github.com/hyperledger/besu/issues/2913)
  - Add PostMergeContext, and stop syncing after the switch to PoS [#3453](https://github.com/hyperledger/besu/pull/3453)
  - Add header validation rules needed to validate The Merge blocks [#3454](https://github.com/hyperledger/besu/pull/3454)
  - Add core components: controller builder, protocol scheduler, coordinator, block creator and processor. [#3461](https://github.com/hyperledger/besu/pull/3461)
  - Execution specific RPC endpoint [#2914](https://github.com/hyperledger/besu/issues/2914), [#3350](https://github.com/hyperledger/besu/pull/3350)
- QBFT consensus algorithm is production ready

## Download Links
- https://hyperledger.jfrog.io/artifactory/besu-binaries/besu/22.1.1/besu-22.1.1.zip /  SHA256 cfff79e19e5f9a184d0b62886990698b77d019a0745ea63b5f9373870518173e
- https://hyperledger.jfrog.io/artifactory/besu-binaries/besu/22.1.1/besu-22.1.1.tar.gz / SHA256 51cc9d35215f977ac7338e5c611c60f225fd6a8c1c26f188e661624a039e83f3

## 22.1.0

### Breaking Changes
- Plugin API: BlockHeader.getBaseFee() method now returns an optional Wei instead of an optional Long [#3065](https://github.com/hyperledger/besu/issues/3065)
- Removed deprecated hash variable `protected volatile Hash hash;` which was used for private transactions [#3110](https://github.com/hyperledger/besu/pull/3110)

### Additions and Improvements
- Add support for additional JWT authentication algorithms [#3017](https://github.com/hyperledger/besu/pull/3017)
- Represent baseFee as Wei instead of long accordingly to the spec [#2785](https://github.com/hyperledger/besu/issues/2785)
- Implements [EIP-4399](https://eips.ethereum.org/EIPS/eip-4399) to repurpose DIFFICULTY opcode after the merge as a source of entropy from the Beacon chain. [#3081](https://github.com/hyperledger/besu/issues/3081)
- Re-order external services (e.g JsonRpcHttpService) to start before blocks start processing [#3118](https://github.com/hyperledger/besu/pull/3118)
- Stream JSON RPC responses to avoid creating big JSON strings in memory [#3076](https://github.com/hyperledger/besu/pull/3076)
- Ethereum Classic Mystique Hard Fork [#3256](https://github.com/hyperledger/besu/pull/3256)
- Genesis file parameter `blockperiodseconds` is validated as a positive integer on startup to prevent unexpected runtime behaviour [#3186](https://github.com/hyperledger/besu/pull/3186)
- Add option to require replay protection for locally submitted transactions [\#1975](https://github.com/hyperledger/besu/issues/1975)
- Update to block header validation for IBFT and QBFT to support London fork EIP-1559 [#3251](https://github.com/hyperledger/besu/pull/3251)
- Move into SLF4J as logging facade [#3285](https://github.com/hyperledger/besu/pull/3285)
- Changing the order in which we traverse the word state tree during fast sync. This should improve fast sync during subsequent pivot changes.[#3202](https://github.com/hyperledger/besu/pull/3202)
- Updated besu-native to version 0.4.3 [#3331](https://github.com/hyperledger/besu/pull/3331)
- Refactor synchronizer to asynchronously retrieve blocks from peers, and to change peer when retrying to get a block. [#3326](https://github.com/hyperledger/besu/pull/3326)
- Disable RocksDB TTL compactions [#3356](https://github.com/hyperledger/besu/pull/3356)
- add a websocket frame size configuration CLI parameter [#3386](https://github.com/hyperledger/besu/pull/3386)
- Add `--ec-curve` parameter to export/export-address public-key subcommands [#3333](https://github.com/hyperledger/besu/pull/3333)

### Bug Fixes
- Change the base docker image from Debian Buster to Ubuntu 20.04 [#3171](https://github.com/hyperledger/besu/issues/3171) fixes [#3045](https://github.com/hyperledger/besu/issues/3045)
- Make 'to' field optional in eth_call method according to the spec [#3177](https://github.com/hyperledger/besu/pull/3177)
- Update to log4j 2.17.1. Resolves potential vulnerability only exploitable when using custom log4j configurations that are writable by untrusted users.
- Fix regression on cors-origin star value
- Fix for ethFeeHistory accepting hex values for blockCount
- Fix a sync issue, when the chain downloader incorrectly shutdown when a task in the pipeline is cancelled. [#3319](https://github.com/hyperledger/besu/pull/3319)
- add a websocket frame size configuration CLI parameter [3368][https://github.com/hyperledger/besu/pull/3379]
- Prevent node from peering to itself [#3342](https://github.com/hyperledger/besu/pull/3342)
- Fix an `IndexOutOfBoundsException` exception when getting block from peers. [#3304](https://github.com/hyperledger/besu/issues/3304)
- Handle legacy eth64 without throwing null pointer exceptions [#3343](https://github.com/hyperledger/besu/pull/3343)

### Download Links
- https://hyperledger.jfrog.io/artifactory/besu-binaries/besu/22.1.0/besu-22.1.0.tar.gz \ SHA256 232bd7f274691ca14c26289fdc289d3fcdf69426dd96e2fa1601f4d079645c2f
- https://hyperledger.jfrog.io/artifactory/besu-binaries/besu/22.1.0/besu-22.1.0.zip \ SHA256 1b701ff5b647b64aff3d73d6f1fe3fdf73f14adbe31504011eff1660ab56ad2b

## 21.10.9

### Bug Fixes
- Fix regression on cors-origin star value
- Fix for ethFeeHistory accepting hex values for blockCount

 **Full Changelog**: https://github.com/hyperledger/besu/compare/21.10.8...21.10.9

[besu-21.10.9.tar.gz](https://hyperledger.jfrog.io/artifactory/besu-binaries/besu/21.10.9/besu-21.10.9.tar.gz) a4b85ba72ee73017303e4b2f0fdde84a87d376c2c17fdcebfa4e34680f52fc71
[besu-21.10.9.zip](https://hyperledger.jfrog.io/artifactory/besu-binaries/besu/21.10.9/besu-21.10.9.zip) c3ba3f07340fa80064ba7c06f2c0ec081184e000f9a925d132084352d0665ef9

## 21.10.8

### Additions and Improvements
- Ethereum Classic Mystique Hard Fork [#3256](https://github.com/hyperledger/besu/pull/3256)

### Download Links
https://hyperledger.jfrog.io/artifactory/besu-binaries/besu/21.10.8/besu-21.10.8.tar.gz \ SHA256 d325e2e36bc38a707a9eebf92068f5021606a8c6b6464bb4b4d59008ef8014fc
https://hyperledger.jfrog.io/artifactory/besu-binaries/besu/21.10.8/besu-21.10.8.zip \ SHA256 a91da1e82fb378e16437327bba56dd299aafdb0614ba528167a1dae85440c5af

## 21.10.7

### Bug Fixes
- Update dependencies (including vert.x, kubernetes client-java, okhttp, commons-codec)

### Additions and Improvements
- Add support for additional JWT authentication algorithms [#3017](https://github.com/hyperledger/besu/pull/3017)
- Remove Orion ATs

### Download Links
https://hyperledger.jfrog.io/artifactory/besu-binaries/besu/21.10.7/besu-21.10.7.tar.gz \ SHA256 94cee804fcaea366c9575380ef0e30ed04bf2fc7451190a94887f14c07f301ff
https://hyperledger.jfrog.io/artifactory/besu-binaries/besu/21.10.7/besu-21.10.7.zip \ SHA256 faf1ebfb20aa6171aa6ea98d7653339272567c318711d11e350471b5bba62c00

## 21.10.6

### Bug Fixes
- Update log4j to 2.17.1

### Download Links
https://hyperledger.jfrog.io/artifactory/besu-binaries/besu/21.10.6/besu-21.10.6.tar.gz \ SHA256 ef579490031dd4eb3704b4041e352cfb2e7e787fcff7506b69ef88843d4e1220
https://hyperledger.jfrog.io/artifactory/besu-binaries/besu/21.10.6/besu-21.10.6.zip \ SHA256 0fdda65bc993905daa14824840724d0b74e3f16f771f5726f5307f6d9575a719

## 21.10.5

### Bug Fixes
- Update log4j to 2.17.0

### Download Links
https://hyperledger.jfrog.io/artifactory/besu-binaries/besu/21.10.5/besu-21.10.5.tar.gz \ SHA256 0d1b6ed8f3e1325ad0d4acabad63c192385e6dcbefe40dc6b647e8ad106445a8
https://hyperledger.jfrog.io/artifactory/besu-binaries/besu/21.10.5/besu-21.10.5.zip \ SHA256 a1689a8a65c4c6f633b686983a6a1653e7ac86e742ad2ec6351176482d6e0c57

## 21.10.4

### Bug Fixes
- Update log4j to 2.16.0.
- Change the base docker image from Debian Buster to Ubuntu 20.04 [#3171](https://github.com/hyperledger/besu/issues/3171) fixes [#3045](https://github.com/hyperledger/besu/issues/3045)

### Download links
This release is not recommended for production use.

## 21.10.3

### Additions and Improvements
- Updated log4j to 2.15.0 and disabled JNDI message format lookups to improve security.
- Represent baseFee as Wei instead of long accordingly to the spec [#2785](https://github.com/hyperledger/besu/issues/2785)
- Adding support of the NO_COLOR environment variable as described in the [NO_COLOR](https://no-color.org/) standard [#3085](https://github.com/hyperledger/besu/pull/3085)
- Add `privx_findFlexiblePrivacyGroup` RPC Method, `privx_findOnchainPrivacyGroup` will be removed in a future release [#3075](https://github.com/hyperledger/besu/pull/3075)
- The invalid value is now shown when `--bootnodes` cannot parse an item to make it easier to identify which option is invalid.
- Adding two new options to be able to specify desired TLS protocol version and Java cipher suites [#3105](https://github.com/hyperledger/besu/pull/3105)
- Implements [EIP-4399](https://eips.ethereum.org/EIPS/eip-4399) to repurpose DIFFICULTY opcode after the merge as a source of entropy from the Beacon chain. [#3081](https://github.com/hyperledger/besu/issues/3081)

### Bug Fixes
- Change the base docker image from Debian Buster to Ubuntu 20.04 [#3171](https://github.com/hyperledger/besu/issues/3171) fixes [#3045](https://github.com/hyperledger/besu/issues/3045)

### Download Link
This release is not recommended for production use.

## 21.10.2

### Additions and Improvements
- Add discovery options to genesis file [#2944](https://github.com/hyperledger/besu/pull/2944)
- Add validate-config subcommand to perform basic syntax validation of TOML config [#2994](https://github.com/hyperledger/besu/pull/2994)
- Updated Sepolia Nodes [#3034](https://github.com/hyperledger/besu/pull/3034) [#3035](https://github.com/hyperledger/besu/pull/3035)

### Bug Fixes
- Reduce shift calculations to shifts that may have an actual result. [#3039](https://github.com/hyperledger/besu/pull/3039)
- DNS Discovery daemon wasn't started [#3033](https://github.com/hyperledger/besu/pull/3033)

### Download Link
This release is not recommended for production use.

## 21.10.1

### Additions and Improvements
- Add CLI autocomplete scripts. [#2854](https://github.com/hyperledger/besu/pull/2854)
- Add support for PKCS11 keystore on PKI Block Creation. [#2865](https://github.com/hyperledger/besu/pull/2865)
- Optimize EVM Memory for MLOAD Operations [#2917](https://github.com/hyperledger/besu/pull/2917)
- Upgrade CircleCI OpenJDK docker image to version 11.0.12. [#2928](https://github.com/hyperledger/besu/pull/2928)
- Update JDK 11 to latest version in Besu Docker images. [#2925](https://github.com/hyperledger/besu/pull/2925)
- Add Sepolia proof-of-work testnet configurations [#2920](https://github.com/hyperledger/besu/pull/2920)
- Allow block period to be configured for IBFT2 and QBFT using transitions [#2902](https://github.com/hyperledger/besu/pull/2902)
- Add support for binary messages (0x02) for websocket. [#2980](https://github.com/hyperledger/besu/pull/2980)

### Bug Fixes
- Do not change the sender balance, but set gas fee to zero, when simulating a transaction without enforcing balance checks. [#2454](https://github.com/hyperledger/besu/pull/2454)
- Ensure genesis block has the default base fee if london is at block 0 [#2920](https://github.com/hyperledger/besu/pull/2920)
- Fixes the exit condition for loading a BonsaiPersistedWorldState for a sibling block of the last one persisted [#2967](https://github.com/hyperledger/besu/pull/2967)

### Early Access Features
- Enable plugins to expose custom JSON-RPC / WebSocket methods [#1317](https://github.com/hyperledger/besu/issues/1317)

### Download Link
This release is not recommended for production use.

## 21.10.0

### Additions and Improvements
- The EVM has been factored out into a standalone module, suitable for inclusion as a library. [#2790](https://github.com/hyperledger/besu/pull/2790)
- Low level performance improvements changes to cut worst-case EVM performance in half. [#2796](https://github.com/hyperledger/besu/pull/2796)
- Migrate `ExceptionalHaltReason` from an enum to an interface to allow downstream users of the EVM to add new exceptional halt reasons. [#2810](https://github.com/hyperledger/besu/pull/2810)
- reduces need for JUMPDEST analysis via caching [#2607](https://github.com/hyperledger/besu/pull/2821)
- Add support for custom private key file for public-key export and public-key export-address commands [#2801](https://github.com/hyperledger/besu/pull/2801)
- Add CLI autocomplete scripts. [#2854](https://github.com/hyperledger/besu/pull/2854)
- Added support for PKCS11 keystore on PKI Block Creation. [#2865](https://github.com/hyperledger/besu/pull/2865)
- add support for ArrowGlacier hardfork [#2943](https://github.com/hyperledger/besu/issues/2943)

### Bug Fixes
- Allow BESU_CONFIG_FILE environment to specify TOML file [#2455](https://github.com/hyperledger/besu/issues/2455)
- Fix bug with private contracts not able to call public contracts that call public contracts [#2816](https://github.com/hyperledger/besu/pull/2816)
- Fixes the exit condition for loading a BonsaiPersistedWorldState for a sibling block of the last one persisted [#2967](https://github.com/hyperledger/besu/pull/2967)
- Fixes bonsai getMutable regression affecting fast-sync [#2934](https://github.com/hyperledger/besu/pull/2934)
- Regression in RC1 involving LogOperation and frame memory overwrites [#2908](https://github.com/hyperledger/besu/pull/2908)
- Allow `eth_call` and `eth_estimateGas` to accept contract address as sender. [#2891](https://github.com/hyperledger/besu/pull/2891)

### Early Access Features
- Enable plugins to expose custom JSON-RPC / WebSocket methods [#1317](https://github.com/hyperledger/besu/issues/1317)

### Download Link
This release is not recommended for production use. \
SHA256: 71374454753c2ee595f4f34dc6913f731818d50150accbc98088aace313c6935

## 21.10.0-RC4

### Additions and Improvements

### Bug Fixes
- Fixes the exit condition for loading a BonsaiPersistedWorldState for a sibling block of the last one persisted [#2967](https://github.com/hyperledger/besu/pull/2967)
- Fixes bonsai getMutable regression affecting fast-sync [#2934](https://github.com/hyperledger/besu/pull/2934)

### Early Access Features
### Download Link
This release is not recommended for production use. \
SHA256: b16e15764b8bc06c5c3f9f19bc8b99fa48e7894aa5a6ccdad65da49bbf564793

## 21.10.0-RC3

### Bug Fixes
- Regression in RC1 involving LogOperation and frame memory overwrites [#2908](https://github.com/hyperledger/besu/pull/2908)
- Allow `eth_call` and `eth_estimateGas` to accept contract address as sender. [#2891](https://github.com/hyperledger/besu/pull/2891)
- Fix Concurrency issues in Ethpeers. [#2896](https://github.com/hyperledger/besu/pull/2896)

### Download
This release is not recommended for production use. \
SHA256: 3d4857589336717bf5e4e5ef711b9a7f3bc46b49e1cf5b3b6574a00ccc6eda94

## 21.10.0-RC1/RC2
### Additions and Improvements
- The EVM has been factored out into a standalone module, suitable for inclusion as a library. [#2790](https://github.com/hyperledger/besu/pull/2790)
- Low level performance improvements changes to cut worst-case EVM performance in half. [#2796](https://github.com/hyperledger/besu/pull/2796)
- Migrate `ExceptionalHaltReason` from an enum to an interface to allow downstream users of the EVM to add new exceptional halt reasons. [#2810](https://github.com/hyperledger/besu/pull/2810)
- reduces need for JUMPDEST analysis via caching [#2607](https://github.com/hyperledger/besu/pull/2821)
- Add support for custom private key file for public-key export and public-key export-address commands [#2801](https://github.com/hyperledger/besu/pull/2801)

### Bug Fixes
- Allow BESU_CONFIG_FILE environment to specify TOML file [#2455](https://github.com/hyperledger/besu/issues/2455)
- Fix bug with private contracts not able to call public contracts that call public contracts [#2816](https://github.com/hyperledger/besu/pull/2816)

### Early Access Features

### Download
This release is not recommended for production use. \
SHA256: 536612e5e4d7a5e7a582f729f01ba591ba68cc389e8379fea3571ed85322ff51


## 21.7.4
### Additions and Improvements
- Upgrade Gradle to 7.2, which supports building with Java 17 [#2761](https://github.com/hyperledger/besu/pull/2376)

### Bug Fixes
- Set an idle timeout for metrics connections, to clean up ports when no longer used [\#2748](https://github.com/hyperledger/besu/pull/2748)
- Onchain privacy groups can be unlocked after being locked without having to add a participant [\#2693](https://github.com/hyperledger/besu/pull/2693)
- Update Gas Schedule for Ethereum Classic [#2746](https://github.com/hyperledger/besu/pull/2746)

### Early Access Features
- \[EXPERIMENTAL\] Added support for QBFT with PKI-backed Block Creation. [#2647](https://github.com/hyperledger/besu/issues/2647)
- \[EXPERIMENTAL\] Added support for QBFT to use retrieve validators from a smart contract [#2574](https://github.com/hyperledger/besu/pull/2574)

### Download Link
https://hyperledger.jfrog.io/native/besu-binaries/besu/21.7.4/besu-21.7.4.zip \
SHA256: 778d3c42851db11fec9171f77b22662f2baeb9b2ce913d7cfaaf1042ec19b7f9

## 21.7.3
### Additions and Improvements
- Migration to Apache Tuweni 2.0 [\#2376](https://github.com/hyperledger/besu/pull/2376)
- \[EXPERIMENTAL\] Added support for DevP2P-over-TLS [#2536](https://github.com/hyperledger/besu/pull/2536)
- `eth_getWork`, `eth_submitWork` support over the Stratum port [#2581](https://github.com/hyperledger/besu/pull/2581)
- Stratum metrics [#2583](https://github.com/hyperledger/besu/pull/2583)
- Support for mining ommers [#2576](https://github.com/hyperledger/besu/pull/2576)
- Updated onchain permissioning to validate permissions on transaction submission [\#2595](https://github.com/hyperledger/besu/pull/2595)
- Removed deprecated CLI option `--privacy-precompiled-address` [#2605](https://github.com/hyperledger/besu/pull/2605)
- Removed code supporting EIP-1702. [#2657](https://github.com/hyperledger/besu/pull/2657)
- A native library was added for the alternative signature algorithm secp256r1, which will be used by default [#2630](https://github.com/hyperledger/besu/pull/2630)
- The command line option --Xsecp-native-enabled was added as an alias for --Xsecp256k1-native-enabled [#2630](https://github.com/hyperledger/besu/pull/2630)
- Added Labelled gauges for metrics [#2646](https://github.com/hyperledger/besu/pull/2646)
- support for `eth/66` networking protocol [#2365](https://github.com/hyperledger/besu/pull/2365)
- update RPC methods for post london 1559 transaction [#2535](https://github.com/hyperledger/besu/pull/2535)
- \[EXPERIMENTAL\] Added support for using DNS host name in place of IP address in onchain node permissioning rules [#2667](https://github.com/hyperledger/besu/pull/2667)
- Implement EIP-3607 Reject transactions from senders with deployed code. [#2676](https://github.com/hyperledger/besu/pull/2676)
- Ignore all unknown fields when supplied to eth_estimateGas or eth_call. [\#2690](https://github.com/hyperledger/besu/pull/2690)

### Bug Fixes
- Consider effective price and effective priority fee in transaction replacement rules [\#2529](https://github.com/hyperledger/besu/issues/2529)
- GetTransactionCount should return the latest transaction count if it is greater than the transaction pool [\#2633](https://github.com/hyperledger/besu/pull/2633)

### Early Access Features

## 21.7.2

### Additions and Improvements
This release contains improvements and bugfixes for optimum compatibility with other London client versions.

## Bug Fixes
- hotfix for private transaction identification for mainnet transactions [#2609](https://github.com/hyperledger/besu/pull/2609)

## Download Link
https://hyperledger.jfrog.io/artifactory/besu-binaries/besu/21.7.2/besu-21.7.2.zip \
db47fd9ba33b36436ed6798d2474f7621c733353fd04f49d6defffd12e3b6e14


## 21.7.1

### Additions and Improvements
- `priv_call` now uses NO_TRACING OperationTracer implementation which improves memory usage [\#2482](https://github.com/hyperledger/besu/pull/2482)
- Ping and Pong messages now support ENR encoding as scalars or bytes [\#2512](https://github.com/hyperledger/besu/pull/2512)

### Download Link
https://hyperledger.jfrog.io/artifactory/besu-binaries/besu/21.7.1/besu-21.7.1.zip \
sha256sum 83fc44e39a710a95d8b6cbbbf04010dea76122bafcc633a993cd15304905a402

## 21.7.0

### Additions and Improvements
This release contains the activation blocks for London across all supported testnets. They are:
  * Ropsten 10_499_401 (24 Jun 2021)
  * Goerli 5_062_605 (30 Jun 2021)
  * Rinkeby 8_897_988 (7 Jul 2021)
  * Mainnet 12_965_000 (4 Aug 2021)
- eip-1559 changes: accept transactions which have maxFeePerGas below current baseFee [\#2374](https://github.com/hyperledger/besu/pull/2374)
- Introduced transitions for IBFT2 block rewards [\#1977](https://github.com/hyperledger/besu/pull/1977)
- Change Ethstats's status from experimental feature to stable. [\#2405](https://github.com/hyperledger/besu/pull/2405)
- Fixed disabling of native libraries for secp256k1 and altBn128. [\#2163](https://github.com/hyperledger/besu/pull/2163)
- eth_feeHistory API for wallet providers [\#2466](https://github.com/hyperledger/besu/pull/2466)

### Bug Fixes
- Ibft2 could create invalid RoundChange messages in some circumstances containing duplicate prepares [\#2449](https://github.com/hyperledger/besu/pull/2449)
- Updated `eth_sendRawTransaction` to return an error when maxPriorityFeePerGas exceeds maxFeePerGas [\#2424](https://github.com/hyperledger/besu/pull/2424)
- Fixed NoSuchElementException with EIP1559 transaction receipts when using eth_getTransactionReceipt [\#2477](https://github.com/hyperledger/besu/pull/2477)

### Early Access Features
- QBFT is a Byzantine Fault Tolerant consensus algorithm, building on the capabilities of IBFT and IBFT 2.0. It aims to provide performance improvements in cases of excess round change, and provides interoperability with other EEA compliant clients, such as GoQuorum.
  - Note: QBFT currently only supports new networks. Existing networks using IBFT2.0 cannot migrate to QBFT. This will become available in a future release.
  - Note: QBFT is an early access feature pending community feedback. Please make use of QBFT in new development networks and reach out in case of issues or concerns
- GoQuorum-compatible privacy. This mode uses Tessera and is interoperable with GoQuorum.
  - Note: GoQuorum-compatible privacy is an early access feature pending community feedback.

### Download Link
https://hyperledger.jfrog.io/artifactory/besu-binaries/besu/21.7.0/besu-21.7.0.zip
sha256sum 389465fdcc2cc5e5007a02dc2b8a2c43d577198867316bc5cc4392803ed71034

## 21.7.0-RC2

### Additions and Improvements
- eth_feeHistory API for wallet providers [\#2466](https://github.com/hyperledger/besu/pull/2466)
### Bug Fixes
- Ibft2 could create invalid RoundChange messages in some circumstances containing duplicate prepares [\#2449](https://github.com/hyperledger/besu/pull/2449)

## Download Link
https://hyperledger.jfrog.io/artifactory/besu-binaries/besu/21.7.0-RC2/besu-21.7.0-RC2.zip
sha256sum 7bc97c359386cad84d449f786dc0a8ed8728616b6704ce473c63f1d94af3a9ef


## 21.7.0-RC1

### Additions and Improvements
- eip-1559 changes: accept transactions which have maxFeePerGas below current baseFee [\#2374](https://github.com/hyperledger/besu/pull/2374)
- Introduced transitions for IBFT2 block rewards [\#1977](https://github.com/hyperledger/besu/pull/1977)
- Change Ethstats's status from experimental feature to stable. [\#2405](https://github.com/hyperledger/besu/pull/2405)
- Fixed disabling of native libraries for secp256k1 and altBn128. [\#2163](https://github.com/hyperledger/besu/pull/2163)


### Bug Fixes

- Updated `eth_sendRawTransaction` to return an error when maxPriorityFeePerGas exceeds maxFeePerGas [\#2424](https://github.com/hyperledger/besu/pull/2424)

### Early Access Features
This release contains the activation blocks for London across all supported testnets. They are:
  * Ropsten 10_499_401 (24 Jun 2021)
  * Goerli 5_062_605 (30 Jun 2021)
  * Rinkeby 8_897_988 (7 Jul 2021)

## Download Link
https://hyperledger.jfrog.io/artifactory/besu-binaries/besu/21.7.0-RC1/besu-21.7.0-RC1.zip
sha256sum fc959646af65a0e267fc4d695e0af7e87331d774e6e8e890f5cc391549ed175a

## 21.1.7

## Privacy users - Orion Project Deprecation
Tessera is now the recommended Private Transaction Manager for Hyperledger Besu.

Now that all primary Orion functionality has been merged into Tessera, Orion is being deprecated.
We encourage all users with active projects to use the provided migration instructions,
documented [here](https://docs.orion.consensys.net/en/latest/Tutorials/Migrating-from-Orion-to-Tessera/).

We will continue to support Orion users until 30th November 2021. If you have any questions or
concerns, please reach out to the ConsenSys protocol engineering team in the
[#orion channel on Discord](https://discord.gg/hYpHRjK) or by [email](mailto:quorum@consensys.net).


### Additions and Improvements
* Upgrade OpenTelemetry to 1.2.0. [\#2313](https://github.com/hyperledger/besu/pull/2313)

* Ethereum Classic Magneto Hard Fork [\#2315](https://github.com/hyperledger/besu/pull/2315)

* Added support for the upcoming CALAVERAS ephemeral testnet and removed the configuration for the deprecated BAIKAL ephemeral testnet. [\#2343](https://github.com/hyperledger/besu/pull/2343)

### Bug Fixes
* Fix invalid transfer values with the tracing API specifically for CALL operation [\#2319](https://github.com/hyperledger/besu/pull/2319)

### Early Access Features

#### Previously identified known issues

- Fixed issue in discv5 where nonce was incorrectly reused. [\#2075](https://github.com/hyperledger/besu/pull/2075)
- Fixed issues in debug_standardTraceBadBlockToFile and debug_standardTraceBlockToFile. [\#2120](https://github.com/hyperledger/besu/pull/2120)
- Fixed invalid error code in several JSON RPC methods when the requested block is not in the range. [\#2138](https://github.com/hyperledger/besu/pull/2138)

## Download Link
https://hyperledger.jfrog.io/artifactory/besu-binaries/besu/21.1.7/besu-21.1.7.zip

sha256: f415c9b67d26819caeb9940324b2b1b9ce6e872c9181052739438545e84e2531


## 21.1.6

### Additions and Improvements

* Added support for the upcoming BAIKAL ephemeral testnet and removed the configuration for the deprecated YOLOv3 ephemeral testnet. [\#2237](https://github.com/hyperledger/besu/pull/2237)
* Implemented [EIP-3541](https://eips.ethereum.org/EIPS/eip-3541): Reject new contracts starting with the 0xEF byte [\#2243](https://github.com/hyperledger/besu/pull/2243)
* Implemented [EIP-3529](https://eips.ethereum.org/EIPS/eip-3529): Reduction in refunds [\#2238](https://github.com/hyperledger/besu/pull/2238)
* Implemented [EIP-3554](https://eips.ethereum.org/EIPS/eip-3554): Difficulty Bomb Delay [\#2289](https://github.com/hyperledger/besu/pull/2289)
* \[EXPERIMENTAL\] Added support for secp256r1 keys. [#2008](https://github.com/hyperledger/besu/pull/2008)

### Bug Fixes

- Added ACCESS_LIST transactions to the list of transactions using legacy gas pricing for 1559 [\#2239](https://github.com/hyperledger/besu/pull/2239)
- Reduced logging level of public key decoding failure of malformed packets. [\#2143](https://github.com/hyperledger/besu/pull/2143)
- Add 1559 parameters to json-rpc responses.  [\#2222](https://github.com/hyperledger/besu/pull/2222)

### Early Access Features

#### Previously identified known issues

- Fixed issue in discv5 where nonce was incorrectly reused. [\#2075](https://github.com/hyperledger/besu/pull/2075)
- Fixed issues in debug_standardTraceBadBlockToFile and debug_standardTraceBlockToFile. [\#2120](https://github.com/hyperledger/besu/pull/2120)
- Fixed invalid error code in several JSON RPC methods when the requested block is not in the range. [\#2138](https://github.com/hyperledger/besu/pull/2138)

## Download Link
https://hyperledger.jfrog.io/artifactory/besu-binaries/besu/21.1.6/besu-21.1.6.zip

sha256: 3952c69a32bb390ec84ccf4c2c3eb600ea3696af9a05914985d10e1632ef8488

## 21.1.5

### Additions and Improvements

- Ignore `nonce` when supplied to eth_estimateGas or eth_call. [\#2133](https://github.com/hyperledger/besu/pull/2133)
- Ignore `privateFor` for tx estimation. [\#2160](https://github.com/hyperledger/besu/pull/2160)

### Bug Fixes

- Fixed `NullPointerException` when crossing network upgrade blocks when peer discovery is disabled. [\#2140](https://github.com/hyperledger/besu/pull/2140)

### Early Access Features

#### Previously identified known issues

- Fixed issue in discv5 where nonce was incorrectly reused. [\#2075](https://github.com/hyperledger/besu/pull/2075)
- Fixed issues in debug_standardTraceBadBlockToFile and debug_standardTraceBlockToFile. [\#2120](https://github.com/hyperledger/besu/pull/2120)

## Download Link
https://hyperledger.jfrog.io/artifactory/besu-binaries/besu/21.1.5/besu-21.1.5.zip

sha256: edd78fcc772cfa97d11d8ee7b5766e6fac4b31b582f940838a292f2aeb204777

## 21.1.4

### Additions and Improvements

- Adds `--discovery-dns-url` CLI command [\#2088](https://github.com/hyperledger/besu/pull/2088)

### Bug Fixes

- Fixed issue in discv5 where nonce was incorrectly reused. [\#2075](https://github.com/hyperledger/besu/pull/2075)
- Fixed issues in debug_standardTraceBadBlockToFile and debug_standardTraceBlockToFile. [\#2120](https://github.com/hyperledger/besu/pull/2120)

### Early Access Features

#### Previously identified known issues

- [Fast sync when running Besu on cloud providers](KNOWN_ISSUES.md#fast-sync-when-running-besu-on-cloud-providers)
- [Privacy users with private transactions created using v1.3.4 or earlier](KNOWN_ISSUES.md#privacy-users-with-private-transactions-created-using-v134-or-earlier)

## Download Link
https://hyperledger.jfrog.io/artifactory/besu-binaries/besu/21.1.4/besu-21.1.4.zip
58ae55b492680d92aeccfbed477e8b9c25ccc1a97cca71895e27448d754a7d8b

## 21.1.3

### Additions and Improvements
* Increase node diversity when downloading blocks [\#2033](https://github.com/hyperledger/besu/pull/2033)

### Bug Fixes
* Ethereum Node Records are now dynamically recalculated when we pass network upgrade blocks. This allows for better peering through transitions without needing to restart the node. [\#1998](https://github.com/hyperledger/besu/pull/1998)


### Early Access Features

#### Previously identified known issues

- [Fast sync when running Besu on cloud providers](KNOWN_ISSUES.md#fast-sync-when-running-besu-on-cloud-providers)
- [Privacy users with private transactions created using v1.3.4 or earlier](KNOWN_ISSUES.md#privacy-users-with-private-transactions-created-using-v134-or-earlier)

### Download link
https://hyperledger.jfrog.io/artifactory/besu-binaries/besu/21.1.3/besu-21.1.3.zip
38893cae225e5c53036d06adbeccc30aeb86ef08c543fb742941a8c618485c8a

## 21.1.2

### Berlin Network Upgrade

### Important note: the 21.1.1 release contains an outdated version of the Berlin network upgrade. If you are using Besu on public Ethereum networks, you must upgrade to 21.1.2.

This release contains the activation blocks for Berlin across all supported testnets and the Ethereum mainnet. They are:
  * Ropsten 9_812_189 (10 Mar 2021)
  * Goerli 4_460_644 (17 Mar 2021)
  * Rinkeby 8_290_928 (24 Mar 2021)
  * Ethereum 12_244_000 (14 Apr 2021)


### Additions and Improvements
- Added option to set a limit for JSON-RPC connections
  * HTTP connections `--rpc-http-max-active-connections` [\#1996](https://github.com/hyperledger/besu/pull/1996)
  * WS connections `--rpc-ws-max-active-connections` [\#2006](https://github.com/hyperledger/besu/pull/2006)
- Added ASTOR testnet ETC support [\#2017](https://github.com/hyperledger/besu/pull/2017)
### Bug Fixes
* Don't Register BLS12 precompiles for Berlin [\#2015](https://github.com/hyperledger/besu/pull/2015)

#### Previously identified known issues

- [Fast sync when running Besu on cloud providers](KNOWN_ISSUES.md#fast-sync-when-running-besu-on-cloud-providers)
- [Privacy users with private transactions created using v1.3.4 or earlier](KNOWN_ISSUES.md#privacy-users-with-private-transactions-created-using-v134-or-earlier)

### Download link
https://hyperledger.jfrog.io/artifactory/besu-binaries/besu/21.1.2/besu-21.1.2.zip
02f4b6622756b77fed814d8c1bbf986c6178d8f5adb9d61076e061124c3d12aa

## 21.1.1

### Berlin Network Upgrade

### Important note: this release contains an outdated version of the Berlin network upgrade. If you are using Besu on public Ethereum networks, you must upgrade to 21.1.2.

This release contains the activation blocks for Berlin across all supported testnets and the Ethereum mainnet. They are:
  * Ropsten 9_812_189 (10 Mar 2021)
  * Goerli 4_460_644 (17 Mar 2021)
  * Rinkeby 8_290_928 (24 Mar 2021)
  * Ethereum 12_244_000 (14 Apr 2021)

### Additions and Improvements
* Removed EIP-2315 from the Berlin network upgrade [\#1983](https://github.com/hyperledger/besu/pull/1983)
* Added `besu_transaction_pool_transactions` to the reported metrics, counting the mempool size [\#1869](https://github.com/hyperledger/besu/pull/1869)
* Distributions and maven artifacts have been moved off of bintray [\#1886](https://github.com/hyperledger/besu/pull/1886)
* admin_peers json RPC response now includes the remote nodes enode URL
* add support for keccak mining and a ecip1049_dev network [\#1882](https://github.com/hyperledger/besu/pull/1882)
### Bug Fixes
* Fixed incorrect `groupId` in published maven pom files.
* Fixed GraphQL response for missing account, return empty account instead [\#1946](https://github.com/hyperledger/besu/issues/1946)

### Early Access Features

#### Previously identified known issues

- [Fast sync when running Besu on cloud providers](KNOWN_ISSUES.md#fast-sync-when-running-besu-on-cloud-providers)
- [Privacy users with private transactions created using v1.3.4 or earlier](KNOWN_ISSUES.md#privacy-users-with-private-transactions-created-using-v134-or-earlier)

### Download link
sha256: `c22a80a54e9fed864734b9fbd69a0a46840fd27ca5211648a3eaf8a955417218 `


## 21.1.0

### Important note: this release contains an outdated version of the Berlin network upgrade, which was changed on March 5, 2021 ([link](https://github.com/ethereum/pm/issues/263#issuecomment-791473406)). If you are using Besu on public Ethereum networks, you must upgrade to 21.1.2.

## 21.1.0 Features

Features added between 20.10.0 to 21.1.0 include:
* Berlin Network Upgrade: this release contains the activation blocks for Berlin across all supported testnets and the Ethereum mainnet. They are:
  * Ropsten 9_812_189 (10 Mar 2021)
  * Goerli 4_460_644 (17 Mar 2021)
  * Rinkeby 8_290_928 (24 Mar 2021)
  * Ethereum 12_244_000 (14 Apr 2021)
* Besu Launcher: Besu now has support for the [Quorum Mainnet Launcher](https://github.com/ConsenSys/quorum-mainnet-launcher) which makes it easy for users to configure and launch Besu on the Ethereum mainnet.
* Bonsai Tries: A new database format which reduces storage requirements and improves performance for access to recent state. _Note: only full sync is currently supported._
* Miner Data JSON-RPC: The `eth_getMinerDataByBlockHash` and `eth_getMinerDataByBlockNumber` endpoints return miner rewards and coinbase address for a given block.
* EIP-1898 support: [The EIP](https://eips.ethereum.org/EIPS/eip-1898) adds `blockHash` to JSON-RPC methods which accept a default block parameter.

### Early Access Features
* Bonsai Tries: A new database format which reduces storage requirements and improves performance for access to recent state. _Note: only full sync is currently supported._
* QBFT: A new consensus algorithm to support interoperability with other Enterprise Ethereum Alliance compatible clients.

### 21.1.0 Breaking Changes
* `--skip-pow-validation-enabled` is now an error with `block import --format JSON`. This is because the JSON format doesn't include the nonce so the proof of work must be calculated.
* `eth_call` will not return a JSON-RPC result if the call fails, but will return an error instead. If it was for a revert the revert reason will be included.
* `eth_call` will not fail for account balance issues by default. An parameter `"strict": true` can be added to the call parameters (with `to` and `from`) to enforce balance checks.

### Additions and Improvements
* Added `besu_transaction_pool_transactions` to the reported metrics, counting the mempool size [\#1869](https://github.com/hyperledger/besu/pull/1869)
* Added activation blocks for Berlin Network Upgrade [\#1929](https://github.com/hyperledger/besu/pull/1929)

### Bug Fixes
* Fixed representation of access list for access list transactions in JSON-RPC results.

#### Previously identified known issues

- [Fast sync when running Besu on cloud providers](KNOWN_ISSUES.md#fast-sync-when-running-besu-on-cloud-providers)
- [Privacy users with private transactions created using v1.3.4 or earlier](KNOWN_ISSUES.md#privacy-users-with-private-transactions-created-using-v134-or-earlier)

### Download link
sha256: `e4c8fe4007e3e5f7f2528cbf1eeb5457caf06536c974a6ff4305035ff5724476`

## 21.1.0-RC2
### Additions and Improvements
* Support for the Berlin Network Upgrade, although the block number must be set manually with `--override-genesis-config=berlinBlock=<blocknumber>`. This is because the block numbers haven't been determined yet. The next release will include the number in the genesis file so it will support Berlin with no intervention. [\#1898](https://github.com/hyperledger/besu/pull/1898)

## 21.1.0-RC1

### 21.1.0 Breaking Changes
* `--skip-pow-validation-enabled` is now an error with `block import --format JSON`. This is because the JSON format doesn't include the nonce so the proof of work must be calculated.
* `eth_call` will not return a JSON-RPC result if the call fails, but will return an error instead. If it was for a revert the revert reason will be included.
* `eth_call` will not fail for account balance issues by default. An parameter `"strict": true` can be added to the call parameters (with `to` and `from`) to enforce balance checks.

### Additions and Improvements
* Removed unused flags in default genesis configs [\#1812](https://github.com/hyperledger/besu/pull/1812)
* `--skip-pow-validation-enabled` is now an error with `block import --format JSON`. This is because the JSON format doesn't include the nonce so the proof of work must be calculated. [\#1815](https://github.com/hyperledger/besu/pull/1815)
* Added a new CLI option `--Xlauncher` to start a mainnet launcher. It will help to configure Besu easily.
* Return the revert reason from `eth_call` JSON-RPC api calls when the contract causes a revert. [\#1829](https://github.com/hyperledger/besu/pull/1829)
* Added `chainId`, `publicKey`, and `raw` to JSON-RPC api calls returning detailed transaction results. [\#1835](https://github.com/hyperledger/besu/pull/1835)

### Bug Fixes
* Ethereum classic heights will no longer be reported in mainnet metrics. Issue [\#1751](https://github.com/hyperledger/besu/pull/1751) Fix [\#1820](https://github.com/hyperledger/besu/pull/1820)
* Don't enforce balance checks in `eth_call` unless explicitly requested. Issue [\#502](https://github.com/hyperledger/besu/pull/502) Fix [\#1834](https://github.com/hyperledger/besu/pull/1834)

### Early Access Features

#### Previously identified known issues

- [Fast sync when running Besu on cloud providers](KNOWN_ISSUES.md#fast-sync-when-running-besu-on-cloud-providers)
- [Privacy users with private transactions created using v1.3.4 or earlier](KNOWN_ISSUES.md#privacy-users-with-private-transactions-created-using-v134-or-earlier)


### Download link

Link removed because this release contains an outdated version of the Berlin network upgrade, which was changed on March 5, 2021 ([link](https://github.com/ethereum/pm/issues/263#issuecomment-791473406)). If you are using Besu on public Ethereum networks, you must upgrade to 21.1.1. sha256 hash left for reference.

sha256: `b0fe3942052b8fd43fc3025a298a6c701f9edae2e100f0c563a1c5a4ceef71f1`

## 20.10.4

### Additions and Improvements
* Implemented [EIP-778](https://eips.ethereum.org/EIPS/eip-778): Ethereum Node Records (ENR) [\#1680](https://github.com/hyperledger/besu/pull/1680)
* Implemented [EIP-868](https://eips.ethereum.org/EIPS/eip-868): Node Discovery v4 ENR Extension [\#1721](https://github.com/hyperledger/besu/pull/1721)
* Added revert reason to eth_estimateGas RPC call. [\#1730](https://github.com/hyperledger/besu/pull/1730)
* Added command line option --static-nodes-file. [#1644](https://github.com/hyperledger/besu/pull/1644)
* Implemented [EIP-1898](https://eips.ethereum.org/EIPS/eip-1898): Add `blockHash` to JSON-RPC methods which accept a default block parameter [\#1757](https://github.com/hyperledger/besu/pull/1757)

### Bug Fixes
* Accept locally-sourced transactions below the minimum gas price. [#1480](https://github.com/hyperledger/besu/issues/1480) [#1743](https://github.com/hyperledger/besu/pull/1743)

#### Previously identified known issues

- [Fast sync when running Besu on cloud providers](KNOWN_ISSUES.md#fast-sync-when-running-besu-on-cloud-providers)
- [Privacy users with private transactions created using v1.3.4 or earlier](KNOWN_ISSUES.md#privacy-users-with-private-transactions-created-using-v134-or-earlier)

### Download link
https://hyperledger.jfrog.io/artifactory/besu-binaries/besu/20.10.4/besu-20.10.4.zip
sha256: f15cd5243b809659bba1706c1745aecafc012d3fc44a91419522da925493537c

## 20.10.3

### Additions and Improvements
* Added `memory` as an option to `--key-value-storage`.  This ephemeral storage is intended for sync testing and debugging.  [\#1617](https://github.com/hyperledger/besu/pull/1617)
* Fixed gasPrice parameter not always respected when passed to `eth_estimateGas` endpoint [\#1636](https://github.com/hyperledger/besu/pull/1636)
* Enabled eth65 by default [\#1682](https://github.com/hyperledger/besu/pull/1682)
* Warn that bootnodes will be ignored if specified with discovery disabled [\#1717](https://github.com/hyperledger/besu/pull/1717)

### Bug Fixes
* Accept to use default port values if not in use. [#1673](https://github.com/hyperledger/besu/pull/1673)
* Block Validation Errors should be at least INFO level not DEBUG or TRACE.  Bug [\#1568](https://github.com/hyperledger/besu/pull/1568) PR [\#1706](https://github.com/hyperledger/besu/pull/1706)
* Fixed invalid and wrong trace data, especially when calling a precompiled contract [#1710](https://github.com/hyperledger/besu/pull/1710)

#### Previously identified known issues

- [Fast sync when running Besu on cloud providers](KNOWN_ISSUES.md#fast-sync-when-running-besu-on-cloud-providers)
- [Privacy users with private transactions created using v1.3.4 or earlier](KNOWN_ISSUES.md#privacy-users-with-private-transactions-created-using-v134-or-earlier)

### Download link
https://hyperledger.jfrog.io/artifactory/besu-binaries/besu/20.10.3/besu-20.10.3.zip
sha256: `b5f46d945754dedcbbb1e5dd96bf2bfd13272ff09c6a66c0150b979a578f4389`

## 20.10.2

### Additions and Improvements
* Added support for batched requests in WebSockets. [#1583](https://github.com/hyperledger/besu/pull/1583)
* Added protocols section to `admin_peers` to provide info about peer health. [\#1582](https://github.com/hyperledger/besu/pull/1582)
* Added CLI option `--goquorum-compatibility-enabled` to enable GoQuorum compatibility mode. [#1598](https://github.com/hyperledger/besu/pull/1598). Note that this mode is incompatible with Mainnet.

### Bug Fixes

* Ibft2 will discard any received messages targeting a chain height <= current head - this resolves some corner cases in system correctness directly following block import. [#1575](https://github.com/hyperledger/besu/pull/1575)
* EvmTool now throws `UnsupportedForkException` when there is an unknown fork and is YOLOv2 compatible [\#1584](https://github.com/hyperledger/besu/pull/1584)
* `eth_newFilter` now supports `blockHash` parameter as per the spec [\#1548](https://github.com/hyperledger/besu/issues/1540). (`blockhash` is also still supported.)
* Fixed an issue that caused loss of peers and desynchronization when eth65 was enabled [\#1601](https://github.com/hyperledger/besu/pull/1601)

#### Previously identified known issues

- [Fast sync when running Besu on cloud providers](KNOWN_ISSUES.md#fast-sync-when-running-besu-on-cloud-providers)
- [Privacy users with private transactions created using v1.3.4 or earlier](KNOWN_ISSUES.md#privacy-users-with-private-transactions-created-using-v134-or-earlier)

### Download Link

https://hyperledger.jfrog.io/artifactory/besu-binaries/besu/20.10.2/besu-20.10.2.zip
sha256: `710aed228dcbe9b8103aef39e4431b0c63e73c3a708ce88bcd1ecfa1722ad307`

## 20.10.1

### Additions and Improvements
* `--random-peer-priority-enabled` flag added. Allows for incoming connections to be prioritized randomly. This will prevent (typically small, stable) networks from forming impenetrable peer cliques. [#1440](https://github.com/hyperledger/besu/pull/1440)
* `miner_changeTargetGasLimit` RPC added. If a target gas limit is set, allows the node operator to change it at runtime.
* Hide deprecated `--host-whitelist` option. [\#1444](https://github.com/hyperledger/besu/pull/1444)
* Prioritize high gas prices during mining. Previously we ordered only by the order in which the transactions were received. This will increase expected profit when mining. [\#1449](https://github.com/hyperledger/besu/pull/1449)
* Added support for the updated smart contract-based [node permissioning EEA interface](https://entethalliance.github.io/client-spec/spec.html#dfn-connectionallowed). [\#1435](https://github.com/hyperledger/besu/pull/1435) and [\#1496](https://github.com/hyperledger/besu/pull/1496)
* Added EvmTool binary to the distribution.  EvmTool is a CLI that can execute EVM bytecode and execute ethereum state tests. [\#1465](https://github.com/hyperledger/besu/pull/1465)
* Updated the libraries for secp256k1 and AltBN series precompiles. These updates provide significant performance improvements to those areas. [\#1499](https://github.com/hyperledger/besu/pull/1499)
* Provide MegaGas/second measurements in the log when doing a full block import, such as the catch up phase of a fast sync. [\#1512](https://github.com/hyperledger/besu/pull/1512)
* Added new endpoints to get miner data, `eth_getMinerDataByBlockHash` and `eth_getMinerDataByBlockNumber`. [\#1538](https://github.com/hyperledger/besu/pull/1538)
* Added direct support for OpenTelemetry metrics [\#1492](https://github.com/hyperledger/besu/pull/1492)
* Added support for `qip714block` config parameter in genesis file, paving the way towards permissioning interoperability between Besu and GoQuorum. [\#1545](https://github.com/hyperledger/besu/pull/1545)
* Added new CLI option `--compatibility-eth64-forkid-enabled`. [\#1542](https://github.com/hyperledger/besu/pull/1542)

### Bug Fixes

* Fix a bug on `eth_estimateGas` which returned `Internal error` instead of `Execution reverted` in case of reverted transaction. [\#1478](https://github.com/hyperledger/besu/pull/1478)
* Fixed a bug where Local Account Permissioning was being incorrectly enforced on block import/validation. [\#1510](https://github.com/hyperledger/besu/pull/1510)
* Fixed invalid enode URL when discovery is disabled  [\#1521](https://github.com/hyperledger/besu/pull/1521)
* Removed duplicate files from zip and tar.gz distributions. [\#1566](https://github.com/hyperledger/besu/pull/1566)
* Add a more rational value to eth_gasPrice, based on a configurable percentile of prior block's transactions (default: median of last 100 blocks).  [\#1563](https://github.com/hyperledger/besu/pull/1563)

## Deprecated

### --privacy-precompiled-address (Scheduled for removal in _Next_ Release)
Deprecated in 1.5.1
- CLI option `--privacy-precompiled-address` option removed. This address is now derived, based	on `--privacy-onchain-groups-enabled`. [\#1222](https://github.com/hyperledger/besu/pull/1222)

### Besu Sample Network repository

The [Besu Sample Networks repository](https://github.com/ConsenSys/besu-sample-networks) has been replaced by the [Quorum Developer Quickstart](https://besu.hyperledger.org/en/latest/Tutorials/Developer-Quickstart).

#### Previously identified known issues

- [Eth/65 loses peers](KNOWN_ISSUES.md#eth65-loses-peers)
- [Fast sync when running Besu on cloud providers](KNOWN_ISSUES.md#fast-sync-when-running-besu-on-cloud-providers)
- [Privacy users with private transactions created using v1.3.4 or earlier](KNOWN_ISSUES.md#privacy-users-with-private-transactions-created-using-v134-or-earlier)

### Download Link

https://hyperledger.jfrog.io/artifactory/besu-binaries/besu/20.10.1/besu-20.10.1.zip
sha256: `ac4fae310957c176564396f73c0f03c60c41129d43d078560d0dab533a69fd2a`

## 20.10.0

## Release format

Hyperledger Besu is moving its versioning scheme to [CalVer](https://calver.org/) starting with the 20.10.0 (formerly 1.6.0) release. More information about the specific version of CalVer Besu is using can be found on the [wiki](https://wiki.hyperledger.org/display/BESU/Using+CalVer+for+Besu+Releases).

## 20.10 Breaking Changes

When upgrading to 20.10, ensure you've taken into account the following breaking changes.

### JSON-RPC HTTP Error Codes For Valid Calls ([\#1426](https://github.com/hyperledger/besu/pull/1426))

Prior versions of Besu would set the HTTP Status 400 Bad Request for JSON-RPC requests that completed in an error, regardless of the kind of error.  These responses could include a complete JSON-RPC response with an error field.

In Besu version 20.10, properly formatted requests that have valid parameters (count and content) will return a HTTP Status 200 OK, with an error field if an error occurred. For example, requesting an account that does not exist in the chain, or a block by hash that Besu does not have, will now return HTTP 200 OK responses. Unparsable requests, improperly formatted requests, or requests with invalid parameters will continue to return HTTP 400 Bad Request.

Users of Web3J should note that many calls will now return a result with the error field containing the message whereas before a call would throw an exception with the error message as the exception message.

## 20.10.0 Additions and Improvements

* Added support for ECIP-1099 / Classic Thanos Fork: Calibrate Epoch Duration. [\#1421](https://github.com/hyperledger/besu/pull/1421) [\#1441](https://github.com/hyperledger/besu/pull/1441) [\#1462](https://github.com/hyperledger/besu/pull/1462)
* Added the Open Telemetry Java agent to report traces to a remote backend. Added an example to showcase the trace reporting capabilities.
* Added EvmTool binary to the distribution.  EvmTool is a CLI that can execute EVM bytecode and execute ethereum state tests. Documentation for it is available [here](https://besu.hyperledger.org/en/stable/HowTo/Troubleshoot/Use-EVM-Tool/). [\#1465](https://github.com/hyperledger/besu/pull/1465)
* Added support for the upcoming YOLOv2 ephemeral testnet and removed the flag for the deprecated YOLOv1 ephemeral testnet. [#1386](https://github.com/hyperledger/besu/pull/1386)
* Added `debug_standardTraceBlockToFile` JSON-RPC API. This API accepts a block hash and will replay the block. It returns a list of files containing the result of the trace (one file per transaction). [\#1392](https://github.com/hyperledger/besu/pull/1392)
* Added `debug_standardTraceBadBlockToFile` JSON-RPC API. This API is similar to `debug_standardTraceBlockToFile`, but can be used to obtain info about a block which has been rejected as invalid. [\#1403](https://github.com/hyperledger/besu/pull/1403)
* Added support for EIP-2929 to YOLOv2. [#1387](https://github.com/hyperledger/besu/pull/1387)
* Added `--start-block` and `--end-block` to the `blocks import` subcommand [\#1399](https://github.com/hyperledger/besu/pull/1399)
* Added support for multi-tenancy when using the early access feature of [onchain privacy group management](https://besu.hyperledger.org/en/stable/Concepts/Privacy/Onchain-PrivacyGroups/)
* \[Reverted\] Fixed memory leak in eth/65 subprotocol behavior. It is now enabled by default. [\#1420](https://github.com/hyperledger/besu/pull/1420), [#1348](https://github.com/hyperledger/besu/pull/1348), [#1321](https://github.com/hyperledger/besu/pull/1321)

### Bug Fixes

* Log block import rejection reasons at "INFO" level.  Bug [#1412](https://github.com/hyperledger/besu/issues/1412)
* Fixed NPE when executing `eth_estimateGas` with privacy enabled.  Bug [#1404](https://github.com/hyperledger/besu/issues/1404)

#### Previously identified known issues

- [Eth/65 loses peers](KNOWN_ISSUES.md#eth65-loses-peers)
- [Fast sync when running Besu on cloud providers](KNOWN_ISSUES.md#fast-sync-when-running-besu-on-cloud-providers)
- [Privacy users with private transactions created using v1.3.4 or earlier](KNOWN_ISSUES.md#privacy-users-with-private-transactions-created-using-v134-or-earlier)

## Deprecated and Scheduled for removal in _Next_ Release

### --privacy-precompiled-address
Deprecated in 1.5.1
- CLI option `--privacy-precompiled-address` option removed. This address is now derived, based
on `--privacy-onchain-groups-enabled`. [\#1222](https://github.com/hyperledger/besu/pull/1222)

### Download link
https://hyperledger.jfrog.io/artifactory/besu-binaries/besu/20.10.0/besu-20.10.0.zip

sha256sum: `2b50a375aae64b838a2cd9d43747006492cae573f1be11745b7f643646fd5a01`

## 1.5.5

### Additions and Improvements
* The new version of the [web3js-eea library (v0.10)](https://github.com/PegaSysEng/web3js-eea) supports the onchain privacy group management changes made in Besu v1.5.3.

### Bug Fixes
* Added `debug_getBadBlocks` JSON-RPC API to analyze and detect consensus flaws. Even if a block is rejected it will be returned by this method [\#1378](https://github.com/hyperledger/besu/pull/1378)
* Fix logs queries missing results against chain head [\#1351](https://github.com/hyperledger/besu/pull/1351) and [\#1381](https://github.com/hyperledger/besu/pull/1381)

#### Previously identified known issues

- [Eth/65 loses peers](KNOWN_ISSUES.md#eth65-loses-peers)
- [Fast sync when running Besu on cloud providers](KNOWN_ISSUES.md#fast-sync-when-running-besu-on-cloud-providers)
- [Privacy users with private transactions created using v1.3.4 or earlier](KNOWN_ISSUES.md#privacy-users-with-private-transactions-created-using-v134-or-earlier)
- [Changes not saved to database correctly causing inconsistent private states](KNOWN_ISSUES.md#Changes-not-saved-to-database-correctly-causing-inconsistent-private-states)

### Download link

https://hyperledger.jfrog.io/artifactory/besu-binaries/besu/1.5.5/besu-1.5.5.zip

sha256sum: `e67b0a899dc4421054eaa9a8112cb89e1e5f6a56f0d8aa1b0c5111c53dfad2ad`


## 1.5.4

### Additions and Improvements

* Added `priv_debugGetStateRoot` JSON-RPC API to retrieve the state root of a specified privacy group. [\#1326](https://github.com/hyperledger/besu/pull/1326)
* Added reorg logging and `--reorg-logging-threshold` to configure the same. Besu now logs any reorgs where the old or new chain head is more than the threshold away from their common ancestors. The default is 6.
* Added `debug_batchSendRawTransaction` JSON-RPC API to submit multiple signed transactions with a single call. [\#1350](https://github.com/hyperledger/besu/pull/1350)

### Bug Fixes

* The metrics HTTP server no longer rejects requests containing `Accept` header that doesn't precisely match the prometheus text format [\#1345](https://github.com/hyperledger/besu/pull/1345)
* JSON-RPC method `net_version` should return network ID instead of chain ID [\#1355](https://github.com/hyperledger/besu/pull/1355)

#### Previously identified known issues

- [Logs queries missing results against chain head](KNOWN_ISSUES.md#Logs-queries-missing-results-against-chain-head)
- [Eth/65 loses peers](KNOWN_ISSUES.md#eth65-loses-peers)
- [Fast sync when running Besu on cloud providers](KNOWN_ISSUES.md#fast-sync-when-running-besu-on-cloud-providers)
- [Privacy users with private transactions created using v1.3.4 or earlier](KNOWN_ISSUES.md#privacy-users-with-private-transactions-created-using-v134-or-earlier)
- [Changes not saved to database correctly causing inconsistent private states](KNOWN_ISSUES.md#Changes-not-saved-to-database-correctly-causing-inconsistent-private-states)

### Download link
https://hyperledger.jfrog.io/artifactory/besu-binaries/besu/1.5.4/besu-1.5.4.zip

sha256sum: `1f4df8e1c5e3b5b3abf6289ccfe70f302aa7c29a652b2eb713ffbdc507670420`

## 1.5.3

### Additions and Improvements

* The EvmTool now processes State Tests from the Ethereum Reference Tests. [\#1311](https://github.com/hyperledger/besu/pull/1311)
* Early access DNS support added via the `--Xdns-enabled` and `--Xdns-update-enabled` CLI options. [\#1247](https://github.com/hyperledger/besu/pull/1247)
* Add genesis config option `ecip1017EraRounds` for Ethereum Classic chains. [\#1329](https://github.com/hyperledger/besu/pull/1329)

### Bug Fixes

* K8S Permissioning to use of Service IP's rather than pod IP's which can fail [\#1190](https://github.com/hyperledger/besu/issues/1190)

#### Previously identified known issues

- [Logs queries missing results against chain head](KNOWN_ISSUES.md#Logs-queries-missing-results-against-chain-head)
- [Eth/65 loses peers](KNOWN_ISSUES.md#eth65-loses-peers)
- [Fast sync when running Besu on cloud providers](KNOWN_ISSUES.md#fast-sync-when-running-besu-on-cloud-providers)
- [Privacy users with private transactions created using v1.3.4 or earlier](KNOWN_ISSUES.md#privacy-users-with-private-transactions-created-using-v134-or-earlier)
- [Changes not saved to database correctly causing inconsistent private states](KNOWN_ISSUES.md#Changes-not-saved-to-database-correctly-causing-inconsistent-private-states)

### Breaking Change to Onchain Privacy Group Management

This [early access feature](https://besu.hyperledger.org/en/stable/Concepts/Privacy/Onchain-PrivacyGroups/) was changed in a way that makes onchain privacy groups created with previous versions no longer usable.

To enhance control over permissions on the privacy group management contract:

* The enclave key was removed as the first parameter for `addParticipant` and `removeParticipant`.
* The owner of the privacy group management contract is the signer of the private transaction that creates
  the privacy group. In the default onchain privacy group management contract implementation, only the
  owner can add and remove participants, and upgrade the management contract.

The onchain privacy support in the current version of the web3js-eea library (v0.9) will not be compatible with Besu v1.5.3.  We are actively working on an upgrade to webj3-eea that will support these changes.

### Download link
https://hyperledger.jfrog.io/artifactory/besu-binaries/besu/1.5.3/besu-1.5.3.zip

sha256sum: `735cd511e1dae1590f2829d9535cb383aa8c526f059b3451859e5fcfccc48985`

## 1.5.2

### Additions and Improvements

* Experimental offline backup and restore has been added via the `operator x-backup-state` and `operator x-restore-state` CLI commands.  Data formats will be fluid for as long as the `x-` prefix is present in the CLI so it is advised not to rely on these backups for disaster recovery. [\#1235](https://github.com/hyperledger/besu/pull/1235)
* Experimental ethstats support added via the `Xethstats` and `Xethstats-contact` CLI commands. [\#1239](https://github.com/hyperledger/besu/pull/1239)
* Peers added via the JSON-RPC `admin_addPeer` and `admin_removePeer` will be shared or no longer shared via discovery respectively.  Previously they were not shared. [\#1177](https://github.com/hyperledger/besu/pull/1177) contributed by [br0tchain](https://github.com/br0tchain).
* New Docker Images (see below). [\#1277](https://github.com/hyperledger/besu/pull/1277)
* Reworked static peer discovery handling. [\#1292](https://github.com/hyperledger/besu/pull/1292)

### New Java VMs in Docker Image

* New docker images are being generated to use the latest version of OpenJDK (currently 14.0.1) with the tag suffix of `-openjdk-latest`, for example `1.5.2-openjdk-latest`.
* New docker images are being generated to use [GraalVM](https://www.graalvm.org/) with the tag suffix of `-graalvm`, for example `1.5.2-graalvm`.
* The existing images based on Java 11 are also being tagged with the suffix `-openjdk-11`, for example `1.5.2-openjdk-11`, as well as `1.5.2`.

The intent is that the major Java VM version or Java VM type shipped with the default docker images (`latest`, `1.5.x`, etc.) may be changed during future quarterly releases but will remain consistent within quarterly releases.

### Bug Fixes
- Offchain permissioning - fixed bug where sync status check prevented peering if static nodes configured. [\#1252](https://github.com/hyperledger/besu/issues/1252)

- GraphQL queries of `miner` in IBFT networks will no longer return an error.  PR [\#1282](https://github.com/hyperledger/besu/pull/1282) issue [\#1272](https://github.com/hyperledger/besu/issues/1272).

#### Previously identified known issues

- [Logs queries missing results against chain head](KNOWN_ISSUES.md#Logs-queries-missing-results-against-chain-head)
- [Eth/65 loses peers](KNOWN_ISSUES.md#eth65-loses-peers)
- [Fast sync when running Besu on cloud providers](KNOWN_ISSUES.md#fast-sync-when-running-besu-on-cloud-providers)
- [Privacy users with private transactions created using v1.3.4 or earlier](KNOWN_ISSUES.md#privacy-users-with-private-transactions-created-using-v134-or-earlier)
- [Permissioning issues on Kubernetes](KNOWN_ISSUES.md#Kubernetes-permissioning-uses-Service-IPs-rather-than-pod-IPs-which-can-fail)
- [Restarts caused by insufficient memory can cause inconsistent private state](KNOWN_ISSUES.md#Restart-caused-by-insufficient-memory-can-cause-inconsistent-private-state)

### New and Old Maintainer

- [David Mechler](https://github.com/hyperledger/besu/commits?author=davemec) has been added as a [new maintainer](https://github.com/hyperledger/besu/pull/1267).
- [Edward Evans](https://github.com/hyperledger/besu/commits?author=EdJoJob) voluntarily moved to [emeritus status](https://github.com/hyperledger/besu/pull/1270).

### Download link
https://hyperledger.jfrog.io/artifactory/besu-binaries/besu/1.5.2/besu-1.5.2.zip

sha256sum: `629f44e230a635b09f8d82f2196d70d31193233718118a46412f11c50772dc85`

## 1.5.1

### Deprecated
- CLI option `--privacy-precompiled-address` option is deprecated. This address is now derived, based
on `--privacy-onchain-groups-enabled`. [\#1222](https://github.com/hyperledger/besu/pull/1222)

### Additions and Improvements

* In an IBFT2 network, a fixed block reward value and recipient address can be defined in genesis file [\#1132](https://github.com/hyperledger/besu/pull/1132)
* JSON-RPC HTTP API Authorization: exit early when checking user permissions. [\#1144](https://github.com/hyperledger/besu/pull/1144)
* HTTP/2 is enabled for JSON-RPC HTTP API over TLS. [\#1145](https://github.com/hyperledger/besu/pull/1145)
* Color output in consoles. It can be disabled with `--color-enabled=false` [\#1257](https://github.com/hyperledger/besu/pull/1257)
* Add compatibility with ClusterIP services for the Kubernetes Nat Manager  [\#1156](https://github.com/hyperledger/besu/pull/1156)
* In an IBFT2 network; a fixed block reward value and recipient address can be defined in genesis file [\#1132](https://github.com/hyperledger/besu/pull/1132)
* Add fee cap for transactions submitted via RPC. [\#1137](https://github.com/hyperledger/besu/pull/1137)

### Bug fixes

* When the default sync mode was changed to fast sync for named networks, there was one caveat we didn't address. The `dev` network should've been full sync by default. This has now been fixed. [\#1257](https://github.com/hyperledger/besu/pull/1257)
* Fix synchronization timeout issue when the blocks were too large [\#1149](https://github.com/hyperledger/besu/pull/1149)
* Fix missing results from eth_getLogs request. [\#1154](https://github.com/hyperledger/besu/pull/1154)
* Fix issue allowing Besu to be used for DDoS amplification. [\#1146](https://github.com/hyperledger/besu/pull/1146)

### Known Issues

Known issues are open issues categorized as [Very High or High impact](https://wiki.hyperledger.org/display/BESU/Defect+Prioritisation+Policy).

#### Previously identified known issues

- [Scope of logs query causing Besu to hang](KNOWN_ISSUES.md#scope-of-logs-query-causing-besu-to-hang)
- [Eth/65 loses peers](KNOWN_ISSUES.md#eth65-loses-peers)
- [Fast sync when running Besu on cloud providers](KNOWN_ISSUES.md#fast-sync-when-running-besu-on-cloud-providers)
- [Privacy users with private transactions created using v1.3.4 or earlier](KNOWN_ISSUES.md#privacy-users-with-private-transactions-created-using-v134-or-earlier)
- [Permissioning issues on Kubernetes](KNOWN_ISSUES.md#Kubernetes-permissioning-uses-Service-IPs-rather-than-pod-IPs-which-can-fail)
- [Restarts caused by insufficient memory can cause inconsistent private state](KNOWN_ISSUES.md#Restart-caused-by-insufficient-memory-can-cause-inconsistent-private-state)

### Download link
https://hyperledger.jfrog.io/artifactory/besu-binaries/besu/1.5.1/besu-1.5.1.zip

sha256sum: `c17f49b6b8686822417184952487fc135772f0be03514085926a6984fd955b88`

## 1.5 Breaking changes

When upgrading to 1.5, ensure you've taken into account the following breaking changes.

### Docker users with volume mounts

To maintain best security practices, we're changing the `user:group` on the Docker container to `besu`.

What this means for you:

* If you are running Besu as a binary, there is no impact.
* If you are running Besu as a Docker container *and* have a volume mount for data,  ensure that the
permissions on the directory allow other users and groups to r/w. Ideally this should be set to
`besu:besu` as the owner.

Note that the `besu` user only exists within the container not outside it. The same user ID may match
a different user outside the image.

If you’re mounting local folders, it is best to set the user via the Docker `—user` argument. Use the
UID because the username may not exist inside the docker container. Ensure the directory being mounted
is owned by that user.

### Remove Manual NAT method

The NAT manager `MANUAL` method has been removed.
If you have been using the `MANUAL` method, use the `NONE` method instead. The behavior of the
`NONE` method is the same as the previously supported `MANUAL` methods.

### Privacy users

Besu minor version upgrades require upgrading Orion to the latest minor version. That is, for
Besu <> Orion node pairs, when upgrading Besu to v1.5, it is required that Orion is upgraded to
v1.6. Older versions of Orion will no longer work with Besu v1.5.

## 1.5 Features

Features added between from 1.4 to 1.5 include:
* Mining Support
  Besu supports `eth_hashrate` and `eth_submitHashrate` to obtain the hashrate when we mine with a GPU mining worker.
* Tracing
  The [Tracing API](https://besu.hyperledger.org/en/latest/Reference/API-Methods/#trace-methods) is no longer an Early Access feature and now has full support for `trace_replayBlockTransactions`, `trace_Block` and `trace_transaction`.
* Plugin API Block Events
  `BlockAdded` and `BlockReorg` are now exposed via the [Plugin API](https://javadoc.io/doc/org.hyperledger.besu/plugin-api/latest/org/hyperledger/besu/plugin/services/BesuEvents.html).
* [Filters](https://besu.hyperledger.org/en/stable/HowTo/Interact/Filters/Accessing-Logs-Using-JSON-RPC/) and
  [subscriptions](https://besu.hyperledger.org/en/stable/HowTo/Interact/APIs/RPC-PubSub/) for private contracts.
* [SecurityModule Plugin API](https://javadoc.io/doc/org.hyperledger.besu/plugin-api/latest/org/hyperledger/besu/plugin/services/SecurityModuleService.html)
  This allows use of a different [security module](https://besu.hyperledger.org/en/stable/Reference/CLI/CLI-Syntax/#security-module)
  as a plugin to provide cryptographic function that can be used by NodeKey (such as sign, ECDHKeyAgreement etc.).
* [Onchain privacy groups](https://besu.hyperledger.org/en/latest/Concepts/Privacy/Onchain-PrivacyGroups/)
  with add and remove members. This is an early access feature. Early access features are not recommended
  for production networks and may have unstable interfaces.

## 1.5 Additions and Improvements

* Public Networks Default to Fast Sync: The default sync mode for named permissionless networks, such as the Ethereum mainnet and testnets, is now `FAST`.
  * The default is unchanged for private networks. That is, the sync mode defaults to `FULL` for private networks.
  * Use the [`--sync-mode` command line option](https://besu.hyperledger.org/Reference/CLI/CLI-Syntax/#sync-mode) to change the sync mode. [\#384](https://github.com/hyperledger/besu/pull/384)
* Proper Mining Support: Added full support for `eth_hashrate` and `eth_submitHashrate`. It is now possible to have the hashrate when we mine with a GPU mining worker [\#1063](https://github.com/hyperledger/besu/pull/1063)
* Performance Improvements: The addition of native libraries ([\#775](https://github.com/hyperledger/besu/pull/775)) and changes to data structures in the EVM ([\#1089](https://github.com/hyperledger/besu/pull/1089)) have improved Besu sync and EVM execution times.
* Tracing API Improvements: The [Tracing API](https://besu.hyperledger.org/en/latest/Reference/API-Methods/#trace-methods) is no longer an Early Access feature and now has full support for `trace_replayBlockTransactions`, `trace_Block` and `trace_transaction`.
* New Plugin API Block Events: `BlockAdded` and `BlockReorg` are now exposed via the Plugin API [\#637](https://github.com/hyperledger/besu/pull/637).
* Added experimental CLI option `--Xnat-kube-pod-name` to specify the name of the loadbalancer used by the Kubernetes nat manager [\#1078](https://github.com/hyperledger/besu/pull/1078)
- Local permissioning TOML config now supports additional keys (`nodes-allowlist` and `accounts-allowlist`).
Support for `nodes-whitelist` and `accounts-whitelist` will be removed in a future release.
- Add missing `mixHash` field for `eth_getBlockBy*` JSON RPC endpoints. [\#1098](https://github.com/hyperledger/besu/pull/1098)
* Besu now has a strict check on private transactions to ensure the privateFrom in the transaction
matches the sender Orion key that has distributed the payload. Besu 1.5+ requires Orion 1.6+ to work.
[#357](https://github.com/PegaSysEng/orion/issues/357)

### Bug fixes

No bug fixes with [user impact in this release](https://wiki.hyperledger.org/display/BESU/Changelog).

### Known Issues

Known issues are open issues categorized as [Very High or High impact](https://wiki.hyperledger.org/display/BESU/Defect+Prioritisation+Policy).

#### New known issues

- K8S permissioning uses of Service IPs rather than pod IPs which can fail. [\#1190](https://github.com/hyperledger/besu/pull/1190)
Workaround - Do not use permissioning on K8S.

- Restart caused by insufficient memory can cause inconsistent private state. [\#1110](https://github.com/hyperledger/besu/pull/1110)
Workaround - Ensure you allocate enough memory for the Java Runtime Environment that the node does not run out of memory.

#### Previously identified known issues

- [Scope of logs query causing Besu to hang](KNOWN_ISSUES.md#scope-of-logs-query-causing-besu-to-hang)
- [Eth/65 loses peers](KNOWN_ISSUES.md#eth65-loses-peers)
- [Fast sync when running Besu on cloud providers](KNOWN_ISSUES.md#fast-sync-when-running-besu-on-cloud-providers)
- [Privacy users with private transactions created using v1.3.4 or earlier](KNOWN_ISSUES.md#privacy-users-with-private-transactions-created-using-v134-or-earlier)

### Download link
https://hyperledger.jfrog.io/artifactory/besu-binaries/besu/1.5.0/besu-1.5.0.zip

sha256sum: `56929d6a71cc681688351041c919e9630ab6df7de37dd0c4ae9e19a4f44460b2`

**For download links of releases prior to 1.5.0, please visit https://hyperledger.jfrog.io/artifactory/besu-binaries/besu/**

## 1.4.6

### Additions and Improvements

- Print node address on startup. [\#938](https://github.com/hyperledger/besu/pull/938)
- Transaction pool: price bump replacement mechanism configurable through CLI. [\#928](https://github.com/hyperledger/besu/pull/928) [\#930](https://github.com/hyperledger/besu/pull/930)

### Bug Fixes

- Added timeout to queries. [\#986](https://github.com/hyperledger/besu/pull/986)
- Fixed issue where networks using onchain permissioning could stall when the bootnodes were not validators. [\#969](https://github.com/hyperledger/besu/pull/969)
- Update getForks method to ignore ClassicForkBlock chain parameter to fix issue with ETC syncing. [\#1014](https://github.com/hyperledger/besu/pull/1014)

### Known Issues

Known issues are open issues categorized as [Very High or High impact](https://wiki.hyperledger.org/display/BESU/Defect+Prioritisation+Policy).

#### Previously identified known issues

- [Scope of logs query causing Besu to hang](KNOWN_ISSUES.md#scope-of-logs-query-causing-besu-to-hang)
- [Eth/65 loses peers](KNOWN_ISSUES.md#eth65-loses-peers)
- [Fast sync when running Besu on cloud providers](KNOWN_ISSUES.md#fast-sync-when-running-besu-on-cloud-providers)
- [Privacy users with private transactions created using v1.3.4 or earlier](KNOWN_ISSUES.md#privacy-users-with-private-transactions-created-using-v134-or-earlier)

## 1.4.5

### Additions and Improvements

- Implemented WebSocket logs subscription for private contracts (`priv_subscribe`/`priv_unsubscribe`) [\#762](https://github.com/hyperledger/besu/pull/762)
- Introduced SecurityModule plugin API. This allows use of a different security module as a plugin to
  provide cryptographic function that can be used by NodeKey (such as sign, ECDHKeyAgreement etc.). KeyPairSecurityModule
  is registered and used by default. The CLI option `--security-module=<name> (defaults to localfile)` can be used
  to identify the security module plugin name to use instead. [\#713](https://github.com/hyperledger/besu/pull/713)
- Several testing related changes to improve compatibility with [Hive](https://hivetests.ethdevops.io/) and Retesteth.
  [\#806](https://github.com/hyperledger/besu/pull/806) and [#845](https://github.com/hyperledger/besu/pull/845)
- Native libraries for secp256k1 and Altbn128 encryption are enabled by default.  To disable these libraries use
  `--Xsecp256k1-native-enabled=false` and `--Xaltbn128-native-enabled=false`. [\#775](https://github.com/hyperledger/besu/pull/775)

### Bug Fixes

- Fixed `eth_estimateGas` JSON RPC so it no longer returns gas estimates that are too low. [\#842](https://github.com/hyperledger/besu/pull/842)
- Full help not displayed unless explicitly requested. [\#437](https://github.com/hyperledger/besu/pull/437)
- Compatibility with undocumented Geth `eth_subscribe` fields. [\#654](https://github.com/hyperledger/besu/pull/654)
- Current block number included as part of `eth_getWork` response. [\#849](https://github.com/hyperledger/besu/pull/849)

### Known Issues

Known issues are open issues categorized as [Very High or High impact](https://wiki.hyperledger.org/display/BESU/Defect+Prioritisation+Policy).

#### New known issues

* Scope of logs query causing Besu to crash. [\#944](https://github.com/hyperledger/besu/pull/944)

Workaround - Limit the number of blocks queried by each `eth_getLogs` call.

#### Previously identified known issues

- [`Intrinsic gas exceeds gas limit` returned when calling `delete mapping[addr]` or `mapping[addr] = 0`](KNOWN_ISSUES.md#intrinsic-gas-exceeds-gas-limit)
- [Eth/65 not backwards compatible](KNOWN_ISSUES.md#eth65-not-backwards-compatible)
- [Error full syncing with pruning](KNOWN_ISSUES.md#error-full-syncing-with-pruning)
- [Fast sync when running Besu on cloud providers](KNOWN_ISSUES.md#fast-sync-when-running-besu-on-cloud-providers)
- [Bootnodes must be validators when using onchain permissioning](KNOWN_ISSUES.md#bootnodes-must-be-validators-when-using-onchain-permissioning)
- [Privacy users with private transactions created using v1.3.4 or earlier](KNOWN_ISSUES.md#privacy-users-with-private-transactions-created-using-v134-or-earlier)

## 1.4.4

### Additions and Improvements

- Implemented [`priv_getLogs`](https://besu.hyperledger.org/en/latest/Reference/API-Methods/#priv_getlogs). [\#686](https://github.com/hyperledger/besu/pull/686)
- Implemented private contract log filters including JSON-RPC methods to interact with private filters. [\#735](https://github.com/hyperledger/besu/pull/735)
- Implemented EIP-2315: Simple Subroutines for the EVM [\#717](https://github.com/hyperledger/besu/pull/717)
- Implemented Splunk logging. [\#725](https://github.com/hyperledger/besu/pull/725)
- Implemented optional native library encryption. [\#675](https://github.com/hyperledger/besu/pull/675).  To enable add `--Xsecp256k1-native-enabled` (for transaction signatures) and/or `--Xaltbn128-native-enabled` (for altbn128 precomiled contracts) as command line options.

### Bug Fixes

- Flag added to toggle `eth/65` off by default. `eth/65` will remain toggled off by default until
a fix is completed for the [eth/65 known issue](KNOWN_ISSUES.md). [\#741](https://github.com/hyperledger/besu/pull/741)
- Resolve crashing NAT detectors on GKE. [\#731](https://github.com/hyperledger/besu/pull/731) fixes [\#507](https://github.com/hyperledger/besu/issues/507).
[Besu-Kubernetes Readme](https://github.com/PegaSysEng/besu-kubernetes/blob/master/README.md#network-topology-and-high-availability-requirements)
updated to reflect changes.
- Deal with quick service start failures [\#714](https://github.com/hyperledger/besu/pull/714) fixes [\#662](https://github.com/hyperledger/besu/issues/662)

### Known Issues

Known issues are open issues categorized as [Very High or High impact](https://wiki.hyperledger.org/display/BESU/Defect+Prioritisation+Policy).

#### New known issues

- `Intrinsic gas exceeds gas limit` returned when calling `delete mapping[addr]` or `mapping[addr] = 0` [\#696](https://github.com/hyperledger/besu/issues/696)

Calling delete and set to 0 Solidity mapping in Solidity fail.

#### Previously identified known issues

- [Eth/65 not backwards compatible](KNOWN_ISSUES.md#eth65-not-backwards-compatible)
- [Error full syncing with pruning](KNOWN_ISSUES.md#error-full-syncing-with-pruning)
- [Fast sync when running Besu on cloud providers](KNOWN_ISSUES.md#fast-sync-when-running-besu-on-cloud-providers)
- [Bootnodes must be validators when using onchain permissioning](KNOWN_ISSUES.md#bootnodes-must-be-validators-when-using-onchain-permissioning)
- [Privacy users with private transactions created using v1.3.4 or earlier](KNOWN_ISSUES.md#privacy-users-with-private-transactions-created-using-v134-or-earlier)

## 1.4.3

### Issues identified with 1.4.3 release

The `eth/65` change is not [backwards compatible](https://github.com/hyperledger/besu/issues/723).
This has the following impact:
* In a private network, nodes using the 1.4.3 client cannot interact with nodes using 1.4.2 or earlier
clients.
* On mainnet, synchronizing eventually stalls.

Workaround -> revert to v1.4.2.

A [fix](https://github.com/hyperledger/besu/pull/732) is currently [being tested](https://github.com/hyperledger/besu/pull/733).

### Critical Issue for Privacy Users

A critical issue for privacy users with private transactions created using Hyperledger Besu v1.3.4
or earlier has been identified. If you have a network with private transaction created using v1.3.4
or earlier, please read the following and take the appropriate steps:
https://wiki.hyperledger.org/display/BESU/Critical+Issue+for+Privacy+Users

### Additions and Improvements

- Added `eth/65` support. [\#608](https://github.com/hyperledger/besu/pull/608)
- Added block added and block reorg events. Added revert reason to block added transactions. [\#637](https://github.com/hyperledger/besu/pull/637)

### Deprecated

- Private Transaction `hash` field and `getHash()` method have been deprecated. They will be removed
in 1.5.0 release. [\#639](https://github.com/hyperledger/besu/pull/639)

### Known Issues

#### Fast sync when running Besu on cloud providers

A known [RocksDB issue](https://github.com/facebook/rocksdb/issues/6435) causes fast sync to fail
when running Besu on certain cloud providers. The following error is displayed repeatedly:

```
...
EthScheduler-Services-1 (importBlock) | ERROR | PipelineChainDownloader | Chain download failed. Restarting after short delay.
java.util.concurrent.CompletionException: org.hyperledger.besu.plugin.services.exception.StorageException: org.rocksdb.RocksDBException: block checksum mismatch:
....
```

This behaviour has been seen on AWS and Digital Ocean.

Workaround -> On AWS, a full restart of the AWS VM is required to restart the fast sync.

Fast sync is not currently supported on Digital Ocean. We are investigating options to
[add support for fast sync on Digital Ocean](https://github.com/hyperledger/besu/issues/591).

#### Error full syncing with pruning

- Error syncing with mainnet on Besu 1.3.7 node - MerkleTrieException [\#580](https://github.com/hyperledger/besu/issues/580)
The associated error is `Unable to load trie node value for hash` and is caused by the combination of
full sync and pruning.

Workarounds:
1. Explicitly disable pruning using `--pruning-enabled=false` when using fast sync.
2. If the `MerkleTrieException` occurs, delete the database and resync.

A fix for this issue is being actively worked on.

#### Fast sync reverting to full sync

In some cases of FastSyncException, fast sync reverts back to a full sync before having reached the
pivot block. [\#683](https://github.com/hyperledger/besu/issues/683)

Workaround -> To re-attempt fast syncing rather than continue full syncing, stop Besu, delete your
database, and start again.

#### Bootnodes must be validators when using onchain permissioning

- Onchain permissioning nodes can't peer when using a non-validator bootnode [\#528](https://github.com/hyperledger/besu/issues/528)

Workaround -> When using onchain permissioning, ensure bootnodes are also validators.


## 1.4.2

### Additions and Improvements

- Added `trace_block` JSON RPC API [\#449](https://github.com/hyperledger/besu/pull/449)
- Added `pulledStates` and `knownStates` to the EthQL `syncing` query and `eth_syncing` JSON-RPC api [\#565](https://github.com/hyperledger/besu/pull/565)

### Bug Fixes

- Fixed file parsing behaviour for privacy enclave keystore password file [\#554](https://github.com/hyperledger/besu/pull/554) (thanks to [magooster](https://github.com/magooster))
- Fixed known issue with being unable to re-add members to onchain privacy groups [\#471](https://github.com/hyperledger/besu/pull/471)

### Updated Early Access Features

* [Onchain privacy groups](https://besu.hyperledger.org/en/latest/Concepts/Privacy/Onchain-PrivacyGroups/) with add and remove members. Known issue resolved (see above).
* [TRACE API](https://besu.hyperledger.org/en/latest/Reference/API-Methods/#trace-methods) now includes `trace_block`, `trace_replayBlockTransactions`, and `trace_transaction`.
Fixed some issues on the trace replay block transactions API [\#522](https://github.com/hyperledger/besu/pull/522).

### Known Issues

#### Fast sync defaulting to full sync

-  When fast sync cannot find enough valid peers rapidly enough, Besu defaults to full sync.

Workarounds:
1. To re-attempt fast syncing rather than continue full syncing, stop Besu, delete your database,
and start again.
2. When fast syncing, explicitly disable pruning using `--pruning-enabled=false` to reduce the likelihood
of encountering the pruning bug.

A fix to remove the default to full sync is [in progress](https://github.com/hyperledger/besu/pull/427)
is being actively worked on.

#### Error full syncing with pruning

- Error syncing with mainnet on Besu 1.3.7 node - MerkleTrieException [\#BESU-160](https://jira.hyperledger.org/browse/BESU-160)
The associated error is `Unable to load trie node value for hash` and is caused by the combination of
full sync and pruning.

Workarounds:
1. Explicitly disable pruning using `--pruning-enabled=false` when using fast sync.
2. If the `MerkleTrieException` occurs, delete the database and resync.

A fix for this issue is being actively worked on.

#### Bootnodes must be validators when using onchain permissioning

- Onchain permissioning nodes can't peer when using a non-validator bootnode [\#BESU-181](https://jira.hyperledger.org/browse/BESU-181)

Workaround -> When using onchain permissioning, ensure bootnodes are also validators.

## 1.4.1

### Additions and Improvements

- Added priv_getCode [\#250](https://github.com/hyperledger/besu/pull/408). Gets the bytecode associated with a private address.
- Added `trace_transaction` JSON RPC API [\#441](https://github.com/hyperledger/besu/pull/441)
- Removed -X unstable prefix for pruning options (`--pruning-blocks-retained`, `--pruning-block-confirmations`) [\#440](https://github.com/hyperledger/besu/pull/440)
- Implemented [ECIP-1088](https://ecips.ethereumclassic.org/ECIPs/ecip-1088): Phoenix EVM and Protocol upgrades. [\#434](https://github.com/hyperledger/besu/pull/434)

### Bug Fixes

- [BESU-25](https://jira.hyperledger.org/browse/BESU-25) Use v5 Devp2p when pinging [\#392](https://github.com/hyperledger/besu/pull/392)
- Fixed a bug to manage concurrent access to cache files [\#438](https://github.com/hyperledger/besu/pull/438)
- Fixed configuration file bug: `pruning-blocks-retained` now accepts an integer in the config [\#440](https://github.com/hyperledger/besu/pull/440)
- Specifying RPC credentials file should not force RPC Authentication to be enabled [\#454](https://github.com/hyperledger/besu/pull/454)
- Enhanced estimateGas messages [\#436](https://github.com/hyperledger/besu/pull/436). When a estimateGas request fails a validation check, an improved error message is returned in the response.

### Early Access Features

Early access features are available features that are not recommended for production networks and may
have unstable interfaces.

* [Onchain privacy groups](https://besu.hyperledger.org/en/latest/Concepts/Privacy/Onchain-PrivacyGroups/) with add and remove members.
  Not being able to re-add a member to an onchain privacy group is a [known issue](https://github.com/hyperledger/besu/issues/455)
  with the add and remove functionality.

### Known Issues

#### Fast sync defaulting to full sync

-  When fast sync cannot find enough valid peers rapidly enough, Besu defaults to full sync.

Workarounds:
1. To re-attempt fast syncing rather than continue full syncing, stop Besu, delete your database,
and start again.
2. When fast syncing, explicitly disable pruning using `--pruning-enabled=false` to reduce the likelihood
of encountering the pruning bug.

A fix to remove the default to full sync is [in progress](https://github.com/hyperledger/besu/pull/427)
and is planned for inclusion in v1.4.1.

#### Error full syncing with pruning

- Error syncing with mainnet on Besu 1.3.7 node - MerkleTrieException [\#BESU-160](https://jira.hyperledger.org/browse/BESU-160)
The associated error is `Unable to load trie node value for hash` and is caused by the combination of
full sync and pruning.

Workarounds:
1. Explicitly disable pruning using `--pruning-enabled=false` when using fast sync.
2. If the `MerkleTrieException` occurs, delete the database and resync.

Investigation of this issue is in progress and a fix is targeted for v1.4.1.

#### Bootnodes must be validators when using onchain permissioning

- Onchain permissioning nodes can't peer when using a non-validator bootnode [\#BESU-181](https://jira.hyperledger.org/browse/BESU-181)

Workaround -> When using onchain permissioning, ensure bootnodes are also validators.

## 1.4.0

### Private State Migration

Hyperledger Besu v1.4 implements a new data structure for private state storage that is not backwards compatible.
A migration will be performed when starting v1.4 for the first time to reprocess existing private transactions
and re-create the private state data in the v1.4 format.

If you have existing private transactions, see [migration details](docs/Private-Txns-Migration.md).

### Additions and Improvements

* [TLS support](https://besu.hyperledger.org/en/latest/Concepts/TLS/) to secure client and server communication.

* [Multi-tenancy](https://besu.hyperledger.org/en/latest/Concepts/Privacy/Multi-Tenancy/) to enable multiple participants to use the same Besu and Orion node.

* [Plugin APIs](https://besu.hyperledger.org/en/latest/Concepts/Plugins/) to enable building of Java plugins to extend Hyperledger Besu.

* Support for additional [NAT methods](https://besu.hyperledger.org/en/latest/HowTo/Find-and-Connect/Specifying-NAT/).

* Added [`priv_call`](https://besu.hyperledger.org/en/latest/Reference/API-Methods/#priv_call) which invokes
a private contract function locally and does not change the private state.

* Besu has moved from an internal Bytes library to the [Apache Tuweni](https://tuweni.apache.org/) Bytes library.
This includes using the library in the Plugins API interfaces. [#295](https://github.com/hyperledger/besu/pull/295) and [#215](https://github.com/hyperledger/besu/pull/215)

### Early Access Features

Early access features are available features that are not recommended for production networks and may
have unstable interfaces.

* [Reorg compatible privacy](https://besu.hyperledger.org/en/latest/Concepts/Privacy/Privacy-Overview/#reorg-compatible-privacy)
to enable private transactions on networks using consensus mechanisms that fork.

* [Tracing API](https://besu.hyperledger.org/en/latest/Concepts/Transactions/Trace-Types) to obtain detailed information about transaction processing.

### Bug Fixes

See RC and Beta sections below.

### Known Issues

#### Fast sync defaulting to full sync

-  When fast sync cannot find enough valid peers rapidly enough, Besu defaults to full sync.

Workarounds:
1. To re-attempt fast syncing rather than continue full syncing, stop Besu, delete your database,
and start again.
2. When fast syncing, explicitly disable pruning using `--pruning-enabled=false` to reduce the likelihood
of encountering the pruning bug.

A fix to remove the default to full sync is [in progress](https://github.com/hyperledger/besu/pull/427)
and is planned for inclusion in v1.4.1.

#### Error full syncing with pruning

- Error syncing with mainnet on Besu 1.3.7 node - MerkleTrieException [\#BESU-160](https://jira.hyperledger.org/browse/BESU-160)
The associated error is `Unable to load trie node value for hash` and is caused by the combination of
full sync and pruning.

Workarounds:
1. Explicitly disable pruning using `--pruning-enabled=false` when using fast sync.
2. If the `MerkleTrieException` occurs, delete the database and resync.

Investigation of this issue is in progress and a fix is targeted for v1.4.1.

#### Bootnodes must be validators when using onchain permissioning

- Onchain permissioning nodes can't peer when using a non-validator bootnode [\#BESU-181](https://jira.hyperledger.org/browse/BESU-181)

Workaround -> When using onchain permissioning, ensure bootnodes are also validators.


## 1.4.0 RC-2

### Private State Migration
Hyperledger Besu v1.4 implements a new data structure for private state storage that is not backwards compatible.
A migration will be performed when starting v1.4 for the first time to reprocess existing private transactions
and re-create the private state data in the v1.4 format.
If you have existing private transactions, see [migration details](docs/Private-Txns-Migration.md).

## 1.4.0 RC-1

### Additions and Improvements

- New`trace_replayBlockTransactions` JSON-RPC API

This can be enabled using the `--rpc-http-api TRACE` CLI flag.  There are some philosophical differences between Besu and other implementations that are outlined in [trace_rpc_apis](docs/trace_rpc_apis.md).

- Ability to automatically detect Docker NAT settings from inside the container.

The default NAT method (AUTO) can detect this so no user intervention is required to enable this.

- Added [Multi-tenancy](https://besu.hyperledger.org/en/latest/Concepts/Privacy/Multi-Tenancy/) support which allows multiple participants to use the same Besu node for private transactions.

- Added TLS support for communication with privacy enclave

### Bug Fixes

- Private transactions are now validated before sent to the enclave [\#356](https://github.com/hyperledger/besu/pull/356)

### Known Bugs

- Error syncing with mainnet on Besu 1.3.7 node - MerkleTrieException [\#BESU-160](https://jira.hyperledger.org/browse/BESU-160)

Workaround -> Don't enable pruning when syncing to mainnet.

- Onchain permissioning nodes can't peer when using a non-validator bootnode [\#BESU-181](https://jira.hyperledger.org/browse/BESU-181)

Workaround -> When using onchain permissioning, ensure bootnodes are also validators.

## 1.4 Beta 3

### Additions and Improvements

- CLI option to enable TLS client auth for JSON-RPC HTTP [\#340](https://github.com/hyperledger/besu/pull/340)

Added CLI options to enable TLS client authentication and trusting client certificates:
~~~
--rpc-http-tls-client-auth-enabled - Enable TLS client authentication for the JSON-RPC HTTP service (default: false)
--rpc-http-tls-known-clients-file - Path to file containing client's certificate common name and fingerprint for client authentication.
--rpc-http-tls-ca-clients-enabled - Enable to accept clients certificate signed by a valid CA for client authentication (default: false)
~~~
If client-auth is enabled, user must either enable CA signed clients OR provide a known-clients file. An error is reported
if both CA signed clients is disabled and known-clients file is not specified.

- Stable Plugins APIs [\#346](https://github.com/hyperledger/besu/pull/346)

The `BesuEvents` service and related `data` package have been marked as a stable plugin API.

### Bug Fixes

- Return missing signers from getSignerMetrics [\#343](https://github.com/hyperledger/besu/pull/)

### Experimental Features

- Experimental support for `trace_replayBlockTransactions` - multiple PRs

Added support for the `trace_replayBlockTransactions` JSON-RPC call. To enable this API add
`TRACE` to the `rpc-http-api` options (for example,  `--rpc-http-api TRACE` on the command line).

This is not a production ready API.  There are known bugs relating to traced memory from calls and
returns, and the gas calculation reported in the flat traces does not always match up with the
correct gas calculated for consensus.

## 1.4 Beta 2

### Additions and Improvements

- Enable TLS for JSON-RPC HTTP Service [\#253](https://github.com/hyperledger/besu/pull/253)

Exposes new command line parameters to enable TLS on Ethereum JSON-RPC HTTP interface to allow clients like EthSigner to connect via TLS:
`--rpc-http-tls-enabled=true`
(Optional - Only required if `--rpc-http-enabled` is set to true) Set to `true` to enable TLS. False by default.
`--rpc-http-tls-keystore-file="/path/to/cert.pfx"`
(Must be specified if TLS is enabled) Path to PKCS12 format key store which contains server's certificate and it's private key
`--rpc-http-tls-keystore-password-file="/path/to/cert.passwd"`
(Must be specified if TLS is enabled) Path to the text file containing password for unlocking key store.
`--rpc-http-tls-known-clients-file="/path/to/rpc_tls_clients.txt"`
(Optional) Path to a plain text file containing space separated client’s certificate’s common name and its sha-256 fingerprints when
they are not signed by a known CA. The presence of this file (even empty) enables TLS client authentication. That is, the client
presents the certificate to server on TLS handshake and server establishes that the client certificate is either signed by a
proper/known CA. Otherwise, server trusts client certificate by reading the sha-256 fingerprint from known clients file specified above.

The format of the file is (as an example):
`localhost DF:65:B8:02:08:5E:91:82:0F:91:F5:1C:96:56:92:C4:1A:F6:C6:27:FD:6C:FC:31:F2:BB:90:17:22:59:5B:50`

### Bug Fixes

- TotalDifficulty is a BigInteger [\#253](https://github.com/hyperledger/besu/pull/253).
  Don't try and cast total difficulty down to a long because it will overflow long in a reasonable timeframe.

## 1.4 Beta 1

### Additions and Improvements

- Besu has moved from an internal Bytes library to the [Apache Tuweni](https://tuweni.apache.org/) Bytes library.  This includes using the library in the Plugins API interfaces. [#295](https://github.com/hyperledger/besu/pull/295) and [#215](https://github.com/hyperledger/besu/pull/215)
- Besu stops processing blocks if Orion is unavailable [\#253](https://github.com/hyperledger/besu/pull/253)
- Added priv_call [\#250](https://github.com/hyperledger/besu/pull/250).  Invokes a private contract function locally and does not change the private state.
- Support for [EIP-2124](https://github.com/ethereum/EIPs/blob/master/EIPS/eip-2124.md), which results in faster peer discovery [\#156](https://github.com/hyperledger/besu/pull/156)

## 1.3.8

### Additions and Improvements

- `admin_generateLogBloomCache` JSON-RPC API to generate a cache of the block bloombits that improves performance for log queries [\#262](https://github.com/hyperledger/besu/pull/262)

## Critical Fix in 1.3.7

1.3.7 includes a critical fix for Ethereum MainNet users and the Muir Glacier upgrade. We recommend users of Ethereum public networks
(MainNet, Ropsten, Rinkeby, and Goerli) upgrade immediately. This upgrade is also strongly recommended for users of private networks.

For more details, see [Hyperledger Besu Wiki](https://wiki.hyperledger.org/display/BESU/Mainnet+Consensus+Bug+Identified+and+Resolved+in+Hyperledger+Besu).

## Muir Glacier Compatibility

For compatibility with Ethereum Muir Glacier upgrade, use v1.3.7 or later.

## ETC Agharta Compatibility

For compatibility with ETC Agharta upgrade, use 1.3.7 or later.

### 1.3.7

### Additions and Improvements

- Hard Fork Support: Configures the Agharta activation block for the ETC MainNet configuration [\#251](https://github.com/hyperledger/besu/pull/251) (thanks to [soc1c](https://github.com/soc1c))
- `operator generate-log-bloom-cache` command line option to generate a cache of the block bloombits that improves performance for log queries  [\#245](https://github.com/hyperledger/besu/pull/245)

### Bug Fixes

- Resolves a Mainnet consensus issue [\#254](https://github.com/hyperledger/besu/pull/254)

### New Maintainer

[Edward Mack](https://github.com/hyperledger/besu/commits?author=edwardmack) added as a [new maintainer](https://github.com/hyperledger/besu/pull/219).

### 1.3.6

### Additions and Improvements

- Performance improvements:
  * Multithread Websockets to increase throughput [\#231](https://github.com/hyperledger/besu/pull/231)
  * NewBlockHeaders performance improvement [\#230](https://github.com/hyperledger/besu/pull/230)
- EIP2384 - Ice Age Adjustment around Istanbul [\#211](https://github.com/hyperledger/besu/pull/211)
- Hard Fork Support:
   * MuirGlacier for Ethereum Mainnet and Ropsten Testnet
   * Agharta for Kotti and Mordor Testnets

### Bug Fixes

- [\#210](https://github.com/hyperledger/besu/pull/210) fixes WebSocket frames handling
  User impact: PING/PONG frames handling in Websocket services was not implemented

### 1.3.5

### Additions and Improvements

- Log Event Streaming for Plugin API [\#186](https://github.com/hyperledger/besu/pull/186)
- Allow use a external JWT public key in authenticated APIs [\#183](https://github.com/hyperledger/besu/pull/183)
- ETC Configuration, classic fork peer validator [\#176](https://github.com/hyperledger/besu/pull/176) (thanks to [edwardmack](https://github.com/edwardmack))
- Allow IBFT validators to be changed at a given block [\#173](https://github.com/hyperledger/besu/pull/173)
- Support external mining using Stratum [\#140](https://github.com/hyperledger/besu/pull/140) (thanks to [atoulme](https://github.com/atoulme))
- Add more fields to private transaction receipt [\#85](https://github.com/hyperledger/besu/pull/85) (thanks to [josh-richardson](https://github.com/josh-richardson))
- [Pruning documentation](https://besu.hyperledger.org/en/latest/Concepts/Pruning/)

### Technical Improvements

- ETC - Cleanup [\#201](https://github.com/hyperledger/besu/pull/201) (thanks to [GregTheGreek](https://github.com/GregTheGreek))
- User specific enclave public key configuration in auth file [\#196](https://github.com/hyperledger/besu/pull/196)
- Change CustomForks -\> Transitions [\#193](https://github.com/hyperledger/besu/pull/193)
- Pass identity information into RpcMethod from Http Service [\#189](https://github.com/hyperledger/besu/pull/189)
- Remove the use of JsonRpcParameters from RpcMethods [\#188](https://github.com/hyperledger/besu/pull/188)
- Repaired Metrics name collision between Privacy and RocksDB [\#187](https://github.com/hyperledger/besu/pull/187)
- Multi-Tenancy: Do not specify a public key anymore when requesting a … [\#185](https://github.com/hyperledger/besu/pull/185)
- Updates to circle building acceptance tests [\#184](https://github.com/hyperledger/besu/pull/184)
- Move Apache Tuweni dependency to official release [\#181](https://github.com/hyperledger/besu/pull/181) (thanks to [atoulme](https://github.com/atoulme))
- Update Gradle to 6.0, support Java 13 [\#180](https://github.com/hyperledger/besu/pull/180)
- ETC Atlantis fork [\#179](https://github.com/hyperledger/besu/pull/179) (thanks to [edwardmack](https://github.com/edwardmack))
- ETC Gotham Fork [\#178](https://github.com/hyperledger/besu/pull/178) (thanks to [edwardmack](https://github.com/edwardmack))
- ETC DieHard fork support [\#177](https://github.com/hyperledger/besu/pull/177) (thanks to [edwardmack](https://github.com/edwardmack))
- Remove 'parentHash', 'number' and 'gasUsed' fields from the genesis d… [\#175](https://github.com/hyperledger/besu/pull/175) (thanks to [SweeXordious](https://github.com/SweeXordious))
- Enable pruning by default for fast sync and validate conflicts with privacy [\#172](https://github.com/hyperledger/besu/pull/172)
- Update RocksDB [\#170](https://github.com/hyperledger/besu/pull/170)
- Vpdate ver to 1.3.5-snapshot [\#169](https://github.com/hyperledger/besu/pull/169)
- Added PoaQueryService method that returns local node signer… [\#163](https://github.com/hyperledger/besu/pull/163)
- Add versioning to privacy storage [\#149](https://github.com/hyperledger/besu/pull/149)
- Update reference tests [\#139](https://github.com/hyperledger/besu/pull/139)

### 1.3.4

- Reverted _Enable pruning by default for fast sync (#135)_ [\#164](https://github.com/hyperledger/besu/pull/164)

### 1.3.3

### Technical Improvements

- Add --identity flag for client identification in node browsers [\#150](https://github.com/hyperledger/besu/pull/150)
- Istanbul Mainnet Block [\#145](https://github.com/hyperledger/besu/pull/150)
- Add priv\_getEeaTransactionCount [\#110](https://github.com/hyperledger/besu/pull/110)

### Additions and Improvements

- Redesign of how JsonRpcMethods are created [\#159](https://github.com/hyperledger/besu/pull/159)
- Moving JsonRpcMethods classes into the same package, prior to refactor [\#154](https://github.com/hyperledger/besu/pull/154)
- Reflect default logging in CLI help [\#148](https://github.com/hyperledger/besu/pull/148)
- Handle zero port better in NAT [\#147](https://github.com/hyperledger/besu/pull/147)
- Rework how filter and log query parameters are created/used [\#146](https://github.com/hyperledger/besu/pull/146)
- Don't generate shutdown tasks in controller [\#141](https://github.com/hyperledger/besu/pull/141)
- Ibft queries [\#138](https://github.com/hyperledger/besu/pull/138)
- Enable pruning by default for fast sync [\#135](https://github.com/hyperledger/besu/pull/135)
- Ensure spotless runs in CI [\#132](https://github.com/hyperledger/besu/pull/132)
- Add more logging around peer disconnects [\#131](https://github.com/hyperledger/besu/pull/131)
- Repair EthGetLogs returning incorrect results [\#128](https://github.com/hyperledger/besu/pull/128)
- Use Bloombits for Logs queries [\#127](https://github.com/hyperledger/besu/pull/127)
- Improve message when extraData missing [\#121](https://github.com/hyperledger/besu/pull/121)
- Fix miner startup logic [\#104](https://github.com/hyperledger/besu/pull/104)
- Support log reordring from reorgs in `LogSubscriptionService` [\#86](https://github.com/hyperledger/besu/pull/86)

### 1.3.2

### Additions and Improvements

- besu -v to print plugin versions[\#123](https://github.com/hyperledger/besu/pull/123)

### Technical Improvements

- Update Governance and Code of Conduct verbiage [\#120](https://github.com/hyperledger/besu/pull/120)
- Fix private transaction root mismatch [\#118](https://github.com/hyperledger/besu/pull/118)
- Programmatically enforce plugin CLI variable names [\#117](https://github.com/hyperledger/besu/pull/117)
- Additional unit test for selecting replaced pending transactions [\#116](https://github.com/hyperledger/besu/pull/116)
- Only set sync targets that have an estimated height value [\#115](https://github.com/hyperledger/besu/pull/115)
- Fix rlpx startup [\#114](https://github.com/hyperledger/besu/pull/114)
- Expose getPayload in Transaction plugin-api interface. [\#113](https://github.com/hyperledger/besu/pull/113)
- Dependency Version Upgrades [\#112](https://github.com/hyperledger/besu/pull/112)
- Add hash field in Transaction plugin interface. [\#111](https://github.com/hyperledger/besu/pull/111)
- Rework sync status events [\#106](https://github.com/hyperledger/besu/pull/106)

### 1.3.1

### Additions and Improvements

- Added GraphQL query/logs support [\#94](https://github.com/hyperledger/besu/pull/94)

### Technical Improvements

- Add totalDiffculty to BlockPropagated events. [\#97](https://github.com/hyperledger/besu/pull/97)
- Merge BlockchainQueries classes [\#101](https://github.com/hyperledger/besu/pull/101)
- Fixed casing of dynamic MetricCategorys [\#99](https://github.com/hyperledger/besu/pull/99)
- Fix private transactions breaking evm [\#96](https://github.com/hyperledger/besu/pull/96)
- Make SyncState variables thread-safe [\#95](https://github.com/hyperledger/besu/pull/95)
- Fix transaction tracking by sender [\#93](https://github.com/hyperledger/besu/pull/93)
- Make logic in PersistBlockTask more explicit to fix a LGTM warning [\#92](https://github.com/hyperledger/besu/pull/92)
- Removed Unused methods in the transaction simulator. [\#91](https://github.com/hyperledger/besu/pull/91)
- Fix ThreadBesuNodeRunner BesuConfiguration setup [\#90](https://github.com/hyperledger/besu/pull/90)
- JsonRpc method disabled error condition rewrite and unit test [\#80](https://github.com/hyperledger/besu/pull/80)
- Round trip testing of state trie account values [\#31](https://github.com/hyperledger/besu/pull/31)

### 1.3

### Breaking Change

- Disallow comments in Genesis JSON file. [\#49](https://github.com/hyperledger/besu/pull/49)

### Additions and Improvements

- Add `--required-block` command line option to deal with chain splits [\#79](https://github.com/hyperledger/besu/pull/79)
- Store db metadata file in the root data directory. [\#46](https://github.com/hyperledger/besu/pull/46)
- Add `--target-gas-limit` command line option. [\#24](https://github.com/hyperledger/besu/pull/24)(thanks to new contributor [cfelde](https://github.com/cfelde))
- Allow private contracts to access public state. [\#9](https://github.com/hyperledger/besu/pull/9)

### Technical Improvements

- Less verbose syncing subscriptions [\#59](https://github.com/hyperledger/besu/pull/59)
- Return enclave key instead of private transaction hash [\#53](https://github.com/hyperledger/besu/pull/53)
- Fix mark sweep pruner bugs where nodes that should be kept were being swept  [\#50](https://github.com/hyperledger/besu/pull/50)
- Clean up BesuConfiguration construction [\#51](https://github.com/hyperledger/besu/pull/51)
- Private tx nonce errors return same msg as any tx [\#48](https://github.com/hyperledger/besu/pull/48)
- Fix default logging [\#47](https://github.com/hyperledger/besu/pull/47)
- Introduce virtual operation. [\#45](https://github.com/hyperledger/besu/pull/45)
- Downgrade RocksDBPlugin Logging Levels [\#44](https://github.com/hyperledger/besu/pull/44)
- Infrastructure for exposing PoA metrics for plugins. [\#37](https://github.com/hyperledger/besu/pull/37)
- Refactor privacy storage. [\#7](https://github.com/hyperledger/besu/pull/7)

## 1.2.4

### Additions and Improvements

- Add Istanbul block (5435345) for Rinkeby [\#35](https://github.com/hyperledger/besu/pull/35)
- Add Istanbul block (1561651) for Goerli [\#27](https://github.com/hyperledger/besu/pull/27)
- Add Istanbul block (6485846) for Ropsten [\#26](https://github.com/hyperledger/besu/pull/26)
- Add privDistributeRawTransaction endpoint [\#23](https://github.com/hyperledger/besu/pull/23) (thanks to [josh-richardson](https://github.com/josh-richardson))

### Technical Improvements

- Refactors pantheon private key to signing private key [\#34](https://github.com/hyperledger/besu/pull/34) (thanks to [josh-richardson](https://github.com/josh-richardson))
- Support both BESU\_ and PANTHEON\_ env var prefixes [\#32](https://github.com/hyperledger/besu/pull/32)
- Use only fully validated peers for fast sync pivot selection [\#21](https://github.com/hyperledger/besu/pull/21)
- Support Version Rollbacks for RocksDB \(\#6\) [\#19](https://github.com/hyperledger/besu/pull/19)
- Update Cava library to Tuweni Library [\#18](https://github.com/hyperledger/besu/pull/18)
- StateTrieAccountValue:Version should be written as an int, not a long [\#17](https://github.com/hyperledger/besu/pull/17)
- Handle discovery peers with updated endpoints [\#12](https://github.com/hyperledger/besu/pull/12)
- Change retesteth port [\#11](https://github.com/hyperledger/besu/pull/11)
- Renames eea\_getTransactionReceipt to priv\_getTransactionReceipt [\#10](https://github.com/hyperledger/besu/pull/10) (thanks to [josh-richardson](https://github.com/josh-richardson))
- Support Version Rollbacks for RocksDB [\#6](https://github.com/hyperledger/besu/pull/6)
- Moving AT DSL into its own module [\#3](https://github.com/hyperledger/besu/pull/3)

## 1.2.3

### Additions and Improvements
- Added an override facility for genesis configs [\#1915](https://github.com/PegaSysEng/pantheon/pull/1915)
- Finer grained logging configuration [\#1895](https://github.com/PegaSysEng/pantheon/pull/1895) (thanks to [matkt](https://github.com/matkt))

### Technical Improvements

- Add archiving of docker test reports [\#1921](https://github.com/PegaSysEng/pantheon/pull/1921)
- Events API: Transaction dropped, sync status, and renames [\#1919](https://github.com/PegaSysEng/pantheon/pull/1919)
- Remove metrics from plugin registration [\#1918](https://github.com/PegaSysEng/pantheon/pull/1918)
- Replace uses of Instant.now from within the IBFT module [\#1911](https://github.com/PegaSysEng/pantheon/pull/1911)
- Update plugins-api build script [\#1908](https://github.com/PegaSysEng/pantheon/pull/1908)
- Ignore flaky tracing tests [\#1907](https://github.com/PegaSysEng/pantheon/pull/1907)
- Ensure plugin-api module gets published at the correct maven path [\#1905](https://github.com/PegaSysEng/pantheon/pull/1905)
- Return the plugin-apis to this repo [\#1900](https://github.com/PegaSysEng/pantheon/pull/1900)
- Stop autogenerating BesuInfo.java [\#1899](https://github.com/PegaSysEng/pantheon/pull/1899)
- Extracted Metrics interfaces to plugins-api. [\#1898](https://github.com/PegaSysEng/pantheon/pull/1898)
- Fix key value storage clear so it removes all values [\#1894](https://github.com/PegaSysEng/pantheon/pull/1894)
- Ethsigner test [\#1892](https://github.com/PegaSysEng/pantheon/pull/1892) (thanks to [iikirilov](https://github.com/iikirilov))
- Return null private transaction receipt instead of error [\#1872](https://github.com/PegaSysEng/pantheon/pull/1872) (thanks to [iikirilov](https://github.com/iikirilov))
- Implement trace replay block transactions trace option [\#1886](https://github.com/PegaSysEng/pantheon/pull/1886)
- Use object parameter instead of list of parameters for priv\_createPrivacyGroup [\#1868](https://github.com/PegaSysEng/pantheon/pull/1868) (thanks to [iikirilov](https://github.com/iikirilov))
- Refactor privacy acceptance tests [\#1864](https://github.com/PegaSysEng/pantheon/pull/1864) (thanks to [iikirilov](https://github.com/iikirilov))

## 1.2.2

### Additions and Improvements
- Support large numbers for the `--network-id` option [\#1891](https://github.com/PegaSysEng/pantheon/pull/1891)
- Added eea\_getTransactionCount Json Rpc [\#1861](https://github.com/PegaSysEng/pantheon/pull/1861)
- PrivacyMarkerTransaction to be signed with a randomly generated key [\#1844](https://github.com/PegaSysEng/pantheon/pull/1844)
- Implement eth\_getproof JSON RPC API [\#1824](https://github.com/PegaSysEng/pantheon/pull/1824) (thanks to [matkt](https://github.com/matkt))

### Technical Improvements
- Update the `pantheon blocks export` command usage [\#1887](https://github.com/PegaSysEng/pantheon/pull/1887) (thanks to [matkt](https://github.com/matkt))
- Stop Returning null for 'pending' RPC calls [\#1883](https://github.com/PegaSysEng/pantheon/pull/1883)
- Blake validation errors are hard errors [\#1882](https://github.com/PegaSysEng/pantheon/pull/1882)
- Add test cases for trace\_replayBlockTransactions [\#1881](https://github.com/PegaSysEng/pantheon/pull/1881)
- Simplify json rpc spec test setup [\#1880](https://github.com/PegaSysEng/pantheon/pull/1880)
- Tweak JSON import format [\#1878](https://github.com/PegaSysEng/pantheon/pull/1878)
- Transactions listeners should use the subscriber pattern [\#1877](https://github.com/PegaSysEng/pantheon/pull/1877)
- Maven spotless [\#1876](https://github.com/PegaSysEng/pantheon/pull/1876)
- Don't cache for localbalance [\#1875](https://github.com/PegaSysEng/pantheon/pull/1875)
- EIP-1108 - Reprice alt\_bn128  [\#1874](https://github.com/PegaSysEng/pantheon/pull/1874)
- Create stub trace\_replayBlockTransactions json-rpc method  [\#1873](https://github.com/PegaSysEng/pantheon/pull/1873)
- Improve trace log [\#1870](https://github.com/PegaSysEng/pantheon/pull/1870)
- Pruning Command Line Flags [\#1869](https://github.com/PegaSysEng/pantheon/pull/1869)
- Re-enable istanbul [\#1865](https://github.com/PegaSysEng/pantheon/pull/1865)
- Fix logic to disconnect from peers on fork [\#1863](https://github.com/PegaSysEng/pantheon/pull/1863)
- Blake 2b tweaks [\#1862](https://github.com/PegaSysEng/pantheon/pull/1862)
- Sweep state roots before child nodes [\#1854](https://github.com/PegaSysEng/pantheon/pull/1854)
- Update export subcommand to export blocks in rlp format [\#1852](https://github.com/PegaSysEng/pantheon/pull/1852)
- Updating docker tests to make it easier to follow & ensure it listens on the right interface on docker [\#1851](https://github.com/PegaSysEng/pantheon/pull/1851)
- Disable Istanbul block [\#1849](https://github.com/PegaSysEng/pantheon/pull/1849)
- Add read-only blockchain factory method [\#1845](https://github.com/PegaSysEng/pantheon/pull/1845)
- Removing the release plugin in favour of the new process with branches [\#1843](https://github.com/PegaSysEng/pantheon/pull/1843)
- Update Görli bootnodes [\#1842](https://github.com/PegaSysEng/pantheon/pull/1842)
- Upgrade graphql library to version 13.0 [\#1834](https://github.com/PegaSysEng/pantheon/pull/1834)
- Database versioning and enable multi-column database [\#1830](https://github.com/PegaSysEng/pantheon/pull/1830)
- Fixes invalid JsonGetter, comment [\#1811](https://github.com/PegaSysEng/pantheon/pull/1811) (thanks to [josh-richardson](https://github.com/josh-richardson))
- Add EthSigner acceptance test [\#1655](https://github.com/PegaSysEng/pantheon/pull/1655) (thanks to [iikirilov](https://github.com/iikirilov))
- Support plugin Richdata APIs via implementation [\#1581](https://github.com/PegaSysEng/pantheon/pull/1581)

## 1.2.1

### Additions and Improvements

- Removed the release plugin in favour of the new process with branches
[#1841](https://github.com/PegaSysEng/pantheon/pull/1841)
[#1843](https://github.com/PegaSysEng/pantheon/pull/1843)
[#1848](https://github.com/PegaSysEng/pantheon/pull/1848)
[#1855](https://github.com/PegaSysEng/pantheon/pull/1855)
- Updated Görli bootnodes [#1842](https://github.com/PegaSysEng/pantheon/pull/1842)
- Removed unnecessary test dependency [#1839](https://github.com/PegaSysEng/pantheon/pull/1839)
- Added warning when comments are used in genesis file [#1838](https://github.com/PegaSysEng/pantheon/pull/1838)
- Added an experimental flag for disabling timers [#1837](https://github.com/PegaSysEng/pantheon/pull/1837)
- Fixed FlatFileTaskCollection tests [#1833](https://github.com/PegaSysEng/pantheon/pull/1833)
- Added chain json import utility [#1832](https://github.com/PegaSysEng/pantheon/pull/1832)
- Added tests to AllNodesVisitor trie traversal [#1831](https://github.com/PegaSysEng/pantheon/pull/1831)
- Updated privateFrom to be required [#1829](https://github.com/PegaSysEng/pantheon/pull/1829) (thanks to [iikirilov](https://github.com/iikirilov))
- Made explicit that streamed accounts may be missing their address [#1828](https://github.com/PegaSysEng/pantheon/pull/1828)
- Refactored normalizeKeys method [#1826](https://github.com/PegaSysEng/pantheon/pull/1826)
- Removed dead parameters [#1825](https://github.com/PegaSysEng/pantheon/pull/1825)
- Added a nicer name for Corretto [#1819](https://github.com/PegaSysEng/pantheon/pull/1819)
- Changed core JSON-RPC method to support ReTestEth
[#1815](https://github.com/PegaSysEng/pantheon/pull/1815)
[#1818](https://github.com/PegaSysEng/pantheon/pull/1818)
- Added rewind to block functionality [#1814](https://github.com/PegaSysEng/pantheon/pull/1814)
- Added support for NoReward and NoProof seal engines [#1813](https://github.com/PegaSysEng/pantheon/pull/1813)
- Added strict short hex strings for retesteth [#1812](https://github.com/PegaSysEng/pantheon/pull/1812)
- Cleaned up genesis parsing [#1809](https://github.com/PegaSysEng/pantheon/pull/1809)
- Updating Orion to v1.3.2 [#1805](https://github.com/PegaSysEng/pantheon/pull/1805)
- Updaated newHeads subscription to emit events only for canonical blocks [#1798](https://github.com/PegaSysEng/pantheon/pull/1798)
- Repricing for trie-size-dependent opcodes [#1795](https://github.com/PegaSysEng/pantheon/pull/1795)
- Revised Istanbul Versioning assignments [#1794](https://github.com/PegaSysEng/pantheon/pull/1794)
- Updated RevertReason to return BytesValue [#1793](https://github.com/PegaSysEng/pantheon/pull/1793)
- Updated way priv_getPrivacyPrecompileAddress source [#1786](https://github.com/PegaSysEng/pantheon/pull/1786) (thanks to [iikirilov](https://github.com/iikirilov))
- Updated Chain ID opcode to return 0 as default [#1785](https://github.com/PegaSysEng/pantheon/pull/1785)
- Allowed fixedDifficulty=1 [#1784](https://github.com/PegaSysEng/pantheon/pull/1784)
- Updated Docker image defaults host interfaces [#1782](https://github.com/PegaSysEng/pantheon/pull/1782)
- Added tracking of world state account key preimages [#1780](https://github.com/PegaSysEng/pantheon/pull/1780)
- Modified PrivGetPrivateTransaction to take public tx hash [#1778](https://github.com/PegaSysEng/pantheon/pull/1778) (thanks to [josh-richardson](https://github.com/josh-richardson))
- Removed enclave public key from parameter
[#1789](https://github.com/PegaSysEng/pantheon/pull/1789)
[#1777](https://github.com/PegaSysEng/pantheon/pull/1777) (thanks to [iikirilov](https://github.com/iikirilov))
- Added storage key preimage tracking [#1772](https://github.com/PegaSysEng/pantheon/pull/1772)
- Updated priv_getPrivacyPrecompileAddress method return [#1766](https://github.com/PegaSysEng/pantheon/pull/1766) (thanks to [iikirilov](https://github.com/iikirilov))
- Added tests for permissioning with static nodes behaviour [#1764](https://github.com/PegaSysEng/pantheon/pull/1764)
- Added integration test for contract creation with privacyGroupId [#1762](https://github.com/PegaSysEng/pantheon/pull/1762) (thanks to [josh-richardson](https://github.com/josh-richardson))
- Added report node local address as the coinbase in Clique and IBFT
[#1758](https://github.com/PegaSysEng/pantheon/pull/1758)
[#1760](https://github.com/PegaSysEng/pantheon/pull/1760)
- Fixed private tx signature validation [#1753](https://github.com/PegaSysEng/pantheon/pull/1753)
- Updated CI configuration
[#1751](https://github.com/PegaSysEng/pantheon/pull/1751)
[#1835](https://github.com/PegaSysEng/pantheon/pull/1835)
- Added CLI flag for setting WorldStateDownloader task cache size [#1749](https://github.com/PegaSysEng/pantheon/pull/1749) (thanks to [matkt](https://github.com/matkt))
- Updated vertx to 2.8.0 [#1748](https://github.com/PegaSysEng/pantheon/pull/1748)
- changed RevertReason to BytesValue [#1746](https://github.com/PegaSysEng/pantheon/pull/1746)
- Added static nodes acceptance test [#1745](https://github.com/PegaSysEng/pantheon/pull/1745)
- Added report 0 hashrate when the mining coordinator doesn't support mining
[#1744](https://github.com/PegaSysEng/pantheon/pull/1744)
[#1757](https://github.com/PegaSysEng/pantheon/pull/1757)
- Implemented EIP-2200 - Net Gas Metering Revised [#1743](https://github.com/PegaSysEng/pantheon/pull/1743)
- Added chainId validation to PrivateTransactionValidator [#1741](https://github.com/PegaSysEng/pantheon/pull/1741)
- Reduced intrinsic gas cost [#1739](https://github.com/PegaSysEng/pantheon/pull/1739)
- De-duplicated test blocks data files [#1737](https://github.com/PegaSysEng/pantheon/pull/1737)
- Renamed various EEA methods to priv methods [#1736](https://github.com/PegaSysEng/pantheon/pull/1736) (thanks to [josh-richardson](https://github.com/josh-richardson))
- Permissioning Acceptance Test [#1735](https://github.com/PegaSysEng/pantheon/pull/1735)
 [#1759](https://github.com/PegaSysEng/pantheon/pull/1759)
- Add nonce handling to GenesisState [#1728](https://github.com/PegaSysEng/pantheon/pull/1728)
- Added 100-continue to HTTP [#1727](https://github.com/PegaSysEng/pantheon/pull/1727)
- Fixed get_signerMetrics [#1725](https://github.com/PegaSysEng/pantheon/pull/1725) (thanks to [matkt](https://github.com/matkt))
- Reworked "in-sync" checks [#1720](https://github.com/PegaSysEng/pantheon/pull/1720)
- Added Accounts Permissioning Acceptance Tests [#1719](https://github.com/PegaSysEng/pantheon/pull/1719)
- Added PrivateTransactionValidator to unify logic [#1713](https://github.com/PegaSysEng/pantheon/pull/1713)
- Added JSON-RPC API to report validator block production information [#1687](https://github.com/PegaSysEng/pantheon/pull/1687) (thanks to [matkt](https://github.com/matkt))
- Added Mark Sweep Pruner [#1638](https://github.com/PegaSysEng/pantheon/pull/1638)
- Added the Blake2b F compression function as a precompile in Besu [#1614](https://github.com/PegaSysEng/pantheon/pull/1614) (thanks to [iikirilov](https://github.com/iikirilov))
  [#1792](https://github.com/PegaSysEng/pantheon/pull/1792)
  [#1652](https://github.com/PegaSysEng/pantheon/pull/1652)
  - Added permissioning webinar in the resources [#1717](https://github.com/PegaSysEng/pantheon/pull/1717)
  - Add web3.js-eea reference doc [#1617](https://github.com/PegaSysEng/pantheon/pull/1617)
  [#1650](https://github.com/PegaSysEng/pantheon/pull/1650)
  [#1721](https://github.com/PegaSysEng/pantheon/pull/1721)
  [#1722](https://github.com/PegaSysEng/pantheon/pull/1722)
  [#1724](https://github.com/PegaSysEng/pantheon/pull/1724)
  [#1729](https://github.com/PegaSysEng/pantheon/pull/1729)
  [#1730](https://github.com/PegaSysEng/pantheon/pull/1730)
  [#1731](https://github.com/PegaSysEng/pantheon/pull/1731)
  [#1732](https://github.com/PegaSysEng/pantheon/pull/1732)
  [#1740](https://github.com/PegaSysEng/pantheon/pull/1740)
  [#1750](https://github.com/PegaSysEng/pantheon/pull/1750)
  [#1761](https://github.com/PegaSysEng/pantheon/pull/1761)
  [#1765](https://github.com/PegaSysEng/pantheon/pull/1765)
  [#1769](https://github.com/PegaSysEng/pantheon/pull/1769)
  [#1770](https://github.com/PegaSysEng/pantheon/pull/1770)
  [#1771](https://github.com/PegaSysEng/pantheon/pull/1771)
  [#1773](https://github.com/PegaSysEng/pantheon/pull/1773)
  [#1787](https://github.com/PegaSysEng/pantheon/pull/1787)
  [#1788](https://github.com/PegaSysEng/pantheon/pull/1788)
  [#1796](https://github.com/PegaSysEng/pantheon/pull/1796)
  [#1803](https://github.com/PegaSysEng/pantheon/pull/1803)
  [#1810](https://github.com/PegaSysEng/pantheon/pull/1810)
  [#1817](https://github.com/PegaSysEng/pantheon/pull/1817)
  - Added Java 11+ as a prerequisite for installing Besu using Homebrew. [#1755](https://github.com/PegaSysEng/pantheon/pull/1755)
  [#1742](https://github.com/PegaSysEng/pantheon/pull/1742)
  [#1763](https://github.com/PegaSysEng/pantheon/pull/1763)
  [#1779](https://github.com/PegaSysEng/pantheon/pull/1779)
  [#1781](https://github.com/PegaSysEng/pantheon/pull/1781)
  [#1827](https://github.com/PegaSysEng/pantheon/pull/1827)
  [#1767](https://github.com/PegaSysEng/pantheon/pull/1767) (thanks to [helderjnpinto](https://github.com/helderjnpinto))
  - Moved the docs to a [new doc repos](https://github.com/PegaSysEng/doc.pantheon) [#1822](https://github.com/PegaSysEng/pantheon/pull/1822)
- Explicitly configure some maven artifactIds [#1853](https://github.com/PegaSysEng/pantheon/pull/1853)
- Update export subcommand to export blocks in rlp format [#1852](https://github.com/PegaSysEng/pantheon/pull/1852)
- Implement `eth_getproof` JSON RPC API [#1824](https://github.com/PegaSysEng/pantheon/pull/1824)
- Database versioning and enable multi-column database [#1830](https://github.com/PegaSysEng/pantheon/pull/1830)
- Disable smoke tests on windows [#1847](https://github.com/PegaSysEng/pantheon/pull/1847)
- Add read-only blockchain factory method [#1845](https://github.com/PegaSysEng/pantheon/pull/1845)

## 1.2

### Additions and Improvements

- Add UPnP Support [\#1334](https://github.com/PegaSysEng/pantheon/pull/1334) (thanks to [notlesh](https://github.com/notlesh))
- Limit the fraction of wire connections initiated by peers [\#1665](https://github.com/PegaSysEng/pantheon/pull/1665)
- EIP-1706 - Disable SSTORE with gasleft lt call stipend  [\#1706](https://github.com/PegaSysEng/pantheon/pull/1706)
- EIP-1108 - Reprice alt\_bn128 [\#1704](https://github.com/PegaSysEng/pantheon/pull/1704)
- EIP-1344 ChainID Opcode [\#1690](https://github.com/PegaSysEng/pantheon/pull/1690)
- New release docker image [\#1664](https://github.com/PegaSysEng/pantheon/pull/1664)
- Support changing log level at runtime [\#1656](https://github.com/PegaSysEng/pantheon/pull/1656) (thanks to [matkt](https://github.com/matkt))
- Implement dump command to dump a specific block from storage [\#1641](https://github.com/PegaSysEng/pantheon/pull/1641) (thanks to [matkt](https://github.com/matkt))
- Add eea\_findPrivacyGroup endpoint to Besu [\#1635](https://github.com/PegaSysEng/pantheon/pull/1635) (thanks to [Puneetha17](https://github.com/Puneetha17))
- Updated eea send raw transaction with privacy group ID [\#1611](https://github.com/PegaSysEng/pantheon/pull/1611) (thanks to [iikirilov](https://github.com/iikirilov))
- Added Revert Reason [\#1603](https://github.com/PegaSysEng/pantheon/pull/1603)

### Technical Improvements

- Remove enclave public key from parameter [\#1789](https://github.com/PegaSysEng/pantheon/pull/1789)
- Update defaults host interfaces [\#1782](https://github.com/PegaSysEng/pantheon/pull/1782)
- Modifies PrivGetPrivateTransaction to take public tx hash [\#1778](https://github.com/PegaSysEng/pantheon/pull/1778)
- Remove enclave public key from parameter [\#1777](https://github.com/PegaSysEng/pantheon/pull/1777)
- Return the ethereum address of the privacy precompile from priv_getPrivacyPrecompileAddress [\#1766](https://github.com/PegaSysEng/pantheon/pull/1766)
- Report node local address as the coinbase in Clique and IBFT [\#1760](https://github.com/PegaSysEng/pantheon/pull/1760)
- Additional integration test for contract creation with privacyGroupId [\#1762](https://github.com/PegaSysEng/pantheon/pull/1762)
- Report 0 hashrate when the mining coordinator doesn't support mining [\#1757](https://github.com/PegaSysEng/pantheon/pull/1757)
- Fix private tx signature validation [\#1753](https://github.com/PegaSysEng/pantheon/pull/1753)
- RevertReason changed to BytesValue [\#1746](https://github.com/PegaSysEng/pantheon/pull/1746)
- Renames various eea methods to priv methods [\#1736](https://github.com/PegaSysEng/pantheon/pull/1736)
- Update Orion version [\#1716](https://github.com/PegaSysEng/pantheon/pull/1716)
- Rename CLI flag for better ordering of options [\#1715](https://github.com/PegaSysEng/pantheon/pull/1715)
- Routine dependency updates [\#1712](https://github.com/PegaSysEng/pantheon/pull/1712)
- Fix spelling error in getApplicationPrefix method name [\#1711](https://github.com/PegaSysEng/pantheon/pull/1711)
- Wait and retry if best peer's chain is too short for fast sync [\#1708](https://github.com/PegaSysEng/pantheon/pull/1708)
- Eea get private transaction fix [\#1707](https://github.com/PegaSysEng/pantheon/pull/1707) (thanks to [iikirilov](https://github.com/iikirilov))
- Rework remote connection limit flag defaults [\#1705](https://github.com/PegaSysEng/pantheon/pull/1705)
- Report invalid options from config file [\#1703](https://github.com/PegaSysEng/pantheon/pull/1703)
- Add ERROR to list of CLI log level options [\#1699](https://github.com/PegaSysEng/pantheon/pull/1699)
- Enable onchain account permissioning CLI option [\#1686](https://github.com/PegaSysEng/pantheon/pull/1686)
- Exempt static nodes from all connection limits [\#1685](https://github.com/PegaSysEng/pantheon/pull/1685)
- Enclave refactoring [\#1684](https://github.com/PegaSysEng/pantheon/pull/1684)
- Add opcode and precompiled support for versioning  [\#1683](https://github.com/PegaSysEng/pantheon/pull/1683)
- Use a percentage instead of fraction for the remote connections percentage CLI option. [\#1682](https://github.com/PegaSysEng/pantheon/pull/1682)
- Added error msg for calling eth\_sendTransaction [\#1681](https://github.com/PegaSysEng/pantheon/pull/1681)
- Remove instructions for installing with Chocolatey [\#1680](https://github.com/PegaSysEng/pantheon/pull/1680)
- remove zulu-jdk8 from smoke tests [\#1679](https://github.com/PegaSysEng/pantheon/pull/1679)
- Add new MainNet bootnodes [\#1678](https://github.com/PegaSysEng/pantheon/pull/1678)
- updating smoke tests to use \>= jdk11 [\#1677](https://github.com/PegaSysEng/pantheon/pull/1677)
- Fix handling of remote connection limit [\#1676](https://github.com/PegaSysEng/pantheon/pull/1676)
- Add accountVersion to MessageFrame [\#1675](https://github.com/PegaSysEng/pantheon/pull/1675)
- Change getChildren return type [\#1674](https://github.com/PegaSysEng/pantheon/pull/1674)
- Use Log4J message template instead of String.format [\#1673](https://github.com/PegaSysEng/pantheon/pull/1673)
- Return hashrate of 0 when not mining. [\#1672](https://github.com/PegaSysEng/pantheon/pull/1672)
- Add hooks for validation  [\#1671](https://github.com/PegaSysEng/pantheon/pull/1671)
- Upgrade to pantheon-build:0.0.6-jdk11 which really does include jdk11 [\#1670](https://github.com/PegaSysEng/pantheon/pull/1670)
- Onchain permissioning startup check [\#1669](https://github.com/PegaSysEng/pantheon/pull/1669)
- Update BesuCommand to accept minTransactionGasPriceWei as an integer [\#1668](https://github.com/PegaSysEng/pantheon/pull/1668) (thanks to [matkt](https://github.com/matkt))
- Privacy group id consistent [\#1667](https://github.com/PegaSysEng/pantheon/pull/1667) (thanks to [iikirilov](https://github.com/iikirilov))
- Change eea\_getPrivateTransaction endpoint to accept hex [\#1666](https://github.com/PegaSysEng/pantheon/pull/1666) (thanks to [Puneetha17](https://github.com/Puneetha17))
- Factorise metrics code for KeyValueStorage database [\#1663](https://github.com/PegaSysEng/pantheon/pull/1663))
- Create a metric tracking DB size [\#1662](https://github.com/PegaSysEng/pantheon/pull/1662)
- AT- Removing unused methods on KeyValueStorage [\#1661](https://github.com/PegaSysEng/pantheon/pull/1661)
- Add Prerequisites and Quick-Start [\#1660](https://github.com/PegaSysEng/pantheon/pull/1660) (thanks to [lazaridiscom](https://github.com/lazaridiscom))
- Java 11 updates [\#1658](https://github.com/PegaSysEng/pantheon/pull/1658)
- Make test generated keys deterministic w/in block generator [\#1657](https://github.com/PegaSysEng/pantheon/pull/1657)
- Rename privacyGroupId to createPrivacyGroupId [\#1654](https://github.com/PegaSysEng/pantheon/pull/1654) (thanks to [Puneetha17](https://github.com/Puneetha17))
- Intermittent Test Failures in TransactionsMessageSenderTest [\#1653](https://github.com/PegaSysEng/pantheon/pull/1653)
- Sanity check the generated distribution files before upload [\#1648](https://github.com/PegaSysEng/pantheon/pull/1648)
- Use JDK 11 for release builds [\#1647](https://github.com/PegaSysEng/pantheon/pull/1647)
- Support multiple private marker transactions in a block  [\#1646](https://github.com/PegaSysEng/pantheon/pull/1646)
- Display World State Sync Progress in Logs [\#1645](https://github.com/PegaSysEng/pantheon/pull/1645)
- Remove the docker gradle plugin, handle building docker with shell now [\#1644](https://github.com/PegaSysEng/pantheon/pull/1644)
- Switch to using metric names from EIP-2159 [\#1634](https://github.com/PegaSysEng/pantheon/pull/1634)
- Account versioning [\#1612](https://github.com/PegaSysEng/pantheon/pull/1612)

## 1.1.4

### Additions and Improvements

- \[PAN-2832\] Support setting config options via environment variables [\#1597](https://github.com/PegaSysEng/pantheon/pull/1597)
- Print Besu version when starting [\#1593](https://github.com/PegaSysEng/pantheon/pull/1593)
- \[PAN-2746\] Add eea\_createPrivacyGroup & eea\_deletePrivacyGroup endpoint [\#1560](https://github.com/PegaSysEng/pantheon/pull/1560) (thanks to [Puneetha17](https://github.com/Puneetha17))

### Technical Improvements

- Read config from env vars when no config file specified [\#1639](https://github.com/PegaSysEng/pantheon/pull/1639)
- Upgrade jackson-databind to 2.9.9.1 [\#1636](https://github.com/PegaSysEng/pantheon/pull/1636)
- Update Reference Tests [\#1633](https://github.com/PegaSysEng/pantheon/pull/1633)
- Ignore discport during static node permissioning check [\#1631](https://github.com/PegaSysEng/pantheon/pull/1631)
- Check connections more frequently during acceptance tests [\#1630](https://github.com/PegaSysEng/pantheon/pull/1630)
- Refactor experimental CLI options [\#1629](https://github.com/PegaSysEng/pantheon/pull/1629)
- JSON-RPC api net_services should display the actual ports [\#1628](https://github.com/PegaSysEng/pantheon/pull/1628)
- Refactor CLI [\#1627](https://github.com/PegaSysEng/pantheon/pull/1627)
- Simplify BesuCommand `run` and `parse` methods. [\#1626](https://github.com/PegaSysEng/pantheon/pull/1626)
- PAN-2860: Ignore discport during startup whitelist validation [\#1625](https://github.com/PegaSysEng/pantheon/pull/1625)
- Freeze plugin api version [\#1624](https://github.com/PegaSysEng/pantheon/pull/1624)
- Implement incoming transaction messages CLI option as an unstable command. [\#1622](https://github.com/PegaSysEng/pantheon/pull/1622)
- Update smoke tests docker images for zulu and openjdk to private ones [\#1620](https://github.com/PegaSysEng/pantheon/pull/1620)
- Remove duplication between EeaTransactionCountRpc & PrivateTransactionHandler [\#1619](https://github.com/PegaSysEng/pantheon/pull/1619)
- \[PAN-2709\] - nonce too low error [\#1618](https://github.com/PegaSysEng/pantheon/pull/1618)
- Cache TransactionValidationParams instead of creating new object for each call [\#1616](https://github.com/PegaSysEng/pantheon/pull/1616)
- \[PAN-2850\] Create a transaction pool configuration object [\#1615](https://github.com/PegaSysEng/pantheon/pull/1615)
- Add TransactionValidationParam to TxProcessor [\#1613](https://github.com/PegaSysEng/pantheon/pull/1613)
- Expose a CLI option to configure the life time of transaction messages. [\#1610](https://github.com/PegaSysEng/pantheon/pull/1610)
- Implement Prometheus metric counter for skipped expired transaction messages. [\#1609](https://github.com/PegaSysEng/pantheon/pull/1609)
- Upload jars to bintray as part of releases [\#1608](https://github.com/PegaSysEng/pantheon/pull/1608)
- Avoid publishing docker-pantheon directory to bintray during a release [\#1606](https://github.com/PegaSysEng/pantheon/pull/1606)
- \[PAN-2756\] Istanbul scaffolding [\#1605](https://github.com/PegaSysEng/pantheon/pull/1605)
- Implement a timeout in TransactionMessageProcessor [\#1604](https://github.com/PegaSysEng/pantheon/pull/1604)
- Reject transactions with gas price below the configured minimum [\#1602](https://github.com/PegaSysEng/pantheon/pull/1602)
- Always build the k8s image, only push to dockerhub for master branch [\#1601](https://github.com/PegaSysEng/pantheon/pull/1601)
- Properly validate AltBN128 pairing precompile input [\#1600](https://github.com/PegaSysEng/pantheon/pull/1600)
- \[PAN-2871\] Columnar rocksdb [\#1599](https://github.com/PegaSysEng/pantheon/pull/1599)
- Reverting change to dockerfile [\#1594](https://github.com/PegaSysEng/pantheon/pull/1594)
- Update dependency versions [\#1592](https://github.com/PegaSysEng/pantheon/pull/1592)
- \[PAN-2797\] Clean up failed connections [\#1591](https://github.com/PegaSysEng/pantheon/pull/1591)
- Cleaning up the build process for docker [\#1590](https://github.com/PegaSysEng/pantheon/pull/1590)
- \[PAN-2786\] Stop Transaction Pool Queue from Growing Unbounded [\#1586](https://github.com/PegaSysEng/pantheon/pull/1586)

## 1.1.3

### Additions and Improvements

- \[PAN-2811\] Be more lenient with discovery message deserialization. Completes our support for EIP-8 and enables Besu to work on Rinkeby again. [\#1580](https://github.com/PegaSysEng/pantheon/pull/1580)
- Added liveness and readiness probe stub endpoints [\#1553](https://github.com/PegaSysEng/pantheon/pull/1553)
- Implemented operator tool. \(blockchain network configuration for permissioned networks\) [\#1511](https://github.com/PegaSysEng/pantheon/pull/1511)
- \[PAN-2754\] Added eea\_getPrivacyPrecompileAddress [\#1579](https://github.com/PegaSysEng/pantheon/pull/1579) (thanks to [Puneetha17](https://github.com/Puneetha17))
- Publish the chain head gas used, gas limit, transaction count and ommer metrics [\#1551](https://github.com/PegaSysEng/pantheon/pull/1551)
- Add subscribe and unsubscribe count metrics [\#1541](https://github.com/PegaSysEng/pantheon/pull/1541)
- Add pivot block metrics [\#1537](https://github.com/PegaSysEng/pantheon/pull/1537)

### Technical Improvements

- PAN-2816: Hiding experimental account permissioning cli options [\#1584](https://github.com/PegaSysEng/pantheon/pull/1584)
- \[PAN-2630\] Synchronizer should disconnect the sync target peer on invalid block data [\#1578](https://github.com/PegaSysEng/pantheon/pull/1578)
- Rename MetricCategory to BesuMetricCategory [\#1574](https://github.com/PegaSysEng/pantheon/pull/1574)
- Convert MetricsConfigiguration to use a builder [\#1572](https://github.com/PegaSysEng/pantheon/pull/1572)
- PAN-2794: Including flag for onchain permissioning check on tx processor [\#1571](https://github.com/PegaSysEng/pantheon/pull/1571)
- Fix behaviour for absent account permissiong smart contract [\#1569](https://github.com/PegaSysEng/pantheon/pull/1569)
- Expand readiness check to check peer count and sync state [\#1568](https://github.com/PegaSysEng/pantheon/pull/1568)
- \[PAN-2798\] Reorganize p2p classes [\#1567](https://github.com/PegaSysEng/pantheon/pull/1567)
- PAN-2729: Account Smart Contract Permissioning ATs [\#1565](https://github.com/PegaSysEng/pantheon/pull/1565)
- Timeout build after 1 hour to prevent it hanging forever. [\#1564](https://github.com/PegaSysEng/pantheon/pull/1564)
- \[PAN-2791\] Make permissions checks for ongoing connections more granular [\#1563](https://github.com/PegaSysEng/pantheon/pull/1563)
- \[PAN-2721\] Fix TopicParameter deserialization [\#1562](https://github.com/PegaSysEng/pantheon/pull/1562)
- \[PAN-2779\] Allow signing private transaction with any key [\#1561](https://github.com/PegaSysEng/pantheon/pull/1561) (thanks to [iikirilov](https://github.com/iikirilov))
- \[PAN-2783\] Invert dependency between permissioning and p2p [\#1557](https://github.com/PegaSysEng/pantheon/pull/1557)
- Removing account filter from TransactionPool [\#1556](https://github.com/PegaSysEng/pantheon/pull/1556)
- \[PAN-1952\] - Remove ignored pending transaction event publish acceptance test [\#1552](https://github.com/PegaSysEng/pantheon/pull/1552)
- Make MetricCategories more flexible [\#1550](https://github.com/PegaSysEng/pantheon/pull/1550)
- Fix encoding for account permissioning check call [\#1549](https://github.com/PegaSysEng/pantheon/pull/1549)
- Discard known remote transactions prior to validation [\#1548](https://github.com/PegaSysEng/pantheon/pull/1548)
- \[PAN-2009\] - Fix cluster clean start after stop in Acceptance tests [\#1546](https://github.com/PegaSysEng/pantheon/pull/1546)
- FilterIdGenerator fixes [\#1544](https://github.com/PegaSysEng/pantheon/pull/1544)
- Only increment the added transaction counter if we actually added the transaction [\#1543](https://github.com/PegaSysEng/pantheon/pull/1543)
- When retrieving transactions by hash, check the pending transactions first [\#1542](https://github.com/PegaSysEng/pantheon/pull/1542)
- Fix thread safety in SubscriptionManager [\#1540](https://github.com/PegaSysEng/pantheon/pull/1540)
- \[PAN-2731\] Extract connection management from P2PNetwork [\#1538](https://github.com/PegaSysEng/pantheon/pull/1538)
- \[PAN-2010\] format filter id as quantity [\#1534](https://github.com/PegaSysEng/pantheon/pull/1534)
- PAN-2445: Onchain account permissioning [\#1507](https://github.com/PegaSysEng/pantheon/pull/1507)
- \[PAN-2672\] Return specific and useful error for enclave issues [\#1455](https://github.com/PegaSysEng/pantheon/pull/1455) (thanks to [Puneetha17](https://github.com/Puneetha17))

## 1.1.2

### Additions and Improvements

### Technical Improvements

- Replaced Void datatype with void [\#1530](https://github.com/PegaSysEng/pantheon/pull/1530)
- Fix estimate gas RPC failing for clique when no blocks have been created [\#1528](https://github.com/PegaSysEng/pantheon/pull/1528)
- Avoid auto-boxing for gauge metrics [\#1526](https://github.com/PegaSysEng/pantheon/pull/1526)
- Add AT to ensure 0-miner Clique/IBFT are valid [\#1525](https://github.com/PegaSysEng/pantheon/pull/1525)
- AT DSL - renaming to suffix of Conditions and co-locating with Conditions [\#1524](https://github.com/PegaSysEng/pantheon/pull/1524)
- Set disconnect flag immediately when disconnecting a peer [\#1521](https://github.com/PegaSysEng/pantheon/pull/1521)
- \[PAN-2547\] Modified JSON-RPC subscription processing to avoid blocking [\#1519](https://github.com/PegaSysEng/pantheon/pull/1519)
- Dependency Version Updates [\#1517](https://github.com/PegaSysEng/pantheon/pull/1517)
- AT DSL - renaming ibft to ibft2 [\#1516](https://github.com/PegaSysEng/pantheon/pull/1516)
- \[PIE-1578\] Added local transaction permissioning metrics [\#1515](https://github.com/PegaSysEng/pantheon/pull/1515)
- \[PIE-1577\] Added node local metrics [\#1514](https://github.com/PegaSysEng/pantheon/pull/1514)
- AT DSL - Removing WaitCondition, consistently applying Condition instead [\#1513](https://github.com/PegaSysEng/pantheon/pull/1513)
- Remove usage of deprecated ConcurrentSet [\#1512](https://github.com/PegaSysEng/pantheon/pull/1512)
- Log error if clique or ibft have 0 validators in genesis [\#1509](https://github.com/PegaSysEng/pantheon/pull/1509)
- GraphQL library upgrade changes. [\#1508](https://github.com/PegaSysEng/pantheon/pull/1508)
- Add metrics to assist monitoring and alerting [\#1506](https://github.com/PegaSysEng/pantheon/pull/1506)
- Use external pantheon-plugin-api library [\#1505](https://github.com/PegaSysEng/pantheon/pull/1505)
- Tilde [\#1504](https://github.com/PegaSysEng/pantheon/pull/1504)
- Dependency version updates [\#1503](https://github.com/PegaSysEng/pantheon/pull/1503)
- Simplify text [\#1501](https://github.com/PegaSysEng/pantheon/pull/1501) (thanks to [bgravenorst](https://github.com/bgravenorst))
- \[PAN-1625\] Clique AT mining continues if validator offline [\#1500](https://github.com/PegaSysEng/pantheon/pull/1500)
- Acceptance Test DSL Node refactoring [\#1498](https://github.com/PegaSysEng/pantheon/pull/1498)
- Updated an incorrect command [\#1497](https://github.com/PegaSysEng/pantheon/pull/1497) (thanks to [bgravenorst](https://github.com/bgravenorst))
- Acceptance Test and DSL rename for IBFT2 [\#1493](https://github.com/PegaSysEng/pantheon/pull/1493)
- \[PIE-1580\] Metrics for smart contract permissioning actions [\#1492](https://github.com/PegaSysEng/pantheon/pull/1492)
- Handle RLPException when processing incoming DevP2P messages [\#1491](https://github.com/PegaSysEng/pantheon/pull/1491)
- Limit spotless checks to java classes in expected java  dirs [\#1490](https://github.com/PegaSysEng/pantheon/pull/1490)
- \[PAN-2560\] Add LocalNode class [\#1489](https://github.com/PegaSysEng/pantheon/pull/1489)
- Changed Enode length error String implementation. [\#1486](https://github.com/PegaSysEng/pantheon/pull/1486)
- PAN-2715 - return block not found reasons in error [\#1485](https://github.com/PegaSysEng/pantheon/pull/1485)
- \[PAN-2652\] Refactor Privacy acceptance test and add Privacy Ibft test [\#1483](https://github.com/PegaSysEng/pantheon/pull/1483) (thanks to [iikirilov](https://github.com/iikirilov))
- \[PAN-2603\] Onchain account permissioning support [\#1475](https://github.com/PegaSysEng/pantheon/pull/1475)
- Make CLI options names with hyphen-minus searchable and reduce index size [\#1476](https://github.com/PegaSysEng/pantheon/pull/1476)
- Added warning banner when using latest version [\#1454](https://github.com/PegaSysEng/pantheon/pull/1454)
- Add RTD config file to fix Python version issue [\#1453](https://github.com/PegaSysEng/pantheon/pull/1453)
- \[PAN-2647\] Validate Private Transaction nonce before submitting to Transaction Pool [\#1449](https://github.com/PegaSysEng/pantheon/pull/1449) (thanks to [iikirilov](https://github.com/iikirilov))
- Add placeholders system to have global variables in markdown [\#1425](https://github.com/PegaSysEng/pantheon/pull/1425)

## 1.1.1

### Additions and Improvements

- [GraphQL](https://besu.hyperledger.org/en/latest/HowTo/Interact/APIs/GraphQL/) [\#1311](https://github.com/PegaSysEng/pantheon/pull/1311) (thanks to [zyfrank](https://github.com/zyfrank))
- Added [`--tx-pool-retention-hours`](https://besu.hyperledger.org/en/latest/Reference/CLI/CLI-Syntax/#tx-pool-retention-hours) [\#1333](https://github.com/PegaSysEng/pantheon/pull/1333)
- Added Genesis file support for specifying the maximum stack size. [\#1431](https://github.com/PegaSysEng/pantheon/pull/1431)
- Included transaction details when subscribed to Pending transactions [\#1410](https://github.com/PegaSysEng/pantheon/pull/1410)


### Technical Improvements

- Create MaintainedPeers class [\#1484](https://github.com/PegaSysEng/pantheon/pull/1484)
- Fix for permissioned network with single bootnode [\#1479](https://github.com/PegaSysEng/pantheon/pull/1479)
- Have ThreadBesuNodeRunner support plugin tests [\#1477](https://github.com/PegaSysEng/pantheon/pull/1477)
- Less pointless plugins errors [\#1473](https://github.com/PegaSysEng/pantheon/pull/1473)
- Rename GraphQLRPC to just GraphQL [\#1472](https://github.com/PegaSysEng/pantheon/pull/1472)
- eth\_protocolVersion is a Quantity, not an Integer [\#1470](https://github.com/PegaSysEng/pantheon/pull/1470)
- Don't require 'to' in 'blocks' queries [\#1464](https://github.com/PegaSysEng/pantheon/pull/1464)
- Events Plugin - Add initial "NewBlock" event message [\#1463](https://github.com/PegaSysEng/pantheon/pull/1463)
- Make restriction field in Private Transaction an enum [\#1462](https://github.com/PegaSysEng/pantheon/pull/1462) (thanks to [iikirilov](https://github.com/iikirilov))
- Helpful graphql error when an account doesn't exist [\#1460](https://github.com/PegaSysEng/pantheon/pull/1460)
- Acceptance Test Cleanup [\#1458](https://github.com/PegaSysEng/pantheon/pull/1458)
- Large chain id support for private transactions [\#1452](https://github.com/PegaSysEng/pantheon/pull/1452)
- Optimise TransactionPool.addRemoteTransaction [\#1448](https://github.com/PegaSysEng/pantheon/pull/1448)
- Reduce synchronization in PendingTransactions [\#1447](https://github.com/PegaSysEng/pantheon/pull/1447)
- Add simple PeerPermissions interface [\#1446](https://github.com/PegaSysEng/pantheon/pull/1446)
- Make sure ThreadBesuNodeRunner is exercised by automation [\#1442](https://github.com/PegaSysEng/pantheon/pull/1442)
- Decode devp2p packets off the event thread [\#1439](https://github.com/PegaSysEng/pantheon/pull/1439)
- Allow config files to specify no bootnodes [\#1438](https://github.com/PegaSysEng/pantheon/pull/1438)
- Capture all logs and errors in the Besu log output [\#1437](https://github.com/PegaSysEng/pantheon/pull/1437)
- Ensure failed Txns are deleted when detected during mining [\#1436](https://github.com/PegaSysEng/pantheon/pull/1436)
- Plugin Framework [\#1435](https://github.com/PegaSysEng/pantheon/pull/1435)
- Equals cleanup [\#1434](https://github.com/PegaSysEng/pantheon/pull/1434)
- Transaction smart contract permissioning controller [\#1433](https://github.com/PegaSysEng/pantheon/pull/1433)
- Renamed AccountPermissioningProver to TransactionPermissio… [\#1432](https://github.com/PegaSysEng/pantheon/pull/1432)
- Refactorings and additions to add Account based Smart Contract permissioning [\#1430](https://github.com/PegaSysEng/pantheon/pull/1430)
- Fix p2p PeerInfo handling [\#1428](https://github.com/PegaSysEng/pantheon/pull/1428)
- IbftProcessor logs when a throwable terminates mining [\#1427](https://github.com/PegaSysEng/pantheon/pull/1427)
- Renamed AccountWhitelistController [\#1424](https://github.com/PegaSysEng/pantheon/pull/1424)
- Unwrap DelegatingBytes32 and prevent Hash from wrapping other Hash instances [\#1423](https://github.com/PegaSysEng/pantheon/pull/1423)
- If nonce is invalid, do not delete during mining [\#1422](https://github.com/PegaSysEng/pantheon/pull/1422)
- Deleting unused windows jenkinsfile [\#1421](https://github.com/PegaSysEng/pantheon/pull/1421)
- Get all our smoke tests for all platforms in 1 jenkins job [\#1420](https://github.com/PegaSysEng/pantheon/pull/1420)
- Add pending object to GraphQL queries [\#1419](https://github.com/PegaSysEng/pantheon/pull/1419)
- Start listening for p2p connections after start\(\) is invoked [\#1418](https://github.com/PegaSysEng/pantheon/pull/1418)
- Improved JSON-RPC responses when EnodeURI parameter has invalid EnodeId [\#1417](https://github.com/PegaSysEng/pantheon/pull/1417)
- Use port 0 when starting a websocket server in tests [\#1416](https://github.com/PegaSysEng/pantheon/pull/1416)
- Windows jdk smoke tests [\#1413](https://github.com/PegaSysEng/pantheon/pull/1413)
- Change AT discard RPC tests to be more reliable by checking discard using proposals [\#1411](https://github.com/PegaSysEng/pantheon/pull/1411)
- Simple account permissioning [\#1409](https://github.com/PegaSysEng/pantheon/pull/1409)
- Fix clique miner to respect changes to vanity data made via JSON-RPC [\#1408](https://github.com/PegaSysEng/pantheon/pull/1408)
- Avoid recomputing the logs bloom filter when reading receipts [\#1407](https://github.com/PegaSysEng/pantheon/pull/1407)
- Remove NodePermissioningLocalConfig external references [\#1406](https://github.com/PegaSysEng/pantheon/pull/1406)
- Add constantinople fix block for Rinkeby [\#1404](https://github.com/PegaSysEng/pantheon/pull/1404)
- Update EnodeURL to support enodes with listening disabled [\#1403](https://github.com/PegaSysEng/pantheon/pull/1403)
- Integration Integration test\(s\) on p2p of 'net\_services'  [\#1402](https://github.com/PegaSysEng/pantheon/pull/1402)
- Reference tests fail on Windows [\#1401](https://github.com/PegaSysEng/pantheon/pull/1401)
- Fix non-deterministic test caused by variable size of generated transactions [\#1399](https://github.com/PegaSysEng/pantheon/pull/1399)
- Start BlockPropagationManager immediately - don't wait for full sync [\#1398](https://github.com/PegaSysEng/pantheon/pull/1398)
- Added error message for RPC method disabled [\#1396](https://github.com/PegaSysEng/pantheon/pull/1396)
- Fix intermittency in FullSyncChainDownloaderTest [\#1394](https://github.com/PegaSysEng/pantheon/pull/1394)
- Add explanatory comment about default port [\#1392](https://github.com/PegaSysEng/pantheon/pull/1392)
- Handle case where peers advertise a listening port of 0 [\#1391](https://github.com/PegaSysEng/pantheon/pull/1391)
- Cache extra data [\#1389](https://github.com/PegaSysEng/pantheon/pull/1389)
- Update Log message in IBFT Controller [\#1387](https://github.com/PegaSysEng/pantheon/pull/1387)
- Remove unnecessary field [\#1384](https://github.com/PegaSysEng/pantheon/pull/1384)
- Add getPeer method to PeerConnection [\#1383](https://github.com/PegaSysEng/pantheon/pull/1383)
- Removing smart quotes [\#1381](https://github.com/PegaSysEng/pantheon/pull/1381) (thanks to [jmcnevin](https://github.com/jmcnevin))
- Use streams and avoid iterating child nodes multiple times [\#1380](https://github.com/PegaSysEng/pantheon/pull/1380)
- Use execute instead of submit so unhandled exceptions get logged [\#1379](https://github.com/PegaSysEng/pantheon/pull/1379)
- Prefer EnodeURL over Endpoint [\#1378](https://github.com/PegaSysEng/pantheon/pull/1378)
- Add flat file based task collection [\#1377](https://github.com/PegaSysEng/pantheon/pull/1377)
- Consolidate local enode representation [\#1376](https://github.com/PegaSysEng/pantheon/pull/1376)
- Rename rocksdDbConfiguration to rocksDbConfiguration [\#1375](https://github.com/PegaSysEng/pantheon/pull/1375)
- Remove EthTaskChainDownloader and supporting code [\#1373](https://github.com/PegaSysEng/pantheon/pull/1373)
- Handle the pipeline being aborted while finalizing an async operation [\#1372](https://github.com/PegaSysEng/pantheon/pull/1372)
- Rename methods that create and return streams away from getX\(\) [\#1368](https://github.com/PegaSysEng/pantheon/pull/1368)
- eea\_getTransactionCount fails if account has not interacted with private state [\#1367](https://github.com/PegaSysEng/pantheon/pull/1367) (thanks to [iikirilov](https://github.com/iikirilov))
- Increase RocksDB settings [\#1364](https://github.com/PegaSysEng/pantheon/pull/1364) ([ajsutton](https://github.com/ajsutton))
- Don't abort in-progress master builds when a new commit is added. [\#1358](https://github.com/PegaSysEng/pantheon/pull/1358)
- Request open ended headers from sync target [\#1355](https://github.com/PegaSysEng/pantheon/pull/1355)
- Enable the pipeline chain downloader by default [\#1344](https://github.com/PegaSysEng/pantheon/pull/1344)
- Create P2PNetwork Builder [\#1343](https://github.com/PegaSysEng/pantheon/pull/1343)
- Include static nodes in permissioning logic [\#1339](https://github.com/PegaSysEng/pantheon/pull/1339)
- JsonRpcError decoding to include message [\#1336](https://github.com/PegaSysEng/pantheon/pull/1336)
- Cache current chain head info [\#1335](https://github.com/PegaSysEng/pantheon/pull/1335)
- Queue pending requests when all peers are busy [\#1331](https://github.com/PegaSysEng/pantheon/pull/1331)
- Fix failed tests on Windows [\#1332](https://github.com/PegaSysEng/pantheon/pull/1332)
- Provide error message when invalid key specified in key file [\#1328](https://github.com/PegaSysEng/pantheon/pull/1328)
- Allow whitespace in file paths loaded from resources directory [\#1329](https://github.com/PegaSysEng/pantheon/pull/1329)
- Allow whitespace in path [\#1327](https://github.com/PegaSysEng/pantheon/pull/1327)
- Require block numbers for debug\_traceBlockByNumber to be in hex [\#1326](https://github.com/PegaSysEng/pantheon/pull/1326)
- Improve logging of chain download errors in the pipeline chain downloader [\#1325](https://github.com/PegaSysEng/pantheon/pull/1325)
- Ensure eth scheduler is stopped in tests [\#1324](https://github.com/PegaSysEng/pantheon/pull/1324)
- Normalize account permissioning addresses in whitelist [\#1321](https://github.com/PegaSysEng/pantheon/pull/1321)
- Allow private contract invocations in multiple privacy groups [\#1318](https://github.com/PegaSysEng/pantheon/pull/1318) (thanks to [iikirilov](https://github.com/iikirilov))
- Fix account permissioning check case matching [\#1315](https://github.com/PegaSysEng/pantheon/pull/1315)
- Use header validation mode for ommers [\#1313](https://github.com/PegaSysEng/pantheon/pull/1313)
- Configure RocksDb max background compaction and thread count [\#1312](https://github.com/PegaSysEng/pantheon/pull/1312)
- Missing p2p info when queried live [\#1310](https://github.com/PegaSysEng/pantheon/pull/1310)
- Tx limit size send peers follow up [\#1308](https://github.com/PegaSysEng/pantheon/pull/1308)
- Remove remnants of the old dev mode [\#1307](https://github.com/PegaSysEng/pantheon/pull/1307)
- Remove duplicate init code from BesuController instances [\#1305](https://github.com/PegaSysEng/pantheon/pull/1305)
- Stop synchronizer prior to stopping the network [\#1302](https://github.com/PegaSysEng/pantheon/pull/1302)
- Evict old transactions [\#1299](https://github.com/PegaSysEng/pantheon/pull/1299)
- Send local transactions to new peers [\#1253](https://github.com/PegaSysEng/pantheon/pull/1253)

## 1.1

### Additions and Improvements

- [Privacy](https://besu.hyperledger.org/en/latest/Concepts/Privacy/Privacy-Overview/)
- [Onchain Permissioning](https://besu.hyperledger.org/en/latest/Concepts/Permissioning/Permissioning-Overview/#onchain)
- [Fastsync](https://besu.hyperledger.org/en/latest/Reference/CLI/CLI-Syntax/#fast-sync-min-peers)

### Technical Improvements

- priv_getTransactionCount fails if account has not interacted with private state [\#1369](https://github.com/PegaSysEng/pantheon/pull/1369)
- Updating Orion to 0.9.0 [\#1360](https://github.com/PegaSysEng/pantheon/pull/1360)
- Allow use of large chain IDs [\#1357](https://github.com/PegaSysEng/pantheon/pull/1357)
- Allow private contract invocations in multiple privacy groups [\#1340](https://github.com/PegaSysEng/pantheon/pull/1340)
- Missing p2p info when queried live [\#1338](https://github.com/PegaSysEng/pantheon/pull/1338)
- Fix expose transaction statistics [\#1337](https://github.com/PegaSysEng/pantheon/pull/1337)
- Normalize account permissioning addresses in whitelist [\#1321](https://github.com/PegaSysEng/pantheon/pull/1321)
- Update Enclave executePost method [\#1319](https://github.com/PegaSysEng/pantheon/pull/1319)
- Fix account permissioning check case matching [\#1315](https://github.com/PegaSysEng/pantheon/pull/1315)
- Removing 'all' from the help wording for host-whitelist [\#1304](https://github.com/PegaSysEng/pantheon/pull/1304)

## 1.1 RC

### Technical Improvements

- Better errors for when permissioning contract is set up wrong [\#1296](https://github.com/PegaSysEng/pantheon/pull/1296)
- Consolidate p2p node info methods [\#1288](https://github.com/PegaSysEng/pantheon/pull/1288)
- Update permissioning smart contract interface to match updated EEA proposal [\#1287](https://github.com/PegaSysEng/pantheon/pull/1287)
- Switch to new sync target if it exceeds the td threshold [\#1286](https://github.com/PegaSysEng/pantheon/pull/1286)
- Fix running ATs with in-process node runner [\#1285](https://github.com/PegaSysEng/pantheon/pull/1285)
- Simplify enode construction [\#1283](https://github.com/PegaSysEng/pantheon/pull/1283)
- Cleanup PeerConnection interface [\#1282](https://github.com/PegaSysEng/pantheon/pull/1282)
- Undo changes to PendingTransactions method visibility [\#1281](https://github.com/PegaSysEng/pantheon/pull/1281)
- Use default enclave public key to generate eea_getTransactionReceipt [\#1280](https://github.com/PegaSysEng/pantheon/pull/1280) (thanks to [Puneetha17](https://github.com/Puneetha17))
- Rollback to rocksdb 5.15.10 [\#1279](https://github.com/PegaSysEng/pantheon/pull/1279)
- Log error when a JSON decode problem is encountered [\#1278](https://github.com/PegaSysEng/pantheon/pull/1278)
- Create EnodeURL builder [\#1275](https://github.com/PegaSysEng/pantheon/pull/1275)
- Keep enode nodeId stored as a BytesValue [\#1274](https://github.com/PegaSysEng/pantheon/pull/1274)
- Feature/move subclass in pantheon command [\#1272](https://github.com/PegaSysEng/pantheon/pull/1272)
- Expose sync mode option [\#1270](https://github.com/PegaSysEng/pantheon/pull/1270)
- Refactor RocksDBStats [\#1266](https://github.com/PegaSysEng/pantheon/pull/1266)
- Normalize EnodeURLs [\#1264](https://github.com/PegaSysEng/pantheon/pull/1264)
- Build broken in Java 12 [\#1263](https://github.com/PegaSysEng/pantheon/pull/1263)
- Make PeerDiscovertAgentTest less flakey [\#1262](https://github.com/PegaSysEng/pantheon/pull/1262)
- Ignore extra json rpc params [\#1261](https://github.com/PegaSysEng/pantheon/pull/1261)
- Fetch local transactions in isolation [\#1259](https://github.com/PegaSysEng/pantheon/pull/1259)
- Update to debug trace transaction [\#1258](https://github.com/PegaSysEng/pantheon/pull/1258)
- Use labelled timer to differentiate between rocks db metrics [\#1254](https://github.com/PegaSysEng/pantheon/pull/1254) (thanks to [Puneetha17](https://github.com/Puneetha17))
- Migrate TransactionPool (& affiliated test) from 'core' to 'eth' [\#1251](https://github.com/PegaSysEng/pantheon/pull/1251)
- Use single instance of Rocksdb for privacy [\#1247](https://github.com/PegaSysEng/pantheon/pull/1247) (thanks to [Puneetha17](https://github.com/Puneetha17))
- Subscribing to sync events should receive false when in sync [\#1240](https://github.com/PegaSysEng/pantheon/pull/1240)
- Ignore transactions from the network while behind chain head [\#1228](https://github.com/PegaSysEng/pantheon/pull/1228)
- RocksDB Statistics in Metrics [\#1169](https://github.com/PegaSysEng/pantheon/pull/1169)
- Add block trace RPC methods [\#1088](https://github.com/PegaSysEng/pantheon/pull/1088) (thanks to [kziemianek](https://github.com/kziemianek))

## 1.0.3

### Additions and Improvements

- Notify of dropped messages [\#1156](https://github.com/PegaSysEng/pantheon/pull/1156)

### Technical Improvements

- Choose sync target based on td rather than height [\#1256](https://github.com/PegaSysEng/pantheon/pull/1256)
- CLI ewp options [\#1246](https://github.com/PegaSysEng/pantheon/pull/1246)
- Update BesuCommand.java [\#1245](https://github.com/PegaSysEng/pantheon/pull/1245)
- Reduce memory usage in import [\#1239](https://github.com/PegaSysEng/pantheon/pull/1239)
- Improve eea_sendRawTransaction error messages [\#1238](https://github.com/PegaSysEng/pantheon/pull/1238) (thanks to [Puneetha17](https://github.com/Puneetha17))
- Single topic filter [\#1235](https://github.com/PegaSysEng/pantheon/pull/1235)
- Enable pipeline chain downloader for fast sync [\#1232](https://github.com/PegaSysEng/pantheon/pull/1232)
- Make contract size limit configurable [\#1227](https://github.com/PegaSysEng/pantheon/pull/1227)
- Refactor PrivacyParameters config to use builder pattern [\#1226](https://github.com/PegaSysEng/pantheon/pull/1226) (thanks to [antonydenyer](https://github.com/antonydenyer))
- Different request limits for different request types [\#1224](https://github.com/PegaSysEng/pantheon/pull/1224)
- Finish off fast sync pipeline download [\#1222](https://github.com/PegaSysEng/pantheon/pull/1222)
- Enable fast-sync options on command line [\#1218](https://github.com/PegaSysEng/pantheon/pull/1218)
- Replace filtering headers after the fact with calculating number to request up-front [\#1216](https://github.com/PegaSysEng/pantheon/pull/1216)
- Support async processing while maintaining output order [\#1215](https://github.com/PegaSysEng/pantheon/pull/1215)
- Add Unstable Options to the CLI [\#1213](https://github.com/PegaSysEng/pantheon/pull/1213)
- Add private cluster acceptance tests [\#1211](https://github.com/PegaSysEng/pantheon/pull/1211) (thanks to [Puneetha17](https://github.com/Puneetha17))
- Re-aligned smart contract interface to EEA client spec 477 [\#1209](https://github.com/PegaSysEng/pantheon/pull/1209)
- Count the number of items discarded when a pipe is aborted [\#1208](https://github.com/PegaSysEng/pantheon/pull/1208)
- Pipeline chain download - fetch and import data [\#1207](https://github.com/PegaSysEng/pantheon/pull/1207)
- Permission provider that allows bootnodes if you have no other connections [\#1206](https://github.com/PegaSysEng/pantheon/pull/1206)
- Cancel in-progress async operations when the pipeline is aborted [\#1205](https://github.com/PegaSysEng/pantheon/pull/1205)
- Pipeline chain download - Checkpoints [\#1203](https://github.com/PegaSysEng/pantheon/pull/1203)
- Push development images to public dockerhub [\#1202](https://github.com/PegaSysEng/pantheon/pull/1202)
- Push builds of master as docker development images [\#1200](https://github.com/PegaSysEng/pantheon/pull/1200)
- Doc CI pipeline for build and tests [\#1199](https://github.com/PegaSysEng/pantheon/pull/1199)
- Replace the use of a disconnect listener with EthPeer.isDisconnected [\#1197](https://github.com/PegaSysEng/pantheon/pull/1197)
- Prep chain downloader for branch by abstraction [\#1194](https://github.com/PegaSysEng/pantheon/pull/1194)
- Maintain the state of MessageFrame in private Tx [\#1193](https://github.com/PegaSysEng/pantheon/pull/1193) (thanks to [Puneetha17](https://github.com/Puneetha17))
- Persist private world state only if we are mining [\#1191](https://github.com/PegaSysEng/pantheon/pull/1191) (thanks to [Puneetha17](https://github.com/Puneetha17))
- Remove SyncState from SyncTargetManager [\#1188](https://github.com/PegaSysEng/pantheon/pull/1188)
- Acceptance tests base for smart contract node permissioning [\#1186](https://github.com/PegaSysEng/pantheon/pull/1186)
- Fix metrics breakages [\#1185](https://github.com/PegaSysEng/pantheon/pull/1185)
- Typo [\#1184](https://github.com/PegaSysEng/pantheon/pull/1184) (thanks to [araskachoi](https://github.com/araskachoi))
- StaticNodesParserTest to pass on Windows [\#1183](https://github.com/PegaSysEng/pantheon/pull/1183)
- Don't mark world state as stalled until a minimum time without progress is reached [\#1179](https://github.com/PegaSysEng/pantheon/pull/1179)
- Use header validation policy in DownloadHeaderSequenceTask [\#1172](https://github.com/PegaSysEng/pantheon/pull/1172)
- Bond with bootnodes [\#1160](https://github.com/PegaSysEng/pantheon/pull/1160)

## 1.0.2

### Additions and Improvements

- Removed DB init when using `public-key` subcommand [\#1049](https://github.com/PegaSysEng/pantheon/pull/1049)
- Output enode URL on startup [\#1137](https://github.com/PegaSysEng/pantheon/pull/1137)
- Added Remove Peer JSON-RPC [\#1129](https://github.com/PegaSysEng/pantheon/pull/1129)
- Added `net_enode` JSON-RPC [\#1119](https://github.com/PegaSysEng/pantheon/pull/1119) (thanks to [mbergstrand](https://github.com/mbergstrand))
- Maintain a `staticnodes.json` [\#1106](https://github.com/PegaSysEng/pantheon/pull/1106)
- Added `tx-pool-max-size` command line parameter [\#1078](https://github.com/PegaSysEng/pantheon/pull/1078)
- Added PendingTransactions JSON-RPC [\#1043](https://github.com/PegaSysEng/pantheon/pull/1043) (thanks to [EdwinLeeGreene](https://github.com/EdwinLeeGreene))
- Added `admin_nodeInfo` JSON-RPC [\#1012](https://github.com/PegaSysEng/pantheon/pull/1012)
- Added `--metrics-category` CLI to only enable select metrics [\#969](https://github.com/PegaSysEng/pantheon/pull/969)

### Technical Improvements
- Fixed so self persists to the whitelist [\#1176](https://github.com/PegaSysEng/pantheon/pull/1176)
- Fixed to add self to permissioning whitelist [\#1175](https://github.com/PegaSysEng/pantheon/pull/1175)
- Fixed permissioning issues [\#1174](https://github.com/PegaSysEng/pantheon/pull/1174)
- AdminAddPeer returns custom Json RPC error code [\#1171](https://github.com/PegaSysEng/pantheon/pull/1171)
- Periodically connect to peers from table [\#1170](https://github.com/PegaSysEng/pantheon/pull/1170)
- Improved bootnodes option error message [\#1092](https://github.com/PegaSysEng/pantheon/pull/1092)
- Automatically restrict trailing peers while syncing [\#1167](https://github.com/PegaSysEng/pantheon/pull/1167)
- Avoid bonding to ourselves [\#1166](https://github.com/PegaSysEng/pantheon/pull/1166)
- Fix Push Metrics [\#1164](https://github.com/PegaSysEng/pantheon/pull/1164)
- Synchroniser waits for new peer if best is up to date [\#1161](https://github.com/PegaSysEng/pantheon/pull/1161)
- Don't attempt to download checkpoint headers if the number of headers is negative [\#1158](https://github.com/PegaSysEng/pantheon/pull/1158)
- Capture metrics on Vertx event loop and worker thread queues [\#1155](https://github.com/PegaSysEng/pantheon/pull/1155)
- Simplify node permissioning ATs [\#1153](https://github.com/PegaSysEng/pantheon/pull/1153)
- Add metrics around discovery process [\#1152](https://github.com/PegaSysEng/pantheon/pull/1152)
- Prevent connecting to self [\#1150](https://github.com/PegaSysEng/pantheon/pull/1150)
- Refactoring permissioning ATs [\#1148](https://github.com/PegaSysEng/pantheon/pull/1148)
- Added two extra Ropsten bootnodes [\#1147](https://github.com/PegaSysEng/pantheon/pull/1147)
- Fixed TCP port handling [\#1144](https://github.com/PegaSysEng/pantheon/pull/1144)
- Better error on bad header [\#1143](https://github.com/PegaSysEng/pantheon/pull/1143)
- Refresh peer table while we have fewer than maxPeers connected [\#1142](https://github.com/PegaSysEng/pantheon/pull/1142)
- Refactor jsonrpc consumption of local node permissioning controller [\#1140](https://github.com/PegaSysEng/pantheon/pull/1140)
- Disconnect peers before the pivot block while fast syncing [\#1139](https://github.com/PegaSysEng/pantheon/pull/1139)
- Reduce the default transaction pool size from 30,000 to 4096 [\#1136](https://github.com/PegaSysEng/pantheon/pull/1136)
- Fail at load if static nodes not whitelisted [\#1135](https://github.com/PegaSysEng/pantheon/pull/1135)
- Fix private transaction acceptance test [\#1134](https://github.com/PegaSysEng/pantheon/pull/1134) (thanks to [Puneetha17](https://github.com/Puneetha17))
- Quieter exceptions when network is unreachable [\#1133](https://github.com/PegaSysEng/pantheon/pull/1133)
- nodepermissioningcontroller used for devp2p connection filtering [\#1132](https://github.com/PegaSysEng/pantheon/pull/1132)
- Remove duplicates from apis specified via CLI [\#1131](https://github.com/PegaSysEng/pantheon/pull/1131)
- Synchronizer returns false if it is in sync [\#1130](https://github.com/PegaSysEng/pantheon/pull/1130)
- Added fromHexStringStrict to check for exactly 20 byte addresses [\#1128](https://github.com/PegaSysEng/pantheon/pull/1128)
- Fix deadlock scenario in AsyncOperationProcessor and re-enable WorldStateDownloaderTest [\#1126](https://github.com/PegaSysEng/pantheon/pull/1126)
- Ignore WorldStateDownloaderTest [\#1125](https://github.com/PegaSysEng/pantheon/pull/1125)
- Updated local config permissioning flags [\#1118](https://github.com/PegaSysEng/pantheon/pull/1118)
- Pipeline Improvements [\#1117](https://github.com/PegaSysEng/pantheon/pull/1117)
- Permissioning cli smart contract [\#1116](https://github.com/PegaSysEng/pantheon/pull/1116)
- Adding default pending transactions value in BesuControllerBuilder [\#1114](https://github.com/PegaSysEng/pantheon/pull/1114)
- Fix intermittency in WorldStateDownloaderTest [\#1113](https://github.com/PegaSysEng/pantheon/pull/1113)
- Reduce number of seen blocks and transactions Besu tracks [\#1112](https://github.com/PegaSysEng/pantheon/pull/1112)
- Timeout long test [\#1111](https://github.com/PegaSysEng/pantheon/pull/1111)
- Errorprone 2.3.3 upgrades [\#1110](https://github.com/PegaSysEng/pantheon/pull/1110)
- Add metric to capture memory used by RocksDB table readers [\#1108](https://github.com/PegaSysEng/pantheon/pull/1108)
- Don't allow creation of multiple gauges with the same name [\#1107](https://github.com/PegaSysEng/pantheon/pull/1107)
- Update Peer Discovery to use NodePermissioningController [\#1105](https://github.com/PegaSysEng/pantheon/pull/1105)
- Move starting world state download process inside WorldDownloadState [\#1104](https://github.com/PegaSysEng/pantheon/pull/1104)
- Enable private Tx capability to Clique [\#1102](https://github.com/PegaSysEng/pantheon/pull/1102) (thanks to [Puneetha17](https://github.com/Puneetha17))
- Enable private Tx capability to IBFT [\#1101](https://github.com/PegaSysEng/pantheon/pull/1101) (thanks to [Puneetha17](https://github.com/Puneetha17))
- Version Upgrades [\#1100](https://github.com/PegaSysEng/pantheon/pull/1100)
- Don't delete completed tasks from RocksDbTaskQueue [\#1099](https://github.com/PegaSysEng/pantheon/pull/1099)
- Support flat mapping with multiple threads [\#1098](https://github.com/PegaSysEng/pantheon/pull/1098)
- Add pipe stage name to thread while executing [\#1097](https://github.com/PegaSysEng/pantheon/pull/1097)
- Use pipeline for world state download [\#1096](https://github.com/PegaSysEng/pantheon/pull/1096)
- TXPool JSON RPC tweaks [\#1095](https://github.com/PegaSysEng/pantheon/pull/1095)
- Add in-memory cache over world state download queue [\#1087](https://github.com/PegaSysEng/pantheon/pull/1087)
- Trim default metrics [\#1086](https://github.com/PegaSysEng/pantheon/pull/1086)
- Improve imported block log line [\#1085](https://github.com/PegaSysEng/pantheon/pull/1085)
- Smart contract permission controller [\#1083](https://github.com/PegaSysEng/pantheon/pull/1083)
- Add timeout when waiting for JSON-RPC, WebSocket RPC and Metrics services to stop [\#1082](https://github.com/PegaSysEng/pantheon/pull/1082)
- Add pipeline framework to make parallel processing simpler [\#1077](https://github.com/PegaSysEng/pantheon/pull/1077)
- Node permissioning controller [\#1075](https://github.com/PegaSysEng/pantheon/pull/1075)
- Smart contract permission controller stub [\#1074](https://github.com/PegaSysEng/pantheon/pull/1074)
- Expose a synchronous start method in Runner [\#1072](https://github.com/PegaSysEng/pantheon/pull/1072)
- Changes in chain head should trigger new permissioning check for active peers [\#1071](https://github.com/PegaSysEng/pantheon/pull/1071)
- Fix exceptions fetching metrics after world state download completes [\#1066](https://github.com/PegaSysEng/pantheon/pull/1066)
- Accept transactions in the pool with nonce above account sender nonce [\#1065](https://github.com/PegaSysEng/pantheon/pull/1065)
- Repair Istanbul to handle Eth/62 & Eth/63 [\#1063](https://github.com/PegaSysEng/pantheon/pull/1063)
- Close Private Storage Provider [\#1059](https://github.com/PegaSysEng/pantheon/pull/1059) (thanks to [Puneetha17](https://github.com/Puneetha17))
- Add labels to Pipelined tasks metrics [\#1057](https://github.com/PegaSysEng/pantheon/pull/1057)
- Re-enable Quorum Synchronisation [\#1056](https://github.com/PegaSysEng/pantheon/pull/1056)
- Don't log expected failures as errors [\#1054](https://github.com/PegaSysEng/pantheon/pull/1054)
- Make findSuitablePeer abstract [\#1053](https://github.com/PegaSysEng/pantheon/pull/1053)
- Track added at in txpool [\#1048](https://github.com/PegaSysEng/pantheon/pull/1048)
- Fix ImportBlocksTask to only request from peers that claim to have the blocks [\#1047](https://github.com/PegaSysEng/pantheon/pull/1047)
- Don't run the dao block validator if dao block is 0 [\#1044](https://github.com/PegaSysEng/pantheon/pull/1044)
- Don't make unnecessary copies of data in RocksDbKeyValueStorage [\#1040](https://github.com/PegaSysEng/pantheon/pull/1040)
- Update discovery logic to trust bootnodes only when out of sync [\#1039](https://github.com/PegaSysEng/pantheon/pull/1039)
- Fix IndexOutOfBoundsException in DetermineCommonAncestorTask [\#1038](https://github.com/PegaSysEng/pantheon/pull/1038)
- Add `rpc_modules` JSON-RPC [\#1036](https://github.com/PegaSysEng/pantheon/pull/1036)
- Simple permissioning smart contract [\#1035](https://github.com/PegaSysEng/pantheon/pull/1035)
- Refactor enodeurl to use inetaddr [\#1032](https://github.com/PegaSysEng/pantheon/pull/1032)
- Update CLI options in mismatched genesis file message [\#1031](https://github.com/PegaSysEng/pantheon/pull/1031)
- Remove dependence of eth.core on eth.permissioning [\#1030](https://github.com/PegaSysEng/pantheon/pull/1030)
- Make alloc optional and provide nicer error messages when genesis config is invalid [\#1029](https://github.com/PegaSysEng/pantheon/pull/1029)
- Handle metrics request closing before response is generated [\#1028](https://github.com/PegaSysEng/pantheon/pull/1028)
- Change EthNetworkConfig bootnodes to always be URIs [\#1027](https://github.com/PegaSysEng/pantheon/pull/1027)
- Avoid port conflicts in acceptance tests [\#1025](https://github.com/PegaSysEng/pantheon/pull/1025)
- Include reference tests in jacoco [\#1024](https://github.com/PegaSysEng/pantheon/pull/1024)
- Acceptance test - configurable gas price [\#1023](https://github.com/PegaSysEng/pantheon/pull/1023)
- Get Internal logs and output [\#1022](https://github.com/PegaSysEng/pantheon/pull/1022) (thanks to [Puneetha17](https://github.com/Puneetha17))
- Fix race condition in WebSocketService [\#1021](https://github.com/PegaSysEng/pantheon/pull/1021)
- Ensure devp2p ports are written to ports file correctly [\#1020](https://github.com/PegaSysEng/pantheon/pull/1020)
- Report the correct tcp port in PING packets when it differs from the UDP port [\#1019](https://github.com/PegaSysEng/pantheon/pull/1019)
- Refactor transient transaction processor [\#1017](https://github.com/PegaSysEng/pantheon/pull/1017)
- Resume world state download from existing queue [\#1016](https://github.com/PegaSysEng/pantheon/pull/1016)
- IBFT Acceptance tests updated with longer timeout on first block [\#1015](https://github.com/PegaSysEng/pantheon/pull/1015)
- Update IBFT acceptances tests to await first block [\#1013](https://github.com/PegaSysEng/pantheon/pull/1013)
- Remove full hashimoto implementation as its never used [\#1011](https://github.com/PegaSysEng/pantheon/pull/1011)
- Created SyncStatus notifications [\#1010](https://github.com/PegaSysEng/pantheon/pull/1010)
- Address acceptance test intermittency [\#1008](https://github.com/PegaSysEng/pantheon/pull/1008)
- Consider a world state download stalled after 100 requests with no progress [\#1007](https://github.com/PegaSysEng/pantheon/pull/1007)
- Reduce log level when block miner is interrupted [\#1006](https://github.com/PegaSysEng/pantheon/pull/1006)
- RunnerTest fail on Windows due to network startup timing issue [\#1005](https://github.com/PegaSysEng/pantheon/pull/1005)
- Generate Private Contract Address [\#1004](https://github.com/PegaSysEng/pantheon/pull/1004) (thanks to [vinistevam](https://github.com/vinistevam))
- Delete the legacy pipelined import code [\#1003](https://github.com/PegaSysEng/pantheon/pull/1003)
- Fix race condition in WebSocket AT [\#1002](https://github.com/PegaSysEng/pantheon/pull/1002)
- Cleanup IBFT logging levels [\#995](https://github.com/PegaSysEng/pantheon/pull/995)
- Integration Test implementation dependency for non-IntelliJ IDE [\#992](https://github.com/PegaSysEng/pantheon/pull/992)
- Ignore fast sync and full sync tests to avoid race condition [\#991](https://github.com/PegaSysEng/pantheon/pull/991)
- Make acceptance tests use the process based runner again [\#990](https://github.com/PegaSysEng/pantheon/pull/990)
- RoundChangeCertificateValidator requires unique authors [\#989](https://github.com/PegaSysEng/pantheon/pull/989)
- Make Rinkeby the benchmark chain.  [\#986](https://github.com/PegaSysEng/pantheon/pull/986)
- Add metrics to Parallel Download pipeline [\#985](https://github.com/PegaSysEng/pantheon/pull/985)
- Change ExpectBlockNumber to require at least the specified block number [\#981](https://github.com/PegaSysEng/pantheon/pull/981)
- Fix benchmark compilation [\#980](https://github.com/PegaSysEng/pantheon/pull/980)
- RPC tests can use 127.0.0.1 loopback rather than localhost [\#974](https://github.com/PegaSysEng/pantheon/pull/974) thanks to [glethuillier](https://github.com/glethuillier) for raising)
- Disable picocli ansi when testing [\#973](https://github.com/PegaSysEng/pantheon/pull/973)
- Add a jmh benchmark for WorldStateDownloader [\#972](https://github.com/PegaSysEng/pantheon/pull/972)
- Gradle dependency for JMH annotation, for IDEs that aren't IntelliJ \(… [\#971](https://github.com/PegaSysEng/pantheon/pull/971)
- Separate download state tracking from WorldStateDownloader [\#967](https://github.com/PegaSysEng/pantheon/pull/967)
- Gradle dependency for JMH annotation, for IDEs that aren't IntelliJ [\#966](https://github.com/PegaSysEng/pantheon/pull/966)
- Truffle HDwallet Web3 1.0 [\#964](https://github.com/PegaSysEng/pantheon/pull/964)
- Add missing JavaDoc tags in JSONToRLP [\#963](https://github.com/PegaSysEng/pantheon/pull/963)
- Only import block if it isn't already on the block chain [\#962](https://github.com/PegaSysEng/pantheon/pull/962)
- CLI stack traces when debugging [\#960](https://github.com/PegaSysEng/pantheon/pull/960)
- Create peer discovery packets on a worker thread [\#955](https://github.com/PegaSysEng/pantheon/pull/955)
- Remove start functionality from IbftController and IbftBlockHeightMan… [\#952](https://github.com/PegaSysEng/pantheon/pull/952)
- Cleanup IBFT executors [\#951](https://github.com/PegaSysEng/pantheon/pull/951)
- Single threaded world state persistence [\#950](https://github.com/PegaSysEng/pantheon/pull/950)
- Fix version number on master [\#946](https://github.com/PegaSysEng/pantheon/pull/946)
- Change automatic benchmark  [\#945](https://github.com/PegaSysEng/pantheon/pull/945)
- Eliminate redundant header validation [\#943](https://github.com/PegaSysEng/pantheon/pull/943)
- RocksDbQueue Threading Tweaks [\#940](https://github.com/PegaSysEng/pantheon/pull/940)
- Validate DAO block [\#939](https://github.com/PegaSysEng/pantheon/pull/939)
- Complete Private Transaction Processor [\#938](https://github.com/PegaSysEng/pantheon/pull/938) (thanks to [iikirilov](https://github.com/iikirilov))
- Add metrics for netty queue length [\#932](https://github.com/PegaSysEng/pantheon/pull/932)
- Update GetNodeDataFromPeerTask to return a map [\#931](https://github.com/PegaSysEng/pantheon/pull/931)

## 1.0.1

Public key address export subcommand was missing in 1.0 release.

### Additions and Improvements
- Added `public-key export-address` subcommand [\#888](https://github.com/PegaSysEng/pantheon/pull/888)

## 1.0

### Additions and Improvements
- [IBFT 2.0](https://besu.hyperledger.org/en/latest/Tutorials/Private-Network/Create-IBFT-Network/)
- [Permissioning](https://besu.hyperledger.org/en/latest/Concepts/Permissioning/Permissioning-Overview/)
- [JSON-RPC Authentication](https://besu.hyperledger.org/en/latest/HowTo/Interact/APIs/Authentication/)
- Added `rlp encode` subcommand [\#965](https://github.com/PegaSysEng/pantheon/pull/965)
- Method to reload permissions file [\#834](https://github.com/PegaSysEng/pantheon/pull/834)
- Added rebind mitigation for Websockets. [\#905](https://github.com/PegaSysEng/pantheon/pull/905)
- Support genesis contract code [\#749](https://github.com/PegaSysEng/pantheon/pull/749) (thanks to [kziemianek](https://github.com/kziemianek))

### Technical Improvements
- RoundChangeCertificateValidator requires unique authors [\#997](https://github.com/PegaSysEng/pantheon/pull/997)
- RPC tests can use 127.0.0.1 loopback rather than localhost [\#979](https://github.com/PegaSysEng/pantheon/pull/979)
- Integration Test implementation dependency for non-IntelliJ IDE [\#978](https://github.com/PegaSysEng/pantheon/pull/978)
- Only import block if it isn't already on the block chain [\#977](https://github.com/PegaSysEng/pantheon/pull/977)
- Disable picocli ansi when testing [\#975](https://github.com/PegaSysEng/pantheon/pull/975)
- Create peer discovery packets on a worker thread [\#961](https://github.com/PegaSysEng/pantheon/pull/961)
- Removed Orion snapshot dependency [\#933](https://github.com/PegaSysEng/pantheon/pull/933)
- Use network ID instead of chain ID in MainnetBesuController. [\#929](https://github.com/PegaSysEng/pantheon/pull/929)
- Propagate new block messages to other clients in a worker thread [\#928](https://github.com/PegaSysEng/pantheon/pull/928)
- Parallel downloader should stop on puts if requested. [\#927](https://github.com/PegaSysEng/pantheon/pull/927)
- Permission config file location and option under docker [\#925](https://github.com/PegaSysEng/pantheon/pull/925)
- Fixed potential stall in world state download [\#922](https://github.com/PegaSysEng/pantheon/pull/922)
- Refactoring to introduce deleteOnExit\(\) for temp files [\#920](https://github.com/PegaSysEng/pantheon/pull/920)
- Reduce "Received transactions message" log from debug to trace [\#919](https://github.com/PegaSysEng/pantheon/pull/919)
- Handle PeerNotConnected exceptions when sending wire keep alives [\#918](https://github.com/PegaSysEng/pantheon/pull/918)
- admin_addpeers: error if node not whitelisted [\#917](https://github.com/PegaSysEng/pantheon/pull/917)
- Expose the Ibft MiningCoordinator [\#916](https://github.com/PegaSysEng/pantheon/pull/916)
- Check perm api against perm cli [\#915](https://github.com/PegaSysEng/pantheon/pull/915)
- Update metrics when completing a world state request with existing data [\#914](https://github.com/PegaSysEng/pantheon/pull/914)
- Improve RocksDBQueue dequeue performance [\#913](https://github.com/PegaSysEng/pantheon/pull/913)
- Error when removing bootnodes from nodes whitelist [\#912](https://github.com/PegaSysEng/pantheon/pull/912)
- Incremental Optimization\(s\) on BlockBroadcaster [\#911](https://github.com/PegaSysEng/pantheon/pull/911)
- Check permissions CLI dependencies [\#909](https://github.com/PegaSysEng/pantheon/pull/909)
- Limit the number of times we retry peer discovery interactions [\#908](https://github.com/PegaSysEng/pantheon/pull/908)
- IBFT to use VoteTallyCache [\#907](https://github.com/PegaSysEng/pantheon/pull/907)
- Add metric to expose number of inflight world state requests [\#906](https://github.com/PegaSysEng/pantheon/pull/906)
- Bootnodes not on whitelist - improve errors [\#904](https://github.com/PegaSysEng/pantheon/pull/904)
- Make chain download cancellable [\#901](https://github.com/PegaSysEng/pantheon/pull/901)
- Enforce accounts must start with 0x [\#900](https://github.com/PegaSysEng/pantheon/pull/900)
- When picking fast sync pivot block, use the peer with the best total difficulty [\#899](https://github.com/PegaSysEng/pantheon/pull/899)
- Process world state download data on a worker thread [\#898](https://github.com/PegaSysEng/pantheon/pull/898)
- CLI mixin help [\#895](https://github.com/PegaSysEng/pantheon/pull/895) ([macfarla](https://github.com/macfarla))
- Use absolute datapath instead of relative. [\#894](https://github.com/PegaSysEng/pantheon/pull/894).
- Fix task queue so that the updated failure count for requests is stored [\#893](https://github.com/PegaSysEng/pantheon/pull/893)
- Fix authentication header [\#891](https://github.com/PegaSysEng/pantheon/pull/891)
- Reorganize eth tasks [\#890](https://github.com/PegaSysEng/pantheon/pull/890)
- Unit tests of BlockBroadcaster [\#887](https://github.com/PegaSysEng/pantheon/pull/887)
- Fix authentication file validation errors [\#886](https://github.com/PegaSysEng/pantheon/pull/886)
- Fixing file locations under docker [\#885](https://github.com/PegaSysEng/pantheon/pull/885)
- Handle exceptions properly in EthScheduler [\#884](https://github.com/PegaSysEng/pantheon/pull/884)
- More bootnodes for goerli [\#880](https://github.com/PegaSysEng/pantheon/pull/880)
- Rename password hash command [\#879](https://github.com/PegaSysEng/pantheon/pull/879)
- Add metrics for EthScheduler executors [\#878](https://github.com/PegaSysEng/pantheon/pull/878)
- Disconnect peer removed from node whitelist [\#877](https://github.com/PegaSysEng/pantheon/pull/877)
- Reduce logging noise from invalid peer discovery packets and handshaking [\#876](https://github.com/PegaSysEng/pantheon/pull/876)
- Detect stalled world state downloads [\#875](https://github.com/PegaSysEng/pantheon/pull/875)
- Limit size of Ibft future message buffer [\#873](https://github.com/PegaSysEng/pantheon/pull/873)
- Ibft2: Replace NewRound with extended Proposal [\#872](https://github.com/PegaSysEng/pantheon/pull/872)
- Fixed admin_addPeer to periodically check maintained connections [\#871](https://github.com/PegaSysEng/pantheon/pull/871)
- WebSocket method permissions [\#870](https://github.com/PegaSysEng/pantheon/pull/870)
- Select new pivot block when world state becomes unavailable [\#869](https://github.com/PegaSysEng/pantheon/pull/869)
- Introduce FutureUtils to reduce duplicated code around CompletableFuture [\#868](https://github.com/PegaSysEng/pantheon/pull/868)
- Implement world state cancel [\#867](https://github.com/PegaSysEng/pantheon/pull/867)
- Renaming authentication configuration file CLI command [\#865](https://github.com/PegaSysEng/pantheon/pull/865)
- Break out RoundChangeCertificate validation [\#864](https://github.com/PegaSysEng/pantheon/pull/864)
- Disconnect peers where the common ancestor is before our fast sync pivot [\#862](https://github.com/PegaSysEng/pantheon/pull/862)
- Initial scaffolding for block propagation [\#860](https://github.com/PegaSysEng/pantheon/pull/860)
- Fix NullPointerException when determining fast sync pivot [\#859](https://github.com/PegaSysEng/pantheon/pull/859)
- Check for invalid token [\#856](https://github.com/PegaSysEng/pantheon/pull/856)
- Moving NodeWhitelistController to permissioning package [\#855](https://github.com/PegaSysEng/pantheon/pull/855)
- Fix state download race condition by creating a TaskQueue API [\#853](https://github.com/PegaSysEng/pantheon/pull/853)
- Changed separator in JSON RPC permissions [\#852](https://github.com/PegaSysEng/pantheon/pull/852)
- WebSocket acceptance tests now can use WebSockets [\#851](https://github.com/PegaSysEng/pantheon/pull/851)
- IBFT notifies EthPeer when remote node has a better block [\#849](https://github.com/PegaSysEng/pantheon/pull/849)
- Support resuming fast-sync downloads [\#848](https://github.com/PegaSysEng/pantheon/pull/848)
- Tweak Fast Sync Config [\#847](https://github.com/PegaSysEng/pantheon/pull/847)
- RPC authentication configuration validation + tests. [\#846](https://github.com/PegaSysEng/pantheon/pull/846)
- Tidy-up FastSyncState persistence [\#845](https://github.com/PegaSysEng/pantheon/pull/845)
- Do parallel extract signatures in the parallel block importer. [\#844](https://github.com/PegaSysEng/pantheon/pull/844)
- Fix 'the Input Is Too Long' Error on Windows [\#843](https://github.com/PegaSysEng/pantheon/pull/843) (thanks to [glethuillier](https://github.com/glethuillier)).
- Remove unnecessary sleep [\#842](https://github.com/PegaSysEng/pantheon/pull/842)
- Shutdown improvements [\#841](https://github.com/PegaSysEng/pantheon/pull/841)
- Speed up shutdown time [\#838](https://github.com/PegaSysEng/pantheon/pull/838)
- Add metrics to world state downloader [\#837](https://github.com/PegaSysEng/pantheon/pull/837)
- Store pivot block header [\#836](https://github.com/PegaSysEng/pantheon/pull/836)
- Clique should use beneficiary of zero on epoch blocks [\#833](https://github.com/PegaSysEng/pantheon/pull/833)
- Clique should ignore proposals for address 0 [\#831](https://github.com/PegaSysEng/pantheon/pull/831)
- Fix intermittency in FullSyncDownloaderTest [\#830](https://github.com/PegaSysEng/pantheon/pull/830)
- Added the authentication service to the WebSocket service [\#829](https://github.com/PegaSysEng/pantheon/pull/829)
- Extract creation and init of ProtocolContext into a re-usable class [\#828](https://github.com/PegaSysEng/pantheon/pull/828)
- Prevent duplicate commit seals in ibft header [\#827](https://github.com/PegaSysEng/pantheon/pull/827)
- Validate Ibft vanity data length [\#826](https://github.com/PegaSysEng/pantheon/pull/826)
- Refactored json rpc authentication to be provided as a service [\#825](https://github.com/PegaSysEng/pantheon/pull/825)
- Handle unavailable world states [\#824](https://github.com/PegaSysEng/pantheon/pull/824)
- Password in JWT payload [\#823](https://github.com/PegaSysEng/pantheon/pull/823)
- Homogenize error messages when required parameters are set [\#822](https://github.com/PegaSysEng/pantheon/pull/822) ([glethuillier](https://github.com/glethuillier)).
- Set remote peer chain head to parent of block received in NEW\_BLOCK\_MESSAGE [\#819](https://github.com/PegaSysEng/pantheon/pull/819)
- Peer disconnects should not result in stack traces [\#818](https://github.com/PegaSysEng/pantheon/pull/818)
- Abort previous builds [\#817](https://github.com/PegaSysEng/pantheon/pull/817)
- Parallel build stages [\#816](https://github.com/PegaSysEng/pantheon/pull/816)
- JWT authentication for JSON-RPC [\#815](https://github.com/PegaSysEng/pantheon/pull/815)
- Log errors that occur while finding a common ancestor [\#814](https://github.com/PegaSysEng/pantheon/pull/814)
- Shuffled log levels [\#813](https://github.com/PegaSysEng/pantheon/pull/813)
- Prevent duplicate IBFT messages being processed by state machine [\#811](https://github.com/PegaSysEng/pantheon/pull/811)
- Fix Orion startup ports [\#810](https://github.com/PegaSysEng/pantheon/pull/810)
- Commit world state continuously [\#809](https://github.com/PegaSysEng/pantheon/pull/809)
- Improve block propagation time [\#808](https://github.com/PegaSysEng/pantheon/pull/808)
- JSON-RPC authentication cli options & acceptance tests [\#807](https://github.com/PegaSysEng/pantheon/pull/807)
- Remove privacy not supported warning [\#806](https://github.com/PegaSysEng/pantheon/pull/806) (thanks to [vinistevam](https://github.com/vinistevam))
- Wire up Private Transaction Processor [\#805](https://github.com/PegaSysEng/pantheon/pull/805) (thanks to [Puneetha17](https://github.com/Puneetha17))
- Apply a limit to the number of responses in RespondingEthPeer.respondWhile [\#803](https://github.com/PegaSysEng/pantheon/pull/803)
- Avoid requesting empty block bodies from the network. [\#802](https://github.com/PegaSysEng/pantheon/pull/802)
- Handle partial responses to get receipts requests [\#801](https://github.com/PegaSysEng/pantheon/pull/801)
- Rename functions in Ibft MessageValidator [\#800](https://github.com/PegaSysEng/pantheon/pull/800)
- Upgrade GoogleJavaFormat to 1.7 [\#795](https://github.com/PegaSysEng/pantheon/pull/795)
- Minor refactorings of IntegrationTest infrastructure [\#786](https://github.com/PegaSysEng/pantheon/pull/786)
- Rework Ibft MessageValidatorFactory [\#785](https://github.com/PegaSysEng/pantheon/pull/785)
- Rework IbftRoundFactory [\#784](https://github.com/PegaSysEng/pantheon/pull/784)
- Rename artefacts to artifacts within IBFT [\#782](https://github.com/PegaSysEng/pantheon/pull/782)
- Rename TerminatedRoundArtefacts to PreparedRoundArtefacts [\#781](https://github.com/PegaSysEng/pantheon/pull/781)
- Rename Ibft MessageFactory methods [\#779](https://github.com/PegaSysEng/pantheon/pull/779)
- Update WorldStateDownloader to only filter out known code requests [\#777](https://github.com/PegaSysEng/pantheon/pull/777)
- Multiple name options only search for the longest one [\#776](https://github.com/PegaSysEng/pantheon/pull/776)
- Move ethTaskTimer to abstract root [\#775](https://github.com/PegaSysEng/pantheon/pull/775)
- Parallel Block importer [\#774](https://github.com/PegaSysEng/pantheon/pull/774)
- Wait for a peer with an estimated chain height before selecting a pivot block [\#772](https://github.com/PegaSysEng/pantheon/pull/772)
- Randomly perform full validation when fast syncing blocks [\#770](https://github.com/PegaSysEng/pantheon/pull/770)
- IBFT Message rework, piggybacking blocks on msgs. [\#769](https://github.com/PegaSysEng/pantheon/pull/769)
- EthScheduler additions [\#767](https://github.com/PegaSysEng/pantheon/pull/767)
- Fixing node whitelist isPermitted check [\#766](https://github.com/PegaSysEng/pantheon/pull/766)
- Eth/63 labels [\#764](https://github.com/PegaSysEng/pantheon/pull/764)
- Permissioning whitelist persistence. [\#763](https://github.com/PegaSysEng/pantheon/pull/763)
- Created message validators for NewRound and RoundChange [\#760](https://github.com/PegaSysEng/pantheon/pull/760)
- Add tests for FastSyncChainDownloader as a whole [\#758](https://github.com/PegaSysEng/pantheon/pull/758)
- Flatten IBFT Message API [\#757](https://github.com/PegaSysEng/pantheon/pull/757)
- Added TerminatedRoundArtefacts [\#756](https://github.com/PegaSysEng/pantheon/pull/756)
- Fix thread names in EthScheduler to include the thread number [\#755](https://github.com/PegaSysEng/pantheon/pull/755)
- Separate round change reception from RoundChangeCertificate [\#754](https://github.com/PegaSysEng/pantheon/pull/754)
- JSON-RPC authentication login [\#753](https://github.com/PegaSysEng/pantheon/pull/753)
- Spilt Ibft MessageValidator into components [\#752](https://github.com/PegaSysEng/pantheon/pull/752)
- Ensure first checkpoint headers is always in local blockchain for FastSyncCheckpointHeaderManager [\#750](https://github.com/PegaSysEng/pantheon/pull/750)
- Refactored permissioning components to be Optional. [\#747](https://github.com/PegaSysEng/pantheon/pull/747)
- Integrate rocksdb-based queue into WorldStateDownloader [\#746](https://github.com/PegaSysEng/pantheon/pull/746)
- Generify orion to enclave [\#745](https://github.com/PegaSysEng/pantheon/pull/745) (thanks to [vinistevam](https://github.com/vinistevam))
- Moved IBFT Message factory to use wrapped message types [\#744](https://github.com/PegaSysEng/pantheon/pull/744)
- Handle timeouts when requesting checkpoint headers correctly [\#743](https://github.com/PegaSysEng/pantheon/pull/743)
- Update RoundChangeManager to use flattened message [\#742](https://github.com/PegaSysEng/pantheon/pull/742)
- Handle validation failures when fast importing blocks [\#741](https://github.com/PegaSysEng/pantheon/pull/741)
- Updated IbftRound and RoundState APIs to use wrapped messages [\#740](https://github.com/PegaSysEng/pantheon/pull/740)
- Exception handling [\#739](https://github.com/PegaSysEng/pantheon/pull/739)
- Upgrade dependency versions and build cleanup [\#738](https://github.com/PegaSysEng/pantheon/pull/738)
- Update IbftBlockHeightManager to accept new message types. [\#737](https://github.com/PegaSysEng/pantheon/pull/737)
- Error response handling for permissions APIs [\#736](https://github.com/PegaSysEng/pantheon/pull/736)
- IPV6 bootnodes don't work [\#735](https://github.com/PegaSysEng/pantheon/pull/735)
- Updated to use tags of pantheon build rather than another repo [\#734](https://github.com/PegaSysEng/pantheon/pull/734)
- Log milestones at startup and other minor logging improvements [\#733](https://github.com/PegaSysEng/pantheon/pull/733)
- Create wrapper types for Ibft Signed messages [\#731](https://github.com/PegaSysEng/pantheon/pull/731)
- Ibft to uniquely ID messages by their hash [\#730](https://github.com/PegaSysEng/pantheon/pull/730)
- Rename ibftrevised to ibft2 [\#722](https://github.com/PegaSysEng/pantheon/pull/722)
- Limit ibft msg queues [\#704](https://github.com/PegaSysEng/pantheon/pull/704)
- Implement privacy precompiled contract [\#696](https://github.com/PegaSysEng/pantheon/pull/696) (thanks to [Puneetha17](https://github.com/Puneetha17))
- Integration of RecursivePeerRefreshState and PeerDiscoveryController [\#420](https://github.com/PegaSysEng/pantheon/pull/420)

## 0.9.1

Built and compatible with JDK8.

## 0.9

### Breaking Changes to Command Line

Breaking changes have been made to the command line options in v0.9 to improve usability. Many v0.8 command line options no longer work.

The [documentation](https://docs.pantheon.pegasys.tech/en/latest/) has been updated throughout to use the changed command line options and the [command line reference](https://besu.hyperledger.org/en/stable/) documents the changed options.

| Previous Option                     | New Option                                                                                                                                                                                                                                  | Change                            |
|-------------------------------------|------------------------------------------------------------------------------------------------------------------------------------------------------------------------------------------------------------------------------------------|----------------------------------|
| `--config`                          | [`--config-file`](https://besu.hyperledger.org/en/latest/Reference/CLI/CLI-Syntax/#config-file)                                                                                                                                  | Renamed                          |
| `--datadir`                         | [`--data-path`](https://besu.hyperledger.org/en/latest/Reference/CLI/CLI-Syntax/#data-path)                                                                                                                                      | Renamed                          |
| `--dev-mode`                        | [`--network=dev`](https://besu.hyperledger.org/en/latest/Reference/CLI/CLI-Syntax/#network)                                                                                                                                     | Replaced by `--network` option   |
| `--genesis`                         | [`--genesis-file`](https://besu.hyperledger.org/en/latest/Reference/CLI/CLI-Syntax/#genesis-file)                                                                                                                                | Renamed                          |
| `--goerli`                          | [`--network=goerli`](https://besu.hyperledger.org/en/latest/Reference/CLI/CLI-Syntax/#network)                                                                                                                                  | Replaced by `--network` option   |
| `--metrics-listen=<HOST:PORT>`      | [`--metrics-host=<HOST>`](https://besu.hyperledger.org/en/latest/Reference/CLI/CLI-Syntax/#metrics-host) and [`--metrics-port=<PORT>`](https://besu.hyperledger.org/en/latest/Reference/CLI/CLI-Syntax/#metrics-port) | Split into host and port options |
| `--miner-extraData`                 | [`--miner-extra-data`](https://besu.hyperledger.org/en/latest/Reference/CLI/CLI-Syntax/#miner-extra-data)                                                                                                                       | Renamed                          |
| `--miner-minTransactionGasPriceWei` | [`--min-gas-price`](https://besu.hyperledger.org/en/latest/Reference/CLI/CLI-Syntax/#min-gas-price)                                                                                                                              | Renamed                          |
| `--no-discovery`                    | [`--discovery-enabled`](https://besu.hyperledger.org/en/latest/Reference/CLI/CLI-Syntax/#discovery-enabled)                                                                                                                      | Replaced                         |
| `--node-private-key`                | [`--node-private-key-file`](https://besu.hyperledger.org/en/latest/Reference/CLI/CLI-Syntax/#node-private-key-file)                                                                                                              | Renamed                          |
| `--ottoman`                         | N/A                                                                                                                                                                                                                                         | Removed                          |
| `--p2p-listen=<HOST:PORT>`          | [`--p2p-host=<HOST>`](https://besu.hyperledger.org/en/latest/Reference/CLI/CLI-Syntax/#p2p-hostt) and [`--p2p-port=<PORT>`](https://besu.hyperledger.org/en/latest/Reference/CLI/CLI-Syntax/#p2p-port) | Split into host and port options |
| `--rinkeby`                         | [`--network=rinkeby`](https://besu.hyperledger.org/en/latest/Reference/CLI/CLI-Syntax/#network)                                                                                                                                     | Replaced by `--network` option   |
| `--ropsten`                         | [`--network=ropsten`](https://besu.hyperledger.org/en/latest/Reference/CLI/CLI-Syntax/#network)                                                                                                                                     | Replaced by `--network` option   |
| `--rpc-enabled`                     | [` --rpc-http-enabled`](https://besu.hyperledger.org/en/latest/Reference/CLI/CLI-Syntax/#rpc-http-enabled)| Renamed|
| `--rpc-listen=<HOST:PORT>`          | [`--rpc-http-host=<HOST>`](https://besu.hyperledger.org/en/latest/Reference/CLI/CLI-Syntax/#rpc-http-host) and [`--rpc-http-port=<PORT>`](https://besu.hyperledger.org/en/latest/Reference/CLI/CLI-Syntax/#rpc-http-port) | Split into host and port options |
| `--rpc-api`                         | [`--rpc-http-api`](https://besu.hyperledger.org/en/latest/Reference/CLI/CLI-Syntax/#rpc-http-api)| Renamed |
| `--rpc-cors-origins`                | [`--rpc-http-cors-origins`](https://besu.hyperledger.org/en/latest/Reference/CLI/CLI-Syntax/#rpc-http-cors-origins) | Renamed |
| `--ws-enabled`                      | [`--rpc-ws-enabled`](https://besu.hyperledger.org/en/latest/Reference/CLI/CLI-Syntax/#rpc-ws-enabled)  | Renamed |
| `--ws-api`                          | [`--rpc-ws-api`](https://besu.hyperledger.org/en/latest/Reference/CLI/CLI-Syntax/#rpc-ws-api) | Renamed|
| `--ws-listen=<HOST:PORT>`           | [`--rpc-ws-host=<HOST>`](https://besu.hyperledger.org/en/latest/Reference/CLI/CLI-Syntax/#rpc-ws-host) and [`--rpc-ws-port=<PORT>`](https://besu.hyperledger.org/en/latest/Reference/CLI/CLI-Syntax/#rpc-ws-port) | Split into host and port options |
| `--ws-refresh-delay`                | [`--rpc-ws-refresh-delay`](https://besu.hyperledger.org/en/latest/Reference/CLI/CLI-Syntax/#rpc-ws-refresh-delay)|Renamed|

| Previous Subcommand                 | New Subcommand                                                                                                                                                                                                                  | Change                            |
|-------------------------------------|------------------------------------------------------------------------------------------------------------------------------------------------------------------------------------------------------------------------------------------|----------------------------------|
| `pantheon import <block-file>`      | [`pantheon blocks import --from=<block-file>`](https://besu.hyperledger.org/en/latest/Reference/CLI/CLI-Subcommands/#blocks)                                                                                            | Renamed                          |
| `pantheon export-pub-key <key-file>`| [`pantheon public-key export --to=<key-file>`](https://besu.hyperledger.org/en/latest/Reference/CLI/CLI-Subcommands/#public-key)                                                                                                      | Renamed                          |


### Private Network Quickstart

The Private Network Quickstart has been moved from the `pantheon` repository to the `pantheon-quickstart`
repository. The [Private Network Quickstart tutorial](https://besu.hyperledger.org/en/latest/Tutorials/Quickstarts/Private-Network-Quickstart/)
has been updated to use the moved quickstart.

### Additions and Improvements

- `--network=goerli` supports relaunch of Görli testnet [\#717](https://github.com/PegaSysEng/pantheon/pull/717)
- TOML authentication provider [\#689](https://github.com/PegaSysEng/pantheon/pull/689)
- Metrics Push Gateway Options [\#678](https://github.com/PegaSysEng/pantheon/pull/678)
- Additional logging details for IBFT 2.0 [\#650](https://github.com/PegaSysEng/pantheon/pull/650)
- Permissioning config TOML file [\#643](https://github.com/PegaSysEng/pantheon/pull/643)
- Added metrics Prometheus Push Gateway Support [\#638](https://github.com/PegaSysEng/pantheon/pull/638)
- Clique and IBFT not enabled by default in RPC APIs [\#635](https://github.com/PegaSysEng/pantheon/pull/635)
- Added `admin_addPeer` JSON-RPC API method [\#622](https://github.com/PegaSysEng/pantheon/pull/622)
- Implemented `--p2p-enabled` configuration item [\#619](https://github.com/PegaSysEng/pantheon/pull/619)
- Command options and commands renaming [\#618](https://github.com/PegaSysEng/pantheon/pull/618)
- Added IBFT get pending votes [\#603](https://github.com/PegaSysEng/pantheon/pull/603)
- Implement Petersburg hardfork [\#601](https://github.com/PegaSysEng/pantheon/pull/601)
- Added private transaction abstraction [\#592](https://github.com/PegaSysEng/pantheon/pull/592) (thanks to [iikirilov](https://github.com/iikirilov))
- Added privacy command line commands [\#584](https://github.com/PegaSysEng/pantheon/pull/584) (thanks to [Puneetha17](https://github.com/Puneetha17))

### Technical Improvements

- Download receipts during fast sync and import without processing transactions [\#701](https://github.com/PegaSysEng/pantheon/pull/701)
- Removed CLI options for `--nodes-whitelist` and `--accounts-whitelist` [\#694](https://github.com/PegaSysEng/pantheon/pull/694)
- Delegate `getRootCause` through to Guava's implementation [\#692](https://github.com/PegaSysEng/pantheon/pull/692)
- Benchmark update [\#691](https://github.com/PegaSysEng/pantheon/pull/691)
- Implement chain download for fast sync [\#690](https://github.com/PegaSysEng/pantheon/pull/690)
- Allow missing accounts to create zero-cost transactions [\#685](https://github.com/PegaSysEng/pantheon/pull/685)
- Node private key location should be fixed under docker [\#684](https://github.com/PegaSysEng/pantheon/pull/684)
- Parallel Processing File Import Performance [\#683](https://github.com/PegaSysEng/pantheon/pull/683)
- Integrate actual `WorldStateDownloader` with the fast sync work flow [\#682](https://github.com/PegaSysEng/pantheon/pull/682)
- Removed `--max-trailing-peers` option [\#680](https://github.com/PegaSysEng/pantheon/pull/680)
- Enabled warning on CLI dependent options [\#679](https://github.com/PegaSysEng/pantheon/pull/679)
- Update WorldStateDownloader run\(\) interface to accept header [\#677](https://github.com/PegaSysEng/pantheon/pull/677)
- Fixed Difficulty calculator [\#663](https://github.com/PegaSysEng/pantheon/pull/663)
- `discovery-enabled` option refactoring [\#661](https://github.com/PegaSysEng/pantheon/pull/661)
- Update orion default port approach [\#660](https://github.com/PegaSysEng/pantheon/pull/660)
- Extract out generic parts of Downloader [\#659](https://github.com/PegaSysEng/pantheon/pull/659)
- Start world downloader [\#658](https://github.com/PegaSysEng/pantheon/pull/658)
- Create a simple `WorldStateDownloader` [\#657](https://github.com/PegaSysEng/pantheon/pull/657)
- Added handling for when p2p is disabled [\#655](https://github.com/PegaSysEng/pantheon/pull/655)
- Enabled command line configuration for privacy precompiled contract address [\#653](https://github.com/PegaSysEng/pantheon/pull/653) (thanks to [Puneetha17](https://github.com/Puneetha17))
- IBFT transmitted packets are logged by gossiper [\#652](https://github.com/PegaSysEng/pantheon/pull/652)
- `admin_addPeer` acceptance test [\#651](https://github.com/PegaSysEng/pantheon/pull/651)
- Added `p2pEnabled` configuration to `ProcessBesuNodeRunner` [\#649](https://github.com/PegaSysEng/pantheon/pull/649)
- Added description to automatic benchmarks [\#646](https://github.com/PegaSysEng/pantheon/pull/646)
- Added `network` option [\#645](https://github.com/PegaSysEng/pantheon/pull/645)
- Remove OrionConfiguration [\#644](https://github.com/PegaSysEng/pantheon/pull/644) (thanks to [Puneetha17](https://github.com/Puneetha17))
- IBFT Json Acceptance tests [\#634](https://github.com/PegaSysEng/pantheon/pull/634)
- Upgraded build image to one that contains libsodium [\#632](https://github.com/PegaSysEng/pantheon/pull/632)
- Command line fixes [\#630](https://github.com/PegaSysEng/pantheon/pull/630)
- Consider peer count insufficient until minimum peers for fast sync are connected [\#629](https://github.com/PegaSysEng/pantheon/pull/629)
- Build tweaks [\#628](https://github.com/PegaSysEng/pantheon/pull/628)
- IBFT ensure non-validator does not partake in consensus [\#627](https://github.com/PegaSysEng/pantheon/pull/627)
- Added ability in acceptance tests to set up a node with `--no-discovery` [\#624](https://github.com/PegaSysEng/pantheon/pull/624)
- Gossip integration test [\#623](https://github.com/PegaSysEng/pantheon/pull/623)
- Removed quickstart code and CI pipeline [\#616](https://github.com/PegaSysEng/pantheon/pull/616)
- IBFT Integration Tests - Spurious Behaviour [\#615](https://github.com/PegaSysEng/pantheon/pull/615)
- Refactoring for more readable IBFT IT [\#614](https://github.com/PegaSysEng/pantheon/pull/614)
- Start of fast sync downloader [\#613](https://github.com/PegaSysEng/pantheon/pull/613)
- Split `IbftProcessor` into looping and event processing [\#612](https://github.com/PegaSysEng/pantheon/pull/612)
- IBFT Int Test - changed `TestContextFactory` to a builder [\#611](https://github.com/PegaSysEng/pantheon/pull/611)
- Discard prior round change msgs [\#610](https://github.com/PegaSysEng/pantheon/pull/610)
- `IbftGetValidatorsByBlockHash` added to json factory [\#607](https://github.com/PegaSysEng/pantheon/pull/607)
- IBFT Validator RPCs to return list of strings [\#606](https://github.com/PegaSysEng/pantheon/pull/606)
- Update Benchmark [\#605](https://github.com/PegaSysEng/pantheon/pull/605)
- Remove db package and move classes to more appropriate locations [\#599](https://github.com/PegaSysEng/pantheon/pull/599)
- Added `GetReceiptsFromPeerTask` [\#598](https://github.com/PegaSysEng/pantheon/pull/598)
- Added `GetNodeDataFromPeerTask` [\#597](https://github.com/PegaSysEng/pantheon/pull/597)
- Fixed deprecation warnings [\#596](https://github.com/PegaSysEng/pantheon/pull/596)
- IBFT Integration Tests - Future Height [\#591](https://github.com/PegaSysEng/pantheon/pull/591)
- Added `getNodeData` to `EthPeer` to enable requesting node data [\#589](https://github.com/PegaSysEng/pantheon/pull/589)
- `Blockcreator` to use `parentblock` specified at construction [\#588](https://github.com/PegaSysEng/pantheon/pull/588)
- Support responding to `GetNodeData` requests [\#587](https://github.com/PegaSysEng/pantheon/pull/587)
- IBFT validates block on proposal reception [\#583](https://github.com/PegaSysEng/pantheon/pull/583)
- Rework `NewRoundValidator` tests [\#582](https://github.com/PegaSysEng/pantheon/pull/582)
- IBFT split extra data validation rule into components [\#581](https://github.com/PegaSysEng/pantheon/pull/581)
- Allow attached rules to be flagged `light` [\#580](https://github.com/PegaSysEng/pantheon/pull/580)
- Split Block Validation from Importing [\#579](https://github.com/PegaSysEng/pantheon/pull/579)
- Refactor `RoundChangeManager` creation [\#578](https://github.com/PegaSysEng/pantheon/pull/578)
- Add `-SNAPSHOT` postfix to version [\#577](https://github.com/PegaSysEng/pantheon/pull/577)
- IBFT - prevent proposed block being imported twice [\#576](https://github.com/PegaSysEng/pantheon/pull/576)
- Version upgrades [\#571](https://github.com/PegaSysEng/pantheon/pull/571)
- Tests that CLI options are disabled under docker [\#566](https://github.com/PegaSysEng/pantheon/pull/566)
- Renamed IBFT networking classes [\#555](https://github.com/PegaSysEng/pantheon/pull/555)
- Removed dead code from the consensus package [\#554](https://github.com/PegaSysEng/pantheon/pull/554)
- Prepared private transaction support [\#538](https://github.com/PegaSysEng/pantheon/pull/538) (thanks to [iikirilov](https://github.com/iikirilov))

## 0.8.5

Indefinitely delays the roll-out of Constantinople on Ethereum Mainnet due to a [potential security issue](https://blog.ethereum.org/2019/01/15/security-alert-ethereum-constantinople-postponement/) detected.

## Additions and Improvements
- Remove Constantinople fork block [\#574](https://github.com/PegaSysEng/pantheon/pull/574)

## Technical Improvements
- Rename IBFT message packages [\#568](https://github.com/PegaSysEng/pantheon/pull/568)


## 0.8.4

### Docker Image

If you have been running a node using the v0.8.3 Docker image, the node was not saving data to the
specified [data directory](https://besu.hyperledger.org/en/stable/),
or referring to the custom [configuration file](https://besu.hyperledger.org/en/stable/)
or [genesis file](https://besu.hyperledger.org/en/stable/).

To recover the node key and data directory from the Docker container:
`docker cp <container>:/opt/pantheon/key <destination_file>`
`docker cp <container>:/opt/pantheon/database <destination_directory>`

Where `container` is the name or ID of the Docker container containing the Besu node.

The container can be running or stopped when you copy the key and data directory. If your node was
fully synchronized to MainNet, the data directory will be ~2TB.

When restarting your node with the v0.8.4 Docker image:

* Save the node key in the [`key` file](https://besu.hyperledger.org/en/latest/Concepts/Node-Keys/#node-private-key) in the data
    directory or specify the location using the [`--node-private-key` option](https://besu.hyperledger.org/en/stable/).
* Specify the `<destination_directory` as a [volume for the data directory](https://besu.hyperledger.org/en/stable/).

### Bug Fixes
- Fixing default resource locations inside docker [\#529](https://github.com/PegaSysEng/pantheon/pull/529)
- NewRoundMessageValidator ignores Round Number when comparing blocks [\#523](https://github.com/PegaSysEng/pantheon/pull/523)
- Fix Array Configurable command line options [\#514](https://github.com/PegaSysEng/pantheon/pull/514)

## Additions and Improvements
- RocksDB Metrics [\#531](https://github.com/PegaSysEng/pantheon/pull/531)
- Added `ibft_getValidatorsByBlockHash` JSON RPC [\#519](https://github.com/PegaSysEng/pantheon/pull/519)
- Expose metrics to Prometheus [\#506](https://github.com/PegaSysEng/pantheon/pull/506)
- Added `ibft_getValidatorsByBlockNumber` [\#499](https://github.com/PegaSysEng/pantheon/pull/499)
- Added `Roadmap.md` file. [\#494](https://github.com/PegaSysEng/pantheon/pull/494)
- Added JSON RPC `eth hashrate` method. [\#488](https://github.com/PegaSysEng/pantheon/pull/488)
- Account whitelist API [\#487](https://github.com/PegaSysEng/pantheon/pull/487)
- Added nodes whitelist JSON-RPC APIs [\#476](https://github.com/PegaSysEng/pantheon/pull/476)
- Added account whitelisting [\#460](https://github.com/PegaSysEng/pantheon/pull/460)
- Added configurable refresh delay for SyncingSubscriptionService on start up [\#383](https://github.com/PegaSysEng/pantheon/pull/383)
- Added the Command Line Style Guide  [\#530](https://github.com/PegaSysEng/pantheon/pull/530)

## Technical Improvements

-  Updated `--bootnodes` command option to take zero arguments [\#548](https://github.com/PegaSysEng/pantheon/pull/548)
- IBFT Integration Testing - Local Node is proposer [\#527](https://github.com/PegaSysEng/pantheon/pull/527)
- Remove vertx from discovery tests [\#539](https://github.com/PegaSysEng/pantheon/pull/539)
- IBFT Integration testing - Round Change [\#537](https://github.com/PegaSysEng/pantheon/pull/537)
- NewRoundMessageValidator creates RoundChangeValidator with correct value [\#518](https://github.com/PegaSysEng/pantheon/pull/518)
- Remove time dependency from BlockTimer tests [\#513](https://github.com/PegaSysEng/pantheon/pull/513)
- Gradle 5.1 [\#512](https://github.com/PegaSysEng/pantheon/pull/512)
- Metrics measurement adjustment [\#511](https://github.com/PegaSysEng/pantheon/pull/511)
- Metrics export for import command. [\#509](https://github.com/PegaSysEng/pantheon/pull/509)
- IBFT Integration test framework [\#502](https://github.com/PegaSysEng/pantheon/pull/502)
- IBFT message gossiping [\#501](https://github.com/PegaSysEng/pantheon/pull/501)
- Remove non-transactional mutation from KeyValueStore [\#500](https://github.com/PegaSysEng/pantheon/pull/500)
- Ensured that the blockchain queries class handles optionals better. [\#486](https://github.com/PegaSysEng/pantheon/pull/486)
- IBFT mining acceptance test [\#483](https://github.com/PegaSysEng/pantheon/pull/483)
- Set base directory name to be lowercase in building.md [\#474](https://github.com/PegaSysEng/pantheon/pull/474) (Thanks to [Matthalp](https://github.com/Matthalp))
- Moved admin\_peers to Admin API group [\#473](https://github.com/PegaSysEng/pantheon/pull/473)
- Nodes whitelist acceptance test [\#472](https://github.com/PegaSysEng/pantheon/pull/472)
- Rework RoundChangeManagerTest to not reuse validators [\#469](https://github.com/PegaSysEng/pantheon/pull/469)
- Ignore node files to support truffle. [\#467](https://github.com/PegaSysEng/pantheon/pull/467)
- IBFT pantheon controller [\#461](https://github.com/PegaSysEng/pantheon/pull/461)
- IBFT Round to update internal state on reception of NewRound Message [\#451](https://github.com/PegaSysEng/pantheon/pull/451)
- Update RoundChangeManager correctly create its message validator [\#450](https://github.com/PegaSysEng/pantheon/pull/450)
- Use seconds for block timer time unit [\#445](https://github.com/PegaSysEng/pantheon/pull/445)
- IBFT controller and future msgs handling [\#431](https://github.com/PegaSysEng/pantheon/pull/431)
- Allow IBFT Round to be created using PreparedCert [\#429](https://github.com/PegaSysEng/pantheon/pull/429)
- Added MessageValidatorFactory [\#425](https://github.com/PegaSysEng/pantheon/pull/425)
- Inround payload [\#423](https://github.com/PegaSysEng/pantheon/pull/423)
- Updated IbftConfig Fields [\#422](https://github.com/PegaSysEng/pantheon/pull/422)
- Repair IbftBlockCreator and add tests [\#421](https://github.com/PegaSysEng/pantheon/pull/421)
- Make Besu behave as a submodule [\#419](https://github.com/PegaSysEng/pantheon/pull/419)
- Ibft Height Manager [\#418](https://github.com/PegaSysEng/pantheon/pull/418)
- Ensure bootnodes are a subset of node whitelist [\#414](https://github.com/PegaSysEng/pantheon/pull/414)
- IBFT Consensus Round Classes [\#405](https://github.com/PegaSysEng/pantheon/pull/405)
- IBFT message payload tests [\#404](https://github.com/PegaSysEng/pantheon/pull/404)
- Validate enodeurl syntax from command line [\#403](https://github.com/PegaSysEng/pantheon/pull/403)
- Update errorprone [\#401](https://github.com/PegaSysEng/pantheon/pull/401)
- IBFT round change manager [\#393](https://github.com/PegaSysEng/pantheon/pull/393)
- IBFT RoundState [\#392](https://github.com/PegaSysEng/pantheon/pull/392)
- Move Block data generator test helper to test support package [\#391](https://github.com/PegaSysEng/pantheon/pull/391)
- IBFT message tests [\#367](https://github.com/PegaSysEng/pantheon/pull/367)

## 0.8.3

### Breaking Change to JSON RPC-API

From v0.8.3, incoming HTTP requests are only accepted from hostnames specified using the `--host-whitelist` command-line option. If not specified, the default value for `--host-whitelist` is `localhost`.

If using the URL `http://127.0.0.1` to make JSON-RPC calls, use `--host-whitelist` to specify the hostname `127.0.0.1` or update the hostname to `localhost`.

If your application publishes RPC ports, specify the hostnames when starting Besu. For example:

```bash
pantheon --host-whitelist=example.com
```

Specify `*` or `all` for `--host-whitelist` to effectively disable host protection and replicate pre-v0.8.3 behavior. This is not recommended for production code.

### Bug Fixes

- Repair Clique Proposer Selection [\#339](https://github.com/PegaSysEng/pantheon/pull/339)
- High TX volume swamps block processing [\#337](https://github.com/PegaSysEng/pantheon/pull/337)
- Check if the connectFuture has completed successfully [\#293](https://github.com/PegaSysEng/pantheon/pull/293)
- Switch back to Xerial Snappy Library [\#284](https://github.com/PegaSysEng/pantheon/pull/284)
- ShortHex of 0 should be '0x0', not '0x' [\#272](https://github.com/PegaSysEng/pantheon/pull/272)
- Fix pantheon CLI default values infinite loop [\#266](https://github.com/PegaSysEng/pantheon/pull/266)

### Additions and Improvements

- Added `--nodes-whitelist` parameter to CLI and NodeWhitelistController [\#346](https://github.com/PegaSysEng/pantheon/pull/346)
- Discovery wiring for `--node-whitelist` [\#365](https://github.com/PegaSysEng/pantheon/pull/365)
- Plumb in three more metrics [\#344](https://github.com/PegaSysEng/pantheon/pull/344)
- `ProposerSelection` to support multiple IBFT implementations [\#307](https://github.com/PegaSysEng/pantheon/pull/307)
- Configuration to support IBFT original and revised [\#306](https://github.com/PegaSysEng/pantheon/pull/306)
- Added host whitelist for JSON-RPC. [**Breaking Change**](#breaking-change-to-json-rpc-api) [\#295](https://github.com/PegaSysEng/pantheon/pull/295)
- Reduce `Block creation processed cancelled` log message to debug [\#294](https://github.com/PegaSysEng/pantheon/pull/294)
- Implement iterative peer search [\#268](https://github.com/PegaSysEng/pantheon/pull/268)
- Added RLP enc/dec for PrePrepare, Commit and NewRound messages [\#200](https://github.com/PegaSysEng/pantheon/pull/200)
- IBFT block mining [\#169](https://github.com/PegaSysEng/pantheon/pull/169)
- Added `--goerli` CLI option [\#370](https://github.com/PegaSysEng/pantheon/pull/370) (Thanks to [@Nashatyrev](https://github.com/Nashatyrev))
- Begin capturing metrics to better understand Besu's behaviour [\#326](https://github.com/PegaSysEng/pantheon/pull/326)

### Technical Improvements

- Extracted non-Docker CLI parameters to picoCLI mixin. [\#323](https://github.com/PegaSysEng/pantheon/pull/323)
- IBFT preprepare to validate round matches block [\#329](https://github.com/PegaSysEng/pantheon/pull/329)
- Fix acceptance test [\#324](https://github.com/PegaSysEng/pantheon/pull/324)
- Added the `IbftFinalState` [\#385](https://github.com/PegaSysEng/pantheon/pull/385)
- Constantinople Fork Block [\#382](https://github.com/PegaSysEng/pantheon/pull/382)
- Fix `pantheon.cli.BesuCommandTest` test on Windows [\#380](https://github.com/PegaSysEng/pantheon/pull/380)
- JDK smoke testing is being configured differently now [\#374](https://github.com/PegaSysEng/pantheon/pull/374)
- Re-enable clique AT [\#373](https://github.com/PegaSysEng/pantheon/pull/373)
- Ignoring acceptance test [\#372](https://github.com/PegaSysEng/pantheon/pull/372)
- Changes to support Gradle 5.0 [\#371](https://github.com/PegaSysEng/pantheon/pull/371)
- Clique: Prevent out of turn blocks interrupt in-turn mining [\#364](https://github.com/PegaSysEng/pantheon/pull/364)
- Time all tasks [\#361](https://github.com/PegaSysEng/pantheon/pull/361)
- Rework `VoteTallyCache` to better represent purpose [\#360](https://github.com/PegaSysEng/pantheon/pull/360)
- Add an `UNKNOWN` `DisconnectReason` [\#359](https://github.com/PegaSysEng/pantheon/pull/359)
- New round validation [\#353](https://github.com/PegaSysEng/pantheon/pull/353)
- Update get validators for block hash test to start from block 1 [\#352](https://github.com/PegaSysEng/pantheon/pull/352)
- Idiomatic Builder Pattern [\#345](https://github.com/PegaSysEng/pantheon/pull/345)
- Revert `Repair Clique Proposer Selection` \#339 - Breaks Görli testnet [\#343](https://github.com/PegaSysEng/pantheon/pull/343)
- No fixed ports in tests [\#340](https://github.com/PegaSysEng/pantheon/pull/340)
- Update clique acceptance test genesis file to use correct clique property names [\#338](https://github.com/PegaSysEng/pantheon/pull/338)
- Supporting list of addresses in logs subscription [\#336](https://github.com/PegaSysEng/pantheon/pull/336)
- Render handler exception to `System.err` instead of `.out` [\#334](https://github.com/PegaSysEng/pantheon/pull/334)
- Renamed IBFT message classes [\#333](https://github.com/PegaSysEng/pantheon/pull/333)
- Add additional RLP tests [\#332](https://github.com/PegaSysEng/pantheon/pull/332)
- Downgrading spotless to 3.13.0 to fix threading issues [\#325](https://github.com/PegaSysEng/pantheon/pull/325)
- `eth_getTransactionReceipt` acceptance test [\#322](https://github.com/PegaSysEng/pantheon/pull/322)
- Upgrade vertx to 3.5.4 [\#316](https://github.com/PegaSysEng/pantheon/pull/316)
- Round change validation [\#315](https://github.com/PegaSysEng/pantheon/pull/315)
- Basic IBFT message validators [\#314](https://github.com/PegaSysEng/pantheon/pull/314)
- Minor repairs to clique block scheduling [\#308](https://github.com/PegaSysEng/pantheon/pull/308)
- Dependencies Version upgrade [\#303](https://github.com/PegaSysEng/pantheon/pull/303)
- Build multiple JVM [\#301](https://github.com/PegaSysEng/pantheon/pull/301)
- Smart contract acceptance test [\#296](https://github.com/PegaSysEng/pantheon/pull/296)
- Fixing WebSocket error response [\#292](https://github.com/PegaSysEng/pantheon/pull/292)
- Reword error messages following exceptions during mining [\#291](https://github.com/PegaSysEng/pantheon/pull/291)
- Clique acceptance tests [\#290](https://github.com/PegaSysEng/pantheon/pull/290)
- Delegate creation of additional JSON-RPC methods to the BesuController [\#289](https://github.com/PegaSysEng/pantheon/pull/289)
- Remove unnecessary `RlpInput` and `RlpOutput` classes [\#287](https://github.com/PegaSysEng/pantheon/pull/287)
- Remove `RlpUtils` [\#285](https://github.com/PegaSysEng/pantheon/pull/285)
- Enabling previously ignored acceptance tests [\#282](https://github.com/PegaSysEng/pantheon/pull/282)
- IPv6 peers [\#281](https://github.com/PegaSysEng/pantheon/pull/281)
- IPv6 Bootnode [\#280](https://github.com/PegaSysEng/pantheon/pull/280)
- Acceptance test for `getTransactionReceipt` JSON-RPC method [\#278](https://github.com/PegaSysEng/pantheon/pull/278)
- Inject `StorageProvider` into `BesuController` instances [\#259](https://github.com/PegaSysEng/pantheon/pull/259)

## 0.8.2

### Removed
 - Removed `import-blockchain` command because nothing exports to the required format yet (PR [\#223](https://github.com/PegaSysEng/pantheon/pull/223))

### Bug Fixes
 - `io.netty.util.internal.OutOfDirectMemoryError` errors by removing reference counting from network messages.
 - Log spam: endless loop in `nioEventLoopGroup` thanks to [@5chdn](https://github.com/5chdn) for reporting) (PR [#261](https://github.com/PegaSysEng/pantheon/pull/261))
 - Rinkeby import can stall with too many fragments thanks to [@steffenkux](https://github.com/steffenkux) and [@5chdn](https://github.com/5chdn) for reporting) (PR [#255](https://github.com/PegaSysEng/pantheon/pull/255))
 - Clique incorrectly used the chain ID instead of the network ID in ETH status messages (PR [#209](https://github.com/PegaSysEng/pantheon/pull/209))
 - Gradle deprecation warnings (PR [#246](https://github.com/PegaSysEng/pantheon/pull/246) with thanks to [@jvirtanen](https://github.com/jvirtanen))
 - Consensus issue on Ropsten:
    - Treat output length as a maximum length for CALL operations (PR [#236](https://github.com/PegaSysEng/pantheon/pull/236))
    - ECRec precompile should return empty instead of 32 zero bytes when the input is invalid (PR [#227](https://github.com/PegaSysEng/pantheon/pull/227))
 - File name too long error while building from source thanks to [@5chdn](https://github.com/5chdn) for reporting) (PR [#221](https://github.com/PegaSysEng/pantheon/pull/221))
 - Loop syntax in `runBesuPrivateNetwork.sh` (PR [#237](https://github.com/PegaSysEng/pantheon/pull/237) thanks to [@matt9ucci](https://github.com/matt9ucci))
 - Fix `CompressionException: Snappy decompression failed` errors thanks to [@5chdn](https://github.com/5chdn) for reporting) (PR [#274](https://github.com/PegaSysEng/pantheon/pull/274))

### Additions and Improvements
 - Added `--ropsten` command line argument to make syncing to Ropsten easier (PR [#197](https://github.com/PegaSysEng/pantheon/pull/197) with thanks to [@jvirtanen](https://github.com/jvirtanen))
 - Enabled constantinople in `--dev-mode` (PR [#256](https://github.com/PegaSysEng/pantheon/pull/256))
 - Supported Constantinople with Clique thanks to [@5chdn](https://github.com/5chdn) for reporting) (PR [#250](https://github.com/PegaSysEng/pantheon/pull/250), PR [#247](https://github.com/PegaSysEng/pantheon/pull/247))
 - Implemented `eth_chainId` JSON-RPC method (PR [#219](https://github.com/PegaSysEng/pantheon/pull/219))
 - Updated client version to be ethstats friendly (PR [#258](https://github.com/PegaSysEng/pantheon/pull/258))
 - Added `--node-private-key` option to allow nodekey file to be specified separately to data directory thanks to [@peterbroadhurst](https://github.com/peterbroadhurst) for requesting)  (PR [#234](https://github.com/PegaSysEng/pantheon/pull/234))
 - Added `--banned-nodeids` option to prevent connection to specific nodes (PR [#254](https://github.com/PegaSysEng/pantheon/pull/254))
 - Send client quitting disconnect message to peers on shutdown (PR [#253](https://github.com/PegaSysEng/pantheon/pull/253))
 - Improved error message for port conflict error (PR [#232](https://github.com/PegaSysEng/pantheon/pull/232))

 ### Technical Improvements
 - Upgraded Ethereum reference tests to 6.0 beta 2. (thanks to [@jvirtanen](https://github.com/jvirtanen) for the initial upgrade to beta 1)
 - Set Java compiler default encoding to UTF-8 (PR [#238](https://github.com/PegaSysEng/pantheon/pull/238) thanks to [@matt9ucci](https://github.com/matt9ucci))
 - Removed duplicate code defining default JSON-RPC APIs (PR [#218](https://github.com/PegaSysEng/pantheon/pull/218) thanks to [@matt9ucci](https://github.com/matt9ucci))
 - Improved code for parsing config (PRs [#208](https://github.com/PegaSysEng/pantheon/pull/208), [#209](https://github.com/PegaSysEng/pantheon/pull/209))
 - Use `java.time.Clock` in favour of a custom Clock interface (PR [#220](https://github.com/PegaSysEng/pantheon/pull/220))
 - Improve modularity of storage systems (PR [#211](https://github.com/PegaSysEng/pantheon/pull/211), [#207](https://github.com/PegaSysEng/pantheon/pull/207))
 - Treat JavaDoc warnings as errors (PR [#171](https://github.com/PegaSysEng/pantheon/pull/171))
 - Add benchmark for `BlockHashOperation `as a template for benchmarking other EVM operations (PR [#203](https://github.com/PegaSysEng/pantheon/pull/203))
 - Added unit tests for `EthBlockNumber` (PR [#195](https://github.com/PegaSysEng/pantheon/pull/195) thanks to [@jvirtanen](https://github.com/jvirtanen))
 - Code style improvements (PR [#196](https://github.com/PegaSysEng/pantheon/pull/196) thanks to [@jvirtanen](https://github.com/jvirtanen))
 - Added unit tests for `Web3ClientVersion` (PR [#194](https://github.com/PegaSysEng/pantheon/pull/194) with thanks to [@jvirtanen](https://github.com/jvirtanen))
 - Removed RLPUtils from `RawBlockIterator` (PR [#179](https://github.com/PegaSysEng/pantheon/pull/179))
 - Replace the JNI based snappy library with a pure-Java version (PR [#257](https://github.com/PegaSysEng/pantheon/pull/257))<|MERGE_RESOLUTION|>--- conflicted
+++ resolved
@@ -4,9 +4,7 @@
 
 ### Breaking Changes
 - Removed Retesteth rpc service and commands [#7833](https://github.com/hyperledger/besu/pull/7783)
-<<<<<<< HEAD
 - TLS for P2P (early access feature) has been removed [#7942](https://github.com/hyperledger/besu/pull/7942)
-=======
 - With the upgrade of the Prometheus Java Metrics library, there are the following changes:
   - Gauge names are not allowed to end with `total`, therefore the metric `besu_blockchain_difficulty_total` is losing the `_total` suffix
   - The `_created` timestamps are not returned by default, you can set the env var `BESU_OPTS="-Dio.prometheus.exporter.includeCreatedTimestamps=true"` to enable them
@@ -22,7 +20,6 @@
     | jvm_memory_pool_bytes_init      | jvm_memory_pool_init_bytes      |
     | jvm_memory_pool_bytes_max       | jvm_memory_pool_max_bytes       |
     | jvm_memory_pool_bytes_used      | jvm_memory_pool_used_bytes      |
->>>>>>> 14dec7b7
 
 ### Upcoming Breaking Changes
 - Plugin API will be deprecating the BesuContext interface to be replaced with the ServiceManager interface.
