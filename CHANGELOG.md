--- conflicted
+++ resolved
@@ -8,18 +8,17 @@
   - `--Xfilter-on-enr-fork-id` has been removed. To disable the feature use `--filter-on-enr-fork-id=false`.
 
 ### Deprecations
+- SNAP and CHECKPOINT sync - early access flag removed so now simply SNAP and CHECKPOINT [#6405](https://github.com/hyperledger/besu/pull/6405)
+    - X_SNAP and X_CHECKPOINT are marked for deprecation and will be removed in 24.4.0
 
 ### Additions and Improvements
 - Add `OperationTracer.tracePrepareTransaction`, where the sender account has not yet been altered[#6453](https://github.com/hyperledger/besu/pull/6453)
 - Improve the high spec flag by limiting it to a few column families [#6354](https://github.com/hyperledger/besu/pull/6354)
-<<<<<<< HEAD
-- SNAP and CHECKPOINT sync - early access flag removed so now simply SNAP and CHECKPOINT [#6405](https://github.com/hyperledger/besu/pull/6405)
-  - X_SNAP and X_CHECKPOINT are marked for deprecation and will be removed in 24.4.0
-=======
 - Log blob count when importing a block via Engine API [#6466](https://github.com/hyperledger/besu/pull/6466)
 - Introduce `--Xbonsai-limit-trie-logs-enabled` experimental feature which by default will only retain the latest 512 trie logs, saving about 3GB per week in database growth [#5390](https://github.com/hyperledger/besu/issues/5390)
 - Introduce `besu storage x-trie-log prune` experimental offline subcommand which will prune all redundant trie logs except the latest 512 [#6303](https://github.com/hyperledger/besu/pull/6303)
->>>>>>> d721a343
+- SNAP and CHECKPOINT sync - early access flag removed so now simply SNAP and CHECKPOINT [#6405](https://github.com/hyperledger/besu/pull/6405)
+  - X_SNAP and X_CHECKPOINT are marked for deprecation and will be removed in 24.4.0
 
 ### Bug fixes
 - Fix the way an advertised host configured with `--p2p-host` is treated when communicating with the originator of a PING packet [#6225](https://github.com/hyperledger/besu/pull/6225)
@@ -33,13 +32,7 @@
 - New `EXECUTION_HALTED` error returned if there is an error executing or simulating a transaction, with the reason for execution being halted. Replaces the generic `INTERNAL_ERROR` return code in certain cases which some applications may be checking for [#6343](https://github.com/hyperledger/besu/pull/6343)
 - The Besu Docker images with `openjdk-latest` tags since 23.10.3 were incorrectly using UID 1001 instead of 1000 for the container's `besu` user. The user now uses 1000 again. Containers created from or migrated to images using UID 1001 will need to chown their persistent database files to UID 1000 [#6360](https://github.com/hyperledger/besu/pull/6360)
 - The deprecated `--privacy-onchain-groups-enabled` option has now been removed. Use the `--privacy-flexible-groups-enabled` option instead. [#6411](https://github.com/hyperledger/besu/pull/6411)
-<<<<<<< HEAD
-- Requesting the Ethereum Node Record (ENR) to acquire the fork id from bonded peers is now enabled by default, so the following change has been made [#5628](https://github.com/hyperledger/besu/pull/5628):
-  - `--Xfilter-on-enr-fork-id` has been removed. To disable the feature use `--filter-on-enr-fork-id=false`.
-- The time that can be spent selecting transactions during block creation is not capped at 5 seconds for PoS and PoW networks, and for PoA networks, at 75% of the block period specified in the genesis, this to prevent possible DoS in case a single transaction is taking too long to execute, and to have a stable block production rate, but it could be a breaking change if an existing network used to have transactions that takes more time to executed that the newly introduced limit, if it is mandatory for these network to keep processing these long processing transaction, then the default value of `block-txs-selection-max-time` or `poa-block-txs-selection-max-time` needs to be tuned accordingly.
-=======
 - The time that can be spent selecting transactions during block creation is not capped at 5 seconds for PoS and PoW networks, and for PoA networks, at 75% of the block period specified in the genesis, this to prevent possible DoS in case a single transaction is taking too long to execute, and to have a stable block production rate, but it could be a breaking change if an existing network used to have transactions that takes more time to executed that the newly introduced limit, if it is mandatory for these network to keep processing these long processing transaction, then the default value of `block-txs-selection-max-time` or `poa-block-txs-selection-max-time` needs to be tuned accordingly. [#6423](https://github.com/hyperledger/besu/pull/6423)
->>>>>>> d721a343
 
 ### Deprecations
 
