# Changelog

## 22.7.1

### Additions and Improvements
<<<<<<< HEAD
- Do not require a minimum block height when downloading headers or blocks [#3911](https://github.com/hyperledger/besu/pull/3911)
- When on PoS the head can be only be updated by ForkchoiceUpdate [#3994](https://github.com/hyperledger/besu/pull/3994)
=======
- Version information available in metrics [#3997](https://github.com/hyperledger/besu/pull/3997)
>>>>>>> 645fdd08

### Bug Fixes
- Fixed a snapsync issue that can sometimes block the healing step [#3920](https://github.com/hyperledger/besu/pull/3920)

## 22.4.3

### Additions and Improvements
- \[EXPERIMENTAL\] Add checkpoint sync `--sync-mode="X_CHECKPOINT"` [#3849](https://github.com/hyperledger/besu/pull/3849)
- Support `finalized` and `safe` as tags for the block parameter in RPC APIs [#3950](https://github.com/hyperledger/besu/pull/3950)
- Added verification of payload attributes in ForkchoiceUpdated [#3837](https://github.com/hyperledger/besu/pull/3837)
- Add support for Gray Glacier hardfork [#3961](https://github.com/hyperledger/besu/issues/3961)

### Bug Fixes
- alias engine-rpc-port parameter with the former rpc param name [#3958](https://github.com/hyperledger/besu/pull/3958)

## 22.4.2

### Additions and Improvements
- Engine API Update: Replace deprecated INVALID_TERMINAL_BLOCK with INVALID last valid hash 0x0 [#3882](https://github.com/hyperledger/besu/pull/3882)
- Deprecate experimental merge flag and engine-rpc-enabled flag [#3875](https://github.com/hyperledger/besu/pull/3875)
- Update besu-native dependencies to 0.5.0 for linux arm64 support
- Update ropsten TTD to 100000000000000000000000

### Bug Fixes
- Stop backward sync if genesis block has been reached [#3869](https://github.com/hyperledger/besu/pull/3869)
- Allow to backward sync to request headers back to last finalized block if present or genesis [#3888](https://github.com/hyperledger/besu/pull/3888)

### Download link
- https://hyperledger.jfrog.io/artifactory/besu-binaries/besu/22.4.2/besu-22.4.2.zip / sha256: `e8e9eb7e3f544ecefeec863712fb8d3f6a569c9d70825a4ed2581c596db8fd45`
- https://hyperledger.jfrog.io/artifactory/besu-binaries/besu/22.4.2/besu-22.4.2.tar.gz / sha256: `9db0c37440cb56bcf671b8de13e0ecb6235171a497bdad91020b8c4a9dac2a27`

## 22.4.1

### Additions and Improvements
- GraphQL - allow null log topics in queries which match any topic [#3662](https://github.com/hyperledger/besu/pull/3662)
- multi-arch docker builds for amd64 and arm64 [#2954](https://github.com/hyperledger/besu/pull/2954)
- Filter Netty native lib errors likewise the pure Java implementation [#3807](https://github.com/hyperledger/besu/pull/3807)
- Add ropsten terminal total difficulty config [#3871](https://github.com/hyperledger/besu/pull/3871)

### Bug Fixes
- Stop the BlockPropagationManager when it receives the TTD reached event [#3809](https://github.com/hyperledger/besu/pull/3809)
- Correct getMixHashOrPrevRandao to return the value present in the block header [#3839](https://github.com/hyperledger/besu/pull/3839)

## 22.4.0

### Breaking Changes
- Version 22.4.x will be the last series to support Java 11. Version 22.7.0 will require Java 17 to build and run.
- In the Besu EVM Library all references to SHA3 have been renamed to the more accurate name Keccak256, including class names and comment. [#3749](https://github.com/hyperledger/besu/pull/3749)
- Removed the Gas object and replaced it with a primitive long [#3674](https://github.com/hyperledger/besu/pull/3674)
- Column family added for backward sync [#3638](https://github.com/hyperledger/besu/pull/3638)
  - Note that this added column family makes this a one-way upgrade. That is, once you upgrade your db to this version, you cannot roll back to a previous version of Besu.

### Bug Fixes
- Fix nullpointer on snapsync [#3773](https://github.com/hyperledger/besu/pull/3773)
- Introduce RocksDbSegmentIdentifier to avoid changing the storage plugin [#3755](https://github.com/hyperledger/besu/pull/3755)

## Download Links
- https://hyperledger.jfrog.io/artifactory/besu-binaries/besu/22.4.0/besu-22.4.0.zip / SHA256 d89e102a1941e70be31c176a6dd65cd5f3d69c4c
- https://hyperledger.jfrog.io/artifactory/besu-binaries/besu/22.4.0/besu-22.4.0.tar.gz / SHA256 868e38749dd40debe028624f8267f1fce7587010

## 22.4.0-RC2

### Breaking Changes
- In the Besu EVM Library all references to SHA3 have been renamed to the more accurate name Kecack256, including class names and comment. [#3749](https://github.com/hyperledger/besu/pull/3749)

### Additions and Improvements
- Onchain node permissioning
  - Log the enodeURL that was previously only throwing an IllegalStateException during the isPermitted check [#3697](https://github.com/hyperledger/besu/pull/3697),
  - Fail startup if node permissioning smart contract version does not match [#3765](https://github.com/hyperledger/besu/pull/3765)
- \[EXPERIMENTAL\] Add snapsync `--sync-mode="X_SNAP"` (only as client) [#3710](https://github.com/hyperledger/besu/pull/3710)
- Adapt Fast sync, and Snap sync, to use finalized block, from consensus layer, as pivot after the Merge [#3506](https://github.com/hyperledger/besu/issues/3506)
- Add IPC JSON-RPC interface (BSD/MacOS and Linux only) [#3695](https://github.com/hyperledger/besu/pull/3695)
- Column family added for backward sync [#3638](https://github.com/hyperledger/besu/pull/3638)
  - Note that this added column family makes this a one-way upgrade. That is, once you upgrade your db to this version, you cannot roll back to a previous version of Besu.

## Download Links
- https://hyperledger.jfrog.io/artifactory/besu-binaries/besu/22.4.0-RC2/besu-22.4.0-RC2.zip /  SHA256 5fa7f927c6717ebf503291c058815cd0c5fcfab13245d3b6beb66eb20cf7ac24
- https://hyperledger.jfrog.io/artifactory/besu-binaries/besu/22.4.0-RC2/besu-22.4.0-RC2.tar.gz / SHA256 1c4ecd17552cf5ebf120fc35dad753f45cb951ea0f817381feb2477ec0fff9c9

## 22.4.0-RC1

### Additions and Improvements
- Unit tests are now executed with JUnit5 [#3620](https://github.com/hyperledger/besu/pull/3620)
- Removed the Gas object and replaced it with a primitive long [#3674]

### Bug Fixes
- Flexible Privacy Precompile handles null payload ID [#3664](https://github.com/hyperledger/besu/pull/3664)
- Subcommand blocks import throws exception [#3646](https://github.com/hyperledger/besu/pull/3646)

## Download Links
- https://hyperledger.jfrog.io/artifactory/besu-binaries/besu/22.4.0-RC1/besu-22.4.0-RC1.zip / SHA256 0779082acc20a98eb810eb08778e0c0e1431046c07bc89019a2761fd1baa4c25
- https://hyperledger.jfrog.io/artifactory/besu-binaries/besu/22.4.0-RC1/besu-22.4.0-RC1.tar.gz / SHA256 15d8b0e335f962f95da46864109db9f28ed4f7bc351995b2b8db477c12b94860

## 22.1.3

### Breaking Changes
- Remove the experimental flag for bonsai tries CLI options `--data-storage-format` and `--bonsai-maximum-back-layers-to-load` [#3578](https://github.com/hyperledger/besu/pull/3578)
- Column family added for backward sync [#3532](https://github.com/hyperledger/besu/pull/3532)
  - Note that this added column family makes this a one-way upgrade. That is, once you upgrade your db to this version, you cannot roll back to a previous version of Besu.

### Deprecations
- `--tx-pool-hashes-max-size` is now deprecated and has no more effect, and it will be removed in a future release.

### Additions and Improvements
- Tune transaction synchronization parameter to adapt to mainnet traffic [#3610](https://github.com/hyperledger/besu/pull/3610)
- Improve eth/66 support [#3616](https://github.com/hyperledger/besu/pull/3616)
- Avoid reprocessing remote transactions already seen [#3626](https://github.com/hyperledger/besu/pull/3626)
- Upgraded jackson-databind dependency version [#3647](https://github.com/hyperledger/besu/pull/3647)

## Download Links
- https://hyperledger.jfrog.io/artifactory/besu-binaries/besu/22.1.3/besu-22.1.3.zip /  SHA256 9dafb80f2ec9ce8d732fd9e9894ca2455dd02418971c89cd6ccee94c53354d5d
- https://hyperledger.jfrog.io/artifactory/besu-binaries/besu/22.1.3/besu-22.1.3.tar.gz / SHA256 f9f8d37353aa4b5d12e87c08dd86328c1cffc591c6fc9e076c0f85a1d4663dfe

## 22.1.2

### Additions and Improvements
- Execution layer (The Merge):
  - Execution specific RPC endpoint [#3378](https://github.com/hyperledger/besu/issues/3378)
  - Adds JWT authentication to Engine APIs
  - Supports kiln V2.1 spec
- Tracing APIs
  - new API methods: trace_rawTransaction, trace_get, trace_callMany
  - added revertReason to trace APIs including: trace_transaction, trace_get, trace_call, trace_callMany, and trace_rawTransaction
- Allow mining beneficiary to transition at specific blocks for ibft2 and qbft consensus mechanisms.  [#3115](https://github.com/hyperledger/besu/issues/3115)
- Return richer information from the PrecompiledContract interface. [\#3546](https://github.com/hyperledger/besu/pull/3546)

### Bug Fixes
- Reject locally-sourced transactions below the minimum gas price when not mining. [#3397](https://github.com/hyperledger/besu/pull/3397)
- Fixed bug with contract address supplied to `debug_accountAt` [#3518](https://github.com/hyperledger/besu/pull/3518)

## Download Links
- https://hyperledger.jfrog.io/artifactory/besu-binaries/besu/22.1.2/besu-22.1.2.zip /  SHA256 1b26e3f8982c3a9dbabc72171f83f1cfe89eef84ead45b184ee9101f411c1251
- https://hyperledger.jfrog.io/artifactory/besu-binaries/besu/22.1.2/besu-22.1.2.tar.gz / SHA256 1eca9abddf351eaaf4e6eaa1b9536b8b4fd7d30a81d39f9d44ffeb198627ee7a

## 22.1.1

### Additions and Improvements
- Allow optional RPC methods that bypass authentication [#3382](https://github.com/hyperledger/besu/pull/3382)
- Execution layer (The Merge):
  - Extend block creation and mining to support The Merge [#3412](https://github.com/hyperledger/besu/pull/3412)
  - Backward sync [#3410](https://github.com/hyperledger/besu/pull/3410)
  - Extend validateAndProcessBlock to return an error message in case of failure, so it can be returned to the caller of ExecutePayload API [#3411](https://github.com/hyperledger/besu/pull/3411)
  - Persist latest finalized block [#2913](https://github.com/hyperledger/besu/issues/2913)
  - Add PostMergeContext, and stop syncing after the switch to PoS [#3453](https://github.com/hyperledger/besu/pull/3453)
  - Add header validation rules needed to validate The Merge blocks [#3454](https://github.com/hyperledger/besu/pull/3454)
  - Add core components: controller builder, protocol scheduler, coordinator, block creator and processor. [#3461](https://github.com/hyperledger/besu/pull/3461)
  - Execution specific RPC endpoint [#2914](https://github.com/hyperledger/besu/issues/2914), [#3350](https://github.com/hyperledger/besu/pull/3350)
- QBFT consensus algorithm is production ready

## Download Links
- https://hyperledger.jfrog.io/artifactory/besu-binaries/besu/22.1.1/besu-22.1.1.zip /  SHA256 cfff79e19e5f9a184d0b62886990698b77d019a0745ea63b5f9373870518173e
- https://hyperledger.jfrog.io/artifactory/besu-binaries/besu/22.1.1/besu-22.1.1.tar.gz / SHA256 51cc9d35215f977ac7338e5c611c60f225fd6a8c1c26f188e661624a039e83f3

## 22.1.0

### Breaking Changes
- Plugin API: BlockHeader.getBaseFee() method now returns an optional Wei instead of an optional Long [#3065](https://github.com/hyperledger/besu/issues/3065)
- Removed deprecated hash variable `protected volatile Hash hash;` which was used for private transactions [#3110](https://github.com/hyperledger/besu/pull/3110)

### Additions and Improvements
- Add support for additional JWT authentication algorithms [#3017](https://github.com/hyperledger/besu/pull/3017)
- Represent baseFee as Wei instead of long accordingly to the spec [#2785](https://github.com/hyperledger/besu/issues/2785)
- Implements [EIP-4399](https://eips.ethereum.org/EIPS/eip-4399) to repurpose DIFFICULTY opcode after the merge as a source of entropy from the Beacon chain. [#3081](https://github.com/hyperledger/besu/issues/3081)
- Re-order external services (e.g JsonRpcHttpService) to start before blocks start processing [#3118](https://github.com/hyperledger/besu/pull/3118)
- Stream JSON RPC responses to avoid creating big JSON strings in memory [#3076](https://github.com/hyperledger/besu/pull/3076)
- Ethereum Classic Mystique Hard Fork [#3256](https://github.com/hyperledger/besu/pull/3256)
- Genesis file parameter `blockperiodseconds` is validated as a positive integer on startup to prevent unexpected runtime behaviour [#3186](https://github.com/hyperledger/besu/pull/3186)
- Add option to require replay protection for locally submitted transactions [\#1975](https://github.com/hyperledger/besu/issues/1975)
- Update to block header validation for IBFT and QBFT to support London fork EIP-1559 [#3251](https://github.com/hyperledger/besu/pull/3251)
- Move into SLF4J as logging facade [#3285](https://github.com/hyperledger/besu/pull/3285)
- Changing the order in which we traverse the word state tree during fast sync. This should improve fast sync during subsequent pivot changes.[#3202](https://github.com/hyperledger/besu/pull/3202)
- Updated besu-native to version 0.4.3 [#3331](https://github.com/hyperledger/besu/pull/3331)
- Refactor synchronizer to asynchronously retrieve blocks from peers, and to change peer when retrying to get a block. [#3326](https://github.com/hyperledger/besu/pull/3326)
- Disable RocksDB TTL compactions [#3356](https://github.com/hyperledger/besu/pull/3356)
- add a websocket frame size configuration CLI parameter [3386][https://github.com/hyperledger/besu/pull/3386]
- Add `--ec-curve` parameter to export/export-address public-key subcommands [#3333](https://github.com/hyperledger/besu/pull/3333)

### Bug Fixes
- Change the base docker image from Debian Buster to Ubuntu 20.04 [#3171](https://github.com/hyperledger/besu/issues/3171) fixes [#3045](https://github.com/hyperledger/besu/issues/3045)
- Make 'to' field optional in eth_call method according to the spec [#3177](https://github.com/hyperledger/besu/pull/3177)
- Update to log4j 2.17.1. Resolves potential vulnerability only exploitable when using custom log4j configurations that are writable by untrusted users.
- Fix regression on cors-origin star value
- Fix for ethFeeHistory accepting hex values for blockCount
- Fix a sync issue, when the chain downloader incorrectly shutdown when a task in the pipeline is cancelled. [#3319](https://github.com/hyperledger/besu/pull/3319)
- add a websocket frame size configuration CLI parameter [3368][https://github.com/hyperledger/besu/pull/3379]
- Prevent node from peering to itself [#3342](https://github.com/hyperledger/besu/pull/3342)
- Fix an `IndexOutOfBoundsException` exception when getting block from peers. [#3304](https://github.com/hyperledger/besu/issues/3304)
- Handle legacy eth64 without throwing null pointer exceptions [#3343](https://github.com/hyperledger/besu/pull/3343)

### Download Links
- https://hyperledger.jfrog.io/artifactory/besu-binaries/besu/22.1.0/besu-22.1.0.tar.gz \ SHA256 232bd7f274691ca14c26289fdc289d3fcdf69426dd96e2fa1601f4d079645c2f
- https://hyperledger.jfrog.io/artifactory/besu-binaries/besu/22.1.0/besu-22.1.0.zip \ SHA256 1b701ff5b647b64aff3d73d6f1fe3fdf73f14adbe31504011eff1660ab56ad2b

## 21.10.9

### Bug Fixes
- Fix regression on cors-origin star value
- Fix for ethFeeHistory accepting hex values for blockCount

 **Full Changelog**: https://github.com/hyperledger/besu/compare/21.10.8...21.10.9

[besu-21.10.9.tar.gz](https://hyperledger.jfrog.io/artifactory/besu-binaries/besu/21.10.9/besu-21.10.9.tar.gz) a4b85ba72ee73017303e4b2f0fdde84a87d376c2c17fdcebfa4e34680f52fc71
[besu-21.10.9.zip](https://hyperledger.jfrog.io/artifactory/besu-binaries/besu/21.10.9/besu-21.10.9.zip) c3ba3f07340fa80064ba7c06f2c0ec081184e000f9a925d132084352d0665ef9

## 21.10.8

### Additions and Improvements
- Ethereum Classic Mystique Hard Fork [#3256](https://github.com/hyperledger/besu/pull/3256)

### Download Links
https://hyperledger.jfrog.io/artifactory/besu-binaries/besu/21.10.8/besu-21.10.8.tar.gz \ SHA256 d325e2e36bc38a707a9eebf92068f5021606a8c6b6464bb4b4d59008ef8014fc
https://hyperledger.jfrog.io/artifactory/besu-binaries/besu/21.10.8/besu-21.10.8.zip \ SHA256 a91da1e82fb378e16437327bba56dd299aafdb0614ba528167a1dae85440c5af

## 21.10.7

### Bug Fixes
- Update dependencies (including vert.x, kubernetes client-java, okhttp, commons-codec)

### Additions and Improvements
- Add support for additional JWT authentication algorithms [#3017](https://github.com/hyperledger/besu/pull/3017)
- Remove Orion ATs

### Download Links
https://hyperledger.jfrog.io/artifactory/besu-binaries/besu/21.10.7/besu-21.10.7.tar.gz \ SHA256 94cee804fcaea366c9575380ef0e30ed04bf2fc7451190a94887f14c07f301ff
https://hyperledger.jfrog.io/artifactory/besu-binaries/besu/21.10.7/besu-21.10.7.zip \ SHA256 faf1ebfb20aa6171aa6ea98d7653339272567c318711d11e350471b5bba62c00

## 21.10.6

### Bug Fixes
- Update log4j to 2.17.1

### Download Links
https://hyperledger.jfrog.io/artifactory/besu-binaries/besu/21.10.6/besu-21.10.6.tar.gz \ SHA256 ef579490031dd4eb3704b4041e352cfb2e7e787fcff7506b69ef88843d4e1220
https://hyperledger.jfrog.io/artifactory/besu-binaries/besu/21.10.6/besu-21.10.6.zip \ SHA256 0fdda65bc993905daa14824840724d0b74e3f16f771f5726f5307f6d9575a719

## 21.10.5

### Bug Fixes
- Update log4j to 2.17.0

### Download Links
https://hyperledger.jfrog.io/artifactory/besu-binaries/besu/21.10.5/besu-21.10.5.tar.gz \ SHA256 0d1b6ed8f3e1325ad0d4acabad63c192385e6dcbefe40dc6b647e8ad106445a8
https://hyperledger.jfrog.io/artifactory/besu-binaries/besu/21.10.5/besu-21.10.5.zip \ SHA256 a1689a8a65c4c6f633b686983a6a1653e7ac86e742ad2ec6351176482d6e0c57

## 21.10.4

### Bug Fixes
- Update log4j to 2.16.0.
- Change the base docker image from Debian Buster to Ubuntu 20.04 [#3171](https://github.com/hyperledger/besu/issues/3171) fixes [#3045](https://github.com/hyperledger/besu/issues/3045)

### Download links
This release is not recommended for production use.

## 21.10.3

### Additions and Improvements
- Updated log4j to 2.15.0 and disabled JNDI message format lookups to improve security.
- Represent baseFee as Wei instead of long accordingly to the spec [#2785](https://github.com/hyperledger/besu/issues/2785)
- Adding support of the NO_COLOR environment variable as described in the [NO_COLOR](https://no-color.org/) standard [#3085](https://github.com/hyperledger/besu/pull/3085)
- Add `privx_findFlexiblePrivacyGroup` RPC Method, `privx_findOnchainPrivacyGroup` will be removed in a future release [#3075](https://github.com/hyperledger/besu/pull/3075)
- The invalid value is now shown when `--bootnodes` cannot parse an item to make it easier to identify which option is invalid.
- Adding two new options to be able to specify desired TLS protocol version and Java cipher suites [#3105](https://github.com/hyperledger/besu/pull/3105)
- Implements [EIP-4399](https://eips.ethereum.org/EIPS/eip-4399) to repurpose DIFFICULTY opcode after the merge as a source of entropy from the Beacon chain. [#3081](https://github.com/hyperledger/besu/issues/3081)

### Bug Fixes
- Change the base docker image from Debian Buster to Ubuntu 20.04 [#3171](https://github.com/hyperledger/besu/issues/3171) fixes [#3045](https://github.com/hyperledger/besu/issues/3045)

### Download Link
This release is not recommended for production use.

## 21.10.2

### Additions and Improvements
- Add discovery options to genesis file [#2944](https://github.com/hyperledger/besu/pull/2944)
- Add validate-config subcommand to perform basic syntax validation of TOML config [#2994](https://github.com/hyperledger/besu/pull/2994)
- Updated Sepolia Nodes [#3034](https://github.com/hyperledger/besu/pull/3034) [#3035](https://github.com/hyperledger/besu/pull/3035)

### Bug Fixes
- Reduce shift calculations to shifts that may have an actual result. [#3039](https://github.com/hyperledger/besu/pull/3039)
- DNS Discovery daemon wasn't started [#3033](https://github.com/hyperledger/besu/pull/3033)

### Download Link
This release is not recommended for production use.

## 21.10.1

### Additions and Improvements
- Add CLI autocomplete scripts. [#2854](https://github.com/hyperledger/besu/pull/2854)
- Add support for PKCS11 keystore on PKI Block Creation. [#2865](https://github.com/hyperledger/besu/pull/2865)
- Optimize EVM Memory for MLOAD Operations [#2917](https://github.com/hyperledger/besu/pull/2917)
- Upgrade CircleCI OpenJDK docker image to version 11.0.12. [#2928](https://github.com/hyperledger/besu/pull/2928)
- Update JDK 11 to latest version in Besu Docker images. [#2925](https://github.com/hyperledger/besu/pull/2925)
- Add Sepolia proof-of-work testnet configurations [#2920](https://github.com/hyperledger/besu/pull/2920)
- Allow block period to be configured for IBFT2 and QBFT using transitions [#2902](https://github.com/hyperledger/besu/pull/2902)
- Add support for binary messages (0x02) for websocket. [#2980](https://github.com/hyperledger/besu/pull/2980)

### Bug Fixes
- Do not change the sender balance, but set gas fee to zero, when simulating a transaction without enforcing balance checks. [#2454](https://github.com/hyperledger/besu/pull/2454)
- Ensure genesis block has the default base fee if london is at block 0 [#2920](https://github.com/hyperledger/besu/pull/2920)
- Fixes the exit condition for loading a BonsaiPersistedWorldState for a sibling block of the last one persisted [#2967](https://github.com/hyperledger/besu/pull/2967)

### Early Access Features
- Enable plugins to expose custom JSON-RPC / WebSocket methods [#1317](https://github.com/hyperledger/besu/issues/1317)

### Download Link
This release is not recommended for production use.

## 21.10.0

### Additions and Improvements
- The EVM has been factored out into a standalone module, suitable for inclusion as a library. [#2790](https://github.com/hyperledger/besu/pull/2790)
- Low level performance improvements changes to cut worst-case EVM performance in half. [#2796](https://github.com/hyperledger/besu/pull/2796)
- Migrate `ExceptionalHaltReason` from an enum to an interface to allow downstream users of the EVM to add new exceptional halt reasons. [#2810](https://github.com/hyperledger/besu/pull/2810)
- reduces need for JUMPDEST analysis via caching [#2607](https://github.com/hyperledger/besu/pull/2821)
- Add support for custom private key file for public-key export and public-key export-address commands [#2801](https://github.com/hyperledger/besu/pull/2801)
- Add CLI autocomplete scripts. [#2854](https://github.com/hyperledger/besu/pull/2854)
- Added support for PKCS11 keystore on PKI Block Creation. [#2865](https://github.com/hyperledger/besu/pull/2865)
- add support for ArrowGlacier hardfork [#2943](https://github.com/hyperledger/besu/issues/2943)

### Bug Fixes
- Allow BESU_CONFIG_FILE environment to specify TOML file [#2455](https://github.com/hyperledger/besu/issues/2455)
- Fix bug with private contracts not able to call public contracts that call public contracts [#2816](https://github.com/hyperledger/besu/pull/2816)
- Fixes the exit condition for loading a BonsaiPersistedWorldState for a sibling block of the last one persisted [#2967](https://github.com/hyperledger/besu/pull/2967)
- Fixes bonsai getMutable regression affecting fast-sync [#2934](https://github.com/hyperledger/besu/pull/2934)
- Regression in RC1 involving LogOperation and frame memory overwrites [#2908](https://github.com/hyperledger/besu/pull/2908)
- Allow `eth_call` and `eth_estimateGas` to accept contract address as sender. [#2891](https://github.com/hyperledger/besu/pull/2891)

### Early Access Features
- Enable plugins to expose custom JSON-RPC / WebSocket methods [#1317](https://github.com/hyperledger/besu/issues/1317)

### Download Link
This release is not recommended for production use. \
SHA256: 71374454753c2ee595f4f34dc6913f731818d50150accbc98088aace313c6935

## 21.10.0-RC4

### Additions and Improvements

### Bug Fixes
- Fixes the exit condition for loading a BonsaiPersistedWorldState for a sibling block of the last one persisted [#2967](https://github.com/hyperledger/besu/pull/2967)
- Fixes bonsai getMutable regression affecting fast-sync [#2934](https://github.com/hyperledger/besu/pull/2934)

### Early Access Features
### Download Link
This release is not recommended for production use. \
SHA256: b16e15764b8bc06c5c3f9f19bc8b99fa48e7894aa5a6ccdad65da49bbf564793

## 21.10.0-RC3

### Bug Fixes
- Regression in RC1 involving LogOperation and frame memory overwrites [#2908](https://github.com/hyperledger/besu/pull/2908)
- Allow `eth_call` and `eth_estimateGas` to accept contract address as sender. [#2891](https://github.com/hyperledger/besu/pull/2891)
- Fix Concurrency issues in Ethpeers. [#2896](https://github.com/hyperledger/besu/pull/2896)

### Download
This release is not recommended for production use. \
SHA256: 3d4857589336717bf5e4e5ef711b9a7f3bc46b49e1cf5b3b6574a00ccc6eda94

## 21.10.0-RC1/RC2
### Additions and Improvements
- The EVM has been factored out into a standalone module, suitable for inclusion as a library. [#2790](https://github.com/hyperledger/besu/pull/2790)
- Low level performance improvements changes to cut worst-case EVM performance in half. [#2796](https://github.com/hyperledger/besu/pull/2796)
- Migrate `ExceptionalHaltReason` from an enum to an interface to allow downstream users of the EVM to add new exceptional halt reasons. [#2810](https://github.com/hyperledger/besu/pull/2810)
- reduces need for JUMPDEST analysis via caching [#2607](https://github.com/hyperledger/besu/pull/2821)
- Add support for custom private key file for public-key export and public-key export-address commands [#2801](https://github.com/hyperledger/besu/pull/2801)

### Bug Fixes
- Allow BESU_CONFIG_FILE environment to specify TOML file [#2455](https://github.com/hyperledger/besu/issues/2455)
- Fix bug with private contracts not able to call public contracts that call public contracts [#2816](https://github.com/hyperledger/besu/pull/2816)

### Early Access Features

### Download
This release is not recommended for production use. \
SHA256: 536612e5e4d7a5e7a582f729f01ba591ba68cc389e8379fea3571ed85322ff51


## 21.7.4
### Additions and Improvements
- Upgrade Gradle to 7.2, which supports building with Java 17 [#2761](https://github.com/hyperledger/besu/pull/2376)

### Bug Fixes
- Set an idle timeout for metrics connections, to clean up ports when no longer used [\#2748](https://github.com/hyperledger/besu/pull/2748)
- Onchain privacy groups can be unlocked after being locked without having to add a participant [\#2693](https://github.com/hyperledger/besu/pull/2693)
- Update Gas Schedule for Ethereum Classic [#2746](https://github.com/hyperledger/besu/pull/2746)

### Early Access Features
- \[EXPERIMENTAL\] Added support for QBFT with PKI-backed Block Creation. [#2647](https://github.com/hyperledger/besu/issues/2647)
- \[EXPERIMENTAL\] Added support for QBFT to use retrieve validators from a smart contract [#2574](https://github.com/hyperledger/besu/pull/2574)

### Download Link
https://hyperledger.jfrog.io/native/besu-binaries/besu/21.7.4/besu-21.7.4.zip \
SHA256: 778d3c42851db11fec9171f77b22662f2baeb9b2ce913d7cfaaf1042ec19b7f9

## 21.7.3
### Additions and Improvements
- Migration to Apache Tuweni 2.0 [\#2376](https://github.com/hyperledger/besu/pull/2376)
- \[EXPERIMENTAL\] Added support for DevP2P-over-TLS [#2536](https://github.com/hyperledger/besu/pull/2536)
- `eth_getWork`, `eth_submitWork` support over the Stratum port [#2581](https://github.com/hyperledger/besu/pull/2581)
- Stratum metrics [#2583](https://github.com/hyperledger/besu/pull/2583)
- Support for mining ommers [#2576](https://github.com/hyperledger/besu/pull/2576)
- Updated onchain permissioning to validate permissions on transaction submission [\#2595](https://github.com/hyperledger/besu/pull/2595)
- Removed deprecated CLI option `--privacy-precompiled-address` [#2605](https://github.com/hyperledger/besu/pull/2605)
- Removed code supporting EIP-1702. [#2657](https://github.com/hyperledger/besu/pull/2657)
- A native library was added for the alternative signature algorithm secp256r1, which will be used by default [#2630](https://github.com/hyperledger/besu/pull/2630)
- The command line option --Xsecp-native-enabled was added as an alias for --Xsecp256k1-native-enabled [#2630](https://github.com/hyperledger/besu/pull/2630)
- Added Labelled gauges for metrics [#2646](https://github.com/hyperledger/besu/pull/2646)
- support for `eth/66` networking protocol [#2365](https://github.com/hyperledger/besu/pull/2365)
- update RPC methods for post london 1559 transaction [#2535](https://github.com/hyperledger/besu/pull/2535)
- \[EXPERIMENTAL\] Added support for using DNS host name in place of IP address in onchain node permissioning rules [#2667](https://github.com/hyperledger/besu/pull/2667)
- Implement EIP-3607 Reject transactions from senders with deployed code. [#2676](https://github.com/hyperledger/besu/pull/2676)
- Ignore all unknown fields when supplied to eth_estimateGas or eth_call. [\#2690](https://github.com/hyperledger/besu/pull/2690)

### Bug Fixes
- Consider effective price and effective priority fee in transaction replacement rules [\#2529](https://github.com/hyperledger/besu/issues/2529)
- GetTransactionCount should return the latest transaction count if it is greater than the transaction pool [\#2633](https://github.com/hyperledger/besu/pull/2633)

### Early Access Features

## 21.7.2

### Additions and Improvements
This release contains improvements and bugfixes for optimum compatibility with other London client versions.

## Bug Fixes
- hotfix for private transaction identification for mainnet transactions [#2609](https://github.com/hyperledger/besu/pull/2609)

## Download Link
https://hyperledger.jfrog.io/artifactory/besu-binaries/besu/21.7.2/besu-21.7.2.zip \
db47fd9ba33b36436ed6798d2474f7621c733353fd04f49d6defffd12e3b6e14


## 21.7.1

### Additions and Improvements
- `priv_call` now uses NO_TRACING OperationTracer implementation which improves memory usage [\#2482](https://github.com/hyperledger/besu/pull/2482)
- Ping and Pong messages now support ENR encoding as scalars or bytes [\#2512](https://github.com/hyperledger/besu/pull/2512)

### Download Link
https://hyperledger.jfrog.io/artifactory/besu-binaries/besu/21.7.1/besu-21.7.1.zip \
sha256sum 83fc44e39a710a95d8b6cbbbf04010dea76122bafcc633a993cd15304905a402

## 21.7.0

### Additions and Improvements
This release contains the activation blocks for London across all supported testnets. They are:
  * Ropsten 10_499_401 (24 Jun 2021)
  * Goerli 5_062_605 (30 Jun 2021)
  * Rinkeby 8_897_988 (7 Jul 2021)
  * Mainnet 12_965_000 (4 Aug 2021)
- eip-1559 changes: accept transactions which have maxFeePerGas below current baseFee [\#2374](https://github.com/hyperledger/besu/pull/2374)
- Introduced transitions for IBFT2 block rewards [\#1977](https://github.com/hyperledger/besu/pull/1977)
- Change Ethstats's status from experimental feature to stable. [\#2405](https://github.com/hyperledger/besu/pull/2405)
- Fixed disabling of native libraries for secp256k1 and altBn128. [\#2163](https://github.com/hyperledger/besu/pull/2163)
- eth_feeHistory API for wallet providers [\#2466](https://github.com/hyperledger/besu/pull/2466)

### Bug Fixes
- Ibft2 could create invalid RoundChange messages in some circumstances containing duplicate prepares [\#2449](https://github.com/hyperledger/besu/pull/2449)
- Updated `eth_sendRawTransaction` to return an error when maxPriorityFeePerGas exceeds maxFeePerGas [\#2424](https://github.com/hyperledger/besu/pull/2424)
- Fixed NoSuchElementException with EIP1559 transaction receipts when using eth_getTransactionReceipt [\#2477](https://github.com/hyperledger/besu/pull/2477)

### Early Access Features
- QBFT is a Byzantine Fault Tolerant consensus algorithm, building on the capabilities of IBFT and IBFT 2.0. It aims to provide performance improvements in cases of excess round change, and provides interoperability with other EEA compliant clients, such as GoQuorum.
  - Note: QBFT currently only supports new networks. Existing networks using IBFT2.0 cannot migrate to QBFT. This will become available in a future release.
  - Note: QBFT is an early access feature pending community feedback. Please make use of QBFT in new development networks and reach out in case of issues or concerns
- GoQuorum-compatible privacy. This mode uses Tessera and is interoperable with GoQuorum.
  - Note: GoQuorum-compatible privacy is an early access feature pending community feedback.

### Download Link
https://hyperledger.jfrog.io/artifactory/besu-binaries/besu/21.7.0/besu-21.7.0.zip
sha256sum 389465fdcc2cc5e5007a02dc2b8a2c43d577198867316bc5cc4392803ed71034

## 21.7.0-RC2

### Additions and Improvements
- eth_feeHistory API for wallet providers [\#2466](https://github.com/hyperledger/besu/pull/2466)
### Bug Fixes
- Ibft2 could create invalid RoundChange messages in some circumstances containing duplicate prepares [\#2449](https://github.com/hyperledger/besu/pull/2449)

## Download Link
https://hyperledger.jfrog.io/artifactory/besu-binaries/besu/21.7.0-RC2/besu-21.7.0-RC2.zip
sha256sum 7bc97c359386cad84d449f786dc0a8ed8728616b6704ce473c63f1d94af3a9ef


## 21.7.0-RC1

### Additions and Improvements
- eip-1559 changes: accept transactions which have maxFeePerGas below current baseFee [\#2374](https://github.com/hyperledger/besu/pull/2374)
- Introduced transitions for IBFT2 block rewards [\#1977](https://github.com/hyperledger/besu/pull/1977)
- Change Ethstats's status from experimental feature to stable. [\#2405](https://github.com/hyperledger/besu/pull/2405)
- Fixed disabling of native libraries for secp256k1 and altBn128. [\#2163](https://github.com/hyperledger/besu/pull/2163)


### Bug Fixes

- Updated `eth_sendRawTransaction` to return an error when maxPriorityFeePerGas exceeds maxFeePerGas [\#2424](https://github.com/hyperledger/besu/pull/2424)

### Early Access Features
This release contains the activation blocks for London across all supported testnets. They are:
  * Ropsten 10_499_401 (24 Jun 2021)
  * Goerli 5_062_605 (30 Jun 2021)
  * Rinkeby 8_897_988 (7 Jul 2021)

## Download Link
https://hyperledger.jfrog.io/artifactory/besu-binaries/besu/21.7.0-RC1/besu-21.7.0-RC1.zip
sha256sum fc959646af65a0e267fc4d695e0af7e87331d774e6e8e890f5cc391549ed175a

## 21.1.7

## Privacy users - Orion Project Deprecation
Tessera is now the recommended Private Transaction Manager for Hyperledger Besu.

Now that all primary Orion functionality has been merged into Tessera, Orion is being deprecated.
We encourage all users with active projects to use the provided migration instructions,
documented [here](https://docs.orion.consensys.net/en/latest/Tutorials/Migrating-from-Orion-to-Tessera/).

We will continue to support Orion users until 30th November 2021. If you have any questions or
concerns, please reach out to the ConsenSys protocol engineering team in the
[#orion channel on Discord](https://discord.gg/hYpHRjK) or by [email](mailto:quorum@consensys.net).


### Additions and Improvements
* Upgrade OpenTelemetry to 1.2.0. [\#2313](https://github.com/hyperledger/besu/pull/2313)

* Ethereum Classic Magneto Hard Fork [\#2315](https://github.com/hyperledger/besu/pull/2315)

* Added support for the upcoming CALAVERAS ephemeral testnet and removed the configuration for the deprecated BAIKAL ephemeral testnet. [\#2343](https://github.com/hyperledger/besu/pull/2343)

### Bug Fixes
* Fix invalid transfer values with the tracing API specifically for CALL operation [\#2319](https://github.com/hyperledger/besu/pull/2319)

### Early Access Features

#### Previously identified known issues

- Fixed issue in discv5 where nonce was incorrectly reused. [\#2075](https://github.com/hyperledger/besu/pull/2075)
- Fixed issues in debug_standardTraceBadBlockToFile and debug_standardTraceBlockToFile. [\#2120](https://github.com/hyperledger/besu/pull/2120)
- Fixed invalid error code in several JSON RPC methods when the requested block is not in the range. [\#2138](https://github.com/hyperledger/besu/pull/2138)

## Download Link
https://hyperledger.jfrog.io/artifactory/besu-binaries/besu/21.1.7/besu-21.1.7.zip

sha256: f415c9b67d26819caeb9940324b2b1b9ce6e872c9181052739438545e84e2531


## 21.1.6

### Additions and Improvements

* Added support for the upcoming BAIKAL ephemeral testnet and removed the configuration for the deprecated YOLOv3 ephemeral testnet. [\#2237](https://github.com/hyperledger/besu/pull/2237)
* Implemented [EIP-3541](https://eips.ethereum.org/EIPS/eip-3541): Reject new contracts starting with the 0xEF byte [\#2243](https://github.com/hyperledger/besu/pull/2243)
* Implemented [EIP-3529](https://eips.ethereum.org/EIPS/eip-3529): Reduction in refunds [\#2238](https://github.com/hyperledger/besu/pull/2238)
* Implemented [EIP-3554](https://eips.ethereum.org/EIPS/eip-3554): Difficulty Bomb Delay [\#2289](https://github.com/hyperledger/besu/pull/2289)
* \[EXPERIMENTAL\] Added support for secp256r1 keys. [#2008](https://github.com/hyperledger/besu/pull/2008)

### Bug Fixes

- Added ACCESS_LIST transactions to the list of transactions using legacy gas pricing for 1559 [\#2239](https://github.com/hyperledger/besu/pull/2239)
- Reduced logging level of public key decoding failure of malformed packets. [\#2143](https://github.com/hyperledger/besu/pull/2143)
- Add 1559 parameters to json-rpc responses.  [\#2222](https://github.com/hyperledger/besu/pull/2222)

### Early Access Features

#### Previously identified known issues

- Fixed issue in discv5 where nonce was incorrectly reused. [\#2075](https://github.com/hyperledger/besu/pull/2075)
- Fixed issues in debug_standardTraceBadBlockToFile and debug_standardTraceBlockToFile. [\#2120](https://github.com/hyperledger/besu/pull/2120)
- Fixed invalid error code in several JSON RPC methods when the requested block is not in the range. [\#2138](https://github.com/hyperledger/besu/pull/2138)

## Download Link
https://hyperledger.jfrog.io/artifactory/besu-binaries/besu/21.1.6/besu-21.1.6.zip

sha256: 3952c69a32bb390ec84ccf4c2c3eb600ea3696af9a05914985d10e1632ef8488

## 21.1.5

### Additions and Improvements

- Ignore `nonce` when supplied to eth_estimateGas or eth_call. [\#2133](https://github.com/hyperledger/besu/pull/2133)
- Ignore `privateFor` for tx estimation. [\#2160](https://github.com/hyperledger/besu/pull/2160)

### Bug Fixes

- Fixed `NullPointerException` when crossing network upgrade blocks when peer discovery is disabled. [\#2140](https://github.com/hyperledger/besu/pull/2140)

### Early Access Features

#### Previously identified known issues

- Fixed issue in discv5 where nonce was incorrectly reused. [\#2075](https://github.com/hyperledger/besu/pull/2075)
- Fixed issues in debug_standardTraceBadBlockToFile and debug_standardTraceBlockToFile. [\#2120](https://github.com/hyperledger/besu/pull/2120)

## Download Link
https://hyperledger.jfrog.io/artifactory/besu-binaries/besu/21.1.5/besu-21.1.5.zip

sha256: edd78fcc772cfa97d11d8ee7b5766e6fac4b31b582f940838a292f2aeb204777

## 21.1.4

### Additions and Improvements

- Adds `--discovery-dns-url` CLI command [\#2088](https://github.com/hyperledger/besu/pull/2088)

### Bug Fixes

- Fixed issue in discv5 where nonce was incorrectly reused. [\#2075](https://github.com/hyperledger/besu/pull/2075)
- Fixed issues in debug_standardTraceBadBlockToFile and debug_standardTraceBlockToFile. [\#2120](https://github.com/hyperledger/besu/pull/2120)

### Early Access Features

#### Previously identified known issues

- [Fast sync when running Besu on cloud providers](KNOWN_ISSUES.md#fast-sync-when-running-besu-on-cloud-providers)
- [Privacy users with private transactions created using v1.3.4 or earlier](KNOWN_ISSUES.md#privacy-users-with-private-transactions-created-using-v134-or-earlier)

## Download Link
https://hyperledger.jfrog.io/artifactory/besu-binaries/besu/21.1.4/besu-21.1.4.zip
58ae55b492680d92aeccfbed477e8b9c25ccc1a97cca71895e27448d754a7d8b

## 21.1.3

### Additions and Improvements
* Increase node diversity when downloading blocks [\#2033](https://github.com/hyperledger/besu/pull/2033)

### Bug Fixes
* Ethereum Node Records are now dynamically recalculated when we pass network upgrade blocks. This allows for better peering through transitions without needing to restart the node. [\#1998](https://github.com/hyperledger/besu/pull/1998)


### Early Access Features

#### Previously identified known issues

- [Fast sync when running Besu on cloud providers](KNOWN_ISSUES.md#fast-sync-when-running-besu-on-cloud-providers)
- [Privacy users with private transactions created using v1.3.4 or earlier](KNOWN_ISSUES.md#privacy-users-with-private-transactions-created-using-v134-or-earlier)

### Download link
https://hyperledger.jfrog.io/artifactory/besu-binaries/besu/21.1.3/besu-21.1.3.zip
38893cae225e5c53036d06adbeccc30aeb86ef08c543fb742941a8c618485c8a

## 21.1.2

### Berlin Network Upgrade

### Important note: the 21.1.1 release contains an outdated version of the Berlin network upgrade. If you are using Besu on public Ethereum networks, you must upgrade to 21.1.2.

This release contains the activation blocks for Berlin across all supported testnets and the Ethereum mainnet. They are:
  * Ropsten 9_812_189 (10 Mar 2021)
  * Goerli 4_460_644 (17 Mar 2021)
  * Rinkeby 8_290_928 (24 Mar 2021)
  * Ethereum 12_244_000 (14 Apr 2021)


### Additions and Improvements
- Added option to set a limit for JSON-RPC connections
  * HTTP connections `--rpc-http-max-active-connections` [\#1996](https://github.com/hyperledger/besu/pull/1996)
  * WS connections `--rpc-ws-max-active-connections` [\#2006](https://github.com/hyperledger/besu/pull/2006)
- Added ASTOR testnet ETC support [\#2017](https://github.com/hyperledger/besu/pull/2017)
### Bug Fixes
* Don't Register BLS12 precompiles for Berlin [\#2015](https://github.com/hyperledger/besu/pull/2015)

#### Previously identified known issues

- [Fast sync when running Besu on cloud providers](KNOWN_ISSUES.md#fast-sync-when-running-besu-on-cloud-providers)
- [Privacy users with private transactions created using v1.3.4 or earlier](KNOWN_ISSUES.md#privacy-users-with-private-transactions-created-using-v134-or-earlier)

### Download link
https://hyperledger.jfrog.io/artifactory/besu-binaries/besu/21.1.2/besu-21.1.2.zip
02f4b6622756b77fed814d8c1bbf986c6178d8f5adb9d61076e061124c3d12aa

## 21.1.1

### Berlin Network Upgrade

### Important note: this release contains an outdated version of the Berlin network upgrade. If you are using Besu on public Ethereum networks, you must upgrade to 21.1.2.

This release contains the activation blocks for Berlin across all supported testnets and the Ethereum mainnet. They are:
  * Ropsten 9_812_189 (10 Mar 2021)
  * Goerli 4_460_644 (17 Mar 2021)
  * Rinkeby 8_290_928 (24 Mar 2021)
  * Ethereum 12_244_000 (14 Apr 2021)

### Additions and Improvements
* Removed EIP-2315 from the Berlin network upgrade [\#1983](https://github.com/hyperledger/besu/pull/1983)
* Added `besu_transaction_pool_transactions` to the reported metrics, counting the mempool size [\#1869](https://github.com/hyperledger/besu/pull/1869)
* Distributions and maven artifacts have been moved off of bintray [\#1886](https://github.com/hyperledger/besu/pull/1886)
* admin_peers json RPC response now includes the remote nodes enode URL
* add support for keccak mining and a ecip1049_dev network [\#1882](https://github.com/hyperledger/besu/pull/1882)
### Bug Fixes
* Fixed incorrect `groupId` in published maven pom files.
* Fixed GraphQL response for missing account, return empty account instead [\#1946](https://github.com/hyperledger/besu/issues/1946)

### Early Access Features

#### Previously identified known issues

- [Fast sync when running Besu on cloud providers](KNOWN_ISSUES.md#fast-sync-when-running-besu-on-cloud-providers)
- [Privacy users with private transactions created using v1.3.4 or earlier](KNOWN_ISSUES.md#privacy-users-with-private-transactions-created-using-v134-or-earlier)

### Download link
sha256: `c22a80a54e9fed864734b9fbd69a0a46840fd27ca5211648a3eaf8a955417218 `


## 21.1.0

### Important note: this release contains an outdated version of the Berlin network upgrade, which was changed on March 5, 2021 ([link](https://github.com/ethereum/pm/issues/263#issuecomment-791473406)). If you are using Besu on public Ethereum networks, you must upgrade to 21.1.2.

## 21.1.0 Features

Features added between 20.10.0 to 21.1.0 include:
* Berlin Network Upgrade: this release contains the activation blocks for Berlin across all supported testnets and the Ethereum mainnet. They are:
  * Ropsten 9_812_189 (10 Mar 2021)
  * Goerli 4_460_644 (17 Mar 2021)
  * Rinkeby 8_290_928 (24 Mar 2021)
  * Ethereum 12_244_000 (14 Apr 2021)
* Besu Launcher: Besu now has support for the [Quorum Mainnet Launcher](https://github.com/ConsenSys/quorum-mainnet-launcher) which makes it easy for users to configure and launch Besu on the Ethereum mainnet.
* Bonsai Tries: A new database format which reduces storage requirements and improves performance for access to recent state. _Note: only full sync is currently supported._
* Miner Data JSON-RPC: The `eth_getMinerDataByBlockHash` and `eth_getMinerDataByBlockNumber` endpoints return miner rewards and coinbase address for a given block.
* EIP-1898 support: [The EIP](https://eips.ethereum.org/EIPS/eip-1898) adds `blockHash` to JSON-RPC methods which accept a default block parameter.

### Early Access Features
* Bonsai Tries: A new database format which reduces storage requirements and improves performance for access to recent state. _Note: only full sync is currently supported._
* QBFT: A new consensus algorithm to support interoperability with other Enterprise Ethereum Alliance compatible clients.

### 21.1.0 Breaking Changes
* `--skip-pow-validation-enabled` is now an error with `block import --format JSON`. This is because the JSON format doesn't include the nonce so the proof of work must be calculated.
* `eth_call` will not return a JSON-RPC result if the call fails, but will return an error instead. If it was for a revert the revert reason will be included.
* `eth_call` will not fail for account balance issues by default. An parameter `"strict": true` can be added to the call parameters (with `to` and `from`) to enforce balance checks.

### Additions and Improvements
* Added `besu_transaction_pool_transactions` to the reported metrics, counting the mempool size [\#1869](https://github.com/hyperledger/besu/pull/1869)
* Added activation blocks for Berlin Network Upgrade [\#1929](https://github.com/hyperledger/besu/pull/1929)

### Bug Fixes
* Fixed representation of access list for access list transactions in JSON-RPC results.

#### Previously identified known issues

- [Fast sync when running Besu on cloud providers](KNOWN_ISSUES.md#fast-sync-when-running-besu-on-cloud-providers)
- [Privacy users with private transactions created using v1.3.4 or earlier](KNOWN_ISSUES.md#privacy-users-with-private-transactions-created-using-v134-or-earlier)

### Download link
sha256: `e4c8fe4007e3e5f7f2528cbf1eeb5457caf06536c974a6ff4305035ff5724476`

## 21.1.0-RC2
### Additions and Improvements
* Support for the Berlin Network Upgrade, although the block number must be set manually with `--override-genesis-config=berlinBlock=<blocknumber>`. This is because the block numbers haven't been determined yet. The next release will include the number in the genesis file so it will support Berlin with no intervention. [\#1898](https://github.com/hyperledger/besu/pull/1898)

## 21.1.0-RC1

### 21.1.0 Breaking Changes
* `--skip-pow-validation-enabled` is now an error with `block import --format JSON`. This is because the JSON format doesn't include the nonce so the proof of work must be calculated.
* `eth_call` will not return a JSON-RPC result if the call fails, but will return an error instead. If it was for a revert the revert reason will be included.
* `eth_call` will not fail for account balance issues by default. An parameter `"strict": true` can be added to the call parameters (with `to` and `from`) to enforce balance checks.

### Additions and Improvements
* Removed unused flags in default genesis configs [\#1812](https://github.com/hyperledger/besu/pull/1812)
* `--skip-pow-validation-enabled` is now an error with `block import --format JSON`. This is because the JSON format doesn't include the nonce so the proof of work must be calculated. [\#1815](https://github.com/hyperledger/besu/pull/1815)
* Added a new CLI option `--Xlauncher` to start a mainnet launcher. It will help to configure Besu easily.
* Return the revert reason from `eth_call` JSON-RPC api calls when the contract causes a revert. [\#1829](https://github.com/hyperledger/besu/pull/1829)
* Added `chainId`, `publicKey`, and `raw` to JSON-RPC api calls returning detailed transaction results. [\#1835](https://github.com/hyperledger/besu/pull/1835)

### Bug Fixes
* Ethereum classic heights will no longer be reported in mainnet metrics. Issue [\#1751](https://github.com/hyperledger/besu/pull/1751) Fix [\#1820](https://github.com/hyperledger/besu/pull/1820)
* Don't enforce balance checks in `eth_call` unless explicitly requested. Issue [\#502](https://github.com/hyperledger/besu/pull/502) Fix [\#1834](https://github.com/hyperledger/besu/pull/1834)

### Early Access Features

#### Previously identified known issues

- [Fast sync when running Besu on cloud providers](KNOWN_ISSUES.md#fast-sync-when-running-besu-on-cloud-providers)
- [Privacy users with private transactions created using v1.3.4 or earlier](KNOWN_ISSUES.md#privacy-users-with-private-transactions-created-using-v134-or-earlier)


### Download link

Link removed because this release contains an outdated version of the Berlin network upgrade, which was changed on March 5, 2021 ([link](https://github.com/ethereum/pm/issues/263#issuecomment-791473406)). If you are using Besu on public Ethereum networks, you must upgrade to 21.1.1. sha256 hash left for reference.

sha256: `b0fe3942052b8fd43fc3025a298a6c701f9edae2e100f0c563a1c5a4ceef71f1`

## 20.10.4

### Additions and Improvements
* Implemented [EIP-778](https://eips.ethereum.org/EIPS/eip-778): Ethereum Node Records (ENR) [\#1680](https://github.com/hyperledger/besu/pull/1680)
* Implemented [EIP-868](https://eips.ethereum.org/EIPS/eip-868): Node Discovery v4 ENR Extension [\#1721](https://github.com/hyperledger/besu/pull/1721)
* Added revert reason to eth_estimateGas RPC call. [\#1730](https://github.com/hyperledger/besu/pull/1730)
* Added command line option --static-nodes-file. [#1644](https://github.com/hyperledger/besu/pull/1644)
* Implemented [EIP-1898](https://eips.ethereum.org/EIPS/eip-1898): Add `blockHash` to JSON-RPC methods which accept a default block parameter [\#1757](https://github.com/hyperledger/besu/pull/1757)

### Bug Fixes
* Accept locally-sourced transactions below the minimum gas price. [#1480](https://github.com/hyperledger/besu/issues/1480) [#1743](https://github.com/hyperledger/besu/pull/1743)

#### Previously identified known issues

- [Fast sync when running Besu on cloud providers](KNOWN_ISSUES.md#fast-sync-when-running-besu-on-cloud-providers)
- [Privacy users with private transactions created using v1.3.4 or earlier](KNOWN_ISSUES.md#privacy-users-with-private-transactions-created-using-v134-or-earlier)

### Download link
https://hyperledger.jfrog.io/artifactory/besu-binaries/besu/20.10.4/besu-20.10.4.zip
sha256: f15cd5243b809659bba1706c1745aecafc012d3fc44a91419522da925493537c

## 20.10.3

### Additions and Improvements
* Added `memory` as an option to `--key-value-storage`.  This ephemeral storage is intended for sync testing and debugging.  [\#1617](https://github.com/hyperledger/besu/pull/1617)
* Fixed gasPrice parameter not always respected when passed to `eth_estimateGas` endpoint [\#1636](https://github.com/hyperledger/besu/pull/1636)
* Enabled eth65 by default [\#1682](https://github.com/hyperledger/besu/pull/1682)
* Warn that bootnodes will be ignored if specified with discovery disabled [\#1717](https://github.com/hyperledger/besu/pull/1717)

### Bug Fixes
* Accept to use default port values if not in use. [#1673](https://github.com/hyperledger/besu/pull/1673)
* Block Validation Errors should be at least INFO level not DEBUG or TRACE.  Bug [\#1568](https://github.com/hyperledger/besu/pull/1568) PR [\#1706](https://github.com/hyperledger/besu/pull/1706)
* Fixed invalid and wrong trace data, especially when calling a precompiled contract [#1710](https://github.com/hyperledger/besu/pull/1710)

#### Previously identified known issues

- [Fast sync when running Besu on cloud providers](KNOWN_ISSUES.md#fast-sync-when-running-besu-on-cloud-providers)
- [Privacy users with private transactions created using v1.3.4 or earlier](KNOWN_ISSUES.md#privacy-users-with-private-transactions-created-using-v134-or-earlier)

### Download link
https://hyperledger.jfrog.io/artifactory/besu-binaries/besu/20.10.3/besu-20.10.3.zip
sha256: `b5f46d945754dedcbbb1e5dd96bf2bfd13272ff09c6a66c0150b979a578f4389`

## 20.10.2

### Additions and Improvements
* Added support for batched requests in WebSockets. [#1583](https://github.com/hyperledger/besu/pull/1583)
* Added protocols section to `admin_peers` to provide info about peer health. [\#1582](https://github.com/hyperledger/besu/pull/1582)
* Added CLI option `--goquorum-compatibility-enabled` to enable GoQuorum compatibility mode. [#1598](https://github.com/hyperledger/besu/pull/1598). Note that this mode is incompatible with Mainnet.

### Bug Fixes

* Ibft2 will discard any received messages targeting a chain height <= current head - this resolves some corner cases in system correctness directly following block import. [#1575](https://github.com/hyperledger/besu/pull/1575)
* EvmTool now throws `UnsupportedForkException` when there is an unknown fork and is YOLOv2 compatible [\#1584](https://github.com/hyperledger/besu/pull/1584)
* `eth_newFilter` now supports `blockHash` parameter as per the spec [\#1548](https://github.com/hyperledger/besu/issues/1540). (`blockhash` is also still supported.)
* Fixed an issue that caused loss of peers and desynchronization when eth65 was enabled [\#1601](https://github.com/hyperledger/besu/pull/1601)

#### Previously identified known issues

- [Fast sync when running Besu on cloud providers](KNOWN_ISSUES.md#fast-sync-when-running-besu-on-cloud-providers)
- [Privacy users with private transactions created using v1.3.4 or earlier](KNOWN_ISSUES.md#privacy-users-with-private-transactions-created-using-v134-or-earlier)

### Download Link

https://hyperledger.jfrog.io/artifactory/besu-binaries/besu/20.10.2/besu-20.10.2.zip
sha256: `710aed228dcbe9b8103aef39e4431b0c63e73c3a708ce88bcd1ecfa1722ad307`

## 20.10.1

### Additions and Improvements
* `--random-peer-priority-enabled` flag added. Allows for incoming connections to be prioritized randomly. This will prevent (typically small, stable) networks from forming impenetrable peer cliques. [#1440](https://github.com/hyperledger/besu/pull/1440)
* `miner_changeTargetGasLimit` RPC added. If a target gas limit is set, allows the node operator to change it at runtime.
* Hide deprecated `--host-whitelist` option. [\#1444](https://github.com/hyperledger/besu/pull/1444)
* Prioritize high gas prices during mining. Previously we ordered only by the order in which the transactions were received. This will increase expected profit when mining. [\#1449](https://github.com/hyperledger/besu/pull/1449)
* Added support for the updated smart contract-based [node permissioning EEA interface](https://entethalliance.github.io/client-spec/spec.html#dfn-connectionallowed). [\#1435](https://github.com/hyperledger/besu/pull/1435) and [\#1496](https://github.com/hyperledger/besu/pull/1496)
* Added EvmTool binary to the distribution.  EvmTool is a CLI that can execute EVM bytecode and execute ethereum state tests. [\#1465](https://github.com/hyperledger/besu/pull/1465)
* Updated the libraries for secp256k1 and AltBN series precompiles. These updates provide significant performance improvements to those areas. [\#1499](https://github.com/hyperledger/besu/pull/1499)
* Provide MegaGas/second measurements in the log when doing a full block import, such as the catch up phase of a fast sync. [\#1512](https://github.com/hyperledger/besu/pull/1512)
* Added new endpoints to get miner data, `eth_getMinerDataByBlockHash` and `eth_getMinerDataByBlockNumber`. [\#1538](https://github.com/hyperledger/besu/pull/1538)
* Added direct support for OpenTelemetry metrics [\#1492](https://github.com/hyperledger/besu/pull/1492)
* Added support for `qip714block` config parameter in genesis file, paving the way towards permissioning interoperability between Besu and GoQuorum. [\#1545](https://github.com/hyperledger/besu/pull/1545)
* Added new CLI option `--compatibility-eth64-forkid-enabled`. [\#1542](https://github.com/hyperledger/besu/pull/1542)

### Bug Fixes

* Fix a bug on `eth_estimateGas` which returned `Internal error` instead of `Execution reverted` in case of reverted transaction. [\#1478](https://github.com/hyperledger/besu/pull/1478)
* Fixed a bug where Local Account Permissioning was being incorrectly enforced on block import/validation. [\#1510](https://github.com/hyperledger/besu/pull/1510)
* Fixed invalid enode URL when discovery is disabled  [\#1521](https://github.com/hyperledger/besu/pull/1521)
* Removed duplicate files from zip and tar.gz distributions. [\#1566](https://github.com/hyperledger/besu/pull/1566)
* Add a more rational value to eth_gasPrice, based on a configurable percentile of prior block's transactions (default: median of last 100 blocks).  [\#1563](https://github.com/hyperledger/besu/pull/1563)

## Deprecated

### --privacy-precompiled-address (Scheduled for removal in _Next_ Release)
Deprecated in 1.5.1
- CLI option `--privacy-precompiled-address` option removed. This address is now derived, based	on `--privacy-onchain-groups-enabled`. [\#1222](https://github.com/hyperledger/besu/pull/1222)

### Besu Sample Network repository

The [Besu Sample Networks repository](https://github.com/ConsenSys/besu-sample-networks) has been replaced by the [Quorum Developer Quickstart](https://besu.hyperledger.org/en/latest/Tutorials/Developer-Quickstart).

#### Previously identified known issues

- [Eth/65 loses peers](KNOWN_ISSUES.md#eth65-loses-peers)
- [Fast sync when running Besu on cloud providers](KNOWN_ISSUES.md#fast-sync-when-running-besu-on-cloud-providers)
- [Privacy users with private transactions created using v1.3.4 or earlier](KNOWN_ISSUES.md#privacy-users-with-private-transactions-created-using-v134-or-earlier)

### Download Link

https://hyperledger.jfrog.io/artifactory/besu-binaries/besu/20.10.1/besu-20.10.1.zip
sha256: `ac4fae310957c176564396f73c0f03c60c41129d43d078560d0dab533a69fd2a`

## 20.10.0

## Release format

Hyperledger Besu is moving its versioning scheme to [CalVer](https://calver.org/) starting with the 20.10.0 (formerly 1.6.0) release. More information about the specific version of CalVer Besu is using can be found on the [wiki](https://wiki.hyperledger.org/display/BESU/Using+CalVer+for+Besu+Releases).

## 20.10 Breaking Changes

When upgrading to 20.10, ensure you've taken into account the following breaking changes.

### JSON-RPC HTTP Error Codes For Valid Calls ([\#1426](https://github.com/hyperledger/besu/pull/1426))

Prior versions of Besu would set the HTTP Status 400 Bad Request for JSON-RPC requests that completed in an error, regardless of the kind of error.  These responses could include a complete JSON-RPC response with an error field.

In Besu version 20.10, properly formatted requests that have valid parameters (count and content) will return a HTTP Status 200 OK, with an error field if an error occurred. For example, requesting an account that does not exist in the chain, or a block by hash that Besu does not have, will now return HTTP 200 OK responses. Unparsable requests, improperly formatted requests, or requests with invalid parameters will continue to return HTTP 400 Bad Request.

Users of Web3J should note that many calls will now return a result with the error field containing the message whereas before a call would throw an exception with the error message as the exception message.

## 20.10.0 Additions and Improvements

* Added support for ECIP-1099 / Classic Thanos Fork: Calibrate Epoch Duration. [\#1421](https://github.com/hyperledger/besu/pull/1421) [\#1441](https://github.com/hyperledger/besu/pull/1441) [\#1462](https://github.com/hyperledger/besu/pull/1462)
* Added the Open Telemetry Java agent to report traces to a remote backend. Added an example to showcase the trace reporting capabilities.
* Added EvmTool binary to the distribution.  EvmTool is a CLI that can execute EVM bytecode and execute ethereum state tests. Documentation for it is available [here](https://besu.hyperledger.org/en/stable/HowTo/Troubleshoot/Use-EVM-Tool/). [\#1465](https://github.com/hyperledger/besu/pull/1465)
* Added support for the upcoming YOLOv2 ephemeral testnet and removed the flag for the deprecated YOLOv1 ephemeral testnet. [#1386](https://github.com/hyperledger/besu/pull/1386)
* Added `debug_standardTraceBlockToFile` JSON-RPC API. This API accepts a block hash and will replay the block. It returns a list of files containing the result of the trace (one file per transaction). [\#1392](https://github.com/hyperledger/besu/pull/1392)
* Added `debug_standardTraceBadBlockToFile` JSON-RPC API. This API is similar to `debug_standardTraceBlockToFile`, but can be used to obtain info about a block which has been rejected as invalid. [\#1403](https://github.com/hyperledger/besu/pull/1403)
* Added support for EIP-2929 to YOLOv2. [#1387](https://github.com/hyperledger/besu/pull/1387)
* Added `--start-block` and `--end-block` to the `blocks import` subcommand [\#1399](https://github.com/hyperledger/besu/pull/1399)
* Added support for multi-tenancy when using the early access feature of [onchain privacy group management](https://besu.hyperledger.org/en/stable/Concepts/Privacy/Onchain-PrivacyGroups/)
* \[Reverted\] Fixed memory leak in eth/65 subprotocol behavior. It is now enabled by default. [\#1420](https://github.com/hyperledger/besu/pull/1420), [#1348](https://github.com/hyperledger/besu/pull/1348), [#1321](https://github.com/hyperledger/besu/pull/1321)

### Bug Fixes

* Log block import rejection reasons at "INFO" level.  Bug [#1412](https://github.com/hyperledger/besu/issues/1412)
* Fixed NPE when executing `eth_estimateGas` with privacy enabled.  Bug [#1404](https://github.com/hyperledger/besu/issues/1404)

#### Previously identified known issues

- [Eth/65 loses peers](KNOWN_ISSUES.md#eth65-loses-peers)
- [Fast sync when running Besu on cloud providers](KNOWN_ISSUES.md#fast-sync-when-running-besu-on-cloud-providers)
- [Privacy users with private transactions created using v1.3.4 or earlier](KNOWN_ISSUES.md#privacy-users-with-private-transactions-created-using-v134-or-earlier)

## Deprecated and Scheduled for removal in _Next_ Release

### --privacy-precompiled-address
Deprecated in 1.5.1
- CLI option `--privacy-precompiled-address` option removed. This address is now derived, based
on `--privacy-onchain-groups-enabled`. [\#1222](https://github.com/hyperledger/besu/pull/1222)

### Download link
https://hyperledger.jfrog.io/artifactory/besu-binaries/besu/20.10.0/besu-20.10.0.zip

sha256sum: `2b50a375aae64b838a2cd9d43747006492cae573f1be11745b7f643646fd5a01`

## 1.5.5

### Additions and Improvements
* The new version of the [web3js-eea library (v0.10)](https://github.com/PegaSysEng/web3js-eea) supports the onchain privacy group management changes made in Besu v1.5.3.

### Bug Fixes
* Added `debug_getBadBlocks` JSON-RPC API to analyze and detect consensus flaws. Even if a block is rejected it will be returned by this method [\#1378](https://github.com/hyperledger/besu/pull/1378)
* Fix logs queries missing results against chain head [\#1351](https://github.com/hyperledger/besu/pull/1351) and [\#1381](https://github.com/hyperledger/besu/pull/1381)

#### Previously identified known issues

- [Eth/65 loses peers](KNOWN_ISSUES.md#eth65-loses-peers)
- [Fast sync when running Besu on cloud providers](KNOWN_ISSUES.md#fast-sync-when-running-besu-on-cloud-providers)
- [Privacy users with private transactions created using v1.3.4 or earlier](KNOWN_ISSUES.md#privacy-users-with-private-transactions-created-using-v134-or-earlier)
- [Changes not saved to database correctly causing inconsistent private states](KNOWN_ISSUES.md#Changes-not-saved-to-database-correctly-causing-inconsistent-private-states)

### Download link

https://hyperledger.jfrog.io/artifactory/besu-binaries/besu/1.5.5/besu-1.5.5.zip

sha256sum: `e67b0a899dc4421054eaa9a8112cb89e1e5f6a56f0d8aa1b0c5111c53dfad2ad`


## 1.5.4

### Additions and Improvements

* Added `priv_debugGetStateRoot` JSON-RPC API to retrieve the state root of a specified privacy group. [\#1326](https://github.com/hyperledger/besu/pull/1326)
* Added reorg logging and `--reorg-logging-threshold` to configure the same. Besu now logs any reorgs where the old or new chain head is more than the threshold away from their common ancestors. The default is 6.
* Added `debug_batchSendRawTransaction` JSON-RPC API to submit multiple signed transactions with a single call. [\#1350](https://github.com/hyperledger/besu/pull/1350)

### Bug Fixes

* The metrics HTTP server no longer rejects requests containing `Accept` header that doesn't precisely match the prometheus text format [\#1345](https://github.com/hyperledger/besu/pull/1345)
* JSON-RPC method `net_version` should return network ID instead of chain ID [\#1355](https://github.com/hyperledger/besu/pull/1355)

#### Previously identified known issues

- [Logs queries missing results against chain head](KNOWN_ISSUES.md#Logs-queries-missing-results-against-chain-head)
- [Eth/65 loses peers](KNOWN_ISSUES.md#eth65-loses-peers)
- [Fast sync when running Besu on cloud providers](KNOWN_ISSUES.md#fast-sync-when-running-besu-on-cloud-providers)
- [Privacy users with private transactions created using v1.3.4 or earlier](KNOWN_ISSUES.md#privacy-users-with-private-transactions-created-using-v134-or-earlier)
- [Changes not saved to database correctly causing inconsistent private states](KNOWN_ISSUES.md#Changes-not-saved-to-database-correctly-causing-inconsistent-private-states)

### Download link
https://hyperledger.jfrog.io/artifactory/besu-binaries/besu/1.5.4/besu-1.5.4.zip

sha256sum: `1f4df8e1c5e3b5b3abf6289ccfe70f302aa7c29a652b2eb713ffbdc507670420`

## 1.5.3

### Additions and Improvements

* The EvmTool now processes State Tests from the Ethereum Reference Tests. [\#1311](https://github.com/hyperledger/besu/pull/1311)
* Early access DNS support added via the `--Xdns-enabled` and `--Xdns-update-enabled` CLI options. [\#1247](https://github.com/hyperledger/besu/pull/1247)
* Add genesis config option `ecip1017EraRounds` for Ethereum Classic chains. [\#1329](https://github.com/hyperledger/besu/pull/1329)

### Bug Fixes

* K8S Permissioning to use of Service IP's rather than pod IP's which can fail [\#1190](https://github.com/hyperledger/besu/issues/1190)

#### Previously identified known issues

- [Logs queries missing results against chain head](KNOWN_ISSUES.md#Logs-queries-missing-results-against-chain-head)
- [Eth/65 loses peers](KNOWN_ISSUES.md#eth65-loses-peers)
- [Fast sync when running Besu on cloud providers](KNOWN_ISSUES.md#fast-sync-when-running-besu-on-cloud-providers)
- [Privacy users with private transactions created using v1.3.4 or earlier](KNOWN_ISSUES.md#privacy-users-with-private-transactions-created-using-v134-or-earlier)
- [Changes not saved to database correctly causing inconsistent private states](KNOWN_ISSUES.md#Changes-not-saved-to-database-correctly-causing-inconsistent-private-states)

### Breaking Change to Onchain Privacy Group Management

This [early access feature](https://besu.hyperledger.org/en/stable/Concepts/Privacy/Onchain-PrivacyGroups/) was changed in a way that makes onchain privacy groups created with previous versions no longer usable.

To enhance control over permissions on the privacy group management contract:

* The enclave key was removed as the first parameter for `addParticipant` and `removeParticipant`.
* The owner of the privacy group management contract is the signer of the private transaction that creates
  the privacy group. In the default onchain privacy group management contract implementation, only the
  owner can add and remove participants, and upgrade the management contract.

The onchain privacy support in the current version of the web3js-eea library (v0.9) will not be compatible with Besu v1.5.3.  We are actively working on an upgrade to webj3-eea that will support these changes.

### Download link
https://hyperledger.jfrog.io/artifactory/besu-binaries/besu/1.5.3/besu-1.5.3.zip

sha256sum: `735cd511e1dae1590f2829d9535cb383aa8c526f059b3451859e5fcfccc48985`

## 1.5.2

### Additions and Improvements

* Experimental offline backup and restore has been added via the `operator x-backup-state` and `operator x-restore-state` CLI commands.  Data formats will be fluid for as long as the `x-` prefix is present in the CLI so it is advised not to rely on these backups for disaster recovery. [\#1235](https://github.com/hyperledger/besu/pull/1235)
* Experimental ethstats support added via the `Xethstats` and `Xethstats-contact` CLI commands. [\#1239](https://github.com/hyperledger/besu/pull/1239)
* Peers added via the JSON-RPC `admin_addPeer` and `admin_removePeer` will be shared or no longer shared via discovery respectively.  Previously they were not shared. [\#1177](https://github.com/hyperledger/besu/pull/1177) contributed by [br0tchain](https://github.com/br0tchain).
* New Docker Images (see below). [\#1277](https://github.com/hyperledger/besu/pull/1277)
* Reworked static peer discovery handling. [\#1292](https://github.com/hyperledger/besu/pull/1292)

### New Java VMs in Docker Image

* New docker images are being generated to use the latest version of OpenJDK (currently 14.0.1) with the tag suffix of `-openjdk-latest`, for example `1.5.2-openjdk-latest`.
* New docker images are being generated to use [GraalVM](https://www.graalvm.org/) with the tag suffix of `-graalvm`, for example `1.5.2-graalvm`.
* The existing images based on Java 11 are also being tagged with the suffix `-openjdk-11`, for example `1.5.2-openjdk-11`, as well as `1.5.2`.

The intent is that the major Java VM version or Java VM type shipped with the default docker images (`latest`, `1.5.x`, etc.) may be changed during future quarterly releases but will remain consistent within quarterly releases.

### Bug Fixes
- Offchain permissioning - fixed bug where sync status check prevented peering if static nodes configured. [\#1252](https://github.com/hyperledger/besu/issues/1252)

- GraphQL queries of `miner` in IBFT networks will no longer return an error.  PR [\#1282](https://github.com/hyperledger/besu/pull/1282) issue [\#1272](https://github.com/hyperledger/besu/issues/1272).

#### Previously identified known issues

- [Logs queries missing results against chain head](KNOWN_ISSUES.md#Logs-queries-missing-results-against-chain-head)
- [Eth/65 loses peers](KNOWN_ISSUES.md#eth65-loses-peers)
- [Fast sync when running Besu on cloud providers](KNOWN_ISSUES.md#fast-sync-when-running-besu-on-cloud-providers)
- [Privacy users with private transactions created using v1.3.4 or earlier](KNOWN_ISSUES.md#privacy-users-with-private-transactions-created-using-v134-or-earlier)
- [Permissioning issues on Kubernetes](KNOWN_ISSUES.md#Kubernetes-permissioning-uses-Service-IPs-rather-than-pod-IPs-which-can-fail)
- [Restarts caused by insufficient memory can cause inconsistent private state](KNOWN_ISSUES.md#Restart-caused-by-insufficient-memory-can-cause-inconsistent-private-state)

### New and Old Maintainer

- [David Mechler](https://github.com/hyperledger/besu/commits?author=davemec) has been added as a [new maintainer](https://github.com/hyperledger/besu/pull/1267).
- [Edward Evans](https://github.com/hyperledger/besu/commits?author=EdJoJob) voluntarily moved to [emeritus status](https://github.com/hyperledger/besu/pull/1270).

### Download link
https://hyperledger.jfrog.io/artifactory/besu-binaries/besu/1.5.2/besu-1.5.2.zip

sha256sum: `629f44e230a635b09f8d82f2196d70d31193233718118a46412f11c50772dc85`

## 1.5.1

### Deprecated
- CLI option `--privacy-precompiled-address` option is deprecated. This address is now derived, based
on `--privacy-onchain-groups-enabled`. [\#1222](https://github.com/hyperledger/besu/pull/1222)

### Additions and Improvements

* In an IBFT2 network, a fixed block reward value and recipient address can be defined in genesis file [\#1132](https://github.com/hyperledger/besu/pull/1132)
* JSON-RPC HTTP API Authorization: exit early when checking user permissions. [\#1144](https://github.com/hyperledger/besu/pull/1144)
* HTTP/2 is enabled for JSON-RPC HTTP API over TLS. [\#1145](https://github.com/hyperledger/besu/pull/1145)
* Color output in consoles. It can be disabled with `--color-enabled=false` [\#1257](https://github.com/hyperledger/besu/pull/1257)
* Add compatibility with ClusterIP services for the Kubernetes Nat Manager  [\#1156](https://github.com/hyperledger/besu/pull/1156)
* In an IBFT2 network; a fixed block reward value and recipient address can be defined in genesis file [\#1132](https://github.com/hyperledger/besu/pull/1132)
* Add fee cap for transactions submitted via RPC. [\#1137](https://github.com/hyperledger/besu/pull/1137)

### Bug fixes

* When the default sync mode was changed to fast sync for named networks, there was one caveat we didn't address. The `dev` network should've been full sync by default. This has now been fixed. [\#1257](https://github.com/hyperledger/besu/pull/1257)
* Fix synchronization timeout issue when the blocks were too large [\#1149](https://github.com/hyperledger/besu/pull/1149)
* Fix missing results from eth_getLogs request. [\#1154](https://github.com/hyperledger/besu/pull/1154)
* Fix issue allowing Besu to be used for DDoS amplification. [\#1146](https://github.com/hyperledger/besu/pull/1146)

### Known Issues

Known issues are open issues categorized as [Very High or High impact](https://wiki.hyperledger.org/display/BESU/Defect+Prioritisation+Policy).

#### Previously identified known issues

- [Scope of logs query causing Besu to hang](KNOWN_ISSUES.md#scope-of-logs-query-causing-besu-to-hang)
- [Eth/65 loses peers](KNOWN_ISSUES.md#eth65-loses-peers)
- [Fast sync when running Besu on cloud providers](KNOWN_ISSUES.md#fast-sync-when-running-besu-on-cloud-providers)
- [Privacy users with private transactions created using v1.3.4 or earlier](KNOWN_ISSUES.md#privacy-users-with-private-transactions-created-using-v134-or-earlier)
- [Permissioning issues on Kubernetes](KNOWN_ISSUES.md#Kubernetes-permissioning-uses-Service-IPs-rather-than-pod-IPs-which-can-fail)
- [Restarts caused by insufficient memory can cause inconsistent private state](KNOWN_ISSUES.md#Restart-caused-by-insufficient-memory-can-cause-inconsistent-private-state)

### Download link
https://hyperledger.jfrog.io/artifactory/besu-binaries/besu/1.5.1/besu-1.5.1.zip

sha256sum: `c17f49b6b8686822417184952487fc135772f0be03514085926a6984fd955b88`

## 1.5 Breaking changes

When upgrading to 1.5, ensure you've taken into account the following breaking changes.

### Docker users with volume mounts

To maintain best security practices, we're changing the `user:group` on the Docker container to `besu`.

What this means for you:

* If you are running Besu as a binary, there is no impact.
* If you are running Besu as a Docker container *and* have a volume mount for data,  ensure that the
permissions on the directory allow other users and groups to r/w. Ideally this should be set to
`besu:besu` as the owner.

Note that the `besu` user only exists within the container not outside it. The same user ID may match
a different user outside the image.

If you’re mounting local folders, it is best to set the user via the Docker `—user` argument. Use the
UID because the username may not exist inside the docker container. Ensure the directory being mounted
is owned by that user.

### Remove Manual NAT method

The NAT manager `MANUAL` method has been removed.
If you have been using the `MANUAL` method, use the `NONE` method instead. The behavior of the
`NONE` method is the same as the previously supported `MANUAL` methods.

### Privacy users

Besu minor version upgrades require upgrading Orion to the latest minor version. That is, for
Besu <> Orion node pairs, when upgrading Besu to v1.5, it is required that Orion is upgraded to
v1.6. Older versions of Orion will no longer work with Besu v1.5.

## 1.5 Features

Features added between from 1.4 to 1.5 include:
* Mining Support
  Besu supports `eth_hashrate` and `eth_submitHashrate` to obtain the hashrate when we mine with a GPU mining worker.
* Tracing
  The [Tracing API](https://besu.hyperledger.org/en/latest/Reference/API-Methods/#trace-methods) is no longer an Early Access feature and now has full support for `trace_replayBlockTransactions`, `trace_Block` and `trace_transaction`.
* Plugin API Block Events
  `BlockAdded` and `BlockReorg` are now exposed via the [Plugin API](https://javadoc.io/doc/org.hyperledger.besu/plugin-api/latest/org/hyperledger/besu/plugin/services/BesuEvents.html).
* [Filters](https://besu.hyperledger.org/en/stable/HowTo/Interact/Filters/Accessing-Logs-Using-JSON-RPC/) and
  [subscriptions](https://besu.hyperledger.org/en/stable/HowTo/Interact/APIs/RPC-PubSub/) for private contracts.
* [SecurityModule Plugin API](https://javadoc.io/doc/org.hyperledger.besu/plugin-api/latest/org/hyperledger/besu/plugin/services/SecurityModuleService.html)
  This allows use of a different [security module](https://besu.hyperledger.org/en/stable/Reference/CLI/CLI-Syntax/#security-module)
  as a plugin to provide cryptographic function that can be used by NodeKey (such as sign, ECDHKeyAgreement etc.).
* [Onchain privacy groups](https://besu.hyperledger.org/en/latest/Concepts/Privacy/Onchain-PrivacyGroups/)
  with add and remove members. This is an early access feature. Early access features are not recommended
  for production networks and may have unstable interfaces.

## 1.5 Additions and Improvements

* Public Networks Default to Fast Sync: The default sync mode for named permissionless networks, such as the Ethereum mainnet and testnets, is now `FAST`.
  * The default is unchanged for private networks. That is, the sync mode defaults to `FULL` for private networks.
  * Use the [`--sync-mode` command line option](https://besu.hyperledger.org/Reference/CLI/CLI-Syntax/#sync-mode) to change the sync mode. [\#384](https://github.com/hyperledger/besu/pull/384)
* Proper Mining Support: Added full support for `eth_hashrate` and `eth_submitHashrate`. It is now possible to have the hashrate when we mine with a GPU mining worker [\#1063](https://github.com/hyperledger/besu/pull/1063)
* Performance Improvements: The addition of native libraries ([\#775](https://github.com/hyperledger/besu/pull/775)) and changes to data structures in the EVM ([\#1089](https://github.com/hyperledger/besu/pull/1089)) have improved Besu sync and EVM execution times.
* Tracing API Improvements: The [Tracing API](https://besu.hyperledger.org/en/latest/Reference/API-Methods/#trace-methods) is no longer an Early Access feature and now has full support for `trace_replayBlockTransactions`, `trace_Block` and `trace_transaction`.
* New Plugin API Block Events: `BlockAdded` and `BlockReorg` are now exposed via the Plugin API [\#637](https://github.com/hyperledger/besu/pull/637).
* Added experimental CLI option `--Xnat-kube-pod-name` to specify the name of the loadbalancer used by the Kubernetes nat manager [\#1078](https://github.com/hyperledger/besu/pull/1078)
- Local permissioning TOML config now supports additional keys (`nodes-allowlist` and `accounts-allowlist`).
Support for `nodes-whitelist` and `accounts-whitelist` will be removed in a future release.
- Add missing `mixHash` field for `eth_getBlockBy*` JSON RPC endpoints. [\#1098](https://github.com/hyperledger/besu/pull/1098)
* Besu now has a strict check on private transactions to ensure the privateFrom in the transaction
matches the sender Orion key that has distributed the payload. Besu 1.5+ requires Orion 1.6+ to work.
[#357](https://github.com/PegaSysEng/orion/issues/357)

### Bug fixes

No bug fixes with [user impact in this release](https://wiki.hyperledger.org/display/BESU/Changelog).

### Known Issues

Known issues are open issues categorized as [Very High or High impact](https://wiki.hyperledger.org/display/BESU/Defect+Prioritisation+Policy).

#### New known issues

- K8S permissioning uses of Service IPs rather than pod IPs which can fail. [\#1190](https://github.com/hyperledger/besu/pull/1190)
Workaround - Do not use permissioning on K8S.

- Restart caused by insufficient memory can cause inconsistent private state. [\#1110](https://github.com/hyperledger/besu/pull/1110)
Workaround - Ensure you allocate enough memory for the Java Runtime Environment that the node does not run out of memory.

#### Previously identified known issues

- [Scope of logs query causing Besu to hang](KNOWN_ISSUES.md#scope-of-logs-query-causing-besu-to-hang)
- [Eth/65 loses peers](KNOWN_ISSUES.md#eth65-loses-peers)
- [Fast sync when running Besu on cloud providers](KNOWN_ISSUES.md#fast-sync-when-running-besu-on-cloud-providers)
- [Privacy users with private transactions created using v1.3.4 or earlier](KNOWN_ISSUES.md#privacy-users-with-private-transactions-created-using-v134-or-earlier)

### Download link
https://hyperledger.jfrog.io/artifactory/besu-binaries/besu/1.5.0/besu-1.5.0.zip

sha256sum: `56929d6a71cc681688351041c919e9630ab6df7de37dd0c4ae9e19a4f44460b2`

**For download links of releases prior to 1.5.0, please visit https://hyperledger.jfrog.io/artifactory/besu-binaries/besu/**

## 1.4.6

### Additions and Improvements

- Print node address on startup. [\#938](https://github.com/hyperledger/besu/pull/938)
- Transaction pool: price bump replacement mechanism configurable through CLI. [\#928](https://github.com/hyperledger/besu/pull/928) [\#930](https://github.com/hyperledger/besu/pull/930)

### Bug Fixes

- Added timeout to queries. [\#986](https://github.com/hyperledger/besu/pull/986)
- Fixed issue where networks using onchain permissioning could stall when the bootnodes were not validators. [\#969](https://github.com/hyperledger/besu/pull/969)
- Update getForks method to ignore ClassicForkBlock chain parameter to fix issue with ETC syncing. [\#1014](https://github.com/hyperledger/besu/pull/1014)

### Known Issues

Known issues are open issues categorized as [Very High or High impact](https://wiki.hyperledger.org/display/BESU/Defect+Prioritisation+Policy).

#### Previously identified known issues

- [Scope of logs query causing Besu to hang](KNOWN_ISSUES.md#scope-of-logs-query-causing-besu-to-hang)
- [Eth/65 loses peers](KNOWN_ISSUES.md#eth65-loses-peers)
- [Fast sync when running Besu on cloud providers](KNOWN_ISSUES.md#fast-sync-when-running-besu-on-cloud-providers)
- [Privacy users with private transactions created using v1.3.4 or earlier](KNOWN_ISSUES.md#privacy-users-with-private-transactions-created-using-v134-or-earlier)

## 1.4.5

### Additions and Improvements

- Implemented WebSocket logs subscription for private contracts (`priv_subscribe`/`priv_unsubscribe`) [\#762](https://github.com/hyperledger/besu/pull/762)
- Introduced SecurityModule plugin API. This allows use of a different security module as a plugin to
  provide cryptographic function that can be used by NodeKey (such as sign, ECDHKeyAgreement etc.). KeyPairSecurityModule
  is registered and used by default. The CLI option `--security-module=<name> (defaults to localfile)` can be used
  to identify the security module plugin name to use instead. [\#713](https://github.com/hyperledger/besu/pull/713)
- Several testing related changes to improve compatibility with [Hive](https://hivetests.ethdevops.io/) and Retesteth.
  [\#806](https://github.com/hyperledger/besu/pull/806) and [#845](https://github.com/hyperledger/besu/pull/845)
- Native libraries for secp256k1 and Altbn128 encryption are enabled by default.  To disable these libraries use
  `--Xsecp256k1-native-enabled=false` and `--Xaltbn128-native-enabled=false`. [\#775](https://github.com/hyperledger/besu/pull/775)

### Bug Fixes

- Fixed `eth_estimateGas` JSON RPC so it no longer returns gas estimates that are too low. [\#842](https://github.com/hyperledger/besu/pull/842)
- Full help not displayed unless explicitly requested. [\#437](https://github.com/hyperledger/besu/pull/437)
- Compatibility with undocumented Geth `eth_subscribe` fields. [\#654](https://github.com/hyperledger/besu/pull/654)
- Current block number included as part of `eth_getWork` response. [\#849](https://github.com/hyperledger/besu/pull/849)

### Known Issues

Known issues are open issues categorized as [Very High or High impact](https://wiki.hyperledger.org/display/BESU/Defect+Prioritisation+Policy).

#### New known issues

* Scope of logs query causing Besu to crash. [\#944](https://github.com/hyperledger/besu/pull/944)

Workaround - Limit the number of blocks queried by each `eth_getLogs` call.

#### Previously identified known issues

- [`Intrinsic gas exceeds gas limit` returned when calling `delete mapping[addr]` or `mapping[addr] = 0`](KNOWN_ISSUES.md#intrinsic-gas-exceeds-gas-limit)
- [Eth/65 not backwards compatible](KNOWN_ISSUES.md#eth65-not-backwards-compatible)
- [Error full syncing with pruning](KNOWN_ISSUES.md#error-full-syncing-with-pruning)
- [Fast sync when running Besu on cloud providers](KNOWN_ISSUES.md#fast-sync-when-running-besu-on-cloud-providers)
- [Bootnodes must be validators when using onchain permissioning](KNOWN_ISSUES.md#bootnodes-must-be-validators-when-using-onchain-permissioning)
- [Privacy users with private transactions created using v1.3.4 or earlier](KNOWN_ISSUES.md#privacy-users-with-private-transactions-created-using-v134-or-earlier)

## 1.4.4

### Additions and Improvements

- Implemented [`priv_getLogs`](https://besu.hyperledger.org/en/latest/Reference/API-Methods/#priv_getlogs). [\#686](https://github.com/hyperledger/besu/pull/686)
- Implemented private contract log filters including JSON-RPC methods to interact with private filters. [\#735](https://github.com/hyperledger/besu/pull/735)
- Implemented EIP-2315: Simple Subroutines for the EVM [\#717](https://github.com/hyperledger/besu/pull/717)
- Implemented Splunk logging. [\#725](https://github.com/hyperledger/besu/pull/725)
- Implemented optional native library encryption. [\#675](https://github.com/hyperledger/besu/pull/675).  To enable add `--Xsecp256k1-native-enabled` (for transaciton signatures) and/or `--Xaltbn128-native-enabled` (for altbn128 precomiled contracts) as command line options.

### Bug Fixes

- Flag added to toggle `eth/65` off by default. `eth/65` will remain toggled off by default until
a fix is completed for the [eth/65 known issue](KNOWN_ISSUES.md). [\#741](https://github.com/hyperledger/besu/pull/741)
- Resolve crashing NAT detectors on GKE. [\#731](https://github.com/hyperledger/besu/pull/731) fixes [\#507](https://github.com/hyperledger/besu/issues/507).
[Besu-Kubernetes Readme](https://github.com/PegaSysEng/besu-kubernetes/blob/master/README.md#network-topology-and-high-availability-requirements)
updated to reflect changes.
- Deal with quick service start failures [\#714](https://github.com/hyperledger/besu/pull/714) fixes [\#662](https://github.com/hyperledger/besu/issues/662)

### Known Issues

Known issues are open issues categorized as [Very High or High impact](https://wiki.hyperledger.org/display/BESU/Defect+Prioritisation+Policy).

#### New known issues

- `Intrinsic gas exceeds gas limit` returned when calling `delete mapping[addr]` or `mapping[addr] = 0` [\#696](https://github.com/hyperledger/besu/issues/696)

Calling delete and set to 0 Solidity mapping in Solidity fail.

#### Previously identified known issues

- [Eth/65 not backwards compatible](KNOWN_ISSUES.md#eth65-not-backwards-compatible)
- [Error full syncing with pruning](KNOWN_ISSUES.md#error-full-syncing-with-pruning)
- [Fast sync when running Besu on cloud providers](KNOWN_ISSUES.md#fast-sync-when-running-besu-on-cloud-providers)
- [Bootnodes must be validators when using onchain permissioning](KNOWN_ISSUES.md#bootnodes-must-be-validators-when-using-onchain-permissioning)
- [Privacy users with private transactions created using v1.3.4 or earlier](KNOWN_ISSUES.md#privacy-users-with-private-transactions-created-using-v134-or-earlier)

## 1.4.3

### Issues identified with 1.4.3 release

The `eth/65` change is not [backwards compatible](https://github.com/hyperledger/besu/issues/723).
This has the following impact:
* In a private network, nodes using the 1.4.3 client cannot interact with nodes using 1.4.2 or earlier
clients.
* On mainnet, synchronizing eventually stalls.

Workaround -> revert to v1.4.2.

A [fix](https://github.com/hyperledger/besu/pull/732) is currently [being tested](https://github.com/hyperledger/besu/pull/733).

### Critical Issue for Privacy Users

A critical issue for privacy users with private transactions created using Hyperledger Besu v1.3.4
or earlier has been identified. If you have a network with private transaction created using v1.3.4
or earlier, please read the following and take the appropriate steps:
https://wiki.hyperledger.org/display/BESU/Critical+Issue+for+Privacy+Users

### Additions and Improvements

- Added `eth/65` support. [\#608](https://github.com/hyperledger/besu/pull/608)
- Added block added and block reorg events. Added revert reason to block added transactions. [\#637](https://github.com/hyperledger/besu/pull/637)

### Deprecated

- Private Transaction `hash` field and `getHash()` method have been deprecated. They will be removed
in 1.5.0 release. [\#639](https://github.com/hyperledger/besu/pull/639)

### Known Issues

#### Fast sync when running Besu on cloud providers

A known [RocksDB issue](https://github.com/facebook/rocksdb/issues/6435) causes fast sync to fail
when running Besu on certain cloud providers. The following error is displayed repeatedly:

```
...
EthScheduler-Services-1 (importBlock) | ERROR | PipelineChainDownloader | Chain download failed. Restarting after short delay.
java.util.concurrent.CompletionException: org.hyperledger.besu.plugin.services.exception.StorageException: org.rocksdb.RocksDBException: block checksum mismatch:
....
```

This behaviour has been seen on AWS and Digital Ocean.

Workaround -> On AWS, a full restart of the AWS VM is required to restart the fast sync.

Fast sync is not currently supported on Digital Ocean. We are investigating options to
[add support for fast sync on Digital Ocean](https://github.com/hyperledger/besu/issues/591).

#### Error full syncing with pruning

- Error syncing with mainnet on Besu 1.3.7 node - MerkleTrieException [\#580](https://github.com/hyperledger/besu/issues/580)
The associated error is `Unable to load trie node value for hash` and is caused by the combination of
full sync and pruning.

Workarounds:
1. Explicitly disable pruning using `--pruning-enabled=false` when using fast sync.
2. If the `MerkleTrieException` occurs, delete the database and resync.

A fix for this issue is being actively worked on.

#### Fast sync reverting to full sync

In some cases of FastSyncException, fast sync reverts back to a full sync before having reached the
pivot block. [\#683](https://github.com/hyperledger/besu/issues/683)

Workaround -> To re-attempt fast syncing rather than continue full syncing, stop Besu, delete your
database, and start again.

#### Bootnodes must be validators when using onchain permissioning

- Onchain permissioning nodes can't peer when using a non-validator bootnode [\#528](https://github.com/hyperledger/besu/issues/528)

Workaround -> When using onchain permissioning, ensure bootnodes are also validators.


## 1.4.2

### Additions and Improvements

- Added `trace_block` JSON RPC API [\#449](https://github.com/hyperledger/besu/pull/449)
- Added `pulledStates` and `knownStates` to the EthQL `syncing` query and `eth_syncing` JSON-RPC api [\#565](https://github.com/hyperledger/besu/pull/565)

### Bug Fixes

- Fixed file parsing behaviour for privacy enclave keystore password file [\#554](https://github.com/hyperledger/besu/pull/554) (thanks to [magooster](https://github.com/magooster))
- Fixed known issue with being unable to re-add members to onchain privacy groups [\#471](https://github.com/hyperledger/besu/pull/471)

### Updated Early Access Features

* [Onchain privacy groups](https://besu.hyperledger.org/en/latest/Concepts/Privacy/Onchain-PrivacyGroups/) with add and remove members. Known issue resolved (see above).
* [TRACE API](https://besu.hyperledger.org/en/latest/Reference/API-Methods/#trace-methods) now includes `trace_block`, `trace_replayBlockTransactions`, and `trace_transaction`.
Fixed some issues on the trace replay block transactions API [\#522](https://github.com/hyperledger/besu/pull/522).

### Known Issues

#### Fast sync defaulting to full sync

-  When fast sync cannot find enough valid peers rapidly enough, Besu defaults to full sync.

Workarounds:
1. To re-attempt fast syncing rather than continue full syncing, stop Besu, delete your database,
and start again.
2. When fast syncing, explicitly disable pruning using `--pruning-enabled=false` to reduce the likelihood
of encountering the pruning bug.

A fix to remove the default to full sync is [in progress](https://github.com/hyperledger/besu/pull/427)
is being actively worked on.

#### Error full syncing with pruning

- Error syncing with mainnet on Besu 1.3.7 node - MerkleTrieException [\#BESU-160](https://jira.hyperledger.org/browse/BESU-160)
The associated error is `Unable to load trie node value for hash` and is caused by the combination of
full sync and pruning.

Workarounds:
1. Explicitly disable pruning using `--pruning-enabled=false` when using fast sync.
2. If the `MerkleTrieException` occurs, delete the database and resync.

A fix for this issue is being actively worked on.

#### Bootnodes must be validators when using onchain permissioning

- Onchain permissioning nodes can't peer when using a non-validator bootnode [\#BESU-181](https://jira.hyperledger.org/browse/BESU-181)

Workaround -> When using onchain permissioning, ensure bootnodes are also validators.

## 1.4.1

### Additions and Improvements

- Added priv_getCode [\#250](https://github.com/hyperledger/besu/pull/408). Gets the bytecode associated with a private address.
- Added `trace_transaction` JSON RPC API [\#441](https://github.com/hyperledger/besu/pull/441)
- Removed -X unstable prefix for pruning options (`--pruning-blocks-retained`, `--pruning-block-confirmations`) [\#440](https://github.com/hyperledger/besu/pull/440)
- Implemented [ECIP-1088](https://ecips.ethereumclassic.org/ECIPs/ecip-1088): Phoenix EVM and Protocol upgrades. [\#434](https://github.com/hyperledger/besu/pull/434)

### Bug Fixes

- [BESU-25](https://jira.hyperledger.org/browse/BESU-25) Use v5 Devp2p when pinging [\#392](https://github.com/hyperledger/besu/pull/392)
- Fixed a bug to manage concurrent access to cache files [\#438](https://github.com/hyperledger/besu/pull/438)
- Fixed configuration file bug: `pruning-blocks-retained` now accepts an integer in the config [\#440](https://github.com/hyperledger/besu/pull/440)
- Specifying RPC credentials file should not force RPC Authentication to be enabled [\#454](https://github.com/hyperledger/besu/pull/454)
- Enhanced estimateGas messages [\#436](https://github.com/hyperledger/besu/pull/436). When a estimateGas request fails a validation check, an improved error message is returned in the response.

### Early Access Features

Early access features are available features that are not recommended for production networks and may
have unstable interfaces.

* [Onchain privacy groups](https://besu.hyperledger.org/en/latest/Concepts/Privacy/Onchain-PrivacyGroups/) with add and remove members.
  Not being able to to re-add a member to an onchain privacy group is a [known issue](https://github.com/hyperledger/besu/issues/455)
  with the add and remove functionality.

### Known Issues

#### Fast sync defaulting to full sync

-  When fast sync cannot find enough valid peers rapidly enough, Besu defaults to full sync.

Workarounds:
1. To re-attempt fast syncing rather than continue full syncing, stop Besu, delete your database,
and start again.
2. When fast syncing, explicitly disable pruning using `--pruning-enabled=false` to reduce the likelihood
of encountering the pruning bug.

A fix to remove the default to full sync is [in progress](https://github.com/hyperledger/besu/pull/427)
and is planned for inclusion in v1.4.1.

#### Error full syncing with pruning

- Error syncing with mainnet on Besu 1.3.7 node - MerkleTrieException [\#BESU-160](https://jira.hyperledger.org/browse/BESU-160)
The associated error is `Unable to load trie node value for hash` and is caused by the combination of
full sync and pruning.

Workarounds:
1. Explicitly disable pruning using `--pruning-enabled=false` when using fast sync.
2. If the `MerkleTrieException` occurs, delete the database and resync.

Investigation of this issue is in progress and a fix is targeted for v1.4.1.

#### Bootnodes must be validators when using onchain permissioning

- Onchain permissioning nodes can't peer when using a non-validator bootnode [\#BESU-181](https://jira.hyperledger.org/browse/BESU-181)

Workaround -> When using onchain permissioning, ensure bootnodes are also validators.

## 1.4.0

### Private State Migration

Hyperledger Besu v1.4 implements a new data structure for private state storage that is not backwards compatible.
A migration will be performed when starting v1.4 for the first time to reprocess existing private transactions
and re-create the private state data in the v1.4 format.

If you have existing private transactions, see [migration details](docs/Private-Txns-Migration.md).

### Additions and Improvements

* [TLS support](https://besu.hyperledger.org/en/latest/Concepts/TLS/) to secure client and server communication.

* [Multi-tenancy](https://besu.hyperledger.org/en/latest/Concepts/Privacy/Multi-Tenancy/) to enable multiple participants to use the same Besu and Orion node.

* [Plugin APIs](https://besu.hyperledger.org/en/latest/Concepts/Plugins/) to enable building of Java plugins to extend Hyperledger Besu.

* Support for additional [NAT methods](https://besu.hyperledger.org/en/latest/HowTo/Find-and-Connect/Specifying-NAT/).

* Added [`priv_call`](https://besu.hyperledger.org/en/latest/Reference/API-Methods/#priv_call) which invokes
a private contract function locally and does not change the private state.

* Besu has moved from an internal Bytes library to the [Apache Tuweni](https://tuweni.apache.org/) Bytes library.
This includes using the library in the Plugins API interfaces. [#295](https://github.com/hyperledger/besu/pull/295) and [#215](https://github.com/hyperledger/besu/pull/215)

### Early Access Features

Early access features are available features that are not recommended for production networks and may
have unstable interfaces.

* [Reorg compatible privacy](https://besu.hyperledger.org/en/latest/Concepts/Privacy/Privacy-Overview/#reorg-compatible-privacy)
to enable private transactions on networks using consensus mechanisms that fork.

* [Tracing API](https://besu.hyperledger.org/en/latest/Concepts/Transactions/Trace-Types) to obtain detailed information about transaction processing.

### Bug Fixes

See RC and Beta sections below.

### Known Issues

#### Fast sync defaulting to full sync

-  When fast sync cannot find enough valid peers rapidly enough, Besu defaults to full sync.

Workarounds:
1. To re-attempt fast syncing rather than continue full syncing, stop Besu, delete your database,
and start again.
2. When fast syncing, explicitly disable pruning using `--pruning-enabled=false` to reduce the likelihood
of encountering the pruning bug.

A fix to remove the default to full sync is [in progress](https://github.com/hyperledger/besu/pull/427)
and is planned for inclusion in v1.4.1.

#### Error full syncing with pruning

- Error syncing with mainnet on Besu 1.3.7 node - MerkleTrieException [\#BESU-160](https://jira.hyperledger.org/browse/BESU-160)
The associated error is `Unable to load trie node value for hash` and is caused by the combination of
full sync and pruning.

Workarounds:
1. Explicitly disable pruning using `--pruning-enabled=false` when using fast sync.
2. If the `MerkleTrieException` occurs, delete the database and resync.

Investigation of this issue is in progress and a fix is targeted for v1.4.1.

#### Bootnodes must be validators when using onchain permissioning

- Onchain permissioning nodes can't peer when using a non-validator bootnode [\#BESU-181](https://jira.hyperledger.org/browse/BESU-181)

Workaround -> When using onchain permissioning, ensure bootnodes are also validators.


## 1.4.0 RC-2

### Private State Migration
Hyperledger Besu v1.4 implements a new data structure for private state storage that is not backwards compatible.
A migration will be performed when starting v1.4 for the first time to reprocess existing private transactions
and re-create the private state data in the v1.4 format.
If you have existing private transactions, see [migration details](docs/Private-Txns-Migration.md).

## 1.4.0 RC-1

### Additions and Improvements

- New`trace_replayBlockTransactions` JSON-RPC API

This can be enabled using the `--rpc-http-api TRACE` CLI flag.  There are some philosophical differences between Besu and other implementations that are outlined in [trace_rpc_apis](docs/trace_rpc_apis.md).

- Ability to automatically detect Docker NAT settings from inside the conainter.

The default NAT method (AUTO) can detect this so no user intervention is required to enable this.

- Added [Multi-tenancy](https://besu.hyperledger.org/en/latest/Concepts/Privacy/Multi-Tenancy/) support which allows multiple participants to use the same Besu node for private transactions.

- Added TLS support for communication with privacy enclave

### Bug Fixes

- Private transactions are now validated before sent to the enclave [\#356](https://github.com/hyperledger/besu/pull/356)

### Known Bugs

- Error syncing with mainnet on Besu 1.3.7 node - MerkleTrieException [\#BESU-160](https://jira.hyperledger.org/browse/BESU-160)

Workaround -> Don't enable pruning when syncing to mainnet.

- Onchain permissioning nodes can't peer when using a non-validator bootnode [\#BESU-181](https://jira.hyperledger.org/browse/BESU-181)

Workaround -> When using onchain permissioning, ensure bootnodes are also validators.

## 1.4 Beta 3

### Additions and Improvements

- CLI option to enable TLS client auth for JSON-RPC HTTP [\#340](https://github.com/hyperledger/besu/pull/340)

Added CLI options to enable TLS client authentication and trusting client certificates:
~~~
--rpc-http-tls-client-auth-enabled - Enable TLS client authentication for the JSON-RPC HTTP service (default: false)
--rpc-http-tls-known-clients-file - Path to file containing client's certificate common name and fingerprint for client authentication.
--rpc-http-tls-ca-clients-enabled - Enable to accept clients certificate signed by a valid CA for client authentication (default: false)
~~~
If client-auth is enabled, user must either enable CA signed clients OR provide a known-clients file. An error is reported
if both CA signed clients is disabled and known-clients file is not specified.

- Stable Plugins APIs [\#346](https://github.com/hyperledger/besu/pull/346)

The `BesuEvents` service and related `data` package have been marked as a stable plugin API.

### Bug Fixes

- Return missing signers from getSignerMetrics [\#343](https://github.com/hyperledger/besu/pull/)

### Experimental Features

- Experimental support for `trace_replayBlockTransactions` - multiple PRs

Added support for the `trace_replayBlockTransactions` JSON-RPC call. To enable this API add
`TRACE` to the `rpc-http-api` options (for example,  `--rpc-http-api TRACE` on the command line).

This is not a production ready API.  There are known bugs relating to traced memory from calls and
returns, and the gas calculation reported in the flat traces does not always match up with the
correct gas calculated for consensus.

## 1.4 Beta 2

### Additions and Improvements

- Enable TLS for JSON-RPC HTTP Service [\#253](https://github.com/hyperledger/besu/pull/253)

Exposes new command line parameters to enable TLS on Ethereum JSON-RPC HTTP interface to allow clients like EthSigner to connect via TLS:
`--rpc-http-tls-enabled=true`
(Optional - Only required if `--rpc-http-enabled` is set to true) Set to `true` to enable TLS. False by default.
`--rpc-http-tls-keystore-file="/path/to/cert.pfx"`
(Must be specified if TLS is enabled) Path to PKCS12 format key store which contains server's certificate and it's private key
`--rpc-http-tls-keystore-password-file="/path/to/cert.passwd"`
(Must be specified if TLS is enabled) Path to the text file containing password for unlocking key store.
`--rpc-http-tls-known-clients-file="/path/to/rpc_tls_clients.txt"`
(Optional) Path to a plain text file containing space separated client’s certificate’s common name and its sha-256 fingerprints when
they are not signed by a known CA. The presence of this file (even empty) enables TLS client authentication. That is, the client
presents the certificate to server on TLS handshake and server establishes that the client certificate is either signed by a
proper/known CA. Otherwise, server trusts client certificate by reading the sha-256 fingerprint from known clients file specified above.

The format of the file is (as an example):
`localhost DF:65:B8:02:08:5E:91:82:0F:91:F5:1C:96:56:92:C4:1A:F6:C6:27:FD:6C:FC:31:F2:BB:90:17:22:59:5B:50`

### Bug Fixes

- TotalDifficulty is a BigInteger [\#253](https://github.com/hyperledger/besu/pull/253).
  Don't try and cast total difficulty down to a long because it will overflow long in a reasonable timeframe.

## 1.4 Beta 1

### Additions and Improvements

- Besu has moved from an internal Bytes library to the [Apache Tuweni](https://tuweni.apache.org/) Bytes library.  This includes using the library in the Plugins API interfaces. [#295](https://github.com/hyperledger/besu/pull/295) and [#215](https://github.com/hyperledger/besu/pull/215)
- Besu stops processing blocks if Orion is unavailable [\#253](https://github.com/hyperledger/besu/pull/253)
- Added priv_call [\#250](https://github.com/hyperledger/besu/pull/250).  Invokes a private contract function locally and does not change the private state.
- Support for [EIP-2124](https://github.com/ethereum/EIPs/blob/master/EIPS/eip-2124.md), which results in faster peer discovery [\#156](https://github.com/hyperledger/besu/pull/156)

## 1.3.8

### Additions and Improvements

- `admin_generateLogBloomCache` JSON-RPC API to generate a cache of the block bloombits that improves performance for log queries [\#262](https://github.com/hyperledger/besu/pull/262)

## Critical Fix in 1.3.7

1.3.7 includes a critical fix for Ethereum MainNet users and the Muir Glacier upgrade. We recommend users of Ethereum public networks
(MainNet, Ropsten, Rinkeby, and Goerli) upgrade immediately. This upgrade is also strongly recommended for users of private networks.

For more details, see [Hyperledger Besu Wiki](https://wiki.hyperledger.org/display/BESU/Mainnet+Consensus+Bug+Identified+and+Resolved+in+Hyperledger+Besu).

## Muir Glacier Compatibility

For compatibility with Ethereum Muir Glacier upgrade, use v1.3.7 or later.

## ETC Agharta Compatibility

For compatibility with ETC Agharta upgrade, use 1.3.7 or later.

### 1.3.7

### Additions and Improvements

- Hard Fork Support: Configures the Agharta activation block for the ETC MainNet configuration [\#251](https://github.com/hyperledger/besu/pull/251) (thanks to [soc1c](https://github.com/soc1c))
- `operator generate-log-bloom-cache` command line option to generate a cache of the block bloombits that improves performance for log queries  [\#245](https://github.com/hyperledger/besu/pull/245)

### Bug Fixes

- Resolves a Mainnet consensus issue [\#254](https://github.com/hyperledger/besu/pull/254)

### New Maintainer

[Edward Mack](https://github.com/hyperledger/besu/commits?author=edwardmack) added as a [new maintainer](https://github.com/hyperledger/besu/pull/219).

### 1.3.6

### Additions and Improvements

- Performance improvements:
  * Multithread Websockets to increase throughput [\#231](https://github.com/hyperledger/besu/pull/231)
  * NewBlockHeaders performance improvement [\#230](https://github.com/hyperledger/besu/pull/230)
- EIP2384 - Ice Age Adustment around Istanbul [\#211](https://github.com/hyperledger/besu/pull/211)
- Documentation updates include:
  * [Configuring mining using the Stratum protocol](https://besu.hyperledger.org/en/latest/HowTo/Configure/Configure-Mining/)
  * [ETC network command line options](https://besu.hyperledger.org/en/latest/Reference/CLI/CLI-Syntax/#network)
- Hard Fork Support:
   * MuirGlacier for Ethereum Mainnet and Ropsten Testnet
   * Agharta for Kotti and Mordor Testnets

### Bug Fixes

- [\#210](https://github.com/hyperledger/besu/pull/210) fixes WebSocket frames handling
  User impact: PING/PONG frames handling in Websocket services was not implemented

### 1.3.5

### Additions and Improvements

- Log Event Streaming for Plugin API [\#186](https://github.com/hyperledger/besu/pull/186)
- Allow use a external JWT public key in authenticated APIs [\#183](https://github.com/hyperledger/besu/pull/183)
- ETC Configuration, classic fork peer validator [\#176](https://github.com/hyperledger/besu/pull/176) (thanks to [edwardmack](https://github.com/edwardmack))
- Allow IBFT validators to be changed at a given block [\#173](https://github.com/hyperledger/besu/pull/173)
- Support external mining using Stratum [\#140](https://github.com/hyperledger/besu/pull/140) (thanks to [atoulme](https://github.com/atoulme))
- Add more fields to private transaction receipt [\#85](https://github.com/hyperledger/besu/pull/85) (thanks to [josh-richardson](https://github.com/josh-richardson))
- [Pruning documentation](https://besu.hyperledger.org/en/latest/Concepts/Pruning/)

### Technical Improvements

- ETC - Cleanup [\#201](https://github.com/hyperledger/besu/pull/201) (thanks to [GregTheGreek](https://github.com/GregTheGreek))
- User specific enclave public key configuration in auth file [\#196](https://github.com/hyperledger/besu/pull/196)
- Change CustomForks -\> Transitions [\#193](https://github.com/hyperledger/besu/pull/193)
- Pass identity information into RpcMethod from Http Service [\#189](https://github.com/hyperledger/besu/pull/189)
- Remove the use of JsonRpcParameters from RpcMethods [\#188](https://github.com/hyperledger/besu/pull/188)
- Repaired Metrics name collision between Privacy and RocksDB [\#187](https://github.com/hyperledger/besu/pull/187)
- Multi-Tenancy: Do not specify a public key anymore when requesting a … [\#185](https://github.com/hyperledger/besu/pull/185)
- Updates to circle building acceptance tests [\#184](https://github.com/hyperledger/besu/pull/184)
- Move Apache Tuweni dependency to official release [\#181](https://github.com/hyperledger/besu/pull/181) (thanks to [atoulme](https://github.com/atoulme))
- Update Gradle to 6.0, support Java 13 [\#180](https://github.com/hyperledger/besu/pull/180)
- ETC Atlantis fork [\#179](https://github.com/hyperledger/besu/pull/179) (thanks to [edwardmack](https://github.com/edwardmack))
- ETC Gotham Fork [\#178](https://github.com/hyperledger/besu/pull/178) (thanks to [edwardmack](https://github.com/edwardmack))
- ETC DieHard fork support [\#177](https://github.com/hyperledger/besu/pull/177) (thanks to [edwardmack](https://github.com/edwardmack))
- Remove 'parentHash', 'number' and 'gasUsed' fields from the genesis d… [\#175](https://github.com/hyperledger/besu/pull/175) (thanks to [SweeXordious](https://github.com/SweeXordious))
- Enable pruning by default for fast sync and validate conflicts with privacy [\#172](https://github.com/hyperledger/besu/pull/172)
- Update RocksDB [\#170](https://github.com/hyperledger/besu/pull/170)
- Vpdate ver to 1.3.5-snapshot [\#169](https://github.com/hyperledger/besu/pull/169)
- Added PoaQueryService method that returns local node signer… [\#163](https://github.com/hyperledger/besu/pull/163)
- Add versioning to privacy storage [\#149](https://github.com/hyperledger/besu/pull/149)
- Update reference tests [\#139](https://github.com/hyperledger/besu/pull/139)

### 1.3.4

- Reverted _Enable pruning by default for fast sync (#135)_ [\#164](https://github.com/hyperledger/besu/pull/164)

### 1.3.3

### Technical Improvements

- Add --identity flag for client identification in node browsers [\#150](https://github.com/hyperledger/besu/pull/150)
- Istanbul Mainnet Block [\#145](https://github.com/hyperledger/besu/pull/150)
- Add priv\_getEeaTransactionCount [\#110](https://github.com/hyperledger/besu/pull/110)

### Additions and Improvements

- Redesign of how JsonRpcMethods are created [\#159](https://github.com/hyperledger/besu/pull/159)
- Moving JsonRpcMethods classes into the same package, prior to refactor [\#154](https://github.com/hyperledger/besu/pull/154)
- Reflect default logging in CLI help [\#148](https://github.com/hyperledger/besu/pull/148)
- Handle zero port better in NAT [\#147](https://github.com/hyperledger/besu/pull/147)
- Rework how filter and log query parameters are created/used [\#146](https://github.com/hyperledger/besu/pull/146)
- Don't generate shutdown tasks in controller [\#141](https://github.com/hyperledger/besu/pull/141)
- Ibft queries [\#138](https://github.com/hyperledger/besu/pull/138)
- Enable pruning by default for fast sync [\#135](https://github.com/hyperledger/besu/pull/135)
- Ensure spotless runs in CI [\#132](https://github.com/hyperledger/besu/pull/132)
- Add more logging around peer disconnects [\#131](https://github.com/hyperledger/besu/pull/131)
- Repair EthGetLogs returning incorrect results [\#128](https://github.com/hyperledger/besu/pull/128)
- Use Bloombits for Logs queries [\#127](https://github.com/hyperledger/besu/pull/127)
- Improve message when extraData missing [\#121](https://github.com/hyperledger/besu/pull/121)
- Fix miner startup logic [\#104](https://github.com/hyperledger/besu/pull/104)
- Support log reordring from reorgs in `LogSubscriptionService` [\#86](https://github.com/hyperledger/besu/pull/86)

### 1.3.2

### Additions and Improvements

- besu -v to print plugin versions[\#123](https://github.com/hyperledger/besu/pull/123)

### Technical Improvements

- Update Governance and Code of Conduct verbiage [\#120](https://github.com/hyperledger/besu/pull/120)
- Fix private transaction root mismatch [\#118](https://github.com/hyperledger/besu/pull/118)
- Programatically enforce plugin CLI variable names [\#117](https://github.com/hyperledger/besu/pull/117)
- Additional unit test for selecting replaced pending transactions [\#116](https://github.com/hyperledger/besu/pull/116)
- Only set sync targets that have an estimated height value [\#115](https://github.com/hyperledger/besu/pull/115)
- Fix rlpx startup [\#114](https://github.com/hyperledger/besu/pull/114)
- Expose getPayload in Transaction plugin-api interface. [\#113](https://github.com/hyperledger/besu/pull/113)
- Dependency Version Upgrades [\#112](https://github.com/hyperledger/besu/pull/112)
- Add hash field in Transaction plugin interface. [\#111](https://github.com/hyperledger/besu/pull/111)
- Rework sync status events [\#106](https://github.com/hyperledger/besu/pull/106)

### 1.3.1

### Additions and Improvements

- Added GraphQL query/logs support [\#94](https://github.com/hyperledger/besu/pull/94)

### Technical Improvements

- Add totalDiffculty to BlockPropagated events. [\#97](https://github.com/hyperledger/besu/pull/97)
- Merge BlockchainQueries classes [\#101](https://github.com/hyperledger/besu/pull/101)
- Fixed casing of dynamic MetricCategorys [\#99](https://github.com/hyperledger/besu/pull/99)
- Fix private transactions breaking evm [\#96](https://github.com/hyperledger/besu/pull/96)
- Make SyncState variables thread-safe [\#95](https://github.com/hyperledger/besu/pull/95)
- Fix transaction tracking by sender [\#93](https://github.com/hyperledger/besu/pull/93)
- Make logic in PersistBlockTask more explicit to fix a LGTM warning [\#92](https://github.com/hyperledger/besu/pull/92)
- Removed Unused methods in the transaction simulator. [\#91](https://github.com/hyperledger/besu/pull/91)
- Fix ThreadBesuNodeRunner BesuConfiguration setup [\#90](https://github.com/hyperledger/besu/pull/90)
- JsonRpc method disabled error condition rewrite and unit test [\#80](https://github.com/hyperledger/besu/pull/80)
- Round trip testing of state trie account values [\#31](https://github.com/hyperledger/besu/pull/31)

### 1.3

### Breaking Change

- Disallow comments in Genesis JSON file. [\#49](https://github.com/hyperledger/besu/pull/49)

### Additions and Improvements

- Add `--required-block` command line option to deal with chain splits [\#79](https://github.com/hyperledger/besu/pull/79)
- Store db metadata file in the root data directory. [\#46](https://github.com/hyperledger/besu/pull/46)
- Add `--target-gas-limit` command line option. [\#24](https://github.com/hyperledger/besu/pull/24)(thanks to new contributor [cfelde](https://github.com/cfelde))
- Allow private contracts to access public state. [\#9](https://github.com/hyperledger/besu/pull/9)
- Documentation updates include:
  - Added [sample load balancer configurations](https://besu.hyperledger.org/en/latest/HowTo/Configure/Configure-HA/Sample-Configuration/)
  - Added [`retesteth`](https://besu.hyperledger.org/en/latest/Reference/CLI/CLI-Subcommands/#retesteth) subcommand
  - Added [`debug_accountRange`](https://besu.hyperledger.org/en/latest/Reference/API-Methods/#debug_accountrange) JSON-RPC API method
  - Clarified purpose of [static nodes](https://besu.hyperledger.org/en/latest/HowTo/Find-and-Connect/Managing-Peers/#static-nodes)
  - Added links [Kubernetes reference implementations](https://besu.hyperledger.org/en/latest/HowTo/Deploy/Kubernetes/)
  - Added content about [access between private and public states](https://besu.hyperledger.org/en/latest/Concepts/Privacy/Privacy-Groups/#access-between-states)
  - Added restriction that [account permissioning cannot be used with random key signing](https://besu.hyperledger.org/en/latest/HowTo/Use-Privacy/Sign-Privacy-Marker-Transactions/).
  - Added high availability requirement for [private transaction manager](https://besu.hyperledger.org/en/latest/Concepts/Privacy/Privacy-Overview/#availability) (ie, Orion)
  - Added [genesis file reference](https://besu.hyperledger.org/en/latest/Reference/Config-Items/)

### Technical Improvements

- Less verbose synching subscriptions [\#59](https://github.com/hyperledger/besu/pull/59)
- Return enclave key instead of private transaction hash [\#53](https://github.com/hyperledger/besu/pull/53)
- Fix mark sweep pruner bugs where nodes that should be kept were being swept  [\#50](https://github.com/hyperledger/besu/pull/50)
- Clean up BesuConfiguration construction [\#51](https://github.com/hyperledger/besu/pull/51)
- Private tx nonce errors return same msg as any tx [\#48](https://github.com/hyperledger/besu/pull/48)
- Fix default logging [\#47](https://github.com/hyperledger/besu/pull/47)
- Introduce virtual operation. [\#45](https://github.com/hyperledger/besu/pull/45)
- Downgrade RocksDBPlugin Logging Levels [\#44](https://github.com/hyperledger/besu/pull/44)
- Infrastructure for exposing PoA metrics for plugins. [\#37](https://github.com/hyperledger/besu/pull/37)
- Refactor privacy storage. [\#7](https://github.com/hyperledger/besu/pull/7)

## 1.2.4

### Additions and Improvements

- Add Istanbul block (5435345) for Rinkeby [\#35](https://github.com/hyperledger/besu/pull/35)
- Add Istanbul block (1561651) for Goerli [\#27](https://github.com/hyperledger/besu/pull/27)
- Add Istanbul block (6485846) for Ropsten [\#26](https://github.com/hyperledger/besu/pull/26)
- Add privDistributeRawTransaction endpoint [\#23](https://github.com/hyperledger/besu/pull/23) (thanks to [josh-richardson](https://github.com/josh-richardson))

### Technical Improvements

- Refactors pantheon private key to signing private key [\#34](https://github.com/hyperledger/besu/pull/34) (thanks to [josh-richardson](https://github.com/josh-richardson))
- Support both BESU\_ and PANTHEON\_ env var prefixes [\#32](https://github.com/hyperledger/besu/pull/32)
- Use only fully validated peers for fast sync pivot selection [\#21](https://github.com/hyperledger/besu/pull/21)
- Support Version Rollbacks for RocksDB \(\#6\) [\#19](https://github.com/hyperledger/besu/pull/19)
- Update Cava library to Tuweni Library [\#18](https://github.com/hyperledger/besu/pull/18)
- StateTrieAccountValue:Version should be written as an int, not a long [\#17](https://github.com/hyperledger/besu/pull/17)
- Handle discovery peers with updated endpoints [\#12](https://github.com/hyperledger/besu/pull/12)
- Change retesteth port [\#11](https://github.com/hyperledger/besu/pull/11)
- Renames eea\_getTransactionReceipt to priv\_getTransactionReceipt [\#10](https://github.com/hyperledger/besu/pull/10) (thanks to [josh-richardson](https://github.com/josh-richardson))
- Support Version Rollbacks for RocksDB [\#6](https://github.com/hyperledger/besu/pull/6)
- Moving AT DSL into its own module [\#3](https://github.com/hyperledger/besu/pull/3)

## 1.2.3

### Additions and Improvements
- Added an override facility for genesis configs [\#1915](https://github.com/PegaSysEng/pantheon/pull/1915)
- Finer grained logging configuration [\#1895](https://github.com/PegaSysEng/pantheon/pull/1895) (thanks to [matkt](https://github.com/matkt))

### Technical Improvements

- Add archiving of docker test reports [\#1921](https://github.com/PegaSysEng/pantheon/pull/1921)
- Events API: Transaction dropped, sync status, and renames [\#1919](https://github.com/PegaSysEng/pantheon/pull/1919)
- Remove metrics from plugin registration [\#1918](https://github.com/PegaSysEng/pantheon/pull/1918)
- Replace uses of Instant.now from within the IBFT module [\#1911](https://github.com/PegaSysEng/pantheon/pull/1911)
- Update plugins-api build script [\#1908](https://github.com/PegaSysEng/pantheon/pull/1908)
- Ignore flaky tracing tests [\#1907](https://github.com/PegaSysEng/pantheon/pull/1907)
- Ensure plugin-api module gets published at the correct maven path [\#1905](https://github.com/PegaSysEng/pantheon/pull/1905)
- Return the plugin-apis to this repo [\#1900](https://github.com/PegaSysEng/pantheon/pull/1900)
- Stop autogenerating BesuInfo.java [\#1899](https://github.com/PegaSysEng/pantheon/pull/1899)
- Extracted Metrics interfaces to plugins-api. [\#1898](https://github.com/PegaSysEng/pantheon/pull/1898)
- Fix key value storage clear so it removes all values [\#1894](https://github.com/PegaSysEng/pantheon/pull/1894)
- Ethsigner test [\#1892](https://github.com/PegaSysEng/pantheon/pull/1892) (thanks to [iikirilov](https://github.com/iikirilov))
- Return null private transaction receipt instead of error [\#1872](https://github.com/PegaSysEng/pantheon/pull/1872) (thanks to [iikirilov](https://github.com/iikirilov))
- Implement trace replay block transactions trace option [\#1886](https://github.com/PegaSysEng/pantheon/pull/1886)
- Use object parameter instead of list of parameters for priv\_createPrivacyGroup [\#1868](https://github.com/PegaSysEng/pantheon/pull/1868) (thanks to [iikirilov](https://github.com/iikirilov))
- Refactor privacy acceptance tests [\#1864](https://github.com/PegaSysEng/pantheon/pull/1864) (thanks to [iikirilov](https://github.com/iikirilov))

## 1.2.2

### Additions and Improvements
- Support large numbers for the `--network-id` option [\#1891](https://github.com/PegaSysEng/pantheon/pull/1891)
- Added eea\_getTransactionCount Json Rpc [\#1861](https://github.com/PegaSysEng/pantheon/pull/1861)
- PrivacyMarkerTransaction to be signed with a randomly generated key [\#1844](https://github.com/PegaSysEng/pantheon/pull/1844)
- Implement eth\_getproof JSON RPC API [\#1824](https://github.com/PegaSysEng/pantheon/pull/1824) (thanks to [matkt](https://github.com/matkt))
- Documentation updates include:
  - [Improved navigation](https://docs.pantheon.pegasys.tech/en/latest/)
  - [Added permissioning diagram](https://docs.pantheon.pegasys.tech/en/latest/Concepts/Permissioning/Permissioning-Overview/#onchain)
  - [Added Responsible Disclosure policy](https://docs.pantheon.pegasys.tech/en/latest/Reference/Responsible-Disclosure/)
  - [Added `blocks export` subcommand](https://besu.hyperledger.org/en/latest/Reference/CLI/CLI-Subcommands/#export)

### Technical Improvements
- Update the `pantheon blocks export` command usage [\#1887](https://github.com/PegaSysEng/pantheon/pull/1887) (thanks to [matkt](https://github.com/matkt))
- Stop Returning null for 'pending' RPC calls [\#1883](https://github.com/PegaSysEng/pantheon/pull/1883)
- Blake validation errors are hard errors [\#1882](https://github.com/PegaSysEng/pantheon/pull/1882)
- Add test cases for trace\_replayBlockTransactions [\#1881](https://github.com/PegaSysEng/pantheon/pull/1881)
- Simplify json rpc spec test setup [\#1880](https://github.com/PegaSysEng/pantheon/pull/1880)
- Tweak JSON import format [\#1878](https://github.com/PegaSysEng/pantheon/pull/1878)
- Transactions listeners should use the subscriber pattern [\#1877](https://github.com/PegaSysEng/pantheon/pull/1877)
- Maven spotless [\#1876](https://github.com/PegaSysEng/pantheon/pull/1876)
- Don't cache for localbalance [\#1875](https://github.com/PegaSysEng/pantheon/pull/1875)
- EIP-1108 - Reprice alt\_bn128  [\#1874](https://github.com/PegaSysEng/pantheon/pull/1874)
- Create stub trace\_replayBlockTransactions json-rpc method  [\#1873](https://github.com/PegaSysEng/pantheon/pull/1873)
- Improve trace log [\#1870](https://github.com/PegaSysEng/pantheon/pull/1870)
- Pruning Command Line Flags [\#1869](https://github.com/PegaSysEng/pantheon/pull/1869)
- Re-enable istanbul [\#1865](https://github.com/PegaSysEng/pantheon/pull/1865)
- Fix logic to disconnect from peers on fork [\#1863](https://github.com/PegaSysEng/pantheon/pull/1863)
- Blake 2b tweaks [\#1862](https://github.com/PegaSysEng/pantheon/pull/1862)
- Sweep state roots before child nodes [\#1854](https://github.com/PegaSysEng/pantheon/pull/1854)
- Update export subcommand to export blocks in rlp format [\#1852](https://github.com/PegaSysEng/pantheon/pull/1852)
- Updating docker tests to make it easier to follow & ensure it listens on the right interface on docker [\#1851](https://github.com/PegaSysEng/pantheon/pull/1851)
- Disable Istanbul block [\#1849](https://github.com/PegaSysEng/pantheon/pull/1849)
- Add read-only blockchain factory method [\#1845](https://github.com/PegaSysEng/pantheon/pull/1845)
- Removing the release plugin in favour of the new process with branches [\#1843](https://github.com/PegaSysEng/pantheon/pull/1843)
- Update Görli bootnodes [\#1842](https://github.com/PegaSysEng/pantheon/pull/1842)
- Upgrade graphql library to version 13.0 [\#1834](https://github.com/PegaSysEng/pantheon/pull/1834)
- Database versioning and enable multi-column database [\#1830](https://github.com/PegaSysEng/pantheon/pull/1830)
- Fixes invalid JsonGetter, comment [\#1811](https://github.com/PegaSysEng/pantheon/pull/1811) (thanks to [josh-richardson](https://github.com/josh-richardson))
- Add EthSigner acceptance test [\#1655](https://github.com/PegaSysEng/pantheon/pull/1655) (thanks to [iikirilov](https://github.com/iikirilov))
- Support plugin Richdata APIs via implementation [\#1581](https://github.com/PegaSysEng/pantheon/pull/1581)

## 1.2.1

### Additions and Improvements

- Removed the release plugin in favour of the new process with branches
[#1841](https://github.com/PegaSysEng/pantheon/pull/1841)
[#1843](https://github.com/PegaSysEng/pantheon/pull/1843)
[#1848](https://github.com/PegaSysEng/pantheon/pull/1848)
[#1855](https://github.com/PegaSysEng/pantheon/pull/1855)
- Updated Görli bootnodes [#1842](https://github.com/PegaSysEng/pantheon/pull/1842)
- Removed unnecessary test dependency [#1839](https://github.com/PegaSysEng/pantheon/pull/1839)
- Added warning when comments are used in genesis file [#1838](https://github.com/PegaSysEng/pantheon/pull/1838)
- Added an experimental flag for disabling timers [#1837](https://github.com/PegaSysEng/pantheon/pull/1837)
- Fixed FlatFileTaskCollection tests [#1833](https://github.com/PegaSysEng/pantheon/pull/1833)
- Added chain json import utility [#1832](https://github.com/PegaSysEng/pantheon/pull/1832)
- Added tests to AllNodesVisitor trie traversal [#1831](https://github.com/PegaSysEng/pantheon/pull/1831)
- Updated privateFrom to be required [#1829](https://github.com/PegaSysEng/pantheon/pull/1829) (thanks to [iikirilov](https://github.com/iikirilov))
- Made explicit that streamed accounts may be missing their address [#1828](https://github.com/PegaSysEng/pantheon/pull/1828)
- Refactored normalizeKeys method [#1826](https://github.com/PegaSysEng/pantheon/pull/1826)
- Removed dead parameters [#1825](https://github.com/PegaSysEng/pantheon/pull/1825)
- Added a nicer name for Corretto [#1819](https://github.com/PegaSysEng/pantheon/pull/1819)
- Changed core JSON-RPC method to support ReTestEth
[#1815](https://github.com/PegaSysEng/pantheon/pull/1815)
[#1818](https://github.com/PegaSysEng/pantheon/pull/1818)
- Added rewind to block functionality [#1814](https://github.com/PegaSysEng/pantheon/pull/1814)
- Added support for NoReward and NoProof seal engines [#1813](https://github.com/PegaSysEng/pantheon/pull/1813)
- Added strict short hex strings for retesteth [#1812](https://github.com/PegaSysEng/pantheon/pull/1812)
- Cleaned up genesis parsing [#1809](https://github.com/PegaSysEng/pantheon/pull/1809)
- Updating Orion to v1.3.2 [#1805](https://github.com/PegaSysEng/pantheon/pull/1805)
- Updaated newHeads subscription to emit events only for canonical blocks [#1798](https://github.com/PegaSysEng/pantheon/pull/1798)
- Repricing for trie-size-dependent opcodes [#1795](https://github.com/PegaSysEng/pantheon/pull/1795)
- Revised Istanbul Versioning assignemnts [#1794](https://github.com/PegaSysEng/pantheon/pull/1794)
- Updated RevertReason to return BytesValue [#1793](https://github.com/PegaSysEng/pantheon/pull/1793)
- Updated way priv_getPrivacyPrecompileAddress source [#1786](https://github.com/PegaSysEng/pantheon/pull/1786) (thanks to [iikirilov](https://github.com/iikirilov))
- Updated Chain ID opcode to return 0 as default [#1785](https://github.com/PegaSysEng/pantheon/pull/1785)
- Allowed fixedDifficulty=1 [#1784](https://github.com/PegaSysEng/pantheon/pull/1784)
- Updated Docker image defaults host interfaces [#1782](https://github.com/PegaSysEng/pantheon/pull/1782)
- Added tracking of world state account key preimages [#1780](https://github.com/PegaSysEng/pantheon/pull/1780)
- Modified PrivGetPrivateTransaction to take public tx hash [#1778](https://github.com/PegaSysEng/pantheon/pull/1778) (thanks to [josh-richardson](https://github.com/josh-richardson))
- Removed enclave public key from parameter
[#1789](https://github.com/PegaSysEng/pantheon/pull/1789)
[#1777](https://github.com/PegaSysEng/pantheon/pull/1777) (thanks to [iikirilov](https://github.com/iikirilov))
- Added storage key preimage tracking [#1772](https://github.com/PegaSysEng/pantheon/pull/1772)
- Updated priv_getPrivacyPrecompileAddress method return [#1766](https://github.com/PegaSysEng/pantheon/pull/1766) (thanks to [iikirilov](https://github.com/iikirilov))
- Added tests for permissioning with static nodes behaviour [#1764](https://github.com/PegaSysEng/pantheon/pull/1764)
- Added integration test for contract creation with privacyGroupId [#1762](https://github.com/PegaSysEng/pantheon/pull/1762) (thanks to [josh-richardson](https://github.com/josh-richardson))
- Added report node local address as the coinbase in Clique and IBFT
[#1758](https://github.com/PegaSysEng/pantheon/pull/1758)
[#1760](https://github.com/PegaSysEng/pantheon/pull/1760)
- Fixed private tx signature validation [#1753](https://github.com/PegaSysEng/pantheon/pull/1753)
- Updated CI configuration
[#1751](https://github.com/PegaSysEng/pantheon/pull/1751)
[#1835](https://github.com/PegaSysEng/pantheon/pull/1835)
- Added CLI flag for setting WorldStateDownloader task cache size [#1749](https://github.com/PegaSysEng/pantheon/pull/1749) (thanks to [matkt](https://github.com/matkt))
- Updated vertx to 2.8.0 [#1748](https://github.com/PegaSysEng/pantheon/pull/1748)
- changed RevertReason to BytesValue [#1746](https://github.com/PegaSysEng/pantheon/pull/1746)
- Added static nodes acceptance test [#1745](https://github.com/PegaSysEng/pantheon/pull/1745)
- Added report 0 hashrate when the mining coordinator doesn't support mining
[#1744](https://github.com/PegaSysEng/pantheon/pull/1744)
[#1757](https://github.com/PegaSysEng/pantheon/pull/1757)
- Implemented EIP-2200 - Net Gas Metering Revised [#1743](https://github.com/PegaSysEng/pantheon/pull/1743)
- Added chainId validation to PrivateTransactionValidator [#1741](https://github.com/PegaSysEng/pantheon/pull/1741)
- Reduced intrinsic gas cost [#1739](https://github.com/PegaSysEng/pantheon/pull/1739)
- De-duplicated test blocks data files [#1737](https://github.com/PegaSysEng/pantheon/pull/1737)
- Renamed various EEA methods to priv methods [#1736](https://github.com/PegaSysEng/pantheon/pull/1736) (thanks to [josh-richardson](https://github.com/josh-richardson))
- Permissioning Acceptance Test [#1735](https://github.com/PegaSysEng/pantheon/pull/1735)
 [#1759](https://github.com/PegaSysEng/pantheon/pull/1759)
- Add nonce handling to GenesisState [#1728](https://github.com/PegaSysEng/pantheon/pull/1728)
- Added 100-continue to HTTP [#1727](https://github.com/PegaSysEng/pantheon/pull/1727)
- Fixed get_signerMetrics [#1725](https://github.com/PegaSysEng/pantheon/pull/1725) (thanks to [matkt](https://github.com/matkt))
- Reworked "in-sync" checks [#1720](https://github.com/PegaSysEng/pantheon/pull/1720)
- Added Accounts Permissioning Acceptance Tests [#1719](https://github.com/PegaSysEng/pantheon/pull/1719)
- Added PrivateTransactionValidator to unify logic [#1713](https://github.com/PegaSysEng/pantheon/pull/1713)
- Added JSON-RPC API to report validator block production information [#1687](https://github.com/PegaSysEng/pantheon/pull/1687) (thanks to [matkt](https://github.com/matkt))
- Added Mark Sweep Pruner [#1638](https://github.com/PegaSysEng/pantheon/pull/1638)
- Added the Blake2b F compression function as a precompile in Besu [#1614](https://github.com/PegaSysEng/pantheon/pull/1614) (thanks to [iikirilov](https://github.com/iikirilov))
- Documentation updates include:
  - Added CPU requirements [#1734](https://github.com/PegaSysEng/pantheon/pull/1734)
  - Added reference to Ansible role [#1733](https://github.com/PegaSysEng/pantheon/pull/1733)
  - Updated revert reason example [#1754](https://github.com/PegaSysEng/pantheon/pull/1754)
  - Added content on deploying for production [#1774](https://github.com/PegaSysEng/pantheon/pull/1774)
  - Updated docker docs for location of data path [#1790](https://github.com/PegaSysEng/pantheon/pull/1790)
  - Updated permissiong documentation
  [#1792](https://github.com/PegaSysEng/pantheon/pull/1792)
  [#1652](https://github.com/PegaSysEng/pantheon/pull/1652)
  - Added permissioning webinar in the resources [#1717](https://github.com/PegaSysEng/pantheon/pull/1717)
  - Add web3.js-eea reference doc [#1617](https://github.com/PegaSysEng/pantheon/pull/1617)
  - Updated privacy documentation
  [#1650](https://github.com/PegaSysEng/pantheon/pull/1650)
  [#1721](https://github.com/PegaSysEng/pantheon/pull/1721)
  [#1722](https://github.com/PegaSysEng/pantheon/pull/1722)
  [#1724](https://github.com/PegaSysEng/pantheon/pull/1724)
  [#1729](https://github.com/PegaSysEng/pantheon/pull/1729)
  [#1730](https://github.com/PegaSysEng/pantheon/pull/1730)
  [#1731](https://github.com/PegaSysEng/pantheon/pull/1731)
  [#1732](https://github.com/PegaSysEng/pantheon/pull/1732)
  [#1740](https://github.com/PegaSysEng/pantheon/pull/1740)
  [#1750](https://github.com/PegaSysEng/pantheon/pull/1750)
  [#1761](https://github.com/PegaSysEng/pantheon/pull/1761)
  [#1765](https://github.com/PegaSysEng/pantheon/pull/1765)
  [#1769](https://github.com/PegaSysEng/pantheon/pull/1769)
  [#1770](https://github.com/PegaSysEng/pantheon/pull/1770)
  [#1771](https://github.com/PegaSysEng/pantheon/pull/1771)
  [#1773](https://github.com/PegaSysEng/pantheon/pull/1773)
  [#1787](https://github.com/PegaSysEng/pantheon/pull/1787)
  [#1788](https://github.com/PegaSysEng/pantheon/pull/1788)
  [#1796](https://github.com/PegaSysEng/pantheon/pull/1796)
  [#1803](https://github.com/PegaSysEng/pantheon/pull/1803)
  [#1810](https://github.com/PegaSysEng/pantheon/pull/1810)
  [#1817](https://github.com/PegaSysEng/pantheon/pull/1817)
  - Added documentation for getSignerMetrics [#1723](https://github.com/PegaSysEng/pantheon/pull/1723) (thanks to [matkt](https://github.com/matkt))
  - Added Java 11+ as a prerequisite for installing Besu using Homebrew. [#1755](https://github.com/PegaSysEng/pantheon/pull/1755)
  - Fixed documentation formatting and typos [#1718](https://github.com/PegaSysEng/pantheon/pull/1718)
  [#1742](https://github.com/PegaSysEng/pantheon/pull/1742)
  [#1763](https://github.com/PegaSysEng/pantheon/pull/1763)
  [#1779](https://github.com/PegaSysEng/pantheon/pull/1779)
  [#1781](https://github.com/PegaSysEng/pantheon/pull/1781)
  [#1827](https://github.com/PegaSysEng/pantheon/pull/1827)
  [#1767](https://github.com/PegaSysEng/pantheon/pull/1767) (thanks to [helderjnpinto](https://github.com/helderjnpinto))
  - Moved the docs to a [new doc repos](https://github.com/PegaSysEng/doc.pantheon) [#1822](https://github.com/PegaSysEng/pantheon/pull/1822)
- Explicitly configure some maven artifactIds [#1853](https://github.com/PegaSysEng/pantheon/pull/1853)
- Update export subcommand to export blocks in rlp format [#1852](https://github.com/PegaSysEng/pantheon/pull/1852)
- Implement `eth_getproof` JSON RPC API [#1824](https://github.com/PegaSysEng/pantheon/pull/1824)
- Database versioning and enable multi-column database [#1830](https://github.com/PegaSysEng/pantheon/pull/1830)
- Disable smoke tests on windows [#1847](https://github.com/PegaSysEng/pantheon/pull/1847)
- Add read-only blockchain factory method [#1845](https://github.com/PegaSysEng/pantheon/pull/1845)

## 1.2

### Additions and Improvements

- Add UPnP Support [\#1334](https://github.com/PegaSysEng/pantheon/pull/1334) (thanks to [notlesh](https://github.com/notlesh))
- Limit the fraction of wire connections initiated by peers [\#1665](https://github.com/PegaSysEng/pantheon/pull/1665)
- EIP-1706 - Disable SSTORE with gasleft lt call stipend  [\#1706](https://github.com/PegaSysEng/pantheon/pull/1706)
- EIP-1108 - Reprice alt\_bn128 [\#1704](https://github.com/PegaSysEng/pantheon/pull/1704)
- EIP-1344 ChainID Opcode [\#1690](https://github.com/PegaSysEng/pantheon/pull/1690)
- New release docker image [\#1664](https://github.com/PegaSysEng/pantheon/pull/1664)
- Support changing log level at runtime [\#1656](https://github.com/PegaSysEng/pantheon/pull/1656) (thanks to [matkt](https://github.com/matkt))
- Implement dump command to dump a specific block from storage [\#1641](https://github.com/PegaSysEng/pantheon/pull/1641) (thanks to [matkt](https://github.com/matkt))
- Add eea\_findPrivacyGroup endpoint to Besu [\#1635](https://github.com/PegaSysEng/pantheon/pull/1635) (thanks to [Puneetha17](https://github.com/Puneetha17))
- Updated eea send raw transaction with privacy group ID [\#1611](https://github.com/PegaSysEng/pantheon/pull/1611) (thanks to [iikirilov](https://github.com/iikirilov))
- Added Revert Reason [\#1603](https://github.com/PegaSysEng/pantheon/pull/1603)
- Documentation updates include:
  - Added [UPnP content](https://besu.hyperledger.org/en/latest/HowTo/Find-and-Connect/Using-UPnP/)
  - Added [load balancer image](https://besu.hyperledger.org/en/stable/)
  - Added [revert reason](https://besu.hyperledger.org/en/latest/HowTo/Send-Transactions/Revert-Reason/)
  - Added [admin\_changeLogLevel](https://besu.hyperledger.org/en/latest/Reference/API-Methods/#admin_changeloglevel) JSON RPC API (thanks to [matkt](https://github.com/matkt))
  - Updated for [new Docker image](https://besu.hyperledger.org/en/stable/)
  - Added [Docker image migration content](https://besu.hyperledger.org/en/latest/HowTo/Get-Started/Migration-Docker/)
  - Added [transaction validation content](https://besu.hyperledger.org/en/latest/Concepts/Transactions/Transaction-Validation/)
  - Updated [permissioning overview](https://besu.hyperledger.org/en/stable/) for onchain account permissioning
  - Updated [quickstart](https://besu.hyperledger.org/en/latest/HowTo/Deploy/Monitoring-Performance/#monitor-node-performance-using-prometheus) to include Prometheus and Grafana
  - Added [remote connections limits options](https://besu.hyperledger.org/en/latest/Reference/CLI/CLI-Syntax/#remote-connections-limit-enabled)
  - Updated [web3.js-eea reference](https://docs.pantheon.pegasys.tech/en/latest/Reference/web3js-eea-Methods/) to include privacy group methods
  - Updated [onchain permissioning to include account permissioning](hhttps://besu.hyperledger.org/en/latest/Concepts/Permissioning/Onchain-Permissioning/) and [Permissioning Management Dapp](https://besu.hyperledger.org/en/latest/Tutorials/Permissioning/Getting-Started-Onchain-Permissioning/#start-the-development-server-for-the-permissioning-management-dapp)
  - Added [deployment procedure for Permissioning Management Dapp](https://besu.hyperledger.org/en/stable/)
  - Added privacy content for [EEA-compliant and Besu-extended privacy](https://besu.hyperledger.org/en/latest/Concepts/Privacy/Privacy-Groups/)
  - Added content on [creating and managing privacy groups](https://besu.hyperledger.org/en/latest/Reference/web3js-eea-Methods/#createprivacygroup)
  - Added content on [accessing private and privacy marker transactions](https://besu.hyperledger.org/en/latest/HowTo/Use-Privacy/Access-Private-Transactions/)
  - Added content on [system requirements](https://besu.hyperledger.org/en/latest/HowTo/Get-Started/System-Requirements/)
  - Added reference to [Besu role on Galaxy to deploy using Ansible](https://besu.hyperledger.org/en/latest/HowTo/Deploy/Ansible/).

### Technical Improvements

- Remove enclave public key from parameter [\#1789](https://github.com/PegaSysEng/pantheon/pull/1789)
- Update defaults host interfaces [\#1782](https://github.com/PegaSysEng/pantheon/pull/1782)
- Modifies PrivGetPrivateTransaction to take public tx hash [\#1778](https://github.com/PegaSysEng/pantheon/pull/1778)
- Remove enclave public key from parameter [\#1777](https://github.com/PegaSysEng/pantheon/pull/1777)
- Return the ethereum address of the privacy precompile from priv_getPrivacyPrecompileAddress [\#1766](https://github.com/PegaSysEng/pantheon/pull/1766)
- Report node local address as the coinbase in Clique and IBFT [\#1760](https://github.com/PegaSysEng/pantheon/pull/1760)
- Additional integration test for contract creation with privacyGroupId [\#1762](https://github.com/PegaSysEng/pantheon/pull/1762)
- Report 0 hashrate when the mining coordinator doesn't support mining [\#1757](https://github.com/PegaSysEng/pantheon/pull/1757)
- Fix private tx signature validation [\#1753](https://github.com/PegaSysEng/pantheon/pull/1753)
- RevertReason changed to BytesValue [\#1746](https://github.com/PegaSysEng/pantheon/pull/1746)
- Renames various eea methods to priv methods [\#1736](https://github.com/PegaSysEng/pantheon/pull/1736)
- Update Orion version [\#1716](https://github.com/PegaSysEng/pantheon/pull/1716)
- Rename CLI flag for better ordering of options [\#1715](https://github.com/PegaSysEng/pantheon/pull/1715)
- Routine dependency updates [\#1712](https://github.com/PegaSysEng/pantheon/pull/1712)
- Fix spelling error in getApplicationPrefix method name [\#1711](https://github.com/PegaSysEng/pantheon/pull/1711)
- Wait and retry if best peer's chain is too short for fast sync [\#1708](https://github.com/PegaSysEng/pantheon/pull/1708)
- Eea get private transaction fix [\#1707](https://github.com/PegaSysEng/pantheon/pull/1707) (thanks to [iikirilov](https://github.com/iikirilov))
- Rework remote connection limit flag defaults [\#1705](https://github.com/PegaSysEng/pantheon/pull/1705)
- Report invalid options from config file [\#1703](https://github.com/PegaSysEng/pantheon/pull/1703)
- Add ERROR to list of CLI log level options [\#1699](https://github.com/PegaSysEng/pantheon/pull/1699)
- Enable onchain account permissioning CLI option [\#1686](https://github.com/PegaSysEng/pantheon/pull/1686)
- Exempt static nodes from all connection limits [\#1685](https://github.com/PegaSysEng/pantheon/pull/1685)
- Enclave refactoring [\#1684](https://github.com/PegaSysEng/pantheon/pull/1684)
- Add opcode and precompiled support for versioning  [\#1683](https://github.com/PegaSysEng/pantheon/pull/1683)
- Use a percentage instead of fraction for the remote connections percentage CLI option. [\#1682](https://github.com/PegaSysEng/pantheon/pull/1682)
- Added error msg for calling eth\_sendTransaction [\#1681](https://github.com/PegaSysEng/pantheon/pull/1681)
- Remove instructions for installing with Chocolatey [\#1680](https://github.com/PegaSysEng/pantheon/pull/1680)
- remove zulu-jdk8 from smoke tests [\#1679](https://github.com/PegaSysEng/pantheon/pull/1679)
- Add new MainNet bootnodes [\#1678](https://github.com/PegaSysEng/pantheon/pull/1678)
- updating smoke tests to use \>= jdk11 [\#1677](https://github.com/PegaSysEng/pantheon/pull/1677)
- Fix handling of remote connection limit [\#1676](https://github.com/PegaSysEng/pantheon/pull/1676)
- Add accountVersion to MessageFrame [\#1675](https://github.com/PegaSysEng/pantheon/pull/1675)
- Change getChildren return type [\#1674](https://github.com/PegaSysEng/pantheon/pull/1674)
- Use Log4J message template instead of String.format [\#1673](https://github.com/PegaSysEng/pantheon/pull/1673)
- Return hashrate of 0 when not mining. [\#1672](https://github.com/PegaSysEng/pantheon/pull/1672)
- Add hooks for validation  [\#1671](https://github.com/PegaSysEng/pantheon/pull/1671)
- Upgrade to pantheon-build:0.0.6-jdk11 which really does include jdk11 [\#1670](https://github.com/PegaSysEng/pantheon/pull/1670)
- Onchain permissioning startup check [\#1669](https://github.com/PegaSysEng/pantheon/pull/1669)
- Update BesuCommand to accept minTransactionGasPriceWei as an integer [\#1668](https://github.com/PegaSysEng/pantheon/pull/1668) (thanks to [matkt](https://github.com/matkt))
- Privacy group id consistent [\#1667](https://github.com/PegaSysEng/pantheon/pull/1667) (thanks to [iikirilov](https://github.com/iikirilov))
- Change eea\_getPrivateTransaction endpoint to accept hex [\#1666](https://github.com/PegaSysEng/pantheon/pull/1666) (thanks to [Puneetha17](https://github.com/Puneetha17))
- Factorise metrics code for KeyValueStorage database [\#1663](https://github.com/PegaSysEng/pantheon/pull/1663))
- Create a metric tracking DB size [\#1662](https://github.com/PegaSysEng/pantheon/pull/1662)
- AT- Removing unused methods on KeyValueStorage [\#1661](https://github.com/PegaSysEng/pantheon/pull/1661)
- Add Prerequisites and Quick-Start [\#1660](https://github.com/PegaSysEng/pantheon/pull/1660) (thanks to [lazaridiscom](https://github.com/lazaridiscom))
- Java 11 updates [\#1658](https://github.com/PegaSysEng/pantheon/pull/1658)
- Make test generated keys deterministic w/in block generator [\#1657](https://github.com/PegaSysEng/pantheon/pull/1657)
- Rename privacyGroupId to createPrivacyGroupId [\#1654](https://github.com/PegaSysEng/pantheon/pull/1654) (thanks to [Puneetha17](https://github.com/Puneetha17))
- Intermittent Test Failures in TransactionsMessageSenderTest [\#1653](https://github.com/PegaSysEng/pantheon/pull/1653)
- Sanity check the generated distribution files before upload [\#1648](https://github.com/PegaSysEng/pantheon/pull/1648)
- Use JDK 11 for release builds [\#1647](https://github.com/PegaSysEng/pantheon/pull/1647)
- Support multiple private marker transactions in a block  [\#1646](https://github.com/PegaSysEng/pantheon/pull/1646)
- Display World State Sync Progress in Logs [\#1645](https://github.com/PegaSysEng/pantheon/pull/1645)
- Remove the docker gradle plugin, handle building docker with shell now [\#1644](https://github.com/PegaSysEng/pantheon/pull/1644)
- Switch to using metric names from EIP-2159 [\#1634](https://github.com/PegaSysEng/pantheon/pull/1634)
- Account versioning [\#1612](https://github.com/PegaSysEng/pantheon/pull/1612)

## 1.1.4

### Additions and Improvements

- \[PAN-2832\] Support setting config options via environment variables [\#1597](https://github.com/PegaSysEng/pantheon/pull/1597)
- Print Besu version when starting [\#1593](https://github.com/PegaSysEng/pantheon/pull/1593)
- \[PAN-2746\] Add eea\_createPrivacyGroup & eea\_deletePrivacyGroup endpoint [\#1560](https://github.com/PegaSysEng/pantheon/pull/1560) (thanks to [Puneetha17](https://github.com/Puneetha17))

Documentation updates include:
- Added [readiness and liveness endpoints](https://besu.hyperledger.org/en/latest/HowTo/Interact/APIs/Using-JSON-RPC-API/#readiness-and-liveness-endpoints)
- Added [high availability content](https://besu.hyperledger.org/en/latest/HowTo/Configure/Configure-HA/High-Availability/)
- Added [web3js-eea client library](https://besu.hyperledger.org/en/latest/Tutorials/Quickstarts/Privacy-Quickstart/#clone-eeajs-libraries)
- Added content on [setting CLI options using environment variables](https://besu.hyperledger.org/en/latest/Reference/CLI/CLI-Syntax/#specifying-options)

### Technical Improvements

- Read config from env vars when no config file specified [\#1639](https://github.com/PegaSysEng/pantheon/pull/1639)
- Upgrade jackson-databind to 2.9.9.1 [\#1636](https://github.com/PegaSysEng/pantheon/pull/1636)
- Update Reference Tests [\#1633](https://github.com/PegaSysEng/pantheon/pull/1633)
- Ignore discport during static node permissioning check [\#1631](https://github.com/PegaSysEng/pantheon/pull/1631)
- Check connections more frequently during acceptance tests [\#1630](https://github.com/PegaSysEng/pantheon/pull/1630)
- Refactor experimental CLI options [\#1629](https://github.com/PegaSysEng/pantheon/pull/1629)
- JSON-RPC api net_services should display the actual ports [\#1628](https://github.com/PegaSysEng/pantheon/pull/1628)
- Refactor CLI [\#1627](https://github.com/PegaSysEng/pantheon/pull/1627)
- Simplify BesuCommand `run` and `parse` methods. [\#1626](https://github.com/PegaSysEng/pantheon/pull/1626)
- PAN-2860: Ignore discport during startup whitelist validation [\#1625](https://github.com/PegaSysEng/pantheon/pull/1625)
- Freeze plugin api version [\#1624](https://github.com/PegaSysEng/pantheon/pull/1624)
- Implement incoming transaction messages CLI option as an unstable command. [\#1622](https://github.com/PegaSysEng/pantheon/pull/1622)
- Update smoke tests docker images for zulu and openjdk to private ones [\#1620](https://github.com/PegaSysEng/pantheon/pull/1620)
- Remove duplication between EeaTransactionCountRpc & PrivateTransactionHandler [\#1619](https://github.com/PegaSysEng/pantheon/pull/1619)
- \[PAN-2709\] - nonce too low error [\#1618](https://github.com/PegaSysEng/pantheon/pull/1618)
- Cache TransactionValidationParams instead of creating new object for each call [\#1616](https://github.com/PegaSysEng/pantheon/pull/1616)
- \[PAN-2850\] Create a transaction pool configuration object [\#1615](https://github.com/PegaSysEng/pantheon/pull/1615)
- Add TransactionValidationParam to TxProcessor [\#1613](https://github.com/PegaSysEng/pantheon/pull/1613)
- Expose a CLI option to configure the life time of transaction messages. [\#1610](https://github.com/PegaSysEng/pantheon/pull/1610)
- Implement Prometheus metric counter for skipped expired transaction messages. [\#1609](https://github.com/PegaSysEng/pantheon/pull/1609)
- Upload jars to bintray as part of releases [\#1608](https://github.com/PegaSysEng/pantheon/pull/1608)
- Avoid publishing docker-pantheon directory to bintray during a release [\#1606](https://github.com/PegaSysEng/pantheon/pull/1606)
- \[PAN-2756\] Istanbul scaffolding [\#1605](https://github.com/PegaSysEng/pantheon/pull/1605)
- Implement a timeout in TransactionMessageProcessor [\#1604](https://github.com/PegaSysEng/pantheon/pull/1604)
- Reject transactions with gas price below the configured minimum [\#1602](https://github.com/PegaSysEng/pantheon/pull/1602)
- Always build the k8s image, only push to dockerhub for master branch [\#1601](https://github.com/PegaSysEng/pantheon/pull/1601)
- Properly validate AltBN128 pairing precompile input [\#1600](https://github.com/PegaSysEng/pantheon/pull/1600)
- \[PAN-2871\] Columnar rocksdb [\#1599](https://github.com/PegaSysEng/pantheon/pull/1599)
- Reverting change to dockerfile [\#1594](https://github.com/PegaSysEng/pantheon/pull/1594)
- Update dependency versions [\#1592](https://github.com/PegaSysEng/pantheon/pull/1592)
- \[PAN-2797\] Clean up failed connections [\#1591](https://github.com/PegaSysEng/pantheon/pull/1591)
- Cleaning up the build process for docker [\#1590](https://github.com/PegaSysEng/pantheon/pull/1590)
- \[PAN-2786\] Stop Transaction Pool Queue from Growing Unbounded [\#1586](https://github.com/PegaSysEng/pantheon/pull/1586)

## 1.1.3

### Additions and Improvements

- \[PAN-2811\] Be more lenient with discovery message deserialization. Completes our support for EIP-8 and enables Besu to work on Rinkeby again. [\#1580](https://github.com/PegaSysEng/pantheon/pull/1580)
- Added liveness and readiness probe stub endpoints [\#1553](https://github.com/PegaSysEng/pantheon/pull/1553)
- Implemented operator tool. \(blockchain network configuration for permissioned networks\) [\#1511](https://github.com/PegaSysEng/pantheon/pull/1511)
- \[PAN-2754\] Added eea\_getPrivacyPrecompileAddress [\#1579](https://github.com/PegaSysEng/pantheon/pull/1579) (thanks to [Puneetha17](https://github.com/Puneetha17))
- Publish the chain head gas used, gas limit, transaction count and ommer metrics [\#1551](https://github.com/PegaSysEng/pantheon/pull/1551)
- Add subscribe and unsubscribe count metrics [\#1541](https://github.com/PegaSysEng/pantheon/pull/1541)
- Add pivot block metrics [\#1537](https://github.com/PegaSysEng/pantheon/pull/1537)

Documentation updates include:

- Updated [IBFT 2.0 tutorial](https://besu.hyperledger.org/en/latest/Tutorials/Private-Network/Create-IBFT-Network/) to use network configuration tool
- Added [debug\_traceBlock\* methods](https://besu.hyperledger.org/en/latest/Reference/API-Methods/#debug_traceblock)
- Reorganised [monitoring documentation](https://besu.hyperledger.org/en/latest/HowTo/Deploy/Monitoring-Performance/)
- Added [link to sample Grafana dashboard](https://besu.hyperledger.org/en/latest/HowTo/Deploy/Monitoring-Performance/#monitor-node-performance-using-prometheus)
- Added [note about replacing transactions in transaction pool](https://besu.hyperledger.org/en/latest/Concepts/Transactions/Transaction-Pool/#replacing-transactions-with-same-nonce)
- Updated [example transaction scripts](https://besu.hyperledger.org/en/latest/HowTo/Send-Transactions/Transactions/#example-javascript-scripts)
- Updated [Alethio Ethstats and Explorer documentation](https://besu.hyperledger.org/en/latest/Concepts/AlethioOverview/)

### Technical Improvements

- PAN-2816: Hiding experimental account permissioning cli options [\#1584](https://github.com/PegaSysEng/pantheon/pull/1584)
- \[PAN-2630\] Synchronizer should disconnect the sync target peer on invalid block data [\#1578](https://github.com/PegaSysEng/pantheon/pull/1578)
- Rename MetricCategory to BesuMetricCategory [\#1574](https://github.com/PegaSysEng/pantheon/pull/1574)
- Convert MetricsConfigiguration to use a builder [\#1572](https://github.com/PegaSysEng/pantheon/pull/1572)
- PAN-2794: Including flag for onchain permissioning check on tx processor [\#1571](https://github.com/PegaSysEng/pantheon/pull/1571)
- Fix behaviour for absent account permissiong smart contract [\#1569](https://github.com/PegaSysEng/pantheon/pull/1569)
- Expand readiness check to check peer count and sync state [\#1568](https://github.com/PegaSysEng/pantheon/pull/1568)
- \[PAN-2798\] Reorganize p2p classes [\#1567](https://github.com/PegaSysEng/pantheon/pull/1567)
- PAN-2729: Account Smart Contract Permissioning ATs [\#1565](https://github.com/PegaSysEng/pantheon/pull/1565)
- Timeout build after 1 hour to prevent it hanging forever. [\#1564](https://github.com/PegaSysEng/pantheon/pull/1564)
- \[PAN-2791\] Make permissions checks for ongoing connections more granular [\#1563](https://github.com/PegaSysEng/pantheon/pull/1563)
- \[PAN-2721\] Fix TopicParameter deserialization [\#1562](https://github.com/PegaSysEng/pantheon/pull/1562)
- \[PAN-2779\] Allow signing private transaction with any key [\#1561](https://github.com/PegaSysEng/pantheon/pull/1561) (thanks to [iikirilov](https://github.com/iikirilov))
- \[PAN-2783\] Invert dependency between permissioning and p2p [\#1557](https://github.com/PegaSysEng/pantheon/pull/1557)
- Removing account filter from TransactionPool [\#1556](https://github.com/PegaSysEng/pantheon/pull/1556)
- \[PAN-1952\] - Remove ignored pending transaction event publish acceptance test [\#1552](https://github.com/PegaSysEng/pantheon/pull/1552)
- Make MetricCategories more flexible [\#1550](https://github.com/PegaSysEng/pantheon/pull/1550)
- Fix encoding for account permissioning check call [\#1549](https://github.com/PegaSysEng/pantheon/pull/1549)
- Discard known remote transactions prior to validation [\#1548](https://github.com/PegaSysEng/pantheon/pull/1548)
- \[PAN-2009\] - Fix cluster clean start after stop in Acceptance tests [\#1546](https://github.com/PegaSysEng/pantheon/pull/1546)
- FilterIdGenerator fixes [\#1544](https://github.com/PegaSysEng/pantheon/pull/1544)
- Only increment the added transaction counter if we actually added the transaction [\#1543](https://github.com/PegaSysEng/pantheon/pull/1543)
- When retrieving transactions by hash, check the pending transactions first [\#1542](https://github.com/PegaSysEng/pantheon/pull/1542)
- Fix thread safety in SubscriptionManager [\#1540](https://github.com/PegaSysEng/pantheon/pull/1540)
- \[PAN-2731\] Extract connection management from P2PNetwork [\#1538](https://github.com/PegaSysEng/pantheon/pull/1538)
- \[PAN-2010\] format filter id as quantity [\#1534](https://github.com/PegaSysEng/pantheon/pull/1534)
- PAN-2445: Onchain account permissioning [\#1507](https://github.com/PegaSysEng/pantheon/pull/1507)
- \[PAN-2672\] Return specific and useful error for enclave issues [\#1455](https://github.com/PegaSysEng/pantheon/pull/1455) (thanks to [Puneetha17](https://github.com/Puneetha17))

## 1.1.2

### Additions and Improvements

Documentation updates include:

- Added [GraphQL options](https://besu.hyperledger.org/en/latest/Reference/CLI/CLI-Syntax/#graphql-http-cors-origins)
- Added [troubleshooting point about illegal reflective access error](https://besu.hyperledger.org/en/latest/HowTo/Troubleshoot/Troubleshooting/#illegal-reflective-access-error-on-startup)
- Added [trusted bootnode behaviour for permissioning](https://besu.hyperledger.org/en/latest/Concepts/Permissioning/Onchain-Permissioning/#bootnodes)
- Added [how to obtain a WS authentication token](https://besu.hyperledger.org/en/latest/HowTo/Interact/APIs/Authentication/#obtaining-an-authentication-token)
- Updated [example scripts and added package.json file for creating signed transactions](https://besu.hyperledger.org/en/latest/HowTo/Send-Transactions/Transactions/)

### Technical Improvements

- Replaced Void datatype with void [\#1530](https://github.com/PegaSysEng/pantheon/pull/1530)
- Fix estimate gas RPC failing for clique when no blocks have been created [\#1528](https://github.com/PegaSysEng/pantheon/pull/1528)
- Avoid auto-boxing for gauge metrics [\#1526](https://github.com/PegaSysEng/pantheon/pull/1526)
- Add AT to ensure 0-miner Clique/IBFT are valid [\#1525](https://github.com/PegaSysEng/pantheon/pull/1525)
- AT DSL - renaming to suffix of Conditions and co-locating with Conditions [\#1524](https://github.com/PegaSysEng/pantheon/pull/1524)
- Set disconnect flag immediately when disconnecting a peer [\#1521](https://github.com/PegaSysEng/pantheon/pull/1521)
- \[PAN-2547\] Modified JSON-RPC subscription processing to avoid blocking [\#1519](https://github.com/PegaSysEng/pantheon/pull/1519)
- Dependency Version Updates [\#1517](https://github.com/PegaSysEng/pantheon/pull/1517)
- AT DSL - renaming ibft to ibft2 [\#1516](https://github.com/PegaSysEng/pantheon/pull/1516)
- \[PIE-1578\] Added local transaction permissioning metrics [\#1515](https://github.com/PegaSysEng/pantheon/pull/1515)
- \[PIE-1577\] Added node local metrics [\#1514](https://github.com/PegaSysEng/pantheon/pull/1514)
- AT DSL - Removing WaitCondition, consistently applying Condition instead [\#1513](https://github.com/PegaSysEng/pantheon/pull/1513)
- Remove usage of deprecated ConcurrentSet [\#1512](https://github.com/PegaSysEng/pantheon/pull/1512)
- Log error if clique or ibft have 0 validators in genesis [\#1509](https://github.com/PegaSysEng/pantheon/pull/1509)
- GraphQL library upgrade changes. [\#1508](https://github.com/PegaSysEng/pantheon/pull/1508)
- Add metrics to assist monitoring and alerting [\#1506](https://github.com/PegaSysEng/pantheon/pull/1506)
- Use external pantheon-plugin-api library [\#1505](https://github.com/PegaSysEng/pantheon/pull/1505)
- Tilde [\#1504](https://github.com/PegaSysEng/pantheon/pull/1504)
- Dependency version updates [\#1503](https://github.com/PegaSysEng/pantheon/pull/1503)
- Simplify text [\#1501](https://github.com/PegaSysEng/pantheon/pull/1501) (thanks to [bgravenorst](https://github.com/bgravenorst))
- \[PAN-1625\] Clique AT mining continues if validator offline [\#1500](https://github.com/PegaSysEng/pantheon/pull/1500)
- Acceptance Test DSL Node refactoring [\#1498](https://github.com/PegaSysEng/pantheon/pull/1498)
- Updated an incorrect command [\#1497](https://github.com/PegaSysEng/pantheon/pull/1497) (thanks to [bgravenorst](https://github.com/bgravenorst))
- Acceptance Test and DSL rename for IBFT2 [\#1493](https://github.com/PegaSysEng/pantheon/pull/1493)
- \[PIE-1580\] Metrics for smart contract permissioning actions [\#1492](https://github.com/PegaSysEng/pantheon/pull/1492)
- Handle RLPException when processing incoming DevP2P messages [\#1491](https://github.com/PegaSysEng/pantheon/pull/1491)
- Limit spotless checks to java classes in expected java  dirs [\#1490](https://github.com/PegaSysEng/pantheon/pull/1490)
- \[PAN-2560\] Add LocalNode class [\#1489](https://github.com/PegaSysEng/pantheon/pull/1489)
- Changed Enode length error String implementation. [\#1486](https://github.com/PegaSysEng/pantheon/pull/1486)
- PAN-2715 - return block not found reasons in error [\#1485](https://github.com/PegaSysEng/pantheon/pull/1485)
- \[PAN-2652\] Refactor Privacy acceptance test and add Privacy Ibft test [\#1483](https://github.com/PegaSysEng/pantheon/pull/1483) (thanks to [iikirilov](https://github.com/iikirilov))
- \[PAN-2603\] Onchain account permissioning support [\#1475](https://github.com/PegaSysEng/pantheon/pull/1475)
- Make CLI options names with hyphen-minus searchable and reduce index size [\#1476](https://github.com/PegaSysEng/pantheon/pull/1476)
- Added warning banner when using latest version [\#1454](https://github.com/PegaSysEng/pantheon/pull/1454)
- Add RTD config file to fix Python version issue [\#1453](https://github.com/PegaSysEng/pantheon/pull/1453)
- \[PAN-2647\] Validate Private Transaction nonce before submitting to Transaction Pool [\#1449](https://github.com/PegaSysEng/pantheon/pull/1449) (thanks to [iikirilov](https://github.com/iikirilov))
- Add placeholders system to have global variables in markdown [\#1425](https://github.com/PegaSysEng/pantheon/pull/1425)

## 1.1.1

### Additions and Improvements

- [GraphQL](https://besu.hyperledger.org/en/latest/HowTo/Interact/APIs/GraphQL/) [\#1311](https://github.com/PegaSysEng/pantheon/pull/1311) (thanks to [zyfrank](https://github.com/zyfrank))
- Added [`--tx-pool-retention-hours`](https://besu.hyperledger.org/en/latest/Reference/CLI/CLI-Syntax/#tx-pool-retention-hours) [\#1333](https://github.com/PegaSysEng/pantheon/pull/1333)
- Added Genesis file support for specifying the maximum stack size. [\#1431](https://github.com/PegaSysEng/pantheon/pull/1431)
- Included transaction details when subscribed to Pending transactions [\#1410](https://github.com/PegaSysEng/pantheon/pull/1410)
- Documentation updates include:
  - [Added configuration items specified in the genesis file](https://besu.hyperledger.org/en/latest/Reference/Config-Items/#configuration-items)
  - [Added pending transaction details subscription](https://besu.hyperledger.org/en/latest/HowTo/Interact/APIs/RPC-PubSub/#pending-transactionss)
  - [Added Troubleshooting content](https://besu.hyperledger.org/en/latest/HowTo/Troubleshoot/Troubleshooting/)
  - [Added Privacy Quickstart](https://besu.hyperledger.org/en/latest/Tutorials/Quickstarts/Privacy-Quickstart/)
  - [Added privacy roadmap](https://github.com/hyperledger/besu/blob/master/ROADMAP.md)


### Technical Improvements

- Create MaintainedPeers class [\#1484](https://github.com/PegaSysEng/pantheon/pull/1484)
- Fix for permissioned network with single bootnode [\#1479](https://github.com/PegaSysEng/pantheon/pull/1479)
- Have ThreadBesuNodeRunner support plugin tests [\#1477](https://github.com/PegaSysEng/pantheon/pull/1477)
- Less pointless plugins errors [\#1473](https://github.com/PegaSysEng/pantheon/pull/1473)
- Rename GraphQLRPC to just GraphQL [\#1472](https://github.com/PegaSysEng/pantheon/pull/1472)
- eth\_protocolVersion is a Quantity, not an Integer [\#1470](https://github.com/PegaSysEng/pantheon/pull/1470)
- Don't require 'to' in 'blocks' queries [\#1464](https://github.com/PegaSysEng/pantheon/pull/1464)
- Events Plugin - Add initial "NewBlock" event message [\#1463](https://github.com/PegaSysEng/pantheon/pull/1463)
- Make restriction field in Private Transaction an enum [\#1462](https://github.com/PegaSysEng/pantheon/pull/1462) (thanks to [iikirilov](https://github.com/iikirilov))
- Helpful graphql error when an account doesn't exist [\#1460](https://github.com/PegaSysEng/pantheon/pull/1460)
- Acceptance Test Cleanup [\#1458](https://github.com/PegaSysEng/pantheon/pull/1458)
- Large chain id support for private transactions [\#1452](https://github.com/PegaSysEng/pantheon/pull/1452)
- Optimise TransactionPool.addRemoteTransaction [\#1448](https://github.com/PegaSysEng/pantheon/pull/1448)
- Reduce synchronization in PendingTransactions [\#1447](https://github.com/PegaSysEng/pantheon/pull/1447)
- Add simple PeerPermissions interface [\#1446](https://github.com/PegaSysEng/pantheon/pull/1446)
- Make sure ThreadBesuNodeRunner is exercised by automation [\#1442](https://github.com/PegaSysEng/pantheon/pull/1442)
- Decode devp2p packets off the event thread [\#1439](https://github.com/PegaSysEng/pantheon/pull/1439)
- Allow config files to specify no bootnodes [\#1438](https://github.com/PegaSysEng/pantheon/pull/1438)
- Capture all logs and errors in the Besu log output [\#1437](https://github.com/PegaSysEng/pantheon/pull/1437)
- Ensure failed Txns are deleted when detected during mining [\#1436](https://github.com/PegaSysEng/pantheon/pull/1436)
- Plugin Framework [\#1435](https://github.com/PegaSysEng/pantheon/pull/1435)
- Equals cleanup [\#1434](https://github.com/PegaSysEng/pantheon/pull/1434)
- Transaction smart contract permissioning controller [\#1433](https://github.com/PegaSysEng/pantheon/pull/1433)
- Renamed AccountPermissioningProver to TransactionPermissio… [\#1432](https://github.com/PegaSysEng/pantheon/pull/1432)
- Refactorings and additions to add Account based Smart Contract permissioning [\#1430](https://github.com/PegaSysEng/pantheon/pull/1430)
- Fix p2p PeerInfo handling [\#1428](https://github.com/PegaSysEng/pantheon/pull/1428)
- IbftProcessor logs when a throwable terminates mining [\#1427](https://github.com/PegaSysEng/pantheon/pull/1427)
- Renamed AccountWhitelistController [\#1424](https://github.com/PegaSysEng/pantheon/pull/1424)
- Unwrap DelegatingBytes32 and prevent Hash from wrapping other Hash instances [\#1423](https://github.com/PegaSysEng/pantheon/pull/1423)
- If nonce is invalid, do not delete during mining [\#1422](https://github.com/PegaSysEng/pantheon/pull/1422)
- Deleting unused windows jenkinsfile [\#1421](https://github.com/PegaSysEng/pantheon/pull/1421)
- Get all our smoke tests for all platforms in 1 jenkins job [\#1420](https://github.com/PegaSysEng/pantheon/pull/1420)
- Add pending object to GraphQL queries [\#1419](https://github.com/PegaSysEng/pantheon/pull/1419)
- Start listening for p2p connections after start\(\) is invoked [\#1418](https://github.com/PegaSysEng/pantheon/pull/1418)
- Improved JSON-RPC responses when EnodeURI parameter has invalid EnodeId [\#1417](https://github.com/PegaSysEng/pantheon/pull/1417)
- Use port 0 when starting a websocket server in tests [\#1416](https://github.com/PegaSysEng/pantheon/pull/1416)
- Windows jdk smoke tests [\#1413](https://github.com/PegaSysEng/pantheon/pull/1413)
- Change AT discard RPC tests to be more reliable by checking discard using proposals [\#1411](https://github.com/PegaSysEng/pantheon/pull/1411)
- Simple account permissioning [\#1409](https://github.com/PegaSysEng/pantheon/pull/1409)
- Fix clique miner to respect changes to vanity data made via JSON-RPC [\#1408](https://github.com/PegaSysEng/pantheon/pull/1408)
- Avoid recomputing the logs bloom filter when reading receipts [\#1407](https://github.com/PegaSysEng/pantheon/pull/1407)
- Remove NodePermissioningLocalConfig external references [\#1406](https://github.com/PegaSysEng/pantheon/pull/1406)
- Add constantinople fix block for Rinkeby [\#1404](https://github.com/PegaSysEng/pantheon/pull/1404)
- Update EnodeURL to support enodes with listening disabled [\#1403](https://github.com/PegaSysEng/pantheon/pull/1403)
- Integration Integration test\(s\) on p2p of 'net\_services'  [\#1402](https://github.com/PegaSysEng/pantheon/pull/1402)
- Reference tests fail on Windows [\#1401](https://github.com/PegaSysEng/pantheon/pull/1401)
- Fix non-deterministic test caused by variable size of generated transactions [\#1399](https://github.com/PegaSysEng/pantheon/pull/1399)
- Start BlockPropagationManager immediately - don't wait for full sync [\#1398](https://github.com/PegaSysEng/pantheon/pull/1398)
- Added error message for RPC method disabled [\#1396](https://github.com/PegaSysEng/pantheon/pull/1396)
- Fix intermittency in FullSyncChainDownloaderTest [\#1394](https://github.com/PegaSysEng/pantheon/pull/1394)
- Add explanatory comment about default port [\#1392](https://github.com/PegaSysEng/pantheon/pull/1392)
- Handle case where peers advertise a listening port of 0 [\#1391](https://github.com/PegaSysEng/pantheon/pull/1391)
- Cache extra data [\#1389](https://github.com/PegaSysEng/pantheon/pull/1389)
- Update Log message in IBFT Controller [\#1387](https://github.com/PegaSysEng/pantheon/pull/1387)
- Remove unnecessary field [\#1384](https://github.com/PegaSysEng/pantheon/pull/1384)
- Add getPeer method to PeerConnection [\#1383](https://github.com/PegaSysEng/pantheon/pull/1383)
- Removing smart quotes [\#1381](https://github.com/PegaSysEng/pantheon/pull/1381) (thanks to [jmcnevin](https://github.com/jmcnevin))
- Use streams and avoid iterating child nodes multiple times [\#1380](https://github.com/PegaSysEng/pantheon/pull/1380)
- Use execute instead of submit so unhandled exceptions get logged [\#1379](https://github.com/PegaSysEng/pantheon/pull/1379)
- Prefer EnodeURL over Endpoint [\#1378](https://github.com/PegaSysEng/pantheon/pull/1378)
- Add flat file based task collection [\#1377](https://github.com/PegaSysEng/pantheon/pull/1377)
- Consolidate local enode representation [\#1376](https://github.com/PegaSysEng/pantheon/pull/1376)
- Rename rocksdDbConfiguration to rocksDbConfiguration [\#1375](https://github.com/PegaSysEng/pantheon/pull/1375)
- Remove EthTaskChainDownloader and supporting code [\#1373](https://github.com/PegaSysEng/pantheon/pull/1373)
- Handle the pipeline being aborted while finalizing an async operation [\#1372](https://github.com/PegaSysEng/pantheon/pull/1372)
- Rename methods that create and return streams away from getX\(\) [\#1368](https://github.com/PegaSysEng/pantheon/pull/1368)
- eea\_getTransactionCount fails if account has not interacted with private state [\#1367](https://github.com/PegaSysEng/pantheon/pull/1367) (thanks to [iikirilov](https://github.com/iikirilov))
- Increase RocksDB settings [\#1364](https://github.com/PegaSysEng/pantheon/pull/1364) ([ajsutton](https://github.com/ajsutton))
- Don't abort in-progress master builds when a new commit is added. [\#1358](https://github.com/PegaSysEng/pantheon/pull/1358)
- Request open ended headers from sync target [\#1355](https://github.com/PegaSysEng/pantheon/pull/1355)
- Enable the pipeline chain downloader by default [\#1344](https://github.com/PegaSysEng/pantheon/pull/1344)
- Create P2PNetwork Builder [\#1343](https://github.com/PegaSysEng/pantheon/pull/1343)
- Include static nodes in permissioning logic [\#1339](https://github.com/PegaSysEng/pantheon/pull/1339)
- JsonRpcError decoding to include message [\#1336](https://github.com/PegaSysEng/pantheon/pull/1336)
- Cache current chain head info [\#1335](https://github.com/PegaSysEng/pantheon/pull/1335)
- Queue pending requests when all peers are busy [\#1331](https://github.com/PegaSysEng/pantheon/pull/1331)
- Fix failed tests on Windows [\#1332](https://github.com/PegaSysEng/pantheon/pull/1332)
- Provide error message when invalid key specified in key file [\#1328](https://github.com/PegaSysEng/pantheon/pull/1328)
- Allow whitespace in file paths loaded from resources directory [\#1329](https://github.com/PegaSysEng/pantheon/pull/1329)
- Allow whitespace in path [\#1327](https://github.com/PegaSysEng/pantheon/pull/1327)
- Require block numbers for debug\_traceBlockByNumber to be in hex [\#1326](https://github.com/PegaSysEng/pantheon/pull/1326)
- Improve logging of chain download errors in the pipeline chain downloader [\#1325](https://github.com/PegaSysEng/pantheon/pull/1325)
- Ensure eth scheduler is stopped in tests [\#1324](https://github.com/PegaSysEng/pantheon/pull/1324)
- Normalize account permissioning addresses in whitelist [\#1321](https://github.com/PegaSysEng/pantheon/pull/1321)
- Allow private contract invocations in multiple privacy groups [\#1318](https://github.com/PegaSysEng/pantheon/pull/1318) (thanks to [iikirilov](https://github.com/iikirilov))
- Fix account permissioning check case matching [\#1315](https://github.com/PegaSysEng/pantheon/pull/1315)
- Use header validation mode for ommers [\#1313](https://github.com/PegaSysEng/pantheon/pull/1313)
- Configure RocksDb max background compaction and thread count [\#1312](https://github.com/PegaSysEng/pantheon/pull/1312)
- Missing p2p info when queried live [\#1310](https://github.com/PegaSysEng/pantheon/pull/1310)
- Tx limit size send peers follow up [\#1308](https://github.com/PegaSysEng/pantheon/pull/1308)
- Remove remnants of the old dev mode [\#1307](https://github.com/PegaSysEng/pantheon/pull/1307)
- Remove duplicate init code from BesuController instances [\#1305](https://github.com/PegaSysEng/pantheon/pull/1305)
- Stop synchronizer prior to stopping the network [\#1302](https://github.com/PegaSysEng/pantheon/pull/1302)
- Evict old transactions [\#1299](https://github.com/PegaSysEng/pantheon/pull/1299)
- Send local transactions to new peers [\#1253](https://github.com/PegaSysEng/pantheon/pull/1253)

## 1.1

### Additions and Improvements

- [Privacy](https://besu.hyperledger.org/en/latest/Concepts/Privacy/Privacy-Overview/)
- [Onchain Permissioning](https://besu.hyperledger.org/en/latest/Concepts/Permissioning/Permissioning-Overview/#onchain)
- [Fastsync](https://besu.hyperledger.org/en/latest/Reference/CLI/CLI-Syntax/#fast-sync-min-peers)
- Documentation updates include:
    - Added JSON-RPC methods:
      - [`txpool_pantheonStatistics`](https://besu.hyperledger.org/en/latest/Reference/API-Methods/#txpool_besustatistics)
      - [`net_services`](https://besu.hyperledger.org/en/latest/Reference/API-Methods/#net_services)
    - [Updated to indicate Docker image doesn't run on Windows](https://besu.hyperledger.org/en/latest/HowTo/Get-Started/Run-Docker-Image/)
    - [Added how to configure a free gas network](https://besu.hyperledger.org/en/latest/HowTo/Configure/FreeGas/)

### Technical Improvements

- priv_getTransactionCount fails if account has not interacted with private state [\#1369](https://github.com/PegaSysEng/pantheon/pull/1369)
- Updating Orion to 0.9.0 [\#1360](https://github.com/PegaSysEng/pantheon/pull/1360)
- Allow use of large chain IDs [\#1357](https://github.com/PegaSysEng/pantheon/pull/1357)
- Allow private contract invocations in multiple privacy groups [\#1340](https://github.com/PegaSysEng/pantheon/pull/1340)
- Missing p2p info when queried live [\#1338](https://github.com/PegaSysEng/pantheon/pull/1338)
- Fix expose transaction statistics [\#1337](https://github.com/PegaSysEng/pantheon/pull/1337)
- Normalize account permissioning addresses in whitelist [\#1321](https://github.com/PegaSysEng/pantheon/pull/1321)
- Update Enclave executePost method [\#1319](https://github.com/PegaSysEng/pantheon/pull/1319)
- Fix account permissioning check case matching [\#1315](https://github.com/PegaSysEng/pantheon/pull/1315)
- Removing 'all' from the help wording for host-whitelist [\#1304](https://github.com/PegaSysEng/pantheon/pull/1304)

## 1.1 RC

### Technical Improvements

- Better errors for when permissioning contract is set up wrong [\#1296](https://github.com/PegaSysEng/pantheon/pull/1296)
- Consolidate p2p node info methods [\#1288](https://github.com/PegaSysEng/pantheon/pull/1288)
- Update permissioning smart contract interface to match updated EEA proposal [\#1287](https://github.com/PegaSysEng/pantheon/pull/1287)
- Switch to new sync target if it exceeds the td threshold [\#1286](https://github.com/PegaSysEng/pantheon/pull/1286)
- Fix running ATs with in-process node runner [\#1285](https://github.com/PegaSysEng/pantheon/pull/1285)
- Simplify enode construction [\#1283](https://github.com/PegaSysEng/pantheon/pull/1283)
- Cleanup PeerConnection interface [\#1282](https://github.com/PegaSysEng/pantheon/pull/1282)
- Undo changes to PendingTransactions method visibility [\#1281](https://github.com/PegaSysEng/pantheon/pull/1281)
- Use default enclave public key to generate eea_getTransactionReceipt [\#1280](https://github.com/PegaSysEng/pantheon/pull/1280) (thanks to [Puneetha17](https://github.com/Puneetha17))
- Rollback to rocksdb 5.15.10 [\#1279](https://github.com/PegaSysEng/pantheon/pull/1279)
- Log error when a JSON decode problem is encountered [\#1278](https://github.com/PegaSysEng/pantheon/pull/1278)
- Create EnodeURL builder [\#1275](https://github.com/PegaSysEng/pantheon/pull/1275)
- Keep enode nodeId stored as a BytesValue [\#1274](https://github.com/PegaSysEng/pantheon/pull/1274)
- Feature/move subclass in pantheon command [\#1272](https://github.com/PegaSysEng/pantheon/pull/1272)
- Expose sync mode option [\#1270](https://github.com/PegaSysEng/pantheon/pull/1270)
- Refactor RocksDBStats [\#1266](https://github.com/PegaSysEng/pantheon/pull/1266)
- Normalize EnodeURLs [\#1264](https://github.com/PegaSysEng/pantheon/pull/1264)
- Build broken in Java 12 [\#1263](https://github.com/PegaSysEng/pantheon/pull/1263)
- Make PeerDiscovertAgentTest less flakey [\#1262](https://github.com/PegaSysEng/pantheon/pull/1262)
- Ignore extra json rpc params [\#1261](https://github.com/PegaSysEng/pantheon/pull/1261)
- Fetch local transactions in isolation [\#1259](https://github.com/PegaSysEng/pantheon/pull/1259)
- Update to debug trace transaction [\#1258](https://github.com/PegaSysEng/pantheon/pull/1258)
- Use labelled timer to differentiate between rocks db metrics [\#1254](https://github.com/PegaSysEng/pantheon/pull/1254) (thanks to [Puneetha17](https://github.com/Puneetha17))
- Migrate TransactionPool (& affiliated test) from 'core' to 'eth' [\#1251](https://github.com/PegaSysEng/pantheon/pull/1251)
- Use single instance of Rocksdb for privacy [\#1247](https://github.com/PegaSysEng/pantheon/pull/1247) (thanks to [Puneetha17](https://github.com/Puneetha17))
- Subscribing to sync events should receive false when in sync [\#1240](https://github.com/PegaSysEng/pantheon/pull/1240)
- Ignore transactions from the network while behind chain head [\#1228](https://github.com/PegaSysEng/pantheon/pull/1228)
- RocksDB Statistics in Metrics [\#1169](https://github.com/PegaSysEng/pantheon/pull/1169)
- Add block trace RPC methods [\#1088](https://github.com/PegaSysEng/pantheon/pull/1088) (thanks to [kziemianek](https://github.com/kziemianek))

## 1.0.3

### Additions and Improvements

- Notify of dropped messages [\#1156](https://github.com/PegaSysEng/pantheon/pull/1156)
- Documentation updates include:
    - Added [Permissioning Overview](https://besu.hyperledger.org/en/latest/Concepts/Permissioning/Permissioning-Overview/)
    - Added content on [Network vs Node Configuration](https://besu.hyperledger.org/en/latest/HowTo/Configure/Using-Configuration-File/)
    - Updated [RAM requirements](https://besu.hyperledger.org/en/latest/HowTo/Get-Started/System-Requirements/#ram)
    - Added [Privacy Overview](https://besu.hyperledger.org/en/latest/Concepts/Privacy/Privacy-Overview/) and [Processing Private Transactions](https://besu.hyperledger.org/en/latest/Concepts/Privacy/Private-Transaction-Processing/)
    - Renaming of Ethstats Lite Explorer to [Ethereum Lite Explorer](https://besu.hyperledger.org/en/latest/HowTo/Deploy/Lite-Block-Explorer/#lite-block-explorer-documentation) (thanks to [tzapu](https://github.com/tzapu))
    - Added content on using [Truffle with Besu](https://besu.hyperledger.org/en/latest/HowTo/Develop-Dapps/Truffle/)
    - Added [`droppedPendingTransactions` RPC Pub/Sub subscription](https://besu.hyperledger.org/en/latest/HowTo/Interact/APIs/RPC-PubSub/#dropped-transactions)
    - Added [`eea_*` JSON-RPC API methods](https://besu.hyperledger.org/en/latest/Reference/API-Methods/#eea-methods)
    - Added [architecture diagram](https://besu.hyperledger.org/en/latest/Concepts/ArchitectureOverview/)
    - Updated [permissioning CLI options](https://besu.hyperledger.org/en/latest/Reference/CLI/CLI-Syntax/#permissions-accounts-config-file-enabled) and [permissioned network tutorial](https://besu.hyperledger.org/en/stable/)

### Technical Improvements

- Choose sync target based on td rather than height [\#1256](https://github.com/PegaSysEng/pantheon/pull/1256)
- CLI ewp options [\#1246](https://github.com/PegaSysEng/pantheon/pull/1246)
- Update BesuCommand.java [\#1245](https://github.com/PegaSysEng/pantheon/pull/1245)
- Reduce memory usage in import [\#1239](https://github.com/PegaSysEng/pantheon/pull/1239)
- Improve eea_sendRawTransaction error messages [\#1238](https://github.com/PegaSysEng/pantheon/pull/1238) (thanks to [Puneetha17](https://github.com/Puneetha17))
- Single topic filter [\#1235](https://github.com/PegaSysEng/pantheon/pull/1235)
- Enable pipeline chain downloader for fast sync [\#1232](https://github.com/PegaSysEng/pantheon/pull/1232)
- Make contract size limit configurable [\#1227](https://github.com/PegaSysEng/pantheon/pull/1227)
- Refactor PrivacyParameters config to use builder pattern [\#1226](https://github.com/PegaSysEng/pantheon/pull/1226) (thanks to [antonydenyer](https://github.com/antonydenyer))
- Different request limits for different request types [\#1224](https://github.com/PegaSysEng/pantheon/pull/1224)
- Finish off fast sync pipeline download [\#1222](https://github.com/PegaSysEng/pantheon/pull/1222)
- Enable fast-sync options on command line [\#1218](https://github.com/PegaSysEng/pantheon/pull/1218)
- Replace filtering headers after the fact with calculating number to request up-front [\#1216](https://github.com/PegaSysEng/pantheon/pull/1216)
- Support async processing while maintaining output order [\#1215](https://github.com/PegaSysEng/pantheon/pull/1215)
- Add Unstable Options to the CLI [\#1213](https://github.com/PegaSysEng/pantheon/pull/1213)
- Add private cluster acceptance tests [\#1211](https://github.com/PegaSysEng/pantheon/pull/1211) (thanks to [Puneetha17](https://github.com/Puneetha17))
- Re-aligned smart contract interface to EEA client spec 477 [\#1209](https://github.com/PegaSysEng/pantheon/pull/1209)
- Count the number of items discarded when a pipe is aborted [\#1208](https://github.com/PegaSysEng/pantheon/pull/1208)
- Pipeline chain download - fetch and import data [\#1207](https://github.com/PegaSysEng/pantheon/pull/1207)
- Permission provider that allows bootnodes if you have no other connections [\#1206](https://github.com/PegaSysEng/pantheon/pull/1206)
- Cancel in-progress async operations when the pipeline is aborted [\#1205](https://github.com/PegaSysEng/pantheon/pull/1205)
- Pipeline chain download - Checkpoints [\#1203](https://github.com/PegaSysEng/pantheon/pull/1203)
- Push development images to public dockerhub [\#1202](https://github.com/PegaSysEng/pantheon/pull/1202)
- Push builds of master as docker development images [\#1200](https://github.com/PegaSysEng/pantheon/pull/1200)
- Doc CI pipeline for build and tests [\#1199](https://github.com/PegaSysEng/pantheon/pull/1199)
- Replace the use of a disconnect listener with EthPeer.isDisconnected [\#1197](https://github.com/PegaSysEng/pantheon/pull/1197)
- Prep chain downloader for branch by abstraction [\#1194](https://github.com/PegaSysEng/pantheon/pull/1194)
- Maintain the state of MessageFrame in private Tx [\#1193](https://github.com/PegaSysEng/pantheon/pull/1193) (thanks to [Puneetha17](https://github.com/Puneetha17))
- Persist private world state only if we are mining [\#1191](https://github.com/PegaSysEng/pantheon/pull/1191) (thanks to [Puneetha17](https://github.com/Puneetha17))
- Remove SyncState from SyncTargetManager [\#1188](https://github.com/PegaSysEng/pantheon/pull/1188)
- Acceptance tests base for smart contract node permissioning [\#1186](https://github.com/PegaSysEng/pantheon/pull/1186)
- Fix metrics breakages [\#1185](https://github.com/PegaSysEng/pantheon/pull/1185)
- Typo [\#1184](https://github.com/PegaSysEng/pantheon/pull/1184) (thanks to [araskachoi](https://github.com/araskachoi))
- StaticNodesParserTest to pass on Windows [\#1183](https://github.com/PegaSysEng/pantheon/pull/1183)
- Don't mark world state as stalled until a minimum time without progress is reached [\#1179](https://github.com/PegaSysEng/pantheon/pull/1179)
- Use header validation policy in DownloadHeaderSequenceTask [\#1172](https://github.com/PegaSysEng/pantheon/pull/1172)
- Bond with bootnodes [\#1160](https://github.com/PegaSysEng/pantheon/pull/1160)

## 1.0.2

### Additions and Improvements

- Removed DB init when using `public-key` subcommand [\#1049](https://github.com/PegaSysEng/pantheon/pull/1049)
- Output enode URL on startup [\#1137](https://github.com/PegaSysEng/pantheon/pull/1137)
- Added Remove Peer JSON-RPC [\#1129](https://github.com/PegaSysEng/pantheon/pull/1129)
- Added `net_enode` JSON-RPC [\#1119](https://github.com/PegaSysEng/pantheon/pull/1119) (thanks to [mbergstrand](https://github.com/mbergstrand))
- Maintain a `staticnodes.json` [\#1106](https://github.com/PegaSysEng/pantheon/pull/1106)
- Added `tx-pool-max-size` command line parameter [\#1078](https://github.com/PegaSysEng/pantheon/pull/1078)
- Added PendingTransactions JSON-RPC [\#1043](https://github.com/PegaSysEng/pantheon/pull/1043) (thanks to [EdwinLeeGreene](https://github.com/EdwinLeeGreene))
- Added `admin_nodeInfo` JSON-RPC [\#1012](https://github.com/PegaSysEng/pantheon/pull/1012)
- Added `--metrics-category` CLI to only enable select metrics [\#969](https://github.com/PegaSysEng/pantheon/pull/969)
- Documentation updates include:
   - Updated endpoints in [Private Network Quickstart](https://besu.hyperledger.org/en/latest/Tutorials/Quickstarts/Private-Network-Quickstart/) (thanks to [laubai](https://github.com/laubai))
   - Updated [documentation contribution guidelines](https://besu.hyperledger.org/en/stable/)
   - Added [`admin_removePeer`](https://besu.hyperledger.org/en/latest/Reference/API-Methods/#admin_removepeer)
   - Updated [tutorials](https://besu.hyperledger.org/en/latest/Tutorials/Private-Network/Create-Private-Clique-Network/) for printing of enode on startup
   - Added [`txpool_pantheonTransactions`](https://besu.hyperledger.org/en/stable/Reference/API-Methods/#txpool_besutransactions)
   - Added [Transaction Pool content](https://besu.hyperledger.org/en/latest/Concepts/Transactions/Transaction-Pool/)
   - Added [`tx-pool-max-size` CLI option](https://besu.hyperledger.org/en/latest/Reference/CLI/CLI-Syntax/#tx-pool-max-size)
   - Updated [developer build instructions to use installDist](https://besu.hyperledger.org/en/stable/)
   - Added [Azure quickstart tutorial](https://besu.hyperledger.org/en/latest/Tutorials/Quickstarts/Azure-Private-Network-Quickstart/)
   - Enabled copy button in code blocks
   - Added [IBFT 1.0](https://besu.hyperledger.org/en/latest/HowTo/Configure/Consensus-Protocols/QuorumIBFT/)
   - Added section on using [Geth attach with Besu](https://besu.hyperledger.org/en/latest/HowTo/Interact/APIs/Using-JSON-RPC-API/#geth-console)
   - Enabled the edit link doc site to ease external doc contributions
   - Added [EthStats docs](https://besu.hyperledger.org/HowTo/Deploy/Lite-Network-Monitor/) (thanks to [baxy](https://github.com/baxy))
   - Updated [Postman collection](https://besu.hyperledger.org/en/latest/HowTo/Interact/APIs/Authentication/#postman)
   - Added [`metrics-category` CLI option](https://besu.hyperledger.org/en/latest/Reference/CLI/CLI-Syntax/#metrics-category)
   - Added information on [block time and timeout settings](https://besu.hyperledger.org/en/latest/HowTo/Configure/Consensus-Protocols/IBFT/#block-time) for IBFT 2.0
   - Added [`admin_nodeInfo`](https://besu.hyperledger.org/en/latest/Reference/API-Methods/#admin_nodeinfo)
   - Added [permissions images](https://besu.hyperledger.org/en/latest/Concepts/Permissioning/Permissioning-Overview/)
   - Added permissioning blog to [Resources](https://besu.hyperledger.org/en/latest/Reference/Resources/)
   - Updated [Create Permissioned Network](https://besu.hyperledger.org/en/latest/Tutorials/Permissioning/Create-Permissioned-Network/) tutorial to use `export-address`
   - Updated [Clique](https://besu.hyperledger.org/en/latest/HowTo/Configure/Consensus-Protocols/Clique/) and [IBFT 2.0](https://besu.hyperledger.org/en/latest/HowTo/Configure/Consensus-Protocols/IBFT/) docs to include complete genesis file
   - Updated [Clique tutorial](https://besu.hyperledger.org/en/latest/Tutorials/Private-Network/Create-Private-Clique-Network/) to use `export-address` subcommand
   - Added IBFT 2.0 [future message configuration options](https://besu.hyperledger.org/en/latest/HowTo/Configure/Consensus-Protocols/IBFT/#optional-configuration-options)

### Technical Improvements
- Fixed so self persists to the whitelist [\#1176](https://github.com/PegaSysEng/pantheon/pull/1176)
- Fixed to add self to permissioning whitelist [\#1175](https://github.com/PegaSysEng/pantheon/pull/1175)
- Fixed permissioning issues [\#1174](https://github.com/PegaSysEng/pantheon/pull/1174)
- AdminAddPeer returns custom Json RPC error code [\#1171](https://github.com/PegaSysEng/pantheon/pull/1171)
- Periodically connect to peers from table [\#1170](https://github.com/PegaSysEng/pantheon/pull/1170)
- Improved bootnodes option error message [\#1092](https://github.com/PegaSysEng/pantheon/pull/1092)
- Automatically restrict trailing peers while syncing [\#1167](https://github.com/PegaSysEng/pantheon/pull/1167)
- Avoid bonding to ourselves [\#1166](https://github.com/PegaSysEng/pantheon/pull/1166)
- Fix Push Metrics [\#1164](https://github.com/PegaSysEng/pantheon/pull/1164)
- Synchroniser waits for new peer if best is up to date [\#1161](https://github.com/PegaSysEng/pantheon/pull/1161)
- Don't attempt to download checkpoint headers if the number of headers is negative [\#1158](https://github.com/PegaSysEng/pantheon/pull/1158)
- Capture metrics on Vertx event loop and worker thread queues [\#1155](https://github.com/PegaSysEng/pantheon/pull/1155)
- Simplify node permissioning ATs [\#1153](https://github.com/PegaSysEng/pantheon/pull/1153)
- Add metrics around discovery process [\#1152](https://github.com/PegaSysEng/pantheon/pull/1152)
- Prevent connecting to self [\#1150](https://github.com/PegaSysEng/pantheon/pull/1150)
- Refactoring permissioning ATs [\#1148](https://github.com/PegaSysEng/pantheon/pull/1148)
- Added two extra Ropsten bootnodes [\#1147](https://github.com/PegaSysEng/pantheon/pull/1147)
- Fixed TCP port handling [\#1144](https://github.com/PegaSysEng/pantheon/pull/1144)
- Better error on bad header [\#1143](https://github.com/PegaSysEng/pantheon/pull/1143)
- Refresh peer table while we have fewer than maxPeers connected [\#1142](https://github.com/PegaSysEng/pantheon/pull/1142)
- Refactor jsonrpc consumption of local node permissioning controller [\#1140](https://github.com/PegaSysEng/pantheon/pull/1140)
- Disconnect peers before the pivot block while fast syncing [\#1139](https://github.com/PegaSysEng/pantheon/pull/1139)
- Reduce the default transaction pool size from 30,000 to 4096 [\#1136](https://github.com/PegaSysEng/pantheon/pull/1136)
- Fail at load if static nodes not whitelisted [\#1135](https://github.com/PegaSysEng/pantheon/pull/1135)
- Fix private transaction acceptance test [\#1134](https://github.com/PegaSysEng/pantheon/pull/1134) (thanks to [Puneetha17](https://github.com/Puneetha17))
- Quieter exceptions when network is unreachable [\#1133](https://github.com/PegaSysEng/pantheon/pull/1133)
- nodepermissioningcontroller used for devp2p connection filtering [\#1132](https://github.com/PegaSysEng/pantheon/pull/1132)
- Remove duplicates from apis specified via CLI [\#1131](https://github.com/PegaSysEng/pantheon/pull/1131)
- Synchronizer returns false if it is in sync [\#1130](https://github.com/PegaSysEng/pantheon/pull/1130)
- Added fromHexStringStrict to check for exactly 20 byte addresses [\#1128](https://github.com/PegaSysEng/pantheon/pull/1128)
- Fix deadlock scenario in AsyncOperationProcessor and re-enable WorldStateDownloaderTest [\#1126](https://github.com/PegaSysEng/pantheon/pull/1126)
- Ignore WorldStateDownloaderTest [\#1125](https://github.com/PegaSysEng/pantheon/pull/1125)
- Updated local config permissioning flags [\#1118](https://github.com/PegaSysEng/pantheon/pull/1118)
- Pipeline Improvements [\#1117](https://github.com/PegaSysEng/pantheon/pull/1117)
- Permissioning cli smart contract [\#1116](https://github.com/PegaSysEng/pantheon/pull/1116)
- Adding default pending transactions value in BesuControllerBuilder [\#1114](https://github.com/PegaSysEng/pantheon/pull/1114)
- Fix intermittency in WorldStateDownloaderTest [\#1113](https://github.com/PegaSysEng/pantheon/pull/1113)
- Reduce number of seen blocks and transactions Besu tracks [\#1112](https://github.com/PegaSysEng/pantheon/pull/1112)
- Timeout long test [\#1111](https://github.com/PegaSysEng/pantheon/pull/1111)
- Errorprone 2.3.3 upgrades [\#1110](https://github.com/PegaSysEng/pantheon/pull/1110)
- Add metric to capture memory used by RocksDB table readers [\#1108](https://github.com/PegaSysEng/pantheon/pull/1108)
- Don't allow creation of multiple gauges with the same name [\#1107](https://github.com/PegaSysEng/pantheon/pull/1107)
- Update Peer Discovery to use NodePermissioningController [\#1105](https://github.com/PegaSysEng/pantheon/pull/1105)
- Move starting world state download process inside WorldDownloadState [\#1104](https://github.com/PegaSysEng/pantheon/pull/1104)
- Enable private Tx capability to Clique [\#1102](https://github.com/PegaSysEng/pantheon/pull/1102) (thanks to [Puneetha17](https://github.com/Puneetha17))
- Enable private Tx capability to IBFT [\#1101](https://github.com/PegaSysEng/pantheon/pull/1101) (thanks to [Puneetha17](https://github.com/Puneetha17))
- Version Upgrades [\#1100](https://github.com/PegaSysEng/pantheon/pull/1100)
- Don't delete completed tasks from RocksDbTaskQueue [\#1099](https://github.com/PegaSysEng/pantheon/pull/1099)
- Support flat mapping with multiple threads [\#1098](https://github.com/PegaSysEng/pantheon/pull/1098)
- Add pipe stage name to thread while executing [\#1097](https://github.com/PegaSysEng/pantheon/pull/1097)
- Use pipeline for world state download [\#1096](https://github.com/PegaSysEng/pantheon/pull/1096)
- TXPool JSON RPC tweaks [\#1095](https://github.com/PegaSysEng/pantheon/pull/1095)
- Add in-memory cache over world state download queue [\#1087](https://github.com/PegaSysEng/pantheon/pull/1087)
- Trim default metrics [\#1086](https://github.com/PegaSysEng/pantheon/pull/1086)
- Improve imported block log line [\#1085](https://github.com/PegaSysEng/pantheon/pull/1085)
- Smart contract permission controller [\#1083](https://github.com/PegaSysEng/pantheon/pull/1083)
- Add timeout when waiting for JSON-RPC, WebSocket RPC and Metrics services to stop [\#1082](https://github.com/PegaSysEng/pantheon/pull/1082)
- Add pipeline framework to make parallel processing simpler [\#1077](https://github.com/PegaSysEng/pantheon/pull/1077)
- Node permissioning controller [\#1075](https://github.com/PegaSysEng/pantheon/pull/1075)
- Smart contract permission controller stub [\#1074](https://github.com/PegaSysEng/pantheon/pull/1074)
- Expose a synchronous start method in Runner [\#1072](https://github.com/PegaSysEng/pantheon/pull/1072)
- Changes in chain head should trigger new permissioning check for active peers [\#1071](https://github.com/PegaSysEng/pantheon/pull/1071)
- Fix exceptions fetching metrics after world state download completes [\#1066](https://github.com/PegaSysEng/pantheon/pull/1066)
- Accept transactions in the pool with nonce above account sender nonce [\#1065](https://github.com/PegaSysEng/pantheon/pull/1065)
- Repair Istanbul to handle Eth/62 & Eth/63 [\#1063](https://github.com/PegaSysEng/pantheon/pull/1063)
- Close Private Storage Provider [\#1059](https://github.com/PegaSysEng/pantheon/pull/1059) (thanks to [Puneetha17](https://github.com/Puneetha17))
- Add labels to Pipelined tasks metrics [\#1057](https://github.com/PegaSysEng/pantheon/pull/1057)
- Re-enable Quorum Synchronisation [\#1056](https://github.com/PegaSysEng/pantheon/pull/1056)
- Don't log expected failures as errors [\#1054](https://github.com/PegaSysEng/pantheon/pull/1054)
- Make findSuitablePeer abstract [\#1053](https://github.com/PegaSysEng/pantheon/pull/1053)
- Track added at in txpool [\#1048](https://github.com/PegaSysEng/pantheon/pull/1048)
- Fix ImportBlocksTask to only request from peers that claim to have the blocks [\#1047](https://github.com/PegaSysEng/pantheon/pull/1047)
- Don't run the dao block validator if dao block is 0 [\#1044](https://github.com/PegaSysEng/pantheon/pull/1044)
- Don't make unnecessary copies of data in RocksDbKeyValueStorage [\#1040](https://github.com/PegaSysEng/pantheon/pull/1040)
- Update discovery logic to trust bootnodes only when out of sync [\#1039](https://github.com/PegaSysEng/pantheon/pull/1039)
- Fix IndexOutOfBoundsException in DetermineCommonAncestorTask [\#1038](https://github.com/PegaSysEng/pantheon/pull/1038)
- Add `rpc_modules` JSON-RPC [\#1036](https://github.com/PegaSysEng/pantheon/pull/1036)
- Simple permissioning smart contract [\#1035](https://github.com/PegaSysEng/pantheon/pull/1035)
- Refactor enodeurl to use inetaddr [\#1032](https://github.com/PegaSysEng/pantheon/pull/1032)
- Update CLI options in mismatched genesis file message [\#1031](https://github.com/PegaSysEng/pantheon/pull/1031)
- Remove dependence of eth.core on eth.permissioning [\#1030](https://github.com/PegaSysEng/pantheon/pull/1030)
- Make alloc optional and provide nicer error messages when genesis config is invalid [\#1029](https://github.com/PegaSysEng/pantheon/pull/1029)
- Handle metrics request closing before response is generated [\#1028](https://github.com/PegaSysEng/pantheon/pull/1028)
- Change EthNetworkConfig bootnodes to always be URIs [\#1027](https://github.com/PegaSysEng/pantheon/pull/1027)
- Avoid port conflicts in acceptance tests [\#1025](https://github.com/PegaSysEng/pantheon/pull/1025)
- Include reference tests in jacoco [\#1024](https://github.com/PegaSysEng/pantheon/pull/1024)
- Acceptance test - configurable gas price [\#1023](https://github.com/PegaSysEng/pantheon/pull/1023)
- Get Internal logs and output [\#1022](https://github.com/PegaSysEng/pantheon/pull/1022) (thanks to [Puneetha17](https://github.com/Puneetha17))
- Fix race condition in WebSocketService [\#1021](https://github.com/PegaSysEng/pantheon/pull/1021)
- Ensure devp2p ports are written to ports file correctly [\#1020](https://github.com/PegaSysEng/pantheon/pull/1020)
- Report the correct tcp port in PING packets when it differs from the UDP port [\#1019](https://github.com/PegaSysEng/pantheon/pull/1019)
- Refactor transient transaction processor [\#1017](https://github.com/PegaSysEng/pantheon/pull/1017)
- Resume world state download from existing queue [\#1016](https://github.com/PegaSysEng/pantheon/pull/1016)
- IBFT Acceptance tests updated with longer timeout on first block [\#1015](https://github.com/PegaSysEng/pantheon/pull/1015)
- Update IBFT acceptances tests to await first block [\#1013](https://github.com/PegaSysEng/pantheon/pull/1013)
- Remove full hashimoto implementation as its never used [\#1011](https://github.com/PegaSysEng/pantheon/pull/1011)
- Created SyncStatus notifications [\#1010](https://github.com/PegaSysEng/pantheon/pull/1010)
- Address acceptance test intermittency [\#1008](https://github.com/PegaSysEng/pantheon/pull/1008)
- Consider a world state download stalled after 100 requests with no progress [\#1007](https://github.com/PegaSysEng/pantheon/pull/1007)
- Reduce log level when block miner is interrupted [\#1006](https://github.com/PegaSysEng/pantheon/pull/1006)
- RunnerTest fail on Windows due to network startup timing issue [\#1005](https://github.com/PegaSysEng/pantheon/pull/1005)
- Generate Private Contract Address [\#1004](https://github.com/PegaSysEng/pantheon/pull/1004) (thanks to [vinistevam](https://github.com/vinistevam))
- Delete the legacy pipelined import code [\#1003](https://github.com/PegaSysEng/pantheon/pull/1003)
- Fix race condition in WebSocket AT [\#1002](https://github.com/PegaSysEng/pantheon/pull/1002)
- Cleanup IBFT logging levels [\#995](https://github.com/PegaSysEng/pantheon/pull/995)
- Integration Test implementation dependency for non-IntelliJ IDE [\#992](https://github.com/PegaSysEng/pantheon/pull/992)
- Ignore fast sync and full sync tests to avoid race condition [\#991](https://github.com/PegaSysEng/pantheon/pull/991)
- Make acceptance tests use the process based runner again [\#990](https://github.com/PegaSysEng/pantheon/pull/990)
- RoundChangeCertificateValidator requires unique authors [\#989](https://github.com/PegaSysEng/pantheon/pull/989)
- Make Rinkeby the benchmark chain.  [\#986](https://github.com/PegaSysEng/pantheon/pull/986)
- Add metrics to Parallel Download pipeline [\#985](https://github.com/PegaSysEng/pantheon/pull/985)
- Change ExpectBlockNumber to require at least the specified block number [\#981](https://github.com/PegaSysEng/pantheon/pull/981)
- Fix benchmark compilation [\#980](https://github.com/PegaSysEng/pantheon/pull/980)
- RPC tests can use 127.0.0.1 loopback rather than localhost [\#974](https://github.com/PegaSysEng/pantheon/pull/974) thanks to [glethuillier](https://github.com/glethuillier) for raising)
- Disable picocli ansi when testing [\#973](https://github.com/PegaSysEng/pantheon/pull/973)
- Add a jmh benchmark for WorldStateDownloader [\#972](https://github.com/PegaSysEng/pantheon/pull/972)
- Gradle dependency for JMH annotation, for IDEs that aren't IntelliJ \(… [\#971](https://github.com/PegaSysEng/pantheon/pull/971)
- Separate download state tracking from WorldStateDownloader [\#967](https://github.com/PegaSysEng/pantheon/pull/967)
- Gradle dependency for JMH annotation, for IDEs that aren't IntelliJ [\#966](https://github.com/PegaSysEng/pantheon/pull/966)
- Truffle HDwallet Web3 1.0 [\#964](https://github.com/PegaSysEng/pantheon/pull/964)
- Add missing JavaDoc tags in JSONToRLP [\#963](https://github.com/PegaSysEng/pantheon/pull/963)
- Only import block if it isn't already on the block chain [\#962](https://github.com/PegaSysEng/pantheon/pull/962)
- CLI stack traces when debugging [\#960](https://github.com/PegaSysEng/pantheon/pull/960)
- Create peer discovery packets on a worker thread [\#955](https://github.com/PegaSysEng/pantheon/pull/955)
- Remove start functionality from IbftController and IbftBlockHeightMan… [\#952](https://github.com/PegaSysEng/pantheon/pull/952)
- Cleanup IBFT executors [\#951](https://github.com/PegaSysEng/pantheon/pull/951)
- Single threaded world state persistence [\#950](https://github.com/PegaSysEng/pantheon/pull/950)
- Fix version number on master [\#946](https://github.com/PegaSysEng/pantheon/pull/946)
- Change automatic benchmark  [\#945](https://github.com/PegaSysEng/pantheon/pull/945)
- Eliminate redundant header validation [\#943](https://github.com/PegaSysEng/pantheon/pull/943)
- RocksDbQueue Threading Tweaks [\#940](https://github.com/PegaSysEng/pantheon/pull/940)
- Validate DAO block [\#939](https://github.com/PegaSysEng/pantheon/pull/939)
- Complete Private Transaction Processor [\#938](https://github.com/PegaSysEng/pantheon/pull/938) (thanks to [iikirilov](https://github.com/iikirilov))
- Add metrics for netty queue length [\#932](https://github.com/PegaSysEng/pantheon/pull/932)
- Update GetNodeDataFromPeerTask to return a map [\#931](https://github.com/PegaSysEng/pantheon/pull/931)

## 1.0.1

Public key address export subcommand was missing in 1.0 release.

### Additions and Improvements
- Added `public-key export-address` subcommand [\#888](https://github.com/PegaSysEng/pantheon/pull/888)
- Documentation update for the [`public-key export-address`](https://besu.hyperledger.org/en/stable/) subcommand.
- Updated [IBFT 2.0 overview](https://besu.hyperledger.org/en/stable/) to include use of `rlp encode` command and information on setting IBFT 2.0 properties to achieve your desired block time.

## 1.0

### Additions and Improvements
- [IBFT 2.0](https://besu.hyperledger.org/en/latest/Tutorials/Private-Network/Create-IBFT-Network/)
- [Permissioning](https://besu.hyperledger.org/en/latest/Concepts/Permissioning/Permissioning-Overview/)
- [JSON-RPC Authentication](https://besu.hyperledger.org/en/latest/HowTo/Interact/APIs/Authentication/)
- Added `rlp encode` subcommand [\#965](https://github.com/PegaSysEng/pantheon/pull/965)
- Method to reload permissions file [\#834](https://github.com/PegaSysEng/pantheon/pull/834)
- Added rebind mitigation for Websockets. [\#905](https://github.com/PegaSysEng/pantheon/pull/905)
- Support genesis contract code [\#749](https://github.com/PegaSysEng/pantheon/pull/749) (thanks to [kziemianek](https://github.com/kziemianek)).
- Documentation updates include:
  - Added details on [port configuration](https://besu.hyperledger.org/en/latest/HowTo/Find-and-Connect/Configuring-Ports/)
  - Added [Resources page](https://besu.hyperledger.org/en/latest/Reference/Resources/) linking to Besu blog posts and webinars
  - Added [JSON-RPC Authentication](https://besu.hyperledger.org/en/latest/HowTo/Interact/APIs/Authentication/)
  - Added [tutorial to create permissioned network](https://besu.hyperledger.org/en/latest/Tutorials/Permissioning/Create-Permissioned-Network/)
  - Added [Permissioning](https://besu.hyperledger.org/en/latest/Concepts/Permissioning/Permissioning-Overview/) content
  - Added [Permissioning API methods](https://besu.hyperledger.org/en/latest/Reference/API-Methods/#permissioning-methods)
  - Added [tutorial to create Clique private network](https://besu.hyperledger.org/en/latest/Tutorials/Private-Network/Create-Private-Clique-Network/)
  - Added [tutorial to create IBFT 2.0 private network](https://besu.hyperledger.org/en/latest/Tutorials/Private-Network/Create-IBFT-Network/)

### Technical Improvements
- RoundChangeCertificateValidator requires unique authors [\#997](https://github.com/PegaSysEng/pantheon/pull/997)
- RPC tests can use 127.0.0.1 loopback rather than localhost [\#979](https://github.com/PegaSysEng/pantheon/pull/979)
- Integration Test implementation dependency for non-IntelliJ IDE [\#978](https://github.com/PegaSysEng/pantheon/pull/978)
- Only import block if it isn't already on the block chain [\#977](https://github.com/PegaSysEng/pantheon/pull/977)
- Disable picocli ansi when testing [\#975](https://github.com/PegaSysEng/pantheon/pull/975)
- Create peer discovery packets on a worker thread [\#961](https://github.com/PegaSysEng/pantheon/pull/961)
- Removed Orion snapshot dependency [\#933](https://github.com/PegaSysEng/pantheon/pull/933)
- Use network ID instead of chain ID in MainnetBesuController. [\#929](https://github.com/PegaSysEng/pantheon/pull/929)
- Propagate new block messages to other clients in a worker thread [\#928](https://github.com/PegaSysEng/pantheon/pull/928)
- Parallel downloader should stop on puts if requested. [\#927](https://github.com/PegaSysEng/pantheon/pull/927)
- Permission config file location and option under docker [\#925](https://github.com/PegaSysEng/pantheon/pull/925)
- Fixed potential stall in world state download [\#922](https://github.com/PegaSysEng/pantheon/pull/922)
- Refactoring to introduce deleteOnExit\(\) for temp files [\#920](https://github.com/PegaSysEng/pantheon/pull/920)
- Reduce "Received transactions message" log from debug to trace [\#919](https://github.com/PegaSysEng/pantheon/pull/919)
- Handle PeerNotConnected exceptions when sending wire keep alives [\#918](https://github.com/PegaSysEng/pantheon/pull/918)
- admin_addpeers: error if node not whitelisted [\#917](https://github.com/PegaSysEng/pantheon/pull/917)
- Expose the Ibft MiningCoordinator [\#916](https://github.com/PegaSysEng/pantheon/pull/916)
- Check perm api against perm cli [\#915](https://github.com/PegaSysEng/pantheon/pull/915)
- Update metrics when completing a world state request with existing data [\#914](https://github.com/PegaSysEng/pantheon/pull/914)
- Improve RocksDBQueue dequeue performance [\#913](https://github.com/PegaSysEng/pantheon/pull/913)
- Error when removing bootnodes from nodes whitelist [\#912](https://github.com/PegaSysEng/pantheon/pull/912)
- Incremental Optimization\(s\) on BlockBroadcaster [\#911](https://github.com/PegaSysEng/pantheon/pull/911)
- Check permissions CLI dependencies [\#909](https://github.com/PegaSysEng/pantheon/pull/909)
- Limit the number of times we retry peer discovery interactions [\#908](https://github.com/PegaSysEng/pantheon/pull/908)
- IBFT to use VoteTallyCache [\#907](https://github.com/PegaSysEng/pantheon/pull/907)
- Add metric to expose number of inflight world state requests [\#906](https://github.com/PegaSysEng/pantheon/pull/906)
- Bootnodes not on whitelist - improve errors [\#904](https://github.com/PegaSysEng/pantheon/pull/904)
- Make chain download cancellable [\#901](https://github.com/PegaSysEng/pantheon/pull/901)
- Enforce accounts must start with 0x [\#900](https://github.com/PegaSysEng/pantheon/pull/900)
- When picking fast sync pivot block, use the peer with the best total difficulty [\#899](https://github.com/PegaSysEng/pantheon/pull/899)
- Process world state download data on a worker thread [\#898](https://github.com/PegaSysEng/pantheon/pull/898)
- CLI mixin help [\#895](https://github.com/PegaSysEng/pantheon/pull/895) ([macfarla](https://github.com/macfarla))
- Use absolute datapath instead of relative. [\#894](https://github.com/PegaSysEng/pantheon/pull/894).
- Fix task queue so that the updated failure count for requests is stored [\#893](https://github.com/PegaSysEng/pantheon/pull/893)
- Fix authentication header [\#891](https://github.com/PegaSysEng/pantheon/pull/891)
- Reorganize eth tasks [\#890](https://github.com/PegaSysEng/pantheon/pull/890)
- Unit tests of BlockBroadcaster [\#887](https://github.com/PegaSysEng/pantheon/pull/887)
- Fix authentication file validation errors [\#886](https://github.com/PegaSysEng/pantheon/pull/886)
- Fixing file locations under docker [\#885](https://github.com/PegaSysEng/pantheon/pull/885)
- Handle exceptions properly in EthScheduler [\#884](https://github.com/PegaSysEng/pantheon/pull/884)
- More bootnodes for goerli [\#880](https://github.com/PegaSysEng/pantheon/pull/880)
- Rename password hash command [\#879](https://github.com/PegaSysEng/pantheon/pull/879)
- Add metrics for EthScheduler executors [\#878](https://github.com/PegaSysEng/pantheon/pull/878)
- Disconnect peer removed from node whitelist [\#877](https://github.com/PegaSysEng/pantheon/pull/877)
- Reduce logging noise from invalid peer discovery packets and handshaking [\#876](https://github.com/PegaSysEng/pantheon/pull/876)
- Detect stalled world state downloads [\#875](https://github.com/PegaSysEng/pantheon/pull/875)
- Limit size of Ibft future message buffer [\#873](https://github.com/PegaSysEng/pantheon/pull/873)
- Ibft2: Replace NewRound with extended Proposal [\#872](https://github.com/PegaSysEng/pantheon/pull/872)
- Fixed admin_addPeer to periodically check maintained connections [\#871](https://github.com/PegaSysEng/pantheon/pull/871)
- WebSocket method permissions [\#870](https://github.com/PegaSysEng/pantheon/pull/870)
- Select new pivot block when world state becomes unavailable [\#869](https://github.com/PegaSysEng/pantheon/pull/869)
- Introduce FutureUtils to reduce duplicated code around CompletableFuture [\#868](https://github.com/PegaSysEng/pantheon/pull/868)
- Implement world state cancel [\#867](https://github.com/PegaSysEng/pantheon/pull/867)
- Renaming authentication configuration file CLI command [\#865](https://github.com/PegaSysEng/pantheon/pull/865)
- Break out RoundChangeCertificate validation [\#864](https://github.com/PegaSysEng/pantheon/pull/864)
- Disconnect peers where the common ancestor is before our fast sync pivot [\#862](https://github.com/PegaSysEng/pantheon/pull/862)
- Initial scaffolding for block propagation [\#860](https://github.com/PegaSysEng/pantheon/pull/860)
- Fix NullPointerException when determining fast sync pivot [\#859](https://github.com/PegaSysEng/pantheon/pull/859)
- Check for invalid token [\#856](https://github.com/PegaSysEng/pantheon/pull/856)
- Moving NodeWhitelistController to permissioning package [\#855](https://github.com/PegaSysEng/pantheon/pull/855)
- Fix state download race condition by creating a TaskQueue API [\#853](https://github.com/PegaSysEng/pantheon/pull/853)
- Changed separator in JSON RPC permissions [\#852](https://github.com/PegaSysEng/pantheon/pull/852)
- WebSocket acceptance tests now can use WebSockets [\#851](https://github.com/PegaSysEng/pantheon/pull/851)
- IBFT notifies EthPeer when remote node has a better block [\#849](https://github.com/PegaSysEng/pantheon/pull/849)
- Support resuming fast-sync downloads [\#848](https://github.com/PegaSysEng/pantheon/pull/848)
- Tweak Fast Sync Config [\#847](https://github.com/PegaSysEng/pantheon/pull/847)
- RPC authentication configuration validation + tests. [\#846](https://github.com/PegaSysEng/pantheon/pull/846)
- Tidy-up FastSyncState persistence [\#845](https://github.com/PegaSysEng/pantheon/pull/845)
- Do parallel extract signatures in the parallel block importer. [\#844](https://github.com/PegaSysEng/pantheon/pull/844)
- Fix 'the Input Is Too Long' Error on Windows [\#843](https://github.com/PegaSysEng/pantheon/pull/843) (thanks to [glethuillier](https://github.com/glethuillier)).
- Remove unnecessary sleep [\#842](https://github.com/PegaSysEng/pantheon/pull/842)
- Shutdown improvements [\#841](https://github.com/PegaSysEng/pantheon/pull/841)
- Speed up shutdown time [\#838](https://github.com/PegaSysEng/pantheon/pull/838)
- Add metrics to world state downloader [\#837](https://github.com/PegaSysEng/pantheon/pull/837)
- Store pivot block header [\#836](https://github.com/PegaSysEng/pantheon/pull/836)
- Clique should use beneficiary of zero on epoch blocks [\#833](https://github.com/PegaSysEng/pantheon/pull/833)
- Clique should ignore proposals for address 0 [\#831](https://github.com/PegaSysEng/pantheon/pull/831)
- Fix intermittency in FullSyncDownloaderTest [\#830](https://github.com/PegaSysEng/pantheon/pull/830)
- Added the authentication service to the WebSocket service [\#829](https://github.com/PegaSysEng/pantheon/pull/829)
- Extract creation and init of ProtocolContext into a re-usable class [\#828](https://github.com/PegaSysEng/pantheon/pull/828)
- Prevent duplicate commit seals in ibft header [\#827](https://github.com/PegaSysEng/pantheon/pull/827)
- Validate Ibft vanity data length [\#826](https://github.com/PegaSysEng/pantheon/pull/826)
- Refactored json rpc authentication to be provided as a service [\#825](https://github.com/PegaSysEng/pantheon/pull/825)
- Handle unavailable world states [\#824](https://github.com/PegaSysEng/pantheon/pull/824)
- Password in JWT payload [\#823](https://github.com/PegaSysEng/pantheon/pull/823)
- Homogenize error messages when required parameters are set [\#822](https://github.com/PegaSysEng/pantheon/pull/822) ([glethuillier](https://github.com/glethuillier)).
- Set remote peer chain head to parent of block received in NEW\_BLOCK\_MESSAGE [\#819](https://github.com/PegaSysEng/pantheon/pull/819)
- Peer disconnects should not result in stack traces [\#818](https://github.com/PegaSysEng/pantheon/pull/818)
- Abort previous builds [\#817](https://github.com/PegaSysEng/pantheon/pull/817)
- Parallel build stages [\#816](https://github.com/PegaSysEng/pantheon/pull/816)
- JWT authentication for JSON-RPC [\#815](https://github.com/PegaSysEng/pantheon/pull/815)
- Log errors that occur while finding a common ancestor [\#814](https://github.com/PegaSysEng/pantheon/pull/814)
- Shuffled log levels [\#813](https://github.com/PegaSysEng/pantheon/pull/813)
- Prevent duplicate IBFT messages being processed by state machine [\#811](https://github.com/PegaSysEng/pantheon/pull/811)
- Fix Orion startup ports [\#810](https://github.com/PegaSysEng/pantheon/pull/810)
- Commit world state continuously [\#809](https://github.com/PegaSysEng/pantheon/pull/809)
- Improve block propagation time [\#808](https://github.com/PegaSysEng/pantheon/pull/808)
- JSON-RPC authentication cli options & acceptance tests [\#807](https://github.com/PegaSysEng/pantheon/pull/807)
- Remove privacy not supported warning [\#806](https://github.com/PegaSysEng/pantheon/pull/806) (thanks to [vinistevam](https://github.com/vinistevam))
- Wire up Private Transaction Processor [\#805](https://github.com/PegaSysEng/pantheon/pull/805) (thanks to [Puneetha17](https://github.com/Puneetha17))
- Apply a limit to the number of responses in RespondingEthPeer.respondWhile [\#803](https://github.com/PegaSysEng/pantheon/pull/803)
- Avoid requesting empty block bodies from the network. [\#802](https://github.com/PegaSysEng/pantheon/pull/802)
- Handle partial responses to get receipts requests [\#801](https://github.com/PegaSysEng/pantheon/pull/801)
- Rename functions in Ibft MessageValidator [\#800](https://github.com/PegaSysEng/pantheon/pull/800)
- Upgrade GoogleJavaFormat to 1.7 [\#795](https://github.com/PegaSysEng/pantheon/pull/795)
- Minor refactorings of IntegrationTest infrastructure [\#786](https://github.com/PegaSysEng/pantheon/pull/786)
- Rework Ibft MessageValidatorFactory [\#785](https://github.com/PegaSysEng/pantheon/pull/785)
- Rework IbftRoundFactory [\#784](https://github.com/PegaSysEng/pantheon/pull/784)
- Rename artefacts to artifacts within IBFT [\#782](https://github.com/PegaSysEng/pantheon/pull/782)
- Rename TerminatedRoundArtefacts to PreparedRoundArtefacts [\#781](https://github.com/PegaSysEng/pantheon/pull/781)
- Rename Ibft MessageFactory methods [\#779](https://github.com/PegaSysEng/pantheon/pull/779)
- Update WorldStateDownloader to only filter out known code requests [\#777](https://github.com/PegaSysEng/pantheon/pull/777)
- Multiple name options only search for the longest one [\#776](https://github.com/PegaSysEng/pantheon/pull/776)
- Move ethTaskTimer to abstract root [\#775](https://github.com/PegaSysEng/pantheon/pull/775)
- Parallel Block importer [\#774](https://github.com/PegaSysEng/pantheon/pull/774)
- Wait for a peer with an estimated chain height before selecting a pivot block [\#772](https://github.com/PegaSysEng/pantheon/pull/772)
- Randomly perform full validation when fast syncing blocks [\#770](https://github.com/PegaSysEng/pantheon/pull/770)
- IBFT Message rework, piggybacking blocks on msgs. [\#769](https://github.com/PegaSysEng/pantheon/pull/769)
- EthScheduler additions [\#767](https://github.com/PegaSysEng/pantheon/pull/767)
- Fixing node whitelist isPermitted check [\#766](https://github.com/PegaSysEng/pantheon/pull/766)
- Eth/63 labels [\#764](https://github.com/PegaSysEng/pantheon/pull/764)
- Permissioning whitelist persistence. [\#763](https://github.com/PegaSysEng/pantheon/pull/763)
- Created message validators for NewRound and RoundChange [\#760](https://github.com/PegaSysEng/pantheon/pull/760)
- Add tests for FastSyncChainDownloader as a whole [\#758](https://github.com/PegaSysEng/pantheon/pull/758)
- Flatten IBFT Message API [\#757](https://github.com/PegaSysEng/pantheon/pull/757)
- Added TerminatedRoundArtefacts [\#756](https://github.com/PegaSysEng/pantheon/pull/756)
- Fix thread names in EthScheduler to include the thread number [\#755](https://github.com/PegaSysEng/pantheon/pull/755)
- Separate round change reception from RoundChangeCertificate [\#754](https://github.com/PegaSysEng/pantheon/pull/754)
- JSON-RPC authentication login [\#753](https://github.com/PegaSysEng/pantheon/pull/753)
- Spilt Ibft MessageValidator into components [\#752](https://github.com/PegaSysEng/pantheon/pull/752)
- Ensure first checkpoint headers is always in local blockchain for FastSyncCheckpointHeaderManager [\#750](https://github.com/PegaSysEng/pantheon/pull/750)
- Refactored permissioning components to be Optional. [\#747](https://github.com/PegaSysEng/pantheon/pull/747)
- Integrate rocksdb-based queue into WorldStateDownloader [\#746](https://github.com/PegaSysEng/pantheon/pull/746)
- Generify orion to enclave [\#745](https://github.com/PegaSysEng/pantheon/pull/745) (thanks to [vinistevam](https://github.com/vinistevam))
- Moved IBFT Message factory to use wrapped message types [\#744](https://github.com/PegaSysEng/pantheon/pull/744)
- Handle timeouts when requesting checkpoint headers correctly [\#743](https://github.com/PegaSysEng/pantheon/pull/743)
- Update RoundChangeManager to use flattened message [\#742](https://github.com/PegaSysEng/pantheon/pull/742)
- Handle validation failures when fast importing blocks [\#741](https://github.com/PegaSysEng/pantheon/pull/741)
- Updated IbftRound and RoundState APIs to use wrapped messages [\#740](https://github.com/PegaSysEng/pantheon/pull/740)
- Exception handling [\#739](https://github.com/PegaSysEng/pantheon/pull/739)
- Upgrade dependency versions and build cleanup [\#738](https://github.com/PegaSysEng/pantheon/pull/738)
- Update IbftBlockHeigntManager to accept new message types. [\#737](https://github.com/PegaSysEng/pantheon/pull/737)
- Error response handling for permissions APIs [\#736](https://github.com/PegaSysEng/pantheon/pull/736)
- IPV6 bootnodes don't work [\#735](https://github.com/PegaSysEng/pantheon/pull/735)
- Updated to use tags of pantheon build rather than another repo [\#734](https://github.com/PegaSysEng/pantheon/pull/734)
- Log milestones at startup and other minor logging improvements [\#733](https://github.com/PegaSysEng/pantheon/pull/733)
- Create wrapper types for Ibft Signed messages [\#731](https://github.com/PegaSysEng/pantheon/pull/731)
- Ibft to uniquely ID messages by their hash [\#730](https://github.com/PegaSysEng/pantheon/pull/730)
- Rename ibftrevised to ibft2 [\#722](https://github.com/PegaSysEng/pantheon/pull/722)
- Limit ibft msg queues [\#704](https://github.com/PegaSysEng/pantheon/pull/704)
- Implement privacy precompiled contract [\#696](https://github.com/PegaSysEng/pantheon/pull/696) (thanks to [Puneetha17](https://github.com/Puneetha17))
- Integration of RecursivePeerRefreshState and PeerDiscoveryController [\#420](https://github.com/PegaSysEng/pantheon/pull/420)

## 0.9.1

Built and compatible with with JDK8.

## 0.9

### Breaking Changes to Command Line

Breaking changes have been made to the command line options in v0.9 to improve usability. Many v0.8 command line options no longer work.

The [documentation](https://docs.pantheon.pegasys.tech/en/latest/) has been updated throughout to use the changed command line options and the [command line reference](https://besu.hyperledger.org/en/stable/) documents the changed options.

| Previous Option                     | New Option                                                                                                                                                                                                                                  | Change                            |
|-------------------------------------|------------------------------------------------------------------------------------------------------------------------------------------------------------------------------------------------------------------------------------------|----------------------------------|
| `--config`                          | [`--config-file`](https://besu.hyperledger.org/en/latest/Reference/CLI/CLI-Syntax/#config-file)                                                                                                                                  | Renamed                          |
| `--datadir`                         | [`--data-path`](https://besu.hyperledger.org/en/latest/Reference/CLI/CLI-Syntax/#data-path)                                                                                                                                      | Renamed                          |
| `--dev-mode`                        | [`--network=dev`](https://besu.hyperledger.org/en/latest/Reference/CLI/CLI-Syntax/#network)                                                                                                                                     | Replaced by `--network` option   |
| `--genesis`                         | [`--genesis-file`](https://besu.hyperledger.org/en/latest/Reference/CLI/CLI-Syntax/#genesis-file)                                                                                                                                | Renamed                          |
| `--goerli`                          | [`--network=goerli`](https://besu.hyperledger.org/en/latest/Reference/CLI/CLI-Syntax/#network)                                                                                                                                  | Replaced by `--network` option   |
| `--metrics-listen=<HOST:PORT>`      | [`--metrics-host=<HOST>`](https://besu.hyperledger.org/en/latest/Reference/CLI/CLI-Syntax/#metrics-host) and [`--metrics-port=<PORT>`](https://besu.hyperledger.org/en/latest/Reference/CLI/CLI-Syntax/#metrics-port) | Split into host and port options |
| `--miner-extraData`                 | [`--miner-extra-data`](https://besu.hyperledger.org/en/latest/Reference/CLI/CLI-Syntax/#miner-extra-data)                                                                                                                       | Renamed                          |
| `--miner-minTransactionGasPriceWei` | [`--min-gas-price`](https://besu.hyperledger.org/en/latest/Reference/CLI/CLI-Syntax/#min-gas-price)                                                                                                                              | Renamed                          |
| `--no-discovery`                    | [`--discovery-enabled`](https://besu.hyperledger.org/en/latest/Reference/CLI/CLI-Syntax/#discovery-enabled)                                                                                                                      | Replaced                         |
| `--node-private-key`                | [`--node-private-key-file`](https://besu.hyperledger.org/en/latest/Reference/CLI/CLI-Syntax/#node-private-key-file)                                                                                                              | Renamed                          |
| `--ottoman`                         | N/A                                                                                                                                                                                                                                         | Removed                          |
| `--p2p-listen=<HOST:PORT>`          | [`--p2p-host=<HOST>`](https://besu.hyperledger.org/en/latest/Reference/CLI/CLI-Syntax/#p2p-hostt) and [`--p2p-port=<PORT>`](https://besu.hyperledger.org/en/latest/Reference/CLI/CLI-Syntax/#p2p-port) | Split into host and port options |
| `--rinkeby`                         | [`--network=rinkeby`](https://besu.hyperledger.org/en/latest/Reference/CLI/CLI-Syntax/#network)                                                                                                                                     | Replaced by `--network` option   |
| `--ropsten`                         | [`--network=ropsten`](https://besu.hyperledger.org/en/latest/Reference/CLI/CLI-Syntax/#network)                                                                                                                                     | Replaced by `--network` option   |
| `--rpc-enabled`                     | [` --rpc-http-enabled`](https://besu.hyperledger.org/en/latest/Reference/CLI/CLI-Syntax/#rpc-http-enabled)| Renamed|
| `--rpc-listen=<HOST:PORT>`          | [`--rpc-http-host=<HOST>`](https://besu.hyperledger.org/en/latest/Reference/CLI/CLI-Syntax/#rpc-http-host) and [`--rpc-http-port=<PORT>`](https://besu.hyperledger.org/en/latest/Reference/CLI/CLI-Syntax/#rpc-http-port) | Split into host and port options |
| `--rpc-api`                         | [`--rpc-http-api`](https://besu.hyperledger.org/en/latest/Reference/CLI/CLI-Syntax/#rpc-http-api)| Renamed |
| `--rpc-cors-origins`                | [`--rpc-http-cors-origins`](https://besu.hyperledger.org/en/latest/Reference/CLI/CLI-Syntax/#rpc-http-cors-origins) | Renamed |
| `--ws-enabled`                      | [`--rpc-ws-enabled`](https://besu.hyperledger.org/en/latest/Reference/CLI/CLI-Syntax/#rpc-ws-enabled)  | Renamed |
| `--ws-api`                          | [`--rpc-ws-api`](https://besu.hyperledger.org/en/latest/Reference/CLI/CLI-Syntax/#rpc-ws-api) | Renamed|
| `--ws-listen=<HOST:PORT>`           | [`--rpc-ws-host=<HOST>`](https://besu.hyperledger.org/en/latest/Reference/CLI/CLI-Syntax/#rpc-ws-host) and [`--rpc-ws-port=<PORT>`](https://besu.hyperledger.org/en/latest/Reference/CLI/CLI-Syntax/#rpc-ws-port) | Split into host and port options |
| `--ws-refresh-delay`                | [`--rpc-ws-refresh-delay`](https://besu.hyperledger.org/en/latest/Reference/CLI/CLI-Syntax/#rpc-ws-refresh-delay)|Renamed|

| Previous Subcommand                 | New Subcommand                                                                                                                                                                                                                  | Change                            |
|-------------------------------------|------------------------------------------------------------------------------------------------------------------------------------------------------------------------------------------------------------------------------------------|----------------------------------|
| `pantheon import <block-file>`      | [`pantheon blocks import --from=<block-file>`](https://besu.hyperledger.org/en/latest/Reference/CLI/CLI-Subcommands/#blocks)                                                                                            | Renamed                          |
| `pantheon export-pub-key <key-file>`| [`pantheon public-key export --to=<key-file>`](https://besu.hyperledger.org/en/latest/Reference/CLI/CLI-Subcommands/#public-key)                                                                                                      | Renamed                          |


### Private Network Quickstart

The Private Network Quickstart has been moved from the `pantheon` repository to the `pantheon-quickstart`
repository. The [Private Network Quickstart tutorial](https://besu.hyperledger.org/en/latest/Tutorials/Quickstarts/Private-Network-Quickstart/)
has been updated to use the moved quickstart.

### Additions and Improvements

- `--network=goerli` supports relaunch of Görli testnet [\#717](https://github.com/PegaSysEng/pantheon/pull/717)
- TOML authentication provider [\#689](https://github.com/PegaSysEng/pantheon/pull/689)
- Metrics Push Gateway Options [\#678](https://github.com/PegaSysEng/pantheon/pull/678)
- Additional logging details for IBFT 2.0 [\#650](https://github.com/PegaSysEng/pantheon/pull/650)
- Permissioning config TOML file [\#643](https://github.com/PegaSysEng/pantheon/pull/643)
- Added metrics Prometheus Push Gateway Support [\#638](https://github.com/PegaSysEng/pantheon/pull/638)
- Clique and IBFT not enabled by default in RPC APIs [\#635](https://github.com/PegaSysEng/pantheon/pull/635)
- Added `admin_addPeer` JSON-RPC API method [\#622](https://github.com/PegaSysEng/pantheon/pull/622)
- Implemented `--p2p-enabled` configuration item [\#619](https://github.com/PegaSysEng/pantheon/pull/619)
- Command options and commands renaming [\#618](https://github.com/PegaSysEng/pantheon/pull/618)
- Added IBFT get pending votes [\#603](https://github.com/PegaSysEng/pantheon/pull/603)
- Implement Petersburg hardfork [\#601](https://github.com/PegaSysEng/pantheon/pull/601)
- Added private transaction abstraction [\#592](https://github.com/PegaSysEng/pantheon/pull/592) (thanks to [iikirilov](https://github.com/iikirilov))
- Added privacy command line commands [\#584](https://github.com/PegaSysEng/pantheon/pull/584) (thanks to [Puneetha17](https://github.com/Puneetha17))
- Documentation updates include:
  - Updated [Private Network Quickstart tutorial](https://besu.hyperledger.org/en/latest/Tutorials/Quickstarts/Private-Network-Quickstart/)
    to use quickstart in `pantheon-quickstart` repository and indicate that the quickstart is not supported on Windows.
  - Added IBFT 2.0 [content](https://besu.hyperledger.org/en/latest/HowTo/Configure/Consensus-Protocols/IBFT/) and [JSON RPC API methods](https://besu.hyperledger.org/en/latest/Reference/API-Methods/#ibft-20-methods).
  - Added [consensus protocols content](https://besu.hyperledger.org/en/latest/Concepts/Consensus-Protocols/Comparing-PoA/).
  - Added content on [events and logs](https://besu.hyperledger.org/en/latest/Concepts/Events-and-Logs/), and [using filters](https://besu.hyperledger.org/en/latest/HowTo/Interact/Filters/Accessing-Logs-Using-JSON-RPC/).
  - Added content on integrating with [Prometheus Push Gateway](https://besu.hyperledger.org/en/latest/HowTo/Deploy/Monitoring-Performance/#running-prometheus-with-besu-in-push-mode)

### Technical Improvements

- Download receipts during fast sync and import without processing transactions [\#701](https://github.com/PegaSysEng/pantheon/pull/701)
- Removed CLI options for `--nodes-whitelist` and `--accounts-whitelist` [\#694](https://github.com/PegaSysEng/pantheon/pull/694)
- Delegate `getRootCause` through to Guava's implementation [\#692](https://github.com/PegaSysEng/pantheon/pull/692)
- Benchmark update [\#691](https://github.com/PegaSysEng/pantheon/pull/691)
- Implement chain download for fast sync [\#690](https://github.com/PegaSysEng/pantheon/pull/690)
- Allow missing accounts to create zero-cost transactions [\#685](https://github.com/PegaSysEng/pantheon/pull/685)
- Node private key location should be fixed under docker [\#684](https://github.com/PegaSysEng/pantheon/pull/684)
- Parallel Processing File Import Performance [\#683](https://github.com/PegaSysEng/pantheon/pull/683)
- Integrate actual `WorldStateDownloader` with the fast sync work flow [\#682](https://github.com/PegaSysEng/pantheon/pull/682)
- Removed `--max-trailing-peers` option [\#680](https://github.com/PegaSysEng/pantheon/pull/680)
- Enabled warning on CLI dependent options [\#679](https://github.com/PegaSysEng/pantheon/pull/679)
- Update WorldStateDownloader run\(\) interface to accept header [\#677](https://github.com/PegaSysEng/pantheon/pull/677)
- Fixed Difficulty calculator [\#663](https://github.com/PegaSysEng/pantheon/pull/663)
- `discovery-enabled` option refactoring [\#661](https://github.com/PegaSysEng/pantheon/pull/661)
- Update orion default port approach [\#660](https://github.com/PegaSysEng/pantheon/pull/660)
- Extract out generic parts of Downloader [\#659](https://github.com/PegaSysEng/pantheon/pull/659)
- Start world downloader [\#658](https://github.com/PegaSysEng/pantheon/pull/658)
- Create a simple `WorldStateDownloader` [\#657](https://github.com/PegaSysEng/pantheon/pull/657)
- Added handling for when p2p is disabled [\#655](https://github.com/PegaSysEng/pantheon/pull/655)
- Enabled command line configuration for privacy precompiled contract address [\#653](https://github.com/PegaSysEng/pantheon/pull/653) (thanks to [Puneetha17](https://github.com/Puneetha17))
- IBFT transmitted packets are logged by gossiper [\#652](https://github.com/PegaSysEng/pantheon/pull/652)
- `admin_addPeer` acceptance test [\#651](https://github.com/PegaSysEng/pantheon/pull/651)
- Added `p2pEnabled` configuration to `ProcessBesuNodeRunner` [\#649](https://github.com/PegaSysEng/pantheon/pull/649)
- Added description to automatic benchmarks [\#646](https://github.com/PegaSysEng/pantheon/pull/646)
- Added `network` option [\#645](https://github.com/PegaSysEng/pantheon/pull/645)
- Remove OrionConfiguration [\#644](https://github.com/PegaSysEng/pantheon/pull/644) (thanks to [Puneetha17](https://github.com/Puneetha17))
- IBFT Json Acceptance tests [\#634](https://github.com/PegaSysEng/pantheon/pull/634)
- Upgraded build image to one that contains libsodium [\#632](https://github.com/PegaSysEng/pantheon/pull/632)
- Command line fixes [\#630](https://github.com/PegaSysEng/pantheon/pull/630)
- Consider peer count insufficient until minimum peers for fast sync are connected [\#629](https://github.com/PegaSysEng/pantheon/pull/629)
- Build tweaks [\#628](https://github.com/PegaSysEng/pantheon/pull/628)
- IBFT ensure non-validator does not partake in consensus [\#627](https://github.com/PegaSysEng/pantheon/pull/627)
- Added ability in acceptance tests to set up a node with `--no-discovery` [\#624](https://github.com/PegaSysEng/pantheon/pull/624)
- Gossip integration test [\#623](https://github.com/PegaSysEng/pantheon/pull/623)
- Removed quickstart code and CI pipeline [\#616](https://github.com/PegaSysEng/pantheon/pull/616)
- IBFT Integration Tests - Spurious Behaviour [\#615](https://github.com/PegaSysEng/pantheon/pull/615)
- Refactoring for more readable IBFT IT [\#614](https://github.com/PegaSysEng/pantheon/pull/614)
- Start of fast sync downloader [\#613](https://github.com/PegaSysEng/pantheon/pull/613)
- Split `IbftProcessor` into looping and event processing [\#612](https://github.com/PegaSysEng/pantheon/pull/612)
- IBFT Int Test - changed `TestContextFactory` to a builder [\#611](https://github.com/PegaSysEng/pantheon/pull/611)
- Discard prior round change msgs [\#610](https://github.com/PegaSysEng/pantheon/pull/610)
- `IbftGetValidatorsByBlockHash` added to json factory [\#607](https://github.com/PegaSysEng/pantheon/pull/607)
- IBFT Validator RPCs to return list of strings [\#606](https://github.com/PegaSysEng/pantheon/pull/606)
- Update Benchmark [\#605](https://github.com/PegaSysEng/pantheon/pull/605)
- Remove db package and move classes to more appropriate locations [\#599](https://github.com/PegaSysEng/pantheon/pull/599)
- Added `GetReceiptsFromPeerTask` [\#598](https://github.com/PegaSysEng/pantheon/pull/598)
- Added `GetNodeDataFromPeerTask` [\#597](https://github.com/PegaSysEng/pantheon/pull/597)
- Fixed deprecation warnings [\#596](https://github.com/PegaSysEng/pantheon/pull/596)
- IBFT Integration Tests - Future Height [\#591](https://github.com/PegaSysEng/pantheon/pull/591)
- Added `getNodeData` to `EthPeer` to enable requesting node data [\#589](https://github.com/PegaSysEng/pantheon/pull/589)
- `Blockcreator` to use `parentblock` specified at constuction [\#588](https://github.com/PegaSysEng/pantheon/pull/588)
- Support responding to `GetNodeData` requests [\#587](https://github.com/PegaSysEng/pantheon/pull/587)
- IBFT validates block on proposal reception [\#583](https://github.com/PegaSysEng/pantheon/pull/583)
- Rework `NewRoundValidator` tests [\#582](https://github.com/PegaSysEng/pantheon/pull/582)
- IBFT split extra data validation rule into components [\#581](https://github.com/PegaSysEng/pantheon/pull/581)
- Allow attached rules to be flagged `light` [\#580](https://github.com/PegaSysEng/pantheon/pull/580)
- Split Block Validation from Importing [\#579](https://github.com/PegaSysEng/pantheon/pull/579)
- Refactor `RoundChangeManager` creation [\#578](https://github.com/PegaSysEng/pantheon/pull/578)
- Add `-SNAPSHOT` postfix to version [\#577](https://github.com/PegaSysEng/pantheon/pull/577)
- IBFT - prevent proposed block being imported twice [\#576](https://github.com/PegaSysEng/pantheon/pull/576)
- Version upgrades [\#571](https://github.com/PegaSysEng/pantheon/pull/571)
- Tests that CLI options are disabled under docker [\#566](https://github.com/PegaSysEng/pantheon/pull/566)
- Renamed IBFT networking classes [\#555](https://github.com/PegaSysEng/pantheon/pull/555)
- Removed dead code from the consensus package [\#554](https://github.com/PegaSysEng/pantheon/pull/554)
- Prepared private transaction support [\#538](https://github.com/PegaSysEng/pantheon/pull/538) (thanks to [iikirilov](https://github.com/iikirilov))

## 0.8.5

Indefinitely delays the roll-out of Constantinople on Ethereum Mainnet due to a [potential security issue](https://blog.ethereum.org/2019/01/15/security-alert-ethereum-constantinople-postponement/) detected.

## Additions and Improvements
- Remove Constantinople fork block [\#574](https://github.com/PegaSysEng/pantheon/pull/574)

## Technical Improvements
- Rename IBFT message packages [\#568](https://github.com/PegaSysEng/pantheon/pull/568)


## 0.8.4

### Docker Image

If you have been running a node using the v0.8.3 Docker image, the node was not saving data to the
specified [data directory](https://besu.hyperledger.org/en/stable/),
or referring to the custom [configuration file](https://besu.hyperledger.org/en/stable/)
or [genesis file](https://besu.hyperledger.org/en/stable/).

To recover the node key and data directory from the Docker container:
`docker cp <container>:/opt/pantheon/key <destination_file>`
`docker cp <container>:/opt/pantheon/database <destination_directory>`

Where `container` is the name or ID of the Docker container containing the Besu node.

The container can be running or stopped when you copy the key and data directory. If your node was
fully synchronized to MainNet, the data directory will be ~2TB.

When restarting your node with the v0.8.4 Docker image:

* Save the node key in the [`key` file](https://besu.hyperledger.org/en/latest/Concepts/Node-Keys/#node-private-key) in the data
    directory or specify the location using the [`--node-private-key` option](https://besu.hyperledger.org/en/stable/).
* Specify the `<destination_directory` as a [volume for the data directory](https://besu.hyperledger.org/en/stable/).

### Bug Fixes
- Fixing default resource locations inside docker [\#529](https://github.com/PegaSysEng/pantheon/pull/529)
- NewRoundMessageValidator ignores Round Number when comparing blocks [\#523](https://github.com/PegaSysEng/pantheon/pull/523)
- Fix Array Configurable command line options [\#514](https://github.com/PegaSysEng/pantheon/pull/514)

## Additions and Improvements
- RocksDB Metrics [\#531](https://github.com/PegaSysEng/pantheon/pull/531)
- Added `ibft_getValidatorsByBlockHash` JSON RPC [\#519](https://github.com/PegaSysEng/pantheon/pull/519)
- Expose metrics to Prometheus [\#506](https://github.com/PegaSysEng/pantheon/pull/506)
- Added `ibft_getValidatorsByBlockNumber` [\#499](https://github.com/PegaSysEng/pantheon/pull/499)
- Added `Roadmap.md` file. [\#494](https://github.com/PegaSysEng/pantheon/pull/494)
- Added JSON RPC `eth hashrate` method. [\#488](https://github.com/PegaSysEng/pantheon/pull/488)
- Account whitelist API [\#487](https://github.com/PegaSysEng/pantheon/pull/487)
- Added nodes whitelist JSON-RPC APIs [\#476](https://github.com/PegaSysEng/pantheon/pull/476)
- Added account whitelisting [\#460](https://github.com/PegaSysEng/pantheon/pull/460)
- Added configurable refresh delay for SyncingSubscriptionService on start up [\#383](https://github.com/PegaSysEng/pantheon/pull/383)
- Added the Command Line Style Guide  [\#530](https://github.com/PegaSysEng/pantheon/pull/530)
- Documentation updates include:
  * Migrated to new [documentation site](https://docs.pantheon.pegasys.tech/en/latest/)
  * Added [configuration file content](https://besu.hyperledger.org/en/stable/)
  * Added [tutorial to create private network](https://besu.hyperledger.org/en/latest/Tutorials/Private-Network/Create-Private-Network/)
  * Added content on [enabling non-default APIs](https://besu.hyperledger.org/en/latest/Reference/API-Methods/)

## Technical Improvements

-  Updated `--bootnodes` command option to take zero arguments [\#548](https://github.com/PegaSysEng/pantheon/pull/548)
- IBFT Integration Testing - Local Node is proposer [\#527](https://github.com/PegaSysEng/pantheon/pull/527)
- Remove vertx from discovery tests [\#539](https://github.com/PegaSysEng/pantheon/pull/539)
- IBFT Integration testing - Round Change [\#537](https://github.com/PegaSysEng/pantheon/pull/537)
- NewRoundMessageValidator creates RoundChangeValidator with correct value [\#518](https://github.com/PegaSysEng/pantheon/pull/518)
- Remove time dependency from BlockTimer tests [\#513](https://github.com/PegaSysEng/pantheon/pull/513)
- Gradle 5.1 [\#512](https://github.com/PegaSysEng/pantheon/pull/512)
- Metrics measurement adjustment [\#511](https://github.com/PegaSysEng/pantheon/pull/511)
- Metrics export for import command. [\#509](https://github.com/PegaSysEng/pantheon/pull/509)
- IBFT Integration test framework [\#502](https://github.com/PegaSysEng/pantheon/pull/502)
- IBFT message gossiping [\#501](https://github.com/PegaSysEng/pantheon/pull/501)
- Remove non-transactional mutation from KeyValueStore [\#500](https://github.com/PegaSysEng/pantheon/pull/500)
- Ensured that the blockchain queries class handles optionals better. [\#486](https://github.com/PegaSysEng/pantheon/pull/486)
- IBFT mining acceptance test [\#483](https://github.com/PegaSysEng/pantheon/pull/483)
- Set base directory name to be lowercase in building.md [\#474](https://github.com/PegaSysEng/pantheon/pull/474) (Thanks to [Matthalp](https://github.com/Matthalp))
- Moved admin\_peers to Admin API group [\#473](https://github.com/PegaSysEng/pantheon/pull/473)
- Nodes whitelist acceptance test [\#472](https://github.com/PegaSysEng/pantheon/pull/472)
- Rework RoundChangeManagerTest to not reuse validators [\#469](https://github.com/PegaSysEng/pantheon/pull/469)
- Ignore node files to support truffle. [\#467](https://github.com/PegaSysEng/pantheon/pull/467)
- IBFT pantheon controller [\#461](https://github.com/PegaSysEng/pantheon/pull/461)
- IBFT Round to update internal state on reception of NewRound Message [\#451](https://github.com/PegaSysEng/pantheon/pull/451)
- Update RoundChangeManager correctly create its message validator [\#450](https://github.com/PegaSysEng/pantheon/pull/450)
- Use seconds for block timer time unit [\#445](https://github.com/PegaSysEng/pantheon/pull/445)
- IBFT controller and future msgs handling [\#431](https://github.com/PegaSysEng/pantheon/pull/431)
- Allow IBFT Round to be created using PreparedCert [\#429](https://github.com/PegaSysEng/pantheon/pull/429)
- Added MessageValidatorFactory [\#425](https://github.com/PegaSysEng/pantheon/pull/425)
- Inround payload [\#423](https://github.com/PegaSysEng/pantheon/pull/423)
- Updated IbftConfig Fields [\#422](https://github.com/PegaSysEng/pantheon/pull/422)
- Repair IbftBlockCreator and add tests [\#421](https://github.com/PegaSysEng/pantheon/pull/421)
- Make Besu behave as a submodule [\#419](https://github.com/PegaSysEng/pantheon/pull/419)
- Ibft Height Manager [\#418](https://github.com/PegaSysEng/pantheon/pull/418)
- Ensure bootnodes are a subset of node whitelist [\#414](https://github.com/PegaSysEng/pantheon/pull/414)
- IBFT Consensus Round Classes [\#405](https://github.com/PegaSysEng/pantheon/pull/405)
- IBFT message payload tests [\#404](https://github.com/PegaSysEng/pantheon/pull/404)
- Validate enodeurl syntax from command line [\#403](https://github.com/PegaSysEng/pantheon/pull/403)
- Update errorprone [\#401](https://github.com/PegaSysEng/pantheon/pull/401)
- IBFT round change manager [\#393](https://github.com/PegaSysEng/pantheon/pull/393)
- IBFT RoundState [\#392](https://github.com/PegaSysEng/pantheon/pull/392)
- Move Block data generator test helper to test support package [\#391](https://github.com/PegaSysEng/pantheon/pull/391)
- IBFT message tests [\#367](https://github.com/PegaSysEng/pantheon/pull/367)

## 0.8.3

### Breaking Change to JSON RPC-API

From v0.8.3, incoming HTTP requests are only accepted from hostnames specified using the `--host-whitelist` command-line option. If not specified, the default value for `--host-whitelist` is `localhost`.

If using the URL `http://127.0.0.1` to make JSON-RPC calls, use `--host-whitelist` to specify the hostname `127.0.0.1` or update the hostname to `localhost`.

If your application publishes RPC ports, specify the hostnames when starting Besu. For example:

```bash
pantheon --host-whitelist=example.com
```

Specify `*` or `all` for `--host-whitelist` to effectively disable host protection and replicate pre-v0.8.3 behavior. This is not recommended for production code.

### Bug Fixes

- Repair Clique Proposer Selection [\#339](https://github.com/PegaSysEng/pantheon/pull/339)
- High TX volume swamps block processing [\#337](https://github.com/PegaSysEng/pantheon/pull/337)
- Check if the connectFuture has completed successfully [\#293](https://github.com/PegaSysEng/pantheon/pull/293)
- Switch back to Xerial Snappy Library [\#284](https://github.com/PegaSysEng/pantheon/pull/284)
- ShortHex of 0 should be '0x0', not '0x' [\#272](https://github.com/PegaSysEng/pantheon/pull/272)
- Fix pantheon CLI default values infinite loop [\#266](https://github.com/PegaSysEng/pantheon/pull/266)

### Additions and Improvements

- Added `--nodes-whitelist` parameter to CLI and NodeWhitelistController [\#346](https://github.com/PegaSysEng/pantheon/pull/346)
- Discovery wiring for `--node-whitelist` [\#365](https://github.com/PegaSysEng/pantheon/pull/365)
- Plumb in three more metrics [\#344](https://github.com/PegaSysEng/pantheon/pull/344)
- `ProposerSelection` to support multiple IBFT implementations [\#307](https://github.com/PegaSysEng/pantheon/pull/307)
- Configuration to support IBFT original and revised [\#306](https://github.com/PegaSysEng/pantheon/pull/306)
- Added host whitelist for JSON-RPC. [**Breaking Change**](#breaking-change-to-json-rpc-api) [\#295](https://github.com/PegaSysEng/pantheon/pull/295)
- Reduce `Block creation processed cancelled` log message to debug [\#294](https://github.com/PegaSysEng/pantheon/pull/294)
- Implement iterative peer search [\#268](https://github.com/PegaSysEng/pantheon/pull/268)
- Added RLP enc/dec for PrePrepare, Commit and NewRound messages [\#200](https://github.com/PegaSysEng/pantheon/pull/200)
- IBFT block mining [\#169](https://github.com/PegaSysEng/pantheon/pull/169)
- Added `--goerli` CLI option [\#370](https://github.com/PegaSysEng/pantheon/pull/370) (Thanks to [@Nashatyrev](https://github.com/Nashatyrev))
- Begin capturing metrics to better understand Besu's behaviour [\#326](https://github.com/PegaSysEng/pantheon/pull/326)
- Documentation updates include:
   * Added Coding Conventions [\#342](https://github.com/PegaSysEng/pantheon/pull/342)
   * Reorganised [Installation documentation](https://github.com/PegaSysEng/pantheon/wiki/Installation) and added [Chocolatey installation](https://github.com/PegaSysEng/pantheon/wiki/Install-Binaries#windows-with-chocolatey) for Windows
   * Reorganised [JSON-RPC API documentation](https://github.com/PegaSysEng/pantheon/wiki/JSON-RPC-API)
   * Updated [RPC Pub/Sub API documentation](https://github.com/PegaSysEng/pantheon/wiki/RPC-PubSub)

### Technical Improvements

- Extracted non-Docker CLI parameters to picoCLI mixin. [\#323](https://github.com/PegaSysEng/pantheon/pull/323)
- IBFT preprepare to validate round matches block [\#329](https://github.com/PegaSysEng/pantheon/pull/329)
- Fix acceptance test [\#324](https://github.com/PegaSysEng/pantheon/pull/324)
- Added the `IbftFinalState` [\#385](https://github.com/PegaSysEng/pantheon/pull/385)
- Constantinople Fork Block [\#382](https://github.com/PegaSysEng/pantheon/pull/382)
- Fix `pantheon.cli.BesuCommandTest` test on Windows [\#380](https://github.com/PegaSysEng/pantheon/pull/380)
- JDK smoke testing is being configured differently now [\#374](https://github.com/PegaSysEng/pantheon/pull/374)
- Re-enable clique AT [\#373](https://github.com/PegaSysEng/pantheon/pull/373)
- Ignoring acceptance test [\#372](https://github.com/PegaSysEng/pantheon/pull/372)
- Changes to support Gradle 5.0 [\#371](https://github.com/PegaSysEng/pantheon/pull/371)
- Clique: Prevent out of turn blocks interrupt in-turn mining [\#364](https://github.com/PegaSysEng/pantheon/pull/364)
- Time all tasks [\#361](https://github.com/PegaSysEng/pantheon/pull/361)
- Rework `VoteTallyCache` to better represent purpose [\#360](https://github.com/PegaSysEng/pantheon/pull/360)
- Add an `UNKNOWN` `DisconnectReason` [\#359](https://github.com/PegaSysEng/pantheon/pull/359)
- New round validation [\#353](https://github.com/PegaSysEng/pantheon/pull/353)
- Update get validators for block hash test to start from block 1 [\#352](https://github.com/PegaSysEng/pantheon/pull/352)
- Idiomatic Builder Pattern [\#345](https://github.com/PegaSysEng/pantheon/pull/345)
- Revert `Repair Clique Proposer Selection` \#339 - Breaks Görli testnet [\#343](https://github.com/PegaSysEng/pantheon/pull/343)
- No fixed ports in tests [\#340](https://github.com/PegaSysEng/pantheon/pull/340)
- Update clique acceptance test genesis file to use correct clique property names [\#338](https://github.com/PegaSysEng/pantheon/pull/338)
- Supporting list of addresses in logs subscription [\#336](https://github.com/PegaSysEng/pantheon/pull/336)
- Render handler exception to `System.err` instead of `.out` [\#334](https://github.com/PegaSysEng/pantheon/pull/334)
- Renamed IBFT message classes [\#333](https://github.com/PegaSysEng/pantheon/pull/333)
- Add additional RLP tests [\#332](https://github.com/PegaSysEng/pantheon/pull/332)
- Downgrading spotless to 3.13.0 to fix threading issues [\#325](https://github.com/PegaSysEng/pantheon/pull/325)
- `eth_getTransactionReceipt` acceptance test [\#322](https://github.com/PegaSysEng/pantheon/pull/322)
- Upgrade vertx to 3.5.4 [\#316](https://github.com/PegaSysEng/pantheon/pull/316)
- Round change validation [\#315](https://github.com/PegaSysEng/pantheon/pull/315)
- Basic IBFT message validators [\#314](https://github.com/PegaSysEng/pantheon/pull/314)
- Minor repairs to clique block scheduling [\#308](https://github.com/PegaSysEng/pantheon/pull/308)
- Dependencies Version upgrade [\#303](https://github.com/PegaSysEng/pantheon/pull/303)
- Build multiple JVM [\#301](https://github.com/PegaSysEng/pantheon/pull/301)
- Smart contract acceptance test [\#296](https://github.com/PegaSysEng/pantheon/pull/296)
- Fixing WebSocket error response [\#292](https://github.com/PegaSysEng/pantheon/pull/292)
- Reword error messages following exceptions during mining [\#291](https://github.com/PegaSysEng/pantheon/pull/291)
- Clique acceptance tests [\#290](https://github.com/PegaSysEng/pantheon/pull/290)
- Delegate creation of additional JSON-RPC methods to the BesuController [\#289](https://github.com/PegaSysEng/pantheon/pull/289)
- Remove unnecessary `RlpInput` and `RlpOutput` classes [\#287](https://github.com/PegaSysEng/pantheon/pull/287)
- Remove `RlpUtils` [\#285](https://github.com/PegaSysEng/pantheon/pull/285)
- Enabling previously ignored acceptance tests [\#282](https://github.com/PegaSysEng/pantheon/pull/282)
- IPv6 peers [\#281](https://github.com/PegaSysEng/pantheon/pull/281)
- IPv6 Bootnode [\#280](https://github.com/PegaSysEng/pantheon/pull/280)
- Acceptance test for `getTransactionReceipt` JSON-RPC method [\#278](https://github.com/PegaSysEng/pantheon/pull/278)
- Inject `StorageProvider` into `BesuController` instances [\#259](https://github.com/PegaSysEng/pantheon/pull/259)

## 0.8.2

### Removed
 - Removed `import-blockchain` command because nothing exports to the required format yet (PR [\#223](https://github.com/PegaSysEng/pantheon/pull/223))

### Bug Fixes
 - `io.netty.util.internal.OutOfDirectMemoryError` errors by removing reference counting from network messages.
 - Log spam: endless loop in `nioEventLoopGroup` thanks to [@5chdn](https://github.com/5chdn) for reporting) (PR [#261](https://github.com/PegaSysEng/pantheon/pull/261))
 - Rinkeby import can stall with too many fragments thanks to [@steffenkux](https://github.com/steffenkux) and [@5chdn](https://github.com/5chdn) for reporting) (PR [#255](https://github.com/PegaSysEng/pantheon/pull/255))
 - Clique incorrectly used the chain ID instead of the network ID in ETH status messages (PR [#209](https://github.com/PegaSysEng/pantheon/pull/209))
 - Gradle deprecation warnings (PR [#246](https://github.com/PegaSysEng/pantheon/pull/246) with thanks to [@jvirtanen](https://github.com/jvirtanen))
 - Consensus issue on Ropsten:
    - Treat output length as a maximum length for CALL operations (PR [#236](https://github.com/PegaSysEng/pantheon/pull/236))
    - ECRec precompile should return empty instead of 32 zero bytes when the input is invalid (PR [#227](https://github.com/PegaSysEng/pantheon/pull/227))
 - File name too long error while building from source thanks to [@5chdn](https://github.com/5chdn) for reporting) (PR [#221](https://github.com/PegaSysEng/pantheon/pull/221))
 - Loop syntax in `runBesuPrivateNetwork.sh` (PR [#237](https://github.com/PegaSysEng/pantheon/pull/237) thanks to [@matt9ucci](https://github.com/matt9ucci))
 - Fix `CompressionException: Snappy decompression failed` errors thanks to [@5chdn](https://github.com/5chdn) for reporting) (PR [#274](https://github.com/PegaSysEng/pantheon/pull/274))

### Additions and Improvements
 - Added `--ropsten` command line argument to make syncing to Ropsten easier (PR [#197](https://github.com/PegaSysEng/pantheon/pull/197) with thanks to [@jvirtanen](https://github.com/jvirtanen))
 - Enabled constantinople in `--dev-mode` (PR [#256](https://github.com/PegaSysEng/pantheon/pull/256))
 - Supported Constantinople with Clique thanks to [@5chdn](https://github.com/5chdn) for reporting) (PR [#250](https://github.com/PegaSysEng/pantheon/pull/250), PR [#247](https://github.com/PegaSysEng/pantheon/pull/247))
 - Implemented `eth_chainId` JSON-RPC method (PR [#219](https://github.com/PegaSysEng/pantheon/pull/219))
 - Updated client version to be ethstats friendly (PR [#258](https://github.com/PegaSysEng/pantheon/pull/258))
 - Added `--node-private-key` option to allow nodekey file to be specified separately to data directory thanks to [@peterbroadhurst](https://github.com/peterbroadhurst) for requesting)  (PR [#234](https://github.com/PegaSysEng/pantheon/pull/234))
 - Added `--banned-nodeids` option to prevent connection to specific nodes (PR [#254](https://github.com/PegaSysEng/pantheon/pull/254))
 - Send client quitting disconnect message to peers on shutdown (PR [#253](https://github.com/PegaSysEng/pantheon/pull/253))
 - Improved error message for port conflict error (PR [#232](https://github.com/PegaSysEng/pantheon/pull/232))
 - Improved documentation by adding the following pages:
    * [Getting Started](https://github.com/PegaSysEng/pantheon/wiki/Getting-Started)
    * [Network ID and Chain ID](https://github.com/PegaSysEng/pantheon/wiki/NetworkID-And-ChainID)
    * [Node Keys](https://github.com/PegaSysEng/pantheon/wiki/Node-Keys)
    * [Networking](https://github.com/PegaSysEng/pantheon/wiki/Networking)
    * [Accounts for Testing](https://github.com/PegaSysEng/pantheon/wiki/Accounts-for-Testing)
    * [Logging](https://github.com/PegaSysEng/pantheon/wiki/Logging)
    * [Proof of Authority](https://github.com/PegaSysEng/pantheon/wiki/Proof-of-Authority)
    * [Passing JVM Options](https://github.com/PegaSysEng/pantheon/wiki/Passing-JVM-Options)


 ### Technical Improvements
 - Upgraded Ethereum reference tests to 6.0 beta 2. (thanks to [@jvirtanen](https://github.com/jvirtanen) for the initial upgrade to beta 1)
 - Set Java compiler default encoding to UTF-8 (PR [#238](https://github.com/PegaSysEng/pantheon/pull/238) thanks to [@matt9ucci](https://github.com/matt9ucci))
 - Removed duplicate code defining default JSON-RPC APIs (PR [#218](https://github.com/PegaSysEng/pantheon/pull/218) thanks to [@matt9ucci](https://github.com/matt9ucci))
 - Improved code for parsing config (PRs [#208](https://github.com/PegaSysEng/pantheon/pull/208), [#209](https://github.com/PegaSysEng/pantheon/pull/209))
 - Use `java.time.Clock` in favour of a custom Clock interface (PR [#220](https://github.com/PegaSysEng/pantheon/pull/220))
 - Improve modularity of storage systems (PR [#211](https://github.com/PegaSysEng/pantheon/pull/211), [#207](https://github.com/PegaSysEng/pantheon/pull/207))
 - Treat JavaDoc warnings as errors (PR [#171](https://github.com/PegaSysEng/pantheon/pull/171))
 - Add benchmark for `BlockHashOperation `as a template for benchmarking other EVM operations (PR [#203](https://github.com/PegaSysEng/pantheon/pull/203))
 - Added unit tests for `EthBlockNumber` (PR [#195](https://github.com/PegaSysEng/pantheon/pull/195) thanks to [@jvirtanen](https://github.com/jvirtanen))
 - Code style improvements (PR [#196](https://github.com/PegaSysEng/pantheon/pull/196) thanks to [@jvirtanen](https://github.com/jvirtanen))
 - Added unit tests for `Web3ClientVersion` (PR [#194](https://github.com/PegaSysEng/pantheon/pull/194) with thanks to [@jvirtanen](https://github.com/jvirtanen))
 - Removed RLPUtils from `RawBlockIterator` (PR [#179](https://github.com/PegaSysEng/pantheon/pull/179))
 - Replace the JNI based snappy library with a pure-Java version (PR [#257](https://github.com/PegaSysEng/pantheon/pull/257))<|MERGE_RESOLUTION|>--- conflicted
+++ resolved
@@ -3,12 +3,9 @@
 ## 22.7.1
 
 ### Additions and Improvements
-<<<<<<< HEAD
 - Do not require a minimum block height when downloading headers or blocks [#3911](https://github.com/hyperledger/besu/pull/3911)
 - When on PoS the head can be only be updated by ForkchoiceUpdate [#3994](https://github.com/hyperledger/besu/pull/3994)
-=======
 - Version information available in metrics [#3997](https://github.com/hyperledger/besu/pull/3997)
->>>>>>> 645fdd08
 
 ### Bug Fixes
 - Fixed a snapsync issue that can sometimes block the healing step [#3920](https://github.com/hyperledger/besu/pull/3920)
