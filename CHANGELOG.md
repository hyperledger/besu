--- conflicted
+++ resolved
@@ -21,11 +21,8 @@
 - Remove some log statements that are keeping some objects live in heap for a long time, to reduce the amount of memory required during initial sync [#4705](https://github.com/hyperledger/besu/pull/4705)
 - Add field `type` to Transaction receipt object (eth_getTransactionReceipt) [#4505](https://github.com/hyperledger/besu/issues/4505)
 - Print an overview of configuration and system information at startup [#4451](https://github.com/hyperledger/besu/pull/4451)
-<<<<<<< HEAD
+- Do not send new payloads to backward sync if initial sync is in progress [#4720](https://github.com/hyperledger/besu/issues/4720)
 - Add chain data pruning feature with three experimental CLI options: `--Xchain-data-pruning-enabled`, `--Xchain-data-pruning-blocks-retained` and `--Xchain-data-pruning-frequency` [#4686](https://github.com/hyperledger/besu/pull/4686)
-=======
-- Do not send new payloads to backward sync if initial sync is in progress [#4720](https://github.com/hyperledger/besu/issues/4720)
->>>>>>> 2ee204cb
 
 ### Bug Fixes
 - Restore updating chain head and finalized block during backward sync [#4718](https://github.com/hyperledger/besu/pull/4718)
