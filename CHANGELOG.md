# Changelog

## Breaking change upcoming in v1.5

To maintain best security practices, we're changing the `user:group` on the Docker container to `besu`.

What this means for you:

* If you are running Besu as a binary, there is no impact.
* If you are running Besu as a Docker container *and* have a volume mount for data,  ensure that the 
permissions on the directory allow other users and groups to r/w. Ideally this should be set to
`besu:besu` as the owner.

Note that the `besu` user only exists within the container not outside it. The same user ID may match
a different user outside the image.

If you’re mounting local folders, it is best to set the user via the Docker `—user` argument. Use the
UID because the username may not exist inside the docker container. Ensure the directory being mounted
is owned by that user.

<<<<<<< HEAD
The NAT manager's `MANUAL` method has been removed. It is now necessary to use the `NONE` method which has the same behavior. [\#1041](https://github.com/hyperledger/besu/pull/1041)

=======
### Fast Sync by Default for Named Networks
The default sync mode for named permissionless networks, such as the Ethereum mainnet and testnets is now FAST.
The default is unchanged for private networks.
This default is what most users want when they are syncing but if you want to full sync, you can still do so with `--sync-mode=FULL`
>>>>>>> 22a08fcb

## Upcoming 1.5 release 

The [1.5 release](docs/1_5_Upgrade.md) is scheduled for early July. 

## 1.4.6

### Additions and Improvements

- Print node address on startup. [\#938](https://github.com/hyperledger/besu/pull/938)
- Transaction pool: price bump replacement mechanism configurable through CLI. [\#928](https://github.com/hyperledger/besu/pull/928) [\#930](https://github.com/hyperledger/besu/pull/930)

### Bug Fixes

- Added timeout to queries. [\#986](https://github.com/hyperledger/besu/pull/986)
- Fixed issue where networks using onchain permissioning could stall when the bootnodes were not validators. [\#969](https://github.com/hyperledger/besu/pull/969)
- Update getForks method to ignore ClassicForkBlock chain parameter to fix issue with ETC syncing. [\#1014](https://github.com/hyperledger/besu/pull/1014)

### Known Issues 

Known issues are open issues categorized as [Very High or High impact](https://wiki.hyperledger.org/display/BESU/Defect+Prioritisation+Policy).

#### Previously identified known issues
 
- [Scope of logs query causing Besu to hang](KNOWN_ISSUES.md#scope-of-logs-query-causing-besu-to-hang)
- [Eth/65 loses peers](KNOWN_ISSUES.md#eth65-loses-peers)
- [Fast sync when running Besu on cloud providers](KNOWN_ISSUES.md#fast-sync-when-running-besu-on-cloud-providers)
- [Privacy users with private transactions created using v1.3.4 or earlier](KNOWN_ISSUES.md#privacy-users-with-private-transactions-created-using-v134-or-earlier)

## 1.4.5

### Additions and Improvements

- Implemented WebSocket logs subscription for private contracts (`priv_subscribe`/`priv_unsubscribe`) [\#762](https://github.com/hyperledger/besu/pull/762)
- Introduced SecurityModule plugin API. This allows use of a different security module as a plugin to 
  provide cryptographic function that can be used by NodeKey (such as sign, ECDHKeyAgreement etc.). KeyPairSecurityModule
  is registered and used by default. The CLI option `--security-module=<name> (defaults to localfile)` can be used 
  to identify the security module plugin name to use instead. [\#713](https://github.com/hyperledger/besu/pull/713)
- Several testing related changes to improve compatibility with [Hive](https://hivetests.ethdevops.io/) and Retesteth. 
  [\#806](https://github.com/hyperledger/besu/pull/806) and [#845](https://github.com/hyperledger/besu/pull/845)
- Native libraries for secp256k1 and Altbn128 encryption are enabled by default.  To disable these libraries use 
  `--Xsecp256k1-native-enabled=false` and `--Xaltbn128-native-enabled=false`. [\#775](https://github.com/hyperledger/besu/pull/775)

### Bug Fixes

- Fixed `eth_estimateGas` JSON RPC so it no longer returns gas estimates that are too low. [\#842](https://github.com/hyperledger/besu/pull/842) 
- Full help not displayed unless explicitly requested. [\#437](https://github.com/hyperledger/besu/pull/437)
- Compatibility with undocumented Geth `eth_subscribe` fields. [\#654](https://github.com/hyperledger/besu/pull/654)
- Current block number included as part of `eth_getWork` response. [\#849](https://github.com/hyperledger/besu/pull/849) 

### Known Issues 

Known issues are open issues categorized as [Very High or High impact](https://wiki.hyperledger.org/display/BESU/Defect+Prioritisation+Policy).

#### New known issues 

* Scope of logs query causing Besu to crash. [\#944](https://github.com/hyperledger/besu/pull/944) 

Workaround - Limit the number of blocks queried by each `eth_getLogs` call. 

#### Previously identified known issues

- [`Intrinsic gas exceeds gas limit` returned when calling `delete mapping[addr]` or `mapping[addr] = 0`](KNOWN_ISSUES.md#intrinsic-gas-exceeds-gas-limit)
- [Eth/65 not backwards compatible](KNOWN_ISSUES.md#eth65-not-backwards-compatible)
- [Error full syncing with pruning](KNOWN_ISSUES.md#error-full-syncing-with-pruning)
- [Fast sync when running Besu on cloud providers](KNOWN_ISSUES.md#fast-sync-when-running-besu-on-cloud-providers)
- [Bootnodes must be validators when using onchain permissioning](KNOWN_ISSUES.md#bootnodes-must-be-validators-when-using-onchain-permissioning)
- [Privacy users with private transactions created using v1.3.4 or earlier](KNOWN_ISSUES.md#privacy-users-with-private-transactions-created-using-v134-or-earlier)

## 1.4.4

### Additions and Improvements

- Implemented [`priv_getLogs`](https://besu.hyperledger.org/en/latest/Reference/API-Methods/#priv_getlogs). [\#686](https://github.com/hyperledger/besu/pull/686)
- Implemented private contract log filters including JSON-RPC methods to interact with private filters. [\#735](https://github.com/hyperledger/besu/pull/735)
- Implemented EIP-2315: Simple Subroutines for the EVM [\#717](https://github.com/hyperledger/besu/pull/717)
- Implemented Splunk logging. [\#725](https://github.com/hyperledger/besu/pull/725)
- Implemented optional native library encryption. [\#675](https://github.com/hyperledger/besu/pull/675).  To enable add `--Xsecp256k1-native-enabled` (for transaciton signatures) and/or `--Xaltbn128-native-enabled` (for altbn128 precomiled contracts) as command line options. 

### Bug Fixes 

- Flag added to toggle `eth/65` off by default. `eth/65` will remain toggled off by default until 
a fix is completed for the [eth/65 known issue](KNOWN_ISSUES.md). [\#741](https://github.com/hyperledger/besu/pull/741)
- Resolve crashing NAT detectors on GKE. [\#731](https://github.com/hyperledger/besu/pull/731) fixes [\#507](https://github.com/hyperledger/besu/issues/507). 
[Besu-Kubernetes Readme](https://github.com/PegaSysEng/besu-kubernetes/blob/master/README.md#network-topology-and-high-availability-requirements) 
updated to reflect changes.  
- Deal with quick service start failures [\#714](https://github.com/hyperledger/besu/pull/714) fixes [\#662](https://github.com/hyperledger/besu/issues/662) 

### Known Issues 

Known issues are open issues categorized as [Very High or High impact](https://wiki.hyperledger.org/display/BESU/Defect+Prioritisation+Policy).

#### New known issues

- `Intrinsic gas exceeds gas limit` returned when calling `delete mapping[addr]` or `mapping[addr] = 0` [\#696](https://github.com/hyperledger/besu/issues/696)

Calling delete and set to 0 Solidity mapping in Solidity fail.

#### Previously identified known issues

- [Eth/65 not backwards compatible](KNOWN_ISSUES.md#eth65-not-backwards-compatible)
- [Error full syncing with pruning](KNOWN_ISSUES.md#error-full-syncing-with-pruning)
- [Fast sync when running Besu on cloud providers](KNOWN_ISSUES.md#fast-sync-when-running-besu-on-cloud-providers)
- [Bootnodes must be validators when using onchain permissioning](KNOWN_ISSUES.md#bootnodes-must-be-validators-when-using-onchain-permissioning)
- [Privacy users with private transactions created using v1.3.4 or earlier](KNOWN_ISSUES.md#privacy-users-with-private-transactions-created-using-v134-or-earlier)

## 1.4.3

### Issues identified with 1.4.3 release 

The `eth/65` change is not [backwards compatible](https://github.com/hyperledger/besu/issues/723). 
This has the following impact: 
* In a private network, nodes using the 1.4.3 client cannot interact with nodes using 1.4.2 or earlier
clients. 
* On mainnet, synchronizing eventually stalls.   

Workaround -> revert to v1.4.2. 

A [fix](https://github.com/hyperledger/besu/pull/732) is currently [being tested](https://github.com/hyperledger/besu/pull/733). 

### Critical Issue for Privacy Users 

A critical issue for privacy users with private transactions created using Hyperledger Besu v1.3.4 
or earlier has been identified. If you have a network with private transaction created using v1.3.4 
or earlier, please read the following and take the appropriate steps: 
https://wiki.hyperledger.org/display/BESU/Critical+Issue+for+Privacy+Users 

### Additions and Improvements

- Added `eth/65` support. [\#608](https://github.com/hyperledger/besu/pull/608)
- Added block added and block reorg events. Added revert reason to block added transactions. [\#637](https://github.com/hyperledger/besu/pull/637)

### Deprecated 

- Private Transaction `hash` field and `getHash()` method have been deprecated. They will be removed 
in 1.5.0 release. [\#639](https://github.com/hyperledger/besu/pull/639)

### Known Issues 

#### Fast sync when running Besu on cloud providers  

A known [RocksDB issue](https://github.com/facebook/rocksdb/issues/6435) causes fast sync to fail 
when running Besu on certain cloud providers. The following error is displayed repeatedly: 

```
...
EthScheduler-Services-1 (importBlock) | ERROR | PipelineChainDownloader | Chain download failed. Restarting after short delay.
java.util.concurrent.CompletionException: org.hyperledger.besu.plugin.services.exception.StorageException: org.rocksdb.RocksDBException: block checksum mismatch:
....
```

This behaviour has been seen on AWS and Digital Ocean. 

Workaround -> On AWS, a full restart of the AWS VM is required to restart the fast sync. 

Fast sync is not currently supported on Digital Ocean. We are investigating options to 
[add support for fast sync on Digital Ocean](https://github.com/hyperledger/besu/issues/591). 

#### Error full syncing with pruning

- Error syncing with mainnet on Besu 1.3.7 node - MerkleTrieException [\#580](https://github.com/hyperledger/besu/issues/580)
The associated error is `Unable to load trie node value for hash` and is caused by the combination of
full sync and pruning.

Workarounds:
1. Explicitly disable pruning using `--pruning-enabled=false` when using fast sync.
2. If the `MerkleTrieException` occurs, delete the database and resync.

A fix for this issue is being actively worked on.

#### Fast sync reverting to full sync 

In some cases of FastSyncException, fast sync reverts back to a full sync before having reached the 
pivot block. [\#683](https://github.com/hyperledger/besu/issues/683)

Workaround -> To re-attempt fast syncing rather than continue full syncing, stop Besu, delete your 
database, and start again.

#### Bootnodes must be validators when using onchain permissioning

- Onchain permissioning nodes can't peer when using a non-validator bootnode [\#528](https://github.com/hyperledger/besu/issues/528)

Workaround -> When using onchain permissioning, ensure bootnodes are also validators. 


## 1.4.2

### Additions and Improvements

- Added `trace_block` JSON RPC API [\#449](https://github.com/hyperledger/besu/pull/449)
- Added `pulledStates` and `knownStates` to the EthQL `syncing` query and `eth_syncing` JSON-RPC api [\#565](https://github.com/hyperledger/besu/pull/565)

### Bug Fixes

- Fixed file parsing behaviour for privacy enclave keystore password file [\#554](https://github.com/hyperledger/besu/pull/554) (thanks to [magooster](https://github.com/magooster))
- Fixed known issue with being unable to re-add members to onchain privacy groups [\#471](https://github.com/hyperledger/besu/pull/471)

### Updated Early Access Features 

* [Onchain privacy groups](https://besu.hyperledger.org/en/latest/Concepts/Privacy/Onchain-PrivacyGroups/) with add and remove members. Known issue resolved (see above).
* [TRACE API](https://besu.hyperledger.org/en/latest/Reference/API-Methods/#trace-methods) now includes `trace_block`, `trace_replayBlockTransactions`, and `trace_transaction`. 
Fixed some issues on the trace replay block transactions API [\#522](https://github.com/hyperledger/besu/pull/522). 

### Known Issues 

#### Fast sync defaulting to full sync

-  When fast sync cannot find enough valid peers rapidly enough, Besu defaults to full sync.

Workarounds:
1. To re-attempt fast syncing rather than continue full syncing, stop Besu, delete your database,
and start again.
2. When fast syncing, explicitly disable pruning using `--pruning-enabled=false` to reduce the likelihood
of encountering the pruning bug.

A fix to remove the default to full sync is [in progress](https://github.com/hyperledger/besu/pull/427)
is being actively worked on.

#### Error full syncing with pruning

- Error syncing with mainnet on Besu 1.3.7 node - MerkleTrieException [\#BESU-160](https://jira.hyperledger.org/browse/BESU-160)
The associated error is `Unable to load trie node value for hash` and is caused by the combination of
full sync and pruning.

Workarounds:
1. Explicitly disable pruning using `--pruning-enabled=false` when using fast sync.
2. If the `MerkleTrieException` occurs, delete the database and resync.

A fix for this issue is being actively worked on.

#### Bootnodes must be validators when using onchain permissioning

- Onchain permissioning nodes can't peer when using a non-validator bootnode [\#BESU-181](https://jira.hyperledger.org/browse/BESU-181)

Workaround -> When using onchain permissioning, ensure bootnodes are also validators. 

## 1.4.1

### Additions and Improvements 

- Added priv_getCode [\#250](https://github.com/hyperledger/besu/pull/408). Gets the bytecode associated with a private address.
- Added `trace_transaction` JSON RPC API [\#441](https://github.com/hyperledger/besu/pull/441)
- Removed -X unstable prefix for pruning options (`--pruning-blocks-retained`, `--pruning-block-confirmations`) [\#440](https://github.com/hyperledger/besu/pull/440)
- Implemented [ECIP-1088](https://ecips.ethereumclassic.org/ECIPs/ecip-1088): Phoenix EVM and Protocol upgrades. [\#434](https://github.com/hyperledger/besu/pull/434)

### Bug Fixes

- [BESU-25](https://jira.hyperledger.org/browse/BESU-25) Use v5 Devp2p when pinging [\#392](https://github.com/hyperledger/besu/pull/392)
- Fixed a bug to manage concurrent access to cache files [\#438](https://github.com/hyperledger/besu/pull/438)
- Fixed configuration file bug: `pruning-blocks-retained` now accepts an integer in the config [\#440](https://github.com/hyperledger/besu/pull/440)
- Specifying RPC credentials file should not force RPC Authentication to be enabled [\#454](https://github.com/hyperledger/besu/pull/454) 
- Enhanced estimateGas messages [\#436](https://github.com/hyperledger/besu/pull/436). When a estimateGas request fails a validation check, an improved error message is returned in the response.

### Early Access Features

Early access features are available features that are not recommended for production networks and may
have unstable interfaces.

* [Onchain privacy groups](https://besu.hyperledger.org/en/latest/Concepts/Privacy/Onchain-PrivacyGroups/) with add and remove members. 
  Not being able to to re-add a member to an onchain privacy group is a [known issue](https://github.com/hyperledger/besu/issues/455) 
  with the add and remove functionality. 

### Known Issues 

#### Fast sync defaulting to full sync

-  When fast sync cannot find enough valid peers rapidly enough, Besu defaults to full sync.

Workarounds:
1. To re-attempt fast syncing rather than continue full syncing, stop Besu, delete your database,
and start again.
2. When fast syncing, explicitly disable pruning using `--pruning-enabled=false` to reduce the likelihood
of encountering the pruning bug.

A fix to remove the default to full sync is [in progress](https://github.com/hyperledger/besu/pull/427)
and is planned for inclusion in v1.4.1.

#### Error full syncing with pruning

- Error syncing with mainnet on Besu 1.3.7 node - MerkleTrieException [\#BESU-160](https://jira.hyperledger.org/browse/BESU-160)
The associated error is `Unable to load trie node value for hash` and is caused by the combination of
full sync and pruning.

Workarounds:
1. Explicitly disable pruning using `--pruning-enabled=false` when using fast sync.
2. If the `MerkleTrieException` occurs, delete the database and resync.

Investigation of this issue is in progress and a fix is targeted for v1.4.1.

#### Bootnodes must be validators when using onchain permissioning

- Onchain permissioning nodes can't peer when using a non-validator bootnode [\#BESU-181](https://jira.hyperledger.org/browse/BESU-181)

Workaround -> When using onchain permissioning, ensure bootnodes are also validators. 

## 1.4.0

### Private State Migration

Hyperledger Besu v1.4 implements a new data structure for private state storage that is not backwards compatible.
A migration will be performed when starting v1.4 for the first time to reprocess existing private transactions
and re-create the private state data in the v1.4 format.

If you have existing private transactions, see [migration details](docs/Private-Txns-Migration.md).

### Additions and Improvements

* [TLS support](https://besu.hyperledger.org/en/latest/Concepts/TLS/) to secure client and server communication.

* [Multi-tenancy](https://besu.hyperledger.org/en/latest/Concepts/Privacy/Multi-Tenancy/) to enable multiple participants to use the same Besu and Orion node.

* [Plugin APIs](https://besu.hyperledger.org/en/latest/Concepts/Plugins/) to enable building of Java plugins to extend Hyperledger Besu.

* Support for additional [NAT methods](https://besu.hyperledger.org/en/latest/HowTo/Find-and-Connect/Specifying-NAT/).

* Added [`priv_call`](https://besu.hyperledger.org/en/latest/Reference/API-Methods/#priv_call) which invokes
a private contract function locally and does not change the private state.

* Besu has moved from an internal Bytes library to the [Apache Tuweni](https://tuweni.apache.org/) Bytes library.  
This includes using the library in the Plugins API interfaces. [#295](https://github.com/hyperledger/besu/pull/295) and [#215](https://github.com/hyperledger/besu/pull/215)

### Early Access Features

Early access features are available features that are not recommended for production networks and may
have unstable interfaces.

* [Reorg compatible privacy](https://besu.hyperledger.org/en/latest/Concepts/Privacy/Privacy-Overview/#reorg-compatible-privacy)
to enable private transactions on networks using consensus mechanisms that fork.

* [Tracing API](https://besu.hyperledger.org/en/latest/Concepts/Transactions/Trace-Types) to obtain detailed information about transaction processing.

### Bug Fixes

See RC and Beta sections below.

### Known Issues

#### Fast sync defaulting to full sync

-  When fast sync cannot find enough valid peers rapidly enough, Besu defaults to full sync.

Workarounds:
1. To re-attempt fast syncing rather than continue full syncing, stop Besu, delete your database,
and start again.
2. When fast syncing, explicitly disable pruning using `--pruning-enabled=false` to reduce the likelihood
of encountering the pruning bug.

A fix to remove the default to full sync is [in progress](https://github.com/hyperledger/besu/pull/427)
and is planned for inclusion in v1.4.1.

#### Error full syncing with pruning

- Error syncing with mainnet on Besu 1.3.7 node - MerkleTrieException [\#BESU-160](https://jira.hyperledger.org/browse/BESU-160)
The associated error is `Unable to load trie node value for hash` and is caused by the combination of
full sync and pruning.

Workarounds:
1. Explicitly disable pruning using `--pruning-enabled=false` when using fast sync.
2. If the `MerkleTrieException` occurs, delete the database and resync.

Investigation of this issue is in progress and a fix is targeted for v1.4.1.

#### Bootnodes must be validators when using onchain permissioning

- Onchain permissioning nodes can't peer when using a non-validator bootnode [\#BESU-181](https://jira.hyperledger.org/browse/BESU-181)

Workaround -> When using onchain permissioning, ensure bootnodes are also validators. 


## 1.4.0 RC-2

### Private State Migration
Hyperledger Besu v1.4 implements a new data structure for private state storage that is not backwards compatible.
A migration will be performed when starting v1.4 for the first time to reprocess existing private transactions
and re-create the private state data in the v1.4 format.
If you have existing private transactions, see [migration details](docs/Private-Txns-Migration.md).

## 1.4.0 RC-1

### Additions and Improvements

- New`trace_replayBlockTransactions` JSON-RPC API

This can be enabled using the `--rpc-http-api TRACE` CLI flag.  There are some philosophical differences between Besu and other implementations that are outlined in [trace_rpc_apis](docs/trace_rpc_apis.md).

- Ability to automatically detect Docker NAT settings from inside the conainter.

The default NAT method (AUTO) can detect this so no user intervention is required to enable this.

- Added [Multi-tenancy](https://besu.hyperledger.org/en/latest/Concepts/Privacy/Multi-Tenancy/) support which allows multiple participants to use the same Besu node for private transactions.

- Added TLS support for communication with privacy enclave

### Bug Fixes

- Private transactions are now validated before sent to the enclave [\#356](https://github.com/hyperledger/besu/pull/356)

### Known Bugs

- Error syncing with mainnet on Besu 1.3.7 node - MerkleTrieException [\#BESU-160](https://jira.hyperledger.org/browse/BESU-160)

Workaround -> Don't enable pruning when syncing to mainnet.

- Onchain permissioning nodes can't peer when using a non-validator bootnode [\#BESU-181](https://jira.hyperledger.org/browse/BESU-181)

Workaround -> When using onchain permissioning, ensure bootnodes are also validators.

## 1.4 Beta 3

### Additions and Improvements

- CLI option to enable TLS client auth for JSON-RPC HTTP [\#340](https://github.com/hyperledger/besu/pull/340)

Added CLI options to enable TLS client authentication and trusting client certificates:
~~~
--rpc-http-tls-client-auth-enabled - Enable TLS client authentication for the JSON-RPC HTTP service (default: false)
--rpc-http-tls-known-clients-file - Path to file containing client's certificate common name and fingerprint for client authentication.
--rpc-http-tls-ca-clients-enabled - Enable to accept clients certificate signed by a valid CA for client authentication (default: false)
~~~
If client-auth is enabled, user must either enable CA signed clients OR provide a known-clients file. An error is reported
if both CA signed clients is disabled and known-clients file is not specified.

- Stable Plugins APIs [\#346](https://github.com/hyperledger/besu/pull/346)

The `BesuEvents` service and related `data` package have been marked as a stable plugin API.

### Bug Fixes

- Return missing signers from getSignerMetrics [\#343](https://github.com/hyperledger/besu/pull/)

### Experimental Features

- Experimental support for `trace_replayBlockTransactions` - multiple PRs

Added support for the `trace_replayBlockTransactions` JSON-RPC call. To enable this API add
`TRACE` to the `rpc-http-api` options (for example,  `--rpc-http-api TRACE` on the command line).

This is not a production ready API.  There are known bugs relating to traced memory from calls and
returns, and the gas calculation reported in the flat traces does not always match up with the
correct gas calculated for consensus.

## 1.4 Beta 2

### Additions and Improvements

- Enable TLS for JSON-RPC HTTP Service [\#253](https://github.com/hyperledger/besu/pull/253)

Exposes new command line parameters to enable TLS on Ethereum JSON-RPC HTTP interface to allow clients like EthSigner to connect via TLS:
`--rpc-http-tls-enabled=true`
(Optional - Only required if `--rpc-http-enabled` is set to true) Set to `true` to enable TLS. False by default.
`--rpc-http-tls-keystore-file="/path/to/cert.pfx"`
(Must be specified if TLS is enabled) Path to PKCS12 format key store which contains server's certificate and it's private key
`--rpc-http-tls-keystore-password-file="/path/to/cert.passwd"`
(Must be specified if TLS is enabled) Path to the text file containing password for unlocking key store.
`--rpc-http-tls-known-clients-file="/path/to/rpc_tls_clients.txt"`
(Optional) Path to a plain text file containing space separated client’s certificate’s common name and its sha-256 fingerprints when
they are not signed by a known CA. The presence of this file (even empty) enables TLS client authentication. That is, the client
presents the certificate to server on TLS handshake and server establishes that the client certificate is either signed by a
proper/known CA. Otherwise, server trusts client certificate by reading the sha-256 fingerprint from known clients file specified above.

The format of the file is (as an example):
`localhost DF:65:B8:02:08:5E:91:82:0F:91:F5:1C:96:56:92:C4:1A:F6:C6:27:FD:6C:FC:31:F2:BB:90:17:22:59:5B:50`

### Bug Fixes

- TotalDifficulty is a BigInteger [\#253](https://github.com/hyperledger/besu/pull/253).
  Don't try and cast total difficulty down to a long because it will overflow long in a reasonable timeframe.

## 1.4 Beta 1

### Additions and Improvements

- Besu has moved from an internal Bytes library to the [Apache Tuweni](https://tuweni.apache.org/) Bytes library.  This includes using the library in the Plugins API interfaces. [#295](https://github.com/hyperledger/besu/pull/295) and [#215](https://github.com/hyperledger/besu/pull/215)
- Besu stops processing blocks if Orion is unavailable [\#253](https://github.com/hyperledger/besu/pull/253)
- Added priv_call [\#250](https://github.com/hyperledger/besu/pull/250).  Invokes a private contract function locally and does not change the private state.
- Support for [EIP-2124](https://github.com/ethereum/EIPs/blob/master/EIPS/eip-2124.md), which results in faster peer discovery [\#156](https://github.com/hyperledger/besu/pull/156)

## 1.3.8

### Additions and Improvements

- `admin_generateLogBloomCache` JSON-RPC API to generate a cache of the block bloombits that improves performance for log queries [\#262](https://github.com/hyperledger/besu/pull/262)

## Critical Fix in 1.3.7

1.3.7 includes a critical fix for Ethereum MainNet users and the Muir Glacier upgrade. We recommend users of Ethereum public networks
(MainNet, Ropsten, Rinkeby, and Goerli) upgrade immediately. This upgrade is also strongly recommended for users of private networks.

For more details, see [Hyperledger Besu Wiki](https://wiki.hyperledger.org/display/BESU/Mainnet+Consensus+Bug+Identified+and+Resolved+in+Hyperledger+Besu).

## Muir Glacier Compatibility

For compatibility with Ethereum Muir Glacier upgrade, use v1.3.7 or later.

## ETC Agharta Compatibility

For compatibility with ETC Agharta upgrade, use 1.3.7 or later.

### 1.3.7

### Additions and Improvements

- Hard Fork Support: Configures the Agharta activation block for the ETC MainNet configuration [\#251](https://github.com/hyperledger/besu/pull/251) (thanks to [soc1c](https://github.com/soc1c))
- `operator generate-log-bloom-cache` command line option to generate a cache of the block bloombits that improves performance for log queries  [\#245](https://github.com/hyperledger/besu/pull/245)

### Bug Fixes

- Resolves a Mainnet consensus issue [\#254](https://github.com/hyperledger/besu/pull/254)

### New Maintainer

[Edward Mack](https://github.com/hyperledger/besu/commits?author=edwardmack) added as a [new maintainer](https://github.com/hyperledger/besu/pull/219).

### 1.3.6

### Additions and Improvements

- Performance improvements:
  * Multithread Websockets to increase throughput [\#231](https://github.com/hyperledger/besu/pull/231)
  * NewBlockHeaders performance improvement [\#230](https://github.com/hyperledger/besu/pull/230)
- EIP2384 - Ice Age Adustment around Istanbul [\#211](https://github.com/hyperledger/besu/pull/211)
- Documentation updates include:
  * [Configuring mining using the Stratum protocol](https://besu.hyperledger.org/en/latest/HowTo/Configure/Configure-Mining/)
  * [ETC network command line options](https://besu.hyperledger.org/en/latest/Reference/CLI/CLI-Syntax/#network)
- Hard Fork Support:
   * MuirGlacier for Ethereum Mainnet and Ropsten Testnet
   * Agharta for Kotti and Mordor Testnets

### Bug Fixes

- [\#210](https://github.com/hyperledger/besu/pull/210) fixes WebSocket frames handling
  User impact: PING/PONG frames handling in Websocket services was not implemented

### 1.3.5

### Additions and Improvements

- Log Event Streaming for Plugin API [\#186](https://github.com/hyperledger/besu/pull/186)
- Allow use a external JWT public key in authenticated APIs [\#183](https://github.com/hyperledger/besu/pull/183)
- ETC Configuration, classic fork peer validator [\#176](https://github.com/hyperledger/besu/pull/176) (thanks to [edwardmack](https://github.com/edwardmack))
- Allow IBFT validators to be changed at a given block [\#173](https://github.com/hyperledger/besu/pull/173)
- Support external mining using Stratum [\#140](https://github.com/hyperledger/besu/pull/140) (thanks to [atoulme](https://github.com/atoulme))
- Add more fields to private transaction receipt [\#85](https://github.com/hyperledger/besu/pull/85) (thanks to [josh-richardson](https://github.com/josh-richardson))
- [Pruning documentation](https://besu.hyperledger.org/en/latest/Concepts/Pruning/)

### Technical Improvements

- ETC - Cleanup [\#201](https://github.com/hyperledger/besu/pull/201) (thanks to [GregTheGreek](https://github.com/GregTheGreek))
- User specific enclave public key configuration in auth file [\#196](https://github.com/hyperledger/besu/pull/196)
- Change CustomForks -\> Transitions [\#193](https://github.com/hyperledger/besu/pull/193)
- Pass identity information into RpcMethod from Http Service [\#189](https://github.com/hyperledger/besu/pull/189)
- Remove the use of JsonRpcParameters from RpcMethods [\#188](https://github.com/hyperledger/besu/pull/188)
- Repaired Metrics name collision between Privacy and RocksDB [\#187](https://github.com/hyperledger/besu/pull/187)
- Multi-Tenancy: Do not specify a public key anymore when requesting a … [\#185](https://github.com/hyperledger/besu/pull/185)
- Updates to circle building acceptance tests [\#184](https://github.com/hyperledger/besu/pull/184)
- Move Apache Tuweni dependency to official release [\#181](https://github.com/hyperledger/besu/pull/181) (thanks to [atoulme](https://github.com/atoulme))
- Update Gradle to 6.0, support Java 13 [\#180](https://github.com/hyperledger/besu/pull/180)
- ETC Atlantis fork [\#179](https://github.com/hyperledger/besu/pull/179) (thanks to [edwardmack](https://github.com/edwardmack))
- ETC Gotham Fork [\#178](https://github.com/hyperledger/besu/pull/178) (thanks to [edwardmack](https://github.com/edwardmack))
- ETC DieHard fork support [\#177](https://github.com/hyperledger/besu/pull/177) (thanks to [edwardmack](https://github.com/edwardmack))
- Remove 'parentHash', 'number' and 'gasUsed' fields from the genesis d… [\#175](https://github.com/hyperledger/besu/pull/175) (thanks to [SweeXordious](https://github.com/SweeXordious))
- Enable pruning by default for fast sync and validate conflicts with privacy [\#172](https://github.com/hyperledger/besu/pull/172)
- Update RocksDB [\#170](https://github.com/hyperledger/besu/pull/170)
- Vpdate ver to 1.3.5-snapshot [\#169](https://github.com/hyperledger/besu/pull/169)
- Added PoaQueryService method that returns local node signer… [\#163](https://github.com/hyperledger/besu/pull/163)
- Add versioning to privacy storage [\#149](https://github.com/hyperledger/besu/pull/149)
- Update reference tests [\#139](https://github.com/hyperledger/besu/pull/139)

### 1.3.4

- Reverted _Enable pruning by default for fast sync (#135)_ [\#164](https://github.com/hyperledger/besu/pull/164)

### 1.3.3

### Technical Improvements

- Add --identity flag for client identification in node browsers [\#150](https://github.com/hyperledger/besu/pull/150)
- Istanbul Mainnet Block [\#145](https://github.com/hyperledger/besu/pull/150)
- Add priv\_getEeaTransactionCount [\#110](https://github.com/hyperledger/besu/pull/110)

### Additions and Improvements

- Redesign of how JsonRpcMethods are created [\#159](https://github.com/hyperledger/besu/pull/159)
- Moving JsonRpcMethods classes into the same package, prior to refactor [\#154](https://github.com/hyperledger/besu/pull/154)
- Reflect default logging in CLI help [\#148](https://github.com/hyperledger/besu/pull/148)
- Handle zero port better in NAT [\#147](https://github.com/hyperledger/besu/pull/147)
- Rework how filter and log query parameters are created/used [\#146](https://github.com/hyperledger/besu/pull/146)
- Don't generate shutdown tasks in controller [\#141](https://github.com/hyperledger/besu/pull/141)
- Ibft queries [\#138](https://github.com/hyperledger/besu/pull/138)
- Enable pruning by default for fast sync [\#135](https://github.com/hyperledger/besu/pull/135)
- Ensure spotless runs in CI [\#132](https://github.com/hyperledger/besu/pull/132)
- Add more logging around peer disconnects [\#131](https://github.com/hyperledger/besu/pull/131)
- Repair EthGetLogs returning incorrect results [\#128](https://github.com/hyperledger/besu/pull/128)
- Use Bloombits for Logs queries [\#127](https://github.com/hyperledger/besu/pull/127)
- Improve message when extraData missing [\#121](https://github.com/hyperledger/besu/pull/121)
- Fix miner startup logic [\#104](https://github.com/hyperledger/besu/pull/104)
- Support log reordring from reorgs in `LogSubscriptionService` [\#86](https://github.com/hyperledger/besu/pull/86)

### 1.3.2

### Additions and Improvements

- besu -v to print plugin versions[\#123](https://github.com/hyperledger/besu/pull/123)

### Technical Improvements

- Update Governance and Code of Conduct verbiage [\#120](https://github.com/hyperledger/besu/pull/120)
- Fix private transaction root mismatch [\#118](https://github.com/hyperledger/besu/pull/118)
- Programatically enforce plugin CLI variable names [\#117](https://github.com/hyperledger/besu/pull/117)
- Additional unit test for selecting replaced pending transactions [\#116](https://github.com/hyperledger/besu/pull/116)
- Only set sync targets that have an estimated height value [\#115](https://github.com/hyperledger/besu/pull/115)
- Fix rlpx startup [\#114](https://github.com/hyperledger/besu/pull/114)
- Expose getPayload in Transaction plugin-api interface. [\#113](https://github.com/hyperledger/besu/pull/113)
- Dependency Version Upgrades [\#112](https://github.com/hyperledger/besu/pull/112)
- Add hash field in Transaction plugin interface. [\#111](https://github.com/hyperledger/besu/pull/111)
- Rework sync status events [\#106](https://github.com/hyperledger/besu/pull/106)

### 1.3.1

### Additions and Improvements

- Added GraphQL query/logs support [\#94](https://github.com/hyperledger/besu/pull/94)

### Technical Improvements

- Add totalDiffculty to BlockPropagated events. [\#97](https://github.com/hyperledger/besu/pull/97)
- Merge BlockchainQueries classes [\#101](https://github.com/hyperledger/besu/pull/101)
- Fixed casing of dynamic MetricCategorys [\#99](https://github.com/hyperledger/besu/pull/99)
- Fix private transactions breaking evm [\#96](https://github.com/hyperledger/besu/pull/96)
- Make SyncState variables thread-safe [\#95](https://github.com/hyperledger/besu/pull/95)
- Fix transaction tracking by sender [\#93](https://github.com/hyperledger/besu/pull/93)
- Make logic in PersistBlockTask more explicit to fix a LGTM warning [\#92](https://github.com/hyperledger/besu/pull/92)
- Removed Unused methods in the transaction simulator. [\#91](https://github.com/hyperledger/besu/pull/91)
- Fix ThreadBesuNodeRunner BesuConfiguration setup [\#90](https://github.com/hyperledger/besu/pull/90)
- JsonRpc method disabled error condition rewrite and unit test [\#80](https://github.com/hyperledger/besu/pull/80)
- Round trip testing of state trie account values [\#31](https://github.com/hyperledger/besu/pull/31)

### 1.3

### Breaking Change

- Disallow comments in Genesis JSON file. [\#49](https://github.com/hyperledger/besu/pull/49)

### Additions and Improvements

- Add `--required-block` command line option to deal with chain splits [\#79](https://github.com/hyperledger/besu/pull/79)
- Store db metadata file in the root data directory. [\#46](https://github.com/hyperledger/besu/pull/46)
- Add `--target-gas-limit` command line option. [\#24](https://github.com/hyperledger/besu/pull/24)(thanks to new contributor [cfelde](https://github.com/cfelde))
- Allow private contracts to access public state. [\#9](https://github.com/hyperledger/besu/pull/9)
- Documentation updates include:
  - Added [sample load balancer configurations](https://besu.hyperledger.org/en/latest/HowTo/Configure/Configure-HA/Sample-Configuration/)  
  - Added [`retesteth`](https://besu.hyperledger.org/en/latest/Reference/CLI/CLI-Subcommands/#retesteth) subcommand
  - Added [`debug_accountRange`](https://besu.hyperledger.org/en/latest/Reference/API-Methods/#debug_accountrange) JSON-RPC API method
  - Clarified purpose of [static nodes](https://besu.hyperledger.org/en/latest/HowTo/Find-and-Connect/Managing-Peers/#static-nodes)
  - Added links [Kubernetes reference implementations](https://besu.hyperledger.org/en/latest/HowTo/Deploy/Kubernetes/)
  - Added content about [access between private and public states](https://besu.hyperledger.org/en/latest/Concepts/Privacy/Privacy-Groups/#access-between-states)
  - Added restriction that [account permissioning cannot be used with random key signing](https://besu.hyperledger.org/en/latest/HowTo/Use-Privacy/Sign-Privacy-Marker-Transactions/).
  - Added high availability requirement for [private transaction manager](https://besu.hyperledger.org/en/latest/Concepts/Privacy/Privacy-Overview/#availability) (ie, Orion)
  - Added [genesis file reference](https://besu.hyperledger.org/en/latest/Reference/Config-Items/)

### Technical Improvements

- Less verbose synching subscriptions [\#59](https://github.com/hyperledger/besu/pull/59)
- Return enclave key instead of private transaction hash [\#53](https://github.com/hyperledger/besu/pull/53)
- Fix mark sweep pruner bugs where nodes that should be kept were being swept  [\#50](https://github.com/hyperledger/besu/pull/50)
- Clean up BesuConfiguration construction [\#51](https://github.com/hyperledger/besu/pull/51)
- Private tx nonce errors return same msg as any tx [\#48](https://github.com/hyperledger/besu/pull/48)
- Fix default logging [\#47](https://github.com/hyperledger/besu/pull/47)
- Introduce virtual operation. [\#45](https://github.com/hyperledger/besu/pull/45)
- Downgrade RocksDBPlugin Logging Levels [\#44](https://github.com/hyperledger/besu/pull/44)
- Infrastructure for exposing PoA metrics for plugins. [\#37](https://github.com/hyperledger/besu/pull/37)
- Refactor privacy storage. [\#7](https://github.com/hyperledger/besu/pull/7)

## 1.2.4

### Additions and Improvements

- Add Istanbul block (5435345) for Rinkeby [\#35](https://github.com/hyperledger/besu/pull/35)
- Add Istanbul block (1561651) for Goerli [\#27](https://github.com/hyperledger/besu/pull/27)
- Add Istanbul block (6485846) for Ropsten [\#26](https://github.com/hyperledger/besu/pull/26)
- Add privDistributeRawTransaction endpoint [\#23](https://github.com/hyperledger/besu/pull/23) (thanks to [josh-richardson](https://github.com/josh-richardson))

### Technical Improvements

- Refactors pantheon private key to signing private key [\#34](https://github.com/hyperledger/besu/pull/34) (thanks to [josh-richardson](https://github.com/josh-richardson))
- Support both BESU\_ and PANTHEON\_ env var prefixes [\#32](https://github.com/hyperledger/besu/pull/32)
- Use only fully validated peers for fast sync pivot selection [\#21](https://github.com/hyperledger/besu/pull/21)
- Support Version Rollbacks for RocksDB \(\#6\) [\#19](https://github.com/hyperledger/besu/pull/19)
- Update Cava library to Tuweni Library [\#18](https://github.com/hyperledger/besu/pull/18)
- StateTrieAccountValue:Version should be written as an int, not a long [\#17](https://github.com/hyperledger/besu/pull/17)
- Handle discovery peers with updated endpoints [\#12](https://github.com/hyperledger/besu/pull/12)
- Change retesteth port [\#11](https://github.com/hyperledger/besu/pull/11)
- Renames eea\_getTransactionReceipt to priv\_getTransactionReceipt [\#10](https://github.com/hyperledger/besu/pull/10) (thanks to [josh-richardson](https://github.com/josh-richardson))
- Support Version Rollbacks for RocksDB [\#6](https://github.com/hyperledger/besu/pull/6)
- Moving AT DSL into its own module [\#3](https://github.com/hyperledger/besu/pull/3)

## 1.2.3

### Additions and Improvements
- Added an override facility for genesis configs [\#1915](https://github.com/PegaSysEng/pantheon/pull/1915)
- Finer grained logging configuration [\#1895](https://github.com/PegaSysEng/pantheon/pull/1895) (thanks to [matkt](https://github.com/matkt))

### Technical Improvements

- Add archiving of docker test reports [\#1921](https://github.com/PegaSysEng/pantheon/pull/1921)
- Events API: Transaction dropped, sync status, and renames [\#1919](https://github.com/PegaSysEng/pantheon/pull/1919)
- Remove metrics from plugin registration [\#1918](https://github.com/PegaSysEng/pantheon/pull/1918)
- Replace uses of Instant.now from within the IBFT module [\#1911](https://github.com/PegaSysEng/pantheon/pull/1911)
- Update plugins-api build script [\#1908](https://github.com/PegaSysEng/pantheon/pull/1908)
- Ignore flaky tracing tests [\#1907](https://github.com/PegaSysEng/pantheon/pull/1907)
- Ensure plugin-api module gets published at the correct maven path [\#1905](https://github.com/PegaSysEng/pantheon/pull/1905)
- Return the plugin-apis to this repo [\#1900](https://github.com/PegaSysEng/pantheon/pull/1900)
- Stop autogenerating BesuInfo.java [\#1899](https://github.com/PegaSysEng/pantheon/pull/1899)
- Extracted Metrics interfaces to plugins-api. [\#1898](https://github.com/PegaSysEng/pantheon/pull/1898)
- Fix key value storage clear so it removes all values [\#1894](https://github.com/PegaSysEng/pantheon/pull/1894)
- Ethsigner test [\#1892](https://github.com/PegaSysEng/pantheon/pull/1892) (thanks to [iikirilov](https://github.com/iikirilov))
- Return null private transaction receipt instead of error [\#1872](https://github.com/PegaSysEng/pantheon/pull/1872) (thanks to [iikirilov](https://github.com/iikirilov))
- Implement trace replay block transactions trace option [\#1886](https://github.com/PegaSysEng/pantheon/pull/1886)
- Use object parameter instead of list of parameters for priv\_createPrivacyGroup [\#1868](https://github.com/PegaSysEng/pantheon/pull/1868) (thanks to [iikirilov](https://github.com/iikirilov))
- Refactor privacy acceptance tests [\#1864](https://github.com/PegaSysEng/pantheon/pull/1864) (thanks to [iikirilov](https://github.com/iikirilov))

## 1.2.2

### Additions and Improvements
- Support large numbers for the `--network-id` option [\#1891](https://github.com/PegaSysEng/pantheon/pull/1891)
- Added eea\_getTransactionCount Json Rpc [\#1861](https://github.com/PegaSysEng/pantheon/pull/1861)
- PrivacyMarkerTransaction to be signed with a randomly generated key [\#1844](https://github.com/PegaSysEng/pantheon/pull/1844)
- Implement eth\_getproof JSON RPC API [\#1824](https://github.com/PegaSysEng/pantheon/pull/1824) (thanks to [matkt](https://github.com/matkt))
- Documentation updates include:
  - [Improved navigation](https://docs.pantheon.pegasys.tech/en/latest/)
  - [Added permissioning diagram](https://docs.pantheon.pegasys.tech/en/latest/Concepts/Permissioning/Permissioning-Overview/#onchain)
  - [Added Responsible Disclosure policy](https://docs.pantheon.pegasys.tech/en/latest/Reference/Responsible-Disclosure/)
  - [Added `blocks export` subcommand](https://besu.hyperledger.org/en/latest/Reference/CLI/CLI-Subcommands/#export)

### Technical Improvements  
- Update the `pantheon blocks export` command usage [\#1887](https://github.com/PegaSysEng/pantheon/pull/1887) (thanks to [matkt](https://github.com/matkt))
- Stop Returning null for 'pending' RPC calls [\#1883](https://github.com/PegaSysEng/pantheon/pull/1883)
- Blake validation errors are hard errors [\#1882](https://github.com/PegaSysEng/pantheon/pull/1882)
- Add test cases for trace\_replayBlockTransactions [\#1881](https://github.com/PegaSysEng/pantheon/pull/1881)
- Simplify json rpc spec test setup [\#1880](https://github.com/PegaSysEng/pantheon/pull/1880)
- Tweak JSON import format [\#1878](https://github.com/PegaSysEng/pantheon/pull/1878)
- Transactions listeners should use the subscriber pattern [\#1877](https://github.com/PegaSysEng/pantheon/pull/1877)
- Maven spotless [\#1876](https://github.com/PegaSysEng/pantheon/pull/1876)
- Don't cache for localbalance [\#1875](https://github.com/PegaSysEng/pantheon/pull/1875)
- EIP-1108 - Reprice alt\_bn128  [\#1874](https://github.com/PegaSysEng/pantheon/pull/1874)
- Create stub trace\_replayBlockTransactions json-rpc method  [\#1873](https://github.com/PegaSysEng/pantheon/pull/1873)
- Improve trace log [\#1870](https://github.com/PegaSysEng/pantheon/pull/1870)
- Pruning Command Line Flags [\#1869](https://github.com/PegaSysEng/pantheon/pull/1869)
- Re-enable istanbul [\#1865](https://github.com/PegaSysEng/pantheon/pull/1865)
- Fix logic to disconnect from peers on fork [\#1863](https://github.com/PegaSysEng/pantheon/pull/1863)
- Blake 2b tweaks [\#1862](https://github.com/PegaSysEng/pantheon/pull/1862)
- Sweep state roots before child nodes [\#1854](https://github.com/PegaSysEng/pantheon/pull/1854)
- Update export subcommand to export blocks in rlp format [\#1852](https://github.com/PegaSysEng/pantheon/pull/1852)
- Updating docker tests to make it easier to follow & ensure it listens on the right interface on docker [\#1851](https://github.com/PegaSysEng/pantheon/pull/1851)
- Disable Istanbul block [\#1849](https://github.com/PegaSysEng/pantheon/pull/1849)
- Add read-only blockchain factory method [\#1845](https://github.com/PegaSysEng/pantheon/pull/1845)
- Removing the release plugin in favour of the new process with branches [\#1843](https://github.com/PegaSysEng/pantheon/pull/1843)
- Update Görli bootnodes [\#1842](https://github.com/PegaSysEng/pantheon/pull/1842)
- Upgrade graphql library to version 13.0 [\#1834](https://github.com/PegaSysEng/pantheon/pull/1834)
- Database versioning and enable multi-column database [\#1830](https://github.com/PegaSysEng/pantheon/pull/1830)
- Fixes invalid JsonGetter, comment [\#1811](https://github.com/PegaSysEng/pantheon/pull/1811) (thanks to [josh-richardson](https://github.com/josh-richardson))
- Add EthSigner acceptance test [\#1655](https://github.com/PegaSysEng/pantheon/pull/1655) (thanks to [iikirilov](https://github.com/iikirilov))
- Support plugin Richdata APIs via implementation [\#1581](https://github.com/PegaSysEng/pantheon/pull/1581)

## 1.2.1

### Additions and Improvements

- Removed the release plugin in favour of the new process with branches
[#1841](https://github.com/PegaSysEng/pantheon/pull/1841)
[#1843](https://github.com/PegaSysEng/pantheon/pull/1843)
[#1848](https://github.com/PegaSysEng/pantheon/pull/1848)
[#1855](https://github.com/PegaSysEng/pantheon/pull/1855)
- Updated Görli bootnodes [#1842](https://github.com/PegaSysEng/pantheon/pull/1842)
- Removed unnecessary test dependency [#1839](https://github.com/PegaSysEng/pantheon/pull/1839)
- Added warning when comments are used in genesis file [#1838](https://github.com/PegaSysEng/pantheon/pull/1838)
- Added an experimental flag for disabling timers [#1837](https://github.com/PegaSysEng/pantheon/pull/1837)
- Fixed FlatFileTaskCollection tests [#1833](https://github.com/PegaSysEng/pantheon/pull/1833)
- Added chain json import utility [#1832](https://github.com/PegaSysEng/pantheon/pull/1832)
- Added tests to AllNodesVisitor trie traversal [#1831](https://github.com/PegaSysEng/pantheon/pull/1831)
- Updated privateFrom to be required [#1829](https://github.com/PegaSysEng/pantheon/pull/1829) (thanks to [iikirilov](https://github.com/iikirilov))
- Made explicit that streamed accounts may be missing their address [#1828](https://github.com/PegaSysEng/pantheon/pull/1828)
- Refactored normalizeKeys method [#1826](https://github.com/PegaSysEng/pantheon/pull/1826)
- Removed dead parameters [#1825](https://github.com/PegaSysEng/pantheon/pull/1825)
- Added a nicer name for Corretto [#1819](https://github.com/PegaSysEng/pantheon/pull/1819)
- Changed core JSON-RPC method to support ReTestEth
[#1815](https://github.com/PegaSysEng/pantheon/pull/1815)
[#1818](https://github.com/PegaSysEng/pantheon/pull/1818)
- Added rewind to block functionality [#1814](https://github.com/PegaSysEng/pantheon/pull/1814)
- Added support for NoReward and NoProof seal engines [#1813](https://github.com/PegaSysEng/pantheon/pull/1813)
- Added strict short hex strings for retesteth [#1812](https://github.com/PegaSysEng/pantheon/pull/1812)
- Cleaned up genesis parsing [#1809](https://github.com/PegaSysEng/pantheon/pull/1809)
- Updating Orion to v1.3.2 [#1805](https://github.com/PegaSysEng/pantheon/pull/1805)
- Updaated newHeads subscription to emit events only for canonical blocks [#1798](https://github.com/PegaSysEng/pantheon/pull/1798)
- Repricing for trie-size-dependent opcodes [#1795](https://github.com/PegaSysEng/pantheon/pull/1795)
- Revised Istanbul Versioning assignemnts [#1794](https://github.com/PegaSysEng/pantheon/pull/1794)
- Updated RevertReason to return BytesValue [#1793](https://github.com/PegaSysEng/pantheon/pull/1793)
- Updated way priv_getPrivacyPrecompileAddress source [#1786](https://github.com/PegaSysEng/pantheon/pull/1786) (thanks to [iikirilov](https://github.com/iikirilov))
- Updated Chain ID opcode to return 0 as default [#1785](https://github.com/PegaSysEng/pantheon/pull/1785)
- Allowed fixedDifficulty=1 [#1784](https://github.com/PegaSysEng/pantheon/pull/1784)
- Updated Docker image defaults host interfaces [#1782](https://github.com/PegaSysEng/pantheon/pull/1782)
- Added tracking of world state account key preimages [#1780](https://github.com/PegaSysEng/pantheon/pull/1780)
- Modified PrivGetPrivateTransaction to take public tx hash [#1778](https://github.com/PegaSysEng/pantheon/pull/1778) (thanks to [josh-richardson](https://github.com/josh-richardson))
- Removed enclave public key from parameter
[#1789](https://github.com/PegaSysEng/pantheon/pull/1789)
[#1777](https://github.com/PegaSysEng/pantheon/pull/1777) (thanks to [iikirilov](https://github.com/iikirilov))
- Added storage key preimage tracking [#1772](https://github.com/PegaSysEng/pantheon/pull/1772)
- Updated priv_getPrivacyPrecompileAddress method return [#1766](https://github.com/PegaSysEng/pantheon/pull/1766) (thanks to [iikirilov](https://github.com/iikirilov))
- Added tests for permissioning with static nodes behaviour [#1764](https://github.com/PegaSysEng/pantheon/pull/1764)
- Added integration test for contract creation with privacyGroupId [#1762](https://github.com/PegaSysEng/pantheon/pull/1762) (thanks to [josh-richardson](https://github.com/josh-richardson))
- Added report node local address as the coinbase in Clique and IBFT
[#1758](https://github.com/PegaSysEng/pantheon/pull/1758)
[#1760](https://github.com/PegaSysEng/pantheon/pull/1760)
- Fixed private tx signature validation [#1753](https://github.com/PegaSysEng/pantheon/pull/1753)
- Updated CI configuration
[#1751](https://github.com/PegaSysEng/pantheon/pull/1751)
[#1835](https://github.com/PegaSysEng/pantheon/pull/1835)
- Added CLI flag for setting WorldStateDownloader task cache size [#1749](https://github.com/PegaSysEng/pantheon/pull/1749) (thanks to [matkt](https://github.com/matkt))
- Updated vertx to 2.8.0 [#1748](https://github.com/PegaSysEng/pantheon/pull/1748)
- changed RevertReason to BytesValue [#1746](https://github.com/PegaSysEng/pantheon/pull/1746)
- Added static nodes acceptance test [#1745](https://github.com/PegaSysEng/pantheon/pull/1745)
- Added report 0 hashrate when the mining coordinator doesn't support mining
[#1744](https://github.com/PegaSysEng/pantheon/pull/1744)
[#1757](https://github.com/PegaSysEng/pantheon/pull/1757)
- Implemented EIP-2200 - Net Gas Metering Revised [#1743](https://github.com/PegaSysEng/pantheon/pull/1743)
- Added chainId validation to PrivateTransactionValidator [#1741](https://github.com/PegaSysEng/pantheon/pull/1741)
- Reduced intrinsic gas cost [#1739](https://github.com/PegaSysEng/pantheon/pull/1739)
- De-duplicated test blocks data files [#1737](https://github.com/PegaSysEng/pantheon/pull/1737)
- Renamed various EEA methods to priv methods [#1736](https://github.com/PegaSysEng/pantheon/pull/1736) (thanks to [josh-richardson](https://github.com/josh-richardson))
- Permissioning Acceptance Test [#1735](https://github.com/PegaSysEng/pantheon/pull/1735)
 [#1759](https://github.com/PegaSysEng/pantheon/pull/1759)
- Add nonce handling to GenesisState [#1728](https://github.com/PegaSysEng/pantheon/pull/1728)
- Added 100-continue to HTTP [#1727](https://github.com/PegaSysEng/pantheon/pull/1727)
- Fixed get_signerMetrics [#1725](https://github.com/PegaSysEng/pantheon/pull/1725) (thanks to [matkt](https://github.com/matkt))
- Reworked "in-sync" checks [#1720](https://github.com/PegaSysEng/pantheon/pull/1720)
- Added Accounts Permissioning Acceptance Tests [#1719](https://github.com/PegaSysEng/pantheon/pull/1719)
- Added PrivateTransactionValidator to unify logic [#1713](https://github.com/PegaSysEng/pantheon/pull/1713)
- Added JSON-RPC API to report validator block production information [#1687](https://github.com/PegaSysEng/pantheon/pull/1687) (thanks to [matkt](https://github.com/matkt))
- Added Mark Sweep Pruner [#1638](https://github.com/PegaSysEng/pantheon/pull/1638)
- Added the Blake2b F compression function as a precompile in Besu [#1614](https://github.com/PegaSysEng/pantheon/pull/1614) (thanks to [iikirilov](https://github.com/iikirilov))
- Documentation updates include:
  - Added CPU requirements [#1734](https://github.com/PegaSysEng/pantheon/pull/1734)
  - Added reference to Ansible role [#1733](https://github.com/PegaSysEng/pantheon/pull/1733)
  - Updated revert reason example [#1754](https://github.com/PegaSysEng/pantheon/pull/1754)
  - Added content on deploying for production [#1774](https://github.com/PegaSysEng/pantheon/pull/1774)
  - Updated docker docs for location of data path [#1790](https://github.com/PegaSysEng/pantheon/pull/1790)
  - Updated permissiong documentation
  [#1792](https://github.com/PegaSysEng/pantheon/pull/1792)
  [#1652](https://github.com/PegaSysEng/pantheon/pull/1652)
  - Added permissioning webinar in the resources [#1717](https://github.com/PegaSysEng/pantheon/pull/1717)
  - Add web3.js-eea reference doc [#1617](https://github.com/PegaSysEng/pantheon/pull/1617)
  - Updated privacy documentation
  [#1650](https://github.com/PegaSysEng/pantheon/pull/1650)
  [#1721](https://github.com/PegaSysEng/pantheon/pull/1721)
  [#1722](https://github.com/PegaSysEng/pantheon/pull/1722)
  [#1724](https://github.com/PegaSysEng/pantheon/pull/1724)
  [#1729](https://github.com/PegaSysEng/pantheon/pull/1729)
  [#1730](https://github.com/PegaSysEng/pantheon/pull/1730)
  [#1731](https://github.com/PegaSysEng/pantheon/pull/1731)
  [#1732](https://github.com/PegaSysEng/pantheon/pull/1732)
  [#1740](https://github.com/PegaSysEng/pantheon/pull/1740)
  [#1750](https://github.com/PegaSysEng/pantheon/pull/1750)
  [#1761](https://github.com/PegaSysEng/pantheon/pull/1761)
  [#1765](https://github.com/PegaSysEng/pantheon/pull/1765)
  [#1769](https://github.com/PegaSysEng/pantheon/pull/1769)
  [#1770](https://github.com/PegaSysEng/pantheon/pull/1770)
  [#1771](https://github.com/PegaSysEng/pantheon/pull/1771)
  [#1773](https://github.com/PegaSysEng/pantheon/pull/1773)
  [#1787](https://github.com/PegaSysEng/pantheon/pull/1787)
  [#1788](https://github.com/PegaSysEng/pantheon/pull/1788)
  [#1796](https://github.com/PegaSysEng/pantheon/pull/1796)
  [#1803](https://github.com/PegaSysEng/pantheon/pull/1803)
  [#1810](https://github.com/PegaSysEng/pantheon/pull/1810)
  [#1817](https://github.com/PegaSysEng/pantheon/pull/1817)
  - Added documentation for getSignerMetrics [#1723](https://github.com/PegaSysEng/pantheon/pull/1723) (thanks to [matkt](https://github.com/matkt))
  - Added Java 11+ as a prerequisite for installing Besu using Homebrew. [#1755](https://github.com/PegaSysEng/pantheon/pull/1755)
  - Fixed documentation formatting and typos [#1718](https://github.com/PegaSysEng/pantheon/pull/1718)
  [#1742](https://github.com/PegaSysEng/pantheon/pull/1742)
  [#1763](https://github.com/PegaSysEng/pantheon/pull/1763)
  [#1779](https://github.com/PegaSysEng/pantheon/pull/1779)
  [#1781](https://github.com/PegaSysEng/pantheon/pull/1781)
  [#1827](https://github.com/PegaSysEng/pantheon/pull/1827)
  [#1767](https://github.com/PegaSysEng/pantheon/pull/1767) (thanks to [helderjnpinto](https://github.com/helderjnpinto))
  - Moved the docs to a [new doc repos](https://github.com/PegaSysEng/doc.pantheon) [#1822](https://github.com/PegaSysEng/pantheon/pull/1822)
- Explicitly configure some maven artifactIds [#1853](https://github.com/PegaSysEng/pantheon/pull/1853)
- Update export subcommand to export blocks in rlp format [#1852](https://github.com/PegaSysEng/pantheon/pull/1852)
- Implement `eth_getproof` JSON RPC API [#1824](https://github.com/PegaSysEng/pantheon/pull/1824)
- Database versioning and enable multi-column database [#1830](https://github.com/PegaSysEng/pantheon/pull/1830)
- Disable smoke tests on windows [#1847](https://github.com/PegaSysEng/pantheon/pull/1847)
- Add read-only blockchain factory method [#1845](https://github.com/PegaSysEng/pantheon/pull/1845)

## 1.2

### Additions and Improvements

- Add UPnP Support [\#1334](https://github.com/PegaSysEng/pantheon/pull/1334) (thanks to [notlesh](https://github.com/notlesh))
- Limit the fraction of wire connections initiated by peers [\#1665](https://github.com/PegaSysEng/pantheon/pull/1665)
- EIP-1706 - Disable SSTORE with gasleft lt call stipend  [\#1706](https://github.com/PegaSysEng/pantheon/pull/1706)
- EIP-1108 - Reprice alt\_bn128 [\#1704](https://github.com/PegaSysEng/pantheon/pull/1704)
- EIP-1344 ChainID Opcode [\#1690](https://github.com/PegaSysEng/pantheon/pull/1690)
- New release docker image [\#1664](https://github.com/PegaSysEng/pantheon/pull/1664)
- Support changing log level at runtime [\#1656](https://github.com/PegaSysEng/pantheon/pull/1656) (thanks to [matkt](https://github.com/matkt))
- Implement dump command to dump a specific block from storage [\#1641](https://github.com/PegaSysEng/pantheon/pull/1641) (thanks to [matkt](https://github.com/matkt))
- Add eea\_findPrivacyGroup endpoint to Besu [\#1635](https://github.com/PegaSysEng/pantheon/pull/1635) (thanks to [Puneetha17](https://github.com/Puneetha17))
- Updated eea send raw transaction with privacy group ID [\#1611](https://github.com/PegaSysEng/pantheon/pull/1611) (thanks to [iikirilov](https://github.com/iikirilov))
- Added Revert Reason [\#1603](https://github.com/PegaSysEng/pantheon/pull/1603)
- Documentation updates include:
  - Added [UPnP content](https://besu.hyperledger.org/en/latest/HowTo/Find-and-Connect/Using-UPnP/)
  - Added [load balancer image](https://besu.hyperledger.org/en/stable/)
  - Added [revert reason](https://besu.hyperledger.org/en/latest/HowTo/Send-Transactions/Revert-Reason/)
  - Added [admin\_changeLogLevel](https://besu.hyperledger.org/en/latest/Reference/API-Methods/#admin_changeloglevel) JSON RPC API (thanks to [matkt](https://github.com/matkt))
  - Updated for [new Docker image](https://besu.hyperledger.org/en/stable/)
  - Added [Docker image migration content](https://besu.hyperledger.org/en/latest/HowTo/Get-Started/Migration-Docker/)
  - Added [transaction validation content](https://besu.hyperledger.org/en/latest/Concepts/Transactions/Transaction-Validation/)
  - Updated [permissioning overview](https://besu.hyperledger.org/en/stable/) for onchain account permissioning
  - Updated [quickstart](https://besu.hyperledger.org/en/latest/HowTo/Deploy/Monitoring-Performance/#monitor-node-performance-using-prometheus) to include Prometheus and Grafana
  - Added [remote connections limits options](https://besu.hyperledger.org/en/latest/Reference/CLI/CLI-Syntax/#remote-connections-limit-enabled)
  - Updated [web3.js-eea reference](https://docs.pantheon.pegasys.tech/en/latest/Reference/web3js-eea-Methods/) to include privacy group methods
  - Updated [onchain permissioning to include account permissioning](hhttps://besu.hyperledger.org/en/latest/Concepts/Permissioning/Onchain-Permissioning/) and [Permissioning Management Dapp](https://besu.hyperledger.org/en/latest/Tutorials/Permissioning/Getting-Started-Onchain-Permissioning/#start-the-development-server-for-the-permissioning-management-dapp)
  - Added [deployment procedure for Permissioning Management Dapp](https://besu.hyperledger.org/en/stable/)
  - Added privacy content for [EEA-compliant and Besu-extended privacy](https://besu.hyperledger.org/en/latest/Concepts/Privacy/Privacy-Groups/)
  - Added content on [creating and managing privacy groups](https://besu.hyperledger.org/en/latest/Reference/web3js-eea-Methods/#createprivacygroup)
  - Added content on [accessing private and privacy marker transactions](https://besu.hyperledger.org/en/latest/HowTo/Use-Privacy/Access-Private-Transactions/)
  - Added content on [system requirements](https://besu.hyperledger.org/en/latest/HowTo/Get-Started/System-Requirements/)
  - Added reference to [Besu role on Galaxy to deploy using Ansible](https://besu.hyperledger.org/en/latest/HowTo/Deploy/Ansible/).  

### Technical Improvements

- Remove enclave public key from parameter [\#1789](https://github.com/PegaSysEng/pantheon/pull/1789)
- Update defaults host interfaces [\#1782](https://github.com/PegaSysEng/pantheon/pull/1782)
- Modifies PrivGetPrivateTransaction to take public tx hash [\#1778](https://github.com/PegaSysEng/pantheon/pull/1778)
- Remove enclave public key from parameter [\#1777](https://github.com/PegaSysEng/pantheon/pull/1777)
- Return the ethereum address of the privacy precompile from priv_getPrivacyPrecompileAddress [\#1766](https://github.com/PegaSysEng/pantheon/pull/1766)
- Report node local address as the coinbase in Clique and IBFT [\#1760](https://github.com/PegaSysEng/pantheon/pull/1760)
- Additional integration test for contract creation with privacyGroupId [\#1762](https://github.com/PegaSysEng/pantheon/pull/1762)
- Report 0 hashrate when the mining coordinator doesn't support mining [\#1757](https://github.com/PegaSysEng/pantheon/pull/1757)
- Fix private tx signature validation [\#1753](https://github.com/PegaSysEng/pantheon/pull/1753)
- RevertReason changed to BytesValue [\#1746](https://github.com/PegaSysEng/pantheon/pull/1746)
- Renames various eea methods to priv methods [\#1736](https://github.com/PegaSysEng/pantheon/pull/1736)
- Update Orion version [\#1716](https://github.com/PegaSysEng/pantheon/pull/1716)
- Rename CLI flag for better ordering of options [\#1715](https://github.com/PegaSysEng/pantheon/pull/1715)
- Routine dependency updates [\#1712](https://github.com/PegaSysEng/pantheon/pull/1712)
- Fix spelling error in getApplicationPrefix method name [\#1711](https://github.com/PegaSysEng/pantheon/pull/1711)
- Wait and retry if best peer's chain is too short for fast sync [\#1708](https://github.com/PegaSysEng/pantheon/pull/1708)
- Eea get private transaction fix [\#1707](https://github.com/PegaSysEng/pantheon/pull/1707) (thanks to [iikirilov](https://github.com/iikirilov))
- Rework remote connection limit flag defaults [\#1705](https://github.com/PegaSysEng/pantheon/pull/1705)
- Report invalid options from config file [\#1703](https://github.com/PegaSysEng/pantheon/pull/1703)
- Add ERROR to list of CLI log level options [\#1699](https://github.com/PegaSysEng/pantheon/pull/1699)
- Enable onchain account permissioning CLI option [\#1686](https://github.com/PegaSysEng/pantheon/pull/1686)
- Exempt static nodes from all connection limits [\#1685](https://github.com/PegaSysEng/pantheon/pull/1685)
- Enclave refactoring [\#1684](https://github.com/PegaSysEng/pantheon/pull/1684)
- Add opcode and precompiled support for versioning  [\#1683](https://github.com/PegaSysEng/pantheon/pull/1683)
- Use a percentage instead of fraction for the remote connections percentage CLI option. [\#1682](https://github.com/PegaSysEng/pantheon/pull/1682)
- Added error msg for calling eth\_sendTransaction [\#1681](https://github.com/PegaSysEng/pantheon/pull/1681)
- Remove instructions for installing with Chocolatey [\#1680](https://github.com/PegaSysEng/pantheon/pull/1680)
- remove zulu-jdk8 from smoke tests [\#1679](https://github.com/PegaSysEng/pantheon/pull/1679)
- Add new MainNet bootnodes [\#1678](https://github.com/PegaSysEng/pantheon/pull/1678)
- updating smoke tests to use \>= jdk11 [\#1677](https://github.com/PegaSysEng/pantheon/pull/1677)
- Fix handling of remote connection limit [\#1676](https://github.com/PegaSysEng/pantheon/pull/1676)
- Add accountVersion to MessageFrame [\#1675](https://github.com/PegaSysEng/pantheon/pull/1675)
- Change getChildren return type [\#1674](https://github.com/PegaSysEng/pantheon/pull/1674)
- Use Log4J message template instead of String.format [\#1673](https://github.com/PegaSysEng/pantheon/pull/1673)
- Return hashrate of 0 when not mining. [\#1672](https://github.com/PegaSysEng/pantheon/pull/1672)
- Add hooks for validation  [\#1671](https://github.com/PegaSysEng/pantheon/pull/1671)
- Upgrade to pantheon-build:0.0.6-jdk11 which really does include jdk11 [\#1670](https://github.com/PegaSysEng/pantheon/pull/1670)
- Onchain permissioning startup check [\#1669](https://github.com/PegaSysEng/pantheon/pull/1669)
- Update BesuCommand to accept minTransactionGasPriceWei as an integer [\#1668](https://github.com/PegaSysEng/pantheon/pull/1668) (thanks to [matkt](https://github.com/matkt))
- Privacy group id consistent [\#1667](https://github.com/PegaSysEng/pantheon/pull/1667) (thanks to [iikirilov](https://github.com/iikirilov))
- Change eea\_getPrivateTransaction endpoint to accept hex [\#1666](https://github.com/PegaSysEng/pantheon/pull/1666) (thanks to [Puneetha17](https://github.com/Puneetha17))
- Factorise metrics code for KeyValueStorage database [\#1663](https://github.com/PegaSysEng/pantheon/pull/1663))
- Create a metric tracking DB size [\#1662](https://github.com/PegaSysEng/pantheon/pull/1662)
- AT- Removing unused methods on KeyValueStorage [\#1661](https://github.com/PegaSysEng/pantheon/pull/1661)
- Add Prerequisites and Quick-Start [\#1660](https://github.com/PegaSysEng/pantheon/pull/1660) (thanks to [lazaridiscom](https://github.com/lazaridiscom))
- Java 11 updates [\#1658](https://github.com/PegaSysEng/pantheon/pull/1658)
- Make test generated keys deterministic w/in block generator [\#1657](https://github.com/PegaSysEng/pantheon/pull/1657)
- Rename privacyGroupId to createPrivacyGroupId [\#1654](https://github.com/PegaSysEng/pantheon/pull/1654) (thanks to [Puneetha17](https://github.com/Puneetha17))
- Intermittent Test Failures in TransactionsMessageSenderTest [\#1653](https://github.com/PegaSysEng/pantheon/pull/1653)
- Sanity check the generated distribution files before upload [\#1648](https://github.com/PegaSysEng/pantheon/pull/1648)
- Use JDK 11 for release builds [\#1647](https://github.com/PegaSysEng/pantheon/pull/1647)
- Support multiple private marker transactions in a block  [\#1646](https://github.com/PegaSysEng/pantheon/pull/1646)
- Display World State Sync Progress in Logs [\#1645](https://github.com/PegaSysEng/pantheon/pull/1645)
- Remove the docker gradle plugin, handle building docker with shell now [\#1644](https://github.com/PegaSysEng/pantheon/pull/1644)
- Switch to using metric names from EIP-2159 [\#1634](https://github.com/PegaSysEng/pantheon/pull/1634)
- Account versioning [\#1612](https://github.com/PegaSysEng/pantheon/pull/1612)

## 1.1.4

### Additions and Improvements

- \[PAN-2832\] Support setting config options via environment variables [\#1597](https://github.com/PegaSysEng/pantheon/pull/1597)
- Print Besu version when starting [\#1593](https://github.com/PegaSysEng/pantheon/pull/1593)
- \[PAN-2746\] Add eea\_createPrivacyGroup & eea\_deletePrivacyGroup endpoint [\#1560](https://github.com/PegaSysEng/pantheon/pull/1560) (thanks to [Puneetha17](https://github.com/Puneetha17))

Documentation updates include:
- Added [readiness and liveness endpoints](https://besu.hyperledger.org/en/latest/HowTo/Interact/APIs/Using-JSON-RPC-API/#readiness-and-liveness-endpoints)
- Added [high availability content](https://besu.hyperledger.org/en/latest/HowTo/Configure/Configure-HA/High-Availability/)
- Added [web3js-eea client library](https://besu.hyperledger.org/en/latest/Tutorials/Quickstarts/Privacy-Quickstart/#clone-eeajs-libraries)
- Added content on [setting CLI options using environment variables](https://besu.hyperledger.org/en/latest/Reference/CLI/CLI-Syntax/#specifying-options)

### Technical Improvements

- Read config from env vars when no config file specified [\#1639](https://github.com/PegaSysEng/pantheon/pull/1639)
- Upgrade jackson-databind to 2.9.9.1 [\#1636](https://github.com/PegaSysEng/pantheon/pull/1636)
- Update Reference Tests [\#1633](https://github.com/PegaSysEng/pantheon/pull/1633)
- Ignore discport during static node permissioning check [\#1631](https://github.com/PegaSysEng/pantheon/pull/1631)
- Check connections more frequently during acceptance tests [\#1630](https://github.com/PegaSysEng/pantheon/pull/1630)
- Refactor experimental CLI options [\#1629](https://github.com/PegaSysEng/pantheon/pull/1629)
- JSON-RPC api net_services should display the actual ports [\#1628](https://github.com/PegaSysEng/pantheon/pull/1628)
- Refactor CLI [\#1627](https://github.com/PegaSysEng/pantheon/pull/1627)
- Simplify BesuCommand `run` and `parse` methods. [\#1626](https://github.com/PegaSysEng/pantheon/pull/1626)
- PAN-2860: Ignore discport during startup whitelist validation [\#1625](https://github.com/PegaSysEng/pantheon/pull/1625)
- Freeze plugin api version [\#1624](https://github.com/PegaSysEng/pantheon/pull/1624)
- Implement incoming transaction messages CLI option as an unstable command. [\#1622](https://github.com/PegaSysEng/pantheon/pull/1622)
- Update smoke tests docker images for zulu and openjdk to private ones [\#1620](https://github.com/PegaSysEng/pantheon/pull/1620)
- Remove duplication between EeaTransactionCountRpc & PrivateTransactionHandler [\#1619](https://github.com/PegaSysEng/pantheon/pull/1619)
- \[PAN-2709\] - nonce too low error [\#1618](https://github.com/PegaSysEng/pantheon/pull/1618)
- Cache TransactionValidationParams instead of creating new object for each call [\#1616](https://github.com/PegaSysEng/pantheon/pull/1616)
- \[PAN-2850\] Create a transaction pool configuration object [\#1615](https://github.com/PegaSysEng/pantheon/pull/1615)
- Add TransactionValidationParam to TxProcessor [\#1613](https://github.com/PegaSysEng/pantheon/pull/1613)
- Expose a CLI option to configure the life time of transaction messages. [\#1610](https://github.com/PegaSysEng/pantheon/pull/1610)
- Implement Prometheus metric counter for skipped expired transaction messages. [\#1609](https://github.com/PegaSysEng/pantheon/pull/1609)
- Upload jars to bintray as part of releases [\#1608](https://github.com/PegaSysEng/pantheon/pull/1608)
- Avoid publishing docker-pantheon directory to bintray during a release [\#1606](https://github.com/PegaSysEng/pantheon/pull/1606)
- \[PAN-2756\] Istanbul scaffolding [\#1605](https://github.com/PegaSysEng/pantheon/pull/1605)
- Implement a timeout in TransactionMessageProcessor [\#1604](https://github.com/PegaSysEng/pantheon/pull/1604)
- Reject transactions with gas price below the configured minimum [\#1602](https://github.com/PegaSysEng/pantheon/pull/1602)
- Always build the k8s image, only push to dockerhub for master branch [\#1601](https://github.com/PegaSysEng/pantheon/pull/1601)
- Properly validate AltBN128 pairing precompile input [\#1600](https://github.com/PegaSysEng/pantheon/pull/1600)
- \[PAN-2871\] Columnar rocksdb [\#1599](https://github.com/PegaSysEng/pantheon/pull/1599)
- Reverting change to dockerfile [\#1594](https://github.com/PegaSysEng/pantheon/pull/1594)
- Update dependency versions [\#1592](https://github.com/PegaSysEng/pantheon/pull/1592)
- \[PAN-2797\] Clean up failed connections [\#1591](https://github.com/PegaSysEng/pantheon/pull/1591)
- Cleaning up the build process for docker [\#1590](https://github.com/PegaSysEng/pantheon/pull/1590)
- \[PAN-2786\] Stop Transaction Pool Queue from Growing Unbounded [\#1586](https://github.com/PegaSysEng/pantheon/pull/1586)

## 1.1.3

### Additions and Improvements

- \[PAN-2811\] Be more lenient with discovery message deserialization. Completes our support for EIP-8 and enables Besu to work on Rinkeby again. [\#1580](https://github.com/PegaSysEng/pantheon/pull/1580)
- Added liveness and readiness probe stub endpoints [\#1553](https://github.com/PegaSysEng/pantheon/pull/1553)
- Implemented operator tool. \(blockchain network configuration for permissioned networks\) [\#1511](https://github.com/PegaSysEng/pantheon/pull/1511)
- \[PAN-2754\] Added eea\_getPrivacyPrecompileAddress [\#1579](https://github.com/PegaSysEng/pantheon/pull/1579) (thanks to [Puneetha17](https://github.com/Puneetha17))
- Publish the chain head gas used, gas limit, transaction count and ommer metrics [\#1551](https://github.com/PegaSysEng/pantheon/pull/1551)
- Add subscribe and unsubscribe count metrics [\#1541](https://github.com/PegaSysEng/pantheon/pull/1541)
- Add pivot block metrics [\#1537](https://github.com/PegaSysEng/pantheon/pull/1537)

Documentation updates include:

- Updated [IBFT 2.0 tutorial](https://besu.hyperledger.org/en/latest/Tutorials/Private-Network/Create-IBFT-Network/) to use network configuration tool
- Added [debug\_traceBlock\* methods](https://besu.hyperledger.org/en/latest/Reference/API-Methods/#debug_traceblock)
- Reorganised [monitoring documentation](https://besu.hyperledger.org/en/latest/HowTo/Deploy/Monitoring-Performance/)
- Added [link to sample Grafana dashboard](https://besu.hyperledger.org/en/latest/HowTo/Deploy/Monitoring-Performance/#monitor-node-performance-using-prometheus)
- Added [note about replacing transactions in transaction pool](https://besu.hyperledger.org/en/latest/Concepts/Transactions/Transaction-Pool/#replacing-transactions-with-same-nonce)
- Updated [example transaction scripts](https://besu.hyperledger.org/en/latest/HowTo/Send-Transactions/Transactions/#example-javascript-scripts)
- Updated [Alethio Ethstats and Explorer documentation](https://besu.hyperledger.org/en/latest/Concepts/AlethioOverview/)

### Technical Improvements

- PAN-2816: Hiding experimental account permissioning cli options [\#1584](https://github.com/PegaSysEng/pantheon/pull/1584)
- \[PAN-2630\] Synchronizer should disconnect the sync target peer on invalid block data [\#1578](https://github.com/PegaSysEng/pantheon/pull/1578)
- Rename MetricCategory to BesuMetricCategory [\#1574](https://github.com/PegaSysEng/pantheon/pull/1574)
- Convert MetricsConfigiguration to use a builder [\#1572](https://github.com/PegaSysEng/pantheon/pull/1572)
- PAN-2794: Including flag for onchain permissioning check on tx processor [\#1571](https://github.com/PegaSysEng/pantheon/pull/1571)
- Fix behaviour for absent account permissiong smart contract [\#1569](https://github.com/PegaSysEng/pantheon/pull/1569)
- Expand readiness check to check peer count and sync state [\#1568](https://github.com/PegaSysEng/pantheon/pull/1568)
- \[PAN-2798\] Reorganize p2p classes [\#1567](https://github.com/PegaSysEng/pantheon/pull/1567)
- PAN-2729: Account Smart Contract Permissioning ATs [\#1565](https://github.com/PegaSysEng/pantheon/pull/1565)
- Timeout build after 1 hour to prevent it hanging forever. [\#1564](https://github.com/PegaSysEng/pantheon/pull/1564)
- \[PAN-2791\] Make permissions checks for ongoing connections more granular [\#1563](https://github.com/PegaSysEng/pantheon/pull/1563)
- \[PAN-2721\] Fix TopicParameter deserialization [\#1562](https://github.com/PegaSysEng/pantheon/pull/1562)
- \[PAN-2779\] Allow signing private transaction with any key [\#1561](https://github.com/PegaSysEng/pantheon/pull/1561) (thanks to [iikirilov](https://github.com/iikirilov))
- \[PAN-2783\] Invert dependency between permissioning and p2p [\#1557](https://github.com/PegaSysEng/pantheon/pull/1557)
- Removing account filter from TransactionPool [\#1556](https://github.com/PegaSysEng/pantheon/pull/1556)
- \[PAN-1952\] - Remove ignored pending transaction event publish acceptance test [\#1552](https://github.com/PegaSysEng/pantheon/pull/1552)
- Make MetricCategories more flexible [\#1550](https://github.com/PegaSysEng/pantheon/pull/1550)
- Fix encoding for account permissioning check call [\#1549](https://github.com/PegaSysEng/pantheon/pull/1549)
- Discard known remote transactions prior to validation [\#1548](https://github.com/PegaSysEng/pantheon/pull/1548)
- \[PAN-2009\] - Fix cluster clean start after stop in Acceptance tests [\#1546](https://github.com/PegaSysEng/pantheon/pull/1546)
- FilterIdGenerator fixes [\#1544](https://github.com/PegaSysEng/pantheon/pull/1544)
- Only increment the added transaction counter if we actually added the transaction [\#1543](https://github.com/PegaSysEng/pantheon/pull/1543)
- When retrieving transactions by hash, check the pending transactions first [\#1542](https://github.com/PegaSysEng/pantheon/pull/1542)
- Fix thread safety in SubscriptionManager [\#1540](https://github.com/PegaSysEng/pantheon/pull/1540)
- \[PAN-2731\] Extract connection management from P2PNetwork [\#1538](https://github.com/PegaSysEng/pantheon/pull/1538)
- \[PAN-2010\] format filter id as quantity [\#1534](https://github.com/PegaSysEng/pantheon/pull/1534)
- PAN-2445: Onchain account permissioning [\#1507](https://github.com/PegaSysEng/pantheon/pull/1507)
- \[PAN-2672\] Return specific and useful error for enclave issues [\#1455](https://github.com/PegaSysEng/pantheon/pull/1455) (thanks to [Puneetha17](https://github.com/Puneetha17))

## 1.1.2

### Additions and Improvements

Documentation updates include:

- Added [GraphQL options](https://besu.hyperledger.org/en/latest/Reference/CLI/CLI-Syntax/#graphql-http-cors-origins)
- Added [troubleshooting point about illegal reflective access error](https://besu.hyperledger.org/en/latest/HowTo/Troubleshoot/Troubleshooting/#illegal-reflective-access-error-on-startup)
- Added [trusted bootnode behaviour for permissioning](https://besu.hyperledger.org/en/latest/Concepts/Permissioning/Onchain-Permissioning/#bootnodes)
- Added [how to obtain a WS authentication token](https://besu.hyperledger.org/en/latest/HowTo/Interact/APIs/Authentication/#obtaining-an-authentication-token)
- Updated [example scripts and added package.json file for creating signed transactions](https://besu.hyperledger.org/en/latest/HowTo/Send-Transactions/Transactions/)

### Technical Improvements

- Replaced Void datatype with void [\#1530](https://github.com/PegaSysEng/pantheon/pull/1530)
- Fix estimate gas RPC failing for clique when no blocks have been created [\#1528](https://github.com/PegaSysEng/pantheon/pull/1528)
- Avoid auto-boxing for gauge metrics [\#1526](https://github.com/PegaSysEng/pantheon/pull/1526)
- Add AT to ensure 0-miner Clique/IBFT are valid [\#1525](https://github.com/PegaSysEng/pantheon/pull/1525)
- AT DSL - renaming to suffix of Conditions and co-locating with Conditions [\#1524](https://github.com/PegaSysEng/pantheon/pull/1524)
- Set disconnect flag immediately when disconnecting a peer [\#1521](https://github.com/PegaSysEng/pantheon/pull/1521)
- \[PAN-2547\] Modified JSON-RPC subscription processing to avoid blocking [\#1519](https://github.com/PegaSysEng/pantheon/pull/1519)
- Dependency Version Updates [\#1517](https://github.com/PegaSysEng/pantheon/pull/1517)
- AT DSL - renaming ibft to ibft2 [\#1516](https://github.com/PegaSysEng/pantheon/pull/1516)
- \[PIE-1578\] Added local transaction permissioning metrics [\#1515](https://github.com/PegaSysEng/pantheon/pull/1515)
- \[PIE-1577\] Added node local metrics [\#1514](https://github.com/PegaSysEng/pantheon/pull/1514)
- AT DSL - Removing WaitCondition, consistently applying Condition instead [\#1513](https://github.com/PegaSysEng/pantheon/pull/1513)
- Remove usage of deprecated ConcurrentSet [\#1512](https://github.com/PegaSysEng/pantheon/pull/1512)
- Log error if clique or ibft have 0 validators in genesis [\#1509](https://github.com/PegaSysEng/pantheon/pull/1509)
- GraphQL library upgrade changes. [\#1508](https://github.com/PegaSysEng/pantheon/pull/1508)
- Add metrics to assist monitoring and alerting [\#1506](https://github.com/PegaSysEng/pantheon/pull/1506)
- Use external pantheon-plugin-api library [\#1505](https://github.com/PegaSysEng/pantheon/pull/1505)
- Tilde [\#1504](https://github.com/PegaSysEng/pantheon/pull/1504)
- Dependency version updates [\#1503](https://github.com/PegaSysEng/pantheon/pull/1503)
- Simplify text [\#1501](https://github.com/PegaSysEng/pantheon/pull/1501) (thanks to [bgravenorst](https://github.com/bgravenorst))
- \[PAN-1625\] Clique AT mining continues if validator offline [\#1500](https://github.com/PegaSysEng/pantheon/pull/1500)
- Acceptance Test DSL Node refactoring [\#1498](https://github.com/PegaSysEng/pantheon/pull/1498)
- Updated an incorrect command [\#1497](https://github.com/PegaSysEng/pantheon/pull/1497) (thanks to [bgravenorst](https://github.com/bgravenorst))
- Acceptance Test and DSL rename for IBFT2 [\#1493](https://github.com/PegaSysEng/pantheon/pull/1493)
- \[PIE-1580\] Metrics for smart contract permissioning actions [\#1492](https://github.com/PegaSysEng/pantheon/pull/1492)
- Handle RLPException when processing incoming DevP2P messages [\#1491](https://github.com/PegaSysEng/pantheon/pull/1491)
- Limit spotless checks to java classes in expected java  dirs [\#1490](https://github.com/PegaSysEng/pantheon/pull/1490)
- \[PAN-2560\] Add LocalNode class [\#1489](https://github.com/PegaSysEng/pantheon/pull/1489)
- Changed Enode length error String implementation. [\#1486](https://github.com/PegaSysEng/pantheon/pull/1486)
- PAN-2715 - return block not found reasons in error [\#1485](https://github.com/PegaSysEng/pantheon/pull/1485)
- \[PAN-2652\] Refactor Privacy acceptance test and add Privacy Ibft test [\#1483](https://github.com/PegaSysEng/pantheon/pull/1483) (thanks to [iikirilov](https://github.com/iikirilov))
- \[PAN-2603\] Onchain account permissioning support [\#1475](https://github.com/PegaSysEng/pantheon/pull/1475)
- Make CLI options names with hyphen-minus searchable and reduce index size [\#1476](https://github.com/PegaSysEng/pantheon/pull/1476)
- Added warning banner when using latest version [\#1454](https://github.com/PegaSysEng/pantheon/pull/1454)
- Add RTD config file to fix Python version issue [\#1453](https://github.com/PegaSysEng/pantheon/pull/1453)
- \[PAN-2647\] Validate Private Transaction nonce before submitting to Transaction Pool [\#1449](https://github.com/PegaSysEng/pantheon/pull/1449) (thanks to [iikirilov](https://github.com/iikirilov))
- Add placeholders system to have global variables in markdown [\#1425](https://github.com/PegaSysEng/pantheon/pull/1425)

## 1.1.1

### Additions and Improvements

- [GraphQL](https://besu.hyperledger.org/en/latest/HowTo/Interact/APIs/GraphQL/) [\#1311](https://github.com/PegaSysEng/pantheon/pull/1311) (thanks to [zyfrank](https://github.com/zyfrank))
- Added [`--tx-pool-retention-hours`](https://besu.hyperledger.org/en/latest/Reference/CLI/CLI-Syntax/#tx-pool-retention-hours) [\#1333](https://github.com/PegaSysEng/pantheon/pull/1333)
- Added Genesis file support for specifying the maximum stack size. [\#1431](https://github.com/PegaSysEng/pantheon/pull/1431)
- Included transaction details when subscribed to Pending transactions [\#1410](https://github.com/PegaSysEng/pantheon/pull/1410)
- Documentation updates include:
  - [Added configuration items specified in the genesis file](https://besu.hyperledger.org/en/latest/Reference/Config-Items/#configuration-items)  
  - [Added pending transaction details subscription](https://besu.hyperledger.org/en/latest/HowTo/Interact/APIs/RPC-PubSub/#pending-transactionss)
  - [Added Troubleshooting content](https://besu.hyperledger.org/en/latest/HowTo/Troubleshoot/Troubleshooting/)
  - [Added Privacy Quickstart](https://besu.hyperledger.org/en/latest/Tutorials/Quickstarts/Privacy-Quickstart/)  
  - [Added privacy roadmap](https://github.com/hyperledger/besu/blob/master/ROADMAP.md)  


### Technical Improvements

- Create MaintainedPeers class [\#1484](https://github.com/PegaSysEng/pantheon/pull/1484)
- Fix for permissioned network with single bootnode [\#1479](https://github.com/PegaSysEng/pantheon/pull/1479)
- Have ThreadBesuNodeRunner support plugin tests [\#1477](https://github.com/PegaSysEng/pantheon/pull/1477)
- Less pointless plugins errors [\#1473](https://github.com/PegaSysEng/pantheon/pull/1473)
- Rename GraphQLRPC to just GraphQL [\#1472](https://github.com/PegaSysEng/pantheon/pull/1472)
- eth\_protocolVersion is a Quantity, not an Integer [\#1470](https://github.com/PegaSysEng/pantheon/pull/1470)
- Don't require 'to' in 'blocks' queries [\#1464](https://github.com/PegaSysEng/pantheon/pull/1464)
- Events Plugin - Add initial "NewBlock" event message [\#1463](https://github.com/PegaSysEng/pantheon/pull/1463)
- Make restriction field in Private Transaction an enum [\#1462](https://github.com/PegaSysEng/pantheon/pull/1462) (thanks to [iikirilov](https://github.com/iikirilov))
- Helpful graphql error when an account doesn't exist [\#1460](https://github.com/PegaSysEng/pantheon/pull/1460)
- Acceptance Test Cleanup [\#1458](https://github.com/PegaSysEng/pantheon/pull/1458)
- Large chain id support for private transactions [\#1452](https://github.com/PegaSysEng/pantheon/pull/1452)
- Optimise TransactionPool.addRemoteTransaction [\#1448](https://github.com/PegaSysEng/pantheon/pull/1448)
- Reduce synchronization in PendingTransactions [\#1447](https://github.com/PegaSysEng/pantheon/pull/1447)
- Add simple PeerPermissions interface [\#1446](https://github.com/PegaSysEng/pantheon/pull/1446)
- Make sure ThreadBesuNodeRunner is exercised by automation [\#1442](https://github.com/PegaSysEng/pantheon/pull/1442)
- Decode devp2p packets off the event thread [\#1439](https://github.com/PegaSysEng/pantheon/pull/1439)
- Allow config files to specify no bootnodes [\#1438](https://github.com/PegaSysEng/pantheon/pull/1438)
- Capture all logs and errors in the Besu log output [\#1437](https://github.com/PegaSysEng/pantheon/pull/1437)
- Ensure failed Txns are deleted when detected during mining [\#1436](https://github.com/PegaSysEng/pantheon/pull/1436)
- Plugin Framework [\#1435](https://github.com/PegaSysEng/pantheon/pull/1435)
- Equals cleanup [\#1434](https://github.com/PegaSysEng/pantheon/pull/1434)
- Transaction smart contract permissioning controller [\#1433](https://github.com/PegaSysEng/pantheon/pull/1433)
- Renamed AccountPermissioningProver to TransactionPermissio… [\#1432](https://github.com/PegaSysEng/pantheon/pull/1432)
- Refactorings and additions to add Account based Smart Contract permissioning [\#1430](https://github.com/PegaSysEng/pantheon/pull/1430)
- Fix p2p PeerInfo handling [\#1428](https://github.com/PegaSysEng/pantheon/pull/1428)
- IbftProcessor logs when a throwable terminates mining [\#1427](https://github.com/PegaSysEng/pantheon/pull/1427)
- Renamed AccountWhitelistController [\#1424](https://github.com/PegaSysEng/pantheon/pull/1424)
- Unwrap DelegatingBytes32 and prevent Hash from wrapping other Hash instances [\#1423](https://github.com/PegaSysEng/pantheon/pull/1423)
- If nonce is invalid, do not delete during mining [\#1422](https://github.com/PegaSysEng/pantheon/pull/1422)
- Deleting unused windows jenkinsfile [\#1421](https://github.com/PegaSysEng/pantheon/pull/1421)
- Get all our smoke tests for all platforms in 1 jenkins job [\#1420](https://github.com/PegaSysEng/pantheon/pull/1420)
- Add pending object to GraphQL queries [\#1419](https://github.com/PegaSysEng/pantheon/pull/1419)
- Start listening for p2p connections after start\(\) is invoked [\#1418](https://github.com/PegaSysEng/pantheon/pull/1418)
- Improved JSON-RPC responses when EnodeURI parameter has invalid EnodeId [\#1417](https://github.com/PegaSysEng/pantheon/pull/1417)
- Use port 0 when starting a websocket server in tests [\#1416](https://github.com/PegaSysEng/pantheon/pull/1416)
- Windows jdk smoke tests [\#1413](https://github.com/PegaSysEng/pantheon/pull/1413)
- Change AT discard RPC tests to be more reliable by checking discard using proposals [\#1411](https://github.com/PegaSysEng/pantheon/pull/1411)
- Simple account permissioning [\#1409](https://github.com/PegaSysEng/pantheon/pull/1409)
- Fix clique miner to respect changes to vanity data made via JSON-RPC [\#1408](https://github.com/PegaSysEng/pantheon/pull/1408)
- Avoid recomputing the logs bloom filter when reading receipts [\#1407](https://github.com/PegaSysEng/pantheon/pull/1407)
- Remove NodePermissioningLocalConfig external references [\#1406](https://github.com/PegaSysEng/pantheon/pull/1406)
- Add constantinople fix block for Rinkeby [\#1404](https://github.com/PegaSysEng/pantheon/pull/1404)
- Update EnodeURL to support enodes with listening disabled [\#1403](https://github.com/PegaSysEng/pantheon/pull/1403)
- Integration Integration test\(s\) on p2p of 'net\_services'  [\#1402](https://github.com/PegaSysEng/pantheon/pull/1402)
- Reference tests fail on Windows [\#1401](https://github.com/PegaSysEng/pantheon/pull/1401)
- Fix non-deterministic test caused by variable size of generated transactions [\#1399](https://github.com/PegaSysEng/pantheon/pull/1399)
- Start BlockPropagationManager immediately - don't wait for full sync [\#1398](https://github.com/PegaSysEng/pantheon/pull/1398)
- Added error message for RPC method disabled [\#1396](https://github.com/PegaSysEng/pantheon/pull/1396)
- Fix intermittency in FullSyncChainDownloaderTest [\#1394](https://github.com/PegaSysEng/pantheon/pull/1394)
- Add explanatory comment about default port [\#1392](https://github.com/PegaSysEng/pantheon/pull/1392)
- Handle case where peers advertise a listening port of 0 [\#1391](https://github.com/PegaSysEng/pantheon/pull/1391)
- Cache extra data [\#1389](https://github.com/PegaSysEng/pantheon/pull/1389)
- Update Log message in IBFT Controller [\#1387](https://github.com/PegaSysEng/pantheon/pull/1387)
- Remove unnecessary field [\#1384](https://github.com/PegaSysEng/pantheon/pull/1384)
- Add getPeer method to PeerConnection [\#1383](https://github.com/PegaSysEng/pantheon/pull/1383)
- Removing smart quotes [\#1381](https://github.com/PegaSysEng/pantheon/pull/1381) (thanks to [jmcnevin](https://github.com/jmcnevin))
- Use streams and avoid iterating child nodes multiple times [\#1380](https://github.com/PegaSysEng/pantheon/pull/1380)
- Use execute instead of submit so unhandled exceptions get logged [\#1379](https://github.com/PegaSysEng/pantheon/pull/1379)
- Prefer EnodeURL over Endpoint [\#1378](https://github.com/PegaSysEng/pantheon/pull/1378)
- Add flat file based task collection [\#1377](https://github.com/PegaSysEng/pantheon/pull/1377)
- Consolidate local enode representation [\#1376](https://github.com/PegaSysEng/pantheon/pull/1376)
- Rename rocksdDbConfiguration to rocksDbConfiguration [\#1375](https://github.com/PegaSysEng/pantheon/pull/1375)
- Remove EthTaskChainDownloader and supporting code [\#1373](https://github.com/PegaSysEng/pantheon/pull/1373)
- Handle the pipeline being aborted while finalizing an async operation [\#1372](https://github.com/PegaSysEng/pantheon/pull/1372)
- Rename methods that create and return streams away from getX\(\) [\#1368](https://github.com/PegaSysEng/pantheon/pull/1368)
- eea\_getTransactionCount fails if account has not interacted with private state [\#1367](https://github.com/PegaSysEng/pantheon/pull/1367) (thanks to [iikirilov](https://github.com/iikirilov))
- Increase RocksDB settings [\#1364](https://github.com/PegaSysEng/pantheon/pull/1364) ([ajsutton](https://github.com/ajsutton))
- Don't abort in-progress master builds when a new commit is added. [\#1358](https://github.com/PegaSysEng/pantheon/pull/1358)
- Request open ended headers from sync target [\#1355](https://github.com/PegaSysEng/pantheon/pull/1355)
- Enable the pipeline chain downloader by default [\#1344](https://github.com/PegaSysEng/pantheon/pull/1344)
- Create P2PNetwork Builder [\#1343](https://github.com/PegaSysEng/pantheon/pull/1343)
- Include static nodes in permissioning logic [\#1339](https://github.com/PegaSysEng/pantheon/pull/1339)
- JsonRpcError decoding to include message [\#1336](https://github.com/PegaSysEng/pantheon/pull/1336)
- Cache current chain head info [\#1335](https://github.com/PegaSysEng/pantheon/pull/1335)
- Queue pending requests when all peers are busy [\#1331](https://github.com/PegaSysEng/pantheon/pull/1331)
- Fix failed tests on Windows [\#1332](https://github.com/PegaSysEng/pantheon/pull/1332)
- Provide error message when invalid key specified in key file [\#1328](https://github.com/PegaSysEng/pantheon/pull/1328)
- Allow whitespace in file paths loaded from resources directory [\#1329](https://github.com/PegaSysEng/pantheon/pull/1329)
- Allow whitespace in path [\#1327](https://github.com/PegaSysEng/pantheon/pull/1327)
- Require block numbers for debug\_traceBlockByNumber to be in hex [\#1326](https://github.com/PegaSysEng/pantheon/pull/1326)
- Improve logging of chain download errors in the pipeline chain downloader [\#1325](https://github.com/PegaSysEng/pantheon/pull/1325)
- Ensure eth scheduler is stopped in tests [\#1324](https://github.com/PegaSysEng/pantheon/pull/1324)
- Normalize account permissioning addresses in whitelist [\#1321](https://github.com/PegaSysEng/pantheon/pull/1321)
- Allow private contract invocations in multiple privacy groups [\#1318](https://github.com/PegaSysEng/pantheon/pull/1318) (thanks to [iikirilov](https://github.com/iikirilov))
- Fix account permissioning check case matching [\#1315](https://github.com/PegaSysEng/pantheon/pull/1315)
- Use header validation mode for ommers [\#1313](https://github.com/PegaSysEng/pantheon/pull/1313)
- Configure RocksDb max background compaction and thread count [\#1312](https://github.com/PegaSysEng/pantheon/pull/1312)
- Missing p2p info when queried live [\#1310](https://github.com/PegaSysEng/pantheon/pull/1310)
- Tx limit size send peers follow up [\#1308](https://github.com/PegaSysEng/pantheon/pull/1308)
- Remove remnants of the old dev mode [\#1307](https://github.com/PegaSysEng/pantheon/pull/1307)
- Remove duplicate init code from BesuController instances [\#1305](https://github.com/PegaSysEng/pantheon/pull/1305)
- Stop synchronizer prior to stopping the network [\#1302](https://github.com/PegaSysEng/pantheon/pull/1302)
- Evict old transactions [\#1299](https://github.com/PegaSysEng/pantheon/pull/1299)
- Send local transactions to new peers [\#1253](https://github.com/PegaSysEng/pantheon/pull/1253)

## 1.1

### Additions and Improvements

- [Privacy](https://besu.hyperledger.org/en/latest/Concepts/Privacy/Privacy-Overview/)
- [Onchain Permissioning](https://besu.hyperledger.org/en/latest/Concepts/Permissioning/Permissioning-Overview/#onchain)
- [Fastsync](https://besu.hyperledger.org/en/latest/Reference/CLI/CLI-Syntax/#fast-sync-min-peers)
- Documentation updates include:
    - Added JSON-RPC methods:
      - [`txpool_pantheonStatistics`](https://besu.hyperledger.org/en/latest/Reference/API-Methods/#txpool_besustatistics)
      - [`net_services`](https://besu.hyperledger.org/en/latest/Reference/API-Methods/#net_services)
    - [Updated to indicate Docker image doesn't run on Windows](https://besu.hyperledger.org/en/latest/HowTo/Get-Started/Run-Docker-Image/)
    - [Added how to configure a free gas network](https://besu.hyperledger.org/en/latest/HowTo/Configure/FreeGas/)

### Technical Improvements

- priv_getTransactionCount fails if account has not interacted with private state [\#1369](https://github.com/PegaSysEng/pantheon/pull/1369)
- Updating Orion to 0.9.0 [\#1360](https://github.com/PegaSysEng/pantheon/pull/1360)
- Allow use of large chain IDs [\#1357](https://github.com/PegaSysEng/pantheon/pull/1357)
- Allow private contract invocations in multiple privacy groups [\#1340](https://github.com/PegaSysEng/pantheon/pull/1340)
- Missing p2p info when queried live [\#1338](https://github.com/PegaSysEng/pantheon/pull/1338)
- Fix expose transaction statistics [\#1337](https://github.com/PegaSysEng/pantheon/pull/1337)
- Normalize account permissioning addresses in whitelist [\#1321](https://github.com/PegaSysEng/pantheon/pull/1321)
- Update Enclave executePost method [\#1319](https://github.com/PegaSysEng/pantheon/pull/1319)
- Fix account permissioning check case matching [\#1315](https://github.com/PegaSysEng/pantheon/pull/1315)
- Removing 'all' from the help wording for host-whitelist [\#1304](https://github.com/PegaSysEng/pantheon/pull/1304)

## 1.1 RC

### Technical Improvements

- Better errors for when permissioning contract is set up wrong [\#1296](https://github.com/PegaSysEng/pantheon/pull/1296)
- Consolidate p2p node info methods [\#1288](https://github.com/PegaSysEng/pantheon/pull/1288)
- Update permissioning smart contract interface to match updated EEA proposal [\#1287](https://github.com/PegaSysEng/pantheon/pull/1287)
- Switch to new sync target if it exceeds the td threshold [\#1286](https://github.com/PegaSysEng/pantheon/pull/1286)
- Fix running ATs with in-process node runner [\#1285](https://github.com/PegaSysEng/pantheon/pull/1285)
- Simplify enode construction [\#1283](https://github.com/PegaSysEng/pantheon/pull/1283)
- Cleanup PeerConnection interface [\#1282](https://github.com/PegaSysEng/pantheon/pull/1282)
- Undo changes to PendingTransactions method visibility [\#1281](https://github.com/PegaSysEng/pantheon/pull/1281)
- Use default enclave public key to generate eea_getTransactionReceipt [\#1280](https://github.com/PegaSysEng/pantheon/pull/1280) (thanks to [Puneetha17](https://github.com/Puneetha17))
- Rollback to rocksdb 5.15.10 [\#1279](https://github.com/PegaSysEng/pantheon/pull/1279)
- Log error when a JSON decode problem is encountered [\#1278](https://github.com/PegaSysEng/pantheon/pull/1278)
- Create EnodeURL builder [\#1275](https://github.com/PegaSysEng/pantheon/pull/1275)
- Keep enode nodeId stored as a BytesValue [\#1274](https://github.com/PegaSysEng/pantheon/pull/1274)
- Feature/move subclass in pantheon command [\#1272](https://github.com/PegaSysEng/pantheon/pull/1272)
- Expose sync mode option [\#1270](https://github.com/PegaSysEng/pantheon/pull/1270)
- Refactor RocksDBStats [\#1266](https://github.com/PegaSysEng/pantheon/pull/1266)
- Normalize EnodeURLs [\#1264](https://github.com/PegaSysEng/pantheon/pull/1264)
- Build broken in Java 12 [\#1263](https://github.com/PegaSysEng/pantheon/pull/1263)
- Make PeerDiscovertAgentTest less flakey [\#1262](https://github.com/PegaSysEng/pantheon/pull/1262)
- Ignore extra json rpc params [\#1261](https://github.com/PegaSysEng/pantheon/pull/1261)
- Fetch local transactions in isolation [\#1259](https://github.com/PegaSysEng/pantheon/pull/1259)
- Update to debug trace transaction [\#1258](https://github.com/PegaSysEng/pantheon/pull/1258)
- Use labelled timer to differentiate between rocks db metrics [\#1254](https://github.com/PegaSysEng/pantheon/pull/1254) (thanks to [Puneetha17](https://github.com/Puneetha17))
- Migrate TransactionPool (& affiliated test) from 'core' to 'eth' [\#1251](https://github.com/PegaSysEng/pantheon/pull/1251)
- Use single instance of Rocksdb for privacy [\#1247](https://github.com/PegaSysEng/pantheon/pull/1247) (thanks to [Puneetha17](https://github.com/Puneetha17))
- Subscribing to sync events should receive false when in sync [\#1240](https://github.com/PegaSysEng/pantheon/pull/1240)
- Ignore transactions from the network while behind chain head [\#1228](https://github.com/PegaSysEng/pantheon/pull/1228)
- RocksDB Statistics in Metrics [\#1169](https://github.com/PegaSysEng/pantheon/pull/1169)
- Add block trace RPC methods [\#1088](https://github.com/PegaSysEng/pantheon/pull/1088) (thanks to [kziemianek](https://github.com/kziemianek))

## 1.0.3

### Additions and Improvements

- Notify of dropped messages [\#1156](https://github.com/PegaSysEng/pantheon/pull/1156)
- Documentation updates include:
    - Added [Permissioning Overview](https://besu.hyperledger.org/en/latest/Concepts/Permissioning/Permissioning-Overview/)
    - Added content on [Network vs Node Configuration](https://besu.hyperledger.org/en/latest/HowTo/Configure/Using-Configuration-File/)   
    - Updated [RAM requirements](https://besu.hyperledger.org/en/latest/HowTo/Get-Started/System-Requirements/#ram)  
    - Added [Privacy Overview](https://besu.hyperledger.org/en/latest/Concepts/Privacy/Privacy-Overview/) and [Processing Private Transactions](https://besu.hyperledger.org/en/latest/Concepts/Privacy/Private-Transaction-Processing/)
    - Renaming of Ethstats Lite Explorer to [Ethereum Lite Explorer](https://besu.hyperledger.org/en/latest/HowTo/Deploy/Lite-Block-Explorer/#lite-block-explorer-documentation) (thanks to [tzapu](https://github.com/tzapu))
    - Added content on using [Truffle with Besu](https://besu.hyperledger.org/en/latest/HowTo/Develop-Dapps/Truffle/)
    - Added [`droppedPendingTransactions` RPC Pub/Sub subscription](https://besu.hyperledger.org/en/latest/HowTo/Interact/APIs/RPC-PubSub/#dropped-transactions)
    - Added [`eea_*` JSON-RPC API methods](https://besu.hyperledger.org/en/latest/Reference/API-Methods/#eea-methods)  
    - Added [architecture diagram](https://besu.hyperledger.org/en/latest/Concepts/ArchitectureOverview/)
    - Updated [permissioning CLI options](https://besu.hyperledger.org/en/latest/Reference/CLI/CLI-Syntax/#permissions-accounts-config-file-enabled) and [permissioned network tutorial](https://besu.hyperledger.org/en/stable/)  

### Technical Improvements

- Choose sync target based on td rather than height [\#1256](https://github.com/PegaSysEng/pantheon/pull/1256)
- CLI ewp options [\#1246](https://github.com/PegaSysEng/pantheon/pull/1246)
- Update BesuCommand.java [\#1245](https://github.com/PegaSysEng/pantheon/pull/1245)
- Reduce memory usage in import [\#1239](https://github.com/PegaSysEng/pantheon/pull/1239)
- Improve eea_sendRawTransaction error messages [\#1238](https://github.com/PegaSysEng/pantheon/pull/1238) (thanks to [Puneetha17](https://github.com/Puneetha17))
- Single topic filter [\#1235](https://github.com/PegaSysEng/pantheon/pull/1235)
- Enable pipeline chain downloader for fast sync [\#1232](https://github.com/PegaSysEng/pantheon/pull/1232)
- Make contract size limit configurable [\#1227](https://github.com/PegaSysEng/pantheon/pull/1227)
- Refactor PrivacyParameters config to use builder pattern [\#1226](https://github.com/PegaSysEng/pantheon/pull/1226) (thanks to [antonydenyer](https://github.com/antonydenyer))
- Different request limits for different request types [\#1224](https://github.com/PegaSysEng/pantheon/pull/1224)
- Finish off fast sync pipeline download [\#1222](https://github.com/PegaSysEng/pantheon/pull/1222)
- Enable fast-sync options on command line [\#1218](https://github.com/PegaSysEng/pantheon/pull/1218)
- Replace filtering headers after the fact with calculating number to request up-front [\#1216](https://github.com/PegaSysEng/pantheon/pull/1216)
- Support async processing while maintaining output order [\#1215](https://github.com/PegaSysEng/pantheon/pull/1215)
- Add Unstable Options to the CLI [\#1213](https://github.com/PegaSysEng/pantheon/pull/1213)
- Add private cluster acceptance tests [\#1211](https://github.com/PegaSysEng/pantheon/pull/1211) (thanks to [Puneetha17](https://github.com/Puneetha17))
- Re-aligned smart contract interface to EEA client spec 477 [\#1209](https://github.com/PegaSysEng/pantheon/pull/1209)
- Count the number of items discarded when a pipe is aborted [\#1208](https://github.com/PegaSysEng/pantheon/pull/1208)
- Pipeline chain download - fetch and import data [\#1207](https://github.com/PegaSysEng/pantheon/pull/1207)
- Permission provider that allows bootnodes if you have no other connections [\#1206](https://github.com/PegaSysEng/pantheon/pull/1206)
- Cancel in-progress async operations when the pipeline is aborted [\#1205](https://github.com/PegaSysEng/pantheon/pull/1205)
- Pipeline chain download - Checkpoints [\#1203](https://github.com/PegaSysEng/pantheon/pull/1203)
- Push development images to public dockerhub [\#1202](https://github.com/PegaSysEng/pantheon/pull/1202)
- Push builds of master as docker development images [\#1200](https://github.com/PegaSysEng/pantheon/pull/1200)
- Doc CI pipeline for build and tests [\#1199](https://github.com/PegaSysEng/pantheon/pull/1199)
- Replace the use of a disconnect listener with EthPeer.isDisconnected [\#1197](https://github.com/PegaSysEng/pantheon/pull/1197)
- Prep chain downloader for branch by abstraction [\#1194](https://github.com/PegaSysEng/pantheon/pull/1194)
- Maintain the state of MessageFrame in private Tx [\#1193](https://github.com/PegaSysEng/pantheon/pull/1193) (thanks to [Puneetha17](https://github.com/Puneetha17))
- Persist private world state only if we are mining [\#1191](https://github.com/PegaSysEng/pantheon/pull/1191) (thanks to [Puneetha17](https://github.com/Puneetha17))
- Remove SyncState from SyncTargetManager [\#1188](https://github.com/PegaSysEng/pantheon/pull/1188)
- Acceptance tests base for smart contract node permissioning [\#1186](https://github.com/PegaSysEng/pantheon/pull/1186)
- Fix metrics breakages [\#1185](https://github.com/PegaSysEng/pantheon/pull/1185)
- Typo [\#1184](https://github.com/PegaSysEng/pantheon/pull/1184) (thanks to [araskachoi](https://github.com/araskachoi))
- StaticNodesParserTest to pass on Windows [\#1183](https://github.com/PegaSysEng/pantheon/pull/1183)
- Don't mark world state as stalled until a minimum time without progress is reached [\#1179](https://github.com/PegaSysEng/pantheon/pull/1179)
- Use header validation policy in DownloadHeaderSequenceTask [\#1172](https://github.com/PegaSysEng/pantheon/pull/1172)
- Bond with bootnodes [\#1160](https://github.com/PegaSysEng/pantheon/pull/1160)

## 1.0.2

### Additions and Improvements

- Removed DB init when using `public-key` subcommand [\#1049](https://github.com/PegaSysEng/pantheon/pull/1049)
- Output enode URL on startup [\#1137](https://github.com/PegaSysEng/pantheon/pull/1137)
- Added Remove Peer JSON-RPC [\#1129](https://github.com/PegaSysEng/pantheon/pull/1129)
- Added `net_enode` JSON-RPC [\#1119](https://github.com/PegaSysEng/pantheon/pull/1119) (thanks to [mbergstrand](https://github.com/mbergstrand))
- Maintain a `staticnodes.json` [\#1106](https://github.com/PegaSysEng/pantheon/pull/1106)
- Added `tx-pool-max-size` command line parameter [\#1078](https://github.com/PegaSysEng/pantheon/pull/1078)
- Added PendingTransactions JSON-RPC [\#1043](https://github.com/PegaSysEng/pantheon/pull/1043) (thanks to [EdwinLeeGreene](https://github.com/EdwinLeeGreene))
- Added `admin_nodeInfo` JSON-RPC [\#1012](https://github.com/PegaSysEng/pantheon/pull/1012)
- Added `--metrics-category` CLI to only enable select metrics [\#969](https://github.com/PegaSysEng/pantheon/pull/969)
- Documentation updates include:
   - Updated endpoints in [Private Network Quickstart](https://besu.hyperledger.org/en/latest/Tutorials/Quickstarts/Private-Network-Quickstart/) (thanks to [laubai](https://github.com/laubai))
   - Updated [documentation contribution guidelines](https://besu.hyperledger.org/en/stable/)
   - Added [`admin_removePeer`](https://besu.hyperledger.org/en/latest/Reference/API-Methods/#admin_removepeer)
   - Updated [tutorials](https://besu.hyperledger.org/en/latest/Tutorials/Private-Network/Create-Private-Clique-Network/) for printing of enode on startup
   - Added [`txpool_pantheonTransactions`](https://besu.hyperledger.org/en/stable/Reference/API-Methods/#txpool_besutransactions)
   - Added [Transaction Pool content](https://besu.hyperledger.org/en/latest/Concepts/Transactions/Transaction-Pool/)
   - Added [`tx-pool-max-size` CLI option](https://besu.hyperledger.org/en/latest/Reference/CLI/CLI-Syntax/#tx-pool-max-size)
   - Updated [developer build instructions to use installDist](https://besu.hyperledger.org/en/stable/)
   - Added [Azure quickstart tutorial](https://besu.hyperledger.org/en/latest/Tutorials/Quickstarts/Azure-Private-Network-Quickstart/)
   - Enabled copy button in code blocks
   - Added [IBFT 1.0](https://besu.hyperledger.org/en/latest/HowTo/Configure/Consensus-Protocols/QuorumIBFT/)
   - Added section on using [Geth attach with Besu](https://besu.hyperledger.org/en/latest/HowTo/Interact/APIs/Using-JSON-RPC-API/#geth-console)    
   - Enabled the edit link doc site to ease external doc contributions
   - Added [EthStats docs](https://besu.hyperledger.org/HowTo/Deploy/Lite-Network-Monitor/) (thanks to [baxy](https://github.com/baxy))
   - Updated [Postman collection](https://besu.hyperledger.org/en/latest/HowTo/Interact/APIs/Authentication/#postman)  
   - Added [`metrics-category` CLI option](https://besu.hyperledger.org/en/latest/Reference/CLI/CLI-Syntax/#metrics-category)
   - Added information on [block time and timeout settings](https://besu.hyperledger.org/en/latest/HowTo/Configure/Consensus-Protocols/IBFT/#block-time) for IBFT 2.0
   - Added [`admin_nodeInfo`](https://besu.hyperledger.org/en/latest/Reference/API-Methods/#admin_nodeinfo)
   - Added [permissions images](https://besu.hyperledger.org/en/latest/Concepts/Permissioning/Permissioning-Overview/)
   - Added permissioning blog to [Resources](https://besu.hyperledger.org/en/latest/Reference/Resources/)
   - Updated [Create Permissioned Network](https://besu.hyperledger.org/en/latest/Tutorials/Permissioning/Create-Permissioned-Network/) tutorial to use `export-address`
   - Updated [Clique](https://besu.hyperledger.org/en/latest/HowTo/Configure/Consensus-Protocols/Clique/) and [IBFT 2.0](https://besu.hyperledger.org/en/latest/HowTo/Configure/Consensus-Protocols/IBFT/) docs to include complete genesis file  
   - Updated [Clique tutorial](https://besu.hyperledger.org/en/latest/Tutorials/Private-Network/Create-Private-Clique-Network/) to use `export-address` subcommand  
   - Added IBFT 2.0 [future message configuration options](https://besu.hyperledger.org/en/latest/HowTo/Configure/Consensus-Protocols/IBFT/#optional-configuration-options)

### Technical Improvements
- Fixed so self persists to the whitelist [\#1176](https://github.com/PegaSysEng/pantheon/pull/1176)
- Fixed to add self to permissioning whitelist [\#1175](https://github.com/PegaSysEng/pantheon/pull/1175)
- Fixed permissioning issues [\#1174](https://github.com/PegaSysEng/pantheon/pull/1174)
- AdminAddPeer returns custom Json RPC error code [\#1171](https://github.com/PegaSysEng/pantheon/pull/1171)
- Periodically connect to peers from table [\#1170](https://github.com/PegaSysEng/pantheon/pull/1170)
- Improved bootnodes option error message [\#1092](https://github.com/PegaSysEng/pantheon/pull/1092)
- Automatically restrict trailing peers while syncing [\#1167](https://github.com/PegaSysEng/pantheon/pull/1167)
- Avoid bonding to ourselves [\#1166](https://github.com/PegaSysEng/pantheon/pull/1166)
- Fix Push Metrics [\#1164](https://github.com/PegaSysEng/pantheon/pull/1164)
- Synchroniser waits for new peer if best is up to date [\#1161](https://github.com/PegaSysEng/pantheon/pull/1161)
- Don't attempt to download checkpoint headers if the number of headers is negative [\#1158](https://github.com/PegaSysEng/pantheon/pull/1158)
- Capture metrics on Vertx event loop and worker thread queues [\#1155](https://github.com/PegaSysEng/pantheon/pull/1155)
- Simplify node permissioning ATs [\#1153](https://github.com/PegaSysEng/pantheon/pull/1153)
- Add metrics around discovery process [\#1152](https://github.com/PegaSysEng/pantheon/pull/1152)
- Prevent connecting to self [\#1150](https://github.com/PegaSysEng/pantheon/pull/1150)
- Refactoring permissioning ATs [\#1148](https://github.com/PegaSysEng/pantheon/pull/1148)
- Added two extra Ropsten bootnodes [\#1147](https://github.com/PegaSysEng/pantheon/pull/1147)
- Fixed TCP port handling [\#1144](https://github.com/PegaSysEng/pantheon/pull/1144)
- Better error on bad header [\#1143](https://github.com/PegaSysEng/pantheon/pull/1143)
- Refresh peer table while we have fewer than maxPeers connected [\#1142](https://github.com/PegaSysEng/pantheon/pull/1142)
- Refactor jsonrpc consumption of local node permissioning controller [\#1140](https://github.com/PegaSysEng/pantheon/pull/1140)
- Disconnect peers before the pivot block while fast syncing [\#1139](https://github.com/PegaSysEng/pantheon/pull/1139)
- Reduce the default transaction pool size from 30,000 to 4096 [\#1136](https://github.com/PegaSysEng/pantheon/pull/1136)
- Fail at load if static nodes not whitelisted [\#1135](https://github.com/PegaSysEng/pantheon/pull/1135)
- Fix private transaction acceptance test [\#1134](https://github.com/PegaSysEng/pantheon/pull/1134) (thanks to [Puneetha17](https://github.com/Puneetha17))
- Quieter exceptions when network is unreachable [\#1133](https://github.com/PegaSysEng/pantheon/pull/1133)
- nodepermissioningcontroller used for devp2p connection filtering [\#1132](https://github.com/PegaSysEng/pantheon/pull/1132)
- Remove duplicates from apis specified via CLI [\#1131](https://github.com/PegaSysEng/pantheon/pull/1131)
- Synchronizer returns false if it is in sync [\#1130](https://github.com/PegaSysEng/pantheon/pull/1130)
- Added fromHexStringStrict to check for exactly 20 byte addresses [\#1128](https://github.com/PegaSysEng/pantheon/pull/1128)
- Fix deadlock scenario in AsyncOperationProcessor and re-enable WorldStateDownloaderTest [\#1126](https://github.com/PegaSysEng/pantheon/pull/1126)
- Ignore WorldStateDownloaderTest [\#1125](https://github.com/PegaSysEng/pantheon/pull/1125)
- Updated local config permissioning flags [\#1118](https://github.com/PegaSysEng/pantheon/pull/1118)
- Pipeline Improvements [\#1117](https://github.com/PegaSysEng/pantheon/pull/1117)
- Permissioning cli smart contract [\#1116](https://github.com/PegaSysEng/pantheon/pull/1116)
- Adding default pending transactions value in BesuControllerBuilder [\#1114](https://github.com/PegaSysEng/pantheon/pull/1114)
- Fix intermittency in WorldStateDownloaderTest [\#1113](https://github.com/PegaSysEng/pantheon/pull/1113)
- Reduce number of seen blocks and transactions Besu tracks [\#1112](https://github.com/PegaSysEng/pantheon/pull/1112)
- Timeout long test [\#1111](https://github.com/PegaSysEng/pantheon/pull/1111)
- Errorprone 2.3.3 upgrades [\#1110](https://github.com/PegaSysEng/pantheon/pull/1110)
- Add metric to capture memory used by RocksDB table readers [\#1108](https://github.com/PegaSysEng/pantheon/pull/1108)
- Don't allow creation of multiple gauges with the same name [\#1107](https://github.com/PegaSysEng/pantheon/pull/1107)
- Update Peer Discovery to use NodePermissioningController [\#1105](https://github.com/PegaSysEng/pantheon/pull/1105)
- Move starting world state download process inside WorldDownloadState [\#1104](https://github.com/PegaSysEng/pantheon/pull/1104)
- Enable private Tx capability to Clique [\#1102](https://github.com/PegaSysEng/pantheon/pull/1102) (thanks to [Puneetha17](https://github.com/Puneetha17))
- Enable private Tx capability to IBFT [\#1101](https://github.com/PegaSysEng/pantheon/pull/1101) (thanks to [Puneetha17](https://github.com/Puneetha17))
- Version Upgrades [\#1100](https://github.com/PegaSysEng/pantheon/pull/1100)
- Don't delete completed tasks from RocksDbTaskQueue [\#1099](https://github.com/PegaSysEng/pantheon/pull/1099)
- Support flat mapping with multiple threads [\#1098](https://github.com/PegaSysEng/pantheon/pull/1098)
- Add pipe stage name to thread while executing [\#1097](https://github.com/PegaSysEng/pantheon/pull/1097)
- Use pipeline for world state download [\#1096](https://github.com/PegaSysEng/pantheon/pull/1096)
- TXPool JSON RPC tweaks [\#1095](https://github.com/PegaSysEng/pantheon/pull/1095)
- Add in-memory cache over world state download queue [\#1087](https://github.com/PegaSysEng/pantheon/pull/1087)
- Trim default metrics [\#1086](https://github.com/PegaSysEng/pantheon/pull/1086)
- Improve imported block log line [\#1085](https://github.com/PegaSysEng/pantheon/pull/1085)
- Smart contract permission controller [\#1083](https://github.com/PegaSysEng/pantheon/pull/1083)
- Add timeout when waiting for JSON-RPC, WebSocket RPC and Metrics services to stop [\#1082](https://github.com/PegaSysEng/pantheon/pull/1082)
- Add pipeline framework to make parallel processing simpler [\#1077](https://github.com/PegaSysEng/pantheon/pull/1077)
- Node permissioning controller [\#1075](https://github.com/PegaSysEng/pantheon/pull/1075)
- Smart contract permission controller stub [\#1074](https://github.com/PegaSysEng/pantheon/pull/1074)
- Expose a synchronous start method in Runner [\#1072](https://github.com/PegaSysEng/pantheon/pull/1072)
- Changes in chain head should trigger new permissioning check for active peers [\#1071](https://github.com/PegaSysEng/pantheon/pull/1071)
- Fix exceptions fetching metrics after world state download completes [\#1066](https://github.com/PegaSysEng/pantheon/pull/1066)
- Accept transactions in the pool with nonce above account sender nonce [\#1065](https://github.com/PegaSysEng/pantheon/pull/1065)
- Repair Istanbul to handle Eth/62 & Eth/63 [\#1063](https://github.com/PegaSysEng/pantheon/pull/1063)
- Close Private Storage Provider [\#1059](https://github.com/PegaSysEng/pantheon/pull/1059) (thanks to [Puneetha17](https://github.com/Puneetha17))
- Add labels to Pipelined tasks metrics [\#1057](https://github.com/PegaSysEng/pantheon/pull/1057)
- Re-enable Quorum Synchronisation [\#1056](https://github.com/PegaSysEng/pantheon/pull/1056)
- Don't log expected failures as errors [\#1054](https://github.com/PegaSysEng/pantheon/pull/1054)
- Make findSuitablePeer abstract [\#1053](https://github.com/PegaSysEng/pantheon/pull/1053)
- Track added at in txpool [\#1048](https://github.com/PegaSysEng/pantheon/pull/1048)
- Fix ImportBlocksTask to only request from peers that claim to have the blocks [\#1047](https://github.com/PegaSysEng/pantheon/pull/1047)
- Don't run the dao block validator if dao block is 0 [\#1044](https://github.com/PegaSysEng/pantheon/pull/1044)
- Don't make unnecessary copies of data in RocksDbKeyValueStorage [\#1040](https://github.com/PegaSysEng/pantheon/pull/1040)
- Update discovery logic to trust bootnodes only when out of sync [\#1039](https://github.com/PegaSysEng/pantheon/pull/1039)
- Fix IndexOutOfBoundsException in DetermineCommonAncestorTask [\#1038](https://github.com/PegaSysEng/pantheon/pull/1038)
- Add `rpc_modules` JSON-RPC [\#1036](https://github.com/PegaSysEng/pantheon/pull/1036)
- Simple permissioning smart contract [\#1035](https://github.com/PegaSysEng/pantheon/pull/1035)
- Refactor enodeurl to use inetaddr [\#1032](https://github.com/PegaSysEng/pantheon/pull/1032)
- Update CLI options in mismatched genesis file message [\#1031](https://github.com/PegaSysEng/pantheon/pull/1031)
- Remove dependence of eth.core on eth.permissioning [\#1030](https://github.com/PegaSysEng/pantheon/pull/1030)
- Make alloc optional and provide nicer error messages when genesis config is invalid [\#1029](https://github.com/PegaSysEng/pantheon/pull/1029)
- Handle metrics request closing before response is generated [\#1028](https://github.com/PegaSysEng/pantheon/pull/1028)
- Change EthNetworkConfig bootnodes to always be URIs [\#1027](https://github.com/PegaSysEng/pantheon/pull/1027)
- Avoid port conflicts in acceptance tests [\#1025](https://github.com/PegaSysEng/pantheon/pull/1025)
- Include reference tests in jacoco [\#1024](https://github.com/PegaSysEng/pantheon/pull/1024)
- Acceptance test - configurable gas price [\#1023](https://github.com/PegaSysEng/pantheon/pull/1023)
- Get Internal logs and output [\#1022](https://github.com/PegaSysEng/pantheon/pull/1022) (thanks to [Puneetha17](https://github.com/Puneetha17))
- Fix race condition in WebSocketService [\#1021](https://github.com/PegaSysEng/pantheon/pull/1021)
- Ensure devp2p ports are written to ports file correctly [\#1020](https://github.com/PegaSysEng/pantheon/pull/1020)
- Report the correct tcp port in PING packets when it differs from the UDP port [\#1019](https://github.com/PegaSysEng/pantheon/pull/1019)
- Refactor transient transaction processor [\#1017](https://github.com/PegaSysEng/pantheon/pull/1017)
- Resume world state download from existing queue [\#1016](https://github.com/PegaSysEng/pantheon/pull/1016)
- IBFT Acceptance tests updated with longer timeout on first block [\#1015](https://github.com/PegaSysEng/pantheon/pull/1015)
- Update IBFT acceptances tests to await first block [\#1013](https://github.com/PegaSysEng/pantheon/pull/1013)
- Remove full hashimoto implementation as its never used [\#1011](https://github.com/PegaSysEng/pantheon/pull/1011)
- Created SyncStatus notifications [\#1010](https://github.com/PegaSysEng/pantheon/pull/1010)
- Address acceptance test intermittency [\#1008](https://github.com/PegaSysEng/pantheon/pull/1008)
- Consider a world state download stalled after 100 requests with no progress [\#1007](https://github.com/PegaSysEng/pantheon/pull/1007)
- Reduce log level when block miner is interrupted [\#1006](https://github.com/PegaSysEng/pantheon/pull/1006)
- RunnerTest fail on Windows due to network startup timing issue [\#1005](https://github.com/PegaSysEng/pantheon/pull/1005)
- Generate Private Contract Address [\#1004](https://github.com/PegaSysEng/pantheon/pull/1004) (thanks to [vinistevam](https://github.com/vinistevam))
- Delete the legacy pipelined import code [\#1003](https://github.com/PegaSysEng/pantheon/pull/1003)
- Fix race condition in WebSocket AT [\#1002](https://github.com/PegaSysEng/pantheon/pull/1002)
- Cleanup IBFT logging levels [\#995](https://github.com/PegaSysEng/pantheon/pull/995)
- Integration Test implementation dependency for non-IntelliJ IDE [\#992](https://github.com/PegaSysEng/pantheon/pull/992)
- Ignore fast sync and full sync tests to avoid race condition [\#991](https://github.com/PegaSysEng/pantheon/pull/991)
- Make acceptance tests use the process based runner again [\#990](https://github.com/PegaSysEng/pantheon/pull/990)
- RoundChangeCertificateValidator requires unique authors [\#989](https://github.com/PegaSysEng/pantheon/pull/989)
- Make Rinkeby the benchmark chain.  [\#986](https://github.com/PegaSysEng/pantheon/pull/986)
- Add metrics to Parallel Download pipeline [\#985](https://github.com/PegaSysEng/pantheon/pull/985)
- Change ExpectBlockNumber to require at least the specified block number [\#981](https://github.com/PegaSysEng/pantheon/pull/981)
- Fix benchmark compilation [\#980](https://github.com/PegaSysEng/pantheon/pull/980)
- RPC tests can use 127.0.0.1 loopback rather than localhost [\#974](https://github.com/PegaSysEng/pantheon/pull/974) thanks to [glethuillier](https://github.com/glethuillier) for raising)
- Disable picocli ansi when testing [\#973](https://github.com/PegaSysEng/pantheon/pull/973)
- Add a jmh benchmark for WorldStateDownloader [\#972](https://github.com/PegaSysEng/pantheon/pull/972)
- Gradle dependency for JMH annotation, for IDEs that aren't IntelliJ \(… [\#971](https://github.com/PegaSysEng/pantheon/pull/971)
- Separate download state tracking from WorldStateDownloader [\#967](https://github.com/PegaSysEng/pantheon/pull/967)
- Gradle dependency for JMH annotation, for IDEs that aren't IntelliJ [\#966](https://github.com/PegaSysEng/pantheon/pull/966)
- Truffle HDwallet Web3 1.0 [\#964](https://github.com/PegaSysEng/pantheon/pull/964)
- Add missing JavaDoc tags in JSONToRLP [\#963](https://github.com/PegaSysEng/pantheon/pull/963)
- Only import block if it isn't already on the block chain [\#962](https://github.com/PegaSysEng/pantheon/pull/962)
- CLI stack traces when debugging [\#960](https://github.com/PegaSysEng/pantheon/pull/960)
- Create peer discovery packets on a worker thread [\#955](https://github.com/PegaSysEng/pantheon/pull/955)
- Remove start functionality from IbftController and IbftBlockHeightMan… [\#952](https://github.com/PegaSysEng/pantheon/pull/952)
- Cleanup IBFT executors [\#951](https://github.com/PegaSysEng/pantheon/pull/951)
- Single threaded world state persistence [\#950](https://github.com/PegaSysEng/pantheon/pull/950)
- Fix version number on master [\#946](https://github.com/PegaSysEng/pantheon/pull/946)
- Change automatic benchmark  [\#945](https://github.com/PegaSysEng/pantheon/pull/945)
- Eliminate redundant header validation [\#943](https://github.com/PegaSysEng/pantheon/pull/943)
- RocksDbQueue Threading Tweaks [\#940](https://github.com/PegaSysEng/pantheon/pull/940)
- Validate DAO block [\#939](https://github.com/PegaSysEng/pantheon/pull/939)
- Complete Private Transaction Processor [\#938](https://github.com/PegaSysEng/pantheon/pull/938) (thanks to [iikirilov](https://github.com/iikirilov))
- Add metrics for netty queue length [\#932](https://github.com/PegaSysEng/pantheon/pull/932)
- Update GetNodeDataFromPeerTask to return a map [\#931](https://github.com/PegaSysEng/pantheon/pull/931)

## 1.0.1

Public key address export subcommand was missing in 1.0 release.

### Additions and Improvements
- Added `public-key export-address` subcommand [\#888](https://github.com/PegaSysEng/pantheon/pull/888)
- Documentation update for the [`public-key export-address`](https://besu.hyperledger.org/en/stable/) subcommand.
- Updated [IBFT 2.0 overview](https://besu.hyperledger.org/en/stable/) to include use of `rlp encode` command and information on setting IBFT 2.0 properties to achieve your desired block time.

## 1.0

### Additions and Improvements
- [IBFT 2.0](https://besu.hyperledger.org/en/latest/Tutorials/Private-Network/Create-IBFT-Network/)
- [Permissioning](https://besu.hyperledger.org/en/latest/Concepts/Permissioning/Permissioning-Overview/)
- [JSON-RPC Authentication](https://besu.hyperledger.org/en/latest/HowTo/Interact/APIs/Authentication/)
- Added `rlp encode` subcommand [\#965](https://github.com/PegaSysEng/pantheon/pull/965)
- Method to reload permissions file [\#834](https://github.com/PegaSysEng/pantheon/pull/834)
- Added rebind mitigation for Websockets. [\#905](https://github.com/PegaSysEng/pantheon/pull/905)
- Support genesis contract code [\#749](https://github.com/PegaSysEng/pantheon/pull/749) (thanks to [kziemianek](https://github.com/kziemianek)).
- Documentation updates include:
  - Added details on [port configuration](https://besu.hyperledger.org/en/latest/HowTo/Find-and-Connect/Configuring-Ports/)    
  - Added [Resources page](https://besu.hyperledger.org/en/latest/Reference/Resources/) linking to Besu blog posts and webinars
  - Added [JSON-RPC Authentication](https://besu.hyperledger.org/en/latest/HowTo/Interact/APIs/Authentication/)  
  - Added [tutorial to create permissioned network](https://besu.hyperledger.org/en/latest/Tutorials/Permissioning/Create-Permissioned-Network/)
  - Added [Permissioning](https://besu.hyperledger.org/en/latest/Concepts/Permissioning/Permissioning-Overview/) content
  - Added [Permissioning API methods](https://besu.hyperledger.org/en/latest/Reference/API-Methods/#permissioning-methods)
  - Added [tutorial to create Clique private network](https://besu.hyperledger.org/en/latest/Tutorials/Private-Network/Create-Private-Clique-Network/)
  - Added [tutorial to create IBFT 2.0 private network](https://besu.hyperledger.org/en/latest/Tutorials/Private-Network/Create-IBFT-Network/)

### Technical Improvements
- RoundChangeCertificateValidator requires unique authors [\#997](https://github.com/PegaSysEng/pantheon/pull/997)
- RPC tests can use 127.0.0.1 loopback rather than localhost [\#979](https://github.com/PegaSysEng/pantheon/pull/979)
- Integration Test implementation dependency for non-IntelliJ IDE [\#978](https://github.com/PegaSysEng/pantheon/pull/978)
- Only import block if it isn't already on the block chain [\#977](https://github.com/PegaSysEng/pantheon/pull/977)
- Disable picocli ansi when testing [\#975](https://github.com/PegaSysEng/pantheon/pull/975)
- Create peer discovery packets on a worker thread [\#961](https://github.com/PegaSysEng/pantheon/pull/961)
- Removed Orion snapshot dependency [\#933](https://github.com/PegaSysEng/pantheon/pull/933)
- Use network ID instead of chain ID in MainnetBesuController. [\#929](https://github.com/PegaSysEng/pantheon/pull/929)
- Propagate new block messages to other clients in a worker thread [\#928](https://github.com/PegaSysEng/pantheon/pull/928)
- Parallel downloader should stop on puts if requested. [\#927](https://github.com/PegaSysEng/pantheon/pull/927)
- Permission config file location and option under docker [\#925](https://github.com/PegaSysEng/pantheon/pull/925)
- Fixed potential stall in world state download [\#922](https://github.com/PegaSysEng/pantheon/pull/922)
- Refactoring to introduce deleteOnExit\(\) for temp files [\#920](https://github.com/PegaSysEng/pantheon/pull/920)
- Reduce "Received transactions message" log from debug to trace [\#919](https://github.com/PegaSysEng/pantheon/pull/919)
- Handle PeerNotConnected exceptions when sending wire keep alives [\#918](https://github.com/PegaSysEng/pantheon/pull/918)
- admin_addpeers: error if node not whitelisted [\#917](https://github.com/PegaSysEng/pantheon/pull/917)
- Expose the Ibft MiningCoordinator [\#916](https://github.com/PegaSysEng/pantheon/pull/916)
- Check perm api against perm cli [\#915](https://github.com/PegaSysEng/pantheon/pull/915)
- Update metrics when completing a world state request with existing data [\#914](https://github.com/PegaSysEng/pantheon/pull/914)
- Improve RocksDBQueue dequeue performance [\#913](https://github.com/PegaSysEng/pantheon/pull/913)
- Error when removing bootnodes from nodes whitelist [\#912](https://github.com/PegaSysEng/pantheon/pull/912)
- Incremental Optimization\(s\) on BlockBroadcaster [\#911](https://github.com/PegaSysEng/pantheon/pull/911)
- Check permissions CLI dependencies [\#909](https://github.com/PegaSysEng/pantheon/pull/909)
- Limit the number of times we retry peer discovery interactions [\#908](https://github.com/PegaSysEng/pantheon/pull/908)
- IBFT to use VoteTallyCache [\#907](https://github.com/PegaSysEng/pantheon/pull/907)
- Add metric to expose number of inflight world state requests [\#906](https://github.com/PegaSysEng/pantheon/pull/906)
- Bootnodes not on whitelist - improve errors [\#904](https://github.com/PegaSysEng/pantheon/pull/904)
- Make chain download cancellable [\#901](https://github.com/PegaSysEng/pantheon/pull/901)
- Enforce accounts must start with 0x [\#900](https://github.com/PegaSysEng/pantheon/pull/900)
- When picking fast sync pivot block, use the peer with the best total difficulty [\#899](https://github.com/PegaSysEng/pantheon/pull/899)
- Process world state download data on a worker thread [\#898](https://github.com/PegaSysEng/pantheon/pull/898)
- CLI mixin help [\#895](https://github.com/PegaSysEng/pantheon/pull/895) ([macfarla](https://github.com/macfarla))
- Use absolute datapath instead of relative. [\#894](https://github.com/PegaSysEng/pantheon/pull/894).
- Fix task queue so that the updated failure count for requests is stored [\#893](https://github.com/PegaSysEng/pantheon/pull/893)
- Fix authentication header [\#891](https://github.com/PegaSysEng/pantheon/pull/891)
- Reorganize eth tasks [\#890](https://github.com/PegaSysEng/pantheon/pull/890)
- Unit tests of BlockBroadcaster [\#887](https://github.com/PegaSysEng/pantheon/pull/887)
- Fix authentication file validation errors [\#886](https://github.com/PegaSysEng/pantheon/pull/886)
- Fixing file locations under docker [\#885](https://github.com/PegaSysEng/pantheon/pull/885)
- Handle exceptions properly in EthScheduler [\#884](https://github.com/PegaSysEng/pantheon/pull/884)
- More bootnodes for goerli [\#880](https://github.com/PegaSysEng/pantheon/pull/880)
- Rename password hash command [\#879](https://github.com/PegaSysEng/pantheon/pull/879)
- Add metrics for EthScheduler executors [\#878](https://github.com/PegaSysEng/pantheon/pull/878)
- Disconnect peer removed from node whitelist [\#877](https://github.com/PegaSysEng/pantheon/pull/877)
- Reduce logging noise from invalid peer discovery packets and handshaking [\#876](https://github.com/PegaSysEng/pantheon/pull/876)
- Detect stalled world state downloads [\#875](https://github.com/PegaSysEng/pantheon/pull/875)
- Limit size of Ibft future message buffer [\#873](https://github.com/PegaSysEng/pantheon/pull/873)
- Ibft2: Replace NewRound with extended Proposal [\#872](https://github.com/PegaSysEng/pantheon/pull/872)
- Fixed admin_addPeer to periodically check maintained connections [\#871](https://github.com/PegaSysEng/pantheon/pull/871)
- WebSocket method permissions [\#870](https://github.com/PegaSysEng/pantheon/pull/870)
- Select new pivot block when world state becomes unavailable [\#869](https://github.com/PegaSysEng/pantheon/pull/869)
- Introduce FutureUtils to reduce duplicated code around CompletableFuture [\#868](https://github.com/PegaSysEng/pantheon/pull/868)
- Implement world state cancel [\#867](https://github.com/PegaSysEng/pantheon/pull/867)
- Renaming authentication configuration file CLI command [\#865](https://github.com/PegaSysEng/pantheon/pull/865)
- Break out RoundChangeCertificate validation [\#864](https://github.com/PegaSysEng/pantheon/pull/864)
- Disconnect peers where the common ancestor is before our fast sync pivot [\#862](https://github.com/PegaSysEng/pantheon/pull/862)
- Initial scaffolding for block propagation [\#860](https://github.com/PegaSysEng/pantheon/pull/860)
- Fix NullPointerException when determining fast sync pivot [\#859](https://github.com/PegaSysEng/pantheon/pull/859)
- Check for invalid token [\#856](https://github.com/PegaSysEng/pantheon/pull/856)
- Moving NodeWhitelistController to permissioning package [\#855](https://github.com/PegaSysEng/pantheon/pull/855)
- Fix state download race condition by creating a TaskQueue API [\#853](https://github.com/PegaSysEng/pantheon/pull/853)
- Changed separator in JSON RPC permissions [\#852](https://github.com/PegaSysEng/pantheon/pull/852)
- WebSocket acceptance tests now can use WebSockets [\#851](https://github.com/PegaSysEng/pantheon/pull/851)
- IBFT notifies EthPeer when remote node has a better block [\#849](https://github.com/PegaSysEng/pantheon/pull/849)
- Support resuming fast-sync downloads [\#848](https://github.com/PegaSysEng/pantheon/pull/848)
- Tweak Fast Sync Config [\#847](https://github.com/PegaSysEng/pantheon/pull/847)
- RPC authentication configuration validation + tests. [\#846](https://github.com/PegaSysEng/pantheon/pull/846)
- Tidy-up FastSyncState persistence [\#845](https://github.com/PegaSysEng/pantheon/pull/845)
- Do parallel extract signatures in the parallel block importer. [\#844](https://github.com/PegaSysEng/pantheon/pull/844)
- Fix 'the Input Is Too Long' Error on Windows [\#843](https://github.com/PegaSysEng/pantheon/pull/843) (thanks to [glethuillier](https://github.com/glethuillier)).
- Remove unnecessary sleep [\#842](https://github.com/PegaSysEng/pantheon/pull/842)
- Shutdown improvements [\#841](https://github.com/PegaSysEng/pantheon/pull/841)
- Speed up shutdown time [\#838](https://github.com/PegaSysEng/pantheon/pull/838)
- Add metrics to world state downloader [\#837](https://github.com/PegaSysEng/pantheon/pull/837)
- Store pivot block header [\#836](https://github.com/PegaSysEng/pantheon/pull/836)
- Clique should use beneficiary of zero on epoch blocks [\#833](https://github.com/PegaSysEng/pantheon/pull/833)
- Clique should ignore proposals for address 0 [\#831](https://github.com/PegaSysEng/pantheon/pull/831)
- Fix intermittency in FullSyncDownloaderTest [\#830](https://github.com/PegaSysEng/pantheon/pull/830)
- Added the authentication service to the WebSocket service [\#829](https://github.com/PegaSysEng/pantheon/pull/829)
- Extract creation and init of ProtocolContext into a re-usable class [\#828](https://github.com/PegaSysEng/pantheon/pull/828)
- Prevent duplicate commit seals in ibft header [\#827](https://github.com/PegaSysEng/pantheon/pull/827)
- Validate Ibft vanity data length [\#826](https://github.com/PegaSysEng/pantheon/pull/826)
- Refactored json rpc authentication to be provided as a service [\#825](https://github.com/PegaSysEng/pantheon/pull/825)
- Handle unavailable world states [\#824](https://github.com/PegaSysEng/pantheon/pull/824)
- Password in JWT payload [\#823](https://github.com/PegaSysEng/pantheon/pull/823)
- Homogenize error messages when required parameters are set [\#822](https://github.com/PegaSysEng/pantheon/pull/822) ([glethuillier](https://github.com/glethuillier)).
- Set remote peer chain head to parent of block received in NEW\_BLOCK\_MESSAGE [\#819](https://github.com/PegaSysEng/pantheon/pull/819)
- Peer disconnects should not result in stack traces [\#818](https://github.com/PegaSysEng/pantheon/pull/818)
- Abort previous builds [\#817](https://github.com/PegaSysEng/pantheon/pull/817)
- Parallel build stages [\#816](https://github.com/PegaSysEng/pantheon/pull/816)
- JWT authentication for JSON-RPC [\#815](https://github.com/PegaSysEng/pantheon/pull/815)
- Log errors that occur while finding a common ancestor [\#814](https://github.com/PegaSysEng/pantheon/pull/814)
- Shuffled log levels [\#813](https://github.com/PegaSysEng/pantheon/pull/813)
- Prevent duplicate IBFT messages being processed by state machine [\#811](https://github.com/PegaSysEng/pantheon/pull/811)
- Fix Orion startup ports [\#810](https://github.com/PegaSysEng/pantheon/pull/810)
- Commit world state continuously [\#809](https://github.com/PegaSysEng/pantheon/pull/809)
- Improve block propagation time [\#808](https://github.com/PegaSysEng/pantheon/pull/808)
- JSON-RPC authentication cli options & acceptance tests [\#807](https://github.com/PegaSysEng/pantheon/pull/807)
- Remove privacy not supported warning [\#806](https://github.com/PegaSysEng/pantheon/pull/806) (thanks to [vinistevam](https://github.com/vinistevam))
- Wire up Private Transaction Processor [\#805](https://github.com/PegaSysEng/pantheon/pull/805) (thanks to [Puneetha17](https://github.com/Puneetha17))
- Apply a limit to the number of responses in RespondingEthPeer.respondWhile [\#803](https://github.com/PegaSysEng/pantheon/pull/803)
- Avoid requesting empty block bodies from the network. [\#802](https://github.com/PegaSysEng/pantheon/pull/802)
- Handle partial responses to get receipts requests [\#801](https://github.com/PegaSysEng/pantheon/pull/801)
- Rename functions in Ibft MessageValidator [\#800](https://github.com/PegaSysEng/pantheon/pull/800)
- Upgrade GoogleJavaFormat to 1.7 [\#795](https://github.com/PegaSysEng/pantheon/pull/795)
- Minor refactorings of IntegrationTest infrastructure [\#786](https://github.com/PegaSysEng/pantheon/pull/786)
- Rework Ibft MessageValidatorFactory [\#785](https://github.com/PegaSysEng/pantheon/pull/785)
- Rework IbftRoundFactory [\#784](https://github.com/PegaSysEng/pantheon/pull/784)
- Rename artefacts to artifacts within IBFT [\#782](https://github.com/PegaSysEng/pantheon/pull/782)
- Rename TerminatedRoundArtefacts to PreparedRoundArtefacts [\#781](https://github.com/PegaSysEng/pantheon/pull/781)
- Rename Ibft MessageFactory methods [\#779](https://github.com/PegaSysEng/pantheon/pull/779)
- Update WorldStateDownloader to only filter out known code requests [\#777](https://github.com/PegaSysEng/pantheon/pull/777)
- Multiple name options only search for the longest one [\#776](https://github.com/PegaSysEng/pantheon/pull/776)
- Move ethTaskTimer to abstract root [\#775](https://github.com/PegaSysEng/pantheon/pull/775)
- Parallel Block importer [\#774](https://github.com/PegaSysEng/pantheon/pull/774)
- Wait for a peer with an estimated chain height before selecting a pivot block [\#772](https://github.com/PegaSysEng/pantheon/pull/772)
- Randomly perform full validation when fast syncing blocks [\#770](https://github.com/PegaSysEng/pantheon/pull/770)
- IBFT Message rework, piggybacking blocks on msgs. [\#769](https://github.com/PegaSysEng/pantheon/pull/769)
- EthScheduler additions [\#767](https://github.com/PegaSysEng/pantheon/pull/767)
- Fixing node whitelist isPermitted check [\#766](https://github.com/PegaSysEng/pantheon/pull/766)
- Eth/63 labels [\#764](https://github.com/PegaSysEng/pantheon/pull/764)
- Permissioning whitelist persistence. [\#763](https://github.com/PegaSysEng/pantheon/pull/763)
- Created message validators for NewRound and RoundChange [\#760](https://github.com/PegaSysEng/pantheon/pull/760)
- Add tests for FastSyncChainDownloader as a whole [\#758](https://github.com/PegaSysEng/pantheon/pull/758)
- Flatten IBFT Message API [\#757](https://github.com/PegaSysEng/pantheon/pull/757)
- Added TerminatedRoundArtefacts [\#756](https://github.com/PegaSysEng/pantheon/pull/756)
- Fix thread names in EthScheduler to include the thread number [\#755](https://github.com/PegaSysEng/pantheon/pull/755)
- Separate round change reception from RoundChangeCertificate [\#754](https://github.com/PegaSysEng/pantheon/pull/754)
- JSON-RPC authentication login [\#753](https://github.com/PegaSysEng/pantheon/pull/753)
- Spilt Ibft MessageValidator into components [\#752](https://github.com/PegaSysEng/pantheon/pull/752)
- Ensure first checkpoint headers is always in local blockchain for FastSyncCheckpointHeaderManager [\#750](https://github.com/PegaSysEng/pantheon/pull/750)
- Refactored permissioning components to be Optional. [\#747](https://github.com/PegaSysEng/pantheon/pull/747)
- Integrate rocksdb-based queue into WorldStateDownloader [\#746](https://github.com/PegaSysEng/pantheon/pull/746)
- Generify orion to enclave [\#745](https://github.com/PegaSysEng/pantheon/pull/745) (thanks to [vinistevam](https://github.com/vinistevam))
- Moved IBFT Message factory to use wrapped message types [\#744](https://github.com/PegaSysEng/pantheon/pull/744)
- Handle timeouts when requesting checkpoint headers correctly [\#743](https://github.com/PegaSysEng/pantheon/pull/743)
- Update RoundChangeManager to use flattened message [\#742](https://github.com/PegaSysEng/pantheon/pull/742)
- Handle validation failures when fast importing blocks [\#741](https://github.com/PegaSysEng/pantheon/pull/741)
- Updated IbftRound and RoundState APIs to use wrapped messages [\#740](https://github.com/PegaSysEng/pantheon/pull/740)
- Exception handling [\#739](https://github.com/PegaSysEng/pantheon/pull/739)
- Upgrade dependency versions and build cleanup [\#738](https://github.com/PegaSysEng/pantheon/pull/738)
- Update IbftBlockHeigntManager to accept new message types. [\#737](https://github.com/PegaSysEng/pantheon/pull/737)
- Error response handling for permissions APIs [\#736](https://github.com/PegaSysEng/pantheon/pull/736)
- IPV6 bootnodes don't work [\#735](https://github.com/PegaSysEng/pantheon/pull/735)
- Updated to use tags of pantheon build rather than another repo [\#734](https://github.com/PegaSysEng/pantheon/pull/734)
- Log milestones at startup and other minor logging improvements [\#733](https://github.com/PegaSysEng/pantheon/pull/733)
- Create wrapper types for Ibft Signed messages [\#731](https://github.com/PegaSysEng/pantheon/pull/731)
- Ibft to uniquely ID messages by their hash [\#730](https://github.com/PegaSysEng/pantheon/pull/730)
- Rename ibftrevised to ibft2 [\#722](https://github.com/PegaSysEng/pantheon/pull/722)
- Limit ibft msg queues [\#704](https://github.com/PegaSysEng/pantheon/pull/704)
- Implement privacy precompiled contract [\#696](https://github.com/PegaSysEng/pantheon/pull/696) (thanks to [Puneetha17](https://github.com/Puneetha17))
- Integration of RecursivePeerRefreshState and PeerDiscoveryController [\#420](https://github.com/PegaSysEng/pantheon/pull/420)

## 0.9.1

Built and compatible with with JDK8.

## 0.9

### Breaking Changes to Command Line

Breaking changes have been made to the command line options in v0.9 to improve usability. Many v0.8 command line options no longer work.

The [documentation](https://docs.pantheon.pegasys.tech/en/latest/) has been updated throughout to use the changed command line options and the [command line reference](https://besu.hyperledger.org/en/stable/) documents the changed options.

| Previous Option                     | New Option                                                                                                                                                                                                                                  | Change                            |
|-------------------------------------|------------------------------------------------------------------------------------------------------------------------------------------------------------------------------------------------------------------------------------------|----------------------------------|
| `--config`                          | [`--config-file`](https://besu.hyperledger.org/en/latest/Reference/CLI/CLI-Syntax/#config-file)                                                                                                                                  | Renamed                          |
| `--datadir`                         | [`--data-path`](https://besu.hyperledger.org/en/latest/Reference/CLI/CLI-Syntax/#data-path)                                                                                                                                      | Renamed                          |
| `--dev-mode`                        | [`--network=dev`](https://besu.hyperledger.org/en/latest/Reference/CLI/CLI-Syntax/#network)                                                                                                                                     | Replaced by `--network` option   |
| `--genesis`                         | [`--genesis-file`](https://besu.hyperledger.org/en/latest/Reference/CLI/CLI-Syntax/#genesis-file)                                                                                                                                | Renamed                          |
| `--goerli`                          | [`--network=goerli`]((https://besu.hyperledger.org/en/latest/Reference/CLI/CLI-Syntax/#network)                                                                                                                                  | Replaced by `--network` option   |
| `--metrics-listen=<HOST:PORT>`      | [`--metrics-host=<HOST>`](https://besu.hyperledger.org/en/latest/Reference/CLI/CLI-Syntax/#metrics-host) and [`--metrics-port=<PORT>`](https://besu.hyperledger.org/en/latest/Reference/CLI/CLI-Syntax/#metrics-port) | Split into host and port options |
| `--miner-extraData`                 | [`--miner-extra-data`](https://besu.hyperledger.org/en/latest/Reference/CLI/CLI-Syntax/#miner-extra-data)                                                                                                                       | Renamed                          |
| `--miner-minTransactionGasPriceWei` | [`--min-gas-price`](https://besu.hyperledger.org/en/latest/Reference/CLI/CLI-Syntax/#min-gas-price)                                                                                                                              | Renamed                          |
| `--no-discovery`                    | [`--discovery-enabled`](https://besu.hyperledger.org/en/latest/Reference/CLI/CLI-Syntax/#discovery-enabled)                                                                                                                      | Replaced                         |
| `--node-private-key`                | [`--node-private-key-file`](https://besu.hyperledger.org/en/latest/Reference/CLI/CLI-Syntax/#node-private-key-file)                                                                                                              | Renamed                          |
| `--ottoman`                         | N/A                                                                                                                                                                                                                                         | Removed                          |
| `--p2p-listen=<HOST:PORT>`          | [`--p2p-host=<HOST>`](https://besu.hyperledger.org/en/latest/Reference/CLI/CLI-Syntax/#p2p-hostt) and [`--p2p-port=<PORT>`](https://besu.hyperledger.org/en/latest/Reference/CLI/CLI-Syntax/#p2p-port) | Split into host and port options |
| `--rinkeby`                         | [`--network=rinkeby`]((https://besu.hyperledger.org/en/latest/Reference/CLI/CLI-Syntax/#network)                                                                                                                                     | Replaced by `--network` option   |
| `--ropsten`                         | [`--network=ropsten`]((https://besu.hyperledger.org/en/latest/Reference/CLI/CLI-Syntax/#network)                                                                                                                                     | Replaced by `--network` option   |
| `--rpc-enabled`                     | [` --rpc-http-enabled`](https://besu.hyperledger.org/en/latest/Reference/CLI/CLI-Syntax/#rpc-http-enabled)| Renamed|
| `--rpc-listen=<HOST:PORT>`          | [`--rpc-http-host=<HOST>`](https://besu.hyperledger.org/en/latest/Reference/CLI/CLI-Syntax/#rpc-http-host) and [`--rpc-http-port=<PORT>`](https://besu.hyperledger.org/en/latest/Reference/CLI/CLI-Syntax/#rpc-http-port) | Split into host and port options |
| `--rpc-api`                         | [`--rpc-http-api`](https://besu.hyperledger.org/en/latest/Reference/CLI/CLI-Syntax/#rpc-http-api)| Renamed |
| `--rpc-cors-origins`                | [`--rpc-http-cors-origins`](https://besu.hyperledger.org/en/latest/Reference/CLI/CLI-Syntax/#rpc-http-cors-origins) | Renamed |
| `--ws-enabled`                      | [`--rpc-ws-enabled`](https://besu.hyperledger.org/en/latest/Reference/CLI/CLI-Syntax/#rpc-ws-enabled)  | Renamed |
| `--ws-api`                          | [`--rpc-ws-api`](https://besu.hyperledger.org/en/latest/Reference/CLI/CLI-Syntax/#rpc-ws-api) | Renamed|
| `--ws-listen=<HOST:PORT>`           | [`--rpc-ws-host=<HOST>`](https://besu.hyperledger.org/en/latest/Reference/CLI/CLI-Syntax/#rpc-ws-host) and [`--rpc-ws-port=<PORT>`](https://besu.hyperledger.org/en/latest/Reference/CLI/CLI-Syntax/#rpc-ws-port) | Split into host and port options |
| `--ws-refresh-delay`                | [`--rpc-ws-refresh-delay`](https://besu.hyperledger.org/en/latest/Reference/CLI/CLI-Syntax/#rpc-ws-refresh-delay)|Renamed|

| Previous Subcommand                 | New Subcommand                                                                                                                                                                                                                  | Change                            |
|-------------------------------------|------------------------------------------------------------------------------------------------------------------------------------------------------------------------------------------------------------------------------------------|----------------------------------|
| `pantheon import <block-file>`      | [`pantheon blocks import --from=<block-file>`](https://besu.hyperledger.org/en/latest/Reference/CLI/CLI-Subcommands/#blocks)                                                                                            | Renamed                          |
| `pantheon export-pub-key <key-file>`| [`pantheon public-key export --to=<key-file>`](https://besu.hyperledger.org/en/latest/Reference/CLI/CLI-Subcommands/#public-key)                                                                                                      | Renamed                          |


### Private Network Quickstart

The Private Network Quickstart has been moved from the `pantheon` repository to the `pantheon-quickstart`
repository. The [Private Network Quickstart tutorial](https://besu.hyperledger.org/en/latest/Tutorials/Quickstarts/Private-Network-Quickstart/)
has been updated to use the moved quickstart.

### Additions and Improvements

- `--network=goerli` supports relaunch of Görli testnet [\#717](https://github.com/PegaSysEng/pantheon/pull/717)
- TOML authentication provider [\#689](https://github.com/PegaSysEng/pantheon/pull/689)
- Metrics Push Gateway Options [\#678](https://github.com/PegaSysEng/pantheon/pull/678)
- Additional logging details for IBFT 2.0 [\#650](https://github.com/PegaSysEng/pantheon/pull/650)
- Permissioning config TOML file [\#643](https://github.com/PegaSysEng/pantheon/pull/643)
- Added metrics Prometheus Push Gateway Support [\#638](https://github.com/PegaSysEng/pantheon/pull/638)
- Clique and IBFT not enabled by default in RPC APIs [\#635](https://github.com/PegaSysEng/pantheon/pull/635)
- Added `admin_addPeer` JSON-RPC API method [\#622](https://github.com/PegaSysEng/pantheon/pull/622)
- Implemented `--p2p-enabled` configuration item [\#619](https://github.com/PegaSysEng/pantheon/pull/619)
- Command options and commands renaming [\#618](https://github.com/PegaSysEng/pantheon/pull/618)
- Added IBFT get pending votes [\#603](https://github.com/PegaSysEng/pantheon/pull/603)
- Implement Petersburg hardfork [\#601](https://github.com/PegaSysEng/pantheon/pull/601)
- Added private transaction abstraction [\#592](https://github.com/PegaSysEng/pantheon/pull/592) (thanks to [iikirilov](https://github.com/iikirilov))
- Added privacy command line commands [\#584](https://github.com/PegaSysEng/pantheon/pull/584) (thanks to [Puneetha17](https://github.com/Puneetha17))
- Documentation updates include:
  - Updated [Private Network Quickstart tutorial](https://besu.hyperledger.org/en/latest/Tutorials/Quickstarts/Private-Network-Quickstart/)
    to use quickstart in `pantheon-quickstart` repository and indicate that the quickstart is not supported on Windows.
  - Added IBFT 2.0 [content](https://besu.hyperledger.org/en/latest/HowTo/Configure/Consensus-Protocols/IBFT/) and [JSON RPC API methods](https://besu.hyperledger.org/en/latest/Reference/API-Methods/#ibft-20-methods).
  - Added [consensus protocols content](https://besu.hyperledger.org/en/latest/Concepts/Consensus-Protocols/Comparing-PoA/).
  - Added content on [events and logs](https://besu.hyperledger.org/en/latest/Concepts/Events-and-Logs/), and [using filters](https://besu.hyperledger.org/en/latest/HowTo/Interact/Filters/Accessing-Logs-Using-JSON-RPC/).
  - Added content on integrating with [Prometheus Push Gateway](https://besu.hyperledger.org/en/latest/HowTo/Deploy/Monitoring-Performance/#running-prometheus-with-besu-in-push-mode)

### Technical Improvements

- Download receipts during fast sync and import without processing transactions [\#701](https://github.com/PegaSysEng/pantheon/pull/701)
- Removed CLI options for `--nodes-whitelist` and `--accounts-whitelist` [\#694](https://github.com/PegaSysEng/pantheon/pull/694)
- Delegate `getRootCause` through to Guava's implementation [\#692](https://github.com/PegaSysEng/pantheon/pull/692)
- Benchmark update [\#691](https://github.com/PegaSysEng/pantheon/pull/691)
- Implement chain download for fast sync [\#690](https://github.com/PegaSysEng/pantheon/pull/690)
- Allow missing accounts to create zero-cost transactions [\#685](https://github.com/PegaSysEng/pantheon/pull/685)
- Node private key location should be fixed under docker [\#684](https://github.com/PegaSysEng/pantheon/pull/684)
- Parallel Processing File Import Performance [\#683](https://github.com/PegaSysEng/pantheon/pull/683)
- Integrate actual `WorldStateDownloader` with the fast sync work flow [\#682](https://github.com/PegaSysEng/pantheon/pull/682)
- Removed `--max-trailing-peers` option [\#680](https://github.com/PegaSysEng/pantheon/pull/680)
- Enabled warning on CLI dependent options [\#679](https://github.com/PegaSysEng/pantheon/pull/679)
- Update WorldStateDownloader run\(\) interface to accept header [\#677](https://github.com/PegaSysEng/pantheon/pull/677)
- Fixed Difficulty calculator [\#663](https://github.com/PegaSysEng/pantheon/pull/663)
- `discovery-enabled` option refactoring [\#661](https://github.com/PegaSysEng/pantheon/pull/661)
- Update orion default port approach [\#660](https://github.com/PegaSysEng/pantheon/pull/660)
- Extract out generic parts of Downloader [\#659](https://github.com/PegaSysEng/pantheon/pull/659)
- Start world downloader [\#658](https://github.com/PegaSysEng/pantheon/pull/658)
- Create a simple `WorldStateDownloader` [\#657](https://github.com/PegaSysEng/pantheon/pull/657)
- Added handling for when p2p is disabled [\#655](https://github.com/PegaSysEng/pantheon/pull/655)
- Enabled command line configuration for privacy precompiled contract address [\#653](https://github.com/PegaSysEng/pantheon/pull/653) (thanks to [Puneetha17](https://github.com/Puneetha17))
- IBFT transmitted packets are logged by gossiper [\#652](https://github.com/PegaSysEng/pantheon/pull/652)
- `admin_addPeer` acceptance test [\#651](https://github.com/PegaSysEng/pantheon/pull/651)
- Added `p2pEnabled` configuration to `ProcessBesuNodeRunner` [\#649](https://github.com/PegaSysEng/pantheon/pull/649)
- Added description to automatic benchmarks [\#646](https://github.com/PegaSysEng/pantheon/pull/646)
- Added `network` option [\#645](https://github.com/PegaSysEng/pantheon/pull/645)
- Remove OrionConfiguration [\#644](https://github.com/PegaSysEng/pantheon/pull/644) (thanks to [Puneetha17](https://github.com/Puneetha17))
- IBFT Json Acceptance tests [\#634](https://github.com/PegaSysEng/pantheon/pull/634)
- Upgraded build image to one that contains libsodium [\#632](https://github.com/PegaSysEng/pantheon/pull/632)
- Command line fixes [\#630](https://github.com/PegaSysEng/pantheon/pull/630)
- Consider peer count insufficient until minimum peers for fast sync are connected [\#629](https://github.com/PegaSysEng/pantheon/pull/629)
- Build tweaks [\#628](https://github.com/PegaSysEng/pantheon/pull/628)
- IBFT ensure non-validator does not partake in consensus [\#627](https://github.com/PegaSysEng/pantheon/pull/627)
- Added ability in acceptance tests to set up a node with `--no-discovery` [\#624](https://github.com/PegaSysEng/pantheon/pull/624)
- Gossip integration test [\#623](https://github.com/PegaSysEng/pantheon/pull/623)
- Removed quickstart code and CI pipeline [\#616](https://github.com/PegaSysEng/pantheon/pull/616)
- IBFT Integration Tests - Spurious Behaviour [\#615](https://github.com/PegaSysEng/pantheon/pull/615)
- Refactoring for more readable IBFT IT [\#614](https://github.com/PegaSysEng/pantheon/pull/614)
- Start of fast sync downloader [\#613](https://github.com/PegaSysEng/pantheon/pull/613)
- Split `IbftProcessor` into looping and event processing [\#612](https://github.com/PegaSysEng/pantheon/pull/612)
- IBFT Int Test - changed `TestContextFactory` to a builder [\#611](https://github.com/PegaSysEng/pantheon/pull/611)
- Discard prior round change msgs [\#610](https://github.com/PegaSysEng/pantheon/pull/610)
- `IbftGetValidatorsByBlockHash` added to json factory [\#607](https://github.com/PegaSysEng/pantheon/pull/607)
- IBFT Validator RPCs to return list of strings [\#606](https://github.com/PegaSysEng/pantheon/pull/606)
- Update Benchmark [\#605](https://github.com/PegaSysEng/pantheon/pull/605)
- Remove db package and move classes to more appropriate locations [\#599](https://github.com/PegaSysEng/pantheon/pull/599)
- Added `GetReceiptsFromPeerTask` [\#598](https://github.com/PegaSysEng/pantheon/pull/598)
- Added `GetNodeDataFromPeerTask` [\#597](https://github.com/PegaSysEng/pantheon/pull/597)
- Fixed deprecation warnings [\#596](https://github.com/PegaSysEng/pantheon/pull/596)
- IBFT Integration Tests - Future Height [\#591](https://github.com/PegaSysEng/pantheon/pull/591)
- Added `getNodeData` to `EthPeer` to enable requesting node data [\#589](https://github.com/PegaSysEng/pantheon/pull/589)
- `Blockcreator` to use `parentblock` specified at constuction [\#588](https://github.com/PegaSysEng/pantheon/pull/588)
- Support responding to `GetNodeData` requests [\#587](https://github.com/PegaSysEng/pantheon/pull/587)
- IBFT validates block on proposal reception [\#583](https://github.com/PegaSysEng/pantheon/pull/583)
- Rework `NewRoundValidator` tests [\#582](https://github.com/PegaSysEng/pantheon/pull/582)
- IBFT split extra data validation rule into components [\#581](https://github.com/PegaSysEng/pantheon/pull/581)
- Allow attached rules to be flagged `light` [\#580](https://github.com/PegaSysEng/pantheon/pull/580)
- Split Block Validation from Importing [\#579](https://github.com/PegaSysEng/pantheon/pull/579)
- Refactor `RoundChangeManager` creation [\#578](https://github.com/PegaSysEng/pantheon/pull/578)
- Add `-SNAPSHOT` postfix to version [\#577](https://github.com/PegaSysEng/pantheon/pull/577)
- IBFT - prevent proposed block being imported twice [\#576](https://github.com/PegaSysEng/pantheon/pull/576)
- Version upgrades [\#571](https://github.com/PegaSysEng/pantheon/pull/571)
- Tests that CLI options are disabled under docker [\#566](https://github.com/PegaSysEng/pantheon/pull/566)
- Renamed IBFT networking classes [\#555](https://github.com/PegaSysEng/pantheon/pull/555)
- Removed dead code from the consensus package [\#554](https://github.com/PegaSysEng/pantheon/pull/554)
- Prepared private transaction support [\#538](https://github.com/PegaSysEng/pantheon/pull/538) (thanks to [iikirilov](https://github.com/iikirilov))

## 0.8.5

Indefinitely delays the roll-out of Constantinople on Ethereum Mainnet due to a [potential security issue](https://blog.ethereum.org/2019/01/15/security-alert-ethereum-constantinople-postponement/) detected.

## Additions and Improvements
- Remove Constantinople fork block [\#574](https://github.com/PegaSysEng/pantheon/pull/574)

## Technical Improvements
- Rename IBFT message packages [\#568](https://github.com/PegaSysEng/pantheon/pull/568)


## 0.8.4

### Docker Image

If you have been running a node using the v0.8.3 Docker image, the node was not saving data to the
specified [data directory](https://besu.hyperledger.org/en/stable/),
or referring to the custom [configuration file](https://besu.hyperledger.org/en/stable/)
or [genesis file](https://besu.hyperledger.org/en/stable/).

To recover the node key and data directory from the Docker container:
`docker cp <container>:/opt/pantheon/key <destination_file>`
`docker cp <container>:/opt/pantheon/database <destination_directory>`

Where `container` is the name or ID of the Docker container containing the Besu node.

The container can be running or stopped when you copy the key and data directory. If your node was
fully synchronized to MainNet, the data directory will be ~2TB.  

When restarting your node with the v0.8.4 Docker image:

* Save the node key in the [`key` file](https://besu.hyperledger.org/en/latest/Concepts/Node-Keys/#node-private-key) in the data
    directory or specify the location using the [`--node-private-key` option](https://besu.hyperledger.org/en/stable/).  
* Specify the `<destination_directory` as a [volume for the data directory](https://besu.hyperledger.org/en/stable/).

### Bug Fixes
- Fixing default resource locations inside docker [\#529](https://github.com/PegaSysEng/pantheon/pull/529)
- NewRoundMessageValidator ignores Round Number when comparing blocks [\#523](https://github.com/PegaSysEng/pantheon/pull/523)
- Fix Array Configurable command line options [\#514](https://github.com/PegaSysEng/pantheon/pull/514)

## Additions and Improvements
- RocksDB Metrics [\#531](https://github.com/PegaSysEng/pantheon/pull/531)
- Added `ibft_getValidatorsByBlockHash` JSON RPC [\#519](https://github.com/PegaSysEng/pantheon/pull/519)
- Expose metrics to Prometheus [\#506](https://github.com/PegaSysEng/pantheon/pull/506)
- Added `ibft_getValidatorsByBlockNumber` [\#499](https://github.com/PegaSysEng/pantheon/pull/499)
- Added `Roadmap.md` file. [\#494](https://github.com/PegaSysEng/pantheon/pull/494)
- Added JSON RPC `eth hashrate` method. [\#488](https://github.com/PegaSysEng/pantheon/pull/488)
- Account whitelist API [\#487](https://github.com/PegaSysEng/pantheon/pull/487)
- Added nodes whitelist JSON-RPC APIs [\#476](https://github.com/PegaSysEng/pantheon/pull/476)
- Added account whitelisting [\#460](https://github.com/PegaSysEng/pantheon/pull/460)
- Added configurable refresh delay for SyncingSubscriptionService on start up [\#383](https://github.com/PegaSysEng/pantheon/pull/383)
- Added the Command Line Style Guide  [\#530](https://github.com/PegaSysEng/pantheon/pull/530)
- Documentation updates include:
  * Migrated to new [documentation site](https://docs.pantheon.pegasys.tech/en/latest/)  
  * Added [configuration file content](https://besu.hyperledger.org/en/stable/)
  * Added [tutorial to create private network](https://besu.hyperledger.org/en/latest/Tutorials/Private-Network/Create-Private-Network/)
  * Added content on [enabling non-default APIs](https://besu.hyperledger.org/en/latest/Reference/API-Methods/)

## Technical Improvements

-  Updated `--bootnodes` command option to take zero arguments [\#548](https://github.com/PegaSysEng/pantheon/pull/548)
- IBFT Integration Testing - Local Node is proposer [\#527](https://github.com/PegaSysEng/pantheon/pull/527)
- Remove vertx from discovery tests [\#539](https://github.com/PegaSysEng/pantheon/pull/539)
- IBFT Integration testing - Round Change [\#537](https://github.com/PegaSysEng/pantheon/pull/537)
- NewRoundMessageValidator creates RoundChangeValidator with correct value [\#518](https://github.com/PegaSysEng/pantheon/pull/518)
- Remove time dependency from BlockTimer tests [\#513](https://github.com/PegaSysEng/pantheon/pull/513)
- Gradle 5.1 [\#512](https://github.com/PegaSysEng/pantheon/pull/512)
- Metrics measurement adjustment [\#511](https://github.com/PegaSysEng/pantheon/pull/511)
- Metrics export for import command. [\#509](https://github.com/PegaSysEng/pantheon/pull/509)
- IBFT Integration test framework [\#502](https://github.com/PegaSysEng/pantheon/pull/502)
- IBFT message gossiping [\#501](https://github.com/PegaSysEng/pantheon/pull/501)
- Remove non-transactional mutation from KeyValueStore [\#500](https://github.com/PegaSysEng/pantheon/pull/500)
- Ensured that the blockchain queries class handles optionals better. [\#486](https://github.com/PegaSysEng/pantheon/pull/486)
- IBFT mining acceptance test [\#483](https://github.com/PegaSysEng/pantheon/pull/483)
- Set base directory name to be lowercase in building.md [\#474](https://github.com/PegaSysEng/pantheon/pull/474) (Thanks to [Matthalp](https://github.com/Matthalp))
- Moved admin\_peers to Admin API group [\#473](https://github.com/PegaSysEng/pantheon/pull/473)
- Nodes whitelist acceptance test [\#472](https://github.com/PegaSysEng/pantheon/pull/472)
- Rework RoundChangeManagerTest to not reuse validators [\#469](https://github.com/PegaSysEng/pantheon/pull/469)
- Ignore node files to support truffle. [\#467](https://github.com/PegaSysEng/pantheon/pull/467)
- IBFT pantheon controller [\#461](https://github.com/PegaSysEng/pantheon/pull/461)
- IBFT Round to update internal state on reception of NewRound Message [\#451](https://github.com/PegaSysEng/pantheon/pull/451)
- Update RoundChangeManager correctly create its message validator [\#450](https://github.com/PegaSysEng/pantheon/pull/450)
- Use seconds for block timer time unit [\#445](https://github.com/PegaSysEng/pantheon/pull/445)
- IBFT controller and future msgs handling [\#431](https://github.com/PegaSysEng/pantheon/pull/431)
- Allow IBFT Round to be created using PreparedCert [\#429](https://github.com/PegaSysEng/pantheon/pull/429)
- Added MessageValidatorFactory [\#425](https://github.com/PegaSysEng/pantheon/pull/425)
- Inround payload [\#423](https://github.com/PegaSysEng/pantheon/pull/423)
- Updated IbftConfig Fields [\#422](https://github.com/PegaSysEng/pantheon/pull/422)
- Repair IbftBlockCreator and add tests [\#421](https://github.com/PegaSysEng/pantheon/pull/421)
- Make Besu behave as a submodule [\#419](https://github.com/PegaSysEng/pantheon/pull/419)
- Ibft Height Manager [\#418](https://github.com/PegaSysEng/pantheon/pull/418)
- Ensure bootnodes are a subset of node whitelist [\#414](https://github.com/PegaSysEng/pantheon/pull/414)
- IBFT Consensus Round Classes [\#405](https://github.com/PegaSysEng/pantheon/pull/405)
- IBFT message payload tests [\#404](https://github.com/PegaSysEng/pantheon/pull/404)
- Validate enodeurl syntax from command line [\#403](https://github.com/PegaSysEng/pantheon/pull/403)
- Update errorprone [\#401](https://github.com/PegaSysEng/pantheon/pull/401)
- IBFT round change manager [\#393](https://github.com/PegaSysEng/pantheon/pull/393)
- IBFT RoundState [\#392](https://github.com/PegaSysEng/pantheon/pull/392)
- Move Block data generator test helper to test support package [\#391](https://github.com/PegaSysEng/pantheon/pull/391)
- IBFT message tests [\#367](https://github.com/PegaSysEng/pantheon/pull/367)

## 0.8.3

### Breaking Change to JSON RPC-API

From v0.8.3, incoming HTTP requests are only accepted from hostnames specified using the `--host-whitelist` command-line option. If not specified, the default value for `--host-whitelist` is `localhost`.

If using the URL `http://127.0.0.1` to make JSON-RPC calls, use `--host-whitelist` to specify the hostname `127.0.0.1` or update the hostname to `localhost`.

If your application publishes RPC ports, specify the hostnames when starting Besu. For example:  

```bash
pantheon --host-whitelist=example.com
```

Specify `*` or `all` for `--host-whitelist` to effectively disable host protection and replicate pre-v0.8.3 behavior. This is not recommended for production code.

### Bug Fixes

- Repair Clique Proposer Selection [\#339](https://github.com/PegaSysEng/pantheon/pull/339)
- High TX volume swamps block processing [\#337](https://github.com/PegaSysEng/pantheon/pull/337)
- Check if the connectFuture has completed successfully [\#293](https://github.com/PegaSysEng/pantheon/pull/293)
- Switch back to Xerial Snappy Library [\#284](https://github.com/PegaSysEng/pantheon/pull/284)
- ShortHex of 0 should be '0x0', not '0x' [\#272](https://github.com/PegaSysEng/pantheon/pull/272)
- Fix pantheon CLI default values infinite loop [\#266](https://github.com/PegaSysEng/pantheon/pull/266)

### Additions and Improvements

- Added `--nodes-whitelist` parameter to CLI and NodeWhitelistController [\#346](https://github.com/PegaSysEng/pantheon/pull/346)
- Discovery wiring for `--node-whitelist` [\#365](https://github.com/PegaSysEng/pantheon/pull/365)
- Plumb in three more metrics [\#344](https://github.com/PegaSysEng/pantheon/pull/344)
- `ProposerSelection` to support multiple IBFT implementations [\#307](https://github.com/PegaSysEng/pantheon/pull/307)
- Configuration to support IBFT original and revised [\#306](https://github.com/PegaSysEng/pantheon/pull/306)
- Added host whitelist for JSON-RPC. [**Breaking Change**](#breaking-change-to-json-rpc-api) [\#295](https://github.com/PegaSysEng/pantheon/pull/295)
- Reduce `Block creation processed cancelled` log message to debug [\#294](https://github.com/PegaSysEng/pantheon/pull/294)
- Implement iterative peer search [\#268](https://github.com/PegaSysEng/pantheon/pull/268)
- Added RLP enc/dec for PrePrepare, Commit and NewRound messages [\#200](https://github.com/PegaSysEng/pantheon/pull/200)
- IBFT block mining [\#169](https://github.com/PegaSysEng/pantheon/pull/169)
- Added `--goerli` CLI option [\#370](https://github.com/PegaSysEng/pantheon/pull/370) (Thanks to [@Nashatyrev](https://github.com/Nashatyrev))
- Begin capturing metrics to better understand Besu's behaviour [\#326](https://github.com/PegaSysEng/pantheon/pull/326)
- Documentation updates include:
   * Added Coding Conventions [\#342](https://github.com/PegaSysEng/pantheon/pull/342)
   * Reorganised [Installation documentation](https://github.com/PegaSysEng/pantheon/wiki/Installation) and added [Chocolatey installation](https://github.com/PegaSysEng/pantheon/wiki/Install-Binaries#windows-with-chocolatey) for Windows
   * Reorganised [JSON-RPC API documentation](https://github.com/PegaSysEng/pantheon/wiki/JSON-RPC-API)
   * Updated [RPC Pub/Sub API documentation](https://github.com/PegaSysEng/pantheon/wiki/RPC-PubSub)

### Technical Improvements

- Extracted non-Docker CLI parameters to picoCLI mixin. [\#323](https://github.com/PegaSysEng/pantheon/pull/323)
- IBFT preprepare to validate round matches block [\#329](https://github.com/PegaSysEng/pantheon/pull/329)
- Fix acceptance test [\#324](https://github.com/PegaSysEng/pantheon/pull/324)
- Added the `IbftFinalState` [\#385](https://github.com/PegaSysEng/pantheon/pull/385)
- Constantinople Fork Block [\#382](https://github.com/PegaSysEng/pantheon/pull/382)
- Fix `pantheon.cli.BesuCommandTest` test on Windows [\#380](https://github.com/PegaSysEng/pantheon/pull/380)
- JDK smoke testing is being configured differently now [\#374](https://github.com/PegaSysEng/pantheon/pull/374)
- Re-enable clique AT [\#373](https://github.com/PegaSysEng/pantheon/pull/373)
- Ignoring acceptance test [\#372](https://github.com/PegaSysEng/pantheon/pull/372)
- Changes to support Gradle 5.0 [\#371](https://github.com/PegaSysEng/pantheon/pull/371)
- Clique: Prevent out of turn blocks interrupt in-turn mining [\#364](https://github.com/PegaSysEng/pantheon/pull/364)
- Time all tasks [\#361](https://github.com/PegaSysEng/pantheon/pull/361)
- Rework `VoteTallyCache` to better represent purpose [\#360](https://github.com/PegaSysEng/pantheon/pull/360)
- Add an `UNKNOWN` `DisconnectReason` [\#359](https://github.com/PegaSysEng/pantheon/pull/359)
- New round validation [\#353](https://github.com/PegaSysEng/pantheon/pull/353)
- Update get validators for block hash test to start from block 1 [\#352](https://github.com/PegaSysEng/pantheon/pull/352)
- Idiomatic Builder Pattern [\#345](https://github.com/PegaSysEng/pantheon/pull/345)
- Revert `Repair Clique Proposer Selection` \#339 - Breaks Görli testnet [\#343](https://github.com/PegaSysEng/pantheon/pull/343)
- No fixed ports in tests [\#340](https://github.com/PegaSysEng/pantheon/pull/340)
- Update clique acceptance test genesis file to use correct clique property names [\#338](https://github.com/PegaSysEng/pantheon/pull/338)
- Supporting list of addresses in logs subscription [\#336](https://github.com/PegaSysEng/pantheon/pull/336)
- Render handler exception to `System.err` instead of `.out` [\#334](https://github.com/PegaSysEng/pantheon/pull/334)
- Renamed IBFT message classes [\#333](https://github.com/PegaSysEng/pantheon/pull/333)
- Add additional RLP tests [\#332](https://github.com/PegaSysEng/pantheon/pull/332)
- Downgrading spotless to 3.13.0 to fix threading issues [\#325](https://github.com/PegaSysEng/pantheon/pull/325)
- `eth_getTransactionReceipt` acceptance test [\#322](https://github.com/PegaSysEng/pantheon/pull/322)
- Upgrade vertx to 3.5.4 [\#316](https://github.com/PegaSysEng/pantheon/pull/316)
- Round change validation [\#315](https://github.com/PegaSysEng/pantheon/pull/315)
- Basic IBFT message validators [\#314](https://github.com/PegaSysEng/pantheon/pull/314)
- Minor repairs to clique block scheduling [\#308](https://github.com/PegaSysEng/pantheon/pull/308)
- Dependencies Version upgrade [\#303](https://github.com/PegaSysEng/pantheon/pull/303)
- Build multiple JVM [\#301](https://github.com/PegaSysEng/pantheon/pull/301)
- Smart contract acceptance test [\#296](https://github.com/PegaSysEng/pantheon/pull/296)
- Fixing WebSocket error response [\#292](https://github.com/PegaSysEng/pantheon/pull/292)
- Reword error messages following exceptions during mining [\#291](https://github.com/PegaSysEng/pantheon/pull/291)
- Clique acceptance tests [\#290](https://github.com/PegaSysEng/pantheon/pull/290)
- Delegate creation of additional JSON-RPC methods to the BesuController [\#289](https://github.com/PegaSysEng/pantheon/pull/289)
- Remove unnecessary `RlpInput` and `RlpOutput` classes [\#287](https://github.com/PegaSysEng/pantheon/pull/287)
- Remove `RlpUtils` [\#285](https://github.com/PegaSysEng/pantheon/pull/285)
- Enabling previously ignored acceptance tests [\#282](https://github.com/PegaSysEng/pantheon/pull/282)
- IPv6 peers [\#281](https://github.com/PegaSysEng/pantheon/pull/281)
- IPv6 Bootnode [\#280](https://github.com/PegaSysEng/pantheon/pull/280)
- Acceptance test for `getTransactionReceipt` JSON-RPC method [\#278](https://github.com/PegaSysEng/pantheon/pull/278)
- Inject `StorageProvider` into `BesuController` instances [\#259](https://github.com/PegaSysEng/pantheon/pull/259)

## 0.8.2

### Removed
 - Removed `import-blockchain` command because nothing exports to the required format yet (PR [\#223](https://github.com/PegaSysEng/pantheon/pull/223))

### Bug Fixes
 - `io.netty.util.internal.OutOfDirectMemoryError` errors by removing reference counting from network messages.
 - Log spam: endless loop in `nioEventLoopGroup` thanks to [@5chdn](https://github.com/5chdn) for reporting) (PR [#261](https://github.com/PegaSysEng/pantheon/pull/261))
 - Rinkeby import can stall with too many fragments thanks to [@steffenkux](https://github.com/steffenkux) and [@5chdn](https://github.com/5chdn) for reporting) (PR [#255](https://github.com/PegaSysEng/pantheon/pull/255))
 - Clique incorrectly used the chain ID instead of the network ID in ETH status messages (PR [#209](https://github.com/PegaSysEng/pantheon/pull/209))
 - Gradle deprecation warnings (PR [#246](https://github.com/PegaSysEng/pantheon/pull/246) with thanks to [@jvirtanen](https://github.com/jvirtanen))
 - Consensus issue on Ropsten:
    - Treat output length as a maximum length for CALL operations (PR [#236](https://github.com/PegaSysEng/pantheon/pull/236))
    - ECRec precompile should return empty instead of 32 zero bytes when the input is invalid (PR [#227](https://github.com/PegaSysEng/pantheon/pull/227))
 - File name too long error while building from source thanks to [@5chdn](https://github.com/5chdn) for reporting) (PR [#221](https://github.com/PegaSysEng/pantheon/pull/221))
 - Loop syntax in `runBesuPrivateNetwork.sh` (PR [#237](https://github.com/PegaSysEng/pantheon/pull/237) thanks to [@matt9ucci](https://github.com/matt9ucci))
 - Fix `CompressionException: Snappy decompression failed` errors thanks to [@5chdn](https://github.com/5chdn) for reporting) (PR [#274](https://github.com/PegaSysEng/pantheon/pull/274))

### Additions and Improvements
 - Added `--ropsten` command line argument to make syncing to Ropsten easier (PR [#197](https://github.com/PegaSysEng/pantheon/pull/197) with thanks to [@jvirtanen](https://github.com/jvirtanen))
 - Enabled constantinople in `--dev-mode` (PR [#256](https://github.com/PegaSysEng/pantheon/pull/256))
 - Supported Constantinople with Clique thanks to [@5chdn](https://github.com/5chdn) for reporting) (PR [#250](https://github.com/PegaSysEng/pantheon/pull/250), PR [#247](https://github.com/PegaSysEng/pantheon/pull/247))
 - Implemented `eth_chainId` JSON-RPC method (PR [#219](https://github.com/PegaSysEng/pantheon/pull/219))
 - Updated client version to be ethstats friendly (PR [#258](https://github.com/PegaSysEng/pantheon/pull/258))
 - Added `--node-private-key` option to allow nodekey file to be specified separately to data directory thanks to [@peterbroadhurst](https://github.com/peterbroadhurst) for requesting)  (PR [#234](https://github.com/PegaSysEng/pantheon/pull/234))
 - Added `--banned-nodeids` option to prevent connection to specific nodes (PR [#254](https://github.com/PegaSysEng/pantheon/pull/254))
 - Send client quitting disconnect message to peers on shutdown (PR [#253](https://github.com/PegaSysEng/pantheon/pull/253))
 - Improved error message for port conflict error (PR [#232](https://github.com/PegaSysEng/pantheon/pull/232))
 - Improved documentation by adding the following pages:
    * [Getting Started](https://github.com/PegaSysEng/pantheon/wiki/Getting-Started)
    * [Network ID and Chain ID](https://github.com/PegaSysEng/pantheon/wiki/NetworkID-And-ChainID)
    * [Node Keys](https://github.com/PegaSysEng/pantheon/wiki/Node-Keys)
    * [Networking](https://github.com/PegaSysEng/pantheon/wiki/Networking)
    * [Accounts for Testing](https://github.com/PegaSysEng/pantheon/wiki/Accounts-for-Testing)
    * [Logging](https://github.com/PegaSysEng/pantheon/wiki/Logging)
    * [Proof of Authority](https://github.com/PegaSysEng/pantheon/wiki/Proof-of-Authority)
    * [Passing JVM Options](https://github.com/PegaSysEng/pantheon/wiki/Passing-JVM-Options)


 ### Technical Improvements
 - Upgraded Ethereum reference tests to 6.0 beta 2. (thanks to [@jvirtanen](https://github.com/jvirtanen) for the initial upgrade to beta 1)
 - Set Java compiler default encoding to UTF-8 (PR [#238](https://github.com/PegaSysEng/pantheon/pull/238) thanks to [@matt9ucci](https://github.com/matt9ucci))
 - Removed duplicate code defining default JSON-RPC APIs (PR [#218](https://github.com/PegaSysEng/pantheon/pull/218) thanks to [@matt9ucci](https://github.com/matt9ucci))
 - Improved code for parsing config (PRs [#208](https://github.com/PegaSysEng/pantheon/pull/208), [#209](https://github.com/PegaSysEng/pantheon/pull/209))
 - Use `java.time.Clock` in favour of a custom Clock interface (PR [#220](https://github.com/PegaSysEng/pantheon/pull/220))
 - Improve modularity of storage systems (PR [#211](https://github.com/PegaSysEng/pantheon/pull/211), [#207](https://github.com/PegaSysEng/pantheon/pull/207))
 - Treat JavaDoc warnings as errors (PR [#171](https://github.com/PegaSysEng/pantheon/pull/171))
 - Add benchmark for `BlockHashOperation `as a template for benchmarking other EVM operations (PR [#203](https://github.com/PegaSysEng/pantheon/pull/203))
 - Added unit tests for `EthBlockNumber` (PR [#195](https://github.com/PegaSysEng/pantheon/pull/195) thanks to [@jvirtanen](https://github.com/jvirtanen))
 - Code style improvements (PR [#196](https://github.com/PegaSysEng/pantheon/pull/196) thanks to [@jvirtanen](https://github.com/jvirtanen))
 - Added unit tests for `Web3ClientVersion` (PR [#194](https://github.com/PegaSysEng/pantheon/pull/194) with thanks to [@jvirtanen](https://github.com/jvirtanen))
 - Removed RLPUtils from `RawBlockIterator` (PR [#179](https://github.com/PegaSysEng/pantheon/pull/179))
 - Replace the JNI based snappy library with a pure-Java version (PR [#257](https://github.com/PegaSysEng/pantheon/pull/257))<|MERGE_RESOLUTION|>--- conflicted
+++ resolved
@@ -18,15 +18,14 @@
 UID because the username may not exist inside the docker container. Ensure the directory being mounted
 is owned by that user.
 
-<<<<<<< HEAD
-The NAT manager's `MANUAL` method has been removed. It is now necessary to use the `NONE` method which has the same behavior. [\#1041](https://github.com/hyperledger/besu/pull/1041)
-
-=======
+### Remove Manual NAT method
+The NAT manager's `MANUAL` method has been removed. 
+It is now necessary to use the `NONE` method which has the same behavior.
+
 ### Fast Sync by Default for Named Networks
 The default sync mode for named permissionless networks, such as the Ethereum mainnet and testnets is now FAST.
 The default is unchanged for private networks.
 This default is what most users want when they are syncing but if you want to full sync, you can still do so with `--sync-mode=FULL`
->>>>>>> 22a08fcb
 
 ## Upcoming 1.5 release 
 
