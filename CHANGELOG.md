# Changelog

## 22.4.2

### Additions and Improvements
- Engine API Update: Replace deprecated INVALID_TERMINAL_BLOCK with INVALID last valid hash 0x0 [#3882](https://github.com/hyperledger/besu/pull/3882)
<<<<<<< HEAD

### Bug Fixes
- Stop backward sync if genesis block has been reached [#3869](https://github.com/hyperledger/besu/pull/3869)
- Deprecate experimental merge flag and engine-rpc-enabled flag [#3875](https://github.com/hyperledger/besu/pull/3875)
=======
- Deprecate experimental merge flag and engine-rpc-enabled flag [#3875](https://github.com/hyperledger/besu/pull/3875)
- update besu-native dependencies to 0.5.0 for linux arm64 support 

### Bug Fixes
- Stop backward sync if genesis block has been reached [#3869](https://github.com/hyperledger/besu/pull/3869)
>>>>>>> 8472797f
- Allow to backward sync to request headers back to last finalized block if present or genesis [#3888](https://github.com/hyperledger/besu/pull/3888)

## 22.4.1

### Additions and Improvements
- GraphQL - allow null log topics in queries which match any topic [#3662](https://github.com/hyperledger/besu/pull/3662)
- multi-arch docker builds for amd64 and arm64 [#2954](https://github.com/hyperledger/besu/pull/2954)
- Filter Netty native lib errors likewise the pure Java implementation [#3807](https://github.com/hyperledger/besu/pull/3807)
- Add ropsten terminal total difficulty config [#3871](https://github.com/hyperledger/besu/pull/3871)

### Bug Fixes
- Stop the BlockPropagationManager when it receives the TTD reached event [#3809](https://github.com/hyperledger/besu/pull/3809)
- Correct getMixHashOrPrevRandao to return the value present in the block header [#3839](https://github.com/hyperledger/besu/pull/3839)

## 22.4.0

### Breaking Changes
- Version 22.4.x will be the last series to support Java 11. Version 22.7.0 will require Java 17 to build and run.
- In the Besu EVM Library all references to SHA3 have been renamed to the more accurate name Keccak256, including class names and comment. [#3749](https://github.com/hyperledger/besu/pull/3749)
- Removed the Gas object and replaced it with a primitive long [#3674](https://github.com/hyperledger/besu/pull/3674)
- Column family added for backward sync [#3638](https://github.com/hyperledger/besu/pull/3638)
  - Note that this added column family makes this a one-way upgrade. That is, once you upgrade your db to this version, you cannot roll back to a previous version of Besu.

### Bug Fixes
- Fix nullpointer on snapsync [#3773](https://github.com/hyperledger/besu/pull/3773)
- Introduce RocksDbSegmentIdentifier to avoid changing the storage plugin [#3755](https://github.com/hyperledger/besu/pull/3755)

## Download Links
- https://hyperledger.jfrog.io/artifactory/besu-binaries/besu/22.4.0/besu-22.4.0.zip / SHA256 d89e102a1941e70be31c176a6dd65cd5f3d69c4c
- https://hyperledger.jfrog.io/artifactory/besu-binaries/besu/22.4.0/besu-22.4.0.tar.gz / SHA256 868e38749dd40debe028624f8267f1fce7587010

## 22.4.0-RC2

### Breaking Changes
- In the Besu EVM Library all references to SHA3 have been renamed to the more accurate name Kecack256, including class names and comment. [#3749](https://github.com/hyperledger/besu/pull/3749)

### Additions and Improvements
- Onchain node permissioning
  - Log the enodeURL that was previously only throwing an IllegalStateException during the isPermitted check [#3697](https://github.com/hyperledger/besu/pull/3697),
  - Fail startup if node permissioning smart contract version does not match [#3765](https://github.com/hyperledger/besu/pull/3765)
- \[EXPERIMENTAL\] Add snapsync `--sync-mode="X_SNAP"` (only as client) [#3710](https://github.com/hyperledger/besu/pull/3710)
- Adapt Fast sync, and Snap sync, to use finalized block, from consensus layer, as pivot after the Merge [#3506](https://github.com/hyperledger/besu/issues/3506)
- Add IPC JSON-RPC interface (BSD/MacOS and Linux only) [#3695](https://github.com/hyperledger/besu/pull/3695)
- Column family added for backward sync [#3638](https://github.com/hyperledger/besu/pull/3638)
  - Note that this added column family makes this a one-way upgrade. That is, once you upgrade your db to this version, you cannot roll back to a previous version of Besu.

## Download Links
- https://hyperledger.jfrog.io/artifactory/besu-binaries/besu/22.4.0-RC2/besu-22.4.0-RC2.zip /  SHA256 5fa7f927c6717ebf503291c058815cd0c5fcfab13245d3b6beb66eb20cf7ac24
- https://hyperledger.jfrog.io/artifactory/besu-binaries/besu/22.4.0-RC2/besu-22.4.0-RC2.tar.gz / SHA256 1c4ecd17552cf5ebf120fc35dad753f45cb951ea0f817381feb2477ec0fff9c9

## 22.4.0-RC1

### Additions and Improvements
- Unit tests are now executed with JUnit5 [#3620](https://github.com/hyperledger/besu/pull/3620)
- Removed the Gas object and replaced it with a primitive long [#3674]

### Bug Fixes
- Flexible Privacy Precompile handles null payload ID [#3664](https://github.com/hyperledger/besu/pull/3664)
- Subcommand blocks import throws exception [#3646](https://github.com/hyperledger/besu/pull/3646)

## Download Links
- https://hyperledger.jfrog.io/artifactory/besu-binaries/besu/22.4.0-RC1/besu-22.4.0-RC1.zip / SHA256 0779082acc20a98eb810eb08778e0c0e1431046c07bc89019a2761fd1baa4c25
- https://hyperledger.jfrog.io/artifactory/besu-binaries/besu/22.4.0-RC1/besu-22.4.0-RC1.tar.gz / SHA256 15d8b0e335f962f95da46864109db9f28ed4f7bc351995b2b8db477c12b94860

## 22.1.3

### Breaking Changes
- Remove the experimental flag for bonsai tries CLI options `--data-storage-format` and `--bonsai-maximum-back-layers-to-load` [#3578](https://github.com/hyperledger/besu/pull/3578)
- Column family added for backward sync [#3532](https://github.com/hyperledger/besu/pull/3532)
  - Note that this added column family makes this a one-way upgrade. That is, once you upgrade your db to this version, you cannot roll back to a previous version of Besu.

### Deprecations
- `--tx-pool-hashes-max-size` is now deprecated and has no more effect, and it will be removed in a future release.

### Additions and Improvements
- Tune transaction synchronization parameter to adapt to mainnet traffic [#3610](https://github.com/hyperledger/besu/pull/3610)
- Improve eth/66 support [#3616](https://github.com/hyperledger/besu/pull/3616)
- Avoid reprocessing remote transactions already seen [#3626](https://github.com/hyperledger/besu/pull/3626)
- Upgraded jackson-databind dependency version [#3647](https://github.com/hyperledger/besu/pull/3647)

## Download Links
- https://hyperledger.jfrog.io/artifactory/besu-binaries/besu/22.1.3/besu-22.1.3.zip /  SHA256 9dafb80f2ec9ce8d732fd9e9894ca2455dd02418971c89cd6ccee94c53354d5d
- https://hyperledger.jfrog.io/artifactory/besu-binaries/besu/22.1.3/besu-22.1.3.tar.gz / SHA256 f9f8d37353aa4b5d12e87c08dd86328c1cffc591c6fc9e076c0f85a1d4663dfe

## 22.1.2

### Additions and Improvements
- Execution layer (The Merge):
  - Execution specific RPC endpoint [#3378](https://github.com/hyperledger/besu/issues/3378)
  - Adds JWT authentication to Engine APIs
  - Supports kiln V2.1 spec
- Tracing APIs
  - new API methods: trace_rawTransaction, trace_get, trace_callMany
  - added revertReason to trace APIs including: trace_transaction, trace_get, trace_call, trace_callMany, and trace_rawTransaction
- Allow mining beneficiary to transition at specific blocks for ibft2 and qbft consensus mechanisms.  [#3115](https://github.com/hyperledger/besu/issues/3115)
- Return richer information from the PrecompiledContract interface. [\#3546](https://github.com/hyperledger/besu/pull/3546)

### Bug Fixes
- Reject locally-sourced transactions below the minimum gas price when not mining. [#3397](https://github.com/hyperledger/besu/pull/3397)
- Fixed bug with contract address supplied to `debug_accountAt` [#3518](https://github.com/hyperledger/besu/pull/3518)

## Download Links
- https://hyperledger.jfrog.io/artifactory/besu-binaries/besu/22.1.2/besu-22.1.2.zip /  SHA256 1b26e3f8982c3a9dbabc72171f83f1cfe89eef84ead45b184ee9101f411c1251
- https://hyperledger.jfrog.io/artifactory/besu-binaries/besu/22.1.2/besu-22.1.2.tar.gz / SHA256 1eca9abddf351eaaf4e6eaa1b9536b8b4fd7d30a81d39f9d44ffeb198627ee7a

## 22.1.1

### Additions and Improvements
- Allow optional RPC methods that bypass authentication [#3382](https://github.com/hyperledger/besu/pull/3382)
- Execution layer (The Merge):
  - Extend block creation and mining to support The Merge [#3412](https://github.com/hyperledger/besu/pull/3412)
  - Backward sync [#3410](https://github.com/hyperledger/besu/pull/3410)
  - Extend validateAndProcessBlock to return an error message in case of failure, so it can be returned to the caller of ExecutePayload API [#3411](https://github.com/hyperledger/besu/pull/3411)
  - Persist latest finalized block [#2913](https://github.com/hyperledger/besu/issues/2913)
  - Add PostMergeContext, and stop syncing after the switch to PoS [#3453](https://github.com/hyperledger/besu/pull/3453)
  - Add header validation rules needed to validate The Merge blocks [#3454](https://github.com/hyperledger/besu/pull/3454)
  - Add core components: controller builder, protocol scheduler, coordinator, block creator and processor. [#3461](https://github.com/hyperledger/besu/pull/3461)
  - Execution specific RPC endpoint [#2914](https://github.com/hyperledger/besu/issues/2914), [#3350](https://github.com/hyperledger/besu/pull/3350)
- QBFT consensus algorithm is production ready

## Download Links
- https://hyperledger.jfrog.io/artifactory/besu-binaries/besu/22.1.1/besu-22.1.1.zip /  SHA256 cfff79e19e5f9a184d0b62886990698b77d019a0745ea63b5f9373870518173e
- https://hyperledger.jfrog.io/artifactory/besu-binaries/besu/22.1.1/besu-22.1.1.tar.gz / SHA256 51cc9d35215f977ac7338e5c611c60f225fd6a8c1c26f188e661624a039e83f3

## 22.1.0

### Breaking Changes
- Plugin API: BlockHeader.getBaseFee() method now returns an optional Wei instead of an optional Long [#3065](https://github.com/hyperledger/besu/issues/3065)
- Removed deprecated hash variable `protected volatile Hash hash;` which was used for private transactions [#3110](https://github.com/hyperledger/besu/pull/3110)

### Additions and Improvements
- Add support for additional JWT authentication algorithms [#3017](https://github.com/hyperledger/besu/pull/3017)
- Represent baseFee as Wei instead of long accordingly to the spec [#2785](https://github.com/hyperledger/besu/issues/2785)
- Implements [EIP-4399](https://eips.ethereum.org/EIPS/eip-4399) to repurpose DIFFICULTY opcode after the merge as a source of entropy from the Beacon chain. [#3081](https://github.com/hyperledger/besu/issues/3081)
- Re-order external services (e.g JsonRpcHttpService) to start before blocks start processing [#3118](https://github.com/hyperledger/besu/pull/3118)
- Stream JSON RPC responses to avoid creating big JSON strings in memory [#3076](https://github.com/hyperledger/besu/pull/3076)
- Ethereum Classic Mystique Hard Fork [#3256](https://github.com/hyperledger/besu/pull/3256)
- Genesis file parameter `blockperiodseconds` is validated as a positive integer on startup to prevent unexpected runtime behaviour [#3186](https://github.com/hyperledger/besu/pull/3186)
- Add option to require replay protection for locally submitted transactions [\#1975](https://github.com/hyperledger/besu/issues/1975)
- Update to block header validation for IBFT and QBFT to support London fork EIP-1559 [#3251](https://github.com/hyperledger/besu/pull/3251)
- Move into SLF4J as logging facade [#3285](https://github.com/hyperledger/besu/pull/3285)
- Changing the order in which we traverse the word state tree during fast sync. This should improve fast sync during subsequent pivot changes.[#3202](https://github.com/hyperledger/besu/pull/3202)
- Updated besu-native to version 0.4.3 [#3331](https://github.com/hyperledger/besu/pull/3331)
- Refactor synchronizer to asynchronously retrieve blocks from peers, and to change peer when retrying to get a block. [#3326](https://github.com/hyperledger/besu/pull/3326)
- Disable RocksDB TTL compactions [#3356](https://github.com/hyperledger/besu/pull/3356)
- add a websocket frame size configuration CLI parameter [3386][https://github.com/hyperledger/besu/pull/3386]
- Add `--ec-curve` parameter to export/export-address public-key subcommands [#3333](https://github.com/hyperledger/besu/pull/3333)

### Bug Fixes
- Change the base docker image from Debian Buster to Ubuntu 20.04 [#3171](https://github.com/hyperledger/besu/issues/3171) fixes [#3045](https://github.com/hyperledger/besu/issues/3045)
- Make 'to' field optional in eth_call method according to the spec [#3177](https://github.com/hyperledger/besu/pull/3177)
- Update to log4j 2.17.1. Resolves potential vulnerability only exploitable when using custom log4j configurations that are writable by untrusted users.
- Fix regression on cors-origin star value
- Fix for ethFeeHistory accepting hex values for blockCount
- Fix a sync issue, when the chain downloader incorrectly shutdown when a task in the pipeline is cancelled. [#3319](https://github.com/hyperledger/besu/pull/3319)
- add a websocket frame size configuration CLI parameter [3368][https://github.com/hyperledger/besu/pull/3379]
- Prevent node from peering to itself [#3342](https://github.com/hyperledger/besu/pull/3342)
- Fix an `IndexOutOfBoundsException` exception when getting block from peers. [#3304](https://github.com/hyperledger/besu/issues/3304)
- Handle legacy eth64 without throwing null pointer exceptions [#3343](https://github.com/hyperledger/besu/pull/3343)

### Download Links
- https://hyperledger.jfrog.io/artifactory/besu-binaries/besu/22.1.0/besu-22.1.0.tar.gz \ SHA256 232bd7f274691ca14c26289fdc289d3fcdf69426dd96e2fa1601f4d079645c2f
- https://hyperledger.jfrog.io/artifactory/besu-binaries/besu/22.1.0/besu-22.1.0.zip \ SHA256 1b701ff5b647b64aff3d73d6f1fe3fdf73f14adbe31504011eff1660ab56ad2b

## 21.10.9

### Bug Fixes
- Fix regression on cors-origin star value
- Fix for ethFeeHistory accepting hex values for blockCount

 **Full Changelog**: https://github.com/hyperledger/besu/compare/21.10.8...21.10.9

[besu-21.10.9.tar.gz](https://hyperledger.jfrog.io/artifactory/besu-binaries/besu/21.10.9/besu-21.10.9.tar.gz) a4b85ba72ee73017303e4b2f0fdde84a87d376c2c17fdcebfa4e34680f52fc71
[besu-21.10.9.zip](https://hyperledger.jfrog.io/artifactory/besu-binaries/besu/21.10.9/besu-21.10.9.zip) c3ba3f07340fa80064ba7c06f2c0ec081184e000f9a925d132084352d0665ef9

## 21.10.8

### Additions and Improvements
- Ethereum Classic Mystique Hard Fork [#3256](https://github.com/hyperledger/besu/pull/3256)

### Download Links
https://hyperledger.jfrog.io/artifactory/besu-binaries/besu/21.10.8/besu-21.10.8.tar.gz \ SHA256 d325e2e36bc38a707a9eebf92068f5021606a8c6b6464bb4b4d59008ef8014fc
https://hyperledger.jfrog.io/artifactory/besu-binaries/besu/21.10.8/besu-21.10.8.zip \ SHA256 a91da1e82fb378e16437327bba56dd299aafdb0614ba528167a1dae85440c5af

## 21.10.7

### Bug Fixes
- Update dependencies (including vert.x, kubernetes client-java, okhttp, commons-codec)

### Additions and Improvements
- Add support for additional JWT authentication algorithms [#3017](https://github.com/hyperledger/besu/pull/3017)
- Remove Orion ATs

### Download Links
https://hyperledger.jfrog.io/artifactory/besu-binaries/besu/21.10.7/besu-21.10.7.tar.gz \ SHA256 94cee804fcaea366c9575380ef0e30ed04bf2fc7451190a94887f14c07f301ff
https://hyperledger.jfrog.io/artifactory/besu-binaries/besu/21.10.7/besu-21.10.7.zip \ SHA256 faf1ebfb20aa6171aa6ea98d7653339272567c318711d11e350471b5bba62c00

## 21.10.6

### Bug Fixes
- Update log4j to 2.17.1

### Download Links
https://hyperledger.jfrog.io/artifactory/besu-binaries/besu/21.10.6/besu-21.10.6.tar.gz \ SHA256 ef579490031dd4eb3704b4041e352cfb2e7e787fcff7506b69ef88843d4e1220
https://hyperledger.jfrog.io/artifactory/besu-binaries/besu/21.10.6/besu-21.10.6.zip \ SHA256 0fdda65bc993905daa14824840724d0b74e3f16f771f5726f5307f6d9575a719

## 21.10.5

### Bug Fixes
- Update log4j to 2.17.0

### Download Links
https://hyperledger.jfrog.io/artifactory/besu-binaries/besu/21.10.5/besu-21.10.5.tar.gz \ SHA256 0d1b6ed8f3e1325ad0d4acabad63c192385e6dcbefe40dc6b647e8ad106445a8
https://hyperledger.jfrog.io/artifactory/besu-binaries/besu/21.10.5/besu-21.10.5.zip \ SHA256 a1689a8a65c4c6f633b686983a6a1653e7ac86e742ad2ec6351176482d6e0c57

## 21.10.4

### Bug Fixes
- Update log4j to 2.16.0.
- Change the base docker image from Debian Buster to Ubuntu 20.04 [#3171](https://github.com/hyperledger/besu/issues/3171) fixes [#3045](https://github.com/hyperledger/besu/issues/3045)

### Download links
This release is not recommended for production use.

## 21.10.3

### Additions and Improvements
- Updated log4j to 2.15.0 and disabled JNDI message format lookups to improve security.
- Represent baseFee as Wei instead of long accordingly to the spec [#2785](https://github.com/hyperledger/besu/issues/2785)
- Adding support of the NO_COLOR environment variable as described in the [NO_COLOR](https://no-color.org/) standard [#3085](https://github.com/hyperledger/besu/pull/3085)
- Add `privx_findFlexiblePrivacyGroup` RPC Method, `privx_findOnchainPrivacyGroup` will be removed in a future release [#3075](https://github.com/hyperledger/besu/pull/3075)
- The invalid value is now shown when `--bootnodes` cannot parse an item to make it easier to identify which option is invalid.
- Adding two new options to be able to specify desired TLS protocol version and Java cipher suites [#3105](https://github.com/hyperledger/besu/pull/3105)
- Implements [EIP-4399](https://eips.ethereum.org/EIPS/eip-4399) to repurpose DIFFICULTY opcode after the merge as a source of entropy from the Beacon chain. [#3081](https://github.com/hyperledger/besu/issues/3081)

### Bug Fixes
- Change the base docker image from Debian Buster to Ubuntu 20.04 [#3171](https://github.com/hyperledger/besu/issues/3171) fixes [#3045](https://github.com/hyperledger/besu/issues/3045)

### Download Link
This release is not recommended for production use.

## 21.10.2

### Additions and Improvements
- Add discovery options to genesis file [#2944](https://github.com/hyperledger/besu/pull/2944)
- Add validate-config subcommand to perform basic syntax validation of TOML config [#2994](https://github.com/hyperledger/besu/pull/2994)
- Updated Sepolia Nodes [#3034](https://github.com/hyperledger/besu/pull/3034) [#3035](https://github.com/hyperledger/besu/pull/3035)

### Bug Fixes
- Reduce shift calculations to shifts that may have an actual result. [#3039](https://github.com/hyperledger/besu/pull/3039)
- DNS Discovery daemon wasn't started [#3033](https://github.com/hyperledger/besu/pull/3033)

### Download Link
This release is not recommended for production use.

## 21.10.1

### Additions and Improvements
- Add CLI autocomplete scripts. [#2854](https://github.com/hyperledger/besu/pull/2854)
- Add support for PKCS11 keystore on PKI Block Creation. [#2865](https://github.com/hyperledger/besu/pull/2865)
- Optimize EVM Memory for MLOAD Operations [#2917](https://github.com/hyperledger/besu/pull/2917)
- Upgrade CircleCI OpenJDK docker image to version 11.0.12. [#2928](https://github.com/hyperledger/besu/pull/2928)
- Update JDK 11 to latest version in Besu Docker images. [#2925](https://github.com/hyperledger/besu/pull/2925)
- Add Sepolia proof-of-work testnet configurations [#2920](https://github.com/hyperledger/besu/pull/2920)
- Allow block period to be configured for IBFT2 and QBFT using transitions [#2902](https://github.com/hyperledger/besu/pull/2902)
- Add support for binary messages (0x02) for websocket. [#2980](https://github.com/hyperledger/besu/pull/2980)

### Bug Fixes
- Do not change the sender balance, but set gas fee to zero, when simulating a transaction without enforcing balance checks. [#2454](https://github.com/hyperledger/besu/pull/2454)
- Ensure genesis block has the default base fee if london is at block 0 [#2920](https://github.com/hyperledger/besu/pull/2920)
- Fixes the exit condition for loading a BonsaiPersistedWorldState for a sibling block of the last one persisted [#2967](https://github.com/hyperledger/besu/pull/2967)

### Early Access Features
- Enable plugins to expose custom JSON-RPC / WebSocket methods [#1317](https://github.com/hyperledger/besu/issues/1317)

### Download Link
This release is not recommended for production use.

## 21.10.0

### Additions and Improvements
- The EVM has been factored out into a standalone module, suitable for inclusion as a library. [#2790](https://github.com/hyperledger/besu/pull/2790)
- Low level performance improvements changes to cut worst-case EVM performance in half. [#2796](https://github.com/hyperledger/besu/pull/2796)
- Migrate `ExceptionalHaltReason` from an enum to an interface to allow downstream users of the EVM to add new exceptional halt reasons. [#2810](https://github.com/hyperledger/besu/pull/2810)
- reduces need for JUMPDEST analysis via caching [#2607](https://github.com/hyperledger/besu/pull/2821)
- Add support for custom private key file for public-key export and public-key export-address commands [#2801](https://github.com/hyperledger/besu/pull/2801)
- Add CLI autocomplete scripts. [#2854](https://github.com/hyperledger/besu/pull/2854)
- Added support for PKCS11 keystore on PKI Block Creation. [#2865](https://github.com/hyperledger/besu/pull/2865)
- add support for ArrowGlacier hardfork [#2943](https://github.com/hyperledger/besu/issues/2943)

### Bug Fixes
- Allow BESU_CONFIG_FILE environment to specify TOML file [#2455](https://github.com/hyperledger/besu/issues/2455)
- Fix bug with private contracts not able to call public contracts that call public contracts [#2816](https://github.com/hyperledger/besu/pull/2816)
- Fixes the exit condition for loading a BonsaiPersistedWorldState for a sibling block of the last one persisted [#2967](https://github.com/hyperledger/besu/pull/2967)
- Fixes bonsai getMutable regression affecting fast-sync [#2934](https://github.com/hyperledger/besu/pull/2934)
- Regression in RC1 involving LogOperation and frame memory overwrites [#2908](https://github.com/hyperledger/besu/pull/2908)
- Allow `eth_call` and `eth_estimateGas` to accept contract address as sender. [#2891](https://github.com/hyperledger/besu/pull/2891)

### Early Access Features
- Enable plugins to expose custom JSON-RPC / WebSocket methods [#1317](https://github.com/hyperledger/besu/issues/1317)

### Download Link
This release is not recommended for production use. \
SHA256: 71374454753c2ee595f4f34dc6913f731818d50150accbc98088aace313c6935

## 21.10.0-RC4

### Additions and Improvements

### Bug Fixes
- Fixes the exit condition for loading a BonsaiPersistedWorldState for a sibling block of the last one persisted [#2967](https://github.com/hyperledger/besu/pull/2967)
- Fixes bonsai getMutable regression affecting fast-sync [#2934](https://github.com/hyperledger/besu/pull/2934)

### Early Access Features
### Download Link
This release is not recommended for production use. \
SHA256: b16e15764b8bc06c5c3f9f19bc8b99fa48e7894aa5a6ccdad65da49bbf564793

## 21.10.0-RC3

### Bug Fixes
- Regression in RC1 involving LogOperation and frame memory overwrites [#2908](https://github.com/hyperledger/besu/pull/2908)
- Allow `eth_call` and `eth_estimateGas` to accept contract address as sender. [#2891](https://github.com/hyperledger/besu/pull/2891)
- Fix Concurrency issues in Ethpeers. [#2896](https://github.com/hyperledger/besu/pull/2896)

### Download
This release is not recommended for production use. \
SHA256: 3d4857589336717bf5e4e5ef711b9a7f3bc46b49e1cf5b3b6574a00ccc6eda94

## 21.10.0-RC1/RC2
### Additions and Improvements
- The EVM has been factored out into a standalone module, suitable for inclusion as a library. [#2790](https://github.com/hyperledger/besu/pull/2790)
- Low level performance improvements changes to cut worst-case EVM performance in half. [#2796](https://github.com/hyperledger/besu/pull/2796)
- Migrate `ExceptionalHaltReason` from an enum to an interface to allow downstream users of the EVM to add new exceptional halt reasons. [#2810](https://github.com/hyperledger/besu/pull/2810)
- reduces need for JUMPDEST analysis via caching [#2607](https://github.com/hyperledger/besu/pull/2821)
- Add support for custom private key file for public-key export and public-key export-address commands [#2801](https://github.com/hyperledger/besu/pull/2801)

### Bug Fixes
- Allow BESU_CONFIG_FILE environment to specify TOML file [#2455](https://github.com/hyperledger/besu/issues/2455)
- Fix bug with private contracts not able to call public contracts that call public contracts [#2816](https://github.com/hyperledger/besu/pull/2816)

### Early Access Features

### Download
This release is not recommended for production use. \
SHA256: 536612e5e4d7a5e7a582f729f01ba591ba68cc389e8379fea3571ed85322ff51


## 21.7.4
### Additions and Improvements
- Upgrade Gradle to 7.2, which supports building with Java 17 [#2761](https://github.com/hyperledger/besu/pull/2376)

### Bug Fixes
- Set an idle timeout for metrics connections, to clean up ports when no longer used [\#2748](https://github.com/hyperledger/besu/pull/2748)
- Onchain privacy groups can be unlocked after being locked without having to add a participant [\#2693](https://github.com/hyperledger/besu/pull/2693)
- Update Gas Schedule for Ethereum Classic [#2746](https://github.com/hyperledger/besu/pull/2746)

### Early Access Features
- \[EXPERIMENTAL\] Added support for QBFT with PKI-backed Block Creation. [#2647](https://github.com/hyperledger/besu/issues/2647)
- \[EXPERIMENTAL\] Added support for QBFT to use retrieve validators from a smart contract [#2574](https://github.com/hyperledger/besu/pull/2574)

### Download Link
https://hyperledger.jfrog.io/native/besu-binaries/besu/21.7.4/besu-21.7.4.zip \
SHA256: 778d3c42851db11fec9171f77b22662f2baeb9b2ce913d7cfaaf1042ec19b7f9

## 21.7.3
### Additions and Improvements
- Migration to Apache Tuweni 2.0 [\#2376](https://github.com/hyperledger/besu/pull/2376)
- \[EXPERIMENTAL\] Added support for DevP2P-over-TLS [#2536](https://github.com/hyperledger/besu/pull/2536)
- `eth_getWork`, `eth_submitWork` support over the Stratum port [#2581](https://github.com/hyperledger/besu/pull/2581)
- Stratum metrics [#2583](https://github.com/hyperledger/besu/pull/2583)
- Support for mining ommers [#2576](https://github.com/hyperledger/besu/pull/2576)
- Updated onchain permissioning to validate permissions on transaction submission [\#2595](https://github.com/hyperledger/besu/pull/2595)
- Removed deprecated CLI option `--privacy-precompiled-address` [#2605](https://github.com/hyperledger/besu/pull/2605)
- Removed code supporting EIP-1702. [#2657](https://github.com/hyperledger/besu/pull/2657)
- A native library was added for the alternative signature algorithm secp256r1, which will be used by default [#2630](https://github.com/hyperledger/besu/pull/2630)
- The command line option --Xsecp-native-enabled was added as an alias for --Xsecp256k1-native-enabled [#2630](https://github.com/hyperledger/besu/pull/2630)
- Added Labelled gauges for metrics [#2646](https://github.com/hyperledger/besu/pull/2646)
- support for `eth/66` networking protocol [#2365](https://github.com/hyperledger/besu/pull/2365)
- update RPC methods for post london 1559 transaction [#2535](https://github.com/hyperledger/besu/pull/2535)
- \[EXPERIMENTAL\] Added support for using DNS host name in place of IP address in onchain node permissioning rules [#2667](https://github.com/hyperledger/besu/pull/2667)
- Implement EIP-3607 Reject transactions from senders with deployed code. [#2676](https://github.com/hyperledger/besu/pull/2676)
- Ignore all unknown fields when supplied to eth_estimateGas or eth_call. [\#2690](https://github.com/hyperledger/besu/pull/2690)

### Bug Fixes
- Consider effective price and effective priority fee in transaction replacement rules [\#2529](https://github.com/hyperledger/besu/issues/2529)
- GetTransactionCount should return the latest transaction count if it is greater than the transaction pool [\#2633](https://github.com/hyperledger/besu/pull/2633)

### Early Access Features

## 21.7.2

### Additions and Improvements
This release contains improvements and bugfixes for optimum compatibility with other London client versions.

## Bug Fixes
- hotfix for private transaction identification for mainnet transactions [#2609](https://github.com/hyperledger/besu/pull/2609)

## Download Link
https://hyperledger.jfrog.io/artifactory/besu-binaries/besu/21.7.2/besu-21.7.2.zip \
db47fd9ba33b36436ed6798d2474f7621c733353fd04f49d6defffd12e3b6e14


## 21.7.1

### Additions and Improvements
- `priv_call` now uses NO_TRACING OperationTracer implementation which improves memory usage [\#2482](https://github.com/hyperledger/besu/pull/2482)
- Ping and Pong messages now support ENR encoding as scalars or bytes [\#2512](https://github.com/hyperledger/besu/pull/2512)

### Download Link
https://hyperledger.jfrog.io/artifactory/besu-binaries/besu/21.7.1/besu-21.7.1.zip \
sha256sum 83fc44e39a710a95d8b6cbbbf04010dea76122bafcc633a993cd15304905a402

## 21.7.0

### Additions and Improvements
This release contains the activation blocks for London across all supported testnets. They are:
  * Ropsten 10_499_401 (24 Jun 2021)
  * Goerli 5_062_605 (30 Jun 2021)
  * Rinkeby 8_897_988 (7 Jul 2021)
  * Mainnet 12_965_000 (4 Aug 2021)
- eip-1559 changes: accept transactions which have maxFeePerGas below current baseFee [\#2374](https://github.com/hyperledger/besu/pull/2374)
- Introduced transitions for IBFT2 block rewards [\#1977](https://github.com/hyperledger/besu/pull/1977)
- Change Ethstats's status from experimental feature to stable. [\#2405](https://github.com/hyperledger/besu/pull/2405)
- Fixed disabling of native libraries for secp256k1 and altBn128. [\#2163](https://github.com/hyperledger/besu/pull/2163)
- eth_feeHistory API for wallet providers [\#2466](https://github.com/hyperledger/besu/pull/2466)

### Bug Fixes
- Ibft2 could create invalid RoundChange messages in some circumstances containing duplicate prepares [\#2449](https://github.com/hyperledger/besu/pull/2449)
- Updated `eth_sendRawTransaction` to return an error when maxPriorityFeePerGas exceeds maxFeePerGas [\#2424](https://github.com/hyperledger/besu/pull/2424)
- Fixed NoSuchElementException with EIP1559 transaction receipts when using eth_getTransactionReceipt [\#2477](https://github.com/hyperledger/besu/pull/2477)

### Early Access Features
- QBFT is a Byzantine Fault Tolerant consensus algorithm, building on the capabilities of IBFT and IBFT 2.0. It aims to provide performance improvements in cases of excess round change, and provides interoperability with other EEA compliant clients, such as GoQuorum.
  - Note: QBFT currently only supports new networks. Existing networks using IBFT2.0 cannot migrate to QBFT. This will become available in a future release.
  - Note: QBFT is an early access feature pending community feedback. Please make use of QBFT in new development networks and reach out in case of issues or concerns
- GoQuorum-compatible privacy. This mode uses Tessera and is interoperable with GoQuorum.
  - Note: GoQuorum-compatible privacy is an early access feature pending community feedback.

### Download Link
https://hyperledger.jfrog.io/artifactory/besu-binaries/besu/21.7.0/besu-21.7.0.zip
sha256sum 389465fdcc2cc5e5007a02dc2b8a2c43d577198867316bc5cc4392803ed71034

## 21.7.0-RC2

### Additions and Improvements
- eth_feeHistory API for wallet providers [\#2466](https://github.com/hyperledger/besu/pull/2466)
### Bug Fixes
- Ibft2 could create invalid RoundChange messages in some circumstances containing duplicate prepares [\#2449](https://github.com/hyperledger/besu/pull/2449)

## Download Link
https://hyperledger.jfrog.io/artifactory/besu-binaries/besu/21.7.0-RC2/besu-21.7.0-RC2.zip
sha256sum 7bc97c359386cad84d449f786dc0a8ed8728616b6704ce473c63f1d94af3a9ef


## 21.7.0-RC1

### Additions and Improvements
- eip-1559 changes: accept transactions which have maxFeePerGas below current baseFee [\#2374](https://github.com/hyperledger/besu/pull/2374)
- Introduced transitions for IBFT2 block rewards [\#1977](https://github.com/hyperledger/besu/pull/1977)
- Change Ethstats's status from experimental feature to stable. [\#2405](https://github.com/hyperledger/besu/pull/2405)
- Fixed disabling of native libraries for secp256k1 and altBn128. [\#2163](https://github.com/hyperledger/besu/pull/2163)


### Bug Fixes

- Updated `eth_sendRawTransaction` to return an error when maxPriorityFeePerGas exceeds maxFeePerGas [\#2424](https://github.com/hyperledger/besu/pull/2424)

### Early Access Features
This release contains the activation blocks for London across all supported testnets. They are:
  * Ropsten 10_499_401 (24 Jun 2021)
  * Goerli 5_062_605 (30 Jun 2021)
  * Rinkeby 8_897_988 (7 Jul 2021)

## Download Link
https://hyperledger.jfrog.io/artifactory/besu-binaries/besu/21.7.0-RC1/besu-21.7.0-RC1.zip
sha256sum fc959646af65a0e267fc4d695e0af7e87331d774e6e8e890f5cc391549ed175a

## 21.1.7

## Privacy users - Orion Project Deprecation
Tessera is now the recommended Private Transaction Manager for Hyperledger Besu.

Now that all primary Orion functionality has been merged into Tessera, Orion is being deprecated.
We encourage all users with active projects to use the provided migration instructions,
documented [here](https://docs.orion.consensys.net/en/latest/Tutorials/Migrating-from-Orion-to-Tessera/).

We will continue to support Orion users until 30th November 2021. If you have any questions or
concerns, please reach out to the ConsenSys protocol engineering team in the
[#orion channel on Discord](https://discord.gg/hYpHRjK) or by [email](mailto:quorum@consensys.net).


### Additions and Improvements
* Upgrade OpenTelemetry to 1.2.0. [\#2313](https://github.com/hyperledger/besu/pull/2313)

* Ethereum Classic Magneto Hard Fork [\#2315](https://github.com/hyperledger/besu/pull/2315)

* Added support for the upcoming CALAVERAS ephemeral testnet and removed the configuration for the deprecated BAIKAL ephemeral testnet. [\#2343](https://github.com/hyperledger/besu/pull/2343)

### Bug Fixes
* Fix invalid transfer values with the tracing API specifically for CALL operation [\#2319](https://github.com/hyperledger/besu/pull/2319)

### Early Access Features

#### Previously identified known issues

- Fixed issue in discv5 where nonce was incorrectly reused. [\#2075](https://github.com/hyperledger/besu/pull/2075)
- Fixed issues in debug_standardTraceBadBlockToFile and debug_standardTraceBlockToFile. [\#2120](https://github.com/hyperledger/besu/pull/2120)
- Fixed invalid error code in several JSON RPC methods when the requested block is not in the range. [\#2138](https://github.com/hyperledger/besu/pull/2138)

## Download Link
https://hyperledger.jfrog.io/artifactory/besu-binaries/besu/21.1.7/besu-21.1.7.zip

sha256: f415c9b67d26819caeb9940324b2b1b9ce6e872c9181052739438545e84e2531


## 21.1.6

### Additions and Improvements

* Added support for the upcoming BAIKAL ephemeral testnet and removed the configuration for the deprecated YOLOv3 ephemeral testnet. [\#2237](https://github.com/hyperledger/besu/pull/2237)
* Implemented [EIP-3541](https://eips.ethereum.org/EIPS/eip-3541): Reject new contracts starting with the 0xEF byte [\#2243](https://github.com/hyperledger/besu/pull/2243)
* Implemented [EIP-3529](https://eips.ethereum.org/EIPS/eip-3529): Reduction in refunds [\#2238](https://github.com/hyperledger/besu/pull/2238)
* Implemented [EIP-3554](https://eips.ethereum.org/EIPS/eip-3554): Difficulty Bomb Delay [\#2289](https://github.com/hyperledger/besu/pull/2289)
* \[EXPERIMENTAL\] Added support for secp256r1 keys. [#2008](https://github.com/hyperledger/besu/pull/2008)

### Bug Fixes

- Added ACCESS_LIST transactions to the list of transactions using legacy gas pricing for 1559 [\#2239](https://github.com/hyperledger/besu/pull/2239)
- Reduced logging level of public key decoding failure of malformed packets. [\#2143](https://github.com/hyperledger/besu/pull/2143)
- Add 1559 parameters to json-rpc responses.  [\#2222](https://github.com/hyperledger/besu/pull/2222)

### Early Access Features

#### Previously identified known issues

- Fixed issue in discv5 where nonce was incorrectly reused. [\#2075](https://github.com/hyperledger/besu/pull/2075)
- Fixed issues in debug_standardTraceBadBlockToFile and debug_standardTraceBlockToFile. [\#2120](https://github.com/hyperledger/besu/pull/2120)
- Fixed invalid error code in several JSON RPC methods when the requested block is not in the range. [\#2138](https://github.com/hyperledger/besu/pull/2138)

## Download Link
https://hyperledger.jfrog.io/artifactory/besu-binaries/besu/21.1.6/besu-21.1.6.zip

sha256: 3952c69a32bb390ec84ccf4c2c3eb600ea3696af9a05914985d10e1632ef8488

## 21.1.5

### Additions and Improvements

- Ignore `nonce` when supplied to eth_estimateGas or eth_call. [\#2133](https://github.com/hyperledger/besu/pull/2133)
- Ignore `privateFor` for tx estimation. [\#2160](https://github.com/hyperledger/besu/pull/2160)

### Bug Fixes

- Fixed `NullPointerException` when crossing network upgrade blocks when peer discovery is disabled. [\#2140](https://github.com/hyperledger/besu/pull/2140)

### Early Access Features

#### Previously identified known issues

- Fixed issue in discv5 where nonce was incorrectly reused. [\#2075](https://github.com/hyperledger/besu/pull/2075)
- Fixed issues in debug_standardTraceBadBlockToFile and debug_standardTraceBlockToFile. [\#2120](https://github.com/hyperledger/besu/pull/2120)

## Download Link
https://hyperledger.jfrog.io/artifactory/besu-binaries/besu/21.1.5/besu-21.1.5.zip

sha256: edd78fcc772cfa97d11d8ee7b5766e6fac4b31b582f940838a292f2aeb204777

## 21.1.4

### Additions and Improvements

- Adds `--discovery-dns-url` CLI command [\#2088](https://github.com/hyperledger/besu/pull/2088)

### Bug Fixes

- Fixed issue in discv5 where nonce was incorrectly reused. [\#2075](https://github.com/hyperledger/besu/pull/2075)
- Fixed issues in debug_standardTraceBadBlockToFile and debug_standardTraceBlockToFile. [\#2120](https://github.com/hyperledger/besu/pull/2120)

### Early Access Features

#### Previously identified known issues

- [Fast sync when running Besu on cloud providers](KNOWN_ISSUES.md#fast-sync-when-running-besu-on-cloud-providers)
- [Privacy users with private transactions created using v1.3.4 or earlier](KNOWN_ISSUES.md#privacy-users-with-private-transactions-created-using-v134-or-earlier)

## Download Link
https://hyperledger.jfrog.io/artifactory/besu-binaries/besu/21.1.4/besu-21.1.4.zip
58ae55b492680d92aeccfbed477e8b9c25ccc1a97cca71895e27448d754a7d8b

## 21.1.3

### Additions and Improvements
* Increase node diversity when downloading blocks [\#2033](https://github.com/hyperledger/besu/pull/2033)

### Bug Fixes
* Ethereum Node Records are now dynamically recalculated when we pass network upgrade blocks. This allows for better peering through transitions without needing to restart the node. [\#1998](https://github.com/hyperledger/besu/pull/1998)


### Early Access Features

#### Previously identified known issues

- [Fast sync when running Besu on cloud providers](KNOWN_ISSUES.md#fast-sync-when-running-besu-on-cloud-providers)
- [Privacy users with private transactions created using v1.3.4 or earlier](KNOWN_ISSUES.md#privacy-users-with-private-transactions-created-using-v134-or-earlier)

### Download link
https://hyperledger.jfrog.io/artifactory/besu-binaries/besu/21.1.3/besu-21.1.3.zip
38893cae225e5c53036d06adbeccc30aeb86ef08c543fb742941a8c618485c8a

## 21.1.2

### Berlin Network Upgrade

### Important note: the 21.1.1 release contains an outdated version of the Berlin network upgrade. If you are using Besu on public Ethereum networks, you must upgrade to 21.1.2.

This release contains the activation blocks for Berlin across all supported testnets and the Ethereum mainnet. They are:
  * Ropsten 9_812_189 (10 Mar 2021)
  * Goerli 4_460_644 (17 Mar 2021)
  * Rinkeby 8_290_928 (24 Mar 2021)
  * Ethereum 12_244_000 (14 Apr 2021)


### Additions and Improvements
- Added option to set a limit for JSON-RPC connections
  * HTTP connections `--rpc-http-max-active-connections` [\#1996](https://github.com/hyperledger/besu/pull/1996)
  * WS connections `--rpc-ws-max-active-connections` [\#2006](https://github.com/hyperledger/besu/pull/2006)
- Added ASTOR testnet ETC support [\#2017](https://github.com/hyperledger/besu/pull/2017)
### Bug Fixes
* Don't Register BLS12 precompiles for Berlin [\#2015](https://github.com/hyperledger/besu/pull/2015)

#### Previously identified known issues

- [Fast sync when running Besu on cloud providers](KNOWN_ISSUES.md#fast-sync-when-running-besu-on-cloud-providers)
- [Privacy users with private transactions created using v1.3.4 or earlier](KNOWN_ISSUES.md#privacy-users-with-private-transactions-created-using-v134-or-earlier)

### Download link
https://hyperledger.jfrog.io/artifactory/besu-binaries/besu/21.1.2/besu-21.1.2.zip
02f4b6622756b77fed814d8c1bbf986c6178d8f5adb9d61076e061124c3d12aa

## 21.1.1

### Berlin Network Upgrade

### Important note: this release contains an outdated version of the Berlin network upgrade. If you are using Besu on public Ethereum networks, you must upgrade to 21.1.2.

This release contains the activation blocks for Berlin across all supported testnets and the Ethereum mainnet. They are:
  * Ropsten 9_812_189 (10 Mar 2021)
  * Goerli 4_460_644 (17 Mar 2021)
  * Rinkeby 8_290_928 (24 Mar 2021)
  * Ethereum 12_244_000 (14 Apr 2021)

### Additions and Improvements
* Removed EIP-2315 from the Berlin network upgrade [\#1983](https://github.com/hyperledger/besu/pull/1983)
* Added `besu_transaction_pool_transactions` to the reported metrics, counting the mempool size [\#1869](https://github.com/hyperledger/besu/pull/1869)
* Distributions and maven artifacts have been moved off of bintray [\#1886](https://github.com/hyperledger/besu/pull/1886)
* admin_peers json RPC response now includes the remote nodes enode URL
* add support for keccak mining and a ecip1049_dev network [\#1882](https://github.com/hyperledger/besu/pull/1882)
### Bug Fixes
* Fixed incorrect `groupId` in published maven pom files.
* Fixed GraphQL response for missing account, return empty account instead [\#1946](https://github.com/hyperledger/besu/issues/1946)

### Early Access Features

#### Previously identified known issues

- [Fast sync when running Besu on cloud providers](KNOWN_ISSUES.md#fast-sync-when-running-besu-on-cloud-providers)
- [Privacy users with private transactions created using v1.3.4 or earlier](KNOWN_ISSUES.md#privacy-users-with-private-transactions-created-using-v134-or-earlier)

### Download link
sha256: `c22a80a54e9fed864734b9fbd69a0a46840fd27ca5211648a3eaf8a955417218 `


## 21.1.0

### Important note: this release contains an outdated version of the Berlin network upgrade, which was changed on March 5, 2021 ([link](https://github.com/ethereum/pm/issues/263#issuecomment-791473406)). If you are using Besu on public Ethereum networks, you must upgrade to 21.1.2.

## 21.1.0 Features

Features added between 20.10.0 to 21.1.0 include:
* Berlin Network Upgrade: this release contains the activation blocks for Berlin across all supported testnets and the Ethereum mainnet. They are:
  * Ropsten 9_812_189 (10 Mar 2021)
  * Goerli 4_460_644 (17 Mar 2021)
  * Rinkeby 8_290_928 (24 Mar 2021)
  * Ethereum 12_244_000 (14 Apr 2021)
* Besu Launcher: Besu now has support for the [Quorum Mainnet Launcher](https://github.com/ConsenSys/quorum-mainnet-launcher) which makes it easy for users to configure and launch Besu on the Ethereum mainnet.
* Bonsai Tries: A new database format which reduces storage requirements and improves performance for access to recent state. _Note: only full sync is currently supported._
* Miner Data JSON-RPC: The `eth_getMinerDataByBlockHash` and `eth_getMinerDataByBlockNumber` endpoints return miner rewards and coinbase address for a given block.
* EIP-1898 support: [The EIP](https://eips.ethereum.org/EIPS/eip-1898) adds `blockHash` to JSON-RPC methods which accept a default block parameter.

### Early Access Features
* Bonsai Tries: A new database format which reduces storage requirements and improves performance for access to recent state. _Note: only full sync is currently supported._
* QBFT: A new consensus algorithm to support interoperability with other Enterprise Ethereum Alliance compatible clients.

### 21.1.0 Breaking Changes
* `--skip-pow-validation-enabled` is now an error with `block import --format JSON`. This is because the JSON format doesn't include the nonce so the proof of work must be calculated.
* `eth_call` will not return a JSON-RPC result if the call fails, but will return an error instead. If it was for a revert the revert reason will be included.
* `eth_call` will not fail for account balance issues by default. An parameter `"strict": true` can be added to the call parameters (with `to` and `from`) to enforce balance checks.

### Additions and Improvements
* Added `besu_transaction_pool_transactions` to the reported metrics, counting the mempool size [\#1869](https://github.com/hyperledger/besu/pull/1869)
* Added activation blocks for Berlin Network Upgrade [\#1929](https://github.com/hyperledger/besu/pull/1929)

### Bug Fixes
* Fixed representation of access list for access list transactions in JSON-RPC results.

#### Previously identified known issues

- [Fast sync when running Besu on cloud providers](KNOWN_ISSUES.md#fast-sync-when-running-besu-on-cloud-providers)
- [Privacy users with private transactions created using v1.3.4 or earlier](KNOWN_ISSUES.md#privacy-users-with-private-transactions-created-using-v134-or-earlier)

### Download link
sha256: `e4c8fe4007e3e5f7f2528cbf1eeb5457caf06536c974a6ff4305035ff5724476`

## 21.1.0-RC2
### Additions and Improvements
* Support for the Berlin Network Upgrade, although the block number must be set manually with `--override-genesis-config=berlinBlock=<blocknumber>`. This is because the block numbers haven't been determined yet. The next release will include the number in the genesis file so it will support Berlin with no intervention. [\#1898](https://github.com/hyperledger/besu/pull/1898)

## 21.1.0-RC1

### 21.1.0 Breaking Changes
* `--skip-pow-validation-enabled` is now an error with `block import --format JSON`. This is because the JSON format doesn't include the nonce so the proof of work must be calculated.
* `eth_call` will not return a JSON-RPC result if the call fails, but will return an error instead. If it was for a revert the revert reason will be included.
* `eth_call` will not fail for account balance issues by default. An parameter `"strict": true` can be added to the call parameters (with `to` and `from`) to enforce balance checks.

### Additions and Improvements
* Removed unused flags in default genesis configs [\#1812](https://github.com/hyperledger/besu/pull/1812)
* `--skip-pow-validation-enabled` is now an error with `block import --format JSON`. This is because the JSON format doesn't include the nonce so the proof of work must be calculated. [\#1815](https://github.com/hyperledger/besu/pull/1815)
* Added a new CLI option `--Xlauncher` to start a mainnet launcher. It will help to configure Besu easily.
* Return the revert reason from `eth_call` JSON-RPC api calls when the contract causes a revert. [\#1829](https://github.com/hyperledger/besu/pull/1829)
* Added `chainId`, `publicKey`, and `raw` to JSON-RPC api calls returning detailed transaction results. [\#1835](https://github.com/hyperledger/besu/pull/1835)

### Bug Fixes
* Ethereum classic heights will no longer be reported in mainnet metrics. Issue [\#1751](https://github.com/hyperledger/besu/pull/1751) Fix [\#1820](https://github.com/hyperledger/besu/pull/1820)
* Don't enforce balance checks in `eth_call` unless explicitly requested. Issue [\#502](https://github.com/hyperledger/besu/pull/502) Fix [\#1834](https://github.com/hyperledger/besu/pull/1834)

### Early Access Features

#### Previously identified known issues

- [Fast sync when running Besu on cloud providers](KNOWN_ISSUES.md#fast-sync-when-running-besu-on-cloud-providers)
- [Privacy users with private transactions created using v1.3.4 or earlier](KNOWN_ISSUES.md#privacy-users-with-private-transactions-created-using-v134-or-earlier)


### Download link

Link removed because this release contains an outdated version of the Berlin network upgrade, which was changed on March 5, 2021 ([link](https://github.com/ethereum/pm/issues/263#issuecomment-791473406)). If you are using Besu on public Ethereum networks, you must upgrade to 21.1.1. sha256 hash left for reference.

sha256: `b0fe3942052b8fd43fc3025a298a6c701f9edae2e100f0c563a1c5a4ceef71f1`

## 20.10.4

### Additions and Improvements
* Implemented [EIP-778](https://eips.ethereum.org/EIPS/eip-778): Ethereum Node Records (ENR) [\#1680](https://github.com/hyperledger/besu/pull/1680)
* Implemented [EIP-868](https://eips.ethereum.org/EIPS/eip-868): Node Discovery v4 ENR Extension [\#1721](https://github.com/hyperledger/besu/pull/1721)
* Added revert reason to eth_estimateGas RPC call. [\#1730](https://github.com/hyperledger/besu/pull/1730)
* Added command line option --static-nodes-file. [#1644](https://github.com/hyperledger/besu/pull/1644)
* Implemented [EIP-1898](https://eips.ethereum.org/EIPS/eip-1898): Add `blockHash` to JSON-RPC methods which accept a default block parameter [\#1757](https://github.com/hyperledger/besu/pull/1757)

### Bug Fixes
* Accept locally-sourced transactions below the minimum gas price. [#1480](https://github.com/hyperledger/besu/issues/1480) [#1743](https://github.com/hyperledger/besu/pull/1743)

#### Previously identified known issues

- [Fast sync when running Besu on cloud providers](KNOWN_ISSUES.md#fast-sync-when-running-besu-on-cloud-providers)
- [Privacy users with private transactions created using v1.3.4 or earlier](KNOWN_ISSUES.md#privacy-users-with-private-transactions-created-using-v134-or-earlier)

### Download link
https://hyperledger.jfrog.io/artifactory/besu-binaries/besu/20.10.4/besu-20.10.4.zip
sha256: f15cd5243b809659bba1706c1745aecafc012d3fc44a91419522da925493537c

## 20.10.3

### Additions and Improvements
* Added `memory` as an option to `--key-value-storage`.  This ephemeral storage is intended for sync testing and debugging.  [\#1617](https://github.com/hyperledger/besu/pull/1617)
* Fixed gasPrice parameter not always respected when passed to `eth_estimateGas` endpoint [\#1636](https://github.com/hyperledger/besu/pull/1636)
* Enabled eth65 by default [\#1682](https://github.com/hyperledger/besu/pull/1682)
* Warn that bootnodes will be ignored if specified with discovery disabled [\#1717](https://github.com/hyperledger/besu/pull/1717)

### Bug Fixes
* Accept to use default port values if not in use. [#1673](https://github.com/hyperledger/besu/pull/1673)
* Block Validation Errors should be at least INFO level not DEBUG or TRACE.  Bug [\#1568](https://github.com/hyperledger/besu/pull/1568) PR [\#1706](https://github.com/hyperledger/besu/pull/1706)
* Fixed invalid and wrong trace data, especially when calling a precompiled contract [#1710](https://github.com/hyperledger/besu/pull/1710)

#### Previously identified known issues

- [Fast sync when running Besu on cloud providers](KNOWN_ISSUES.md#fast-sync-when-running-besu-on-cloud-providers)
- [Privacy users with private transactions created using v1.3.4 or earlier](KNOWN_ISSUES.md#privacy-users-with-private-transactions-created-using-v134-or-earlier)

### Download link
https://hyperledger.jfrog.io/artifactory/besu-binaries/besu/20.10.3/besu-20.10.3.zip
sha256: `b5f46d945754dedcbbb1e5dd96bf2bfd13272ff09c6a66c0150b979a578f4389`

## 20.10.2

### Additions and Improvements
* Added support for batched requests in WebSockets. [#1583](https://github.com/hyperledger/besu/pull/1583)
* Added protocols section to `admin_peers` to provide info about peer health. [\#1582](https://github.com/hyperledger/besu/pull/1582)
* Added CLI option `--goquorum-compatibility-enabled` to enable GoQuorum compatibility mode. [#1598](https://github.com/hyperledger/besu/pull/1598). Note that this mode is incompatible with Mainnet.

### Bug Fixes

* Ibft2 will discard any received messages targeting a chain height <= current head - this resolves some corner cases in system correctness directly following block import. [#1575](https://github.com/hyperledger/besu/pull/1575)
* EvmTool now throws `UnsupportedForkException` when there is an unknown fork and is YOLOv2 compatible [\#1584](https://github.com/hyperledger/besu/pull/1584)
* `eth_newFilter` now supports `blockHash` parameter as per the spec [\#1548](https://github.com/hyperledger/besu/issues/1540). (`blockhash` is also still supported.)
* Fixed an issue that caused loss of peers and desynchronization when eth65 was enabled [\#1601](https://github.com/hyperledger/besu/pull/1601)

#### Previously identified known issues

- [Fast sync when running Besu on cloud providers](KNOWN_ISSUES.md#fast-sync-when-running-besu-on-cloud-providers)
- [Privacy users with private transactions created using v1.3.4 or earlier](KNOWN_ISSUES.md#privacy-users-with-private-transactions-created-using-v134-or-earlier)

### Download Link

https://hyperledger.jfrog.io/artifactory/besu-binaries/besu/20.10.2/besu-20.10.2.zip
sha256: `710aed228dcbe9b8103aef39e4431b0c63e73c3a708ce88bcd1ecfa1722ad307`

## 20.10.1

### Additions and Improvements
* `--random-peer-priority-enabled` flag added. Allows for incoming connections to be prioritized randomly. This will prevent (typically small, stable) networks from forming impenetrable peer cliques. [#1440](https://github.com/hyperledger/besu/pull/1440)
* `miner_changeTargetGasLimit` RPC added. If a target gas limit is set, allows the node operator to change it at runtime.
* Hide deprecated `--host-whitelist` option. [\#1444](https://github.com/hyperledger/besu/pull/1444)
* Prioritize high gas prices during mining. Previously we ordered only by the order in which the transactions were received. This will increase expected profit when mining. [\#1449](https://github.com/hyperledger/besu/pull/1449)
* Added support for the updated smart contract-based [node permissioning EEA interface](https://entethalliance.github.io/client-spec/spec.html#dfn-connectionallowed). [\#1435](https://github.com/hyperledger/besu/pull/1435) and [\#1496](https://github.com/hyperledger/besu/pull/1496)
* Added EvmTool binary to the distribution.  EvmTool is a CLI that can execute EVM bytecode and execute ethereum state tests. [\#1465](https://github.com/hyperledger/besu/pull/1465)
* Updated the libraries for secp256k1 and AltBN series precompiles. These updates provide significant performance improvements to those areas. [\#1499](https://github.com/hyperledger/besu/pull/1499)
* Provide MegaGas/second measurements in the log when doing a full block import, such as the catch up phase of a fast sync. [\#1512](https://github.com/hyperledger/besu/pull/1512)
* Added new endpoints to get miner data, `eth_getMinerDataByBlockHash` and `eth_getMinerDataByBlockNumber`. [\#1538](https://github.com/hyperledger/besu/pull/1538)
* Added direct support for OpenTelemetry metrics [\#1492](https://github.com/hyperledger/besu/pull/1492)
* Added support for `qip714block` config parameter in genesis file, paving the way towards permissioning interoperability between Besu and GoQuorum. [\#1545](https://github.com/hyperledger/besu/pull/1545)
* Added new CLI option `--compatibility-eth64-forkid-enabled`. [\#1542](https://github.com/hyperledger/besu/pull/1542)

### Bug Fixes

* Fix a bug on `eth_estimateGas` which returned `Internal error` instead of `Execution reverted` in case of reverted transaction. [\#1478](https://github.com/hyperledger/besu/pull/1478)
* Fixed a bug where Local Account Permissioning was being incorrectly enforced on block import/validation. [\#1510](https://github.com/hyperledger/besu/pull/1510)
* Fixed invalid enode URL when discovery is disabled  [\#1521](https://github.com/hyperledger/besu/pull/1521)
* Removed duplicate files from zip and tar.gz distributions. [\#1566](https://github.com/hyperledger/besu/pull/1566)
* Add a more rational value to eth_gasPrice, based on a configurable percentile of prior block's transactions (default: median of last 100 blocks).  [\#1563](https://github.com/hyperledger/besu/pull/1563)

## Deprecated

### --privacy-precompiled-address (Scheduled for removal in _Next_ Release)
Deprecated in 1.5.1
- CLI option `--privacy-precompiled-address` option removed. This address is now derived, based	on `--privacy-onchain-groups-enabled`. [\#1222](https://github.com/hyperledger/besu/pull/1222)

### Besu Sample Network repository

The [Besu Sample Networks repository](https://github.com/ConsenSys/besu-sample-networks) has been replaced by the [Quorum Developer Quickstart](https://besu.hyperledger.org/en/latest/Tutorials/Developer-Quickstart).

#### Previously identified known issues

- [Eth/65 loses peers](KNOWN_ISSUES.md#eth65-loses-peers)
- [Fast sync when running Besu on cloud providers](KNOWN_ISSUES.md#fast-sync-when-running-besu-on-cloud-providers)
- [Privacy users with private transactions created using v1.3.4 or earlier](KNOWN_ISSUES.md#privacy-users-with-private-transactions-created-using-v134-or-earlier)

### Download Link

https://hyperledger.jfrog.io/artifactory/besu-binaries/besu/20.10.1/besu-20.10.1.zip
sha256: `ac4fae310957c176564396f73c0f03c60c41129d43d078560d0dab533a69fd2a`

## 20.10.0

## Release format

Hyperledger Besu is moving its versioning scheme to [CalVer](https://calver.org/) starting with the 20.10.0 (formerly 1.6.0) release. More information about the specific version of CalVer Besu is using can be found on the [wiki](https://wiki.hyperledger.org/display/BESU/Using+CalVer+for+Besu+Releases).

## 20.10 Breaking Changes

When upgrading to 20.10, ensure you've taken into account the following breaking changes.

### JSON-RPC HTTP Error Codes For Valid Calls ([\#1426](https://github.com/hyperledger/besu/pull/1426))

Prior versions of Besu would set the HTTP Status 400 Bad Request for JSON-RPC requests that completed in an error, regardless of the kind of error.  These responses could include a complete JSON-RPC response with an error field.

In Besu version 20.10, properly formatted requests that have valid parameters (count and content) will return a HTTP Status 200 OK, with an error field if an error occurred. For example, requesting an account that does not exist in the chain, or a block by hash that Besu does not have, will now return HTTP 200 OK responses. Unparsable requests, improperly formatted requests, or requests with invalid parameters will continue to return HTTP 400 Bad Request.

Users of Web3J should note that many calls will now return a result with the error field containing the message whereas before a call would throw an exception with the error message as the exception message.

## 20.10.0 Additions and Improvements

* Added support for ECIP-1099 / Classic Thanos Fork: Calibrate Epoch Duration. [\#1421](https://github.com/hyperledger/besu/pull/1421) [\#1441](https://github.com/hyperledger/besu/pull/1441) [\#1462](https://github.com/hyperledger/besu/pull/1462)
* Added the Open Telemetry Java agent to report traces to a remote backend. Added an example to showcase the trace reporting capabilities.
* Added EvmTool binary to the distribution.  EvmTool is a CLI that can execute EVM bytecode and execute ethereum state tests. Documentation for it is available [here](https://besu.hyperledger.org/en/stable/HowTo/Troubleshoot/Use-EVM-Tool/). [\#1465](https://github.com/hyperledger/besu/pull/1465)
* Added support for the upcoming YOLOv2 ephemeral testnet and removed the flag for the deprecated YOLOv1 ephemeral testnet. [#1386](https://github.com/hyperledger/besu/pull/1386)
* Added `debug_standardTraceBlockToFile` JSON-RPC API. This API accepts a block hash and will replay the block. It returns a list of files containing the result of the trace (one file per transaction). [\#1392](https://github.com/hyperledger/besu/pull/1392)
* Added `debug_standardTraceBadBlockToFile` JSON-RPC API. This API is similar to `debug_standardTraceBlockToFile`, but can be used to obtain info about a block which has been rejected as invalid. [\#1403](https://github.com/hyperledger/besu/pull/1403)
* Added support for EIP-2929 to YOLOv2. [#1387](https://github.com/hyperledger/besu/pull/1387)
* Added `--start-block` and `--end-block` to the `blocks import` subcommand [\#1399](https://github.com/hyperledger/besu/pull/1399)
* Added support for multi-tenancy when using the early access feature of [onchain privacy group management](https://besu.hyperledger.org/en/stable/Concepts/Privacy/Onchain-PrivacyGroups/)
* \[Reverted\] Fixed memory leak in eth/65 subprotocol behavior. It is now enabled by default. [\#1420](https://github.com/hyperledger/besu/pull/1420), [#1348](https://github.com/hyperledger/besu/pull/1348), [#1321](https://github.com/hyperledger/besu/pull/1321)

### Bug Fixes

* Log block import rejection reasons at "INFO" level.  Bug [#1412](https://github.com/hyperledger/besu/issues/1412)
* Fixed NPE when executing `eth_estimateGas` with privacy enabled.  Bug [#1404](https://github.com/hyperledger/besu/issues/1404)

#### Previously identified known issues

- [Eth/65 loses peers](KNOWN_ISSUES.md#eth65-loses-peers)
- [Fast sync when running Besu on cloud providers](KNOWN_ISSUES.md#fast-sync-when-running-besu-on-cloud-providers)
- [Privacy users with private transactions created using v1.3.4 or earlier](KNOWN_ISSUES.md#privacy-users-with-private-transactions-created-using-v134-or-earlier)

## Deprecated and Scheduled for removal in _Next_ Release

### --privacy-precompiled-address
Deprecated in 1.5.1
- CLI option `--privacy-precompiled-address` option removed. This address is now derived, based
on `--privacy-onchain-groups-enabled`. [\#1222](https://github.com/hyperledger/besu/pull/1222)

### Download link
https://hyperledger.jfrog.io/artifactory/besu-binaries/besu/20.10.0/besu-20.10.0.zip

sha256sum: `2b50a375aae64b838a2cd9d43747006492cae573f1be11745b7f643646fd5a01`

## 1.5.5

### Additions and Improvements
* The new version of the [web3js-eea library (v0.10)](https://github.com/PegaSysEng/web3js-eea) supports the onchain privacy group management changes made in Besu v1.5.3.

### Bug Fixes
* Added `debug_getBadBlocks` JSON-RPC API to analyze and detect consensus flaws. Even if a block is rejected it will be returned by this method [\#1378](https://github.com/hyperledger/besu/pull/1378)
* Fix logs queries missing results against chain head [\#1351](https://github.com/hyperledger/besu/pull/1351) and [\#1381](https://github.com/hyperledger/besu/pull/1381)

#### Previously identified known issues

- [Eth/65 loses peers](KNOWN_ISSUES.md#eth65-loses-peers)
- [Fast sync when running Besu on cloud providers](KNOWN_ISSUES.md#fast-sync-when-running-besu-on-cloud-providers)
- [Privacy users with private transactions created using v1.3.4 or earlier](KNOWN_ISSUES.md#privacy-users-with-private-transactions-created-using-v134-or-earlier)
- [Changes not saved to database correctly causing inconsistent private states](KNOWN_ISSUES.md#Changes-not-saved-to-database-correctly-causing-inconsistent-private-states)

### Download link

https://hyperledger.jfrog.io/artifactory/besu-binaries/besu/1.5.5/besu-1.5.5.zip

sha256sum: `e67b0a899dc4421054eaa9a8112cb89e1e5f6a56f0d8aa1b0c5111c53dfad2ad`


## 1.5.4

### Additions and Improvements

* Added `priv_debugGetStateRoot` JSON-RPC API to retrieve the state root of a specified privacy group. [\#1326](https://github.com/hyperledger/besu/pull/1326)
* Added reorg logging and `--reorg-logging-threshold` to configure the same. Besu now logs any reorgs where the old or new chain head is more than the threshold away from their common ancestors. The default is 6.
* Added `debug_batchSendRawTransaction` JSON-RPC API to submit multiple signed transactions with a single call. [\#1350](https://github.com/hyperledger/besu/pull/1350)

### Bug Fixes

* The metrics HTTP server no longer rejects requests containing `Accept` header that doesn't precisely match the prometheus text format [\#1345](https://github.com/hyperledger/besu/pull/1345)
* JSON-RPC method `net_version` should return network ID instead of chain ID [\#1355](https://github.com/hyperledger/besu/pull/1355)

#### Previously identified known issues

- [Logs queries missing results against chain head](KNOWN_ISSUES.md#Logs-queries-missing-results-against-chain-head)
- [Eth/65 loses peers](KNOWN_ISSUES.md#eth65-loses-peers)
- [Fast sync when running Besu on cloud providers](KNOWN_ISSUES.md#fast-sync-when-running-besu-on-cloud-providers)
- [Privacy users with private transactions created using v1.3.4 or earlier](KNOWN_ISSUES.md#privacy-users-with-private-transactions-created-using-v134-or-earlier)
- [Changes not saved to database correctly causing inconsistent private states](KNOWN_ISSUES.md#Changes-not-saved-to-database-correctly-causing-inconsistent-private-states)

### Download link
https://hyperledger.jfrog.io/artifactory/besu-binaries/besu/1.5.4/besu-1.5.4.zip

sha256sum: `1f4df8e1c5e3b5b3abf6289ccfe70f302aa7c29a652b2eb713ffbdc507670420`

## 1.5.3

### Additions and Improvements

* The EvmTool now processes State Tests from the Ethereum Reference Tests. [\#1311](https://github.com/hyperledger/besu/pull/1311)
* Early access DNS support added via the `--Xdns-enabled` and `--Xdns-update-enabled` CLI options. [\#1247](https://github.com/hyperledger/besu/pull/1247)
* Add genesis config option `ecip1017EraRounds` for Ethereum Classic chains. [\#1329](https://github.com/hyperledger/besu/pull/1329)

### Bug Fixes

* K8S Permissioning to use of Service IP's rather than pod IP's which can fail [\#1190](https://github.com/hyperledger/besu/issues/1190)

#### Previously identified known issues

- [Logs queries missing results against chain head](KNOWN_ISSUES.md#Logs-queries-missing-results-against-chain-head)
- [Eth/65 loses peers](KNOWN_ISSUES.md#eth65-loses-peers)
- [Fast sync when running Besu on cloud providers](KNOWN_ISSUES.md#fast-sync-when-running-besu-on-cloud-providers)
- [Privacy users with private transactions created using v1.3.4 or earlier](KNOWN_ISSUES.md#privacy-users-with-private-transactions-created-using-v134-or-earlier)
- [Changes not saved to database correctly causing inconsistent private states](KNOWN_ISSUES.md#Changes-not-saved-to-database-correctly-causing-inconsistent-private-states)

### Breaking Change to Onchain Privacy Group Management

This [early access feature](https://besu.hyperledger.org/en/stable/Concepts/Privacy/Onchain-PrivacyGroups/) was changed in a way that makes onchain privacy groups created with previous versions no longer usable.

To enhance control over permissions on the privacy group management contract:

* The enclave key was removed as the first parameter for `addParticipant` and `removeParticipant`.
* The owner of the privacy group management contract is the signer of the private transaction that creates
  the privacy group. In the default onchain privacy group management contract implementation, only the
  owner can add and remove participants, and upgrade the management contract.

The onchain privacy support in the current version of the web3js-eea library (v0.9) will not be compatible with Besu v1.5.3.  We are actively working on an upgrade to webj3-eea that will support these changes.

### Download link
https://hyperledger.jfrog.io/artifactory/besu-binaries/besu/1.5.3/besu-1.5.3.zip

sha256sum: `735cd511e1dae1590f2829d9535cb383aa8c526f059b3451859e5fcfccc48985`

## 1.5.2

### Additions and Improvements

* Experimental offline backup and restore has been added via the `operator x-backup-state` and `operator x-restore-state` CLI commands.  Data formats will be fluid for as long as the `x-` prefix is present in the CLI so it is advised not to rely on these backups for disaster recovery. [\#1235](https://github.com/hyperledger/besu/pull/1235)
* Experimental ethstats support added via the `Xethstats` and `Xethstats-contact` CLI commands. [\#1239](https://github.com/hyperledger/besu/pull/1239)
* Peers added via the JSON-RPC `admin_addPeer` and `admin_removePeer` will be shared or no longer shared via discovery respectively.  Previously they were not shared. [\#1177](https://github.com/hyperledger/besu/pull/1177) contributed by [br0tchain](https://github.com/br0tchain).
* New Docker Images (see below). [\#1277](https://github.com/hyperledger/besu/pull/1277)
* Reworked static peer discovery handling. [\#1292](https://github.com/hyperledger/besu/pull/1292)

### New Java VMs in Docker Image

* New docker images are being generated to use the latest version of OpenJDK (currently 14.0.1) with the tag suffix of `-openjdk-latest`, for example `1.5.2-openjdk-latest`.
* New docker images are being generated to use [GraalVM](https://www.graalvm.org/) with the tag suffix of `-graalvm`, for example `1.5.2-graalvm`.
* The existing images based on Java 11 are also being tagged with the suffix `-openjdk-11`, for example `1.5.2-openjdk-11`, as well as `1.5.2`.

The intent is that the major Java VM version or Java VM type shipped with the default docker images (`latest`, `1.5.x`, etc.) may be changed during future quarterly releases but will remain consistent within quarterly releases.

### Bug Fixes
- Offchain permissioning - fixed bug where sync status check prevented peering if static nodes configured. [\#1252](https://github.com/hyperledger/besu/issues/1252)

- GraphQL queries of `miner` in IBFT networks will no longer return an error.  PR [\#1282](https://github.com/hyperledger/besu/pull/1282) issue [\#1272](https://github.com/hyperledger/besu/issues/1272).

#### Previously identified known issues

- [Logs queries missing results against chain head](KNOWN_ISSUES.md#Logs-queries-missing-results-against-chain-head)
- [Eth/65 loses peers](KNOWN_ISSUES.md#eth65-loses-peers)
- [Fast sync when running Besu on cloud providers](KNOWN_ISSUES.md#fast-sync-when-running-besu-on-cloud-providers)
- [Privacy users with private transactions created using v1.3.4 or earlier](KNOWN_ISSUES.md#privacy-users-with-private-transactions-created-using-v134-or-earlier)
- [Permissioning issues on Kubernetes](KNOWN_ISSUES.md#Kubernetes-permissioning-uses-Service-IPs-rather-than-pod-IPs-which-can-fail)
- [Restarts caused by insufficient memory can cause inconsistent private state](KNOWN_ISSUES.md#Restart-caused-by-insufficient-memory-can-cause-inconsistent-private-state)

### New and Old Maintainer

- [David Mechler](https://github.com/hyperledger/besu/commits?author=davemec) has been added as a [new maintainer](https://github.com/hyperledger/besu/pull/1267).
- [Edward Evans](https://github.com/hyperledger/besu/commits?author=EdJoJob) voluntarily moved to [emeritus status](https://github.com/hyperledger/besu/pull/1270).

### Download link
https://hyperledger.jfrog.io/artifactory/besu-binaries/besu/1.5.2/besu-1.5.2.zip

sha256sum: `629f44e230a635b09f8d82f2196d70d31193233718118a46412f11c50772dc85`

## 1.5.1

### Deprecated
- CLI option `--privacy-precompiled-address` option is deprecated. This address is now derived, based
on `--privacy-onchain-groups-enabled`. [\#1222](https://github.com/hyperledger/besu/pull/1222)

### Additions and Improvements

* In an IBFT2 network, a fixed block reward value and recipient address can be defined in genesis file [\#1132](https://github.com/hyperledger/besu/pull/1132)
* JSON-RPC HTTP API Authorization: exit early when checking user permissions. [\#1144](https://github.com/hyperledger/besu/pull/1144)
* HTTP/2 is enabled for JSON-RPC HTTP API over TLS. [\#1145](https://github.com/hyperledger/besu/pull/1145)
* Color output in consoles. It can be disabled with `--color-enabled=false` [\#1257](https://github.com/hyperledger/besu/pull/1257)
* Add compatibility with ClusterIP services for the Kubernetes Nat Manager  [\#1156](https://github.com/hyperledger/besu/pull/1156)
* In an IBFT2 network; a fixed block reward value and recipient address can be defined in genesis file [\#1132](https://github.com/hyperledger/besu/pull/1132)
* Add fee cap for transactions submitted via RPC. [\#1137](https://github.com/hyperledger/besu/pull/1137)

### Bug fixes

* When the default sync mode was changed to fast sync for named networks, there was one caveat we didn't address. The `dev` network should've been full sync by default. This has now been fixed. [\#1257](https://github.com/hyperledger/besu/pull/1257)
* Fix synchronization timeout issue when the blocks were too large [\#1149](https://github.com/hyperledger/besu/pull/1149)
* Fix missing results from eth_getLogs request. [\#1154](https://github.com/hyperledger/besu/pull/1154)
* Fix issue allowing Besu to be used for DDoS amplification. [\#1146](https://github.com/hyperledger/besu/pull/1146)

### Known Issues

Known issues are open issues categorized as [Very High or High impact](https://wiki.hyperledger.org/display/BESU/Defect+Prioritisation+Policy).

#### Previously identified known issues

- [Scope of logs query causing Besu to hang](KNOWN_ISSUES.md#scope-of-logs-query-causing-besu-to-hang)
- [Eth/65 loses peers](KNOWN_ISSUES.md#eth65-loses-peers)
- [Fast sync when running Besu on cloud providers](KNOWN_ISSUES.md#fast-sync-when-running-besu-on-cloud-providers)
- [Privacy users with private transactions created using v1.3.4 or earlier](KNOWN_ISSUES.md#privacy-users-with-private-transactions-created-using-v134-or-earlier)
- [Permissioning issues on Kubernetes](KNOWN_ISSUES.md#Kubernetes-permissioning-uses-Service-IPs-rather-than-pod-IPs-which-can-fail)
- [Restarts caused by insufficient memory can cause inconsistent private state](KNOWN_ISSUES.md#Restart-caused-by-insufficient-memory-can-cause-inconsistent-private-state)

### Download link
https://hyperledger.jfrog.io/artifactory/besu-binaries/besu/1.5.1/besu-1.5.1.zip

sha256sum: `c17f49b6b8686822417184952487fc135772f0be03514085926a6984fd955b88`

## 1.5 Breaking changes

When upgrading to 1.5, ensure you've taken into account the following breaking changes.

### Docker users with volume mounts

To maintain best security practices, we're changing the `user:group` on the Docker container to `besu`.

What this means for you:

* If you are running Besu as a binary, there is no impact.
* If you are running Besu as a Docker container *and* have a volume mount for data,  ensure that the
permissions on the directory allow other users and groups to r/w. Ideally this should be set to
`besu:besu` as the owner.

Note that the `besu` user only exists within the container not outside it. The same user ID may match
a different user outside the image.

If you’re mounting local folders, it is best to set the user via the Docker `—user` argument. Use the
UID because the username may not exist inside the docker container. Ensure the directory being mounted
is owned by that user.

### Remove Manual NAT method

The NAT manager `MANUAL` method has been removed.
If you have been using the `MANUAL` method, use the `NONE` method instead. The behavior of the
`NONE` method is the same as the previously supported `MANUAL` methods.

### Privacy users

Besu minor version upgrades require upgrading Orion to the latest minor version. That is, for
Besu <> Orion node pairs, when upgrading Besu to v1.5, it is required that Orion is upgraded to
v1.6. Older versions of Orion will no longer work with Besu v1.5.

## 1.5 Features

Features added between from 1.4 to 1.5 include:
* Mining Support
  Besu supports `eth_hashrate` and `eth_submitHashrate` to obtain the hashrate when we mine with a GPU mining worker.
* Tracing
  The [Tracing API](https://besu.hyperledger.org/en/latest/Reference/API-Methods/#trace-methods) is no longer an Early Access feature and now has full support for `trace_replayBlockTransactions`, `trace_Block` and `trace_transaction`.
* Plugin API Block Events
  `BlockAdded` and `BlockReorg` are now exposed via the [Plugin API](https://javadoc.io/doc/org.hyperledger.besu/plugin-api/latest/org/hyperledger/besu/plugin/services/BesuEvents.html).
* [Filters](https://besu.hyperledger.org/en/stable/HowTo/Interact/Filters/Accessing-Logs-Using-JSON-RPC/) and
  [subscriptions](https://besu.hyperledger.org/en/stable/HowTo/Interact/APIs/RPC-PubSub/) for private contracts.
* [SecurityModule Plugin API](https://javadoc.io/doc/org.hyperledger.besu/plugin-api/latest/org/hyperledger/besu/plugin/services/SecurityModuleService.html)
  This allows use of a different [security module](https://besu.hyperledger.org/en/stable/Reference/CLI/CLI-Syntax/#security-module)
  as a plugin to provide cryptographic function that can be used by NodeKey (such as sign, ECDHKeyAgreement etc.).
* [Onchain privacy groups](https://besu.hyperledger.org/en/latest/Concepts/Privacy/Onchain-PrivacyGroups/)
  with add and remove members. This is an early access feature. Early access features are not recommended
  for production networks and may have unstable interfaces.

## 1.5 Additions and Improvements

* Public Networks Default to Fast Sync: The default sync mode for named permissionless networks, such as the Ethereum mainnet and testnets, is now `FAST`.
  * The default is unchanged for private networks. That is, the sync mode defaults to `FULL` for private networks.
  * Use the [`--sync-mode` command line option](https://besu.hyperledger.org/Reference/CLI/CLI-Syntax/#sync-mode) to change the sync mode. [\#384](https://github.com/hyperledger/besu/pull/384)
* Proper Mining Support: Added full support for `eth_hashrate` and `eth_submitHashrate`. It is now possible to have the hashrate when we mine with a GPU mining worker [\#1063](https://github.com/hyperledger/besu/pull/1063)
* Performance Improvements: The addition of native libraries ([\#775](https://github.com/hyperledger/besu/pull/775)) and changes to data structures in the EVM ([\#1089](https://github.com/hyperledger/besu/pull/1089)) have improved Besu sync and EVM execution times.
* Tracing API Improvements: The [Tracing API](https://besu.hyperledger.org/en/latest/Reference/API-Methods/#trace-methods) is no longer an Early Access feature and now has full support for `trace_replayBlockTransactions`, `trace_Block` and `trace_transaction`.
* New Plugin API Block Events: `BlockAdded` and `BlockReorg` are now exposed via the Plugin API [\#637](https://github.com/hyperledger/besu/pull/637).
* Added experimental CLI option `--Xnat-kube-pod-name` to specify the name of the loadbalancer used by the Kubernetes nat manager [\#1078](https://github.com/hyperledger/besu/pull/1078)
- Local permissioning TOML config now supports additional keys (`nodes-allowlist` and `accounts-allowlist`).
Support for `nodes-whitelist` and `accounts-whitelist` will be removed in a future release.
- Add missing `mixHash` field for `eth_getBlockBy*` JSON RPC endpoints. [\#1098](https://github.com/hyperledger/besu/pull/1098)
* Besu now has a strict check on private transactions to ensure the privateFrom in the transaction
matches the sender Orion key that has distributed the payload. Besu 1.5+ requires Orion 1.6+ to work.
[#357](https://github.com/PegaSysEng/orion/issues/357)

### Bug fixes

No bug fixes with [user impact in this release](https://wiki.hyperledger.org/display/BESU/Changelog).

### Known Issues

Known issues are open issues categorized as [Very High or High impact](https://wiki.hyperledger.org/display/BESU/Defect+Prioritisation+Policy).

#### New known issues

- K8S permissioning uses of Service IPs rather than pod IPs which can fail. [\#1190](https://github.com/hyperledger/besu/pull/1190)
Workaround - Do not use permissioning on K8S.

- Restart caused by insufficient memory can cause inconsistent private state. [\#1110](https://github.com/hyperledger/besu/pull/1110)
Workaround - Ensure you allocate enough memory for the Java Runtime Environment that the node does not run out of memory.

#### Previously identified known issues

- [Scope of logs query causing Besu to hang](KNOWN_ISSUES.md#scope-of-logs-query-causing-besu-to-hang)
- [Eth/65 loses peers](KNOWN_ISSUES.md#eth65-loses-peers)
- [Fast sync when running Besu on cloud providers](KNOWN_ISSUES.md#fast-sync-when-running-besu-on-cloud-providers)
- [Privacy users with private transactions created using v1.3.4 or earlier](KNOWN_ISSUES.md#privacy-users-with-private-transactions-created-using-v134-or-earlier)

### Download link
https://hyperledger.jfrog.io/artifactory/besu-binaries/besu/1.5.0/besu-1.5.0.zip

sha256sum: `56929d6a71cc681688351041c919e9630ab6df7de37dd0c4ae9e19a4f44460b2`

**For download links of releases prior to 1.5.0, please visit https://hyperledger.jfrog.io/artifactory/besu-binaries/besu/**

## 1.4.6

### Additions and Improvements

- Print node address on startup. [\#938](https://github.com/hyperledger/besu/pull/938)
- Transaction pool: price bump replacement mechanism configurable through CLI. [\#928](https://github.com/hyperledger/besu/pull/928) [\#930](https://github.com/hyperledger/besu/pull/930)

### Bug Fixes

- Added timeout to queries. [\#986](https://github.com/hyperledger/besu/pull/986)
- Fixed issue where networks using onchain permissioning could stall when the bootnodes were not validators. [\#969](https://github.com/hyperledger/besu/pull/969)
- Update getForks method to ignore ClassicForkBlock chain parameter to fix issue with ETC syncing. [\#1014](https://github.com/hyperledger/besu/pull/1014)

### Known Issues

Known issues are open issues categorized as [Very High or High impact](https://wiki.hyperledger.org/display/BESU/Defect+Prioritisation+Policy).

#### Previously identified known issues

- [Scope of logs query causing Besu to hang](KNOWN_ISSUES.md#scope-of-logs-query-causing-besu-to-hang)
- [Eth/65 loses peers](KNOWN_ISSUES.md#eth65-loses-peers)
- [Fast sync when running Besu on cloud providers](KNOWN_ISSUES.md#fast-sync-when-running-besu-on-cloud-providers)
- [Privacy users with private transactions created using v1.3.4 or earlier](KNOWN_ISSUES.md#privacy-users-with-private-transactions-created-using-v134-or-earlier)

## 1.4.5

### Additions and Improvements

- Implemented WebSocket logs subscription for private contracts (`priv_subscribe`/`priv_unsubscribe`) [\#762](https://github.com/hyperledger/besu/pull/762)
- Introduced SecurityModule plugin API. This allows use of a different security module as a plugin to
  provide cryptographic function that can be used by NodeKey (such as sign, ECDHKeyAgreement etc.). KeyPairSecurityModule
  is registered and used by default. The CLI option `--security-module=<name> (defaults to localfile)` can be used
  to identify the security module plugin name to use instead. [\#713](https://github.com/hyperledger/besu/pull/713)
- Several testing related changes to improve compatibility with [Hive](https://hivetests.ethdevops.io/) and Retesteth.
  [\#806](https://github.com/hyperledger/besu/pull/806) and [#845](https://github.com/hyperledger/besu/pull/845)
- Native libraries for secp256k1 and Altbn128 encryption are enabled by default.  To disable these libraries use
  `--Xsecp256k1-native-enabled=false` and `--Xaltbn128-native-enabled=false`. [\#775](https://github.com/hyperledger/besu/pull/775)

### Bug Fixes

- Fixed `eth_estimateGas` JSON RPC so it no longer returns gas estimates that are too low. [\#842](https://github.com/hyperledger/besu/pull/842)
- Full help not displayed unless explicitly requested. [\#437](https://github.com/hyperledger/besu/pull/437)
- Compatibility with undocumented Geth `eth_subscribe` fields. [\#654](https://github.com/hyperledger/besu/pull/654)
- Current block number included as part of `eth_getWork` response. [\#849](https://github.com/hyperledger/besu/pull/849)

### Known Issues

Known issues are open issues categorized as [Very High or High impact](https://wiki.hyperledger.org/display/BESU/Defect+Prioritisation+Policy).

#### New known issues

* Scope of logs query causing Besu to crash. [\#944](https://github.com/hyperledger/besu/pull/944)

Workaround - Limit the number of blocks queried by each `eth_getLogs` call.

#### Previously identified known issues

- [`Intrinsic gas exceeds gas limit` returned when calling `delete mapping[addr]` or `mapping[addr] = 0`](KNOWN_ISSUES.md#intrinsic-gas-exceeds-gas-limit)
- [Eth/65 not backwards compatible](KNOWN_ISSUES.md#eth65-not-backwards-compatible)
- [Error full syncing with pruning](KNOWN_ISSUES.md#error-full-syncing-with-pruning)
- [Fast sync when running Besu on cloud providers](KNOWN_ISSUES.md#fast-sync-when-running-besu-on-cloud-providers)
- [Bootnodes must be validators when using onchain permissioning](KNOWN_ISSUES.md#bootnodes-must-be-validators-when-using-onchain-permissioning)
- [Privacy users with private transactions created using v1.3.4 or earlier](KNOWN_ISSUES.md#privacy-users-with-private-transactions-created-using-v134-or-earlier)

## 1.4.4

### Additions and Improvements

- Implemented [`priv_getLogs`](https://besu.hyperledger.org/en/latest/Reference/API-Methods/#priv_getlogs). [\#686](https://github.com/hyperledger/besu/pull/686)
- Implemented private contract log filters including JSON-RPC methods to interact with private filters. [\#735](https://github.com/hyperledger/besu/pull/735)
- Implemented EIP-2315: Simple Subroutines for the EVM [\#717](https://github.com/hyperledger/besu/pull/717)
- Implemented Splunk logging. [\#725](https://github.com/hyperledger/besu/pull/725)
- Implemented optional native library encryption. [\#675](https://github.com/hyperledger/besu/pull/675).  To enable add `--Xsecp256k1-native-enabled` (for transaciton signatures) and/or `--Xaltbn128-native-enabled` (for altbn128 precomiled contracts) as command line options.

### Bug Fixes

- Flag added to toggle `eth/65` off by default. `eth/65` will remain toggled off by default until
a fix is completed for the [eth/65 known issue](KNOWN_ISSUES.md). [\#741](https://github.com/hyperledger/besu/pull/741)
- Resolve crashing NAT detectors on GKE. [\#731](https://github.com/hyperledger/besu/pull/731) fixes [\#507](https://github.com/hyperledger/besu/issues/507).
[Besu-Kubernetes Readme](https://github.com/PegaSysEng/besu-kubernetes/blob/master/README.md#network-topology-and-high-availability-requirements)
updated to reflect changes.
- Deal with quick service start failures [\#714](https://github.com/hyperledger/besu/pull/714) fixes [\#662](https://github.com/hyperledger/besu/issues/662)

### Known Issues

Known issues are open issues categorized as [Very High or High impact](https://wiki.hyperledger.org/display/BESU/Defect+Prioritisation+Policy).

#### New known issues

- `Intrinsic gas exceeds gas limit` returned when calling `delete mapping[addr]` or `mapping[addr] = 0` [\#696](https://github.com/hyperledger/besu/issues/696)

Calling delete and set to 0 Solidity mapping in Solidity fail.

#### Previously identified known issues

- [Eth/65 not backwards compatible](KNOWN_ISSUES.md#eth65-not-backwards-compatible)
- [Error full syncing with pruning](KNOWN_ISSUES.md#error-full-syncing-with-pruning)
- [Fast sync when running Besu on cloud providers](KNOWN_ISSUES.md#fast-sync-when-running-besu-on-cloud-providers)
- [Bootnodes must be validators when using onchain permissioning](KNOWN_ISSUES.md#bootnodes-must-be-validators-when-using-onchain-permissioning)
- [Privacy users with private transactions created using v1.3.4 or earlier](KNOWN_ISSUES.md#privacy-users-with-private-transactions-created-using-v134-or-earlier)

## 1.4.3

### Issues identified with 1.4.3 release

The `eth/65` change is not [backwards compatible](https://github.com/hyperledger/besu/issues/723).
This has the following impact:
* In a private network, nodes using the 1.4.3 client cannot interact with nodes using 1.4.2 or earlier
clients.
* On mainnet, synchronizing eventually stalls.

Workaround -> revert to v1.4.2.

A [fix](https://github.com/hyperledger/besu/pull/732) is currently [being tested](https://github.com/hyperledger/besu/pull/733).

### Critical Issue for Privacy Users

A critical issue for privacy users with private transactions created using Hyperledger Besu v1.3.4
or earlier has been identified. If you have a network with private transaction created using v1.3.4
or earlier, please read the following and take the appropriate steps:
https://wiki.hyperledger.org/display/BESU/Critical+Issue+for+Privacy+Users

### Additions and Improvements

- Added `eth/65` support. [\#608](https://github.com/hyperledger/besu/pull/608)
- Added block added and block reorg events. Added revert reason to block added transactions. [\#637](https://github.com/hyperledger/besu/pull/637)

### Deprecated

- Private Transaction `hash` field and `getHash()` method have been deprecated. They will be removed
in 1.5.0 release. [\#639](https://github.com/hyperledger/besu/pull/639)

### Known Issues

#### Fast sync when running Besu on cloud providers

A known [RocksDB issue](https://github.com/facebook/rocksdb/issues/6435) causes fast sync to fail
when running Besu on certain cloud providers. The following error is displayed repeatedly:

```
...
EthScheduler-Services-1 (importBlock) | ERROR | PipelineChainDownloader | Chain download failed. Restarting after short delay.
java.util.concurrent.CompletionException: org.hyperledger.besu.plugin.services.exception.StorageException: org.rocksdb.RocksDBException: block checksum mismatch:
....
```

This behaviour has been seen on AWS and Digital Ocean.

Workaround -> On AWS, a full restart of the AWS VM is required to restart the fast sync.

Fast sync is not currently supported on Digital Ocean. We are investigating options to
[add support for fast sync on Digital Ocean](https://github.com/hyperledger/besu/issues/591).

#### Error full syncing with pruning

- Error syncing with mainnet on Besu 1.3.7 node - MerkleTrieException [\#580](https://github.com/hyperledger/besu/issues/580)
The associated error is `Unable to load trie node value for hash` and is caused by the combination of
full sync and pruning.

Workarounds:
1. Explicitly disable pruning using `--pruning-enabled=false` when using fast sync.
2. If the `MerkleTrieException` occurs, delete the database and resync.

A fix for this issue is being actively worked on.

#### Fast sync reverting to full sync

In some cases of FastSyncException, fast sync reverts back to a full sync before having reached the
pivot block. [\#683](https://github.com/hyperledger/besu/issues/683)

Workaround -> To re-attempt fast syncing rather than continue full syncing, stop Besu, delete your
database, and start again.

#### Bootnodes must be validators when using onchain permissioning

- Onchain permissioning nodes can't peer when using a non-validator bootnode [\#528](https://github.com/hyperledger/besu/issues/528)

Workaround -> When using onchain permissioning, ensure bootnodes are also validators.


## 1.4.2

### Additions and Improvements

- Added `trace_block` JSON RPC API [\#449](https://github.com/hyperledger/besu/pull/449)
- Added `pulledStates` and `knownStates` to the EthQL `syncing` query and `eth_syncing` JSON-RPC api [\#565](https://github.com/hyperledger/besu/pull/565)

### Bug Fixes

- Fixed file parsing behaviour for privacy enclave keystore password file [\#554](https://github.com/hyperledger/besu/pull/554) (thanks to [magooster](https://github.com/magooster))
- Fixed known issue with being unable to re-add members to onchain privacy groups [\#471](https://github.com/hyperledger/besu/pull/471)

### Updated Early Access Features

* [Onchain privacy groups](https://besu.hyperledger.org/en/latest/Concepts/Privacy/Onchain-PrivacyGroups/) with add and remove members. Known issue resolved (see above).
* [TRACE API](https://besu.hyperledger.org/en/latest/Reference/API-Methods/#trace-methods) now includes `trace_block`, `trace_replayBlockTransactions`, and `trace_transaction`.
Fixed some issues on the trace replay block transactions API [\#522](https://github.com/hyperledger/besu/pull/522).

### Known Issues

#### Fast sync defaulting to full sync

-  When fast sync cannot find enough valid peers rapidly enough, Besu defaults to full sync.

Workarounds:
1. To re-attempt fast syncing rather than continue full syncing, stop Besu, delete your database,
and start again.
2. When fast syncing, explicitly disable pruning using `--pruning-enabled=false` to reduce the likelihood
of encountering the pruning bug.

A fix to remove the default to full sync is [in progress](https://github.com/hyperledger/besu/pull/427)
is being actively worked on.

#### Error full syncing with pruning

- Error syncing with mainnet on Besu 1.3.7 node - MerkleTrieException [\#BESU-160](https://jira.hyperledger.org/browse/BESU-160)
The associated error is `Unable to load trie node value for hash` and is caused by the combination of
full sync and pruning.

Workarounds:
1. Explicitly disable pruning using `--pruning-enabled=false` when using fast sync.
2. If the `MerkleTrieException` occurs, delete the database and resync.

A fix for this issue is being actively worked on.

#### Bootnodes must be validators when using onchain permissioning

- Onchain permissioning nodes can't peer when using a non-validator bootnode [\#BESU-181](https://jira.hyperledger.org/browse/BESU-181)

Workaround -> When using onchain permissioning, ensure bootnodes are also validators.

## 1.4.1

### Additions and Improvements

- Added priv_getCode [\#250](https://github.com/hyperledger/besu/pull/408). Gets the bytecode associated with a private address.
- Added `trace_transaction` JSON RPC API [\#441](https://github.com/hyperledger/besu/pull/441)
- Removed -X unstable prefix for pruning options (`--pruning-blocks-retained`, `--pruning-block-confirmations`) [\#440](https://github.com/hyperledger/besu/pull/440)
- Implemented [ECIP-1088](https://ecips.ethereumclassic.org/ECIPs/ecip-1088): Phoenix EVM and Protocol upgrades. [\#434](https://github.com/hyperledger/besu/pull/434)

### Bug Fixes

- [BESU-25](https://jira.hyperledger.org/browse/BESU-25) Use v5 Devp2p when pinging [\#392](https://github.com/hyperledger/besu/pull/392)
- Fixed a bug to manage concurrent access to cache files [\#438](https://github.com/hyperledger/besu/pull/438)
- Fixed configuration file bug: `pruning-blocks-retained` now accepts an integer in the config [\#440](https://github.com/hyperledger/besu/pull/440)
- Specifying RPC credentials file should not force RPC Authentication to be enabled [\#454](https://github.com/hyperledger/besu/pull/454)
- Enhanced estimateGas messages [\#436](https://github.com/hyperledger/besu/pull/436). When a estimateGas request fails a validation check, an improved error message is returned in the response.

### Early Access Features

Early access features are available features that are not recommended for production networks and may
have unstable interfaces.

* [Onchain privacy groups](https://besu.hyperledger.org/en/latest/Concepts/Privacy/Onchain-PrivacyGroups/) with add and remove members.
  Not being able to to re-add a member to an onchain privacy group is a [known issue](https://github.com/hyperledger/besu/issues/455)
  with the add and remove functionality.

### Known Issues

#### Fast sync defaulting to full sync

-  When fast sync cannot find enough valid peers rapidly enough, Besu defaults to full sync.

Workarounds:
1. To re-attempt fast syncing rather than continue full syncing, stop Besu, delete your database,
and start again.
2. When fast syncing, explicitly disable pruning using `--pruning-enabled=false` to reduce the likelihood
of encountering the pruning bug.

A fix to remove the default to full sync is [in progress](https://github.com/hyperledger/besu/pull/427)
and is planned for inclusion in v1.4.1.

#### Error full syncing with pruning

- Error syncing with mainnet on Besu 1.3.7 node - MerkleTrieException [\#BESU-160](https://jira.hyperledger.org/browse/BESU-160)
The associated error is `Unable to load trie node value for hash` and is caused by the combination of
full sync and pruning.

Workarounds:
1. Explicitly disable pruning using `--pruning-enabled=false` when using fast sync.
2. If the `MerkleTrieException` occurs, delete the database and resync.

Investigation of this issue is in progress and a fix is targeted for v1.4.1.

#### Bootnodes must be validators when using onchain permissioning

- Onchain permissioning nodes can't peer when using a non-validator bootnode [\#BESU-181](https://jira.hyperledger.org/browse/BESU-181)

Workaround -> When using onchain permissioning, ensure bootnodes are also validators.

## 1.4.0

### Private State Migration

Hyperledger Besu v1.4 implements a new data structure for private state storage that is not backwards compatible.
A migration will be performed when starting v1.4 for the first time to reprocess existing private transactions
and re-create the private state data in the v1.4 format.

If you have existing private transactions, see [migration details](docs/Private-Txns-Migration.md).

### Additions and Improvements

* [TLS support](https://besu.hyperledger.org/en/latest/Concepts/TLS/) to secure client and server communication.

* [Multi-tenancy](https://besu.hyperledger.org/en/latest/Concepts/Privacy/Multi-Tenancy/) to enable multiple participants to use the same Besu and Orion node.

* [Plugin APIs](https://besu.hyperledger.org/en/latest/Concepts/Plugins/) to enable building of Java plugins to extend Hyperledger Besu.

* Support for additional [NAT methods](https://besu.hyperledger.org/en/latest/HowTo/Find-and-Connect/Specifying-NAT/).

* Added [`priv_call`](https://besu.hyperledger.org/en/latest/Reference/API-Methods/#priv_call) which invokes
a private contract function locally and does not change the private state.

* Besu has moved from an internal Bytes library to the [Apache Tuweni](https://tuweni.apache.org/) Bytes library.
This includes using the library in the Plugins API interfaces. [#295](https://github.com/hyperledger/besu/pull/295) and [#215](https://github.com/hyperledger/besu/pull/215)

### Early Access Features

Early access features are available features that are not recommended for production networks and may
have unstable interfaces.

* [Reorg compatible privacy](https://besu.hyperledger.org/en/latest/Concepts/Privacy/Privacy-Overview/#reorg-compatible-privacy)
to enable private transactions on networks using consensus mechanisms that fork.

* [Tracing API](https://besu.hyperledger.org/en/latest/Concepts/Transactions/Trace-Types) to obtain detailed information about transaction processing.

### Bug Fixes

See RC and Beta sections below.

### Known Issues

#### Fast sync defaulting to full sync

-  When fast sync cannot find enough valid peers rapidly enough, Besu defaults to full sync.

Workarounds:
1. To re-attempt fast syncing rather than continue full syncing, stop Besu, delete your database,
and start again.
2. When fast syncing, explicitly disable pruning using `--pruning-enabled=false` to reduce the likelihood
of encountering the pruning bug.

A fix to remove the default to full sync is [in progress](https://github.com/hyperledger/besu/pull/427)
and is planned for inclusion in v1.4.1.

#### Error full syncing with pruning

- Error syncing with mainnet on Besu 1.3.7 node - MerkleTrieException [\#BESU-160](https://jira.hyperledger.org/browse/BESU-160)
The associated error is `Unable to load trie node value for hash` and is caused by the combination of
full sync and pruning.

Workarounds:
1. Explicitly disable pruning using `--pruning-enabled=false` when using fast sync.
2. If the `MerkleTrieException` occurs, delete the database and resync.

Investigation of this issue is in progress and a fix is targeted for v1.4.1.

#### Bootnodes must be validators when using onchain permissioning

- Onchain permissioning nodes can't peer when using a non-validator bootnode [\#BESU-181](https://jira.hyperledger.org/browse/BESU-181)

Workaround -> When using onchain permissioning, ensure bootnodes are also validators.


## 1.4.0 RC-2

### Private State Migration
Hyperledger Besu v1.4 implements a new data structure for private state storage that is not backwards compatible.
A migration will be performed when starting v1.4 for the first time to reprocess existing private transactions
and re-create the private state data in the v1.4 format.
If you have existing private transactions, see [migration details](docs/Private-Txns-Migration.md).

## 1.4.0 RC-1

### Additions and Improvements

- New`trace_replayBlockTransactions` JSON-RPC API

This can be enabled using the `--rpc-http-api TRACE` CLI flag.  There are some philosophical differences between Besu and other implementations that are outlined in [trace_rpc_apis](docs/trace_rpc_apis.md).

- Ability to automatically detect Docker NAT settings from inside the conainter.

The default NAT method (AUTO) can detect this so no user intervention is required to enable this.

- Added [Multi-tenancy](https://besu.hyperledger.org/en/latest/Concepts/Privacy/Multi-Tenancy/) support which allows multiple participants to use the same Besu node for private transactions.

- Added TLS support for communication with privacy enclave

### Bug Fixes

- Private transactions are now validated before sent to the enclave [\#356](https://github.com/hyperledger/besu/pull/356)

### Known Bugs

- Error syncing with mainnet on Besu 1.3.7 node - MerkleTrieException [\#BESU-160](https://jira.hyperledger.org/browse/BESU-160)

Workaround -> Don't enable pruning when syncing to mainnet.

- Onchain permissioning nodes can't peer when using a non-validator bootnode [\#BESU-181](https://jira.hyperledger.org/browse/BESU-181)

Workaround -> When using onchain permissioning, ensure bootnodes are also validators.

## 1.4 Beta 3

### Additions and Improvements

- CLI option to enable TLS client auth for JSON-RPC HTTP [\#340](https://github.com/hyperledger/besu/pull/340)

Added CLI options to enable TLS client authentication and trusting client certificates:
~~~
--rpc-http-tls-client-auth-enabled - Enable TLS client authentication for the JSON-RPC HTTP service (default: false)
--rpc-http-tls-known-clients-file - Path to file containing client's certificate common name and fingerprint for client authentication.
--rpc-http-tls-ca-clients-enabled - Enable to accept clients certificate signed by a valid CA for client authentication (default: false)
~~~
If client-auth is enabled, user must either enable CA signed clients OR provide a known-clients file. An error is reported
if both CA signed clients is disabled and known-clients file is not specified.

- Stable Plugins APIs [\#346](https://github.com/hyperledger/besu/pull/346)

The `BesuEvents` service and related `data` package have been marked as a stable plugin API.

### Bug Fixes

- Return missing signers from getSignerMetrics [\#343](https://github.com/hyperledger/besu/pull/)

### Experimental Features

- Experimental support for `trace_replayBlockTransactions` - multiple PRs

Added support for the `trace_replayBlockTransactions` JSON-RPC call. To enable this API add
`TRACE` to the `rpc-http-api` options (for example,  `--rpc-http-api TRACE` on the command line).

This is not a production ready API.  There are known bugs relating to traced memory from calls and
returns, and the gas calculation reported in the flat traces does not always match up with the
correct gas calculated for consensus.

## 1.4 Beta 2

### Additions and Improvements

- Enable TLS for JSON-RPC HTTP Service [\#253](https://github.com/hyperledger/besu/pull/253)

Exposes new command line parameters to enable TLS on Ethereum JSON-RPC HTTP interface to allow clients like EthSigner to connect via TLS:
`--rpc-http-tls-enabled=true`
(Optional - Only required if `--rpc-http-enabled` is set to true) Set to `true` to enable TLS. False by default.
`--rpc-http-tls-keystore-file="/path/to/cert.pfx"`
(Must be specified if TLS is enabled) Path to PKCS12 format key store which contains server's certificate and it's private key
`--rpc-http-tls-keystore-password-file="/path/to/cert.passwd"`
(Must be specified if TLS is enabled) Path to the text file containing password for unlocking key store.
`--rpc-http-tls-known-clients-file="/path/to/rpc_tls_clients.txt"`
(Optional) Path to a plain text file containing space separated client’s certificate’s common name and its sha-256 fingerprints when
they are not signed by a known CA. The presence of this file (even empty) enables TLS client authentication. That is, the client
presents the certificate to server on TLS handshake and server establishes that the client certificate is either signed by a
proper/known CA. Otherwise, server trusts client certificate by reading the sha-256 fingerprint from known clients file specified above.

The format of the file is (as an example):
`localhost DF:65:B8:02:08:5E:91:82:0F:91:F5:1C:96:56:92:C4:1A:F6:C6:27:FD:6C:FC:31:F2:BB:90:17:22:59:5B:50`

### Bug Fixes

- TotalDifficulty is a BigInteger [\#253](https://github.com/hyperledger/besu/pull/253).
  Don't try and cast total difficulty down to a long because it will overflow long in a reasonable timeframe.

## 1.4 Beta 1

### Additions and Improvements

- Besu has moved from an internal Bytes library to the [Apache Tuweni](https://tuweni.apache.org/) Bytes library.  This includes using the library in the Plugins API interfaces. [#295](https://github.com/hyperledger/besu/pull/295) and [#215](https://github.com/hyperledger/besu/pull/215)
- Besu stops processing blocks if Orion is unavailable [\#253](https://github.com/hyperledger/besu/pull/253)
- Added priv_call [\#250](https://github.com/hyperledger/besu/pull/250).  Invokes a private contract function locally and does not change the private state.
- Support for [EIP-2124](https://github.com/ethereum/EIPs/blob/master/EIPS/eip-2124.md), which results in faster peer discovery [\#156](https://github.com/hyperledger/besu/pull/156)

## 1.3.8

### Additions and Improvements

- `admin_generateLogBloomCache` JSON-RPC API to generate a cache of the block bloombits that improves performance for log queries [\#262](https://github.com/hyperledger/besu/pull/262)

## Critical Fix in 1.3.7

1.3.7 includes a critical fix for Ethereum MainNet users and the Muir Glacier upgrade. We recommend users of Ethereum public networks
(MainNet, Ropsten, Rinkeby, and Goerli) upgrade immediately. This upgrade is also strongly recommended for users of private networks.

For more details, see [Hyperledger Besu Wiki](https://wiki.hyperledger.org/display/BESU/Mainnet+Consensus+Bug+Identified+and+Resolved+in+Hyperledger+Besu).

## Muir Glacier Compatibility

For compatibility with Ethereum Muir Glacier upgrade, use v1.3.7 or later.

## ETC Agharta Compatibility

For compatibility with ETC Agharta upgrade, use 1.3.7 or later.

### 1.3.7

### Additions and Improvements

- Hard Fork Support: Configures the Agharta activation block for the ETC MainNet configuration [\#251](https://github.com/hyperledger/besu/pull/251) (thanks to [soc1c](https://github.com/soc1c))
- `operator generate-log-bloom-cache` command line option to generate a cache of the block bloombits that improves performance for log queries  [\#245](https://github.com/hyperledger/besu/pull/245)

### Bug Fixes

- Resolves a Mainnet consensus issue [\#254](https://github.com/hyperledger/besu/pull/254)

### New Maintainer

[Edward Mack](https://github.com/hyperledger/besu/commits?author=edwardmack) added as a [new maintainer](https://github.com/hyperledger/besu/pull/219).

### 1.3.6

### Additions and Improvements

- Performance improvements:
  * Multithread Websockets to increase throughput [\#231](https://github.com/hyperledger/besu/pull/231)
  * NewBlockHeaders performance improvement [\#230](https://github.com/hyperledger/besu/pull/230)
- EIP2384 - Ice Age Adustment around Istanbul [\#211](https://github.com/hyperledger/besu/pull/211)
- Documentation updates include:
  * [Configuring mining using the Stratum protocol](https://besu.hyperledger.org/en/latest/HowTo/Configure/Configure-Mining/)
  * [ETC network command line options](https://besu.hyperledger.org/en/latest/Reference/CLI/CLI-Syntax/#network)
- Hard Fork Support:
   * MuirGlacier for Ethereum Mainnet and Ropsten Testnet
   * Agharta for Kotti and Mordor Testnets

### Bug Fixes

- [\#210](https://github.com/hyperledger/besu/pull/210) fixes WebSocket frames handling
  User impact: PING/PONG frames handling in Websocket services was not implemented

### 1.3.5

### Additions and Improvements

- Log Event Streaming for Plugin API [\#186](https://github.com/hyperledger/besu/pull/186)
- Allow use a external JWT public key in authenticated APIs [\#183](https://github.com/hyperledger/besu/pull/183)
- ETC Configuration, classic fork peer validator [\#176](https://github.com/hyperledger/besu/pull/176) (thanks to [edwardmack](https://github.com/edwardmack))
- Allow IBFT validators to be changed at a given block [\#173](https://github.com/hyperledger/besu/pull/173)
- Support external mining using Stratum [\#140](https://github.com/hyperledger/besu/pull/140) (thanks to [atoulme](https://github.com/atoulme))
- Add more fields to private transaction receipt [\#85](https://github.com/hyperledger/besu/pull/85) (thanks to [josh-richardson](https://github.com/josh-richardson))
- [Pruning documentation](https://besu.hyperledger.org/en/latest/Concepts/Pruning/)

### Technical Improvements

- ETC - Cleanup [\#201](https://github.com/hyperledger/besu/pull/201) (thanks to [GregTheGreek](https://github.com/GregTheGreek))
- User specific enclave public key configuration in auth file [\#196](https://github.com/hyperledger/besu/pull/196)
- Change CustomForks -\> Transitions [\#193](https://github.com/hyperledger/besu/pull/193)
- Pass identity information into RpcMethod from Http Service [\#189](https://github.com/hyperledger/besu/pull/189)
- Remove the use of JsonRpcParameters from RpcMethods [\#188](https://github.com/hyperledger/besu/pull/188)
- Repaired Metrics name collision between Privacy and RocksDB [\#187](https://github.com/hyperledger/besu/pull/187)
- Multi-Tenancy: Do not specify a public key anymore when requesting a … [\#185](https://github.com/hyperledger/besu/pull/185)
- Updates to circle building acceptance tests [\#184](https://github.com/hyperledger/besu/pull/184)
- Move Apache Tuweni dependency to official release [\#181](https://github.com/hyperledger/besu/pull/181) (thanks to [atoulme](https://github.com/atoulme))
- Update Gradle to 6.0, support Java 13 [\#180](https://github.com/hyperledger/besu/pull/180)
- ETC Atlantis fork [\#179](https://github.com/hyperledger/besu/pull/179) (thanks to [edwardmack](https://github.com/edwardmack))
- ETC Gotham Fork [\#178](https://github.com/hyperledger/besu/pull/178) (thanks to [edwardmack](https://github.com/edwardmack))
- ETC DieHard fork support [\#177](https://github.com/hyperledger/besu/pull/177) (thanks to [edwardmack](https://github.com/edwardmack))
- Remove 'parentHash', 'number' and 'gasUsed' fields from the genesis d… [\#175](https://github.com/hyperledger/besu/pull/175) (thanks to [SweeXordious](https://github.com/SweeXordious))
- Enable pruning by default for fast sync and validate conflicts with privacy [\#172](https://github.com/hyperledger/besu/pull/172)
- Update RocksDB [\#170](https://github.com/hyperledger/besu/pull/170)
- Vpdate ver to 1.3.5-snapshot [\#169](https://github.com/hyperledger/besu/pull/169)
- Added PoaQueryService method that returns local node signer… [\#163](https://github.com/hyperledger/besu/pull/163)
- Add versioning to privacy storage [\#149](https://github.com/hyperledger/besu/pull/149)
- Update reference tests [\#139](https://github.com/hyperledger/besu/pull/139)

### 1.3.4

- Reverted _Enable pruning by default for fast sync (#135)_ [\#164](https://github.com/hyperledger/besu/pull/164)

### 1.3.3

### Technical Improvements

- Add --identity flag for client identification in node browsers [\#150](https://github.com/hyperledger/besu/pull/150)
- Istanbul Mainnet Block [\#145](https://github.com/hyperledger/besu/pull/150)
- Add priv\_getEeaTransactionCount [\#110](https://github.com/hyperledger/besu/pull/110)

### Additions and Improvements

- Redesign of how JsonRpcMethods are created [\#159](https://github.com/hyperledger/besu/pull/159)
- Moving JsonRpcMethods classes into the same package, prior to refactor [\#154](https://github.com/hyperledger/besu/pull/154)
- Reflect default logging in CLI help [\#148](https://github.com/hyperledger/besu/pull/148)
- Handle zero port better in NAT [\#147](https://github.com/hyperledger/besu/pull/147)
- Rework how filter and log query parameters are created/used [\#146](https://github.com/hyperledger/besu/pull/146)
- Don't generate shutdown tasks in controller [\#141](https://github.com/hyperledger/besu/pull/141)
- Ibft queries [\#138](https://github.com/hyperledger/besu/pull/138)
- Enable pruning by default for fast sync [\#135](https://github.com/hyperledger/besu/pull/135)
- Ensure spotless runs in CI [\#132](https://github.com/hyperledger/besu/pull/132)
- Add more logging around peer disconnects [\#131](https://github.com/hyperledger/besu/pull/131)
- Repair EthGetLogs returning incorrect results [\#128](https://github.com/hyperledger/besu/pull/128)
- Use Bloombits for Logs queries [\#127](https://github.com/hyperledger/besu/pull/127)
- Improve message when extraData missing [\#121](https://github.com/hyperledger/besu/pull/121)
- Fix miner startup logic [\#104](https://github.com/hyperledger/besu/pull/104)
- Support log reordring from reorgs in `LogSubscriptionService` [\#86](https://github.com/hyperledger/besu/pull/86)

### 1.3.2

### Additions and Improvements

- besu -v to print plugin versions[\#123](https://github.com/hyperledger/besu/pull/123)

### Technical Improvements

- Update Governance and Code of Conduct verbiage [\#120](https://github.com/hyperledger/besu/pull/120)
- Fix private transaction root mismatch [\#118](https://github.com/hyperledger/besu/pull/118)
- Programatically enforce plugin CLI variable names [\#117](https://github.com/hyperledger/besu/pull/117)
- Additional unit test for selecting replaced pending transactions [\#116](https://github.com/hyperledger/besu/pull/116)
- Only set sync targets that have an estimated height value [\#115](https://github.com/hyperledger/besu/pull/115)
- Fix rlpx startup [\#114](https://github.com/hyperledger/besu/pull/114)
- Expose getPayload in Transaction plugin-api interface. [\#113](https://github.com/hyperledger/besu/pull/113)
- Dependency Version Upgrades [\#112](https://github.com/hyperledger/besu/pull/112)
- Add hash field in Transaction plugin interface. [\#111](https://github.com/hyperledger/besu/pull/111)
- Rework sync status events [\#106](https://github.com/hyperledger/besu/pull/106)

### 1.3.1

### Additions and Improvements

- Added GraphQL query/logs support [\#94](https://github.com/hyperledger/besu/pull/94)

### Technical Improvements

- Add totalDiffculty to BlockPropagated events. [\#97](https://github.com/hyperledger/besu/pull/97)
- Merge BlockchainQueries classes [\#101](https://github.com/hyperledger/besu/pull/101)
- Fixed casing of dynamic MetricCategorys [\#99](https://github.com/hyperledger/besu/pull/99)
- Fix private transactions breaking evm [\#96](https://github.com/hyperledger/besu/pull/96)
- Make SyncState variables thread-safe [\#95](https://github.com/hyperledger/besu/pull/95)
- Fix transaction tracking by sender [\#93](https://github.com/hyperledger/besu/pull/93)
- Make logic in PersistBlockTask more explicit to fix a LGTM warning [\#92](https://github.com/hyperledger/besu/pull/92)
- Removed Unused methods in the transaction simulator. [\#91](https://github.com/hyperledger/besu/pull/91)
- Fix ThreadBesuNodeRunner BesuConfiguration setup [\#90](https://github.com/hyperledger/besu/pull/90)
- JsonRpc method disabled error condition rewrite and unit test [\#80](https://github.com/hyperledger/besu/pull/80)
- Round trip testing of state trie account values [\#31](https://github.com/hyperledger/besu/pull/31)

### 1.3

### Breaking Change

- Disallow comments in Genesis JSON file. [\#49](https://github.com/hyperledger/besu/pull/49)

### Additions and Improvements

- Add `--required-block` command line option to deal with chain splits [\#79](https://github.com/hyperledger/besu/pull/79)
- Store db metadata file in the root data directory. [\#46](https://github.com/hyperledger/besu/pull/46)
- Add `--target-gas-limit` command line option. [\#24](https://github.com/hyperledger/besu/pull/24)(thanks to new contributor [cfelde](https://github.com/cfelde))
- Allow private contracts to access public state. [\#9](https://github.com/hyperledger/besu/pull/9)
- Documentation updates include:
  - Added [sample load balancer configurations](https://besu.hyperledger.org/en/latest/HowTo/Configure/Configure-HA/Sample-Configuration/)
  - Added [`retesteth`](https://besu.hyperledger.org/en/latest/Reference/CLI/CLI-Subcommands/#retesteth) subcommand
  - Added [`debug_accountRange`](https://besu.hyperledger.org/en/latest/Reference/API-Methods/#debug_accountrange) JSON-RPC API method
  - Clarified purpose of [static nodes](https://besu.hyperledger.org/en/latest/HowTo/Find-and-Connect/Managing-Peers/#static-nodes)
  - Added links [Kubernetes reference implementations](https://besu.hyperledger.org/en/latest/HowTo/Deploy/Kubernetes/)
  - Added content about [access between private and public states](https://besu.hyperledger.org/en/latest/Concepts/Privacy/Privacy-Groups/#access-between-states)
  - Added restriction that [account permissioning cannot be used with random key signing](https://besu.hyperledger.org/en/latest/HowTo/Use-Privacy/Sign-Privacy-Marker-Transactions/).
  - Added high availability requirement for [private transaction manager](https://besu.hyperledger.org/en/latest/Concepts/Privacy/Privacy-Overview/#availability) (ie, Orion)
  - Added [genesis file reference](https://besu.hyperledger.org/en/latest/Reference/Config-Items/)

### Technical Improvements

- Less verbose synching subscriptions [\#59](https://github.com/hyperledger/besu/pull/59)
- Return enclave key instead of private transaction hash [\#53](https://github.com/hyperledger/besu/pull/53)
- Fix mark sweep pruner bugs where nodes that should be kept were being swept  [\#50](https://github.com/hyperledger/besu/pull/50)
- Clean up BesuConfiguration construction [\#51](https://github.com/hyperledger/besu/pull/51)
- Private tx nonce errors return same msg as any tx [\#48](https://github.com/hyperledger/besu/pull/48)
- Fix default logging [\#47](https://github.com/hyperledger/besu/pull/47)
- Introduce virtual operation. [\#45](https://github.com/hyperledger/besu/pull/45)
- Downgrade RocksDBPlugin Logging Levels [\#44](https://github.com/hyperledger/besu/pull/44)
- Infrastructure for exposing PoA metrics for plugins. [\#37](https://github.com/hyperledger/besu/pull/37)
- Refactor privacy storage. [\#7](https://github.com/hyperledger/besu/pull/7)

## 1.2.4

### Additions and Improvements

- Add Istanbul block (5435345) for Rinkeby [\#35](https://github.com/hyperledger/besu/pull/35)
- Add Istanbul block (1561651) for Goerli [\#27](https://github.com/hyperledger/besu/pull/27)
- Add Istanbul block (6485846) for Ropsten [\#26](https://github.com/hyperledger/besu/pull/26)
- Add privDistributeRawTransaction endpoint [\#23](https://github.com/hyperledger/besu/pull/23) (thanks to [josh-richardson](https://github.com/josh-richardson))

### Technical Improvements

- Refactors pantheon private key to signing private key [\#34](https://github.com/hyperledger/besu/pull/34) (thanks to [josh-richardson](https://github.com/josh-richardson))
- Support both BESU\_ and PANTHEON\_ env var prefixes [\#32](https://github.com/hyperledger/besu/pull/32)
- Use only fully validated peers for fast sync pivot selection [\#21](https://github.com/hyperledger/besu/pull/21)
- Support Version Rollbacks for RocksDB \(\#6\) [\#19](https://github.com/hyperledger/besu/pull/19)
- Update Cava library to Tuweni Library [\#18](https://github.com/hyperledger/besu/pull/18)
- StateTrieAccountValue:Version should be written as an int, not a long [\#17](https://github.com/hyperledger/besu/pull/17)
- Handle discovery peers with updated endpoints [\#12](https://github.com/hyperledger/besu/pull/12)
- Change retesteth port [\#11](https://github.com/hyperledger/besu/pull/11)
- Renames eea\_getTransactionReceipt to priv\_getTransactionReceipt [\#10](https://github.com/hyperledger/besu/pull/10) (thanks to [josh-richardson](https://github.com/josh-richardson))
- Support Version Rollbacks for RocksDB [\#6](https://github.com/hyperledger/besu/pull/6)
- Moving AT DSL into its own module [\#3](https://github.com/hyperledger/besu/pull/3)

## 1.2.3

### Additions and Improvements
- Added an override facility for genesis configs [\#1915](https://github.com/PegaSysEng/pantheon/pull/1915)
- Finer grained logging configuration [\#1895](https://github.com/PegaSysEng/pantheon/pull/1895) (thanks to [matkt](https://github.com/matkt))

### Technical Improvements

- Add archiving of docker test reports [\#1921](https://github.com/PegaSysEng/pantheon/pull/1921)
- Events API: Transaction dropped, sync status, and renames [\#1919](https://github.com/PegaSysEng/pantheon/pull/1919)
- Remove metrics from plugin registration [\#1918](https://github.com/PegaSysEng/pantheon/pull/1918)
- Replace uses of Instant.now from within the IBFT module [\#1911](https://github.com/PegaSysEng/pantheon/pull/1911)
- Update plugins-api build script [\#1908](https://github.com/PegaSysEng/pantheon/pull/1908)
- Ignore flaky tracing tests [\#1907](https://github.com/PegaSysEng/pantheon/pull/1907)
- Ensure plugin-api module gets published at the correct maven path [\#1905](https://github.com/PegaSysEng/pantheon/pull/1905)
- Return the plugin-apis to this repo [\#1900](https://github.com/PegaSysEng/pantheon/pull/1900)
- Stop autogenerating BesuInfo.java [\#1899](https://github.com/PegaSysEng/pantheon/pull/1899)
- Extracted Metrics interfaces to plugins-api. [\#1898](https://github.com/PegaSysEng/pantheon/pull/1898)
- Fix key value storage clear so it removes all values [\#1894](https://github.com/PegaSysEng/pantheon/pull/1894)
- Ethsigner test [\#1892](https://github.com/PegaSysEng/pantheon/pull/1892) (thanks to [iikirilov](https://github.com/iikirilov))
- Return null private transaction receipt instead of error [\#1872](https://github.com/PegaSysEng/pantheon/pull/1872) (thanks to [iikirilov](https://github.com/iikirilov))
- Implement trace replay block transactions trace option [\#1886](https://github.com/PegaSysEng/pantheon/pull/1886)
- Use object parameter instead of list of parameters for priv\_createPrivacyGroup [\#1868](https://github.com/PegaSysEng/pantheon/pull/1868) (thanks to [iikirilov](https://github.com/iikirilov))
- Refactor privacy acceptance tests [\#1864](https://github.com/PegaSysEng/pantheon/pull/1864) (thanks to [iikirilov](https://github.com/iikirilov))

## 1.2.2

### Additions and Improvements
- Support large numbers for the `--network-id` option [\#1891](https://github.com/PegaSysEng/pantheon/pull/1891)
- Added eea\_getTransactionCount Json Rpc [\#1861](https://github.com/PegaSysEng/pantheon/pull/1861)
- PrivacyMarkerTransaction to be signed with a randomly generated key [\#1844](https://github.com/PegaSysEng/pantheon/pull/1844)
- Implement eth\_getproof JSON RPC API [\#1824](https://github.com/PegaSysEng/pantheon/pull/1824) (thanks to [matkt](https://github.com/matkt))
- Documentation updates include:
  - [Improved navigation](https://docs.pantheon.pegasys.tech/en/latest/)
  - [Added permissioning diagram](https://docs.pantheon.pegasys.tech/en/latest/Concepts/Permissioning/Permissioning-Overview/#onchain)
  - [Added Responsible Disclosure policy](https://docs.pantheon.pegasys.tech/en/latest/Reference/Responsible-Disclosure/)
  - [Added `blocks export` subcommand](https://besu.hyperledger.org/en/latest/Reference/CLI/CLI-Subcommands/#export)

### Technical Improvements
- Update the `pantheon blocks export` command usage [\#1887](https://github.com/PegaSysEng/pantheon/pull/1887) (thanks to [matkt](https://github.com/matkt))
- Stop Returning null for 'pending' RPC calls [\#1883](https://github.com/PegaSysEng/pantheon/pull/1883)
- Blake validation errors are hard errors [\#1882](https://github.com/PegaSysEng/pantheon/pull/1882)
- Add test cases for trace\_replayBlockTransactions [\#1881](https://github.com/PegaSysEng/pantheon/pull/1881)
- Simplify json rpc spec test setup [\#1880](https://github.com/PegaSysEng/pantheon/pull/1880)
- Tweak JSON import format [\#1878](https://github.com/PegaSysEng/pantheon/pull/1878)
- Transactions listeners should use the subscriber pattern [\#1877](https://github.com/PegaSysEng/pantheon/pull/1877)
- Maven spotless [\#1876](https://github.com/PegaSysEng/pantheon/pull/1876)
- Don't cache for localbalance [\#1875](https://github.com/PegaSysEng/pantheon/pull/1875)
- EIP-1108 - Reprice alt\_bn128  [\#1874](https://github.com/PegaSysEng/pantheon/pull/1874)
- Create stub trace\_replayBlockTransactions json-rpc method  [\#1873](https://github.com/PegaSysEng/pantheon/pull/1873)
- Improve trace log [\#1870](https://github.com/PegaSysEng/pantheon/pull/1870)
- Pruning Command Line Flags [\#1869](https://github.com/PegaSysEng/pantheon/pull/1869)
- Re-enable istanbul [\#1865](https://github.com/PegaSysEng/pantheon/pull/1865)
- Fix logic to disconnect from peers on fork [\#1863](https://github.com/PegaSysEng/pantheon/pull/1863)
- Blake 2b tweaks [\#1862](https://github.com/PegaSysEng/pantheon/pull/1862)
- Sweep state roots before child nodes [\#1854](https://github.com/PegaSysEng/pantheon/pull/1854)
- Update export subcommand to export blocks in rlp format [\#1852](https://github.com/PegaSysEng/pantheon/pull/1852)
- Updating docker tests to make it easier to follow & ensure it listens on the right interface on docker [\#1851](https://github.com/PegaSysEng/pantheon/pull/1851)
- Disable Istanbul block [\#1849](https://github.com/PegaSysEng/pantheon/pull/1849)
- Add read-only blockchain factory method [\#1845](https://github.com/PegaSysEng/pantheon/pull/1845)
- Removing the release plugin in favour of the new process with branches [\#1843](https://github.com/PegaSysEng/pantheon/pull/1843)
- Update Görli bootnodes [\#1842](https://github.com/PegaSysEng/pantheon/pull/1842)
- Upgrade graphql library to version 13.0 [\#1834](https://github.com/PegaSysEng/pantheon/pull/1834)
- Database versioning and enable multi-column database [\#1830](https://github.com/PegaSysEng/pantheon/pull/1830)
- Fixes invalid JsonGetter, comment [\#1811](https://github.com/PegaSysEng/pantheon/pull/1811) (thanks to [josh-richardson](https://github.com/josh-richardson))
- Add EthSigner acceptance test [\#1655](https://github.com/PegaSysEng/pantheon/pull/1655) (thanks to [iikirilov](https://github.com/iikirilov))
- Support plugin Richdata APIs via implementation [\#1581](https://github.com/PegaSysEng/pantheon/pull/1581)

## 1.2.1

### Additions and Improvements

- Removed the release plugin in favour of the new process with branches
[#1841](https://github.com/PegaSysEng/pantheon/pull/1841)
[#1843](https://github.com/PegaSysEng/pantheon/pull/1843)
[#1848](https://github.com/PegaSysEng/pantheon/pull/1848)
[#1855](https://github.com/PegaSysEng/pantheon/pull/1855)
- Updated Görli bootnodes [#1842](https://github.com/PegaSysEng/pantheon/pull/1842)
- Removed unnecessary test dependency [#1839](https://github.com/PegaSysEng/pantheon/pull/1839)
- Added warning when comments are used in genesis file [#1838](https://github.com/PegaSysEng/pantheon/pull/1838)
- Added an experimental flag for disabling timers [#1837](https://github.com/PegaSysEng/pantheon/pull/1837)
- Fixed FlatFileTaskCollection tests [#1833](https://github.com/PegaSysEng/pantheon/pull/1833)
- Added chain json import utility [#1832](https://github.com/PegaSysEng/pantheon/pull/1832)
- Added tests to AllNodesVisitor trie traversal [#1831](https://github.com/PegaSysEng/pantheon/pull/1831)
- Updated privateFrom to be required [#1829](https://github.com/PegaSysEng/pantheon/pull/1829) (thanks to [iikirilov](https://github.com/iikirilov))
- Made explicit that streamed accounts may be missing their address [#1828](https://github.com/PegaSysEng/pantheon/pull/1828)
- Refactored normalizeKeys method [#1826](https://github.com/PegaSysEng/pantheon/pull/1826)
- Removed dead parameters [#1825](https://github.com/PegaSysEng/pantheon/pull/1825)
- Added a nicer name for Corretto [#1819](https://github.com/PegaSysEng/pantheon/pull/1819)
- Changed core JSON-RPC method to support ReTestEth
[#1815](https://github.com/PegaSysEng/pantheon/pull/1815)
[#1818](https://github.com/PegaSysEng/pantheon/pull/1818)
- Added rewind to block functionality [#1814](https://github.com/PegaSysEng/pantheon/pull/1814)
- Added support for NoReward and NoProof seal engines [#1813](https://github.com/PegaSysEng/pantheon/pull/1813)
- Added strict short hex strings for retesteth [#1812](https://github.com/PegaSysEng/pantheon/pull/1812)
- Cleaned up genesis parsing [#1809](https://github.com/PegaSysEng/pantheon/pull/1809)
- Updating Orion to v1.3.2 [#1805](https://github.com/PegaSysEng/pantheon/pull/1805)
- Updaated newHeads subscription to emit events only for canonical blocks [#1798](https://github.com/PegaSysEng/pantheon/pull/1798)
- Repricing for trie-size-dependent opcodes [#1795](https://github.com/PegaSysEng/pantheon/pull/1795)
- Revised Istanbul Versioning assignemnts [#1794](https://github.com/PegaSysEng/pantheon/pull/1794)
- Updated RevertReason to return BytesValue [#1793](https://github.com/PegaSysEng/pantheon/pull/1793)
- Updated way priv_getPrivacyPrecompileAddress source [#1786](https://github.com/PegaSysEng/pantheon/pull/1786) (thanks to [iikirilov](https://github.com/iikirilov))
- Updated Chain ID opcode to return 0 as default [#1785](https://github.com/PegaSysEng/pantheon/pull/1785)
- Allowed fixedDifficulty=1 [#1784](https://github.com/PegaSysEng/pantheon/pull/1784)
- Updated Docker image defaults host interfaces [#1782](https://github.com/PegaSysEng/pantheon/pull/1782)
- Added tracking of world state account key preimages [#1780](https://github.com/PegaSysEng/pantheon/pull/1780)
- Modified PrivGetPrivateTransaction to take public tx hash [#1778](https://github.com/PegaSysEng/pantheon/pull/1778) (thanks to [josh-richardson](https://github.com/josh-richardson))
- Removed enclave public key from parameter
[#1789](https://github.com/PegaSysEng/pantheon/pull/1789)
[#1777](https://github.com/PegaSysEng/pantheon/pull/1777) (thanks to [iikirilov](https://github.com/iikirilov))
- Added storage key preimage tracking [#1772](https://github.com/PegaSysEng/pantheon/pull/1772)
- Updated priv_getPrivacyPrecompileAddress method return [#1766](https://github.com/PegaSysEng/pantheon/pull/1766) (thanks to [iikirilov](https://github.com/iikirilov))
- Added tests for permissioning with static nodes behaviour [#1764](https://github.com/PegaSysEng/pantheon/pull/1764)
- Added integration test for contract creation with privacyGroupId [#1762](https://github.com/PegaSysEng/pantheon/pull/1762) (thanks to [josh-richardson](https://github.com/josh-richardson))
- Added report node local address as the coinbase in Clique and IBFT
[#1758](https://github.com/PegaSysEng/pantheon/pull/1758)
[#1760](https://github.com/PegaSysEng/pantheon/pull/1760)
- Fixed private tx signature validation [#1753](https://github.com/PegaSysEng/pantheon/pull/1753)
- Updated CI configuration
[#1751](https://github.com/PegaSysEng/pantheon/pull/1751)
[#1835](https://github.com/PegaSysEng/pantheon/pull/1835)
- Added CLI flag for setting WorldStateDownloader task cache size [#1749](https://github.com/PegaSysEng/pantheon/pull/1749) (thanks to [matkt](https://github.com/matkt))
- Updated vertx to 2.8.0 [#1748](https://github.com/PegaSysEng/pantheon/pull/1748)
- changed RevertReason to BytesValue [#1746](https://github.com/PegaSysEng/pantheon/pull/1746)
- Added static nodes acceptance test [#1745](https://github.com/PegaSysEng/pantheon/pull/1745)
- Added report 0 hashrate when the mining coordinator doesn't support mining
[#1744](https://github.com/PegaSysEng/pantheon/pull/1744)
[#1757](https://github.com/PegaSysEng/pantheon/pull/1757)
- Implemented EIP-2200 - Net Gas Metering Revised [#1743](https://github.com/PegaSysEng/pantheon/pull/1743)
- Added chainId validation to PrivateTransactionValidator [#1741](https://github.com/PegaSysEng/pantheon/pull/1741)
- Reduced intrinsic gas cost [#1739](https://github.com/PegaSysEng/pantheon/pull/1739)
- De-duplicated test blocks data files [#1737](https://github.com/PegaSysEng/pantheon/pull/1737)
- Renamed various EEA methods to priv methods [#1736](https://github.com/PegaSysEng/pantheon/pull/1736) (thanks to [josh-richardson](https://github.com/josh-richardson))
- Permissioning Acceptance Test [#1735](https://github.com/PegaSysEng/pantheon/pull/1735)
 [#1759](https://github.com/PegaSysEng/pantheon/pull/1759)
- Add nonce handling to GenesisState [#1728](https://github.com/PegaSysEng/pantheon/pull/1728)
- Added 100-continue to HTTP [#1727](https://github.com/PegaSysEng/pantheon/pull/1727)
- Fixed get_signerMetrics [#1725](https://github.com/PegaSysEng/pantheon/pull/1725) (thanks to [matkt](https://github.com/matkt))
- Reworked "in-sync" checks [#1720](https://github.com/PegaSysEng/pantheon/pull/1720)
- Added Accounts Permissioning Acceptance Tests [#1719](https://github.com/PegaSysEng/pantheon/pull/1719)
- Added PrivateTransactionValidator to unify logic [#1713](https://github.com/PegaSysEng/pantheon/pull/1713)
- Added JSON-RPC API to report validator block production information [#1687](https://github.com/PegaSysEng/pantheon/pull/1687) (thanks to [matkt](https://github.com/matkt))
- Added Mark Sweep Pruner [#1638](https://github.com/PegaSysEng/pantheon/pull/1638)
- Added the Blake2b F compression function as a precompile in Besu [#1614](https://github.com/PegaSysEng/pantheon/pull/1614) (thanks to [iikirilov](https://github.com/iikirilov))
- Documentation updates include:
  - Added CPU requirements [#1734](https://github.com/PegaSysEng/pantheon/pull/1734)
  - Added reference to Ansible role [#1733](https://github.com/PegaSysEng/pantheon/pull/1733)
  - Updated revert reason example [#1754](https://github.com/PegaSysEng/pantheon/pull/1754)
  - Added content on deploying for production [#1774](https://github.com/PegaSysEng/pantheon/pull/1774)
  - Updated docker docs for location of data path [#1790](https://github.com/PegaSysEng/pantheon/pull/1790)
  - Updated permissiong documentation
  [#1792](https://github.com/PegaSysEng/pantheon/pull/1792)
  [#1652](https://github.com/PegaSysEng/pantheon/pull/1652)
  - Added permissioning webinar in the resources [#1717](https://github.com/PegaSysEng/pantheon/pull/1717)
  - Add web3.js-eea reference doc [#1617](https://github.com/PegaSysEng/pantheon/pull/1617)
  - Updated privacy documentation
  [#1650](https://github.com/PegaSysEng/pantheon/pull/1650)
  [#1721](https://github.com/PegaSysEng/pantheon/pull/1721)
  [#1722](https://github.com/PegaSysEng/pantheon/pull/1722)
  [#1724](https://github.com/PegaSysEng/pantheon/pull/1724)
  [#1729](https://github.com/PegaSysEng/pantheon/pull/1729)
  [#1730](https://github.com/PegaSysEng/pantheon/pull/1730)
  [#1731](https://github.com/PegaSysEng/pantheon/pull/1731)
  [#1732](https://github.com/PegaSysEng/pantheon/pull/1732)
  [#1740](https://github.com/PegaSysEng/pantheon/pull/1740)
  [#1750](https://github.com/PegaSysEng/pantheon/pull/1750)
  [#1761](https://github.com/PegaSysEng/pantheon/pull/1761)
  [#1765](https://github.com/PegaSysEng/pantheon/pull/1765)
  [#1769](https://github.com/PegaSysEng/pantheon/pull/1769)
  [#1770](https://github.com/PegaSysEng/pantheon/pull/1770)
  [#1771](https://github.com/PegaSysEng/pantheon/pull/1771)
  [#1773](https://github.com/PegaSysEng/pantheon/pull/1773)
  [#1787](https://github.com/PegaSysEng/pantheon/pull/1787)
  [#1788](https://github.com/PegaSysEng/pantheon/pull/1788)
  [#1796](https://github.com/PegaSysEng/pantheon/pull/1796)
  [#1803](https://github.com/PegaSysEng/pantheon/pull/1803)
  [#1810](https://github.com/PegaSysEng/pantheon/pull/1810)
  [#1817](https://github.com/PegaSysEng/pantheon/pull/1817)
  - Added documentation for getSignerMetrics [#1723](https://github.com/PegaSysEng/pantheon/pull/1723) (thanks to [matkt](https://github.com/matkt))
  - Added Java 11+ as a prerequisite for installing Besu using Homebrew. [#1755](https://github.com/PegaSysEng/pantheon/pull/1755)
  - Fixed documentation formatting and typos [#1718](https://github.com/PegaSysEng/pantheon/pull/1718)
  [#1742](https://github.com/PegaSysEng/pantheon/pull/1742)
  [#1763](https://github.com/PegaSysEng/pantheon/pull/1763)
  [#1779](https://github.com/PegaSysEng/pantheon/pull/1779)
  [#1781](https://github.com/PegaSysEng/pantheon/pull/1781)
  [#1827](https://github.com/PegaSysEng/pantheon/pull/1827)
  [#1767](https://github.com/PegaSysEng/pantheon/pull/1767) (thanks to [helderjnpinto](https://github.com/helderjnpinto))
  - Moved the docs to a [new doc repos](https://github.com/PegaSysEng/doc.pantheon) [#1822](https://github.com/PegaSysEng/pantheon/pull/1822)
- Explicitly configure some maven artifactIds [#1853](https://github.com/PegaSysEng/pantheon/pull/1853)
- Update export subcommand to export blocks in rlp format [#1852](https://github.com/PegaSysEng/pantheon/pull/1852)
- Implement `eth_getproof` JSON RPC API [#1824](https://github.com/PegaSysEng/pantheon/pull/1824)
- Database versioning and enable multi-column database [#1830](https://github.com/PegaSysEng/pantheon/pull/1830)
- Disable smoke tests on windows [#1847](https://github.com/PegaSysEng/pantheon/pull/1847)
- Add read-only blockchain factory method [#1845](https://github.com/PegaSysEng/pantheon/pull/1845)

## 1.2

### Additions and Improvements

- Add UPnP Support [\#1334](https://github.com/PegaSysEng/pantheon/pull/1334) (thanks to [notlesh](https://github.com/notlesh))
- Limit the fraction of wire connections initiated by peers [\#1665](https://github.com/PegaSysEng/pantheon/pull/1665)
- EIP-1706 - Disable SSTORE with gasleft lt call stipend  [\#1706](https://github.com/PegaSysEng/pantheon/pull/1706)
- EIP-1108 - Reprice alt\_bn128 [\#1704](https://github.com/PegaSysEng/pantheon/pull/1704)
- EIP-1344 ChainID Opcode [\#1690](https://github.com/PegaSysEng/pantheon/pull/1690)
- New release docker image [\#1664](https://github.com/PegaSysEng/pantheon/pull/1664)
- Support changing log level at runtime [\#1656](https://github.com/PegaSysEng/pantheon/pull/1656) (thanks to [matkt](https://github.com/matkt))
- Implement dump command to dump a specific block from storage [\#1641](https://github.com/PegaSysEng/pantheon/pull/1641) (thanks to [matkt](https://github.com/matkt))
- Add eea\_findPrivacyGroup endpoint to Besu [\#1635](https://github.com/PegaSysEng/pantheon/pull/1635) (thanks to [Puneetha17](https://github.com/Puneetha17))
- Updated eea send raw transaction with privacy group ID [\#1611](https://github.com/PegaSysEng/pantheon/pull/1611) (thanks to [iikirilov](https://github.com/iikirilov))
- Added Revert Reason [\#1603](https://github.com/PegaSysEng/pantheon/pull/1603)
- Documentation updates include:
  - Added [UPnP content](https://besu.hyperledger.org/en/latest/HowTo/Find-and-Connect/Using-UPnP/)
  - Added [load balancer image](https://besu.hyperledger.org/en/stable/)
  - Added [revert reason](https://besu.hyperledger.org/en/latest/HowTo/Send-Transactions/Revert-Reason/)
  - Added [admin\_changeLogLevel](https://besu.hyperledger.org/en/latest/Reference/API-Methods/#admin_changeloglevel) JSON RPC API (thanks to [matkt](https://github.com/matkt))
  - Updated for [new Docker image](https://besu.hyperledger.org/en/stable/)
  - Added [Docker image migration content](https://besu.hyperledger.org/en/latest/HowTo/Get-Started/Migration-Docker/)
  - Added [transaction validation content](https://besu.hyperledger.org/en/latest/Concepts/Transactions/Transaction-Validation/)
  - Updated [permissioning overview](https://besu.hyperledger.org/en/stable/) for onchain account permissioning
  - Updated [quickstart](https://besu.hyperledger.org/en/latest/HowTo/Deploy/Monitoring-Performance/#monitor-node-performance-using-prometheus) to include Prometheus and Grafana
  - Added [remote connections limits options](https://besu.hyperledger.org/en/latest/Reference/CLI/CLI-Syntax/#remote-connections-limit-enabled)
  - Updated [web3.js-eea reference](https://docs.pantheon.pegasys.tech/en/latest/Reference/web3js-eea-Methods/) to include privacy group methods
  - Updated [onchain permissioning to include account permissioning](hhttps://besu.hyperledger.org/en/latest/Concepts/Permissioning/Onchain-Permissioning/) and [Permissioning Management Dapp](https://besu.hyperledger.org/en/latest/Tutorials/Permissioning/Getting-Started-Onchain-Permissioning/#start-the-development-server-for-the-permissioning-management-dapp)
  - Added [deployment procedure for Permissioning Management Dapp](https://besu.hyperledger.org/en/stable/)
  - Added privacy content for [EEA-compliant and Besu-extended privacy](https://besu.hyperledger.org/en/latest/Concepts/Privacy/Privacy-Groups/)
  - Added content on [creating and managing privacy groups](https://besu.hyperledger.org/en/latest/Reference/web3js-eea-Methods/#createprivacygroup)
  - Added content on [accessing private and privacy marker transactions](https://besu.hyperledger.org/en/latest/HowTo/Use-Privacy/Access-Private-Transactions/)
  - Added content on [system requirements](https://besu.hyperledger.org/en/latest/HowTo/Get-Started/System-Requirements/)
  - Added reference to [Besu role on Galaxy to deploy using Ansible](https://besu.hyperledger.org/en/latest/HowTo/Deploy/Ansible/).

### Technical Improvements

- Remove enclave public key from parameter [\#1789](https://github.com/PegaSysEng/pantheon/pull/1789)
- Update defaults host interfaces [\#1782](https://github.com/PegaSysEng/pantheon/pull/1782)
- Modifies PrivGetPrivateTransaction to take public tx hash [\#1778](https://github.com/PegaSysEng/pantheon/pull/1778)
- Remove enclave public key from parameter [\#1777](https://github.com/PegaSysEng/pantheon/pull/1777)
- Return the ethereum address of the privacy precompile from priv_getPrivacyPrecompileAddress [\#1766](https://github.com/PegaSysEng/pantheon/pull/1766)
- Report node local address as the coinbase in Clique and IBFT [\#1760](https://github.com/PegaSysEng/pantheon/pull/1760)
- Additional integration test for contract creation with privacyGroupId [\#1762](https://github.com/PegaSysEng/pantheon/pull/1762)
- Report 0 hashrate when the mining coordinator doesn't support mining [\#1757](https://github.com/PegaSysEng/pantheon/pull/1757)
- Fix private tx signature validation [\#1753](https://github.com/PegaSysEng/pantheon/pull/1753)
- RevertReason changed to BytesValue [\#1746](https://github.com/PegaSysEng/pantheon/pull/1746)
- Renames various eea methods to priv methods [\#1736](https://github.com/PegaSysEng/pantheon/pull/1736)
- Update Orion version [\#1716](https://github.com/PegaSysEng/pantheon/pull/1716)
- Rename CLI flag for better ordering of options [\#1715](https://github.com/PegaSysEng/pantheon/pull/1715)
- Routine dependency updates [\#1712](https://github.com/PegaSysEng/pantheon/pull/1712)
- Fix spelling error in getApplicationPrefix method name [\#1711](https://github.com/PegaSysEng/pantheon/pull/1711)
- Wait and retry if best peer's chain is too short for fast sync [\#1708](https://github.com/PegaSysEng/pantheon/pull/1708)
- Eea get private transaction fix [\#1707](https://github.com/PegaSysEng/pantheon/pull/1707) (thanks to [iikirilov](https://github.com/iikirilov))
- Rework remote connection limit flag defaults [\#1705](https://github.com/PegaSysEng/pantheon/pull/1705)
- Report invalid options from config file [\#1703](https://github.com/PegaSysEng/pantheon/pull/1703)
- Add ERROR to list of CLI log level options [\#1699](https://github.com/PegaSysEng/pantheon/pull/1699)
- Enable onchain account permissioning CLI option [\#1686](https://github.com/PegaSysEng/pantheon/pull/1686)
- Exempt static nodes from all connection limits [\#1685](https://github.com/PegaSysEng/pantheon/pull/1685)
- Enclave refactoring [\#1684](https://github.com/PegaSysEng/pantheon/pull/1684)
- Add opcode and precompiled support for versioning  [\#1683](https://github.com/PegaSysEng/pantheon/pull/1683)
- Use a percentage instead of fraction for the remote connections percentage CLI option. [\#1682](https://github.com/PegaSysEng/pantheon/pull/1682)
- Added error msg for calling eth\_sendTransaction [\#1681](https://github.com/PegaSysEng/pantheon/pull/1681)
- Remove instructions for installing with Chocolatey [\#1680](https://github.com/PegaSysEng/pantheon/pull/1680)
- remove zulu-jdk8 from smoke tests [\#1679](https://github.com/PegaSysEng/pantheon/pull/1679)
- Add new MainNet bootnodes [\#1678](https://github.com/PegaSysEng/pantheon/pull/1678)
- updating smoke tests to use \>= jdk11 [\#1677](https://github.com/PegaSysEng/pantheon/pull/1677)
- Fix handling of remote connection limit [\#1676](https://github.com/PegaSysEng/pantheon/pull/1676)
- Add accountVersion to MessageFrame [\#1675](https://github.com/PegaSysEng/pantheon/pull/1675)
- Change getChildren return type [\#1674](https://github.com/PegaSysEng/pantheon/pull/1674)
- Use Log4J message template instead of String.format [\#1673](https://github.com/PegaSysEng/pantheon/pull/1673)
- Return hashrate of 0 when not mining. [\#1672](https://github.com/PegaSysEng/pantheon/pull/1672)
- Add hooks for validation  [\#1671](https://github.com/PegaSysEng/pantheon/pull/1671)
- Upgrade to pantheon-build:0.0.6-jdk11 which really does include jdk11 [\#1670](https://github.com/PegaSysEng/pantheon/pull/1670)
- Onchain permissioning startup check [\#1669](https://github.com/PegaSysEng/pantheon/pull/1669)
- Update BesuCommand to accept minTransactionGasPriceWei as an integer [\#1668](https://github.com/PegaSysEng/pantheon/pull/1668) (thanks to [matkt](https://github.com/matkt))
- Privacy group id consistent [\#1667](https://github.com/PegaSysEng/pantheon/pull/1667) (thanks to [iikirilov](https://github.com/iikirilov))
- Change eea\_getPrivateTransaction endpoint to accept hex [\#1666](https://github.com/PegaSysEng/pantheon/pull/1666) (thanks to [Puneetha17](https://github.com/Puneetha17))
- Factorise metrics code for KeyValueStorage database [\#1663](https://github.com/PegaSysEng/pantheon/pull/1663))
- Create a metric tracking DB size [\#1662](https://github.com/PegaSysEng/pantheon/pull/1662)
- AT- Removing unused methods on KeyValueStorage [\#1661](https://github.com/PegaSysEng/pantheon/pull/1661)
- Add Prerequisites and Quick-Start [\#1660](https://github.com/PegaSysEng/pantheon/pull/1660) (thanks to [lazaridiscom](https://github.com/lazaridiscom))
- Java 11 updates [\#1658](https://github.com/PegaSysEng/pantheon/pull/1658)
- Make test generated keys deterministic w/in block generator [\#1657](https://github.com/PegaSysEng/pantheon/pull/1657)
- Rename privacyGroupId to createPrivacyGroupId [\#1654](https://github.com/PegaSysEng/pantheon/pull/1654) (thanks to [Puneetha17](https://github.com/Puneetha17))
- Intermittent Test Failures in TransactionsMessageSenderTest [\#1653](https://github.com/PegaSysEng/pantheon/pull/1653)
- Sanity check the generated distribution files before upload [\#1648](https://github.com/PegaSysEng/pantheon/pull/1648)
- Use JDK 11 for release builds [\#1647](https://github.com/PegaSysEng/pantheon/pull/1647)
- Support multiple private marker transactions in a block  [\#1646](https://github.com/PegaSysEng/pantheon/pull/1646)
- Display World State Sync Progress in Logs [\#1645](https://github.com/PegaSysEng/pantheon/pull/1645)
- Remove the docker gradle plugin, handle building docker with shell now [\#1644](https://github.com/PegaSysEng/pantheon/pull/1644)
- Switch to using metric names from EIP-2159 [\#1634](https://github.com/PegaSysEng/pantheon/pull/1634)
- Account versioning [\#1612](https://github.com/PegaSysEng/pantheon/pull/1612)

## 1.1.4

### Additions and Improvements

- \[PAN-2832\] Support setting config options via environment variables [\#1597](https://github.com/PegaSysEng/pantheon/pull/1597)
- Print Besu version when starting [\#1593](https://github.com/PegaSysEng/pantheon/pull/1593)
- \[PAN-2746\] Add eea\_createPrivacyGroup & eea\_deletePrivacyGroup endpoint [\#1560](https://github.com/PegaSysEng/pantheon/pull/1560) (thanks to [Puneetha17](https://github.com/Puneetha17))

Documentation updates include:
- Added [readiness and liveness endpoints](https://besu.hyperledger.org/en/latest/HowTo/Interact/APIs/Using-JSON-RPC-API/#readiness-and-liveness-endpoints)
- Added [high availability content](https://besu.hyperledger.org/en/latest/HowTo/Configure/Configure-HA/High-Availability/)
- Added [web3js-eea client library](https://besu.hyperledger.org/en/latest/Tutorials/Quickstarts/Privacy-Quickstart/#clone-eeajs-libraries)
- Added content on [setting CLI options using environment variables](https://besu.hyperledger.org/en/latest/Reference/CLI/CLI-Syntax/#specifying-options)

### Technical Improvements

- Read config from env vars when no config file specified [\#1639](https://github.com/PegaSysEng/pantheon/pull/1639)
- Upgrade jackson-databind to 2.9.9.1 [\#1636](https://github.com/PegaSysEng/pantheon/pull/1636)
- Update Reference Tests [\#1633](https://github.com/PegaSysEng/pantheon/pull/1633)
- Ignore discport during static node permissioning check [\#1631](https://github.com/PegaSysEng/pantheon/pull/1631)
- Check connections more frequently during acceptance tests [\#1630](https://github.com/PegaSysEng/pantheon/pull/1630)
- Refactor experimental CLI options [\#1629](https://github.com/PegaSysEng/pantheon/pull/1629)
- JSON-RPC api net_services should display the actual ports [\#1628](https://github.com/PegaSysEng/pantheon/pull/1628)
- Refactor CLI [\#1627](https://github.com/PegaSysEng/pantheon/pull/1627)
- Simplify BesuCommand `run` and `parse` methods. [\#1626](https://github.com/PegaSysEng/pantheon/pull/1626)
- PAN-2860: Ignore discport during startup whitelist validation [\#1625](https://github.com/PegaSysEng/pantheon/pull/1625)
- Freeze plugin api version [\#1624](https://github.com/PegaSysEng/pantheon/pull/1624)
- Implement incoming transaction messages CLI option as an unstable command. [\#1622](https://github.com/PegaSysEng/pantheon/pull/1622)
- Update smoke tests docker images for zulu and openjdk to private ones [\#1620](https://github.com/PegaSysEng/pantheon/pull/1620)
- Remove duplication between EeaTransactionCountRpc & PrivateTransactionHandler [\#1619](https://github.com/PegaSysEng/pantheon/pull/1619)
- \[PAN-2709\] - nonce too low error [\#1618](https://github.com/PegaSysEng/pantheon/pull/1618)
- Cache TransactionValidationParams instead of creating new object for each call [\#1616](https://github.com/PegaSysEng/pantheon/pull/1616)
- \[PAN-2850\] Create a transaction pool configuration object [\#1615](https://github.com/PegaSysEng/pantheon/pull/1615)
- Add TransactionValidationParam to TxProcessor [\#1613](https://github.com/PegaSysEng/pantheon/pull/1613)
- Expose a CLI option to configure the life time of transaction messages. [\#1610](https://github.com/PegaSysEng/pantheon/pull/1610)
- Implement Prometheus metric counter for skipped expired transaction messages. [\#1609](https://github.com/PegaSysEng/pantheon/pull/1609)
- Upload jars to bintray as part of releases [\#1608](https://github.com/PegaSysEng/pantheon/pull/1608)
- Avoid publishing docker-pantheon directory to bintray during a release [\#1606](https://github.com/PegaSysEng/pantheon/pull/1606)
- \[PAN-2756\] Istanbul scaffolding [\#1605](https://github.com/PegaSysEng/pantheon/pull/1605)
- Implement a timeout in TransactionMessageProcessor [\#1604](https://github.com/PegaSysEng/pantheon/pull/1604)
- Reject transactions with gas price below the configured minimum [\#1602](https://github.com/PegaSysEng/pantheon/pull/1602)
- Always build the k8s image, only push to dockerhub for master branch [\#1601](https://github.com/PegaSysEng/pantheon/pull/1601)
- Properly validate AltBN128 pairing precompile input [\#1600](https://github.com/PegaSysEng/pantheon/pull/1600)
- \[PAN-2871\] Columnar rocksdb [\#1599](https://github.com/PegaSysEng/pantheon/pull/1599)
- Reverting change to dockerfile [\#1594](https://github.com/PegaSysEng/pantheon/pull/1594)
- Update dependency versions [\#1592](https://github.com/PegaSysEng/pantheon/pull/1592)
- \[PAN-2797\] Clean up failed connections [\#1591](https://github.com/PegaSysEng/pantheon/pull/1591)
- Cleaning up the build process for docker [\#1590](https://github.com/PegaSysEng/pantheon/pull/1590)
- \[PAN-2786\] Stop Transaction Pool Queue from Growing Unbounded [\#1586](https://github.com/PegaSysEng/pantheon/pull/1586)

## 1.1.3

### Additions and Improvements

- \[PAN-2811\] Be more lenient with discovery message deserialization. Completes our support for EIP-8 and enables Besu to work on Rinkeby again. [\#1580](https://github.com/PegaSysEng/pantheon/pull/1580)
- Added liveness and readiness probe stub endpoints [\#1553](https://github.com/PegaSysEng/pantheon/pull/1553)
- Implemented operator tool. \(blockchain network configuration for permissioned networks\) [\#1511](https://github.com/PegaSysEng/pantheon/pull/1511)
- \[PAN-2754\] Added eea\_getPrivacyPrecompileAddress [\#1579](https://github.com/PegaSysEng/pantheon/pull/1579) (thanks to [Puneetha17](https://github.com/Puneetha17))
- Publish the chain head gas used, gas limit, transaction count and ommer metrics [\#1551](https://github.com/PegaSysEng/pantheon/pull/1551)
- Add subscribe and unsubscribe count metrics [\#1541](https://github.com/PegaSysEng/pantheon/pull/1541)
- Add pivot block metrics [\#1537](https://github.com/PegaSysEng/pantheon/pull/1537)

Documentation updates include:

- Updated [IBFT 2.0 tutorial](https://besu.hyperledger.org/en/latest/Tutorials/Private-Network/Create-IBFT-Network/) to use network configuration tool
- Added [debug\_traceBlock\* methods](https://besu.hyperledger.org/en/latest/Reference/API-Methods/#debug_traceblock)
- Reorganised [monitoring documentation](https://besu.hyperledger.org/en/latest/HowTo/Deploy/Monitoring-Performance/)
- Added [link to sample Grafana dashboard](https://besu.hyperledger.org/en/latest/HowTo/Deploy/Monitoring-Performance/#monitor-node-performance-using-prometheus)
- Added [note about replacing transactions in transaction pool](https://besu.hyperledger.org/en/latest/Concepts/Transactions/Transaction-Pool/#replacing-transactions-with-same-nonce)
- Updated [example transaction scripts](https://besu.hyperledger.org/en/latest/HowTo/Send-Transactions/Transactions/#example-javascript-scripts)
- Updated [Alethio Ethstats and Explorer documentation](https://besu.hyperledger.org/en/latest/Concepts/AlethioOverview/)

### Technical Improvements

- PAN-2816: Hiding experimental account permissioning cli options [\#1584](https://github.com/PegaSysEng/pantheon/pull/1584)
- \[PAN-2630\] Synchronizer should disconnect the sync target peer on invalid block data [\#1578](https://github.com/PegaSysEng/pantheon/pull/1578)
- Rename MetricCategory to BesuMetricCategory [\#1574](https://github.com/PegaSysEng/pantheon/pull/1574)
- Convert MetricsConfigiguration to use a builder [\#1572](https://github.com/PegaSysEng/pantheon/pull/1572)
- PAN-2794: Including flag for onchain permissioning check on tx processor [\#1571](https://github.com/PegaSysEng/pantheon/pull/1571)
- Fix behaviour for absent account permissiong smart contract [\#1569](https://github.com/PegaSysEng/pantheon/pull/1569)
- Expand readiness check to check peer count and sync state [\#1568](https://github.com/PegaSysEng/pantheon/pull/1568)
- \[PAN-2798\] Reorganize p2p classes [\#1567](https://github.com/PegaSysEng/pantheon/pull/1567)
- PAN-2729: Account Smart Contract Permissioning ATs [\#1565](https://github.com/PegaSysEng/pantheon/pull/1565)
- Timeout build after 1 hour to prevent it hanging forever. [\#1564](https://github.com/PegaSysEng/pantheon/pull/1564)
- \[PAN-2791\] Make permissions checks for ongoing connections more granular [\#1563](https://github.com/PegaSysEng/pantheon/pull/1563)
- \[PAN-2721\] Fix TopicParameter deserialization [\#1562](https://github.com/PegaSysEng/pantheon/pull/1562)
- \[PAN-2779\] Allow signing private transaction with any key [\#1561](https://github.com/PegaSysEng/pantheon/pull/1561) (thanks to [iikirilov](https://github.com/iikirilov))
- \[PAN-2783\] Invert dependency between permissioning and p2p [\#1557](https://github.com/PegaSysEng/pantheon/pull/1557)
- Removing account filter from TransactionPool [\#1556](https://github.com/PegaSysEng/pantheon/pull/1556)
- \[PAN-1952\] - Remove ignored pending transaction event publish acceptance test [\#1552](https://github.com/PegaSysEng/pantheon/pull/1552)
- Make MetricCategories more flexible [\#1550](https://github.com/PegaSysEng/pantheon/pull/1550)
- Fix encoding for account permissioning check call [\#1549](https://github.com/PegaSysEng/pantheon/pull/1549)
- Discard known remote transactions prior to validation [\#1548](https://github.com/PegaSysEng/pantheon/pull/1548)
- \[PAN-2009\] - Fix cluster clean start after stop in Acceptance tests [\#1546](https://github.com/PegaSysEng/pantheon/pull/1546)
- FilterIdGenerator fixes [\#1544](https://github.com/PegaSysEng/pantheon/pull/1544)
- Only increment the added transaction counter if we actually added the transaction [\#1543](https://github.com/PegaSysEng/pantheon/pull/1543)
- When retrieving transactions by hash, check the pending transactions first [\#1542](https://github.com/PegaSysEng/pantheon/pull/1542)
- Fix thread safety in SubscriptionManager [\#1540](https://github.com/PegaSysEng/pantheon/pull/1540)
- \[PAN-2731\] Extract connection management from P2PNetwork [\#1538](https://github.com/PegaSysEng/pantheon/pull/1538)
- \[PAN-2010\] format filter id as quantity [\#1534](https://github.com/PegaSysEng/pantheon/pull/1534)
- PAN-2445: Onchain account permissioning [\#1507](https://github.com/PegaSysEng/pantheon/pull/1507)
- \[PAN-2672\] Return specific and useful error for enclave issues [\#1455](https://github.com/PegaSysEng/pantheon/pull/1455) (thanks to [Puneetha17](https://github.com/Puneetha17))

## 1.1.2

### Additions and Improvements

Documentation updates include:

- Added [GraphQL options](https://besu.hyperledger.org/en/latest/Reference/CLI/CLI-Syntax/#graphql-http-cors-origins)
- Added [troubleshooting point about illegal reflective access error](https://besu.hyperledger.org/en/latest/HowTo/Troubleshoot/Troubleshooting/#illegal-reflective-access-error-on-startup)
- Added [trusted bootnode behaviour for permissioning](https://besu.hyperledger.org/en/latest/Concepts/Permissioning/Onchain-Permissioning/#bootnodes)
- Added [how to obtain a WS authentication token](https://besu.hyperledger.org/en/latest/HowTo/Interact/APIs/Authentication/#obtaining-an-authentication-token)
- Updated [example scripts and added package.json file for creating signed transactions](https://besu.hyperledger.org/en/latest/HowTo/Send-Transactions/Transactions/)

### Technical Improvements

- Replaced Void datatype with void [\#1530](https://github.com/PegaSysEng/pantheon/pull/1530)
- Fix estimate gas RPC failing for clique when no blocks have been created [\#1528](https://github.com/PegaSysEng/pantheon/pull/1528)
- Avoid auto-boxing for gauge metrics [\#1526](https://github.com/PegaSysEng/pantheon/pull/1526)
- Add AT to ensure 0-miner Clique/IBFT are valid [\#1525](https://github.com/PegaSysEng/pantheon/pull/1525)
- AT DSL - renaming to suffix of Conditions and co-locating with Conditions [\#1524](https://github.com/PegaSysEng/pantheon/pull/1524)
- Set disconnect flag immediately when disconnecting a peer [\#1521](https://github.com/PegaSysEng/pantheon/pull/1521)
- \[PAN-2547\] Modified JSON-RPC subscription processing to avoid blocking [\#1519](https://github.com/PegaSysEng/pantheon/pull/1519)
- Dependency Version Updates [\#1517](https://github.com/PegaSysEng/pantheon/pull/1517)
- AT DSL - renaming ibft to ibft2 [\#1516](https://github.com/PegaSysEng/pantheon/pull/1516)
- \[PIE-1578\] Added local transaction permissioning metrics [\#1515](https://github.com/PegaSysEng/pantheon/pull/1515)
- \[PIE-1577\] Added node local metrics [\#1514](https://github.com/PegaSysEng/pantheon/pull/1514)
- AT DSL - Removing WaitCondition, consistently applying Condition instead [\#1513](https://github.com/PegaSysEng/pantheon/pull/1513)
- Remove usage of deprecated ConcurrentSet [\#1512](https://github.com/PegaSysEng/pantheon/pull/1512)
- Log error if clique or ibft have 0 validators in genesis [\#1509](https://github.com/PegaSysEng/pantheon/pull/1509)
- GraphQL library upgrade changes. [\#1508](https://github.com/PegaSysEng/pantheon/pull/1508)
- Add metrics to assist monitoring and alerting [\#1506](https://github.com/PegaSysEng/pantheon/pull/1506)
- Use external pantheon-plugin-api library [\#1505](https://github.com/PegaSysEng/pantheon/pull/1505)
- Tilde [\#1504](https://github.com/PegaSysEng/pantheon/pull/1504)
- Dependency version updates [\#1503](https://github.com/PegaSysEng/pantheon/pull/1503)
- Simplify text [\#1501](https://github.com/PegaSysEng/pantheon/pull/1501) (thanks to [bgravenorst](https://github.com/bgravenorst))
- \[PAN-1625\] Clique AT mining continues if validator offline [\#1500](https://github.com/PegaSysEng/pantheon/pull/1500)
- Acceptance Test DSL Node refactoring [\#1498](https://github.com/PegaSysEng/pantheon/pull/1498)
- Updated an incorrect command [\#1497](https://github.com/PegaSysEng/pantheon/pull/1497) (thanks to [bgravenorst](https://github.com/bgravenorst))
- Acceptance Test and DSL rename for IBFT2 [\#1493](https://github.com/PegaSysEng/pantheon/pull/1493)
- \[PIE-1580\] Metrics for smart contract permissioning actions [\#1492](https://github.com/PegaSysEng/pantheon/pull/1492)
- Handle RLPException when processing incoming DevP2P messages [\#1491](https://github.com/PegaSysEng/pantheon/pull/1491)
- Limit spotless checks to java classes in expected java  dirs [\#1490](https://github.com/PegaSysEng/pantheon/pull/1490)
- \[PAN-2560\] Add LocalNode class [\#1489](https://github.com/PegaSysEng/pantheon/pull/1489)
- Changed Enode length error String implementation. [\#1486](https://github.com/PegaSysEng/pantheon/pull/1486)
- PAN-2715 - return block not found reasons in error [\#1485](https://github.com/PegaSysEng/pantheon/pull/1485)
- \[PAN-2652\] Refactor Privacy acceptance test and add Privacy Ibft test [\#1483](https://github.com/PegaSysEng/pantheon/pull/1483) (thanks to [iikirilov](https://github.com/iikirilov))
- \[PAN-2603\] Onchain account permissioning support [\#1475](https://github.com/PegaSysEng/pantheon/pull/1475)
- Make CLI options names with hyphen-minus searchable and reduce index size [\#1476](https://github.com/PegaSysEng/pantheon/pull/1476)
- Added warning banner when using latest version [\#1454](https://github.com/PegaSysEng/pantheon/pull/1454)
- Add RTD config file to fix Python version issue [\#1453](https://github.com/PegaSysEng/pantheon/pull/1453)
- \[PAN-2647\] Validate Private Transaction nonce before submitting to Transaction Pool [\#1449](https://github.com/PegaSysEng/pantheon/pull/1449) (thanks to [iikirilov](https://github.com/iikirilov))
- Add placeholders system to have global variables in markdown [\#1425](https://github.com/PegaSysEng/pantheon/pull/1425)

## 1.1.1

### Additions and Improvements

- [GraphQL](https://besu.hyperledger.org/en/latest/HowTo/Interact/APIs/GraphQL/) [\#1311](https://github.com/PegaSysEng/pantheon/pull/1311) (thanks to [zyfrank](https://github.com/zyfrank))
- Added [`--tx-pool-retention-hours`](https://besu.hyperledger.org/en/latest/Reference/CLI/CLI-Syntax/#tx-pool-retention-hours) [\#1333](https://github.com/PegaSysEng/pantheon/pull/1333)
- Added Genesis file support for specifying the maximum stack size. [\#1431](https://github.com/PegaSysEng/pantheon/pull/1431)
- Included transaction details when subscribed to Pending transactions [\#1410](https://github.com/PegaSysEng/pantheon/pull/1410)
- Documentation updates include:
  - [Added configuration items specified in the genesis file](https://besu.hyperledger.org/en/latest/Reference/Config-Items/#configuration-items)
  - [Added pending transaction details subscription](https://besu.hyperledger.org/en/latest/HowTo/Interact/APIs/RPC-PubSub/#pending-transactionss)
  - [Added Troubleshooting content](https://besu.hyperledger.org/en/latest/HowTo/Troubleshoot/Troubleshooting/)
  - [Added Privacy Quickstart](https://besu.hyperledger.org/en/latest/Tutorials/Quickstarts/Privacy-Quickstart/)
  - [Added privacy roadmap](https://github.com/hyperledger/besu/blob/master/ROADMAP.md)


### Technical Improvements

- Create MaintainedPeers class [\#1484](https://github.com/PegaSysEng/pantheon/pull/1484)
- Fix for permissioned network with single bootnode [\#1479](https://github.com/PegaSysEng/pantheon/pull/1479)
- Have ThreadBesuNodeRunner support plugin tests [\#1477](https://github.com/PegaSysEng/pantheon/pull/1477)
- Less pointless plugins errors [\#1473](https://github.com/PegaSysEng/pantheon/pull/1473)
- Rename GraphQLRPC to just GraphQL [\#1472](https://github.com/PegaSysEng/pantheon/pull/1472)
- eth\_protocolVersion is a Quantity, not an Integer [\#1470](https://github.com/PegaSysEng/pantheon/pull/1470)
- Don't require 'to' in 'blocks' queries [\#1464](https://github.com/PegaSysEng/pantheon/pull/1464)
- Events Plugin - Add initial "NewBlock" event message [\#1463](https://github.com/PegaSysEng/pantheon/pull/1463)
- Make restriction field in Private Transaction an enum [\#1462](https://github.com/PegaSysEng/pantheon/pull/1462) (thanks to [iikirilov](https://github.com/iikirilov))
- Helpful graphql error when an account doesn't exist [\#1460](https://github.com/PegaSysEng/pantheon/pull/1460)
- Acceptance Test Cleanup [\#1458](https://github.com/PegaSysEng/pantheon/pull/1458)
- Large chain id support for private transactions [\#1452](https://github.com/PegaSysEng/pantheon/pull/1452)
- Optimise TransactionPool.addRemoteTransaction [\#1448](https://github.com/PegaSysEng/pantheon/pull/1448)
- Reduce synchronization in PendingTransactions [\#1447](https://github.com/PegaSysEng/pantheon/pull/1447)
- Add simple PeerPermissions interface [\#1446](https://github.com/PegaSysEng/pantheon/pull/1446)
- Make sure ThreadBesuNodeRunner is exercised by automation [\#1442](https://github.com/PegaSysEng/pantheon/pull/1442)
- Decode devp2p packets off the event thread [\#1439](https://github.com/PegaSysEng/pantheon/pull/1439)
- Allow config files to specify no bootnodes [\#1438](https://github.com/PegaSysEng/pantheon/pull/1438)
- Capture all logs and errors in the Besu log output [\#1437](https://github.com/PegaSysEng/pantheon/pull/1437)
- Ensure failed Txns are deleted when detected during mining [\#1436](https://github.com/PegaSysEng/pantheon/pull/1436)
- Plugin Framework [\#1435](https://github.com/PegaSysEng/pantheon/pull/1435)
- Equals cleanup [\#1434](https://github.com/PegaSysEng/pantheon/pull/1434)
- Transaction smart contract permissioning controller [\#1433](https://github.com/PegaSysEng/pantheon/pull/1433)
- Renamed AccountPermissioningProver to TransactionPermissio… [\#1432](https://github.com/PegaSysEng/pantheon/pull/1432)
- Refactorings and additions to add Account based Smart Contract permissioning [\#1430](https://github.com/PegaSysEng/pantheon/pull/1430)
- Fix p2p PeerInfo handling [\#1428](https://github.com/PegaSysEng/pantheon/pull/1428)
- IbftProcessor logs when a throwable terminates mining [\#1427](https://github.com/PegaSysEng/pantheon/pull/1427)
- Renamed AccountWhitelistController [\#1424](https://github.com/PegaSysEng/pantheon/pull/1424)
- Unwrap DelegatingBytes32 and prevent Hash from wrapping other Hash instances [\#1423](https://github.com/PegaSysEng/pantheon/pull/1423)
- If nonce is invalid, do not delete during mining [\#1422](https://github.com/PegaSysEng/pantheon/pull/1422)
- Deleting unused windows jenkinsfile [\#1421](https://github.com/PegaSysEng/pantheon/pull/1421)
- Get all our smoke tests for all platforms in 1 jenkins job [\#1420](https://github.com/PegaSysEng/pantheon/pull/1420)
- Add pending object to GraphQL queries [\#1419](https://github.com/PegaSysEng/pantheon/pull/1419)
- Start listening for p2p connections after start\(\) is invoked [\#1418](https://github.com/PegaSysEng/pantheon/pull/1418)
- Improved JSON-RPC responses when EnodeURI parameter has invalid EnodeId [\#1417](https://github.com/PegaSysEng/pantheon/pull/1417)
- Use port 0 when starting a websocket server in tests [\#1416](https://github.com/PegaSysEng/pantheon/pull/1416)
- Windows jdk smoke tests [\#1413](https://github.com/PegaSysEng/pantheon/pull/1413)
- Change AT discard RPC tests to be more reliable by checking discard using proposals [\#1411](https://github.com/PegaSysEng/pantheon/pull/1411)
- Simple account permissioning [\#1409](https://github.com/PegaSysEng/pantheon/pull/1409)
- Fix clique miner to respect changes to vanity data made via JSON-RPC [\#1408](https://github.com/PegaSysEng/pantheon/pull/1408)
- Avoid recomputing the logs bloom filter when reading receipts [\#1407](https://github.com/PegaSysEng/pantheon/pull/1407)
- Remove NodePermissioningLocalConfig external references [\#1406](https://github.com/PegaSysEng/pantheon/pull/1406)
- Add constantinople fix block for Rinkeby [\#1404](https://github.com/PegaSysEng/pantheon/pull/1404)
- Update EnodeURL to support enodes with listening disabled [\#1403](https://github.com/PegaSysEng/pantheon/pull/1403)
- Integration Integration test\(s\) on p2p of 'net\_services'  [\#1402](https://github.com/PegaSysEng/pantheon/pull/1402)
- Reference tests fail on Windows [\#1401](https://github.com/PegaSysEng/pantheon/pull/1401)
- Fix non-deterministic test caused by variable size of generated transactions [\#1399](https://github.com/PegaSysEng/pantheon/pull/1399)
- Start BlockPropagationManager immediately - don't wait for full sync [\#1398](https://github.com/PegaSysEng/pantheon/pull/1398)
- Added error message for RPC method disabled [\#1396](https://github.com/PegaSysEng/pantheon/pull/1396)
- Fix intermittency in FullSyncChainDownloaderTest [\#1394](https://github.com/PegaSysEng/pantheon/pull/1394)
- Add explanatory comment about default port [\#1392](https://github.com/PegaSysEng/pantheon/pull/1392)
- Handle case where peers advertise a listening port of 0 [\#1391](https://github.com/PegaSysEng/pantheon/pull/1391)
- Cache extra data [\#1389](https://github.com/PegaSysEng/pantheon/pull/1389)
- Update Log message in IBFT Controller [\#1387](https://github.com/PegaSysEng/pantheon/pull/1387)
- Remove unnecessary field [\#1384](https://github.com/PegaSysEng/pantheon/pull/1384)
- Add getPeer method to PeerConnection [\#1383](https://github.com/PegaSysEng/pantheon/pull/1383)
- Removing smart quotes [\#1381](https://github.com/PegaSysEng/pantheon/pull/1381) (thanks to [jmcnevin](https://github.com/jmcnevin))
- Use streams and avoid iterating child nodes multiple times [\#1380](https://github.com/PegaSysEng/pantheon/pull/1380)
- Use execute instead of submit so unhandled exceptions get logged [\#1379](https://github.com/PegaSysEng/pantheon/pull/1379)
- Prefer EnodeURL over Endpoint [\#1378](https://github.com/PegaSysEng/pantheon/pull/1378)
- Add flat file based task collection [\#1377](https://github.com/PegaSysEng/pantheon/pull/1377)
- Consolidate local enode representation [\#1376](https://github.com/PegaSysEng/pantheon/pull/1376)
- Rename rocksdDbConfiguration to rocksDbConfiguration [\#1375](https://github.com/PegaSysEng/pantheon/pull/1375)
- Remove EthTaskChainDownloader and supporting code [\#1373](https://github.com/PegaSysEng/pantheon/pull/1373)
- Handle the pipeline being aborted while finalizing an async operation [\#1372](https://github.com/PegaSysEng/pantheon/pull/1372)
- Rename methods that create and return streams away from getX\(\) [\#1368](https://github.com/PegaSysEng/pantheon/pull/1368)
- eea\_getTransactionCount fails if account has not interacted with private state [\#1367](https://github.com/PegaSysEng/pantheon/pull/1367) (thanks to [iikirilov](https://github.com/iikirilov))
- Increase RocksDB settings [\#1364](https://github.com/PegaSysEng/pantheon/pull/1364) ([ajsutton](https://github.com/ajsutton))
- Don't abort in-progress master builds when a new commit is added. [\#1358](https://github.com/PegaSysEng/pantheon/pull/1358)
- Request open ended headers from sync target [\#1355](https://github.com/PegaSysEng/pantheon/pull/1355)
- Enable the pipeline chain downloader by default [\#1344](https://github.com/PegaSysEng/pantheon/pull/1344)
- Create P2PNetwork Builder [\#1343](https://github.com/PegaSysEng/pantheon/pull/1343)
- Include static nodes in permissioning logic [\#1339](https://github.com/PegaSysEng/pantheon/pull/1339)
- JsonRpcError decoding to include message [\#1336](https://github.com/PegaSysEng/pantheon/pull/1336)
- Cache current chain head info [\#1335](https://github.com/PegaSysEng/pantheon/pull/1335)
- Queue pending requests when all peers are busy [\#1331](https://github.com/PegaSysEng/pantheon/pull/1331)
- Fix failed tests on Windows [\#1332](https://github.com/PegaSysEng/pantheon/pull/1332)
- Provide error message when invalid key specified in key file [\#1328](https://github.com/PegaSysEng/pantheon/pull/1328)
- Allow whitespace in file paths loaded from resources directory [\#1329](https://github.com/PegaSysEng/pantheon/pull/1329)
- Allow whitespace in path [\#1327](https://github.com/PegaSysEng/pantheon/pull/1327)
- Require block numbers for debug\_traceBlockByNumber to be in hex [\#1326](https://github.com/PegaSysEng/pantheon/pull/1326)
- Improve logging of chain download errors in the pipeline chain downloader [\#1325](https://github.com/PegaSysEng/pantheon/pull/1325)
- Ensure eth scheduler is stopped in tests [\#1324](https://github.com/PegaSysEng/pantheon/pull/1324)
- Normalize account permissioning addresses in whitelist [\#1321](https://github.com/PegaSysEng/pantheon/pull/1321)
- Allow private contract invocations in multiple privacy groups [\#1318](https://github.com/PegaSysEng/pantheon/pull/1318) (thanks to [iikirilov](https://github.com/iikirilov))
- Fix account permissioning check case matching [\#1315](https://github.com/PegaSysEng/pantheon/pull/1315)
- Use header validation mode for ommers [\#1313](https://github.com/PegaSysEng/pantheon/pull/1313)
- Configure RocksDb max background compaction and thread count [\#1312](https://github.com/PegaSysEng/pantheon/pull/1312)
- Missing p2p info when queried live [\#1310](https://github.com/PegaSysEng/pantheon/pull/1310)
- Tx limit size send peers follow up [\#1308](https://github.com/PegaSysEng/pantheon/pull/1308)
- Remove remnants of the old dev mode [\#1307](https://github.com/PegaSysEng/pantheon/pull/1307)
- Remove duplicate init code from BesuController instances [\#1305](https://github.com/PegaSysEng/pantheon/pull/1305)
- Stop synchronizer prior to stopping the network [\#1302](https://github.com/PegaSysEng/pantheon/pull/1302)
- Evict old transactions [\#1299](https://github.com/PegaSysEng/pantheon/pull/1299)
- Send local transactions to new peers [\#1253](https://github.com/PegaSysEng/pantheon/pull/1253)

## 1.1

### Additions and Improvements

- [Privacy](https://besu.hyperledger.org/en/latest/Concepts/Privacy/Privacy-Overview/)
- [Onchain Permissioning](https://besu.hyperledger.org/en/latest/Concepts/Permissioning/Permissioning-Overview/#onchain)
- [Fastsync](https://besu.hyperledger.org/en/latest/Reference/CLI/CLI-Syntax/#fast-sync-min-peers)
- Documentation updates include:
    - Added JSON-RPC methods:
      - [`txpool_pantheonStatistics`](https://besu.hyperledger.org/en/latest/Reference/API-Methods/#txpool_besustatistics)
      - [`net_services`](https://besu.hyperledger.org/en/latest/Reference/API-Methods/#net_services)
    - [Updated to indicate Docker image doesn't run on Windows](https://besu.hyperledger.org/en/latest/HowTo/Get-Started/Run-Docker-Image/)
    - [Added how to configure a free gas network](https://besu.hyperledger.org/en/latest/HowTo/Configure/FreeGas/)

### Technical Improvements

- priv_getTransactionCount fails if account has not interacted with private state [\#1369](https://github.com/PegaSysEng/pantheon/pull/1369)
- Updating Orion to 0.9.0 [\#1360](https://github.com/PegaSysEng/pantheon/pull/1360)
- Allow use of large chain IDs [\#1357](https://github.com/PegaSysEng/pantheon/pull/1357)
- Allow private contract invocations in multiple privacy groups [\#1340](https://github.com/PegaSysEng/pantheon/pull/1340)
- Missing p2p info when queried live [\#1338](https://github.com/PegaSysEng/pantheon/pull/1338)
- Fix expose transaction statistics [\#1337](https://github.com/PegaSysEng/pantheon/pull/1337)
- Normalize account permissioning addresses in whitelist [\#1321](https://github.com/PegaSysEng/pantheon/pull/1321)
- Update Enclave executePost method [\#1319](https://github.com/PegaSysEng/pantheon/pull/1319)
- Fix account permissioning check case matching [\#1315](https://github.com/PegaSysEng/pantheon/pull/1315)
- Removing 'all' from the help wording for host-whitelist [\#1304](https://github.com/PegaSysEng/pantheon/pull/1304)

## 1.1 RC

### Technical Improvements

- Better errors for when permissioning contract is set up wrong [\#1296](https://github.com/PegaSysEng/pantheon/pull/1296)
- Consolidate p2p node info methods [\#1288](https://github.com/PegaSysEng/pantheon/pull/1288)
- Update permissioning smart contract interface to match updated EEA proposal [\#1287](https://github.com/PegaSysEng/pantheon/pull/1287)
- Switch to new sync target if it exceeds the td threshold [\#1286](https://github.com/PegaSysEng/pantheon/pull/1286)
- Fix running ATs with in-process node runner [\#1285](https://github.com/PegaSysEng/pantheon/pull/1285)
- Simplify enode construction [\#1283](https://github.com/PegaSysEng/pantheon/pull/1283)
- Cleanup PeerConnection interface [\#1282](https://github.com/PegaSysEng/pantheon/pull/1282)
- Undo changes to PendingTransactions method visibility [\#1281](https://github.com/PegaSysEng/pantheon/pull/1281)
- Use default enclave public key to generate eea_getTransactionReceipt [\#1280](https://github.com/PegaSysEng/pantheon/pull/1280) (thanks to [Puneetha17](https://github.com/Puneetha17))
- Rollback to rocksdb 5.15.10 [\#1279](https://github.com/PegaSysEng/pantheon/pull/1279)
- Log error when a JSON decode problem is encountered [\#1278](https://github.com/PegaSysEng/pantheon/pull/1278)
- Create EnodeURL builder [\#1275](https://github.com/PegaSysEng/pantheon/pull/1275)
- Keep enode nodeId stored as a BytesValue [\#1274](https://github.com/PegaSysEng/pantheon/pull/1274)
- Feature/move subclass in pantheon command [\#1272](https://github.com/PegaSysEng/pantheon/pull/1272)
- Expose sync mode option [\#1270](https://github.com/PegaSysEng/pantheon/pull/1270)
- Refactor RocksDBStats [\#1266](https://github.com/PegaSysEng/pantheon/pull/1266)
- Normalize EnodeURLs [\#1264](https://github.com/PegaSysEng/pantheon/pull/1264)
- Build broken in Java 12 [\#1263](https://github.com/PegaSysEng/pantheon/pull/1263)
- Make PeerDiscovertAgentTest less flakey [\#1262](https://github.com/PegaSysEng/pantheon/pull/1262)
- Ignore extra json rpc params [\#1261](https://github.com/PegaSysEng/pantheon/pull/1261)
- Fetch local transactions in isolation [\#1259](https://github.com/PegaSysEng/pantheon/pull/1259)
- Update to debug trace transaction [\#1258](https://github.com/PegaSysEng/pantheon/pull/1258)
- Use labelled timer to differentiate between rocks db metrics [\#1254](https://github.com/PegaSysEng/pantheon/pull/1254) (thanks to [Puneetha17](https://github.com/Puneetha17))
- Migrate TransactionPool (& affiliated test) from 'core' to 'eth' [\#1251](https://github.com/PegaSysEng/pantheon/pull/1251)
- Use single instance of Rocksdb for privacy [\#1247](https://github.com/PegaSysEng/pantheon/pull/1247) (thanks to [Puneetha17](https://github.com/Puneetha17))
- Subscribing to sync events should receive false when in sync [\#1240](https://github.com/PegaSysEng/pantheon/pull/1240)
- Ignore transactions from the network while behind chain head [\#1228](https://github.com/PegaSysEng/pantheon/pull/1228)
- RocksDB Statistics in Metrics [\#1169](https://github.com/PegaSysEng/pantheon/pull/1169)
- Add block trace RPC methods [\#1088](https://github.com/PegaSysEng/pantheon/pull/1088) (thanks to [kziemianek](https://github.com/kziemianek))

## 1.0.3

### Additions and Improvements

- Notify of dropped messages [\#1156](https://github.com/PegaSysEng/pantheon/pull/1156)
- Documentation updates include:
    - Added [Permissioning Overview](https://besu.hyperledger.org/en/latest/Concepts/Permissioning/Permissioning-Overview/)
    - Added content on [Network vs Node Configuration](https://besu.hyperledger.org/en/latest/HowTo/Configure/Using-Configuration-File/)
    - Updated [RAM requirements](https://besu.hyperledger.org/en/latest/HowTo/Get-Started/System-Requirements/#ram)
    - Added [Privacy Overview](https://besu.hyperledger.org/en/latest/Concepts/Privacy/Privacy-Overview/) and [Processing Private Transactions](https://besu.hyperledger.org/en/latest/Concepts/Privacy/Private-Transaction-Processing/)
    - Renaming of Ethstats Lite Explorer to [Ethereum Lite Explorer](https://besu.hyperledger.org/en/latest/HowTo/Deploy/Lite-Block-Explorer/#lite-block-explorer-documentation) (thanks to [tzapu](https://github.com/tzapu))
    - Added content on using [Truffle with Besu](https://besu.hyperledger.org/en/latest/HowTo/Develop-Dapps/Truffle/)
    - Added [`droppedPendingTransactions` RPC Pub/Sub subscription](https://besu.hyperledger.org/en/latest/HowTo/Interact/APIs/RPC-PubSub/#dropped-transactions)
    - Added [`eea_*` JSON-RPC API methods](https://besu.hyperledger.org/en/latest/Reference/API-Methods/#eea-methods)
    - Added [architecture diagram](https://besu.hyperledger.org/en/latest/Concepts/ArchitectureOverview/)
    - Updated [permissioning CLI options](https://besu.hyperledger.org/en/latest/Reference/CLI/CLI-Syntax/#permissions-accounts-config-file-enabled) and [permissioned network tutorial](https://besu.hyperledger.org/en/stable/)

### Technical Improvements

- Choose sync target based on td rather than height [\#1256](https://github.com/PegaSysEng/pantheon/pull/1256)
- CLI ewp options [\#1246](https://github.com/PegaSysEng/pantheon/pull/1246)
- Update BesuCommand.java [\#1245](https://github.com/PegaSysEng/pantheon/pull/1245)
- Reduce memory usage in import [\#1239](https://github.com/PegaSysEng/pantheon/pull/1239)
- Improve eea_sendRawTransaction error messages [\#1238](https://github.com/PegaSysEng/pantheon/pull/1238) (thanks to [Puneetha17](https://github.com/Puneetha17))
- Single topic filter [\#1235](https://github.com/PegaSysEng/pantheon/pull/1235)
- Enable pipeline chain downloader for fast sync [\#1232](https://github.com/PegaSysEng/pantheon/pull/1232)
- Make contract size limit configurable [\#1227](https://github.com/PegaSysEng/pantheon/pull/1227)
- Refactor PrivacyParameters config to use builder pattern [\#1226](https://github.com/PegaSysEng/pantheon/pull/1226) (thanks to [antonydenyer](https://github.com/antonydenyer))
- Different request limits for different request types [\#1224](https://github.com/PegaSysEng/pantheon/pull/1224)
- Finish off fast sync pipeline download [\#1222](https://github.com/PegaSysEng/pantheon/pull/1222)
- Enable fast-sync options on command line [\#1218](https://github.com/PegaSysEng/pantheon/pull/1218)
- Replace filtering headers after the fact with calculating number to request up-front [\#1216](https://github.com/PegaSysEng/pantheon/pull/1216)
- Support async processing while maintaining output order [\#1215](https://github.com/PegaSysEng/pantheon/pull/1215)
- Add Unstable Options to the CLI [\#1213](https://github.com/PegaSysEng/pantheon/pull/1213)
- Add private cluster acceptance tests [\#1211](https://github.com/PegaSysEng/pantheon/pull/1211) (thanks to [Puneetha17](https://github.com/Puneetha17))
- Re-aligned smart contract interface to EEA client spec 477 [\#1209](https://github.com/PegaSysEng/pantheon/pull/1209)
- Count the number of items discarded when a pipe is aborted [\#1208](https://github.com/PegaSysEng/pantheon/pull/1208)
- Pipeline chain download - fetch and import data [\#1207](https://github.com/PegaSysEng/pantheon/pull/1207)
- Permission provider that allows bootnodes if you have no other connections [\#1206](https://github.com/PegaSysEng/pantheon/pull/1206)
- Cancel in-progress async operations when the pipeline is aborted [\#1205](https://github.com/PegaSysEng/pantheon/pull/1205)
- Pipeline chain download - Checkpoints [\#1203](https://github.com/PegaSysEng/pantheon/pull/1203)
- Push development images to public dockerhub [\#1202](https://github.com/PegaSysEng/pantheon/pull/1202)
- Push builds of master as docker development images [\#1200](https://github.com/PegaSysEng/pantheon/pull/1200)
- Doc CI pipeline for build and tests [\#1199](https://github.com/PegaSysEng/pantheon/pull/1199)
- Replace the use of a disconnect listener with EthPeer.isDisconnected [\#1197](https://github.com/PegaSysEng/pantheon/pull/1197)
- Prep chain downloader for branch by abstraction [\#1194](https://github.com/PegaSysEng/pantheon/pull/1194)
- Maintain the state of MessageFrame in private Tx [\#1193](https://github.com/PegaSysEng/pantheon/pull/1193) (thanks to [Puneetha17](https://github.com/Puneetha17))
- Persist private world state only if we are mining [\#1191](https://github.com/PegaSysEng/pantheon/pull/1191) (thanks to [Puneetha17](https://github.com/Puneetha17))
- Remove SyncState from SyncTargetManager [\#1188](https://github.com/PegaSysEng/pantheon/pull/1188)
- Acceptance tests base for smart contract node permissioning [\#1186](https://github.com/PegaSysEng/pantheon/pull/1186)
- Fix metrics breakages [\#1185](https://github.com/PegaSysEng/pantheon/pull/1185)
- Typo [\#1184](https://github.com/PegaSysEng/pantheon/pull/1184) (thanks to [araskachoi](https://github.com/araskachoi))
- StaticNodesParserTest to pass on Windows [\#1183](https://github.com/PegaSysEng/pantheon/pull/1183)
- Don't mark world state as stalled until a minimum time without progress is reached [\#1179](https://github.com/PegaSysEng/pantheon/pull/1179)
- Use header validation policy in DownloadHeaderSequenceTask [\#1172](https://github.com/PegaSysEng/pantheon/pull/1172)
- Bond with bootnodes [\#1160](https://github.com/PegaSysEng/pantheon/pull/1160)

## 1.0.2

### Additions and Improvements

- Removed DB init when using `public-key` subcommand [\#1049](https://github.com/PegaSysEng/pantheon/pull/1049)
- Output enode URL on startup [\#1137](https://github.com/PegaSysEng/pantheon/pull/1137)
- Added Remove Peer JSON-RPC [\#1129](https://github.com/PegaSysEng/pantheon/pull/1129)
- Added `net_enode` JSON-RPC [\#1119](https://github.com/PegaSysEng/pantheon/pull/1119) (thanks to [mbergstrand](https://github.com/mbergstrand))
- Maintain a `staticnodes.json` [\#1106](https://github.com/PegaSysEng/pantheon/pull/1106)
- Added `tx-pool-max-size` command line parameter [\#1078](https://github.com/PegaSysEng/pantheon/pull/1078)
- Added PendingTransactions JSON-RPC [\#1043](https://github.com/PegaSysEng/pantheon/pull/1043) (thanks to [EdwinLeeGreene](https://github.com/EdwinLeeGreene))
- Added `admin_nodeInfo` JSON-RPC [\#1012](https://github.com/PegaSysEng/pantheon/pull/1012)
- Added `--metrics-category` CLI to only enable select metrics [\#969](https://github.com/PegaSysEng/pantheon/pull/969)
- Documentation updates include:
   - Updated endpoints in [Private Network Quickstart](https://besu.hyperledger.org/en/latest/Tutorials/Quickstarts/Private-Network-Quickstart/) (thanks to [laubai](https://github.com/laubai))
   - Updated [documentation contribution guidelines](https://besu.hyperledger.org/en/stable/)
   - Added [`admin_removePeer`](https://besu.hyperledger.org/en/latest/Reference/API-Methods/#admin_removepeer)
   - Updated [tutorials](https://besu.hyperledger.org/en/latest/Tutorials/Private-Network/Create-Private-Clique-Network/) for printing of enode on startup
   - Added [`txpool_pantheonTransactions`](https://besu.hyperledger.org/en/stable/Reference/API-Methods/#txpool_besutransactions)
   - Added [Transaction Pool content](https://besu.hyperledger.org/en/latest/Concepts/Transactions/Transaction-Pool/)
   - Added [`tx-pool-max-size` CLI option](https://besu.hyperledger.org/en/latest/Reference/CLI/CLI-Syntax/#tx-pool-max-size)
   - Updated [developer build instructions to use installDist](https://besu.hyperledger.org/en/stable/)
   - Added [Azure quickstart tutorial](https://besu.hyperledger.org/en/latest/Tutorials/Quickstarts/Azure-Private-Network-Quickstart/)
   - Enabled copy button in code blocks
   - Added [IBFT 1.0](https://besu.hyperledger.org/en/latest/HowTo/Configure/Consensus-Protocols/QuorumIBFT/)
   - Added section on using [Geth attach with Besu](https://besu.hyperledger.org/en/latest/HowTo/Interact/APIs/Using-JSON-RPC-API/#geth-console)
   - Enabled the edit link doc site to ease external doc contributions
   - Added [EthStats docs](https://besu.hyperledger.org/HowTo/Deploy/Lite-Network-Monitor/) (thanks to [baxy](https://github.com/baxy))
   - Updated [Postman collection](https://besu.hyperledger.org/en/latest/HowTo/Interact/APIs/Authentication/#postman)
   - Added [`metrics-category` CLI option](https://besu.hyperledger.org/en/latest/Reference/CLI/CLI-Syntax/#metrics-category)
   - Added information on [block time and timeout settings](https://besu.hyperledger.org/en/latest/HowTo/Configure/Consensus-Protocols/IBFT/#block-time) for IBFT 2.0
   - Added [`admin_nodeInfo`](https://besu.hyperledger.org/en/latest/Reference/API-Methods/#admin_nodeinfo)
   - Added [permissions images](https://besu.hyperledger.org/en/latest/Concepts/Permissioning/Permissioning-Overview/)
   - Added permissioning blog to [Resources](https://besu.hyperledger.org/en/latest/Reference/Resources/)
   - Updated [Create Permissioned Network](https://besu.hyperledger.org/en/latest/Tutorials/Permissioning/Create-Permissioned-Network/) tutorial to use `export-address`
   - Updated [Clique](https://besu.hyperledger.org/en/latest/HowTo/Configure/Consensus-Protocols/Clique/) and [IBFT 2.0](https://besu.hyperledger.org/en/latest/HowTo/Configure/Consensus-Protocols/IBFT/) docs to include complete genesis file
   - Updated [Clique tutorial](https://besu.hyperledger.org/en/latest/Tutorials/Private-Network/Create-Private-Clique-Network/) to use `export-address` subcommand
   - Added IBFT 2.0 [future message configuration options](https://besu.hyperledger.org/en/latest/HowTo/Configure/Consensus-Protocols/IBFT/#optional-configuration-options)

### Technical Improvements
- Fixed so self persists to the whitelist [\#1176](https://github.com/PegaSysEng/pantheon/pull/1176)
- Fixed to add self to permissioning whitelist [\#1175](https://github.com/PegaSysEng/pantheon/pull/1175)
- Fixed permissioning issues [\#1174](https://github.com/PegaSysEng/pantheon/pull/1174)
- AdminAddPeer returns custom Json RPC error code [\#1171](https://github.com/PegaSysEng/pantheon/pull/1171)
- Periodically connect to peers from table [\#1170](https://github.com/PegaSysEng/pantheon/pull/1170)
- Improved bootnodes option error message [\#1092](https://github.com/PegaSysEng/pantheon/pull/1092)
- Automatically restrict trailing peers while syncing [\#1167](https://github.com/PegaSysEng/pantheon/pull/1167)
- Avoid bonding to ourselves [\#1166](https://github.com/PegaSysEng/pantheon/pull/1166)
- Fix Push Metrics [\#1164](https://github.com/PegaSysEng/pantheon/pull/1164)
- Synchroniser waits for new peer if best is up to date [\#1161](https://github.com/PegaSysEng/pantheon/pull/1161)
- Don't attempt to download checkpoint headers if the number of headers is negative [\#1158](https://github.com/PegaSysEng/pantheon/pull/1158)
- Capture metrics on Vertx event loop and worker thread queues [\#1155](https://github.com/PegaSysEng/pantheon/pull/1155)
- Simplify node permissioning ATs [\#1153](https://github.com/PegaSysEng/pantheon/pull/1153)
- Add metrics around discovery process [\#1152](https://github.com/PegaSysEng/pantheon/pull/1152)
- Prevent connecting to self [\#1150](https://github.com/PegaSysEng/pantheon/pull/1150)
- Refactoring permissioning ATs [\#1148](https://github.com/PegaSysEng/pantheon/pull/1148)
- Added two extra Ropsten bootnodes [\#1147](https://github.com/PegaSysEng/pantheon/pull/1147)
- Fixed TCP port handling [\#1144](https://github.com/PegaSysEng/pantheon/pull/1144)
- Better error on bad header [\#1143](https://github.com/PegaSysEng/pantheon/pull/1143)
- Refresh peer table while we have fewer than maxPeers connected [\#1142](https://github.com/PegaSysEng/pantheon/pull/1142)
- Refactor jsonrpc consumption of local node permissioning controller [\#1140](https://github.com/PegaSysEng/pantheon/pull/1140)
- Disconnect peers before the pivot block while fast syncing [\#1139](https://github.com/PegaSysEng/pantheon/pull/1139)
- Reduce the default transaction pool size from 30,000 to 4096 [\#1136](https://github.com/PegaSysEng/pantheon/pull/1136)
- Fail at load if static nodes not whitelisted [\#1135](https://github.com/PegaSysEng/pantheon/pull/1135)
- Fix private transaction acceptance test [\#1134](https://github.com/PegaSysEng/pantheon/pull/1134) (thanks to [Puneetha17](https://github.com/Puneetha17))
- Quieter exceptions when network is unreachable [\#1133](https://github.com/PegaSysEng/pantheon/pull/1133)
- nodepermissioningcontroller used for devp2p connection filtering [\#1132](https://github.com/PegaSysEng/pantheon/pull/1132)
- Remove duplicates from apis specified via CLI [\#1131](https://github.com/PegaSysEng/pantheon/pull/1131)
- Synchronizer returns false if it is in sync [\#1130](https://github.com/PegaSysEng/pantheon/pull/1130)
- Added fromHexStringStrict to check for exactly 20 byte addresses [\#1128](https://github.com/PegaSysEng/pantheon/pull/1128)
- Fix deadlock scenario in AsyncOperationProcessor and re-enable WorldStateDownloaderTest [\#1126](https://github.com/PegaSysEng/pantheon/pull/1126)
- Ignore WorldStateDownloaderTest [\#1125](https://github.com/PegaSysEng/pantheon/pull/1125)
- Updated local config permissioning flags [\#1118](https://github.com/PegaSysEng/pantheon/pull/1118)
- Pipeline Improvements [\#1117](https://github.com/PegaSysEng/pantheon/pull/1117)
- Permissioning cli smart contract [\#1116](https://github.com/PegaSysEng/pantheon/pull/1116)
- Adding default pending transactions value in BesuControllerBuilder [\#1114](https://github.com/PegaSysEng/pantheon/pull/1114)
- Fix intermittency in WorldStateDownloaderTest [\#1113](https://github.com/PegaSysEng/pantheon/pull/1113)
- Reduce number of seen blocks and transactions Besu tracks [\#1112](https://github.com/PegaSysEng/pantheon/pull/1112)
- Timeout long test [\#1111](https://github.com/PegaSysEng/pantheon/pull/1111)
- Errorprone 2.3.3 upgrades [\#1110](https://github.com/PegaSysEng/pantheon/pull/1110)
- Add metric to capture memory used by RocksDB table readers [\#1108](https://github.com/PegaSysEng/pantheon/pull/1108)
- Don't allow creation of multiple gauges with the same name [\#1107](https://github.com/PegaSysEng/pantheon/pull/1107)
- Update Peer Discovery to use NodePermissioningController [\#1105](https://github.com/PegaSysEng/pantheon/pull/1105)
- Move starting world state download process inside WorldDownloadState [\#1104](https://github.com/PegaSysEng/pantheon/pull/1104)
- Enable private Tx capability to Clique [\#1102](https://github.com/PegaSysEng/pantheon/pull/1102) (thanks to [Puneetha17](https://github.com/Puneetha17))
- Enable private Tx capability to IBFT [\#1101](https://github.com/PegaSysEng/pantheon/pull/1101) (thanks to [Puneetha17](https://github.com/Puneetha17))
- Version Upgrades [\#1100](https://github.com/PegaSysEng/pantheon/pull/1100)
- Don't delete completed tasks from RocksDbTaskQueue [\#1099](https://github.com/PegaSysEng/pantheon/pull/1099)
- Support flat mapping with multiple threads [\#1098](https://github.com/PegaSysEng/pantheon/pull/1098)
- Add pipe stage name to thread while executing [\#1097](https://github.com/PegaSysEng/pantheon/pull/1097)
- Use pipeline for world state download [\#1096](https://github.com/PegaSysEng/pantheon/pull/1096)
- TXPool JSON RPC tweaks [\#1095](https://github.com/PegaSysEng/pantheon/pull/1095)
- Add in-memory cache over world state download queue [\#1087](https://github.com/PegaSysEng/pantheon/pull/1087)
- Trim default metrics [\#1086](https://github.com/PegaSysEng/pantheon/pull/1086)
- Improve imported block log line [\#1085](https://github.com/PegaSysEng/pantheon/pull/1085)
- Smart contract permission controller [\#1083](https://github.com/PegaSysEng/pantheon/pull/1083)
- Add timeout when waiting for JSON-RPC, WebSocket RPC and Metrics services to stop [\#1082](https://github.com/PegaSysEng/pantheon/pull/1082)
- Add pipeline framework to make parallel processing simpler [\#1077](https://github.com/PegaSysEng/pantheon/pull/1077)
- Node permissioning controller [\#1075](https://github.com/PegaSysEng/pantheon/pull/1075)
- Smart contract permission controller stub [\#1074](https://github.com/PegaSysEng/pantheon/pull/1074)
- Expose a synchronous start method in Runner [\#1072](https://github.com/PegaSysEng/pantheon/pull/1072)
- Changes in chain head should trigger new permissioning check for active peers [\#1071](https://github.com/PegaSysEng/pantheon/pull/1071)
- Fix exceptions fetching metrics after world state download completes [\#1066](https://github.com/PegaSysEng/pantheon/pull/1066)
- Accept transactions in the pool with nonce above account sender nonce [\#1065](https://github.com/PegaSysEng/pantheon/pull/1065)
- Repair Istanbul to handle Eth/62 & Eth/63 [\#1063](https://github.com/PegaSysEng/pantheon/pull/1063)
- Close Private Storage Provider [\#1059](https://github.com/PegaSysEng/pantheon/pull/1059) (thanks to [Puneetha17](https://github.com/Puneetha17))
- Add labels to Pipelined tasks metrics [\#1057](https://github.com/PegaSysEng/pantheon/pull/1057)
- Re-enable Quorum Synchronisation [\#1056](https://github.com/PegaSysEng/pantheon/pull/1056)
- Don't log expected failures as errors [\#1054](https://github.com/PegaSysEng/pantheon/pull/1054)
- Make findSuitablePeer abstract [\#1053](https://github.com/PegaSysEng/pantheon/pull/1053)
- Track added at in txpool [\#1048](https://github.com/PegaSysEng/pantheon/pull/1048)
- Fix ImportBlocksTask to only request from peers that claim to have the blocks [\#1047](https://github.com/PegaSysEng/pantheon/pull/1047)
- Don't run the dao block validator if dao block is 0 [\#1044](https://github.com/PegaSysEng/pantheon/pull/1044)
- Don't make unnecessary copies of data in RocksDbKeyValueStorage [\#1040](https://github.com/PegaSysEng/pantheon/pull/1040)
- Update discovery logic to trust bootnodes only when out of sync [\#1039](https://github.com/PegaSysEng/pantheon/pull/1039)
- Fix IndexOutOfBoundsException in DetermineCommonAncestorTask [\#1038](https://github.com/PegaSysEng/pantheon/pull/1038)
- Add `rpc_modules` JSON-RPC [\#1036](https://github.com/PegaSysEng/pantheon/pull/1036)
- Simple permissioning smart contract [\#1035](https://github.com/PegaSysEng/pantheon/pull/1035)
- Refactor enodeurl to use inetaddr [\#1032](https://github.com/PegaSysEng/pantheon/pull/1032)
- Update CLI options in mismatched genesis file message [\#1031](https://github.com/PegaSysEng/pantheon/pull/1031)
- Remove dependence of eth.core on eth.permissioning [\#1030](https://github.com/PegaSysEng/pantheon/pull/1030)
- Make alloc optional and provide nicer error messages when genesis config is invalid [\#1029](https://github.com/PegaSysEng/pantheon/pull/1029)
- Handle metrics request closing before response is generated [\#1028](https://github.com/PegaSysEng/pantheon/pull/1028)
- Change EthNetworkConfig bootnodes to always be URIs [\#1027](https://github.com/PegaSysEng/pantheon/pull/1027)
- Avoid port conflicts in acceptance tests [\#1025](https://github.com/PegaSysEng/pantheon/pull/1025)
- Include reference tests in jacoco [\#1024](https://github.com/PegaSysEng/pantheon/pull/1024)
- Acceptance test - configurable gas price [\#1023](https://github.com/PegaSysEng/pantheon/pull/1023)
- Get Internal logs and output [\#1022](https://github.com/PegaSysEng/pantheon/pull/1022) (thanks to [Puneetha17](https://github.com/Puneetha17))
- Fix race condition in WebSocketService [\#1021](https://github.com/PegaSysEng/pantheon/pull/1021)
- Ensure devp2p ports are written to ports file correctly [\#1020](https://github.com/PegaSysEng/pantheon/pull/1020)
- Report the correct tcp port in PING packets when it differs from the UDP port [\#1019](https://github.com/PegaSysEng/pantheon/pull/1019)
- Refactor transient transaction processor [\#1017](https://github.com/PegaSysEng/pantheon/pull/1017)
- Resume world state download from existing queue [\#1016](https://github.com/PegaSysEng/pantheon/pull/1016)
- IBFT Acceptance tests updated with longer timeout on first block [\#1015](https://github.com/PegaSysEng/pantheon/pull/1015)
- Update IBFT acceptances tests to await first block [\#1013](https://github.com/PegaSysEng/pantheon/pull/1013)
- Remove full hashimoto implementation as its never used [\#1011](https://github.com/PegaSysEng/pantheon/pull/1011)
- Created SyncStatus notifications [\#1010](https://github.com/PegaSysEng/pantheon/pull/1010)
- Address acceptance test intermittency [\#1008](https://github.com/PegaSysEng/pantheon/pull/1008)
- Consider a world state download stalled after 100 requests with no progress [\#1007](https://github.com/PegaSysEng/pantheon/pull/1007)
- Reduce log level when block miner is interrupted [\#1006](https://github.com/PegaSysEng/pantheon/pull/1006)
- RunnerTest fail on Windows due to network startup timing issue [\#1005](https://github.com/PegaSysEng/pantheon/pull/1005)
- Generate Private Contract Address [\#1004](https://github.com/PegaSysEng/pantheon/pull/1004) (thanks to [vinistevam](https://github.com/vinistevam))
- Delete the legacy pipelined import code [\#1003](https://github.com/PegaSysEng/pantheon/pull/1003)
- Fix race condition in WebSocket AT [\#1002](https://github.com/PegaSysEng/pantheon/pull/1002)
- Cleanup IBFT logging levels [\#995](https://github.com/PegaSysEng/pantheon/pull/995)
- Integration Test implementation dependency for non-IntelliJ IDE [\#992](https://github.com/PegaSysEng/pantheon/pull/992)
- Ignore fast sync and full sync tests to avoid race condition [\#991](https://github.com/PegaSysEng/pantheon/pull/991)
- Make acceptance tests use the process based runner again [\#990](https://github.com/PegaSysEng/pantheon/pull/990)
- RoundChangeCertificateValidator requires unique authors [\#989](https://github.com/PegaSysEng/pantheon/pull/989)
- Make Rinkeby the benchmark chain.  [\#986](https://github.com/PegaSysEng/pantheon/pull/986)
- Add metrics to Parallel Download pipeline [\#985](https://github.com/PegaSysEng/pantheon/pull/985)
- Change ExpectBlockNumber to require at least the specified block number [\#981](https://github.com/PegaSysEng/pantheon/pull/981)
- Fix benchmark compilation [\#980](https://github.com/PegaSysEng/pantheon/pull/980)
- RPC tests can use 127.0.0.1 loopback rather than localhost [\#974](https://github.com/PegaSysEng/pantheon/pull/974) thanks to [glethuillier](https://github.com/glethuillier) for raising)
- Disable picocli ansi when testing [\#973](https://github.com/PegaSysEng/pantheon/pull/973)
- Add a jmh benchmark for WorldStateDownloader [\#972](https://github.com/PegaSysEng/pantheon/pull/972)
- Gradle dependency for JMH annotation, for IDEs that aren't IntelliJ \(… [\#971](https://github.com/PegaSysEng/pantheon/pull/971)
- Separate download state tracking from WorldStateDownloader [\#967](https://github.com/PegaSysEng/pantheon/pull/967)
- Gradle dependency for JMH annotation, for IDEs that aren't IntelliJ [\#966](https://github.com/PegaSysEng/pantheon/pull/966)
- Truffle HDwallet Web3 1.0 [\#964](https://github.com/PegaSysEng/pantheon/pull/964)
- Add missing JavaDoc tags in JSONToRLP [\#963](https://github.com/PegaSysEng/pantheon/pull/963)
- Only import block if it isn't already on the block chain [\#962](https://github.com/PegaSysEng/pantheon/pull/962)
- CLI stack traces when debugging [\#960](https://github.com/PegaSysEng/pantheon/pull/960)
- Create peer discovery packets on a worker thread [\#955](https://github.com/PegaSysEng/pantheon/pull/955)
- Remove start functionality from IbftController and IbftBlockHeightMan… [\#952](https://github.com/PegaSysEng/pantheon/pull/952)
- Cleanup IBFT executors [\#951](https://github.com/PegaSysEng/pantheon/pull/951)
- Single threaded world state persistence [\#950](https://github.com/PegaSysEng/pantheon/pull/950)
- Fix version number on master [\#946](https://github.com/PegaSysEng/pantheon/pull/946)
- Change automatic benchmark  [\#945](https://github.com/PegaSysEng/pantheon/pull/945)
- Eliminate redundant header validation [\#943](https://github.com/PegaSysEng/pantheon/pull/943)
- RocksDbQueue Threading Tweaks [\#940](https://github.com/PegaSysEng/pantheon/pull/940)
- Validate DAO block [\#939](https://github.com/PegaSysEng/pantheon/pull/939)
- Complete Private Transaction Processor [\#938](https://github.com/PegaSysEng/pantheon/pull/938) (thanks to [iikirilov](https://github.com/iikirilov))
- Add metrics for netty queue length [\#932](https://github.com/PegaSysEng/pantheon/pull/932)
- Update GetNodeDataFromPeerTask to return a map [\#931](https://github.com/PegaSysEng/pantheon/pull/931)

## 1.0.1

Public key address export subcommand was missing in 1.0 release.

### Additions and Improvements
- Added `public-key export-address` subcommand [\#888](https://github.com/PegaSysEng/pantheon/pull/888)
- Documentation update for the [`public-key export-address`](https://besu.hyperledger.org/en/stable/) subcommand.
- Updated [IBFT 2.0 overview](https://besu.hyperledger.org/en/stable/) to include use of `rlp encode` command and information on setting IBFT 2.0 properties to achieve your desired block time.

## 1.0

### Additions and Improvements
- [IBFT 2.0](https://besu.hyperledger.org/en/latest/Tutorials/Private-Network/Create-IBFT-Network/)
- [Permissioning](https://besu.hyperledger.org/en/latest/Concepts/Permissioning/Permissioning-Overview/)
- [JSON-RPC Authentication](https://besu.hyperledger.org/en/latest/HowTo/Interact/APIs/Authentication/)
- Added `rlp encode` subcommand [\#965](https://github.com/PegaSysEng/pantheon/pull/965)
- Method to reload permissions file [\#834](https://github.com/PegaSysEng/pantheon/pull/834)
- Added rebind mitigation for Websockets. [\#905](https://github.com/PegaSysEng/pantheon/pull/905)
- Support genesis contract code [\#749](https://github.com/PegaSysEng/pantheon/pull/749) (thanks to [kziemianek](https://github.com/kziemianek)).
- Documentation updates include:
  - Added details on [port configuration](https://besu.hyperledger.org/en/latest/HowTo/Find-and-Connect/Configuring-Ports/)
  - Added [Resources page](https://besu.hyperledger.org/en/latest/Reference/Resources/) linking to Besu blog posts and webinars
  - Added [JSON-RPC Authentication](https://besu.hyperledger.org/en/latest/HowTo/Interact/APIs/Authentication/)
  - Added [tutorial to create permissioned network](https://besu.hyperledger.org/en/latest/Tutorials/Permissioning/Create-Permissioned-Network/)
  - Added [Permissioning](https://besu.hyperledger.org/en/latest/Concepts/Permissioning/Permissioning-Overview/) content
  - Added [Permissioning API methods](https://besu.hyperledger.org/en/latest/Reference/API-Methods/#permissioning-methods)
  - Added [tutorial to create Clique private network](https://besu.hyperledger.org/en/latest/Tutorials/Private-Network/Create-Private-Clique-Network/)
  - Added [tutorial to create IBFT 2.0 private network](https://besu.hyperledger.org/en/latest/Tutorials/Private-Network/Create-IBFT-Network/)

### Technical Improvements
- RoundChangeCertificateValidator requires unique authors [\#997](https://github.com/PegaSysEng/pantheon/pull/997)
- RPC tests can use 127.0.0.1 loopback rather than localhost [\#979](https://github.com/PegaSysEng/pantheon/pull/979)
- Integration Test implementation dependency for non-IntelliJ IDE [\#978](https://github.com/PegaSysEng/pantheon/pull/978)
- Only import block if it isn't already on the block chain [\#977](https://github.com/PegaSysEng/pantheon/pull/977)
- Disable picocli ansi when testing [\#975](https://github.com/PegaSysEng/pantheon/pull/975)
- Create peer discovery packets on a worker thread [\#961](https://github.com/PegaSysEng/pantheon/pull/961)
- Removed Orion snapshot dependency [\#933](https://github.com/PegaSysEng/pantheon/pull/933)
- Use network ID instead of chain ID in MainnetBesuController. [\#929](https://github.com/PegaSysEng/pantheon/pull/929)
- Propagate new block messages to other clients in a worker thread [\#928](https://github.com/PegaSysEng/pantheon/pull/928)
- Parallel downloader should stop on puts if requested. [\#927](https://github.com/PegaSysEng/pantheon/pull/927)
- Permission config file location and option under docker [\#925](https://github.com/PegaSysEng/pantheon/pull/925)
- Fixed potential stall in world state download [\#922](https://github.com/PegaSysEng/pantheon/pull/922)
- Refactoring to introduce deleteOnExit\(\) for temp files [\#920](https://github.com/PegaSysEng/pantheon/pull/920)
- Reduce "Received transactions message" log from debug to trace [\#919](https://github.com/PegaSysEng/pantheon/pull/919)
- Handle PeerNotConnected exceptions when sending wire keep alives [\#918](https://github.com/PegaSysEng/pantheon/pull/918)
- admin_addpeers: error if node not whitelisted [\#917](https://github.com/PegaSysEng/pantheon/pull/917)
- Expose the Ibft MiningCoordinator [\#916](https://github.com/PegaSysEng/pantheon/pull/916)
- Check perm api against perm cli [\#915](https://github.com/PegaSysEng/pantheon/pull/915)
- Update metrics when completing a world state request with existing data [\#914](https://github.com/PegaSysEng/pantheon/pull/914)
- Improve RocksDBQueue dequeue performance [\#913](https://github.com/PegaSysEng/pantheon/pull/913)
- Error when removing bootnodes from nodes whitelist [\#912](https://github.com/PegaSysEng/pantheon/pull/912)
- Incremental Optimization\(s\) on BlockBroadcaster [\#911](https://github.com/PegaSysEng/pantheon/pull/911)
- Check permissions CLI dependencies [\#909](https://github.com/PegaSysEng/pantheon/pull/909)
- Limit the number of times we retry peer discovery interactions [\#908](https://github.com/PegaSysEng/pantheon/pull/908)
- IBFT to use VoteTallyCache [\#907](https://github.com/PegaSysEng/pantheon/pull/907)
- Add metric to expose number of inflight world state requests [\#906](https://github.com/PegaSysEng/pantheon/pull/906)
- Bootnodes not on whitelist - improve errors [\#904](https://github.com/PegaSysEng/pantheon/pull/904)
- Make chain download cancellable [\#901](https://github.com/PegaSysEng/pantheon/pull/901)
- Enforce accounts must start with 0x [\#900](https://github.com/PegaSysEng/pantheon/pull/900)
- When picking fast sync pivot block, use the peer with the best total difficulty [\#899](https://github.com/PegaSysEng/pantheon/pull/899)
- Process world state download data on a worker thread [\#898](https://github.com/PegaSysEng/pantheon/pull/898)
- CLI mixin help [\#895](https://github.com/PegaSysEng/pantheon/pull/895) ([macfarla](https://github.com/macfarla))
- Use absolute datapath instead of relative. [\#894](https://github.com/PegaSysEng/pantheon/pull/894).
- Fix task queue so that the updated failure count for requests is stored [\#893](https://github.com/PegaSysEng/pantheon/pull/893)
- Fix authentication header [\#891](https://github.com/PegaSysEng/pantheon/pull/891)
- Reorganize eth tasks [\#890](https://github.com/PegaSysEng/pantheon/pull/890)
- Unit tests of BlockBroadcaster [\#887](https://github.com/PegaSysEng/pantheon/pull/887)
- Fix authentication file validation errors [\#886](https://github.com/PegaSysEng/pantheon/pull/886)
- Fixing file locations under docker [\#885](https://github.com/PegaSysEng/pantheon/pull/885)
- Handle exceptions properly in EthScheduler [\#884](https://github.com/PegaSysEng/pantheon/pull/884)
- More bootnodes for goerli [\#880](https://github.com/PegaSysEng/pantheon/pull/880)
- Rename password hash command [\#879](https://github.com/PegaSysEng/pantheon/pull/879)
- Add metrics for EthScheduler executors [\#878](https://github.com/PegaSysEng/pantheon/pull/878)
- Disconnect peer removed from node whitelist [\#877](https://github.com/PegaSysEng/pantheon/pull/877)
- Reduce logging noise from invalid peer discovery packets and handshaking [\#876](https://github.com/PegaSysEng/pantheon/pull/876)
- Detect stalled world state downloads [\#875](https://github.com/PegaSysEng/pantheon/pull/875)
- Limit size of Ibft future message buffer [\#873](https://github.com/PegaSysEng/pantheon/pull/873)
- Ibft2: Replace NewRound with extended Proposal [\#872](https://github.com/PegaSysEng/pantheon/pull/872)
- Fixed admin_addPeer to periodically check maintained connections [\#871](https://github.com/PegaSysEng/pantheon/pull/871)
- WebSocket method permissions [\#870](https://github.com/PegaSysEng/pantheon/pull/870)
- Select new pivot block when world state becomes unavailable [\#869](https://github.com/PegaSysEng/pantheon/pull/869)
- Introduce FutureUtils to reduce duplicated code around CompletableFuture [\#868](https://github.com/PegaSysEng/pantheon/pull/868)
- Implement world state cancel [\#867](https://github.com/PegaSysEng/pantheon/pull/867)
- Renaming authentication configuration file CLI command [\#865](https://github.com/PegaSysEng/pantheon/pull/865)
- Break out RoundChangeCertificate validation [\#864](https://github.com/PegaSysEng/pantheon/pull/864)
- Disconnect peers where the common ancestor is before our fast sync pivot [\#862](https://github.com/PegaSysEng/pantheon/pull/862)
- Initial scaffolding for block propagation [\#860](https://github.com/PegaSysEng/pantheon/pull/860)
- Fix NullPointerException when determining fast sync pivot [\#859](https://github.com/PegaSysEng/pantheon/pull/859)
- Check for invalid token [\#856](https://github.com/PegaSysEng/pantheon/pull/856)
- Moving NodeWhitelistController to permissioning package [\#855](https://github.com/PegaSysEng/pantheon/pull/855)
- Fix state download race condition by creating a TaskQueue API [\#853](https://github.com/PegaSysEng/pantheon/pull/853)
- Changed separator in JSON RPC permissions [\#852](https://github.com/PegaSysEng/pantheon/pull/852)
- WebSocket acceptance tests now can use WebSockets [\#851](https://github.com/PegaSysEng/pantheon/pull/851)
- IBFT notifies EthPeer when remote node has a better block [\#849](https://github.com/PegaSysEng/pantheon/pull/849)
- Support resuming fast-sync downloads [\#848](https://github.com/PegaSysEng/pantheon/pull/848)
- Tweak Fast Sync Config [\#847](https://github.com/PegaSysEng/pantheon/pull/847)
- RPC authentication configuration validation + tests. [\#846](https://github.com/PegaSysEng/pantheon/pull/846)
- Tidy-up FastSyncState persistence [\#845](https://github.com/PegaSysEng/pantheon/pull/845)
- Do parallel extract signatures in the parallel block importer. [\#844](https://github.com/PegaSysEng/pantheon/pull/844)
- Fix 'the Input Is Too Long' Error on Windows [\#843](https://github.com/PegaSysEng/pantheon/pull/843) (thanks to [glethuillier](https://github.com/glethuillier)).
- Remove unnecessary sleep [\#842](https://github.com/PegaSysEng/pantheon/pull/842)
- Shutdown improvements [\#841](https://github.com/PegaSysEng/pantheon/pull/841)
- Speed up shutdown time [\#838](https://github.com/PegaSysEng/pantheon/pull/838)
- Add metrics to world state downloader [\#837](https://github.com/PegaSysEng/pantheon/pull/837)
- Store pivot block header [\#836](https://github.com/PegaSysEng/pantheon/pull/836)
- Clique should use beneficiary of zero on epoch blocks [\#833](https://github.com/PegaSysEng/pantheon/pull/833)
- Clique should ignore proposals for address 0 [\#831](https://github.com/PegaSysEng/pantheon/pull/831)
- Fix intermittency in FullSyncDownloaderTest [\#830](https://github.com/PegaSysEng/pantheon/pull/830)
- Added the authentication service to the WebSocket service [\#829](https://github.com/PegaSysEng/pantheon/pull/829)
- Extract creation and init of ProtocolContext into a re-usable class [\#828](https://github.com/PegaSysEng/pantheon/pull/828)
- Prevent duplicate commit seals in ibft header [\#827](https://github.com/PegaSysEng/pantheon/pull/827)
- Validate Ibft vanity data length [\#826](https://github.com/PegaSysEng/pantheon/pull/826)
- Refactored json rpc authentication to be provided as a service [\#825](https://github.com/PegaSysEng/pantheon/pull/825)
- Handle unavailable world states [\#824](https://github.com/PegaSysEng/pantheon/pull/824)
- Password in JWT payload [\#823](https://github.com/PegaSysEng/pantheon/pull/823)
- Homogenize error messages when required parameters are set [\#822](https://github.com/PegaSysEng/pantheon/pull/822) ([glethuillier](https://github.com/glethuillier)).
- Set remote peer chain head to parent of block received in NEW\_BLOCK\_MESSAGE [\#819](https://github.com/PegaSysEng/pantheon/pull/819)
- Peer disconnects should not result in stack traces [\#818](https://github.com/PegaSysEng/pantheon/pull/818)
- Abort previous builds [\#817](https://github.com/PegaSysEng/pantheon/pull/817)
- Parallel build stages [\#816](https://github.com/PegaSysEng/pantheon/pull/816)
- JWT authentication for JSON-RPC [\#815](https://github.com/PegaSysEng/pantheon/pull/815)
- Log errors that occur while finding a common ancestor [\#814](https://github.com/PegaSysEng/pantheon/pull/814)
- Shuffled log levels [\#813](https://github.com/PegaSysEng/pantheon/pull/813)
- Prevent duplicate IBFT messages being processed by state machine [\#811](https://github.com/PegaSysEng/pantheon/pull/811)
- Fix Orion startup ports [\#810](https://github.com/PegaSysEng/pantheon/pull/810)
- Commit world state continuously [\#809](https://github.com/PegaSysEng/pantheon/pull/809)
- Improve block propagation time [\#808](https://github.com/PegaSysEng/pantheon/pull/808)
- JSON-RPC authentication cli options & acceptance tests [\#807](https://github.com/PegaSysEng/pantheon/pull/807)
- Remove privacy not supported warning [\#806](https://github.com/PegaSysEng/pantheon/pull/806) (thanks to [vinistevam](https://github.com/vinistevam))
- Wire up Private Transaction Processor [\#805](https://github.com/PegaSysEng/pantheon/pull/805) (thanks to [Puneetha17](https://github.com/Puneetha17))
- Apply a limit to the number of responses in RespondingEthPeer.respondWhile [\#803](https://github.com/PegaSysEng/pantheon/pull/803)
- Avoid requesting empty block bodies from the network. [\#802](https://github.com/PegaSysEng/pantheon/pull/802)
- Handle partial responses to get receipts requests [\#801](https://github.com/PegaSysEng/pantheon/pull/801)
- Rename functions in Ibft MessageValidator [\#800](https://github.com/PegaSysEng/pantheon/pull/800)
- Upgrade GoogleJavaFormat to 1.7 [\#795](https://github.com/PegaSysEng/pantheon/pull/795)
- Minor refactorings of IntegrationTest infrastructure [\#786](https://github.com/PegaSysEng/pantheon/pull/786)
- Rework Ibft MessageValidatorFactory [\#785](https://github.com/PegaSysEng/pantheon/pull/785)
- Rework IbftRoundFactory [\#784](https://github.com/PegaSysEng/pantheon/pull/784)
- Rename artefacts to artifacts within IBFT [\#782](https://github.com/PegaSysEng/pantheon/pull/782)
- Rename TerminatedRoundArtefacts to PreparedRoundArtefacts [\#781](https://github.com/PegaSysEng/pantheon/pull/781)
- Rename Ibft MessageFactory methods [\#779](https://github.com/PegaSysEng/pantheon/pull/779)
- Update WorldStateDownloader to only filter out known code requests [\#777](https://github.com/PegaSysEng/pantheon/pull/777)
- Multiple name options only search for the longest one [\#776](https://github.com/PegaSysEng/pantheon/pull/776)
- Move ethTaskTimer to abstract root [\#775](https://github.com/PegaSysEng/pantheon/pull/775)
- Parallel Block importer [\#774](https://github.com/PegaSysEng/pantheon/pull/774)
- Wait for a peer with an estimated chain height before selecting a pivot block [\#772](https://github.com/PegaSysEng/pantheon/pull/772)
- Randomly perform full validation when fast syncing blocks [\#770](https://github.com/PegaSysEng/pantheon/pull/770)
- IBFT Message rework, piggybacking blocks on msgs. [\#769](https://github.com/PegaSysEng/pantheon/pull/769)
- EthScheduler additions [\#767](https://github.com/PegaSysEng/pantheon/pull/767)
- Fixing node whitelist isPermitted check [\#766](https://github.com/PegaSysEng/pantheon/pull/766)
- Eth/63 labels [\#764](https://github.com/PegaSysEng/pantheon/pull/764)
- Permissioning whitelist persistence. [\#763](https://github.com/PegaSysEng/pantheon/pull/763)
- Created message validators for NewRound and RoundChange [\#760](https://github.com/PegaSysEng/pantheon/pull/760)
- Add tests for FastSyncChainDownloader as a whole [\#758](https://github.com/PegaSysEng/pantheon/pull/758)
- Flatten IBFT Message API [\#757](https://github.com/PegaSysEng/pantheon/pull/757)
- Added TerminatedRoundArtefacts [\#756](https://github.com/PegaSysEng/pantheon/pull/756)
- Fix thread names in EthScheduler to include the thread number [\#755](https://github.com/PegaSysEng/pantheon/pull/755)
- Separate round change reception from RoundChangeCertificate [\#754](https://github.com/PegaSysEng/pantheon/pull/754)
- JSON-RPC authentication login [\#753](https://github.com/PegaSysEng/pantheon/pull/753)
- Spilt Ibft MessageValidator into components [\#752](https://github.com/PegaSysEng/pantheon/pull/752)
- Ensure first checkpoint headers is always in local blockchain for FastSyncCheckpointHeaderManager [\#750](https://github.com/PegaSysEng/pantheon/pull/750)
- Refactored permissioning components to be Optional. [\#747](https://github.com/PegaSysEng/pantheon/pull/747)
- Integrate rocksdb-based queue into WorldStateDownloader [\#746](https://github.com/PegaSysEng/pantheon/pull/746)
- Generify orion to enclave [\#745](https://github.com/PegaSysEng/pantheon/pull/745) (thanks to [vinistevam](https://github.com/vinistevam))
- Moved IBFT Message factory to use wrapped message types [\#744](https://github.com/PegaSysEng/pantheon/pull/744)
- Handle timeouts when requesting checkpoint headers correctly [\#743](https://github.com/PegaSysEng/pantheon/pull/743)
- Update RoundChangeManager to use flattened message [\#742](https://github.com/PegaSysEng/pantheon/pull/742)
- Handle validation failures when fast importing blocks [\#741](https://github.com/PegaSysEng/pantheon/pull/741)
- Updated IbftRound and RoundState APIs to use wrapped messages [\#740](https://github.com/PegaSysEng/pantheon/pull/740)
- Exception handling [\#739](https://github.com/PegaSysEng/pantheon/pull/739)
- Upgrade dependency versions and build cleanup [\#738](https://github.com/PegaSysEng/pantheon/pull/738)
- Update IbftBlockHeigntManager to accept new message types. [\#737](https://github.com/PegaSysEng/pantheon/pull/737)
- Error response handling for permissions APIs [\#736](https://github.com/PegaSysEng/pantheon/pull/736)
- IPV6 bootnodes don't work [\#735](https://github.com/PegaSysEng/pantheon/pull/735)
- Updated to use tags of pantheon build rather than another repo [\#734](https://github.com/PegaSysEng/pantheon/pull/734)
- Log milestones at startup and other minor logging improvements [\#733](https://github.com/PegaSysEng/pantheon/pull/733)
- Create wrapper types for Ibft Signed messages [\#731](https://github.com/PegaSysEng/pantheon/pull/731)
- Ibft to uniquely ID messages by their hash [\#730](https://github.com/PegaSysEng/pantheon/pull/730)
- Rename ibftrevised to ibft2 [\#722](https://github.com/PegaSysEng/pantheon/pull/722)
- Limit ibft msg queues [\#704](https://github.com/PegaSysEng/pantheon/pull/704)
- Implement privacy precompiled contract [\#696](https://github.com/PegaSysEng/pantheon/pull/696) (thanks to [Puneetha17](https://github.com/Puneetha17))
- Integration of RecursivePeerRefreshState and PeerDiscoveryController [\#420](https://github.com/PegaSysEng/pantheon/pull/420)

## 0.9.1

Built and compatible with with JDK8.

## 0.9

### Breaking Changes to Command Line

Breaking changes have been made to the command line options in v0.9 to improve usability. Many v0.8 command line options no longer work.

The [documentation](https://docs.pantheon.pegasys.tech/en/latest/) has been updated throughout to use the changed command line options and the [command line reference](https://besu.hyperledger.org/en/stable/) documents the changed options.

| Previous Option                     | New Option                                                                                                                                                                                                                                  | Change                            |
|-------------------------------------|------------------------------------------------------------------------------------------------------------------------------------------------------------------------------------------------------------------------------------------|----------------------------------|
| `--config`                          | [`--config-file`](https://besu.hyperledger.org/en/latest/Reference/CLI/CLI-Syntax/#config-file)                                                                                                                                  | Renamed                          |
| `--datadir`                         | [`--data-path`](https://besu.hyperledger.org/en/latest/Reference/CLI/CLI-Syntax/#data-path)                                                                                                                                      | Renamed                          |
| `--dev-mode`                        | [`--network=dev`](https://besu.hyperledger.org/en/latest/Reference/CLI/CLI-Syntax/#network)                                                                                                                                     | Replaced by `--network` option   |
| `--genesis`                         | [`--genesis-file`](https://besu.hyperledger.org/en/latest/Reference/CLI/CLI-Syntax/#genesis-file)                                                                                                                                | Renamed                          |
| `--goerli`                          | [`--network=goerli`](https://besu.hyperledger.org/en/latest/Reference/CLI/CLI-Syntax/#network)                                                                                                                                  | Replaced by `--network` option   |
| `--metrics-listen=<HOST:PORT>`      | [`--metrics-host=<HOST>`](https://besu.hyperledger.org/en/latest/Reference/CLI/CLI-Syntax/#metrics-host) and [`--metrics-port=<PORT>`](https://besu.hyperledger.org/en/latest/Reference/CLI/CLI-Syntax/#metrics-port) | Split into host and port options |
| `--miner-extraData`                 | [`--miner-extra-data`](https://besu.hyperledger.org/en/latest/Reference/CLI/CLI-Syntax/#miner-extra-data)                                                                                                                       | Renamed                          |
| `--miner-minTransactionGasPriceWei` | [`--min-gas-price`](https://besu.hyperledger.org/en/latest/Reference/CLI/CLI-Syntax/#min-gas-price)                                                                                                                              | Renamed                          |
| `--no-discovery`                    | [`--discovery-enabled`](https://besu.hyperledger.org/en/latest/Reference/CLI/CLI-Syntax/#discovery-enabled)                                                                                                                      | Replaced                         |
| `--node-private-key`                | [`--node-private-key-file`](https://besu.hyperledger.org/en/latest/Reference/CLI/CLI-Syntax/#node-private-key-file)                                                                                                              | Renamed                          |
| `--ottoman`                         | N/A                                                                                                                                                                                                                                         | Removed                          |
| `--p2p-listen=<HOST:PORT>`          | [`--p2p-host=<HOST>`](https://besu.hyperledger.org/en/latest/Reference/CLI/CLI-Syntax/#p2p-hostt) and [`--p2p-port=<PORT>`](https://besu.hyperledger.org/en/latest/Reference/CLI/CLI-Syntax/#p2p-port) | Split into host and port options |
| `--rinkeby`                         | [`--network=rinkeby`](https://besu.hyperledger.org/en/latest/Reference/CLI/CLI-Syntax/#network)                                                                                                                                     | Replaced by `--network` option   |
| `--ropsten`                         | [`--network=ropsten`](https://besu.hyperledger.org/en/latest/Reference/CLI/CLI-Syntax/#network)                                                                                                                                     | Replaced by `--network` option   |
| `--rpc-enabled`                     | [` --rpc-http-enabled`](https://besu.hyperledger.org/en/latest/Reference/CLI/CLI-Syntax/#rpc-http-enabled)| Renamed|
| `--rpc-listen=<HOST:PORT>`          | [`--rpc-http-host=<HOST>`](https://besu.hyperledger.org/en/latest/Reference/CLI/CLI-Syntax/#rpc-http-host) and [`--rpc-http-port=<PORT>`](https://besu.hyperledger.org/en/latest/Reference/CLI/CLI-Syntax/#rpc-http-port) | Split into host and port options |
| `--rpc-api`                         | [`--rpc-http-api`](https://besu.hyperledger.org/en/latest/Reference/CLI/CLI-Syntax/#rpc-http-api)| Renamed |
| `--rpc-cors-origins`                | [`--rpc-http-cors-origins`](https://besu.hyperledger.org/en/latest/Reference/CLI/CLI-Syntax/#rpc-http-cors-origins) | Renamed |
| `--ws-enabled`                      | [`--rpc-ws-enabled`](https://besu.hyperledger.org/en/latest/Reference/CLI/CLI-Syntax/#rpc-ws-enabled)  | Renamed |
| `--ws-api`                          | [`--rpc-ws-api`](https://besu.hyperledger.org/en/latest/Reference/CLI/CLI-Syntax/#rpc-ws-api) | Renamed|
| `--ws-listen=<HOST:PORT>`           | [`--rpc-ws-host=<HOST>`](https://besu.hyperledger.org/en/latest/Reference/CLI/CLI-Syntax/#rpc-ws-host) and [`--rpc-ws-port=<PORT>`](https://besu.hyperledger.org/en/latest/Reference/CLI/CLI-Syntax/#rpc-ws-port) | Split into host and port options |
| `--ws-refresh-delay`                | [`--rpc-ws-refresh-delay`](https://besu.hyperledger.org/en/latest/Reference/CLI/CLI-Syntax/#rpc-ws-refresh-delay)|Renamed|

| Previous Subcommand                 | New Subcommand                                                                                                                                                                                                                  | Change                            |
|-------------------------------------|------------------------------------------------------------------------------------------------------------------------------------------------------------------------------------------------------------------------------------------|----------------------------------|
| `pantheon import <block-file>`      | [`pantheon blocks import --from=<block-file>`](https://besu.hyperledger.org/en/latest/Reference/CLI/CLI-Subcommands/#blocks)                                                                                            | Renamed                          |
| `pantheon export-pub-key <key-file>`| [`pantheon public-key export --to=<key-file>`](https://besu.hyperledger.org/en/latest/Reference/CLI/CLI-Subcommands/#public-key)                                                                                                      | Renamed                          |


### Private Network Quickstart

The Private Network Quickstart has been moved from the `pantheon` repository to the `pantheon-quickstart`
repository. The [Private Network Quickstart tutorial](https://besu.hyperledger.org/en/latest/Tutorials/Quickstarts/Private-Network-Quickstart/)
has been updated to use the moved quickstart.

### Additions and Improvements

- `--network=goerli` supports relaunch of Görli testnet [\#717](https://github.com/PegaSysEng/pantheon/pull/717)
- TOML authentication provider [\#689](https://github.com/PegaSysEng/pantheon/pull/689)
- Metrics Push Gateway Options [\#678](https://github.com/PegaSysEng/pantheon/pull/678)
- Additional logging details for IBFT 2.0 [\#650](https://github.com/PegaSysEng/pantheon/pull/650)
- Permissioning config TOML file [\#643](https://github.com/PegaSysEng/pantheon/pull/643)
- Added metrics Prometheus Push Gateway Support [\#638](https://github.com/PegaSysEng/pantheon/pull/638)
- Clique and IBFT not enabled by default in RPC APIs [\#635](https://github.com/PegaSysEng/pantheon/pull/635)
- Added `admin_addPeer` JSON-RPC API method [\#622](https://github.com/PegaSysEng/pantheon/pull/622)
- Implemented `--p2p-enabled` configuration item [\#619](https://github.com/PegaSysEng/pantheon/pull/619)
- Command options and commands renaming [\#618](https://github.com/PegaSysEng/pantheon/pull/618)
- Added IBFT get pending votes [\#603](https://github.com/PegaSysEng/pantheon/pull/603)
- Implement Petersburg hardfork [\#601](https://github.com/PegaSysEng/pantheon/pull/601)
- Added private transaction abstraction [\#592](https://github.com/PegaSysEng/pantheon/pull/592) (thanks to [iikirilov](https://github.com/iikirilov))
- Added privacy command line commands [\#584](https://github.com/PegaSysEng/pantheon/pull/584) (thanks to [Puneetha17](https://github.com/Puneetha17))
- Documentation updates include:
  - Updated [Private Network Quickstart tutorial](https://besu.hyperledger.org/en/latest/Tutorials/Quickstarts/Private-Network-Quickstart/)
    to use quickstart in `pantheon-quickstart` repository and indicate that the quickstart is not supported on Windows.
  - Added IBFT 2.0 [content](https://besu.hyperledger.org/en/latest/HowTo/Configure/Consensus-Protocols/IBFT/) and [JSON RPC API methods](https://besu.hyperledger.org/en/latest/Reference/API-Methods/#ibft-20-methods).
  - Added [consensus protocols content](https://besu.hyperledger.org/en/latest/Concepts/Consensus-Protocols/Comparing-PoA/).
  - Added content on [events and logs](https://besu.hyperledger.org/en/latest/Concepts/Events-and-Logs/), and [using filters](https://besu.hyperledger.org/en/latest/HowTo/Interact/Filters/Accessing-Logs-Using-JSON-RPC/).
  - Added content on integrating with [Prometheus Push Gateway](https://besu.hyperledger.org/en/latest/HowTo/Deploy/Monitoring-Performance/#running-prometheus-with-besu-in-push-mode)

### Technical Improvements

- Download receipts during fast sync and import without processing transactions [\#701](https://github.com/PegaSysEng/pantheon/pull/701)
- Removed CLI options for `--nodes-whitelist` and `--accounts-whitelist` [\#694](https://github.com/PegaSysEng/pantheon/pull/694)
- Delegate `getRootCause` through to Guava's implementation [\#692](https://github.com/PegaSysEng/pantheon/pull/692)
- Benchmark update [\#691](https://github.com/PegaSysEng/pantheon/pull/691)
- Implement chain download for fast sync [\#690](https://github.com/PegaSysEng/pantheon/pull/690)
- Allow missing accounts to create zero-cost transactions [\#685](https://github.com/PegaSysEng/pantheon/pull/685)
- Node private key location should be fixed under docker [\#684](https://github.com/PegaSysEng/pantheon/pull/684)
- Parallel Processing File Import Performance [\#683](https://github.com/PegaSysEng/pantheon/pull/683)
- Integrate actual `WorldStateDownloader` with the fast sync work flow [\#682](https://github.com/PegaSysEng/pantheon/pull/682)
- Removed `--max-trailing-peers` option [\#680](https://github.com/PegaSysEng/pantheon/pull/680)
- Enabled warning on CLI dependent options [\#679](https://github.com/PegaSysEng/pantheon/pull/679)
- Update WorldStateDownloader run\(\) interface to accept header [\#677](https://github.com/PegaSysEng/pantheon/pull/677)
- Fixed Difficulty calculator [\#663](https://github.com/PegaSysEng/pantheon/pull/663)
- `discovery-enabled` option refactoring [\#661](https://github.com/PegaSysEng/pantheon/pull/661)
- Update orion default port approach [\#660](https://github.com/PegaSysEng/pantheon/pull/660)
- Extract out generic parts of Downloader [\#659](https://github.com/PegaSysEng/pantheon/pull/659)
- Start world downloader [\#658](https://github.com/PegaSysEng/pantheon/pull/658)
- Create a simple `WorldStateDownloader` [\#657](https://github.com/PegaSysEng/pantheon/pull/657)
- Added handling for when p2p is disabled [\#655](https://github.com/PegaSysEng/pantheon/pull/655)
- Enabled command line configuration for privacy precompiled contract address [\#653](https://github.com/PegaSysEng/pantheon/pull/653) (thanks to [Puneetha17](https://github.com/Puneetha17))
- IBFT transmitted packets are logged by gossiper [\#652](https://github.com/PegaSysEng/pantheon/pull/652)
- `admin_addPeer` acceptance test [\#651](https://github.com/PegaSysEng/pantheon/pull/651)
- Added `p2pEnabled` configuration to `ProcessBesuNodeRunner` [\#649](https://github.com/PegaSysEng/pantheon/pull/649)
- Added description to automatic benchmarks [\#646](https://github.com/PegaSysEng/pantheon/pull/646)
- Added `network` option [\#645](https://github.com/PegaSysEng/pantheon/pull/645)
- Remove OrionConfiguration [\#644](https://github.com/PegaSysEng/pantheon/pull/644) (thanks to [Puneetha17](https://github.com/Puneetha17))
- IBFT Json Acceptance tests [\#634](https://github.com/PegaSysEng/pantheon/pull/634)
- Upgraded build image to one that contains libsodium [\#632](https://github.com/PegaSysEng/pantheon/pull/632)
- Command line fixes [\#630](https://github.com/PegaSysEng/pantheon/pull/630)
- Consider peer count insufficient until minimum peers for fast sync are connected [\#629](https://github.com/PegaSysEng/pantheon/pull/629)
- Build tweaks [\#628](https://github.com/PegaSysEng/pantheon/pull/628)
- IBFT ensure non-validator does not partake in consensus [\#627](https://github.com/PegaSysEng/pantheon/pull/627)
- Added ability in acceptance tests to set up a node with `--no-discovery` [\#624](https://github.com/PegaSysEng/pantheon/pull/624)
- Gossip integration test [\#623](https://github.com/PegaSysEng/pantheon/pull/623)
- Removed quickstart code and CI pipeline [\#616](https://github.com/PegaSysEng/pantheon/pull/616)
- IBFT Integration Tests - Spurious Behaviour [\#615](https://github.com/PegaSysEng/pantheon/pull/615)
- Refactoring for more readable IBFT IT [\#614](https://github.com/PegaSysEng/pantheon/pull/614)
- Start of fast sync downloader [\#613](https://github.com/PegaSysEng/pantheon/pull/613)
- Split `IbftProcessor` into looping and event processing [\#612](https://github.com/PegaSysEng/pantheon/pull/612)
- IBFT Int Test - changed `TestContextFactory` to a builder [\#611](https://github.com/PegaSysEng/pantheon/pull/611)
- Discard prior round change msgs [\#610](https://github.com/PegaSysEng/pantheon/pull/610)
- `IbftGetValidatorsByBlockHash` added to json factory [\#607](https://github.com/PegaSysEng/pantheon/pull/607)
- IBFT Validator RPCs to return list of strings [\#606](https://github.com/PegaSysEng/pantheon/pull/606)
- Update Benchmark [\#605](https://github.com/PegaSysEng/pantheon/pull/605)
- Remove db package and move classes to more appropriate locations [\#599](https://github.com/PegaSysEng/pantheon/pull/599)
- Added `GetReceiptsFromPeerTask` [\#598](https://github.com/PegaSysEng/pantheon/pull/598)
- Added `GetNodeDataFromPeerTask` [\#597](https://github.com/PegaSysEng/pantheon/pull/597)
- Fixed deprecation warnings [\#596](https://github.com/PegaSysEng/pantheon/pull/596)
- IBFT Integration Tests - Future Height [\#591](https://github.com/PegaSysEng/pantheon/pull/591)
- Added `getNodeData` to `EthPeer` to enable requesting node data [\#589](https://github.com/PegaSysEng/pantheon/pull/589)
- `Blockcreator` to use `parentblock` specified at constuction [\#588](https://github.com/PegaSysEng/pantheon/pull/588)
- Support responding to `GetNodeData` requests [\#587](https://github.com/PegaSysEng/pantheon/pull/587)
- IBFT validates block on proposal reception [\#583](https://github.com/PegaSysEng/pantheon/pull/583)
- Rework `NewRoundValidator` tests [\#582](https://github.com/PegaSysEng/pantheon/pull/582)
- IBFT split extra data validation rule into components [\#581](https://github.com/PegaSysEng/pantheon/pull/581)
- Allow attached rules to be flagged `light` [\#580](https://github.com/PegaSysEng/pantheon/pull/580)
- Split Block Validation from Importing [\#579](https://github.com/PegaSysEng/pantheon/pull/579)
- Refactor `RoundChangeManager` creation [\#578](https://github.com/PegaSysEng/pantheon/pull/578)
- Add `-SNAPSHOT` postfix to version [\#577](https://github.com/PegaSysEng/pantheon/pull/577)
- IBFT - prevent proposed block being imported twice [\#576](https://github.com/PegaSysEng/pantheon/pull/576)
- Version upgrades [\#571](https://github.com/PegaSysEng/pantheon/pull/571)
- Tests that CLI options are disabled under docker [\#566](https://github.com/PegaSysEng/pantheon/pull/566)
- Renamed IBFT networking classes [\#555](https://github.com/PegaSysEng/pantheon/pull/555)
- Removed dead code from the consensus package [\#554](https://github.com/PegaSysEng/pantheon/pull/554)
- Prepared private transaction support [\#538](https://github.com/PegaSysEng/pantheon/pull/538) (thanks to [iikirilov](https://github.com/iikirilov))

## 0.8.5

Indefinitely delays the roll-out of Constantinople on Ethereum Mainnet due to a [potential security issue](https://blog.ethereum.org/2019/01/15/security-alert-ethereum-constantinople-postponement/) detected.

## Additions and Improvements
- Remove Constantinople fork block [\#574](https://github.com/PegaSysEng/pantheon/pull/574)

## Technical Improvements
- Rename IBFT message packages [\#568](https://github.com/PegaSysEng/pantheon/pull/568)


## 0.8.4

### Docker Image

If you have been running a node using the v0.8.3 Docker image, the node was not saving data to the
specified [data directory](https://besu.hyperledger.org/en/stable/),
or referring to the custom [configuration file](https://besu.hyperledger.org/en/stable/)
or [genesis file](https://besu.hyperledger.org/en/stable/).

To recover the node key and data directory from the Docker container:
`docker cp <container>:/opt/pantheon/key <destination_file>`
`docker cp <container>:/opt/pantheon/database <destination_directory>`

Where `container` is the name or ID of the Docker container containing the Besu node.

The container can be running or stopped when you copy the key and data directory. If your node was
fully synchronized to MainNet, the data directory will be ~2TB.

When restarting your node with the v0.8.4 Docker image:

* Save the node key in the [`key` file](https://besu.hyperledger.org/en/latest/Concepts/Node-Keys/#node-private-key) in the data
    directory or specify the location using the [`--node-private-key` option](https://besu.hyperledger.org/en/stable/).
* Specify the `<destination_directory` as a [volume for the data directory](https://besu.hyperledger.org/en/stable/).

### Bug Fixes
- Fixing default resource locations inside docker [\#529](https://github.com/PegaSysEng/pantheon/pull/529)
- NewRoundMessageValidator ignores Round Number when comparing blocks [\#523](https://github.com/PegaSysEng/pantheon/pull/523)
- Fix Array Configurable command line options [\#514](https://github.com/PegaSysEng/pantheon/pull/514)

## Additions and Improvements
- RocksDB Metrics [\#531](https://github.com/PegaSysEng/pantheon/pull/531)
- Added `ibft_getValidatorsByBlockHash` JSON RPC [\#519](https://github.com/PegaSysEng/pantheon/pull/519)
- Expose metrics to Prometheus [\#506](https://github.com/PegaSysEng/pantheon/pull/506)
- Added `ibft_getValidatorsByBlockNumber` [\#499](https://github.com/PegaSysEng/pantheon/pull/499)
- Added `Roadmap.md` file. [\#494](https://github.com/PegaSysEng/pantheon/pull/494)
- Added JSON RPC `eth hashrate` method. [\#488](https://github.com/PegaSysEng/pantheon/pull/488)
- Account whitelist API [\#487](https://github.com/PegaSysEng/pantheon/pull/487)
- Added nodes whitelist JSON-RPC APIs [\#476](https://github.com/PegaSysEng/pantheon/pull/476)
- Added account whitelisting [\#460](https://github.com/PegaSysEng/pantheon/pull/460)
- Added configurable refresh delay for SyncingSubscriptionService on start up [\#383](https://github.com/PegaSysEng/pantheon/pull/383)
- Added the Command Line Style Guide  [\#530](https://github.com/PegaSysEng/pantheon/pull/530)
- Documentation updates include:
  * Migrated to new [documentation site](https://docs.pantheon.pegasys.tech/en/latest/)
  * Added [configuration file content](https://besu.hyperledger.org/en/stable/)
  * Added [tutorial to create private network](https://besu.hyperledger.org/en/latest/Tutorials/Private-Network/Create-Private-Network/)
  * Added content on [enabling non-default APIs](https://besu.hyperledger.org/en/latest/Reference/API-Methods/)

## Technical Improvements

-  Updated `--bootnodes` command option to take zero arguments [\#548](https://github.com/PegaSysEng/pantheon/pull/548)
- IBFT Integration Testing - Local Node is proposer [\#527](https://github.com/PegaSysEng/pantheon/pull/527)
- Remove vertx from discovery tests [\#539](https://github.com/PegaSysEng/pantheon/pull/539)
- IBFT Integration testing - Round Change [\#537](https://github.com/PegaSysEng/pantheon/pull/537)
- NewRoundMessageValidator creates RoundChangeValidator with correct value [\#518](https://github.com/PegaSysEng/pantheon/pull/518)
- Remove time dependency from BlockTimer tests [\#513](https://github.com/PegaSysEng/pantheon/pull/513)
- Gradle 5.1 [\#512](https://github.com/PegaSysEng/pantheon/pull/512)
- Metrics measurement adjustment [\#511](https://github.com/PegaSysEng/pantheon/pull/511)
- Metrics export for import command. [\#509](https://github.com/PegaSysEng/pantheon/pull/509)
- IBFT Integration test framework [\#502](https://github.com/PegaSysEng/pantheon/pull/502)
- IBFT message gossiping [\#501](https://github.com/PegaSysEng/pantheon/pull/501)
- Remove non-transactional mutation from KeyValueStore [\#500](https://github.com/PegaSysEng/pantheon/pull/500)
- Ensured that the blockchain queries class handles optionals better. [\#486](https://github.com/PegaSysEng/pantheon/pull/486)
- IBFT mining acceptance test [\#483](https://github.com/PegaSysEng/pantheon/pull/483)
- Set base directory name to be lowercase in building.md [\#474](https://github.com/PegaSysEng/pantheon/pull/474) (Thanks to [Matthalp](https://github.com/Matthalp))
- Moved admin\_peers to Admin API group [\#473](https://github.com/PegaSysEng/pantheon/pull/473)
- Nodes whitelist acceptance test [\#472](https://github.com/PegaSysEng/pantheon/pull/472)
- Rework RoundChangeManagerTest to not reuse validators [\#469](https://github.com/PegaSysEng/pantheon/pull/469)
- Ignore node files to support truffle. [\#467](https://github.com/PegaSysEng/pantheon/pull/467)
- IBFT pantheon controller [\#461](https://github.com/PegaSysEng/pantheon/pull/461)
- IBFT Round to update internal state on reception of NewRound Message [\#451](https://github.com/PegaSysEng/pantheon/pull/451)
- Update RoundChangeManager correctly create its message validator [\#450](https://github.com/PegaSysEng/pantheon/pull/450)
- Use seconds for block timer time unit [\#445](https://github.com/PegaSysEng/pantheon/pull/445)
- IBFT controller and future msgs handling [\#431](https://github.com/PegaSysEng/pantheon/pull/431)
- Allow IBFT Round to be created using PreparedCert [\#429](https://github.com/PegaSysEng/pantheon/pull/429)
- Added MessageValidatorFactory [\#425](https://github.com/PegaSysEng/pantheon/pull/425)
- Inround payload [\#423](https://github.com/PegaSysEng/pantheon/pull/423)
- Updated IbftConfig Fields [\#422](https://github.com/PegaSysEng/pantheon/pull/422)
- Repair IbftBlockCreator and add tests [\#421](https://github.com/PegaSysEng/pantheon/pull/421)
- Make Besu behave as a submodule [\#419](https://github.com/PegaSysEng/pantheon/pull/419)
- Ibft Height Manager [\#418](https://github.com/PegaSysEng/pantheon/pull/418)
- Ensure bootnodes are a subset of node whitelist [\#414](https://github.com/PegaSysEng/pantheon/pull/414)
- IBFT Consensus Round Classes [\#405](https://github.com/PegaSysEng/pantheon/pull/405)
- IBFT message payload tests [\#404](https://github.com/PegaSysEng/pantheon/pull/404)
- Validate enodeurl syntax from command line [\#403](https://github.com/PegaSysEng/pantheon/pull/403)
- Update errorprone [\#401](https://github.com/PegaSysEng/pantheon/pull/401)
- IBFT round change manager [\#393](https://github.com/PegaSysEng/pantheon/pull/393)
- IBFT RoundState [\#392](https://github.com/PegaSysEng/pantheon/pull/392)
- Move Block data generator test helper to test support package [\#391](https://github.com/PegaSysEng/pantheon/pull/391)
- IBFT message tests [\#367](https://github.com/PegaSysEng/pantheon/pull/367)

## 0.8.3

### Breaking Change to JSON RPC-API

From v0.8.3, incoming HTTP requests are only accepted from hostnames specified using the `--host-whitelist` command-line option. If not specified, the default value for `--host-whitelist` is `localhost`.

If using the URL `http://127.0.0.1` to make JSON-RPC calls, use `--host-whitelist` to specify the hostname `127.0.0.1` or update the hostname to `localhost`.

If your application publishes RPC ports, specify the hostnames when starting Besu. For example:

```bash
pantheon --host-whitelist=example.com
```

Specify `*` or `all` for `--host-whitelist` to effectively disable host protection and replicate pre-v0.8.3 behavior. This is not recommended for production code.

### Bug Fixes

- Repair Clique Proposer Selection [\#339](https://github.com/PegaSysEng/pantheon/pull/339)
- High TX volume swamps block processing [\#337](https://github.com/PegaSysEng/pantheon/pull/337)
- Check if the connectFuture has completed successfully [\#293](https://github.com/PegaSysEng/pantheon/pull/293)
- Switch back to Xerial Snappy Library [\#284](https://github.com/PegaSysEng/pantheon/pull/284)
- ShortHex of 0 should be '0x0', not '0x' [\#272](https://github.com/PegaSysEng/pantheon/pull/272)
- Fix pantheon CLI default values infinite loop [\#266](https://github.com/PegaSysEng/pantheon/pull/266)

### Additions and Improvements

- Added `--nodes-whitelist` parameter to CLI and NodeWhitelistController [\#346](https://github.com/PegaSysEng/pantheon/pull/346)
- Discovery wiring for `--node-whitelist` [\#365](https://github.com/PegaSysEng/pantheon/pull/365)
- Plumb in three more metrics [\#344](https://github.com/PegaSysEng/pantheon/pull/344)
- `ProposerSelection` to support multiple IBFT implementations [\#307](https://github.com/PegaSysEng/pantheon/pull/307)
- Configuration to support IBFT original and revised [\#306](https://github.com/PegaSysEng/pantheon/pull/306)
- Added host whitelist for JSON-RPC. [**Breaking Change**](#breaking-change-to-json-rpc-api) [\#295](https://github.com/PegaSysEng/pantheon/pull/295)
- Reduce `Block creation processed cancelled` log message to debug [\#294](https://github.com/PegaSysEng/pantheon/pull/294)
- Implement iterative peer search [\#268](https://github.com/PegaSysEng/pantheon/pull/268)
- Added RLP enc/dec for PrePrepare, Commit and NewRound messages [\#200](https://github.com/PegaSysEng/pantheon/pull/200)
- IBFT block mining [\#169](https://github.com/PegaSysEng/pantheon/pull/169)
- Added `--goerli` CLI option [\#370](https://github.com/PegaSysEng/pantheon/pull/370) (Thanks to [@Nashatyrev](https://github.com/Nashatyrev))
- Begin capturing metrics to better understand Besu's behaviour [\#326](https://github.com/PegaSysEng/pantheon/pull/326)
- Documentation updates include:
   * Added Coding Conventions [\#342](https://github.com/PegaSysEng/pantheon/pull/342)
   * Reorganised [Installation documentation](https://github.com/PegaSysEng/pantheon/wiki/Installation) and added [Chocolatey installation](https://github.com/PegaSysEng/pantheon/wiki/Install-Binaries#windows-with-chocolatey) for Windows
   * Reorganised [JSON-RPC API documentation](https://github.com/PegaSysEng/pantheon/wiki/JSON-RPC-API)
   * Updated [RPC Pub/Sub API documentation](https://github.com/PegaSysEng/pantheon/wiki/RPC-PubSub)

### Technical Improvements

- Extracted non-Docker CLI parameters to picoCLI mixin. [\#323](https://github.com/PegaSysEng/pantheon/pull/323)
- IBFT preprepare to validate round matches block [\#329](https://github.com/PegaSysEng/pantheon/pull/329)
- Fix acceptance test [\#324](https://github.com/PegaSysEng/pantheon/pull/324)
- Added the `IbftFinalState` [\#385](https://github.com/PegaSysEng/pantheon/pull/385)
- Constantinople Fork Block [\#382](https://github.com/PegaSysEng/pantheon/pull/382)
- Fix `pantheon.cli.BesuCommandTest` test on Windows [\#380](https://github.com/PegaSysEng/pantheon/pull/380)
- JDK smoke testing is being configured differently now [\#374](https://github.com/PegaSysEng/pantheon/pull/374)
- Re-enable clique AT [\#373](https://github.com/PegaSysEng/pantheon/pull/373)
- Ignoring acceptance test [\#372](https://github.com/PegaSysEng/pantheon/pull/372)
- Changes to support Gradle 5.0 [\#371](https://github.com/PegaSysEng/pantheon/pull/371)
- Clique: Prevent out of turn blocks interrupt in-turn mining [\#364](https://github.com/PegaSysEng/pantheon/pull/364)
- Time all tasks [\#361](https://github.com/PegaSysEng/pantheon/pull/361)
- Rework `VoteTallyCache` to better represent purpose [\#360](https://github.com/PegaSysEng/pantheon/pull/360)
- Add an `UNKNOWN` `DisconnectReason` [\#359](https://github.com/PegaSysEng/pantheon/pull/359)
- New round validation [\#353](https://github.com/PegaSysEng/pantheon/pull/353)
- Update get validators for block hash test to start from block 1 [\#352](https://github.com/PegaSysEng/pantheon/pull/352)
- Idiomatic Builder Pattern [\#345](https://github.com/PegaSysEng/pantheon/pull/345)
- Revert `Repair Clique Proposer Selection` \#339 - Breaks Görli testnet [\#343](https://github.com/PegaSysEng/pantheon/pull/343)
- No fixed ports in tests [\#340](https://github.com/PegaSysEng/pantheon/pull/340)
- Update clique acceptance test genesis file to use correct clique property names [\#338](https://github.com/PegaSysEng/pantheon/pull/338)
- Supporting list of addresses in logs subscription [\#336](https://github.com/PegaSysEng/pantheon/pull/336)
- Render handler exception to `System.err` instead of `.out` [\#334](https://github.com/PegaSysEng/pantheon/pull/334)
- Renamed IBFT message classes [\#333](https://github.com/PegaSysEng/pantheon/pull/333)
- Add additional RLP tests [\#332](https://github.com/PegaSysEng/pantheon/pull/332)
- Downgrading spotless to 3.13.0 to fix threading issues [\#325](https://github.com/PegaSysEng/pantheon/pull/325)
- `eth_getTransactionReceipt` acceptance test [\#322](https://github.com/PegaSysEng/pantheon/pull/322)
- Upgrade vertx to 3.5.4 [\#316](https://github.com/PegaSysEng/pantheon/pull/316)
- Round change validation [\#315](https://github.com/PegaSysEng/pantheon/pull/315)
- Basic IBFT message validators [\#314](https://github.com/PegaSysEng/pantheon/pull/314)
- Minor repairs to clique block scheduling [\#308](https://github.com/PegaSysEng/pantheon/pull/308)
- Dependencies Version upgrade [\#303](https://github.com/PegaSysEng/pantheon/pull/303)
- Build multiple JVM [\#301](https://github.com/PegaSysEng/pantheon/pull/301)
- Smart contract acceptance test [\#296](https://github.com/PegaSysEng/pantheon/pull/296)
- Fixing WebSocket error response [\#292](https://github.com/PegaSysEng/pantheon/pull/292)
- Reword error messages following exceptions during mining [\#291](https://github.com/PegaSysEng/pantheon/pull/291)
- Clique acceptance tests [\#290](https://github.com/PegaSysEng/pantheon/pull/290)
- Delegate creation of additional JSON-RPC methods to the BesuController [\#289](https://github.com/PegaSysEng/pantheon/pull/289)
- Remove unnecessary `RlpInput` and `RlpOutput` classes [\#287](https://github.com/PegaSysEng/pantheon/pull/287)
- Remove `RlpUtils` [\#285](https://github.com/PegaSysEng/pantheon/pull/285)
- Enabling previously ignored acceptance tests [\#282](https://github.com/PegaSysEng/pantheon/pull/282)
- IPv6 peers [\#281](https://github.com/PegaSysEng/pantheon/pull/281)
- IPv6 Bootnode [\#280](https://github.com/PegaSysEng/pantheon/pull/280)
- Acceptance test for `getTransactionReceipt` JSON-RPC method [\#278](https://github.com/PegaSysEng/pantheon/pull/278)
- Inject `StorageProvider` into `BesuController` instances [\#259](https://github.com/PegaSysEng/pantheon/pull/259)

## 0.8.2

### Removed
 - Removed `import-blockchain` command because nothing exports to the required format yet (PR [\#223](https://github.com/PegaSysEng/pantheon/pull/223))

### Bug Fixes
 - `io.netty.util.internal.OutOfDirectMemoryError` errors by removing reference counting from network messages.
 - Log spam: endless loop in `nioEventLoopGroup` thanks to [@5chdn](https://github.com/5chdn) for reporting) (PR [#261](https://github.com/PegaSysEng/pantheon/pull/261))
 - Rinkeby import can stall with too many fragments thanks to [@steffenkux](https://github.com/steffenkux) and [@5chdn](https://github.com/5chdn) for reporting) (PR [#255](https://github.com/PegaSysEng/pantheon/pull/255))
 - Clique incorrectly used the chain ID instead of the network ID in ETH status messages (PR [#209](https://github.com/PegaSysEng/pantheon/pull/209))
 - Gradle deprecation warnings (PR [#246](https://github.com/PegaSysEng/pantheon/pull/246) with thanks to [@jvirtanen](https://github.com/jvirtanen))
 - Consensus issue on Ropsten:
    - Treat output length as a maximum length for CALL operations (PR [#236](https://github.com/PegaSysEng/pantheon/pull/236))
    - ECRec precompile should return empty instead of 32 zero bytes when the input is invalid (PR [#227](https://github.com/PegaSysEng/pantheon/pull/227))
 - File name too long error while building from source thanks to [@5chdn](https://github.com/5chdn) for reporting) (PR [#221](https://github.com/PegaSysEng/pantheon/pull/221))
 - Loop syntax in `runBesuPrivateNetwork.sh` (PR [#237](https://github.com/PegaSysEng/pantheon/pull/237) thanks to [@matt9ucci](https://github.com/matt9ucci))
 - Fix `CompressionException: Snappy decompression failed` errors thanks to [@5chdn](https://github.com/5chdn) for reporting) (PR [#274](https://github.com/PegaSysEng/pantheon/pull/274))

### Additions and Improvements
 - Added `--ropsten` command line argument to make syncing to Ropsten easier (PR [#197](https://github.com/PegaSysEng/pantheon/pull/197) with thanks to [@jvirtanen](https://github.com/jvirtanen))
 - Enabled constantinople in `--dev-mode` (PR [#256](https://github.com/PegaSysEng/pantheon/pull/256))
 - Supported Constantinople with Clique thanks to [@5chdn](https://github.com/5chdn) for reporting) (PR [#250](https://github.com/PegaSysEng/pantheon/pull/250), PR [#247](https://github.com/PegaSysEng/pantheon/pull/247))
 - Implemented `eth_chainId` JSON-RPC method (PR [#219](https://github.com/PegaSysEng/pantheon/pull/219))
 - Updated client version to be ethstats friendly (PR [#258](https://github.com/PegaSysEng/pantheon/pull/258))
 - Added `--node-private-key` option to allow nodekey file to be specified separately to data directory thanks to [@peterbroadhurst](https://github.com/peterbroadhurst) for requesting)  (PR [#234](https://github.com/PegaSysEng/pantheon/pull/234))
 - Added `--banned-nodeids` option to prevent connection to specific nodes (PR [#254](https://github.com/PegaSysEng/pantheon/pull/254))
 - Send client quitting disconnect message to peers on shutdown (PR [#253](https://github.com/PegaSysEng/pantheon/pull/253))
 - Improved error message for port conflict error (PR [#232](https://github.com/PegaSysEng/pantheon/pull/232))
 - Improved documentation by adding the following pages:
    * [Getting Started](https://github.com/PegaSysEng/pantheon/wiki/Getting-Started)
    * [Network ID and Chain ID](https://github.com/PegaSysEng/pantheon/wiki/NetworkID-And-ChainID)
    * [Node Keys](https://github.com/PegaSysEng/pantheon/wiki/Node-Keys)
    * [Networking](https://github.com/PegaSysEng/pantheon/wiki/Networking)
    * [Accounts for Testing](https://github.com/PegaSysEng/pantheon/wiki/Accounts-for-Testing)
    * [Logging](https://github.com/PegaSysEng/pantheon/wiki/Logging)
    * [Proof of Authority](https://github.com/PegaSysEng/pantheon/wiki/Proof-of-Authority)
    * [Passing JVM Options](https://github.com/PegaSysEng/pantheon/wiki/Passing-JVM-Options)


 ### Technical Improvements
 - Upgraded Ethereum reference tests to 6.0 beta 2. (thanks to [@jvirtanen](https://github.com/jvirtanen) for the initial upgrade to beta 1)
 - Set Java compiler default encoding to UTF-8 (PR [#238](https://github.com/PegaSysEng/pantheon/pull/238) thanks to [@matt9ucci](https://github.com/matt9ucci))
 - Removed duplicate code defining default JSON-RPC APIs (PR [#218](https://github.com/PegaSysEng/pantheon/pull/218) thanks to [@matt9ucci](https://github.com/matt9ucci))
 - Improved code for parsing config (PRs [#208](https://github.com/PegaSysEng/pantheon/pull/208), [#209](https://github.com/PegaSysEng/pantheon/pull/209))
 - Use `java.time.Clock` in favour of a custom Clock interface (PR [#220](https://github.com/PegaSysEng/pantheon/pull/220))
 - Improve modularity of storage systems (PR [#211](https://github.com/PegaSysEng/pantheon/pull/211), [#207](https://github.com/PegaSysEng/pantheon/pull/207))
 - Treat JavaDoc warnings as errors (PR [#171](https://github.com/PegaSysEng/pantheon/pull/171))
 - Add benchmark for `BlockHashOperation `as a template for benchmarking other EVM operations (PR [#203](https://github.com/PegaSysEng/pantheon/pull/203))
 - Added unit tests for `EthBlockNumber` (PR [#195](https://github.com/PegaSysEng/pantheon/pull/195) thanks to [@jvirtanen](https://github.com/jvirtanen))
 - Code style improvements (PR [#196](https://github.com/PegaSysEng/pantheon/pull/196) thanks to [@jvirtanen](https://github.com/jvirtanen))
 - Added unit tests for `Web3ClientVersion` (PR [#194](https://github.com/PegaSysEng/pantheon/pull/194) with thanks to [@jvirtanen](https://github.com/jvirtanen))
 - Removed RLPUtils from `RawBlockIterator` (PR [#179](https://github.com/PegaSysEng/pantheon/pull/179))
 - Replace the JNI based snappy library with a pure-Java version (PR [#257](https://github.com/PegaSysEng/pantheon/pull/257))<|MERGE_RESOLUTION|>--- conflicted
+++ resolved
@@ -4,18 +4,11 @@
 
 ### Additions and Improvements
 - Engine API Update: Replace deprecated INVALID_TERMINAL_BLOCK with INVALID last valid hash 0x0 [#3882](https://github.com/hyperledger/besu/pull/3882)
-<<<<<<< HEAD
-
-### Bug Fixes
-- Stop backward sync if genesis block has been reached [#3869](https://github.com/hyperledger/besu/pull/3869)
-- Deprecate experimental merge flag and engine-rpc-enabled flag [#3875](https://github.com/hyperledger/besu/pull/3875)
-=======
 - Deprecate experimental merge flag and engine-rpc-enabled flag [#3875](https://github.com/hyperledger/besu/pull/3875)
 - update besu-native dependencies to 0.5.0 for linux arm64 support 
 
 ### Bug Fixes
 - Stop backward sync if genesis block has been reached [#3869](https://github.com/hyperledger/besu/pull/3869)
->>>>>>> 8472797f
 - Allow to backward sync to request headers back to last finalized block if present or genesis [#3888](https://github.com/hyperledger/besu/pull/3888)
 
 ## 22.4.1
