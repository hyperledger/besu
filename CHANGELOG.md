# Changelog

## 22.4.3

### Additions and Improvements
- \[EXPERIMENTAL\] Add checkpoint sync `--sync-mode="X_CHECKPOINT"` [#3849](https://github.com/hyperledger/besu/pull/3849)
<<<<<<< HEAD
- Added verification of payload attributes in ForkchoiceUpdated [#3837](https://github.com/hyperledger/besu/pull/3837)
=======
- Support `finalized` and `safe` as tags for the block parameter in RPC APIs [#3950](https://github.com/hyperledger/besu/pull/3950)
>>>>>>> a5dd7b86

### Bug Fixes

## 22.4.2

### Additions and Improvements
- Engine API Update: Replace deprecated INVALID_TERMINAL_BLOCK with INVALID last valid hash 0x0 [#3882](https://github.com/hyperledger/besu/pull/3882)
- Deprecate experimental merge flag and engine-rpc-enabled flag [#3875](https://github.com/hyperledger/besu/pull/3875)
- Update besu-native dependencies to 0.5.0 for linux arm64 support
- Update ropsten TTD to 100000000000000000000000

### Bug Fixes
- Stop backward sync if genesis block has been reached [#3869](https://github.com/hyperledger/besu/pull/3869)
- Allow to backward sync to request headers back to last finalized block if present or genesis [#3888](https://github.com/hyperledger/besu/pull/3888)

### Download link
- https://hyperledger.jfrog.io/artifactory/besu-binaries/besu/22.4.2/besu-22.4.2.zip / sha256: `e8e9eb7e3f544ecefeec863712fb8d3f6a569c9d70825a4ed2581c596db8fd45`
- https://hyperledger.jfrog.io/artifactory/besu-binaries/besu/22.4.2/besu-22.4.2.tar.gz / sha256: `9db0c37440cb56bcf671b8de13e0ecb6235171a497bdad91020b8c4a9dac2a27`

## 22.4.1

### Additions and Improvements
- GraphQL - allow null log topics in queries which match any topic [#3662](https://github.com/hyperledger/besu/pull/3662)
- multi-arch docker builds for amd64 and arm64 [#2954](https://github.com/hyperledger/besu/pull/2954)
- Filter Netty native lib errors likewise the pure Java implementation [#3807](https://github.com/hyperledger/besu/pull/3807)
- Add ropsten terminal total difficulty config [#3871](https://github.com/hyperledger/besu/pull/3871)

### Bug Fixes
- Stop the BlockPropagationManager when it receives the TTD reached event [#3809](https://github.com/hyperledger/besu/pull/3809)
- Correct getMixHashOrPrevRandao to return the value present in the block header [#3839](https://github.com/hyperledger/besu/pull/3839)

## 22.4.0

### Breaking Changes
- Version 22.4.x will be the last series to support Java 11. Version 22.7.0 will require Java 17 to build and run.
- In the Besu EVM Library all references to SHA3 have been renamed to the more accurate name Keccak256, including class names and comment. [#3749](https://github.com/hyperledger/besu/pull/3749)
- Removed the Gas object and replaced it with a primitive long [#3674](https://github.com/hyperledger/besu/pull/3674)
- Column family added for backward sync [#3638](https://github.com/hyperledger/besu/pull/3638)
  - Note that this added column family makes this a one-way upgrade. That is, once you upgrade your db to this version, you cannot roll back to a previous version of Besu.

### Bug Fixes
- Fix nullpointer on snapsync [#3773](https://github.com/hyperledger/besu/pull/3773)
- Introduce RocksDbSegmentIdentifier to avoid changing the storage plugin [#3755](https://github.com/hyperledger/besu/pull/3755)

## Download Links
- https://hyperledger.jfrog.io/artifactory/besu-binaries/besu/22.4.0/besu-22.4.0.zip / SHA256 d89e102a1941e70be31c176a6dd65cd5f3d69c4c
- https://hyperledger.jfrog.io/artifactory/besu-binaries/besu/22.4.0/besu-22.4.0.tar.gz / SHA256 868e38749dd40debe028624f8267f1fce7587010

## 22.4.0-RC2

### Breaking Changes
- In the Besu EVM Library all references to SHA3 have been renamed to the more accurate name Kecack256, including class names and comment. [#3749](https://github.com/hyperledger/besu/pull/3749)

### Additions and Improvements
- Onchain node permissioning
  - Log the enodeURL that was previously only throwing an IllegalStateException during the isPermitted check [#3697](https://github.com/hyperledger/besu/pull/3697),
  - Fail startup if node permissioning smart contract version does not match [#3765](https://github.com/hyperledger/besu/pull/3765)
- \[EXPERIMENTAL\] Add snapsync `--sync-mode="X_SNAP"` (only as client) [#3710](https://github.com/hyperledger/besu/pull/3710)
- Adapt Fast sync, and Snap sync, to use finalized block, from consensus layer, as pivot after the Merge [#3506](https://github.com/hyperledger/besu/issues/3506)
- Add IPC JSON-RPC interface (BSD/MacOS and Linux only) [#3695](https://github.com/hyperledger/besu/pull/3695)
- Column family added for backward sync [#3638](https://github.com/hyperledger/besu/pull/3638)
  - Note that this added column family makes this a one-way upgrade. That is, once you upgrade your db to this version, you cannot roll back to a previous version of Besu.

## Download Links
- https://hyperledger.jfrog.io/artifactory/besu-binaries/besu/22.4.0-RC2/besu-22.4.0-RC2.zip /  SHA256 5fa7f927c6717ebf503291c058815cd0c5fcfab13245d3b6beb66eb20cf7ac24
- https://hyperledger.jfrog.io/artifactory/besu-binaries/besu/22.4.0-RC2/besu-22.4.0-RC2.tar.gz / SHA256 1c4ecd17552cf5ebf120fc35dad753f45cb951ea0f817381feb2477ec0fff9c9

## 22.4.0-RC1

### Additions and Improvements
- Unit tests are now executed with JUnit5 [#3620](https://github.com/hyperledger/besu/pull/3620)
- Removed the Gas object and replaced it with a primitive long [#3674]

### Bug Fixes
- Flexible Privacy Precompile handles null payload ID [#3664](https://github.com/hyperledger/besu/pull/3664)
- Subcommand blocks import throws exception [#3646](https://github.com/hyperledger/besu/pull/3646)

## Download Links
- https://hyperledger.jfrog.io/artifactory/besu-binaries/besu/22.4.0-RC1/besu-22.4.0-RC1.zip / SHA256 0779082acc20a98eb810eb08778e0c0e1431046c07bc89019a2761fd1baa4c25
- https://hyperledger.jfrog.io/artifactory/besu-binaries/besu/22.4.0-RC1/besu-22.4.0-RC1.tar.gz / SHA256 15d8b0e335f962f95da46864109db9f28ed4f7bc351995b2b8db477c12b94860

## 22.1.3

### Breaking Changes
- Remove the experimental flag for bonsai tries CLI options `--data-storage-format` and `--bonsai-maximum-back-layers-to-load` [#3578](https://github.com/hyperledger/besu/pull/3578)
- Column family added for backward sync [#3532](https://github.com/hyperledger/besu/pull/3532)
  - Note that this added column family makes this a one-way upgrade. That is, once you upgrade your db to this version, you cannot roll back to a previous version of Besu.

### Deprecations
- `--tx-pool-hashes-max-size` is now deprecated and has no more effect, and it will be removed in a future release.

### Additions and Improvements
- Tune transaction synchronization parameter to adapt to mainnet traffic [#3610](https://github.com/hyperledger/besu/pull/3610)
- Improve eth/66 support [#3616](https://github.com/hyperledger/besu/pull/3616)
- Avoid reprocessing remote transactions already seen [#3626](https://github.com/hyperledger/besu/pull/3626)
- Upgraded jackson-databind dependency version [#3647](https://github.com/hyperledger/besu/pull/3647)

## Download Links
- https://hyperledger.jfrog.io/artifactory/besu-binaries/besu/22.1.3/besu-22.1.3.zip /  SHA256 9dafb80f2ec9ce8d732fd9e9894ca2455dd02418971c89cd6ccee94c53354d5d
- https://hyperledger.jfrog.io/artifactory/besu-binaries/besu/22.1.3/besu-22.1.3.tar.gz / SHA256 f9f8d37353aa4b5d12e87c08dd86328c1cffc591c6fc9e076c0f85a1d4663dfe

## 22.1.2

### Additions and Improvements
- Execution layer (The Merge):
  - Execution specific RPC endpoint [#3378](https://github.com/hyperledger/besu/issues/3378)
  - Adds JWT authentication to Engine APIs
  - Supports kiln V2.1 spec
- Tracing APIs
  - new API methods: trace_rawTransaction, trace_get, trace_callMany
  - added revertReason to trace APIs including: trace_transaction, trace_get, trace_call, trace_callMany, and trace_rawTransaction
- Allow mining beneficiary to transition at specific blocks for ibft2 and qbft consensus mechanisms.  [#3115](https://github.com/hyperledger/besu/issues/3115)
- Return richer information from the PrecompiledContract interface. [\#3546](https://github.com/hyperledger/besu/pull/3546)

### Bug Fixes
- Reject locally-sourced transactions below the minimum gas price when not mining. [#3397](https://github.com/hyperledger/besu/pull/3397)
- Fixed bug with contract address supplied to `debug_accountAt` [#3518](https://github.com/hyperledger/besu/pull/3518)

## Download Links
- https://hyperledger.jfrog.io/artifactory/besu-binaries/besu/22.1.2/besu-22.1.2.zip /  SHA256 1b26e3f8982c3a9dbabc72171f83f1cfe89eef84ead45b184ee9101f411c1251
- https://hyperledger.jfrog.io/artifactory/besu-binaries/besu/22.1.2/besu-22.1.2.tar.gz / SHA256 1eca9abddf351eaaf4e6eaa1b9536b8b4fd7d30a81d39f9d44ffeb198627ee7a

## 22.1.1

### Additions and Improvements
- Allow optional RPC methods that bypass authentication [#3382](https://github.com/hyperledger/besu/pull/3382)
- Execution layer (The Merge):
  - Extend block creation and mining to support The Merge [#3412](https://github.com/hyperledger/besu/pull/3412)
  - Backward sync [#3410](https://github.com/hyperledger/besu/pull/3410)
  - Extend validateAndProcessBlock to return an error message in case of failure, so it can be returned to the caller of ExecutePayload API [#3411](https://github.com/hyperledger/besu/pull/3411)
  - Persist latest finalized block [#2913](https://github.com/hyperledger/besu/issues/2913)
  - Add PostMergeContext, and stop syncing after the switch to PoS [#3453](https://github.com/hyperledger/besu/pull/3453)
  - Add header validation rules needed to validate The Merge blocks [#3454](https://github.com/hyperledger/besu/pull/3454)
  - Add core components: controller builder, protocol scheduler, coordinator, block creator and processor. [#3461](https://github.com/hyperledger/besu/pull/3461)
  - Execution specific RPC endpoint [#2914](https://github.com/hyperledger/besu/issues/2914), [#3350](https://github.com/hyperledger/besu/pull/3350)
- QBFT consensus algorithm is production ready

## Download Links
- https://hyperledger.jfrog.io/artifactory/besu-binaries/besu/22.1.1/besu-22.1.1.zip /  SHA256 cfff79e19e5f9a184d0b62886990698b77d019a0745ea63b5f9373870518173e
- https://hyperledger.jfrog.io/artifactory/besu-binaries/besu/22.1.1/besu-22.1.1.tar.gz / SHA256 51cc9d35215f977ac7338e5c611c60f225fd6a8c1c26f188e661624a039e83f3

## 22.1.0

### Breaking Changes
- Plugin API: BlockHeader.getBaseFee() method now returns an optional Wei instead of an optional Long [#3065](https://github.com/hyperledger/besu/issues/3065)
- Removed deprecated hash variable `protected volatile Hash hash;` which was used for private transactions [#3110](https://github.com/hyperledger/besu/pull/3110)

### Additions and Improvements
- Add support for additional JWT authentication algorithms [#3017](https://github.com/hyperledger/besu/pull/3017)
- Represent baseFee as Wei instead of long accordingly to the spec [#2785](https://github.com/hyperledger/besu/issues/2785)
- Implements [EIP-4399](https://eips.ethereum.org/EIPS/eip-4399) to repurpose DIFFICULTY opcode after the merge as a source of entropy from the Beacon chain. [#3081](https://github.com/hyperledger/besu/issues/3081)
- Re-order external services (e.g JsonRpcHttpService) to start before blocks start processing [#3118](https://github.com/hyperledger/besu/pull/3118)
- Stream JSON RPC responses to avoid creating big JSON strings in memory [#3076](https://github.com/hyperledger/besu/pull/3076)
- Ethereum Classic Mystique Hard Fork [#3256](https://github.com/hyperledger/besu/pull/3256)
- Genesis file parameter `blockperiodseconds` is validated as a positive integer on startup to prevent unexpected runtime behaviour [#3186](https://github.com/hyperledger/besu/pull/3186)
- Add option to require replay protection for locally submitted transactions [\#1975](https://github.com/hyperledger/besu/issues/1975)
- Update to block header validation for IBFT and QBFT to support London fork EIP-1559 [#3251](https://github.com/hyperledger/besu/pull/3251)
- Move into SLF4J as logging facade [#3285](https://github.com/hyperledger/besu/pull/3285)
- Changing the order in which we traverse the word state tree during fast sync. This should improve fast sync during subsequent pivot changes.[#3202](https://github.com/hyperledger/besu/pull/3202)
- Updated besu-native to version 0.4.3 [#3331](https://github.com/hyperledger/besu/pull/3331)
- Refactor synchronizer to asynchronously retrieve blocks from peers, and to change peer when retrying to get a block. [#3326](https://github.com/hyperledger/besu/pull/3326)
- Disable RocksDB TTL compactions [#3356](https://github.com/hyperledger/besu/pull/3356)
- add a websocket frame size configuration CLI parameter [3386][https://github.com/hyperledger/besu/pull/3386]
- Add `--ec-curve` parameter to export/export-address public-key subcommands [#3333](https://github.com/hyperledger/besu/pull/3333)

### Bug Fixes
- Change the base docker image from Debian Buster to Ubuntu 20.04 [#3171](https://github.com/hyperledger/besu/issues/3171) fixes [#3045](https://github.com/hyperledger/besu/issues/3045)
- Make 'to' field optional in eth_call method according to the spec [#3177](https://github.com/hyperledger/besu/pull/3177)
- Update to log4j 2.17.1. Resolves potential vulnerability only exploitable when using custom log4j configurations that are writable by untrusted users.
- Fix regression on cors-origin star value
- Fix for ethFeeHistory accepting hex values for blockCount
- Fix a sync issue, when the chain downloader incorrectly shutdown when a task in the pipeline is cancelled. [#3319](https://github.com/hyperledger/besu/pull/3319)
- add a websocket frame size configuration CLI parameter [3368][https://github.com/hyperledger/besu/pull/3379]
- Prevent node from peering to itself [#3342](https://github.com/hyperledger/besu/pull/3342)
- Fix an `IndexOutOfBoundsException` exception when getting block from peers. [#3304](https://github.com/hyperledger/besu/issues/3304)
- Handle legacy eth64 without throwing null pointer exceptions [#3343](https://github.com/hyperledger/besu/pull/3343)

### Download Links
- https://hyperledger.jfrog.io/artifactory/besu-binaries/besu/22.1.0/besu-22.1.0.tar.gz \ SHA256 232bd7f274691ca14c26289fdc289d3fcdf69426dd96e2fa1601f4d079645c2f
- https://hyperledger.jfrog.io/artifactory/besu-binaries/besu/22.1.0/besu-22.1.0.zip \ SHA256 1b701ff5b647b64aff3d73d6f1fe3fdf73f14adbe31504011eff1660ab56ad2b

## 21.10.9

### Bug Fixes
- Fix regression on cors-origin star value
- Fix for ethFeeHistory accepting hex values for blockCount

 **Full Changelog**: https://github.com/hyperledger/besu/compare/21.10.8...21.10.9

[besu-21.10.9.tar.gz](https://hyperledger.jfrog.io/artifactory/besu-binaries/besu/21.10.9/besu-21.10.9.tar.gz) a4b85ba72ee73017303e4b2f0fdde84a87d376c2c17fdcebfa4e34680f52fc71
[besu-21.10.9.zip](https://hyperledger.jfrog.io/artifactory/besu-binaries/besu/21.10.9/besu-21.10.9.zip) c3ba3f07340fa80064ba7c06f2c0ec081184e000f9a925d132084352d0665ef9

## 21.10.8

### Additions and Improvements
- Ethereum Classic Mystique Hard Fork [#3256](https://github.com/hyperledger/besu/pull/3256)

### Download Links
https://hyperledger.jfrog.io/artifactory/besu-binaries/besu/21.10.8/besu-21.10.8.tar.gz \ SHA256 d325e2e36bc38a707a9eebf92068f5021606a8c6b6464bb4b4d59008ef8014fc
https://hyperledger.jfrog.io/artifactory/besu-binaries/besu/21.10.8/besu-21.10.8.zip \ SHA256 a91da1e82fb378e16437327bba56dd299aafdb0614ba528167a1dae85440c5af

## 21.10.7

### Bug Fixes
- Update dependencies (including vert.x, kubernetes client-java, okhttp, commons-codec)

### Additions and Improvements
- Add support for additional JWT authentication algorithms [#3017](https://github.com/hyperledger/besu/pull/3017)
- Remove Orion ATs

### Download Links
https://hyperledger.jfrog.io/artifactory/besu-binaries/besu/21.10.7/besu-21.10.7.tar.gz \ SHA256 94cee804fcaea366c9575380ef0e30ed04bf2fc7451190a94887f14c07f301ff
https://hyperledger.jfrog.io/artifactory/besu-binaries/besu/21.10.7/besu-21.10.7.zip \ SHA256 faf1ebfb20aa6171aa6ea98d7653339272567c318711d11e350471b5bba62c00

## 21.10.6

### Bug Fixes
- Update log4j to 2.17.1

### Download Links
https://hyperledger.jfrog.io/artifactory/besu-binaries/besu/21.10.6/besu-21.10.6.tar.gz \ SHA256 ef579490031dd4eb3704b4041e352cfb2e7e787fcff7506b69ef88843d4e1220
https://hyperledger.jfrog.io/artifactory/besu-binaries/besu/21.10.6/besu-21.10.6.zip \ SHA256 0fdda65bc993905daa14824840724d0b74e3f16f771f5726f5307f6d9575a719

## 21.10.5

### Bug Fixes
- Update log4j to 2.17.0

### Download Links
https://hyperledger.jfrog.io/artifactory/besu-binaries/besu/21.10.5/besu-21.10.5.tar.gz \ SHA256 0d1b6ed8f3e1325ad0d4acabad63c192385e6dcbefe40dc6b647e8ad106445a8
https://hyperledger.jfrog.io/artifactory/besu-binaries/besu/21.10.5/besu-21.10.5.zip \ SHA256 a1689a8a65c4c6f633b686983a6a1653e7ac86e742ad2ec6351176482d6e0c57

## 21.10.4

### Bug Fixes
- Update log4j to 2.16.0.
- Change the base docker image from Debian Buster to Ubuntu 20.04 [#3171](https://github.com/hyperledger/besu/issues/3171) fixes [#3045](https://github.com/hyperledger/besu/issues/3045)

### Download links
This release is not recommended for production use.

## 21.10.3

### Additions and Improvements
- Updated log4j to 2.15.0 and disabled JNDI message format lookups to improve security.
- Represent baseFee as Wei instead of long accordingly to the spec [#2785](https://github.com/hyperledger/besu/issues/2785)
- Adding support of the NO_COLOR environment variable as described in the [NO_COLOR](https://no-color.org/) standard [#3085](https://github.com/hyperledger/besu/pull/3085)
- Add `privx_findFlexiblePrivacyGroup` RPC Method, `privx_findOnchainPrivacyGroup` will be removed in a future release [#3075](https://github.com/hyperledger/besu/pull/3075)
- The invalid value is now shown when `--bootnodes` cannot parse an item to make it easier to identify which option is invalid.
- Adding two new options to be able to specify desired TLS protocol version and Java cipher suites [#3105](https://github.com/hyperledger/besu/pull/3105)
- Implements [EIP-4399](https://eips.ethereum.org/EIPS/eip-4399) to repurpose DIFFICULTY opcode after the merge as a source of entropy from the Beacon chain. [#3081](https://github.com/hyperledger/besu/issues/3081)

### Bug Fixes
- Change the base docker image from Debian Buster to Ubuntu 20.04 [#3171](https://github.com/hyperledger/besu/issues/3171) fixes [#3045](https://github.com/hyperledger/besu/issues/3045)

### Download Link
This release is not recommended for production use.

## 21.10.2

### Additions and Improvements
- Add discovery options to genesis file [#2944](https://github.com/hyperledger/besu/pull/2944)
- Add validate-config subcommand to perform basic syntax validation of TOML config [#2994](https://github.com/hyperledger/besu/pull/2994)
- Updated Sepolia Nodes [#3034](https://github.com/hyperledger/besu/pull/3034) [#3035](https://github.com/hyperledger/besu/pull/3035)

### Bug Fixes
- Reduce shift calculations to shifts that may have an actual result. [#3039](https://github.com/hyperledger/besu/pull/3039)
- DNS Discovery daemon wasn't started [#3033](https://github.com/hyperledger/besu/pull/3033)

### Download Link
This release is not recommended for production use.

## 21.10.1

### Additions and Improvements
- Add CLI autocomplete scripts. [#2854](https://github.com/hyperledger/besu/pull/2854)
- Add support for PKCS11 keystore on PKI Block Creation. [#2865](https://github.com/hyperledger/besu/pull/2865)
- Optimize EVM Memory for MLOAD Operations [#2917](https://github.com/hyperledger/besu/pull/2917)
- Upgrade CircleCI OpenJDK docker image to version 11.0.12. [#2928](https://github.com/hyperledger/besu/pull/2928)
- Update JDK 11 to latest version in Besu Docker images. [#2925](https://github.com/hyperledger/besu/pull/2925)
- Add Sepolia proof-of-work testnet configurations [#2920](https://github.com/hyperledger/besu/pull/2920)
- Allow block period to be configured for IBFT2 and QBFT using transitions [#2902](https://github.com/hyperledger/besu/pull/2902)
- Add support for binary messages (0x02) for websocket. [#2980](https://github.com/hyperledger/besu/pull/2980)

### Bug Fixes
- Do not change the sender balance, but set gas fee to zero, when simulating a transaction without enforcing balance checks. [#2454](https://github.com/hyperledger/besu/pull/2454)
- Ensure genesis block has the default base fee if london is at block 0 [#2920](https://github.com/hyperledger/besu/pull/2920)
- Fixes the exit condition for loading a BonsaiPersistedWorldState for a sibling block of the last one persisted [#2967](https://github.com/hyperledger/besu/pull/2967)

### Early Access Features
- Enable plugins to expose custom JSON-RPC / WebSocket methods [#1317](https://github.com/hyperledger/besu/issues/1317)

### Download Link
This release is not recommended for production use.

## 21.10.0

### Additions and Improvements
- The EVM has been factored out into a standalone module, suitable for inclusion as a library. [#2790](https://github.com/hyperledger/besu/pull/2790)
- Low level performance improvements changes to cut worst-case EVM performance in half. [#2796](https://github.com/hyperledger/besu/pull/2796)
- Migrate `ExceptionalHaltReason` from an enum to an interface to allow downstream users of the EVM to add new exceptional halt reasons. [#2810](https://github.com/hyperledger/besu/pull/2810)
- reduces need for JUMPDEST analysis via caching [#2607](https://github.com/hyperledger/besu/pull/2821)
- Add support for custom private key file for public-key export and public-key export-address commands [#2801](https://github.com/hyperledger/besu/pull/2801)
- Add CLI autocomplete scripts. [#2854](https://github.com/hyperledger/besu/pull/2854)
- Added support for PKCS11 keystore on PKI Block Creation. [#2865](https://github.com/hyperledger/besu/pull/2865)
- add support for ArrowGlacier hardfork [#2943](https://github.com/hyperledger/besu/issues/2943)

### Bug Fixes
- Allow BESU_CONFIG_FILE environment to specify TOML file [#2455](https://github.com/hyperledger/besu/issues/2455)
- Fix bug with private contracts not able to call public contracts that call public contracts [#2816](https://github.com/hyperledger/besu/pull/2816)
- Fixes the exit condition for loading a BonsaiPersistedWorldState for a sibling block of the last one persisted [#2967](https://github.com/hyperledger/besu/pull/2967)
- Fixes bonsai getMutable regression affecting fast-sync [#2934](https://github.com/hyperledger/besu/pull/2934)
- Regression in RC1 involving LogOperation and frame memory overwrites [#2908](https://github.com/hyperledger/besu/pull/2908)
- Allow `eth_call` and `eth_estimateGas` to accept contract address as sender. [#2891](https://github.com/hyperledger/besu/pull/2891)

### Early Access Features
- Enable plugins to expose custom JSON-RPC / WebSocket methods [#1317](https://github.com/hyperledger/besu/issues/1317)

### Download Link
This release is not recommended for production use. \
SHA256: 71374454753c2ee595f4f34dc6913f731818d50150accbc98088aace313c6935

## 21.10.0-RC4

### Additions and Improvements

### Bug Fixes
- Fixes the exit condition for loading a BonsaiPersistedWorldState for a sibling block of the last one persisted [#2967](https://github.com/hyperledger/besu/pull/2967)
- Fixes bonsai getMutable regression affecting fast-sync [#2934](https://github.com/hyperledger/besu/pull/2934)

### Early Access Features
### Download Link
This release is not recommended for production use. \
SHA256: b16e15764b8bc06c5c3f9f19bc8b99fa48e7894aa5a6ccdad65da49bbf564793

## 21.10.0-RC3

### Bug Fixes
- Regression in RC1 involving LogOperation and frame memory overwrites [#2908](https://github.com/hyperledger/besu/pull/2908)
- Allow `eth_call` and `eth_estimateGas` to accept contract address as sender. [#2891](https://github.com/hyperledger/besu/pull/2891)
- Fix Concurrency issues in Ethpeers. [#2896](https://github.com/hyperledger/besu/pull/2896)

### Download
This release is not recommended for production use. \
SHA256: 3d4857589336717bf5e4e5ef711b9a7f3bc46b49e1cf5b3b6574a00ccc6eda94

## 21.10.0-RC1/RC2
### Additions and Improvements
- The EVM has been factored out into a standalone module, suitable for inclusion as a library. [#2790](https://github.com/hyperledger/besu/pull/2790)
- Low level performance improvements changes to cut worst-case EVM performance in half. [#2796](https://github.com/hyperledger/besu/pull/2796)
- Migrate `ExceptionalHaltReason` from an enum to an interface to allow downstream users of the EVM to add new exceptional halt reasons. [#2810](https://github.com/hyperledger/besu/pull/2810)
- reduces need for JUMPDEST analysis via caching [#2607](https://github.com/hyperledger/besu/pull/2821)
- Add support for custom private key file for public-key export and public-key export-address commands [#2801](https://github.com/hyperledger/besu/pull/2801)

### Bug Fixes
- Allow BESU_CONFIG_FILE environment to specify TOML file [#2455](https://github.com/hyperledger/besu/issues/2455)
- Fix bug with private contracts not able to call public contracts that call public contracts [#2816](https://github.com/hyperledger/besu/pull/2816)

### Early Access Features

### Download
This release is not recommended for production use. \
SHA256: 536612e5e4d7a5e7a582f729f01ba591ba68cc389e8379fea3571ed85322ff51


## 21.7.4
### Additions and Improvements
- Upgrade Gradle to 7.2, which supports building with Java 17 [#2761](https://github.com/hyperledger/besu/pull/2376)

### Bug Fixes
- Set an idle timeout for metrics connections, to clean up ports when no longer used [\#2748](https://github.com/hyperledger/besu/pull/2748)
- Onchain privacy groups can be unlocked after being locked without having to add a participant [\#2693](https://github.com/hyperledger/besu/pull/2693)
- Update Gas Schedule for Ethereum Classic [#2746](https://github.com/hyperledger/besu/pull/2746)

### Early Access Features
- \[EXPERIMENTAL\] Added support for QBFT with PKI-backed Block Creation. [#2647](https://github.com/hyperledger/besu/issues/2647)
- \[EXPERIMENTAL\] Added support for QBFT to use retrieve validators from a smart contract [#2574](https://github.com/hyperledger/besu/pull/2574)

### Download Link
https://hyperledger.jfrog.io/native/besu-binaries/besu/21.7.4/besu-21.7.4.zip \
SHA256: 778d3c42851db11fec9171f77b22662f2baeb9b2ce913d7cfaaf1042ec19b7f9

## 21.7.3
### Additions and Improvements
- Migration to Apache Tuweni 2.0 [\#2376](https://github.com/hyperledger/besu/pull/2376)
- \[EXPERIMENTAL\] Added support for DevP2P-over-TLS [#2536](https://github.com/hyperledger/besu/pull/2536)
- `eth_getWork`, `eth_submitWork` support over the Stratum port [#2581](https://github.com/hyperledger/besu/pull/2581)
- Stratum metrics [#2583](https://github.com/hyperledger/besu/pull/2583)
- Support for mining ommers [#2576](https://github.com/hyperledger/besu/pull/2576)
- Updated onchain permissioning to validate permissions on transaction submission [\#2595](https://github.com/hyperledger/besu/pull/2595)
- Removed deprecated CLI option `--privacy-precompiled-address` [#2605](https://github.com/hyperledger/besu/pull/2605)
- Removed code supporting EIP-1702. [#2657](https://github.com/hyperledger/besu/pull/2657)
- A native library was added for the alternative signature algorithm secp256r1, which will be used by default [#2630](https://github.com/hyperledger/besu/pull/2630)
- The command line option --Xsecp-native-enabled was added as an alias for --Xsecp256k1-native-enabled [#2630](https://github.com/hyperledger/besu/pull/2630)
- Added Labelled gauges for metrics [#2646](https://github.com/hyperledger/besu/pull/2646)
- support for `eth/66` networking protocol [#2365](https://github.com/hyperledger/besu/pull/2365)
- update RPC methods for post london 1559 transaction [#2535](https://github.com/hyperledger/besu/pull/2535)
- \[EXPERIMENTAL\] Added support for using DNS host name in place of IP address in onchain node permissioning rules [#2667](https://github.com/hyperledger/besu/pull/2667)
- Implement EIP-3607 Reject transactions from senders with deployed code. [#2676](https://github.com/hyperledger/besu/pull/2676)
- Ignore all unknown fields when supplied to eth_estimateGas or eth_call. [\#2690](https://github.com/hyperledger/besu/pull/2690)

### Bug Fixes
- Consider effective price and effective priority fee in transaction replacement rules [\#2529](https://github.com/hyperledger/besu/issues/2529)
- GetTransactionCount should return the latest transaction count if it is greater than the transaction pool [\#2633](https://github.com/hyperledger/besu/pull/2633)

### Early Access Features

## 21.7.2

### Additions and Improvements
This release contains improvements and bugfixes for optimum compatibility with other London client versions.

## Bug Fixes
- hotfix for private transaction identification for mainnet transactions [#2609](https://github.com/hyperledger/besu/pull/2609)

## Download Link
https://hyperledger.jfrog.io/artifactory/besu-binaries/besu/21.7.2/besu-21.7.2.zip \
db47fd9ba33b36436ed6798d2474f7621c733353fd04f49d6defffd12e3b6e14


## 21.7.1

### Additions and Improvements
- `priv_call` now uses NO_TRACING OperationTracer implementation which improves memory usage [\#2482](https://github.com/hyperledger/besu/pull/2482)
- Ping and Pong messages now support ENR encoding as scalars or bytes [\#2512](https://github.com/hyperledger/besu/pull/2512)

### Download Link
https://hyperledger.jfrog.io/artifactory/besu-binaries/besu/21.7.1/besu-21.7.1.zip \
sha256sum 83fc44e39a710a95d8b6cbbbf04010dea76122bafcc633a993cd15304905a402

## 21.7.0

### Additions and Improvements
This release contains the activation blocks for London across all supported testnets. They are:
  * Ropsten 10_499_401 (24 Jun 2021)
  * Goerli 5_062_605 (30 Jun 2021)
  * Rinkeby 8_897_988 (7 Jul 2021)
  * Mainnet 12_965_000 (4 Aug 2021)
- eip-1559 changes: accept transactions which have maxFeePerGas below current baseFee [\#2374](https://github.com/hyperledger/besu/pull/2374)
- Introduced transitions for IBFT2 block rewards [\#1977](https://github.com/hyperledger/besu/pull/1977)
- Change Ethstats's status from experimental feature to stable. [\#2405](https://github.com/hyperledger/besu/pull/2405)
- Fixed disabling of native libraries for secp256k1 and altBn128. [\#2163](https://github.com/hyperledger/besu/pull/2163)
- eth_feeHistory API for wallet providers [\#2466](https://github.com/hyperledger/besu/pull/2466)

### Bug Fixes
- Ibft2 could create invalid RoundChange messages in some circumstances containing duplicate prepares [\#2449](https://github.com/hyperledger/besu/pull/2449)
- Updated `eth_sendRawTransaction` to return an error when maxPriorityFeePerGas exceeds maxFeePerGas [\#2424](https://github.com/hyperledger/besu/pull/2424)
- Fixed NoSuchElementException with EIP1559 transaction receipts when using eth_getTransactionReceipt [\#2477](https://github.com/hyperledger/besu/pull/2477)

### Early Access Features
- QBFT is a Byzantine Fault Tolerant consensus algorithm, building on the capabilities of IBFT and IBFT 2.0. It aims to provide performance improvements in cases of excess round change, and provides interoperability with other EEA compliant clients, such as GoQuorum.
  - Note: QBFT currently only supports new networks. Existing networks using IBFT2.0 cannot migrate to QBFT. This will become available in a future release.
  - Note: QBFT is an early access feature pending community feedback. Please make use of QBFT in new development networks and reach out in case of issues or concerns
- GoQuorum-compatible privacy. This mode uses Tessera and is interoperable with GoQuorum.
  - Note: GoQuorum-compatible privacy is an early access feature pending community feedback.

### Download Link
https://hyperledger.jfrog.io/artifactory/besu-binaries/besu/21.7.0/besu-21.7.0.zip
sha256sum 389465fdcc2cc5e5007a02dc2b8a2c43d577198867316bc5cc4392803ed71034

## 21.7.0-RC2

### Additions and Improvements
- eth_feeHistory API for wallet providers [\#2466](https://github.com/hyperledger/besu/pull/2466)
### Bug Fixes
- Ibft2 could create invalid RoundChange messages in some circumstances containing duplicate prepares [\#2449](https://github.com/hyperledger/besu/pull/2449)

## Download Link
https://hyperledger.jfrog.io/artifactory/besu-binaries/besu/21.7.0-RC2/besu-21.7.0-RC2.zip
sha256sum 7bc97c359386cad84d449f786dc0a8ed8728616b6704ce473c63f1d94af3a9ef


## 21.7.0-RC1

### Additions and Improvements
- eip-1559 changes: accept transactions which have maxFeePerGas below current baseFee [\#2374](https://github.com/hyperledger/besu/pull/2374)
- Introduced transitions for IBFT2 block rewards [\#1977](https://github.com/hyperledger/besu/pull/1977)
- Change Ethstats's status from experimental feature to stable. [\#2405](https://github.com/hyperledger/besu/pull/2405)
- Fixed disabling of native libraries for secp256k1 and altBn128. [\#2163](https://github.com/hyperledger/besu/pull/2163)


### Bug Fixes

- Updated `eth_sendRawTransaction` to return an error when maxPriorityFeePerGas exceeds maxFeePerGas [\#2424](https://github.com/hyperledger/besu/pull/2424)

### Early Access Features
This release contains the activation blocks for London across all supported testnets. They are:
  * Ropsten 10_499_401 (24 Jun 2021)
  * Goerli 5_062_605 (30 Jun 2021)
  * Rinkeby 8_897_988 (7 Jul 2021)

## Download Link
https://hyperledger.jfrog.io/artifactory/besu-binaries/besu/21.7.0-RC1/besu-21.7.0-RC1.zip
sha256sum fc959646af65a0e267fc4d695e0af7e87331d774e6e8e890f5cc391549ed175a

## 21.1.7

## Privacy users - Orion Project Deprecation
Tessera is now the recommended Private Transaction Manager for Hyperledger Besu.

Now that all primary Orion functionality has been merged into Tessera, Orion is being deprecated.
We encourage all users with active projects to use the provided migration instructions,
documented [here](https://docs.orion.consensys.net/en/latest/Tutorials/Migrating-from-Orion-to-Tessera/).

We will continue to support Orion users until 30th November 2021. If you have any questions or
concerns, please reach out to the ConsenSys protocol engineering team in the
[#orion channel on Discord](https://discord.gg/hYpHRjK) or by [email](mailto:quorum@consensys.net).


### Additions and Improvements
* Upgrade OpenTelemetry to 1.2.0. [\#2313](https://github.com/hyperledger/besu/pull/2313)

* Ethereum Classic Magneto Hard Fork [\#2315](https://github.com/hyperledger/besu/pull/2315)

* Added support for the upcoming CALAVERAS ephemeral testnet and removed the configuration for the deprecated BAIKAL ephemeral testnet. [\#2343](https://github.com/hyperledger/besu/pull/2343)

### Bug Fixes
* Fix invalid transfer values with the tracing API specifically for CALL operation [\#2319](https://github.com/hyperledger/besu/pull/2319)

### Early Access Features

#### Previously identified known issues

- Fixed issue in discv5 where nonce was incorrectly reused. [\#2075](https://github.com/hyperledger/besu/pull/2075)
- Fixed issues in debug_standardTraceBadBlockToFile and debug_standardTraceBlockToFile. [\#2120](https://github.com/hyperledger/besu/pull/2120)
- Fixed invalid error code in several JSON RPC methods when the requested block is not in the range. [\#2138](https://github.com/hyperledger/besu/pull/2138)

## Download Link
https://hyperledger.jfrog.io/artifactory/besu-binaries/besu/21.1.7/besu-21.1.7.zip

sha256: f415c9b67d26819caeb9940324b2b1b9ce6e872c9181052739438545e84e2531


## 21.1.6

### Additions and Improvements

* Added support for the upcoming BAIKAL ephemeral testnet and removed the configuration for the deprecated YOLOv3 ephemeral testnet. [\#2237](https://github.com/hyperledger/besu/pull/2237)
* Implemented [EIP-3541](https://eips.ethereum.org/EIPS/eip-3541): Reject new contracts starting with the 0xEF byte [\#2243](https://github.com/hyperledger/besu/pull/2243)
* Implemented [EIP-3529](https://eips.ethereum.org/EIPS/eip-3529): Reduction in refunds [\#2238](https://github.com/hyperledger/besu/pull/2238)
* Implemented [EIP-3554](https://eips.ethereum.org/EIPS/eip-3554): Difficulty Bomb Delay [\#2289](https://github.com/hyperledger/besu/pull/2289)
* \[EXPERIMENTAL\] Added support for secp256r1 keys. [#2008](https://github.com/hyperledger/besu/pull/2008)

### Bug Fixes

- Added ACCESS_LIST transactions to the list of transactions using legacy gas pricing for 1559 [\#2239](https://github.com/hyperledger/besu/pull/2239)
- Reduced logging level of public key decoding failure of malformed packets. [\#2143](https://github.com/hyperledger/besu/pull/2143)
- Add 1559 parameters to json-rpc responses.  [\#2222](https://github.com/hyperledger/besu/pull/2222)

### Early Access Features

#### Previously identified known issues

- Fixed issue in discv5 where nonce was incorrectly reused. [\#2075](https://github.com/hyperledger/besu/pull/2075)
- Fixed issues in debug_standardTraceBadBlockToFile and debug_standardTraceBlockToFile. [\#2120](https://github.com/hyperledger/besu/pull/2120)
- Fixed invalid error code in several JSON RPC methods when the requested block is not in the range. [\#2138](https://github.com/hyperledger/besu/pull/2138)

## Download Link
https://hyperledger.jfrog.io/artifactory/besu-binaries/besu/21.1.6/besu-21.1.6.zip

sha256: 3952c69a32bb390ec84ccf4c2c3eb600ea3696af9a05914985d10e1632ef8488

## 21.1.5

### Additions and Improvements

- Ignore `nonce` when supplied to eth_estimateGas or eth_call. [\#2133](https://github.com/hyperledger/besu/pull/2133)
- Ignore `privateFor` for tx estimation. [\#2160](https://github.com/hyperledger/besu/pull/2160)

### Bug Fixes

- Fixed `NullPointerException` when crossing network upgrade blocks when peer discovery is disabled. [\#2140](https://github.com/hyperledger/besu/pull/2140)

### Early Access Features

#### Previously identified known issues

- Fixed issue in discv5 where nonce was incorrectly reused. [\#2075](https://github.com/hyperledger/besu/pull/2075)
- Fixed issues in debug_standardTraceBadBlockToFile and debug_standardTraceBlockToFile. [\#2120](https://github.com/hyperledger/besu/pull/2120)

## Download Link
https://hyperledger.jfrog.io/artifactory/besu-binaries/besu/21.1.5/besu-21.1.5.zip

sha256: edd78fcc772cfa97d11d8ee7b5766e6fac4b31b582f940838a292f2aeb204777

## 21.1.4

### Additions and Improvements

- Adds `--discovery-dns-url` CLI command [\#2088](https://github.com/hyperledger/besu/pull/2088)

### Bug Fixes

- Fixed issue in discv5 where nonce was incorrectly reused. [\#2075](https://github.com/hyperledger/besu/pull/2075)
- Fixed issues in debug_standardTraceBadBlockToFile and debug_standardTraceBlockToFile. [\#2120](https://github.com/hyperledger/besu/pull/2120)

### Early Access Features

#### Previously identified known issues

- [Fast sync when running Besu on cloud providers](KNOWN_ISSUES.md#fast-sync-when-running-besu-on-cloud-providers)
- [Privacy users with private transactions created using v1.3.4 or earlier](KNOWN_ISSUES.md#privacy-users-with-private-transactions-created-using-v134-or-earlier)

## Download Link
https://hyperledger.jfrog.io/artifactory/besu-binaries/besu/21.1.4/besu-21.1.4.zip
58ae55b492680d92aeccfbed477e8b9c25ccc1a97cca71895e27448d754a7d8b

## 21.1.3

### Additions and Improvements
* Increase node diversity when downloading blocks [\#2033](https://github.com/hyperledger/besu/pull/2033)

### Bug Fixes
* Ethereum Node Records are now dynamically recalculated when we pass network upgrade blocks. This allows for better peering through transitions without needing to restart the node. [\#1998](https://github.com/hyperledger/besu/pull/1998)


### Early Access Features

#### Previously identified known issues

- [Fast sync when running Besu on cloud providers](KNOWN_ISSUES.md#fast-sync-when-running-besu-on-cloud-providers)
- [Privacy users with private transactions created using v1.3.4 or earlier](KNOWN_ISSUES.md#privacy-users-with-private-transactions-created-using-v134-or-earlier)

### Download link
https://hyperledger.jfrog.io/artifactory/besu-binaries/besu/21.1.3/besu-21.1.3.zip
38893cae225e5c53036d06adbeccc30aeb86ef08c543fb742941a8c618485c8a

## 21.1.2

### Berlin Network Upgrade

### Important note: the 21.1.1 release contains an outdated version of the Berlin network upgrade. If you are using Besu on public Ethereum networks, you must upgrade to 21.1.2.

This release contains the activation blocks for Berlin across all supported testnets and the Ethereum mainnet. They are:
  * Ropsten 9_812_189 (10 Mar 2021)
  * Goerli 4_460_644 (17 Mar 2021)
  * Rinkeby 8_290_928 (24 Mar 2021)
  * Ethereum 12_244_000 (14 Apr 2021)


### Additions and Improvements
- Added option to set a limit for JSON-RPC connections
  * HTTP connections `--rpc-http-max-active-connections` [\#1996](https://github.com/hyperledger/besu/pull/1996)
  * WS connections `--rpc-ws-max-active-connections` [\#2006](https://github.com/hyperledger/besu/pull/2006)
- Added ASTOR testnet ETC support [\#2017](https://github.com/hyperledger/besu/pull/2017)
### Bug Fixes
* Don't Register BLS12 precompiles for Berlin [\#2015](https://github.com/hyperledger/besu/pull/2015)

#### Previously identified known issues

- [Fast sync when running Besu on cloud providers](KNOWN_ISSUES.md#fast-sync-when-running-besu-on-cloud-providers)
- [Privacy users with private transactions created using v1.3.4 or earlier](KNOWN_ISSUES.md#privacy-users-with-private-transactions-created-using-v134-or-earlier)

### Download link
https://hyperledger.jfrog.io/artifactory/besu-binaries/besu/21.1.2/besu-21.1.2.zip
02f4b6622756b77fed814d8c1bbf986c6178d8f5adb9d61076e061124c3d12aa

## 21.1.1

### Berlin Network Upgrade

### Important note: this release contains an outdated version of the Berlin network upgrade. If you are using Besu on public Ethereum networks, you must upgrade to 21.1.2.

This release contains the activation blocks for Berlin across all supported testnets and the Ethereum mainnet. They are:
  * Ropsten 9_812_189 (10 Mar 2021)
  * Goerli 4_460_644 (17 Mar 2021)
  * Rinkeby 8_290_928 (24 Mar 2021)
  * Ethereum 12_244_000 (14 Apr 2021)

### Additions and Improvements
* Removed EIP-2315 from the Berlin network upgrade [\#1983](https://github.com/hyperledger/besu/pull/1983)
* Added `besu_transaction_pool_transactions` to the reported metrics, counting the mempool size [\#1869](https://github.com/hyperledger/besu/pull/1869)
* Distributions and maven artifacts have been moved off of bintray [\#1886](https://github.com/hyperledger/besu/pull/1886)
* admin_peers json RPC response now includes the remote nodes enode URL
* add support for keccak mining and a ecip1049_dev network [\#1882](https://github.com/hyperledger/besu/pull/1882)
### Bug Fixes
* Fixed incorrect `groupId` in published maven pom files.
* Fixed GraphQL response for missing account, return empty account instead [\#1946](https://github.com/hyperledger/besu/issues/1946)

### Early Access Features

#### Previously identified known issues

- [Fast sync when running Besu on cloud providers](KNOWN_ISSUES.md#fast-sync-when-running-besu-on-cloud-providers)
- [Privacy users with private transactions created using v1.3.4 or earlier](KNOWN_ISSUES.md#privacy-users-with-private-transactions-created-using-v134-or-earlier)

### Download link
sha256: `c22a80a54e9fed864734b9fbd69a0a46840fd27ca5211648a3eaf8a955417218 `


## 21.1.0

### Important note: this release contains an outdated version of the Berlin network upgrade, which was changed on March 5, 2021 ([link](https://github.com/ethereum/pm/issues/263#issuecomment-791473406)). If you are using Besu on public Ethereum networks, you must upgrade to 21.1.2.

## 21.1.0 Features

Features added between 20.10.0 to 21.1.0 include:
* Berlin Network Upgrade: this release contains the activation blocks for Berlin across all supported testnets and the Ethereum mainnet. They are:
  * Ropsten 9_812_189 (10 Mar 2021)
  * Goerli 4_460_644 (17 Mar 2021)
  * Rinkeby 8_290_928 (24 Mar 2021)
  * Ethereum 12_244_000 (14 Apr 2021)
* Besu Launcher: Besu now has support for the [Quorum Mainnet Launcher](https://github.com/ConsenSys/quorum-mainnet-launcher) which makes it easy for users to configure and launch Besu on the Ethereum mainnet.
* Bonsai Tries: A new database format which reduces storage requirements and improves performance for access to recent state. _Note: only full sync is currently supported._
* Miner Data JSON-RPC: The `eth_getMinerDataByBlockHash` and `eth_getMinerDataByBlockNumber` endpoints return miner rewards and coinbase address for a given block.
* EIP-1898 support: [The EIP](https://eips.ethereum.org/EIPS/eip-1898) adds `blockHash` to JSON-RPC methods which accept a default block parameter.

### Early Access Features
* Bonsai Tries: A new database format which reduces storage requirements and improves performance for access to recent state. _Note: only full sync is currently supported._
* QBFT: A new consensus algorithm to support interoperability with other Enterprise Ethereum Alliance compatible clients.

### 21.1.0 Breaking Changes
* `--skip-pow-validation-enabled` is now an error with `block import --format JSON`. This is because the JSON format doesn't include the nonce so the proof of work must be calculated.
* `eth_call` will not return a JSON-RPC result if the call fails, but will return an error instead. If it was for a revert the revert reason will be included.
* `eth_call` will not fail for account balance issues by default. An parameter `"strict": true` can be added to the call parameters (with `to` and `from`) to enforce balance checks.

### Additions and Improvements
* Added `besu_transaction_pool_transactions` to the reported metrics, counting the mempool size [\#1869](https://github.com/hyperledger/besu/pull/1869)
* Added activation blocks for Berlin Network Upgrade [\#1929](https://github.com/hyperledger/besu/pull/1929)

### Bug Fixes
* Fixed representation of access list for access list transactions in JSON-RPC results.

#### Previously identified known issues

- [Fast sync when running Besu on cloud providers](KNOWN_ISSUES.md#fast-sync-when-running-besu-on-cloud-providers)
- [Privacy users with private transactions created using v1.3.4 or earlier](KNOWN_ISSUES.md#privacy-users-with-private-transactions-created-using-v134-or-earlier)

### Download link
sha256: `e4c8fe4007e3e5f7f2528cbf1eeb5457caf06536c974a6ff4305035ff5724476`

## 21.1.0-RC2
### Additions and Improvements
* Support for the Berlin Network Upgrade, although the block number must be set manually with `--override-genesis-config=berlinBlock=<blocknumber>`. This is because the block numbers haven't been determined yet. The next release will include the number in the genesis file so it will support Berlin with no intervention. [\#1898](https://github.com/hyperledger/besu/pull/1898)

## 21.1.0-RC1

### 21.1.0 Breaking Changes
* `--skip-pow-validation-enabled` is now an error with `block import --format JSON`. This is because the JSON format doesn't include the nonce so the proof of work must be calculated.
* `eth_call` will not return a JSON-RPC result if the call fails, but will return an error instead. If it was for a revert the revert reason will be included.
* `eth_call` will not fail for account balance issues by default. An parameter `"strict": true` can be added to the call parameters (with `to` and `from`) to enforce balance checks.

### Additions and Improvements
* Removed unused flags in default genesis configs [\#1812](https://github.com/hyperledger/besu/pull/1812)
* `--skip-pow-validation-enabled` is now an error with `block import --format JSON`. This is because the JSON format doesn't include the nonce so the proof of work must be calculated. [\#1815](https://github.com/hyperledger/besu/pull/1815)
* Added a new CLI option `--Xlauncher` to start a mainnet launcher. It will help to configure Besu easily.
* Return the revert reason from `eth_call` JSON-RPC api calls when the contract causes a revert. [\#1829](https://github.com/hyperledger/besu/pull/1829)
* Added `chainId`, `publicKey`, and `raw` to JSON-RPC api calls returning detailed transaction results. [\#1835](https://github.com/hyperledger/besu/pull/1835)

### Bug Fixes
* Ethereum classic heights will no longer be reported in mainnet metrics. Issue [\#1751](https://github.com/hyperledger/besu/pull/1751) Fix [\#1820](https://github.com/hyperledger/besu/pull/1820)
* Don't enforce balance checks in `eth_call` unless explicitly requested. Issue [\#502](https://github.com/hyperledger/besu/pull/502) Fix [\#1834](https://github.com/hyperledger/besu/pull/1834)

### Early Access Features

#### Previously identified known issues

- [Fast sync when running Besu on cloud providers](KNOWN_ISSUES.md#fast-sync-when-running-besu-on-cloud-providers)
- [Privacy users with private transactions created using v1.3.4 or earlier](KNOWN_ISSUES.md#privacy-users-with-private-transactions-created-using-v134-or-earlier)


### Download link

Link removed because this release contains an outdated version of the Berlin network upgrade, which was changed on March 5, 2021 ([link](https://github.com/ethereum/pm/issues/263#issuecomment-791473406)). If you are using Besu on public Ethereum networks, you must upgrade to 21.1.1. sha256 hash left for reference.

sha256: `b0fe3942052b8fd43fc3025a298a6c701f9edae2e100f0c563a1c5a4ceef71f1`

## 20.10.4

### Additions and Improvements
* Implemented [EIP-778](https://eips.ethereum.org/EIPS/eip-778): Ethereum Node Records (ENR) [\#1680](https://github.com/hyperledger/besu/pull/1680)
* Implemented [EIP-868](https://eips.ethereum.org/EIPS/eip-868): Node Discovery v4 ENR Extension [\#1721](https://github.com/hyperledger/besu/pull/1721)
* Added revert reason to eth_estimateGas RPC call. [\#1730](https://github.com/hyperledger/besu/pull/1730)
* Added command line option --static-nodes-file. [#1644](https://github.com/hyperledger/besu/pull/1644)
* Implemented [EIP-1898](https://eips.ethereum.org/EIPS/eip-1898): Add `blockHash` to JSON-RPC methods which accept a default block parameter [\#1757](https://github.com/hyperledger/besu/pull/1757)

### Bug Fixes
* Accept locally-sourced transactions below the minimum gas price. [#1480](https://github.com/hyperledger/besu/issues/1480) [#1743](https://github.com/hyperledger/besu/pull/1743)

#### Previously identified known issues

- [Fast sync when running Besu on cloud providers](KNOWN_ISSUES.md#fast-sync-when-running-besu-on-cloud-providers)
- [Privacy users with private transactions created using v1.3.4 or earlier](KNOWN_ISSUES.md#privacy-users-with-private-transactions-created-using-v134-or-earlier)

### Download link
https://hyperledger.jfrog.io/artifactory/besu-binaries/besu/20.10.4/besu-20.10.4.zip
sha256: f15cd5243b809659bba1706c1745aecafc012d3fc44a91419522da925493537c

## 20.10.3

### Additions and Improvements
* Added `memory` as an option to `--key-value-storage`.  This ephemeral storage is intended for sync testing and debugging.  [\#1617](https://github.com/hyperledger/besu/pull/1617)
* Fixed gasPrice parameter not always respected when passed to `eth_estimateGas` endpoint [\#1636](https://github.com/hyperledger/besu/pull/1636)
* Enabled eth65 by default [\#1682](https://github.com/hyperledger/besu/pull/1682)
* Warn that bootnodes will be ignored if specified with discovery disabled [\#1717](https://github.com/hyperledger/besu/pull/1717)

### Bug Fixes
* Accept to use default port values if not in use. [#1673](https://github.com/hyperledger/besu/pull/1673)
* Block Validation Errors should be at least INFO level not DEBUG or TRACE.  Bug [\#1568](https://github.com/hyperledger/besu/pull/1568) PR [\#1706](https://github.com/hyperledger/besu/pull/1706)
* Fixed invalid and wrong trace data, especially when calling a precompiled contract [#1710](https://github.com/hyperledger/besu/pull/1710)

#### Previously identified known issues

- [Fast sync when running Besu on cloud providers](KNOWN_ISSUES.md#fast-sync-when-running-besu-on-cloud-providers)
- [Privacy users with private transactions created using v1.3.4 or earlier](KNOWN_ISSUES.md#privacy-users-with-private-transactions-created-using-v134-or-earlier)

### Download link
https://hyperledger.jfrog.io/artifactory/besu-binaries/besu/20.10.3/besu-20.10.3.zip
sha256: `b5f46d945754dedcbbb1e5dd96bf2bfd13272ff09c6a66c0150b979a578f4389`

## 20.10.2

### Additions and Improvements
* Added support for batched requests in WebSockets. [#1583](https://github.com/hyperledger/besu/pull/1583)
* Added protocols section to `admin_peers` to provide info about peer health. [\#1582](https://github.com/hyperledger/besu/pull/1582)
* Added CLI option `--goquorum-compatibility-enabled` to enable GoQuorum compatibility mode. [#1598](https://github.com/hyperledger/besu/pull/1598). Note that this mode is incompatible with Mainnet.

### Bug Fixes

* Ibft2 will discard any received messages targeting a chain height <= current head - this resolves some corner cases in system correctness directly following block import. [#1575](https://github.com/hyperledger/besu/pull/1575)
* EvmTool now throws `UnsupportedForkException` when there is an unknown fork and is YOLOv2 compatible [\#1584](https://github.com/hyperledger/besu/pull/1584)
* `eth_newFilter` now supports `blockHash` parameter as per the spec [\#1548](https://github.com/hyperledger/besu/issues/1540). (`blockhash` is also still supported.)
* Fixed an issue that caused loss of peers and desynchronization when eth65 was enabled [\#1601](https://github.com/hyperledger/besu/pull/1601)

#### Previously identified known issues

- [Fast sync when running Besu on cloud providers](KNOWN_ISSUES.md#fast-sync-when-running-besu-on-cloud-providers)
- [Privacy users with private transactions created using v1.3.4 or earlier](KNOWN_ISSUES.md#privacy-users-with-private-transactions-created-using-v134-or-earlier)

### Download Link

https://hyperledger.jfrog.io/artifactory/besu-binaries/besu/20.10.2/besu-20.10.2.zip
sha256: `710aed228dcbe9b8103aef39e4431b0c63e73c3a708ce88bcd1ecfa1722ad307`

## 20.10.1

### Additions and Improvements
* `--random-peer-priority-enabled` flag added. Allows for incoming connections to be prioritized randomly. This will prevent (typically small, stable) networks from forming impenetrable peer cliques. [#1440](https://github.com/hyperledger/besu/pull/1440)
* `miner_changeTargetGasLimit` RPC added. If a target gas limit is set, allows the node operator to change it at runtime.
* Hide deprecated `--host-whitelist` option. [\#1444](https://github.com/hyperledger/besu/pull/1444)
* Prioritize high gas prices during mining. Previously we ordered only by the order in which the transactions were received. This will increase expected profit when mining. [\#1449](https://github.com/hyperledger/besu/pull/1449)
* Added support for the updated smart contract-based [node permissioning EEA interface](https://entethalliance.github.io/client-spec/spec.html#dfn-connectionallowed). [\#1435](https://github.com/hyperledger/besu/pull/1435) and [\#1496](https://github.com/hyperledger/besu/pull/1496)
* Added EvmTool binary to the distribution.  EvmTool is a CLI that can execute EVM bytecode and execute ethereum state tests. [\#1465](https://github.com/hyperledger/besu/pull/1465)
* Updated the libraries for secp256k1 and AltBN series precompiles. These updates provide significant performance improvements to those areas. [\#1499](https://github.com/hyperledger/besu/pull/1499)
* Provide MegaGas/second measurements in the log when doing a full block import, such as the catch up phase of a fast sync. [\#1512](https://github.com/hyperledger/besu/pull/1512)
* Added new endpoints to get miner data, `eth_getMinerDataByBlockHash` and `eth_getMinerDataByBlockNumber`. [\#1538](https://github.com/hyperledger/besu/pull/1538)
* Added direct support for OpenTelemetry metrics [\#1492](https://github.com/hyperledger/besu/pull/1492)
* Added support for `qip714block` config parameter in genesis file, paving the way towards permissioning interoperability between Besu and GoQuorum. [\#1545](https://github.com/hyperledger/besu/pull/1545)
* Added new CLI option `--compatibility-eth64-forkid-enabled`. [\#1542](https://github.com/hyperledger/besu/pull/1542)

### Bug Fixes

* Fix a bug on `eth_estimateGas` which returned `Internal error` instead of `Execution reverted` in case of reverted transaction. [\#1478](https://github.com/hyperledger/besu/pull/1478)
* Fixed a bug where Local Account Permissioning was being incorrectly enforced on block import/validation. [\#1510](https://github.com/hyperledger/besu/pull/1510)
* Fixed invalid enode URL when discovery is disabled  [\#1521](https://github.com/hyperledger/besu/pull/1521)
* Removed duplicate files from zip and tar.gz distributions. [\#1566](https://github.com/hyperledger/besu/pull/1566)
* Add a more rational value to eth_gasPrice, based on a configurable percentile of prior block's transactions (default: median of last 100 blocks).  [\#1563](https://github.com/hyperledger/besu/pull/1563)

## Deprecated

### --privacy-precompiled-address (Scheduled for removal in _Next_ Release)
Deprecated in 1.5.1
- CLI option `--privacy-precompiled-address` option removed. This address is now derived, based	on `--privacy-onchain-groups-enabled`. [\#1222](https://github.com/hyperledger/besu/pull/1222)

### Besu Sample Network repository

The [Besu Sample Networks repository](https://github.com/ConsenSys/besu-sample-networks) has been replaced by the [Quorum Developer Quickstart](https://besu.hyperledger.org/en/latest/Tutorials/Developer-Quickstart).

#### Previously identified known issues

- [Eth/65 loses peers](KNOWN_ISSUES.md#eth65-loses-peers)
- [Fast sync when running Besu on cloud providers](KNOWN_ISSUES.md#fast-sync-when-running-besu-on-cloud-providers)
- [Privacy users with private transactions created using v1.3.4 or earlier](KNOWN_ISSUES.md#privacy-users-with-private-transactions-created-using-v134-or-earlier)

### Download Link

https://hyperledger.jfrog.io/artifactory/besu-binaries/besu/20.10.1/besu-20.10.1.zip
sha256: `ac4fae310957c176564396f73c0f03c60c41129d43d078560d0dab533a69fd2a`

## 20.10.0

## Release format

Hyperledger Besu is moving its versioning scheme to [CalVer](https://calver.org/) starting with the 20.10.0 (formerly 1.6.0) release. More information about the specific version of CalVer Besu is using can be found on the [wiki](https://wiki.hyperledger.org/display/BESU/Using+CalVer+for+Besu+Releases).

## 20.10 Breaking Changes

When upgrading to 20.10, ensure you've taken into account the following breaking changes.

### JSON-RPC HTTP Error Codes For Valid Calls ([\#1426](https://github.com/hyperledger/besu/pull/1426))

Prior versions of Besu would set the HTTP Status 400 Bad Request for JSON-RPC requests that completed in an error, regardless of the kind of error.  These responses could include a complete JSON-RPC response with an error field.

In Besu version 20.10, properly formatted requests that have valid parameters (count and content) will return a HTTP Status 200 OK, with an error field if an error occurred. For example, requesting an account that does not exist in the chain, or a block by hash that Besu does not have, will now return HTTP 200 OK responses. Unparsable requests, improperly formatted requests, or requests with invalid parameters will continue to return HTTP 400 Bad Request.

Users of Web3J should note that many calls will now return a result with the error field containing the message whereas before a call would throw an exception with the error message as the exception message.

## 20.10.0 Additions and Improvements

* Added support for ECIP-1099 / Classic Thanos Fork: Calibrate Epoch Duration. [\#1421](https://github.com/hyperledger/besu/pull/1421) [\#1441](https://github.com/hyperledger/besu/pull/1441) [\#1462](https://github.com/hyperledger/besu/pull/1462)
* Added the Open Telemetry Java agent to report traces to a remote backend. Added an example to showcase the trace reporting capabilities.
* Added EvmTool binary to the distribution.  EvmTool is a CLI that can execute EVM bytecode and execute ethereum state tests. Documentation for it is available [here](https://besu.hyperledger.org/en/stable/HowTo/Troubleshoot/Use-EVM-Tool/). [\#1465](https://github.com/hyperledger/besu/pull/1465)
* Added support for the upcoming YOLOv2 ephemeral testnet and removed the flag for the deprecated YOLOv1 ephemeral testnet. [#1386](https://github.com/hyperledger/besu/pull/1386)
* Added `debug_standardTraceBlockToFile` JSON-RPC API. This API accepts a block hash and will replay the block. It returns a list of files containing the result of the trace (one file per transaction). [\#1392](https://github.com/hyperledger/besu/pull/1392)
* Added `debug_standardTraceBadBlockToFile` JSON-RPC API. This API is similar to `debug_standardTraceBlockToFile`, but can be used to obtain info about a block which has been rejected as invalid. [\#1403](https://github.com/hyperledger/besu/pull/1403)
* Added support for EIP-2929 to YOLOv2. [#1387](https://github.com/hyperledger/besu/pull/1387)
* Added `--start-block` and `--end-block` to the `blocks import` subcommand [\#1399](https://github.com/hyperledger/besu/pull/1399)
* Added support for multi-tenancy when using the early access feature of [onchain privacy group management](https://besu.hyperledger.org/en/stable/Concepts/Privacy/Onchain-PrivacyGroups/)
* \[Reverted\] Fixed memory leak in eth/65 subprotocol behavior. It is now enabled by default. [\#1420](https://github.com/hyperledger/besu/pull/1420), [#1348](https://github.com/hyperledger/besu/pull/1348), [#1321](https://github.com/hyperledger/besu/pull/1321)

### Bug Fixes

* Log block import rejection reasons at "INFO" level.  Bug [#1412](https://github.com/hyperledger/besu/issues/1412)
* Fixed NPE when executing `eth_estimateGas` with privacy enabled.  Bug [#1404](https://github.com/hyperledger/besu/issues/1404)

#### Previously identified known issues

- [Eth/65 loses peers](KNOWN_ISSUES.md#eth65-loses-peers)
- [Fast sync when running Besu on cloud providers](KNOWN_ISSUES.md#fast-sync-when-running-besu-on-cloud-providers)
- [Privacy users with private transactions created using v1.3.4 or earlier](KNOWN_ISSUES.md#privacy-users-with-private-transactions-created-using-v134-or-earlier)

## Deprecated and Scheduled for removal in _Next_ Release

### --privacy-precompiled-address
Deprecated in 1.5.1
- CLI option `--privacy-precompiled-address` option removed. This address is now derived, based
on `--privacy-onchain-groups-enabled`. [\#1222](https://github.com/hyperledger/besu/pull/1222)

### Download link
https://hyperledger.jfrog.io/artifactory/besu-binaries/besu/20.10.0/besu-20.10.0.zip

sha256sum: `2b50a375aae64b838a2cd9d43747006492cae573f1be11745b7f643646fd5a01`

## 1.5.5

### Additions and Improvements
* The new version of the [web3js-eea library (v0.10)](https://github.com/PegaSysEng/web3js-eea) supports the onchain privacy group management changes made in Besu v1.5.3.

### Bug Fixes
* Added `debug_getBadBlocks` JSON-RPC API to analyze and detect consensus flaws. Even if a block is rejected it will be returned by this method [\#1378](https://github.com/hyperledger/besu/pull/1378)
* Fix logs queries missing results against chain head [\#1351](https://github.com/hyperledger/besu/pull/1351) and [\#1381](https://github.com/hyperledger/besu/pull/1381)

#### Previously identified known issues

- [Eth/65 loses peers](KNOWN_ISSUES.md#eth65-loses-peers)
- [Fast sync when running Besu on cloud providers](KNOWN_ISSUES.md#fast-sync-when-running-besu-on-cloud-providers)
- [Privacy users with private transactions created using v1.3.4 or earlier](KNOWN_ISSUES.md#privacy-users-with-private-transactions-created-using-v134-or-earlier)
- [Changes not saved to database correctly causing inconsistent private states](KNOWN_ISSUES.md#Changes-not-saved-to-database-correctly-causing-inconsistent-private-states)

### Download link

https://hyperledger.jfrog.io/artifactory/besu-binaries/besu/1.5.5/besu-1.5.5.zip

sha256sum: `e67b0a899dc4421054eaa9a8112cb89e1e5f6a56f0d8aa1b0c5111c53dfad2ad`


## 1.5.4

### Additions and Improvements

* Added `priv_debugGetStateRoot` JSON-RPC API to retrieve the state root of a specified privacy group. [\#1326](https://github.com/hyperledger/besu/pull/1326)
* Added reorg logging and `--reorg-logging-threshold` to configure the same. Besu now logs any reorgs where the old or new chain head is more than the threshold away from their common ancestors. The default is 6.
* Added `debug_batchSendRawTransaction` JSON-RPC API to submit multiple signed transactions with a single call. [\#1350](https://github.com/hyperledger/besu/pull/1350)

### Bug Fixes

* The metrics HTTP server no longer rejects requests containing `Accept` header that doesn't precisely match the prometheus text format [\#1345](https://github.com/hyperledger/besu/pull/1345)
* JSON-RPC method `net_version` should return network ID instead of chain ID [\#1355](https://github.com/hyperledger/besu/pull/1355)

#### Previously identified known issues

- [Logs queries missing results against chain head](KNOWN_ISSUES.md#Logs-queries-missing-results-against-chain-head)
- [Eth/65 loses peers](KNOWN_ISSUES.md#eth65-loses-peers)
- [Fast sync when running Besu on cloud providers](KNOWN_ISSUES.md#fast-sync-when-running-besu-on-cloud-providers)
- [Privacy users with private transactions created using v1.3.4 or earlier](KNOWN_ISSUES.md#privacy-users-with-private-transactions-created-using-v134-or-earlier)
- [Changes not saved to database correctly causing inconsistent private states](KNOWN_ISSUES.md#Changes-not-saved-to-database-correctly-causing-inconsistent-private-states)

### Download link
https://hyperledger.jfrog.io/artifactory/besu-binaries/besu/1.5.4/besu-1.5.4.zip

sha256sum: `1f4df8e1c5e3b5b3abf6289ccfe70f302aa7c29a652b2eb713ffbdc507670420`

## 1.5.3

### Additions and Improvements

* The EvmTool now processes State Tests from the Ethereum Reference Tests. [\#1311](https://github.com/hyperledger/besu/pull/1311)
* Early access DNS support added via the `--Xdns-enabled` and `--Xdns-update-enabled` CLI options. [\#1247](https://github.com/hyperledger/besu/pull/1247)
* Add genesis config option `ecip1017EraRounds` for Ethereum Classic chains. [\#1329](https://github.com/hyperledger/besu/pull/1329)

### Bug Fixes

* K8S Permissioning to use of Service IP's rather than pod IP's which can fail [\#1190](https://github.com/hyperledger/besu/issues/1190)

#### Previously identified known issues

- [Logs queries missing results against chain head](KNOWN_ISSUES.md#Logs-queries-missing-results-against-chain-head)
- [Eth/65 loses peers](KNOWN_ISSUES.md#eth65-loses-peers)
- [Fast sync when running Besu on cloud providers](KNOWN_ISSUES.md#fast-sync-when-running-besu-on-cloud-providers)
- [Privacy users with private transactions created using v1.3.4 or earlier](KNOWN_ISSUES.md#privacy-users-with-private-transactions-created-using-v134-or-earlier)
- [Changes not saved to database correctly causing inconsistent private states](KNOWN_ISSUES.md#Changes-not-saved-to-database-correctly-causing-inconsistent-private-states)

### Breaking Change to Onchain Privacy Group Management

This [early access feature](https://besu.hyperledger.org/en/stable/Concepts/Privacy/Onchain-PrivacyGroups/) was changed in a way that makes onchain privacy groups created with previous versions no longer usable.

To enhance control over permissions on the privacy group management contract:

* The enclave key was removed as the first parameter for `addParticipant` and `removeParticipant`.
* The owner of the privacy group management contract is the signer of the private transaction that creates
  the privacy group. In the default onchain privacy group management contract implementation, only the
  owner can add and remove participants, and upgrade the management contract.

The onchain privacy support in the current version of the web3js-eea library (v0.9) will not be compatible with Besu v1.5.3.  We are actively working on an upgrade to webj3-eea that will support these changes.

### Download link
https://hyperledger.jfrog.io/artifactory/besu-binaries/besu/1.5.3/besu-1.5.3.zip

sha256sum: `735cd511e1dae1590f2829d9535cb383aa8c526f059b3451859e5fcfccc48985`

## 1.5.2

### Additions and Improvements

* Experimental offline backup and restore has been added via the `operator x-backup-state` and `operator x-restore-state` CLI commands.  Data formats will be fluid for as long as the `x-` prefix is present in the CLI so it is advised not to rely on these backups for disaster recovery. [\#1235](https://github.com/hyperledger/besu/pull/1235)
* Experimental ethstats support added via the `Xethstats` and `Xethstats-contact` CLI commands. [\#1239](https://github.com/hyperledger/besu/pull/1239)
* Peers added via the JSON-RPC `admin_addPeer` and `admin_removePeer` will be shared or no longer shared via discovery respectively.  Previously they were not shared. [\#1177](https://github.com/hyperledger/besu/pull/1177) contributed by [br0tchain](https://github.com/br0tchain).
* New Docker Images (see below). [\#1277](https://github.com/hyperledger/besu/pull/1277)
* Reworked static peer discovery handling. [\#1292](https://github.com/hyperledger/besu/pull/1292)

### New Java VMs in Docker Image

* New docker images are being generated to use the latest version of OpenJDK (currently 14.0.1) with the tag suffix of `-openjdk-latest`, for example `1.5.2-openjdk-latest`.
* New docker images are being generated to use [GraalVM](https://www.graalvm.org/) with the tag suffix of `-graalvm`, for example `1.5.2-graalvm`.
* The existing images based on Java 11 are also being tagged with the suffix `-openjdk-11`, for example `1.5.2-openjdk-11`, as well as `1.5.2`.

The intent is that the major Java VM version or Java VM type shipped with the default docker images (`latest`, `1.5.x`, etc.) may be changed during future quarterly releases but will remain consistent within quarterly releases.

### Bug Fixes
- Offchain permissioning - fixed bug where sync status check prevented peering if static nodes configured. [\#1252](https://github.com/hyperledger/besu/issues/1252)

- GraphQL queries of `miner` in IBFT networks will no longer return an error.  PR [\#1282](https://github.com/hyperledger/besu/pull/1282) issue [\#1272](https://github.com/hyperledger/besu/issues/1272).

#### Previously identified known issues

- [Logs queries missing results against chain head](KNOWN_ISSUES.md#Logs-queries-missing-results-against-chain-head)
- [Eth/65 loses peers](KNOWN_ISSUES.md#eth65-loses-peers)
- [Fast sync when running Besu on cloud providers](KNOWN_ISSUES.md#fast-sync-when-running-besu-on-cloud-providers)
- [Privacy users with private transactions created using v1.3.4 or earlier](KNOWN_ISSUES.md#privacy-users-with-private-transactions-created-using-v134-or-earlier)
- [Permissioning issues on Kubernetes](KNOWN_ISSUES.md#Kubernetes-permissioning-uses-Service-IPs-rather-than-pod-IPs-which-can-fail)
- [Restarts caused by insufficient memory can cause inconsistent private state](KNOWN_ISSUES.md#Restart-caused-by-insufficient-memory-can-cause-inconsistent-private-state)

### New and Old Maintainer

- [David Mechler](https://github.com/hyperledger/besu/commits?author=davemec) has been added as a [new maintainer](https://github.com/hyperledger/besu/pull/1267).
- [Edward Evans](https://github.com/hyperledger/besu/commits?author=EdJoJob) voluntarily moved to [emeritus status](https://github.com/hyperledger/besu/pull/1270).

### Download link
https://hyperledger.jfrog.io/artifactory/besu-binaries/besu/1.5.2/besu-1.5.2.zip

sha256sum: `629f44e230a635b09f8d82f2196d70d31193233718118a46412f11c50772dc85`

## 1.5.1

### Deprecated
- CLI option `--privacy-precompiled-address` option is deprecated. This address is now derived, based
on `--privacy-onchain-groups-enabled`. [\#1222](https://github.com/hyperledger/besu/pull/1222)

### Additions and Improvements

* In an IBFT2 network, a fixed block reward value and recipient address can be defined in genesis file [\#1132](https://github.com/hyperledger/besu/pull/1132)
* JSON-RPC HTTP API Authorization: exit early when checking user permissions. [\#1144](https://github.com/hyperledger/besu/pull/1144)
* HTTP/2 is enabled for JSON-RPC HTTP API over TLS. [\#1145](https://github.com/hyperledger/besu/pull/1145)
* Color output in consoles. It can be disabled with `--color-enabled=false` [\#1257](https://github.com/hyperledger/besu/pull/1257)
* Add compatibility with ClusterIP services for the Kubernetes Nat Manager  [\#1156](https://github.com/hyperledger/besu/pull/1156)
* In an IBFT2 network; a fixed block reward value and recipient address can be defined in genesis file [\#1132](https://github.com/hyperledger/besu/pull/1132)
* Add fee cap for transactions submitted via RPC. [\#1137](https://github.com/hyperledger/besu/pull/1137)

### Bug fixes

* When the default sync mode was changed to fast sync for named networks, there was one caveat we didn't address. The `dev` network should've been full sync by default. This has now been fixed. [\#1257](https://github.com/hyperledger/besu/pull/1257)
* Fix synchronization timeout issue when the blocks were too large [\#1149](https://github.com/hyperledger/besu/pull/1149)
* Fix missing results from eth_getLogs request. [\#1154](https://github.com/hyperledger/besu/pull/1154)
* Fix issue allowing Besu to be used for DDoS amplification. [\#1146](https://github.com/hyperledger/besu/pull/1146)

### Known Issues

Known issues are open issues categorized as [Very High or High impact](https://wiki.hyperledger.org/display/BESU/Defect+Prioritisation+Policy).

#### Previously identified known issues

- [Scope of logs query causing Besu to hang](KNOWN_ISSUES.md#scope-of-logs-query-causing-besu-to-hang)
- [Eth/65 loses peers](KNOWN_ISSUES.md#eth65-loses-peers)
- [Fast sync when running Besu on cloud providers](KNOWN_ISSUES.md#fast-sync-when-running-besu-on-cloud-providers)
- [Privacy users with private transactions created using v1.3.4 or earlier](KNOWN_ISSUES.md#privacy-users-with-private-transactions-created-using-v134-or-earlier)
- [Permissioning issues on Kubernetes](KNOWN_ISSUES.md#Kubernetes-permissioning-uses-Service-IPs-rather-than-pod-IPs-which-can-fail)
- [Restarts caused by insufficient memory can cause inconsistent private state](KNOWN_ISSUES.md#Restart-caused-by-insufficient-memory-can-cause-inconsistent-private-state)

### Download link
https://hyperledger.jfrog.io/artifactory/besu-binaries/besu/1.5.1/besu-1.5.1.zip

sha256sum: `c17f49b6b8686822417184952487fc135772f0be03514085926a6984fd955b88`

## 1.5 Breaking changes

When upgrading to 1.5, ensure you've taken into account the following breaking changes.

### Docker users with volume mounts

To maintain best security practices, we're changing the `user:group` on the Docker container to `besu`.

What this means for you:

* If you are running Besu as a binary, there is no impact.
* If you are running Besu as a Docker container *and* have a volume mount for data,  ensure that the
permissions on the directory allow other users and groups to r/w. Ideally this should be set to
`besu:besu` as the owner.

Note that the `besu` user only exists within the container not outside it. The same user ID may match
a different user outside the image.

If you’re mounting local folders, it is best to set the user via the Docker `—user` argument. Use the
UID because the username may not exist inside the docker container. Ensure the directory being mounted
is owned by that user.

### Remove Manual NAT method

The NAT manager `MANUAL` method has been removed.
If you have been using the `MANUAL` method, use the `NONE` method instead. The behavior of the
`NONE` method is the same as the previously supported `MANUAL` methods.

### Privacy users

Besu minor version upgrades require upgrading Orion to the latest minor version. That is, for
Besu <> Orion node pairs, when upgrading Besu to v1.5, it is required that Orion is upgraded to
v1.6. Older versions of Orion will no longer work with Besu v1.5.

## 1.5 Features

Features added between from 1.4 to 1.5 include:
* Mining Support
  Besu supports `eth_hashrate` and `eth_submitHashrate` to obtain the hashrate when we mine with a GPU mining worker.
* Tracing
  The [Tracing API](https://besu.hyperledger.org/en/latest/Reference/API-Methods/#trace-methods) is no longer an Early Access feature and now has full support for `trace_replayBlockTransactions`, `trace_Block` and `trace_transaction`.
* Plugin API Block Events
  `BlockAdded` and `BlockReorg` are now exposed via the [Plugin API](https://javadoc.io/doc/org.hyperledger.besu/plugin-api/latest/org/hyperledger/besu/plugin/services/BesuEvents.html).
* [Filters](https://besu.hyperledger.org/en/stable/HowTo/Interact/Filters/Accessing-Logs-Using-JSON-RPC/) and
  [subscriptions](https://besu.hyperledger.org/en/stable/HowTo/Interact/APIs/RPC-PubSub/) for private contracts.
* [SecurityModule Plugin API](https://javadoc.io/doc/org.hyperledger.besu/plugin-api/latest/org/hyperledger/besu/plugin/services/SecurityModuleService.html)
  This allows use of a different [security module](https://besu.hyperledger.org/en/stable/Reference/CLI/CLI-Syntax/#security-module)
  as a plugin to provide cryptographic function that can be used by NodeKey (such as sign, ECDHKeyAgreement etc.).
* [Onchain privacy groups](https://besu.hyperledger.org/en/latest/Concepts/Privacy/Onchain-PrivacyGroups/)
  with add and remove members. This is an early access feature. Early access features are not recommended
  for production networks and may have unstable interfaces.

## 1.5 Additions and Improvements

* Public Networks Default to Fast Sync: The default sync mode for named permissionless networks, such as the Ethereum mainnet and testnets, is now `FAST`.
  * The default is unchanged for private networks. That is, the sync mode defaults to `FULL` for private networks.
  * Use the [`--sync-mode` command line option](https://besu.hyperledger.org/Reference/CLI/CLI-Syntax/#sync-mode) to change the sync mode. [\#384](https://github.com/hyperledger/besu/pull/384)
* Proper Mining Support: Added full support for `eth_hashrate` and `eth_submitHashrate`. It is now possible to have the hashrate when we mine with a GPU mining worker [\#1063](https://github.com/hyperledger/besu/pull/1063)
* Performance Improvements: The addition of native libraries ([\#775](https://github.com/hyperledger/besu/pull/775)) and changes to data structures in the EVM ([\#1089](https://github.com/hyperledger/besu/pull/1089)) have improved Besu sync and EVM execution times.
* Tracing API Improvements: The [Tracing API](https://besu.hyperledger.org/en/latest/Reference/API-Methods/#trace-methods) is no longer an Early Access feature and now has full support for `trace_replayBlockTransactions`, `trace_Block` and `trace_transaction`.
* New Plugin API Block Events: `BlockAdded` and `BlockReorg` are now exposed via the Plugin API [\#637](https://github.com/hyperledger/besu/pull/637).
* Added experimental CLI option `--Xnat-kube-pod-name` to specify the name of the loadbalancer used by the Kubernetes nat manager [\#1078](https://github.com/hyperledger/besu/pull/1078)
- Local permissioning TOML config now supports additional keys (`nodes-allowlist` and `accounts-allowlist`).
Support for `nodes-whitelist` and `accounts-whitelist` will be removed in a future release.
- Add missing `mixHash` field for `eth_getBlockBy*` JSON RPC endpoints. [\#1098](https://github.com/hyperledger/besu/pull/1098)
* Besu now has a strict check on private transactions to ensure the privateFrom in the transaction
matches the sender Orion key that has distributed the payload. Besu 1.5+ requires Orion 1.6+ to work.
[#357](https://github.com/PegaSysEng/orion/issues/357)

### Bug fixes

No bug fixes with [user impact in this release](https://wiki.hyperledger.org/display/BESU/Changelog).

### Known Issues

Known issues are open issues categorized as [Very High or High impact](https://wiki.hyperledger.org/display/BESU/Defect+Prioritisation+Policy).

#### New known issues

- K8S permissioning uses of Service IPs rather than pod IPs which can fail. [\#1190](https://github.com/hyperledger/besu/pull/1190)
Workaround - Do not use permissioning on K8S.

- Restart caused by insufficient memory can cause inconsistent private state. [\#1110](https://github.com/hyperledger/besu/pull/1110)
Workaround - Ensure you allocate enough memory for the Java Runtime Environment that the node does not run out of memory.

#### Previously identified known issues

- [Scope of logs query causing Besu to hang](KNOWN_ISSUES.md#scope-of-logs-query-causing-besu-to-hang)
- [Eth/65 loses peers](KNOWN_ISSUES.md#eth65-loses-peers)
- [Fast sync when running Besu on cloud providers](KNOWN_ISSUES.md#fast-sync-when-running-besu-on-cloud-providers)
- [Privacy users with private transactions created using v1.3.4 or earlier](KNOWN_ISSUES.md#privacy-users-with-private-transactions-created-using-v134-or-earlier)

### Download link
https://hyperledger.jfrog.io/artifactory/besu-binaries/besu/1.5.0/besu-1.5.0.zip

sha256sum: `56929d6a71cc681688351041c919e9630ab6df7de37dd0c4ae9e19a4f44460b2`

**For download links of releases prior to 1.5.0, please visit https://hyperledger.jfrog.io/artifactory/besu-binaries/besu/**

## 1.4.6

### Additions and Improvements

- Print node address on startup. [\#938](https://github.com/hyperledger/besu/pull/938)
- Transaction pool: price bump replacement mechanism configurable through CLI. [\#928](https://github.com/hyperledger/besu/pull/928) [\#930](https://github.com/hyperledger/besu/pull/930)

### Bug Fixes

- Added timeout to queries. [\#986](https://github.com/hyperledger/besu/pull/986)
- Fixed issue where networks using onchain permissioning could stall when the bootnodes were not validators. [\#969](https://github.com/hyperledger/besu/pull/969)
- Update getForks method to ignore ClassicForkBlock chain parameter to fix issue with ETC syncing. [\#1014](https://github.com/hyperledger/besu/pull/1014)

### Known Issues

Known issues are open issues categorized as [Very High or High impact](https://wiki.hyperledger.org/display/BESU/Defect+Prioritisation+Policy).

#### Previously identified known issues

- [Scope of logs query causing Besu to hang](KNOWN_ISSUES.md#scope-of-logs-query-causing-besu-to-hang)
- [Eth/65 loses peers](KNOWN_ISSUES.md#eth65-loses-peers)
- [Fast sync when running Besu on cloud providers](KNOWN_ISSUES.md#fast-sync-when-running-besu-on-cloud-providers)
- [Privacy users with private transactions created using v1.3.4 or earlier](KNOWN_ISSUES.md#privacy-users-with-private-transactions-created-using-v134-or-earlier)

## 1.4.5

### Additions and Improvements

- Implemented WebSocket logs subscription for private contracts (`priv_subscribe`/`priv_unsubscribe`) [\#762](https://github.com/hyperledger/besu/pull/762)
- Introduced SecurityModule plugin API. This allows use of a different security module as a plugin to
  provide cryptographic function that can be used by NodeKey (such as sign, ECDHKeyAgreement etc.). KeyPairSecurityModule
  is registered and used by default. The CLI option `--security-module=<name> (defaults to localfile)` can be used
  to identify the security module plugin name to use instead. [\#713](https://github.com/hyperledger/besu/pull/713)
- Several testing related changes to improve compatibility with [Hive](https://hivetests.ethdevops.io/) and Retesteth.
  [\#806](https://github.com/hyperledger/besu/pull/806) and [#845](https://github.com/hyperledger/besu/pull/845)
- Native libraries for secp256k1 and Altbn128 encryption are enabled by default.  To disable these libraries use
  `--Xsecp256k1-native-enabled=false` and `--Xaltbn128-native-enabled=false`. [\#775](https://github.com/hyperledger/besu/pull/775)

### Bug Fixes

- Fixed `eth_estimateGas` JSON RPC so it no longer returns gas estimates that are too low. [\#842](https://github.com/hyperledger/besu/pull/842)
- Full help not displayed unless explicitly requested. [\#437](https://github.com/hyperledger/besu/pull/437)
- Compatibility with undocumented Geth `eth_subscribe` fields. [\#654](https://github.com/hyperledger/besu/pull/654)
- Current block number included as part of `eth_getWork` response. [\#849](https://github.com/hyperledger/besu/pull/849)

### Known Issues

Known issues are open issues categorized as [Very High or High impact](https://wiki.hyperledger.org/display/BESU/Defect+Prioritisation+Policy).

#### New known issues

* Scope of logs query causing Besu to crash. [\#944](https://github.com/hyperledger/besu/pull/944)

Workaround - Limit the number of blocks queried by each `eth_getLogs` call.

#### Previously identified known issues

- [`Intrinsic gas exceeds gas limit` returned when calling `delete mapping[addr]` or `mapping[addr] = 0`](KNOWN_ISSUES.md#intrinsic-gas-exceeds-gas-limit)
- [Eth/65 not backwards compatible](KNOWN_ISSUES.md#eth65-not-backwards-compatible)
- [Error full syncing with pruning](KNOWN_ISSUES.md#error-full-syncing-with-pruning)
- [Fast sync when running Besu on cloud providers](KNOWN_ISSUES.md#fast-sync-when-running-besu-on-cloud-providers)
- [Bootnodes must be validators when using onchain permissioning](KNOWN_ISSUES.md#bootnodes-must-be-validators-when-using-onchain-permissioning)
- [Privacy users with private transactions created using v1.3.4 or earlier](KNOWN_ISSUES.md#privacy-users-with-private-transactions-created-using-v134-or-earlier)

## 1.4.4

### Additions and Improvements

- Implemented [`priv_getLogs`](https://besu.hyperledger.org/en/latest/Reference/API-Methods/#priv_getlogs). [\#686](https://github.com/hyperledger/besu/pull/686)
- Implemented private contract log filters including JSON-RPC methods to interact with private filters. [\#735](https://github.com/hyperledger/besu/pull/735)
- Implemented EIP-2315: Simple Subroutines for the EVM [\#717](https://github.com/hyperledger/besu/pull/717)
- Implemented Splunk logging. [\#725](https://github.com/hyperledger/besu/pull/725)
- Implemented optional native library encryption. [\#675](https://github.com/hyperledger/besu/pull/675).  To enable add `--Xsecp256k1-native-enabled` (for transaciton signatures) and/or `--Xaltbn128-native-enabled` (for altbn128 precomiled contracts) as command line options.

### Bug Fixes

- Flag added to toggle `eth/65` off by default. `eth/65` will remain toggled off by default until
a fix is completed for the [eth/65 known issue](KNOWN_ISSUES.md). [\#741](https://github.com/hyperledger/besu/pull/741)
- Resolve crashing NAT detectors on GKE. [\#731](https://github.com/hyperledger/besu/pull/731) fixes [\#507](https://github.com/hyperledger/besu/issues/507).
[Besu-Kubernetes Readme](https://github.com/PegaSysEng/besu-kubernetes/blob/master/README.md#network-topology-and-high-availability-requirements)
updated to reflect changes.
- Deal with quick service start failures [\#714](https://github.com/hyperledger/besu/pull/714) fixes [\#662](https://github.com/hyperledger/besu/issues/662)

### Known Issues

Known issues are open issues categorized as [Very High or High impact](https://wiki.hyperledger.org/display/BESU/Defect+Prioritisation+Policy).

#### New known issues

- `Intrinsic gas exceeds gas limit` returned when calling `delete mapping[addr]` or `mapping[addr] = 0` [\#696](https://github.com/hyperledger/besu/issues/696)

Calling delete and set to 0 Solidity mapping in Solidity fail.

#### Previously identified known issues

- [Eth/65 not backwards compatible](KNOWN_ISSUES.md#eth65-not-backwards-compatible)
- [Error full syncing with pruning](KNOWN_ISSUES.md#error-full-syncing-with-pruning)
- [Fast sync when running Besu on cloud providers](KNOWN_ISSUES.md#fast-sync-when-running-besu-on-cloud-providers)
- [Bootnodes must be validators when using onchain permissioning](KNOWN_ISSUES.md#bootnodes-must-be-validators-when-using-onchain-permissioning)
- [Privacy users with private transactions created using v1.3.4 or earlier](KNOWN_ISSUES.md#privacy-users-with-private-transactions-created-using-v134-or-earlier)

## 1.4.3

### Issues identified with 1.4.3 release

The `eth/65` change is not [backwards compatible](https://github.com/hyperledger/besu/issues/723).
This has the following impact:
* In a private network, nodes using the 1.4.3 client cannot interact with nodes using 1.4.2 or earlier
clients.
* On mainnet, synchronizing eventually stalls.

Workaround -> revert to v1.4.2.

A [fix](https://github.com/hyperledger/besu/pull/732) is currently [being tested](https://github.com/hyperledger/besu/pull/733).

### Critical Issue for Privacy Users

A critical issue for privacy users with private transactions created using Hyperledger Besu v1.3.4
or earlier has been identified. If you have a network with private transaction created using v1.3.4
or earlier, please read the following and take the appropriate steps:
https://wiki.hyperledger.org/display/BESU/Critical+Issue+for+Privacy+Users

### Additions and Improvements

- Added `eth/65` support. [\#608](https://github.com/hyperledger/besu/pull/608)
- Added block added and block reorg events. Added revert reason to block added transactions. [\#637](https://github.com/hyperledger/besu/pull/637)

### Deprecated

- Private Transaction `hash` field and `getHash()` method have been deprecated. They will be removed
in 1.5.0 release. [\#639](https://github.com/hyperledger/besu/pull/639)

### Known Issues

#### Fast sync when running Besu on cloud providers

A known [RocksDB issue](https://github.com/facebook/rocksdb/issues/6435) causes fast sync to fail
when running Besu on certain cloud providers. The following error is displayed repeatedly:

```
...
EthScheduler-Services-1 (importBlock) | ERROR | PipelineChainDownloader | Chain download failed. Restarting after short delay.
java.util.concurrent.CompletionException: org.hyperledger.besu.plugin.services.exception.StorageException: org.rocksdb.RocksDBException: block checksum mismatch:
....
```

This behaviour has been seen on AWS and Digital Ocean.

Workaround -> On AWS, a full restart of the AWS VM is required to restart the fast sync.

Fast sync is not currently supported on Digital Ocean. We are investigating options to
[add support for fast sync on Digital Ocean](https://github.com/hyperledger/besu/issues/591).

#### Error full syncing with pruning

- Error syncing with mainnet on Besu 1.3.7 node - MerkleTrieException [\#580](https://github.com/hyperledger/besu/issues/580)
The associated error is `Unable to load trie node value for hash` and is caused by the combination of
full sync and pruning.

Workarounds:
1. Explicitly disable pruning using `--pruning-enabled=false` when using fast sync.
2. If the `MerkleTrieException` occurs, delete the database and resync.

A fix for this issue is being actively worked on.

#### Fast sync reverting to full sync

In some cases of FastSyncException, fast sync reverts back to a full sync before having reached the
pivot block. [\#683](https://github.com/hyperledger/besu/issues/683)

Workaround -> To re-attempt fast syncing rather than continue full syncing, stop Besu, delete your
database, and start again.

#### Bootnodes must be validators when using onchain permissioning

- Onchain permissioning nodes can't peer when using a non-validator bootnode [\#528](https://github.com/hyperledger/besu/issues/528)

Workaround -> When using onchain permissioning, ensure bootnodes are also validators.


## 1.4.2

### Additions and Improvements

- Added `trace_block` JSON RPC API [\#449](https://github.com/hyperledger/besu/pull/449)
- Added `pulledStates` and `knownStates` to the EthQL `syncing` query and `eth_syncing` JSON-RPC api [\#565](https://github.com/hyperledger/besu/pull/565)

### Bug Fixes

- Fixed file parsing behaviour for privacy enclave keystore password file [\#554](https://github.com/hyperledger/besu/pull/554) (thanks to [magooster](https://github.com/magooster))
- Fixed known issue with being unable to re-add members to onchain privacy groups [\#471](https://github.com/hyperledger/besu/pull/471)

### Updated Early Access Features

* [Onchain privacy groups](https://besu.hyperledger.org/en/latest/Concepts/Privacy/Onchain-PrivacyGroups/) with add and remove members. Known issue resolved (see above).
* [TRACE API](https://besu.hyperledger.org/en/latest/Reference/API-Methods/#trace-methods) now includes `trace_block`, `trace_replayBlockTransactions`, and `trace_transaction`.
Fixed some issues on the trace replay block transactions API [\#522](https://github.com/hyperledger/besu/pull/522).

### Known Issues

#### Fast sync defaulting to full sync

-  When fast sync cannot find enough valid peers rapidly enough, Besu defaults to full sync.

Workarounds:
1. To re-attempt fast syncing rather than continue full syncing, stop Besu, delete your database,
and start again.
2. When fast syncing, explicitly disable pruning using `--pruning-enabled=false` to reduce the likelihood
of encountering the pruning bug.

A fix to remove the default to full sync is [in progress](https://github.com/hyperledger/besu/pull/427)
is being actively worked on.

#### Error full syncing with pruning

- Error syncing with mainnet on Besu 1.3.7 node - MerkleTrieException [\#BESU-160](https://jira.hyperledger.org/browse/BESU-160)
The associated error is `Unable to load trie node value for hash` and is caused by the combination of
full sync and pruning.

Workarounds:
1. Explicitly disable pruning using `--pruning-enabled=false` when using fast sync.
2. If the `MerkleTrieException` occurs, delete the database and resync.

A fix for this issue is being actively worked on.

#### Bootnodes must be validators when using onchain permissioning

- Onchain permissioning nodes can't peer when using a non-validator bootnode [\#BESU-181](https://jira.hyperledger.org/browse/BESU-181)

Workaround -> When using onchain permissioning, ensure bootnodes are also validators.

## 1.4.1

### Additions and Improvements

- Added priv_getCode [\#250](https://github.com/hyperledger/besu/pull/408). Gets the bytecode associated with a private address.
- Added `trace_transaction` JSON RPC API [\#441](https://github.com/hyperledger/besu/pull/441)
- Removed -X unstable prefix for pruning options (`--pruning-blocks-retained`, `--pruning-block-confirmations`) [\#440](https://github.com/hyperledger/besu/pull/440)
- Implemented [ECIP-1088](https://ecips.ethereumclassic.org/ECIPs/ecip-1088): Phoenix EVM and Protocol upgrades. [\#434](https://github.com/hyperledger/besu/pull/434)

### Bug Fixes

- [BESU-25](https://jira.hyperledger.org/browse/BESU-25) Use v5 Devp2p when pinging [\#392](https://github.com/hyperledger/besu/pull/392)
- Fixed a bug to manage concurrent access to cache files [\#438](https://github.com/hyperledger/besu/pull/438)
- Fixed configuration file bug: `pruning-blocks-retained` now accepts an integer in the config [\#440](https://github.com/hyperledger/besu/pull/440)
- Specifying RPC credentials file should not force RPC Authentication to be enabled [\#454](https://github.com/hyperledger/besu/pull/454)
- Enhanced estimateGas messages [\#436](https://github.com/hyperledger/besu/pull/436). When a estimateGas request fails a validation check, an improved error message is returned in the response.

### Early Access Features

Early access features are available features that are not recommended for production networks and may
have unstable interfaces.

* [Onchain privacy groups](https://besu.hyperledger.org/en/latest/Concepts/Privacy/Onchain-PrivacyGroups/) with add and remove members.
  Not being able to to re-add a member to an onchain privacy group is a [known issue](https://github.com/hyperledger/besu/issues/455)
  with the add and remove functionality.

### Known Issues

#### Fast sync defaulting to full sync

-  When fast sync cannot find enough valid peers rapidly enough, Besu defaults to full sync.

Workarounds:
1. To re-attempt fast syncing rather than continue full syncing, stop Besu, delete your database,
and start again.
2. When fast syncing, explicitly disable pruning using `--pruning-enabled=false` to reduce the likelihood
of encountering the pruning bug.

A fix to remove the default to full sync is [in progress](https://github.com/hyperledger/besu/pull/427)
and is planned for inclusion in v1.4.1.

#### Error full syncing with pruning

- Error syncing with mainnet on Besu 1.3.7 node - MerkleTrieException [\#BESU-160](https://jira.hyperledger.org/browse/BESU-160)
The associated error is `Unable to load trie node value for hash` and is caused by the combination of
full sync and pruning.

Workarounds:
1. Explicitly disable pruning using `--pruning-enabled=false` when using fast sync.
2. If the `MerkleTrieException` occurs, delete the database and resync.

Investigation of this issue is in progress and a fix is targeted for v1.4.1.

#### Bootnodes must be validators when using onchain permissioning

- Onchain permissioning nodes can't peer when using a non-validator bootnode [\#BESU-181](https://jira.hyperledger.org/browse/BESU-181)

Workaround -> When using onchain permissioning, ensure bootnodes are also validators.

## 1.4.0

### Private State Migration

Hyperledger Besu v1.4 implements a new data structure for private state storage that is not backwards compatible.
A migration will be performed when starting v1.4 for the first time to reprocess existing private transactions
and re-create the private state data in the v1.4 format.

If you have existing private transactions, see [migration details](docs/Private-Txns-Migration.md).

### Additions and Improvements

* [TLS support](https://besu.hyperledger.org/en/latest/Concepts/TLS/) to secure client and server communication.

* [Multi-tenancy](https://besu.hyperledger.org/en/latest/Concepts/Privacy/Multi-Tenancy/) to enable multiple participants to use the same Besu and Orion node.

* [Plugin APIs](https://besu.hyperledger.org/en/latest/Concepts/Plugins/) to enable building of Java plugins to extend Hyperledger Besu.

* Support for additional [NAT methods](https://besu.hyperledger.org/en/latest/HowTo/Find-and-Connect/Specifying-NAT/).

* Added [`priv_call`](https://besu.hyperledger.org/en/latest/Reference/API-Methods/#priv_call) which invokes
a private contract function locally and does not change the private state.

* Besu has moved from an internal Bytes library to the [Apache Tuweni](https://tuweni.apache.org/) Bytes library.
This includes using the library in the Plugins API interfaces. [#295](https://github.com/hyperledger/besu/pull/295) and [#215](https://github.com/hyperledger/besu/pull/215)

### Early Access Features

Early access features are available features that are not recommended for production networks and may
have unstable interfaces.

* [Reorg compatible privacy](https://besu.hyperledger.org/en/latest/Concepts/Privacy/Privacy-Overview/#reorg-compatible-privacy)
to enable private transactions on networks using consensus mechanisms that fork.

* [Tracing API](https://besu.hyperledger.org/en/latest/Concepts/Transactions/Trace-Types) to obtain detailed information about transaction processing.

### Bug Fixes

See RC and Beta sections below.

### Known Issues

#### Fast sync defaulting to full sync

-  When fast sync cannot find enough valid peers rapidly enough, Besu defaults to full sync.

Workarounds:
1. To re-attempt fast syncing rather than continue full syncing, stop Besu, delete your database,
and start again.
2. When fast syncing, explicitly disable pruning using `--pruning-enabled=false` to reduce the likelihood
of encountering the pruning bug.

A fix to remove the default to full sync is [in progress](https://github.com/hyperledger/besu/pull/427)
and is planned for inclusion in v1.4.1.

#### Error full syncing with pruning

- Error syncing with mainnet on Besu 1.3.7 node - MerkleTrieException [\#BESU-160](https://jira.hyperledger.org/browse/BESU-160)
The associated error is `Unable to load trie node value for hash` and is caused by the combination of
full sync and pruning.

Workarounds:
1. Explicitly disable pruning using `--pruning-enabled=false` when using fast sync.
2. If the `MerkleTrieException` occurs, delete the database and resync.

Investigation of this issue is in progress and a fix is targeted for v1.4.1.

#### Bootnodes must be validators when using onchain permissioning

- Onchain permissioning nodes can't peer when using a non-validator bootnode [\#BESU-181](https://jira.hyperledger.org/browse/BESU-181)

Workaround -> When using onchain permissioning, ensure bootnodes are also validators.


## 1.4.0 RC-2

### Private State Migration
Hyperledger Besu v1.4 implements a new data structure for private state storage that is not backwards compatible.
A migration will be performed when starting v1.4 for the first time to reprocess existing private transactions
and re-create the private state data in the v1.4 format.
If you have existing private transactions, see [migration details](docs/Private-Txns-Migration.md).

## 1.4.0 RC-1

### Additions and Improvements

- New`trace_replayBlockTransactions` JSON-RPC API

This can be enabled using the `--rpc-http-api TRACE` CLI flag.  There are some philosophical differences between Besu and other implementations that are outlined in [trace_rpc_apis](docs/trace_rpc_apis.md).

- Ability to automatically detect Docker NAT settings from inside the conainter.

The default NAT method (AUTO) can detect this so no user intervention is required to enable this.

- Added [Multi-tenancy](https://besu.hyperledger.org/en/latest/Concepts/Privacy/Multi-Tenancy/) support which allows multiple participants to use the same Besu node for private transactions.

- Added TLS support for communication with privacy enclave

### Bug Fixes

- Private transactions are now validated before sent to the enclave [\#356](https://github.com/hyperledger/besu/pull/356)

### Known Bugs

- Error syncing with mainnet on Besu 1.3.7 node - MerkleTrieException [\#BESU-160](https://jira.hyperledger.org/browse/BESU-160)

Workaround -> Don't enable pruning when syncing to mainnet.

- Onchain permissioning nodes can't peer when using a non-validator bootnode [\#BESU-181](https://jira.hyperledger.org/browse/BESU-181)

Workaround -> When using onchain permissioning, ensure bootnodes are also validators.

## 1.4 Beta 3

### Additions and Improvements

- CLI option to enable TLS client auth for JSON-RPC HTTP [\#340](https://github.com/hyperledger/besu/pull/340)

Added CLI options to enable TLS client authentication and trusting client certificates:
~~~
--rpc-http-tls-client-auth-enabled - Enable TLS client authentication for the JSON-RPC HTTP service (default: false)
--rpc-http-tls-known-clients-file - Path to file containing client's certificate common name and fingerprint for client authentication.
--rpc-http-tls-ca-clients-enabled - Enable to accept clients certificate signed by a valid CA for client authentication (default: false)
~~~
If client-auth is enabled, user must either enable CA signed clients OR provide a known-clients file. An error is reported
if both CA signed clients is disabled and known-clients file is not specified.

- Stable Plugins APIs [\#346](https://github.com/hyperledger/besu/pull/346)

The `BesuEvents` service and related `data` package have been marked as a stable plugin API.

### Bug Fixes

- Return missing signers from getSignerMetrics [\#343](https://github.com/hyperledger/besu/pull/)

### Experimental Features

- Experimental support for `trace_replayBlockTransactions` - multiple PRs

Added support for the `trace_replayBlockTransactions` JSON-RPC call. To enable this API add
`TRACE` to the `rpc-http-api` options (for example,  `--rpc-http-api TRACE` on the command line).

This is not a production ready API.  There are known bugs relating to traced memory from calls and
returns, and the gas calculation reported in the flat traces does not always match up with the
correct gas calculated for consensus.

## 1.4 Beta 2

### Additions and Improvements

- Enable TLS for JSON-RPC HTTP Service [\#253](https://github.com/hyperledger/besu/pull/253)

Exposes new command line parameters to enable TLS on Ethereum JSON-RPC HTTP interface to allow clients like EthSigner to connect via TLS:
`--rpc-http-tls-enabled=true`
(Optional - Only required if `--rpc-http-enabled` is set to true) Set to `true` to enable TLS. False by default.
`--rpc-http-tls-keystore-file="/path/to/cert.pfx"`
(Must be specified if TLS is enabled) Path to PKCS12 format key store which contains server's certificate and it's private key
`--rpc-http-tls-keystore-password-file="/path/to/cert.passwd"`
(Must be specified if TLS is enabled) Path to the text file containing password for unlocking key store.
`--rpc-http-tls-known-clients-file="/path/to/rpc_tls_clients.txt"`
(Optional) Path to a plain text file containing space separated client’s certificate’s common name and its sha-256 fingerprints when
they are not signed by a known CA. The presence of this file (even empty) enables TLS client authentication. That is, the client
presents the certificate to server on TLS handshake and server establishes that the client certificate is either signed by a
proper/known CA. Otherwise, server trusts client certificate by reading the sha-256 fingerprint from known clients file specified above.

The format of the file is (as an example):
`localhost DF:65:B8:02:08:5E:91:82:0F:91:F5:1C:96:56:92:C4:1A:F6:C6:27:FD:6C:FC:31:F2:BB:90:17:22:59:5B:50`

### Bug Fixes

- TotalDifficulty is a BigInteger [\#253](https://github.com/hyperledger/besu/pull/253).
  Don't try and cast total difficulty down to a long because it will overflow long in a reasonable timeframe.

## 1.4 Beta 1

### Additions and Improvements

- Besu has moved from an internal Bytes library to the [Apache Tuweni](https://tuweni.apache.org/) Bytes library.  This includes using the library in the Plugins API interfaces. [#295](https://github.com/hyperledger/besu/pull/295) and [#215](https://github.com/hyperledger/besu/pull/215)
- Besu stops processing blocks if Orion is unavailable [\#253](https://github.com/hyperledger/besu/pull/253)
- Added priv_call [\#250](https://github.com/hyperledger/besu/pull/250).  Invokes a private contract function locally and does not change the private state.
- Support for [EIP-2124](https://github.com/ethereum/EIPs/blob/master/EIPS/eip-2124.md), which results in faster peer discovery [\#156](https://github.com/hyperledger/besu/pull/156)

## 1.3.8

### Additions and Improvements

- `admin_generateLogBloomCache` JSON-RPC API to generate a cache of the block bloombits that improves performance for log queries [\#262](https://github.com/hyperledger/besu/pull/262)

## Critical Fix in 1.3.7

1.3.7 includes a critical fix for Ethereum MainNet users and the Muir Glacier upgrade. We recommend users of Ethereum public networks
(MainNet, Ropsten, Rinkeby, and Goerli) upgrade immediately. This upgrade is also strongly recommended for users of private networks.

For more details, see [Hyperledger Besu Wiki](https://wiki.hyperledger.org/display/BESU/Mainnet+Consensus+Bug+Identified+and+Resolved+in+Hyperledger+Besu).

## Muir Glacier Compatibility

For compatibility with Ethereum Muir Glacier upgrade, use v1.3.7 or later.

## ETC Agharta Compatibility

For compatibility with ETC Agharta upgrade, use 1.3.7 or later.

### 1.3.7

### Additions and Improvements

- Hard Fork Support: Configures the Agharta activation block for the ETC MainNet configuration [\#251](https://github.com/hyperledger/besu/pull/251) (thanks to [soc1c](https://github.com/soc1c))
- `operator generate-log-bloom-cache` command line option to generate a cache of the block bloombits that improves performance for log queries  [\#245](https://github.com/hyperledger/besu/pull/245)

### Bug Fixes

- Resolves a Mainnet consensus issue [\#254](https://github.com/hyperledger/besu/pull/254)

### New Maintainer

[Edward Mack](https://github.com/hyperledger/besu/commits?author=edwardmack) added as a [new maintainer](https://github.com/hyperledger/besu/pull/219).

### 1.3.6

### Additions and Improvements

- Performance improvements:
  * Multithread Websockets to increase throughput [\#231](https://github.com/hyperledger/besu/pull/231)
  * NewBlockHeaders performance improvement [\#230](https://github.com/hyperledger/besu/pull/230)
- EIP2384 - Ice Age Adustment around Istanbul [\#211](https://github.com/hyperledger/besu/pull/211)
- Documentation updates include:
  * [Configuring mining using the Stratum protocol](https://besu.hyperledger.org/en/latest/HowTo/Configure/Configure-Mining/)
  * [ETC network command line options](https://besu.hyperledger.org/en/latest/Reference/CLI/CLI-Syntax/#network)
- Hard Fork Support:
   * MuirGlacier for Ethereum Mainnet and Ropsten Testnet
   * Agharta for Kotti and Mordor Testnets

### Bug Fixes

- [\#210](https://github.com/hyperledger/besu/pull/210) fixes WebSocket frames handling
  User impact: PING/PONG frames handling in Websocket services was not implemented

### 1.3.5

### Additions and Improvements

- Log Event Streaming for Plugin API [\#186](https://github.com/hyperledger/besu/pull/186)
- Allow use a external JWT public key in authenticated APIs [\#183](https://github.com/hyperledger/besu/pull/183)
- ETC Configuration, classic fork peer validator [\#176](https://github.com/hyperledger/besu/pull/176) (thanks to [edwardmack](https://github.com/edwardmack))
- Allow IBFT validators to be changed at a given block [\#173](https://github.com/hyperledger/besu/pull/173)
- Support external mining using Stratum [\#140](https://github.com/hyperledger/besu/pull/140) (thanks to [atoulme](https://github.com/atoulme))
- Add more fields to private transaction receipt [\#85](https://github.com/hyperledger/besu/pull/85) (thanks to [josh-richardson](https://github.com/josh-richardson))
- [Pruning documentation](https://besu.hyperledger.org/en/latest/Concepts/Pruning/)

### Technical Improvements

- ETC - Cleanup [\#201](https://github.com/hyperledger/besu/pull/201) (thanks to [GregTheGreek](https://github.com/GregTheGreek))
- User specific enclave public key configuration in auth file [\#196](https://github.com/hyperledger/besu/pull/196)
- Change CustomForks -\> Transitions [\#193](https://github.com/hyperledger/besu/pull/193)
- Pass identity information into RpcMethod from Http Service [\#189](https://github.com/hyperledger/besu/pull/189)
- Remove the use of JsonRpcParameters from RpcMethods [\#188](https://github.com/hyperledger/besu/pull/188)
- Repaired Metrics name collision between Privacy and RocksDB [\#187](https://github.com/hyperledger/besu/pull/187)
- Multi-Tenancy: Do not specify a public key anymore when requesting a … [\#185](https://github.com/hyperledger/besu/pull/185)
- Updates to circle building acceptance tests [\#184](https://github.com/hyperledger/besu/pull/184)
- Move Apache Tuweni dependency to official release [\#181](https://github.com/hyperledger/besu/pull/181) (thanks to [atoulme](https://github.com/atoulme))
- Update Gradle to 6.0, support Java 13 [\#180](https://github.com/hyperledger/besu/pull/180)
- ETC Atlantis fork [\#179](https://github.com/hyperledger/besu/pull/179) (thanks to [edwardmack](https://github.com/edwardmack))
- ETC Gotham Fork [\#178](https://github.com/hyperledger/besu/pull/178) (thanks to [edwardmack](https://github.com/edwardmack))
- ETC DieHard fork support [\#177](https://github.com/hyperledger/besu/pull/177) (thanks to [edwardmack](https://github.com/edwardmack))
- Remove 'parentHash', 'number' and 'gasUsed' fields from the genesis d… [\#175](https://github.com/hyperledger/besu/pull/175) (thanks to [SweeXordious](https://github.com/SweeXordious))
- Enable pruning by default for fast sync and validate conflicts with privacy [\#172](https://github.com/hyperledger/besu/pull/172)
- Update RocksDB [\#170](https://github.com/hyperledger/besu/pull/170)
- Vpdate ver to 1.3.5-snapshot [\#169](https://github.com/hyperledger/besu/pull/169)
- Added PoaQueryService method that returns local node signer… [\#163](https://github.com/hyperledger/besu/pull/163)
- Add versioning to privacy storage [\#149](https://github.com/hyperledger/besu/pull/149)
- Update reference tests [\#139](https://github.com/hyperledger/besu/pull/139)

### 1.3.4

- Reverted _Enable pruning by default for fast sync (#135)_ [\#164](https://github.com/hyperledger/besu/pull/164)

### 1.3.3

### Technical Improvements

- Add --identity flag for client identification in node browsers [\#150](https://github.com/hyperledger/besu/pull/150)
- Istanbul Mainnet Block [\#145](https://github.com/hyperledger/besu/pull/150)
- Add priv\_getEeaTransactionCount [\#110](https://github.com/hyperledger/besu/pull/110)

### Additions and Improvements

- Redesign of how JsonRpcMethods are created [\#159](https://github.com/hyperledger/besu/pull/159)
- Moving JsonRpcMethods classes into the same package, prior to refactor [\#154](https://github.com/hyperledger/besu/pull/154)
- Reflect default logging in CLI help [\#148](https://github.com/hyperledger/besu/pull/148)
- Handle zero port better in NAT [\#147](https://github.com/hyperledger/besu/pull/147)
- Rework how filter and log query parameters are created/used [\#146](https://github.com/hyperledger/besu/pull/146)
- Don't generate shutdown tasks in controller [\#141](https://github.com/hyperledger/besu/pull/141)
- Ibft queries [\#138](https://github.com/hyperledger/besu/pull/138)
- Enable pruning by default for fast sync [\#135](https://github.com/hyperledger/besu/pull/135)
- Ensure spotless runs in CI [\#132](https://github.com/hyperledger/besu/pull/132)
- Add more logging around peer disconnects [\#131](https://github.com/hyperledger/besu/pull/131)
- Repair EthGetLogs returning incorrect results [\#128](https://github.com/hyperledger/besu/pull/128)
- Use Bloombits for Logs queries [\#127](https://github.com/hyperledger/besu/pull/127)
- Improve message when extraData missing [\#121](https://github.com/hyperledger/besu/pull/121)
- Fix miner startup logic [\#104](https://github.com/hyperledger/besu/pull/104)
- Support log reordring from reorgs in `LogSubscriptionService` [\#86](https://github.com/hyperledger/besu/pull/86)

### 1.3.2

### Additions and Improvements

- besu -v to print plugin versions[\#123](https://github.com/hyperledger/besu/pull/123)

### Technical Improvements

- Update Governance and Code of Conduct verbiage [\#120](https://github.com/hyperledger/besu/pull/120)
- Fix private transaction root mismatch [\#118](https://github.com/hyperledger/besu/pull/118)
- Programatically enforce plugin CLI variable names [\#117](https://github.com/hyperledger/besu/pull/117)
- Additional unit test for selecting replaced pending transactions [\#116](https://github.com/hyperledger/besu/pull/116)
- Only set sync targets that have an estimated height value [\#115](https://github.com/hyperledger/besu/pull/115)
- Fix rlpx startup [\#114](https://github.com/hyperledger/besu/pull/114)
- Expose getPayload in Transaction plugin-api interface. [\#113](https://github.com/hyperledger/besu/pull/113)
- Dependency Version Upgrades [\#112](https://github.com/hyperledger/besu/pull/112)
- Add hash field in Transaction plugin interface. [\#111](https://github.com/hyperledger/besu/pull/111)
- Rework sync status events [\#106](https://github.com/hyperledger/besu/pull/106)

### 1.3.1

### Additions and Improvements

- Added GraphQL query/logs support [\#94](https://github.com/hyperledger/besu/pull/94)

### Technical Improvements

- Add totalDiffculty to BlockPropagated events. [\#97](https://github.com/hyperledger/besu/pull/97)
- Merge BlockchainQueries classes [\#101](https://github.com/hyperledger/besu/pull/101)
- Fixed casing of dynamic MetricCategorys [\#99](https://github.com/hyperledger/besu/pull/99)
- Fix private transactions breaking evm [\#96](https://github.com/hyperledger/besu/pull/96)
- Make SyncState variables thread-safe [\#95](https://github.com/hyperledger/besu/pull/95)
- Fix transaction tracking by sender [\#93](https://github.com/hyperledger/besu/pull/93)
- Make logic in PersistBlockTask more explicit to fix a LGTM warning [\#92](https://github.com/hyperledger/besu/pull/92)
- Removed Unused methods in the transaction simulator. [\#91](https://github.com/hyperledger/besu/pull/91)
- Fix ThreadBesuNodeRunner BesuConfiguration setup [\#90](https://github.com/hyperledger/besu/pull/90)
- JsonRpc method disabled error condition rewrite and unit test [\#80](https://github.com/hyperledger/besu/pull/80)
- Round trip testing of state trie account values [\#31](https://github.com/hyperledger/besu/pull/31)

### 1.3

### Breaking Change

- Disallow comments in Genesis JSON file. [\#49](https://github.com/hyperledger/besu/pull/49)

### Additions and Improvements

- Add `--required-block` command line option to deal with chain splits [\#79](https://github.com/hyperledger/besu/pull/79)
- Store db metadata file in the root data directory. [\#46](https://github.com/hyperledger/besu/pull/46)
- Add `--target-gas-limit` command line option. [\#24](https://github.com/hyperledger/besu/pull/24)(thanks to new contributor [cfelde](https://github.com/cfelde))
- Allow private contracts to access public state. [\#9](https://github.com/hyperledger/besu/pull/9)
- Documentation updates include:
  - Added [sample load balancer configurations](https://besu.hyperledger.org/en/latest/HowTo/Configure/Configure-HA/Sample-Configuration/)
  - Added [`retesteth`](https://besu.hyperledger.org/en/latest/Reference/CLI/CLI-Subcommands/#retesteth) subcommand
  - Added [`debug_accountRange`](https://besu.hyperledger.org/en/latest/Reference/API-Methods/#debug_accountrange) JSON-RPC API method
  - Clarified purpose of [static nodes](https://besu.hyperledger.org/en/latest/HowTo/Find-and-Connect/Managing-Peers/#static-nodes)
  - Added links [Kubernetes reference implementations](https://besu.hyperledger.org/en/latest/HowTo/Deploy/Kubernetes/)
  - Added content about [access between private and public states](https://besu.hyperledger.org/en/latest/Concepts/Privacy/Privacy-Groups/#access-between-states)
  - Added restriction that [account permissioning cannot be used with random key signing](https://besu.hyperledger.org/en/latest/HowTo/Use-Privacy/Sign-Privacy-Marker-Transactions/).
  - Added high availability requirement for [private transaction manager](https://besu.hyperledger.org/en/latest/Concepts/Privacy/Privacy-Overview/#availability) (ie, Orion)
  - Added [genesis file reference](https://besu.hyperledger.org/en/latest/Reference/Config-Items/)

### Technical Improvements

- Less verbose synching subscriptions [\#59](https://github.com/hyperledger/besu/pull/59)
- Return enclave key instead of private transaction hash [\#53](https://github.com/hyperledger/besu/pull/53)
- Fix mark sweep pruner bugs where nodes that should be kept were being swept  [\#50](https://github.com/hyperledger/besu/pull/50)
- Clean up BesuConfiguration construction [\#51](https://github.com/hyperledger/besu/pull/51)
- Private tx nonce errors return same msg as any tx [\#48](https://github.com/hyperledger/besu/pull/48)
- Fix default logging [\#47](https://github.com/hyperledger/besu/pull/47)
- Introduce virtual operation. [\#45](https://github.com/hyperledger/besu/pull/45)
- Downgrade RocksDBPlugin Logging Levels [\#44](https://github.com/hyperledger/besu/pull/44)
- Infrastructure for exposing PoA metrics for plugins. [\#37](https://github.com/hyperledger/besu/pull/37)
- Refactor privacy storage. [\#7](https://github.com/hyperledger/besu/pull/7)

## 1.2.4

### Additions and Improvements

- Add Istanbul block (5435345) for Rinkeby [\#35](https://github.com/hyperledger/besu/pull/35)
- Add Istanbul block (1561651) for Goerli [\#27](https://github.com/hyperledger/besu/pull/27)
- Add Istanbul block (6485846) for Ropsten [\#26](https://github.com/hyperledger/besu/pull/26)
- Add privDistributeRawTransaction endpoint [\#23](https://github.com/hyperledger/besu/pull/23) (thanks to [josh-richardson](https://github.com/josh-richardson))

### Technical Improvements

- Refactors pantheon private key to signing private key [\#34](https://github.com/hyperledger/besu/pull/34) (thanks to [josh-richardson](https://github.com/josh-richardson))
- Support both BESU\_ and PANTHEON\_ env var prefixes [\#32](https://github.com/hyperledger/besu/pull/32)
- Use only fully validated peers for fast sync pivot selection [\#21](https://github.com/hyperledger/besu/pull/21)
- Support Version Rollbacks for RocksDB \(\#6\) [\#19](https://github.com/hyperledger/besu/pull/19)
- Update Cava library to Tuweni Library [\#18](https://github.com/hyperledger/besu/pull/18)
- StateTrieAccountValue:Version should be written as an int, not a long [\#17](https://github.com/hyperledger/besu/pull/17)
- Handle discovery peers with updated endpoints [\#12](https://github.com/hyperledger/besu/pull/12)
- Change retesteth port [\#11](https://github.com/hyperledger/besu/pull/11)
- Renames eea\_getTransactionReceipt to priv\_getTransactionReceipt [\#10](https://github.com/hyperledger/besu/pull/10) (thanks to [josh-richardson](https://github.com/josh-richardson))
- Support Version Rollbacks for RocksDB [\#6](https://github.com/hyperledger/besu/pull/6)
- Moving AT DSL into its own module [\#3](https://github.com/hyperledger/besu/pull/3)

## 1.2.3

### Additions and Improvements
- Added an override facility for genesis configs [\#1915](https://github.com/PegaSysEng/pantheon/pull/1915)
- Finer grained logging configuration [\#1895](https://github.com/PegaSysEng/pantheon/pull/1895) (thanks to [matkt](https://github.com/matkt))

### Technical Improvements

- Add archiving of docker test reports [\#1921](https://github.com/PegaSysEng/pantheon/pull/1921)
- Events API: Transaction dropped, sync status, and renames [\#1919](https://github.com/PegaSysEng/pantheon/pull/1919)
- Remove metrics from plugin registration [\#1918](https://github.com/PegaSysEng/pantheon/pull/1918)
- Replace uses of Instant.now from within the IBFT module [\#1911](https://github.com/PegaSysEng/pantheon/pull/1911)
- Update plugins-api build script [\#1908](https://github.com/PegaSysEng/pantheon/pull/1908)
- Ignore flaky tracing tests [\#1907](https://github.com/PegaSysEng/pantheon/pull/1907)
- Ensure plugin-api module gets published at the correct maven path [\#1905](https://github.com/PegaSysEng/pantheon/pull/1905)
- Return the plugin-apis to this repo [\#1900](https://github.com/PegaSysEng/pantheon/pull/1900)
- Stop autogenerating BesuInfo.java [\#1899](https://github.com/PegaSysEng/pantheon/pull/1899)
- Extracted Metrics interfaces to plugins-api. [\#1898](https://github.com/PegaSysEng/pantheon/pull/1898)
- Fix key value storage clear so it removes all values [\#1894](https://github.com/PegaSysEng/pantheon/pull/1894)
- Ethsigner test [\#1892](https://github.com/PegaSysEng/pantheon/pull/1892) (thanks to [iikirilov](https://github.com/iikirilov))
- Return null private transaction receipt instead of error [\#1872](https://github.com/PegaSysEng/pantheon/pull/1872) (thanks to [iikirilov](https://github.com/iikirilov))
- Implement trace replay block transactions trace option [\#1886](https://github.com/PegaSysEng/pantheon/pull/1886)
- Use object parameter instead of list of parameters for priv\_createPrivacyGroup [\#1868](https://github.com/PegaSysEng/pantheon/pull/1868) (thanks to [iikirilov](https://github.com/iikirilov))
- Refactor privacy acceptance tests [\#1864](https://github.com/PegaSysEng/pantheon/pull/1864) (thanks to [iikirilov](https://github.com/iikirilov))

## 1.2.2

### Additions and Improvements
- Support large numbers for the `--network-id` option [\#1891](https://github.com/PegaSysEng/pantheon/pull/1891)
- Added eea\_getTransactionCount Json Rpc [\#1861](https://github.com/PegaSysEng/pantheon/pull/1861)
- PrivacyMarkerTransaction to be signed with a randomly generated key [\#1844](https://github.com/PegaSysEng/pantheon/pull/1844)
- Implement eth\_getproof JSON RPC API [\#1824](https://github.com/PegaSysEng/pantheon/pull/1824) (thanks to [matkt](https://github.com/matkt))
- Documentation updates include:
  - [Improved navigation](https://docs.pantheon.pegasys.tech/en/latest/)
  - [Added permissioning diagram](https://docs.pantheon.pegasys.tech/en/latest/Concepts/Permissioning/Permissioning-Overview/#onchain)
  - [Added Responsible Disclosure policy](https://docs.pantheon.pegasys.tech/en/latest/Reference/Responsible-Disclosure/)
  - [Added `blocks export` subcommand](https://besu.hyperledger.org/en/latest/Reference/CLI/CLI-Subcommands/#export)

### Technical Improvements
- Update the `pantheon blocks export` command usage [\#1887](https://github.com/PegaSysEng/pantheon/pull/1887) (thanks to [matkt](https://github.com/matkt))
- Stop Returning null for 'pending' RPC calls [\#1883](https://github.com/PegaSysEng/pantheon/pull/1883)
- Blake validation errors are hard errors [\#1882](https://github.com/PegaSysEng/pantheon/pull/1882)
- Add test cases for trace\_replayBlockTransactions [\#1881](https://github.com/PegaSysEng/pantheon/pull/1881)
- Simplify json rpc spec test setup [\#1880](https://github.com/PegaSysEng/pantheon/pull/1880)
- Tweak JSON import format [\#1878](https://github.com/PegaSysEng/pantheon/pull/1878)
- Transactions listeners should use the subscriber pattern [\#1877](https://github.com/PegaSysEng/pantheon/pull/1877)
- Maven spotless [\#1876](https://github.com/PegaSysEng/pantheon/pull/1876)
- Don't cache for localbalance [\#1875](https://github.com/PegaSysEng/pantheon/pull/1875)
- EIP-1108 - Reprice alt\_bn128  [\#1874](https://github.com/PegaSysEng/pantheon/pull/1874)
- Create stub trace\_replayBlockTransactions json-rpc method  [\#1873](https://github.com/PegaSysEng/pantheon/pull/1873)
- Improve trace log [\#1870](https://github.com/PegaSysEng/pantheon/pull/1870)
- Pruning Command Line Flags [\#1869](https://github.com/PegaSysEng/pantheon/pull/1869)
- Re-enable istanbul [\#1865](https://github.com/PegaSysEng/pantheon/pull/1865)
- Fix logic to disconnect from peers on fork [\#1863](https://github.com/PegaSysEng/pantheon/pull/1863)
- Blake 2b tweaks [\#1862](https://github.com/PegaSysEng/pantheon/pull/1862)
- Sweep state roots before child nodes [\#1854](https://github.com/PegaSysEng/pantheon/pull/1854)
- Update export subcommand to export blocks in rlp format [\#1852](https://github.com/PegaSysEng/pantheon/pull/1852)
- Updating docker tests to make it easier to follow & ensure it listens on the right interface on docker [\#1851](https://github.com/PegaSysEng/pantheon/pull/1851)
- Disable Istanbul block [\#1849](https://github.com/PegaSysEng/pantheon/pull/1849)
- Add read-only blockchain factory method [\#1845](https://github.com/PegaSysEng/pantheon/pull/1845)
- Removing the release plugin in favour of the new process with branches [\#1843](https://github.com/PegaSysEng/pantheon/pull/1843)
- Update Görli bootnodes [\#1842](https://github.com/PegaSysEng/pantheon/pull/1842)
- Upgrade graphql library to version 13.0 [\#1834](https://github.com/PegaSysEng/pantheon/pull/1834)
- Database versioning and enable multi-column database [\#1830](https://github.com/PegaSysEng/pantheon/pull/1830)
- Fixes invalid JsonGetter, comment [\#1811](https://github.com/PegaSysEng/pantheon/pull/1811) (thanks to [josh-richardson](https://github.com/josh-richardson))
- Add EthSigner acceptance test [\#1655](https://github.com/PegaSysEng/pantheon/pull/1655) (thanks to [iikirilov](https://github.com/iikirilov))
- Support plugin Richdata APIs via implementation [\#1581](https://github.com/PegaSysEng/pantheon/pull/1581)

## 1.2.1

### Additions and Improvements

- Removed the release plugin in favour of the new process with branches
[#1841](https://github.com/PegaSysEng/pantheon/pull/1841)
[#1843](https://github.com/PegaSysEng/pantheon/pull/1843)
[#1848](https://github.com/PegaSysEng/pantheon/pull/1848)
[#1855](https://github.com/PegaSysEng/pantheon/pull/1855)
- Updated Görli bootnodes [#1842](https://github.com/PegaSysEng/pantheon/pull/1842)
- Removed unnecessary test dependency [#1839](https://github.com/PegaSysEng/pantheon/pull/1839)
- Added warning when comments are used in genesis file [#1838](https://github.com/PegaSysEng/pantheon/pull/1838)
- Added an experimental flag for disabling timers [#1837](https://github.com/PegaSysEng/pantheon/pull/1837)
- Fixed FlatFileTaskCollection tests [#1833](https://github.com/PegaSysEng/pantheon/pull/1833)
- Added chain json import utility [#1832](https://github.com/PegaSysEng/pantheon/pull/1832)
- Added tests to AllNodesVisitor trie traversal [#1831](https://github.com/PegaSysEng/pantheon/pull/1831)
- Updated privateFrom to be required [#1829](https://github.com/PegaSysEng/pantheon/pull/1829) (thanks to [iikirilov](https://github.com/iikirilov))
- Made explicit that streamed accounts may be missing their address [#1828](https://github.com/PegaSysEng/pantheon/pull/1828)
- Refactored normalizeKeys method [#1826](https://github.com/PegaSysEng/pantheon/pull/1826)
- Removed dead parameters [#1825](https://github.com/PegaSysEng/pantheon/pull/1825)
- Added a nicer name for Corretto [#1819](https://github.com/PegaSysEng/pantheon/pull/1819)
- Changed core JSON-RPC method to support ReTestEth
[#1815](https://github.com/PegaSysEng/pantheon/pull/1815)
[#1818](https://github.com/PegaSysEng/pantheon/pull/1818)
- Added rewind to block functionality [#1814](https://github.com/PegaSysEng/pantheon/pull/1814)
- Added support for NoReward and NoProof seal engines [#1813](https://github.com/PegaSysEng/pantheon/pull/1813)
- Added strict short hex strings for retesteth [#1812](https://github.com/PegaSysEng/pantheon/pull/1812)
- Cleaned up genesis parsing [#1809](https://github.com/PegaSysEng/pantheon/pull/1809)
- Updating Orion to v1.3.2 [#1805](https://github.com/PegaSysEng/pantheon/pull/1805)
- Updaated newHeads subscription to emit events only for canonical blocks [#1798](https://github.com/PegaSysEng/pantheon/pull/1798)
- Repricing for trie-size-dependent opcodes [#1795](https://github.com/PegaSysEng/pantheon/pull/1795)
- Revised Istanbul Versioning assignemnts [#1794](https://github.com/PegaSysEng/pantheon/pull/1794)
- Updated RevertReason to return BytesValue [#1793](https://github.com/PegaSysEng/pantheon/pull/1793)
- Updated way priv_getPrivacyPrecompileAddress source [#1786](https://github.com/PegaSysEng/pantheon/pull/1786) (thanks to [iikirilov](https://github.com/iikirilov))
- Updated Chain ID opcode to return 0 as default [#1785](https://github.com/PegaSysEng/pantheon/pull/1785)
- Allowed fixedDifficulty=1 [#1784](https://github.com/PegaSysEng/pantheon/pull/1784)
- Updated Docker image defaults host interfaces [#1782](https://github.com/PegaSysEng/pantheon/pull/1782)
- Added tracking of world state account key preimages [#1780](https://github.com/PegaSysEng/pantheon/pull/1780)
- Modified PrivGetPrivateTransaction to take public tx hash [#1778](https://github.com/PegaSysEng/pantheon/pull/1778) (thanks to [josh-richardson](https://github.com/josh-richardson))
- Removed enclave public key from parameter
[#1789](https://github.com/PegaSysEng/pantheon/pull/1789)
[#1777](https://github.com/PegaSysEng/pantheon/pull/1777) (thanks to [iikirilov](https://github.com/iikirilov))
- Added storage key preimage tracking [#1772](https://github.com/PegaSysEng/pantheon/pull/1772)
- Updated priv_getPrivacyPrecompileAddress method return [#1766](https://github.com/PegaSysEng/pantheon/pull/1766) (thanks to [iikirilov](https://github.com/iikirilov))
- Added tests for permissioning with static nodes behaviour [#1764](https://github.com/PegaSysEng/pantheon/pull/1764)
- Added integration test for contract creation with privacyGroupId [#1762](https://github.com/PegaSysEng/pantheon/pull/1762) (thanks to [josh-richardson](https://github.com/josh-richardson))
- Added report node local address as the coinbase in Clique and IBFT
[#1758](https://github.com/PegaSysEng/pantheon/pull/1758)
[#1760](https://github.com/PegaSysEng/pantheon/pull/1760)
- Fixed private tx signature validation [#1753](https://github.com/PegaSysEng/pantheon/pull/1753)
- Updated CI configuration
[#1751](https://github.com/PegaSysEng/pantheon/pull/1751)
[#1835](https://github.com/PegaSysEng/pantheon/pull/1835)
- Added CLI flag for setting WorldStateDownloader task cache size [#1749](https://github.com/PegaSysEng/pantheon/pull/1749) (thanks to [matkt](https://github.com/matkt))
- Updated vertx to 2.8.0 [#1748](https://github.com/PegaSysEng/pantheon/pull/1748)
- changed RevertReason to BytesValue [#1746](https://github.com/PegaSysEng/pantheon/pull/1746)
- Added static nodes acceptance test [#1745](https://github.com/PegaSysEng/pantheon/pull/1745)
- Added report 0 hashrate when the mining coordinator doesn't support mining
[#1744](https://github.com/PegaSysEng/pantheon/pull/1744)
[#1757](https://github.com/PegaSysEng/pantheon/pull/1757)
- Implemented EIP-2200 - Net Gas Metering Revised [#1743](https://github.com/PegaSysEng/pantheon/pull/1743)
- Added chainId validation to PrivateTransactionValidator [#1741](https://github.com/PegaSysEng/pantheon/pull/1741)
- Reduced intrinsic gas cost [#1739](https://github.com/PegaSysEng/pantheon/pull/1739)
- De-duplicated test blocks data files [#1737](https://github.com/PegaSysEng/pantheon/pull/1737)
- Renamed various EEA methods to priv methods [#1736](https://github.com/PegaSysEng/pantheon/pull/1736) (thanks to [josh-richardson](https://github.com/josh-richardson))
- Permissioning Acceptance Test [#1735](https://github.com/PegaSysEng/pantheon/pull/1735)
 [#1759](https://github.com/PegaSysEng/pantheon/pull/1759)
- Add nonce handling to GenesisState [#1728](https://github.com/PegaSysEng/pantheon/pull/1728)
- Added 100-continue to HTTP [#1727](https://github.com/PegaSysEng/pantheon/pull/1727)
- Fixed get_signerMetrics [#1725](https://github.com/PegaSysEng/pantheon/pull/1725) (thanks to [matkt](https://github.com/matkt))
- Reworked "in-sync" checks [#1720](https://github.com/PegaSysEng/pantheon/pull/1720)
- Added Accounts Permissioning Acceptance Tests [#1719](https://github.com/PegaSysEng/pantheon/pull/1719)
- Added PrivateTransactionValidator to unify logic [#1713](https://github.com/PegaSysEng/pantheon/pull/1713)
- Added JSON-RPC API to report validator block production information [#1687](https://github.com/PegaSysEng/pantheon/pull/1687) (thanks to [matkt](https://github.com/matkt))
- Added Mark Sweep Pruner [#1638](https://github.com/PegaSysEng/pantheon/pull/1638)
- Added the Blake2b F compression function as a precompile in Besu [#1614](https://github.com/PegaSysEng/pantheon/pull/1614) (thanks to [iikirilov](https://github.com/iikirilov))
- Documentation updates include:
  - Added CPU requirements [#1734](https://github.com/PegaSysEng/pantheon/pull/1734)
  - Added reference to Ansible role [#1733](https://github.com/PegaSysEng/pantheon/pull/1733)
  - Updated revert reason example [#1754](https://github.com/PegaSysEng/pantheon/pull/1754)
  - Added content on deploying for production [#1774](https://github.com/PegaSysEng/pantheon/pull/1774)
  - Updated docker docs for location of data path [#1790](https://github.com/PegaSysEng/pantheon/pull/1790)
  - Updated permissiong documentation
  [#1792](https://github.com/PegaSysEng/pantheon/pull/1792)
  [#1652](https://github.com/PegaSysEng/pantheon/pull/1652)
  - Added permissioning webinar in the resources [#1717](https://github.com/PegaSysEng/pantheon/pull/1717)
  - Add web3.js-eea reference doc [#1617](https://github.com/PegaSysEng/pantheon/pull/1617)
  - Updated privacy documentation
  [#1650](https://github.com/PegaSysEng/pantheon/pull/1650)
  [#1721](https://github.com/PegaSysEng/pantheon/pull/1721)
  [#1722](https://github.com/PegaSysEng/pantheon/pull/1722)
  [#1724](https://github.com/PegaSysEng/pantheon/pull/1724)
  [#1729](https://github.com/PegaSysEng/pantheon/pull/1729)
  [#1730](https://github.com/PegaSysEng/pantheon/pull/1730)
  [#1731](https://github.com/PegaSysEng/pantheon/pull/1731)
  [#1732](https://github.com/PegaSysEng/pantheon/pull/1732)
  [#1740](https://github.com/PegaSysEng/pantheon/pull/1740)
  [#1750](https://github.com/PegaSysEng/pantheon/pull/1750)
  [#1761](https://github.com/PegaSysEng/pantheon/pull/1761)
  [#1765](https://github.com/PegaSysEng/pantheon/pull/1765)
  [#1769](https://github.com/PegaSysEng/pantheon/pull/1769)
  [#1770](https://github.com/PegaSysEng/pantheon/pull/1770)
  [#1771](https://github.com/PegaSysEng/pantheon/pull/1771)
  [#1773](https://github.com/PegaSysEng/pantheon/pull/1773)
  [#1787](https://github.com/PegaSysEng/pantheon/pull/1787)
  [#1788](https://github.com/PegaSysEng/pantheon/pull/1788)
  [#1796](https://github.com/PegaSysEng/pantheon/pull/1796)
  [#1803](https://github.com/PegaSysEng/pantheon/pull/1803)
  [#1810](https://github.com/PegaSysEng/pantheon/pull/1810)
  [#1817](https://github.com/PegaSysEng/pantheon/pull/1817)
  - Added documentation for getSignerMetrics [#1723](https://github.com/PegaSysEng/pantheon/pull/1723) (thanks to [matkt](https://github.com/matkt))
  - Added Java 11+ as a prerequisite for installing Besu using Homebrew. [#1755](https://github.com/PegaSysEng/pantheon/pull/1755)
  - Fixed documentation formatting and typos [#1718](https://github.com/PegaSysEng/pantheon/pull/1718)
  [#1742](https://github.com/PegaSysEng/pantheon/pull/1742)
  [#1763](https://github.com/PegaSysEng/pantheon/pull/1763)
  [#1779](https://github.com/PegaSysEng/pantheon/pull/1779)
  [#1781](https://github.com/PegaSysEng/pantheon/pull/1781)
  [#1827](https://github.com/PegaSysEng/pantheon/pull/1827)
  [#1767](https://github.com/PegaSysEng/pantheon/pull/1767) (thanks to [helderjnpinto](https://github.com/helderjnpinto))
  - Moved the docs to a [new doc repos](https://github.com/PegaSysEng/doc.pantheon) [#1822](https://github.com/PegaSysEng/pantheon/pull/1822)
- Explicitly configure some maven artifactIds [#1853](https://github.com/PegaSysEng/pantheon/pull/1853)
- Update export subcommand to export blocks in rlp format [#1852](https://github.com/PegaSysEng/pantheon/pull/1852)
- Implement `eth_getproof` JSON RPC API [#1824](https://github.com/PegaSysEng/pantheon/pull/1824)
- Database versioning and enable multi-column database [#1830](https://github.com/PegaSysEng/pantheon/pull/1830)
- Disable smoke tests on windows [#1847](https://github.com/PegaSysEng/pantheon/pull/1847)
- Add read-only blockchain factory method [#1845](https://github.com/PegaSysEng/pantheon/pull/1845)

## 1.2

### Additions and Improvements

- Add UPnP Support [\#1334](https://github.com/PegaSysEng/pantheon/pull/1334) (thanks to [notlesh](https://github.com/notlesh))
- Limit the fraction of wire connections initiated by peers [\#1665](https://github.com/PegaSysEng/pantheon/pull/1665)
- EIP-1706 - Disable SSTORE with gasleft lt call stipend  [\#1706](https://github.com/PegaSysEng/pantheon/pull/1706)
- EIP-1108 - Reprice alt\_bn128 [\#1704](https://github.com/PegaSysEng/pantheon/pull/1704)
- EIP-1344 ChainID Opcode [\#1690](https://github.com/PegaSysEng/pantheon/pull/1690)
- New release docker image [\#1664](https://github.com/PegaSysEng/pantheon/pull/1664)
- Support changing log level at runtime [\#1656](https://github.com/PegaSysEng/pantheon/pull/1656) (thanks to [matkt](https://github.com/matkt))
- Implement dump command to dump a specific block from storage [\#1641](https://github.com/PegaSysEng/pantheon/pull/1641) (thanks to [matkt](https://github.com/matkt))
- Add eea\_findPrivacyGroup endpoint to Besu [\#1635](https://github.com/PegaSysEng/pantheon/pull/1635) (thanks to [Puneetha17](https://github.com/Puneetha17))
- Updated eea send raw transaction with privacy group ID [\#1611](https://github.com/PegaSysEng/pantheon/pull/1611) (thanks to [iikirilov](https://github.com/iikirilov))
- Added Revert Reason [\#1603](https://github.com/PegaSysEng/pantheon/pull/1603)
- Documentation updates include:
  - Added [UPnP content](https://besu.hyperledger.org/en/latest/HowTo/Find-and-Connect/Using-UPnP/)
  - Added [load balancer image](https://besu.hyperledger.org/en/stable/)
  - Added [revert reason](https://besu.hyperledger.org/en/latest/HowTo/Send-Transactions/Revert-Reason/)
  - Added [admin\_changeLogLevel](https://besu.hyperledger.org/en/latest/Reference/API-Methods/#admin_changeloglevel) JSON RPC API (thanks to [matkt](https://github.com/matkt))
  - Updated for [new Docker image](https://besu.hyperledger.org/en/stable/)
  - Added [Docker image migration content](https://besu.hyperledger.org/en/latest/HowTo/Get-Started/Migration-Docker/)
  - Added [transaction validation content](https://besu.hyperledger.org/en/latest/Concepts/Transactions/Transaction-Validation/)
  - Updated [permissioning overview](https://besu.hyperledger.org/en/stable/) for onchain account permissioning
  - Updated [quickstart](https://besu.hyperledger.org/en/latest/HowTo/Deploy/Monitoring-Performance/#monitor-node-performance-using-prometheus) to include Prometheus and Grafana
  - Added [remote connections limits options](https://besu.hyperledger.org/en/latest/Reference/CLI/CLI-Syntax/#remote-connections-limit-enabled)
  - Updated [web3.js-eea reference](https://docs.pantheon.pegasys.tech/en/latest/Reference/web3js-eea-Methods/) to include privacy group methods
  - Updated [onchain permissioning to include account permissioning](hhttps://besu.hyperledger.org/en/latest/Concepts/Permissioning/Onchain-Permissioning/) and [Permissioning Management Dapp](https://besu.hyperledger.org/en/latest/Tutorials/Permissioning/Getting-Started-Onchain-Permissioning/#start-the-development-server-for-the-permissioning-management-dapp)
  - Added [deployment procedure for Permissioning Management Dapp](https://besu.hyperledger.org/en/stable/)
  - Added privacy content for [EEA-compliant and Besu-extended privacy](https://besu.hyperledger.org/en/latest/Concepts/Privacy/Privacy-Groups/)
  - Added content on [creating and managing privacy groups](https://besu.hyperledger.org/en/latest/Reference/web3js-eea-Methods/#createprivacygroup)
  - Added content on [accessing private and privacy marker transactions](https://besu.hyperledger.org/en/latest/HowTo/Use-Privacy/Access-Private-Transactions/)
  - Added content on [system requirements](https://besu.hyperledger.org/en/latest/HowTo/Get-Started/System-Requirements/)
  - Added reference to [Besu role on Galaxy to deploy using Ansible](https://besu.hyperledger.org/en/latest/HowTo/Deploy/Ansible/).

### Technical Improvements

- Remove enclave public key from parameter [\#1789](https://github.com/PegaSysEng/pantheon/pull/1789)
- Update defaults host interfaces [\#1782](https://github.com/PegaSysEng/pantheon/pull/1782)
- Modifies PrivGetPrivateTransaction to take public tx hash [\#1778](https://github.com/PegaSysEng/pantheon/pull/1778)
- Remove enclave public key from parameter [\#1777](https://github.com/PegaSysEng/pantheon/pull/1777)
- Return the ethereum address of the privacy precompile from priv_getPrivacyPrecompileAddress [\#1766](https://github.com/PegaSysEng/pantheon/pull/1766)
- Report node local address as the coinbase in Clique and IBFT [\#1760](https://github.com/PegaSysEng/pantheon/pull/1760)
- Additional integration test for contract creation with privacyGroupId [\#1762](https://github.com/PegaSysEng/pantheon/pull/1762)
- Report 0 hashrate when the mining coordinator doesn't support mining [\#1757](https://github.com/PegaSysEng/pantheon/pull/1757)
- Fix private tx signature validation [\#1753](https://github.com/PegaSysEng/pantheon/pull/1753)
- RevertReason changed to BytesValue [\#1746](https://github.com/PegaSysEng/pantheon/pull/1746)
- Renames various eea methods to priv methods [\#1736](https://github.com/PegaSysEng/pantheon/pull/1736)
- Update Orion version [\#1716](https://github.com/PegaSysEng/pantheon/pull/1716)
- Rename CLI flag for better ordering of options [\#1715](https://github.com/PegaSysEng/pantheon/pull/1715)
- Routine dependency updates [\#1712](https://github.com/PegaSysEng/pantheon/pull/1712)
- Fix spelling error in getApplicationPrefix method name [\#1711](https://github.com/PegaSysEng/pantheon/pull/1711)
- Wait and retry if best peer's chain is too short for fast sync [\#1708](https://github.com/PegaSysEng/pantheon/pull/1708)
- Eea get private transaction fix [\#1707](https://github.com/PegaSysEng/pantheon/pull/1707) (thanks to [iikirilov](https://github.com/iikirilov))
- Rework remote connection limit flag defaults [\#1705](https://github.com/PegaSysEng/pantheon/pull/1705)
- Report invalid options from config file [\#1703](https://github.com/PegaSysEng/pantheon/pull/1703)
- Add ERROR to list of CLI log level options [\#1699](https://github.com/PegaSysEng/pantheon/pull/1699)
- Enable onchain account permissioning CLI option [\#1686](https://github.com/PegaSysEng/pantheon/pull/1686)
- Exempt static nodes from all connection limits [\#1685](https://github.com/PegaSysEng/pantheon/pull/1685)
- Enclave refactoring [\#1684](https://github.com/PegaSysEng/pantheon/pull/1684)
- Add opcode and precompiled support for versioning  [\#1683](https://github.com/PegaSysEng/pantheon/pull/1683)
- Use a percentage instead of fraction for the remote connections percentage CLI option. [\#1682](https://github.com/PegaSysEng/pantheon/pull/1682)
- Added error msg for calling eth\_sendTransaction [\#1681](https://github.com/PegaSysEng/pantheon/pull/1681)
- Remove instructions for installing with Chocolatey [\#1680](https://github.com/PegaSysEng/pantheon/pull/1680)
- remove zulu-jdk8 from smoke tests [\#1679](https://github.com/PegaSysEng/pantheon/pull/1679)
- Add new MainNet bootnodes [\#1678](https://github.com/PegaSysEng/pantheon/pull/1678)
- updating smoke tests to use \>= jdk11 [\#1677](https://github.com/PegaSysEng/pantheon/pull/1677)
- Fix handling of remote connection limit [\#1676](https://github.com/PegaSysEng/pantheon/pull/1676)
- Add accountVersion to MessageFrame [\#1675](https://github.com/PegaSysEng/pantheon/pull/1675)
- Change getChildren return type [\#1674](https://github.com/PegaSysEng/pantheon/pull/1674)
- Use Log4J message template instead of String.format [\#1673](https://github.com/PegaSysEng/pantheon/pull/1673)
- Return hashrate of 0 when not mining. [\#1672](https://github.com/PegaSysEng/pantheon/pull/1672)
- Add hooks for validation  [\#1671](https://github.com/PegaSysEng/pantheon/pull/1671)
- Upgrade to pantheon-build:0.0.6-jdk11 which really does include jdk11 [\#1670](https://github.com/PegaSysEng/pantheon/pull/1670)
- Onchain permissioning startup check [\#1669](https://github.com/PegaSysEng/pantheon/pull/1669)
- Update BesuCommand to accept minTransactionGasPriceWei as an integer [\#1668](https://github.com/PegaSysEng/pantheon/pull/1668) (thanks to [matkt](https://github.com/matkt))
- Privacy group id consistent [\#1667](https://github.com/PegaSysEng/pantheon/pull/1667) (thanks to [iikirilov](https://github.com/iikirilov))
- Change eea\_getPrivateTransaction endpoint to accept hex [\#1666](https://github.com/PegaSysEng/pantheon/pull/1666) (thanks to [Puneetha17](https://github.com/Puneetha17))
- Factorise metrics code for KeyValueStorage database [\#1663](https://github.com/PegaSysEng/pantheon/pull/1663))
- Create a metric tracking DB size [\#1662](https://github.com/PegaSysEng/pantheon/pull/1662)
- AT- Removing unused methods on KeyValueStorage [\#1661](https://github.com/PegaSysEng/pantheon/pull/1661)
- Add Prerequisites and Quick-Start [\#1660](https://github.com/PegaSysEng/pantheon/pull/1660) (thanks to [lazaridiscom](https://github.com/lazaridiscom))
- Java 11 updates [\#1658](https://github.com/PegaSysEng/pantheon/pull/1658)
- Make test generated keys deterministic w/in block generator [\#1657](https://github.com/PegaSysEng/pantheon/pull/1657)
- Rename privacyGroupId to createPrivacyGroupId [\#1654](https://github.com/PegaSysEng/pantheon/pull/1654) (thanks to [Puneetha17](https://github.com/Puneetha17))
- Intermittent Test Failures in TransactionsMessageSenderTest [\#1653](https://github.com/PegaSysEng/pantheon/pull/1653)
- Sanity check the generated distribution files before upload [\#1648](https://github.com/PegaSysEng/pantheon/pull/1648)
- Use JDK 11 for release builds [\#1647](https://github.com/PegaSysEng/pantheon/pull/1647)
- Support multiple private marker transactions in a block  [\#1646](https://github.com/PegaSysEng/pantheon/pull/1646)
- Display World State Sync Progress in Logs [\#1645](https://github.com/PegaSysEng/pantheon/pull/1645)
- Remove the docker gradle plugin, handle building docker with shell now [\#1644](https://github.com/PegaSysEng/pantheon/pull/1644)
- Switch to using metric names from EIP-2159 [\#1634](https://github.com/PegaSysEng/pantheon/pull/1634)
- Account versioning [\#1612](https://github.com/PegaSysEng/pantheon/pull/1612)

## 1.1.4

### Additions and Improvements

- \[PAN-2832\] Support setting config options via environment variables [\#1597](https://github.com/PegaSysEng/pantheon/pull/1597)
- Print Besu version when starting [\#1593](https://github.com/PegaSysEng/pantheon/pull/1593)
- \[PAN-2746\] Add eea\_createPrivacyGroup & eea\_deletePrivacyGroup endpoint [\#1560](https://github.com/PegaSysEng/pantheon/pull/1560) (thanks to [Puneetha17](https://github.com/Puneetha17))

Documentation updates include:
- Added [readiness and liveness endpoints](https://besu.hyperledger.org/en/latest/HowTo/Interact/APIs/Using-JSON-RPC-API/#readiness-and-liveness-endpoints)
- Added [high availability content](https://besu.hyperledger.org/en/latest/HowTo/Configure/Configure-HA/High-Availability/)
- Added [web3js-eea client library](https://besu.hyperledger.org/en/latest/Tutorials/Quickstarts/Privacy-Quickstart/#clone-eeajs-libraries)
- Added content on [setting CLI options using environment variables](https://besu.hyperledger.org/en/latest/Reference/CLI/CLI-Syntax/#specifying-options)

### Technical Improvements

- Read config from env vars when no config file specified [\#1639](https://github.com/PegaSysEng/pantheon/pull/1639)
- Upgrade jackson-databind to 2.9.9.1 [\#1636](https://github.com/PegaSysEng/pantheon/pull/1636)
- Update Reference Tests [\#1633](https://github.com/PegaSysEng/pantheon/pull/1633)
- Ignore discport during static node permissioning check [\#1631](https://github.com/PegaSysEng/pantheon/pull/1631)
- Check connections more frequently during acceptance tests [\#1630](https://github.com/PegaSysEng/pantheon/pull/1630)
- Refactor experimental CLI options [\#1629](https://github.com/PegaSysEng/pantheon/pull/1629)
- JSON-RPC api net_services should display the actual ports [\#1628](https://github.com/PegaSysEng/pantheon/pull/1628)
- Refactor CLI [\#1627](https://github.com/PegaSysEng/pantheon/pull/1627)
- Simplify BesuCommand `run` and `parse` methods. [\#1626](https://github.com/PegaSysEng/pantheon/pull/1626)
- PAN-2860: Ignore discport during startup whitelist validation [\#1625](https://github.com/PegaSysEng/pantheon/pull/1625)
- Freeze plugin api version [\#1624](https://github.com/PegaSysEng/pantheon/pull/1624)
- Implement incoming transaction messages CLI option as an unstable command. [\#1622](https://github.com/PegaSysEng/pantheon/pull/1622)
- Update smoke tests docker images for zulu and openjdk to private ones [\#1620](https://github.com/PegaSysEng/pantheon/pull/1620)
- Remove duplication between EeaTransactionCountRpc & PrivateTransactionHandler [\#1619](https://github.com/PegaSysEng/pantheon/pull/1619)
- \[PAN-2709\] - nonce too low error [\#1618](https://github.com/PegaSysEng/pantheon/pull/1618)
- Cache TransactionValidationParams instead of creating new object for each call [\#1616](https://github.com/PegaSysEng/pantheon/pull/1616)
- \[PAN-2850\] Create a transaction pool configuration object [\#1615](https://github.com/PegaSysEng/pantheon/pull/1615)
- Add TransactionValidationParam to TxProcessor [\#1613](https://github.com/PegaSysEng/pantheon/pull/1613)
- Expose a CLI option to configure the life time of transaction messages. [\#1610](https://github.com/PegaSysEng/pantheon/pull/1610)
- Implement Prometheus metric counter for skipped expired transaction messages. [\#1609](https://github.com/PegaSysEng/pantheon/pull/1609)
- Upload jars to bintray as part of releases [\#1608](https://github.com/PegaSysEng/pantheon/pull/1608)
- Avoid publishing docker-pantheon directory to bintray during a release [\#1606](https://github.com/PegaSysEng/pantheon/pull/1606)
- \[PAN-2756\] Istanbul scaffolding [\#1605](https://github.com/PegaSysEng/pantheon/pull/1605)
- Implement a timeout in TransactionMessageProcessor [\#1604](https://github.com/PegaSysEng/pantheon/pull/1604)
- Reject transactions with gas price below the configured minimum [\#1602](https://github.com/PegaSysEng/pantheon/pull/1602)
- Always build the k8s image, only push to dockerhub for master branch [\#1601](https://github.com/PegaSysEng/pantheon/pull/1601)
- Properly validate AltBN128 pairing precompile input [\#1600](https://github.com/PegaSysEng/pantheon/pull/1600)
- \[PAN-2871\] Columnar rocksdb [\#1599](https://github.com/PegaSysEng/pantheon/pull/1599)
- Reverting change to dockerfile [\#1594](https://github.com/PegaSysEng/pantheon/pull/1594)
- Update dependency versions [\#1592](https://github.com/PegaSysEng/pantheon/pull/1592)
- \[PAN-2797\] Clean up failed connections [\#1591](https://github.com/PegaSysEng/pantheon/pull/1591)
- Cleaning up the build process for docker [\#1590](https://github.com/PegaSysEng/pantheon/pull/1590)
- \[PAN-2786\] Stop Transaction Pool Queue from Growing Unbounded [\#1586](https://github.com/PegaSysEng/pantheon/pull/1586)

## 1.1.3

### Additions and Improvements

- \[PAN-2811\] Be more lenient with discovery message deserialization. Completes our support for EIP-8 and enables Besu to work on Rinkeby again. [\#1580](https://github.com/PegaSysEng/pantheon/pull/1580)
- Added liveness and readiness probe stub endpoints [\#1553](https://github.com/PegaSysEng/pantheon/pull/1553)
- Implemented operator tool. \(blockchain network configuration for permissioned networks\) [\#1511](https://github.com/PegaSysEng/pantheon/pull/1511)
- \[PAN-2754\] Added eea\_getPrivacyPrecompileAddress [\#1579](https://github.com/PegaSysEng/pantheon/pull/1579) (thanks to [Puneetha17](https://github.com/Puneetha17))
- Publish the chain head gas used, gas limit, transaction count and ommer metrics [\#1551](https://github.com/PegaSysEng/pantheon/pull/1551)
- Add subscribe and unsubscribe count metrics [\#1541](https://github.com/PegaSysEng/pantheon/pull/1541)
- Add pivot block metrics [\#1537](https://github.com/PegaSysEng/pantheon/pull/1537)

Documentation updates include:

- Updated [IBFT 2.0 tutorial](https://besu.hyperledger.org/en/latest/Tutorials/Private-Network/Create-IBFT-Network/) to use network configuration tool
- Added [debug\_traceBlock\* methods](https://besu.hyperledger.org/en/latest/Reference/API-Methods/#debug_traceblock)
- Reorganised [monitoring documentation](https://besu.hyperledger.org/en/latest/HowTo/Deploy/Monitoring-Performance/)
- Added [link to sample Grafana dashboard](https://besu.hyperledger.org/en/latest/HowTo/Deploy/Monitoring-Performance/#monitor-node-performance-using-prometheus)
- Added [note about replacing transactions in transaction pool](https://besu.hyperledger.org/en/latest/Concepts/Transactions/Transaction-Pool/#replacing-transactions-with-same-nonce)
- Updated [example transaction scripts](https://besu.hyperledger.org/en/latest/HowTo/Send-Transactions/Transactions/#example-javascript-scripts)
- Updated [Alethio Ethstats and Explorer documentation](https://besu.hyperledger.org/en/latest/Concepts/AlethioOverview/)

### Technical Improvements

- PAN-2816: Hiding experimental account permissioning cli options [\#1584](https://github.com/PegaSysEng/pantheon/pull/1584)
- \[PAN-2630\] Synchronizer should disconnect the sync target peer on invalid block data [\#1578](https://github.com/PegaSysEng/pantheon/pull/1578)
- Rename MetricCategory to BesuMetricCategory [\#1574](https://github.com/PegaSysEng/pantheon/pull/1574)
- Convert MetricsConfigiguration to use a builder [\#1572](https://github.com/PegaSysEng/pantheon/pull/1572)
- PAN-2794: Including flag for onchain permissioning check on tx processor [\#1571](https://github.com/PegaSysEng/pantheon/pull/1571)
- Fix behaviour for absent account permissiong smart contract [\#1569](https://github.com/PegaSysEng/pantheon/pull/1569)
- Expand readiness check to check peer count and sync state [\#1568](https://github.com/PegaSysEng/pantheon/pull/1568)
- \[PAN-2798\] Reorganize p2p classes [\#1567](https://github.com/PegaSysEng/pantheon/pull/1567)
- PAN-2729: Account Smart Contract Permissioning ATs [\#1565](https://github.com/PegaSysEng/pantheon/pull/1565)
- Timeout build after 1 hour to prevent it hanging forever. [\#1564](https://github.com/PegaSysEng/pantheon/pull/1564)
- \[PAN-2791\] Make permissions checks for ongoing connections more granular [\#1563](https://github.com/PegaSysEng/pantheon/pull/1563)
- \[PAN-2721\] Fix TopicParameter deserialization [\#1562](https://github.com/PegaSysEng/pantheon/pull/1562)
- \[PAN-2779\] Allow signing private transaction with any key [\#1561](https://github.com/PegaSysEng/pantheon/pull/1561) (thanks to [iikirilov](https://github.com/iikirilov))
- \[PAN-2783\] Invert dependency between permissioning and p2p [\#1557](https://github.com/PegaSysEng/pantheon/pull/1557)
- Removing account filter from TransactionPool [\#1556](https://github.com/PegaSysEng/pantheon/pull/1556)
- \[PAN-1952\] - Remove ignored pending transaction event publish acceptance test [\#1552](https://github.com/PegaSysEng/pantheon/pull/1552)
- Make MetricCategories more flexible [\#1550](https://github.com/PegaSysEng/pantheon/pull/1550)
- Fix encoding for account permissioning check call [\#1549](https://github.com/PegaSysEng/pantheon/pull/1549)
- Discard known remote transactions prior to validation [\#1548](https://github.com/PegaSysEng/pantheon/pull/1548)
- \[PAN-2009\] - Fix cluster clean start after stop in Acceptance tests [\#1546](https://github.com/PegaSysEng/pantheon/pull/1546)
- FilterIdGenerator fixes [\#1544](https://github.com/PegaSysEng/pantheon/pull/1544)
- Only increment the added transaction counter if we actually added the transaction [\#1543](https://github.com/PegaSysEng/pantheon/pull/1543)
- When retrieving transactions by hash, check the pending transactions first [\#1542](https://github.com/PegaSysEng/pantheon/pull/1542)
- Fix thread safety in SubscriptionManager [\#1540](https://github.com/PegaSysEng/pantheon/pull/1540)
- \[PAN-2731\] Extract connection management from P2PNetwork [\#1538](https://github.com/PegaSysEng/pantheon/pull/1538)
- \[PAN-2010\] format filter id as quantity [\#1534](https://github.com/PegaSysEng/pantheon/pull/1534)
- PAN-2445: Onchain account permissioning [\#1507](https://github.com/PegaSysEng/pantheon/pull/1507)
- \[PAN-2672\] Return specific and useful error for enclave issues [\#1455](https://github.com/PegaSysEng/pantheon/pull/1455) (thanks to [Puneetha17](https://github.com/Puneetha17))

## 1.1.2

### Additions and Improvements

Documentation updates include:

- Added [GraphQL options](https://besu.hyperledger.org/en/latest/Reference/CLI/CLI-Syntax/#graphql-http-cors-origins)
- Added [troubleshooting point about illegal reflective access error](https://besu.hyperledger.org/en/latest/HowTo/Troubleshoot/Troubleshooting/#illegal-reflective-access-error-on-startup)
- Added [trusted bootnode behaviour for permissioning](https://besu.hyperledger.org/en/latest/Concepts/Permissioning/Onchain-Permissioning/#bootnodes)
- Added [how to obtain a WS authentication token](https://besu.hyperledger.org/en/latest/HowTo/Interact/APIs/Authentication/#obtaining-an-authentication-token)
- Updated [example scripts and added package.json file for creating signed transactions](https://besu.hyperledger.org/en/latest/HowTo/Send-Transactions/Transactions/)

### Technical Improvements

- Replaced Void datatype with void [\#1530](https://github.com/PegaSysEng/pantheon/pull/1530)
- Fix estimate gas RPC failing for clique when no blocks have been created [\#1528](https://github.com/PegaSysEng/pantheon/pull/1528)
- Avoid auto-boxing for gauge metrics [\#1526](https://github.com/PegaSysEng/pantheon/pull/1526)
- Add AT to ensure 0-miner Clique/IBFT are valid [\#1525](https://github.com/PegaSysEng/pantheon/pull/1525)
- AT DSL - renaming to suffix of Conditions and co-locating with Conditions [\#1524](https://github.com/PegaSysEng/pantheon/pull/1524)
- Set disconnect flag immediately when disconnecting a peer [\#1521](https://github.com/PegaSysEng/pantheon/pull/1521)
- \[PAN-2547\] Modified JSON-RPC subscription processing to avoid blocking [\#1519](https://github.com/PegaSysEng/pantheon/pull/1519)
- Dependency Version Updates [\#1517](https://github.com/PegaSysEng/pantheon/pull/1517)
- AT DSL - renaming ibft to ibft2 [\#1516](https://github.com/PegaSysEng/pantheon/pull/1516)
- \[PIE-1578\] Added local transaction permissioning metrics [\#1515](https://github.com/PegaSysEng/pantheon/pull/1515)
- \[PIE-1577\] Added node local metrics [\#1514](https://github.com/PegaSysEng/pantheon/pull/1514)
- AT DSL - Removing WaitCondition, consistently applying Condition instead [\#1513](https://github.com/PegaSysEng/pantheon/pull/1513)
- Remove usage of deprecated ConcurrentSet [\#1512](https://github.com/PegaSysEng/pantheon/pull/1512)
- Log error if clique or ibft have 0 validators in genesis [\#1509](https://github.com/PegaSysEng/pantheon/pull/1509)
- GraphQL library upgrade changes. [\#1508](https://github.com/PegaSysEng/pantheon/pull/1508)
- Add metrics to assist monitoring and alerting [\#1506](https://github.com/PegaSysEng/pantheon/pull/1506)
- Use external pantheon-plugin-api library [\#1505](https://github.com/PegaSysEng/pantheon/pull/1505)
- Tilde [\#1504](https://github.com/PegaSysEng/pantheon/pull/1504)
- Dependency version updates [\#1503](https://github.com/PegaSysEng/pantheon/pull/1503)
- Simplify text [\#1501](https://github.com/PegaSysEng/pantheon/pull/1501) (thanks to [bgravenorst](https://github.com/bgravenorst))
- \[PAN-1625\] Clique AT mining continues if validator offline [\#1500](https://github.com/PegaSysEng/pantheon/pull/1500)
- Acceptance Test DSL Node refactoring [\#1498](https://github.com/PegaSysEng/pantheon/pull/1498)
- Updated an incorrect command [\#1497](https://github.com/PegaSysEng/pantheon/pull/1497) (thanks to [bgravenorst](https://github.com/bgravenorst))
- Acceptance Test and DSL rename for IBFT2 [\#1493](https://github.com/PegaSysEng/pantheon/pull/1493)
- \[PIE-1580\] Metrics for smart contract permissioning actions [\#1492](https://github.com/PegaSysEng/pantheon/pull/1492)
- Handle RLPException when processing incoming DevP2P messages [\#1491](https://github.com/PegaSysEng/pantheon/pull/1491)
- Limit spotless checks to java classes in expected java  dirs [\#1490](https://github.com/PegaSysEng/pantheon/pull/1490)
- \[PAN-2560\] Add LocalNode class [\#1489](https://github.com/PegaSysEng/pantheon/pull/1489)
- Changed Enode length error String implementation. [\#1486](https://github.com/PegaSysEng/pantheon/pull/1486)
- PAN-2715 - return block not found reasons in error [\#1485](https://github.com/PegaSysEng/pantheon/pull/1485)
- \[PAN-2652\] Refactor Privacy acceptance test and add Privacy Ibft test [\#1483](https://github.com/PegaSysEng/pantheon/pull/1483) (thanks to [iikirilov](https://github.com/iikirilov))
- \[PAN-2603\] Onchain account permissioning support [\#1475](https://github.com/PegaSysEng/pantheon/pull/1475)
- Make CLI options names with hyphen-minus searchable and reduce index size [\#1476](https://github.com/PegaSysEng/pantheon/pull/1476)
- Added warning banner when using latest version [\#1454](https://github.com/PegaSysEng/pantheon/pull/1454)
- Add RTD config file to fix Python version issue [\#1453](https://github.com/PegaSysEng/pantheon/pull/1453)
- \[PAN-2647\] Validate Private Transaction nonce before submitting to Transaction Pool [\#1449](https://github.com/PegaSysEng/pantheon/pull/1449) (thanks to [iikirilov](https://github.com/iikirilov))
- Add placeholders system to have global variables in markdown [\#1425](https://github.com/PegaSysEng/pantheon/pull/1425)

## 1.1.1

### Additions and Improvements

- [GraphQL](https://besu.hyperledger.org/en/latest/HowTo/Interact/APIs/GraphQL/) [\#1311](https://github.com/PegaSysEng/pantheon/pull/1311) (thanks to [zyfrank](https://github.com/zyfrank))
- Added [`--tx-pool-retention-hours`](https://besu.hyperledger.org/en/latest/Reference/CLI/CLI-Syntax/#tx-pool-retention-hours) [\#1333](https://github.com/PegaSysEng/pantheon/pull/1333)
- Added Genesis file support for specifying the maximum stack size. [\#1431](https://github.com/PegaSysEng/pantheon/pull/1431)
- Included transaction details when subscribed to Pending transactions [\#1410](https://github.com/PegaSysEng/pantheon/pull/1410)
- Documentation updates include:
  - [Added configuration items specified in the genesis file](https://besu.hyperledger.org/en/latest/Reference/Config-Items/#configuration-items)
  - [Added pending transaction details subscription](https://besu.hyperledger.org/en/latest/HowTo/Interact/APIs/RPC-PubSub/#pending-transactionss)
  - [Added Troubleshooting content](https://besu.hyperledger.org/en/latest/HowTo/Troubleshoot/Troubleshooting/)
  - [Added Privacy Quickstart](https://besu.hyperledger.org/en/latest/Tutorials/Quickstarts/Privacy-Quickstart/)
  - [Added privacy roadmap](https://github.com/hyperledger/besu/blob/master/ROADMAP.md)


### Technical Improvements

- Create MaintainedPeers class [\#1484](https://github.com/PegaSysEng/pantheon/pull/1484)
- Fix for permissioned network with single bootnode [\#1479](https://github.com/PegaSysEng/pantheon/pull/1479)
- Have ThreadBesuNodeRunner support plugin tests [\#1477](https://github.com/PegaSysEng/pantheon/pull/1477)
- Less pointless plugins errors [\#1473](https://github.com/PegaSysEng/pantheon/pull/1473)
- Rename GraphQLRPC to just GraphQL [\#1472](https://github.com/PegaSysEng/pantheon/pull/1472)
- eth\_protocolVersion is a Quantity, not an Integer [\#1470](https://github.com/PegaSysEng/pantheon/pull/1470)
- Don't require 'to' in 'blocks' queries [\#1464](https://github.com/PegaSysEng/pantheon/pull/1464)
- Events Plugin - Add initial "NewBlock" event message [\#1463](https://github.com/PegaSysEng/pantheon/pull/1463)
- Make restriction field in Private Transaction an enum [\#1462](https://github.com/PegaSysEng/pantheon/pull/1462) (thanks to [iikirilov](https://github.com/iikirilov))
- Helpful graphql error when an account doesn't exist [\#1460](https://github.com/PegaSysEng/pantheon/pull/1460)
- Acceptance Test Cleanup [\#1458](https://github.com/PegaSysEng/pantheon/pull/1458)
- Large chain id support for private transactions [\#1452](https://github.com/PegaSysEng/pantheon/pull/1452)
- Optimise TransactionPool.addRemoteTransaction [\#1448](https://github.com/PegaSysEng/pantheon/pull/1448)
- Reduce synchronization in PendingTransactions [\#1447](https://github.com/PegaSysEng/pantheon/pull/1447)
- Add simple PeerPermissions interface [\#1446](https://github.com/PegaSysEng/pantheon/pull/1446)
- Make sure ThreadBesuNodeRunner is exercised by automation [\#1442](https://github.com/PegaSysEng/pantheon/pull/1442)
- Decode devp2p packets off the event thread [\#1439](https://github.com/PegaSysEng/pantheon/pull/1439)
- Allow config files to specify no bootnodes [\#1438](https://github.com/PegaSysEng/pantheon/pull/1438)
- Capture all logs and errors in the Besu log output [\#1437](https://github.com/PegaSysEng/pantheon/pull/1437)
- Ensure failed Txns are deleted when detected during mining [\#1436](https://github.com/PegaSysEng/pantheon/pull/1436)
- Plugin Framework [\#1435](https://github.com/PegaSysEng/pantheon/pull/1435)
- Equals cleanup [\#1434](https://github.com/PegaSysEng/pantheon/pull/1434)
- Transaction smart contract permissioning controller [\#1433](https://github.com/PegaSysEng/pantheon/pull/1433)
- Renamed AccountPermissioningProver to TransactionPermissio… [\#1432](https://github.com/PegaSysEng/pantheon/pull/1432)
- Refactorings and additions to add Account based Smart Contract permissioning [\#1430](https://github.com/PegaSysEng/pantheon/pull/1430)
- Fix p2p PeerInfo handling [\#1428](https://github.com/PegaSysEng/pantheon/pull/1428)
- IbftProcessor logs when a throwable terminates mining [\#1427](https://github.com/PegaSysEng/pantheon/pull/1427)
- Renamed AccountWhitelistController [\#1424](https://github.com/PegaSysEng/pantheon/pull/1424)
- Unwrap DelegatingBytes32 and prevent Hash from wrapping other Hash instances [\#1423](https://github.com/PegaSysEng/pantheon/pull/1423)
- If nonce is invalid, do not delete during mining [\#1422](https://github.com/PegaSysEng/pantheon/pull/1422)
- Deleting unused windows jenkinsfile [\#1421](https://github.com/PegaSysEng/pantheon/pull/1421)
- Get all our smoke tests for all platforms in 1 jenkins job [\#1420](https://github.com/PegaSysEng/pantheon/pull/1420)
- Add pending object to GraphQL queries [\#1419](https://github.com/PegaSysEng/pantheon/pull/1419)
- Start listening for p2p connections after start\(\) is invoked [\#1418](https://github.com/PegaSysEng/pantheon/pull/1418)
- Improved JSON-RPC responses when EnodeURI parameter has invalid EnodeId [\#1417](https://github.com/PegaSysEng/pantheon/pull/1417)
- Use port 0 when starting a websocket server in tests [\#1416](https://github.com/PegaSysEng/pantheon/pull/1416)
- Windows jdk smoke tests [\#1413](https://github.com/PegaSysEng/pantheon/pull/1413)
- Change AT discard RPC tests to be more reliable by checking discard using proposals [\#1411](https://github.com/PegaSysEng/pantheon/pull/1411)
- Simple account permissioning [\#1409](https://github.com/PegaSysEng/pantheon/pull/1409)
- Fix clique miner to respect changes to vanity data made via JSON-RPC [\#1408](https://github.com/PegaSysEng/pantheon/pull/1408)
- Avoid recomputing the logs bloom filter when reading receipts [\#1407](https://github.com/PegaSysEng/pantheon/pull/1407)
- Remove NodePermissioningLocalConfig external references [\#1406](https://github.com/PegaSysEng/pantheon/pull/1406)
- Add constantinople fix block for Rinkeby [\#1404](https://github.com/PegaSysEng/pantheon/pull/1404)
- Update EnodeURL to support enodes with listening disabled [\#1403](https://github.com/PegaSysEng/pantheon/pull/1403)
- Integration Integration test\(s\) on p2p of 'net\_services'  [\#1402](https://github.com/PegaSysEng/pantheon/pull/1402)
- Reference tests fail on Windows [\#1401](https://github.com/PegaSysEng/pantheon/pull/1401)
- Fix non-deterministic test caused by variable size of generated transactions [\#1399](https://github.com/PegaSysEng/pantheon/pull/1399)
- Start BlockPropagationManager immediately - don't wait for full sync [\#1398](https://github.com/PegaSysEng/pantheon/pull/1398)
- Added error message for RPC method disabled [\#1396](https://github.com/PegaSysEng/pantheon/pull/1396)
- Fix intermittency in FullSyncChainDownloaderTest [\#1394](https://github.com/PegaSysEng/pantheon/pull/1394)
- Add explanatory comment about default port [\#1392](https://github.com/PegaSysEng/pantheon/pull/1392)
- Handle case where peers advertise a listening port of 0 [\#1391](https://github.com/PegaSysEng/pantheon/pull/1391)
- Cache extra data [\#1389](https://github.com/PegaSysEng/pantheon/pull/1389)
- Update Log message in IBFT Controller [\#1387](https://github.com/PegaSysEng/pantheon/pull/1387)
- Remove unnecessary field [\#1384](https://github.com/PegaSysEng/pantheon/pull/1384)
- Add getPeer method to PeerConnection [\#1383](https://github.com/PegaSysEng/pantheon/pull/1383)
- Removing smart quotes [\#1381](https://github.com/PegaSysEng/pantheon/pull/1381) (thanks to [jmcnevin](https://github.com/jmcnevin))
- Use streams and avoid iterating child nodes multiple times [\#1380](https://github.com/PegaSysEng/pantheon/pull/1380)
- Use execute instead of submit so unhandled exceptions get logged [\#1379](https://github.com/PegaSysEng/pantheon/pull/1379)
- Prefer EnodeURL over Endpoint [\#1378](https://github.com/PegaSysEng/pantheon/pull/1378)
- Add flat file based task collection [\#1377](https://github.com/PegaSysEng/pantheon/pull/1377)
- Consolidate local enode representation [\#1376](https://github.com/PegaSysEng/pantheon/pull/1376)
- Rename rocksdDbConfiguration to rocksDbConfiguration [\#1375](https://github.com/PegaSysEng/pantheon/pull/1375)
- Remove EthTaskChainDownloader and supporting code [\#1373](https://github.com/PegaSysEng/pantheon/pull/1373)
- Handle the pipeline being aborted while finalizing an async operation [\#1372](https://github.com/PegaSysEng/pantheon/pull/1372)
- Rename methods that create and return streams away from getX\(\) [\#1368](https://github.com/PegaSysEng/pantheon/pull/1368)
- eea\_getTransactionCount fails if account has not interacted with private state [\#1367](https://github.com/PegaSysEng/pantheon/pull/1367) (thanks to [iikirilov](https://github.com/iikirilov))
- Increase RocksDB settings [\#1364](https://github.com/PegaSysEng/pantheon/pull/1364) ([ajsutton](https://github.com/ajsutton))
- Don't abort in-progress master builds when a new commit is added. [\#1358](https://github.com/PegaSysEng/pantheon/pull/1358)
- Request open ended headers from sync target [\#1355](https://github.com/PegaSysEng/pantheon/pull/1355)
- Enable the pipeline chain downloader by default [\#1344](https://github.com/PegaSysEng/pantheon/pull/1344)
- Create P2PNetwork Builder [\#1343](https://github.com/PegaSysEng/pantheon/pull/1343)
- Include static nodes in permissioning logic [\#1339](https://github.com/PegaSysEng/pantheon/pull/1339)
- JsonRpcError decoding to include message [\#1336](https://github.com/PegaSysEng/pantheon/pull/1336)
- Cache current chain head info [\#1335](https://github.com/PegaSysEng/pantheon/pull/1335)
- Queue pending requests when all peers are busy [\#1331](https://github.com/PegaSysEng/pantheon/pull/1331)
- Fix failed tests on Windows [\#1332](https://github.com/PegaSysEng/pantheon/pull/1332)
- Provide error message when invalid key specified in key file [\#1328](https://github.com/PegaSysEng/pantheon/pull/1328)
- Allow whitespace in file paths loaded from resources directory [\#1329](https://github.com/PegaSysEng/pantheon/pull/1329)
- Allow whitespace in path [\#1327](https://github.com/PegaSysEng/pantheon/pull/1327)
- Require block numbers for debug\_traceBlockByNumber to be in hex [\#1326](https://github.com/PegaSysEng/pantheon/pull/1326)
- Improve logging of chain download errors in the pipeline chain downloader [\#1325](https://github.com/PegaSysEng/pantheon/pull/1325)
- Ensure eth scheduler is stopped in tests [\#1324](https://github.com/PegaSysEng/pantheon/pull/1324)
- Normalize account permissioning addresses in whitelist [\#1321](https://github.com/PegaSysEng/pantheon/pull/1321)
- Allow private contract invocations in multiple privacy groups [\#1318](https://github.com/PegaSysEng/pantheon/pull/1318) (thanks to [iikirilov](https://github.com/iikirilov))
- Fix account permissioning check case matching [\#1315](https://github.com/PegaSysEng/pantheon/pull/1315)
- Use header validation mode for ommers [\#1313](https://github.com/PegaSysEng/pantheon/pull/1313)
- Configure RocksDb max background compaction and thread count [\#1312](https://github.com/PegaSysEng/pantheon/pull/1312)
- Missing p2p info when queried live [\#1310](https://github.com/PegaSysEng/pantheon/pull/1310)
- Tx limit size send peers follow up [\#1308](https://github.com/PegaSysEng/pantheon/pull/1308)
- Remove remnants of the old dev mode [\#1307](https://github.com/PegaSysEng/pantheon/pull/1307)
- Remove duplicate init code from BesuController instances [\#1305](https://github.com/PegaSysEng/pantheon/pull/1305)
- Stop synchronizer prior to stopping the network [\#1302](https://github.com/PegaSysEng/pantheon/pull/1302)
- Evict old transactions [\#1299](https://github.com/PegaSysEng/pantheon/pull/1299)
- Send local transactions to new peers [\#1253](https://github.com/PegaSysEng/pantheon/pull/1253)

## 1.1

### Additions and Improvements

- [Privacy](https://besu.hyperledger.org/en/latest/Concepts/Privacy/Privacy-Overview/)
- [Onchain Permissioning](https://besu.hyperledger.org/en/latest/Concepts/Permissioning/Permissioning-Overview/#onchain)
- [Fastsync](https://besu.hyperledger.org/en/latest/Reference/CLI/CLI-Syntax/#fast-sync-min-peers)
- Documentation updates include:
    - Added JSON-RPC methods:
      - [`txpool_pantheonStatistics`](https://besu.hyperledger.org/en/latest/Reference/API-Methods/#txpool_besustatistics)
      - [`net_services`](https://besu.hyperledger.org/en/latest/Reference/API-Methods/#net_services)
    - [Updated to indicate Docker image doesn't run on Windows](https://besu.hyperledger.org/en/latest/HowTo/Get-Started/Run-Docker-Image/)
    - [Added how to configure a free gas network](https://besu.hyperledger.org/en/latest/HowTo/Configure/FreeGas/)

### Technical Improvements

- priv_getTransactionCount fails if account has not interacted with private state [\#1369](https://github.com/PegaSysEng/pantheon/pull/1369)
- Updating Orion to 0.9.0 [\#1360](https://github.com/PegaSysEng/pantheon/pull/1360)
- Allow use of large chain IDs [\#1357](https://github.com/PegaSysEng/pantheon/pull/1357)
- Allow private contract invocations in multiple privacy groups [\#1340](https://github.com/PegaSysEng/pantheon/pull/1340)
- Missing p2p info when queried live [\#1338](https://github.com/PegaSysEng/pantheon/pull/1338)
- Fix expose transaction statistics [\#1337](https://github.com/PegaSysEng/pantheon/pull/1337)
- Normalize account permissioning addresses in whitelist [\#1321](https://github.com/PegaSysEng/pantheon/pull/1321)
- Update Enclave executePost method [\#1319](https://github.com/PegaSysEng/pantheon/pull/1319)
- Fix account permissioning check case matching [\#1315](https://github.com/PegaSysEng/pantheon/pull/1315)
- Removing 'all' from the help wording for host-whitelist [\#1304](https://github.com/PegaSysEng/pantheon/pull/1304)

## 1.1 RC

### Technical Improvements

- Better errors for when permissioning contract is set up wrong [\#1296](https://github.com/PegaSysEng/pantheon/pull/1296)
- Consolidate p2p node info methods [\#1288](https://github.com/PegaSysEng/pantheon/pull/1288)
- Update permissioning smart contract interface to match updated EEA proposal [\#1287](https://github.com/PegaSysEng/pantheon/pull/1287)
- Switch to new sync target if it exceeds the td threshold [\#1286](https://github.com/PegaSysEng/pantheon/pull/1286)
- Fix running ATs with in-process node runner [\#1285](https://github.com/PegaSysEng/pantheon/pull/1285)
- Simplify enode construction [\#1283](https://github.com/PegaSysEng/pantheon/pull/1283)
- Cleanup PeerConnection interface [\#1282](https://github.com/PegaSysEng/pantheon/pull/1282)
- Undo changes to PendingTransactions method visibility [\#1281](https://github.com/PegaSysEng/pantheon/pull/1281)
- Use default enclave public key to generate eea_getTransactionReceipt [\#1280](https://github.com/PegaSysEng/pantheon/pull/1280) (thanks to [Puneetha17](https://github.com/Puneetha17))
- Rollback to rocksdb 5.15.10 [\#1279](https://github.com/PegaSysEng/pantheon/pull/1279)
- Log error when a JSON decode problem is encountered [\#1278](https://github.com/PegaSysEng/pantheon/pull/1278)
- Create EnodeURL builder [\#1275](https://github.com/PegaSysEng/pantheon/pull/1275)
- Keep enode nodeId stored as a BytesValue [\#1274](https://github.com/PegaSysEng/pantheon/pull/1274)
- Feature/move subclass in pantheon command [\#1272](https://github.com/PegaSysEng/pantheon/pull/1272)
- Expose sync mode option [\#1270](https://github.com/PegaSysEng/pantheon/pull/1270)
- Refactor RocksDBStats [\#1266](https://github.com/PegaSysEng/pantheon/pull/1266)
- Normalize EnodeURLs [\#1264](https://github.com/PegaSysEng/pantheon/pull/1264)
- Build broken in Java 12 [\#1263](https://github.com/PegaSysEng/pantheon/pull/1263)
- Make PeerDiscovertAgentTest less flakey [\#1262](https://github.com/PegaSysEng/pantheon/pull/1262)
- Ignore extra json rpc params [\#1261](https://github.com/PegaSysEng/pantheon/pull/1261)
- Fetch local transactions in isolation [\#1259](https://github.com/PegaSysEng/pantheon/pull/1259)
- Update to debug trace transaction [\#1258](https://github.com/PegaSysEng/pantheon/pull/1258)
- Use labelled timer to differentiate between rocks db metrics [\#1254](https://github.com/PegaSysEng/pantheon/pull/1254) (thanks to [Puneetha17](https://github.com/Puneetha17))
- Migrate TransactionPool (& affiliated test) from 'core' to 'eth' [\#1251](https://github.com/PegaSysEng/pantheon/pull/1251)
- Use single instance of Rocksdb for privacy [\#1247](https://github.com/PegaSysEng/pantheon/pull/1247) (thanks to [Puneetha17](https://github.com/Puneetha17))
- Subscribing to sync events should receive false when in sync [\#1240](https://github.com/PegaSysEng/pantheon/pull/1240)
- Ignore transactions from the network while behind chain head [\#1228](https://github.com/PegaSysEng/pantheon/pull/1228)
- RocksDB Statistics in Metrics [\#1169](https://github.com/PegaSysEng/pantheon/pull/1169)
- Add block trace RPC methods [\#1088](https://github.com/PegaSysEng/pantheon/pull/1088) (thanks to [kziemianek](https://github.com/kziemianek))

## 1.0.3

### Additions and Improvements

- Notify of dropped messages [\#1156](https://github.com/PegaSysEng/pantheon/pull/1156)
- Documentation updates include:
    - Added [Permissioning Overview](https://besu.hyperledger.org/en/latest/Concepts/Permissioning/Permissioning-Overview/)
    - Added content on [Network vs Node Configuration](https://besu.hyperledger.org/en/latest/HowTo/Configure/Using-Configuration-File/)
    - Updated [RAM requirements](https://besu.hyperledger.org/en/latest/HowTo/Get-Started/System-Requirements/#ram)
    - Added [Privacy Overview](https://besu.hyperledger.org/en/latest/Concepts/Privacy/Privacy-Overview/) and [Processing Private Transactions](https://besu.hyperledger.org/en/latest/Concepts/Privacy/Private-Transaction-Processing/)
    - Renaming of Ethstats Lite Explorer to [Ethereum Lite Explorer](https://besu.hyperledger.org/en/latest/HowTo/Deploy/Lite-Block-Explorer/#lite-block-explorer-documentation) (thanks to [tzapu](https://github.com/tzapu))
    - Added content on using [Truffle with Besu](https://besu.hyperledger.org/en/latest/HowTo/Develop-Dapps/Truffle/)
    - Added [`droppedPendingTransactions` RPC Pub/Sub subscription](https://besu.hyperledger.org/en/latest/HowTo/Interact/APIs/RPC-PubSub/#dropped-transactions)
    - Added [`eea_*` JSON-RPC API methods](https://besu.hyperledger.org/en/latest/Reference/API-Methods/#eea-methods)
    - Added [architecture diagram](https://besu.hyperledger.org/en/latest/Concepts/ArchitectureOverview/)
    - Updated [permissioning CLI options](https://besu.hyperledger.org/en/latest/Reference/CLI/CLI-Syntax/#permissions-accounts-config-file-enabled) and [permissioned network tutorial](https://besu.hyperledger.org/en/stable/)

### Technical Improvements

- Choose sync target based on td rather than height [\#1256](https://github.com/PegaSysEng/pantheon/pull/1256)
- CLI ewp options [\#1246](https://github.com/PegaSysEng/pantheon/pull/1246)
- Update BesuCommand.java [\#1245](https://github.com/PegaSysEng/pantheon/pull/1245)
- Reduce memory usage in import [\#1239](https://github.com/PegaSysEng/pantheon/pull/1239)
- Improve eea_sendRawTransaction error messages [\#1238](https://github.com/PegaSysEng/pantheon/pull/1238) (thanks to [Puneetha17](https://github.com/Puneetha17))
- Single topic filter [\#1235](https://github.com/PegaSysEng/pantheon/pull/1235)
- Enable pipeline chain downloader for fast sync [\#1232](https://github.com/PegaSysEng/pantheon/pull/1232)
- Make contract size limit configurable [\#1227](https://github.com/PegaSysEng/pantheon/pull/1227)
- Refactor PrivacyParameters config to use builder pattern [\#1226](https://github.com/PegaSysEng/pantheon/pull/1226) (thanks to [antonydenyer](https://github.com/antonydenyer))
- Different request limits for different request types [\#1224](https://github.com/PegaSysEng/pantheon/pull/1224)
- Finish off fast sync pipeline download [\#1222](https://github.com/PegaSysEng/pantheon/pull/1222)
- Enable fast-sync options on command line [\#1218](https://github.com/PegaSysEng/pantheon/pull/1218)
- Replace filtering headers after the fact with calculating number to request up-front [\#1216](https://github.com/PegaSysEng/pantheon/pull/1216)
- Support async processing while maintaining output order [\#1215](https://github.com/PegaSysEng/pantheon/pull/1215)
- Add Unstable Options to the CLI [\#1213](https://github.com/PegaSysEng/pantheon/pull/1213)
- Add private cluster acceptance tests [\#1211](https://github.com/PegaSysEng/pantheon/pull/1211) (thanks to [Puneetha17](https://github.com/Puneetha17))
- Re-aligned smart contract interface to EEA client spec 477 [\#1209](https://github.com/PegaSysEng/pantheon/pull/1209)
- Count the number of items discarded when a pipe is aborted [\#1208](https://github.com/PegaSysEng/pantheon/pull/1208)
- Pipeline chain download - fetch and import data [\#1207](https://github.com/PegaSysEng/pantheon/pull/1207)
- Permission provider that allows bootnodes if you have no other connections [\#1206](https://github.com/PegaSysEng/pantheon/pull/1206)
- Cancel in-progress async operations when the pipeline is aborted [\#1205](https://github.com/PegaSysEng/pantheon/pull/1205)
- Pipeline chain download - Checkpoints [\#1203](https://github.com/PegaSysEng/pantheon/pull/1203)
- Push development images to public dockerhub [\#1202](https://github.com/PegaSysEng/pantheon/pull/1202)
- Push builds of master as docker development images [\#1200](https://github.com/PegaSysEng/pantheon/pull/1200)
- Doc CI pipeline for build and tests [\#1199](https://github.com/PegaSysEng/pantheon/pull/1199)
- Replace the use of a disconnect listener with EthPeer.isDisconnected [\#1197](https://github.com/PegaSysEng/pantheon/pull/1197)
- Prep chain downloader for branch by abstraction [\#1194](https://github.com/PegaSysEng/pantheon/pull/1194)
- Maintain the state of MessageFrame in private Tx [\#1193](https://github.com/PegaSysEng/pantheon/pull/1193) (thanks to [Puneetha17](https://github.com/Puneetha17))
- Persist private world state only if we are mining [\#1191](https://github.com/PegaSysEng/pantheon/pull/1191) (thanks to [Puneetha17](https://github.com/Puneetha17))
- Remove SyncState from SyncTargetManager [\#1188](https://github.com/PegaSysEng/pantheon/pull/1188)
- Acceptance tests base for smart contract node permissioning [\#1186](https://github.com/PegaSysEng/pantheon/pull/1186)
- Fix metrics breakages [\#1185](https://github.com/PegaSysEng/pantheon/pull/1185)
- Typo [\#1184](https://github.com/PegaSysEng/pantheon/pull/1184) (thanks to [araskachoi](https://github.com/araskachoi))
- StaticNodesParserTest to pass on Windows [\#1183](https://github.com/PegaSysEng/pantheon/pull/1183)
- Don't mark world state as stalled until a minimum time without progress is reached [\#1179](https://github.com/PegaSysEng/pantheon/pull/1179)
- Use header validation policy in DownloadHeaderSequenceTask [\#1172](https://github.com/PegaSysEng/pantheon/pull/1172)
- Bond with bootnodes [\#1160](https://github.com/PegaSysEng/pantheon/pull/1160)

## 1.0.2

### Additions and Improvements

- Removed DB init when using `public-key` subcommand [\#1049](https://github.com/PegaSysEng/pantheon/pull/1049)
- Output enode URL on startup [\#1137](https://github.com/PegaSysEng/pantheon/pull/1137)
- Added Remove Peer JSON-RPC [\#1129](https://github.com/PegaSysEng/pantheon/pull/1129)
- Added `net_enode` JSON-RPC [\#1119](https://github.com/PegaSysEng/pantheon/pull/1119) (thanks to [mbergstrand](https://github.com/mbergstrand))
- Maintain a `staticnodes.json` [\#1106](https://github.com/PegaSysEng/pantheon/pull/1106)
- Added `tx-pool-max-size` command line parameter [\#1078](https://github.com/PegaSysEng/pantheon/pull/1078)
- Added PendingTransactions JSON-RPC [\#1043](https://github.com/PegaSysEng/pantheon/pull/1043) (thanks to [EdwinLeeGreene](https://github.com/EdwinLeeGreene))
- Added `admin_nodeInfo` JSON-RPC [\#1012](https://github.com/PegaSysEng/pantheon/pull/1012)
- Added `--metrics-category` CLI to only enable select metrics [\#969](https://github.com/PegaSysEng/pantheon/pull/969)
- Documentation updates include:
   - Updated endpoints in [Private Network Quickstart](https://besu.hyperledger.org/en/latest/Tutorials/Quickstarts/Private-Network-Quickstart/) (thanks to [laubai](https://github.com/laubai))
   - Updated [documentation contribution guidelines](https://besu.hyperledger.org/en/stable/)
   - Added [`admin_removePeer`](https://besu.hyperledger.org/en/latest/Reference/API-Methods/#admin_removepeer)
   - Updated [tutorials](https://besu.hyperledger.org/en/latest/Tutorials/Private-Network/Create-Private-Clique-Network/) for printing of enode on startup
   - Added [`txpool_pantheonTransactions`](https://besu.hyperledger.org/en/stable/Reference/API-Methods/#txpool_besutransactions)
   - Added [Transaction Pool content](https://besu.hyperledger.org/en/latest/Concepts/Transactions/Transaction-Pool/)
   - Added [`tx-pool-max-size` CLI option](https://besu.hyperledger.org/en/latest/Reference/CLI/CLI-Syntax/#tx-pool-max-size)
   - Updated [developer build instructions to use installDist](https://besu.hyperledger.org/en/stable/)
   - Added [Azure quickstart tutorial](https://besu.hyperledger.org/en/latest/Tutorials/Quickstarts/Azure-Private-Network-Quickstart/)
   - Enabled copy button in code blocks
   - Added [IBFT 1.0](https://besu.hyperledger.org/en/latest/HowTo/Configure/Consensus-Protocols/QuorumIBFT/)
   - Added section on using [Geth attach with Besu](https://besu.hyperledger.org/en/latest/HowTo/Interact/APIs/Using-JSON-RPC-API/#geth-console)
   - Enabled the edit link doc site to ease external doc contributions
   - Added [EthStats docs](https://besu.hyperledger.org/HowTo/Deploy/Lite-Network-Monitor/) (thanks to [baxy](https://github.com/baxy))
   - Updated [Postman collection](https://besu.hyperledger.org/en/latest/HowTo/Interact/APIs/Authentication/#postman)
   - Added [`metrics-category` CLI option](https://besu.hyperledger.org/en/latest/Reference/CLI/CLI-Syntax/#metrics-category)
   - Added information on [block time and timeout settings](https://besu.hyperledger.org/en/latest/HowTo/Configure/Consensus-Protocols/IBFT/#block-time) for IBFT 2.0
   - Added [`admin_nodeInfo`](https://besu.hyperledger.org/en/latest/Reference/API-Methods/#admin_nodeinfo)
   - Added [permissions images](https://besu.hyperledger.org/en/latest/Concepts/Permissioning/Permissioning-Overview/)
   - Added permissioning blog to [Resources](https://besu.hyperledger.org/en/latest/Reference/Resources/)
   - Updated [Create Permissioned Network](https://besu.hyperledger.org/en/latest/Tutorials/Permissioning/Create-Permissioned-Network/) tutorial to use `export-address`
   - Updated [Clique](https://besu.hyperledger.org/en/latest/HowTo/Configure/Consensus-Protocols/Clique/) and [IBFT 2.0](https://besu.hyperledger.org/en/latest/HowTo/Configure/Consensus-Protocols/IBFT/) docs to include complete genesis file
   - Updated [Clique tutorial](https://besu.hyperledger.org/en/latest/Tutorials/Private-Network/Create-Private-Clique-Network/) to use `export-address` subcommand
   - Added IBFT 2.0 [future message configuration options](https://besu.hyperledger.org/en/latest/HowTo/Configure/Consensus-Protocols/IBFT/#optional-configuration-options)

### Technical Improvements
- Fixed so self persists to the whitelist [\#1176](https://github.com/PegaSysEng/pantheon/pull/1176)
- Fixed to add self to permissioning whitelist [\#1175](https://github.com/PegaSysEng/pantheon/pull/1175)
- Fixed permissioning issues [\#1174](https://github.com/PegaSysEng/pantheon/pull/1174)
- AdminAddPeer returns custom Json RPC error code [\#1171](https://github.com/PegaSysEng/pantheon/pull/1171)
- Periodically connect to peers from table [\#1170](https://github.com/PegaSysEng/pantheon/pull/1170)
- Improved bootnodes option error message [\#1092](https://github.com/PegaSysEng/pantheon/pull/1092)
- Automatically restrict trailing peers while syncing [\#1167](https://github.com/PegaSysEng/pantheon/pull/1167)
- Avoid bonding to ourselves [\#1166](https://github.com/PegaSysEng/pantheon/pull/1166)
- Fix Push Metrics [\#1164](https://github.com/PegaSysEng/pantheon/pull/1164)
- Synchroniser waits for new peer if best is up to date [\#1161](https://github.com/PegaSysEng/pantheon/pull/1161)
- Don't attempt to download checkpoint headers if the number of headers is negative [\#1158](https://github.com/PegaSysEng/pantheon/pull/1158)
- Capture metrics on Vertx event loop and worker thread queues [\#1155](https://github.com/PegaSysEng/pantheon/pull/1155)
- Simplify node permissioning ATs [\#1153](https://github.com/PegaSysEng/pantheon/pull/1153)
- Add metrics around discovery process [\#1152](https://github.com/PegaSysEng/pantheon/pull/1152)
- Prevent connecting to self [\#1150](https://github.com/PegaSysEng/pantheon/pull/1150)
- Refactoring permissioning ATs [\#1148](https://github.com/PegaSysEng/pantheon/pull/1148)
- Added two extra Ropsten bootnodes [\#1147](https://github.com/PegaSysEng/pantheon/pull/1147)
- Fixed TCP port handling [\#1144](https://github.com/PegaSysEng/pantheon/pull/1144)
- Better error on bad header [\#1143](https://github.com/PegaSysEng/pantheon/pull/1143)
- Refresh peer table while we have fewer than maxPeers connected [\#1142](https://github.com/PegaSysEng/pantheon/pull/1142)
- Refactor jsonrpc consumption of local node permissioning controller [\#1140](https://github.com/PegaSysEng/pantheon/pull/1140)
- Disconnect peers before the pivot block while fast syncing [\#1139](https://github.com/PegaSysEng/pantheon/pull/1139)
- Reduce the default transaction pool size from 30,000 to 4096 [\#1136](https://github.com/PegaSysEng/pantheon/pull/1136)
- Fail at load if static nodes not whitelisted [\#1135](https://github.com/PegaSysEng/pantheon/pull/1135)
- Fix private transaction acceptance test [\#1134](https://github.com/PegaSysEng/pantheon/pull/1134) (thanks to [Puneetha17](https://github.com/Puneetha17))
- Quieter exceptions when network is unreachable [\#1133](https://github.com/PegaSysEng/pantheon/pull/1133)
- nodepermissioningcontroller used for devp2p connection filtering [\#1132](https://github.com/PegaSysEng/pantheon/pull/1132)
- Remove duplicates from apis specified via CLI [\#1131](https://github.com/PegaSysEng/pantheon/pull/1131)
- Synchronizer returns false if it is in sync [\#1130](https://github.com/PegaSysEng/pantheon/pull/1130)
- Added fromHexStringStrict to check for exactly 20 byte addresses [\#1128](https://github.com/PegaSysEng/pantheon/pull/1128)
- Fix deadlock scenario in AsyncOperationProcessor and re-enable WorldStateDownloaderTest [\#1126](https://github.com/PegaSysEng/pantheon/pull/1126)
- Ignore WorldStateDownloaderTest [\#1125](https://github.com/PegaSysEng/pantheon/pull/1125)
- Updated local config permissioning flags [\#1118](https://github.com/PegaSysEng/pantheon/pull/1118)
- Pipeline Improvements [\#1117](https://github.com/PegaSysEng/pantheon/pull/1117)
- Permissioning cli smart contract [\#1116](https://github.com/PegaSysEng/pantheon/pull/1116)
- Adding default pending transactions value in BesuControllerBuilder [\#1114](https://github.com/PegaSysEng/pantheon/pull/1114)
- Fix intermittency in WorldStateDownloaderTest [\#1113](https://github.com/PegaSysEng/pantheon/pull/1113)
- Reduce number of seen blocks and transactions Besu tracks [\#1112](https://github.com/PegaSysEng/pantheon/pull/1112)
- Timeout long test [\#1111](https://github.com/PegaSysEng/pantheon/pull/1111)
- Errorprone 2.3.3 upgrades [\#1110](https://github.com/PegaSysEng/pantheon/pull/1110)
- Add metric to capture memory used by RocksDB table readers [\#1108](https://github.com/PegaSysEng/pantheon/pull/1108)
- Don't allow creation of multiple gauges with the same name [\#1107](https://github.com/PegaSysEng/pantheon/pull/1107)
- Update Peer Discovery to use NodePermissioningController [\#1105](https://github.com/PegaSysEng/pantheon/pull/1105)
- Move starting world state download process inside WorldDownloadState [\#1104](https://github.com/PegaSysEng/pantheon/pull/1104)
- Enable private Tx capability to Clique [\#1102](https://github.com/PegaSysEng/pantheon/pull/1102) (thanks to [Puneetha17](https://github.com/Puneetha17))
- Enable private Tx capability to IBFT [\#1101](https://github.com/PegaSysEng/pantheon/pull/1101) (thanks to [Puneetha17](https://github.com/Puneetha17))
- Version Upgrades [\#1100](https://github.com/PegaSysEng/pantheon/pull/1100)
- Don't delete completed tasks from RocksDbTaskQueue [\#1099](https://github.com/PegaSysEng/pantheon/pull/1099)
- Support flat mapping with multiple threads [\#1098](https://github.com/PegaSysEng/pantheon/pull/1098)
- Add pipe stage name to thread while executing [\#1097](https://github.com/PegaSysEng/pantheon/pull/1097)
- Use pipeline for world state download [\#1096](https://github.com/PegaSysEng/pantheon/pull/1096)
- TXPool JSON RPC tweaks [\#1095](https://github.com/PegaSysEng/pantheon/pull/1095)
- Add in-memory cache over world state download queue [\#1087](https://github.com/PegaSysEng/pantheon/pull/1087)
- Trim default metrics [\#1086](https://github.com/PegaSysEng/pantheon/pull/1086)
- Improve imported block log line [\#1085](https://github.com/PegaSysEng/pantheon/pull/1085)
- Smart contract permission controller [\#1083](https://github.com/PegaSysEng/pantheon/pull/1083)
- Add timeout when waiting for JSON-RPC, WebSocket RPC and Metrics services to stop [\#1082](https://github.com/PegaSysEng/pantheon/pull/1082)
- Add pipeline framework to make parallel processing simpler [\#1077](https://github.com/PegaSysEng/pantheon/pull/1077)
- Node permissioning controller [\#1075](https://github.com/PegaSysEng/pantheon/pull/1075)
- Smart contract permission controller stub [\#1074](https://github.com/PegaSysEng/pantheon/pull/1074)
- Expose a synchronous start method in Runner [\#1072](https://github.com/PegaSysEng/pantheon/pull/1072)
- Changes in chain head should trigger new permissioning check for active peers [\#1071](https://github.com/PegaSysEng/pantheon/pull/1071)
- Fix exceptions fetching metrics after world state download completes [\#1066](https://github.com/PegaSysEng/pantheon/pull/1066)
- Accept transactions in the pool with nonce above account sender nonce [\#1065](https://github.com/PegaSysEng/pantheon/pull/1065)
- Repair Istanbul to handle Eth/62 & Eth/63 [\#1063](https://github.com/PegaSysEng/pantheon/pull/1063)
- Close Private Storage Provider [\#1059](https://github.com/PegaSysEng/pantheon/pull/1059) (thanks to [Puneetha17](https://github.com/Puneetha17))
- Add labels to Pipelined tasks metrics [\#1057](https://github.com/PegaSysEng/pantheon/pull/1057)
- Re-enable Quorum Synchronisation [\#1056](https://github.com/PegaSysEng/pantheon/pull/1056)
- Don't log expected failures as errors [\#1054](https://github.com/PegaSysEng/pantheon/pull/1054)
- Make findSuitablePeer abstract [\#1053](https://github.com/PegaSysEng/pantheon/pull/1053)
- Track added at in txpool [\#1048](https://github.com/PegaSysEng/pantheon/pull/1048)
- Fix ImportBlocksTask to only request from peers that claim to have the blocks [\#1047](https://github.com/PegaSysEng/pantheon/pull/1047)
- Don't run the dao block validator if dao block is 0 [\#1044](https://github.com/PegaSysEng/pantheon/pull/1044)
- Don't make unnecessary copies of data in RocksDbKeyValueStorage [\#1040](https://github.com/PegaSysEng/pantheon/pull/1040)
- Update discovery logic to trust bootnodes only when out of sync [\#1039](https://github.com/PegaSysEng/pantheon/pull/1039)
- Fix IndexOutOfBoundsException in DetermineCommonAncestorTask [\#1038](https://github.com/PegaSysEng/pantheon/pull/1038)
- Add `rpc_modules` JSON-RPC [\#1036](https://github.com/PegaSysEng/pantheon/pull/1036)
- Simple permissioning smart contract [\#1035](https://github.com/PegaSysEng/pantheon/pull/1035)
- Refactor enodeurl to use inetaddr [\#1032](https://github.com/PegaSysEng/pantheon/pull/1032)
- Update CLI options in mismatched genesis file message [\#1031](https://github.com/PegaSysEng/pantheon/pull/1031)
- Remove dependence of eth.core on eth.permissioning [\#1030](https://github.com/PegaSysEng/pantheon/pull/1030)
- Make alloc optional and provide nicer error messages when genesis config is invalid [\#1029](https://github.com/PegaSysEng/pantheon/pull/1029)
- Handle metrics request closing before response is generated [\#1028](https://github.com/PegaSysEng/pantheon/pull/1028)
- Change EthNetworkConfig bootnodes to always be URIs [\#1027](https://github.com/PegaSysEng/pantheon/pull/1027)
- Avoid port conflicts in acceptance tests [\#1025](https://github.com/PegaSysEng/pantheon/pull/1025)
- Include reference tests in jacoco [\#1024](https://github.com/PegaSysEng/pantheon/pull/1024)
- Acceptance test - configurable gas price [\#1023](https://github.com/PegaSysEng/pantheon/pull/1023)
- Get Internal logs and output [\#1022](https://github.com/PegaSysEng/pantheon/pull/1022) (thanks to [Puneetha17](https://github.com/Puneetha17))
- Fix race condition in WebSocketService [\#1021](https://github.com/PegaSysEng/pantheon/pull/1021)
- Ensure devp2p ports are written to ports file correctly [\#1020](https://github.com/PegaSysEng/pantheon/pull/1020)
- Report the correct tcp port in PING packets when it differs from the UDP port [\#1019](https://github.com/PegaSysEng/pantheon/pull/1019)
- Refactor transient transaction processor [\#1017](https://github.com/PegaSysEng/pantheon/pull/1017)
- Resume world state download from existing queue [\#1016](https://github.com/PegaSysEng/pantheon/pull/1016)
- IBFT Acceptance tests updated with longer timeout on first block [\#1015](https://github.com/PegaSysEng/pantheon/pull/1015)
- Update IBFT acceptances tests to await first block [\#1013](https://github.com/PegaSysEng/pantheon/pull/1013)
- Remove full hashimoto implementation as its never used [\#1011](https://github.com/PegaSysEng/pantheon/pull/1011)
- Created SyncStatus notifications [\#1010](https://github.com/PegaSysEng/pantheon/pull/1010)
- Address acceptance test intermittency [\#1008](https://github.com/PegaSysEng/pantheon/pull/1008)
- Consider a world state download stalled after 100 requests with no progress [\#1007](https://github.com/PegaSysEng/pantheon/pull/1007)
- Reduce log level when block miner is interrupted [\#1006](https://github.com/PegaSysEng/pantheon/pull/1006)
- RunnerTest fail on Windows due to network startup timing issue [\#1005](https://github.com/PegaSysEng/pantheon/pull/1005)
- Generate Private Contract Address [\#1004](https://github.com/PegaSysEng/pantheon/pull/1004) (thanks to [vinistevam](https://github.com/vinistevam))
- Delete the legacy pipelined import code [\#1003](https://github.com/PegaSysEng/pantheon/pull/1003)
- Fix race condition in WebSocket AT [\#1002](https://github.com/PegaSysEng/pantheon/pull/1002)
- Cleanup IBFT logging levels [\#995](https://github.com/PegaSysEng/pantheon/pull/995)
- Integration Test implementation dependency for non-IntelliJ IDE [\#992](https://github.com/PegaSysEng/pantheon/pull/992)
- Ignore fast sync and full sync tests to avoid race condition [\#991](https://github.com/PegaSysEng/pantheon/pull/991)
- Make acceptance tests use the process based runner again [\#990](https://github.com/PegaSysEng/pantheon/pull/990)
- RoundChangeCertificateValidator requires unique authors [\#989](https://github.com/PegaSysEng/pantheon/pull/989)
- Make Rinkeby the benchmark chain.  [\#986](https://github.com/PegaSysEng/pantheon/pull/986)
- Add metrics to Parallel Download pipeline [\#985](https://github.com/PegaSysEng/pantheon/pull/985)
- Change ExpectBlockNumber to require at least the specified block number [\#981](https://github.com/PegaSysEng/pantheon/pull/981)
- Fix benchmark compilation [\#980](https://github.com/PegaSysEng/pantheon/pull/980)
- RPC tests can use 127.0.0.1 loopback rather than localhost [\#974](https://github.com/PegaSysEng/pantheon/pull/974) thanks to [glethuillier](https://github.com/glethuillier) for raising)
- Disable picocli ansi when testing [\#973](https://github.com/PegaSysEng/pantheon/pull/973)
- Add a jmh benchmark for WorldStateDownloader [\#972](https://github.com/PegaSysEng/pantheon/pull/972)
- Gradle dependency for JMH annotation, for IDEs that aren't IntelliJ \(… [\#971](https://github.com/PegaSysEng/pantheon/pull/971)
- Separate download state tracking from WorldStateDownloader [\#967](https://github.com/PegaSysEng/pantheon/pull/967)
- Gradle dependency for JMH annotation, for IDEs that aren't IntelliJ [\#966](https://github.com/PegaSysEng/pantheon/pull/966)
- Truffle HDwallet Web3 1.0 [\#964](https://github.com/PegaSysEng/pantheon/pull/964)
- Add missing JavaDoc tags in JSONToRLP [\#963](https://github.com/PegaSysEng/pantheon/pull/963)
- Only import block if it isn't already on the block chain [\#962](https://github.com/PegaSysEng/pantheon/pull/962)
- CLI stack traces when debugging [\#960](https://github.com/PegaSysEng/pantheon/pull/960)
- Create peer discovery packets on a worker thread [\#955](https://github.com/PegaSysEng/pantheon/pull/955)
- Remove start functionality from IbftController and IbftBlockHeightMan… [\#952](https://github.com/PegaSysEng/pantheon/pull/952)
- Cleanup IBFT executors [\#951](https://github.com/PegaSysEng/pantheon/pull/951)
- Single threaded world state persistence [\#950](https://github.com/PegaSysEng/pantheon/pull/950)
- Fix version number on master [\#946](https://github.com/PegaSysEng/pantheon/pull/946)
- Change automatic benchmark  [\#945](https://github.com/PegaSysEng/pantheon/pull/945)
- Eliminate redundant header validation [\#943](https://github.com/PegaSysEng/pantheon/pull/943)
- RocksDbQueue Threading Tweaks [\#940](https://github.com/PegaSysEng/pantheon/pull/940)
- Validate DAO block [\#939](https://github.com/PegaSysEng/pantheon/pull/939)
- Complete Private Transaction Processor [\#938](https://github.com/PegaSysEng/pantheon/pull/938) (thanks to [iikirilov](https://github.com/iikirilov))
- Add metrics for netty queue length [\#932](https://github.com/PegaSysEng/pantheon/pull/932)
- Update GetNodeDataFromPeerTask to return a map [\#931](https://github.com/PegaSysEng/pantheon/pull/931)

## 1.0.1

Public key address export subcommand was missing in 1.0 release.

### Additions and Improvements
- Added `public-key export-address` subcommand [\#888](https://github.com/PegaSysEng/pantheon/pull/888)
- Documentation update for the [`public-key export-address`](https://besu.hyperledger.org/en/stable/) subcommand.
- Updated [IBFT 2.0 overview](https://besu.hyperledger.org/en/stable/) to include use of `rlp encode` command and information on setting IBFT 2.0 properties to achieve your desired block time.

## 1.0

### Additions and Improvements
- [IBFT 2.0](https://besu.hyperledger.org/en/latest/Tutorials/Private-Network/Create-IBFT-Network/)
- [Permissioning](https://besu.hyperledger.org/en/latest/Concepts/Permissioning/Permissioning-Overview/)
- [JSON-RPC Authentication](https://besu.hyperledger.org/en/latest/HowTo/Interact/APIs/Authentication/)
- Added `rlp encode` subcommand [\#965](https://github.com/PegaSysEng/pantheon/pull/965)
- Method to reload permissions file [\#834](https://github.com/PegaSysEng/pantheon/pull/834)
- Added rebind mitigation for Websockets. [\#905](https://github.com/PegaSysEng/pantheon/pull/905)
- Support genesis contract code [\#749](https://github.com/PegaSysEng/pantheon/pull/749) (thanks to [kziemianek](https://github.com/kziemianek)).
- Documentation updates include:
  - Added details on [port configuration](https://besu.hyperledger.org/en/latest/HowTo/Find-and-Connect/Configuring-Ports/)
  - Added [Resources page](https://besu.hyperledger.org/en/latest/Reference/Resources/) linking to Besu blog posts and webinars
  - Added [JSON-RPC Authentication](https://besu.hyperledger.org/en/latest/HowTo/Interact/APIs/Authentication/)
  - Added [tutorial to create permissioned network](https://besu.hyperledger.org/en/latest/Tutorials/Permissioning/Create-Permissioned-Network/)
  - Added [Permissioning](https://besu.hyperledger.org/en/latest/Concepts/Permissioning/Permissioning-Overview/) content
  - Added [Permissioning API methods](https://besu.hyperledger.org/en/latest/Reference/API-Methods/#permissioning-methods)
  - Added [tutorial to create Clique private network](https://besu.hyperledger.org/en/latest/Tutorials/Private-Network/Create-Private-Clique-Network/)
  - Added [tutorial to create IBFT 2.0 private network](https://besu.hyperledger.org/en/latest/Tutorials/Private-Network/Create-IBFT-Network/)

### Technical Improvements
- RoundChangeCertificateValidator requires unique authors [\#997](https://github.com/PegaSysEng/pantheon/pull/997)
- RPC tests can use 127.0.0.1 loopback rather than localhost [\#979](https://github.com/PegaSysEng/pantheon/pull/979)
- Integration Test implementation dependency for non-IntelliJ IDE [\#978](https://github.com/PegaSysEng/pantheon/pull/978)
- Only import block if it isn't already on the block chain [\#977](https://github.com/PegaSysEng/pantheon/pull/977)
- Disable picocli ansi when testing [\#975](https://github.com/PegaSysEng/pantheon/pull/975)
- Create peer discovery packets on a worker thread [\#961](https://github.com/PegaSysEng/pantheon/pull/961)
- Removed Orion snapshot dependency [\#933](https://github.com/PegaSysEng/pantheon/pull/933)
- Use network ID instead of chain ID in MainnetBesuController. [\#929](https://github.com/PegaSysEng/pantheon/pull/929)
- Propagate new block messages to other clients in a worker thread [\#928](https://github.com/PegaSysEng/pantheon/pull/928)
- Parallel downloader should stop on puts if requested. [\#927](https://github.com/PegaSysEng/pantheon/pull/927)
- Permission config file location and option under docker [\#925](https://github.com/PegaSysEng/pantheon/pull/925)
- Fixed potential stall in world state download [\#922](https://github.com/PegaSysEng/pantheon/pull/922)
- Refactoring to introduce deleteOnExit\(\) for temp files [\#920](https://github.com/PegaSysEng/pantheon/pull/920)
- Reduce "Received transactions message" log from debug to trace [\#919](https://github.com/PegaSysEng/pantheon/pull/919)
- Handle PeerNotConnected exceptions when sending wire keep alives [\#918](https://github.com/PegaSysEng/pantheon/pull/918)
- admin_addpeers: error if node not whitelisted [\#917](https://github.com/PegaSysEng/pantheon/pull/917)
- Expose the Ibft MiningCoordinator [\#916](https://github.com/PegaSysEng/pantheon/pull/916)
- Check perm api against perm cli [\#915](https://github.com/PegaSysEng/pantheon/pull/915)
- Update metrics when completing a world state request with existing data [\#914](https://github.com/PegaSysEng/pantheon/pull/914)
- Improve RocksDBQueue dequeue performance [\#913](https://github.com/PegaSysEng/pantheon/pull/913)
- Error when removing bootnodes from nodes whitelist [\#912](https://github.com/PegaSysEng/pantheon/pull/912)
- Incremental Optimization\(s\) on BlockBroadcaster [\#911](https://github.com/PegaSysEng/pantheon/pull/911)
- Check permissions CLI dependencies [\#909](https://github.com/PegaSysEng/pantheon/pull/909)
- Limit the number of times we retry peer discovery interactions [\#908](https://github.com/PegaSysEng/pantheon/pull/908)
- IBFT to use VoteTallyCache [\#907](https://github.com/PegaSysEng/pantheon/pull/907)
- Add metric to expose number of inflight world state requests [\#906](https://github.com/PegaSysEng/pantheon/pull/906)
- Bootnodes not on whitelist - improve errors [\#904](https://github.com/PegaSysEng/pantheon/pull/904)
- Make chain download cancellable [\#901](https://github.com/PegaSysEng/pantheon/pull/901)
- Enforce accounts must start with 0x [\#900](https://github.com/PegaSysEng/pantheon/pull/900)
- When picking fast sync pivot block, use the peer with the best total difficulty [\#899](https://github.com/PegaSysEng/pantheon/pull/899)
- Process world state download data on a worker thread [\#898](https://github.com/PegaSysEng/pantheon/pull/898)
- CLI mixin help [\#895](https://github.com/PegaSysEng/pantheon/pull/895) ([macfarla](https://github.com/macfarla))
- Use absolute datapath instead of relative. [\#894](https://github.com/PegaSysEng/pantheon/pull/894).
- Fix task queue so that the updated failure count for requests is stored [\#893](https://github.com/PegaSysEng/pantheon/pull/893)
- Fix authentication header [\#891](https://github.com/PegaSysEng/pantheon/pull/891)
- Reorganize eth tasks [\#890](https://github.com/PegaSysEng/pantheon/pull/890)
- Unit tests of BlockBroadcaster [\#887](https://github.com/PegaSysEng/pantheon/pull/887)
- Fix authentication file validation errors [\#886](https://github.com/PegaSysEng/pantheon/pull/886)
- Fixing file locations under docker [\#885](https://github.com/PegaSysEng/pantheon/pull/885)
- Handle exceptions properly in EthScheduler [\#884](https://github.com/PegaSysEng/pantheon/pull/884)
- More bootnodes for goerli [\#880](https://github.com/PegaSysEng/pantheon/pull/880)
- Rename password hash command [\#879](https://github.com/PegaSysEng/pantheon/pull/879)
- Add metrics for EthScheduler executors [\#878](https://github.com/PegaSysEng/pantheon/pull/878)
- Disconnect peer removed from node whitelist [\#877](https://github.com/PegaSysEng/pantheon/pull/877)
- Reduce logging noise from invalid peer discovery packets and handshaking [\#876](https://github.com/PegaSysEng/pantheon/pull/876)
- Detect stalled world state downloads [\#875](https://github.com/PegaSysEng/pantheon/pull/875)
- Limit size of Ibft future message buffer [\#873](https://github.com/PegaSysEng/pantheon/pull/873)
- Ibft2: Replace NewRound with extended Proposal [\#872](https://github.com/PegaSysEng/pantheon/pull/872)
- Fixed admin_addPeer to periodically check maintained connections [\#871](https://github.com/PegaSysEng/pantheon/pull/871)
- WebSocket method permissions [\#870](https://github.com/PegaSysEng/pantheon/pull/870)
- Select new pivot block when world state becomes unavailable [\#869](https://github.com/PegaSysEng/pantheon/pull/869)
- Introduce FutureUtils to reduce duplicated code around CompletableFuture [\#868](https://github.com/PegaSysEng/pantheon/pull/868)
- Implement world state cancel [\#867](https://github.com/PegaSysEng/pantheon/pull/867)
- Renaming authentication configuration file CLI command [\#865](https://github.com/PegaSysEng/pantheon/pull/865)
- Break out RoundChangeCertificate validation [\#864](https://github.com/PegaSysEng/pantheon/pull/864)
- Disconnect peers where the common ancestor is before our fast sync pivot [\#862](https://github.com/PegaSysEng/pantheon/pull/862)
- Initial scaffolding for block propagation [\#860](https://github.com/PegaSysEng/pantheon/pull/860)
- Fix NullPointerException when determining fast sync pivot [\#859](https://github.com/PegaSysEng/pantheon/pull/859)
- Check for invalid token [\#856](https://github.com/PegaSysEng/pantheon/pull/856)
- Moving NodeWhitelistController to permissioning package [\#855](https://github.com/PegaSysEng/pantheon/pull/855)
- Fix state download race condition by creating a TaskQueue API [\#853](https://github.com/PegaSysEng/pantheon/pull/853)
- Changed separator in JSON RPC permissions [\#852](https://github.com/PegaSysEng/pantheon/pull/852)
- WebSocket acceptance tests now can use WebSockets [\#851](https://github.com/PegaSysEng/pantheon/pull/851)
- IBFT notifies EthPeer when remote node has a better block [\#849](https://github.com/PegaSysEng/pantheon/pull/849)
- Support resuming fast-sync downloads [\#848](https://github.com/PegaSysEng/pantheon/pull/848)
- Tweak Fast Sync Config [\#847](https://github.com/PegaSysEng/pantheon/pull/847)
- RPC authentication configuration validation + tests. [\#846](https://github.com/PegaSysEng/pantheon/pull/846)
- Tidy-up FastSyncState persistence [\#845](https://github.com/PegaSysEng/pantheon/pull/845)
- Do parallel extract signatures in the parallel block importer. [\#844](https://github.com/PegaSysEng/pantheon/pull/844)
- Fix 'the Input Is Too Long' Error on Windows [\#843](https://github.com/PegaSysEng/pantheon/pull/843) (thanks to [glethuillier](https://github.com/glethuillier)).
- Remove unnecessary sleep [\#842](https://github.com/PegaSysEng/pantheon/pull/842)
- Shutdown improvements [\#841](https://github.com/PegaSysEng/pantheon/pull/841)
- Speed up shutdown time [\#838](https://github.com/PegaSysEng/pantheon/pull/838)
- Add metrics to world state downloader [\#837](https://github.com/PegaSysEng/pantheon/pull/837)
- Store pivot block header [\#836](https://github.com/PegaSysEng/pantheon/pull/836)
- Clique should use beneficiary of zero on epoch blocks [\#833](https://github.com/PegaSysEng/pantheon/pull/833)
- Clique should ignore proposals for address 0 [\#831](https://github.com/PegaSysEng/pantheon/pull/831)
- Fix intermittency in FullSyncDownloaderTest [\#830](https://github.com/PegaSysEng/pantheon/pull/830)
- Added the authentication service to the WebSocket service [\#829](https://github.com/PegaSysEng/pantheon/pull/829)
- Extract creation and init of ProtocolContext into a re-usable class [\#828](https://github.com/PegaSysEng/pantheon/pull/828)
- Prevent duplicate commit seals in ibft header [\#827](https://github.com/PegaSysEng/pantheon/pull/827)
- Validate Ibft vanity data length [\#826](https://github.com/PegaSysEng/pantheon/pull/826)
- Refactored json rpc authentication to be provided as a service [\#825](https://github.com/PegaSysEng/pantheon/pull/825)
- Handle unavailable world states [\#824](https://github.com/PegaSysEng/pantheon/pull/824)
- Password in JWT payload [\#823](https://github.com/PegaSysEng/pantheon/pull/823)
- Homogenize error messages when required parameters are set [\#822](https://github.com/PegaSysEng/pantheon/pull/822) ([glethuillier](https://github.com/glethuillier)).
- Set remote peer chain head to parent of block received in NEW\_BLOCK\_MESSAGE [\#819](https://github.com/PegaSysEng/pantheon/pull/819)
- Peer disconnects should not result in stack traces [\#818](https://github.com/PegaSysEng/pantheon/pull/818)
- Abort previous builds [\#817](https://github.com/PegaSysEng/pantheon/pull/817)
- Parallel build stages [\#816](https://github.com/PegaSysEng/pantheon/pull/816)
- JWT authentication for JSON-RPC [\#815](https://github.com/PegaSysEng/pantheon/pull/815)
- Log errors that occur while finding a common ancestor [\#814](https://github.com/PegaSysEng/pantheon/pull/814)
- Shuffled log levels [\#813](https://github.com/PegaSysEng/pantheon/pull/813)
- Prevent duplicate IBFT messages being processed by state machine [\#811](https://github.com/PegaSysEng/pantheon/pull/811)
- Fix Orion startup ports [\#810](https://github.com/PegaSysEng/pantheon/pull/810)
- Commit world state continuously [\#809](https://github.com/PegaSysEng/pantheon/pull/809)
- Improve block propagation time [\#808](https://github.com/PegaSysEng/pantheon/pull/808)
- JSON-RPC authentication cli options & acceptance tests [\#807](https://github.com/PegaSysEng/pantheon/pull/807)
- Remove privacy not supported warning [\#806](https://github.com/PegaSysEng/pantheon/pull/806) (thanks to [vinistevam](https://github.com/vinistevam))
- Wire up Private Transaction Processor [\#805](https://github.com/PegaSysEng/pantheon/pull/805) (thanks to [Puneetha17](https://github.com/Puneetha17))
- Apply a limit to the number of responses in RespondingEthPeer.respondWhile [\#803](https://github.com/PegaSysEng/pantheon/pull/803)
- Avoid requesting empty block bodies from the network. [\#802](https://github.com/PegaSysEng/pantheon/pull/802)
- Handle partial responses to get receipts requests [\#801](https://github.com/PegaSysEng/pantheon/pull/801)
- Rename functions in Ibft MessageValidator [\#800](https://github.com/PegaSysEng/pantheon/pull/800)
- Upgrade GoogleJavaFormat to 1.7 [\#795](https://github.com/PegaSysEng/pantheon/pull/795)
- Minor refactorings of IntegrationTest infrastructure [\#786](https://github.com/PegaSysEng/pantheon/pull/786)
- Rework Ibft MessageValidatorFactory [\#785](https://github.com/PegaSysEng/pantheon/pull/785)
- Rework IbftRoundFactory [\#784](https://github.com/PegaSysEng/pantheon/pull/784)
- Rename artefacts to artifacts within IBFT [\#782](https://github.com/PegaSysEng/pantheon/pull/782)
- Rename TerminatedRoundArtefacts to PreparedRoundArtefacts [\#781](https://github.com/PegaSysEng/pantheon/pull/781)
- Rename Ibft MessageFactory methods [\#779](https://github.com/PegaSysEng/pantheon/pull/779)
- Update WorldStateDownloader to only filter out known code requests [\#777](https://github.com/PegaSysEng/pantheon/pull/777)
- Multiple name options only search for the longest one [\#776](https://github.com/PegaSysEng/pantheon/pull/776)
- Move ethTaskTimer to abstract root [\#775](https://github.com/PegaSysEng/pantheon/pull/775)
- Parallel Block importer [\#774](https://github.com/PegaSysEng/pantheon/pull/774)
- Wait for a peer with an estimated chain height before selecting a pivot block [\#772](https://github.com/PegaSysEng/pantheon/pull/772)
- Randomly perform full validation when fast syncing blocks [\#770](https://github.com/PegaSysEng/pantheon/pull/770)
- IBFT Message rework, piggybacking blocks on msgs. [\#769](https://github.com/PegaSysEng/pantheon/pull/769)
- EthScheduler additions [\#767](https://github.com/PegaSysEng/pantheon/pull/767)
- Fixing node whitelist isPermitted check [\#766](https://github.com/PegaSysEng/pantheon/pull/766)
- Eth/63 labels [\#764](https://github.com/PegaSysEng/pantheon/pull/764)
- Permissioning whitelist persistence. [\#763](https://github.com/PegaSysEng/pantheon/pull/763)
- Created message validators for NewRound and RoundChange [\#760](https://github.com/PegaSysEng/pantheon/pull/760)
- Add tests for FastSyncChainDownloader as a whole [\#758](https://github.com/PegaSysEng/pantheon/pull/758)
- Flatten IBFT Message API [\#757](https://github.com/PegaSysEng/pantheon/pull/757)
- Added TerminatedRoundArtefacts [\#756](https://github.com/PegaSysEng/pantheon/pull/756)
- Fix thread names in EthScheduler to include the thread number [\#755](https://github.com/PegaSysEng/pantheon/pull/755)
- Separate round change reception from RoundChangeCertificate [\#754](https://github.com/PegaSysEng/pantheon/pull/754)
- JSON-RPC authentication login [\#753](https://github.com/PegaSysEng/pantheon/pull/753)
- Spilt Ibft MessageValidator into components [\#752](https://github.com/PegaSysEng/pantheon/pull/752)
- Ensure first checkpoint headers is always in local blockchain for FastSyncCheckpointHeaderManager [\#750](https://github.com/PegaSysEng/pantheon/pull/750)
- Refactored permissioning components to be Optional. [\#747](https://github.com/PegaSysEng/pantheon/pull/747)
- Integrate rocksdb-based queue into WorldStateDownloader [\#746](https://github.com/PegaSysEng/pantheon/pull/746)
- Generify orion to enclave [\#745](https://github.com/PegaSysEng/pantheon/pull/745) (thanks to [vinistevam](https://github.com/vinistevam))
- Moved IBFT Message factory to use wrapped message types [\#744](https://github.com/PegaSysEng/pantheon/pull/744)
- Handle timeouts when requesting checkpoint headers correctly [\#743](https://github.com/PegaSysEng/pantheon/pull/743)
- Update RoundChangeManager to use flattened message [\#742](https://github.com/PegaSysEng/pantheon/pull/742)
- Handle validation failures when fast importing blocks [\#741](https://github.com/PegaSysEng/pantheon/pull/741)
- Updated IbftRound and RoundState APIs to use wrapped messages [\#740](https://github.com/PegaSysEng/pantheon/pull/740)
- Exception handling [\#739](https://github.com/PegaSysEng/pantheon/pull/739)
- Upgrade dependency versions and build cleanup [\#738](https://github.com/PegaSysEng/pantheon/pull/738)
- Update IbftBlockHeigntManager to accept new message types. [\#737](https://github.com/PegaSysEng/pantheon/pull/737)
- Error response handling for permissions APIs [\#736](https://github.com/PegaSysEng/pantheon/pull/736)
- IPV6 bootnodes don't work [\#735](https://github.com/PegaSysEng/pantheon/pull/735)
- Updated to use tags of pantheon build rather than another repo [\#734](https://github.com/PegaSysEng/pantheon/pull/734)
- Log milestones at startup and other minor logging improvements [\#733](https://github.com/PegaSysEng/pantheon/pull/733)
- Create wrapper types for Ibft Signed messages [\#731](https://github.com/PegaSysEng/pantheon/pull/731)
- Ibft to uniquely ID messages by their hash [\#730](https://github.com/PegaSysEng/pantheon/pull/730)
- Rename ibftrevised to ibft2 [\#722](https://github.com/PegaSysEng/pantheon/pull/722)
- Limit ibft msg queues [\#704](https://github.com/PegaSysEng/pantheon/pull/704)
- Implement privacy precompiled contract [\#696](https://github.com/PegaSysEng/pantheon/pull/696) (thanks to [Puneetha17](https://github.com/Puneetha17))
- Integration of RecursivePeerRefreshState and PeerDiscoveryController [\#420](https://github.com/PegaSysEng/pantheon/pull/420)

## 0.9.1

Built and compatible with with JDK8.

## 0.9

### Breaking Changes to Command Line

Breaking changes have been made to the command line options in v0.9 to improve usability. Many v0.8 command line options no longer work.

The [documentation](https://docs.pantheon.pegasys.tech/en/latest/) has been updated throughout to use the changed command line options and the [command line reference](https://besu.hyperledger.org/en/stable/) documents the changed options.

| Previous Option                     | New Option                                                                                                                                                                                                                                  | Change                            |
|-------------------------------------|------------------------------------------------------------------------------------------------------------------------------------------------------------------------------------------------------------------------------------------|----------------------------------|
| `--config`                          | [`--config-file`](https://besu.hyperledger.org/en/latest/Reference/CLI/CLI-Syntax/#config-file)                                                                                                                                  | Renamed                          |
| `--datadir`                         | [`--data-path`](https://besu.hyperledger.org/en/latest/Reference/CLI/CLI-Syntax/#data-path)                                                                                                                                      | Renamed                          |
| `--dev-mode`                        | [`--network=dev`](https://besu.hyperledger.org/en/latest/Reference/CLI/CLI-Syntax/#network)                                                                                                                                     | Replaced by `--network` option   |
| `--genesis`                         | [`--genesis-file`](https://besu.hyperledger.org/en/latest/Reference/CLI/CLI-Syntax/#genesis-file)                                                                                                                                | Renamed                          |
| `--goerli`                          | [`--network=goerli`](https://besu.hyperledger.org/en/latest/Reference/CLI/CLI-Syntax/#network)                                                                                                                                  | Replaced by `--network` option   |
| `--metrics-listen=<HOST:PORT>`      | [`--metrics-host=<HOST>`](https://besu.hyperledger.org/en/latest/Reference/CLI/CLI-Syntax/#metrics-host) and [`--metrics-port=<PORT>`](https://besu.hyperledger.org/en/latest/Reference/CLI/CLI-Syntax/#metrics-port) | Split into host and port options |
| `--miner-extraData`                 | [`--miner-extra-data`](https://besu.hyperledger.org/en/latest/Reference/CLI/CLI-Syntax/#miner-extra-data)                                                                                                                       | Renamed                          |
| `--miner-minTransactionGasPriceWei` | [`--min-gas-price`](https://besu.hyperledger.org/en/latest/Reference/CLI/CLI-Syntax/#min-gas-price)                                                                                                                              | Renamed                          |
| `--no-discovery`                    | [`--discovery-enabled`](https://besu.hyperledger.org/en/latest/Reference/CLI/CLI-Syntax/#discovery-enabled)                                                                                                                      | Replaced                         |
| `--node-private-key`                | [`--node-private-key-file`](https://besu.hyperledger.org/en/latest/Reference/CLI/CLI-Syntax/#node-private-key-file)                                                                                                              | Renamed                          |
| `--ottoman`                         | N/A                                                                                                                                                                                                                                         | Removed                          |
| `--p2p-listen=<HOST:PORT>`          | [`--p2p-host=<HOST>`](https://besu.hyperledger.org/en/latest/Reference/CLI/CLI-Syntax/#p2p-hostt) and [`--p2p-port=<PORT>`](https://besu.hyperledger.org/en/latest/Reference/CLI/CLI-Syntax/#p2p-port) | Split into host and port options |
| `--rinkeby`                         | [`--network=rinkeby`](https://besu.hyperledger.org/en/latest/Reference/CLI/CLI-Syntax/#network)                                                                                                                                     | Replaced by `--network` option   |
| `--ropsten`                         | [`--network=ropsten`](https://besu.hyperledger.org/en/latest/Reference/CLI/CLI-Syntax/#network)                                                                                                                                     | Replaced by `--network` option   |
| `--rpc-enabled`                     | [` --rpc-http-enabled`](https://besu.hyperledger.org/en/latest/Reference/CLI/CLI-Syntax/#rpc-http-enabled)| Renamed|
| `--rpc-listen=<HOST:PORT>`          | [`--rpc-http-host=<HOST>`](https://besu.hyperledger.org/en/latest/Reference/CLI/CLI-Syntax/#rpc-http-host) and [`--rpc-http-port=<PORT>`](https://besu.hyperledger.org/en/latest/Reference/CLI/CLI-Syntax/#rpc-http-port) | Split into host and port options |
| `--rpc-api`                         | [`--rpc-http-api`](https://besu.hyperledger.org/en/latest/Reference/CLI/CLI-Syntax/#rpc-http-api)| Renamed |
| `--rpc-cors-origins`                | [`--rpc-http-cors-origins`](https://besu.hyperledger.org/en/latest/Reference/CLI/CLI-Syntax/#rpc-http-cors-origins) | Renamed |
| `--ws-enabled`                      | [`--rpc-ws-enabled`](https://besu.hyperledger.org/en/latest/Reference/CLI/CLI-Syntax/#rpc-ws-enabled)  | Renamed |
| `--ws-api`                          | [`--rpc-ws-api`](https://besu.hyperledger.org/en/latest/Reference/CLI/CLI-Syntax/#rpc-ws-api) | Renamed|
| `--ws-listen=<HOST:PORT>`           | [`--rpc-ws-host=<HOST>`](https://besu.hyperledger.org/en/latest/Reference/CLI/CLI-Syntax/#rpc-ws-host) and [`--rpc-ws-port=<PORT>`](https://besu.hyperledger.org/en/latest/Reference/CLI/CLI-Syntax/#rpc-ws-port) | Split into host and port options |
| `--ws-refresh-delay`                | [`--rpc-ws-refresh-delay`](https://besu.hyperledger.org/en/latest/Reference/CLI/CLI-Syntax/#rpc-ws-refresh-delay)|Renamed|

| Previous Subcommand                 | New Subcommand                                                                                                                                                                                                                  | Change                            |
|-------------------------------------|------------------------------------------------------------------------------------------------------------------------------------------------------------------------------------------------------------------------------------------|----------------------------------|
| `pantheon import <block-file>`      | [`pantheon blocks import --from=<block-file>`](https://besu.hyperledger.org/en/latest/Reference/CLI/CLI-Subcommands/#blocks)                                                                                            | Renamed                          |
| `pantheon export-pub-key <key-file>`| [`pantheon public-key export --to=<key-file>`](https://besu.hyperledger.org/en/latest/Reference/CLI/CLI-Subcommands/#public-key)                                                                                                      | Renamed                          |


### Private Network Quickstart

The Private Network Quickstart has been moved from the `pantheon` repository to the `pantheon-quickstart`
repository. The [Private Network Quickstart tutorial](https://besu.hyperledger.org/en/latest/Tutorials/Quickstarts/Private-Network-Quickstart/)
has been updated to use the moved quickstart.

### Additions and Improvements

- `--network=goerli` supports relaunch of Görli testnet [\#717](https://github.com/PegaSysEng/pantheon/pull/717)
- TOML authentication provider [\#689](https://github.com/PegaSysEng/pantheon/pull/689)
- Metrics Push Gateway Options [\#678](https://github.com/PegaSysEng/pantheon/pull/678)
- Additional logging details for IBFT 2.0 [\#650](https://github.com/PegaSysEng/pantheon/pull/650)
- Permissioning config TOML file [\#643](https://github.com/PegaSysEng/pantheon/pull/643)
- Added metrics Prometheus Push Gateway Support [\#638](https://github.com/PegaSysEng/pantheon/pull/638)
- Clique and IBFT not enabled by default in RPC APIs [\#635](https://github.com/PegaSysEng/pantheon/pull/635)
- Added `admin_addPeer` JSON-RPC API method [\#622](https://github.com/PegaSysEng/pantheon/pull/622)
- Implemented `--p2p-enabled` configuration item [\#619](https://github.com/PegaSysEng/pantheon/pull/619)
- Command options and commands renaming [\#618](https://github.com/PegaSysEng/pantheon/pull/618)
- Added IBFT get pending votes [\#603](https://github.com/PegaSysEng/pantheon/pull/603)
- Implement Petersburg hardfork [\#601](https://github.com/PegaSysEng/pantheon/pull/601)
- Added private transaction abstraction [\#592](https://github.com/PegaSysEng/pantheon/pull/592) (thanks to [iikirilov](https://github.com/iikirilov))
- Added privacy command line commands [\#584](https://github.com/PegaSysEng/pantheon/pull/584) (thanks to [Puneetha17](https://github.com/Puneetha17))
- Documentation updates include:
  - Updated [Private Network Quickstart tutorial](https://besu.hyperledger.org/en/latest/Tutorials/Quickstarts/Private-Network-Quickstart/)
    to use quickstart in `pantheon-quickstart` repository and indicate that the quickstart is not supported on Windows.
  - Added IBFT 2.0 [content](https://besu.hyperledger.org/en/latest/HowTo/Configure/Consensus-Protocols/IBFT/) and [JSON RPC API methods](https://besu.hyperledger.org/en/latest/Reference/API-Methods/#ibft-20-methods).
  - Added [consensus protocols content](https://besu.hyperledger.org/en/latest/Concepts/Consensus-Protocols/Comparing-PoA/).
  - Added content on [events and logs](https://besu.hyperledger.org/en/latest/Concepts/Events-and-Logs/), and [using filters](https://besu.hyperledger.org/en/latest/HowTo/Interact/Filters/Accessing-Logs-Using-JSON-RPC/).
  - Added content on integrating with [Prometheus Push Gateway](https://besu.hyperledger.org/en/latest/HowTo/Deploy/Monitoring-Performance/#running-prometheus-with-besu-in-push-mode)

### Technical Improvements

- Download receipts during fast sync and import without processing transactions [\#701](https://github.com/PegaSysEng/pantheon/pull/701)
- Removed CLI options for `--nodes-whitelist` and `--accounts-whitelist` [\#694](https://github.com/PegaSysEng/pantheon/pull/694)
- Delegate `getRootCause` through to Guava's implementation [\#692](https://github.com/PegaSysEng/pantheon/pull/692)
- Benchmark update [\#691](https://github.com/PegaSysEng/pantheon/pull/691)
- Implement chain download for fast sync [\#690](https://github.com/PegaSysEng/pantheon/pull/690)
- Allow missing accounts to create zero-cost transactions [\#685](https://github.com/PegaSysEng/pantheon/pull/685)
- Node private key location should be fixed under docker [\#684](https://github.com/PegaSysEng/pantheon/pull/684)
- Parallel Processing File Import Performance [\#683](https://github.com/PegaSysEng/pantheon/pull/683)
- Integrate actual `WorldStateDownloader` with the fast sync work flow [\#682](https://github.com/PegaSysEng/pantheon/pull/682)
- Removed `--max-trailing-peers` option [\#680](https://github.com/PegaSysEng/pantheon/pull/680)
- Enabled warning on CLI dependent options [\#679](https://github.com/PegaSysEng/pantheon/pull/679)
- Update WorldStateDownloader run\(\) interface to accept header [\#677](https://github.com/PegaSysEng/pantheon/pull/677)
- Fixed Difficulty calculator [\#663](https://github.com/PegaSysEng/pantheon/pull/663)
- `discovery-enabled` option refactoring [\#661](https://github.com/PegaSysEng/pantheon/pull/661)
- Update orion default port approach [\#660](https://github.com/PegaSysEng/pantheon/pull/660)
- Extract out generic parts of Downloader [\#659](https://github.com/PegaSysEng/pantheon/pull/659)
- Start world downloader [\#658](https://github.com/PegaSysEng/pantheon/pull/658)
- Create a simple `WorldStateDownloader` [\#657](https://github.com/PegaSysEng/pantheon/pull/657)
- Added handling for when p2p is disabled [\#655](https://github.com/PegaSysEng/pantheon/pull/655)
- Enabled command line configuration for privacy precompiled contract address [\#653](https://github.com/PegaSysEng/pantheon/pull/653) (thanks to [Puneetha17](https://github.com/Puneetha17))
- IBFT transmitted packets are logged by gossiper [\#652](https://github.com/PegaSysEng/pantheon/pull/652)
- `admin_addPeer` acceptance test [\#651](https://github.com/PegaSysEng/pantheon/pull/651)
- Added `p2pEnabled` configuration to `ProcessBesuNodeRunner` [\#649](https://github.com/PegaSysEng/pantheon/pull/649)
- Added description to automatic benchmarks [\#646](https://github.com/PegaSysEng/pantheon/pull/646)
- Added `network` option [\#645](https://github.com/PegaSysEng/pantheon/pull/645)
- Remove OrionConfiguration [\#644](https://github.com/PegaSysEng/pantheon/pull/644) (thanks to [Puneetha17](https://github.com/Puneetha17))
- IBFT Json Acceptance tests [\#634](https://github.com/PegaSysEng/pantheon/pull/634)
- Upgraded build image to one that contains libsodium [\#632](https://github.com/PegaSysEng/pantheon/pull/632)
- Command line fixes [\#630](https://github.com/PegaSysEng/pantheon/pull/630)
- Consider peer count insufficient until minimum peers for fast sync are connected [\#629](https://github.com/PegaSysEng/pantheon/pull/629)
- Build tweaks [\#628](https://github.com/PegaSysEng/pantheon/pull/628)
- IBFT ensure non-validator does not partake in consensus [\#627](https://github.com/PegaSysEng/pantheon/pull/627)
- Added ability in acceptance tests to set up a node with `--no-discovery` [\#624](https://github.com/PegaSysEng/pantheon/pull/624)
- Gossip integration test [\#623](https://github.com/PegaSysEng/pantheon/pull/623)
- Removed quickstart code and CI pipeline [\#616](https://github.com/PegaSysEng/pantheon/pull/616)
- IBFT Integration Tests - Spurious Behaviour [\#615](https://github.com/PegaSysEng/pantheon/pull/615)
- Refactoring for more readable IBFT IT [\#614](https://github.com/PegaSysEng/pantheon/pull/614)
- Start of fast sync downloader [\#613](https://github.com/PegaSysEng/pantheon/pull/613)
- Split `IbftProcessor` into looping and event processing [\#612](https://github.com/PegaSysEng/pantheon/pull/612)
- IBFT Int Test - changed `TestContextFactory` to a builder [\#611](https://github.com/PegaSysEng/pantheon/pull/611)
- Discard prior round change msgs [\#610](https://github.com/PegaSysEng/pantheon/pull/610)
- `IbftGetValidatorsByBlockHash` added to json factory [\#607](https://github.com/PegaSysEng/pantheon/pull/607)
- IBFT Validator RPCs to return list of strings [\#606](https://github.com/PegaSysEng/pantheon/pull/606)
- Update Benchmark [\#605](https://github.com/PegaSysEng/pantheon/pull/605)
- Remove db package and move classes to more appropriate locations [\#599](https://github.com/PegaSysEng/pantheon/pull/599)
- Added `GetReceiptsFromPeerTask` [\#598](https://github.com/PegaSysEng/pantheon/pull/598)
- Added `GetNodeDataFromPeerTask` [\#597](https://github.com/PegaSysEng/pantheon/pull/597)
- Fixed deprecation warnings [\#596](https://github.com/PegaSysEng/pantheon/pull/596)
- IBFT Integration Tests - Future Height [\#591](https://github.com/PegaSysEng/pantheon/pull/591)
- Added `getNodeData` to `EthPeer` to enable requesting node data [\#589](https://github.com/PegaSysEng/pantheon/pull/589)
- `Blockcreator` to use `parentblock` specified at constuction [\#588](https://github.com/PegaSysEng/pantheon/pull/588)
- Support responding to `GetNodeData` requests [\#587](https://github.com/PegaSysEng/pantheon/pull/587)
- IBFT validates block on proposal reception [\#583](https://github.com/PegaSysEng/pantheon/pull/583)
- Rework `NewRoundValidator` tests [\#582](https://github.com/PegaSysEng/pantheon/pull/582)
- IBFT split extra data validation rule into components [\#581](https://github.com/PegaSysEng/pantheon/pull/581)
- Allow attached rules to be flagged `light` [\#580](https://github.com/PegaSysEng/pantheon/pull/580)
- Split Block Validation from Importing [\#579](https://github.com/PegaSysEng/pantheon/pull/579)
- Refactor `RoundChangeManager` creation [\#578](https://github.com/PegaSysEng/pantheon/pull/578)
- Add `-SNAPSHOT` postfix to version [\#577](https://github.com/PegaSysEng/pantheon/pull/577)
- IBFT - prevent proposed block being imported twice [\#576](https://github.com/PegaSysEng/pantheon/pull/576)
- Version upgrades [\#571](https://github.com/PegaSysEng/pantheon/pull/571)
- Tests that CLI options are disabled under docker [\#566](https://github.com/PegaSysEng/pantheon/pull/566)
- Renamed IBFT networking classes [\#555](https://github.com/PegaSysEng/pantheon/pull/555)
- Removed dead code from the consensus package [\#554](https://github.com/PegaSysEng/pantheon/pull/554)
- Prepared private transaction support [\#538](https://github.com/PegaSysEng/pantheon/pull/538) (thanks to [iikirilov](https://github.com/iikirilov))

## 0.8.5

Indefinitely delays the roll-out of Constantinople on Ethereum Mainnet due to a [potential security issue](https://blog.ethereum.org/2019/01/15/security-alert-ethereum-constantinople-postponement/) detected.

## Additions and Improvements
- Remove Constantinople fork block [\#574](https://github.com/PegaSysEng/pantheon/pull/574)

## Technical Improvements
- Rename IBFT message packages [\#568](https://github.com/PegaSysEng/pantheon/pull/568)


## 0.8.4

### Docker Image

If you have been running a node using the v0.8.3 Docker image, the node was not saving data to the
specified [data directory](https://besu.hyperledger.org/en/stable/),
or referring to the custom [configuration file](https://besu.hyperledger.org/en/stable/)
or [genesis file](https://besu.hyperledger.org/en/stable/).

To recover the node key and data directory from the Docker container:
`docker cp <container>:/opt/pantheon/key <destination_file>`
`docker cp <container>:/opt/pantheon/database <destination_directory>`

Where `container` is the name or ID of the Docker container containing the Besu node.

The container can be running or stopped when you copy the key and data directory. If your node was
fully synchronized to MainNet, the data directory will be ~2TB.

When restarting your node with the v0.8.4 Docker image:

* Save the node key in the [`key` file](https://besu.hyperledger.org/en/latest/Concepts/Node-Keys/#node-private-key) in the data
    directory or specify the location using the [`--node-private-key` option](https://besu.hyperledger.org/en/stable/).
* Specify the `<destination_directory` as a [volume for the data directory](https://besu.hyperledger.org/en/stable/).

### Bug Fixes
- Fixing default resource locations inside docker [\#529](https://github.com/PegaSysEng/pantheon/pull/529)
- NewRoundMessageValidator ignores Round Number when comparing blocks [\#523](https://github.com/PegaSysEng/pantheon/pull/523)
- Fix Array Configurable command line options [\#514](https://github.com/PegaSysEng/pantheon/pull/514)

## Additions and Improvements
- RocksDB Metrics [\#531](https://github.com/PegaSysEng/pantheon/pull/531)
- Added `ibft_getValidatorsByBlockHash` JSON RPC [\#519](https://github.com/PegaSysEng/pantheon/pull/519)
- Expose metrics to Prometheus [\#506](https://github.com/PegaSysEng/pantheon/pull/506)
- Added `ibft_getValidatorsByBlockNumber` [\#499](https://github.com/PegaSysEng/pantheon/pull/499)
- Added `Roadmap.md` file. [\#494](https://github.com/PegaSysEng/pantheon/pull/494)
- Added JSON RPC `eth hashrate` method. [\#488](https://github.com/PegaSysEng/pantheon/pull/488)
- Account whitelist API [\#487](https://github.com/PegaSysEng/pantheon/pull/487)
- Added nodes whitelist JSON-RPC APIs [\#476](https://github.com/PegaSysEng/pantheon/pull/476)
- Added account whitelisting [\#460](https://github.com/PegaSysEng/pantheon/pull/460)
- Added configurable refresh delay for SyncingSubscriptionService on start up [\#383](https://github.com/PegaSysEng/pantheon/pull/383)
- Added the Command Line Style Guide  [\#530](https://github.com/PegaSysEng/pantheon/pull/530)
- Documentation updates include:
  * Migrated to new [documentation site](https://docs.pantheon.pegasys.tech/en/latest/)
  * Added [configuration file content](https://besu.hyperledger.org/en/stable/)
  * Added [tutorial to create private network](https://besu.hyperledger.org/en/latest/Tutorials/Private-Network/Create-Private-Network/)
  * Added content on [enabling non-default APIs](https://besu.hyperledger.org/en/latest/Reference/API-Methods/)

## Technical Improvements

-  Updated `--bootnodes` command option to take zero arguments [\#548](https://github.com/PegaSysEng/pantheon/pull/548)
- IBFT Integration Testing - Local Node is proposer [\#527](https://github.com/PegaSysEng/pantheon/pull/527)
- Remove vertx from discovery tests [\#539](https://github.com/PegaSysEng/pantheon/pull/539)
- IBFT Integration testing - Round Change [\#537](https://github.com/PegaSysEng/pantheon/pull/537)
- NewRoundMessageValidator creates RoundChangeValidator with correct value [\#518](https://github.com/PegaSysEng/pantheon/pull/518)
- Remove time dependency from BlockTimer tests [\#513](https://github.com/PegaSysEng/pantheon/pull/513)
- Gradle 5.1 [\#512](https://github.com/PegaSysEng/pantheon/pull/512)
- Metrics measurement adjustment [\#511](https://github.com/PegaSysEng/pantheon/pull/511)
- Metrics export for import command. [\#509](https://github.com/PegaSysEng/pantheon/pull/509)
- IBFT Integration test framework [\#502](https://github.com/PegaSysEng/pantheon/pull/502)
- IBFT message gossiping [\#501](https://github.com/PegaSysEng/pantheon/pull/501)
- Remove non-transactional mutation from KeyValueStore [\#500](https://github.com/PegaSysEng/pantheon/pull/500)
- Ensured that the blockchain queries class handles optionals better. [\#486](https://github.com/PegaSysEng/pantheon/pull/486)
- IBFT mining acceptance test [\#483](https://github.com/PegaSysEng/pantheon/pull/483)
- Set base directory name to be lowercase in building.md [\#474](https://github.com/PegaSysEng/pantheon/pull/474) (Thanks to [Matthalp](https://github.com/Matthalp))
- Moved admin\_peers to Admin API group [\#473](https://github.com/PegaSysEng/pantheon/pull/473)
- Nodes whitelist acceptance test [\#472](https://github.com/PegaSysEng/pantheon/pull/472)
- Rework RoundChangeManagerTest to not reuse validators [\#469](https://github.com/PegaSysEng/pantheon/pull/469)
- Ignore node files to support truffle. [\#467](https://github.com/PegaSysEng/pantheon/pull/467)
- IBFT pantheon controller [\#461](https://github.com/PegaSysEng/pantheon/pull/461)
- IBFT Round to update internal state on reception of NewRound Message [\#451](https://github.com/PegaSysEng/pantheon/pull/451)
- Update RoundChangeManager correctly create its message validator [\#450](https://github.com/PegaSysEng/pantheon/pull/450)
- Use seconds for block timer time unit [\#445](https://github.com/PegaSysEng/pantheon/pull/445)
- IBFT controller and future msgs handling [\#431](https://github.com/PegaSysEng/pantheon/pull/431)
- Allow IBFT Round to be created using PreparedCert [\#429](https://github.com/PegaSysEng/pantheon/pull/429)
- Added MessageValidatorFactory [\#425](https://github.com/PegaSysEng/pantheon/pull/425)
- Inround payload [\#423](https://github.com/PegaSysEng/pantheon/pull/423)
- Updated IbftConfig Fields [\#422](https://github.com/PegaSysEng/pantheon/pull/422)
- Repair IbftBlockCreator and add tests [\#421](https://github.com/PegaSysEng/pantheon/pull/421)
- Make Besu behave as a submodule [\#419](https://github.com/PegaSysEng/pantheon/pull/419)
- Ibft Height Manager [\#418](https://github.com/PegaSysEng/pantheon/pull/418)
- Ensure bootnodes are a subset of node whitelist [\#414](https://github.com/PegaSysEng/pantheon/pull/414)
- IBFT Consensus Round Classes [\#405](https://github.com/PegaSysEng/pantheon/pull/405)
- IBFT message payload tests [\#404](https://github.com/PegaSysEng/pantheon/pull/404)
- Validate enodeurl syntax from command line [\#403](https://github.com/PegaSysEng/pantheon/pull/403)
- Update errorprone [\#401](https://github.com/PegaSysEng/pantheon/pull/401)
- IBFT round change manager [\#393](https://github.com/PegaSysEng/pantheon/pull/393)
- IBFT RoundState [\#392](https://github.com/PegaSysEng/pantheon/pull/392)
- Move Block data generator test helper to test support package [\#391](https://github.com/PegaSysEng/pantheon/pull/391)
- IBFT message tests [\#367](https://github.com/PegaSysEng/pantheon/pull/367)

## 0.8.3

### Breaking Change to JSON RPC-API

From v0.8.3, incoming HTTP requests are only accepted from hostnames specified using the `--host-whitelist` command-line option. If not specified, the default value for `--host-whitelist` is `localhost`.

If using the URL `http://127.0.0.1` to make JSON-RPC calls, use `--host-whitelist` to specify the hostname `127.0.0.1` or update the hostname to `localhost`.

If your application publishes RPC ports, specify the hostnames when starting Besu. For example:

```bash
pantheon --host-whitelist=example.com
```

Specify `*` or `all` for `--host-whitelist` to effectively disable host protection and replicate pre-v0.8.3 behavior. This is not recommended for production code.

### Bug Fixes

- Repair Clique Proposer Selection [\#339](https://github.com/PegaSysEng/pantheon/pull/339)
- High TX volume swamps block processing [\#337](https://github.com/PegaSysEng/pantheon/pull/337)
- Check if the connectFuture has completed successfully [\#293](https://github.com/PegaSysEng/pantheon/pull/293)
- Switch back to Xerial Snappy Library [\#284](https://github.com/PegaSysEng/pantheon/pull/284)
- ShortHex of 0 should be '0x0', not '0x' [\#272](https://github.com/PegaSysEng/pantheon/pull/272)
- Fix pantheon CLI default values infinite loop [\#266](https://github.com/PegaSysEng/pantheon/pull/266)

### Additions and Improvements

- Added `--nodes-whitelist` parameter to CLI and NodeWhitelistController [\#346](https://github.com/PegaSysEng/pantheon/pull/346)
- Discovery wiring for `--node-whitelist` [\#365](https://github.com/PegaSysEng/pantheon/pull/365)
- Plumb in three more metrics [\#344](https://github.com/PegaSysEng/pantheon/pull/344)
- `ProposerSelection` to support multiple IBFT implementations [\#307](https://github.com/PegaSysEng/pantheon/pull/307)
- Configuration to support IBFT original and revised [\#306](https://github.com/PegaSysEng/pantheon/pull/306)
- Added host whitelist for JSON-RPC. [**Breaking Change**](#breaking-change-to-json-rpc-api) [\#295](https://github.com/PegaSysEng/pantheon/pull/295)
- Reduce `Block creation processed cancelled` log message to debug [\#294](https://github.com/PegaSysEng/pantheon/pull/294)
- Implement iterative peer search [\#268](https://github.com/PegaSysEng/pantheon/pull/268)
- Added RLP enc/dec for PrePrepare, Commit and NewRound messages [\#200](https://github.com/PegaSysEng/pantheon/pull/200)
- IBFT block mining [\#169](https://github.com/PegaSysEng/pantheon/pull/169)
- Added `--goerli` CLI option [\#370](https://github.com/PegaSysEng/pantheon/pull/370) (Thanks to [@Nashatyrev](https://github.com/Nashatyrev))
- Begin capturing metrics to better understand Besu's behaviour [\#326](https://github.com/PegaSysEng/pantheon/pull/326)
- Documentation updates include:
   * Added Coding Conventions [\#342](https://github.com/PegaSysEng/pantheon/pull/342)
   * Reorganised [Installation documentation](https://github.com/PegaSysEng/pantheon/wiki/Installation) and added [Chocolatey installation](https://github.com/PegaSysEng/pantheon/wiki/Install-Binaries#windows-with-chocolatey) for Windows
   * Reorganised [JSON-RPC API documentation](https://github.com/PegaSysEng/pantheon/wiki/JSON-RPC-API)
   * Updated [RPC Pub/Sub API documentation](https://github.com/PegaSysEng/pantheon/wiki/RPC-PubSub)

### Technical Improvements

- Extracted non-Docker CLI parameters to picoCLI mixin. [\#323](https://github.com/PegaSysEng/pantheon/pull/323)
- IBFT preprepare to validate round matches block [\#329](https://github.com/PegaSysEng/pantheon/pull/329)
- Fix acceptance test [\#324](https://github.com/PegaSysEng/pantheon/pull/324)
- Added the `IbftFinalState` [\#385](https://github.com/PegaSysEng/pantheon/pull/385)
- Constantinople Fork Block [\#382](https://github.com/PegaSysEng/pantheon/pull/382)
- Fix `pantheon.cli.BesuCommandTest` test on Windows [\#380](https://github.com/PegaSysEng/pantheon/pull/380)
- JDK smoke testing is being configured differently now [\#374](https://github.com/PegaSysEng/pantheon/pull/374)
- Re-enable clique AT [\#373](https://github.com/PegaSysEng/pantheon/pull/373)
- Ignoring acceptance test [\#372](https://github.com/PegaSysEng/pantheon/pull/372)
- Changes to support Gradle 5.0 [\#371](https://github.com/PegaSysEng/pantheon/pull/371)
- Clique: Prevent out of turn blocks interrupt in-turn mining [\#364](https://github.com/PegaSysEng/pantheon/pull/364)
- Time all tasks [\#361](https://github.com/PegaSysEng/pantheon/pull/361)
- Rework `VoteTallyCache` to better represent purpose [\#360](https://github.com/PegaSysEng/pantheon/pull/360)
- Add an `UNKNOWN` `DisconnectReason` [\#359](https://github.com/PegaSysEng/pantheon/pull/359)
- New round validation [\#353](https://github.com/PegaSysEng/pantheon/pull/353)
- Update get validators for block hash test to start from block 1 [\#352](https://github.com/PegaSysEng/pantheon/pull/352)
- Idiomatic Builder Pattern [\#345](https://github.com/PegaSysEng/pantheon/pull/345)
- Revert `Repair Clique Proposer Selection` \#339 - Breaks Görli testnet [\#343](https://github.com/PegaSysEng/pantheon/pull/343)
- No fixed ports in tests [\#340](https://github.com/PegaSysEng/pantheon/pull/340)
- Update clique acceptance test genesis file to use correct clique property names [\#338](https://github.com/PegaSysEng/pantheon/pull/338)
- Supporting list of addresses in logs subscription [\#336](https://github.com/PegaSysEng/pantheon/pull/336)
- Render handler exception to `System.err` instead of `.out` [\#334](https://github.com/PegaSysEng/pantheon/pull/334)
- Renamed IBFT message classes [\#333](https://github.com/PegaSysEng/pantheon/pull/333)
- Add additional RLP tests [\#332](https://github.com/PegaSysEng/pantheon/pull/332)
- Downgrading spotless to 3.13.0 to fix threading issues [\#325](https://github.com/PegaSysEng/pantheon/pull/325)
- `eth_getTransactionReceipt` acceptance test [\#322](https://github.com/PegaSysEng/pantheon/pull/322)
- Upgrade vertx to 3.5.4 [\#316](https://github.com/PegaSysEng/pantheon/pull/316)
- Round change validation [\#315](https://github.com/PegaSysEng/pantheon/pull/315)
- Basic IBFT message validators [\#314](https://github.com/PegaSysEng/pantheon/pull/314)
- Minor repairs to clique block scheduling [\#308](https://github.com/PegaSysEng/pantheon/pull/308)
- Dependencies Version upgrade [\#303](https://github.com/PegaSysEng/pantheon/pull/303)
- Build multiple JVM [\#301](https://github.com/PegaSysEng/pantheon/pull/301)
- Smart contract acceptance test [\#296](https://github.com/PegaSysEng/pantheon/pull/296)
- Fixing WebSocket error response [\#292](https://github.com/PegaSysEng/pantheon/pull/292)
- Reword error messages following exceptions during mining [\#291](https://github.com/PegaSysEng/pantheon/pull/291)
- Clique acceptance tests [\#290](https://github.com/PegaSysEng/pantheon/pull/290)
- Delegate creation of additional JSON-RPC methods to the BesuController [\#289](https://github.com/PegaSysEng/pantheon/pull/289)
- Remove unnecessary `RlpInput` and `RlpOutput` classes [\#287](https://github.com/PegaSysEng/pantheon/pull/287)
- Remove `RlpUtils` [\#285](https://github.com/PegaSysEng/pantheon/pull/285)
- Enabling previously ignored acceptance tests [\#282](https://github.com/PegaSysEng/pantheon/pull/282)
- IPv6 peers [\#281](https://github.com/PegaSysEng/pantheon/pull/281)
- IPv6 Bootnode [\#280](https://github.com/PegaSysEng/pantheon/pull/280)
- Acceptance test for `getTransactionReceipt` JSON-RPC method [\#278](https://github.com/PegaSysEng/pantheon/pull/278)
- Inject `StorageProvider` into `BesuController` instances [\#259](https://github.com/PegaSysEng/pantheon/pull/259)

## 0.8.2

### Removed
 - Removed `import-blockchain` command because nothing exports to the required format yet (PR [\#223](https://github.com/PegaSysEng/pantheon/pull/223))

### Bug Fixes
 - `io.netty.util.internal.OutOfDirectMemoryError` errors by removing reference counting from network messages.
 - Log spam: endless loop in `nioEventLoopGroup` thanks to [@5chdn](https://github.com/5chdn) for reporting) (PR [#261](https://github.com/PegaSysEng/pantheon/pull/261))
 - Rinkeby import can stall with too many fragments thanks to [@steffenkux](https://github.com/steffenkux) and [@5chdn](https://github.com/5chdn) for reporting) (PR [#255](https://github.com/PegaSysEng/pantheon/pull/255))
 - Clique incorrectly used the chain ID instead of the network ID in ETH status messages (PR [#209](https://github.com/PegaSysEng/pantheon/pull/209))
 - Gradle deprecation warnings (PR [#246](https://github.com/PegaSysEng/pantheon/pull/246) with thanks to [@jvirtanen](https://github.com/jvirtanen))
 - Consensus issue on Ropsten:
    - Treat output length as a maximum length for CALL operations (PR [#236](https://github.com/PegaSysEng/pantheon/pull/236))
    - ECRec precompile should return empty instead of 32 zero bytes when the input is invalid (PR [#227](https://github.com/PegaSysEng/pantheon/pull/227))
 - File name too long error while building from source thanks to [@5chdn](https://github.com/5chdn) for reporting) (PR [#221](https://github.com/PegaSysEng/pantheon/pull/221))
 - Loop syntax in `runBesuPrivateNetwork.sh` (PR [#237](https://github.com/PegaSysEng/pantheon/pull/237) thanks to [@matt9ucci](https://github.com/matt9ucci))
 - Fix `CompressionException: Snappy decompression failed` errors thanks to [@5chdn](https://github.com/5chdn) for reporting) (PR [#274](https://github.com/PegaSysEng/pantheon/pull/274))

### Additions and Improvements
 - Added `--ropsten` command line argument to make syncing to Ropsten easier (PR [#197](https://github.com/PegaSysEng/pantheon/pull/197) with thanks to [@jvirtanen](https://github.com/jvirtanen))
 - Enabled constantinople in `--dev-mode` (PR [#256](https://github.com/PegaSysEng/pantheon/pull/256))
 - Supported Constantinople with Clique thanks to [@5chdn](https://github.com/5chdn) for reporting) (PR [#250](https://github.com/PegaSysEng/pantheon/pull/250), PR [#247](https://github.com/PegaSysEng/pantheon/pull/247))
 - Implemented `eth_chainId` JSON-RPC method (PR [#219](https://github.com/PegaSysEng/pantheon/pull/219))
 - Updated client version to be ethstats friendly (PR [#258](https://github.com/PegaSysEng/pantheon/pull/258))
 - Added `--node-private-key` option to allow nodekey file to be specified separately to data directory thanks to [@peterbroadhurst](https://github.com/peterbroadhurst) for requesting)  (PR [#234](https://github.com/PegaSysEng/pantheon/pull/234))
 - Added `--banned-nodeids` option to prevent connection to specific nodes (PR [#254](https://github.com/PegaSysEng/pantheon/pull/254))
 - Send client quitting disconnect message to peers on shutdown (PR [#253](https://github.com/PegaSysEng/pantheon/pull/253))
 - Improved error message for port conflict error (PR [#232](https://github.com/PegaSysEng/pantheon/pull/232))
 - Improved documentation by adding the following pages:
    * [Getting Started](https://github.com/PegaSysEng/pantheon/wiki/Getting-Started)
    * [Network ID and Chain ID](https://github.com/PegaSysEng/pantheon/wiki/NetworkID-And-ChainID)
    * [Node Keys](https://github.com/PegaSysEng/pantheon/wiki/Node-Keys)
    * [Networking](https://github.com/PegaSysEng/pantheon/wiki/Networking)
    * [Accounts for Testing](https://github.com/PegaSysEng/pantheon/wiki/Accounts-for-Testing)
    * [Logging](https://github.com/PegaSysEng/pantheon/wiki/Logging)
    * [Proof of Authority](https://github.com/PegaSysEng/pantheon/wiki/Proof-of-Authority)
    * [Passing JVM Options](https://github.com/PegaSysEng/pantheon/wiki/Passing-JVM-Options)


 ### Technical Improvements
 - Upgraded Ethereum reference tests to 6.0 beta 2. (thanks to [@jvirtanen](https://github.com/jvirtanen) for the initial upgrade to beta 1)
 - Set Java compiler default encoding to UTF-8 (PR [#238](https://github.com/PegaSysEng/pantheon/pull/238) thanks to [@matt9ucci](https://github.com/matt9ucci))
 - Removed duplicate code defining default JSON-RPC APIs (PR [#218](https://github.com/PegaSysEng/pantheon/pull/218) thanks to [@matt9ucci](https://github.com/matt9ucci))
 - Improved code for parsing config (PRs [#208](https://github.com/PegaSysEng/pantheon/pull/208), [#209](https://github.com/PegaSysEng/pantheon/pull/209))
 - Use `java.time.Clock` in favour of a custom Clock interface (PR [#220](https://github.com/PegaSysEng/pantheon/pull/220))
 - Improve modularity of storage systems (PR [#211](https://github.com/PegaSysEng/pantheon/pull/211), [#207](https://github.com/PegaSysEng/pantheon/pull/207))
 - Treat JavaDoc warnings as errors (PR [#171](https://github.com/PegaSysEng/pantheon/pull/171))
 - Add benchmark for `BlockHashOperation `as a template for benchmarking other EVM operations (PR [#203](https://github.com/PegaSysEng/pantheon/pull/203))
 - Added unit tests for `EthBlockNumber` (PR [#195](https://github.com/PegaSysEng/pantheon/pull/195) thanks to [@jvirtanen](https://github.com/jvirtanen))
 - Code style improvements (PR [#196](https://github.com/PegaSysEng/pantheon/pull/196) thanks to [@jvirtanen](https://github.com/jvirtanen))
 - Added unit tests for `Web3ClientVersion` (PR [#194](https://github.com/PegaSysEng/pantheon/pull/194) with thanks to [@jvirtanen](https://github.com/jvirtanen))
 - Removed RLPUtils from `RawBlockIterator` (PR [#179](https://github.com/PegaSysEng/pantheon/pull/179))
 - Replace the JNI based snappy library with a pure-Java version (PR [#257](https://github.com/PegaSysEng/pantheon/pull/257))<|MERGE_RESOLUTION|>--- conflicted
+++ resolved
@@ -4,11 +4,8 @@
 
 ### Additions and Improvements
 - \[EXPERIMENTAL\] Add checkpoint sync `--sync-mode="X_CHECKPOINT"` [#3849](https://github.com/hyperledger/besu/pull/3849)
-<<<<<<< HEAD
+- Support `finalized` and `safe` as tags for the block parameter in RPC APIs [#3950](https://github.com/hyperledger/besu/pull/3950)
 - Added verification of payload attributes in ForkchoiceUpdated [#3837](https://github.com/hyperledger/besu/pull/3837)
-=======
-- Support `finalized` and `safe` as tags for the block parameter in RPC APIs [#3950](https://github.com/hyperledger/besu/pull/3950)
->>>>>>> a5dd7b86
 
 ### Bug Fixes
 
