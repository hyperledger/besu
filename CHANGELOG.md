# Changelog

## 22.7.3

### Additions and Improvements
- Allow free gas networks in the London fee market [#4061](https://github.com/hyperledger/besu/issues/4061)
- Upgrade besu-native to 0.6.0 and use Blake2bf native implementation if available by default [#4264](https://github.com/hyperledger/besu/pull/4264)
- Resets engine QoS timer with every call to the engine API instead of only when ExchangeTransitionConfiguration is called [#4411](https://github.com/hyperledger/besu/issues/4411)
- ExchangeTransitionConfiguration mismatch will only submit a debug log not a warning anymore [#4411](https://github.com/hyperledger/besu/issues/4411)
- Upgrade besu-native to 0.6.1 and include linux arm64 build of bls12-381 [#4416](https://github.com/hyperledger/besu/pull/4416)
<<<<<<< HEAD
- Remove records that track transactions by sender when they are empty to same memory in the transaction pool [#4415](https://github.com/hyperledger/besu/pull/4415)
=======
- Create a new flag on RocksDB (_--Xplugin-rocksdb-high-spec-enabled_) for high spec hardware to boost performance
- Transaction pool improvements to avoid filling the pool with not executable transactions, that could result in empty or semi-empty block proposals [#4425](https://github.com/hyperledger/besu/pull/4425) 
- Limit Transaction pool consumption by sender to a configurable percentage of the pool size [#4417](https://github.com/hyperledger/besu/pull/4417)
>>>>>>> 36139037

### Bug Fixes
- Retry block creation if there is a transient error and we still have time, to mitigate empty block issue [#4407](https://github.com/hyperledger/besu/pull/4407)
- Fix StacklessClosedChannelException in Besu and resulted timeout errors in CL clients ([#4398](https://github.com/hyperledger/besu/issues/4398), [#4400](https://github.com/hyperledger/besu/issues/4400))
- Return JSON-RPC error code instead of INVALID in engine api when certain storage exceptions are encountered ([#4349](https://github.com/hyperledger/besu/issues/4349)) 

## 22.7.2
### Besu 22.7.2 is a recommended release for the Merge and Mainnet users. 22.7.1 remains Merge-ready. This release provides additional robustness before the Merge with some fixes and improvements in sync, peering, and logging.

### Additions and Improvements
- Better management of jemalloc presence/absence in startup script [#4237](https://github.com/hyperledger/besu/pull/4237)
- Retry mechanism when getting a broadcasted block fail on all peers [#4271](https://github.com/hyperledger/besu/pull/4271)
- Filter out disconnected peers when fetching available peers [#4269](https://github.com/hyperledger/besu/pull/4269)
- Updated the default value of fast-sync-min-peers post merge [#4298](https://github.com/hyperledger/besu/pull/4298)
- Log imported block info post merge [#4310](https://github.com/hyperledger/besu/pull/4310)
- Transaction pool eviction by sender from tail of transaction list [#4327](https://github.com/hyperledger/besu/pull/4327)
- Transaction pool sender future nonce limits [#4336](https://github.com/hyperledger/besu/pull/4336)
- Pandas! Pandas now appear in 3 phases: The black bear and polar bear that are preparing? Those will appear when
your client has TTD configured (which is setup by default for mainnet), is in sync, and processing Proof of Work blocks. In the second phase you will see them powering up when the Terminal Total Difficulty block is added to the blockchain.
The final form of the Ethereum Panda will appear when the first finalized block is received from the Consensus Layer.

### Bug Fixes
- Accept wit/80 from Nethermind [#4279](https://github.com/hyperledger/besu/pull/4279)
- Properly shutdown the miner executor, to avoid waiting 30 seconds when stopping [#4353](https://github.com/hyperledger/besu/pull/4353)

### Download links
- https://hyperledger.jfrog.io/artifactory/besu-binaries/besu/22.7.2/besu-22.7.2.tar.gz / sha256: `8030a48f824c7bbc138b38a9e84e5531950bc16f6d21cda8b215232cce334214`
- https://hyperledger.jfrog.io/artifactory/besu-binaries/besu/22.7.2/besu-22.7.2.zip / sha256: `72653171b1ddd910e705fc6f616d7f1f4c120ef0d91718f0376f3ee5f2982c11`


## 22.7.1
### Merge Ready Release. Required update for The Merge on ethereum mainnet!
### Additions and Improvements
- Introduce a cap to reputation score increase [#4230](https://github.com/hyperledger/besu/pull/4230)
- Add experimental CLI option for `--Xp2p-peer-lower-bound` [#4200](https://github.com/hyperledger/besu/pull/4200)
- Improve pending blocks retrieval mechanism [#4227](https://github.com/hyperledger/besu/pull/4227)
- Set mainnet terminal total difficulty [#4260](https://github.com/hyperledger/besu/pull/4260)

### Bug Fixes
- Fixes off-by-one error for mainnet TTD fallback [#4223](https://github.com/hyperledger/besu/pull/4223)
- Fix off-by-one error in AbstractRetryingPeerTask [#4254](https://github.com/hyperledger/besu/pull/4254)
- Refactor and fix retrying get block switching peer [#4256](https://github.com/hyperledger/besu/pull/4256)
- Fix encoding of key (short hex) in eth_getProof [#4261](https://github.com/hyperledger/besu/pull/4261)
- Fix for post-merge networks fast-sync [#4224](https://github.com/hyperledger/besu/pull/4224), [#4276](https://github.com/hyperledger/besu/pull/4276)

### Download links
- https://hyperledger.jfrog.io/artifactory/besu-binaries/besu/22.7.1/besu-22.7.1.tar.gz / sha256: `7cca4c11e1d7525c172f2af9fbf456d134ada60e970d8b6abcfcd6c623b5dd36`
- https://hyperledger.jfrog.io/artifactory/besu-binaries/besu/22.7.1/besu-22.7.1.zip / sha256: `ba6e0b9b65ac36d041a5072392f119ff76e8e9f53a3d7b1e1a658ef1e4705d7a`



## 22.7.0

### Additions and Improvements
- Deprecation warning for Ropsten, Rinkeby, Kiln [#4173](https://github.com/hyperledger/besu/pull/4173)

### Bug Fixes

- Fixes previous known issue [#3890](https://github.com/hyperledger/besu/issues/3890)from RC3 requiring a restart post-merge to continue correct transaction handling.
- Stop producing stack traces when a get headers response only contains the range start header [#4189](https://github.com/hyperledger/besu/pull/4189)
- Upgrade Spotless to 6.8.0 [#4195](https://github.com/hyperledger/besu/pull/4195)
- Upgrade Gradle to 7.5 [#4196](https://github.com/hyperledger/besu/pull/4196)

### Download links
- https://hyperledger.jfrog.io/artifactory/besu-binaries/besu/22.7.0/besu-22.7.0.tar.gz / sha256: `af21104a880c37706b660aa816e1c38b2b3f603a97420ddcbc889324b71aa50e`
- https://hyperledger.jfrog.io/artifactory/besu-binaries/besu/22.7.0/besu-22.7.0.zip / sha256: `5b1586362e6e739c206c25224bb753a372bad70c0b22dbe091f9253024ebdc45`

## 22.7.0-RC3

### Known/Outstanding issues:
- Besu requires a restart post-merge to re-enable remote transaction processing [#3890](https://github.com/hyperledger/besu/issues/3890)

### Additions and Improvements
- Engine API: Change expiration time for JWT tokens to 60s [#4168](https://github.com/hyperledger/besu/pull/4168)
- Sepolia mergeNetSplit block [#4158](https://github.com/hyperledger/besu/pull/4158)
- Goerli TTD [#4160](https://github.com/hyperledger/besu/pull/4160)
- Several logging improvements

### Bug Fixes
- Allow to set any value for baseFeePerGas in the genesis file [#4177](https://github.com/hyperledger/besu/pull/4177)
- Fix for stack overflow when searching for TTD block [#4169](https://github.com/hyperledger/besu/pull/4169)
- Fix for chain stuck issue [#4175](https://github.com/hyperledger/besu/pull/4175)

### Download links
- https://hyperledger.jfrog.io/artifactory/besu-binaries/besu/22.7.0-RC3/besu-22.7.0-RC3.tar.gz / sha256: `6a1ee89c82db9fa782d34733d8a8c726670378bcb71befe013da48d7928490a6`
- https://hyperledger.jfrog.io/artifactory/besu-binaries/besu/22.7.0-RC3/besu-22.7.0-RC3.zip / sha256: `5de22445ab2a270cf33e1850cd28f1946442b7104738f0d1ac253a009c53414e`

## 22.7.0-RC2

### Additions and Improvements
- Add a block to the bad blocks if it did not descend from the terminal block [#4080](https://github.com/hyperledger/besu/pull/4080)
- Backward sync exception improvements [#4092](https://github.com/hyperledger/besu/pull/4092)
- Remove block header checks during backward sync, since they will be always performed during block import phase [#4098](https://github.com/hyperledger/besu/pull/4098)
- Optimize the backward sync retry strategy [#4095](https://github.com/hyperledger/besu/pull/4095)
- Add support for jemalloc library to better handle rocksdb memory consumption [#4126](https://github.com/hyperledger/besu/pull/4126)
- RocksDB configuration changes to improve performance. [#4132](https://github.com/hyperledger/besu/pull/4132)

### Bug Fixes
- Changed max message size in the p2p layer to 16.7MB from 10MB to improve peering performance [#4120](https://github.com/hyperledger/besu/pull/4120)
- Fixes for parent stateroot mismatch when using Bonsai storage mode (please report if you encounter this bug on this version) [#4094](https://github.com/hyperledger/besu/pull/4094)
- Above Bonsai related fixes have addressed situations where the event log was not indexed properly [#3921](https://github.com/hyperledger/besu/pull/3921)
- Fixes related to backward sync and reorgs [#4097](https://github.com/hyperledger/besu/pull/4097)
- Checkpoint sync with more merge friendly checkpoint blocks [#4085](https://github.com/hyperledger/besu/pull/4085)
- Fixes around RocksDB performance and memory usage [#4128](https://github.com/hyperledger/besu/pull/4128)
- Fix for RPC performance parallelization to improve RPC performance under heavy load [#3959](https://github.com/hyperledger/besu/pull/3959)
- Fix for post-Merge peering after PoW is removed in our logic for weighting peers [#4116](https://github.com/hyperledger/besu/pull/4116)
- Various logging changes to improve UX- Return the correct latest valid hash in case of bad block when calling engine methods [#4056](https://github.com/hyperledger/besu/pull/4056)
- Add a PoS block header rule to check that the current block is more recent than its parent [#4066](https://github.com/hyperledger/besu/pull/4066)
- Fixed a trie log layer issue on bonsai during reorg [#4069](https://github.com/hyperledger/besu/pull/4069)
- Fix transition protocol schedule to return the pre Merge schedule when reorg pre TTD [#4078](https://github.com/hyperledger/besu/pull/4078)
- Remove hash to sync from the queue only if the sync step succeeds [#4105](https://github.com/hyperledger/besu/pull/4105)
- The build process runs successfully even though the system language is not English [#4102](https://github.com/hyperledger/besu/pull/4102)
- Avoid starting or stopping the BlockPropagationManager more than once [#4122](https://github.com/hyperledger/besu/pull/4122)

### Download links
- https://hyperledger.jfrog.io/artifactory/besu-binaries/besu/22.7.0-RC2/besu-22.7.0-RC2.tar.gz / sha256: `befe15b893820c9c6451a74fd87b41f555ff28561494b3bebadd5da5c7ce25d3`
- https://hyperledger.jfrog.io/artifactory/besu-binaries/besu/22.7.0-RC2/besu-22.7.0-RC2.zip / sha256: `d56c340f5982b882fbecca2697ca72a5bbefe0e978d2d4504211f012e2242a81`

## 22.7.0-RC1

### Additions and Improvements
- Do not require a minimum block height when downloading headers or blocks [#3911](https://github.com/hyperledger/besu/pull/3911)
- When on PoS the head can be only be updated by ForkchoiceUpdate [#3994](https://github.com/hyperledger/besu/pull/3994)
- Version information available in metrics [#3997](https://github.com/hyperledger/besu/pull/3997)
- Add TTD and DNS to Sepolia config [#4024](https://github.com/hyperledger/besu/pull/4024)
- Return `type` with value `0x0` when serializing legacy transactions [#4027](https://github.com/hyperledger/besu/pull/4027)
- Ignore `ForkchoiceUpdate` if `newHead` is an ancestor of the chain head [#4055](https://github.com/hyperledger/besu/pull/4055)

### Bug Fixes
- Fixed a snapsync issue that can sometimes block the healing step [#3920](https://github.com/hyperledger/besu/pull/3920)
- Support free gas networks in the London fee market [#4003](https://github.com/hyperledger/besu/pull/4003)
- Limit the size of outgoing eth subprotocol messages.  [#4034](https://github.com/hyperledger/besu/pull/4034)
- Fixed a state root mismatch issue on bonsai that may appear occasionally [#4041](https://github.com/hyperledger/besu/pull/4041)

### Download links
- https://hyperledger.jfrog.io/artifactory/besu-binaries/besu/22.7.0-RC1/besu-22.7.0-RC1.tar.gz / sha256: `60ad8b53402beb62c24ad791799d9cfe444623a58f6f6cf1d0728459cb641e63`
- https://hyperledger.jfrog.io/artifactory/besu-binaries/besu/22.7.0-RC1/besu-22.7.0-RC1.zip / sha256: `7acfb3a73382bf70f6337e83cb7e9e472b4e5a9da88c5ed2fbd9e82fcf2046dc`

## 22.4.3

### Additions and Improvements
- \[EXPERIMENTAL\] Add checkpoint sync `--sync-mode="X_CHECKPOINT"` [#3849](https://github.com/hyperledger/besu/pull/3849)
- Support `finalized` and `safe` as tags for the block parameter in RPC APIs [#3950](https://github.com/hyperledger/besu/pull/3950)
- Added verification of payload attributes in ForkchoiceUpdated [#3837](https://github.com/hyperledger/besu/pull/3837)
- Add support for Gray Glacier hardfork [#3961](https://github.com/hyperledger/besu/issues/3961)

### Bug Fixes
- alias engine-rpc-port parameter with the former rpc param name [#3958](https://github.com/hyperledger/besu/pull/3958)

## 22.4.2

### Additions and Improvements
- Engine API Update: Replace deprecated INVALID_TERMINAL_BLOCK with INVALID last valid hash 0x0 [#3882](https://github.com/hyperledger/besu/pull/3882)
- Deprecate experimental merge flag and engine-rpc-enabled flag [#3875](https://github.com/hyperledger/besu/pull/3875)
- Update besu-native dependencies to 0.5.0 for linux arm64 support
- Update ropsten TTD to 100000000000000000000000

### Bug Fixes
- Stop backward sync if genesis block has been reached [#3869](https://github.com/hyperledger/besu/pull/3869)
- Allow to backward sync to request headers back to last finalized block if present or genesis [#3888](https://github.com/hyperledger/besu/pull/3888)

### Download link
- https://hyperledger.jfrog.io/artifactory/besu-binaries/besu/22.4.2/besu-22.4.2.zip / sha256: `e8e9eb7e3f544ecefeec863712fb8d3f6a569c9d70825a4ed2581c596db8fd45`
- https://hyperledger.jfrog.io/artifactory/besu-binaries/besu/22.4.2/besu-22.4.2.tar.gz / sha256: `9db0c37440cb56bcf671b8de13e0ecb6235171a497bdad91020b8c4a9dac2a27`

## 22.4.1

### Additions and Improvements
- GraphQL - allow null log topics in queries which match any topic [#3662](https://github.com/hyperledger/besu/pull/3662)
- multi-arch docker builds for amd64 and arm64 [#2954](https://github.com/hyperledger/besu/pull/2954)
- Filter Netty native lib errors likewise the pure Java implementation [#3807](https://github.com/hyperledger/besu/pull/3807)
- Add ropsten terminal total difficulty config [#3871](https://github.com/hyperledger/besu/pull/3871)

### Bug Fixes
- Stop the BlockPropagationManager when it receives the TTD reached event [#3809](https://github.com/hyperledger/besu/pull/3809)
- Correct getMixHashOrPrevRandao to return the value present in the block header [#3839](https://github.com/hyperledger/besu/pull/3839)

## 22.4.0

### Breaking Changes
- Version 22.4.x will be the last series to support Java 11. Version 22.7.0 will require Java 17 to build and run.
- In the Besu EVM Library all references to SHA3 have been renamed to the more accurate name Keccak256, including class names and comment. [#3749](https://github.com/hyperledger/besu/pull/3749)
- Removed the Gas object and replaced it with a primitive long [#3674](https://github.com/hyperledger/besu/pull/3674)
- Column family added for backward sync [#3638](https://github.com/hyperledger/besu/pull/3638)
  - Note that this added column family makes this a one-way upgrade. That is, once you upgrade your db to this version, you cannot roll back to a previous version of Besu.

### Bug Fixes
- Fix nullpointer on snapsync [#3773](https://github.com/hyperledger/besu/pull/3773)
- Introduce RocksDbSegmentIdentifier to avoid changing the storage plugin [#3755](https://github.com/hyperledger/besu/pull/3755)

## Download Links
- https://hyperledger.jfrog.io/artifactory/besu-binaries/besu/22.4.0/besu-22.4.0.zip / SHA256 d89e102a1941e70be31c176a6dd65cd5f3d69c4c
- https://hyperledger.jfrog.io/artifactory/besu-binaries/besu/22.4.0/besu-22.4.0.tar.gz / SHA256 868e38749dd40debe028624f8267f1fce7587010

## 22.4.0-RC2

### Breaking Changes
- In the Besu EVM Library all references to SHA3 have been renamed to the more accurate name Kecack256, including class names and comment. [#3749](https://github.com/hyperledger/besu/pull/3749)

### Additions and Improvements
- Onchain node permissioning
  - Log the enodeURL that was previously only throwing an IllegalStateException during the isPermitted check [#3697](https://github.com/hyperledger/besu/pull/3697),
  - Fail startup if node permissioning smart contract version does not match [#3765](https://github.com/hyperledger/besu/pull/3765)
- \[EXPERIMENTAL\] Add snapsync `--sync-mode="X_SNAP"` (only as client) [#3710](https://github.com/hyperledger/besu/pull/3710)
- Adapt Fast sync, and Snap sync, to use finalized block, from consensus layer, as pivot after the Merge [#3506](https://github.com/hyperledger/besu/issues/3506)
- Add IPC JSON-RPC interface (BSD/MacOS and Linux only) [#3695](https://github.com/hyperledger/besu/pull/3695)
- Column family added for backward sync [#3638](https://github.com/hyperledger/besu/pull/3638)
  - Note that this added column family makes this a one-way upgrade. That is, once you upgrade your db to this version, you cannot roll back to a previous version of Besu.

## Download Links
- https://hyperledger.jfrog.io/artifactory/besu-binaries/besu/22.4.0-RC2/besu-22.4.0-RC2.zip /  SHA256 5fa7f927c6717ebf503291c058815cd0c5fcfab13245d3b6beb66eb20cf7ac24
- https://hyperledger.jfrog.io/artifactory/besu-binaries/besu/22.4.0-RC2/besu-22.4.0-RC2.tar.gz / SHA256 1c4ecd17552cf5ebf120fc35dad753f45cb951ea0f817381feb2477ec0fff9c9

## 22.4.0-RC1

### Additions and Improvements
- Unit tests are now executed with JUnit5 [#3620](https://github.com/hyperledger/besu/pull/3620)
- Removed the Gas object and replaced it with a primitive long [#3674]

### Bug Fixes
- Flexible Privacy Precompile handles null payload ID [#3664](https://github.com/hyperledger/besu/pull/3664)
- Subcommand blocks import throws exception [#3646](https://github.com/hyperledger/besu/pull/3646)

## Download Links
- https://hyperledger.jfrog.io/artifactory/besu-binaries/besu/22.4.0-RC1/besu-22.4.0-RC1.zip / SHA256 0779082acc20a98eb810eb08778e0c0e1431046c07bc89019a2761fd1baa4c25
- https://hyperledger.jfrog.io/artifactory/besu-binaries/besu/22.4.0-RC1/besu-22.4.0-RC1.tar.gz / SHA256 15d8b0e335f962f95da46864109db9f28ed4f7bc351995b2b8db477c12b94860

## 22.1.3

### Breaking Changes
- Remove the experimental flag for bonsai tries CLI options `--data-storage-format` and `--bonsai-maximum-back-layers-to-load` [#3578](https://github.com/hyperledger/besu/pull/3578)
- Column family added for backward sync [#3532](https://github.com/hyperledger/besu/pull/3532)
  - Note that this added column family makes this a one-way upgrade. That is, once you upgrade your db to this version, you cannot roll back to a previous version of Besu.

### Deprecations
- `--tx-pool-hashes-max-size` is now deprecated and has no more effect, and it will be removed in a future release.

### Additions and Improvements
- Tune transaction synchronization parameter to adapt to mainnet traffic [#3610](https://github.com/hyperledger/besu/pull/3610)
- Improve eth/66 support [#3616](https://github.com/hyperledger/besu/pull/3616)
- Avoid reprocessing remote transactions already seen [#3626](https://github.com/hyperledger/besu/pull/3626)
- Upgraded jackson-databind dependency version [#3647](https://github.com/hyperledger/besu/pull/3647)

## Download Links
- https://hyperledger.jfrog.io/artifactory/besu-binaries/besu/22.1.3/besu-22.1.3.zip /  SHA256 9dafb80f2ec9ce8d732fd9e9894ca2455dd02418971c89cd6ccee94c53354d5d
- https://hyperledger.jfrog.io/artifactory/besu-binaries/besu/22.1.3/besu-22.1.3.tar.gz / SHA256 f9f8d37353aa4b5d12e87c08dd86328c1cffc591c6fc9e076c0f85a1d4663dfe

## 22.1.2

### Additions and Improvements
- Execution layer (The Merge):
  - Execution specific RPC endpoint [#3378](https://github.com/hyperledger/besu/issues/3378)
  - Adds JWT authentication to Engine APIs
  - Supports kiln V2.1 spec
- Tracing APIs
  - new API methods: trace_rawTransaction, trace_get, trace_callMany
  - added revertReason to trace APIs including: trace_transaction, trace_get, trace_call, trace_callMany, and trace_rawTransaction
- Allow mining beneficiary to transition at specific blocks for ibft2 and qbft consensus mechanisms.  [#3115](https://github.com/hyperledger/besu/issues/3115)
- Return richer information from the PrecompiledContract interface. [\#3546](https://github.com/hyperledger/besu/pull/3546)

### Bug Fixes
- Reject locally-sourced transactions below the minimum gas price when not mining. [#3397](https://github.com/hyperledger/besu/pull/3397)
- Fixed bug with contract address supplied to `debug_accountAt` [#3518](https://github.com/hyperledger/besu/pull/3518)

## Download Links
- https://hyperledger.jfrog.io/artifactory/besu-binaries/besu/22.1.2/besu-22.1.2.zip /  SHA256 1b26e3f8982c3a9dbabc72171f83f1cfe89eef84ead45b184ee9101f411c1251
- https://hyperledger.jfrog.io/artifactory/besu-binaries/besu/22.1.2/besu-22.1.2.tar.gz / SHA256 1eca9abddf351eaaf4e6eaa1b9536b8b4fd7d30a81d39f9d44ffeb198627ee7a

## 22.1.1

### Additions and Improvements
- Allow optional RPC methods that bypass authentication [#3382](https://github.com/hyperledger/besu/pull/3382)
- Execution layer (The Merge):
  - Extend block creation and mining to support The Merge [#3412](https://github.com/hyperledger/besu/pull/3412)
  - Backward sync [#3410](https://github.com/hyperledger/besu/pull/3410)
  - Extend validateAndProcessBlock to return an error message in case of failure, so it can be returned to the caller of ExecutePayload API [#3411](https://github.com/hyperledger/besu/pull/3411)
  - Persist latest finalized block [#2913](https://github.com/hyperledger/besu/issues/2913)
  - Add PostMergeContext, and stop syncing after the switch to PoS [#3453](https://github.com/hyperledger/besu/pull/3453)
  - Add header validation rules needed to validate The Merge blocks [#3454](https://github.com/hyperledger/besu/pull/3454)
  - Add core components: controller builder, protocol scheduler, coordinator, block creator and processor. [#3461](https://github.com/hyperledger/besu/pull/3461)
  - Execution specific RPC endpoint [#2914](https://github.com/hyperledger/besu/issues/2914), [#3350](https://github.com/hyperledger/besu/pull/3350)
- QBFT consensus algorithm is production ready

## Download Links
- https://hyperledger.jfrog.io/artifactory/besu-binaries/besu/22.1.1/besu-22.1.1.zip /  SHA256 cfff79e19e5f9a184d0b62886990698b77d019a0745ea63b5f9373870518173e
- https://hyperledger.jfrog.io/artifactory/besu-binaries/besu/22.1.1/besu-22.1.1.tar.gz / SHA256 51cc9d35215f977ac7338e5c611c60f225fd6a8c1c26f188e661624a039e83f3

## 22.1.0

### Breaking Changes
- Plugin API: BlockHeader.getBaseFee() method now returns an optional Wei instead of an optional Long [#3065](https://github.com/hyperledger/besu/issues/3065)
- Removed deprecated hash variable `protected volatile Hash hash;` which was used for private transactions [#3110](https://github.com/hyperledger/besu/pull/3110)

### Additions and Improvements
- Add support for additional JWT authentication algorithms [#3017](https://github.com/hyperledger/besu/pull/3017)
- Represent baseFee as Wei instead of long accordingly to the spec [#2785](https://github.com/hyperledger/besu/issues/2785)
- Implements [EIP-4399](https://eips.ethereum.org/EIPS/eip-4399) to repurpose DIFFICULTY opcode after the merge as a source of entropy from the Beacon chain. [#3081](https://github.com/hyperledger/besu/issues/3081)
- Re-order external services (e.g JsonRpcHttpService) to start before blocks start processing [#3118](https://github.com/hyperledger/besu/pull/3118)
- Stream JSON RPC responses to avoid creating big JSON strings in memory [#3076](https://github.com/hyperledger/besu/pull/3076)
- Ethereum Classic Mystique Hard Fork [#3256](https://github.com/hyperledger/besu/pull/3256)
- Genesis file parameter `blockperiodseconds` is validated as a positive integer on startup to prevent unexpected runtime behaviour [#3186](https://github.com/hyperledger/besu/pull/3186)
- Add option to require replay protection for locally submitted transactions [\#1975](https://github.com/hyperledger/besu/issues/1975)
- Update to block header validation for IBFT and QBFT to support London fork EIP-1559 [#3251](https://github.com/hyperledger/besu/pull/3251)
- Move into SLF4J as logging facade [#3285](https://github.com/hyperledger/besu/pull/3285)
- Changing the order in which we traverse the word state tree during fast sync. This should improve fast sync during subsequent pivot changes.[#3202](https://github.com/hyperledger/besu/pull/3202)
- Updated besu-native to version 0.4.3 [#3331](https://github.com/hyperledger/besu/pull/3331)
- Refactor synchronizer to asynchronously retrieve blocks from peers, and to change peer when retrying to get a block. [#3326](https://github.com/hyperledger/besu/pull/3326)
- Disable RocksDB TTL compactions [#3356](https://github.com/hyperledger/besu/pull/3356)
- add a websocket frame size configuration CLI parameter [3386][https://github.com/hyperledger/besu/pull/3386]
- Add `--ec-curve` parameter to export/export-address public-key subcommands [#3333](https://github.com/hyperledger/besu/pull/3333)

### Bug Fixes
- Change the base docker image from Debian Buster to Ubuntu 20.04 [#3171](https://github.com/hyperledger/besu/issues/3171) fixes [#3045](https://github.com/hyperledger/besu/issues/3045)
- Make 'to' field optional in eth_call method according to the spec [#3177](https://github.com/hyperledger/besu/pull/3177)
- Update to log4j 2.17.1. Resolves potential vulnerability only exploitable when using custom log4j configurations that are writable by untrusted users.
- Fix regression on cors-origin star value
- Fix for ethFeeHistory accepting hex values for blockCount
- Fix a sync issue, when the chain downloader incorrectly shutdown when a task in the pipeline is cancelled. [#3319](https://github.com/hyperledger/besu/pull/3319)
- add a websocket frame size configuration CLI parameter [3368][https://github.com/hyperledger/besu/pull/3379]
- Prevent node from peering to itself [#3342](https://github.com/hyperledger/besu/pull/3342)
- Fix an `IndexOutOfBoundsException` exception when getting block from peers. [#3304](https://github.com/hyperledger/besu/issues/3304)
- Handle legacy eth64 without throwing null pointer exceptions [#3343](https://github.com/hyperledger/besu/pull/3343)

### Download Links
- https://hyperledger.jfrog.io/artifactory/besu-binaries/besu/22.1.0/besu-22.1.0.tar.gz \ SHA256 232bd7f274691ca14c26289fdc289d3fcdf69426dd96e2fa1601f4d079645c2f
- https://hyperledger.jfrog.io/artifactory/besu-binaries/besu/22.1.0/besu-22.1.0.zip \ SHA256 1b701ff5b647b64aff3d73d6f1fe3fdf73f14adbe31504011eff1660ab56ad2b

## 21.10.9

### Bug Fixes
- Fix regression on cors-origin star value
- Fix for ethFeeHistory accepting hex values for blockCount

 **Full Changelog**: https://github.com/hyperledger/besu/compare/21.10.8...21.10.9

[besu-21.10.9.tar.gz](https://hyperledger.jfrog.io/artifactory/besu-binaries/besu/21.10.9/besu-21.10.9.tar.gz) a4b85ba72ee73017303e4b2f0fdde84a87d376c2c17fdcebfa4e34680f52fc71
[besu-21.10.9.zip](https://hyperledger.jfrog.io/artifactory/besu-binaries/besu/21.10.9/besu-21.10.9.zip) c3ba3f07340fa80064ba7c06f2c0ec081184e000f9a925d132084352d0665ef9

## 21.10.8

### Additions and Improvements
- Ethereum Classic Mystique Hard Fork [#3256](https://github.com/hyperledger/besu/pull/3256)

### Download Links
https://hyperledger.jfrog.io/artifactory/besu-binaries/besu/21.10.8/besu-21.10.8.tar.gz \ SHA256 d325e2e36bc38a707a9eebf92068f5021606a8c6b6464bb4b4d59008ef8014fc
https://hyperledger.jfrog.io/artifactory/besu-binaries/besu/21.10.8/besu-21.10.8.zip \ SHA256 a91da1e82fb378e16437327bba56dd299aafdb0614ba528167a1dae85440c5af

## 21.10.7

### Bug Fixes
- Update dependencies (including vert.x, kubernetes client-java, okhttp, commons-codec)

### Additions and Improvements
- Add support for additional JWT authentication algorithms [#3017](https://github.com/hyperledger/besu/pull/3017)
- Remove Orion ATs

### Download Links
https://hyperledger.jfrog.io/artifactory/besu-binaries/besu/21.10.7/besu-21.10.7.tar.gz \ SHA256 94cee804fcaea366c9575380ef0e30ed04bf2fc7451190a94887f14c07f301ff
https://hyperledger.jfrog.io/artifactory/besu-binaries/besu/21.10.7/besu-21.10.7.zip \ SHA256 faf1ebfb20aa6171aa6ea98d7653339272567c318711d11e350471b5bba62c00

## 21.10.6

### Bug Fixes
- Update log4j to 2.17.1

### Download Links
https://hyperledger.jfrog.io/artifactory/besu-binaries/besu/21.10.6/besu-21.10.6.tar.gz \ SHA256 ef579490031dd4eb3704b4041e352cfb2e7e787fcff7506b69ef88843d4e1220
https://hyperledger.jfrog.io/artifactory/besu-binaries/besu/21.10.6/besu-21.10.6.zip \ SHA256 0fdda65bc993905daa14824840724d0b74e3f16f771f5726f5307f6d9575a719

## 21.10.5

### Bug Fixes
- Update log4j to 2.17.0

### Download Links
https://hyperledger.jfrog.io/artifactory/besu-binaries/besu/21.10.5/besu-21.10.5.tar.gz \ SHA256 0d1b6ed8f3e1325ad0d4acabad63c192385e6dcbefe40dc6b647e8ad106445a8
https://hyperledger.jfrog.io/artifactory/besu-binaries/besu/21.10.5/besu-21.10.5.zip \ SHA256 a1689a8a65c4c6f633b686983a6a1653e7ac86e742ad2ec6351176482d6e0c57

## 21.10.4

### Bug Fixes
- Update log4j to 2.16.0.
- Change the base docker image from Debian Buster to Ubuntu 20.04 [#3171](https://github.com/hyperledger/besu/issues/3171) fixes [#3045](https://github.com/hyperledger/besu/issues/3045)

### Download links
This release is not recommended for production use.

## 21.10.3

### Additions and Improvements
- Updated log4j to 2.15.0 and disabled JNDI message format lookups to improve security.
- Represent baseFee as Wei instead of long accordingly to the spec [#2785](https://github.com/hyperledger/besu/issues/2785)
- Adding support of the NO_COLOR environment variable as described in the [NO_COLOR](https://no-color.org/) standard [#3085](https://github.com/hyperledger/besu/pull/3085)
- Add `privx_findFlexiblePrivacyGroup` RPC Method, `privx_findOnchainPrivacyGroup` will be removed in a future release [#3075](https://github.com/hyperledger/besu/pull/3075)
- The invalid value is now shown when `--bootnodes` cannot parse an item to make it easier to identify which option is invalid.
- Adding two new options to be able to specify desired TLS protocol version and Java cipher suites [#3105](https://github.com/hyperledger/besu/pull/3105)
- Implements [EIP-4399](https://eips.ethereum.org/EIPS/eip-4399) to repurpose DIFFICULTY opcode after the merge as a source of entropy from the Beacon chain. [#3081](https://github.com/hyperledger/besu/issues/3081)

### Bug Fixes
- Change the base docker image from Debian Buster to Ubuntu 20.04 [#3171](https://github.com/hyperledger/besu/issues/3171) fixes [#3045](https://github.com/hyperledger/besu/issues/3045)

### Download Link
This release is not recommended for production use.

## 21.10.2

### Additions and Improvements
- Add discovery options to genesis file [#2944](https://github.com/hyperledger/besu/pull/2944)
- Add validate-config subcommand to perform basic syntax validation of TOML config [#2994](https://github.com/hyperledger/besu/pull/2994)
- Updated Sepolia Nodes [#3034](https://github.com/hyperledger/besu/pull/3034) [#3035](https://github.com/hyperledger/besu/pull/3035)

### Bug Fixes
- Reduce shift calculations to shifts that may have an actual result. [#3039](https://github.com/hyperledger/besu/pull/3039)
- DNS Discovery daemon wasn't started [#3033](https://github.com/hyperledger/besu/pull/3033)

### Download Link
This release is not recommended for production use.

## 21.10.1

### Additions and Improvements
- Add CLI autocomplete scripts. [#2854](https://github.com/hyperledger/besu/pull/2854)
- Add support for PKCS11 keystore on PKI Block Creation. [#2865](https://github.com/hyperledger/besu/pull/2865)
- Optimize EVM Memory for MLOAD Operations [#2917](https://github.com/hyperledger/besu/pull/2917)
- Upgrade CircleCI OpenJDK docker image to version 11.0.12. [#2928](https://github.com/hyperledger/besu/pull/2928)
- Update JDK 11 to latest version in Besu Docker images. [#2925](https://github.com/hyperledger/besu/pull/2925)
- Add Sepolia proof-of-work testnet configurations [#2920](https://github.com/hyperledger/besu/pull/2920)
- Allow block period to be configured for IBFT2 and QBFT using transitions [#2902](https://github.com/hyperledger/besu/pull/2902)
- Add support for binary messages (0x02) for websocket. [#2980](https://github.com/hyperledger/besu/pull/2980)

### Bug Fixes
- Do not change the sender balance, but set gas fee to zero, when simulating a transaction without enforcing balance checks. [#2454](https://github.com/hyperledger/besu/pull/2454)
- Ensure genesis block has the default base fee if london is at block 0 [#2920](https://github.com/hyperledger/besu/pull/2920)
- Fixes the exit condition for loading a BonsaiPersistedWorldState for a sibling block of the last one persisted [#2967](https://github.com/hyperledger/besu/pull/2967)

### Early Access Features
- Enable plugins to expose custom JSON-RPC / WebSocket methods [#1317](https://github.com/hyperledger/besu/issues/1317)

### Download Link
This release is not recommended for production use.

## 21.10.0

### Additions and Improvements
- The EVM has been factored out into a standalone module, suitable for inclusion as a library. [#2790](https://github.com/hyperledger/besu/pull/2790)
- Low level performance improvements changes to cut worst-case EVM performance in half. [#2796](https://github.com/hyperledger/besu/pull/2796)
- Migrate `ExceptionalHaltReason` from an enum to an interface to allow downstream users of the EVM to add new exceptional halt reasons. [#2810](https://github.com/hyperledger/besu/pull/2810)
- reduces need for JUMPDEST analysis via caching [#2607](https://github.com/hyperledger/besu/pull/2821)
- Add support for custom private key file for public-key export and public-key export-address commands [#2801](https://github.com/hyperledger/besu/pull/2801)
- Add CLI autocomplete scripts. [#2854](https://github.com/hyperledger/besu/pull/2854)
- Added support for PKCS11 keystore on PKI Block Creation. [#2865](https://github.com/hyperledger/besu/pull/2865)
- add support for ArrowGlacier hardfork [#2943](https://github.com/hyperledger/besu/issues/2943)

### Bug Fixes
- Allow BESU_CONFIG_FILE environment to specify TOML file [#2455](https://github.com/hyperledger/besu/issues/2455)
- Fix bug with private contracts not able to call public contracts that call public contracts [#2816](https://github.com/hyperledger/besu/pull/2816)
- Fixes the exit condition for loading a BonsaiPersistedWorldState for a sibling block of the last one persisted [#2967](https://github.com/hyperledger/besu/pull/2967)
- Fixes bonsai getMutable regression affecting fast-sync [#2934](https://github.com/hyperledger/besu/pull/2934)
- Regression in RC1 involving LogOperation and frame memory overwrites [#2908](https://github.com/hyperledger/besu/pull/2908)
- Allow `eth_call` and `eth_estimateGas` to accept contract address as sender. [#2891](https://github.com/hyperledger/besu/pull/2891)

### Early Access Features
- Enable plugins to expose custom JSON-RPC / WebSocket methods [#1317](https://github.com/hyperledger/besu/issues/1317)

### Download Link
This release is not recommended for production use. \
SHA256: 71374454753c2ee595f4f34dc6913f731818d50150accbc98088aace313c6935

## 21.10.0-RC4

### Additions and Improvements

### Bug Fixes
- Fixes the exit condition for loading a BonsaiPersistedWorldState for a sibling block of the last one persisted [#2967](https://github.com/hyperledger/besu/pull/2967)
- Fixes bonsai getMutable regression affecting fast-sync [#2934](https://github.com/hyperledger/besu/pull/2934)

### Early Access Features
### Download Link
This release is not recommended for production use. \
SHA256: b16e15764b8bc06c5c3f9f19bc8b99fa48e7894aa5a6ccdad65da49bbf564793

## 21.10.0-RC3

### Bug Fixes
- Regression in RC1 involving LogOperation and frame memory overwrites [#2908](https://github.com/hyperledger/besu/pull/2908)
- Allow `eth_call` and `eth_estimateGas` to accept contract address as sender. [#2891](https://github.com/hyperledger/besu/pull/2891)
- Fix Concurrency issues in Ethpeers. [#2896](https://github.com/hyperledger/besu/pull/2896)

### Download
This release is not recommended for production use. \
SHA256: 3d4857589336717bf5e4e5ef711b9a7f3bc46b49e1cf5b3b6574a00ccc6eda94

## 21.10.0-RC1/RC2
### Additions and Improvements
- The EVM has been factored out into a standalone module, suitable for inclusion as a library. [#2790](https://github.com/hyperledger/besu/pull/2790)
- Low level performance improvements changes to cut worst-case EVM performance in half. [#2796](https://github.com/hyperledger/besu/pull/2796)
- Migrate `ExceptionalHaltReason` from an enum to an interface to allow downstream users of the EVM to add new exceptional halt reasons. [#2810](https://github.com/hyperledger/besu/pull/2810)
- reduces need for JUMPDEST analysis via caching [#2607](https://github.com/hyperledger/besu/pull/2821)
- Add support for custom private key file for public-key export and public-key export-address commands [#2801](https://github.com/hyperledger/besu/pull/2801)

### Bug Fixes
- Allow BESU_CONFIG_FILE environment to specify TOML file [#2455](https://github.com/hyperledger/besu/issues/2455)
- Fix bug with private contracts not able to call public contracts that call public contracts [#2816](https://github.com/hyperledger/besu/pull/2816)

### Early Access Features

### Download
This release is not recommended for production use. \
SHA256: 536612e5e4d7a5e7a582f729f01ba591ba68cc389e8379fea3571ed85322ff51


## 21.7.4
### Additions and Improvements
- Upgrade Gradle to 7.2, which supports building with Java 17 [#2761](https://github.com/hyperledger/besu/pull/2376)

### Bug Fixes
- Set an idle timeout for metrics connections, to clean up ports when no longer used [\#2748](https://github.com/hyperledger/besu/pull/2748)
- Onchain privacy groups can be unlocked after being locked without having to add a participant [\#2693](https://github.com/hyperledger/besu/pull/2693)
- Update Gas Schedule for Ethereum Classic [#2746](https://github.com/hyperledger/besu/pull/2746)

### Early Access Features
- \[EXPERIMENTAL\] Added support for QBFT with PKI-backed Block Creation. [#2647](https://github.com/hyperledger/besu/issues/2647)
- \[EXPERIMENTAL\] Added support for QBFT to use retrieve validators from a smart contract [#2574](https://github.com/hyperledger/besu/pull/2574)

### Download Link
https://hyperledger.jfrog.io/native/besu-binaries/besu/21.7.4/besu-21.7.4.zip \
SHA256: 778d3c42851db11fec9171f77b22662f2baeb9b2ce913d7cfaaf1042ec19b7f9

## 21.7.3
### Additions and Improvements
- Migration to Apache Tuweni 2.0 [\#2376](https://github.com/hyperledger/besu/pull/2376)
- \[EXPERIMENTAL\] Added support for DevP2P-over-TLS [#2536](https://github.com/hyperledger/besu/pull/2536)
- `eth_getWork`, `eth_submitWork` support over the Stratum port [#2581](https://github.com/hyperledger/besu/pull/2581)
- Stratum metrics [#2583](https://github.com/hyperledger/besu/pull/2583)
- Support for mining ommers [#2576](https://github.com/hyperledger/besu/pull/2576)
- Updated onchain permissioning to validate permissions on transaction submission [\#2595](https://github.com/hyperledger/besu/pull/2595)
- Removed deprecated CLI option `--privacy-precompiled-address` [#2605](https://github.com/hyperledger/besu/pull/2605)
- Removed code supporting EIP-1702. [#2657](https://github.com/hyperledger/besu/pull/2657)
- A native library was added for the alternative signature algorithm secp256r1, which will be used by default [#2630](https://github.com/hyperledger/besu/pull/2630)
- The command line option --Xsecp-native-enabled was added as an alias for --Xsecp256k1-native-enabled [#2630](https://github.com/hyperledger/besu/pull/2630)
- Added Labelled gauges for metrics [#2646](https://github.com/hyperledger/besu/pull/2646)
- support for `eth/66` networking protocol [#2365](https://github.com/hyperledger/besu/pull/2365)
- update RPC methods for post london 1559 transaction [#2535](https://github.com/hyperledger/besu/pull/2535)
- \[EXPERIMENTAL\] Added support for using DNS host name in place of IP address in onchain node permissioning rules [#2667](https://github.com/hyperledger/besu/pull/2667)
- Implement EIP-3607 Reject transactions from senders with deployed code. [#2676](https://github.com/hyperledger/besu/pull/2676)
- Ignore all unknown fields when supplied to eth_estimateGas or eth_call. [\#2690](https://github.com/hyperledger/besu/pull/2690)

### Bug Fixes
- Consider effective price and effective priority fee in transaction replacement rules [\#2529](https://github.com/hyperledger/besu/issues/2529)
- GetTransactionCount should return the latest transaction count if it is greater than the transaction pool [\#2633](https://github.com/hyperledger/besu/pull/2633)

### Early Access Features

## 21.7.2

### Additions and Improvements
This release contains improvements and bugfixes for optimum compatibility with other London client versions.

## Bug Fixes
- hotfix for private transaction identification for mainnet transactions [#2609](https://github.com/hyperledger/besu/pull/2609)

## Download Link
https://hyperledger.jfrog.io/artifactory/besu-binaries/besu/21.7.2/besu-21.7.2.zip \
db47fd9ba33b36436ed6798d2474f7621c733353fd04f49d6defffd12e3b6e14


## 21.7.1

### Additions and Improvements
- `priv_call` now uses NO_TRACING OperationTracer implementation which improves memory usage [\#2482](https://github.com/hyperledger/besu/pull/2482)
- Ping and Pong messages now support ENR encoding as scalars or bytes [\#2512](https://github.com/hyperledger/besu/pull/2512)

### Download Link
https://hyperledger.jfrog.io/artifactory/besu-binaries/besu/21.7.1/besu-21.7.1.zip \
sha256sum 83fc44e39a710a95d8b6cbbbf04010dea76122bafcc633a993cd15304905a402

## 21.7.0

### Additions and Improvements
This release contains the activation blocks for London across all supported testnets. They are:
  * Ropsten 10_499_401 (24 Jun 2021)
  * Goerli 5_062_605 (30 Jun 2021)
  * Rinkeby 8_897_988 (7 Jul 2021)
  * Mainnet 12_965_000 (4 Aug 2021)
- eip-1559 changes: accept transactions which have maxFeePerGas below current baseFee [\#2374](https://github.com/hyperledger/besu/pull/2374)
- Introduced transitions for IBFT2 block rewards [\#1977](https://github.com/hyperledger/besu/pull/1977)
- Change Ethstats's status from experimental feature to stable. [\#2405](https://github.com/hyperledger/besu/pull/2405)
- Fixed disabling of native libraries for secp256k1 and altBn128. [\#2163](https://github.com/hyperledger/besu/pull/2163)
- eth_feeHistory API for wallet providers [\#2466](https://github.com/hyperledger/besu/pull/2466)

### Bug Fixes
- Ibft2 could create invalid RoundChange messages in some circumstances containing duplicate prepares [\#2449](https://github.com/hyperledger/besu/pull/2449)
- Updated `eth_sendRawTransaction` to return an error when maxPriorityFeePerGas exceeds maxFeePerGas [\#2424](https://github.com/hyperledger/besu/pull/2424)
- Fixed NoSuchElementException with EIP1559 transaction receipts when using eth_getTransactionReceipt [\#2477](https://github.com/hyperledger/besu/pull/2477)

### Early Access Features
- QBFT is a Byzantine Fault Tolerant consensus algorithm, building on the capabilities of IBFT and IBFT 2.0. It aims to provide performance improvements in cases of excess round change, and provides interoperability with other EEA compliant clients, such as GoQuorum.
  - Note: QBFT currently only supports new networks. Existing networks using IBFT2.0 cannot migrate to QBFT. This will become available in a future release.
  - Note: QBFT is an early access feature pending community feedback. Please make use of QBFT in new development networks and reach out in case of issues or concerns
- GoQuorum-compatible privacy. This mode uses Tessera and is interoperable with GoQuorum.
  - Note: GoQuorum-compatible privacy is an early access feature pending community feedback.

### Download Link
https://hyperledger.jfrog.io/artifactory/besu-binaries/besu/21.7.0/besu-21.7.0.zip
sha256sum 389465fdcc2cc5e5007a02dc2b8a2c43d577198867316bc5cc4392803ed71034

## 21.7.0-RC2

### Additions and Improvements
- eth_feeHistory API for wallet providers [\#2466](https://github.com/hyperledger/besu/pull/2466)
### Bug Fixes
- Ibft2 could create invalid RoundChange messages in some circumstances containing duplicate prepares [\#2449](https://github.com/hyperledger/besu/pull/2449)

## Download Link
https://hyperledger.jfrog.io/artifactory/besu-binaries/besu/21.7.0-RC2/besu-21.7.0-RC2.zip
sha256sum 7bc97c359386cad84d449f786dc0a8ed8728616b6704ce473c63f1d94af3a9ef


## 21.7.0-RC1

### Additions and Improvements
- eip-1559 changes: accept transactions which have maxFeePerGas below current baseFee [\#2374](https://github.com/hyperledger/besu/pull/2374)
- Introduced transitions for IBFT2 block rewards [\#1977](https://github.com/hyperledger/besu/pull/1977)
- Change Ethstats's status from experimental feature to stable. [\#2405](https://github.com/hyperledger/besu/pull/2405)
- Fixed disabling of native libraries for secp256k1 and altBn128. [\#2163](https://github.com/hyperledger/besu/pull/2163)


### Bug Fixes

- Updated `eth_sendRawTransaction` to return an error when maxPriorityFeePerGas exceeds maxFeePerGas [\#2424](https://github.com/hyperledger/besu/pull/2424)

### Early Access Features
This release contains the activation blocks for London across all supported testnets. They are:
  * Ropsten 10_499_401 (24 Jun 2021)
  * Goerli 5_062_605 (30 Jun 2021)
  * Rinkeby 8_897_988 (7 Jul 2021)

## Download Link
https://hyperledger.jfrog.io/artifactory/besu-binaries/besu/21.7.0-RC1/besu-21.7.0-RC1.zip
sha256sum fc959646af65a0e267fc4d695e0af7e87331d774e6e8e890f5cc391549ed175a

## 21.1.7

## Privacy users - Orion Project Deprecation
Tessera is now the recommended Private Transaction Manager for Hyperledger Besu.

Now that all primary Orion functionality has been merged into Tessera, Orion is being deprecated.
We encourage all users with active projects to use the provided migration instructions,
documented [here](https://docs.orion.consensys.net/en/latest/Tutorials/Migrating-from-Orion-to-Tessera/).

We will continue to support Orion users until 30th November 2021. If you have any questions or
concerns, please reach out to the ConsenSys protocol engineering team in the
[#orion channel on Discord](https://discord.gg/hYpHRjK) or by [email](mailto:quorum@consensys.net).


### Additions and Improvements
* Upgrade OpenTelemetry to 1.2.0. [\#2313](https://github.com/hyperledger/besu/pull/2313)

* Ethereum Classic Magneto Hard Fork [\#2315](https://github.com/hyperledger/besu/pull/2315)

* Added support for the upcoming CALAVERAS ephemeral testnet and removed the configuration for the deprecated BAIKAL ephemeral testnet. [\#2343](https://github.com/hyperledger/besu/pull/2343)

### Bug Fixes
* Fix invalid transfer values with the tracing API specifically for CALL operation [\#2319](https://github.com/hyperledger/besu/pull/2319)

### Early Access Features

#### Previously identified known issues

- Fixed issue in discv5 where nonce was incorrectly reused. [\#2075](https://github.com/hyperledger/besu/pull/2075)
- Fixed issues in debug_standardTraceBadBlockToFile and debug_standardTraceBlockToFile. [\#2120](https://github.com/hyperledger/besu/pull/2120)
- Fixed invalid error code in several JSON RPC methods when the requested block is not in the range. [\#2138](https://github.com/hyperledger/besu/pull/2138)

## Download Link
https://hyperledger.jfrog.io/artifactory/besu-binaries/besu/21.1.7/besu-21.1.7.zip

sha256: f415c9b67d26819caeb9940324b2b1b9ce6e872c9181052739438545e84e2531


## 21.1.6

### Additions and Improvements

* Added support for the upcoming BAIKAL ephemeral testnet and removed the configuration for the deprecated YOLOv3 ephemeral testnet. [\#2237](https://github.com/hyperledger/besu/pull/2237)
* Implemented [EIP-3541](https://eips.ethereum.org/EIPS/eip-3541): Reject new contracts starting with the 0xEF byte [\#2243](https://github.com/hyperledger/besu/pull/2243)
* Implemented [EIP-3529](https://eips.ethereum.org/EIPS/eip-3529): Reduction in refunds [\#2238](https://github.com/hyperledger/besu/pull/2238)
* Implemented [EIP-3554](https://eips.ethereum.org/EIPS/eip-3554): Difficulty Bomb Delay [\#2289](https://github.com/hyperledger/besu/pull/2289)
* \[EXPERIMENTAL\] Added support for secp256r1 keys. [#2008](https://github.com/hyperledger/besu/pull/2008)

### Bug Fixes

- Added ACCESS_LIST transactions to the list of transactions using legacy gas pricing for 1559 [\#2239](https://github.com/hyperledger/besu/pull/2239)
- Reduced logging level of public key decoding failure of malformed packets. [\#2143](https://github.com/hyperledger/besu/pull/2143)
- Add 1559 parameters to json-rpc responses.  [\#2222](https://github.com/hyperledger/besu/pull/2222)

### Early Access Features

#### Previously identified known issues

- Fixed issue in discv5 where nonce was incorrectly reused. [\#2075](https://github.com/hyperledger/besu/pull/2075)
- Fixed issues in debug_standardTraceBadBlockToFile and debug_standardTraceBlockToFile. [\#2120](https://github.com/hyperledger/besu/pull/2120)
- Fixed invalid error code in several JSON RPC methods when the requested block is not in the range. [\#2138](https://github.com/hyperledger/besu/pull/2138)

## Download Link
https://hyperledger.jfrog.io/artifactory/besu-binaries/besu/21.1.6/besu-21.1.6.zip

sha256: 3952c69a32bb390ec84ccf4c2c3eb600ea3696af9a05914985d10e1632ef8488

## 21.1.5

### Additions and Improvements

- Ignore `nonce` when supplied to eth_estimateGas or eth_call. [\#2133](https://github.com/hyperledger/besu/pull/2133)
- Ignore `privateFor` for tx estimation. [\#2160](https://github.com/hyperledger/besu/pull/2160)

### Bug Fixes

- Fixed `NullPointerException` when crossing network upgrade blocks when peer discovery is disabled. [\#2140](https://github.com/hyperledger/besu/pull/2140)

### Early Access Features

#### Previously identified known issues

- Fixed issue in discv5 where nonce was incorrectly reused. [\#2075](https://github.com/hyperledger/besu/pull/2075)
- Fixed issues in debug_standardTraceBadBlockToFile and debug_standardTraceBlockToFile. [\#2120](https://github.com/hyperledger/besu/pull/2120)

## Download Link
https://hyperledger.jfrog.io/artifactory/besu-binaries/besu/21.1.5/besu-21.1.5.zip

sha256: edd78fcc772cfa97d11d8ee7b5766e6fac4b31b582f940838a292f2aeb204777

## 21.1.4

### Additions and Improvements

- Adds `--discovery-dns-url` CLI command [\#2088](https://github.com/hyperledger/besu/pull/2088)

### Bug Fixes

- Fixed issue in discv5 where nonce was incorrectly reused. [\#2075](https://github.com/hyperledger/besu/pull/2075)
- Fixed issues in debug_standardTraceBadBlockToFile and debug_standardTraceBlockToFile. [\#2120](https://github.com/hyperledger/besu/pull/2120)

### Early Access Features

#### Previously identified known issues

- [Fast sync when running Besu on cloud providers](KNOWN_ISSUES.md#fast-sync-when-running-besu-on-cloud-providers)
- [Privacy users with private transactions created using v1.3.4 or earlier](KNOWN_ISSUES.md#privacy-users-with-private-transactions-created-using-v134-or-earlier)

## Download Link
https://hyperledger.jfrog.io/artifactory/besu-binaries/besu/21.1.4/besu-21.1.4.zip
58ae55b492680d92aeccfbed477e8b9c25ccc1a97cca71895e27448d754a7d8b

## 21.1.3

### Additions and Improvements
* Increase node diversity when downloading blocks [\#2033](https://github.com/hyperledger/besu/pull/2033)

### Bug Fixes
* Ethereum Node Records are now dynamically recalculated when we pass network upgrade blocks. This allows for better peering through transitions without needing to restart the node. [\#1998](https://github.com/hyperledger/besu/pull/1998)


### Early Access Features

#### Previously identified known issues

- [Fast sync when running Besu on cloud providers](KNOWN_ISSUES.md#fast-sync-when-running-besu-on-cloud-providers)
- [Privacy users with private transactions created using v1.3.4 or earlier](KNOWN_ISSUES.md#privacy-users-with-private-transactions-created-using-v134-or-earlier)

### Download link
https://hyperledger.jfrog.io/artifactory/besu-binaries/besu/21.1.3/besu-21.1.3.zip
38893cae225e5c53036d06adbeccc30aeb86ef08c543fb742941a8c618485c8a

## 21.1.2

### Berlin Network Upgrade

### Important note: the 21.1.1 release contains an outdated version of the Berlin network upgrade. If you are using Besu on public Ethereum networks, you must upgrade to 21.1.2.

This release contains the activation blocks for Berlin across all supported testnets and the Ethereum mainnet. They are:
  * Ropsten 9_812_189 (10 Mar 2021)
  * Goerli 4_460_644 (17 Mar 2021)
  * Rinkeby 8_290_928 (24 Mar 2021)
  * Ethereum 12_244_000 (14 Apr 2021)


### Additions and Improvements
- Added option to set a limit for JSON-RPC connections
  * HTTP connections `--rpc-http-max-active-connections` [\#1996](https://github.com/hyperledger/besu/pull/1996)
  * WS connections `--rpc-ws-max-active-connections` [\#2006](https://github.com/hyperledger/besu/pull/2006)
- Added ASTOR testnet ETC support [\#2017](https://github.com/hyperledger/besu/pull/2017)
### Bug Fixes
* Don't Register BLS12 precompiles for Berlin [\#2015](https://github.com/hyperledger/besu/pull/2015)

#### Previously identified known issues

- [Fast sync when running Besu on cloud providers](KNOWN_ISSUES.md#fast-sync-when-running-besu-on-cloud-providers)
- [Privacy users with private transactions created using v1.3.4 or earlier](KNOWN_ISSUES.md#privacy-users-with-private-transactions-created-using-v134-or-earlier)

### Download link
https://hyperledger.jfrog.io/artifactory/besu-binaries/besu/21.1.2/besu-21.1.2.zip
02f4b6622756b77fed814d8c1bbf986c6178d8f5adb9d61076e061124c3d12aa

## 21.1.1

### Berlin Network Upgrade

### Important note: this release contains an outdated version of the Berlin network upgrade. If you are using Besu on public Ethereum networks, you must upgrade to 21.1.2.

This release contains the activation blocks for Berlin across all supported testnets and the Ethereum mainnet. They are:
  * Ropsten 9_812_189 (10 Mar 2021)
  * Goerli 4_460_644 (17 Mar 2021)
  * Rinkeby 8_290_928 (24 Mar 2021)
  * Ethereum 12_244_000 (14 Apr 2021)

### Additions and Improvements
* Removed EIP-2315 from the Berlin network upgrade [\#1983](https://github.com/hyperledger/besu/pull/1983)
* Added `besu_transaction_pool_transactions` to the reported metrics, counting the mempool size [\#1869](https://github.com/hyperledger/besu/pull/1869)
* Distributions and maven artifacts have been moved off of bintray [\#1886](https://github.com/hyperledger/besu/pull/1886)
* admin_peers json RPC response now includes the remote nodes enode URL
* add support for keccak mining and a ecip1049_dev network [\#1882](https://github.com/hyperledger/besu/pull/1882)
### Bug Fixes
* Fixed incorrect `groupId` in published maven pom files.
* Fixed GraphQL response for missing account, return empty account instead [\#1946](https://github.com/hyperledger/besu/issues/1946)

### Early Access Features

#### Previously identified known issues

- [Fast sync when running Besu on cloud providers](KNOWN_ISSUES.md#fast-sync-when-running-besu-on-cloud-providers)
- [Privacy users with private transactions created using v1.3.4 or earlier](KNOWN_ISSUES.md#privacy-users-with-private-transactions-created-using-v134-or-earlier)

### Download link
sha256: `c22a80a54e9fed864734b9fbd69a0a46840fd27ca5211648a3eaf8a955417218 `


## 21.1.0

### Important note: this release contains an outdated version of the Berlin network upgrade, which was changed on March 5, 2021 ([link](https://github.com/ethereum/pm/issues/263#issuecomment-791473406)). If you are using Besu on public Ethereum networks, you must upgrade to 21.1.2.

## 21.1.0 Features

Features added between 20.10.0 to 21.1.0 include:
* Berlin Network Upgrade: this release contains the activation blocks for Berlin across all supported testnets and the Ethereum mainnet. They are:
  * Ropsten 9_812_189 (10 Mar 2021)
  * Goerli 4_460_644 (17 Mar 2021)
  * Rinkeby 8_290_928 (24 Mar 2021)
  * Ethereum 12_244_000 (14 Apr 2021)
* Besu Launcher: Besu now has support for the [Quorum Mainnet Launcher](https://github.com/ConsenSys/quorum-mainnet-launcher) which makes it easy for users to configure and launch Besu on the Ethereum mainnet.
* Bonsai Tries: A new database format which reduces storage requirements and improves performance for access to recent state. _Note: only full sync is currently supported._
* Miner Data JSON-RPC: The `eth_getMinerDataByBlockHash` and `eth_getMinerDataByBlockNumber` endpoints return miner rewards and coinbase address for a given block.
* EIP-1898 support: [The EIP](https://eips.ethereum.org/EIPS/eip-1898) adds `blockHash` to JSON-RPC methods which accept a default block parameter.

### Early Access Features
* Bonsai Tries: A new database format which reduces storage requirements and improves performance for access to recent state. _Note: only full sync is currently supported._
* QBFT: A new consensus algorithm to support interoperability with other Enterprise Ethereum Alliance compatible clients.

### 21.1.0 Breaking Changes
* `--skip-pow-validation-enabled` is now an error with `block import --format JSON`. This is because the JSON format doesn't include the nonce so the proof of work must be calculated.
* `eth_call` will not return a JSON-RPC result if the call fails, but will return an error instead. If it was for a revert the revert reason will be included.
* `eth_call` will not fail for account balance issues by default. An parameter `"strict": true` can be added to the call parameters (with `to` and `from`) to enforce balance checks.

### Additions and Improvements
* Added `besu_transaction_pool_transactions` to the reported metrics, counting the mempool size [\#1869](https://github.com/hyperledger/besu/pull/1869)
* Added activation blocks for Berlin Network Upgrade [\#1929](https://github.com/hyperledger/besu/pull/1929)

### Bug Fixes
* Fixed representation of access list for access list transactions in JSON-RPC results.

#### Previously identified known issues

- [Fast sync when running Besu on cloud providers](KNOWN_ISSUES.md#fast-sync-when-running-besu-on-cloud-providers)
- [Privacy users with private transactions created using v1.3.4 or earlier](KNOWN_ISSUES.md#privacy-users-with-private-transactions-created-using-v134-or-earlier)

### Download link
sha256: `e4c8fe4007e3e5f7f2528cbf1eeb5457caf06536c974a6ff4305035ff5724476`

## 21.1.0-RC2
### Additions and Improvements
* Support for the Berlin Network Upgrade, although the block number must be set manually with `--override-genesis-config=berlinBlock=<blocknumber>`. This is because the block numbers haven't been determined yet. The next release will include the number in the genesis file so it will support Berlin with no intervention. [\#1898](https://github.com/hyperledger/besu/pull/1898)

## 21.1.0-RC1

### 21.1.0 Breaking Changes
* `--skip-pow-validation-enabled` is now an error with `block import --format JSON`. This is because the JSON format doesn't include the nonce so the proof of work must be calculated.
* `eth_call` will not return a JSON-RPC result if the call fails, but will return an error instead. If it was for a revert the revert reason will be included.
* `eth_call` will not fail for account balance issues by default. An parameter `"strict": true` can be added to the call parameters (with `to` and `from`) to enforce balance checks.

### Additions and Improvements
* Removed unused flags in default genesis configs [\#1812](https://github.com/hyperledger/besu/pull/1812)
* `--skip-pow-validation-enabled` is now an error with `block import --format JSON`. This is because the JSON format doesn't include the nonce so the proof of work must be calculated. [\#1815](https://github.com/hyperledger/besu/pull/1815)
* Added a new CLI option `--Xlauncher` to start a mainnet launcher. It will help to configure Besu easily.
* Return the revert reason from `eth_call` JSON-RPC api calls when the contract causes a revert. [\#1829](https://github.com/hyperledger/besu/pull/1829)
* Added `chainId`, `publicKey`, and `raw` to JSON-RPC api calls returning detailed transaction results. [\#1835](https://github.com/hyperledger/besu/pull/1835)

### Bug Fixes
* Ethereum classic heights will no longer be reported in mainnet metrics. Issue [\#1751](https://github.com/hyperledger/besu/pull/1751) Fix [\#1820](https://github.com/hyperledger/besu/pull/1820)
* Don't enforce balance checks in `eth_call` unless explicitly requested. Issue [\#502](https://github.com/hyperledger/besu/pull/502) Fix [\#1834](https://github.com/hyperledger/besu/pull/1834)

### Early Access Features

#### Previously identified known issues

- [Fast sync when running Besu on cloud providers](KNOWN_ISSUES.md#fast-sync-when-running-besu-on-cloud-providers)
- [Privacy users with private transactions created using v1.3.4 or earlier](KNOWN_ISSUES.md#privacy-users-with-private-transactions-created-using-v134-or-earlier)


### Download link

Link removed because this release contains an outdated version of the Berlin network upgrade, which was changed on March 5, 2021 ([link](https://github.com/ethereum/pm/issues/263#issuecomment-791473406)). If you are using Besu on public Ethereum networks, you must upgrade to 21.1.1. sha256 hash left for reference.

sha256: `b0fe3942052b8fd43fc3025a298a6c701f9edae2e100f0c563a1c5a4ceef71f1`

## 20.10.4

### Additions and Improvements
* Implemented [EIP-778](https://eips.ethereum.org/EIPS/eip-778): Ethereum Node Records (ENR) [\#1680](https://github.com/hyperledger/besu/pull/1680)
* Implemented [EIP-868](https://eips.ethereum.org/EIPS/eip-868): Node Discovery v4 ENR Extension [\#1721](https://github.com/hyperledger/besu/pull/1721)
* Added revert reason to eth_estimateGas RPC call. [\#1730](https://github.com/hyperledger/besu/pull/1730)
* Added command line option --static-nodes-file. [#1644](https://github.com/hyperledger/besu/pull/1644)
* Implemented [EIP-1898](https://eips.ethereum.org/EIPS/eip-1898): Add `blockHash` to JSON-RPC methods which accept a default block parameter [\#1757](https://github.com/hyperledger/besu/pull/1757)

### Bug Fixes
* Accept locally-sourced transactions below the minimum gas price. [#1480](https://github.com/hyperledger/besu/issues/1480) [#1743](https://github.com/hyperledger/besu/pull/1743)

#### Previously identified known issues

- [Fast sync when running Besu on cloud providers](KNOWN_ISSUES.md#fast-sync-when-running-besu-on-cloud-providers)
- [Privacy users with private transactions created using v1.3.4 or earlier](KNOWN_ISSUES.md#privacy-users-with-private-transactions-created-using-v134-or-earlier)

### Download link
https://hyperledger.jfrog.io/artifactory/besu-binaries/besu/20.10.4/besu-20.10.4.zip
sha256: f15cd5243b809659bba1706c1745aecafc012d3fc44a91419522da925493537c

## 20.10.3

### Additions and Improvements
* Added `memory` as an option to `--key-value-storage`.  This ephemeral storage is intended for sync testing and debugging.  [\#1617](https://github.com/hyperledger/besu/pull/1617)
* Fixed gasPrice parameter not always respected when passed to `eth_estimateGas` endpoint [\#1636](https://github.com/hyperledger/besu/pull/1636)
* Enabled eth65 by default [\#1682](https://github.com/hyperledger/besu/pull/1682)
* Warn that bootnodes will be ignored if specified with discovery disabled [\#1717](https://github.com/hyperledger/besu/pull/1717)

### Bug Fixes
* Accept to use default port values if not in use. [#1673](https://github.com/hyperledger/besu/pull/1673)
* Block Validation Errors should be at least INFO level not DEBUG or TRACE.  Bug [\#1568](https://github.com/hyperledger/besu/pull/1568) PR [\#1706](https://github.com/hyperledger/besu/pull/1706)
* Fixed invalid and wrong trace data, especially when calling a precompiled contract [#1710](https://github.com/hyperledger/besu/pull/1710)

#### Previously identified known issues

- [Fast sync when running Besu on cloud providers](KNOWN_ISSUES.md#fast-sync-when-running-besu-on-cloud-providers)
- [Privacy users with private transactions created using v1.3.4 or earlier](KNOWN_ISSUES.md#privacy-users-with-private-transactions-created-using-v134-or-earlier)

### Download link
https://hyperledger.jfrog.io/artifactory/besu-binaries/besu/20.10.3/besu-20.10.3.zip
sha256: `b5f46d945754dedcbbb1e5dd96bf2bfd13272ff09c6a66c0150b979a578f4389`

## 20.10.2

### Additions and Improvements
* Added support for batched requests in WebSockets. [#1583](https://github.com/hyperledger/besu/pull/1583)
* Added protocols section to `admin_peers` to provide info about peer health. [\#1582](https://github.com/hyperledger/besu/pull/1582)
* Added CLI option `--goquorum-compatibility-enabled` to enable GoQuorum compatibility mode. [#1598](https://github.com/hyperledger/besu/pull/1598). Note that this mode is incompatible with Mainnet.

### Bug Fixes

* Ibft2 will discard any received messages targeting a chain height <= current head - this resolves some corner cases in system correctness directly following block import. [#1575](https://github.com/hyperledger/besu/pull/1575)
* EvmTool now throws `UnsupportedForkException` when there is an unknown fork and is YOLOv2 compatible [\#1584](https://github.com/hyperledger/besu/pull/1584)
* `eth_newFilter` now supports `blockHash` parameter as per the spec [\#1548](https://github.com/hyperledger/besu/issues/1540). (`blockhash` is also still supported.)
* Fixed an issue that caused loss of peers and desynchronization when eth65 was enabled [\#1601](https://github.com/hyperledger/besu/pull/1601)

#### Previously identified known issues

- [Fast sync when running Besu on cloud providers](KNOWN_ISSUES.md#fast-sync-when-running-besu-on-cloud-providers)
- [Privacy users with private transactions created using v1.3.4 or earlier](KNOWN_ISSUES.md#privacy-users-with-private-transactions-created-using-v134-or-earlier)

### Download Link

https://hyperledger.jfrog.io/artifactory/besu-binaries/besu/20.10.2/besu-20.10.2.zip
sha256: `710aed228dcbe9b8103aef39e4431b0c63e73c3a708ce88bcd1ecfa1722ad307`

## 20.10.1

### Additions and Improvements
* `--random-peer-priority-enabled` flag added. Allows for incoming connections to be prioritized randomly. This will prevent (typically small, stable) networks from forming impenetrable peer cliques. [#1440](https://github.com/hyperledger/besu/pull/1440)
* `miner_changeTargetGasLimit` RPC added. If a target gas limit is set, allows the node operator to change it at runtime.
* Hide deprecated `--host-whitelist` option. [\#1444](https://github.com/hyperledger/besu/pull/1444)
* Prioritize high gas prices during mining. Previously we ordered only by the order in which the transactions were received. This will increase expected profit when mining. [\#1449](https://github.com/hyperledger/besu/pull/1449)
* Added support for the updated smart contract-based [node permissioning EEA interface](https://entethalliance.github.io/client-spec/spec.html#dfn-connectionallowed). [\#1435](https://github.com/hyperledger/besu/pull/1435) and [\#1496](https://github.com/hyperledger/besu/pull/1496)
* Added EvmTool binary to the distribution.  EvmTool is a CLI that can execute EVM bytecode and execute ethereum state tests. [\#1465](https://github.com/hyperledger/besu/pull/1465)
* Updated the libraries for secp256k1 and AltBN series precompiles. These updates provide significant performance improvements to those areas. [\#1499](https://github.com/hyperledger/besu/pull/1499)
* Provide MegaGas/second measurements in the log when doing a full block import, such as the catch up phase of a fast sync. [\#1512](https://github.com/hyperledger/besu/pull/1512)
* Added new endpoints to get miner data, `eth_getMinerDataByBlockHash` and `eth_getMinerDataByBlockNumber`. [\#1538](https://github.com/hyperledger/besu/pull/1538)
* Added direct support for OpenTelemetry metrics [\#1492](https://github.com/hyperledger/besu/pull/1492)
* Added support for `qip714block` config parameter in genesis file, paving the way towards permissioning interoperability between Besu and GoQuorum. [\#1545](https://github.com/hyperledger/besu/pull/1545)
* Added new CLI option `--compatibility-eth64-forkid-enabled`. [\#1542](https://github.com/hyperledger/besu/pull/1542)

### Bug Fixes

* Fix a bug on `eth_estimateGas` which returned `Internal error` instead of `Execution reverted` in case of reverted transaction. [\#1478](https://github.com/hyperledger/besu/pull/1478)
* Fixed a bug where Local Account Permissioning was being incorrectly enforced on block import/validation. [\#1510](https://github.com/hyperledger/besu/pull/1510)
* Fixed invalid enode URL when discovery is disabled  [\#1521](https://github.com/hyperledger/besu/pull/1521)
* Removed duplicate files from zip and tar.gz distributions. [\#1566](https://github.com/hyperledger/besu/pull/1566)
* Add a more rational value to eth_gasPrice, based on a configurable percentile of prior block's transactions (default: median of last 100 blocks).  [\#1563](https://github.com/hyperledger/besu/pull/1563)

## Deprecated

### --privacy-precompiled-address (Scheduled for removal in _Next_ Release)
Deprecated in 1.5.1
- CLI option `--privacy-precompiled-address` option removed. This address is now derived, based	on `--privacy-onchain-groups-enabled`. [\#1222](https://github.com/hyperledger/besu/pull/1222)

### Besu Sample Network repository

The [Besu Sample Networks repository](https://github.com/ConsenSys/besu-sample-networks) has been replaced by the [Quorum Developer Quickstart](https://besu.hyperledger.org/en/latest/Tutorials/Developer-Quickstart).

#### Previously identified known issues

- [Eth/65 loses peers](KNOWN_ISSUES.md#eth65-loses-peers)
- [Fast sync when running Besu on cloud providers](KNOWN_ISSUES.md#fast-sync-when-running-besu-on-cloud-providers)
- [Privacy users with private transactions created using v1.3.4 or earlier](KNOWN_ISSUES.md#privacy-users-with-private-transactions-created-using-v134-or-earlier)

### Download Link

https://hyperledger.jfrog.io/artifactory/besu-binaries/besu/20.10.1/besu-20.10.1.zip
sha256: `ac4fae310957c176564396f73c0f03c60c41129d43d078560d0dab533a69fd2a`

## 20.10.0

## Release format

Hyperledger Besu is moving its versioning scheme to [CalVer](https://calver.org/) starting with the 20.10.0 (formerly 1.6.0) release. More information about the specific version of CalVer Besu is using can be found on the [wiki](https://wiki.hyperledger.org/display/BESU/Using+CalVer+for+Besu+Releases).

## 20.10 Breaking Changes

When upgrading to 20.10, ensure you've taken into account the following breaking changes.

### JSON-RPC HTTP Error Codes For Valid Calls ([\#1426](https://github.com/hyperledger/besu/pull/1426))

Prior versions of Besu would set the HTTP Status 400 Bad Request for JSON-RPC requests that completed in an error, regardless of the kind of error.  These responses could include a complete JSON-RPC response with an error field.

In Besu version 20.10, properly formatted requests that have valid parameters (count and content) will return a HTTP Status 200 OK, with an error field if an error occurred. For example, requesting an account that does not exist in the chain, or a block by hash that Besu does not have, will now return HTTP 200 OK responses. Unparsable requests, improperly formatted requests, or requests with invalid parameters will continue to return HTTP 400 Bad Request.

Users of Web3J should note that many calls will now return a result with the error field containing the message whereas before a call would throw an exception with the error message as the exception message.

## 20.10.0 Additions and Improvements

* Added support for ECIP-1099 / Classic Thanos Fork: Calibrate Epoch Duration. [\#1421](https://github.com/hyperledger/besu/pull/1421) [\#1441](https://github.com/hyperledger/besu/pull/1441) [\#1462](https://github.com/hyperledger/besu/pull/1462)
* Added the Open Telemetry Java agent to report traces to a remote backend. Added an example to showcase the trace reporting capabilities.
* Added EvmTool binary to the distribution.  EvmTool is a CLI that can execute EVM bytecode and execute ethereum state tests. Documentation for it is available [here](https://besu.hyperledger.org/en/stable/HowTo/Troubleshoot/Use-EVM-Tool/). [\#1465](https://github.com/hyperledger/besu/pull/1465)
* Added support for the upcoming YOLOv2 ephemeral testnet and removed the flag for the deprecated YOLOv1 ephemeral testnet. [#1386](https://github.com/hyperledger/besu/pull/1386)
* Added `debug_standardTraceBlockToFile` JSON-RPC API. This API accepts a block hash and will replay the block. It returns a list of files containing the result of the trace (one file per transaction). [\#1392](https://github.com/hyperledger/besu/pull/1392)
* Added `debug_standardTraceBadBlockToFile` JSON-RPC API. This API is similar to `debug_standardTraceBlockToFile`, but can be used to obtain info about a block which has been rejected as invalid. [\#1403](https://github.com/hyperledger/besu/pull/1403)
* Added support for EIP-2929 to YOLOv2. [#1387](https://github.com/hyperledger/besu/pull/1387)
* Added `--start-block` and `--end-block` to the `blocks import` subcommand [\#1399](https://github.com/hyperledger/besu/pull/1399)
* Added support for multi-tenancy when using the early access feature of [onchain privacy group management](https://besu.hyperledger.org/en/stable/Concepts/Privacy/Onchain-PrivacyGroups/)
* \[Reverted\] Fixed memory leak in eth/65 subprotocol behavior. It is now enabled by default. [\#1420](https://github.com/hyperledger/besu/pull/1420), [#1348](https://github.com/hyperledger/besu/pull/1348), [#1321](https://github.com/hyperledger/besu/pull/1321)

### Bug Fixes

* Log block import rejection reasons at "INFO" level.  Bug [#1412](https://github.com/hyperledger/besu/issues/1412)
* Fixed NPE when executing `eth_estimateGas` with privacy enabled.  Bug [#1404](https://github.com/hyperledger/besu/issues/1404)

#### Previously identified known issues

- [Eth/65 loses peers](KNOWN_ISSUES.md#eth65-loses-peers)
- [Fast sync when running Besu on cloud providers](KNOWN_ISSUES.md#fast-sync-when-running-besu-on-cloud-providers)
- [Privacy users with private transactions created using v1.3.4 or earlier](KNOWN_ISSUES.md#privacy-users-with-private-transactions-created-using-v134-or-earlier)

## Deprecated and Scheduled for removal in _Next_ Release

### --privacy-precompiled-address
Deprecated in 1.5.1
- CLI option `--privacy-precompiled-address` option removed. This address is now derived, based
on `--privacy-onchain-groups-enabled`. [\#1222](https://github.com/hyperledger/besu/pull/1222)

### Download link
https://hyperledger.jfrog.io/artifactory/besu-binaries/besu/20.10.0/besu-20.10.0.zip

sha256sum: `2b50a375aae64b838a2cd9d43747006492cae573f1be11745b7f643646fd5a01`

## 1.5.5

### Additions and Improvements
* The new version of the [web3js-eea library (v0.10)](https://github.com/PegaSysEng/web3js-eea) supports the onchain privacy group management changes made in Besu v1.5.3.

### Bug Fixes
* Added `debug_getBadBlocks` JSON-RPC API to analyze and detect consensus flaws. Even if a block is rejected it will be returned by this method [\#1378](https://github.com/hyperledger/besu/pull/1378)
* Fix logs queries missing results against chain head [\#1351](https://github.com/hyperledger/besu/pull/1351) and [\#1381](https://github.com/hyperledger/besu/pull/1381)

#### Previously identified known issues

- [Eth/65 loses peers](KNOWN_ISSUES.md#eth65-loses-peers)
- [Fast sync when running Besu on cloud providers](KNOWN_ISSUES.md#fast-sync-when-running-besu-on-cloud-providers)
- [Privacy users with private transactions created using v1.3.4 or earlier](KNOWN_ISSUES.md#privacy-users-with-private-transactions-created-using-v134-or-earlier)
- [Changes not saved to database correctly causing inconsistent private states](KNOWN_ISSUES.md#Changes-not-saved-to-database-correctly-causing-inconsistent-private-states)

### Download link

https://hyperledger.jfrog.io/artifactory/besu-binaries/besu/1.5.5/besu-1.5.5.zip

sha256sum: `e67b0a899dc4421054eaa9a8112cb89e1e5f6a56f0d8aa1b0c5111c53dfad2ad`


## 1.5.4

### Additions and Improvements

* Added `priv_debugGetStateRoot` JSON-RPC API to retrieve the state root of a specified privacy group. [\#1326](https://github.com/hyperledger/besu/pull/1326)
* Added reorg logging and `--reorg-logging-threshold` to configure the same. Besu now logs any reorgs where the old or new chain head is more than the threshold away from their common ancestors. The default is 6.
* Added `debug_batchSendRawTransaction` JSON-RPC API to submit multiple signed transactions with a single call. [\#1350](https://github.com/hyperledger/besu/pull/1350)

### Bug Fixes

* The metrics HTTP server no longer rejects requests containing `Accept` header that doesn't precisely match the prometheus text format [\#1345](https://github.com/hyperledger/besu/pull/1345)
* JSON-RPC method `net_version` should return network ID instead of chain ID [\#1355](https://github.com/hyperledger/besu/pull/1355)

#### Previously identified known issues

- [Logs queries missing results against chain head](KNOWN_ISSUES.md#Logs-queries-missing-results-against-chain-head)
- [Eth/65 loses peers](KNOWN_ISSUES.md#eth65-loses-peers)
- [Fast sync when running Besu on cloud providers](KNOWN_ISSUES.md#fast-sync-when-running-besu-on-cloud-providers)
- [Privacy users with private transactions created using v1.3.4 or earlier](KNOWN_ISSUES.md#privacy-users-with-private-transactions-created-using-v134-or-earlier)
- [Changes not saved to database correctly causing inconsistent private states](KNOWN_ISSUES.md#Changes-not-saved-to-database-correctly-causing-inconsistent-private-states)

### Download link
https://hyperledger.jfrog.io/artifactory/besu-binaries/besu/1.5.4/besu-1.5.4.zip

sha256sum: `1f4df8e1c5e3b5b3abf6289ccfe70f302aa7c29a652b2eb713ffbdc507670420`

## 1.5.3

### Additions and Improvements

* The EvmTool now processes State Tests from the Ethereum Reference Tests. [\#1311](https://github.com/hyperledger/besu/pull/1311)
* Early access DNS support added via the `--Xdns-enabled` and `--Xdns-update-enabled` CLI options. [\#1247](https://github.com/hyperledger/besu/pull/1247)
* Add genesis config option `ecip1017EraRounds` for Ethereum Classic chains. [\#1329](https://github.com/hyperledger/besu/pull/1329)

### Bug Fixes

* K8S Permissioning to use of Service IP's rather than pod IP's which can fail [\#1190](https://github.com/hyperledger/besu/issues/1190)

#### Previously identified known issues

- [Logs queries missing results against chain head](KNOWN_ISSUES.md#Logs-queries-missing-results-against-chain-head)
- [Eth/65 loses peers](KNOWN_ISSUES.md#eth65-loses-peers)
- [Fast sync when running Besu on cloud providers](KNOWN_ISSUES.md#fast-sync-when-running-besu-on-cloud-providers)
- [Privacy users with private transactions created using v1.3.4 or earlier](KNOWN_ISSUES.md#privacy-users-with-private-transactions-created-using-v134-or-earlier)
- [Changes not saved to database correctly causing inconsistent private states](KNOWN_ISSUES.md#Changes-not-saved-to-database-correctly-causing-inconsistent-private-states)

### Breaking Change to Onchain Privacy Group Management

This [early access feature](https://besu.hyperledger.org/en/stable/Concepts/Privacy/Onchain-PrivacyGroups/) was changed in a way that makes onchain privacy groups created with previous versions no longer usable.

To enhance control over permissions on the privacy group management contract:

* The enclave key was removed as the first parameter for `addParticipant` and `removeParticipant`.
* The owner of the privacy group management contract is the signer of the private transaction that creates
  the privacy group. In the default onchain privacy group management contract implementation, only the
  owner can add and remove participants, and upgrade the management contract.

The onchain privacy support in the current version of the web3js-eea library (v0.9) will not be compatible with Besu v1.5.3.  We are actively working on an upgrade to webj3-eea that will support these changes.

### Download link
https://hyperledger.jfrog.io/artifactory/besu-binaries/besu/1.5.3/besu-1.5.3.zip

sha256sum: `735cd511e1dae1590f2829d9535cb383aa8c526f059b3451859e5fcfccc48985`

## 1.5.2

### Additions and Improvements

* Experimental offline backup and restore has been added via the `operator x-backup-state` and `operator x-restore-state` CLI commands.  Data formats will be fluid for as long as the `x-` prefix is present in the CLI so it is advised not to rely on these backups for disaster recovery. [\#1235](https://github.com/hyperledger/besu/pull/1235)
* Experimental ethstats support added via the `Xethstats` and `Xethstats-contact` CLI commands. [\#1239](https://github.com/hyperledger/besu/pull/1239)
* Peers added via the JSON-RPC `admin_addPeer` and `admin_removePeer` will be shared or no longer shared via discovery respectively.  Previously they were not shared. [\#1177](https://github.com/hyperledger/besu/pull/1177) contributed by [br0tchain](https://github.com/br0tchain).
* New Docker Images (see below). [\#1277](https://github.com/hyperledger/besu/pull/1277)
* Reworked static peer discovery handling. [\#1292](https://github.com/hyperledger/besu/pull/1292)

### New Java VMs in Docker Image

* New docker images are being generated to use the latest version of OpenJDK (currently 14.0.1) with the tag suffix of `-openjdk-latest`, for example `1.5.2-openjdk-latest`.
* New docker images are being generated to use [GraalVM](https://www.graalvm.org/) with the tag suffix of `-graalvm`, for example `1.5.2-graalvm`.
* The existing images based on Java 11 are also being tagged with the suffix `-openjdk-11`, for example `1.5.2-openjdk-11`, as well as `1.5.2`.

The intent is that the major Java VM version or Java VM type shipped with the default docker images (`latest`, `1.5.x`, etc.) may be changed during future quarterly releases but will remain consistent within quarterly releases.

### Bug Fixes
- Offchain permissioning - fixed bug where sync status check prevented peering if static nodes configured. [\#1252](https://github.com/hyperledger/besu/issues/1252)

- GraphQL queries of `miner` in IBFT networks will no longer return an error.  PR [\#1282](https://github.com/hyperledger/besu/pull/1282) issue [\#1272](https://github.com/hyperledger/besu/issues/1272).

#### Previously identified known issues

- [Logs queries missing results against chain head](KNOWN_ISSUES.md#Logs-queries-missing-results-against-chain-head)
- [Eth/65 loses peers](KNOWN_ISSUES.md#eth65-loses-peers)
- [Fast sync when running Besu on cloud providers](KNOWN_ISSUES.md#fast-sync-when-running-besu-on-cloud-providers)
- [Privacy users with private transactions created using v1.3.4 or earlier](KNOWN_ISSUES.md#privacy-users-with-private-transactions-created-using-v134-or-earlier)
- [Permissioning issues on Kubernetes](KNOWN_ISSUES.md#Kubernetes-permissioning-uses-Service-IPs-rather-than-pod-IPs-which-can-fail)
- [Restarts caused by insufficient memory can cause inconsistent private state](KNOWN_ISSUES.md#Restart-caused-by-insufficient-memory-can-cause-inconsistent-private-state)

### New and Old Maintainer

- [David Mechler](https://github.com/hyperledger/besu/commits?author=davemec) has been added as a [new maintainer](https://github.com/hyperledger/besu/pull/1267).
- [Edward Evans](https://github.com/hyperledger/besu/commits?author=EdJoJob) voluntarily moved to [emeritus status](https://github.com/hyperledger/besu/pull/1270).

### Download link
https://hyperledger.jfrog.io/artifactory/besu-binaries/besu/1.5.2/besu-1.5.2.zip

sha256sum: `629f44e230a635b09f8d82f2196d70d31193233718118a46412f11c50772dc85`

## 1.5.1

### Deprecated
- CLI option `--privacy-precompiled-address` option is deprecated. This address is now derived, based
on `--privacy-onchain-groups-enabled`. [\#1222](https://github.com/hyperledger/besu/pull/1222)

### Additions and Improvements

* In an IBFT2 network, a fixed block reward value and recipient address can be defined in genesis file [\#1132](https://github.com/hyperledger/besu/pull/1132)
* JSON-RPC HTTP API Authorization: exit early when checking user permissions. [\#1144](https://github.com/hyperledger/besu/pull/1144)
* HTTP/2 is enabled for JSON-RPC HTTP API over TLS. [\#1145](https://github.com/hyperledger/besu/pull/1145)
* Color output in consoles. It can be disabled with `--color-enabled=false` [\#1257](https://github.com/hyperledger/besu/pull/1257)
* Add compatibility with ClusterIP services for the Kubernetes Nat Manager  [\#1156](https://github.com/hyperledger/besu/pull/1156)
* In an IBFT2 network; a fixed block reward value and recipient address can be defined in genesis file [\#1132](https://github.com/hyperledger/besu/pull/1132)
* Add fee cap for transactions submitted via RPC. [\#1137](https://github.com/hyperledger/besu/pull/1137)

### Bug fixes

* When the default sync mode was changed to fast sync for named networks, there was one caveat we didn't address. The `dev` network should've been full sync by default. This has now been fixed. [\#1257](https://github.com/hyperledger/besu/pull/1257)
* Fix synchronization timeout issue when the blocks were too large [\#1149](https://github.com/hyperledger/besu/pull/1149)
* Fix missing results from eth_getLogs request. [\#1154](https://github.com/hyperledger/besu/pull/1154)
* Fix issue allowing Besu to be used for DDoS amplification. [\#1146](https://github.com/hyperledger/besu/pull/1146)

### Known Issues

Known issues are open issues categorized as [Very High or High impact](https://wiki.hyperledger.org/display/BESU/Defect+Prioritisation+Policy).

#### Previously identified known issues

- [Scope of logs query causing Besu to hang](KNOWN_ISSUES.md#scope-of-logs-query-causing-besu-to-hang)
- [Eth/65 loses peers](KNOWN_ISSUES.md#eth65-loses-peers)
- [Fast sync when running Besu on cloud providers](KNOWN_ISSUES.md#fast-sync-when-running-besu-on-cloud-providers)
- [Privacy users with private transactions created using v1.3.4 or earlier](KNOWN_ISSUES.md#privacy-users-with-private-transactions-created-using-v134-or-earlier)
- [Permissioning issues on Kubernetes](KNOWN_ISSUES.md#Kubernetes-permissioning-uses-Service-IPs-rather-than-pod-IPs-which-can-fail)
- [Restarts caused by insufficient memory can cause inconsistent private state](KNOWN_ISSUES.md#Restart-caused-by-insufficient-memory-can-cause-inconsistent-private-state)

### Download link
https://hyperledger.jfrog.io/artifactory/besu-binaries/besu/1.5.1/besu-1.5.1.zip

sha256sum: `c17f49b6b8686822417184952487fc135772f0be03514085926a6984fd955b88`

## 1.5 Breaking changes

When upgrading to 1.5, ensure you've taken into account the following breaking changes.

### Docker users with volume mounts

To maintain best security practices, we're changing the `user:group` on the Docker container to `besu`.

What this means for you:

* If you are running Besu as a binary, there is no impact.
* If you are running Besu as a Docker container *and* have a volume mount for data,  ensure that the
permissions on the directory allow other users and groups to r/w. Ideally this should be set to
`besu:besu` as the owner.

Note that the `besu` user only exists within the container not outside it. The same user ID may match
a different user outside the image.

If you’re mounting local folders, it is best to set the user via the Docker `—user` argument. Use the
UID because the username may not exist inside the docker container. Ensure the directory being mounted
is owned by that user.

### Remove Manual NAT method

The NAT manager `MANUAL` method has been removed.
If you have been using the `MANUAL` method, use the `NONE` method instead. The behavior of the
`NONE` method is the same as the previously supported `MANUAL` methods.

### Privacy users

Besu minor version upgrades require upgrading Orion to the latest minor version. That is, for
Besu <> Orion node pairs, when upgrading Besu to v1.5, it is required that Orion is upgraded to
v1.6. Older versions of Orion will no longer work with Besu v1.5.

## 1.5 Features

Features added between from 1.4 to 1.5 include:
* Mining Support
  Besu supports `eth_hashrate` and `eth_submitHashrate` to obtain the hashrate when we mine with a GPU mining worker.
* Tracing
  The [Tracing API](https://besu.hyperledger.org/en/latest/Reference/API-Methods/#trace-methods) is no longer an Early Access feature and now has full support for `trace_replayBlockTransactions`, `trace_Block` and `trace_transaction`.
* Plugin API Block Events
  `BlockAdded` and `BlockReorg` are now exposed via the [Plugin API](https://javadoc.io/doc/org.hyperledger.besu/plugin-api/latest/org/hyperledger/besu/plugin/services/BesuEvents.html).
* [Filters](https://besu.hyperledger.org/en/stable/HowTo/Interact/Filters/Accessing-Logs-Using-JSON-RPC/) and
  [subscriptions](https://besu.hyperledger.org/en/stable/HowTo/Interact/APIs/RPC-PubSub/) for private contracts.
* [SecurityModule Plugin API](https://javadoc.io/doc/org.hyperledger.besu/plugin-api/latest/org/hyperledger/besu/plugin/services/SecurityModuleService.html)
  This allows use of a different [security module](https://besu.hyperledger.org/en/stable/Reference/CLI/CLI-Syntax/#security-module)
  as a plugin to provide cryptographic function that can be used by NodeKey (such as sign, ECDHKeyAgreement etc.).
* [Onchain privacy groups](https://besu.hyperledger.org/en/latest/Concepts/Privacy/Onchain-PrivacyGroups/)
  with add and remove members. This is an early access feature. Early access features are not recommended
  for production networks and may have unstable interfaces.

## 1.5 Additions and Improvements

* Public Networks Default to Fast Sync: The default sync mode for named permissionless networks, such as the Ethereum mainnet and testnets, is now `FAST`.
  * The default is unchanged for private networks. That is, the sync mode defaults to `FULL` for private networks.
  * Use the [`--sync-mode` command line option](https://besu.hyperledger.org/Reference/CLI/CLI-Syntax/#sync-mode) to change the sync mode. [\#384](https://github.com/hyperledger/besu/pull/384)
* Proper Mining Support: Added full support for `eth_hashrate` and `eth_submitHashrate`. It is now possible to have the hashrate when we mine with a GPU mining worker [\#1063](https://github.com/hyperledger/besu/pull/1063)
* Performance Improvements: The addition of native libraries ([\#775](https://github.com/hyperledger/besu/pull/775)) and changes to data structures in the EVM ([\#1089](https://github.com/hyperledger/besu/pull/1089)) have improved Besu sync and EVM execution times.
* Tracing API Improvements: The [Tracing API](https://besu.hyperledger.org/en/latest/Reference/API-Methods/#trace-methods) is no longer an Early Access feature and now has full support for `trace_replayBlockTransactions`, `trace_Block` and `trace_transaction`.
* New Plugin API Block Events: `BlockAdded` and `BlockReorg` are now exposed via the Plugin API [\#637](https://github.com/hyperledger/besu/pull/637).
* Added experimental CLI option `--Xnat-kube-pod-name` to specify the name of the loadbalancer used by the Kubernetes nat manager [\#1078](https://github.com/hyperledger/besu/pull/1078)
- Local permissioning TOML config now supports additional keys (`nodes-allowlist` and `accounts-allowlist`).
Support for `nodes-whitelist` and `accounts-whitelist` will be removed in a future release.
- Add missing `mixHash` field for `eth_getBlockBy*` JSON RPC endpoints. [\#1098](https://github.com/hyperledger/besu/pull/1098)
* Besu now has a strict check on private transactions to ensure the privateFrom in the transaction
matches the sender Orion key that has distributed the payload. Besu 1.5+ requires Orion 1.6+ to work.
[#357](https://github.com/PegaSysEng/orion/issues/357)

### Bug fixes

No bug fixes with [user impact in this release](https://wiki.hyperledger.org/display/BESU/Changelog).

### Known Issues

Known issues are open issues categorized as [Very High or High impact](https://wiki.hyperledger.org/display/BESU/Defect+Prioritisation+Policy).

#### New known issues

- K8S permissioning uses of Service IPs rather than pod IPs which can fail. [\#1190](https://github.com/hyperledger/besu/pull/1190)
Workaround - Do not use permissioning on K8S.

- Restart caused by insufficient memory can cause inconsistent private state. [\#1110](https://github.com/hyperledger/besu/pull/1110)
Workaround - Ensure you allocate enough memory for the Java Runtime Environment that the node does not run out of memory.

#### Previously identified known issues

- [Scope of logs query causing Besu to hang](KNOWN_ISSUES.md#scope-of-logs-query-causing-besu-to-hang)
- [Eth/65 loses peers](KNOWN_ISSUES.md#eth65-loses-peers)
- [Fast sync when running Besu on cloud providers](KNOWN_ISSUES.md#fast-sync-when-running-besu-on-cloud-providers)
- [Privacy users with private transactions created using v1.3.4 or earlier](KNOWN_ISSUES.md#privacy-users-with-private-transactions-created-using-v134-or-earlier)

### Download link
https://hyperledger.jfrog.io/artifactory/besu-binaries/besu/1.5.0/besu-1.5.0.zip

sha256sum: `56929d6a71cc681688351041c919e9630ab6df7de37dd0c4ae9e19a4f44460b2`

**For download links of releases prior to 1.5.0, please visit https://hyperledger.jfrog.io/artifactory/besu-binaries/besu/**

## 1.4.6

### Additions and Improvements

- Print node address on startup. [\#938](https://github.com/hyperledger/besu/pull/938)
- Transaction pool: price bump replacement mechanism configurable through CLI. [\#928](https://github.com/hyperledger/besu/pull/928) [\#930](https://github.com/hyperledger/besu/pull/930)

### Bug Fixes

- Added timeout to queries. [\#986](https://github.com/hyperledger/besu/pull/986)
- Fixed issue where networks using onchain permissioning could stall when the bootnodes were not validators. [\#969](https://github.com/hyperledger/besu/pull/969)
- Update getForks method to ignore ClassicForkBlock chain parameter to fix issue with ETC syncing. [\#1014](https://github.com/hyperledger/besu/pull/1014)

### Known Issues

Known issues are open issues categorized as [Very High or High impact](https://wiki.hyperledger.org/display/BESU/Defect+Prioritisation+Policy).

#### Previously identified known issues

- [Scope of logs query causing Besu to hang](KNOWN_ISSUES.md#scope-of-logs-query-causing-besu-to-hang)
- [Eth/65 loses peers](KNOWN_ISSUES.md#eth65-loses-peers)
- [Fast sync when running Besu on cloud providers](KNOWN_ISSUES.md#fast-sync-when-running-besu-on-cloud-providers)
- [Privacy users with private transactions created using v1.3.4 or earlier](KNOWN_ISSUES.md#privacy-users-with-private-transactions-created-using-v134-or-earlier)

## 1.4.5

### Additions and Improvements

- Implemented WebSocket logs subscription for private contracts (`priv_subscribe`/`priv_unsubscribe`) [\#762](https://github.com/hyperledger/besu/pull/762)
- Introduced SecurityModule plugin API. This allows use of a different security module as a plugin to
  provide cryptographic function that can be used by NodeKey (such as sign, ECDHKeyAgreement etc.). KeyPairSecurityModule
  is registered and used by default. The CLI option `--security-module=<name> (defaults to localfile)` can be used
  to identify the security module plugin name to use instead. [\#713](https://github.com/hyperledger/besu/pull/713)
- Several testing related changes to improve compatibility with [Hive](https://hivetests.ethdevops.io/) and Retesteth.
  [\#806](https://github.com/hyperledger/besu/pull/806) and [#845](https://github.com/hyperledger/besu/pull/845)
- Native libraries for secp256k1 and Altbn128 encryption are enabled by default.  To disable these libraries use
  `--Xsecp256k1-native-enabled=false` and `--Xaltbn128-native-enabled=false`. [\#775](https://github.com/hyperledger/besu/pull/775)

### Bug Fixes

- Fixed `eth_estimateGas` JSON RPC so it no longer returns gas estimates that are too low. [\#842](https://github.com/hyperledger/besu/pull/842)
- Full help not displayed unless explicitly requested. [\#437](https://github.com/hyperledger/besu/pull/437)
- Compatibility with undocumented Geth `eth_subscribe` fields. [\#654](https://github.com/hyperledger/besu/pull/654)
- Current block number included as part of `eth_getWork` response. [\#849](https://github.com/hyperledger/besu/pull/849)

### Known Issues

Known issues are open issues categorized as [Very High or High impact](https://wiki.hyperledger.org/display/BESU/Defect+Prioritisation+Policy).

#### New known issues

* Scope of logs query causing Besu to crash. [\#944](https://github.com/hyperledger/besu/pull/944)

Workaround - Limit the number of blocks queried by each `eth_getLogs` call.

#### Previously identified known issues

- [`Intrinsic gas exceeds gas limit` returned when calling `delete mapping[addr]` or `mapping[addr] = 0`](KNOWN_ISSUES.md#intrinsic-gas-exceeds-gas-limit)
- [Eth/65 not backwards compatible](KNOWN_ISSUES.md#eth65-not-backwards-compatible)
- [Error full syncing with pruning](KNOWN_ISSUES.md#error-full-syncing-with-pruning)
- [Fast sync when running Besu on cloud providers](KNOWN_ISSUES.md#fast-sync-when-running-besu-on-cloud-providers)
- [Bootnodes must be validators when using onchain permissioning](KNOWN_ISSUES.md#bootnodes-must-be-validators-when-using-onchain-permissioning)
- [Privacy users with private transactions created using v1.3.4 or earlier](KNOWN_ISSUES.md#privacy-users-with-private-transactions-created-using-v134-or-earlier)

## 1.4.4

### Additions and Improvements

- Implemented [`priv_getLogs`](https://besu.hyperledger.org/en/latest/Reference/API-Methods/#priv_getlogs). [\#686](https://github.com/hyperledger/besu/pull/686)
- Implemented private contract log filters including JSON-RPC methods to interact with private filters. [\#735](https://github.com/hyperledger/besu/pull/735)
- Implemented EIP-2315: Simple Subroutines for the EVM [\#717](https://github.com/hyperledger/besu/pull/717)
- Implemented Splunk logging. [\#725](https://github.com/hyperledger/besu/pull/725)
- Implemented optional native library encryption. [\#675](https://github.com/hyperledger/besu/pull/675).  To enable add `--Xsecp256k1-native-enabled` (for transaciton signatures) and/or `--Xaltbn128-native-enabled` (for altbn128 precomiled contracts) as command line options.

### Bug Fixes

- Flag added to toggle `eth/65` off by default. `eth/65` will remain toggled off by default until
a fix is completed for the [eth/65 known issue](KNOWN_ISSUES.md). [\#741](https://github.com/hyperledger/besu/pull/741)
- Resolve crashing NAT detectors on GKE. [\#731](https://github.com/hyperledger/besu/pull/731) fixes [\#507](https://github.com/hyperledger/besu/issues/507).
[Besu-Kubernetes Readme](https://github.com/PegaSysEng/besu-kubernetes/blob/master/README.md#network-topology-and-high-availability-requirements)
updated to reflect changes.
- Deal with quick service start failures [\#714](https://github.com/hyperledger/besu/pull/714) fixes [\#662](https://github.com/hyperledger/besu/issues/662)

### Known Issues

Known issues are open issues categorized as [Very High or High impact](https://wiki.hyperledger.org/display/BESU/Defect+Prioritisation+Policy).

#### New known issues

- `Intrinsic gas exceeds gas limit` returned when calling `delete mapping[addr]` or `mapping[addr] = 0` [\#696](https://github.com/hyperledger/besu/issues/696)

Calling delete and set to 0 Solidity mapping in Solidity fail.

#### Previously identified known issues

- [Eth/65 not backwards compatible](KNOWN_ISSUES.md#eth65-not-backwards-compatible)
- [Error full syncing with pruning](KNOWN_ISSUES.md#error-full-syncing-with-pruning)
- [Fast sync when running Besu on cloud providers](KNOWN_ISSUES.md#fast-sync-when-running-besu-on-cloud-providers)
- [Bootnodes must be validators when using onchain permissioning](KNOWN_ISSUES.md#bootnodes-must-be-validators-when-using-onchain-permissioning)
- [Privacy users with private transactions created using v1.3.4 or earlier](KNOWN_ISSUES.md#privacy-users-with-private-transactions-created-using-v134-or-earlier)

## 1.4.3

### Issues identified with 1.4.3 release

The `eth/65` change is not [backwards compatible](https://github.com/hyperledger/besu/issues/723).
This has the following impact:
* In a private network, nodes using the 1.4.3 client cannot interact with nodes using 1.4.2 or earlier
clients.
* On mainnet, synchronizing eventually stalls.

Workaround -> revert to v1.4.2.

A [fix](https://github.com/hyperledger/besu/pull/732) is currently [being tested](https://github.com/hyperledger/besu/pull/733).

### Critical Issue for Privacy Users

A critical issue for privacy users with private transactions created using Hyperledger Besu v1.3.4
or earlier has been identified. If you have a network with private transaction created using v1.3.4
or earlier, please read the following and take the appropriate steps:
https://wiki.hyperledger.org/display/BESU/Critical+Issue+for+Privacy+Users

### Additions and Improvements

- Added `eth/65` support. [\#608](https://github.com/hyperledger/besu/pull/608)
- Added block added and block reorg events. Added revert reason to block added transactions. [\#637](https://github.com/hyperledger/besu/pull/637)

### Deprecated

- Private Transaction `hash` field and `getHash()` method have been deprecated. They will be removed
in 1.5.0 release. [\#639](https://github.com/hyperledger/besu/pull/639)

### Known Issues

#### Fast sync when running Besu on cloud providers

A known [RocksDB issue](https://github.com/facebook/rocksdb/issues/6435) causes fast sync to fail
when running Besu on certain cloud providers. The following error is displayed repeatedly:

```
...
EthScheduler-Services-1 (importBlock) | ERROR | PipelineChainDownloader | Chain download failed. Restarting after short delay.
java.util.concurrent.CompletionException: org.hyperledger.besu.plugin.services.exception.StorageException: org.rocksdb.RocksDBException: block checksum mismatch:
....
```

This behaviour has been seen on AWS and Digital Ocean.

Workaround -> On AWS, a full restart of the AWS VM is required to restart the fast sync.

Fast sync is not currently supported on Digital Ocean. We are investigating options to
[add support for fast sync on Digital Ocean](https://github.com/hyperledger/besu/issues/591).

#### Error full syncing with pruning

- Error syncing with mainnet on Besu 1.3.7 node - MerkleTrieException [\#580](https://github.com/hyperledger/besu/issues/580)
The associated error is `Unable to load trie node value for hash` and is caused by the combination of
full sync and pruning.

Workarounds:
1. Explicitly disable pruning using `--pruning-enabled=false` when using fast sync.
2. If the `MerkleTrieException` occurs, delete the database and resync.

A fix for this issue is being actively worked on.

#### Fast sync reverting to full sync

In some cases of FastSyncException, fast sync reverts back to a full sync before having reached the
pivot block. [\#683](https://github.com/hyperledger/besu/issues/683)

Workaround -> To re-attempt fast syncing rather than continue full syncing, stop Besu, delete your
database, and start again.

#### Bootnodes must be validators when using onchain permissioning

- Onchain permissioning nodes can't peer when using a non-validator bootnode [\#528](https://github.com/hyperledger/besu/issues/528)

Workaround -> When using onchain permissioning, ensure bootnodes are also validators.


## 1.4.2

### Additions and Improvements

- Added `trace_block` JSON RPC API [\#449](https://github.com/hyperledger/besu/pull/449)
- Added `pulledStates` and `knownStates` to the EthQL `syncing` query and `eth_syncing` JSON-RPC api [\#565](https://github.com/hyperledger/besu/pull/565)

### Bug Fixes

- Fixed file parsing behaviour for privacy enclave keystore password file [\#554](https://github.com/hyperledger/besu/pull/554) (thanks to [magooster](https://github.com/magooster))
- Fixed known issue with being unable to re-add members to onchain privacy groups [\#471](https://github.com/hyperledger/besu/pull/471)

### Updated Early Access Features

* [Onchain privacy groups](https://besu.hyperledger.org/en/latest/Concepts/Privacy/Onchain-PrivacyGroups/) with add and remove members. Known issue resolved (see above).
* [TRACE API](https://besu.hyperledger.org/en/latest/Reference/API-Methods/#trace-methods) now includes `trace_block`, `trace_replayBlockTransactions`, and `trace_transaction`.
Fixed some issues on the trace replay block transactions API [\#522](https://github.com/hyperledger/besu/pull/522).

### Known Issues

#### Fast sync defaulting to full sync

-  When fast sync cannot find enough valid peers rapidly enough, Besu defaults to full sync.

Workarounds:
1. To re-attempt fast syncing rather than continue full syncing, stop Besu, delete your database,
and start again.
2. When fast syncing, explicitly disable pruning using `--pruning-enabled=false` to reduce the likelihood
of encountering the pruning bug.

A fix to remove the default to full sync is [in progress](https://github.com/hyperledger/besu/pull/427)
is being actively worked on.

#### Error full syncing with pruning

- Error syncing with mainnet on Besu 1.3.7 node - MerkleTrieException [\#BESU-160](https://jira.hyperledger.org/browse/BESU-160)
The associated error is `Unable to load trie node value for hash` and is caused by the combination of
full sync and pruning.

Workarounds:
1. Explicitly disable pruning using `--pruning-enabled=false` when using fast sync.
2. If the `MerkleTrieException` occurs, delete the database and resync.

A fix for this issue is being actively worked on.

#### Bootnodes must be validators when using onchain permissioning

- Onchain permissioning nodes can't peer when using a non-validator bootnode [\#BESU-181](https://jira.hyperledger.org/browse/BESU-181)

Workaround -> When using onchain permissioning, ensure bootnodes are also validators.

## 1.4.1

### Additions and Improvements

- Added priv_getCode [\#250](https://github.com/hyperledger/besu/pull/408). Gets the bytecode associated with a private address.
- Added `trace_transaction` JSON RPC API [\#441](https://github.com/hyperledger/besu/pull/441)
- Removed -X unstable prefix for pruning options (`--pruning-blocks-retained`, `--pruning-block-confirmations`) [\#440](https://github.com/hyperledger/besu/pull/440)
- Implemented [ECIP-1088](https://ecips.ethereumclassic.org/ECIPs/ecip-1088): Phoenix EVM and Protocol upgrades. [\#434](https://github.com/hyperledger/besu/pull/434)

### Bug Fixes

- [BESU-25](https://jira.hyperledger.org/browse/BESU-25) Use v5 Devp2p when pinging [\#392](https://github.com/hyperledger/besu/pull/392)
- Fixed a bug to manage concurrent access to cache files [\#438](https://github.com/hyperledger/besu/pull/438)
- Fixed configuration file bug: `pruning-blocks-retained` now accepts an integer in the config [\#440](https://github.com/hyperledger/besu/pull/440)
- Specifying RPC credentials file should not force RPC Authentication to be enabled [\#454](https://github.com/hyperledger/besu/pull/454)
- Enhanced estimateGas messages [\#436](https://github.com/hyperledger/besu/pull/436). When a estimateGas request fails a validation check, an improved error message is returned in the response.

### Early Access Features

Early access features are available features that are not recommended for production networks and may
have unstable interfaces.

* [Onchain privacy groups](https://besu.hyperledger.org/en/latest/Concepts/Privacy/Onchain-PrivacyGroups/) with add and remove members.
  Not being able to to re-add a member to an onchain privacy group is a [known issue](https://github.com/hyperledger/besu/issues/455)
  with the add and remove functionality.

### Known Issues

#### Fast sync defaulting to full sync

-  When fast sync cannot find enough valid peers rapidly enough, Besu defaults to full sync.

Workarounds:
1. To re-attempt fast syncing rather than continue full syncing, stop Besu, delete your database,
and start again.
2. When fast syncing, explicitly disable pruning using `--pruning-enabled=false` to reduce the likelihood
of encountering the pruning bug.

A fix to remove the default to full sync is [in progress](https://github.com/hyperledger/besu/pull/427)
and is planned for inclusion in v1.4.1.

#### Error full syncing with pruning

- Error syncing with mainnet on Besu 1.3.7 node - MerkleTrieException [\#BESU-160](https://jira.hyperledger.org/browse/BESU-160)
The associated error is `Unable to load trie node value for hash` and is caused by the combination of
full sync and pruning.

Workarounds:
1. Explicitly disable pruning using `--pruning-enabled=false` when using fast sync.
2. If the `MerkleTrieException` occurs, delete the database and resync.

Investigation of this issue is in progress and a fix is targeted for v1.4.1.

#### Bootnodes must be validators when using onchain permissioning

- Onchain permissioning nodes can't peer when using a non-validator bootnode [\#BESU-181](https://jira.hyperledger.org/browse/BESU-181)

Workaround -> When using onchain permissioning, ensure bootnodes are also validators.

## 1.4.0

### Private State Migration

Hyperledger Besu v1.4 implements a new data structure for private state storage that is not backwards compatible.
A migration will be performed when starting v1.4 for the first time to reprocess existing private transactions
and re-create the private state data in the v1.4 format.

If you have existing private transactions, see [migration details](docs/Private-Txns-Migration.md).

### Additions and Improvements

* [TLS support](https://besu.hyperledger.org/en/latest/Concepts/TLS/) to secure client and server communication.

* [Multi-tenancy](https://besu.hyperledger.org/en/latest/Concepts/Privacy/Multi-Tenancy/) to enable multiple participants to use the same Besu and Orion node.

* [Plugin APIs](https://besu.hyperledger.org/en/latest/Concepts/Plugins/) to enable building of Java plugins to extend Hyperledger Besu.

* Support for additional [NAT methods](https://besu.hyperledger.org/en/latest/HowTo/Find-and-Connect/Specifying-NAT/).

* Added [`priv_call`](https://besu.hyperledger.org/en/latest/Reference/API-Methods/#priv_call) which invokes
a private contract function locally and does not change the private state.

* Besu has moved from an internal Bytes library to the [Apache Tuweni](https://tuweni.apache.org/) Bytes library.
This includes using the library in the Plugins API interfaces. [#295](https://github.com/hyperledger/besu/pull/295) and [#215](https://github.com/hyperledger/besu/pull/215)

### Early Access Features

Early access features are available features that are not recommended for production networks and may
have unstable interfaces.

* [Reorg compatible privacy](https://besu.hyperledger.org/en/latest/Concepts/Privacy/Privacy-Overview/#reorg-compatible-privacy)
to enable private transactions on networks using consensus mechanisms that fork.

* [Tracing API](https://besu.hyperledger.org/en/latest/Concepts/Transactions/Trace-Types) to obtain detailed information about transaction processing.

### Bug Fixes

See RC and Beta sections below.

### Known Issues

#### Fast sync defaulting to full sync

-  When fast sync cannot find enough valid peers rapidly enough, Besu defaults to full sync.

Workarounds:
1. To re-attempt fast syncing rather than continue full syncing, stop Besu, delete your database,
and start again.
2. When fast syncing, explicitly disable pruning using `--pruning-enabled=false` to reduce the likelihood
of encountering the pruning bug.

A fix to remove the default to full sync is [in progress](https://github.com/hyperledger/besu/pull/427)
and is planned for inclusion in v1.4.1.

#### Error full syncing with pruning

- Error syncing with mainnet on Besu 1.3.7 node - MerkleTrieException [\#BESU-160](https://jira.hyperledger.org/browse/BESU-160)
The associated error is `Unable to load trie node value for hash` and is caused by the combination of
full sync and pruning.

Workarounds:
1. Explicitly disable pruning using `--pruning-enabled=false` when using fast sync.
2. If the `MerkleTrieException` occurs, delete the database and resync.

Investigation of this issue is in progress and a fix is targeted for v1.4.1.

#### Bootnodes must be validators when using onchain permissioning

- Onchain permissioning nodes can't peer when using a non-validator bootnode [\#BESU-181](https://jira.hyperledger.org/browse/BESU-181)

Workaround -> When using onchain permissioning, ensure bootnodes are also validators.


## 1.4.0 RC-2

### Private State Migration
Hyperledger Besu v1.4 implements a new data structure for private state storage that is not backwards compatible.
A migration will be performed when starting v1.4 for the first time to reprocess existing private transactions
and re-create the private state data in the v1.4 format.
If you have existing private transactions, see [migration details](docs/Private-Txns-Migration.md).

## 1.4.0 RC-1

### Additions and Improvements

- New`trace_replayBlockTransactions` JSON-RPC API

This can be enabled using the `--rpc-http-api TRACE` CLI flag.  There are some philosophical differences between Besu and other implementations that are outlined in [trace_rpc_apis](docs/trace_rpc_apis.md).

- Ability to automatically detect Docker NAT settings from inside the conainter.

The default NAT method (AUTO) can detect this so no user intervention is required to enable this.

- Added [Multi-tenancy](https://besu.hyperledger.org/en/latest/Concepts/Privacy/Multi-Tenancy/) support which allows multiple participants to use the same Besu node for private transactions.

- Added TLS support for communication with privacy enclave

### Bug Fixes

- Private transactions are now validated before sent to the enclave [\#356](https://github.com/hyperledger/besu/pull/356)

### Known Bugs

- Error syncing with mainnet on Besu 1.3.7 node - MerkleTrieException [\#BESU-160](https://jira.hyperledger.org/browse/BESU-160)

Workaround -> Don't enable pruning when syncing to mainnet.

- Onchain permissioning nodes can't peer when using a non-validator bootnode [\#BESU-181](https://jira.hyperledger.org/browse/BESU-181)

Workaround -> When using onchain permissioning, ensure bootnodes are also validators.

## 1.4 Beta 3

### Additions and Improvements

- CLI option to enable TLS client auth for JSON-RPC HTTP [\#340](https://github.com/hyperledger/besu/pull/340)

Added CLI options to enable TLS client authentication and trusting client certificates:
~~~
--rpc-http-tls-client-auth-enabled - Enable TLS client authentication for the JSON-RPC HTTP service (default: false)
--rpc-http-tls-known-clients-file - Path to file containing client's certificate common name and fingerprint for client authentication.
--rpc-http-tls-ca-clients-enabled - Enable to accept clients certificate signed by a valid CA for client authentication (default: false)
~~~
If client-auth is enabled, user must either enable CA signed clients OR provide a known-clients file. An error is reported
if both CA signed clients is disabled and known-clients file is not specified.

- Stable Plugins APIs [\#346](https://github.com/hyperledger/besu/pull/346)

The `BesuEvents` service and related `data` package have been marked as a stable plugin API.

### Bug Fixes

- Return missing signers from getSignerMetrics [\#343](https://github.com/hyperledger/besu/pull/)

### Experimental Features

- Experimental support for `trace_replayBlockTransactions` - multiple PRs

Added support for the `trace_replayBlockTransactions` JSON-RPC call. To enable this API add
`TRACE` to the `rpc-http-api` options (for example,  `--rpc-http-api TRACE` on the command line).

This is not a production ready API.  There are known bugs relating to traced memory from calls and
returns, and the gas calculation reported in the flat traces does not always match up with the
correct gas calculated for consensus.

## 1.4 Beta 2

### Additions and Improvements

- Enable TLS for JSON-RPC HTTP Service [\#253](https://github.com/hyperledger/besu/pull/253)

Exposes new command line parameters to enable TLS on Ethereum JSON-RPC HTTP interface to allow clients like EthSigner to connect via TLS:
`--rpc-http-tls-enabled=true`
(Optional - Only required if `--rpc-http-enabled` is set to true) Set to `true` to enable TLS. False by default.
`--rpc-http-tls-keystore-file="/path/to/cert.pfx"`
(Must be specified if TLS is enabled) Path to PKCS12 format key store which contains server's certificate and it's private key
`--rpc-http-tls-keystore-password-file="/path/to/cert.passwd"`
(Must be specified if TLS is enabled) Path to the text file containing password for unlocking key store.
`--rpc-http-tls-known-clients-file="/path/to/rpc_tls_clients.txt"`
(Optional) Path to a plain text file containing space separated client’s certificate’s common name and its sha-256 fingerprints when
they are not signed by a known CA. The presence of this file (even empty) enables TLS client authentication. That is, the client
presents the certificate to server on TLS handshake and server establishes that the client certificate is either signed by a
proper/known CA. Otherwise, server trusts client certificate by reading the sha-256 fingerprint from known clients file specified above.

The format of the file is (as an example):
`localhost DF:65:B8:02:08:5E:91:82:0F:91:F5:1C:96:56:92:C4:1A:F6:C6:27:FD:6C:FC:31:F2:BB:90:17:22:59:5B:50`

### Bug Fixes

- TotalDifficulty is a BigInteger [\#253](https://github.com/hyperledger/besu/pull/253).
  Don't try and cast total difficulty down to a long because it will overflow long in a reasonable timeframe.

## 1.4 Beta 1

### Additions and Improvements

- Besu has moved from an internal Bytes library to the [Apache Tuweni](https://tuweni.apache.org/) Bytes library.  This includes using the library in the Plugins API interfaces. [#295](https://github.com/hyperledger/besu/pull/295) and [#215](https://github.com/hyperledger/besu/pull/215)
- Besu stops processing blocks if Orion is unavailable [\#253](https://github.com/hyperledger/besu/pull/253)
- Added priv_call [\#250](https://github.com/hyperledger/besu/pull/250).  Invokes a private contract function locally and does not change the private state.
- Support for [EIP-2124](https://github.com/ethereum/EIPs/blob/master/EIPS/eip-2124.md), which results in faster peer discovery [\#156](https://github.com/hyperledger/besu/pull/156)

## 1.3.8

### Additions and Improvements

- `admin_generateLogBloomCache` JSON-RPC API to generate a cache of the block bloombits that improves performance for log queries [\#262](https://github.com/hyperledger/besu/pull/262)

## Critical Fix in 1.3.7

1.3.7 includes a critical fix for Ethereum MainNet users and the Muir Glacier upgrade. We recommend users of Ethereum public networks
(MainNet, Ropsten, Rinkeby, and Goerli) upgrade immediately. This upgrade is also strongly recommended for users of private networks.

For more details, see [Hyperledger Besu Wiki](https://wiki.hyperledger.org/display/BESU/Mainnet+Consensus+Bug+Identified+and+Resolved+in+Hyperledger+Besu).

## Muir Glacier Compatibility

For compatibility with Ethereum Muir Glacier upgrade, use v1.3.7 or later.

## ETC Agharta Compatibility

For compatibility with ETC Agharta upgrade, use 1.3.7 or later.

### 1.3.7

### Additions and Improvements

- Hard Fork Support: Configures the Agharta activation block for the ETC MainNet configuration [\#251](https://github.com/hyperledger/besu/pull/251) (thanks to [soc1c](https://github.com/soc1c))
- `operator generate-log-bloom-cache` command line option to generate a cache of the block bloombits that improves performance for log queries  [\#245](https://github.com/hyperledger/besu/pull/245)

### Bug Fixes

- Resolves a Mainnet consensus issue [\#254](https://github.com/hyperledger/besu/pull/254)

### New Maintainer

[Edward Mack](https://github.com/hyperledger/besu/commits?author=edwardmack) added as a [new maintainer](https://github.com/hyperledger/besu/pull/219).

### 1.3.6

### Additions and Improvements

- Performance improvements:
  * Multithread Websockets to increase throughput [\#231](https://github.com/hyperledger/besu/pull/231)
  * NewBlockHeaders performance improvement [\#230](https://github.com/hyperledger/besu/pull/230)
- EIP2384 - Ice Age Adustment around Istanbul [\#211](https://github.com/hyperledger/besu/pull/211)
- Documentation updates include:
  * [Configuring mining using the Stratum protocol](https://besu.hyperledger.org/en/latest/HowTo/Configure/Configure-Mining/)
  * [ETC network command line options](https://besu.hyperledger.org/en/latest/Reference/CLI/CLI-Syntax/#network)
- Hard Fork Support:
   * MuirGlacier for Ethereum Mainnet and Ropsten Testnet
   * Agharta for Kotti and Mordor Testnets

### Bug Fixes

- [\#210](https://github.com/hyperledger/besu/pull/210) fixes WebSocket frames handling
  User impact: PING/PONG frames handling in Websocket services was not implemented

### 1.3.5

### Additions and Improvements

- Log Event Streaming for Plugin API [\#186](https://github.com/hyperledger/besu/pull/186)
- Allow use a external JWT public key in authenticated APIs [\#183](https://github.com/hyperledger/besu/pull/183)
- ETC Configuration, classic fork peer validator [\#176](https://github.com/hyperledger/besu/pull/176) (thanks to [edwardmack](https://github.com/edwardmack))
- Allow IBFT validators to be changed at a given block [\#173](https://github.com/hyperledger/besu/pull/173)
- Support external mining using Stratum [\#140](https://github.com/hyperledger/besu/pull/140) (thanks to [atoulme](https://github.com/atoulme))
- Add more fields to private transaction receipt [\#85](https://github.com/hyperledger/besu/pull/85) (thanks to [josh-richardson](https://github.com/josh-richardson))
- [Pruning documentation](https://besu.hyperledger.org/en/latest/Concepts/Pruning/)

### Technical Improvements

- ETC - Cleanup [\#201](https://github.com/hyperledger/besu/pull/201) (thanks to [GregTheGreek](https://github.com/GregTheGreek))
- User specific enclave public key configuration in auth file [\#196](https://github.com/hyperledger/besu/pull/196)
- Change CustomForks -\> Transitions [\#193](https://github.com/hyperledger/besu/pull/193)
- Pass identity information into RpcMethod from Http Service [\#189](https://github.com/hyperledger/besu/pull/189)
- Remove the use of JsonRpcParameters from RpcMethods [\#188](https://github.com/hyperledger/besu/pull/188)
- Repaired Metrics name collision between Privacy and RocksDB [\#187](https://github.com/hyperledger/besu/pull/187)
- Multi-Tenancy: Do not specify a public key anymore when requesting a … [\#185](https://github.com/hyperledger/besu/pull/185)
- Updates to circle building acceptance tests [\#184](https://github.com/hyperledger/besu/pull/184)
- Move Apache Tuweni dependency to official release [\#181](https://github.com/hyperledger/besu/pull/181) (thanks to [atoulme](https://github.com/atoulme))
- Update Gradle to 6.0, support Java 13 [\#180](https://github.com/hyperledger/besu/pull/180)
- ETC Atlantis fork [\#179](https://github.com/hyperledger/besu/pull/179) (thanks to [edwardmack](https://github.com/edwardmack))
- ETC Gotham Fork [\#178](https://github.com/hyperledger/besu/pull/178) (thanks to [edwardmack](https://github.com/edwardmack))
- ETC DieHard fork support [\#177](https://github.com/hyperledger/besu/pull/177) (thanks to [edwardmack](https://github.com/edwardmack))
- Remove 'parentHash', 'number' and 'gasUsed' fields from the genesis d… [\#175](https://github.com/hyperledger/besu/pull/175) (thanks to [SweeXordious](https://github.com/SweeXordious))
- Enable pruning by default for fast sync and validate conflicts with privacy [\#172](https://github.com/hyperledger/besu/pull/172)
- Update RocksDB [\#170](https://github.com/hyperledger/besu/pull/170)
- Vpdate ver to 1.3.5-snapshot [\#169](https://github.com/hyperledger/besu/pull/169)
- Added PoaQueryService method that returns local node signer… [\#163](https://github.com/hyperledger/besu/pull/163)
- Add versioning to privacy storage [\#149](https://github.com/hyperledger/besu/pull/149)
- Update reference tests [\#139](https://github.com/hyperledger/besu/pull/139)

### 1.3.4

- Reverted _Enable pruning by default for fast sync (#135)_ [\#164](https://github.com/hyperledger/besu/pull/164)

### 1.3.3

### Technical Improvements

- Add --identity flag for client identification in node browsers [\#150](https://github.com/hyperledger/besu/pull/150)
- Istanbul Mainnet Block [\#145](https://github.com/hyperledger/besu/pull/150)
- Add priv\_getEeaTransactionCount [\#110](https://github.com/hyperledger/besu/pull/110)

### Additions and Improvements

- Redesign of how JsonRpcMethods are created [\#159](https://github.com/hyperledger/besu/pull/159)
- Moving JsonRpcMethods classes into the same package, prior to refactor [\#154](https://github.com/hyperledger/besu/pull/154)
- Reflect default logging in CLI help [\#148](https://github.com/hyperledger/besu/pull/148)
- Handle zero port better in NAT [\#147](https://github.com/hyperledger/besu/pull/147)
- Rework how filter and log query parameters are created/used [\#146](https://github.com/hyperledger/besu/pull/146)
- Don't generate shutdown tasks in controller [\#141](https://github.com/hyperledger/besu/pull/141)
- Ibft queries [\#138](https://github.com/hyperledger/besu/pull/138)
- Enable pruning by default for fast sync [\#135](https://github.com/hyperledger/besu/pull/135)
- Ensure spotless runs in CI [\#132](https://github.com/hyperledger/besu/pull/132)
- Add more logging around peer disconnects [\#131](https://github.com/hyperledger/besu/pull/131)
- Repair EthGetLogs returning incorrect results [\#128](https://github.com/hyperledger/besu/pull/128)
- Use Bloombits for Logs queries [\#127](https://github.com/hyperledger/besu/pull/127)
- Improve message when extraData missing [\#121](https://github.com/hyperledger/besu/pull/121)
- Fix miner startup logic [\#104](https://github.com/hyperledger/besu/pull/104)
- Support log reordring from reorgs in `LogSubscriptionService` [\#86](https://github.com/hyperledger/besu/pull/86)

### 1.3.2

### Additions and Improvements

- besu -v to print plugin versions[\#123](https://github.com/hyperledger/besu/pull/123)

### Technical Improvements

- Update Governance and Code of Conduct verbiage [\#120](https://github.com/hyperledger/besu/pull/120)
- Fix private transaction root mismatch [\#118](https://github.com/hyperledger/besu/pull/118)
- Programatically enforce plugin CLI variable names [\#117](https://github.com/hyperledger/besu/pull/117)
- Additional unit test for selecting replaced pending transactions [\#116](https://github.com/hyperledger/besu/pull/116)
- Only set sync targets that have an estimated height value [\#115](https://github.com/hyperledger/besu/pull/115)
- Fix rlpx startup [\#114](https://github.com/hyperledger/besu/pull/114)
- Expose getPayload in Transaction plugin-api interface. [\#113](https://github.com/hyperledger/besu/pull/113)
- Dependency Version Upgrades [\#112](https://github.com/hyperledger/besu/pull/112)
- Add hash field in Transaction plugin interface. [\#111](https://github.com/hyperledger/besu/pull/111)
- Rework sync status events [\#106](https://github.com/hyperledger/besu/pull/106)

### 1.3.1

### Additions and Improvements

- Added GraphQL query/logs support [\#94](https://github.com/hyperledger/besu/pull/94)

### Technical Improvements

- Add totalDiffculty to BlockPropagated events. [\#97](https://github.com/hyperledger/besu/pull/97)
- Merge BlockchainQueries classes [\#101](https://github.com/hyperledger/besu/pull/101)
- Fixed casing of dynamic MetricCategorys [\#99](https://github.com/hyperledger/besu/pull/99)
- Fix private transactions breaking evm [\#96](https://github.com/hyperledger/besu/pull/96)
- Make SyncState variables thread-safe [\#95](https://github.com/hyperledger/besu/pull/95)
- Fix transaction tracking by sender [\#93](https://github.com/hyperledger/besu/pull/93)
- Make logic in PersistBlockTask more explicit to fix a LGTM warning [\#92](https://github.com/hyperledger/besu/pull/92)
- Removed Unused methods in the transaction simulator. [\#91](https://github.com/hyperledger/besu/pull/91)
- Fix ThreadBesuNodeRunner BesuConfiguration setup [\#90](https://github.com/hyperledger/besu/pull/90)
- JsonRpc method disabled error condition rewrite and unit test [\#80](https://github.com/hyperledger/besu/pull/80)
- Round trip testing of state trie account values [\#31](https://github.com/hyperledger/besu/pull/31)

### 1.3

### Breaking Change

- Disallow comments in Genesis JSON file. [\#49](https://github.com/hyperledger/besu/pull/49)

### Additions and Improvements

- Add `--required-block` command line option to deal with chain splits [\#79](https://github.com/hyperledger/besu/pull/79)
- Store db metadata file in the root data directory. [\#46](https://github.com/hyperledger/besu/pull/46)
- Add `--target-gas-limit` command line option. [\#24](https://github.com/hyperledger/besu/pull/24)(thanks to new contributor [cfelde](https://github.com/cfelde))
- Allow private contracts to access public state. [\#9](https://github.com/hyperledger/besu/pull/9)
- Documentation updates include:
  - Added [sample load balancer configurations](https://besu.hyperledger.org/en/latest/HowTo/Configure/Configure-HA/Sample-Configuration/)
  - Added [`retesteth`](https://besu.hyperledger.org/en/latest/Reference/CLI/CLI-Subcommands/#retesteth) subcommand
  - Added [`debug_accountRange`](https://besu.hyperledger.org/en/latest/Reference/API-Methods/#debug_accountrange) JSON-RPC API method
  - Clarified purpose of [static nodes](https://besu.hyperledger.org/en/latest/HowTo/Find-and-Connect/Managing-Peers/#static-nodes)
  - Added links [Kubernetes reference implementations](https://besu.hyperledger.org/en/latest/HowTo/Deploy/Kubernetes/)
  - Added content about [access between private and public states](https://besu.hyperledger.org/en/latest/Concepts/Privacy/Privacy-Groups/#access-between-states)
  - Added restriction that [account permissioning cannot be used with random key signing](https://besu.hyperledger.org/en/latest/HowTo/Use-Privacy/Sign-Privacy-Marker-Transactions/).
  - Added high availability requirement for [private transaction manager](https://besu.hyperledger.org/en/latest/Concepts/Privacy/Privacy-Overview/#availability) (ie, Orion)
  - Added [genesis file reference](https://besu.hyperledger.org/en/latest/Reference/Config-Items/)

### Technical Improvements

- Less verbose synching subscriptions [\#59](https://github.com/hyperledger/besu/pull/59)
- Return enclave key instead of private transaction hash [\#53](https://github.com/hyperledger/besu/pull/53)
- Fix mark sweep pruner bugs where nodes that should be kept were being swept  [\#50](https://github.com/hyperledger/besu/pull/50)
- Clean up BesuConfiguration construction [\#51](https://github.com/hyperledger/besu/pull/51)
- Private tx nonce errors return same msg as any tx [\#48](https://github.com/hyperledger/besu/pull/48)
- Fix default logging [\#47](https://github.com/hyperledger/besu/pull/47)
- Introduce virtual operation. [\#45](https://github.com/hyperledger/besu/pull/45)
- Downgrade RocksDBPlugin Logging Levels [\#44](https://github.com/hyperledger/besu/pull/44)
- Infrastructure for exposing PoA metrics for plugins. [\#37](https://github.com/hyperledger/besu/pull/37)
- Refactor privacy storage. [\#7](https://github.com/hyperledger/besu/pull/7)

## 1.2.4

### Additions and Improvements

- Add Istanbul block (5435345) for Rinkeby [\#35](https://github.com/hyperledger/besu/pull/35)
- Add Istanbul block (1561651) for Goerli [\#27](https://github.com/hyperledger/besu/pull/27)
- Add Istanbul block (6485846) for Ropsten [\#26](https://github.com/hyperledger/besu/pull/26)
- Add privDistributeRawTransaction endpoint [\#23](https://github.com/hyperledger/besu/pull/23) (thanks to [josh-richardson](https://github.com/josh-richardson))

### Technical Improvements

- Refactors pantheon private key to signing private key [\#34](https://github.com/hyperledger/besu/pull/34) (thanks to [josh-richardson](https://github.com/josh-richardson))
- Support both BESU\_ and PANTHEON\_ env var prefixes [\#32](https://github.com/hyperledger/besu/pull/32)
- Use only fully validated peers for fast sync pivot selection [\#21](https://github.com/hyperledger/besu/pull/21)
- Support Version Rollbacks for RocksDB \(\#6\) [\#19](https://github.com/hyperledger/besu/pull/19)
- Update Cava library to Tuweni Library [\#18](https://github.com/hyperledger/besu/pull/18)
- StateTrieAccountValue:Version should be written as an int, not a long [\#17](https://github.com/hyperledger/besu/pull/17)
- Handle discovery peers with updated endpoints [\#12](https://github.com/hyperledger/besu/pull/12)
- Change retesteth port [\#11](https://github.com/hyperledger/besu/pull/11)
- Renames eea\_getTransactionReceipt to priv\_getTransactionReceipt [\#10](https://github.com/hyperledger/besu/pull/10) (thanks to [josh-richardson](https://github.com/josh-richardson))
- Support Version Rollbacks for RocksDB [\#6](https://github.com/hyperledger/besu/pull/6)
- Moving AT DSL into its own module [\#3](https://github.com/hyperledger/besu/pull/3)

## 1.2.3

### Additions and Improvements
- Added an override facility for genesis configs [\#1915](https://github.com/PegaSysEng/pantheon/pull/1915)
- Finer grained logging configuration [\#1895](https://github.com/PegaSysEng/pantheon/pull/1895) (thanks to [matkt](https://github.com/matkt))

### Technical Improvements

- Add archiving of docker test reports [\#1921](https://github.com/PegaSysEng/pantheon/pull/1921)
- Events API: Transaction dropped, sync status, and renames [\#1919](https://github.com/PegaSysEng/pantheon/pull/1919)
- Remove metrics from plugin registration [\#1918](https://github.com/PegaSysEng/pantheon/pull/1918)
- Replace uses of Instant.now from within the IBFT module [\#1911](https://github.com/PegaSysEng/pantheon/pull/1911)
- Update plugins-api build script [\#1908](https://github.com/PegaSysEng/pantheon/pull/1908)
- Ignore flaky tracing tests [\#1907](https://github.com/PegaSysEng/pantheon/pull/1907)
- Ensure plugin-api module gets published at the correct maven path [\#1905](https://github.com/PegaSysEng/pantheon/pull/1905)
- Return the plugin-apis to this repo [\#1900](https://github.com/PegaSysEng/pantheon/pull/1900)
- Stop autogenerating BesuInfo.java [\#1899](https://github.com/PegaSysEng/pantheon/pull/1899)
- Extracted Metrics interfaces to plugins-api. [\#1898](https://github.com/PegaSysEng/pantheon/pull/1898)
- Fix key value storage clear so it removes all values [\#1894](https://github.com/PegaSysEng/pantheon/pull/1894)
- Ethsigner test [\#1892](https://github.com/PegaSysEng/pantheon/pull/1892) (thanks to [iikirilov](https://github.com/iikirilov))
- Return null private transaction receipt instead of error [\#1872](https://github.com/PegaSysEng/pantheon/pull/1872) (thanks to [iikirilov](https://github.com/iikirilov))
- Implement trace replay block transactions trace option [\#1886](https://github.com/PegaSysEng/pantheon/pull/1886)
- Use object parameter instead of list of parameters for priv\_createPrivacyGroup [\#1868](https://github.com/PegaSysEng/pantheon/pull/1868) (thanks to [iikirilov](https://github.com/iikirilov))
- Refactor privacy acceptance tests [\#1864](https://github.com/PegaSysEng/pantheon/pull/1864) (thanks to [iikirilov](https://github.com/iikirilov))

## 1.2.2

### Additions and Improvements
- Support large numbers for the `--network-id` option [\#1891](https://github.com/PegaSysEng/pantheon/pull/1891)
- Added eea\_getTransactionCount Json Rpc [\#1861](https://github.com/PegaSysEng/pantheon/pull/1861)
- PrivacyMarkerTransaction to be signed with a randomly generated key [\#1844](https://github.com/PegaSysEng/pantheon/pull/1844)
- Implement eth\_getproof JSON RPC API [\#1824](https://github.com/PegaSysEng/pantheon/pull/1824) (thanks to [matkt](https://github.com/matkt))
- Documentation updates include:
  - [Improved navigation](https://docs.pantheon.pegasys.tech/en/latest/)
  - [Added permissioning diagram](https://docs.pantheon.pegasys.tech/en/latest/Concepts/Permissioning/Permissioning-Overview/#onchain)
  - [Added Responsible Disclosure policy](https://docs.pantheon.pegasys.tech/en/latest/Reference/Responsible-Disclosure/)
  - [Added `blocks export` subcommand](https://besu.hyperledger.org/en/latest/Reference/CLI/CLI-Subcommands/#export)

### Technical Improvements
- Update the `pantheon blocks export` command usage [\#1887](https://github.com/PegaSysEng/pantheon/pull/1887) (thanks to [matkt](https://github.com/matkt))
- Stop Returning null for 'pending' RPC calls [\#1883](https://github.com/PegaSysEng/pantheon/pull/1883)
- Blake validation errors are hard errors [\#1882](https://github.com/PegaSysEng/pantheon/pull/1882)
- Add test cases for trace\_replayBlockTransactions [\#1881](https://github.com/PegaSysEng/pantheon/pull/1881)
- Simplify json rpc spec test setup [\#1880](https://github.com/PegaSysEng/pantheon/pull/1880)
- Tweak JSON import format [\#1878](https://github.com/PegaSysEng/pantheon/pull/1878)
- Transactions listeners should use the subscriber pattern [\#1877](https://github.com/PegaSysEng/pantheon/pull/1877)
- Maven spotless [\#1876](https://github.com/PegaSysEng/pantheon/pull/1876)
- Don't cache for localbalance [\#1875](https://github.com/PegaSysEng/pantheon/pull/1875)
- EIP-1108 - Reprice alt\_bn128  [\#1874](https://github.com/PegaSysEng/pantheon/pull/1874)
- Create stub trace\_replayBlockTransactions json-rpc method  [\#1873](https://github.com/PegaSysEng/pantheon/pull/1873)
- Improve trace log [\#1870](https://github.com/PegaSysEng/pantheon/pull/1870)
- Pruning Command Line Flags [\#1869](https://github.com/PegaSysEng/pantheon/pull/1869)
- Re-enable istanbul [\#1865](https://github.com/PegaSysEng/pantheon/pull/1865)
- Fix logic to disconnect from peers on fork [\#1863](https://github.com/PegaSysEng/pantheon/pull/1863)
- Blake 2b tweaks [\#1862](https://github.com/PegaSysEng/pantheon/pull/1862)
- Sweep state roots before child nodes [\#1854](https://github.com/PegaSysEng/pantheon/pull/1854)
- Update export subcommand to export blocks in rlp format [\#1852](https://github.com/PegaSysEng/pantheon/pull/1852)
- Updating docker tests to make it easier to follow & ensure it listens on the right interface on docker [\#1851](https://github.com/PegaSysEng/pantheon/pull/1851)
- Disable Istanbul block [\#1849](https://github.com/PegaSysEng/pantheon/pull/1849)
- Add read-only blockchain factory method [\#1845](https://github.com/PegaSysEng/pantheon/pull/1845)
- Removing the release plugin in favour of the new process with branches [\#1843](https://github.com/PegaSysEng/pantheon/pull/1843)
- Update Görli bootnodes [\#1842](https://github.com/PegaSysEng/pantheon/pull/1842)
- Upgrade graphql library to version 13.0 [\#1834](https://github.com/PegaSysEng/pantheon/pull/1834)
- Database versioning and enable multi-column database [\#1830](https://github.com/PegaSysEng/pantheon/pull/1830)
- Fixes invalid JsonGetter, comment [\#1811](https://github.com/PegaSysEng/pantheon/pull/1811) (thanks to [josh-richardson](https://github.com/josh-richardson))
- Add EthSigner acceptance test [\#1655](https://github.com/PegaSysEng/pantheon/pull/1655) (thanks to [iikirilov](https://github.com/iikirilov))
- Support plugin Richdata APIs via implementation [\#1581](https://github.com/PegaSysEng/pantheon/pull/1581)

## 1.2.1

### Additions and Improvements

- Removed the release plugin in favour of the new process with branches
[#1841](https://github.com/PegaSysEng/pantheon/pull/1841)
[#1843](https://github.com/PegaSysEng/pantheon/pull/1843)
[#1848](https://github.com/PegaSysEng/pantheon/pull/1848)
[#1855](https://github.com/PegaSysEng/pantheon/pull/1855)
- Updated Görli bootnodes [#1842](https://github.com/PegaSysEng/pantheon/pull/1842)
- Removed unnecessary test dependency [#1839](https://github.com/PegaSysEng/pantheon/pull/1839)
- Added warning when comments are used in genesis file [#1838](https://github.com/PegaSysEng/pantheon/pull/1838)
- Added an experimental flag for disabling timers [#1837](https://github.com/PegaSysEng/pantheon/pull/1837)
- Fixed FlatFileTaskCollection tests [#1833](https://github.com/PegaSysEng/pantheon/pull/1833)
- Added chain json import utility [#1832](https://github.com/PegaSysEng/pantheon/pull/1832)
- Added tests to AllNodesVisitor trie traversal [#1831](https://github.com/PegaSysEng/pantheon/pull/1831)
- Updated privateFrom to be required [#1829](https://github.com/PegaSysEng/pantheon/pull/1829) (thanks to [iikirilov](https://github.com/iikirilov))
- Made explicit that streamed accounts may be missing their address [#1828](https://github.com/PegaSysEng/pantheon/pull/1828)
- Refactored normalizeKeys method [#1826](https://github.com/PegaSysEng/pantheon/pull/1826)
- Removed dead parameters [#1825](https://github.com/PegaSysEng/pantheon/pull/1825)
- Added a nicer name for Corretto [#1819](https://github.com/PegaSysEng/pantheon/pull/1819)
- Changed core JSON-RPC method to support ReTestEth
[#1815](https://github.com/PegaSysEng/pantheon/pull/1815)
[#1818](https://github.com/PegaSysEng/pantheon/pull/1818)
- Added rewind to block functionality [#1814](https://github.com/PegaSysEng/pantheon/pull/1814)
- Added support for NoReward and NoProof seal engines [#1813](https://github.com/PegaSysEng/pantheon/pull/1813)
- Added strict short hex strings for retesteth [#1812](https://github.com/PegaSysEng/pantheon/pull/1812)
- Cleaned up genesis parsing [#1809](https://github.com/PegaSysEng/pantheon/pull/1809)
- Updating Orion to v1.3.2 [#1805](https://github.com/PegaSysEng/pantheon/pull/1805)
- Updaated newHeads subscription to emit events only for canonical blocks [#1798](https://github.com/PegaSysEng/pantheon/pull/1798)
- Repricing for trie-size-dependent opcodes [#1795](https://github.com/PegaSysEng/pantheon/pull/1795)
- Revised Istanbul Versioning assignemnts [#1794](https://github.com/PegaSysEng/pantheon/pull/1794)
- Updated RevertReason to return BytesValue [#1793](https://github.com/PegaSysEng/pantheon/pull/1793)
- Updated way priv_getPrivacyPrecompileAddress source [#1786](https://github.com/PegaSysEng/pantheon/pull/1786) (thanks to [iikirilov](https://github.com/iikirilov))
- Updated Chain ID opcode to return 0 as default [#1785](https://github.com/PegaSysEng/pantheon/pull/1785)
- Allowed fixedDifficulty=1 [#1784](https://github.com/PegaSysEng/pantheon/pull/1784)
- Updated Docker image defaults host interfaces [#1782](https://github.com/PegaSysEng/pantheon/pull/1782)
- Added tracking of world state account key preimages [#1780](https://github.com/PegaSysEng/pantheon/pull/1780)
- Modified PrivGetPrivateTransaction to take public tx hash [#1778](https://github.com/PegaSysEng/pantheon/pull/1778) (thanks to [josh-richardson](https://github.com/josh-richardson))
- Removed enclave public key from parameter
[#1789](https://github.com/PegaSysEng/pantheon/pull/1789)
[#1777](https://github.com/PegaSysEng/pantheon/pull/1777) (thanks to [iikirilov](https://github.com/iikirilov))
- Added storage key preimage tracking [#1772](https://github.com/PegaSysEng/pantheon/pull/1772)
- Updated priv_getPrivacyPrecompileAddress method return [#1766](https://github.com/PegaSysEng/pantheon/pull/1766) (thanks to [iikirilov](https://github.com/iikirilov))
- Added tests for permissioning with static nodes behaviour [#1764](https://github.com/PegaSysEng/pantheon/pull/1764)
- Added integration test for contract creation with privacyGroupId [#1762](https://github.com/PegaSysEng/pantheon/pull/1762) (thanks to [josh-richardson](https://github.com/josh-richardson))
- Added report node local address as the coinbase in Clique and IBFT
[#1758](https://github.com/PegaSysEng/pantheon/pull/1758)
[#1760](https://github.com/PegaSysEng/pantheon/pull/1760)
- Fixed private tx signature validation [#1753](https://github.com/PegaSysEng/pantheon/pull/1753)
- Updated CI configuration
[#1751](https://github.com/PegaSysEng/pantheon/pull/1751)
[#1835](https://github.com/PegaSysEng/pantheon/pull/1835)
- Added CLI flag for setting WorldStateDownloader task cache size [#1749](https://github.com/PegaSysEng/pantheon/pull/1749) (thanks to [matkt](https://github.com/matkt))
- Updated vertx to 2.8.0 [#1748](https://github.com/PegaSysEng/pantheon/pull/1748)
- changed RevertReason to BytesValue [#1746](https://github.com/PegaSysEng/pantheon/pull/1746)
- Added static nodes acceptance test [#1745](https://github.com/PegaSysEng/pantheon/pull/1745)
- Added report 0 hashrate when the mining coordinator doesn't support mining
[#1744](https://github.com/PegaSysEng/pantheon/pull/1744)
[#1757](https://github.com/PegaSysEng/pantheon/pull/1757)
- Implemented EIP-2200 - Net Gas Metering Revised [#1743](https://github.com/PegaSysEng/pantheon/pull/1743)
- Added chainId validation to PrivateTransactionValidator [#1741](https://github.com/PegaSysEng/pantheon/pull/1741)
- Reduced intrinsic gas cost [#1739](https://github.com/PegaSysEng/pantheon/pull/1739)
- De-duplicated test blocks data files [#1737](https://github.com/PegaSysEng/pantheon/pull/1737)
- Renamed various EEA methods to priv methods [#1736](https://github.com/PegaSysEng/pantheon/pull/1736) (thanks to [josh-richardson](https://github.com/josh-richardson))
- Permissioning Acceptance Test [#1735](https://github.com/PegaSysEng/pantheon/pull/1735)
 [#1759](https://github.com/PegaSysEng/pantheon/pull/1759)
- Add nonce handling to GenesisState [#1728](https://github.com/PegaSysEng/pantheon/pull/1728)
- Added 100-continue to HTTP [#1727](https://github.com/PegaSysEng/pantheon/pull/1727)
- Fixed get_signerMetrics [#1725](https://github.com/PegaSysEng/pantheon/pull/1725) (thanks to [matkt](https://github.com/matkt))
- Reworked "in-sync" checks [#1720](https://github.com/PegaSysEng/pantheon/pull/1720)
- Added Accounts Permissioning Acceptance Tests [#1719](https://github.com/PegaSysEng/pantheon/pull/1719)
- Added PrivateTransactionValidator to unify logic [#1713](https://github.com/PegaSysEng/pantheon/pull/1713)
- Added JSON-RPC API to report validator block production information [#1687](https://github.com/PegaSysEng/pantheon/pull/1687) (thanks to [matkt](https://github.com/matkt))
- Added Mark Sweep Pruner [#1638](https://github.com/PegaSysEng/pantheon/pull/1638)
- Added the Blake2b F compression function as a precompile in Besu [#1614](https://github.com/PegaSysEng/pantheon/pull/1614) (thanks to [iikirilov](https://github.com/iikirilov))
- Documentation updates include:
  - Added CPU requirements [#1734](https://github.com/PegaSysEng/pantheon/pull/1734)
  - Added reference to Ansible role [#1733](https://github.com/PegaSysEng/pantheon/pull/1733)
  - Updated revert reason example [#1754](https://github.com/PegaSysEng/pantheon/pull/1754)
  - Added content on deploying for production [#1774](https://github.com/PegaSysEng/pantheon/pull/1774)
  - Updated docker docs for location of data path [#1790](https://github.com/PegaSysEng/pantheon/pull/1790)
  - Updated permissiong documentation
  [#1792](https://github.com/PegaSysEng/pantheon/pull/1792)
  [#1652](https://github.com/PegaSysEng/pantheon/pull/1652)
  - Added permissioning webinar in the resources [#1717](https://github.com/PegaSysEng/pantheon/pull/1717)
  - Add web3.js-eea reference doc [#1617](https://github.com/PegaSysEng/pantheon/pull/1617)
  - Updated privacy documentation
  [#1650](https://github.com/PegaSysEng/pantheon/pull/1650)
  [#1721](https://github.com/PegaSysEng/pantheon/pull/1721)
  [#1722](https://github.com/PegaSysEng/pantheon/pull/1722)
  [#1724](https://github.com/PegaSysEng/pantheon/pull/1724)
  [#1729](https://github.com/PegaSysEng/pantheon/pull/1729)
  [#1730](https://github.com/PegaSysEng/pantheon/pull/1730)
  [#1731](https://github.com/PegaSysEng/pantheon/pull/1731)
  [#1732](https://github.com/PegaSysEng/pantheon/pull/1732)
  [#1740](https://github.com/PegaSysEng/pantheon/pull/1740)
  [#1750](https://github.com/PegaSysEng/pantheon/pull/1750)
  [#1761](https://github.com/PegaSysEng/pantheon/pull/1761)
  [#1765](https://github.com/PegaSysEng/pantheon/pull/1765)
  [#1769](https://github.com/PegaSysEng/pantheon/pull/1769)
  [#1770](https://github.com/PegaSysEng/pantheon/pull/1770)
  [#1771](https://github.com/PegaSysEng/pantheon/pull/1771)
  [#1773](https://github.com/PegaSysEng/pantheon/pull/1773)
  [#1787](https://github.com/PegaSysEng/pantheon/pull/1787)
  [#1788](https://github.com/PegaSysEng/pantheon/pull/1788)
  [#1796](https://github.com/PegaSysEng/pantheon/pull/1796)
  [#1803](https://github.com/PegaSysEng/pantheon/pull/1803)
  [#1810](https://github.com/PegaSysEng/pantheon/pull/1810)
  [#1817](https://github.com/PegaSysEng/pantheon/pull/1817)
  - Added documentation for getSignerMetrics [#1723](https://github.com/PegaSysEng/pantheon/pull/1723) (thanks to [matkt](https://github.com/matkt))
  - Added Java 11+ as a prerequisite for installing Besu using Homebrew. [#1755](https://github.com/PegaSysEng/pantheon/pull/1755)
  - Fixed documentation formatting and typos [#1718](https://github.com/PegaSysEng/pantheon/pull/1718)
  [#1742](https://github.com/PegaSysEng/pantheon/pull/1742)
  [#1763](https://github.com/PegaSysEng/pantheon/pull/1763)
  [#1779](https://github.com/PegaSysEng/pantheon/pull/1779)
  [#1781](https://github.com/PegaSysEng/pantheon/pull/1781)
  [#1827](https://github.com/PegaSysEng/pantheon/pull/1827)
  [#1767](https://github.com/PegaSysEng/pantheon/pull/1767) (thanks to [helderjnpinto](https://github.com/helderjnpinto))
  - Moved the docs to a [new doc repos](https://github.com/PegaSysEng/doc.pantheon) [#1822](https://github.com/PegaSysEng/pantheon/pull/1822)
- Explicitly configure some maven artifactIds [#1853](https://github.com/PegaSysEng/pantheon/pull/1853)
- Update export subcommand to export blocks in rlp format [#1852](https://github.com/PegaSysEng/pantheon/pull/1852)
- Implement `eth_getproof` JSON RPC API [#1824](https://github.com/PegaSysEng/pantheon/pull/1824)
- Database versioning and enable multi-column database [#1830](https://github.com/PegaSysEng/pantheon/pull/1830)
- Disable smoke tests on windows [#1847](https://github.com/PegaSysEng/pantheon/pull/1847)
- Add read-only blockchain factory method [#1845](https://github.com/PegaSysEng/pantheon/pull/1845)

## 1.2

### Additions and Improvements

- Add UPnP Support [\#1334](https://github.com/PegaSysEng/pantheon/pull/1334) (thanks to [notlesh](https://github.com/notlesh))
- Limit the fraction of wire connections initiated by peers [\#1665](https://github.com/PegaSysEng/pantheon/pull/1665)
- EIP-1706 - Disable SSTORE with gasleft lt call stipend  [\#1706](https://github.com/PegaSysEng/pantheon/pull/1706)
- EIP-1108 - Reprice alt\_bn128 [\#1704](https://github.com/PegaSysEng/pantheon/pull/1704)
- EIP-1344 ChainID Opcode [\#1690](https://github.com/PegaSysEng/pantheon/pull/1690)
- New release docker image [\#1664](https://github.com/PegaSysEng/pantheon/pull/1664)
- Support changing log level at runtime [\#1656](https://github.com/PegaSysEng/pantheon/pull/1656) (thanks to [matkt](https://github.com/matkt))
- Implement dump command to dump a specific block from storage [\#1641](https://github.com/PegaSysEng/pantheon/pull/1641) (thanks to [matkt](https://github.com/matkt))
- Add eea\_findPrivacyGroup endpoint to Besu [\#1635](https://github.com/PegaSysEng/pantheon/pull/1635) (thanks to [Puneetha17](https://github.com/Puneetha17))
- Updated eea send raw transaction with privacy group ID [\#1611](https://github.com/PegaSysEng/pantheon/pull/1611) (thanks to [iikirilov](https://github.com/iikirilov))
- Added Revert Reason [\#1603](https://github.com/PegaSysEng/pantheon/pull/1603)
- Documentation updates include:
  - Added [UPnP content](https://besu.hyperledger.org/en/latest/HowTo/Find-and-Connect/Using-UPnP/)
  - Added [load balancer image](https://besu.hyperledger.org/en/stable/)
  - Added [revert reason](https://besu.hyperledger.org/en/latest/HowTo/Send-Transactions/Revert-Reason/)
  - Added [admin\_changeLogLevel](https://besu.hyperledger.org/en/latest/Reference/API-Methods/#admin_changeloglevel) JSON RPC API (thanks to [matkt](https://github.com/matkt))
  - Updated for [new Docker image](https://besu.hyperledger.org/en/stable/)
  - Added [Docker image migration content](https://besu.hyperledger.org/en/latest/HowTo/Get-Started/Migration-Docker/)
  - Added [transaction validation content](https://besu.hyperledger.org/en/latest/Concepts/Transactions/Transaction-Validation/)
  - Updated [permissioning overview](https://besu.hyperledger.org/en/stable/) for onchain account permissioning
  - Updated [quickstart](https://besu.hyperledger.org/en/latest/HowTo/Deploy/Monitoring-Performance/#monitor-node-performance-using-prometheus) to include Prometheus and Grafana
  - Added [remote connections limits options](https://besu.hyperledger.org/en/latest/Reference/CLI/CLI-Syntax/#remote-connections-limit-enabled)
  - Updated [web3.js-eea reference](https://docs.pantheon.pegasys.tech/en/latest/Reference/web3js-eea-Methods/) to include privacy group methods
  - Updated [onchain permissioning to include account permissioning](hhttps://besu.hyperledger.org/en/latest/Concepts/Permissioning/Onchain-Permissioning/) and [Permissioning Management Dapp](https://besu.hyperledger.org/en/latest/Tutorials/Permissioning/Getting-Started-Onchain-Permissioning/#start-the-development-server-for-the-permissioning-management-dapp)
  - Added [deployment procedure for Permissioning Management Dapp](https://besu.hyperledger.org/en/stable/)
  - Added privacy content for [EEA-compliant and Besu-extended privacy](https://besu.hyperledger.org/en/latest/Concepts/Privacy/Privacy-Groups/)
  - Added content on [creating and managing privacy groups](https://besu.hyperledger.org/en/latest/Reference/web3js-eea-Methods/#createprivacygroup)
  - Added content on [accessing private and privacy marker transactions](https://besu.hyperledger.org/en/latest/HowTo/Use-Privacy/Access-Private-Transactions/)
  - Added content on [system requirements](https://besu.hyperledger.org/en/latest/HowTo/Get-Started/System-Requirements/)
  - Added reference to [Besu role on Galaxy to deploy using Ansible](https://besu.hyperledger.org/en/latest/HowTo/Deploy/Ansible/).

### Technical Improvements

- Remove enclave public key from parameter [\#1789](https://github.com/PegaSysEng/pantheon/pull/1789)
- Update defaults host interfaces [\#1782](https://github.com/PegaSysEng/pantheon/pull/1782)
- Modifies PrivGetPrivateTransaction to take public tx hash [\#1778](https://github.com/PegaSysEng/pantheon/pull/1778)
- Remove enclave public key from parameter [\#1777](https://github.com/PegaSysEng/pantheon/pull/1777)
- Return the ethereum address of the privacy precompile from priv_getPrivacyPrecompileAddress [\#1766](https://github.com/PegaSysEng/pantheon/pull/1766)
- Report node local address as the coinbase in Clique and IBFT [\#1760](https://github.com/PegaSysEng/pantheon/pull/1760)
- Additional integration test for contract creation with privacyGroupId [\#1762](https://github.com/PegaSysEng/pantheon/pull/1762)
- Report 0 hashrate when the mining coordinator doesn't support mining [\#1757](https://github.com/PegaSysEng/pantheon/pull/1757)
- Fix private tx signature validation [\#1753](https://github.com/PegaSysEng/pantheon/pull/1753)
- RevertReason changed to BytesValue [\#1746](https://github.com/PegaSysEng/pantheon/pull/1746)
- Renames various eea methods to priv methods [\#1736](https://github.com/PegaSysEng/pantheon/pull/1736)
- Update Orion version [\#1716](https://github.com/PegaSysEng/pantheon/pull/1716)
- Rename CLI flag for better ordering of options [\#1715](https://github.com/PegaSysEng/pantheon/pull/1715)
- Routine dependency updates [\#1712](https://github.com/PegaSysEng/pantheon/pull/1712)
- Fix spelling error in getApplicationPrefix method name [\#1711](https://github.com/PegaSysEng/pantheon/pull/1711)
- Wait and retry if best peer's chain is too short for fast sync [\#1708](https://github.com/PegaSysEng/pantheon/pull/1708)
- Eea get private transaction fix [\#1707](https://github.com/PegaSysEng/pantheon/pull/1707) (thanks to [iikirilov](https://github.com/iikirilov))
- Rework remote connection limit flag defaults [\#1705](https://github.com/PegaSysEng/pantheon/pull/1705)
- Report invalid options from config file [\#1703](https://github.com/PegaSysEng/pantheon/pull/1703)
- Add ERROR to list of CLI log level options [\#1699](https://github.com/PegaSysEng/pantheon/pull/1699)
- Enable onchain account permissioning CLI option [\#1686](https://github.com/PegaSysEng/pantheon/pull/1686)
- Exempt static nodes from all connection limits [\#1685](https://github.com/PegaSysEng/pantheon/pull/1685)
- Enclave refactoring [\#1684](https://github.com/PegaSysEng/pantheon/pull/1684)
- Add opcode and precompiled support for versioning  [\#1683](https://github.com/PegaSysEng/pantheon/pull/1683)
- Use a percentage instead of fraction for the remote connections percentage CLI option. [\#1682](https://github.com/PegaSysEng/pantheon/pull/1682)
- Added error msg for calling eth\_sendTransaction [\#1681](https://github.com/PegaSysEng/pantheon/pull/1681)
- Remove instructions for installing with Chocolatey [\#1680](https://github.com/PegaSysEng/pantheon/pull/1680)
- remove zulu-jdk8 from smoke tests [\#1679](https://github.com/PegaSysEng/pantheon/pull/1679)
- Add new MainNet bootnodes [\#1678](https://github.com/PegaSysEng/pantheon/pull/1678)
- updating smoke tests to use \>= jdk11 [\#1677](https://github.com/PegaSysEng/pantheon/pull/1677)
- Fix handling of remote connection limit [\#1676](https://github.com/PegaSysEng/pantheon/pull/1676)
- Add accountVersion to MessageFrame [\#1675](https://github.com/PegaSysEng/pantheon/pull/1675)
- Change getChildren return type [\#1674](https://github.com/PegaSysEng/pantheon/pull/1674)
- Use Log4J message template instead of String.format [\#1673](https://github.com/PegaSysEng/pantheon/pull/1673)
- Return hashrate of 0 when not mining. [\#1672](https://github.com/PegaSysEng/pantheon/pull/1672)
- Add hooks for validation  [\#1671](https://github.com/PegaSysEng/pantheon/pull/1671)
- Upgrade to pantheon-build:0.0.6-jdk11 which really does include jdk11 [\#1670](https://github.com/PegaSysEng/pantheon/pull/1670)
- Onchain permissioning startup check [\#1669](https://github.com/PegaSysEng/pantheon/pull/1669)
- Update BesuCommand to accept minTransactionGasPriceWei as an integer [\#1668](https://github.com/PegaSysEng/pantheon/pull/1668) (thanks to [matkt](https://github.com/matkt))
- Privacy group id consistent [\#1667](https://github.com/PegaSysEng/pantheon/pull/1667) (thanks to [iikirilov](https://github.com/iikirilov))
- Change eea\_getPrivateTransaction endpoint to accept hex [\#1666](https://github.com/PegaSysEng/pantheon/pull/1666) (thanks to [Puneetha17](https://github.com/Puneetha17))
- Factorise metrics code for KeyValueStorage database [\#1663](https://github.com/PegaSysEng/pantheon/pull/1663))
- Create a metric tracking DB size [\#1662](https://github.com/PegaSysEng/pantheon/pull/1662)
- AT- Removing unused methods on KeyValueStorage [\#1661](https://github.com/PegaSysEng/pantheon/pull/1661)
- Add Prerequisites and Quick-Start [\#1660](https://github.com/PegaSysEng/pantheon/pull/1660) (thanks to [lazaridiscom](https://github.com/lazaridiscom))
- Java 11 updates [\#1658](https://github.com/PegaSysEng/pantheon/pull/1658)
- Make test generated keys deterministic w/in block generator [\#1657](https://github.com/PegaSysEng/pantheon/pull/1657)
- Rename privacyGroupId to createPrivacyGroupId [\#1654](https://github.com/PegaSysEng/pantheon/pull/1654) (thanks to [Puneetha17](https://github.com/Puneetha17))
- Intermittent Test Failures in TransactionsMessageSenderTest [\#1653](https://github.com/PegaSysEng/pantheon/pull/1653)
- Sanity check the generated distribution files before upload [\#1648](https://github.com/PegaSysEng/pantheon/pull/1648)
- Use JDK 11 for release builds [\#1647](https://github.com/PegaSysEng/pantheon/pull/1647)
- Support multiple private marker transactions in a block  [\#1646](https://github.com/PegaSysEng/pantheon/pull/1646)
- Display World State Sync Progress in Logs [\#1645](https://github.com/PegaSysEng/pantheon/pull/1645)
- Remove the docker gradle plugin, handle building docker with shell now [\#1644](https://github.com/PegaSysEng/pantheon/pull/1644)
- Switch to using metric names from EIP-2159 [\#1634](https://github.com/PegaSysEng/pantheon/pull/1634)
- Account versioning [\#1612](https://github.com/PegaSysEng/pantheon/pull/1612)

## 1.1.4

### Additions and Improvements

- \[PAN-2832\] Support setting config options via environment variables [\#1597](https://github.com/PegaSysEng/pantheon/pull/1597)
- Print Besu version when starting [\#1593](https://github.com/PegaSysEng/pantheon/pull/1593)
- \[PAN-2746\] Add eea\_createPrivacyGroup & eea\_deletePrivacyGroup endpoint [\#1560](https://github.com/PegaSysEng/pantheon/pull/1560) (thanks to [Puneetha17](https://github.com/Puneetha17))

Documentation updates include:
- Added [readiness and liveness endpoints](https://besu.hyperledger.org/en/latest/HowTo/Interact/APIs/Using-JSON-RPC-API/#readiness-and-liveness-endpoints)
- Added [high availability content](https://besu.hyperledger.org/en/latest/HowTo/Configure/Configure-HA/High-Availability/)
- Added [web3js-eea client library](https://besu.hyperledger.org/en/latest/Tutorials/Quickstarts/Privacy-Quickstart/#clone-eeajs-libraries)
- Added content on [setting CLI options using environment variables](https://besu.hyperledger.org/en/latest/Reference/CLI/CLI-Syntax/#specifying-options)

### Technical Improvements

- Read config from env vars when no config file specified [\#1639](https://github.com/PegaSysEng/pantheon/pull/1639)
- Upgrade jackson-databind to 2.9.9.1 [\#1636](https://github.com/PegaSysEng/pantheon/pull/1636)
- Update Reference Tests [\#1633](https://github.com/PegaSysEng/pantheon/pull/1633)
- Ignore discport during static node permissioning check [\#1631](https://github.com/PegaSysEng/pantheon/pull/1631)
- Check connections more frequently during acceptance tests [\#1630](https://github.com/PegaSysEng/pantheon/pull/1630)
- Refactor experimental CLI options [\#1629](https://github.com/PegaSysEng/pantheon/pull/1629)
- JSON-RPC api net_services should display the actual ports [\#1628](https://github.com/PegaSysEng/pantheon/pull/1628)
- Refactor CLI [\#1627](https://github.com/PegaSysEng/pantheon/pull/1627)
- Simplify BesuCommand `run` and `parse` methods. [\#1626](https://github.com/PegaSysEng/pantheon/pull/1626)
- PAN-2860: Ignore discport during startup whitelist validation [\#1625](https://github.com/PegaSysEng/pantheon/pull/1625)
- Freeze plugin api version [\#1624](https://github.com/PegaSysEng/pantheon/pull/1624)
- Implement incoming transaction messages CLI option as an unstable command. [\#1622](https://github.com/PegaSysEng/pantheon/pull/1622)
- Update smoke tests docker images for zulu and openjdk to private ones [\#1620](https://github.com/PegaSysEng/pantheon/pull/1620)
- Remove duplication between EeaTransactionCountRpc & PrivateTransactionHandler [\#1619](https://github.com/PegaSysEng/pantheon/pull/1619)
- \[PAN-2709\] - nonce too low error [\#1618](https://github.com/PegaSysEng/pantheon/pull/1618)
- Cache TransactionValidationParams instead of creating new object for each call [\#1616](https://github.com/PegaSysEng/pantheon/pull/1616)
- \[PAN-2850\] Create a transaction pool configuration object [\#1615](https://github.com/PegaSysEng/pantheon/pull/1615)
- Add TransactionValidationParam to TxProcessor [\#1613](https://github.com/PegaSysEng/pantheon/pull/1613)
- Expose a CLI option to configure the life time of transaction messages. [\#1610](https://github.com/PegaSysEng/pantheon/pull/1610)
- Implement Prometheus metric counter for skipped expired transaction messages. [\#1609](https://github.com/PegaSysEng/pantheon/pull/1609)
- Upload jars to bintray as part of releases [\#1608](https://github.com/PegaSysEng/pantheon/pull/1608)
- Avoid publishing docker-pantheon directory to bintray during a release [\#1606](https://github.com/PegaSysEng/pantheon/pull/1606)
- \[PAN-2756\] Istanbul scaffolding [\#1605](https://github.com/PegaSysEng/pantheon/pull/1605)
- Implement a timeout in TransactionMessageProcessor [\#1604](https://github.com/PegaSysEng/pantheon/pull/1604)
- Reject transactions with gas price below the configured minimum [\#1602](https://github.com/PegaSysEng/pantheon/pull/1602)
- Always build the k8s image, only push to dockerhub for master branch [\#1601](https://github.com/PegaSysEng/pantheon/pull/1601)
- Properly validate AltBN128 pairing precompile input [\#1600](https://github.com/PegaSysEng/pantheon/pull/1600)
- \[PAN-2871\] Columnar rocksdb [\#1599](https://github.com/PegaSysEng/pantheon/pull/1599)
- Reverting change to dockerfile [\#1594](https://github.com/PegaSysEng/pantheon/pull/1594)
- Update dependency versions [\#1592](https://github.com/PegaSysEng/pantheon/pull/1592)
- \[PAN-2797\] Clean up failed connections [\#1591](https://github.com/PegaSysEng/pantheon/pull/1591)
- Cleaning up the build process for docker [\#1590](https://github.com/PegaSysEng/pantheon/pull/1590)
- \[PAN-2786\] Stop Transaction Pool Queue from Growing Unbounded [\#1586](https://github.com/PegaSysEng/pantheon/pull/1586)

## 1.1.3

### Additions and Improvements

- \[PAN-2811\] Be more lenient with discovery message deserialization. Completes our support for EIP-8 and enables Besu to work on Rinkeby again. [\#1580](https://github.com/PegaSysEng/pantheon/pull/1580)
- Added liveness and readiness probe stub endpoints [\#1553](https://github.com/PegaSysEng/pantheon/pull/1553)
- Implemented operator tool. \(blockchain network configuration for permissioned networks\) [\#1511](https://github.com/PegaSysEng/pantheon/pull/1511)
- \[PAN-2754\] Added eea\_getPrivacyPrecompileAddress [\#1579](https://github.com/PegaSysEng/pantheon/pull/1579) (thanks to [Puneetha17](https://github.com/Puneetha17))
- Publish the chain head gas used, gas limit, transaction count and ommer metrics [\#1551](https://github.com/PegaSysEng/pantheon/pull/1551)
- Add subscribe and unsubscribe count metrics [\#1541](https://github.com/PegaSysEng/pantheon/pull/1541)
- Add pivot block metrics [\#1537](https://github.com/PegaSysEng/pantheon/pull/1537)

Documentation updates include:

- Updated [IBFT 2.0 tutorial](https://besu.hyperledger.org/en/latest/Tutorials/Private-Network/Create-IBFT-Network/) to use network configuration tool
- Added [debug\_traceBlock\* methods](https://besu.hyperledger.org/en/latest/Reference/API-Methods/#debug_traceblock)
- Reorganised [monitoring documentation](https://besu.hyperledger.org/en/latest/HowTo/Deploy/Monitoring-Performance/)
- Added [link to sample Grafana dashboard](https://besu.hyperledger.org/en/latest/HowTo/Deploy/Monitoring-Performance/#monitor-node-performance-using-prometheus)
- Added [note about replacing transactions in transaction pool](https://besu.hyperledger.org/en/latest/Concepts/Transactions/Transaction-Pool/#replacing-transactions-with-same-nonce)
- Updated [example transaction scripts](https://besu.hyperledger.org/en/latest/HowTo/Send-Transactions/Transactions/#example-javascript-scripts)
- Updated [Alethio Ethstats and Explorer documentation](https://besu.hyperledger.org/en/latest/Concepts/AlethioOverview/)

### Technical Improvements

- PAN-2816: Hiding experimental account permissioning cli options [\#1584](https://github.com/PegaSysEng/pantheon/pull/1584)
- \[PAN-2630\] Synchronizer should disconnect the sync target peer on invalid block data [\#1578](https://github.com/PegaSysEng/pantheon/pull/1578)
- Rename MetricCategory to BesuMetricCategory [\#1574](https://github.com/PegaSysEng/pantheon/pull/1574)
- Convert MetricsConfigiguration to use a builder [\#1572](https://github.com/PegaSysEng/pantheon/pull/1572)
- PAN-2794: Including flag for onchain permissioning check on tx processor [\#1571](https://github.com/PegaSysEng/pantheon/pull/1571)
- Fix behaviour for absent account permissiong smart contract [\#1569](https://github.com/PegaSysEng/pantheon/pull/1569)
- Expand readiness check to check peer count and sync state [\#1568](https://github.com/PegaSysEng/pantheon/pull/1568)
- \[PAN-2798\] Reorganize p2p classes [\#1567](https://github.com/PegaSysEng/pantheon/pull/1567)
- PAN-2729: Account Smart Contract Permissioning ATs [\#1565](https://github.com/PegaSysEng/pantheon/pull/1565)
- Timeout build after 1 hour to prevent it hanging forever. [\#1564](https://github.com/PegaSysEng/pantheon/pull/1564)
- \[PAN-2791\] Make permissions checks for ongoing connections more granular [\#1563](https://github.com/PegaSysEng/pantheon/pull/1563)
- \[PAN-2721\] Fix TopicParameter deserialization [\#1562](https://github.com/PegaSysEng/pantheon/pull/1562)
- \[PAN-2779\] Allow signing private transaction with any key [\#1561](https://github.com/PegaSysEng/pantheon/pull/1561) (thanks to [iikirilov](https://github.com/iikirilov))
- \[PAN-2783\] Invert dependency between permissioning and p2p [\#1557](https://github.com/PegaSysEng/pantheon/pull/1557)
- Removing account filter from TransactionPool [\#1556](https://github.com/PegaSysEng/pantheon/pull/1556)
- \[PAN-1952\] - Remove ignored pending transaction event publish acceptance test [\#1552](https://github.com/PegaSysEng/pantheon/pull/1552)
- Make MetricCategories more flexible [\#1550](https://github.com/PegaSysEng/pantheon/pull/1550)
- Fix encoding for account permissioning check call [\#1549](https://github.com/PegaSysEng/pantheon/pull/1549)
- Discard known remote transactions prior to validation [\#1548](https://github.com/PegaSysEng/pantheon/pull/1548)
- \[PAN-2009\] - Fix cluster clean start after stop in Acceptance tests [\#1546](https://github.com/PegaSysEng/pantheon/pull/1546)
- FilterIdGenerator fixes [\#1544](https://github.com/PegaSysEng/pantheon/pull/1544)
- Only increment the added transaction counter if we actually added the transaction [\#1543](https://github.com/PegaSysEng/pantheon/pull/1543)
- When retrieving transactions by hash, check the pending transactions first [\#1542](https://github.com/PegaSysEng/pantheon/pull/1542)
- Fix thread safety in SubscriptionManager [\#1540](https://github.com/PegaSysEng/pantheon/pull/1540)
- \[PAN-2731\] Extract connection management from P2PNetwork [\#1538](https://github.com/PegaSysEng/pantheon/pull/1538)
- \[PAN-2010\] format filter id as quantity [\#1534](https://github.com/PegaSysEng/pantheon/pull/1534)
- PAN-2445: Onchain account permissioning [\#1507](https://github.com/PegaSysEng/pantheon/pull/1507)
- \[PAN-2672\] Return specific and useful error for enclave issues [\#1455](https://github.com/PegaSysEng/pantheon/pull/1455) (thanks to [Puneetha17](https://github.com/Puneetha17))

## 1.1.2

### Additions and Improvements

Documentation updates include:

- Added [GraphQL options](https://besu.hyperledger.org/en/latest/Reference/CLI/CLI-Syntax/#graphql-http-cors-origins)
- Added [troubleshooting point about illegal reflective access error](https://besu.hyperledger.org/en/latest/HowTo/Troubleshoot/Troubleshooting/#illegal-reflective-access-error-on-startup)
- Added [trusted bootnode behaviour for permissioning](https://besu.hyperledger.org/en/latest/Concepts/Permissioning/Onchain-Permissioning/#bootnodes)
- Added [how to obtain a WS authentication token](https://besu.hyperledger.org/en/latest/HowTo/Interact/APIs/Authentication/#obtaining-an-authentication-token)
- Updated [example scripts and added package.json file for creating signed transactions](https://besu.hyperledger.org/en/latest/HowTo/Send-Transactions/Transactions/)

### Technical Improvements

- Replaced Void datatype with void [\#1530](https://github.com/PegaSysEng/pantheon/pull/1530)
- Fix estimate gas RPC failing for clique when no blocks have been created [\#1528](https://github.com/PegaSysEng/pantheon/pull/1528)
- Avoid auto-boxing for gauge metrics [\#1526](https://github.com/PegaSysEng/pantheon/pull/1526)
- Add AT to ensure 0-miner Clique/IBFT are valid [\#1525](https://github.com/PegaSysEng/pantheon/pull/1525)
- AT DSL - renaming to suffix of Conditions and co-locating with Conditions [\#1524](https://github.com/PegaSysEng/pantheon/pull/1524)
- Set disconnect flag immediately when disconnecting a peer [\#1521](https://github.com/PegaSysEng/pantheon/pull/1521)
- \[PAN-2547\] Modified JSON-RPC subscription processing to avoid blocking [\#1519](https://github.com/PegaSysEng/pantheon/pull/1519)
- Dependency Version Updates [\#1517](https://github.com/PegaSysEng/pantheon/pull/1517)
- AT DSL - renaming ibft to ibft2 [\#1516](https://github.com/PegaSysEng/pantheon/pull/1516)
- \[PIE-1578\] Added local transaction permissioning metrics [\#1515](https://github.com/PegaSysEng/pantheon/pull/1515)
- \[PIE-1577\] Added node local metrics [\#1514](https://github.com/PegaSysEng/pantheon/pull/1514)
- AT DSL - Removing WaitCondition, consistently applying Condition instead [\#1513](https://github.com/PegaSysEng/pantheon/pull/1513)
- Remove usage of deprecated ConcurrentSet [\#1512](https://github.com/PegaSysEng/pantheon/pull/1512)
- Log error if clique or ibft have 0 validators in genesis [\#1509](https://github.com/PegaSysEng/pantheon/pull/1509)
- GraphQL library upgrade changes. [\#1508](https://github.com/PegaSysEng/pantheon/pull/1508)
- Add metrics to assist monitoring and alerting [\#1506](https://github.com/PegaSysEng/pantheon/pull/1506)
- Use external pantheon-plugin-api library [\#1505](https://github.com/PegaSysEng/pantheon/pull/1505)
- Tilde [\#1504](https://github.com/PegaSysEng/pantheon/pull/1504)
- Dependency version updates [\#1503](https://github.com/PegaSysEng/pantheon/pull/1503)
- Simplify text [\#1501](https://github.com/PegaSysEng/pantheon/pull/1501) (thanks to [bgravenorst](https://github.com/bgravenorst))
- \[PAN-1625\] Clique AT mining continues if validator offline [\#1500](https://github.com/PegaSysEng/pantheon/pull/1500)
- Acceptance Test DSL Node refactoring [\#1498](https://github.com/PegaSysEng/pantheon/pull/1498)
- Updated an incorrect command [\#1497](https://github.com/PegaSysEng/pantheon/pull/1497) (thanks to [bgravenorst](https://github.com/bgravenorst))
- Acceptance Test and DSL rename for IBFT2 [\#1493](https://github.com/PegaSysEng/pantheon/pull/1493)
- \[PIE-1580\] Metrics for smart contract permissioning actions [\#1492](https://github.com/PegaSysEng/pantheon/pull/1492)
- Handle RLPException when processing incoming DevP2P messages [\#1491](https://github.com/PegaSysEng/pantheon/pull/1491)
- Limit spotless checks to java classes in expected java  dirs [\#1490](https://github.com/PegaSysEng/pantheon/pull/1490)
- \[PAN-2560\] Add LocalNode class [\#1489](https://github.com/PegaSysEng/pantheon/pull/1489)
- Changed Enode length error String implementation. [\#1486](https://github.com/PegaSysEng/pantheon/pull/1486)
- PAN-2715 - return block not found reasons in error [\#1485](https://github.com/PegaSysEng/pantheon/pull/1485)
- \[PAN-2652\] Refactor Privacy acceptance test and add Privacy Ibft test [\#1483](https://github.com/PegaSysEng/pantheon/pull/1483) (thanks to [iikirilov](https://github.com/iikirilov))
- \[PAN-2603\] Onchain account permissioning support [\#1475](https://github.com/PegaSysEng/pantheon/pull/1475)
- Make CLI options names with hyphen-minus searchable and reduce index size [\#1476](https://github.com/PegaSysEng/pantheon/pull/1476)
- Added warning banner when using latest version [\#1454](https://github.com/PegaSysEng/pantheon/pull/1454)
- Add RTD config file to fix Python version issue [\#1453](https://github.com/PegaSysEng/pantheon/pull/1453)
- \[PAN-2647\] Validate Private Transaction nonce before submitting to Transaction Pool [\#1449](https://github.com/PegaSysEng/pantheon/pull/1449) (thanks to [iikirilov](https://github.com/iikirilov))
- Add placeholders system to have global variables in markdown [\#1425](https://github.com/PegaSysEng/pantheon/pull/1425)

## 1.1.1

### Additions and Improvements

- [GraphQL](https://besu.hyperledger.org/en/latest/HowTo/Interact/APIs/GraphQL/) [\#1311](https://github.com/PegaSysEng/pantheon/pull/1311) (thanks to [zyfrank](https://github.com/zyfrank))
- Added [`--tx-pool-retention-hours`](https://besu.hyperledger.org/en/latest/Reference/CLI/CLI-Syntax/#tx-pool-retention-hours) [\#1333](https://github.com/PegaSysEng/pantheon/pull/1333)
- Added Genesis file support for specifying the maximum stack size. [\#1431](https://github.com/PegaSysEng/pantheon/pull/1431)
- Included transaction details when subscribed to Pending transactions [\#1410](https://github.com/PegaSysEng/pantheon/pull/1410)
- Documentation updates include:
  - [Added configuration items specified in the genesis file](https://besu.hyperledger.org/en/latest/Reference/Config-Items/#configuration-items)
  - [Added pending transaction details subscription](https://besu.hyperledger.org/en/latest/HowTo/Interact/APIs/RPC-PubSub/#pending-transactionss)
  - [Added Troubleshooting content](https://besu.hyperledger.org/en/latest/HowTo/Troubleshoot/Troubleshooting/)
  - [Added Privacy Quickstart](https://besu.hyperledger.org/en/latest/Tutorials/Quickstarts/Privacy-Quickstart/)
  - [Added privacy roadmap](https://github.com/hyperledger/besu/blob/master/ROADMAP.md)


### Technical Improvements

- Create MaintainedPeers class [\#1484](https://github.com/PegaSysEng/pantheon/pull/1484)
- Fix for permissioned network with single bootnode [\#1479](https://github.com/PegaSysEng/pantheon/pull/1479)
- Have ThreadBesuNodeRunner support plugin tests [\#1477](https://github.com/PegaSysEng/pantheon/pull/1477)
- Less pointless plugins errors [\#1473](https://github.com/PegaSysEng/pantheon/pull/1473)
- Rename GraphQLRPC to just GraphQL [\#1472](https://github.com/PegaSysEng/pantheon/pull/1472)
- eth\_protocolVersion is a Quantity, not an Integer [\#1470](https://github.com/PegaSysEng/pantheon/pull/1470)
- Don't require 'to' in 'blocks' queries [\#1464](https://github.com/PegaSysEng/pantheon/pull/1464)
- Events Plugin - Add initial "NewBlock" event message [\#1463](https://github.com/PegaSysEng/pantheon/pull/1463)
- Make restriction field in Private Transaction an enum [\#1462](https://github.com/PegaSysEng/pantheon/pull/1462) (thanks to [iikirilov](https://github.com/iikirilov))
- Helpful graphql error when an account doesn't exist [\#1460](https://github.com/PegaSysEng/pantheon/pull/1460)
- Acceptance Test Cleanup [\#1458](https://github.com/PegaSysEng/pantheon/pull/1458)
- Large chain id support for private transactions [\#1452](https://github.com/PegaSysEng/pantheon/pull/1452)
- Optimise TransactionPool.addRemoteTransaction [\#1448](https://github.com/PegaSysEng/pantheon/pull/1448)
- Reduce synchronization in PendingTransactions [\#1447](https://github.com/PegaSysEng/pantheon/pull/1447)
- Add simple PeerPermissions interface [\#1446](https://github.com/PegaSysEng/pantheon/pull/1446)
- Make sure ThreadBesuNodeRunner is exercised by automation [\#1442](https://github.com/PegaSysEng/pantheon/pull/1442)
- Decode devp2p packets off the event thread [\#1439](https://github.com/PegaSysEng/pantheon/pull/1439)
- Allow config files to specify no bootnodes [\#1438](https://github.com/PegaSysEng/pantheon/pull/1438)
- Capture all logs and errors in the Besu log output [\#1437](https://github.com/PegaSysEng/pantheon/pull/1437)
- Ensure failed Txns are deleted when detected during mining [\#1436](https://github.com/PegaSysEng/pantheon/pull/1436)
- Plugin Framework [\#1435](https://github.com/PegaSysEng/pantheon/pull/1435)
- Equals cleanup [\#1434](https://github.com/PegaSysEng/pantheon/pull/1434)
- Transaction smart contract permissioning controller [\#1433](https://github.com/PegaSysEng/pantheon/pull/1433)
- Renamed AccountPermissioningProver to TransactionPermissio… [\#1432](https://github.com/PegaSysEng/pantheon/pull/1432)
- Refactorings and additions to add Account based Smart Contract permissioning [\#1430](https://github.com/PegaSysEng/pantheon/pull/1430)
- Fix p2p PeerInfo handling [\#1428](https://github.com/PegaSysEng/pantheon/pull/1428)
- IbftProcessor logs when a throwable terminates mining [\#1427](https://github.com/PegaSysEng/pantheon/pull/1427)
- Renamed AccountWhitelistController [\#1424](https://github.com/PegaSysEng/pantheon/pull/1424)
- Unwrap DelegatingBytes32 and prevent Hash from wrapping other Hash instances [\#1423](https://github.com/PegaSysEng/pantheon/pull/1423)
- If nonce is invalid, do not delete during mining [\#1422](https://github.com/PegaSysEng/pantheon/pull/1422)
- Deleting unused windows jenkinsfile [\#1421](https://github.com/PegaSysEng/pantheon/pull/1421)
- Get all our smoke tests for all platforms in 1 jenkins job [\#1420](https://github.com/PegaSysEng/pantheon/pull/1420)
- Add pending object to GraphQL queries [\#1419](https://github.com/PegaSysEng/pantheon/pull/1419)
- Start listening for p2p connections after start\(\) is invoked [\#1418](https://github.com/PegaSysEng/pantheon/pull/1418)
- Improved JSON-RPC responses when EnodeURI parameter has invalid EnodeId [\#1417](https://github.com/PegaSysEng/pantheon/pull/1417)
- Use port 0 when starting a websocket server in tests [\#1416](https://github.com/PegaSysEng/pantheon/pull/1416)
- Windows jdk smoke tests [\#1413](https://github.com/PegaSysEng/pantheon/pull/1413)
- Change AT discard RPC tests to be more reliable by checking discard using proposals [\#1411](https://github.com/PegaSysEng/pantheon/pull/1411)
- Simple account permissioning [\#1409](https://github.com/PegaSysEng/pantheon/pull/1409)
- Fix clique miner to respect changes to vanity data made via JSON-RPC [\#1408](https://github.com/PegaSysEng/pantheon/pull/1408)
- Avoid recomputing the logs bloom filter when reading receipts [\#1407](https://github.com/PegaSysEng/pantheon/pull/1407)
- Remove NodePermissioningLocalConfig external references [\#1406](https://github.com/PegaSysEng/pantheon/pull/1406)
- Add constantinople fix block for Rinkeby [\#1404](https://github.com/PegaSysEng/pantheon/pull/1404)
- Update EnodeURL to support enodes with listening disabled [\#1403](https://github.com/PegaSysEng/pantheon/pull/1403)
- Integration Integration test\(s\) on p2p of 'net\_services'  [\#1402](https://github.com/PegaSysEng/pantheon/pull/1402)
- Reference tests fail on Windows [\#1401](https://github.com/PegaSysEng/pantheon/pull/1401)
- Fix non-deterministic test caused by variable size of generated transactions [\#1399](https://github.com/PegaSysEng/pantheon/pull/1399)
- Start BlockPropagationManager immediately - don't wait for full sync [\#1398](https://github.com/PegaSysEng/pantheon/pull/1398)
- Added error message for RPC method disabled [\#1396](https://github.com/PegaSysEng/pantheon/pull/1396)
- Fix intermittency in FullSyncChainDownloaderTest [\#1394](https://github.com/PegaSysEng/pantheon/pull/1394)
- Add explanatory comment about default port [\#1392](https://github.com/PegaSysEng/pantheon/pull/1392)
- Handle case where peers advertise a listening port of 0 [\#1391](https://github.com/PegaSysEng/pantheon/pull/1391)
- Cache extra data [\#1389](https://github.com/PegaSysEng/pantheon/pull/1389)
- Update Log message in IBFT Controller [\#1387](https://github.com/PegaSysEng/pantheon/pull/1387)
- Remove unnecessary field [\#1384](https://github.com/PegaSysEng/pantheon/pull/1384)
- Add getPeer method to PeerConnection [\#1383](https://github.com/PegaSysEng/pantheon/pull/1383)
- Removing smart quotes [\#1381](https://github.com/PegaSysEng/pantheon/pull/1381) (thanks to [jmcnevin](https://github.com/jmcnevin))
- Use streams and avoid iterating child nodes multiple times [\#1380](https://github.com/PegaSysEng/pantheon/pull/1380)
- Use execute instead of submit so unhandled exceptions get logged [\#1379](https://github.com/PegaSysEng/pantheon/pull/1379)
- Prefer EnodeURL over Endpoint [\#1378](https://github.com/PegaSysEng/pantheon/pull/1378)
- Add flat file based task collection [\#1377](https://github.com/PegaSysEng/pantheon/pull/1377)
- Consolidate local enode representation [\#1376](https://github.com/PegaSysEng/pantheon/pull/1376)
- Rename rocksdDbConfiguration to rocksDbConfiguration [\#1375](https://github.com/PegaSysEng/pantheon/pull/1375)
- Remove EthTaskChainDownloader and supporting code [\#1373](https://github.com/PegaSysEng/pantheon/pull/1373)
- Handle the pipeline being aborted while finalizing an async operation [\#1372](https://github.com/PegaSysEng/pantheon/pull/1372)
- Rename methods that create and return streams away from getX\(\) [\#1368](https://github.com/PegaSysEng/pantheon/pull/1368)
- eea\_getTransactionCount fails if account has not interacted with private state [\#1367](https://github.com/PegaSysEng/pantheon/pull/1367) (thanks to [iikirilov](https://github.com/iikirilov))
- Increase RocksDB settings [\#1364](https://github.com/PegaSysEng/pantheon/pull/1364) ([ajsutton](https://github.com/ajsutton))
- Don't abort in-progress master builds when a new commit is added. [\#1358](https://github.com/PegaSysEng/pantheon/pull/1358)
- Request open ended headers from sync target [\#1355](https://github.com/PegaSysEng/pantheon/pull/1355)
- Enable the pipeline chain downloader by default [\#1344](https://github.com/PegaSysEng/pantheon/pull/1344)
- Create P2PNetwork Builder [\#1343](https://github.com/PegaSysEng/pantheon/pull/1343)
- Include static nodes in permissioning logic [\#1339](https://github.com/PegaSysEng/pantheon/pull/1339)
- JsonRpcError decoding to include message [\#1336](https://github.com/PegaSysEng/pantheon/pull/1336)
- Cache current chain head info [\#1335](https://github.com/PegaSysEng/pantheon/pull/1335)
- Queue pending requests when all peers are busy [\#1331](https://github.com/PegaSysEng/pantheon/pull/1331)
- Fix failed tests on Windows [\#1332](https://github.com/PegaSysEng/pantheon/pull/1332)
- Provide error message when invalid key specified in key file [\#1328](https://github.com/PegaSysEng/pantheon/pull/1328)
- Allow whitespace in file paths loaded from resources directory [\#1329](https://github.com/PegaSysEng/pantheon/pull/1329)
- Allow whitespace in path [\#1327](https://github.com/PegaSysEng/pantheon/pull/1327)
- Require block numbers for debug\_traceBlockByNumber to be in hex [\#1326](https://github.com/PegaSysEng/pantheon/pull/1326)
- Improve logging of chain download errors in the pipeline chain downloader [\#1325](https://github.com/PegaSysEng/pantheon/pull/1325)
- Ensure eth scheduler is stopped in tests [\#1324](https://github.com/PegaSysEng/pantheon/pull/1324)
- Normalize account permissioning addresses in whitelist [\#1321](https://github.com/PegaSysEng/pantheon/pull/1321)
- Allow private contract invocations in multiple privacy groups [\#1318](https://github.com/PegaSysEng/pantheon/pull/1318) (thanks to [iikirilov](https://github.com/iikirilov))
- Fix account permissioning check case matching [\#1315](https://github.com/PegaSysEng/pantheon/pull/1315)
- Use header validation mode for ommers [\#1313](https://github.com/PegaSysEng/pantheon/pull/1313)
- Configure RocksDb max background compaction and thread count [\#1312](https://github.com/PegaSysEng/pantheon/pull/1312)
- Missing p2p info when queried live [\#1310](https://github.com/PegaSysEng/pantheon/pull/1310)
- Tx limit size send peers follow up [\#1308](https://github.com/PegaSysEng/pantheon/pull/1308)
- Remove remnants of the old dev mode [\#1307](https://github.com/PegaSysEng/pantheon/pull/1307)
- Remove duplicate init code from BesuController instances [\#1305](https://github.com/PegaSysEng/pantheon/pull/1305)
- Stop synchronizer prior to stopping the network [\#1302](https://github.com/PegaSysEng/pantheon/pull/1302)
- Evict old transactions [\#1299](https://github.com/PegaSysEng/pantheon/pull/1299)
- Send local transactions to new peers [\#1253](https://github.com/PegaSysEng/pantheon/pull/1253)

## 1.1

### Additions and Improvements

- [Privacy](https://besu.hyperledger.org/en/latest/Concepts/Privacy/Privacy-Overview/)
- [Onchain Permissioning](https://besu.hyperledger.org/en/latest/Concepts/Permissioning/Permissioning-Overview/#onchain)
- [Fastsync](https://besu.hyperledger.org/en/latest/Reference/CLI/CLI-Syntax/#fast-sync-min-peers)
- Documentation updates include:
    - Added JSON-RPC methods:
      - [`txpool_pantheonStatistics`](https://besu.hyperledger.org/en/latest/Reference/API-Methods/#txpool_besustatistics)
      - [`net_services`](https://besu.hyperledger.org/en/latest/Reference/API-Methods/#net_services)
    - [Updated to indicate Docker image doesn't run on Windows](https://besu.hyperledger.org/en/latest/HowTo/Get-Started/Run-Docker-Image/)
    - [Added how to configure a free gas network](https://besu.hyperledger.org/en/latest/HowTo/Configure/FreeGas/)

### Technical Improvements

- priv_getTransactionCount fails if account has not interacted with private state [\#1369](https://github.com/PegaSysEng/pantheon/pull/1369)
- Updating Orion to 0.9.0 [\#1360](https://github.com/PegaSysEng/pantheon/pull/1360)
- Allow use of large chain IDs [\#1357](https://github.com/PegaSysEng/pantheon/pull/1357)
- Allow private contract invocations in multiple privacy groups [\#1340](https://github.com/PegaSysEng/pantheon/pull/1340)
- Missing p2p info when queried live [\#1338](https://github.com/PegaSysEng/pantheon/pull/1338)
- Fix expose transaction statistics [\#1337](https://github.com/PegaSysEng/pantheon/pull/1337)
- Normalize account permissioning addresses in whitelist [\#1321](https://github.com/PegaSysEng/pantheon/pull/1321)
- Update Enclave executePost method [\#1319](https://github.com/PegaSysEng/pantheon/pull/1319)
- Fix account permissioning check case matching [\#1315](https://github.com/PegaSysEng/pantheon/pull/1315)
- Removing 'all' from the help wording for host-whitelist [\#1304](https://github.com/PegaSysEng/pantheon/pull/1304)

## 1.1 RC

### Technical Improvements

- Better errors for when permissioning contract is set up wrong [\#1296](https://github.com/PegaSysEng/pantheon/pull/1296)
- Consolidate p2p node info methods [\#1288](https://github.com/PegaSysEng/pantheon/pull/1288)
- Update permissioning smart contract interface to match updated EEA proposal [\#1287](https://github.com/PegaSysEng/pantheon/pull/1287)
- Switch to new sync target if it exceeds the td threshold [\#1286](https://github.com/PegaSysEng/pantheon/pull/1286)
- Fix running ATs with in-process node runner [\#1285](https://github.com/PegaSysEng/pantheon/pull/1285)
- Simplify enode construction [\#1283](https://github.com/PegaSysEng/pantheon/pull/1283)
- Cleanup PeerConnection interface [\#1282](https://github.com/PegaSysEng/pantheon/pull/1282)
- Undo changes to PendingTransactions method visibility [\#1281](https://github.com/PegaSysEng/pantheon/pull/1281)
- Use default enclave public key to generate eea_getTransactionReceipt [\#1280](https://github.com/PegaSysEng/pantheon/pull/1280) (thanks to [Puneetha17](https://github.com/Puneetha17))
- Rollback to rocksdb 5.15.10 [\#1279](https://github.com/PegaSysEng/pantheon/pull/1279)
- Log error when a JSON decode problem is encountered [\#1278](https://github.com/PegaSysEng/pantheon/pull/1278)
- Create EnodeURL builder [\#1275](https://github.com/PegaSysEng/pantheon/pull/1275)
- Keep enode nodeId stored as a BytesValue [\#1274](https://github.com/PegaSysEng/pantheon/pull/1274)
- Feature/move subclass in pantheon command [\#1272](https://github.com/PegaSysEng/pantheon/pull/1272)
- Expose sync mode option [\#1270](https://github.com/PegaSysEng/pantheon/pull/1270)
- Refactor RocksDBStats [\#1266](https://github.com/PegaSysEng/pantheon/pull/1266)
- Normalize EnodeURLs [\#1264](https://github.com/PegaSysEng/pantheon/pull/1264)
- Build broken in Java 12 [\#1263](https://github.com/PegaSysEng/pantheon/pull/1263)
- Make PeerDiscovertAgentTest less flakey [\#1262](https://github.com/PegaSysEng/pantheon/pull/1262)
- Ignore extra json rpc params [\#1261](https://github.com/PegaSysEng/pantheon/pull/1261)
- Fetch local transactions in isolation [\#1259](https://github.com/PegaSysEng/pantheon/pull/1259)
- Update to debug trace transaction [\#1258](https://github.com/PegaSysEng/pantheon/pull/1258)
- Use labelled timer to differentiate between rocks db metrics [\#1254](https://github.com/PegaSysEng/pantheon/pull/1254) (thanks to [Puneetha17](https://github.com/Puneetha17))
- Migrate TransactionPool (& affiliated test) from 'core' to 'eth' [\#1251](https://github.com/PegaSysEng/pantheon/pull/1251)
- Use single instance of Rocksdb for privacy [\#1247](https://github.com/PegaSysEng/pantheon/pull/1247) (thanks to [Puneetha17](https://github.com/Puneetha17))
- Subscribing to sync events should receive false when in sync [\#1240](https://github.com/PegaSysEng/pantheon/pull/1240)
- Ignore transactions from the network while behind chain head [\#1228](https://github.com/PegaSysEng/pantheon/pull/1228)
- RocksDB Statistics in Metrics [\#1169](https://github.com/PegaSysEng/pantheon/pull/1169)
- Add block trace RPC methods [\#1088](https://github.com/PegaSysEng/pantheon/pull/1088) (thanks to [kziemianek](https://github.com/kziemianek))

## 1.0.3

### Additions and Improvements

- Notify of dropped messages [\#1156](https://github.com/PegaSysEng/pantheon/pull/1156)
- Documentation updates include:
    - Added [Permissioning Overview](https://besu.hyperledger.org/en/latest/Concepts/Permissioning/Permissioning-Overview/)
    - Added content on [Network vs Node Configuration](https://besu.hyperledger.org/en/latest/HowTo/Configure/Using-Configuration-File/)
    - Updated [RAM requirements](https://besu.hyperledger.org/en/latest/HowTo/Get-Started/System-Requirements/#ram)
    - Added [Privacy Overview](https://besu.hyperledger.org/en/latest/Concepts/Privacy/Privacy-Overview/) and [Processing Private Transactions](https://besu.hyperledger.org/en/latest/Concepts/Privacy/Private-Transaction-Processing/)
    - Renaming of Ethstats Lite Explorer to [Ethereum Lite Explorer](https://besu.hyperledger.org/en/latest/HowTo/Deploy/Lite-Block-Explorer/#lite-block-explorer-documentation) (thanks to [tzapu](https://github.com/tzapu))
    - Added content on using [Truffle with Besu](https://besu.hyperledger.org/en/latest/HowTo/Develop-Dapps/Truffle/)
    - Added [`droppedPendingTransactions` RPC Pub/Sub subscription](https://besu.hyperledger.org/en/latest/HowTo/Interact/APIs/RPC-PubSub/#dropped-transactions)
    - Added [`eea_*` JSON-RPC API methods](https://besu.hyperledger.org/en/latest/Reference/API-Methods/#eea-methods)
    - Added [architecture diagram](https://besu.hyperledger.org/en/latest/Concepts/ArchitectureOverview/)
    - Updated [permissioning CLI options](https://besu.hyperledger.org/en/latest/Reference/CLI/CLI-Syntax/#permissions-accounts-config-file-enabled) and [permissioned network tutorial](https://besu.hyperledger.org/en/stable/)

### Technical Improvements

- Choose sync target based on td rather than height [\#1256](https://github.com/PegaSysEng/pantheon/pull/1256)
- CLI ewp options [\#1246](https://github.com/PegaSysEng/pantheon/pull/1246)
- Update BesuCommand.java [\#1245](https://github.com/PegaSysEng/pantheon/pull/1245)
- Reduce memory usage in import [\#1239](https://github.com/PegaSysEng/pantheon/pull/1239)
- Improve eea_sendRawTransaction error messages [\#1238](https://github.com/PegaSysEng/pantheon/pull/1238) (thanks to [Puneetha17](https://github.com/Puneetha17))
- Single topic filter [\#1235](https://github.com/PegaSysEng/pantheon/pull/1235)
- Enable pipeline chain downloader for fast sync [\#1232](https://github.com/PegaSysEng/pantheon/pull/1232)
- Make contract size limit configurable [\#1227](https://github.com/PegaSysEng/pantheon/pull/1227)
- Refactor PrivacyParameters config to use builder pattern [\#1226](https://github.com/PegaSysEng/pantheon/pull/1226) (thanks to [antonydenyer](https://github.com/antonydenyer))
- Different request limits for different request types [\#1224](https://github.com/PegaSysEng/pantheon/pull/1224)
- Finish off fast sync pipeline download [\#1222](https://github.com/PegaSysEng/pantheon/pull/1222)
- Enable fast-sync options on command line [\#1218](https://github.com/PegaSysEng/pantheon/pull/1218)
- Replace filtering headers after the fact with calculating number to request up-front [\#1216](https://github.com/PegaSysEng/pantheon/pull/1216)
- Support async processing while maintaining output order [\#1215](https://github.com/PegaSysEng/pantheon/pull/1215)
- Add Unstable Options to the CLI [\#1213](https://github.com/PegaSysEng/pantheon/pull/1213)
- Add private cluster acceptance tests [\#1211](https://github.com/PegaSysEng/pantheon/pull/1211) (thanks to [Puneetha17](https://github.com/Puneetha17))
- Re-aligned smart contract interface to EEA client spec 477 [\#1209](https://github.com/PegaSysEng/pantheon/pull/1209)
- Count the number of items discarded when a pipe is aborted [\#1208](https://github.com/PegaSysEng/pantheon/pull/1208)
- Pipeline chain download - fetch and import data [\#1207](https://github.com/PegaSysEng/pantheon/pull/1207)
- Permission provider that allows bootnodes if you have no other connections [\#1206](https://github.com/PegaSysEng/pantheon/pull/1206)
- Cancel in-progress async operations when the pipeline is aborted [\#1205](https://github.com/PegaSysEng/pantheon/pull/1205)
- Pipeline chain download - Checkpoints [\#1203](https://github.com/PegaSysEng/pantheon/pull/1203)
- Push development images to public dockerhub [\#1202](https://github.com/PegaSysEng/pantheon/pull/1202)
- Push builds of master as docker development images [\#1200](https://github.com/PegaSysEng/pantheon/pull/1200)
- Doc CI pipeline for build and tests [\#1199](https://github.com/PegaSysEng/pantheon/pull/1199)
- Replace the use of a disconnect listener with EthPeer.isDisconnected [\#1197](https://github.com/PegaSysEng/pantheon/pull/1197)
- Prep chain downloader for branch by abstraction [\#1194](https://github.com/PegaSysEng/pantheon/pull/1194)
- Maintain the state of MessageFrame in private Tx [\#1193](https://github.com/PegaSysEng/pantheon/pull/1193) (thanks to [Puneetha17](https://github.com/Puneetha17))
- Persist private world state only if we are mining [\#1191](https://github.com/PegaSysEng/pantheon/pull/1191) (thanks to [Puneetha17](https://github.com/Puneetha17))
- Remove SyncState from SyncTargetManager [\#1188](https://github.com/PegaSysEng/pantheon/pull/1188)
- Acceptance tests base for smart contract node permissioning [\#1186](https://github.com/PegaSysEng/pantheon/pull/1186)
- Fix metrics breakages [\#1185](https://github.com/PegaSysEng/pantheon/pull/1185)
- Typo [\#1184](https://github.com/PegaSysEng/pantheon/pull/1184) (thanks to [araskachoi](https://github.com/araskachoi))
- StaticNodesParserTest to pass on Windows [\#1183](https://github.com/PegaSysEng/pantheon/pull/1183)
- Don't mark world state as stalled until a minimum time without progress is reached [\#1179](https://github.com/PegaSysEng/pantheon/pull/1179)
- Use header validation policy in DownloadHeaderSequenceTask [\#1172](https://github.com/PegaSysEng/pantheon/pull/1172)
- Bond with bootnodes [\#1160](https://github.com/PegaSysEng/pantheon/pull/1160)

## 1.0.2

### Additions and Improvements

- Removed DB init when using `public-key` subcommand [\#1049](https://github.com/PegaSysEng/pantheon/pull/1049)
- Output enode URL on startup [\#1137](https://github.com/PegaSysEng/pantheon/pull/1137)
- Added Remove Peer JSON-RPC [\#1129](https://github.com/PegaSysEng/pantheon/pull/1129)
- Added `net_enode` JSON-RPC [\#1119](https://github.com/PegaSysEng/pantheon/pull/1119) (thanks to [mbergstrand](https://github.com/mbergstrand))
- Maintain a `staticnodes.json` [\#1106](https://github.com/PegaSysEng/pantheon/pull/1106)
- Added `tx-pool-max-size` command line parameter [\#1078](https://github.com/PegaSysEng/pantheon/pull/1078)
- Added PendingTransactions JSON-RPC [\#1043](https://github.com/PegaSysEng/pantheon/pull/1043) (thanks to [EdwinLeeGreene](https://github.com/EdwinLeeGreene))
- Added `admin_nodeInfo` JSON-RPC [\#1012](https://github.com/PegaSysEng/pantheon/pull/1012)
- Added `--metrics-category` CLI to only enable select metrics [\#969](https://github.com/PegaSysEng/pantheon/pull/969)
- Documentation updates include:
   - Updated endpoints in [Private Network Quickstart](https://besu.hyperledger.org/en/latest/Tutorials/Quickstarts/Private-Network-Quickstart/) (thanks to [laubai](https://github.com/laubai))
   - Updated [documentation contribution guidelines](https://besu.hyperledger.org/en/stable/)
   - Added [`admin_removePeer`](https://besu.hyperledger.org/en/latest/Reference/API-Methods/#admin_removepeer)
   - Updated [tutorials](https://besu.hyperledger.org/en/latest/Tutorials/Private-Network/Create-Private-Clique-Network/) for printing of enode on startup
   - Added [`txpool_pantheonTransactions`](https://besu.hyperledger.org/en/stable/Reference/API-Methods/#txpool_besutransactions)
   - Added [Transaction Pool content](https://besu.hyperledger.org/en/latest/Concepts/Transactions/Transaction-Pool/)
   - Added [`tx-pool-max-size` CLI option](https://besu.hyperledger.org/en/latest/Reference/CLI/CLI-Syntax/#tx-pool-max-size)
   - Updated [developer build instructions to use installDist](https://besu.hyperledger.org/en/stable/)
   - Added [Azure quickstart tutorial](https://besu.hyperledger.org/en/latest/Tutorials/Quickstarts/Azure-Private-Network-Quickstart/)
   - Enabled copy button in code blocks
   - Added [IBFT 1.0](https://besu.hyperledger.org/en/latest/HowTo/Configure/Consensus-Protocols/QuorumIBFT/)
   - Added section on using [Geth attach with Besu](https://besu.hyperledger.org/en/latest/HowTo/Interact/APIs/Using-JSON-RPC-API/#geth-console)
   - Enabled the edit link doc site to ease external doc contributions
   - Added [EthStats docs](https://besu.hyperledger.org/HowTo/Deploy/Lite-Network-Monitor/) (thanks to [baxy](https://github.com/baxy))
   - Updated [Postman collection](https://besu.hyperledger.org/en/latest/HowTo/Interact/APIs/Authentication/#postman)
   - Added [`metrics-category` CLI option](https://besu.hyperledger.org/en/latest/Reference/CLI/CLI-Syntax/#metrics-category)
   - Added information on [block time and timeout settings](https://besu.hyperledger.org/en/latest/HowTo/Configure/Consensus-Protocols/IBFT/#block-time) for IBFT 2.0
   - Added [`admin_nodeInfo`](https://besu.hyperledger.org/en/latest/Reference/API-Methods/#admin_nodeinfo)
   - Added [permissions images](https://besu.hyperledger.org/en/latest/Concepts/Permissioning/Permissioning-Overview/)
   - Added permissioning blog to [Resources](https://besu.hyperledger.org/en/latest/Reference/Resources/)
   - Updated [Create Permissioned Network](https://besu.hyperledger.org/en/latest/Tutorials/Permissioning/Create-Permissioned-Network/) tutorial to use `export-address`
   - Updated [Clique](https://besu.hyperledger.org/en/latest/HowTo/Configure/Consensus-Protocols/Clique/) and [IBFT 2.0](https://besu.hyperledger.org/en/latest/HowTo/Configure/Consensus-Protocols/IBFT/) docs to include complete genesis file
   - Updated [Clique tutorial](https://besu.hyperledger.org/en/latest/Tutorials/Private-Network/Create-Private-Clique-Network/) to use `export-address` subcommand
   - Added IBFT 2.0 [future message configuration options](https://besu.hyperledger.org/en/latest/HowTo/Configure/Consensus-Protocols/IBFT/#optional-configuration-options)

### Technical Improvements
- Fixed so self persists to the whitelist [\#1176](https://github.com/PegaSysEng/pantheon/pull/1176)
- Fixed to add self to permissioning whitelist [\#1175](https://github.com/PegaSysEng/pantheon/pull/1175)
- Fixed permissioning issues [\#1174](https://github.com/PegaSysEng/pantheon/pull/1174)
- AdminAddPeer returns custom Json RPC error code [\#1171](https://github.com/PegaSysEng/pantheon/pull/1171)
- Periodically connect to peers from table [\#1170](https://github.com/PegaSysEng/pantheon/pull/1170)
- Improved bootnodes option error message [\#1092](https://github.com/PegaSysEng/pantheon/pull/1092)
- Automatically restrict trailing peers while syncing [\#1167](https://github.com/PegaSysEng/pantheon/pull/1167)
- Avoid bonding to ourselves [\#1166](https://github.com/PegaSysEng/pantheon/pull/1166)
- Fix Push Metrics [\#1164](https://github.com/PegaSysEng/pantheon/pull/1164)
- Synchroniser waits for new peer if best is up to date [\#1161](https://github.com/PegaSysEng/pantheon/pull/1161)
- Don't attempt to download checkpoint headers if the number of headers is negative [\#1158](https://github.com/PegaSysEng/pantheon/pull/1158)
- Capture metrics on Vertx event loop and worker thread queues [\#1155](https://github.com/PegaSysEng/pantheon/pull/1155)
- Simplify node permissioning ATs [\#1153](https://github.com/PegaSysEng/pantheon/pull/1153)
- Add metrics around discovery process [\#1152](https://github.com/PegaSysEng/pantheon/pull/1152)
- Prevent connecting to self [\#1150](https://github.com/PegaSysEng/pantheon/pull/1150)
- Refactoring permissioning ATs [\#1148](https://github.com/PegaSysEng/pantheon/pull/1148)
- Added two extra Ropsten bootnodes [\#1147](https://github.com/PegaSysEng/pantheon/pull/1147)
- Fixed TCP port handling [\#1144](https://github.com/PegaSysEng/pantheon/pull/1144)
- Better error on bad header [\#1143](https://github.com/PegaSysEng/pantheon/pull/1143)
- Refresh peer table while we have fewer than maxPeers connected [\#1142](https://github.com/PegaSysEng/pantheon/pull/1142)
- Refactor jsonrpc consumption of local node permissioning controller [\#1140](https://github.com/PegaSysEng/pantheon/pull/1140)
- Disconnect peers before the pivot block while fast syncing [\#1139](https://github.com/PegaSysEng/pantheon/pull/1139)
- Reduce the default transaction pool size from 30,000 to 4096 [\#1136](https://github.com/PegaSysEng/pantheon/pull/1136)
- Fail at load if static nodes not whitelisted [\#1135](https://github.com/PegaSysEng/pantheon/pull/1135)
- Fix private transaction acceptance test [\#1134](https://github.com/PegaSysEng/pantheon/pull/1134) (thanks to [Puneetha17](https://github.com/Puneetha17))
- Quieter exceptions when network is unreachable [\#1133](https://github.com/PegaSysEng/pantheon/pull/1133)
- nodepermissioningcontroller used for devp2p connection filtering [\#1132](https://github.com/PegaSysEng/pantheon/pull/1132)
- Remove duplicates from apis specified via CLI [\#1131](https://github.com/PegaSysEng/pantheon/pull/1131)
- Synchronizer returns false if it is in sync [\#1130](https://github.com/PegaSysEng/pantheon/pull/1130)
- Added fromHexStringStrict to check for exactly 20 byte addresses [\#1128](https://github.com/PegaSysEng/pantheon/pull/1128)
- Fix deadlock scenario in AsyncOperationProcessor and re-enable WorldStateDownloaderTest [\#1126](https://github.com/PegaSysEng/pantheon/pull/1126)
- Ignore WorldStateDownloaderTest [\#1125](https://github.com/PegaSysEng/pantheon/pull/1125)
- Updated local config permissioning flags [\#1118](https://github.com/PegaSysEng/pantheon/pull/1118)
- Pipeline Improvements [\#1117](https://github.com/PegaSysEng/pantheon/pull/1117)
- Permissioning cli smart contract [\#1116](https://github.com/PegaSysEng/pantheon/pull/1116)
- Adding default pending transactions value in BesuControllerBuilder [\#1114](https://github.com/PegaSysEng/pantheon/pull/1114)
- Fix intermittency in WorldStateDownloaderTest [\#1113](https://github.com/PegaSysEng/pantheon/pull/1113)
- Reduce number of seen blocks and transactions Besu tracks [\#1112](https://github.com/PegaSysEng/pantheon/pull/1112)
- Timeout long test [\#1111](https://github.com/PegaSysEng/pantheon/pull/1111)
- Errorprone 2.3.3 upgrades [\#1110](https://github.com/PegaSysEng/pantheon/pull/1110)
- Add metric to capture memory used by RocksDB table readers [\#1108](https://github.com/PegaSysEng/pantheon/pull/1108)
- Don't allow creation of multiple gauges with the same name [\#1107](https://github.com/PegaSysEng/pantheon/pull/1107)
- Update Peer Discovery to use NodePermissioningController [\#1105](https://github.com/PegaSysEng/pantheon/pull/1105)
- Move starting world state download process inside WorldDownloadState [\#1104](https://github.com/PegaSysEng/pantheon/pull/1104)
- Enable private Tx capability to Clique [\#1102](https://github.com/PegaSysEng/pantheon/pull/1102) (thanks to [Puneetha17](https://github.com/Puneetha17))
- Enable private Tx capability to IBFT [\#1101](https://github.com/PegaSysEng/pantheon/pull/1101) (thanks to [Puneetha17](https://github.com/Puneetha17))
- Version Upgrades [\#1100](https://github.com/PegaSysEng/pantheon/pull/1100)
- Don't delete completed tasks from RocksDbTaskQueue [\#1099](https://github.com/PegaSysEng/pantheon/pull/1099)
- Support flat mapping with multiple threads [\#1098](https://github.com/PegaSysEng/pantheon/pull/1098)
- Add pipe stage name to thread while executing [\#1097](https://github.com/PegaSysEng/pantheon/pull/1097)
- Use pipeline for world state download [\#1096](https://github.com/PegaSysEng/pantheon/pull/1096)
- TXPool JSON RPC tweaks [\#1095](https://github.com/PegaSysEng/pantheon/pull/1095)
- Add in-memory cache over world state download queue [\#1087](https://github.com/PegaSysEng/pantheon/pull/1087)
- Trim default metrics [\#1086](https://github.com/PegaSysEng/pantheon/pull/1086)
- Improve imported block log line [\#1085](https://github.com/PegaSysEng/pantheon/pull/1085)
- Smart contract permission controller [\#1083](https://github.com/PegaSysEng/pantheon/pull/1083)
- Add timeout when waiting for JSON-RPC, WebSocket RPC and Metrics services to stop [\#1082](https://github.com/PegaSysEng/pantheon/pull/1082)
- Add pipeline framework to make parallel processing simpler [\#1077](https://github.com/PegaSysEng/pantheon/pull/1077)
- Node permissioning controller [\#1075](https://github.com/PegaSysEng/pantheon/pull/1075)
- Smart contract permission controller stub [\#1074](https://github.com/PegaSysEng/pantheon/pull/1074)
- Expose a synchronous start method in Runner [\#1072](https://github.com/PegaSysEng/pantheon/pull/1072)
- Changes in chain head should trigger new permissioning check for active peers [\#1071](https://github.com/PegaSysEng/pantheon/pull/1071)
- Fix exceptions fetching metrics after world state download completes [\#1066](https://github.com/PegaSysEng/pantheon/pull/1066)
- Accept transactions in the pool with nonce above account sender nonce [\#1065](https://github.com/PegaSysEng/pantheon/pull/1065)
- Repair Istanbul to handle Eth/62 & Eth/63 [\#1063](https://github.com/PegaSysEng/pantheon/pull/1063)
- Close Private Storage Provider [\#1059](https://github.com/PegaSysEng/pantheon/pull/1059) (thanks to [Puneetha17](https://github.com/Puneetha17))
- Add labels to Pipelined tasks metrics [\#1057](https://github.com/PegaSysEng/pantheon/pull/1057)
- Re-enable Quorum Synchronisation [\#1056](https://github.com/PegaSysEng/pantheon/pull/1056)
- Don't log expected failures as errors [\#1054](https://github.com/PegaSysEng/pantheon/pull/1054)
- Make findSuitablePeer abstract [\#1053](https://github.com/PegaSysEng/pantheon/pull/1053)
- Track added at in txpool [\#1048](https://github.com/PegaSysEng/pantheon/pull/1048)
- Fix ImportBlocksTask to only request from peers that claim to have the blocks [\#1047](https://github.com/PegaSysEng/pantheon/pull/1047)
- Don't run the dao block validator if dao block is 0 [\#1044](https://github.com/PegaSysEng/pantheon/pull/1044)
- Don't make unnecessary copies of data in RocksDbKeyValueStorage [\#1040](https://github.com/PegaSysEng/pantheon/pull/1040)
- Update discovery logic to trust bootnodes only when out of sync [\#1039](https://github.com/PegaSysEng/pantheon/pull/1039)
- Fix IndexOutOfBoundsException in DetermineCommonAncestorTask [\#1038](https://github.com/PegaSysEng/pantheon/pull/1038)
- Add `rpc_modules` JSON-RPC [\#1036](https://github.com/PegaSysEng/pantheon/pull/1036)
- Simple permissioning smart contract [\#1035](https://github.com/PegaSysEng/pantheon/pull/1035)
- Refactor enodeurl to use inetaddr [\#1032](https://github.com/PegaSysEng/pantheon/pull/1032)
- Update CLI options in mismatched genesis file message [\#1031](https://github.com/PegaSysEng/pantheon/pull/1031)
- Remove dependence of eth.core on eth.permissioning [\#1030](https://github.com/PegaSysEng/pantheon/pull/1030)
- Make alloc optional and provide nicer error messages when genesis config is invalid [\#1029](https://github.com/PegaSysEng/pantheon/pull/1029)
- Handle metrics request closing before response is generated [\#1028](https://github.com/PegaSysEng/pantheon/pull/1028)
- Change EthNetworkConfig bootnodes to always be URIs [\#1027](https://github.com/PegaSysEng/pantheon/pull/1027)
- Avoid port conflicts in acceptance tests [\#1025](https://github.com/PegaSysEng/pantheon/pull/1025)
- Include reference tests in jacoco [\#1024](https://github.com/PegaSysEng/pantheon/pull/1024)
- Acceptance test - configurable gas price [\#1023](https://github.com/PegaSysEng/pantheon/pull/1023)
- Get Internal logs and output [\#1022](https://github.com/PegaSysEng/pantheon/pull/1022) (thanks to [Puneetha17](https://github.com/Puneetha17))
- Fix race condition in WebSocketService [\#1021](https://github.com/PegaSysEng/pantheon/pull/1021)
- Ensure devp2p ports are written to ports file correctly [\#1020](https://github.com/PegaSysEng/pantheon/pull/1020)
- Report the correct tcp port in PING packets when it differs from the UDP port [\#1019](https://github.com/PegaSysEng/pantheon/pull/1019)
- Refactor transient transaction processor [\#1017](https://github.com/PegaSysEng/pantheon/pull/1017)
- Resume world state download from existing queue [\#1016](https://github.com/PegaSysEng/pantheon/pull/1016)
- IBFT Acceptance tests updated with longer timeout on first block [\#1015](https://github.com/PegaSysEng/pantheon/pull/1015)
- Update IBFT acceptances tests to await first block [\#1013](https://github.com/PegaSysEng/pantheon/pull/1013)
- Remove full hashimoto implementation as its never used [\#1011](https://github.com/PegaSysEng/pantheon/pull/1011)
- Created SyncStatus notifications [\#1010](https://github.com/PegaSysEng/pantheon/pull/1010)
- Address acceptance test intermittency [\#1008](https://github.com/PegaSysEng/pantheon/pull/1008)
- Consider a world state download stalled after 100 requests with no progress [\#1007](https://github.com/PegaSysEng/pantheon/pull/1007)
- Reduce log level when block miner is interrupted [\#1006](https://github.com/PegaSysEng/pantheon/pull/1006)
- RunnerTest fail on Windows due to network startup timing issue [\#1005](https://github.com/PegaSysEng/pantheon/pull/1005)
- Generate Private Contract Address [\#1004](https://github.com/PegaSysEng/pantheon/pull/1004) (thanks to [vinistevam](https://github.com/vinistevam))
- Delete the legacy pipelined import code [\#1003](https://github.com/PegaSysEng/pantheon/pull/1003)
- Fix race condition in WebSocket AT [\#1002](https://github.com/PegaSysEng/pantheon/pull/1002)
- Cleanup IBFT logging levels [\#995](https://github.com/PegaSysEng/pantheon/pull/995)
- Integration Test implementation dependency for non-IntelliJ IDE [\#992](https://github.com/PegaSysEng/pantheon/pull/992)
- Ignore fast sync and full sync tests to avoid race condition [\#991](https://github.com/PegaSysEng/pantheon/pull/991)
- Make acceptance tests use the process based runner again [\#990](https://github.com/PegaSysEng/pantheon/pull/990)
- RoundChangeCertificateValidator requires unique authors [\#989](https://github.com/PegaSysEng/pantheon/pull/989)
- Make Rinkeby the benchmark chain.  [\#986](https://github.com/PegaSysEng/pantheon/pull/986)
- Add metrics to Parallel Download pipeline [\#985](https://github.com/PegaSysEng/pantheon/pull/985)
- Change ExpectBlockNumber to require at least the specified block number [\#981](https://github.com/PegaSysEng/pantheon/pull/981)
- Fix benchmark compilation [\#980](https://github.com/PegaSysEng/pantheon/pull/980)
- RPC tests can use 127.0.0.1 loopback rather than localhost [\#974](https://github.com/PegaSysEng/pantheon/pull/974) thanks to [glethuillier](https://github.com/glethuillier) for raising)
- Disable picocli ansi when testing [\#973](https://github.com/PegaSysEng/pantheon/pull/973)
- Add a jmh benchmark for WorldStateDownloader [\#972](https://github.com/PegaSysEng/pantheon/pull/972)
- Gradle dependency for JMH annotation, for IDEs that aren't IntelliJ \(… [\#971](https://github.com/PegaSysEng/pantheon/pull/971)
- Separate download state tracking from WorldStateDownloader [\#967](https://github.com/PegaSysEng/pantheon/pull/967)
- Gradle dependency for JMH annotation, for IDEs that aren't IntelliJ [\#966](https://github.com/PegaSysEng/pantheon/pull/966)
- Truffle HDwallet Web3 1.0 [\#964](https://github.com/PegaSysEng/pantheon/pull/964)
- Add missing JavaDoc tags in JSONToRLP [\#963](https://github.com/PegaSysEng/pantheon/pull/963)
- Only import block if it isn't already on the block chain [\#962](https://github.com/PegaSysEng/pantheon/pull/962)
- CLI stack traces when debugging [\#960](https://github.com/PegaSysEng/pantheon/pull/960)
- Create peer discovery packets on a worker thread [\#955](https://github.com/PegaSysEng/pantheon/pull/955)
- Remove start functionality from IbftController and IbftBlockHeightMan… [\#952](https://github.com/PegaSysEng/pantheon/pull/952)
- Cleanup IBFT executors [\#951](https://github.com/PegaSysEng/pantheon/pull/951)
- Single threaded world state persistence [\#950](https://github.com/PegaSysEng/pantheon/pull/950)
- Fix version number on master [\#946](https://github.com/PegaSysEng/pantheon/pull/946)
- Change automatic benchmark  [\#945](https://github.com/PegaSysEng/pantheon/pull/945)
- Eliminate redundant header validation [\#943](https://github.com/PegaSysEng/pantheon/pull/943)
- RocksDbQueue Threading Tweaks [\#940](https://github.com/PegaSysEng/pantheon/pull/940)
- Validate DAO block [\#939](https://github.com/PegaSysEng/pantheon/pull/939)
- Complete Private Transaction Processor [\#938](https://github.com/PegaSysEng/pantheon/pull/938) (thanks to [iikirilov](https://github.com/iikirilov))
- Add metrics for netty queue length [\#932](https://github.com/PegaSysEng/pantheon/pull/932)
- Update GetNodeDataFromPeerTask to return a map [\#931](https://github.com/PegaSysEng/pantheon/pull/931)

## 1.0.1

Public key address export subcommand was missing in 1.0 release.

### Additions and Improvements
- Added `public-key export-address` subcommand [\#888](https://github.com/PegaSysEng/pantheon/pull/888)
- Documentation update for the [`public-key export-address`](https://besu.hyperledger.org/en/stable/) subcommand.
- Updated [IBFT 2.0 overview](https://besu.hyperledger.org/en/stable/) to include use of `rlp encode` command and information on setting IBFT 2.0 properties to achieve your desired block time.

## 1.0

### Additions and Improvements
- [IBFT 2.0](https://besu.hyperledger.org/en/latest/Tutorials/Private-Network/Create-IBFT-Network/)
- [Permissioning](https://besu.hyperledger.org/en/latest/Concepts/Permissioning/Permissioning-Overview/)
- [JSON-RPC Authentication](https://besu.hyperledger.org/en/latest/HowTo/Interact/APIs/Authentication/)
- Added `rlp encode` subcommand [\#965](https://github.com/PegaSysEng/pantheon/pull/965)
- Method to reload permissions file [\#834](https://github.com/PegaSysEng/pantheon/pull/834)
- Added rebind mitigation for Websockets. [\#905](https://github.com/PegaSysEng/pantheon/pull/905)
- Support genesis contract code [\#749](https://github.com/PegaSysEng/pantheon/pull/749) (thanks to [kziemianek](https://github.com/kziemianek)).
- Documentation updates include:
  - Added details on [port configuration](https://besu.hyperledger.org/en/latest/HowTo/Find-and-Connect/Configuring-Ports/)
  - Added [Resources page](https://besu.hyperledger.org/en/latest/Reference/Resources/) linking to Besu blog posts and webinars
  - Added [JSON-RPC Authentication](https://besu.hyperledger.org/en/latest/HowTo/Interact/APIs/Authentication/)
  - Added [tutorial to create permissioned network](https://besu.hyperledger.org/en/latest/Tutorials/Permissioning/Create-Permissioned-Network/)
  - Added [Permissioning](https://besu.hyperledger.org/en/latest/Concepts/Permissioning/Permissioning-Overview/) content
  - Added [Permissioning API methods](https://besu.hyperledger.org/en/latest/Reference/API-Methods/#permissioning-methods)
  - Added [tutorial to create Clique private network](https://besu.hyperledger.org/en/latest/Tutorials/Private-Network/Create-Private-Clique-Network/)
  - Added [tutorial to create IBFT 2.0 private network](https://besu.hyperledger.org/en/latest/Tutorials/Private-Network/Create-IBFT-Network/)

### Technical Improvements
- RoundChangeCertificateValidator requires unique authors [\#997](https://github.com/PegaSysEng/pantheon/pull/997)
- RPC tests can use 127.0.0.1 loopback rather than localhost [\#979](https://github.com/PegaSysEng/pantheon/pull/979)
- Integration Test implementation dependency for non-IntelliJ IDE [\#978](https://github.com/PegaSysEng/pantheon/pull/978)
- Only import block if it isn't already on the block chain [\#977](https://github.com/PegaSysEng/pantheon/pull/977)
- Disable picocli ansi when testing [\#975](https://github.com/PegaSysEng/pantheon/pull/975)
- Create peer discovery packets on a worker thread [\#961](https://github.com/PegaSysEng/pantheon/pull/961)
- Removed Orion snapshot dependency [\#933](https://github.com/PegaSysEng/pantheon/pull/933)
- Use network ID instead of chain ID in MainnetBesuController. [\#929](https://github.com/PegaSysEng/pantheon/pull/929)
- Propagate new block messages to other clients in a worker thread [\#928](https://github.com/PegaSysEng/pantheon/pull/928)
- Parallel downloader should stop on puts if requested. [\#927](https://github.com/PegaSysEng/pantheon/pull/927)
- Permission config file location and option under docker [\#925](https://github.com/PegaSysEng/pantheon/pull/925)
- Fixed potential stall in world state download [\#922](https://github.com/PegaSysEng/pantheon/pull/922)
- Refactoring to introduce deleteOnExit\(\) for temp files [\#920](https://github.com/PegaSysEng/pantheon/pull/920)
- Reduce "Received transactions message" log from debug to trace [\#919](https://github.com/PegaSysEng/pantheon/pull/919)
- Handle PeerNotConnected exceptions when sending wire keep alives [\#918](https://github.com/PegaSysEng/pantheon/pull/918)
- admin_addpeers: error if node not whitelisted [\#917](https://github.com/PegaSysEng/pantheon/pull/917)
- Expose the Ibft MiningCoordinator [\#916](https://github.com/PegaSysEng/pantheon/pull/916)
- Check perm api against perm cli [\#915](https://github.com/PegaSysEng/pantheon/pull/915)
- Update metrics when completing a world state request with existing data [\#914](https://github.com/PegaSysEng/pantheon/pull/914)
- Improve RocksDBQueue dequeue performance [\#913](https://github.com/PegaSysEng/pantheon/pull/913)
- Error when removing bootnodes from nodes whitelist [\#912](https://github.com/PegaSysEng/pantheon/pull/912)
- Incremental Optimization\(s\) on BlockBroadcaster [\#911](https://github.com/PegaSysEng/pantheon/pull/911)
- Check permissions CLI dependencies [\#909](https://github.com/PegaSysEng/pantheon/pull/909)
- Limit the number of times we retry peer discovery interactions [\#908](https://github.com/PegaSysEng/pantheon/pull/908)
- IBFT to use VoteTallyCache [\#907](https://github.com/PegaSysEng/pantheon/pull/907)
- Add metric to expose number of inflight world state requests [\#906](https://github.com/PegaSysEng/pantheon/pull/906)
- Bootnodes not on whitelist - improve errors [\#904](https://github.com/PegaSysEng/pantheon/pull/904)
- Make chain download cancellable [\#901](https://github.com/PegaSysEng/pantheon/pull/901)
- Enforce accounts must start with 0x [\#900](https://github.com/PegaSysEng/pantheon/pull/900)
- When picking fast sync pivot block, use the peer with the best total difficulty [\#899](https://github.com/PegaSysEng/pantheon/pull/899)
- Process world state download data on a worker thread [\#898](https://github.com/PegaSysEng/pantheon/pull/898)
- CLI mixin help [\#895](https://github.com/PegaSysEng/pantheon/pull/895) ([macfarla](https://github.com/macfarla))
- Use absolute datapath instead of relative. [\#894](https://github.com/PegaSysEng/pantheon/pull/894).
- Fix task queue so that the updated failure count for requests is stored [\#893](https://github.com/PegaSysEng/pantheon/pull/893)
- Fix authentication header [\#891](https://github.com/PegaSysEng/pantheon/pull/891)
- Reorganize eth tasks [\#890](https://github.com/PegaSysEng/pantheon/pull/890)
- Unit tests of BlockBroadcaster [\#887](https://github.com/PegaSysEng/pantheon/pull/887)
- Fix authentication file validation errors [\#886](https://github.com/PegaSysEng/pantheon/pull/886)
- Fixing file locations under docker [\#885](https://github.com/PegaSysEng/pantheon/pull/885)
- Handle exceptions properly in EthScheduler [\#884](https://github.com/PegaSysEng/pantheon/pull/884)
- More bootnodes for goerli [\#880](https://github.com/PegaSysEng/pantheon/pull/880)
- Rename password hash command [\#879](https://github.com/PegaSysEng/pantheon/pull/879)
- Add metrics for EthScheduler executors [\#878](https://github.com/PegaSysEng/pantheon/pull/878)
- Disconnect peer removed from node whitelist [\#877](https://github.com/PegaSysEng/pantheon/pull/877)
- Reduce logging noise from invalid peer discovery packets and handshaking [\#876](https://github.com/PegaSysEng/pantheon/pull/876)
- Detect stalled world state downloads [\#875](https://github.com/PegaSysEng/pantheon/pull/875)
- Limit size of Ibft future message buffer [\#873](https://github.com/PegaSysEng/pantheon/pull/873)
- Ibft2: Replace NewRound with extended Proposal [\#872](https://github.com/PegaSysEng/pantheon/pull/872)
- Fixed admin_addPeer to periodically check maintained connections [\#871](https://github.com/PegaSysEng/pantheon/pull/871)
- WebSocket method permissions [\#870](https://github.com/PegaSysEng/pantheon/pull/870)
- Select new pivot block when world state becomes unavailable [\#869](https://github.com/PegaSysEng/pantheon/pull/869)
- Introduce FutureUtils to reduce duplicated code around CompletableFuture [\#868](https://github.com/PegaSysEng/pantheon/pull/868)
- Implement world state cancel [\#867](https://github.com/PegaSysEng/pantheon/pull/867)
- Renaming authentication configuration file CLI command [\#865](https://github.com/PegaSysEng/pantheon/pull/865)
- Break out RoundChangeCertificate validation [\#864](https://github.com/PegaSysEng/pantheon/pull/864)
- Disconnect peers where the common ancestor is before our fast sync pivot [\#862](https://github.com/PegaSysEng/pantheon/pull/862)
- Initial scaffolding for block propagation [\#860](https://github.com/PegaSysEng/pantheon/pull/860)
- Fix NullPointerException when determining fast sync pivot [\#859](https://github.com/PegaSysEng/pantheon/pull/859)
- Check for invalid token [\#856](https://github.com/PegaSysEng/pantheon/pull/856)
- Moving NodeWhitelistController to permissioning package [\#855](https://github.com/PegaSysEng/pantheon/pull/855)
- Fix state download race condition by creating a TaskQueue API [\#853](https://github.com/PegaSysEng/pantheon/pull/853)
- Changed separator in JSON RPC permissions [\#852](https://github.com/PegaSysEng/pantheon/pull/852)
- WebSocket acceptance tests now can use WebSockets [\#851](https://github.com/PegaSysEng/pantheon/pull/851)
- IBFT notifies EthPeer when remote node has a better block [\#849](https://github.com/PegaSysEng/pantheon/pull/849)
- Support resuming fast-sync downloads [\#848](https://github.com/PegaSysEng/pantheon/pull/848)
- Tweak Fast Sync Config [\#847](https://github.com/PegaSysEng/pantheon/pull/847)
- RPC authentication configuration validation + tests. [\#846](https://github.com/PegaSysEng/pantheon/pull/846)
- Tidy-up FastSyncState persistence [\#845](https://github.com/PegaSysEng/pantheon/pull/845)
- Do parallel extract signatures in the parallel block importer. [\#844](https://github.com/PegaSysEng/pantheon/pull/844)
- Fix 'the Input Is Too Long' Error on Windows [\#843](https://github.com/PegaSysEng/pantheon/pull/843) (thanks to [glethuillier](https://github.com/glethuillier)).
- Remove unnecessary sleep [\#842](https://github.com/PegaSysEng/pantheon/pull/842)
- Shutdown improvements [\#841](https://github.com/PegaSysEng/pantheon/pull/841)
- Speed up shutdown time [\#838](https://github.com/PegaSysEng/pantheon/pull/838)
- Add metrics to world state downloader [\#837](https://github.com/PegaSysEng/pantheon/pull/837)
- Store pivot block header [\#836](https://github.com/PegaSysEng/pantheon/pull/836)
- Clique should use beneficiary of zero on epoch blocks [\#833](https://github.com/PegaSysEng/pantheon/pull/833)
- Clique should ignore proposals for address 0 [\#831](https://github.com/PegaSysEng/pantheon/pull/831)
- Fix intermittency in FullSyncDownloaderTest [\#830](https://github.com/PegaSysEng/pantheon/pull/830)
- Added the authentication service to the WebSocket service [\#829](https://github.com/PegaSysEng/pantheon/pull/829)
- Extract creation and init of ProtocolContext into a re-usable class [\#828](https://github.com/PegaSysEng/pantheon/pull/828)
- Prevent duplicate commit seals in ibft header [\#827](https://github.com/PegaSysEng/pantheon/pull/827)
- Validate Ibft vanity data length [\#826](https://github.com/PegaSysEng/pantheon/pull/826)
- Refactored json rpc authentication to be provided as a service [\#825](https://github.com/PegaSysEng/pantheon/pull/825)
- Handle unavailable world states [\#824](https://github.com/PegaSysEng/pantheon/pull/824)
- Password in JWT payload [\#823](https://github.com/PegaSysEng/pantheon/pull/823)
- Homogenize error messages when required parameters are set [\#822](https://github.com/PegaSysEng/pantheon/pull/822) ([glethuillier](https://github.com/glethuillier)).
- Set remote peer chain head to parent of block received in NEW\_BLOCK\_MESSAGE [\#819](https://github.com/PegaSysEng/pantheon/pull/819)
- Peer disconnects should not result in stack traces [\#818](https://github.com/PegaSysEng/pantheon/pull/818)
- Abort previous builds [\#817](https://github.com/PegaSysEng/pantheon/pull/817)
- Parallel build stages [\#816](https://github.com/PegaSysEng/pantheon/pull/816)
- JWT authentication for JSON-RPC [\#815](https://github.com/PegaSysEng/pantheon/pull/815)
- Log errors that occur while finding a common ancestor [\#814](https://github.com/PegaSysEng/pantheon/pull/814)
- Shuffled log levels [\#813](https://github.com/PegaSysEng/pantheon/pull/813)
- Prevent duplicate IBFT messages being processed by state machine [\#811](https://github.com/PegaSysEng/pantheon/pull/811)
- Fix Orion startup ports [\#810](https://github.com/PegaSysEng/pantheon/pull/810)
- Commit world state continuously [\#809](https://github.com/PegaSysEng/pantheon/pull/809)
- Improve block propagation time [\#808](https://github.com/PegaSysEng/pantheon/pull/808)
- JSON-RPC authentication cli options & acceptance tests [\#807](https://github.com/PegaSysEng/pantheon/pull/807)
- Remove privacy not supported warning [\#806](https://github.com/PegaSysEng/pantheon/pull/806) (thanks to [vinistevam](https://github.com/vinistevam))
- Wire up Private Transaction Processor [\#805](https://github.com/PegaSysEng/pantheon/pull/805) (thanks to [Puneetha17](https://github.com/Puneetha17))
- Apply a limit to the number of responses in RespondingEthPeer.respondWhile [\#803](https://github.com/PegaSysEng/pantheon/pull/803)
- Avoid requesting empty block bodies from the network. [\#802](https://github.com/PegaSysEng/pantheon/pull/802)
- Handle partial responses to get receipts requests [\#801](https://github.com/PegaSysEng/pantheon/pull/801)
- Rename functions in Ibft MessageValidator [\#800](https://github.com/PegaSysEng/pantheon/pull/800)
- Upgrade GoogleJavaFormat to 1.7 [\#795](https://github.com/PegaSysEng/pantheon/pull/795)
- Minor refactorings of IntegrationTest infrastructure [\#786](https://github.com/PegaSysEng/pantheon/pull/786)
- Rework Ibft MessageValidatorFactory [\#785](https://github.com/PegaSysEng/pantheon/pull/785)
- Rework IbftRoundFactory [\#784](https://github.com/PegaSysEng/pantheon/pull/784)
- Rename artefacts to artifacts within IBFT [\#782](https://github.com/PegaSysEng/pantheon/pull/782)
- Rename TerminatedRoundArtefacts to PreparedRoundArtefacts [\#781](https://github.com/PegaSysEng/pantheon/pull/781)
- Rename Ibft MessageFactory methods [\#779](https://github.com/PegaSysEng/pantheon/pull/779)
- Update WorldStateDownloader to only filter out known code requests [\#777](https://github.com/PegaSysEng/pantheon/pull/777)
- Multiple name options only search for the longest one [\#776](https://github.com/PegaSysEng/pantheon/pull/776)
- Move ethTaskTimer to abstract root [\#775](https://github.com/PegaSysEng/pantheon/pull/775)
- Parallel Block importer [\#774](https://github.com/PegaSysEng/pantheon/pull/774)
- Wait for a peer with an estimated chain height before selecting a pivot block [\#772](https://github.com/PegaSysEng/pantheon/pull/772)
- Randomly perform full validation when fast syncing blocks [\#770](https://github.com/PegaSysEng/pantheon/pull/770)
- IBFT Message rework, piggybacking blocks on msgs. [\#769](https://github.com/PegaSysEng/pantheon/pull/769)
- EthScheduler additions [\#767](https://github.com/PegaSysEng/pantheon/pull/767)
- Fixing node whitelist isPermitted check [\#766](https://github.com/PegaSysEng/pantheon/pull/766)
- Eth/63 labels [\#764](https://github.com/PegaSysEng/pantheon/pull/764)
- Permissioning whitelist persistence. [\#763](https://github.com/PegaSysEng/pantheon/pull/763)
- Created message validators for NewRound and RoundChange [\#760](https://github.com/PegaSysEng/pantheon/pull/760)
- Add tests for FastSyncChainDownloader as a whole [\#758](https://github.com/PegaSysEng/pantheon/pull/758)
- Flatten IBFT Message API [\#757](https://github.com/PegaSysEng/pantheon/pull/757)
- Added TerminatedRoundArtefacts [\#756](https://github.com/PegaSysEng/pantheon/pull/756)
- Fix thread names in EthScheduler to include the thread number [\#755](https://github.com/PegaSysEng/pantheon/pull/755)
- Separate round change reception from RoundChangeCertificate [\#754](https://github.com/PegaSysEng/pantheon/pull/754)
- JSON-RPC authentication login [\#753](https://github.com/PegaSysEng/pantheon/pull/753)
- Spilt Ibft MessageValidator into components [\#752](https://github.com/PegaSysEng/pantheon/pull/752)
- Ensure first checkpoint headers is always in local blockchain for FastSyncCheckpointHeaderManager [\#750](https://github.com/PegaSysEng/pantheon/pull/750)
- Refactored permissioning components to be Optional. [\#747](https://github.com/PegaSysEng/pantheon/pull/747)
- Integrate rocksdb-based queue into WorldStateDownloader [\#746](https://github.com/PegaSysEng/pantheon/pull/746)
- Generify orion to enclave [\#745](https://github.com/PegaSysEng/pantheon/pull/745) (thanks to [vinistevam](https://github.com/vinistevam))
- Moved IBFT Message factory to use wrapped message types [\#744](https://github.com/PegaSysEng/pantheon/pull/744)
- Handle timeouts when requesting checkpoint headers correctly [\#743](https://github.com/PegaSysEng/pantheon/pull/743)
- Update RoundChangeManager to use flattened message [\#742](https://github.com/PegaSysEng/pantheon/pull/742)
- Handle validation failures when fast importing blocks [\#741](https://github.com/PegaSysEng/pantheon/pull/741)
- Updated IbftRound and RoundState APIs to use wrapped messages [\#740](https://github.com/PegaSysEng/pantheon/pull/740)
- Exception handling [\#739](https://github.com/PegaSysEng/pantheon/pull/739)
- Upgrade dependency versions and build cleanup [\#738](https://github.com/PegaSysEng/pantheon/pull/738)
- Update IbftBlockHeigntManager to accept new message types. [\#737](https://github.com/PegaSysEng/pantheon/pull/737)
- Error response handling for permissions APIs [\#736](https://github.com/PegaSysEng/pantheon/pull/736)
- IPV6 bootnodes don't work [\#735](https://github.com/PegaSysEng/pantheon/pull/735)
- Updated to use tags of pantheon build rather than another repo [\#734](https://github.com/PegaSysEng/pantheon/pull/734)
- Log milestones at startup and other minor logging improvements [\#733](https://github.com/PegaSysEng/pantheon/pull/733)
- Create wrapper types for Ibft Signed messages [\#731](https://github.com/PegaSysEng/pantheon/pull/731)
- Ibft to uniquely ID messages by their hash [\#730](https://github.com/PegaSysEng/pantheon/pull/730)
- Rename ibftrevised to ibft2 [\#722](https://github.com/PegaSysEng/pantheon/pull/722)
- Limit ibft msg queues [\#704](https://github.com/PegaSysEng/pantheon/pull/704)
- Implement privacy precompiled contract [\#696](https://github.com/PegaSysEng/pantheon/pull/696) (thanks to [Puneetha17](https://github.com/Puneetha17))
- Integration of RecursivePeerRefreshState and PeerDiscoveryController [\#420](https://github.com/PegaSysEng/pantheon/pull/420)

## 0.9.1

Built and compatible with with JDK8.

## 0.9

### Breaking Changes to Command Line

Breaking changes have been made to the command line options in v0.9 to improve usability. Many v0.8 command line options no longer work.

The [documentation](https://docs.pantheon.pegasys.tech/en/latest/) has been updated throughout to use the changed command line options and the [command line reference](https://besu.hyperledger.org/en/stable/) documents the changed options.

| Previous Option                     | New Option                                                                                                                                                                                                                                  | Change                            |
|-------------------------------------|------------------------------------------------------------------------------------------------------------------------------------------------------------------------------------------------------------------------------------------|----------------------------------|
| `--config`                          | [`--config-file`](https://besu.hyperledger.org/en/latest/Reference/CLI/CLI-Syntax/#config-file)                                                                                                                                  | Renamed                          |
| `--datadir`                         | [`--data-path`](https://besu.hyperledger.org/en/latest/Reference/CLI/CLI-Syntax/#data-path)                                                                                                                                      | Renamed                          |
| `--dev-mode`                        | [`--network=dev`](https://besu.hyperledger.org/en/latest/Reference/CLI/CLI-Syntax/#network)                                                                                                                                     | Replaced by `--network` option   |
| `--genesis`                         | [`--genesis-file`](https://besu.hyperledger.org/en/latest/Reference/CLI/CLI-Syntax/#genesis-file)                                                                                                                                | Renamed                          |
| `--goerli`                          | [`--network=goerli`](https://besu.hyperledger.org/en/latest/Reference/CLI/CLI-Syntax/#network)                                                                                                                                  | Replaced by `--network` option   |
| `--metrics-listen=<HOST:PORT>`      | [`--metrics-host=<HOST>`](https://besu.hyperledger.org/en/latest/Reference/CLI/CLI-Syntax/#metrics-host) and [`--metrics-port=<PORT>`](https://besu.hyperledger.org/en/latest/Reference/CLI/CLI-Syntax/#metrics-port) | Split into host and port options |
| `--miner-extraData`                 | [`--miner-extra-data`](https://besu.hyperledger.org/en/latest/Reference/CLI/CLI-Syntax/#miner-extra-data)                                                                                                                       | Renamed                          |
| `--miner-minTransactionGasPriceWei` | [`--min-gas-price`](https://besu.hyperledger.org/en/latest/Reference/CLI/CLI-Syntax/#min-gas-price)                                                                                                                              | Renamed                          |
| `--no-discovery`                    | [`--discovery-enabled`](https://besu.hyperledger.org/en/latest/Reference/CLI/CLI-Syntax/#discovery-enabled)                                                                                                                      | Replaced                         |
| `--node-private-key`                | [`--node-private-key-file`](https://besu.hyperledger.org/en/latest/Reference/CLI/CLI-Syntax/#node-private-key-file)                                                                                                              | Renamed                          |
| `--ottoman`                         | N/A                                                                                                                                                                                                                                         | Removed                          |
| `--p2p-listen=<HOST:PORT>`          | [`--p2p-host=<HOST>`](https://besu.hyperledger.org/en/latest/Reference/CLI/CLI-Syntax/#p2p-hostt) and [`--p2p-port=<PORT>`](https://besu.hyperledger.org/en/latest/Reference/CLI/CLI-Syntax/#p2p-port) | Split into host and port options |
| `--rinkeby`                         | [`--network=rinkeby`](https://besu.hyperledger.org/en/latest/Reference/CLI/CLI-Syntax/#network)                                                                                                                                     | Replaced by `--network` option   |
| `--ropsten`                         | [`--network=ropsten`](https://besu.hyperledger.org/en/latest/Reference/CLI/CLI-Syntax/#network)                                                                                                                                     | Replaced by `--network` option   |
| `--rpc-enabled`                     | [` --rpc-http-enabled`](https://besu.hyperledger.org/en/latest/Reference/CLI/CLI-Syntax/#rpc-http-enabled)| Renamed|
| `--rpc-listen=<HOST:PORT>`          | [`--rpc-http-host=<HOST>`](https://besu.hyperledger.org/en/latest/Reference/CLI/CLI-Syntax/#rpc-http-host) and [`--rpc-http-port=<PORT>`](https://besu.hyperledger.org/en/latest/Reference/CLI/CLI-Syntax/#rpc-http-port) | Split into host and port options |
| `--rpc-api`                         | [`--rpc-http-api`](https://besu.hyperledger.org/en/latest/Reference/CLI/CLI-Syntax/#rpc-http-api)| Renamed |
| `--rpc-cors-origins`                | [`--rpc-http-cors-origins`](https://besu.hyperledger.org/en/latest/Reference/CLI/CLI-Syntax/#rpc-http-cors-origins) | Renamed |
| `--ws-enabled`                      | [`--rpc-ws-enabled`](https://besu.hyperledger.org/en/latest/Reference/CLI/CLI-Syntax/#rpc-ws-enabled)  | Renamed |
| `--ws-api`                          | [`--rpc-ws-api`](https://besu.hyperledger.org/en/latest/Reference/CLI/CLI-Syntax/#rpc-ws-api) | Renamed|
| `--ws-listen=<HOST:PORT>`           | [`--rpc-ws-host=<HOST>`](https://besu.hyperledger.org/en/latest/Reference/CLI/CLI-Syntax/#rpc-ws-host) and [`--rpc-ws-port=<PORT>`](https://besu.hyperledger.org/en/latest/Reference/CLI/CLI-Syntax/#rpc-ws-port) | Split into host and port options |
| `--ws-refresh-delay`                | [`--rpc-ws-refresh-delay`](https://besu.hyperledger.org/en/latest/Reference/CLI/CLI-Syntax/#rpc-ws-refresh-delay)|Renamed|

| Previous Subcommand                 | New Subcommand                                                                                                                                                                                                                  | Change                            |
|-------------------------------------|------------------------------------------------------------------------------------------------------------------------------------------------------------------------------------------------------------------------------------------|----------------------------------|
| `pantheon import <block-file>`      | [`pantheon blocks import --from=<block-file>`](https://besu.hyperledger.org/en/latest/Reference/CLI/CLI-Subcommands/#blocks)                                                                                            | Renamed                          |
| `pantheon export-pub-key <key-file>`| [`pantheon public-key export --to=<key-file>`](https://besu.hyperledger.org/en/latest/Reference/CLI/CLI-Subcommands/#public-key)                                                                                                      | Renamed                          |


### Private Network Quickstart

The Private Network Quickstart has been moved from the `pantheon` repository to the `pantheon-quickstart`
repository. The [Private Network Quickstart tutorial](https://besu.hyperledger.org/en/latest/Tutorials/Quickstarts/Private-Network-Quickstart/)
has been updated to use the moved quickstart.

### Additions and Improvements

- `--network=goerli` supports relaunch of Görli testnet [\#717](https://github.com/PegaSysEng/pantheon/pull/717)
- TOML authentication provider [\#689](https://github.com/PegaSysEng/pantheon/pull/689)
- Metrics Push Gateway Options [\#678](https://github.com/PegaSysEng/pantheon/pull/678)
- Additional logging details for IBFT 2.0 [\#650](https://github.com/PegaSysEng/pantheon/pull/650)
- Permissioning config TOML file [\#643](https://github.com/PegaSysEng/pantheon/pull/643)
- Added metrics Prometheus Push Gateway Support [\#638](https://github.com/PegaSysEng/pantheon/pull/638)
- Clique and IBFT not enabled by default in RPC APIs [\#635](https://github.com/PegaSysEng/pantheon/pull/635)
- Added `admin_addPeer` JSON-RPC API method [\#622](https://github.com/PegaSysEng/pantheon/pull/622)
- Implemented `--p2p-enabled` configuration item [\#619](https://github.com/PegaSysEng/pantheon/pull/619)
- Command options and commands renaming [\#618](https://github.com/PegaSysEng/pantheon/pull/618)
- Added IBFT get pending votes [\#603](https://github.com/PegaSysEng/pantheon/pull/603)
- Implement Petersburg hardfork [\#601](https://github.com/PegaSysEng/pantheon/pull/601)
- Added private transaction abstraction [\#592](https://github.com/PegaSysEng/pantheon/pull/592) (thanks to [iikirilov](https://github.com/iikirilov))
- Added privacy command line commands [\#584](https://github.com/PegaSysEng/pantheon/pull/584) (thanks to [Puneetha17](https://github.com/Puneetha17))
- Documentation updates include:
  - Updated [Private Network Quickstart tutorial](https://besu.hyperledger.org/en/latest/Tutorials/Quickstarts/Private-Network-Quickstart/)
    to use quickstart in `pantheon-quickstart` repository and indicate that the quickstart is not supported on Windows.
  - Added IBFT 2.0 [content](https://besu.hyperledger.org/en/latest/HowTo/Configure/Consensus-Protocols/IBFT/) and [JSON RPC API methods](https://besu.hyperledger.org/en/latest/Reference/API-Methods/#ibft-20-methods).
  - Added [consensus protocols content](https://besu.hyperledger.org/en/latest/Concepts/Consensus-Protocols/Comparing-PoA/).
  - Added content on [events and logs](https://besu.hyperledger.org/en/latest/Concepts/Events-and-Logs/), and [using filters](https://besu.hyperledger.org/en/latest/HowTo/Interact/Filters/Accessing-Logs-Using-JSON-RPC/).
  - Added content on integrating with [Prometheus Push Gateway](https://besu.hyperledger.org/en/latest/HowTo/Deploy/Monitoring-Performance/#running-prometheus-with-besu-in-push-mode)

### Technical Improvements

- Download receipts during fast sync and import without processing transactions [\#701](https://github.com/PegaSysEng/pantheon/pull/701)
- Removed CLI options for `--nodes-whitelist` and `--accounts-whitelist` [\#694](https://github.com/PegaSysEng/pantheon/pull/694)
- Delegate `getRootCause` through to Guava's implementation [\#692](https://github.com/PegaSysEng/pantheon/pull/692)
- Benchmark update [\#691](https://github.com/PegaSysEng/pantheon/pull/691)
- Implement chain download for fast sync [\#690](https://github.com/PegaSysEng/pantheon/pull/690)
- Allow missing accounts to create zero-cost transactions [\#685](https://github.com/PegaSysEng/pantheon/pull/685)
- Node private key location should be fixed under docker [\#684](https://github.com/PegaSysEng/pantheon/pull/684)
- Parallel Processing File Import Performance [\#683](https://github.com/PegaSysEng/pantheon/pull/683)
- Integrate actual `WorldStateDownloader` with the fast sync work flow [\#682](https://github.com/PegaSysEng/pantheon/pull/682)
- Removed `--max-trailing-peers` option [\#680](https://github.com/PegaSysEng/pantheon/pull/680)
- Enabled warning on CLI dependent options [\#679](https://github.com/PegaSysEng/pantheon/pull/679)
- Update WorldStateDownloader run\(\) interface to accept header [\#677](https://github.com/PegaSysEng/pantheon/pull/677)
- Fixed Difficulty calculator [\#663](https://github.com/PegaSysEng/pantheon/pull/663)
- `discovery-enabled` option refactoring [\#661](https://github.com/PegaSysEng/pantheon/pull/661)
- Update orion default port approach [\#660](https://github.com/PegaSysEng/pantheon/pull/660)
- Extract out generic parts of Downloader [\#659](https://github.com/PegaSysEng/pantheon/pull/659)
- Start world downloader [\#658](https://github.com/PegaSysEng/pantheon/pull/658)
- Create a simple `WorldStateDownloader` [\#657](https://github.com/PegaSysEng/pantheon/pull/657)
- Added handling for when p2p is disabled [\#655](https://github.com/PegaSysEng/pantheon/pull/655)
- Enabled command line configuration for privacy precompiled contract address [\#653](https://github.com/PegaSysEng/pantheon/pull/653) (thanks to [Puneetha17](https://github.com/Puneetha17))
- IBFT transmitted packets are logged by gossiper [\#652](https://github.com/PegaSysEng/pantheon/pull/652)
- `admin_addPeer` acceptance test [\#651](https://github.com/PegaSysEng/pantheon/pull/651)
- Added `p2pEnabled` configuration to `ProcessBesuNodeRunner` [\#649](https://github.com/PegaSysEng/pantheon/pull/649)
- Added description to automatic benchmarks [\#646](https://github.com/PegaSysEng/pantheon/pull/646)
- Added `network` option [\#645](https://github.com/PegaSysEng/pantheon/pull/645)
- Remove OrionConfiguration [\#644](https://github.com/PegaSysEng/pantheon/pull/644) (thanks to [Puneetha17](https://github.com/Puneetha17))
- IBFT Json Acceptance tests [\#634](https://github.com/PegaSysEng/pantheon/pull/634)
- Upgraded build image to one that contains libsodium [\#632](https://github.com/PegaSysEng/pantheon/pull/632)
- Command line fixes [\#630](https://github.com/PegaSysEng/pantheon/pull/630)
- Consider peer count insufficient until minimum peers for fast sync are connected [\#629](https://github.com/PegaSysEng/pantheon/pull/629)
- Build tweaks [\#628](https://github.com/PegaSysEng/pantheon/pull/628)
- IBFT ensure non-validator does not partake in consensus [\#627](https://github.com/PegaSysEng/pantheon/pull/627)
- Added ability in acceptance tests to set up a node with `--no-discovery` [\#624](https://github.com/PegaSysEng/pantheon/pull/624)
- Gossip integration test [\#623](https://github.com/PegaSysEng/pantheon/pull/623)
- Removed quickstart code and CI pipeline [\#616](https://github.com/PegaSysEng/pantheon/pull/616)
- IBFT Integration Tests - Spurious Behaviour [\#615](https://github.com/PegaSysEng/pantheon/pull/615)
- Refactoring for more readable IBFT IT [\#614](https://github.com/PegaSysEng/pantheon/pull/614)
- Start of fast sync downloader [\#613](https://github.com/PegaSysEng/pantheon/pull/613)
- Split `IbftProcessor` into looping and event processing [\#612](https://github.com/PegaSysEng/pantheon/pull/612)
- IBFT Int Test - changed `TestContextFactory` to a builder [\#611](https://github.com/PegaSysEng/pantheon/pull/611)
- Discard prior round change msgs [\#610](https://github.com/PegaSysEng/pantheon/pull/610)
- `IbftGetValidatorsByBlockHash` added to json factory [\#607](https://github.com/PegaSysEng/pantheon/pull/607)
- IBFT Validator RPCs to return list of strings [\#606](https://github.com/PegaSysEng/pantheon/pull/606)
- Update Benchmark [\#605](https://github.com/PegaSysEng/pantheon/pull/605)
- Remove db package and move classes to more appropriate locations [\#599](https://github.com/PegaSysEng/pantheon/pull/599)
- Added `GetReceiptsFromPeerTask` [\#598](https://github.com/PegaSysEng/pantheon/pull/598)
- Added `GetNodeDataFromPeerTask` [\#597](https://github.com/PegaSysEng/pantheon/pull/597)
- Fixed deprecation warnings [\#596](https://github.com/PegaSysEng/pantheon/pull/596)
- IBFT Integration Tests - Future Height [\#591](https://github.com/PegaSysEng/pantheon/pull/591)
- Added `getNodeData` to `EthPeer` to enable requesting node data [\#589](https://github.com/PegaSysEng/pantheon/pull/589)
- `Blockcreator` to use `parentblock` specified at constuction [\#588](https://github.com/PegaSysEng/pantheon/pull/588)
- Support responding to `GetNodeData` requests [\#587](https://github.com/PegaSysEng/pantheon/pull/587)
- IBFT validates block on proposal reception [\#583](https://github.com/PegaSysEng/pantheon/pull/583)
- Rework `NewRoundValidator` tests [\#582](https://github.com/PegaSysEng/pantheon/pull/582)
- IBFT split extra data validation rule into components [\#581](https://github.com/PegaSysEng/pantheon/pull/581)
- Allow attached rules to be flagged `light` [\#580](https://github.com/PegaSysEng/pantheon/pull/580)
- Split Block Validation from Importing [\#579](https://github.com/PegaSysEng/pantheon/pull/579)
- Refactor `RoundChangeManager` creation [\#578](https://github.com/PegaSysEng/pantheon/pull/578)
- Add `-SNAPSHOT` postfix to version [\#577](https://github.com/PegaSysEng/pantheon/pull/577)
- IBFT - prevent proposed block being imported twice [\#576](https://github.com/PegaSysEng/pantheon/pull/576)
- Version upgrades [\#571](https://github.com/PegaSysEng/pantheon/pull/571)
- Tests that CLI options are disabled under docker [\#566](https://github.com/PegaSysEng/pantheon/pull/566)
- Renamed IBFT networking classes [\#555](https://github.com/PegaSysEng/pantheon/pull/555)
- Removed dead code from the consensus package [\#554](https://github.com/PegaSysEng/pantheon/pull/554)
- Prepared private transaction support [\#538](https://github.com/PegaSysEng/pantheon/pull/538) (thanks to [iikirilov](https://github.com/iikirilov))

## 0.8.5

Indefinitely delays the roll-out of Constantinople on Ethereum Mainnet due to a [potential security issue](https://blog.ethereum.org/2019/01/15/security-alert-ethereum-constantinople-postponement/) detected.

## Additions and Improvements
- Remove Constantinople fork block [\#574](https://github.com/PegaSysEng/pantheon/pull/574)

## Technical Improvements
- Rename IBFT message packages [\#568](https://github.com/PegaSysEng/pantheon/pull/568)


## 0.8.4

### Docker Image

If you have been running a node using the v0.8.3 Docker image, the node was not saving data to the
specified [data directory](https://besu.hyperledger.org/en/stable/),
or referring to the custom [configuration file](https://besu.hyperledger.org/en/stable/)
or [genesis file](https://besu.hyperledger.org/en/stable/).

To recover the node key and data directory from the Docker container:
`docker cp <container>:/opt/pantheon/key <destination_file>`
`docker cp <container>:/opt/pantheon/database <destination_directory>`

Where `container` is the name or ID of the Docker container containing the Besu node.

The container can be running or stopped when you copy the key and data directory. If your node was
fully synchronized to MainNet, the data directory will be ~2TB.

When restarting your node with the v0.8.4 Docker image:

* Save the node key in the [`key` file](https://besu.hyperledger.org/en/latest/Concepts/Node-Keys/#node-private-key) in the data
    directory or specify the location using the [`--node-private-key` option](https://besu.hyperledger.org/en/stable/).
* Specify the `<destination_directory` as a [volume for the data directory](https://besu.hyperledger.org/en/stable/).

### Bug Fixes
- Fixing default resource locations inside docker [\#529](https://github.com/PegaSysEng/pantheon/pull/529)
- NewRoundMessageValidator ignores Round Number when comparing blocks [\#523](https://github.com/PegaSysEng/pantheon/pull/523)
- Fix Array Configurable command line options [\#514](https://github.com/PegaSysEng/pantheon/pull/514)

## Additions and Improvements
- RocksDB Metrics [\#531](https://github.com/PegaSysEng/pantheon/pull/531)
- Added `ibft_getValidatorsByBlockHash` JSON RPC [\#519](https://github.com/PegaSysEng/pantheon/pull/519)
- Expose metrics to Prometheus [\#506](https://github.com/PegaSysEng/pantheon/pull/506)
- Added `ibft_getValidatorsByBlockNumber` [\#499](https://github.com/PegaSysEng/pantheon/pull/499)
- Added `Roadmap.md` file. [\#494](https://github.com/PegaSysEng/pantheon/pull/494)
- Added JSON RPC `eth hashrate` method. [\#488](https://github.com/PegaSysEng/pantheon/pull/488)
- Account whitelist API [\#487](https://github.com/PegaSysEng/pantheon/pull/487)
- Added nodes whitelist JSON-RPC APIs [\#476](https://github.com/PegaSysEng/pantheon/pull/476)
- Added account whitelisting [\#460](https://github.com/PegaSysEng/pantheon/pull/460)
- Added configurable refresh delay for SyncingSubscriptionService on start up [\#383](https://github.com/PegaSysEng/pantheon/pull/383)
- Added the Command Line Style Guide  [\#530](https://github.com/PegaSysEng/pantheon/pull/530)
- Documentation updates include:
  * Migrated to new [documentation site](https://docs.pantheon.pegasys.tech/en/latest/)
  * Added [configuration file content](https://besu.hyperledger.org/en/stable/)
  * Added [tutorial to create private network](https://besu.hyperledger.org/en/latest/Tutorials/Private-Network/Create-Private-Network/)
  * Added content on [enabling non-default APIs](https://besu.hyperledger.org/en/latest/Reference/API-Methods/)

## Technical Improvements

-  Updated `--bootnodes` command option to take zero arguments [\#548](https://github.com/PegaSysEng/pantheon/pull/548)
- IBFT Integration Testing - Local Node is proposer [\#527](https://github.com/PegaSysEng/pantheon/pull/527)
- Remove vertx from discovery tests [\#539](https://github.com/PegaSysEng/pantheon/pull/539)
- IBFT Integration testing - Round Change [\#537](https://github.com/PegaSysEng/pantheon/pull/537)
- NewRoundMessageValidator creates RoundChangeValidator with correct value [\#518](https://github.com/PegaSysEng/pantheon/pull/518)
- Remove time dependency from BlockTimer tests [\#513](https://github.com/PegaSysEng/pantheon/pull/513)
- Gradle 5.1 [\#512](https://github.com/PegaSysEng/pantheon/pull/512)
- Metrics measurement adjustment [\#511](https://github.com/PegaSysEng/pantheon/pull/511)
- Metrics export for import command. [\#509](https://github.com/PegaSysEng/pantheon/pull/509)
- IBFT Integration test framework [\#502](https://github.com/PegaSysEng/pantheon/pull/502)
- IBFT message gossiping [\#501](https://github.com/PegaSysEng/pantheon/pull/501)
- Remove non-transactional mutation from KeyValueStore [\#500](https://github.com/PegaSysEng/pantheon/pull/500)
- Ensured that the blockchain queries class handles optionals better. [\#486](https://github.com/PegaSysEng/pantheon/pull/486)
- IBFT mining acceptance test [\#483](https://github.com/PegaSysEng/pantheon/pull/483)
- Set base directory name to be lowercase in building.md [\#474](https://github.com/PegaSysEng/pantheon/pull/474) (Thanks to [Matthalp](https://github.com/Matthalp))
- Moved admin\_peers to Admin API group [\#473](https://github.com/PegaSysEng/pantheon/pull/473)
- Nodes whitelist acceptance test [\#472](https://github.com/PegaSysEng/pantheon/pull/472)
- Rework RoundChangeManagerTest to not reuse validators [\#469](https://github.com/PegaSysEng/pantheon/pull/469)
- Ignore node files to support truffle. [\#467](https://github.com/PegaSysEng/pantheon/pull/467)
- IBFT pantheon controller [\#461](https://github.com/PegaSysEng/pantheon/pull/461)
- IBFT Round to update internal state on reception of NewRound Message [\#451](https://github.com/PegaSysEng/pantheon/pull/451)
- Update RoundChangeManager correctly create its message validator [\#450](https://github.com/PegaSysEng/pantheon/pull/450)
- Use seconds for block timer time unit [\#445](https://github.com/PegaSysEng/pantheon/pull/445)
- IBFT controller and future msgs handling [\#431](https://github.com/PegaSysEng/pantheon/pull/431)
- Allow IBFT Round to be created using PreparedCert [\#429](https://github.com/PegaSysEng/pantheon/pull/429)
- Added MessageValidatorFactory [\#425](https://github.com/PegaSysEng/pantheon/pull/425)
- Inround payload [\#423](https://github.com/PegaSysEng/pantheon/pull/423)
- Updated IbftConfig Fields [\#422](https://github.com/PegaSysEng/pantheon/pull/422)
- Repair IbftBlockCreator and add tests [\#421](https://github.com/PegaSysEng/pantheon/pull/421)
- Make Besu behave as a submodule [\#419](https://github.com/PegaSysEng/pantheon/pull/419)
- Ibft Height Manager [\#418](https://github.com/PegaSysEng/pantheon/pull/418)
- Ensure bootnodes are a subset of node whitelist [\#414](https://github.com/PegaSysEng/pantheon/pull/414)
- IBFT Consensus Round Classes [\#405](https://github.com/PegaSysEng/pantheon/pull/405)
- IBFT message payload tests [\#404](https://github.com/PegaSysEng/pantheon/pull/404)
- Validate enodeurl syntax from command line [\#403](https://github.com/PegaSysEng/pantheon/pull/403)
- Update errorprone [\#401](https://github.com/PegaSysEng/pantheon/pull/401)
- IBFT round change manager [\#393](https://github.com/PegaSysEng/pantheon/pull/393)
- IBFT RoundState [\#392](https://github.com/PegaSysEng/pantheon/pull/392)
- Move Block data generator test helper to test support package [\#391](https://github.com/PegaSysEng/pantheon/pull/391)
- IBFT message tests [\#367](https://github.com/PegaSysEng/pantheon/pull/367)

## 0.8.3

### Breaking Change to JSON RPC-API

From v0.8.3, incoming HTTP requests are only accepted from hostnames specified using the `--host-whitelist` command-line option. If not specified, the default value for `--host-whitelist` is `localhost`.

If using the URL `http://127.0.0.1` to make JSON-RPC calls, use `--host-whitelist` to specify the hostname `127.0.0.1` or update the hostname to `localhost`.

If your application publishes RPC ports, specify the hostnames when starting Besu. For example:

```bash
pantheon --host-whitelist=example.com
```

Specify `*` or `all` for `--host-whitelist` to effectively disable host protection and replicate pre-v0.8.3 behavior. This is not recommended for production code.

### Bug Fixes

- Repair Clique Proposer Selection [\#339](https://github.com/PegaSysEng/pantheon/pull/339)
- High TX volume swamps block processing [\#337](https://github.com/PegaSysEng/pantheon/pull/337)
- Check if the connectFuture has completed successfully [\#293](https://github.com/PegaSysEng/pantheon/pull/293)
- Switch back to Xerial Snappy Library [\#284](https://github.com/PegaSysEng/pantheon/pull/284)
- ShortHex of 0 should be '0x0', not '0x' [\#272](https://github.com/PegaSysEng/pantheon/pull/272)
- Fix pantheon CLI default values infinite loop [\#266](https://github.com/PegaSysEng/pantheon/pull/266)

### Additions and Improvements

- Added `--nodes-whitelist` parameter to CLI and NodeWhitelistController [\#346](https://github.com/PegaSysEng/pantheon/pull/346)
- Discovery wiring for `--node-whitelist` [\#365](https://github.com/PegaSysEng/pantheon/pull/365)
- Plumb in three more metrics [\#344](https://github.com/PegaSysEng/pantheon/pull/344)
- `ProposerSelection` to support multiple IBFT implementations [\#307](https://github.com/PegaSysEng/pantheon/pull/307)
- Configuration to support IBFT original and revised [\#306](https://github.com/PegaSysEng/pantheon/pull/306)
- Added host whitelist for JSON-RPC. [**Breaking Change**](#breaking-change-to-json-rpc-api) [\#295](https://github.com/PegaSysEng/pantheon/pull/295)
- Reduce `Block creation processed cancelled` log message to debug [\#294](https://github.com/PegaSysEng/pantheon/pull/294)
- Implement iterative peer search [\#268](https://github.com/PegaSysEng/pantheon/pull/268)
- Added RLP enc/dec for PrePrepare, Commit and NewRound messages [\#200](https://github.com/PegaSysEng/pantheon/pull/200)
- IBFT block mining [\#169](https://github.com/PegaSysEng/pantheon/pull/169)
- Added `--goerli` CLI option [\#370](https://github.com/PegaSysEng/pantheon/pull/370) (Thanks to [@Nashatyrev](https://github.com/Nashatyrev))
- Begin capturing metrics to better understand Besu's behaviour [\#326](https://github.com/PegaSysEng/pantheon/pull/326)
- Documentation updates include:
   * Added Coding Conventions [\#342](https://github.com/PegaSysEng/pantheon/pull/342)
   * Reorganised [Installation documentation](https://github.com/PegaSysEng/pantheon/wiki/Installation) and added [Chocolatey installation](https://github.com/PegaSysEng/pantheon/wiki/Install-Binaries#windows-with-chocolatey) for Windows
   * Reorganised [JSON-RPC API documentation](https://github.com/PegaSysEng/pantheon/wiki/JSON-RPC-API)
   * Updated [RPC Pub/Sub API documentation](https://github.com/PegaSysEng/pantheon/wiki/RPC-PubSub)

### Technical Improvements

- Extracted non-Docker CLI parameters to picoCLI mixin. [\#323](https://github.com/PegaSysEng/pantheon/pull/323)
- IBFT preprepare to validate round matches block [\#329](https://github.com/PegaSysEng/pantheon/pull/329)
- Fix acceptance test [\#324](https://github.com/PegaSysEng/pantheon/pull/324)
- Added the `IbftFinalState` [\#385](https://github.com/PegaSysEng/pantheon/pull/385)
- Constantinople Fork Block [\#382](https://github.com/PegaSysEng/pantheon/pull/382)
- Fix `pantheon.cli.BesuCommandTest` test on Windows [\#380](https://github.com/PegaSysEng/pantheon/pull/380)
- JDK smoke testing is being configured differently now [\#374](https://github.com/PegaSysEng/pantheon/pull/374)
- Re-enable clique AT [\#373](https://github.com/PegaSysEng/pantheon/pull/373)
- Ignoring acceptance test [\#372](https://github.com/PegaSysEng/pantheon/pull/372)
- Changes to support Gradle 5.0 [\#371](https://github.com/PegaSysEng/pantheon/pull/371)
- Clique: Prevent out of turn blocks interrupt in-turn mining [\#364](https://github.com/PegaSysEng/pantheon/pull/364)
- Time all tasks [\#361](https://github.com/PegaSysEng/pantheon/pull/361)
- Rework `VoteTallyCache` to better represent purpose [\#360](https://github.com/PegaSysEng/pantheon/pull/360)
- Add an `UNKNOWN` `DisconnectReason` [\#359](https://github.com/PegaSysEng/pantheon/pull/359)
- New round validation [\#353](https://github.com/PegaSysEng/pantheon/pull/353)
- Update get validators for block hash test to start from block 1 [\#352](https://github.com/PegaSysEng/pantheon/pull/352)
- Idiomatic Builder Pattern [\#345](https://github.com/PegaSysEng/pantheon/pull/345)
- Revert `Repair Clique Proposer Selection` \#339 - Breaks Görli testnet [\#343](https://github.com/PegaSysEng/pantheon/pull/343)
- No fixed ports in tests [\#340](https://github.com/PegaSysEng/pantheon/pull/340)
- Update clique acceptance test genesis file to use correct clique property names [\#338](https://github.com/PegaSysEng/pantheon/pull/338)
- Supporting list of addresses in logs subscription [\#336](https://github.com/PegaSysEng/pantheon/pull/336)
- Render handler exception to `System.err` instead of `.out` [\#334](https://github.com/PegaSysEng/pantheon/pull/334)
- Renamed IBFT message classes [\#333](https://github.com/PegaSysEng/pantheon/pull/333)
- Add additional RLP tests [\#332](https://github.com/PegaSysEng/pantheon/pull/332)
- Downgrading spotless to 3.13.0 to fix threading issues [\#325](https://github.com/PegaSysEng/pantheon/pull/325)
- `eth_getTransactionReceipt` acceptance test [\#322](https://github.com/PegaSysEng/pantheon/pull/322)
- Upgrade vertx to 3.5.4 [\#316](https://github.com/PegaSysEng/pantheon/pull/316)
- Round change validation [\#315](https://github.com/PegaSysEng/pantheon/pull/315)
- Basic IBFT message validators [\#314](https://github.com/PegaSysEng/pantheon/pull/314)
- Minor repairs to clique block scheduling [\#308](https://github.com/PegaSysEng/pantheon/pull/308)
- Dependencies Version upgrade [\#303](https://github.com/PegaSysEng/pantheon/pull/303)
- Build multiple JVM [\#301](https://github.com/PegaSysEng/pantheon/pull/301)
- Smart contract acceptance test [\#296](https://github.com/PegaSysEng/pantheon/pull/296)
- Fixing WebSocket error response [\#292](https://github.com/PegaSysEng/pantheon/pull/292)
- Reword error messages following exceptions during mining [\#291](https://github.com/PegaSysEng/pantheon/pull/291)
- Clique acceptance tests [\#290](https://github.com/PegaSysEng/pantheon/pull/290)
- Delegate creation of additional JSON-RPC methods to the BesuController [\#289](https://github.com/PegaSysEng/pantheon/pull/289)
- Remove unnecessary `RlpInput` and `RlpOutput` classes [\#287](https://github.com/PegaSysEng/pantheon/pull/287)
- Remove `RlpUtils` [\#285](https://github.com/PegaSysEng/pantheon/pull/285)
- Enabling previously ignored acceptance tests [\#282](https://github.com/PegaSysEng/pantheon/pull/282)
- IPv6 peers [\#281](https://github.com/PegaSysEng/pantheon/pull/281)
- IPv6 Bootnode [\#280](https://github.com/PegaSysEng/pantheon/pull/280)
- Acceptance test for `getTransactionReceipt` JSON-RPC method [\#278](https://github.com/PegaSysEng/pantheon/pull/278)
- Inject `StorageProvider` into `BesuController` instances [\#259](https://github.com/PegaSysEng/pantheon/pull/259)

## 0.8.2

### Removed
 - Removed `import-blockchain` command because nothing exports to the required format yet (PR [\#223](https://github.com/PegaSysEng/pantheon/pull/223))

### Bug Fixes
 - `io.netty.util.internal.OutOfDirectMemoryError` errors by removing reference counting from network messages.
 - Log spam: endless loop in `nioEventLoopGroup` thanks to [@5chdn](https://github.com/5chdn) for reporting) (PR [#261](https://github.com/PegaSysEng/pantheon/pull/261))
 - Rinkeby import can stall with too many fragments thanks to [@steffenkux](https://github.com/steffenkux) and [@5chdn](https://github.com/5chdn) for reporting) (PR [#255](https://github.com/PegaSysEng/pantheon/pull/255))
 - Clique incorrectly used the chain ID instead of the network ID in ETH status messages (PR [#209](https://github.com/PegaSysEng/pantheon/pull/209))
 - Gradle deprecation warnings (PR [#246](https://github.com/PegaSysEng/pantheon/pull/246) with thanks to [@jvirtanen](https://github.com/jvirtanen))
 - Consensus issue on Ropsten:
    - Treat output length as a maximum length for CALL operations (PR [#236](https://github.com/PegaSysEng/pantheon/pull/236))
    - ECRec precompile should return empty instead of 32 zero bytes when the input is invalid (PR [#227](https://github.com/PegaSysEng/pantheon/pull/227))
 - File name too long error while building from source thanks to [@5chdn](https://github.com/5chdn) for reporting) (PR [#221](https://github.com/PegaSysEng/pantheon/pull/221))
 - Loop syntax in `runBesuPrivateNetwork.sh` (PR [#237](https://github.com/PegaSysEng/pantheon/pull/237) thanks to [@matt9ucci](https://github.com/matt9ucci))
 - Fix `CompressionException: Snappy decompression failed` errors thanks to [@5chdn](https://github.com/5chdn) for reporting) (PR [#274](https://github.com/PegaSysEng/pantheon/pull/274))

### Additions and Improvements
 - Added `--ropsten` command line argument to make syncing to Ropsten easier (PR [#197](https://github.com/PegaSysEng/pantheon/pull/197) with thanks to [@jvirtanen](https://github.com/jvirtanen))
 - Enabled constantinople in `--dev-mode` (PR [#256](https://github.com/PegaSysEng/pantheon/pull/256))
 - Supported Constantinople with Clique thanks to [@5chdn](https://github.com/5chdn) for reporting) (PR [#250](https://github.com/PegaSysEng/pantheon/pull/250), PR [#247](https://github.com/PegaSysEng/pantheon/pull/247))
 - Implemented `eth_chainId` JSON-RPC method (PR [#219](https://github.com/PegaSysEng/pantheon/pull/219))
 - Updated client version to be ethstats friendly (PR [#258](https://github.com/PegaSysEng/pantheon/pull/258))
 - Added `--node-private-key` option to allow nodekey file to be specified separately to data directory thanks to [@peterbroadhurst](https://github.com/peterbroadhurst) for requesting)  (PR [#234](https://github.com/PegaSysEng/pantheon/pull/234))
 - Added `--banned-nodeids` option to prevent connection to specific nodes (PR [#254](https://github.com/PegaSysEng/pantheon/pull/254))
 - Send client quitting disconnect message to peers on shutdown (PR [#253](https://github.com/PegaSysEng/pantheon/pull/253))
 - Improved error message for port conflict error (PR [#232](https://github.com/PegaSysEng/pantheon/pull/232))
 - Improved documentation by adding the following pages:
    * [Getting Started](https://github.com/PegaSysEng/pantheon/wiki/Getting-Started)
    * [Network ID and Chain ID](https://github.com/PegaSysEng/pantheon/wiki/NetworkID-And-ChainID)
    * [Node Keys](https://github.com/PegaSysEng/pantheon/wiki/Node-Keys)
    * [Networking](https://github.com/PegaSysEng/pantheon/wiki/Networking)
    * [Accounts for Testing](https://github.com/PegaSysEng/pantheon/wiki/Accounts-for-Testing)
    * [Logging](https://github.com/PegaSysEng/pantheon/wiki/Logging)
    * [Proof of Authority](https://github.com/PegaSysEng/pantheon/wiki/Proof-of-Authority)
    * [Passing JVM Options](https://github.com/PegaSysEng/pantheon/wiki/Passing-JVM-Options)


 ### Technical Improvements
 - Upgraded Ethereum reference tests to 6.0 beta 2. (thanks to [@jvirtanen](https://github.com/jvirtanen) for the initial upgrade to beta 1)
 - Set Java compiler default encoding to UTF-8 (PR [#238](https://github.com/PegaSysEng/pantheon/pull/238) thanks to [@matt9ucci](https://github.com/matt9ucci))
 - Removed duplicate code defining default JSON-RPC APIs (PR [#218](https://github.com/PegaSysEng/pantheon/pull/218) thanks to [@matt9ucci](https://github.com/matt9ucci))
 - Improved code for parsing config (PRs [#208](https://github.com/PegaSysEng/pantheon/pull/208), [#209](https://github.com/PegaSysEng/pantheon/pull/209))
 - Use `java.time.Clock` in favour of a custom Clock interface (PR [#220](https://github.com/PegaSysEng/pantheon/pull/220))
 - Improve modularity of storage systems (PR [#211](https://github.com/PegaSysEng/pantheon/pull/211), [#207](https://github.com/PegaSysEng/pantheon/pull/207))
 - Treat JavaDoc warnings as errors (PR [#171](https://github.com/PegaSysEng/pantheon/pull/171))
 - Add benchmark for `BlockHashOperation `as a template for benchmarking other EVM operations (PR [#203](https://github.com/PegaSysEng/pantheon/pull/203))
 - Added unit tests for `EthBlockNumber` (PR [#195](https://github.com/PegaSysEng/pantheon/pull/195) thanks to [@jvirtanen](https://github.com/jvirtanen))
 - Code style improvements (PR [#196](https://github.com/PegaSysEng/pantheon/pull/196) thanks to [@jvirtanen](https://github.com/jvirtanen))
 - Added unit tests for `Web3ClientVersion` (PR [#194](https://github.com/PegaSysEng/pantheon/pull/194) with thanks to [@jvirtanen](https://github.com/jvirtanen))
 - Removed RLPUtils from `RawBlockIterator` (PR [#179](https://github.com/PegaSysEng/pantheon/pull/179))
 - Replace the JNI based snappy library with a pure-Java version (PR [#257](https://github.com/PegaSysEng/pantheon/pull/257))<|MERGE_RESOLUTION|>--- conflicted
+++ resolved
@@ -8,13 +8,10 @@
 - Resets engine QoS timer with every call to the engine API instead of only when ExchangeTransitionConfiguration is called [#4411](https://github.com/hyperledger/besu/issues/4411)
 - ExchangeTransitionConfiguration mismatch will only submit a debug log not a warning anymore [#4411](https://github.com/hyperledger/besu/issues/4411)
 - Upgrade besu-native to 0.6.1 and include linux arm64 build of bls12-381 [#4416](https://github.com/hyperledger/besu/pull/4416)
-<<<<<<< HEAD
-- Remove records that track transactions by sender when they are empty to same memory in the transaction pool [#4415](https://github.com/hyperledger/besu/pull/4415)
-=======
 - Create a new flag on RocksDB (_--Xplugin-rocksdb-high-spec-enabled_) for high spec hardware to boost performance
 - Transaction pool improvements to avoid filling the pool with not executable transactions, that could result in empty or semi-empty block proposals [#4425](https://github.com/hyperledger/besu/pull/4425) 
 - Limit Transaction pool consumption by sender to a configurable percentage of the pool size [#4417](https://github.com/hyperledger/besu/pull/4417)
->>>>>>> 36139037
+- Remove records that track transactions by sender when they are empty to same memory in the transaction pool [#4415](https://github.com/hyperledger/besu/pull/4415)
 
 ### Bug Fixes
 - Retry block creation if there is a transient error and we still have time, to mitigate empty block issue [#4407](https://github.com/hyperledger/besu/pull/4407)
