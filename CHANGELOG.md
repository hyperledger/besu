# Changelog

## 1.5.1

### Deprecated 
- CLI option `--privacy-precompiled-address` option is deprecated. This address is now derived, based 
on `--privacy-onchain-groups-enabled`. [\#1222](https://github.com/hyperledger/besu/pull/1222)

### Additions and Improvements

* HTTP/2 is enabled for JSON-RPC Http API over TLS. [\#1145](https://github.com/hyperledger/besu/pull/1145)
<<<<<<< HEAD
* Color output in consoles. It can be disabled with `--color-enabled=false`

### Bug fixes 

* When the default sync mode was changed to fast sync for named networks,
there was one caveat we didn't address. The `dev` network should've been full sync by default.
This has now been fixed.

=======

* Add compatibility with ClusterIP services for the Kubernetes Nat Manager  [\#1156](https://github.com/hyperledger/besu/pull/1156)

### Bug fixes 

- Fix synchronization timeout issue when the blocks were too large [\#1149](https://github.com/hyperledger/besu/pull/1149)
 
>>>>>>> baa11a2e
### Known Issues 


## 1.5 Breaking changes

When upgrading to 1.5, ensure you've taken into account the following breaking changes. 

### Docker users with volume mounts 

To maintain best security practices, we're changing the `user:group` on the Docker container to `besu`.

What this means for you:

* If you are running Besu as a binary, there is no impact.
* If you are running Besu as a Docker container *and* have a volume mount for data,  ensure that the 
permissions on the directory allow other users and groups to r/w. Ideally this should be set to
`besu:besu` as the owner.

Note that the `besu` user only exists within the container not outside it. The same user ID may match
a different user outside the image.

If you’re mounting local folders, it is best to set the user via the Docker `—user` argument. Use the
UID because the username may not exist inside the docker container. Ensure the directory being mounted
is owned by that user.

### Remove Manual NAT method

The NAT manager `MANUAL` method has been removed. 
If you have have been using the `MANUAL` method, use the `NONE` method instead. The behavior of the 
`NONE` method is the same as the previously supported `MANUAL` methods.

### Privacy users 

Besu minor version upgrades require upgrading Orion to the latest minor version. That is, for 
Besu <> Orion node pairs, when upgrading Besu to v1.5, it is required that Orion is upgraded to 
v1.6. Older versions of Orion will no longer work with Besu v1.5.  

## 1.5 Features 

Features added between from 1.4 to 1.5 include: 
* Mining Support 
  Besu supports `eth_hashrate` and `eth_submitHashrate` to obtain the hashrate when we mine with a GPU mining worker. 
* Tracing 
  The [Tracing API](https://besu.hyperledger.org/en/latest/Reference/API-Methods/#trace-methods) is no longer an Early Access feature and now has full support for `trace_replayBlockTransactions`, `trace_Block` and `trace_transaction`.  
* Plugin API Block Events 
  `BlockAdded` and `BlockReorg` are now exposed via the [Plugin API](https://javadoc.io/doc/org.hyperledger.besu/plugin-api/latest/org/hyperledger/besu/plugin/services/BesuEvents.html). 
* [Filters](https://besu.hyperledger.org/en/stable/HowTo/Interact/Filters/Accessing-Logs-Using-JSON-RPC/) and 
  [subscriptions](https://besu.hyperledger.org/en/stable/HowTo/Interact/APIs/RPC-PubSub/) for private contracts.  
* [SecurityModule Plugin API](https://javadoc.io/doc/org.hyperledger.besu/plugin-api/latest/org/hyperledger/besu/plugin/services/SecurityModuleService.html)
  This allows use of a different [security module](https://besu.hyperledger.org/en/stable/Reference/CLI/CLI-Syntax/#security-module) 
  as a plugin to provide cryptographic function that can be used by NodeKey (such as sign, ECDHKeyAgreement etc.). 
* [Onchain privacy groups](https://besu.hyperledger.org/en/latest/Concepts/Privacy/Onchain-PrivacyGroups/)
  with add and remove members. This is an early access feature. Early access features are not recommended
  for production networks and may have unstable interfaces.

## 1.5 

### Additions and Improvements 

* Public Networks Default to Fast Sync: The default sync mode for named permissionless networks, such as the Ethereum mainnet and testnets, is now `FAST`.
  * The default is unchanged for private networks. That is, the sync mode defaults to `FULL` for private networks. 
  * Use the [`--sync-mode` command line option](https://besu.hyperledger.org/Reference/CLI/CLI-Syntax/#sync-mode) to change the sync mode. [\#384](https://github.com/hyperledger/besu/pull/384)
* Proper Mining Support: Added full support for `eth_hashrate` and `eth_submitHashrate`. It is now possible to have the hashrate when we mine with a GPU mining worker [\#1063](https://github.com/hyperledger/besu/pull/1063)
* Performance Improvements: The addition of native libraries ([\#775](https://github.com/hyperledger/besu/pull/775)) and changes to data structures in the EVM ([\#1089](https://github.com/hyperledger/besu/pull/1089)) have improved Besu sync and EVM execution times. 
* Tracing API Improvements: The [Tracing API](https://besu.hyperledger.org/en/latest/Reference/API-Methods/#trace-methods) is no longer an Early Access feature and now has full support for `trace_replayBlockTransactions`, `trace_Block` and `trace_transaction`.  
* New Plugin API Block Events: `BlockAdded` and `BlockReorg` are now exposed via the Plugin API [\#637](https://github.com/hyperledger/besu/pull/637). 
* Added experimental CLI option `--Xnat-kube-pod-name` to specify the name of the loadbalancer used by the Kubernetes nat manager [\#1078](https://github.com/hyperledger/besu/pull/1078)
- Local permissioning TOML config now supports additional keys (`nodes-allowlist` and `accounts-allowlist`). 
Support for `nodes-whitelist` and `accounts-whitelist` will be removed in a future release. 
- Add missing `mixHash` field for `eth_getBlockBy*` JSON RPC endpoints. [\#1098](https://github.com/hyperledger/besu/pull/1098)
* Besu now has a strict check on private transactions to ensure the privateFrom in the transaction
matches the sender Orion key that has distributed the payload. Besu 1.5+ requires Orion 1.6+ to work. 
[#357](https://github.com/PegaSysEng/orion/issues/357)

### Bug fixes 

No bug fixes with [user impact in this release](https://wiki.hyperledger.org/display/BESU/Changelog). 
 
### Known Issues 

Known issues are open issues categorized as [Very High or High impact](https://wiki.hyperledger.org/display/BESU/Defect+Prioritisation+Policy).

#### New known issues 

- K8S permissioning uses of Service IPs rather than pod IPs which can fail. [\#1190](https://github.com/hyperledger/besu/pull/1190)
Workaround - Do not use permissioning on K8S. 

- Restart caused by insufficient memory can cause inconsistent private state. [\#1110](https://github.com/hyperledger/besu/pull/1110) 
Workaround - Ensure you allocate enough memory for the Java Runtime Environment that the node does not run out of memory.

#### Previously identified known issues
 
- [Scope of logs query causing Besu to hang](KNOWN_ISSUES.md#scope-of-logs-query-causing-besu-to-hang)
- [Eth/65 loses peers](KNOWN_ISSUES.md#eth65-loses-peers)
- [Fast sync when running Besu on cloud providers](KNOWN_ISSUES.md#fast-sync-when-running-besu-on-cloud-providers)
- [Privacy users with private transactions created using v1.3.4 or earlier](KNOWN_ISSUES.md#privacy-users-with-private-transactions-created-using-v134-or-earlier)

## 1.4.6

### Additions and Improvements

- Print node address on startup. [\#938](https://github.com/hyperledger/besu/pull/938)
- Transaction pool: price bump replacement mechanism configurable through CLI. [\#928](https://github.com/hyperledger/besu/pull/928) [\#930](https://github.com/hyperledger/besu/pull/930)

### Bug Fixes

- Added timeout to queries. [\#986](https://github.com/hyperledger/besu/pull/986)
- Fixed issue where networks using onchain permissioning could stall when the bootnodes were not validators. [\#969](https://github.com/hyperledger/besu/pull/969)
- Update getForks method to ignore ClassicForkBlock chain parameter to fix issue with ETC syncing. [\#1014](https://github.com/hyperledger/besu/pull/1014)

### Known Issues 

Known issues are open issues categorized as [Very High or High impact](https://wiki.hyperledger.org/display/BESU/Defect+Prioritisation+Policy).

#### Previously identified known issues
 
- [Scope of logs query causing Besu to hang](KNOWN_ISSUES.md#scope-of-logs-query-causing-besu-to-hang)
- [Eth/65 loses peers](KNOWN_ISSUES.md#eth65-loses-peers)
- [Fast sync when running Besu on cloud providers](KNOWN_ISSUES.md#fast-sync-when-running-besu-on-cloud-providers)
- [Privacy users with private transactions created using v1.3.4 or earlier](KNOWN_ISSUES.md#privacy-users-with-private-transactions-created-using-v134-or-earlier)

## 1.4.5

### Additions and Improvements

- Implemented WebSocket logs subscription for private contracts (`priv_subscribe`/`priv_unsubscribe`) [\#762](https://github.com/hyperledger/besu/pull/762)
- Introduced SecurityModule plugin API. This allows use of a different security module as a plugin to 
  provide cryptographic function that can be used by NodeKey (such as sign, ECDHKeyAgreement etc.). KeyPairSecurityModule
  is registered and used by default. The CLI option `--security-module=<name> (defaults to localfile)` can be used 
  to identify the security module plugin name to use instead. [\#713](https://github.com/hyperledger/besu/pull/713)
- Several testing related changes to improve compatibility with [Hive](https://hivetests.ethdevops.io/) and Retesteth. 
  [\#806](https://github.com/hyperledger/besu/pull/806) and [#845](https://github.com/hyperledger/besu/pull/845)
- Native libraries for secp256k1 and Altbn128 encryption are enabled by default.  To disable these libraries use 
  `--Xsecp256k1-native-enabled=false` and `--Xaltbn128-native-enabled=false`. [\#775](https://github.com/hyperledger/besu/pull/775)

### Bug Fixes

- Fixed `eth_estimateGas` JSON RPC so it no longer returns gas estimates that are too low. [\#842](https://github.com/hyperledger/besu/pull/842) 
- Full help not displayed unless explicitly requested. [\#437](https://github.com/hyperledger/besu/pull/437)
- Compatibility with undocumented Geth `eth_subscribe` fields. [\#654](https://github.com/hyperledger/besu/pull/654)
- Current block number included as part of `eth_getWork` response. [\#849](https://github.com/hyperledger/besu/pull/849) 

### Known Issues 

Known issues are open issues categorized as [Very High or High impact](https://wiki.hyperledger.org/display/BESU/Defect+Prioritisation+Policy).

#### New known issues 

* Scope of logs query causing Besu to crash. [\#944](https://github.com/hyperledger/besu/pull/944) 

Workaround - Limit the number of blocks queried by each `eth_getLogs` call. 

#### Previously identified known issues

- [`Intrinsic gas exceeds gas limit` returned when calling `delete mapping[addr]` or `mapping[addr] = 0`](KNOWN_ISSUES.md#intrinsic-gas-exceeds-gas-limit)
- [Eth/65 not backwards compatible](KNOWN_ISSUES.md#eth65-not-backwards-compatible)
- [Error full syncing with pruning](KNOWN_ISSUES.md#error-full-syncing-with-pruning)
- [Fast sync when running Besu on cloud providers](KNOWN_ISSUES.md#fast-sync-when-running-besu-on-cloud-providers)
- [Bootnodes must be validators when using onchain permissioning](KNOWN_ISSUES.md#bootnodes-must-be-validators-when-using-onchain-permissioning)
- [Privacy users with private transactions created using v1.3.4 or earlier](KNOWN_ISSUES.md#privacy-users-with-private-transactions-created-using-v134-or-earlier)

## 1.4.4

### Additions and Improvements

- Implemented [`priv_getLogs`](https://besu.hyperledger.org/en/latest/Reference/API-Methods/#priv_getlogs). [\#686](https://github.com/hyperledger/besu/pull/686)
- Implemented private contract log filters including JSON-RPC methods to interact with private filters. [\#735](https://github.com/hyperledger/besu/pull/735)
- Implemented EIP-2315: Simple Subroutines for the EVM [\#717](https://github.com/hyperledger/besu/pull/717)
- Implemented Splunk logging. [\#725](https://github.com/hyperledger/besu/pull/725)
- Implemented optional native library encryption. [\#675](https://github.com/hyperledger/besu/pull/675).  To enable add `--Xsecp256k1-native-enabled` (for transaciton signatures) and/or `--Xaltbn128-native-enabled` (for altbn128 precomiled contracts) as command line options. 

### Bug Fixes 

- Flag added to toggle `eth/65` off by default. `eth/65` will remain toggled off by default until 
a fix is completed for the [eth/65 known issue](KNOWN_ISSUES.md). [\#741](https://github.com/hyperledger/besu/pull/741)
- Resolve crashing NAT detectors on GKE. [\#731](https://github.com/hyperledger/besu/pull/731) fixes [\#507](https://github.com/hyperledger/besu/issues/507). 
[Besu-Kubernetes Readme](https://github.com/PegaSysEng/besu-kubernetes/blob/master/README.md#network-topology-and-high-availability-requirements) 
updated to reflect changes.  
- Deal with quick service start failures [\#714](https://github.com/hyperledger/besu/pull/714) fixes [\#662](https://github.com/hyperledger/besu/issues/662) 

### Known Issues 

Known issues are open issues categorized as [Very High or High impact](https://wiki.hyperledger.org/display/BESU/Defect+Prioritisation+Policy).

#### New known issues

- `Intrinsic gas exceeds gas limit` returned when calling `delete mapping[addr]` or `mapping[addr] = 0` [\#696](https://github.com/hyperledger/besu/issues/696)

Calling delete and set to 0 Solidity mapping in Solidity fail.

#### Previously identified known issues

- [Eth/65 not backwards compatible](KNOWN_ISSUES.md#eth65-not-backwards-compatible)
- [Error full syncing with pruning](KNOWN_ISSUES.md#error-full-syncing-with-pruning)
- [Fast sync when running Besu on cloud providers](KNOWN_ISSUES.md#fast-sync-when-running-besu-on-cloud-providers)
- [Bootnodes must be validators when using onchain permissioning](KNOWN_ISSUES.md#bootnodes-must-be-validators-when-using-onchain-permissioning)
- [Privacy users with private transactions created using v1.3.4 or earlier](KNOWN_ISSUES.md#privacy-users-with-private-transactions-created-using-v134-or-earlier)

## 1.4.3

### Issues identified with 1.4.3 release 

The `eth/65` change is not [backwards compatible](https://github.com/hyperledger/besu/issues/723). 
This has the following impact: 
* In a private network, nodes using the 1.4.3 client cannot interact with nodes using 1.4.2 or earlier
clients. 
* On mainnet, synchronizing eventually stalls.   

Workaround -> revert to v1.4.2. 

A [fix](https://github.com/hyperledger/besu/pull/732) is currently [being tested](https://github.com/hyperledger/besu/pull/733). 

### Critical Issue for Privacy Users 

A critical issue for privacy users with private transactions created using Hyperledger Besu v1.3.4 
or earlier has been identified. If you have a network with private transaction created using v1.3.4 
or earlier, please read the following and take the appropriate steps: 
https://wiki.hyperledger.org/display/BESU/Critical+Issue+for+Privacy+Users 

### Additions and Improvements

- Added `eth/65` support. [\#608](https://github.com/hyperledger/besu/pull/608)
- Added block added and block reorg events. Added revert reason to block added transactions. [\#637](https://github.com/hyperledger/besu/pull/637)

### Deprecated 

- Private Transaction `hash` field and `getHash()` method have been deprecated. They will be removed 
in 1.5.0 release. [\#639](https://github.com/hyperledger/besu/pull/639)

### Known Issues 

#### Fast sync when running Besu on cloud providers  

A known [RocksDB issue](https://github.com/facebook/rocksdb/issues/6435) causes fast sync to fail 
when running Besu on certain cloud providers. The following error is displayed repeatedly: 

```
...
EthScheduler-Services-1 (importBlock) | ERROR | PipelineChainDownloader | Chain download failed. Restarting after short delay.
java.util.concurrent.CompletionException: org.hyperledger.besu.plugin.services.exception.StorageException: org.rocksdb.RocksDBException: block checksum mismatch:
....
```

This behaviour has been seen on AWS and Digital Ocean. 

Workaround -> On AWS, a full restart of the AWS VM is required to restart the fast sync. 

Fast sync is not currently supported on Digital Ocean. We are investigating options to 
[add support for fast sync on Digital Ocean](https://github.com/hyperledger/besu/issues/591). 

#### Error full syncing with pruning

- Error syncing with mainnet on Besu 1.3.7 node - MerkleTrieException [\#580](https://github.com/hyperledger/besu/issues/580)
The associated error is `Unable to load trie node value for hash` and is caused by the combination of
full sync and pruning.

Workarounds:
1. Explicitly disable pruning using `--pruning-enabled=false` when using fast sync.
2. If the `MerkleTrieException` occurs, delete the database and resync.

A fix for this issue is being actively worked on.

#### Fast sync reverting to full sync 

In some cases of FastSyncException, fast sync reverts back to a full sync before having reached the 
pivot block. [\#683](https://github.com/hyperledger/besu/issues/683)

Workaround -> To re-attempt fast syncing rather than continue full syncing, stop Besu, delete your 
database, and start again.

#### Bootnodes must be validators when using onchain permissioning

- Onchain permissioning nodes can't peer when using a non-validator bootnode [\#528](https://github.com/hyperledger/besu/issues/528)

Workaround -> When using onchain permissioning, ensure bootnodes are also validators. 


## 1.4.2

### Additions and Improvements

- Added `trace_block` JSON RPC API [\#449](https://github.com/hyperledger/besu/pull/449)
- Added `pulledStates` and `knownStates` to the EthQL `syncing` query and `eth_syncing` JSON-RPC api [\#565](https://github.com/hyperledger/besu/pull/565)

### Bug Fixes

- Fixed file parsing behaviour for privacy enclave keystore password file [\#554](https://github.com/hyperledger/besu/pull/554) (thanks to [magooster](https://github.com/magooster))
- Fixed known issue with being unable to re-add members to onchain privacy groups [\#471](https://github.com/hyperledger/besu/pull/471)

### Updated Early Access Features 

* [Onchain privacy groups](https://besu.hyperledger.org/en/latest/Concepts/Privacy/Onchain-PrivacyGroups/) with add and remove members. Known issue resolved (see above).
* [TRACE API](https://besu.hyperledger.org/en/latest/Reference/API-Methods/#trace-methods) now includes `trace_block`, `trace_replayBlockTransactions`, and `trace_transaction`. 
Fixed some issues on the trace replay block transactions API [\#522](https://github.com/hyperledger/besu/pull/522). 

### Known Issues 

#### Fast sync defaulting to full sync

-  When fast sync cannot find enough valid peers rapidly enough, Besu defaults to full sync.

Workarounds:
1. To re-attempt fast syncing rather than continue full syncing, stop Besu, delete your database,
and start again.
2. When fast syncing, explicitly disable pruning using `--pruning-enabled=false` to reduce the likelihood
of encountering the pruning bug.

A fix to remove the default to full sync is [in progress](https://github.com/hyperledger/besu/pull/427)
is being actively worked on.

#### Error full syncing with pruning

- Error syncing with mainnet on Besu 1.3.7 node - MerkleTrieException [\#BESU-160](https://jira.hyperledger.org/browse/BESU-160)
The associated error is `Unable to load trie node value for hash` and is caused by the combination of
full sync and pruning.

Workarounds:
1. Explicitly disable pruning using `--pruning-enabled=false` when using fast sync.
2. If the `MerkleTrieException` occurs, delete the database and resync.

A fix for this issue is being actively worked on.

#### Bootnodes must be validators when using onchain permissioning

- Onchain permissioning nodes can't peer when using a non-validator bootnode [\#BESU-181](https://jira.hyperledger.org/browse/BESU-181)

Workaround -> When using onchain permissioning, ensure bootnodes are also validators. 

## 1.4.1

### Additions and Improvements 

- Added priv_getCode [\#250](https://github.com/hyperledger/besu/pull/408). Gets the bytecode associated with a private address.
- Added `trace_transaction` JSON RPC API [\#441](https://github.com/hyperledger/besu/pull/441)
- Removed -X unstable prefix for pruning options (`--pruning-blocks-retained`, `--pruning-block-confirmations`) [\#440](https://github.com/hyperledger/besu/pull/440)
- Implemented [ECIP-1088](https://ecips.ethereumclassic.org/ECIPs/ecip-1088): Phoenix EVM and Protocol upgrades. [\#434](https://github.com/hyperledger/besu/pull/434)

### Bug Fixes

- [BESU-25](https://jira.hyperledger.org/browse/BESU-25) Use v5 Devp2p when pinging [\#392](https://github.com/hyperledger/besu/pull/392)
- Fixed a bug to manage concurrent access to cache files [\#438](https://github.com/hyperledger/besu/pull/438)
- Fixed configuration file bug: `pruning-blocks-retained` now accepts an integer in the config [\#440](https://github.com/hyperledger/besu/pull/440)
- Specifying RPC credentials file should not force RPC Authentication to be enabled [\#454](https://github.com/hyperledger/besu/pull/454) 
- Enhanced estimateGas messages [\#436](https://github.com/hyperledger/besu/pull/436). When a estimateGas request fails a validation check, an improved error message is returned in the response.

### Early Access Features

Early access features are available features that are not recommended for production networks and may
have unstable interfaces.

* [Onchain privacy groups](https://besu.hyperledger.org/en/latest/Concepts/Privacy/Onchain-PrivacyGroups/) with add and remove members. 
  Not being able to to re-add a member to an onchain privacy group is a [known issue](https://github.com/hyperledger/besu/issues/455) 
  with the add and remove functionality. 

### Known Issues 

#### Fast sync defaulting to full sync

-  When fast sync cannot find enough valid peers rapidly enough, Besu defaults to full sync.

Workarounds:
1. To re-attempt fast syncing rather than continue full syncing, stop Besu, delete your database,
and start again.
2. When fast syncing, explicitly disable pruning using `--pruning-enabled=false` to reduce the likelihood
of encountering the pruning bug.

A fix to remove the default to full sync is [in progress](https://github.com/hyperledger/besu/pull/427)
and is planned for inclusion in v1.4.1.

#### Error full syncing with pruning

- Error syncing with mainnet on Besu 1.3.7 node - MerkleTrieException [\#BESU-160](https://jira.hyperledger.org/browse/BESU-160)
The associated error is `Unable to load trie node value for hash` and is caused by the combination of
full sync and pruning.

Workarounds:
1. Explicitly disable pruning using `--pruning-enabled=false` when using fast sync.
2. If the `MerkleTrieException` occurs, delete the database and resync.

Investigation of this issue is in progress and a fix is targeted for v1.4.1.

#### Bootnodes must be validators when using onchain permissioning

- Onchain permissioning nodes can't peer when using a non-validator bootnode [\#BESU-181](https://jira.hyperledger.org/browse/BESU-181)

Workaround -> When using onchain permissioning, ensure bootnodes are also validators. 

## 1.4.0

### Private State Migration

Hyperledger Besu v1.4 implements a new data structure for private state storage that is not backwards compatible.
A migration will be performed when starting v1.4 for the first time to reprocess existing private transactions
and re-create the private state data in the v1.4 format.

If you have existing private transactions, see [migration details](docs/Private-Txns-Migration.md).

### Additions and Improvements

* [TLS support](https://besu.hyperledger.org/en/latest/Concepts/TLS/) to secure client and server communication.

* [Multi-tenancy](https://besu.hyperledger.org/en/latest/Concepts/Privacy/Multi-Tenancy/) to enable multiple participants to use the same Besu and Orion node.

* [Plugin APIs](https://besu.hyperledger.org/en/latest/Concepts/Plugins/) to enable building of Java plugins to extend Hyperledger Besu.

* Support for additional [NAT methods](https://besu.hyperledger.org/en/latest/HowTo/Find-and-Connect/Specifying-NAT/).

* Added [`priv_call`](https://besu.hyperledger.org/en/latest/Reference/API-Methods/#priv_call) which invokes
a private contract function locally and does not change the private state.

* Besu has moved from an internal Bytes library to the [Apache Tuweni](https://tuweni.apache.org/) Bytes library.  
This includes using the library in the Plugins API interfaces. [#295](https://github.com/hyperledger/besu/pull/295) and [#215](https://github.com/hyperledger/besu/pull/215)

### Early Access Features

Early access features are available features that are not recommended for production networks and may
have unstable interfaces.

* [Reorg compatible privacy](https://besu.hyperledger.org/en/latest/Concepts/Privacy/Privacy-Overview/#reorg-compatible-privacy)
to enable private transactions on networks using consensus mechanisms that fork.

* [Tracing API](https://besu.hyperledger.org/en/latest/Concepts/Transactions/Trace-Types) to obtain detailed information about transaction processing.

### Bug Fixes

See RC and Beta sections below.

### Known Issues

#### Fast sync defaulting to full sync

-  When fast sync cannot find enough valid peers rapidly enough, Besu defaults to full sync.

Workarounds:
1. To re-attempt fast syncing rather than continue full syncing, stop Besu, delete your database,
and start again.
2. When fast syncing, explicitly disable pruning using `--pruning-enabled=false` to reduce the likelihood
of encountering the pruning bug.

A fix to remove the default to full sync is [in progress](https://github.com/hyperledger/besu/pull/427)
and is planned for inclusion in v1.4.1.

#### Error full syncing with pruning

- Error syncing with mainnet on Besu 1.3.7 node - MerkleTrieException [\#BESU-160](https://jira.hyperledger.org/browse/BESU-160)
The associated error is `Unable to load trie node value for hash` and is caused by the combination of
full sync and pruning.

Workarounds:
1. Explicitly disable pruning using `--pruning-enabled=false` when using fast sync.
2. If the `MerkleTrieException` occurs, delete the database and resync.

Investigation of this issue is in progress and a fix is targeted for v1.4.1.

#### Bootnodes must be validators when using onchain permissioning

- Onchain permissioning nodes can't peer when using a non-validator bootnode [\#BESU-181](https://jira.hyperledger.org/browse/BESU-181)

Workaround -> When using onchain permissioning, ensure bootnodes are also validators. 


## 1.4.0 RC-2

### Private State Migration
Hyperledger Besu v1.4 implements a new data structure for private state storage that is not backwards compatible.
A migration will be performed when starting v1.4 for the first time to reprocess existing private transactions
and re-create the private state data in the v1.4 format.
If you have existing private transactions, see [migration details](docs/Private-Txns-Migration.md).

## 1.4.0 RC-1

### Additions and Improvements

- New`trace_replayBlockTransactions` JSON-RPC API

This can be enabled using the `--rpc-http-api TRACE` CLI flag.  There are some philosophical differences between Besu and other implementations that are outlined in [trace_rpc_apis](docs/trace_rpc_apis.md).

- Ability to automatically detect Docker NAT settings from inside the conainter.

The default NAT method (AUTO) can detect this so no user intervention is required to enable this.

- Added [Multi-tenancy](https://besu.hyperledger.org/en/latest/Concepts/Privacy/Multi-Tenancy/) support which allows multiple participants to use the same Besu node for private transactions.

- Added TLS support for communication with privacy enclave

### Bug Fixes

- Private transactions are now validated before sent to the enclave [\#356](https://github.com/hyperledger/besu/pull/356)

### Known Bugs

- Error syncing with mainnet on Besu 1.3.7 node - MerkleTrieException [\#BESU-160](https://jira.hyperledger.org/browse/BESU-160)

Workaround -> Don't enable pruning when syncing to mainnet.

- Onchain permissioning nodes can't peer when using a non-validator bootnode [\#BESU-181](https://jira.hyperledger.org/browse/BESU-181)

Workaround -> When using onchain permissioning, ensure bootnodes are also validators.

## 1.4 Beta 3

### Additions and Improvements

- CLI option to enable TLS client auth for JSON-RPC HTTP [\#340](https://github.com/hyperledger/besu/pull/340)

Added CLI options to enable TLS client authentication and trusting client certificates:
~~~
--rpc-http-tls-client-auth-enabled - Enable TLS client authentication for the JSON-RPC HTTP service (default: false)
--rpc-http-tls-known-clients-file - Path to file containing client's certificate common name and fingerprint for client authentication.
--rpc-http-tls-ca-clients-enabled - Enable to accept clients certificate signed by a valid CA for client authentication (default: false)
~~~
If client-auth is enabled, user must either enable CA signed clients OR provide a known-clients file. An error is reported
if both CA signed clients is disabled and known-clients file is not specified.

- Stable Plugins APIs [\#346](https://github.com/hyperledger/besu/pull/346)

The `BesuEvents` service and related `data` package have been marked as a stable plugin API.

### Bug Fixes

- Return missing signers from getSignerMetrics [\#343](https://github.com/hyperledger/besu/pull/)

### Experimental Features

- Experimental support for `trace_replayBlockTransactions` - multiple PRs

Added support for the `trace_replayBlockTransactions` JSON-RPC call. To enable this API add
`TRACE` to the `rpc-http-api` options (for example,  `--rpc-http-api TRACE` on the command line).

This is not a production ready API.  There are known bugs relating to traced memory from calls and
returns, and the gas calculation reported in the flat traces does not always match up with the
correct gas calculated for consensus.

## 1.4 Beta 2

### Additions and Improvements

- Enable TLS for JSON-RPC HTTP Service [\#253](https://github.com/hyperledger/besu/pull/253)

Exposes new command line parameters to enable TLS on Ethereum JSON-RPC HTTP interface to allow clients like EthSigner to connect via TLS:
`--rpc-http-tls-enabled=true`
(Optional - Only required if `--rpc-http-enabled` is set to true) Set to `true` to enable TLS. False by default.
`--rpc-http-tls-keystore-file="/path/to/cert.pfx"`
(Must be specified if TLS is enabled) Path to PKCS12 format key store which contains server's certificate and it's private key
`--rpc-http-tls-keystore-password-file="/path/to/cert.passwd"`
(Must be specified if TLS is enabled) Path to the text file containing password for unlocking key store.
`--rpc-http-tls-known-clients-file="/path/to/rpc_tls_clients.txt"`
(Optional) Path to a plain text file containing space separated client’s certificate’s common name and its sha-256 fingerprints when
they are not signed by a known CA. The presence of this file (even empty) enables TLS client authentication. That is, the client
presents the certificate to server on TLS handshake and server establishes that the client certificate is either signed by a
proper/known CA. Otherwise, server trusts client certificate by reading the sha-256 fingerprint from known clients file specified above.

The format of the file is (as an example):
`localhost DF:65:B8:02:08:5E:91:82:0F:91:F5:1C:96:56:92:C4:1A:F6:C6:27:FD:6C:FC:31:F2:BB:90:17:22:59:5B:50`

### Bug Fixes

- TotalDifficulty is a BigInteger [\#253](https://github.com/hyperledger/besu/pull/253).
  Don't try and cast total difficulty down to a long because it will overflow long in a reasonable timeframe.

## 1.4 Beta 1

### Additions and Improvements

- Besu has moved from an internal Bytes library to the [Apache Tuweni](https://tuweni.apache.org/) Bytes library.  This includes using the library in the Plugins API interfaces. [#295](https://github.com/hyperledger/besu/pull/295) and [#215](https://github.com/hyperledger/besu/pull/215)
- Besu stops processing blocks if Orion is unavailable [\#253](https://github.com/hyperledger/besu/pull/253)
- Added priv_call [\#250](https://github.com/hyperledger/besu/pull/250).  Invokes a private contract function locally and does not change the private state.
- Support for [EIP-2124](https://github.com/ethereum/EIPs/blob/master/EIPS/eip-2124.md), which results in faster peer discovery [\#156](https://github.com/hyperledger/besu/pull/156)

## 1.3.8

### Additions and Improvements

- `admin_generateLogBloomCache` JSON-RPC API to generate a cache of the block bloombits that improves performance for log queries [\#262](https://github.com/hyperledger/besu/pull/262)

## Critical Fix in 1.3.7

1.3.7 includes a critical fix for Ethereum MainNet users and the Muir Glacier upgrade. We recommend users of Ethereum public networks
(MainNet, Ropsten, Rinkeby, and Goerli) upgrade immediately. This upgrade is also strongly recommended for users of private networks.

For more details, see [Hyperledger Besu Wiki](https://wiki.hyperledger.org/display/BESU/Mainnet+Consensus+Bug+Identified+and+Resolved+in+Hyperledger+Besu).

## Muir Glacier Compatibility

For compatibility with Ethereum Muir Glacier upgrade, use v1.3.7 or later.

## ETC Agharta Compatibility

For compatibility with ETC Agharta upgrade, use 1.3.7 or later.

### 1.3.7

### Additions and Improvements

- Hard Fork Support: Configures the Agharta activation block for the ETC MainNet configuration [\#251](https://github.com/hyperledger/besu/pull/251) (thanks to [soc1c](https://github.com/soc1c))
- `operator generate-log-bloom-cache` command line option to generate a cache of the block bloombits that improves performance for log queries  [\#245](https://github.com/hyperledger/besu/pull/245)

### Bug Fixes

- Resolves a Mainnet consensus issue [\#254](https://github.com/hyperledger/besu/pull/254)

### New Maintainer

[Edward Mack](https://github.com/hyperledger/besu/commits?author=edwardmack) added as a [new maintainer](https://github.com/hyperledger/besu/pull/219).

### 1.3.6

### Additions and Improvements

- Performance improvements:
  * Multithread Websockets to increase throughput [\#231](https://github.com/hyperledger/besu/pull/231)
  * NewBlockHeaders performance improvement [\#230](https://github.com/hyperledger/besu/pull/230)
- EIP2384 - Ice Age Adustment around Istanbul [\#211](https://github.com/hyperledger/besu/pull/211)
- Documentation updates include:
  * [Configuring mining using the Stratum protocol](https://besu.hyperledger.org/en/latest/HowTo/Configure/Configure-Mining/)
  * [ETC network command line options](https://besu.hyperledger.org/en/latest/Reference/CLI/CLI-Syntax/#network)
- Hard Fork Support:
   * MuirGlacier for Ethereum Mainnet and Ropsten Testnet
   * Agharta for Kotti and Mordor Testnets

### Bug Fixes

- [\#210](https://github.com/hyperledger/besu/pull/210) fixes WebSocket frames handling
  User impact: PING/PONG frames handling in Websocket services was not implemented

### 1.3.5

### Additions and Improvements

- Log Event Streaming for Plugin API [\#186](https://github.com/hyperledger/besu/pull/186)
- Allow use a external JWT public key in authenticated APIs [\#183](https://github.com/hyperledger/besu/pull/183)
- ETC Configuration, classic fork peer validator [\#176](https://github.com/hyperledger/besu/pull/176) (thanks to [edwardmack](https://github.com/edwardmack))
- Allow IBFT validators to be changed at a given block [\#173](https://github.com/hyperledger/besu/pull/173)
- Support external mining using Stratum [\#140](https://github.com/hyperledger/besu/pull/140) (thanks to [atoulme](https://github.com/atoulme))
- Add more fields to private transaction receipt [\#85](https://github.com/hyperledger/besu/pull/85) (thanks to [josh-richardson](https://github.com/josh-richardson))
- [Pruning documentation](https://besu.hyperledger.org/en/latest/Concepts/Pruning/)

### Technical Improvements

- ETC - Cleanup [\#201](https://github.com/hyperledger/besu/pull/201) (thanks to [GregTheGreek](https://github.com/GregTheGreek))
- User specific enclave public key configuration in auth file [\#196](https://github.com/hyperledger/besu/pull/196)
- Change CustomForks -\> Transitions [\#193](https://github.com/hyperledger/besu/pull/193)
- Pass identity information into RpcMethod from Http Service [\#189](https://github.com/hyperledger/besu/pull/189)
- Remove the use of JsonRpcParameters from RpcMethods [\#188](https://github.com/hyperledger/besu/pull/188)
- Repaired Metrics name collision between Privacy and RocksDB [\#187](https://github.com/hyperledger/besu/pull/187)
- Multi-Tenancy: Do not specify a public key anymore when requesting a … [\#185](https://github.com/hyperledger/besu/pull/185)
- Updates to circle building acceptance tests [\#184](https://github.com/hyperledger/besu/pull/184)
- Move Apache Tuweni dependency to official release [\#181](https://github.com/hyperledger/besu/pull/181) (thanks to [atoulme](https://github.com/atoulme))
- Update Gradle to 6.0, support Java 13 [\#180](https://github.com/hyperledger/besu/pull/180)
- ETC Atlantis fork [\#179](https://github.com/hyperledger/besu/pull/179) (thanks to [edwardmack](https://github.com/edwardmack))
- ETC Gotham Fork [\#178](https://github.com/hyperledger/besu/pull/178) (thanks to [edwardmack](https://github.com/edwardmack))
- ETC DieHard fork support [\#177](https://github.com/hyperledger/besu/pull/177) (thanks to [edwardmack](https://github.com/edwardmack))
- Remove 'parentHash', 'number' and 'gasUsed' fields from the genesis d… [\#175](https://github.com/hyperledger/besu/pull/175) (thanks to [SweeXordious](https://github.com/SweeXordious))
- Enable pruning by default for fast sync and validate conflicts with privacy [\#172](https://github.com/hyperledger/besu/pull/172)
- Update RocksDB [\#170](https://github.com/hyperledger/besu/pull/170)
- Vpdate ver to 1.3.5-snapshot [\#169](https://github.com/hyperledger/besu/pull/169)
- Added PoaQueryService method that returns local node signer… [\#163](https://github.com/hyperledger/besu/pull/163)
- Add versioning to privacy storage [\#149](https://github.com/hyperledger/besu/pull/149)
- Update reference tests [\#139](https://github.com/hyperledger/besu/pull/139)

### 1.3.4

- Reverted _Enable pruning by default for fast sync (#135)_ [\#164](https://github.com/hyperledger/besu/pull/164)

### 1.3.3

### Technical Improvements

- Add --identity flag for client identification in node browsers [\#150](https://github.com/hyperledger/besu/pull/150)
- Istanbul Mainnet Block [\#145](https://github.com/hyperledger/besu/pull/150)
- Add priv\_getEeaTransactionCount [\#110](https://github.com/hyperledger/besu/pull/110)

### Additions and Improvements

- Redesign of how JsonRpcMethods are created [\#159](https://github.com/hyperledger/besu/pull/159)
- Moving JsonRpcMethods classes into the same package, prior to refactor [\#154](https://github.com/hyperledger/besu/pull/154)
- Reflect default logging in CLI help [\#148](https://github.com/hyperledger/besu/pull/148)
- Handle zero port better in NAT [\#147](https://github.com/hyperledger/besu/pull/147)
- Rework how filter and log query parameters are created/used [\#146](https://github.com/hyperledger/besu/pull/146)
- Don't generate shutdown tasks in controller [\#141](https://github.com/hyperledger/besu/pull/141)
- Ibft queries [\#138](https://github.com/hyperledger/besu/pull/138)
- Enable pruning by default for fast sync [\#135](https://github.com/hyperledger/besu/pull/135)
- Ensure spotless runs in CI [\#132](https://github.com/hyperledger/besu/pull/132)
- Add more logging around peer disconnects [\#131](https://github.com/hyperledger/besu/pull/131)
- Repair EthGetLogs returning incorrect results [\#128](https://github.com/hyperledger/besu/pull/128)
- Use Bloombits for Logs queries [\#127](https://github.com/hyperledger/besu/pull/127)
- Improve message when extraData missing [\#121](https://github.com/hyperledger/besu/pull/121)
- Fix miner startup logic [\#104](https://github.com/hyperledger/besu/pull/104)
- Support log reordring from reorgs in `LogSubscriptionService` [\#86](https://github.com/hyperledger/besu/pull/86)

### 1.3.2

### Additions and Improvements

- besu -v to print plugin versions[\#123](https://github.com/hyperledger/besu/pull/123)

### Technical Improvements

- Update Governance and Code of Conduct verbiage [\#120](https://github.com/hyperledger/besu/pull/120)
- Fix private transaction root mismatch [\#118](https://github.com/hyperledger/besu/pull/118)
- Programatically enforce plugin CLI variable names [\#117](https://github.com/hyperledger/besu/pull/117)
- Additional unit test for selecting replaced pending transactions [\#116](https://github.com/hyperledger/besu/pull/116)
- Only set sync targets that have an estimated height value [\#115](https://github.com/hyperledger/besu/pull/115)
- Fix rlpx startup [\#114](https://github.com/hyperledger/besu/pull/114)
- Expose getPayload in Transaction plugin-api interface. [\#113](https://github.com/hyperledger/besu/pull/113)
- Dependency Version Upgrades [\#112](https://github.com/hyperledger/besu/pull/112)
- Add hash field in Transaction plugin interface. [\#111](https://github.com/hyperledger/besu/pull/111)
- Rework sync status events [\#106](https://github.com/hyperledger/besu/pull/106)

### 1.3.1

### Additions and Improvements

- Added GraphQL query/logs support [\#94](https://github.com/hyperledger/besu/pull/94)

### Technical Improvements

- Add totalDiffculty to BlockPropagated events. [\#97](https://github.com/hyperledger/besu/pull/97)
- Merge BlockchainQueries classes [\#101](https://github.com/hyperledger/besu/pull/101)
- Fixed casing of dynamic MetricCategorys [\#99](https://github.com/hyperledger/besu/pull/99)
- Fix private transactions breaking evm [\#96](https://github.com/hyperledger/besu/pull/96)
- Make SyncState variables thread-safe [\#95](https://github.com/hyperledger/besu/pull/95)
- Fix transaction tracking by sender [\#93](https://github.com/hyperledger/besu/pull/93)
- Make logic in PersistBlockTask more explicit to fix a LGTM warning [\#92](https://github.com/hyperledger/besu/pull/92)
- Removed Unused methods in the transaction simulator. [\#91](https://github.com/hyperledger/besu/pull/91)
- Fix ThreadBesuNodeRunner BesuConfiguration setup [\#90](https://github.com/hyperledger/besu/pull/90)
- JsonRpc method disabled error condition rewrite and unit test [\#80](https://github.com/hyperledger/besu/pull/80)
- Round trip testing of state trie account values [\#31](https://github.com/hyperledger/besu/pull/31)

### 1.3

### Breaking Change

- Disallow comments in Genesis JSON file. [\#49](https://github.com/hyperledger/besu/pull/49)

### Additions and Improvements

- Add `--required-block` command line option to deal with chain splits [\#79](https://github.com/hyperledger/besu/pull/79)
- Store db metadata file in the root data directory. [\#46](https://github.com/hyperledger/besu/pull/46)
- Add `--target-gas-limit` command line option. [\#24](https://github.com/hyperledger/besu/pull/24)(thanks to new contributor [cfelde](https://github.com/cfelde))
- Allow private contracts to access public state. [\#9](https://github.com/hyperledger/besu/pull/9)
- Documentation updates include:
  - Added [sample load balancer configurations](https://besu.hyperledger.org/en/latest/HowTo/Configure/Configure-HA/Sample-Configuration/)  
  - Added [`retesteth`](https://besu.hyperledger.org/en/latest/Reference/CLI/CLI-Subcommands/#retesteth) subcommand
  - Added [`debug_accountRange`](https://besu.hyperledger.org/en/latest/Reference/API-Methods/#debug_accountrange) JSON-RPC API method
  - Clarified purpose of [static nodes](https://besu.hyperledger.org/en/latest/HowTo/Find-and-Connect/Managing-Peers/#static-nodes)
  - Added links [Kubernetes reference implementations](https://besu.hyperledger.org/en/latest/HowTo/Deploy/Kubernetes/)
  - Added content about [access between private and public states](https://besu.hyperledger.org/en/latest/Concepts/Privacy/Privacy-Groups/#access-between-states)
  - Added restriction that [account permissioning cannot be used with random key signing](https://besu.hyperledger.org/en/latest/HowTo/Use-Privacy/Sign-Privacy-Marker-Transactions/).
  - Added high availability requirement for [private transaction manager](https://besu.hyperledger.org/en/latest/Concepts/Privacy/Privacy-Overview/#availability) (ie, Orion)
  - Added [genesis file reference](https://besu.hyperledger.org/en/latest/Reference/Config-Items/)

### Technical Improvements

- Less verbose synching subscriptions [\#59](https://github.com/hyperledger/besu/pull/59)
- Return enclave key instead of private transaction hash [\#53](https://github.com/hyperledger/besu/pull/53)
- Fix mark sweep pruner bugs where nodes that should be kept were being swept  [\#50](https://github.com/hyperledger/besu/pull/50)
- Clean up BesuConfiguration construction [\#51](https://github.com/hyperledger/besu/pull/51)
- Private tx nonce errors return same msg as any tx [\#48](https://github.com/hyperledger/besu/pull/48)
- Fix default logging [\#47](https://github.com/hyperledger/besu/pull/47)
- Introduce virtual operation. [\#45](https://github.com/hyperledger/besu/pull/45)
- Downgrade RocksDBPlugin Logging Levels [\#44](https://github.com/hyperledger/besu/pull/44)
- Infrastructure for exposing PoA metrics for plugins. [\#37](https://github.com/hyperledger/besu/pull/37)
- Refactor privacy storage. [\#7](https://github.com/hyperledger/besu/pull/7)

## 1.2.4

### Additions and Improvements

- Add Istanbul block (5435345) for Rinkeby [\#35](https://github.com/hyperledger/besu/pull/35)
- Add Istanbul block (1561651) for Goerli [\#27](https://github.com/hyperledger/besu/pull/27)
- Add Istanbul block (6485846) for Ropsten [\#26](https://github.com/hyperledger/besu/pull/26)
- Add privDistributeRawTransaction endpoint [\#23](https://github.com/hyperledger/besu/pull/23) (thanks to [josh-richardson](https://github.com/josh-richardson))

### Technical Improvements

- Refactors pantheon private key to signing private key [\#34](https://github.com/hyperledger/besu/pull/34) (thanks to [josh-richardson](https://github.com/josh-richardson))
- Support both BESU\_ and PANTHEON\_ env var prefixes [\#32](https://github.com/hyperledger/besu/pull/32)
- Use only fully validated peers for fast sync pivot selection [\#21](https://github.com/hyperledger/besu/pull/21)
- Support Version Rollbacks for RocksDB \(\#6\) [\#19](https://github.com/hyperledger/besu/pull/19)
- Update Cava library to Tuweni Library [\#18](https://github.com/hyperledger/besu/pull/18)
- StateTrieAccountValue:Version should be written as an int, not a long [\#17](https://github.com/hyperledger/besu/pull/17)
- Handle discovery peers with updated endpoints [\#12](https://github.com/hyperledger/besu/pull/12)
- Change retesteth port [\#11](https://github.com/hyperledger/besu/pull/11)
- Renames eea\_getTransactionReceipt to priv\_getTransactionReceipt [\#10](https://github.com/hyperledger/besu/pull/10) (thanks to [josh-richardson](https://github.com/josh-richardson))
- Support Version Rollbacks for RocksDB [\#6](https://github.com/hyperledger/besu/pull/6)
- Moving AT DSL into its own module [\#3](https://github.com/hyperledger/besu/pull/3)

## 1.2.3

### Additions and Improvements
- Added an override facility for genesis configs [\#1915](https://github.com/PegaSysEng/pantheon/pull/1915)
- Finer grained logging configuration [\#1895](https://github.com/PegaSysEng/pantheon/pull/1895) (thanks to [matkt](https://github.com/matkt))

### Technical Improvements

- Add archiving of docker test reports [\#1921](https://github.com/PegaSysEng/pantheon/pull/1921)
- Events API: Transaction dropped, sync status, and renames [\#1919](https://github.com/PegaSysEng/pantheon/pull/1919)
- Remove metrics from plugin registration [\#1918](https://github.com/PegaSysEng/pantheon/pull/1918)
- Replace uses of Instant.now from within the IBFT module [\#1911](https://github.com/PegaSysEng/pantheon/pull/1911)
- Update plugins-api build script [\#1908](https://github.com/PegaSysEng/pantheon/pull/1908)
- Ignore flaky tracing tests [\#1907](https://github.com/PegaSysEng/pantheon/pull/1907)
- Ensure plugin-api module gets published at the correct maven path [\#1905](https://github.com/PegaSysEng/pantheon/pull/1905)
- Return the plugin-apis to this repo [\#1900](https://github.com/PegaSysEng/pantheon/pull/1900)
- Stop autogenerating BesuInfo.java [\#1899](https://github.com/PegaSysEng/pantheon/pull/1899)
- Extracted Metrics interfaces to plugins-api. [\#1898](https://github.com/PegaSysEng/pantheon/pull/1898)
- Fix key value storage clear so it removes all values [\#1894](https://github.com/PegaSysEng/pantheon/pull/1894)
- Ethsigner test [\#1892](https://github.com/PegaSysEng/pantheon/pull/1892) (thanks to [iikirilov](https://github.com/iikirilov))
- Return null private transaction receipt instead of error [\#1872](https://github.com/PegaSysEng/pantheon/pull/1872) (thanks to [iikirilov](https://github.com/iikirilov))
- Implement trace replay block transactions trace option [\#1886](https://github.com/PegaSysEng/pantheon/pull/1886)
- Use object parameter instead of list of parameters for priv\_createPrivacyGroup [\#1868](https://github.com/PegaSysEng/pantheon/pull/1868) (thanks to [iikirilov](https://github.com/iikirilov))
- Refactor privacy acceptance tests [\#1864](https://github.com/PegaSysEng/pantheon/pull/1864) (thanks to [iikirilov](https://github.com/iikirilov))

## 1.2.2

### Additions and Improvements
- Support large numbers for the `--network-id` option [\#1891](https://github.com/PegaSysEng/pantheon/pull/1891)
- Added eea\_getTransactionCount Json Rpc [\#1861](https://github.com/PegaSysEng/pantheon/pull/1861)
- PrivacyMarkerTransaction to be signed with a randomly generated key [\#1844](https://github.com/PegaSysEng/pantheon/pull/1844)
- Implement eth\_getproof JSON RPC API [\#1824](https://github.com/PegaSysEng/pantheon/pull/1824) (thanks to [matkt](https://github.com/matkt))
- Documentation updates include:
  - [Improved navigation](https://docs.pantheon.pegasys.tech/en/latest/)
  - [Added permissioning diagram](https://docs.pantheon.pegasys.tech/en/latest/Concepts/Permissioning/Permissioning-Overview/#onchain)
  - [Added Responsible Disclosure policy](https://docs.pantheon.pegasys.tech/en/latest/Reference/Responsible-Disclosure/)
  - [Added `blocks export` subcommand](https://besu.hyperledger.org/en/latest/Reference/CLI/CLI-Subcommands/#export)

### Technical Improvements  
- Update the `pantheon blocks export` command usage [\#1887](https://github.com/PegaSysEng/pantheon/pull/1887) (thanks to [matkt](https://github.com/matkt))
- Stop Returning null for 'pending' RPC calls [\#1883](https://github.com/PegaSysEng/pantheon/pull/1883)
- Blake validation errors are hard errors [\#1882](https://github.com/PegaSysEng/pantheon/pull/1882)
- Add test cases for trace\_replayBlockTransactions [\#1881](https://github.com/PegaSysEng/pantheon/pull/1881)
- Simplify json rpc spec test setup [\#1880](https://github.com/PegaSysEng/pantheon/pull/1880)
- Tweak JSON import format [\#1878](https://github.com/PegaSysEng/pantheon/pull/1878)
- Transactions listeners should use the subscriber pattern [\#1877](https://github.com/PegaSysEng/pantheon/pull/1877)
- Maven spotless [\#1876](https://github.com/PegaSysEng/pantheon/pull/1876)
- Don't cache for localbalance [\#1875](https://github.com/PegaSysEng/pantheon/pull/1875)
- EIP-1108 - Reprice alt\_bn128  [\#1874](https://github.com/PegaSysEng/pantheon/pull/1874)
- Create stub trace\_replayBlockTransactions json-rpc method  [\#1873](https://github.com/PegaSysEng/pantheon/pull/1873)
- Improve trace log [\#1870](https://github.com/PegaSysEng/pantheon/pull/1870)
- Pruning Command Line Flags [\#1869](https://github.com/PegaSysEng/pantheon/pull/1869)
- Re-enable istanbul [\#1865](https://github.com/PegaSysEng/pantheon/pull/1865)
- Fix logic to disconnect from peers on fork [\#1863](https://github.com/PegaSysEng/pantheon/pull/1863)
- Blake 2b tweaks [\#1862](https://github.com/PegaSysEng/pantheon/pull/1862)
- Sweep state roots before child nodes [\#1854](https://github.com/PegaSysEng/pantheon/pull/1854)
- Update export subcommand to export blocks in rlp format [\#1852](https://github.com/PegaSysEng/pantheon/pull/1852)
- Updating docker tests to make it easier to follow & ensure it listens on the right interface on docker [\#1851](https://github.com/PegaSysEng/pantheon/pull/1851)
- Disable Istanbul block [\#1849](https://github.com/PegaSysEng/pantheon/pull/1849)
- Add read-only blockchain factory method [\#1845](https://github.com/PegaSysEng/pantheon/pull/1845)
- Removing the release plugin in favour of the new process with branches [\#1843](https://github.com/PegaSysEng/pantheon/pull/1843)
- Update Görli bootnodes [\#1842](https://github.com/PegaSysEng/pantheon/pull/1842)
- Upgrade graphql library to version 13.0 [\#1834](https://github.com/PegaSysEng/pantheon/pull/1834)
- Database versioning and enable multi-column database [\#1830](https://github.com/PegaSysEng/pantheon/pull/1830)
- Fixes invalid JsonGetter, comment [\#1811](https://github.com/PegaSysEng/pantheon/pull/1811) (thanks to [josh-richardson](https://github.com/josh-richardson))
- Add EthSigner acceptance test [\#1655](https://github.com/PegaSysEng/pantheon/pull/1655) (thanks to [iikirilov](https://github.com/iikirilov))
- Support plugin Richdata APIs via implementation [\#1581](https://github.com/PegaSysEng/pantheon/pull/1581)

## 1.2.1

### Additions and Improvements

- Removed the release plugin in favour of the new process with branches
[#1841](https://github.com/PegaSysEng/pantheon/pull/1841)
[#1843](https://github.com/PegaSysEng/pantheon/pull/1843)
[#1848](https://github.com/PegaSysEng/pantheon/pull/1848)
[#1855](https://github.com/PegaSysEng/pantheon/pull/1855)
- Updated Görli bootnodes [#1842](https://github.com/PegaSysEng/pantheon/pull/1842)
- Removed unnecessary test dependency [#1839](https://github.com/PegaSysEng/pantheon/pull/1839)
- Added warning when comments are used in genesis file [#1838](https://github.com/PegaSysEng/pantheon/pull/1838)
- Added an experimental flag for disabling timers [#1837](https://github.com/PegaSysEng/pantheon/pull/1837)
- Fixed FlatFileTaskCollection tests [#1833](https://github.com/PegaSysEng/pantheon/pull/1833)
- Added chain json import utility [#1832](https://github.com/PegaSysEng/pantheon/pull/1832)
- Added tests to AllNodesVisitor trie traversal [#1831](https://github.com/PegaSysEng/pantheon/pull/1831)
- Updated privateFrom to be required [#1829](https://github.com/PegaSysEng/pantheon/pull/1829) (thanks to [iikirilov](https://github.com/iikirilov))
- Made explicit that streamed accounts may be missing their address [#1828](https://github.com/PegaSysEng/pantheon/pull/1828)
- Refactored normalizeKeys method [#1826](https://github.com/PegaSysEng/pantheon/pull/1826)
- Removed dead parameters [#1825](https://github.com/PegaSysEng/pantheon/pull/1825)
- Added a nicer name for Corretto [#1819](https://github.com/PegaSysEng/pantheon/pull/1819)
- Changed core JSON-RPC method to support ReTestEth
[#1815](https://github.com/PegaSysEng/pantheon/pull/1815)
[#1818](https://github.com/PegaSysEng/pantheon/pull/1818)
- Added rewind to block functionality [#1814](https://github.com/PegaSysEng/pantheon/pull/1814)
- Added support for NoReward and NoProof seal engines [#1813](https://github.com/PegaSysEng/pantheon/pull/1813)
- Added strict short hex strings for retesteth [#1812](https://github.com/PegaSysEng/pantheon/pull/1812)
- Cleaned up genesis parsing [#1809](https://github.com/PegaSysEng/pantheon/pull/1809)
- Updating Orion to v1.3.2 [#1805](https://github.com/PegaSysEng/pantheon/pull/1805)
- Updaated newHeads subscription to emit events only for canonical blocks [#1798](https://github.com/PegaSysEng/pantheon/pull/1798)
- Repricing for trie-size-dependent opcodes [#1795](https://github.com/PegaSysEng/pantheon/pull/1795)
- Revised Istanbul Versioning assignemnts [#1794](https://github.com/PegaSysEng/pantheon/pull/1794)
- Updated RevertReason to return BytesValue [#1793](https://github.com/PegaSysEng/pantheon/pull/1793)
- Updated way priv_getPrivacyPrecompileAddress source [#1786](https://github.com/PegaSysEng/pantheon/pull/1786) (thanks to [iikirilov](https://github.com/iikirilov))
- Updated Chain ID opcode to return 0 as default [#1785](https://github.com/PegaSysEng/pantheon/pull/1785)
- Allowed fixedDifficulty=1 [#1784](https://github.com/PegaSysEng/pantheon/pull/1784)
- Updated Docker image defaults host interfaces [#1782](https://github.com/PegaSysEng/pantheon/pull/1782)
- Added tracking of world state account key preimages [#1780](https://github.com/PegaSysEng/pantheon/pull/1780)
- Modified PrivGetPrivateTransaction to take public tx hash [#1778](https://github.com/PegaSysEng/pantheon/pull/1778) (thanks to [josh-richardson](https://github.com/josh-richardson))
- Removed enclave public key from parameter
[#1789](https://github.com/PegaSysEng/pantheon/pull/1789)
[#1777](https://github.com/PegaSysEng/pantheon/pull/1777) (thanks to [iikirilov](https://github.com/iikirilov))
- Added storage key preimage tracking [#1772](https://github.com/PegaSysEng/pantheon/pull/1772)
- Updated priv_getPrivacyPrecompileAddress method return [#1766](https://github.com/PegaSysEng/pantheon/pull/1766) (thanks to [iikirilov](https://github.com/iikirilov))
- Added tests for permissioning with static nodes behaviour [#1764](https://github.com/PegaSysEng/pantheon/pull/1764)
- Added integration test for contract creation with privacyGroupId [#1762](https://github.com/PegaSysEng/pantheon/pull/1762) (thanks to [josh-richardson](https://github.com/josh-richardson))
- Added report node local address as the coinbase in Clique and IBFT
[#1758](https://github.com/PegaSysEng/pantheon/pull/1758)
[#1760](https://github.com/PegaSysEng/pantheon/pull/1760)
- Fixed private tx signature validation [#1753](https://github.com/PegaSysEng/pantheon/pull/1753)
- Updated CI configuration
[#1751](https://github.com/PegaSysEng/pantheon/pull/1751)
[#1835](https://github.com/PegaSysEng/pantheon/pull/1835)
- Added CLI flag for setting WorldStateDownloader task cache size [#1749](https://github.com/PegaSysEng/pantheon/pull/1749) (thanks to [matkt](https://github.com/matkt))
- Updated vertx to 2.8.0 [#1748](https://github.com/PegaSysEng/pantheon/pull/1748)
- changed RevertReason to BytesValue [#1746](https://github.com/PegaSysEng/pantheon/pull/1746)
- Added static nodes acceptance test [#1745](https://github.com/PegaSysEng/pantheon/pull/1745)
- Added report 0 hashrate when the mining coordinator doesn't support mining
[#1744](https://github.com/PegaSysEng/pantheon/pull/1744)
[#1757](https://github.com/PegaSysEng/pantheon/pull/1757)
- Implemented EIP-2200 - Net Gas Metering Revised [#1743](https://github.com/PegaSysEng/pantheon/pull/1743)
- Added chainId validation to PrivateTransactionValidator [#1741](https://github.com/PegaSysEng/pantheon/pull/1741)
- Reduced intrinsic gas cost [#1739](https://github.com/PegaSysEng/pantheon/pull/1739)
- De-duplicated test blocks data files [#1737](https://github.com/PegaSysEng/pantheon/pull/1737)
- Renamed various EEA methods to priv methods [#1736](https://github.com/PegaSysEng/pantheon/pull/1736) (thanks to [josh-richardson](https://github.com/josh-richardson))
- Permissioning Acceptance Test [#1735](https://github.com/PegaSysEng/pantheon/pull/1735)
 [#1759](https://github.com/PegaSysEng/pantheon/pull/1759)
- Add nonce handling to GenesisState [#1728](https://github.com/PegaSysEng/pantheon/pull/1728)
- Added 100-continue to HTTP [#1727](https://github.com/PegaSysEng/pantheon/pull/1727)
- Fixed get_signerMetrics [#1725](https://github.com/PegaSysEng/pantheon/pull/1725) (thanks to [matkt](https://github.com/matkt))
- Reworked "in-sync" checks [#1720](https://github.com/PegaSysEng/pantheon/pull/1720)
- Added Accounts Permissioning Acceptance Tests [#1719](https://github.com/PegaSysEng/pantheon/pull/1719)
- Added PrivateTransactionValidator to unify logic [#1713](https://github.com/PegaSysEng/pantheon/pull/1713)
- Added JSON-RPC API to report validator block production information [#1687](https://github.com/PegaSysEng/pantheon/pull/1687) (thanks to [matkt](https://github.com/matkt))
- Added Mark Sweep Pruner [#1638](https://github.com/PegaSysEng/pantheon/pull/1638)
- Added the Blake2b F compression function as a precompile in Besu [#1614](https://github.com/PegaSysEng/pantheon/pull/1614) (thanks to [iikirilov](https://github.com/iikirilov))
- Documentation updates include:
  - Added CPU requirements [#1734](https://github.com/PegaSysEng/pantheon/pull/1734)
  - Added reference to Ansible role [#1733](https://github.com/PegaSysEng/pantheon/pull/1733)
  - Updated revert reason example [#1754](https://github.com/PegaSysEng/pantheon/pull/1754)
  - Added content on deploying for production [#1774](https://github.com/PegaSysEng/pantheon/pull/1774)
  - Updated docker docs for location of data path [#1790](https://github.com/PegaSysEng/pantheon/pull/1790)
  - Updated permissiong documentation
  [#1792](https://github.com/PegaSysEng/pantheon/pull/1792)
  [#1652](https://github.com/PegaSysEng/pantheon/pull/1652)
  - Added permissioning webinar in the resources [#1717](https://github.com/PegaSysEng/pantheon/pull/1717)
  - Add web3.js-eea reference doc [#1617](https://github.com/PegaSysEng/pantheon/pull/1617)
  - Updated privacy documentation
  [#1650](https://github.com/PegaSysEng/pantheon/pull/1650)
  [#1721](https://github.com/PegaSysEng/pantheon/pull/1721)
  [#1722](https://github.com/PegaSysEng/pantheon/pull/1722)
  [#1724](https://github.com/PegaSysEng/pantheon/pull/1724)
  [#1729](https://github.com/PegaSysEng/pantheon/pull/1729)
  [#1730](https://github.com/PegaSysEng/pantheon/pull/1730)
  [#1731](https://github.com/PegaSysEng/pantheon/pull/1731)
  [#1732](https://github.com/PegaSysEng/pantheon/pull/1732)
  [#1740](https://github.com/PegaSysEng/pantheon/pull/1740)
  [#1750](https://github.com/PegaSysEng/pantheon/pull/1750)
  [#1761](https://github.com/PegaSysEng/pantheon/pull/1761)
  [#1765](https://github.com/PegaSysEng/pantheon/pull/1765)
  [#1769](https://github.com/PegaSysEng/pantheon/pull/1769)
  [#1770](https://github.com/PegaSysEng/pantheon/pull/1770)
  [#1771](https://github.com/PegaSysEng/pantheon/pull/1771)
  [#1773](https://github.com/PegaSysEng/pantheon/pull/1773)
  [#1787](https://github.com/PegaSysEng/pantheon/pull/1787)
  [#1788](https://github.com/PegaSysEng/pantheon/pull/1788)
  [#1796](https://github.com/PegaSysEng/pantheon/pull/1796)
  [#1803](https://github.com/PegaSysEng/pantheon/pull/1803)
  [#1810](https://github.com/PegaSysEng/pantheon/pull/1810)
  [#1817](https://github.com/PegaSysEng/pantheon/pull/1817)
  - Added documentation for getSignerMetrics [#1723](https://github.com/PegaSysEng/pantheon/pull/1723) (thanks to [matkt](https://github.com/matkt))
  - Added Java 11+ as a prerequisite for installing Besu using Homebrew. [#1755](https://github.com/PegaSysEng/pantheon/pull/1755)
  - Fixed documentation formatting and typos [#1718](https://github.com/PegaSysEng/pantheon/pull/1718)
  [#1742](https://github.com/PegaSysEng/pantheon/pull/1742)
  [#1763](https://github.com/PegaSysEng/pantheon/pull/1763)
  [#1779](https://github.com/PegaSysEng/pantheon/pull/1779)
  [#1781](https://github.com/PegaSysEng/pantheon/pull/1781)
  [#1827](https://github.com/PegaSysEng/pantheon/pull/1827)
  [#1767](https://github.com/PegaSysEng/pantheon/pull/1767) (thanks to [helderjnpinto](https://github.com/helderjnpinto))
  - Moved the docs to a [new doc repos](https://github.com/PegaSysEng/doc.pantheon) [#1822](https://github.com/PegaSysEng/pantheon/pull/1822)
- Explicitly configure some maven artifactIds [#1853](https://github.com/PegaSysEng/pantheon/pull/1853)
- Update export subcommand to export blocks in rlp format [#1852](https://github.com/PegaSysEng/pantheon/pull/1852)
- Implement `eth_getproof` JSON RPC API [#1824](https://github.com/PegaSysEng/pantheon/pull/1824)
- Database versioning and enable multi-column database [#1830](https://github.com/PegaSysEng/pantheon/pull/1830)
- Disable smoke tests on windows [#1847](https://github.com/PegaSysEng/pantheon/pull/1847)
- Add read-only blockchain factory method [#1845](https://github.com/PegaSysEng/pantheon/pull/1845)

## 1.2

### Additions and Improvements

- Add UPnP Support [\#1334](https://github.com/PegaSysEng/pantheon/pull/1334) (thanks to [notlesh](https://github.com/notlesh))
- Limit the fraction of wire connections initiated by peers [\#1665](https://github.com/PegaSysEng/pantheon/pull/1665)
- EIP-1706 - Disable SSTORE with gasleft lt call stipend  [\#1706](https://github.com/PegaSysEng/pantheon/pull/1706)
- EIP-1108 - Reprice alt\_bn128 [\#1704](https://github.com/PegaSysEng/pantheon/pull/1704)
- EIP-1344 ChainID Opcode [\#1690](https://github.com/PegaSysEng/pantheon/pull/1690)
- New release docker image [\#1664](https://github.com/PegaSysEng/pantheon/pull/1664)
- Support changing log level at runtime [\#1656](https://github.com/PegaSysEng/pantheon/pull/1656) (thanks to [matkt](https://github.com/matkt))
- Implement dump command to dump a specific block from storage [\#1641](https://github.com/PegaSysEng/pantheon/pull/1641) (thanks to [matkt](https://github.com/matkt))
- Add eea\_findPrivacyGroup endpoint to Besu [\#1635](https://github.com/PegaSysEng/pantheon/pull/1635) (thanks to [Puneetha17](https://github.com/Puneetha17))
- Updated eea send raw transaction with privacy group ID [\#1611](https://github.com/PegaSysEng/pantheon/pull/1611) (thanks to [iikirilov](https://github.com/iikirilov))
- Added Revert Reason [\#1603](https://github.com/PegaSysEng/pantheon/pull/1603)
- Documentation updates include:
  - Added [UPnP content](https://besu.hyperledger.org/en/latest/HowTo/Find-and-Connect/Using-UPnP/)
  - Added [load balancer image](https://besu.hyperledger.org/en/stable/)
  - Added [revert reason](https://besu.hyperledger.org/en/latest/HowTo/Send-Transactions/Revert-Reason/)
  - Added [admin\_changeLogLevel](https://besu.hyperledger.org/en/latest/Reference/API-Methods/#admin_changeloglevel) JSON RPC API (thanks to [matkt](https://github.com/matkt))
  - Updated for [new Docker image](https://besu.hyperledger.org/en/stable/)
  - Added [Docker image migration content](https://besu.hyperledger.org/en/latest/HowTo/Get-Started/Migration-Docker/)
  - Added [transaction validation content](https://besu.hyperledger.org/en/latest/Concepts/Transactions/Transaction-Validation/)
  - Updated [permissioning overview](https://besu.hyperledger.org/en/stable/) for onchain account permissioning
  - Updated [quickstart](https://besu.hyperledger.org/en/latest/HowTo/Deploy/Monitoring-Performance/#monitor-node-performance-using-prometheus) to include Prometheus and Grafana
  - Added [remote connections limits options](https://besu.hyperledger.org/en/latest/Reference/CLI/CLI-Syntax/#remote-connections-limit-enabled)
  - Updated [web3.js-eea reference](https://docs.pantheon.pegasys.tech/en/latest/Reference/web3js-eea-Methods/) to include privacy group methods
  - Updated [onchain permissioning to include account permissioning](hhttps://besu.hyperledger.org/en/latest/Concepts/Permissioning/Onchain-Permissioning/) and [Permissioning Management Dapp](https://besu.hyperledger.org/en/latest/Tutorials/Permissioning/Getting-Started-Onchain-Permissioning/#start-the-development-server-for-the-permissioning-management-dapp)
  - Added [deployment procedure for Permissioning Management Dapp](https://besu.hyperledger.org/en/stable/)
  - Added privacy content for [EEA-compliant and Besu-extended privacy](https://besu.hyperledger.org/en/latest/Concepts/Privacy/Privacy-Groups/)
  - Added content on [creating and managing privacy groups](https://besu.hyperledger.org/en/latest/Reference/web3js-eea-Methods/#createprivacygroup)
  - Added content on [accessing private and privacy marker transactions](https://besu.hyperledger.org/en/latest/HowTo/Use-Privacy/Access-Private-Transactions/)
  - Added content on [system requirements](https://besu.hyperledger.org/en/latest/HowTo/Get-Started/System-Requirements/)
  - Added reference to [Besu role on Galaxy to deploy using Ansible](https://besu.hyperledger.org/en/latest/HowTo/Deploy/Ansible/).  

### Technical Improvements

- Remove enclave public key from parameter [\#1789](https://github.com/PegaSysEng/pantheon/pull/1789)
- Update defaults host interfaces [\#1782](https://github.com/PegaSysEng/pantheon/pull/1782)
- Modifies PrivGetPrivateTransaction to take public tx hash [\#1778](https://github.com/PegaSysEng/pantheon/pull/1778)
- Remove enclave public key from parameter [\#1777](https://github.com/PegaSysEng/pantheon/pull/1777)
- Return the ethereum address of the privacy precompile from priv_getPrivacyPrecompileAddress [\#1766](https://github.com/PegaSysEng/pantheon/pull/1766)
- Report node local address as the coinbase in Clique and IBFT [\#1760](https://github.com/PegaSysEng/pantheon/pull/1760)
- Additional integration test for contract creation with privacyGroupId [\#1762](https://github.com/PegaSysEng/pantheon/pull/1762)
- Report 0 hashrate when the mining coordinator doesn't support mining [\#1757](https://github.com/PegaSysEng/pantheon/pull/1757)
- Fix private tx signature validation [\#1753](https://github.com/PegaSysEng/pantheon/pull/1753)
- RevertReason changed to BytesValue [\#1746](https://github.com/PegaSysEng/pantheon/pull/1746)
- Renames various eea methods to priv methods [\#1736](https://github.com/PegaSysEng/pantheon/pull/1736)
- Update Orion version [\#1716](https://github.com/PegaSysEng/pantheon/pull/1716)
- Rename CLI flag for better ordering of options [\#1715](https://github.com/PegaSysEng/pantheon/pull/1715)
- Routine dependency updates [\#1712](https://github.com/PegaSysEng/pantheon/pull/1712)
- Fix spelling error in getApplicationPrefix method name [\#1711](https://github.com/PegaSysEng/pantheon/pull/1711)
- Wait and retry if best peer's chain is too short for fast sync [\#1708](https://github.com/PegaSysEng/pantheon/pull/1708)
- Eea get private transaction fix [\#1707](https://github.com/PegaSysEng/pantheon/pull/1707) (thanks to [iikirilov](https://github.com/iikirilov))
- Rework remote connection limit flag defaults [\#1705](https://github.com/PegaSysEng/pantheon/pull/1705)
- Report invalid options from config file [\#1703](https://github.com/PegaSysEng/pantheon/pull/1703)
- Add ERROR to list of CLI log level options [\#1699](https://github.com/PegaSysEng/pantheon/pull/1699)
- Enable onchain account permissioning CLI option [\#1686](https://github.com/PegaSysEng/pantheon/pull/1686)
- Exempt static nodes from all connection limits [\#1685](https://github.com/PegaSysEng/pantheon/pull/1685)
- Enclave refactoring [\#1684](https://github.com/PegaSysEng/pantheon/pull/1684)
- Add opcode and precompiled support for versioning  [\#1683](https://github.com/PegaSysEng/pantheon/pull/1683)
- Use a percentage instead of fraction for the remote connections percentage CLI option. [\#1682](https://github.com/PegaSysEng/pantheon/pull/1682)
- Added error msg for calling eth\_sendTransaction [\#1681](https://github.com/PegaSysEng/pantheon/pull/1681)
- Remove instructions for installing with Chocolatey [\#1680](https://github.com/PegaSysEng/pantheon/pull/1680)
- remove zulu-jdk8 from smoke tests [\#1679](https://github.com/PegaSysEng/pantheon/pull/1679)
- Add new MainNet bootnodes [\#1678](https://github.com/PegaSysEng/pantheon/pull/1678)
- updating smoke tests to use \>= jdk11 [\#1677](https://github.com/PegaSysEng/pantheon/pull/1677)
- Fix handling of remote connection limit [\#1676](https://github.com/PegaSysEng/pantheon/pull/1676)
- Add accountVersion to MessageFrame [\#1675](https://github.com/PegaSysEng/pantheon/pull/1675)
- Change getChildren return type [\#1674](https://github.com/PegaSysEng/pantheon/pull/1674)
- Use Log4J message template instead of String.format [\#1673](https://github.com/PegaSysEng/pantheon/pull/1673)
- Return hashrate of 0 when not mining. [\#1672](https://github.com/PegaSysEng/pantheon/pull/1672)
- Add hooks for validation  [\#1671](https://github.com/PegaSysEng/pantheon/pull/1671)
- Upgrade to pantheon-build:0.0.6-jdk11 which really does include jdk11 [\#1670](https://github.com/PegaSysEng/pantheon/pull/1670)
- Onchain permissioning startup check [\#1669](https://github.com/PegaSysEng/pantheon/pull/1669)
- Update BesuCommand to accept minTransactionGasPriceWei as an integer [\#1668](https://github.com/PegaSysEng/pantheon/pull/1668) (thanks to [matkt](https://github.com/matkt))
- Privacy group id consistent [\#1667](https://github.com/PegaSysEng/pantheon/pull/1667) (thanks to [iikirilov](https://github.com/iikirilov))
- Change eea\_getPrivateTransaction endpoint to accept hex [\#1666](https://github.com/PegaSysEng/pantheon/pull/1666) (thanks to [Puneetha17](https://github.com/Puneetha17))
- Factorise metrics code for KeyValueStorage database [\#1663](https://github.com/PegaSysEng/pantheon/pull/1663))
- Create a metric tracking DB size [\#1662](https://github.com/PegaSysEng/pantheon/pull/1662)
- AT- Removing unused methods on KeyValueStorage [\#1661](https://github.com/PegaSysEng/pantheon/pull/1661)
- Add Prerequisites and Quick-Start [\#1660](https://github.com/PegaSysEng/pantheon/pull/1660) (thanks to [lazaridiscom](https://github.com/lazaridiscom))
- Java 11 updates [\#1658](https://github.com/PegaSysEng/pantheon/pull/1658)
- Make test generated keys deterministic w/in block generator [\#1657](https://github.com/PegaSysEng/pantheon/pull/1657)
- Rename privacyGroupId to createPrivacyGroupId [\#1654](https://github.com/PegaSysEng/pantheon/pull/1654) (thanks to [Puneetha17](https://github.com/Puneetha17))
- Intermittent Test Failures in TransactionsMessageSenderTest [\#1653](https://github.com/PegaSysEng/pantheon/pull/1653)
- Sanity check the generated distribution files before upload [\#1648](https://github.com/PegaSysEng/pantheon/pull/1648)
- Use JDK 11 for release builds [\#1647](https://github.com/PegaSysEng/pantheon/pull/1647)
- Support multiple private marker transactions in a block  [\#1646](https://github.com/PegaSysEng/pantheon/pull/1646)
- Display World State Sync Progress in Logs [\#1645](https://github.com/PegaSysEng/pantheon/pull/1645)
- Remove the docker gradle plugin, handle building docker with shell now [\#1644](https://github.com/PegaSysEng/pantheon/pull/1644)
- Switch to using metric names from EIP-2159 [\#1634](https://github.com/PegaSysEng/pantheon/pull/1634)
- Account versioning [\#1612](https://github.com/PegaSysEng/pantheon/pull/1612)

## 1.1.4

### Additions and Improvements

- \[PAN-2832\] Support setting config options via environment variables [\#1597](https://github.com/PegaSysEng/pantheon/pull/1597)
- Print Besu version when starting [\#1593](https://github.com/PegaSysEng/pantheon/pull/1593)
- \[PAN-2746\] Add eea\_createPrivacyGroup & eea\_deletePrivacyGroup endpoint [\#1560](https://github.com/PegaSysEng/pantheon/pull/1560) (thanks to [Puneetha17](https://github.com/Puneetha17))

Documentation updates include:
- Added [readiness and liveness endpoints](https://besu.hyperledger.org/en/latest/HowTo/Interact/APIs/Using-JSON-RPC-API/#readiness-and-liveness-endpoints)
- Added [high availability content](https://besu.hyperledger.org/en/latest/HowTo/Configure/Configure-HA/High-Availability/)
- Added [web3js-eea client library](https://besu.hyperledger.org/en/latest/Tutorials/Quickstarts/Privacy-Quickstart/#clone-eeajs-libraries)
- Added content on [setting CLI options using environment variables](https://besu.hyperledger.org/en/latest/Reference/CLI/CLI-Syntax/#specifying-options)

### Technical Improvements

- Read config from env vars when no config file specified [\#1639](https://github.com/PegaSysEng/pantheon/pull/1639)
- Upgrade jackson-databind to 2.9.9.1 [\#1636](https://github.com/PegaSysEng/pantheon/pull/1636)
- Update Reference Tests [\#1633](https://github.com/PegaSysEng/pantheon/pull/1633)
- Ignore discport during static node permissioning check [\#1631](https://github.com/PegaSysEng/pantheon/pull/1631)
- Check connections more frequently during acceptance tests [\#1630](https://github.com/PegaSysEng/pantheon/pull/1630)
- Refactor experimental CLI options [\#1629](https://github.com/PegaSysEng/pantheon/pull/1629)
- JSON-RPC api net_services should display the actual ports [\#1628](https://github.com/PegaSysEng/pantheon/pull/1628)
- Refactor CLI [\#1627](https://github.com/PegaSysEng/pantheon/pull/1627)
- Simplify BesuCommand `run` and `parse` methods. [\#1626](https://github.com/PegaSysEng/pantheon/pull/1626)
- PAN-2860: Ignore discport during startup whitelist validation [\#1625](https://github.com/PegaSysEng/pantheon/pull/1625)
- Freeze plugin api version [\#1624](https://github.com/PegaSysEng/pantheon/pull/1624)
- Implement incoming transaction messages CLI option as an unstable command. [\#1622](https://github.com/PegaSysEng/pantheon/pull/1622)
- Update smoke tests docker images for zulu and openjdk to private ones [\#1620](https://github.com/PegaSysEng/pantheon/pull/1620)
- Remove duplication between EeaTransactionCountRpc & PrivateTransactionHandler [\#1619](https://github.com/PegaSysEng/pantheon/pull/1619)
- \[PAN-2709\] - nonce too low error [\#1618](https://github.com/PegaSysEng/pantheon/pull/1618)
- Cache TransactionValidationParams instead of creating new object for each call [\#1616](https://github.com/PegaSysEng/pantheon/pull/1616)
- \[PAN-2850\] Create a transaction pool configuration object [\#1615](https://github.com/PegaSysEng/pantheon/pull/1615)
- Add TransactionValidationParam to TxProcessor [\#1613](https://github.com/PegaSysEng/pantheon/pull/1613)
- Expose a CLI option to configure the life time of transaction messages. [\#1610](https://github.com/PegaSysEng/pantheon/pull/1610)
- Implement Prometheus metric counter for skipped expired transaction messages. [\#1609](https://github.com/PegaSysEng/pantheon/pull/1609)
- Upload jars to bintray as part of releases [\#1608](https://github.com/PegaSysEng/pantheon/pull/1608)
- Avoid publishing docker-pantheon directory to bintray during a release [\#1606](https://github.com/PegaSysEng/pantheon/pull/1606)
- \[PAN-2756\] Istanbul scaffolding [\#1605](https://github.com/PegaSysEng/pantheon/pull/1605)
- Implement a timeout in TransactionMessageProcessor [\#1604](https://github.com/PegaSysEng/pantheon/pull/1604)
- Reject transactions with gas price below the configured minimum [\#1602](https://github.com/PegaSysEng/pantheon/pull/1602)
- Always build the k8s image, only push to dockerhub for master branch [\#1601](https://github.com/PegaSysEng/pantheon/pull/1601)
- Properly validate AltBN128 pairing precompile input [\#1600](https://github.com/PegaSysEng/pantheon/pull/1600)
- \[PAN-2871\] Columnar rocksdb [\#1599](https://github.com/PegaSysEng/pantheon/pull/1599)
- Reverting change to dockerfile [\#1594](https://github.com/PegaSysEng/pantheon/pull/1594)
- Update dependency versions [\#1592](https://github.com/PegaSysEng/pantheon/pull/1592)
- \[PAN-2797\] Clean up failed connections [\#1591](https://github.com/PegaSysEng/pantheon/pull/1591)
- Cleaning up the build process for docker [\#1590](https://github.com/PegaSysEng/pantheon/pull/1590)
- \[PAN-2786\] Stop Transaction Pool Queue from Growing Unbounded [\#1586](https://github.com/PegaSysEng/pantheon/pull/1586)

## 1.1.3

### Additions and Improvements

- \[PAN-2811\] Be more lenient with discovery message deserialization. Completes our support for EIP-8 and enables Besu to work on Rinkeby again. [\#1580](https://github.com/PegaSysEng/pantheon/pull/1580)
- Added liveness and readiness probe stub endpoints [\#1553](https://github.com/PegaSysEng/pantheon/pull/1553)
- Implemented operator tool. \(blockchain network configuration for permissioned networks\) [\#1511](https://github.com/PegaSysEng/pantheon/pull/1511)
- \[PAN-2754\] Added eea\_getPrivacyPrecompileAddress [\#1579](https://github.com/PegaSysEng/pantheon/pull/1579) (thanks to [Puneetha17](https://github.com/Puneetha17))
- Publish the chain head gas used, gas limit, transaction count and ommer metrics [\#1551](https://github.com/PegaSysEng/pantheon/pull/1551)
- Add subscribe and unsubscribe count metrics [\#1541](https://github.com/PegaSysEng/pantheon/pull/1541)
- Add pivot block metrics [\#1537](https://github.com/PegaSysEng/pantheon/pull/1537)

Documentation updates include:

- Updated [IBFT 2.0 tutorial](https://besu.hyperledger.org/en/latest/Tutorials/Private-Network/Create-IBFT-Network/) to use network configuration tool
- Added [debug\_traceBlock\* methods](https://besu.hyperledger.org/en/latest/Reference/API-Methods/#debug_traceblock)
- Reorganised [monitoring documentation](https://besu.hyperledger.org/en/latest/HowTo/Deploy/Monitoring-Performance/)
- Added [link to sample Grafana dashboard](https://besu.hyperledger.org/en/latest/HowTo/Deploy/Monitoring-Performance/#monitor-node-performance-using-prometheus)
- Added [note about replacing transactions in transaction pool](https://besu.hyperledger.org/en/latest/Concepts/Transactions/Transaction-Pool/#replacing-transactions-with-same-nonce)
- Updated [example transaction scripts](https://besu.hyperledger.org/en/latest/HowTo/Send-Transactions/Transactions/#example-javascript-scripts)
- Updated [Alethio Ethstats and Explorer documentation](https://besu.hyperledger.org/en/latest/Concepts/AlethioOverview/)

### Technical Improvements

- PAN-2816: Hiding experimental account permissioning cli options [\#1584](https://github.com/PegaSysEng/pantheon/pull/1584)
- \[PAN-2630\] Synchronizer should disconnect the sync target peer on invalid block data [\#1578](https://github.com/PegaSysEng/pantheon/pull/1578)
- Rename MetricCategory to BesuMetricCategory [\#1574](https://github.com/PegaSysEng/pantheon/pull/1574)
- Convert MetricsConfigiguration to use a builder [\#1572](https://github.com/PegaSysEng/pantheon/pull/1572)
- PAN-2794: Including flag for onchain permissioning check on tx processor [\#1571](https://github.com/PegaSysEng/pantheon/pull/1571)
- Fix behaviour for absent account permissiong smart contract [\#1569](https://github.com/PegaSysEng/pantheon/pull/1569)
- Expand readiness check to check peer count and sync state [\#1568](https://github.com/PegaSysEng/pantheon/pull/1568)
- \[PAN-2798\] Reorganize p2p classes [\#1567](https://github.com/PegaSysEng/pantheon/pull/1567)
- PAN-2729: Account Smart Contract Permissioning ATs [\#1565](https://github.com/PegaSysEng/pantheon/pull/1565)
- Timeout build after 1 hour to prevent it hanging forever. [\#1564](https://github.com/PegaSysEng/pantheon/pull/1564)
- \[PAN-2791\] Make permissions checks for ongoing connections more granular [\#1563](https://github.com/PegaSysEng/pantheon/pull/1563)
- \[PAN-2721\] Fix TopicParameter deserialization [\#1562](https://github.com/PegaSysEng/pantheon/pull/1562)
- \[PAN-2779\] Allow signing private transaction with any key [\#1561](https://github.com/PegaSysEng/pantheon/pull/1561) (thanks to [iikirilov](https://github.com/iikirilov))
- \[PAN-2783\] Invert dependency between permissioning and p2p [\#1557](https://github.com/PegaSysEng/pantheon/pull/1557)
- Removing account filter from TransactionPool [\#1556](https://github.com/PegaSysEng/pantheon/pull/1556)
- \[PAN-1952\] - Remove ignored pending transaction event publish acceptance test [\#1552](https://github.com/PegaSysEng/pantheon/pull/1552)
- Make MetricCategories more flexible [\#1550](https://github.com/PegaSysEng/pantheon/pull/1550)
- Fix encoding for account permissioning check call [\#1549](https://github.com/PegaSysEng/pantheon/pull/1549)
- Discard known remote transactions prior to validation [\#1548](https://github.com/PegaSysEng/pantheon/pull/1548)
- \[PAN-2009\] - Fix cluster clean start after stop in Acceptance tests [\#1546](https://github.com/PegaSysEng/pantheon/pull/1546)
- FilterIdGenerator fixes [\#1544](https://github.com/PegaSysEng/pantheon/pull/1544)
- Only increment the added transaction counter if we actually added the transaction [\#1543](https://github.com/PegaSysEng/pantheon/pull/1543)
- When retrieving transactions by hash, check the pending transactions first [\#1542](https://github.com/PegaSysEng/pantheon/pull/1542)
- Fix thread safety in SubscriptionManager [\#1540](https://github.com/PegaSysEng/pantheon/pull/1540)
- \[PAN-2731\] Extract connection management from P2PNetwork [\#1538](https://github.com/PegaSysEng/pantheon/pull/1538)
- \[PAN-2010\] format filter id as quantity [\#1534](https://github.com/PegaSysEng/pantheon/pull/1534)
- PAN-2445: Onchain account permissioning [\#1507](https://github.com/PegaSysEng/pantheon/pull/1507)
- \[PAN-2672\] Return specific and useful error for enclave issues [\#1455](https://github.com/PegaSysEng/pantheon/pull/1455) (thanks to [Puneetha17](https://github.com/Puneetha17))

## 1.1.2

### Additions and Improvements

Documentation updates include:

- Added [GraphQL options](https://besu.hyperledger.org/en/latest/Reference/CLI/CLI-Syntax/#graphql-http-cors-origins)
- Added [troubleshooting point about illegal reflective access error](https://besu.hyperledger.org/en/latest/HowTo/Troubleshoot/Troubleshooting/#illegal-reflective-access-error-on-startup)
- Added [trusted bootnode behaviour for permissioning](https://besu.hyperledger.org/en/latest/Concepts/Permissioning/Onchain-Permissioning/#bootnodes)
- Added [how to obtain a WS authentication token](https://besu.hyperledger.org/en/latest/HowTo/Interact/APIs/Authentication/#obtaining-an-authentication-token)
- Updated [example scripts and added package.json file for creating signed transactions](https://besu.hyperledger.org/en/latest/HowTo/Send-Transactions/Transactions/)

### Technical Improvements

- Replaced Void datatype with void [\#1530](https://github.com/PegaSysEng/pantheon/pull/1530)
- Fix estimate gas RPC failing for clique when no blocks have been created [\#1528](https://github.com/PegaSysEng/pantheon/pull/1528)
- Avoid auto-boxing for gauge metrics [\#1526](https://github.com/PegaSysEng/pantheon/pull/1526)
- Add AT to ensure 0-miner Clique/IBFT are valid [\#1525](https://github.com/PegaSysEng/pantheon/pull/1525)
- AT DSL - renaming to suffix of Conditions and co-locating with Conditions [\#1524](https://github.com/PegaSysEng/pantheon/pull/1524)
- Set disconnect flag immediately when disconnecting a peer [\#1521](https://github.com/PegaSysEng/pantheon/pull/1521)
- \[PAN-2547\] Modified JSON-RPC subscription processing to avoid blocking [\#1519](https://github.com/PegaSysEng/pantheon/pull/1519)
- Dependency Version Updates [\#1517](https://github.com/PegaSysEng/pantheon/pull/1517)
- AT DSL - renaming ibft to ibft2 [\#1516](https://github.com/PegaSysEng/pantheon/pull/1516)
- \[PIE-1578\] Added local transaction permissioning metrics [\#1515](https://github.com/PegaSysEng/pantheon/pull/1515)
- \[PIE-1577\] Added node local metrics [\#1514](https://github.com/PegaSysEng/pantheon/pull/1514)
- AT DSL - Removing WaitCondition, consistently applying Condition instead [\#1513](https://github.com/PegaSysEng/pantheon/pull/1513)
- Remove usage of deprecated ConcurrentSet [\#1512](https://github.com/PegaSysEng/pantheon/pull/1512)
- Log error if clique or ibft have 0 validators in genesis [\#1509](https://github.com/PegaSysEng/pantheon/pull/1509)
- GraphQL library upgrade changes. [\#1508](https://github.com/PegaSysEng/pantheon/pull/1508)
- Add metrics to assist monitoring and alerting [\#1506](https://github.com/PegaSysEng/pantheon/pull/1506)
- Use external pantheon-plugin-api library [\#1505](https://github.com/PegaSysEng/pantheon/pull/1505)
- Tilde [\#1504](https://github.com/PegaSysEng/pantheon/pull/1504)
- Dependency version updates [\#1503](https://github.com/PegaSysEng/pantheon/pull/1503)
- Simplify text [\#1501](https://github.com/PegaSysEng/pantheon/pull/1501) (thanks to [bgravenorst](https://github.com/bgravenorst))
- \[PAN-1625\] Clique AT mining continues if validator offline [\#1500](https://github.com/PegaSysEng/pantheon/pull/1500)
- Acceptance Test DSL Node refactoring [\#1498](https://github.com/PegaSysEng/pantheon/pull/1498)
- Updated an incorrect command [\#1497](https://github.com/PegaSysEng/pantheon/pull/1497) (thanks to [bgravenorst](https://github.com/bgravenorst))
- Acceptance Test and DSL rename for IBFT2 [\#1493](https://github.com/PegaSysEng/pantheon/pull/1493)
- \[PIE-1580\] Metrics for smart contract permissioning actions [\#1492](https://github.com/PegaSysEng/pantheon/pull/1492)
- Handle RLPException when processing incoming DevP2P messages [\#1491](https://github.com/PegaSysEng/pantheon/pull/1491)
- Limit spotless checks to java classes in expected java  dirs [\#1490](https://github.com/PegaSysEng/pantheon/pull/1490)
- \[PAN-2560\] Add LocalNode class [\#1489](https://github.com/PegaSysEng/pantheon/pull/1489)
- Changed Enode length error String implementation. [\#1486](https://github.com/PegaSysEng/pantheon/pull/1486)
- PAN-2715 - return block not found reasons in error [\#1485](https://github.com/PegaSysEng/pantheon/pull/1485)
- \[PAN-2652\] Refactor Privacy acceptance test and add Privacy Ibft test [\#1483](https://github.com/PegaSysEng/pantheon/pull/1483) (thanks to [iikirilov](https://github.com/iikirilov))
- \[PAN-2603\] Onchain account permissioning support [\#1475](https://github.com/PegaSysEng/pantheon/pull/1475)
- Make CLI options names with hyphen-minus searchable and reduce index size [\#1476](https://github.com/PegaSysEng/pantheon/pull/1476)
- Added warning banner when using latest version [\#1454](https://github.com/PegaSysEng/pantheon/pull/1454)
- Add RTD config file to fix Python version issue [\#1453](https://github.com/PegaSysEng/pantheon/pull/1453)
- \[PAN-2647\] Validate Private Transaction nonce before submitting to Transaction Pool [\#1449](https://github.com/PegaSysEng/pantheon/pull/1449) (thanks to [iikirilov](https://github.com/iikirilov))
- Add placeholders system to have global variables in markdown [\#1425](https://github.com/PegaSysEng/pantheon/pull/1425)

## 1.1.1

### Additions and Improvements

- [GraphQL](https://besu.hyperledger.org/en/latest/HowTo/Interact/APIs/GraphQL/) [\#1311](https://github.com/PegaSysEng/pantheon/pull/1311) (thanks to [zyfrank](https://github.com/zyfrank))
- Added [`--tx-pool-retention-hours`](https://besu.hyperledger.org/en/latest/Reference/CLI/CLI-Syntax/#tx-pool-retention-hours) [\#1333](https://github.com/PegaSysEng/pantheon/pull/1333)
- Added Genesis file support for specifying the maximum stack size. [\#1431](https://github.com/PegaSysEng/pantheon/pull/1431)
- Included transaction details when subscribed to Pending transactions [\#1410](https://github.com/PegaSysEng/pantheon/pull/1410)
- Documentation updates include:
  - [Added configuration items specified in the genesis file](https://besu.hyperledger.org/en/latest/Reference/Config-Items/#configuration-items)  
  - [Added pending transaction details subscription](https://besu.hyperledger.org/en/latest/HowTo/Interact/APIs/RPC-PubSub/#pending-transactionss)
  - [Added Troubleshooting content](https://besu.hyperledger.org/en/latest/HowTo/Troubleshoot/Troubleshooting/)
  - [Added Privacy Quickstart](https://besu.hyperledger.org/en/latest/Tutorials/Quickstarts/Privacy-Quickstart/)  
  - [Added privacy roadmap](https://github.com/hyperledger/besu/blob/master/ROADMAP.md)  


### Technical Improvements

- Create MaintainedPeers class [\#1484](https://github.com/PegaSysEng/pantheon/pull/1484)
- Fix for permissioned network with single bootnode [\#1479](https://github.com/PegaSysEng/pantheon/pull/1479)
- Have ThreadBesuNodeRunner support plugin tests [\#1477](https://github.com/PegaSysEng/pantheon/pull/1477)
- Less pointless plugins errors [\#1473](https://github.com/PegaSysEng/pantheon/pull/1473)
- Rename GraphQLRPC to just GraphQL [\#1472](https://github.com/PegaSysEng/pantheon/pull/1472)
- eth\_protocolVersion is a Quantity, not an Integer [\#1470](https://github.com/PegaSysEng/pantheon/pull/1470)
- Don't require 'to' in 'blocks' queries [\#1464](https://github.com/PegaSysEng/pantheon/pull/1464)
- Events Plugin - Add initial "NewBlock" event message [\#1463](https://github.com/PegaSysEng/pantheon/pull/1463)
- Make restriction field in Private Transaction an enum [\#1462](https://github.com/PegaSysEng/pantheon/pull/1462) (thanks to [iikirilov](https://github.com/iikirilov))
- Helpful graphql error when an account doesn't exist [\#1460](https://github.com/PegaSysEng/pantheon/pull/1460)
- Acceptance Test Cleanup [\#1458](https://github.com/PegaSysEng/pantheon/pull/1458)
- Large chain id support for private transactions [\#1452](https://github.com/PegaSysEng/pantheon/pull/1452)
- Optimise TransactionPool.addRemoteTransaction [\#1448](https://github.com/PegaSysEng/pantheon/pull/1448)
- Reduce synchronization in PendingTransactions [\#1447](https://github.com/PegaSysEng/pantheon/pull/1447)
- Add simple PeerPermissions interface [\#1446](https://github.com/PegaSysEng/pantheon/pull/1446)
- Make sure ThreadBesuNodeRunner is exercised by automation [\#1442](https://github.com/PegaSysEng/pantheon/pull/1442)
- Decode devp2p packets off the event thread [\#1439](https://github.com/PegaSysEng/pantheon/pull/1439)
- Allow config files to specify no bootnodes [\#1438](https://github.com/PegaSysEng/pantheon/pull/1438)
- Capture all logs and errors in the Besu log output [\#1437](https://github.com/PegaSysEng/pantheon/pull/1437)
- Ensure failed Txns are deleted when detected during mining [\#1436](https://github.com/PegaSysEng/pantheon/pull/1436)
- Plugin Framework [\#1435](https://github.com/PegaSysEng/pantheon/pull/1435)
- Equals cleanup [\#1434](https://github.com/PegaSysEng/pantheon/pull/1434)
- Transaction smart contract permissioning controller [\#1433](https://github.com/PegaSysEng/pantheon/pull/1433)
- Renamed AccountPermissioningProver to TransactionPermissio… [\#1432](https://github.com/PegaSysEng/pantheon/pull/1432)
- Refactorings and additions to add Account based Smart Contract permissioning [\#1430](https://github.com/PegaSysEng/pantheon/pull/1430)
- Fix p2p PeerInfo handling [\#1428](https://github.com/PegaSysEng/pantheon/pull/1428)
- IbftProcessor logs when a throwable terminates mining [\#1427](https://github.com/PegaSysEng/pantheon/pull/1427)
- Renamed AccountWhitelistController [\#1424](https://github.com/PegaSysEng/pantheon/pull/1424)
- Unwrap DelegatingBytes32 and prevent Hash from wrapping other Hash instances [\#1423](https://github.com/PegaSysEng/pantheon/pull/1423)
- If nonce is invalid, do not delete during mining [\#1422](https://github.com/PegaSysEng/pantheon/pull/1422)
- Deleting unused windows jenkinsfile [\#1421](https://github.com/PegaSysEng/pantheon/pull/1421)
- Get all our smoke tests for all platforms in 1 jenkins job [\#1420](https://github.com/PegaSysEng/pantheon/pull/1420)
- Add pending object to GraphQL queries [\#1419](https://github.com/PegaSysEng/pantheon/pull/1419)
- Start listening for p2p connections after start\(\) is invoked [\#1418](https://github.com/PegaSysEng/pantheon/pull/1418)
- Improved JSON-RPC responses when EnodeURI parameter has invalid EnodeId [\#1417](https://github.com/PegaSysEng/pantheon/pull/1417)
- Use port 0 when starting a websocket server in tests [\#1416](https://github.com/PegaSysEng/pantheon/pull/1416)
- Windows jdk smoke tests [\#1413](https://github.com/PegaSysEng/pantheon/pull/1413)
- Change AT discard RPC tests to be more reliable by checking discard using proposals [\#1411](https://github.com/PegaSysEng/pantheon/pull/1411)
- Simple account permissioning [\#1409](https://github.com/PegaSysEng/pantheon/pull/1409)
- Fix clique miner to respect changes to vanity data made via JSON-RPC [\#1408](https://github.com/PegaSysEng/pantheon/pull/1408)
- Avoid recomputing the logs bloom filter when reading receipts [\#1407](https://github.com/PegaSysEng/pantheon/pull/1407)
- Remove NodePermissioningLocalConfig external references [\#1406](https://github.com/PegaSysEng/pantheon/pull/1406)
- Add constantinople fix block for Rinkeby [\#1404](https://github.com/PegaSysEng/pantheon/pull/1404)
- Update EnodeURL to support enodes with listening disabled [\#1403](https://github.com/PegaSysEng/pantheon/pull/1403)
- Integration Integration test\(s\) on p2p of 'net\_services'  [\#1402](https://github.com/PegaSysEng/pantheon/pull/1402)
- Reference tests fail on Windows [\#1401](https://github.com/PegaSysEng/pantheon/pull/1401)
- Fix non-deterministic test caused by variable size of generated transactions [\#1399](https://github.com/PegaSysEng/pantheon/pull/1399)
- Start BlockPropagationManager immediately - don't wait for full sync [\#1398](https://github.com/PegaSysEng/pantheon/pull/1398)
- Added error message for RPC method disabled [\#1396](https://github.com/PegaSysEng/pantheon/pull/1396)
- Fix intermittency in FullSyncChainDownloaderTest [\#1394](https://github.com/PegaSysEng/pantheon/pull/1394)
- Add explanatory comment about default port [\#1392](https://github.com/PegaSysEng/pantheon/pull/1392)
- Handle case where peers advertise a listening port of 0 [\#1391](https://github.com/PegaSysEng/pantheon/pull/1391)
- Cache extra data [\#1389](https://github.com/PegaSysEng/pantheon/pull/1389)
- Update Log message in IBFT Controller [\#1387](https://github.com/PegaSysEng/pantheon/pull/1387)
- Remove unnecessary field [\#1384](https://github.com/PegaSysEng/pantheon/pull/1384)
- Add getPeer method to PeerConnection [\#1383](https://github.com/PegaSysEng/pantheon/pull/1383)
- Removing smart quotes [\#1381](https://github.com/PegaSysEng/pantheon/pull/1381) (thanks to [jmcnevin](https://github.com/jmcnevin))
- Use streams and avoid iterating child nodes multiple times [\#1380](https://github.com/PegaSysEng/pantheon/pull/1380)
- Use execute instead of submit so unhandled exceptions get logged [\#1379](https://github.com/PegaSysEng/pantheon/pull/1379)
- Prefer EnodeURL over Endpoint [\#1378](https://github.com/PegaSysEng/pantheon/pull/1378)
- Add flat file based task collection [\#1377](https://github.com/PegaSysEng/pantheon/pull/1377)
- Consolidate local enode representation [\#1376](https://github.com/PegaSysEng/pantheon/pull/1376)
- Rename rocksdDbConfiguration to rocksDbConfiguration [\#1375](https://github.com/PegaSysEng/pantheon/pull/1375)
- Remove EthTaskChainDownloader and supporting code [\#1373](https://github.com/PegaSysEng/pantheon/pull/1373)
- Handle the pipeline being aborted while finalizing an async operation [\#1372](https://github.com/PegaSysEng/pantheon/pull/1372)
- Rename methods that create and return streams away from getX\(\) [\#1368](https://github.com/PegaSysEng/pantheon/pull/1368)
- eea\_getTransactionCount fails if account has not interacted with private state [\#1367](https://github.com/PegaSysEng/pantheon/pull/1367) (thanks to [iikirilov](https://github.com/iikirilov))
- Increase RocksDB settings [\#1364](https://github.com/PegaSysEng/pantheon/pull/1364) ([ajsutton](https://github.com/ajsutton))
- Don't abort in-progress master builds when a new commit is added. [\#1358](https://github.com/PegaSysEng/pantheon/pull/1358)
- Request open ended headers from sync target [\#1355](https://github.com/PegaSysEng/pantheon/pull/1355)
- Enable the pipeline chain downloader by default [\#1344](https://github.com/PegaSysEng/pantheon/pull/1344)
- Create P2PNetwork Builder [\#1343](https://github.com/PegaSysEng/pantheon/pull/1343)
- Include static nodes in permissioning logic [\#1339](https://github.com/PegaSysEng/pantheon/pull/1339)
- JsonRpcError decoding to include message [\#1336](https://github.com/PegaSysEng/pantheon/pull/1336)
- Cache current chain head info [\#1335](https://github.com/PegaSysEng/pantheon/pull/1335)
- Queue pending requests when all peers are busy [\#1331](https://github.com/PegaSysEng/pantheon/pull/1331)
- Fix failed tests on Windows [\#1332](https://github.com/PegaSysEng/pantheon/pull/1332)
- Provide error message when invalid key specified in key file [\#1328](https://github.com/PegaSysEng/pantheon/pull/1328)
- Allow whitespace in file paths loaded from resources directory [\#1329](https://github.com/PegaSysEng/pantheon/pull/1329)
- Allow whitespace in path [\#1327](https://github.com/PegaSysEng/pantheon/pull/1327)
- Require block numbers for debug\_traceBlockByNumber to be in hex [\#1326](https://github.com/PegaSysEng/pantheon/pull/1326)
- Improve logging of chain download errors in the pipeline chain downloader [\#1325](https://github.com/PegaSysEng/pantheon/pull/1325)
- Ensure eth scheduler is stopped in tests [\#1324](https://github.com/PegaSysEng/pantheon/pull/1324)
- Normalize account permissioning addresses in whitelist [\#1321](https://github.com/PegaSysEng/pantheon/pull/1321)
- Allow private contract invocations in multiple privacy groups [\#1318](https://github.com/PegaSysEng/pantheon/pull/1318) (thanks to [iikirilov](https://github.com/iikirilov))
- Fix account permissioning check case matching [\#1315](https://github.com/PegaSysEng/pantheon/pull/1315)
- Use header validation mode for ommers [\#1313](https://github.com/PegaSysEng/pantheon/pull/1313)
- Configure RocksDb max background compaction and thread count [\#1312](https://github.com/PegaSysEng/pantheon/pull/1312)
- Missing p2p info when queried live [\#1310](https://github.com/PegaSysEng/pantheon/pull/1310)
- Tx limit size send peers follow up [\#1308](https://github.com/PegaSysEng/pantheon/pull/1308)
- Remove remnants of the old dev mode [\#1307](https://github.com/PegaSysEng/pantheon/pull/1307)
- Remove duplicate init code from BesuController instances [\#1305](https://github.com/PegaSysEng/pantheon/pull/1305)
- Stop synchronizer prior to stopping the network [\#1302](https://github.com/PegaSysEng/pantheon/pull/1302)
- Evict old transactions [\#1299](https://github.com/PegaSysEng/pantheon/pull/1299)
- Send local transactions to new peers [\#1253](https://github.com/PegaSysEng/pantheon/pull/1253)

## 1.1

### Additions and Improvements

- [Privacy](https://besu.hyperledger.org/en/latest/Concepts/Privacy/Privacy-Overview/)
- [Onchain Permissioning](https://besu.hyperledger.org/en/latest/Concepts/Permissioning/Permissioning-Overview/#onchain)
- [Fastsync](https://besu.hyperledger.org/en/latest/Reference/CLI/CLI-Syntax/#fast-sync-min-peers)
- Documentation updates include:
    - Added JSON-RPC methods:
      - [`txpool_pantheonStatistics`](https://besu.hyperledger.org/en/latest/Reference/API-Methods/#txpool_besustatistics)
      - [`net_services`](https://besu.hyperledger.org/en/latest/Reference/API-Methods/#net_services)
    - [Updated to indicate Docker image doesn't run on Windows](https://besu.hyperledger.org/en/latest/HowTo/Get-Started/Run-Docker-Image/)
    - [Added how to configure a free gas network](https://besu.hyperledger.org/en/latest/HowTo/Configure/FreeGas/)

### Technical Improvements

- priv_getTransactionCount fails if account has not interacted with private state [\#1369](https://github.com/PegaSysEng/pantheon/pull/1369)
- Updating Orion to 0.9.0 [\#1360](https://github.com/PegaSysEng/pantheon/pull/1360)
- Allow use of large chain IDs [\#1357](https://github.com/PegaSysEng/pantheon/pull/1357)
- Allow private contract invocations in multiple privacy groups [\#1340](https://github.com/PegaSysEng/pantheon/pull/1340)
- Missing p2p info when queried live [\#1338](https://github.com/PegaSysEng/pantheon/pull/1338)
- Fix expose transaction statistics [\#1337](https://github.com/PegaSysEng/pantheon/pull/1337)
- Normalize account permissioning addresses in whitelist [\#1321](https://github.com/PegaSysEng/pantheon/pull/1321)
- Update Enclave executePost method [\#1319](https://github.com/PegaSysEng/pantheon/pull/1319)
- Fix account permissioning check case matching [\#1315](https://github.com/PegaSysEng/pantheon/pull/1315)
- Removing 'all' from the help wording for host-whitelist [\#1304](https://github.com/PegaSysEng/pantheon/pull/1304)

## 1.1 RC

### Technical Improvements

- Better errors for when permissioning contract is set up wrong [\#1296](https://github.com/PegaSysEng/pantheon/pull/1296)
- Consolidate p2p node info methods [\#1288](https://github.com/PegaSysEng/pantheon/pull/1288)
- Update permissioning smart contract interface to match updated EEA proposal [\#1287](https://github.com/PegaSysEng/pantheon/pull/1287)
- Switch to new sync target if it exceeds the td threshold [\#1286](https://github.com/PegaSysEng/pantheon/pull/1286)
- Fix running ATs with in-process node runner [\#1285](https://github.com/PegaSysEng/pantheon/pull/1285)
- Simplify enode construction [\#1283](https://github.com/PegaSysEng/pantheon/pull/1283)
- Cleanup PeerConnection interface [\#1282](https://github.com/PegaSysEng/pantheon/pull/1282)
- Undo changes to PendingTransactions method visibility [\#1281](https://github.com/PegaSysEng/pantheon/pull/1281)
- Use default enclave public key to generate eea_getTransactionReceipt [\#1280](https://github.com/PegaSysEng/pantheon/pull/1280) (thanks to [Puneetha17](https://github.com/Puneetha17))
- Rollback to rocksdb 5.15.10 [\#1279](https://github.com/PegaSysEng/pantheon/pull/1279)
- Log error when a JSON decode problem is encountered [\#1278](https://github.com/PegaSysEng/pantheon/pull/1278)
- Create EnodeURL builder [\#1275](https://github.com/PegaSysEng/pantheon/pull/1275)
- Keep enode nodeId stored as a BytesValue [\#1274](https://github.com/PegaSysEng/pantheon/pull/1274)
- Feature/move subclass in pantheon command [\#1272](https://github.com/PegaSysEng/pantheon/pull/1272)
- Expose sync mode option [\#1270](https://github.com/PegaSysEng/pantheon/pull/1270)
- Refactor RocksDBStats [\#1266](https://github.com/PegaSysEng/pantheon/pull/1266)
- Normalize EnodeURLs [\#1264](https://github.com/PegaSysEng/pantheon/pull/1264)
- Build broken in Java 12 [\#1263](https://github.com/PegaSysEng/pantheon/pull/1263)
- Make PeerDiscovertAgentTest less flakey [\#1262](https://github.com/PegaSysEng/pantheon/pull/1262)
- Ignore extra json rpc params [\#1261](https://github.com/PegaSysEng/pantheon/pull/1261)
- Fetch local transactions in isolation [\#1259](https://github.com/PegaSysEng/pantheon/pull/1259)
- Update to debug trace transaction [\#1258](https://github.com/PegaSysEng/pantheon/pull/1258)
- Use labelled timer to differentiate between rocks db metrics [\#1254](https://github.com/PegaSysEng/pantheon/pull/1254) (thanks to [Puneetha17](https://github.com/Puneetha17))
- Migrate TransactionPool (& affiliated test) from 'core' to 'eth' [\#1251](https://github.com/PegaSysEng/pantheon/pull/1251)
- Use single instance of Rocksdb for privacy [\#1247](https://github.com/PegaSysEng/pantheon/pull/1247) (thanks to [Puneetha17](https://github.com/Puneetha17))
- Subscribing to sync events should receive false when in sync [\#1240](https://github.com/PegaSysEng/pantheon/pull/1240)
- Ignore transactions from the network while behind chain head [\#1228](https://github.com/PegaSysEng/pantheon/pull/1228)
- RocksDB Statistics in Metrics [\#1169](https://github.com/PegaSysEng/pantheon/pull/1169)
- Add block trace RPC methods [\#1088](https://github.com/PegaSysEng/pantheon/pull/1088) (thanks to [kziemianek](https://github.com/kziemianek))

## 1.0.3

### Additions and Improvements

- Notify of dropped messages [\#1156](https://github.com/PegaSysEng/pantheon/pull/1156)
- Documentation updates include:
    - Added [Permissioning Overview](https://besu.hyperledger.org/en/latest/Concepts/Permissioning/Permissioning-Overview/)
    - Added content on [Network vs Node Configuration](https://besu.hyperledger.org/en/latest/HowTo/Configure/Using-Configuration-File/)   
    - Updated [RAM requirements](https://besu.hyperledger.org/en/latest/HowTo/Get-Started/System-Requirements/#ram)  
    - Added [Privacy Overview](https://besu.hyperledger.org/en/latest/Concepts/Privacy/Privacy-Overview/) and [Processing Private Transactions](https://besu.hyperledger.org/en/latest/Concepts/Privacy/Private-Transaction-Processing/)
    - Renaming of Ethstats Lite Explorer to [Ethereum Lite Explorer](https://besu.hyperledger.org/en/latest/HowTo/Deploy/Lite-Block-Explorer/#lite-block-explorer-documentation) (thanks to [tzapu](https://github.com/tzapu))
    - Added content on using [Truffle with Besu](https://besu.hyperledger.org/en/latest/HowTo/Develop-Dapps/Truffle/)
    - Added [`droppedPendingTransactions` RPC Pub/Sub subscription](https://besu.hyperledger.org/en/latest/HowTo/Interact/APIs/RPC-PubSub/#dropped-transactions)
    - Added [`eea_*` JSON-RPC API methods](https://besu.hyperledger.org/en/latest/Reference/API-Methods/#eea-methods)  
    - Added [architecture diagram](https://besu.hyperledger.org/en/latest/Concepts/ArchitectureOverview/)
    - Updated [permissioning CLI options](https://besu.hyperledger.org/en/latest/Reference/CLI/CLI-Syntax/#permissions-accounts-config-file-enabled) and [permissioned network tutorial](https://besu.hyperledger.org/en/stable/)  

### Technical Improvements

- Choose sync target based on td rather than height [\#1256](https://github.com/PegaSysEng/pantheon/pull/1256)
- CLI ewp options [\#1246](https://github.com/PegaSysEng/pantheon/pull/1246)
- Update BesuCommand.java [\#1245](https://github.com/PegaSysEng/pantheon/pull/1245)
- Reduce memory usage in import [\#1239](https://github.com/PegaSysEng/pantheon/pull/1239)
- Improve eea_sendRawTransaction error messages [\#1238](https://github.com/PegaSysEng/pantheon/pull/1238) (thanks to [Puneetha17](https://github.com/Puneetha17))
- Single topic filter [\#1235](https://github.com/PegaSysEng/pantheon/pull/1235)
- Enable pipeline chain downloader for fast sync [\#1232](https://github.com/PegaSysEng/pantheon/pull/1232)
- Make contract size limit configurable [\#1227](https://github.com/PegaSysEng/pantheon/pull/1227)
- Refactor PrivacyParameters config to use builder pattern [\#1226](https://github.com/PegaSysEng/pantheon/pull/1226) (thanks to [antonydenyer](https://github.com/antonydenyer))
- Different request limits for different request types [\#1224](https://github.com/PegaSysEng/pantheon/pull/1224)
- Finish off fast sync pipeline download [\#1222](https://github.com/PegaSysEng/pantheon/pull/1222)
- Enable fast-sync options on command line [\#1218](https://github.com/PegaSysEng/pantheon/pull/1218)
- Replace filtering headers after the fact with calculating number to request up-front [\#1216](https://github.com/PegaSysEng/pantheon/pull/1216)
- Support async processing while maintaining output order [\#1215](https://github.com/PegaSysEng/pantheon/pull/1215)
- Add Unstable Options to the CLI [\#1213](https://github.com/PegaSysEng/pantheon/pull/1213)
- Add private cluster acceptance tests [\#1211](https://github.com/PegaSysEng/pantheon/pull/1211) (thanks to [Puneetha17](https://github.com/Puneetha17))
- Re-aligned smart contract interface to EEA client spec 477 [\#1209](https://github.com/PegaSysEng/pantheon/pull/1209)
- Count the number of items discarded when a pipe is aborted [\#1208](https://github.com/PegaSysEng/pantheon/pull/1208)
- Pipeline chain download - fetch and import data [\#1207](https://github.com/PegaSysEng/pantheon/pull/1207)
- Permission provider that allows bootnodes if you have no other connections [\#1206](https://github.com/PegaSysEng/pantheon/pull/1206)
- Cancel in-progress async operations when the pipeline is aborted [\#1205](https://github.com/PegaSysEng/pantheon/pull/1205)
- Pipeline chain download - Checkpoints [\#1203](https://github.com/PegaSysEng/pantheon/pull/1203)
- Push development images to public dockerhub [\#1202](https://github.com/PegaSysEng/pantheon/pull/1202)
- Push builds of master as docker development images [\#1200](https://github.com/PegaSysEng/pantheon/pull/1200)
- Doc CI pipeline for build and tests [\#1199](https://github.com/PegaSysEng/pantheon/pull/1199)
- Replace the use of a disconnect listener with EthPeer.isDisconnected [\#1197](https://github.com/PegaSysEng/pantheon/pull/1197)
- Prep chain downloader for branch by abstraction [\#1194](https://github.com/PegaSysEng/pantheon/pull/1194)
- Maintain the state of MessageFrame in private Tx [\#1193](https://github.com/PegaSysEng/pantheon/pull/1193) (thanks to [Puneetha17](https://github.com/Puneetha17))
- Persist private world state only if we are mining [\#1191](https://github.com/PegaSysEng/pantheon/pull/1191) (thanks to [Puneetha17](https://github.com/Puneetha17))
- Remove SyncState from SyncTargetManager [\#1188](https://github.com/PegaSysEng/pantheon/pull/1188)
- Acceptance tests base for smart contract node permissioning [\#1186](https://github.com/PegaSysEng/pantheon/pull/1186)
- Fix metrics breakages [\#1185](https://github.com/PegaSysEng/pantheon/pull/1185)
- Typo [\#1184](https://github.com/PegaSysEng/pantheon/pull/1184) (thanks to [araskachoi](https://github.com/araskachoi))
- StaticNodesParserTest to pass on Windows [\#1183](https://github.com/PegaSysEng/pantheon/pull/1183)
- Don't mark world state as stalled until a minimum time without progress is reached [\#1179](https://github.com/PegaSysEng/pantheon/pull/1179)
- Use header validation policy in DownloadHeaderSequenceTask [\#1172](https://github.com/PegaSysEng/pantheon/pull/1172)
- Bond with bootnodes [\#1160](https://github.com/PegaSysEng/pantheon/pull/1160)

## 1.0.2

### Additions and Improvements

- Removed DB init when using `public-key` subcommand [\#1049](https://github.com/PegaSysEng/pantheon/pull/1049)
- Output enode URL on startup [\#1137](https://github.com/PegaSysEng/pantheon/pull/1137)
- Added Remove Peer JSON-RPC [\#1129](https://github.com/PegaSysEng/pantheon/pull/1129)
- Added `net_enode` JSON-RPC [\#1119](https://github.com/PegaSysEng/pantheon/pull/1119) (thanks to [mbergstrand](https://github.com/mbergstrand))
- Maintain a `staticnodes.json` [\#1106](https://github.com/PegaSysEng/pantheon/pull/1106)
- Added `tx-pool-max-size` command line parameter [\#1078](https://github.com/PegaSysEng/pantheon/pull/1078)
- Added PendingTransactions JSON-RPC [\#1043](https://github.com/PegaSysEng/pantheon/pull/1043) (thanks to [EdwinLeeGreene](https://github.com/EdwinLeeGreene))
- Added `admin_nodeInfo` JSON-RPC [\#1012](https://github.com/PegaSysEng/pantheon/pull/1012)
- Added `--metrics-category` CLI to only enable select metrics [\#969](https://github.com/PegaSysEng/pantheon/pull/969)
- Documentation updates include:
   - Updated endpoints in [Private Network Quickstart](https://besu.hyperledger.org/en/latest/Tutorials/Quickstarts/Private-Network-Quickstart/) (thanks to [laubai](https://github.com/laubai))
   - Updated [documentation contribution guidelines](https://besu.hyperledger.org/en/stable/)
   - Added [`admin_removePeer`](https://besu.hyperledger.org/en/latest/Reference/API-Methods/#admin_removepeer)
   - Updated [tutorials](https://besu.hyperledger.org/en/latest/Tutorials/Private-Network/Create-Private-Clique-Network/) for printing of enode on startup
   - Added [`txpool_pantheonTransactions`](https://besu.hyperledger.org/en/stable/Reference/API-Methods/#txpool_besutransactions)
   - Added [Transaction Pool content](https://besu.hyperledger.org/en/latest/Concepts/Transactions/Transaction-Pool/)
   - Added [`tx-pool-max-size` CLI option](https://besu.hyperledger.org/en/latest/Reference/CLI/CLI-Syntax/#tx-pool-max-size)
   - Updated [developer build instructions to use installDist](https://besu.hyperledger.org/en/stable/)
   - Added [Azure quickstart tutorial](https://besu.hyperledger.org/en/latest/Tutorials/Quickstarts/Azure-Private-Network-Quickstart/)
   - Enabled copy button in code blocks
   - Added [IBFT 1.0](https://besu.hyperledger.org/en/latest/HowTo/Configure/Consensus-Protocols/QuorumIBFT/)
   - Added section on using [Geth attach with Besu](https://besu.hyperledger.org/en/latest/HowTo/Interact/APIs/Using-JSON-RPC-API/#geth-console)    
   - Enabled the edit link doc site to ease external doc contributions
   - Added [EthStats docs](https://besu.hyperledger.org/HowTo/Deploy/Lite-Network-Monitor/) (thanks to [baxy](https://github.com/baxy))
   - Updated [Postman collection](https://besu.hyperledger.org/en/latest/HowTo/Interact/APIs/Authentication/#postman)  
   - Added [`metrics-category` CLI option](https://besu.hyperledger.org/en/latest/Reference/CLI/CLI-Syntax/#metrics-category)
   - Added information on [block time and timeout settings](https://besu.hyperledger.org/en/latest/HowTo/Configure/Consensus-Protocols/IBFT/#block-time) for IBFT 2.0
   - Added [`admin_nodeInfo`](https://besu.hyperledger.org/en/latest/Reference/API-Methods/#admin_nodeinfo)
   - Added [permissions images](https://besu.hyperledger.org/en/latest/Concepts/Permissioning/Permissioning-Overview/)
   - Added permissioning blog to [Resources](https://besu.hyperledger.org/en/latest/Reference/Resources/)
   - Updated [Create Permissioned Network](https://besu.hyperledger.org/en/latest/Tutorials/Permissioning/Create-Permissioned-Network/) tutorial to use `export-address`
   - Updated [Clique](https://besu.hyperledger.org/en/latest/HowTo/Configure/Consensus-Protocols/Clique/) and [IBFT 2.0](https://besu.hyperledger.org/en/latest/HowTo/Configure/Consensus-Protocols/IBFT/) docs to include complete genesis file  
   - Updated [Clique tutorial](https://besu.hyperledger.org/en/latest/Tutorials/Private-Network/Create-Private-Clique-Network/) to use `export-address` subcommand  
   - Added IBFT 2.0 [future message configuration options](https://besu.hyperledger.org/en/latest/HowTo/Configure/Consensus-Protocols/IBFT/#optional-configuration-options)

### Technical Improvements
- Fixed so self persists to the whitelist [\#1176](https://github.com/PegaSysEng/pantheon/pull/1176)
- Fixed to add self to permissioning whitelist [\#1175](https://github.com/PegaSysEng/pantheon/pull/1175)
- Fixed permissioning issues [\#1174](https://github.com/PegaSysEng/pantheon/pull/1174)
- AdminAddPeer returns custom Json RPC error code [\#1171](https://github.com/PegaSysEng/pantheon/pull/1171)
- Periodically connect to peers from table [\#1170](https://github.com/PegaSysEng/pantheon/pull/1170)
- Improved bootnodes option error message [\#1092](https://github.com/PegaSysEng/pantheon/pull/1092)
- Automatically restrict trailing peers while syncing [\#1167](https://github.com/PegaSysEng/pantheon/pull/1167)
- Avoid bonding to ourselves [\#1166](https://github.com/PegaSysEng/pantheon/pull/1166)
- Fix Push Metrics [\#1164](https://github.com/PegaSysEng/pantheon/pull/1164)
- Synchroniser waits for new peer if best is up to date [\#1161](https://github.com/PegaSysEng/pantheon/pull/1161)
- Don't attempt to download checkpoint headers if the number of headers is negative [\#1158](https://github.com/PegaSysEng/pantheon/pull/1158)
- Capture metrics on Vertx event loop and worker thread queues [\#1155](https://github.com/PegaSysEng/pantheon/pull/1155)
- Simplify node permissioning ATs [\#1153](https://github.com/PegaSysEng/pantheon/pull/1153)
- Add metrics around discovery process [\#1152](https://github.com/PegaSysEng/pantheon/pull/1152)
- Prevent connecting to self [\#1150](https://github.com/PegaSysEng/pantheon/pull/1150)
- Refactoring permissioning ATs [\#1148](https://github.com/PegaSysEng/pantheon/pull/1148)
- Added two extra Ropsten bootnodes [\#1147](https://github.com/PegaSysEng/pantheon/pull/1147)
- Fixed TCP port handling [\#1144](https://github.com/PegaSysEng/pantheon/pull/1144)
- Better error on bad header [\#1143](https://github.com/PegaSysEng/pantheon/pull/1143)
- Refresh peer table while we have fewer than maxPeers connected [\#1142](https://github.com/PegaSysEng/pantheon/pull/1142)
- Refactor jsonrpc consumption of local node permissioning controller [\#1140](https://github.com/PegaSysEng/pantheon/pull/1140)
- Disconnect peers before the pivot block while fast syncing [\#1139](https://github.com/PegaSysEng/pantheon/pull/1139)
- Reduce the default transaction pool size from 30,000 to 4096 [\#1136](https://github.com/PegaSysEng/pantheon/pull/1136)
- Fail at load if static nodes not whitelisted [\#1135](https://github.com/PegaSysEng/pantheon/pull/1135)
- Fix private transaction acceptance test [\#1134](https://github.com/PegaSysEng/pantheon/pull/1134) (thanks to [Puneetha17](https://github.com/Puneetha17))
- Quieter exceptions when network is unreachable [\#1133](https://github.com/PegaSysEng/pantheon/pull/1133)
- nodepermissioningcontroller used for devp2p connection filtering [\#1132](https://github.com/PegaSysEng/pantheon/pull/1132)
- Remove duplicates from apis specified via CLI [\#1131](https://github.com/PegaSysEng/pantheon/pull/1131)
- Synchronizer returns false if it is in sync [\#1130](https://github.com/PegaSysEng/pantheon/pull/1130)
- Added fromHexStringStrict to check for exactly 20 byte addresses [\#1128](https://github.com/PegaSysEng/pantheon/pull/1128)
- Fix deadlock scenario in AsyncOperationProcessor and re-enable WorldStateDownloaderTest [\#1126](https://github.com/PegaSysEng/pantheon/pull/1126)
- Ignore WorldStateDownloaderTest [\#1125](https://github.com/PegaSysEng/pantheon/pull/1125)
- Updated local config permissioning flags [\#1118](https://github.com/PegaSysEng/pantheon/pull/1118)
- Pipeline Improvements [\#1117](https://github.com/PegaSysEng/pantheon/pull/1117)
- Permissioning cli smart contract [\#1116](https://github.com/PegaSysEng/pantheon/pull/1116)
- Adding default pending transactions value in BesuControllerBuilder [\#1114](https://github.com/PegaSysEng/pantheon/pull/1114)
- Fix intermittency in WorldStateDownloaderTest [\#1113](https://github.com/PegaSysEng/pantheon/pull/1113)
- Reduce number of seen blocks and transactions Besu tracks [\#1112](https://github.com/PegaSysEng/pantheon/pull/1112)
- Timeout long test [\#1111](https://github.com/PegaSysEng/pantheon/pull/1111)
- Errorprone 2.3.3 upgrades [\#1110](https://github.com/PegaSysEng/pantheon/pull/1110)
- Add metric to capture memory used by RocksDB table readers [\#1108](https://github.com/PegaSysEng/pantheon/pull/1108)
- Don't allow creation of multiple gauges with the same name [\#1107](https://github.com/PegaSysEng/pantheon/pull/1107)
- Update Peer Discovery to use NodePermissioningController [\#1105](https://github.com/PegaSysEng/pantheon/pull/1105)
- Move starting world state download process inside WorldDownloadState [\#1104](https://github.com/PegaSysEng/pantheon/pull/1104)
- Enable private Tx capability to Clique [\#1102](https://github.com/PegaSysEng/pantheon/pull/1102) (thanks to [Puneetha17](https://github.com/Puneetha17))
- Enable private Tx capability to IBFT [\#1101](https://github.com/PegaSysEng/pantheon/pull/1101) (thanks to [Puneetha17](https://github.com/Puneetha17))
- Version Upgrades [\#1100](https://github.com/PegaSysEng/pantheon/pull/1100)
- Don't delete completed tasks from RocksDbTaskQueue [\#1099](https://github.com/PegaSysEng/pantheon/pull/1099)
- Support flat mapping with multiple threads [\#1098](https://github.com/PegaSysEng/pantheon/pull/1098)
- Add pipe stage name to thread while executing [\#1097](https://github.com/PegaSysEng/pantheon/pull/1097)
- Use pipeline for world state download [\#1096](https://github.com/PegaSysEng/pantheon/pull/1096)
- TXPool JSON RPC tweaks [\#1095](https://github.com/PegaSysEng/pantheon/pull/1095)
- Add in-memory cache over world state download queue [\#1087](https://github.com/PegaSysEng/pantheon/pull/1087)
- Trim default metrics [\#1086](https://github.com/PegaSysEng/pantheon/pull/1086)
- Improve imported block log line [\#1085](https://github.com/PegaSysEng/pantheon/pull/1085)
- Smart contract permission controller [\#1083](https://github.com/PegaSysEng/pantheon/pull/1083)
- Add timeout when waiting for JSON-RPC, WebSocket RPC and Metrics services to stop [\#1082](https://github.com/PegaSysEng/pantheon/pull/1082)
- Add pipeline framework to make parallel processing simpler [\#1077](https://github.com/PegaSysEng/pantheon/pull/1077)
- Node permissioning controller [\#1075](https://github.com/PegaSysEng/pantheon/pull/1075)
- Smart contract permission controller stub [\#1074](https://github.com/PegaSysEng/pantheon/pull/1074)
- Expose a synchronous start method in Runner [\#1072](https://github.com/PegaSysEng/pantheon/pull/1072)
- Changes in chain head should trigger new permissioning check for active peers [\#1071](https://github.com/PegaSysEng/pantheon/pull/1071)
- Fix exceptions fetching metrics after world state download completes [\#1066](https://github.com/PegaSysEng/pantheon/pull/1066)
- Accept transactions in the pool with nonce above account sender nonce [\#1065](https://github.com/PegaSysEng/pantheon/pull/1065)
- Repair Istanbul to handle Eth/62 & Eth/63 [\#1063](https://github.com/PegaSysEng/pantheon/pull/1063)
- Close Private Storage Provider [\#1059](https://github.com/PegaSysEng/pantheon/pull/1059) (thanks to [Puneetha17](https://github.com/Puneetha17))
- Add labels to Pipelined tasks metrics [\#1057](https://github.com/PegaSysEng/pantheon/pull/1057)
- Re-enable Quorum Synchronisation [\#1056](https://github.com/PegaSysEng/pantheon/pull/1056)
- Don't log expected failures as errors [\#1054](https://github.com/PegaSysEng/pantheon/pull/1054)
- Make findSuitablePeer abstract [\#1053](https://github.com/PegaSysEng/pantheon/pull/1053)
- Track added at in txpool [\#1048](https://github.com/PegaSysEng/pantheon/pull/1048)
- Fix ImportBlocksTask to only request from peers that claim to have the blocks [\#1047](https://github.com/PegaSysEng/pantheon/pull/1047)
- Don't run the dao block validator if dao block is 0 [\#1044](https://github.com/PegaSysEng/pantheon/pull/1044)
- Don't make unnecessary copies of data in RocksDbKeyValueStorage [\#1040](https://github.com/PegaSysEng/pantheon/pull/1040)
- Update discovery logic to trust bootnodes only when out of sync [\#1039](https://github.com/PegaSysEng/pantheon/pull/1039)
- Fix IndexOutOfBoundsException in DetermineCommonAncestorTask [\#1038](https://github.com/PegaSysEng/pantheon/pull/1038)
- Add `rpc_modules` JSON-RPC [\#1036](https://github.com/PegaSysEng/pantheon/pull/1036)
- Simple permissioning smart contract [\#1035](https://github.com/PegaSysEng/pantheon/pull/1035)
- Refactor enodeurl to use inetaddr [\#1032](https://github.com/PegaSysEng/pantheon/pull/1032)
- Update CLI options in mismatched genesis file message [\#1031](https://github.com/PegaSysEng/pantheon/pull/1031)
- Remove dependence of eth.core on eth.permissioning [\#1030](https://github.com/PegaSysEng/pantheon/pull/1030)
- Make alloc optional and provide nicer error messages when genesis config is invalid [\#1029](https://github.com/PegaSysEng/pantheon/pull/1029)
- Handle metrics request closing before response is generated [\#1028](https://github.com/PegaSysEng/pantheon/pull/1028)
- Change EthNetworkConfig bootnodes to always be URIs [\#1027](https://github.com/PegaSysEng/pantheon/pull/1027)
- Avoid port conflicts in acceptance tests [\#1025](https://github.com/PegaSysEng/pantheon/pull/1025)
- Include reference tests in jacoco [\#1024](https://github.com/PegaSysEng/pantheon/pull/1024)
- Acceptance test - configurable gas price [\#1023](https://github.com/PegaSysEng/pantheon/pull/1023)
- Get Internal logs and output [\#1022](https://github.com/PegaSysEng/pantheon/pull/1022) (thanks to [Puneetha17](https://github.com/Puneetha17))
- Fix race condition in WebSocketService [\#1021](https://github.com/PegaSysEng/pantheon/pull/1021)
- Ensure devp2p ports are written to ports file correctly [\#1020](https://github.com/PegaSysEng/pantheon/pull/1020)
- Report the correct tcp port in PING packets when it differs from the UDP port [\#1019](https://github.com/PegaSysEng/pantheon/pull/1019)
- Refactor transient transaction processor [\#1017](https://github.com/PegaSysEng/pantheon/pull/1017)
- Resume world state download from existing queue [\#1016](https://github.com/PegaSysEng/pantheon/pull/1016)
- IBFT Acceptance tests updated with longer timeout on first block [\#1015](https://github.com/PegaSysEng/pantheon/pull/1015)
- Update IBFT acceptances tests to await first block [\#1013](https://github.com/PegaSysEng/pantheon/pull/1013)
- Remove full hashimoto implementation as its never used [\#1011](https://github.com/PegaSysEng/pantheon/pull/1011)
- Created SyncStatus notifications [\#1010](https://github.com/PegaSysEng/pantheon/pull/1010)
- Address acceptance test intermittency [\#1008](https://github.com/PegaSysEng/pantheon/pull/1008)
- Consider a world state download stalled after 100 requests with no progress [\#1007](https://github.com/PegaSysEng/pantheon/pull/1007)
- Reduce log level when block miner is interrupted [\#1006](https://github.com/PegaSysEng/pantheon/pull/1006)
- RunnerTest fail on Windows due to network startup timing issue [\#1005](https://github.com/PegaSysEng/pantheon/pull/1005)
- Generate Private Contract Address [\#1004](https://github.com/PegaSysEng/pantheon/pull/1004) (thanks to [vinistevam](https://github.com/vinistevam))
- Delete the legacy pipelined import code [\#1003](https://github.com/PegaSysEng/pantheon/pull/1003)
- Fix race condition in WebSocket AT [\#1002](https://github.com/PegaSysEng/pantheon/pull/1002)
- Cleanup IBFT logging levels [\#995](https://github.com/PegaSysEng/pantheon/pull/995)
- Integration Test implementation dependency for non-IntelliJ IDE [\#992](https://github.com/PegaSysEng/pantheon/pull/992)
- Ignore fast sync and full sync tests to avoid race condition [\#991](https://github.com/PegaSysEng/pantheon/pull/991)
- Make acceptance tests use the process based runner again [\#990](https://github.com/PegaSysEng/pantheon/pull/990)
- RoundChangeCertificateValidator requires unique authors [\#989](https://github.com/PegaSysEng/pantheon/pull/989)
- Make Rinkeby the benchmark chain.  [\#986](https://github.com/PegaSysEng/pantheon/pull/986)
- Add metrics to Parallel Download pipeline [\#985](https://github.com/PegaSysEng/pantheon/pull/985)
- Change ExpectBlockNumber to require at least the specified block number [\#981](https://github.com/PegaSysEng/pantheon/pull/981)
- Fix benchmark compilation [\#980](https://github.com/PegaSysEng/pantheon/pull/980)
- RPC tests can use 127.0.0.1 loopback rather than localhost [\#974](https://github.com/PegaSysEng/pantheon/pull/974) thanks to [glethuillier](https://github.com/glethuillier) for raising)
- Disable picocli ansi when testing [\#973](https://github.com/PegaSysEng/pantheon/pull/973)
- Add a jmh benchmark for WorldStateDownloader [\#972](https://github.com/PegaSysEng/pantheon/pull/972)
- Gradle dependency for JMH annotation, for IDEs that aren't IntelliJ \(… [\#971](https://github.com/PegaSysEng/pantheon/pull/971)
- Separate download state tracking from WorldStateDownloader [\#967](https://github.com/PegaSysEng/pantheon/pull/967)
- Gradle dependency for JMH annotation, for IDEs that aren't IntelliJ [\#966](https://github.com/PegaSysEng/pantheon/pull/966)
- Truffle HDwallet Web3 1.0 [\#964](https://github.com/PegaSysEng/pantheon/pull/964)
- Add missing JavaDoc tags in JSONToRLP [\#963](https://github.com/PegaSysEng/pantheon/pull/963)
- Only import block if it isn't already on the block chain [\#962](https://github.com/PegaSysEng/pantheon/pull/962)
- CLI stack traces when debugging [\#960](https://github.com/PegaSysEng/pantheon/pull/960)
- Create peer discovery packets on a worker thread [\#955](https://github.com/PegaSysEng/pantheon/pull/955)
- Remove start functionality from IbftController and IbftBlockHeightMan… [\#952](https://github.com/PegaSysEng/pantheon/pull/952)
- Cleanup IBFT executors [\#951](https://github.com/PegaSysEng/pantheon/pull/951)
- Single threaded world state persistence [\#950](https://github.com/PegaSysEng/pantheon/pull/950)
- Fix version number on master [\#946](https://github.com/PegaSysEng/pantheon/pull/946)
- Change automatic benchmark  [\#945](https://github.com/PegaSysEng/pantheon/pull/945)
- Eliminate redundant header validation [\#943](https://github.com/PegaSysEng/pantheon/pull/943)
- RocksDbQueue Threading Tweaks [\#940](https://github.com/PegaSysEng/pantheon/pull/940)
- Validate DAO block [\#939](https://github.com/PegaSysEng/pantheon/pull/939)
- Complete Private Transaction Processor [\#938](https://github.com/PegaSysEng/pantheon/pull/938) (thanks to [iikirilov](https://github.com/iikirilov))
- Add metrics for netty queue length [\#932](https://github.com/PegaSysEng/pantheon/pull/932)
- Update GetNodeDataFromPeerTask to return a map [\#931](https://github.com/PegaSysEng/pantheon/pull/931)

## 1.0.1

Public key address export subcommand was missing in 1.0 release.

### Additions and Improvements
- Added `public-key export-address` subcommand [\#888](https://github.com/PegaSysEng/pantheon/pull/888)
- Documentation update for the [`public-key export-address`](https://besu.hyperledger.org/en/stable/) subcommand.
- Updated [IBFT 2.0 overview](https://besu.hyperledger.org/en/stable/) to include use of `rlp encode` command and information on setting IBFT 2.0 properties to achieve your desired block time.

## 1.0

### Additions and Improvements
- [IBFT 2.0](https://besu.hyperledger.org/en/latest/Tutorials/Private-Network/Create-IBFT-Network/)
- [Permissioning](https://besu.hyperledger.org/en/latest/Concepts/Permissioning/Permissioning-Overview/)
- [JSON-RPC Authentication](https://besu.hyperledger.org/en/latest/HowTo/Interact/APIs/Authentication/)
- Added `rlp encode` subcommand [\#965](https://github.com/PegaSysEng/pantheon/pull/965)
- Method to reload permissions file [\#834](https://github.com/PegaSysEng/pantheon/pull/834)
- Added rebind mitigation for Websockets. [\#905](https://github.com/PegaSysEng/pantheon/pull/905)
- Support genesis contract code [\#749](https://github.com/PegaSysEng/pantheon/pull/749) (thanks to [kziemianek](https://github.com/kziemianek)).
- Documentation updates include:
  - Added details on [port configuration](https://besu.hyperledger.org/en/latest/HowTo/Find-and-Connect/Configuring-Ports/)    
  - Added [Resources page](https://besu.hyperledger.org/en/latest/Reference/Resources/) linking to Besu blog posts and webinars
  - Added [JSON-RPC Authentication](https://besu.hyperledger.org/en/latest/HowTo/Interact/APIs/Authentication/)  
  - Added [tutorial to create permissioned network](https://besu.hyperledger.org/en/latest/Tutorials/Permissioning/Create-Permissioned-Network/)
  - Added [Permissioning](https://besu.hyperledger.org/en/latest/Concepts/Permissioning/Permissioning-Overview/) content
  - Added [Permissioning API methods](https://besu.hyperledger.org/en/latest/Reference/API-Methods/#permissioning-methods)
  - Added [tutorial to create Clique private network](https://besu.hyperledger.org/en/latest/Tutorials/Private-Network/Create-Private-Clique-Network/)
  - Added [tutorial to create IBFT 2.0 private network](https://besu.hyperledger.org/en/latest/Tutorials/Private-Network/Create-IBFT-Network/)

### Technical Improvements
- RoundChangeCertificateValidator requires unique authors [\#997](https://github.com/PegaSysEng/pantheon/pull/997)
- RPC tests can use 127.0.0.1 loopback rather than localhost [\#979](https://github.com/PegaSysEng/pantheon/pull/979)
- Integration Test implementation dependency for non-IntelliJ IDE [\#978](https://github.com/PegaSysEng/pantheon/pull/978)
- Only import block if it isn't already on the block chain [\#977](https://github.com/PegaSysEng/pantheon/pull/977)
- Disable picocli ansi when testing [\#975](https://github.com/PegaSysEng/pantheon/pull/975)
- Create peer discovery packets on a worker thread [\#961](https://github.com/PegaSysEng/pantheon/pull/961)
- Removed Orion snapshot dependency [\#933](https://github.com/PegaSysEng/pantheon/pull/933)
- Use network ID instead of chain ID in MainnetBesuController. [\#929](https://github.com/PegaSysEng/pantheon/pull/929)
- Propagate new block messages to other clients in a worker thread [\#928](https://github.com/PegaSysEng/pantheon/pull/928)
- Parallel downloader should stop on puts if requested. [\#927](https://github.com/PegaSysEng/pantheon/pull/927)
- Permission config file location and option under docker [\#925](https://github.com/PegaSysEng/pantheon/pull/925)
- Fixed potential stall in world state download [\#922](https://github.com/PegaSysEng/pantheon/pull/922)
- Refactoring to introduce deleteOnExit\(\) for temp files [\#920](https://github.com/PegaSysEng/pantheon/pull/920)
- Reduce "Received transactions message" log from debug to trace [\#919](https://github.com/PegaSysEng/pantheon/pull/919)
- Handle PeerNotConnected exceptions when sending wire keep alives [\#918](https://github.com/PegaSysEng/pantheon/pull/918)
- admin_addpeers: error if node not whitelisted [\#917](https://github.com/PegaSysEng/pantheon/pull/917)
- Expose the Ibft MiningCoordinator [\#916](https://github.com/PegaSysEng/pantheon/pull/916)
- Check perm api against perm cli [\#915](https://github.com/PegaSysEng/pantheon/pull/915)
- Update metrics when completing a world state request with existing data [\#914](https://github.com/PegaSysEng/pantheon/pull/914)
- Improve RocksDBQueue dequeue performance [\#913](https://github.com/PegaSysEng/pantheon/pull/913)
- Error when removing bootnodes from nodes whitelist [\#912](https://github.com/PegaSysEng/pantheon/pull/912)
- Incremental Optimization\(s\) on BlockBroadcaster [\#911](https://github.com/PegaSysEng/pantheon/pull/911)
- Check permissions CLI dependencies [\#909](https://github.com/PegaSysEng/pantheon/pull/909)
- Limit the number of times we retry peer discovery interactions [\#908](https://github.com/PegaSysEng/pantheon/pull/908)
- IBFT to use VoteTallyCache [\#907](https://github.com/PegaSysEng/pantheon/pull/907)
- Add metric to expose number of inflight world state requests [\#906](https://github.com/PegaSysEng/pantheon/pull/906)
- Bootnodes not on whitelist - improve errors [\#904](https://github.com/PegaSysEng/pantheon/pull/904)
- Make chain download cancellable [\#901](https://github.com/PegaSysEng/pantheon/pull/901)
- Enforce accounts must start with 0x [\#900](https://github.com/PegaSysEng/pantheon/pull/900)
- When picking fast sync pivot block, use the peer with the best total difficulty [\#899](https://github.com/PegaSysEng/pantheon/pull/899)
- Process world state download data on a worker thread [\#898](https://github.com/PegaSysEng/pantheon/pull/898)
- CLI mixin help [\#895](https://github.com/PegaSysEng/pantheon/pull/895) ([macfarla](https://github.com/macfarla))
- Use absolute datapath instead of relative. [\#894](https://github.com/PegaSysEng/pantheon/pull/894).
- Fix task queue so that the updated failure count for requests is stored [\#893](https://github.com/PegaSysEng/pantheon/pull/893)
- Fix authentication header [\#891](https://github.com/PegaSysEng/pantheon/pull/891)
- Reorganize eth tasks [\#890](https://github.com/PegaSysEng/pantheon/pull/890)
- Unit tests of BlockBroadcaster [\#887](https://github.com/PegaSysEng/pantheon/pull/887)
- Fix authentication file validation errors [\#886](https://github.com/PegaSysEng/pantheon/pull/886)
- Fixing file locations under docker [\#885](https://github.com/PegaSysEng/pantheon/pull/885)
- Handle exceptions properly in EthScheduler [\#884](https://github.com/PegaSysEng/pantheon/pull/884)
- More bootnodes for goerli [\#880](https://github.com/PegaSysEng/pantheon/pull/880)
- Rename password hash command [\#879](https://github.com/PegaSysEng/pantheon/pull/879)
- Add metrics for EthScheduler executors [\#878](https://github.com/PegaSysEng/pantheon/pull/878)
- Disconnect peer removed from node whitelist [\#877](https://github.com/PegaSysEng/pantheon/pull/877)
- Reduce logging noise from invalid peer discovery packets and handshaking [\#876](https://github.com/PegaSysEng/pantheon/pull/876)
- Detect stalled world state downloads [\#875](https://github.com/PegaSysEng/pantheon/pull/875)
- Limit size of Ibft future message buffer [\#873](https://github.com/PegaSysEng/pantheon/pull/873)
- Ibft2: Replace NewRound with extended Proposal [\#872](https://github.com/PegaSysEng/pantheon/pull/872)
- Fixed admin_addPeer to periodically check maintained connections [\#871](https://github.com/PegaSysEng/pantheon/pull/871)
- WebSocket method permissions [\#870](https://github.com/PegaSysEng/pantheon/pull/870)
- Select new pivot block when world state becomes unavailable [\#869](https://github.com/PegaSysEng/pantheon/pull/869)
- Introduce FutureUtils to reduce duplicated code around CompletableFuture [\#868](https://github.com/PegaSysEng/pantheon/pull/868)
- Implement world state cancel [\#867](https://github.com/PegaSysEng/pantheon/pull/867)
- Renaming authentication configuration file CLI command [\#865](https://github.com/PegaSysEng/pantheon/pull/865)
- Break out RoundChangeCertificate validation [\#864](https://github.com/PegaSysEng/pantheon/pull/864)
- Disconnect peers where the common ancestor is before our fast sync pivot [\#862](https://github.com/PegaSysEng/pantheon/pull/862)
- Initial scaffolding for block propagation [\#860](https://github.com/PegaSysEng/pantheon/pull/860)
- Fix NullPointerException when determining fast sync pivot [\#859](https://github.com/PegaSysEng/pantheon/pull/859)
- Check for invalid token [\#856](https://github.com/PegaSysEng/pantheon/pull/856)
- Moving NodeWhitelistController to permissioning package [\#855](https://github.com/PegaSysEng/pantheon/pull/855)
- Fix state download race condition by creating a TaskQueue API [\#853](https://github.com/PegaSysEng/pantheon/pull/853)
- Changed separator in JSON RPC permissions [\#852](https://github.com/PegaSysEng/pantheon/pull/852)
- WebSocket acceptance tests now can use WebSockets [\#851](https://github.com/PegaSysEng/pantheon/pull/851)
- IBFT notifies EthPeer when remote node has a better block [\#849](https://github.com/PegaSysEng/pantheon/pull/849)
- Support resuming fast-sync downloads [\#848](https://github.com/PegaSysEng/pantheon/pull/848)
- Tweak Fast Sync Config [\#847](https://github.com/PegaSysEng/pantheon/pull/847)
- RPC authentication configuration validation + tests. [\#846](https://github.com/PegaSysEng/pantheon/pull/846)
- Tidy-up FastSyncState persistence [\#845](https://github.com/PegaSysEng/pantheon/pull/845)
- Do parallel extract signatures in the parallel block importer. [\#844](https://github.com/PegaSysEng/pantheon/pull/844)
- Fix 'the Input Is Too Long' Error on Windows [\#843](https://github.com/PegaSysEng/pantheon/pull/843) (thanks to [glethuillier](https://github.com/glethuillier)).
- Remove unnecessary sleep [\#842](https://github.com/PegaSysEng/pantheon/pull/842)
- Shutdown improvements [\#841](https://github.com/PegaSysEng/pantheon/pull/841)
- Speed up shutdown time [\#838](https://github.com/PegaSysEng/pantheon/pull/838)
- Add metrics to world state downloader [\#837](https://github.com/PegaSysEng/pantheon/pull/837)
- Store pivot block header [\#836](https://github.com/PegaSysEng/pantheon/pull/836)
- Clique should use beneficiary of zero on epoch blocks [\#833](https://github.com/PegaSysEng/pantheon/pull/833)
- Clique should ignore proposals for address 0 [\#831](https://github.com/PegaSysEng/pantheon/pull/831)
- Fix intermittency in FullSyncDownloaderTest [\#830](https://github.com/PegaSysEng/pantheon/pull/830)
- Added the authentication service to the WebSocket service [\#829](https://github.com/PegaSysEng/pantheon/pull/829)
- Extract creation and init of ProtocolContext into a re-usable class [\#828](https://github.com/PegaSysEng/pantheon/pull/828)
- Prevent duplicate commit seals in ibft header [\#827](https://github.com/PegaSysEng/pantheon/pull/827)
- Validate Ibft vanity data length [\#826](https://github.com/PegaSysEng/pantheon/pull/826)
- Refactored json rpc authentication to be provided as a service [\#825](https://github.com/PegaSysEng/pantheon/pull/825)
- Handle unavailable world states [\#824](https://github.com/PegaSysEng/pantheon/pull/824)
- Password in JWT payload [\#823](https://github.com/PegaSysEng/pantheon/pull/823)
- Homogenize error messages when required parameters are set [\#822](https://github.com/PegaSysEng/pantheon/pull/822) ([glethuillier](https://github.com/glethuillier)).
- Set remote peer chain head to parent of block received in NEW\_BLOCK\_MESSAGE [\#819](https://github.com/PegaSysEng/pantheon/pull/819)
- Peer disconnects should not result in stack traces [\#818](https://github.com/PegaSysEng/pantheon/pull/818)
- Abort previous builds [\#817](https://github.com/PegaSysEng/pantheon/pull/817)
- Parallel build stages [\#816](https://github.com/PegaSysEng/pantheon/pull/816)
- JWT authentication for JSON-RPC [\#815](https://github.com/PegaSysEng/pantheon/pull/815)
- Log errors that occur while finding a common ancestor [\#814](https://github.com/PegaSysEng/pantheon/pull/814)
- Shuffled log levels [\#813](https://github.com/PegaSysEng/pantheon/pull/813)
- Prevent duplicate IBFT messages being processed by state machine [\#811](https://github.com/PegaSysEng/pantheon/pull/811)
- Fix Orion startup ports [\#810](https://github.com/PegaSysEng/pantheon/pull/810)
- Commit world state continuously [\#809](https://github.com/PegaSysEng/pantheon/pull/809)
- Improve block propagation time [\#808](https://github.com/PegaSysEng/pantheon/pull/808)
- JSON-RPC authentication cli options & acceptance tests [\#807](https://github.com/PegaSysEng/pantheon/pull/807)
- Remove privacy not supported warning [\#806](https://github.com/PegaSysEng/pantheon/pull/806) (thanks to [vinistevam](https://github.com/vinistevam))
- Wire up Private Transaction Processor [\#805](https://github.com/PegaSysEng/pantheon/pull/805) (thanks to [Puneetha17](https://github.com/Puneetha17))
- Apply a limit to the number of responses in RespondingEthPeer.respondWhile [\#803](https://github.com/PegaSysEng/pantheon/pull/803)
- Avoid requesting empty block bodies from the network. [\#802](https://github.com/PegaSysEng/pantheon/pull/802)
- Handle partial responses to get receipts requests [\#801](https://github.com/PegaSysEng/pantheon/pull/801)
- Rename functions in Ibft MessageValidator [\#800](https://github.com/PegaSysEng/pantheon/pull/800)
- Upgrade GoogleJavaFormat to 1.7 [\#795](https://github.com/PegaSysEng/pantheon/pull/795)
- Minor refactorings of IntegrationTest infrastructure [\#786](https://github.com/PegaSysEng/pantheon/pull/786)
- Rework Ibft MessageValidatorFactory [\#785](https://github.com/PegaSysEng/pantheon/pull/785)
- Rework IbftRoundFactory [\#784](https://github.com/PegaSysEng/pantheon/pull/784)
- Rename artefacts to artifacts within IBFT [\#782](https://github.com/PegaSysEng/pantheon/pull/782)
- Rename TerminatedRoundArtefacts to PreparedRoundArtefacts [\#781](https://github.com/PegaSysEng/pantheon/pull/781)
- Rename Ibft MessageFactory methods [\#779](https://github.com/PegaSysEng/pantheon/pull/779)
- Update WorldStateDownloader to only filter out known code requests [\#777](https://github.com/PegaSysEng/pantheon/pull/777)
- Multiple name options only search for the longest one [\#776](https://github.com/PegaSysEng/pantheon/pull/776)
- Move ethTaskTimer to abstract root [\#775](https://github.com/PegaSysEng/pantheon/pull/775)
- Parallel Block importer [\#774](https://github.com/PegaSysEng/pantheon/pull/774)
- Wait for a peer with an estimated chain height before selecting a pivot block [\#772](https://github.com/PegaSysEng/pantheon/pull/772)
- Randomly perform full validation when fast syncing blocks [\#770](https://github.com/PegaSysEng/pantheon/pull/770)
- IBFT Message rework, piggybacking blocks on msgs. [\#769](https://github.com/PegaSysEng/pantheon/pull/769)
- EthScheduler additions [\#767](https://github.com/PegaSysEng/pantheon/pull/767)
- Fixing node whitelist isPermitted check [\#766](https://github.com/PegaSysEng/pantheon/pull/766)
- Eth/63 labels [\#764](https://github.com/PegaSysEng/pantheon/pull/764)
- Permissioning whitelist persistence. [\#763](https://github.com/PegaSysEng/pantheon/pull/763)
- Created message validators for NewRound and RoundChange [\#760](https://github.com/PegaSysEng/pantheon/pull/760)
- Add tests for FastSyncChainDownloader as a whole [\#758](https://github.com/PegaSysEng/pantheon/pull/758)
- Flatten IBFT Message API [\#757](https://github.com/PegaSysEng/pantheon/pull/757)
- Added TerminatedRoundArtefacts [\#756](https://github.com/PegaSysEng/pantheon/pull/756)
- Fix thread names in EthScheduler to include the thread number [\#755](https://github.com/PegaSysEng/pantheon/pull/755)
- Separate round change reception from RoundChangeCertificate [\#754](https://github.com/PegaSysEng/pantheon/pull/754)
- JSON-RPC authentication login [\#753](https://github.com/PegaSysEng/pantheon/pull/753)
- Spilt Ibft MessageValidator into components [\#752](https://github.com/PegaSysEng/pantheon/pull/752)
- Ensure first checkpoint headers is always in local blockchain for FastSyncCheckpointHeaderManager [\#750](https://github.com/PegaSysEng/pantheon/pull/750)
- Refactored permissioning components to be Optional. [\#747](https://github.com/PegaSysEng/pantheon/pull/747)
- Integrate rocksdb-based queue into WorldStateDownloader [\#746](https://github.com/PegaSysEng/pantheon/pull/746)
- Generify orion to enclave [\#745](https://github.com/PegaSysEng/pantheon/pull/745) (thanks to [vinistevam](https://github.com/vinistevam))
- Moved IBFT Message factory to use wrapped message types [\#744](https://github.com/PegaSysEng/pantheon/pull/744)
- Handle timeouts when requesting checkpoint headers correctly [\#743](https://github.com/PegaSysEng/pantheon/pull/743)
- Update RoundChangeManager to use flattened message [\#742](https://github.com/PegaSysEng/pantheon/pull/742)
- Handle validation failures when fast importing blocks [\#741](https://github.com/PegaSysEng/pantheon/pull/741)
- Updated IbftRound and RoundState APIs to use wrapped messages [\#740](https://github.com/PegaSysEng/pantheon/pull/740)
- Exception handling [\#739](https://github.com/PegaSysEng/pantheon/pull/739)
- Upgrade dependency versions and build cleanup [\#738](https://github.com/PegaSysEng/pantheon/pull/738)
- Update IbftBlockHeigntManager to accept new message types. [\#737](https://github.com/PegaSysEng/pantheon/pull/737)
- Error response handling for permissions APIs [\#736](https://github.com/PegaSysEng/pantheon/pull/736)
- IPV6 bootnodes don't work [\#735](https://github.com/PegaSysEng/pantheon/pull/735)
- Updated to use tags of pantheon build rather than another repo [\#734](https://github.com/PegaSysEng/pantheon/pull/734)
- Log milestones at startup and other minor logging improvements [\#733](https://github.com/PegaSysEng/pantheon/pull/733)
- Create wrapper types for Ibft Signed messages [\#731](https://github.com/PegaSysEng/pantheon/pull/731)
- Ibft to uniquely ID messages by their hash [\#730](https://github.com/PegaSysEng/pantheon/pull/730)
- Rename ibftrevised to ibft2 [\#722](https://github.com/PegaSysEng/pantheon/pull/722)
- Limit ibft msg queues [\#704](https://github.com/PegaSysEng/pantheon/pull/704)
- Implement privacy precompiled contract [\#696](https://github.com/PegaSysEng/pantheon/pull/696) (thanks to [Puneetha17](https://github.com/Puneetha17))
- Integration of RecursivePeerRefreshState and PeerDiscoveryController [\#420](https://github.com/PegaSysEng/pantheon/pull/420)

## 0.9.1

Built and compatible with with JDK8.

## 0.9

### Breaking Changes to Command Line

Breaking changes have been made to the command line options in v0.9 to improve usability. Many v0.8 command line options no longer work.

The [documentation](https://docs.pantheon.pegasys.tech/en/latest/) has been updated throughout to use the changed command line options and the [command line reference](https://besu.hyperledger.org/en/stable/) documents the changed options.

| Previous Option                     | New Option                                                                                                                                                                                                                                  | Change                            |
|-------------------------------------|------------------------------------------------------------------------------------------------------------------------------------------------------------------------------------------------------------------------------------------|----------------------------------|
| `--config`                          | [`--config-file`](https://besu.hyperledger.org/en/latest/Reference/CLI/CLI-Syntax/#config-file)                                                                                                                                  | Renamed                          |
| `--datadir`                         | [`--data-path`](https://besu.hyperledger.org/en/latest/Reference/CLI/CLI-Syntax/#data-path)                                                                                                                                      | Renamed                          |
| `--dev-mode`                        | [`--network=dev`](https://besu.hyperledger.org/en/latest/Reference/CLI/CLI-Syntax/#network)                                                                                                                                     | Replaced by `--network` option   |
| `--genesis`                         | [`--genesis-file`](https://besu.hyperledger.org/en/latest/Reference/CLI/CLI-Syntax/#genesis-file)                                                                                                                                | Renamed                          |
| `--goerli`                          | [`--network=goerli`]((https://besu.hyperledger.org/en/latest/Reference/CLI/CLI-Syntax/#network)                                                                                                                                  | Replaced by `--network` option   |
| `--metrics-listen=<HOST:PORT>`      | [`--metrics-host=<HOST>`](https://besu.hyperledger.org/en/latest/Reference/CLI/CLI-Syntax/#metrics-host) and [`--metrics-port=<PORT>`](https://besu.hyperledger.org/en/latest/Reference/CLI/CLI-Syntax/#metrics-port) | Split into host and port options |
| `--miner-extraData`                 | [`--miner-extra-data`](https://besu.hyperledger.org/en/latest/Reference/CLI/CLI-Syntax/#miner-extra-data)                                                                                                                       | Renamed                          |
| `--miner-minTransactionGasPriceWei` | [`--min-gas-price`](https://besu.hyperledger.org/en/latest/Reference/CLI/CLI-Syntax/#min-gas-price)                                                                                                                              | Renamed                          |
| `--no-discovery`                    | [`--discovery-enabled`](https://besu.hyperledger.org/en/latest/Reference/CLI/CLI-Syntax/#discovery-enabled)                                                                                                                      | Replaced                         |
| `--node-private-key`                | [`--node-private-key-file`](https://besu.hyperledger.org/en/latest/Reference/CLI/CLI-Syntax/#node-private-key-file)                                                                                                              | Renamed                          |
| `--ottoman`                         | N/A                                                                                                                                                                                                                                         | Removed                          |
| `--p2p-listen=<HOST:PORT>`          | [`--p2p-host=<HOST>`](https://besu.hyperledger.org/en/latest/Reference/CLI/CLI-Syntax/#p2p-hostt) and [`--p2p-port=<PORT>`](https://besu.hyperledger.org/en/latest/Reference/CLI/CLI-Syntax/#p2p-port) | Split into host and port options |
| `--rinkeby`                         | [`--network=rinkeby`]((https://besu.hyperledger.org/en/latest/Reference/CLI/CLI-Syntax/#network)                                                                                                                                     | Replaced by `--network` option   |
| `--ropsten`                         | [`--network=ropsten`]((https://besu.hyperledger.org/en/latest/Reference/CLI/CLI-Syntax/#network)                                                                                                                                     | Replaced by `--network` option   |
| `--rpc-enabled`                     | [` --rpc-http-enabled`](https://besu.hyperledger.org/en/latest/Reference/CLI/CLI-Syntax/#rpc-http-enabled)| Renamed|
| `--rpc-listen=<HOST:PORT>`          | [`--rpc-http-host=<HOST>`](https://besu.hyperledger.org/en/latest/Reference/CLI/CLI-Syntax/#rpc-http-host) and [`--rpc-http-port=<PORT>`](https://besu.hyperledger.org/en/latest/Reference/CLI/CLI-Syntax/#rpc-http-port) | Split into host and port options |
| `--rpc-api`                         | [`--rpc-http-api`](https://besu.hyperledger.org/en/latest/Reference/CLI/CLI-Syntax/#rpc-http-api)| Renamed |
| `--rpc-cors-origins`                | [`--rpc-http-cors-origins`](https://besu.hyperledger.org/en/latest/Reference/CLI/CLI-Syntax/#rpc-http-cors-origins) | Renamed |
| `--ws-enabled`                      | [`--rpc-ws-enabled`](https://besu.hyperledger.org/en/latest/Reference/CLI/CLI-Syntax/#rpc-ws-enabled)  | Renamed |
| `--ws-api`                          | [`--rpc-ws-api`](https://besu.hyperledger.org/en/latest/Reference/CLI/CLI-Syntax/#rpc-ws-api) | Renamed|
| `--ws-listen=<HOST:PORT>`           | [`--rpc-ws-host=<HOST>`](https://besu.hyperledger.org/en/latest/Reference/CLI/CLI-Syntax/#rpc-ws-host) and [`--rpc-ws-port=<PORT>`](https://besu.hyperledger.org/en/latest/Reference/CLI/CLI-Syntax/#rpc-ws-port) | Split into host and port options |
| `--ws-refresh-delay`                | [`--rpc-ws-refresh-delay`](https://besu.hyperledger.org/en/latest/Reference/CLI/CLI-Syntax/#rpc-ws-refresh-delay)|Renamed|

| Previous Subcommand                 | New Subcommand                                                                                                                                                                                                                  | Change                            |
|-------------------------------------|------------------------------------------------------------------------------------------------------------------------------------------------------------------------------------------------------------------------------------------|----------------------------------|
| `pantheon import <block-file>`      | [`pantheon blocks import --from=<block-file>`](https://besu.hyperledger.org/en/latest/Reference/CLI/CLI-Subcommands/#blocks)                                                                                            | Renamed                          |
| `pantheon export-pub-key <key-file>`| [`pantheon public-key export --to=<key-file>`](https://besu.hyperledger.org/en/latest/Reference/CLI/CLI-Subcommands/#public-key)                                                                                                      | Renamed                          |


### Private Network Quickstart

The Private Network Quickstart has been moved from the `pantheon` repository to the `pantheon-quickstart`
repository. The [Private Network Quickstart tutorial](https://besu.hyperledger.org/en/latest/Tutorials/Quickstarts/Private-Network-Quickstart/)
has been updated to use the moved quickstart.

### Additions and Improvements

- `--network=goerli` supports relaunch of Görli testnet [\#717](https://github.com/PegaSysEng/pantheon/pull/717)
- TOML authentication provider [\#689](https://github.com/PegaSysEng/pantheon/pull/689)
- Metrics Push Gateway Options [\#678](https://github.com/PegaSysEng/pantheon/pull/678)
- Additional logging details for IBFT 2.0 [\#650](https://github.com/PegaSysEng/pantheon/pull/650)
- Permissioning config TOML file [\#643](https://github.com/PegaSysEng/pantheon/pull/643)
- Added metrics Prometheus Push Gateway Support [\#638](https://github.com/PegaSysEng/pantheon/pull/638)
- Clique and IBFT not enabled by default in RPC APIs [\#635](https://github.com/PegaSysEng/pantheon/pull/635)
- Added `admin_addPeer` JSON-RPC API method [\#622](https://github.com/PegaSysEng/pantheon/pull/622)
- Implemented `--p2p-enabled` configuration item [\#619](https://github.com/PegaSysEng/pantheon/pull/619)
- Command options and commands renaming [\#618](https://github.com/PegaSysEng/pantheon/pull/618)
- Added IBFT get pending votes [\#603](https://github.com/PegaSysEng/pantheon/pull/603)
- Implement Petersburg hardfork [\#601](https://github.com/PegaSysEng/pantheon/pull/601)
- Added private transaction abstraction [\#592](https://github.com/PegaSysEng/pantheon/pull/592) (thanks to [iikirilov](https://github.com/iikirilov))
- Added privacy command line commands [\#584](https://github.com/PegaSysEng/pantheon/pull/584) (thanks to [Puneetha17](https://github.com/Puneetha17))
- Documentation updates include:
  - Updated [Private Network Quickstart tutorial](https://besu.hyperledger.org/en/latest/Tutorials/Quickstarts/Private-Network-Quickstart/)
    to use quickstart in `pantheon-quickstart` repository and indicate that the quickstart is not supported on Windows.
  - Added IBFT 2.0 [content](https://besu.hyperledger.org/en/latest/HowTo/Configure/Consensus-Protocols/IBFT/) and [JSON RPC API methods](https://besu.hyperledger.org/en/latest/Reference/API-Methods/#ibft-20-methods).
  - Added [consensus protocols content](https://besu.hyperledger.org/en/latest/Concepts/Consensus-Protocols/Comparing-PoA/).
  - Added content on [events and logs](https://besu.hyperledger.org/en/latest/Concepts/Events-and-Logs/), and [using filters](https://besu.hyperledger.org/en/latest/HowTo/Interact/Filters/Accessing-Logs-Using-JSON-RPC/).
  - Added content on integrating with [Prometheus Push Gateway](https://besu.hyperledger.org/en/latest/HowTo/Deploy/Monitoring-Performance/#running-prometheus-with-besu-in-push-mode)

### Technical Improvements

- Download receipts during fast sync and import without processing transactions [\#701](https://github.com/PegaSysEng/pantheon/pull/701)
- Removed CLI options for `--nodes-whitelist` and `--accounts-whitelist` [\#694](https://github.com/PegaSysEng/pantheon/pull/694)
- Delegate `getRootCause` through to Guava's implementation [\#692](https://github.com/PegaSysEng/pantheon/pull/692)
- Benchmark update [\#691](https://github.com/PegaSysEng/pantheon/pull/691)
- Implement chain download for fast sync [\#690](https://github.com/PegaSysEng/pantheon/pull/690)
- Allow missing accounts to create zero-cost transactions [\#685](https://github.com/PegaSysEng/pantheon/pull/685)
- Node private key location should be fixed under docker [\#684](https://github.com/PegaSysEng/pantheon/pull/684)
- Parallel Processing File Import Performance [\#683](https://github.com/PegaSysEng/pantheon/pull/683)
- Integrate actual `WorldStateDownloader` with the fast sync work flow [\#682](https://github.com/PegaSysEng/pantheon/pull/682)
- Removed `--max-trailing-peers` option [\#680](https://github.com/PegaSysEng/pantheon/pull/680)
- Enabled warning on CLI dependent options [\#679](https://github.com/PegaSysEng/pantheon/pull/679)
- Update WorldStateDownloader run\(\) interface to accept header [\#677](https://github.com/PegaSysEng/pantheon/pull/677)
- Fixed Difficulty calculator [\#663](https://github.com/PegaSysEng/pantheon/pull/663)
- `discovery-enabled` option refactoring [\#661](https://github.com/PegaSysEng/pantheon/pull/661)
- Update orion default port approach [\#660](https://github.com/PegaSysEng/pantheon/pull/660)
- Extract out generic parts of Downloader [\#659](https://github.com/PegaSysEng/pantheon/pull/659)
- Start world downloader [\#658](https://github.com/PegaSysEng/pantheon/pull/658)
- Create a simple `WorldStateDownloader` [\#657](https://github.com/PegaSysEng/pantheon/pull/657)
- Added handling for when p2p is disabled [\#655](https://github.com/PegaSysEng/pantheon/pull/655)
- Enabled command line configuration for privacy precompiled contract address [\#653](https://github.com/PegaSysEng/pantheon/pull/653) (thanks to [Puneetha17](https://github.com/Puneetha17))
- IBFT transmitted packets are logged by gossiper [\#652](https://github.com/PegaSysEng/pantheon/pull/652)
- `admin_addPeer` acceptance test [\#651](https://github.com/PegaSysEng/pantheon/pull/651)
- Added `p2pEnabled` configuration to `ProcessBesuNodeRunner` [\#649](https://github.com/PegaSysEng/pantheon/pull/649)
- Added description to automatic benchmarks [\#646](https://github.com/PegaSysEng/pantheon/pull/646)
- Added `network` option [\#645](https://github.com/PegaSysEng/pantheon/pull/645)
- Remove OrionConfiguration [\#644](https://github.com/PegaSysEng/pantheon/pull/644) (thanks to [Puneetha17](https://github.com/Puneetha17))
- IBFT Json Acceptance tests [\#634](https://github.com/PegaSysEng/pantheon/pull/634)
- Upgraded build image to one that contains libsodium [\#632](https://github.com/PegaSysEng/pantheon/pull/632)
- Command line fixes [\#630](https://github.com/PegaSysEng/pantheon/pull/630)
- Consider peer count insufficient until minimum peers for fast sync are connected [\#629](https://github.com/PegaSysEng/pantheon/pull/629)
- Build tweaks [\#628](https://github.com/PegaSysEng/pantheon/pull/628)
- IBFT ensure non-validator does not partake in consensus [\#627](https://github.com/PegaSysEng/pantheon/pull/627)
- Added ability in acceptance tests to set up a node with `--no-discovery` [\#624](https://github.com/PegaSysEng/pantheon/pull/624)
- Gossip integration test [\#623](https://github.com/PegaSysEng/pantheon/pull/623)
- Removed quickstart code and CI pipeline [\#616](https://github.com/PegaSysEng/pantheon/pull/616)
- IBFT Integration Tests - Spurious Behaviour [\#615](https://github.com/PegaSysEng/pantheon/pull/615)
- Refactoring for more readable IBFT IT [\#614](https://github.com/PegaSysEng/pantheon/pull/614)
- Start of fast sync downloader [\#613](https://github.com/PegaSysEng/pantheon/pull/613)
- Split `IbftProcessor` into looping and event processing [\#612](https://github.com/PegaSysEng/pantheon/pull/612)
- IBFT Int Test - changed `TestContextFactory` to a builder [\#611](https://github.com/PegaSysEng/pantheon/pull/611)
- Discard prior round change msgs [\#610](https://github.com/PegaSysEng/pantheon/pull/610)
- `IbftGetValidatorsByBlockHash` added to json factory [\#607](https://github.com/PegaSysEng/pantheon/pull/607)
- IBFT Validator RPCs to return list of strings [\#606](https://github.com/PegaSysEng/pantheon/pull/606)
- Update Benchmark [\#605](https://github.com/PegaSysEng/pantheon/pull/605)
- Remove db package and move classes to more appropriate locations [\#599](https://github.com/PegaSysEng/pantheon/pull/599)
- Added `GetReceiptsFromPeerTask` [\#598](https://github.com/PegaSysEng/pantheon/pull/598)
- Added `GetNodeDataFromPeerTask` [\#597](https://github.com/PegaSysEng/pantheon/pull/597)
- Fixed deprecation warnings [\#596](https://github.com/PegaSysEng/pantheon/pull/596)
- IBFT Integration Tests - Future Height [\#591](https://github.com/PegaSysEng/pantheon/pull/591)
- Added `getNodeData` to `EthPeer` to enable requesting node data [\#589](https://github.com/PegaSysEng/pantheon/pull/589)
- `Blockcreator` to use `parentblock` specified at constuction [\#588](https://github.com/PegaSysEng/pantheon/pull/588)
- Support responding to `GetNodeData` requests [\#587](https://github.com/PegaSysEng/pantheon/pull/587)
- IBFT validates block on proposal reception [\#583](https://github.com/PegaSysEng/pantheon/pull/583)
- Rework `NewRoundValidator` tests [\#582](https://github.com/PegaSysEng/pantheon/pull/582)
- IBFT split extra data validation rule into components [\#581](https://github.com/PegaSysEng/pantheon/pull/581)
- Allow attached rules to be flagged `light` [\#580](https://github.com/PegaSysEng/pantheon/pull/580)
- Split Block Validation from Importing [\#579](https://github.com/PegaSysEng/pantheon/pull/579)
- Refactor `RoundChangeManager` creation [\#578](https://github.com/PegaSysEng/pantheon/pull/578)
- Add `-SNAPSHOT` postfix to version [\#577](https://github.com/PegaSysEng/pantheon/pull/577)
- IBFT - prevent proposed block being imported twice [\#576](https://github.com/PegaSysEng/pantheon/pull/576)
- Version upgrades [\#571](https://github.com/PegaSysEng/pantheon/pull/571)
- Tests that CLI options are disabled under docker [\#566](https://github.com/PegaSysEng/pantheon/pull/566)
- Renamed IBFT networking classes [\#555](https://github.com/PegaSysEng/pantheon/pull/555)
- Removed dead code from the consensus package [\#554](https://github.com/PegaSysEng/pantheon/pull/554)
- Prepared private transaction support [\#538](https://github.com/PegaSysEng/pantheon/pull/538) (thanks to [iikirilov](https://github.com/iikirilov))

## 0.8.5

Indefinitely delays the roll-out of Constantinople on Ethereum Mainnet due to a [potential security issue](https://blog.ethereum.org/2019/01/15/security-alert-ethereum-constantinople-postponement/) detected.

## Additions and Improvements
- Remove Constantinople fork block [\#574](https://github.com/PegaSysEng/pantheon/pull/574)

## Technical Improvements
- Rename IBFT message packages [\#568](https://github.com/PegaSysEng/pantheon/pull/568)


## 0.8.4

### Docker Image

If you have been running a node using the v0.8.3 Docker image, the node was not saving data to the
specified [data directory](https://besu.hyperledger.org/en/stable/),
or referring to the custom [configuration file](https://besu.hyperledger.org/en/stable/)
or [genesis file](https://besu.hyperledger.org/en/stable/).

To recover the node key and data directory from the Docker container:
`docker cp <container>:/opt/pantheon/key <destination_file>`
`docker cp <container>:/opt/pantheon/database <destination_directory>`

Where `container` is the name or ID of the Docker container containing the Besu node.

The container can be running or stopped when you copy the key and data directory. If your node was
fully synchronized to MainNet, the data directory will be ~2TB.  

When restarting your node with the v0.8.4 Docker image:

* Save the node key in the [`key` file](https://besu.hyperledger.org/en/latest/Concepts/Node-Keys/#node-private-key) in the data
    directory or specify the location using the [`--node-private-key` option](https://besu.hyperledger.org/en/stable/).  
* Specify the `<destination_directory` as a [volume for the data directory](https://besu.hyperledger.org/en/stable/).

### Bug Fixes
- Fixing default resource locations inside docker [\#529](https://github.com/PegaSysEng/pantheon/pull/529)
- NewRoundMessageValidator ignores Round Number when comparing blocks [\#523](https://github.com/PegaSysEng/pantheon/pull/523)
- Fix Array Configurable command line options [\#514](https://github.com/PegaSysEng/pantheon/pull/514)

## Additions and Improvements
- RocksDB Metrics [\#531](https://github.com/PegaSysEng/pantheon/pull/531)
- Added `ibft_getValidatorsByBlockHash` JSON RPC [\#519](https://github.com/PegaSysEng/pantheon/pull/519)
- Expose metrics to Prometheus [\#506](https://github.com/PegaSysEng/pantheon/pull/506)
- Added `ibft_getValidatorsByBlockNumber` [\#499](https://github.com/PegaSysEng/pantheon/pull/499)
- Added `Roadmap.md` file. [\#494](https://github.com/PegaSysEng/pantheon/pull/494)
- Added JSON RPC `eth hashrate` method. [\#488](https://github.com/PegaSysEng/pantheon/pull/488)
- Account whitelist API [\#487](https://github.com/PegaSysEng/pantheon/pull/487)
- Added nodes whitelist JSON-RPC APIs [\#476](https://github.com/PegaSysEng/pantheon/pull/476)
- Added account whitelisting [\#460](https://github.com/PegaSysEng/pantheon/pull/460)
- Added configurable refresh delay for SyncingSubscriptionService on start up [\#383](https://github.com/PegaSysEng/pantheon/pull/383)
- Added the Command Line Style Guide  [\#530](https://github.com/PegaSysEng/pantheon/pull/530)
- Documentation updates include:
  * Migrated to new [documentation site](https://docs.pantheon.pegasys.tech/en/latest/)  
  * Added [configuration file content](https://besu.hyperledger.org/en/stable/)
  * Added [tutorial to create private network](https://besu.hyperledger.org/en/latest/Tutorials/Private-Network/Create-Private-Network/)
  * Added content on [enabling non-default APIs](https://besu.hyperledger.org/en/latest/Reference/API-Methods/)

## Technical Improvements

-  Updated `--bootnodes` command option to take zero arguments [\#548](https://github.com/PegaSysEng/pantheon/pull/548)
- IBFT Integration Testing - Local Node is proposer [\#527](https://github.com/PegaSysEng/pantheon/pull/527)
- Remove vertx from discovery tests [\#539](https://github.com/PegaSysEng/pantheon/pull/539)
- IBFT Integration testing - Round Change [\#537](https://github.com/PegaSysEng/pantheon/pull/537)
- NewRoundMessageValidator creates RoundChangeValidator with correct value [\#518](https://github.com/PegaSysEng/pantheon/pull/518)
- Remove time dependency from BlockTimer tests [\#513](https://github.com/PegaSysEng/pantheon/pull/513)
- Gradle 5.1 [\#512](https://github.com/PegaSysEng/pantheon/pull/512)
- Metrics measurement adjustment [\#511](https://github.com/PegaSysEng/pantheon/pull/511)
- Metrics export for import command. [\#509](https://github.com/PegaSysEng/pantheon/pull/509)
- IBFT Integration test framework [\#502](https://github.com/PegaSysEng/pantheon/pull/502)
- IBFT message gossiping [\#501](https://github.com/PegaSysEng/pantheon/pull/501)
- Remove non-transactional mutation from KeyValueStore [\#500](https://github.com/PegaSysEng/pantheon/pull/500)
- Ensured that the blockchain queries class handles optionals better. [\#486](https://github.com/PegaSysEng/pantheon/pull/486)
- IBFT mining acceptance test [\#483](https://github.com/PegaSysEng/pantheon/pull/483)
- Set base directory name to be lowercase in building.md [\#474](https://github.com/PegaSysEng/pantheon/pull/474) (Thanks to [Matthalp](https://github.com/Matthalp))
- Moved admin\_peers to Admin API group [\#473](https://github.com/PegaSysEng/pantheon/pull/473)
- Nodes whitelist acceptance test [\#472](https://github.com/PegaSysEng/pantheon/pull/472)
- Rework RoundChangeManagerTest to not reuse validators [\#469](https://github.com/PegaSysEng/pantheon/pull/469)
- Ignore node files to support truffle. [\#467](https://github.com/PegaSysEng/pantheon/pull/467)
- IBFT pantheon controller [\#461](https://github.com/PegaSysEng/pantheon/pull/461)
- IBFT Round to update internal state on reception of NewRound Message [\#451](https://github.com/PegaSysEng/pantheon/pull/451)
- Update RoundChangeManager correctly create its message validator [\#450](https://github.com/PegaSysEng/pantheon/pull/450)
- Use seconds for block timer time unit [\#445](https://github.com/PegaSysEng/pantheon/pull/445)
- IBFT controller and future msgs handling [\#431](https://github.com/PegaSysEng/pantheon/pull/431)
- Allow IBFT Round to be created using PreparedCert [\#429](https://github.com/PegaSysEng/pantheon/pull/429)
- Added MessageValidatorFactory [\#425](https://github.com/PegaSysEng/pantheon/pull/425)
- Inround payload [\#423](https://github.com/PegaSysEng/pantheon/pull/423)
- Updated IbftConfig Fields [\#422](https://github.com/PegaSysEng/pantheon/pull/422)
- Repair IbftBlockCreator and add tests [\#421](https://github.com/PegaSysEng/pantheon/pull/421)
- Make Besu behave as a submodule [\#419](https://github.com/PegaSysEng/pantheon/pull/419)
- Ibft Height Manager [\#418](https://github.com/PegaSysEng/pantheon/pull/418)
- Ensure bootnodes are a subset of node whitelist [\#414](https://github.com/PegaSysEng/pantheon/pull/414)
- IBFT Consensus Round Classes [\#405](https://github.com/PegaSysEng/pantheon/pull/405)
- IBFT message payload tests [\#404](https://github.com/PegaSysEng/pantheon/pull/404)
- Validate enodeurl syntax from command line [\#403](https://github.com/PegaSysEng/pantheon/pull/403)
- Update errorprone [\#401](https://github.com/PegaSysEng/pantheon/pull/401)
- IBFT round change manager [\#393](https://github.com/PegaSysEng/pantheon/pull/393)
- IBFT RoundState [\#392](https://github.com/PegaSysEng/pantheon/pull/392)
- Move Block data generator test helper to test support package [\#391](https://github.com/PegaSysEng/pantheon/pull/391)
- IBFT message tests [\#367](https://github.com/PegaSysEng/pantheon/pull/367)

## 0.8.3

### Breaking Change to JSON RPC-API

From v0.8.3, incoming HTTP requests are only accepted from hostnames specified using the `--host-whitelist` command-line option. If not specified, the default value for `--host-whitelist` is `localhost`.

If using the URL `http://127.0.0.1` to make JSON-RPC calls, use `--host-whitelist` to specify the hostname `127.0.0.1` or update the hostname to `localhost`.

If your application publishes RPC ports, specify the hostnames when starting Besu. For example:  

```bash
pantheon --host-whitelist=example.com
```

Specify `*` or `all` for `--host-whitelist` to effectively disable host protection and replicate pre-v0.8.3 behavior. This is not recommended for production code.

### Bug Fixes

- Repair Clique Proposer Selection [\#339](https://github.com/PegaSysEng/pantheon/pull/339)
- High TX volume swamps block processing [\#337](https://github.com/PegaSysEng/pantheon/pull/337)
- Check if the connectFuture has completed successfully [\#293](https://github.com/PegaSysEng/pantheon/pull/293)
- Switch back to Xerial Snappy Library [\#284](https://github.com/PegaSysEng/pantheon/pull/284)
- ShortHex of 0 should be '0x0', not '0x' [\#272](https://github.com/PegaSysEng/pantheon/pull/272)
- Fix pantheon CLI default values infinite loop [\#266](https://github.com/PegaSysEng/pantheon/pull/266)

### Additions and Improvements

- Added `--nodes-whitelist` parameter to CLI and NodeWhitelistController [\#346](https://github.com/PegaSysEng/pantheon/pull/346)
- Discovery wiring for `--node-whitelist` [\#365](https://github.com/PegaSysEng/pantheon/pull/365)
- Plumb in three more metrics [\#344](https://github.com/PegaSysEng/pantheon/pull/344)
- `ProposerSelection` to support multiple IBFT implementations [\#307](https://github.com/PegaSysEng/pantheon/pull/307)
- Configuration to support IBFT original and revised [\#306](https://github.com/PegaSysEng/pantheon/pull/306)
- Added host whitelist for JSON-RPC. [**Breaking Change**](#breaking-change-to-json-rpc-api) [\#295](https://github.com/PegaSysEng/pantheon/pull/295)
- Reduce `Block creation processed cancelled` log message to debug [\#294](https://github.com/PegaSysEng/pantheon/pull/294)
- Implement iterative peer search [\#268](https://github.com/PegaSysEng/pantheon/pull/268)
- Added RLP enc/dec for PrePrepare, Commit and NewRound messages [\#200](https://github.com/PegaSysEng/pantheon/pull/200)
- IBFT block mining [\#169](https://github.com/PegaSysEng/pantheon/pull/169)
- Added `--goerli` CLI option [\#370](https://github.com/PegaSysEng/pantheon/pull/370) (Thanks to [@Nashatyrev](https://github.com/Nashatyrev))
- Begin capturing metrics to better understand Besu's behaviour [\#326](https://github.com/PegaSysEng/pantheon/pull/326)
- Documentation updates include:
   * Added Coding Conventions [\#342](https://github.com/PegaSysEng/pantheon/pull/342)
   * Reorganised [Installation documentation](https://github.com/PegaSysEng/pantheon/wiki/Installation) and added [Chocolatey installation](https://github.com/PegaSysEng/pantheon/wiki/Install-Binaries#windows-with-chocolatey) for Windows
   * Reorganised [JSON-RPC API documentation](https://github.com/PegaSysEng/pantheon/wiki/JSON-RPC-API)
   * Updated [RPC Pub/Sub API documentation](https://github.com/PegaSysEng/pantheon/wiki/RPC-PubSub)

### Technical Improvements

- Extracted non-Docker CLI parameters to picoCLI mixin. [\#323](https://github.com/PegaSysEng/pantheon/pull/323)
- IBFT preprepare to validate round matches block [\#329](https://github.com/PegaSysEng/pantheon/pull/329)
- Fix acceptance test [\#324](https://github.com/PegaSysEng/pantheon/pull/324)
- Added the `IbftFinalState` [\#385](https://github.com/PegaSysEng/pantheon/pull/385)
- Constantinople Fork Block [\#382](https://github.com/PegaSysEng/pantheon/pull/382)
- Fix `pantheon.cli.BesuCommandTest` test on Windows [\#380](https://github.com/PegaSysEng/pantheon/pull/380)
- JDK smoke testing is being configured differently now [\#374](https://github.com/PegaSysEng/pantheon/pull/374)
- Re-enable clique AT [\#373](https://github.com/PegaSysEng/pantheon/pull/373)
- Ignoring acceptance test [\#372](https://github.com/PegaSysEng/pantheon/pull/372)
- Changes to support Gradle 5.0 [\#371](https://github.com/PegaSysEng/pantheon/pull/371)
- Clique: Prevent out of turn blocks interrupt in-turn mining [\#364](https://github.com/PegaSysEng/pantheon/pull/364)
- Time all tasks [\#361](https://github.com/PegaSysEng/pantheon/pull/361)
- Rework `VoteTallyCache` to better represent purpose [\#360](https://github.com/PegaSysEng/pantheon/pull/360)
- Add an `UNKNOWN` `DisconnectReason` [\#359](https://github.com/PegaSysEng/pantheon/pull/359)
- New round validation [\#353](https://github.com/PegaSysEng/pantheon/pull/353)
- Update get validators for block hash test to start from block 1 [\#352](https://github.com/PegaSysEng/pantheon/pull/352)
- Idiomatic Builder Pattern [\#345](https://github.com/PegaSysEng/pantheon/pull/345)
- Revert `Repair Clique Proposer Selection` \#339 - Breaks Görli testnet [\#343](https://github.com/PegaSysEng/pantheon/pull/343)
- No fixed ports in tests [\#340](https://github.com/PegaSysEng/pantheon/pull/340)
- Update clique acceptance test genesis file to use correct clique property names [\#338](https://github.com/PegaSysEng/pantheon/pull/338)
- Supporting list of addresses in logs subscription [\#336](https://github.com/PegaSysEng/pantheon/pull/336)
- Render handler exception to `System.err` instead of `.out` [\#334](https://github.com/PegaSysEng/pantheon/pull/334)
- Renamed IBFT message classes [\#333](https://github.com/PegaSysEng/pantheon/pull/333)
- Add additional RLP tests [\#332](https://github.com/PegaSysEng/pantheon/pull/332)
- Downgrading spotless to 3.13.0 to fix threading issues [\#325](https://github.com/PegaSysEng/pantheon/pull/325)
- `eth_getTransactionReceipt` acceptance test [\#322](https://github.com/PegaSysEng/pantheon/pull/322)
- Upgrade vertx to 3.5.4 [\#316](https://github.com/PegaSysEng/pantheon/pull/316)
- Round change validation [\#315](https://github.com/PegaSysEng/pantheon/pull/315)
- Basic IBFT message validators [\#314](https://github.com/PegaSysEng/pantheon/pull/314)
- Minor repairs to clique block scheduling [\#308](https://github.com/PegaSysEng/pantheon/pull/308)
- Dependencies Version upgrade [\#303](https://github.com/PegaSysEng/pantheon/pull/303)
- Build multiple JVM [\#301](https://github.com/PegaSysEng/pantheon/pull/301)
- Smart contract acceptance test [\#296](https://github.com/PegaSysEng/pantheon/pull/296)
- Fixing WebSocket error response [\#292](https://github.com/PegaSysEng/pantheon/pull/292)
- Reword error messages following exceptions during mining [\#291](https://github.com/PegaSysEng/pantheon/pull/291)
- Clique acceptance tests [\#290](https://github.com/PegaSysEng/pantheon/pull/290)
- Delegate creation of additional JSON-RPC methods to the BesuController [\#289](https://github.com/PegaSysEng/pantheon/pull/289)
- Remove unnecessary `RlpInput` and `RlpOutput` classes [\#287](https://github.com/PegaSysEng/pantheon/pull/287)
- Remove `RlpUtils` [\#285](https://github.com/PegaSysEng/pantheon/pull/285)
- Enabling previously ignored acceptance tests [\#282](https://github.com/PegaSysEng/pantheon/pull/282)
- IPv6 peers [\#281](https://github.com/PegaSysEng/pantheon/pull/281)
- IPv6 Bootnode [\#280](https://github.com/PegaSysEng/pantheon/pull/280)
- Acceptance test for `getTransactionReceipt` JSON-RPC method [\#278](https://github.com/PegaSysEng/pantheon/pull/278)
- Inject `StorageProvider` into `BesuController` instances [\#259](https://github.com/PegaSysEng/pantheon/pull/259)

## 0.8.2

### Removed
 - Removed `import-blockchain` command because nothing exports to the required format yet (PR [\#223](https://github.com/PegaSysEng/pantheon/pull/223))

### Bug Fixes
 - `io.netty.util.internal.OutOfDirectMemoryError` errors by removing reference counting from network messages.
 - Log spam: endless loop in `nioEventLoopGroup` thanks to [@5chdn](https://github.com/5chdn) for reporting) (PR [#261](https://github.com/PegaSysEng/pantheon/pull/261))
 - Rinkeby import can stall with too many fragments thanks to [@steffenkux](https://github.com/steffenkux) and [@5chdn](https://github.com/5chdn) for reporting) (PR [#255](https://github.com/PegaSysEng/pantheon/pull/255))
 - Clique incorrectly used the chain ID instead of the network ID in ETH status messages (PR [#209](https://github.com/PegaSysEng/pantheon/pull/209))
 - Gradle deprecation warnings (PR [#246](https://github.com/PegaSysEng/pantheon/pull/246) with thanks to [@jvirtanen](https://github.com/jvirtanen))
 - Consensus issue on Ropsten:
    - Treat output length as a maximum length for CALL operations (PR [#236](https://github.com/PegaSysEng/pantheon/pull/236))
    - ECRec precompile should return empty instead of 32 zero bytes when the input is invalid (PR [#227](https://github.com/PegaSysEng/pantheon/pull/227))
 - File name too long error while building from source thanks to [@5chdn](https://github.com/5chdn) for reporting) (PR [#221](https://github.com/PegaSysEng/pantheon/pull/221))
 - Loop syntax in `runBesuPrivateNetwork.sh` (PR [#237](https://github.com/PegaSysEng/pantheon/pull/237) thanks to [@matt9ucci](https://github.com/matt9ucci))
 - Fix `CompressionException: Snappy decompression failed` errors thanks to [@5chdn](https://github.com/5chdn) for reporting) (PR [#274](https://github.com/PegaSysEng/pantheon/pull/274))

### Additions and Improvements
 - Added `--ropsten` command line argument to make syncing to Ropsten easier (PR [#197](https://github.com/PegaSysEng/pantheon/pull/197) with thanks to [@jvirtanen](https://github.com/jvirtanen))
 - Enabled constantinople in `--dev-mode` (PR [#256](https://github.com/PegaSysEng/pantheon/pull/256))
 - Supported Constantinople with Clique thanks to [@5chdn](https://github.com/5chdn) for reporting) (PR [#250](https://github.com/PegaSysEng/pantheon/pull/250), PR [#247](https://github.com/PegaSysEng/pantheon/pull/247))
 - Implemented `eth_chainId` JSON-RPC method (PR [#219](https://github.com/PegaSysEng/pantheon/pull/219))
 - Updated client version to be ethstats friendly (PR [#258](https://github.com/PegaSysEng/pantheon/pull/258))
 - Added `--node-private-key` option to allow nodekey file to be specified separately to data directory thanks to [@peterbroadhurst](https://github.com/peterbroadhurst) for requesting)  (PR [#234](https://github.com/PegaSysEng/pantheon/pull/234))
 - Added `--banned-nodeids` option to prevent connection to specific nodes (PR [#254](https://github.com/PegaSysEng/pantheon/pull/254))
 - Send client quitting disconnect message to peers on shutdown (PR [#253](https://github.com/PegaSysEng/pantheon/pull/253))
 - Improved error message for port conflict error (PR [#232](https://github.com/PegaSysEng/pantheon/pull/232))
 - Improved documentation by adding the following pages:
    * [Getting Started](https://github.com/PegaSysEng/pantheon/wiki/Getting-Started)
    * [Network ID and Chain ID](https://github.com/PegaSysEng/pantheon/wiki/NetworkID-And-ChainID)
    * [Node Keys](https://github.com/PegaSysEng/pantheon/wiki/Node-Keys)
    * [Networking](https://github.com/PegaSysEng/pantheon/wiki/Networking)
    * [Accounts for Testing](https://github.com/PegaSysEng/pantheon/wiki/Accounts-for-Testing)
    * [Logging](https://github.com/PegaSysEng/pantheon/wiki/Logging)
    * [Proof of Authority](https://github.com/PegaSysEng/pantheon/wiki/Proof-of-Authority)
    * [Passing JVM Options](https://github.com/PegaSysEng/pantheon/wiki/Passing-JVM-Options)


 ### Technical Improvements
 - Upgraded Ethereum reference tests to 6.0 beta 2. (thanks to [@jvirtanen](https://github.com/jvirtanen) for the initial upgrade to beta 1)
 - Set Java compiler default encoding to UTF-8 (PR [#238](https://github.com/PegaSysEng/pantheon/pull/238) thanks to [@matt9ucci](https://github.com/matt9ucci))
 - Removed duplicate code defining default JSON-RPC APIs (PR [#218](https://github.com/PegaSysEng/pantheon/pull/218) thanks to [@matt9ucci](https://github.com/matt9ucci))
 - Improved code for parsing config (PRs [#208](https://github.com/PegaSysEng/pantheon/pull/208), [#209](https://github.com/PegaSysEng/pantheon/pull/209))
 - Use `java.time.Clock` in favour of a custom Clock interface (PR [#220](https://github.com/PegaSysEng/pantheon/pull/220))
 - Improve modularity of storage systems (PR [#211](https://github.com/PegaSysEng/pantheon/pull/211), [#207](https://github.com/PegaSysEng/pantheon/pull/207))
 - Treat JavaDoc warnings as errors (PR [#171](https://github.com/PegaSysEng/pantheon/pull/171))
 - Add benchmark for `BlockHashOperation `as a template for benchmarking other EVM operations (PR [#203](https://github.com/PegaSysEng/pantheon/pull/203))
 - Added unit tests for `EthBlockNumber` (PR [#195](https://github.com/PegaSysEng/pantheon/pull/195) thanks to [@jvirtanen](https://github.com/jvirtanen))
 - Code style improvements (PR [#196](https://github.com/PegaSysEng/pantheon/pull/196) thanks to [@jvirtanen](https://github.com/jvirtanen))
 - Added unit tests for `Web3ClientVersion` (PR [#194](https://github.com/PegaSysEng/pantheon/pull/194) with thanks to [@jvirtanen](https://github.com/jvirtanen))
 - Removed RLPUtils from `RawBlockIterator` (PR [#179](https://github.com/PegaSysEng/pantheon/pull/179))
 - Replace the JNI based snappy library with a pure-Java version (PR [#257](https://github.com/PegaSysEng/pantheon/pull/257))<|MERGE_RESOLUTION|>--- conflicted
+++ resolved
@@ -9,24 +9,16 @@
 ### Additions and Improvements
 
 * HTTP/2 is enabled for JSON-RPC Http API over TLS. [\#1145](https://github.com/hyperledger/besu/pull/1145)
-<<<<<<< HEAD
 * Color output in consoles. It can be disabled with `--color-enabled=false`
+* Add compatibility with ClusterIP services for the Kubernetes Nat Manager  [\#1156](https://github.com/hyperledger/besu/pull/1156)
 
 ### Bug fixes 
 
 * When the default sync mode was changed to fast sync for named networks,
 there was one caveat we didn't address. The `dev` network should've been full sync by default.
 This has now been fixed.
-
-=======
-
-* Add compatibility with ClusterIP services for the Kubernetes Nat Manager  [\#1156](https://github.com/hyperledger/besu/pull/1156)
-
-### Bug fixes 
-
-- Fix synchronization timeout issue when the blocks were too large [\#1149](https://github.com/hyperledger/besu/pull/1149)
- 
->>>>>>> baa11a2e
+* Fix synchronization timeout issue when the blocks were too large [\#1149](https://github.com/hyperledger/besu/pull/1149)
+
 ### Known Issues 
 
 
