--- conflicted
+++ resolved
@@ -121,13 +121,9 @@
 
 
 ### Download link
-<<<<<<< HEAD
-https://hyperledger.jfrog.io/artifactory/besu-binaries/besu/21.1.0-RC1/besu-21.1.0-RC1.zip
-=======
 
 Link removed because this release contains an outdated version of the Berlin network upgrade, which was changed on March 5, 2021 ([link](https://github.com/ethereum/pm/issues/263#issuecomment-791473406)). If you are using Besu on public Ethereum networks, you must upgrade to 21.1.1. sha256 hash left for reference. 
 
->>>>>>> ae3c2673
 sha256: `b0fe3942052b8fd43fc3025a298a6c701f9edae2e100f0c563a1c5a4ceef71f1`
 
 ## 20.10.4
