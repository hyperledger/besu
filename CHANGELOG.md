--- conflicted
+++ resolved
@@ -3,6 +3,7 @@
 ## 22.7.0
 
 ### Additions and Improvements
+- Deprecation warning for Ropsten, Rinkeby, Kiln [#4173](https://github.com/hyperledger/besu/pull/4173)
 
 ### Bug Fixes
 
@@ -14,13 +15,9 @@
 
 ### Additions and Improvements
 - Engine API: Change expiration time for JWT tokens to 60s [#4168](https://github.com/hyperledger/besu/pull/4168)
-<<<<<<< HEAD
-- Deprecation warning for Ropsten, Rinkeby, Kiln [#4173](https://github.com/hyperledger/besu/pull/4173)
-=======
 - Sepolia mergeNetSplit block [#4158](https://github.com/hyperledger/besu/pull/4158)
 - Goerli TTD [#4160](https://github.com/hyperledger/besu/pull/4160) 
 - Several logging improvements 
->>>>>>> d2418bf0
 
 ### Bug Fixes
 - fix for stack overflow when searching for TTD block [#4169](https://github.com/hyperledger/besu/pull/4169)
