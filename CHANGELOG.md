# Changelog

<<<<<<< HEAD
### Breaking Changes

### Deprecations

### Additions and Improvements
- Introduce the possibility to limit the time spent selecting pending transactions during block creation, using the new experimental option `Xtxs-selection-max-time` (by default set to 5000ms) [#6044](https://github.com/hyperledger/besu/pull/6044)
- Introduce the possibility to limit the time spent evaluating a single pending transactions during block creation, using the new experimental option `Xtxs-selection-per-tx-max-time` (by default set to the value of `Xtxs-selection-max-time`) [#6089](https://github.com/hyperledger/besu/pull/6089)

### Bug Fixes

### Download Links

=======
>>>>>>> f7650c95
## 23.10.2

### Breaking Changes

### Deprecations

### Additions and Improvements
- Ethereum Classic Spiral network upgrade [#6078](https://github.com/hyperledger/besu/pull/6078)
- Add a method to read from a `Memory` instance without altering its inner state [#6073](https://github.com/hyperledger/besu/pull/6073)
- Accept `input` and `data` field for the payload of transaction-related RPC methods [#6094](https://github.com/hyperledger/besu/pull/6094)
- Add APIs to set and get the min gas price a transaction must pay for being selected during block creation [#6097](https://github.com/hyperledger/besu/pull/6097)
- TraceService: return results for transactions in block [#6086](https://github.com/hyperledger/besu/pull/6086)
- New option `--min-priority-fee` that sets the minimum priority fee a transaction must meet to be selected for a block. [#6080](https://github.com/hyperledger/besu/pull/6080) [#6083](https://github.com/hyperledger/besu/pull/6083)
- Implement new `miner_setMinPriorityFee` and `miner_getMinPriorityFee` RPC methods [#6080](https://github.com/hyperledger/besu/pull/6080)
- Introduce the possibility to limit the time spent selecting pending transactions during block creation, using the new experimental option `Xtxs-selection-max-time` (by default set to 5000ms) [#6044](https://github.com/hyperledger/besu/pull/6044)

### Bug fixes

- Upgrade netty to address CVE-2023-44487, CVE-2023-34462 [#6100](https://github.com/hyperledger/besu/pull/6100)
- Upgrade grpc to address CVE-2023-32731, CVE-2023-33953, CVE-2023-44487, CVE-2023-4785 [#6100](https://github.com/hyperledger/besu/pull/6100)
- Fix blob gas calculation in reference tests [#6107](https://github.com/hyperledger/besu/pull/6107)

---

### Download Links

## 23.10.1

### Additions and Improvements
- New option `--tx-pool-priority-senders` to specify a list of senders, that has the effect to prioritize any transactions sent by these senders from any source [#5959](https://github.com/hyperledger/besu/pull/5959)
- Cache last n blocks by using a new Besu flag `--cache-last-blocks=n` [#6009](https://github.com/hyperledger/besu/pull/6009)
- Optimize performances of RPC method `eth_feeHistory` [#6011](https://github.com/hyperledger/besu/pull/6011) [#6035](https://github.com/hyperledger/besu/pull/6035)
- Logging summary of plugins at Info as part of the config overview [#5964](https://github.com/hyperledger/besu/pull/5964) [#6049](https://github.com/hyperledger/besu/pull/6049)
- Layered tx pool memory improvements [#5985](https://github.com/hyperledger/besu/pull/5985) [#5974](https://github.com/hyperledger/besu/pull/5974)
- Update Bouncy Castle to 1.76, and force the use of the `jdk18on` variant [#5748](https://github.com/hyperledger/besu/pull/5748)
- Add GraphQL support for new fields in Cancun [#5923](https://github.com/hyperledger/besu/pull/5923) [#5975](https://github.com/hyperledger/besu/pull/5975)
- Add new configuration options to the EVM Fluent APIs [#5930](https://github.com/hyperledger/besu/pull/5930)


### Deprecations
- `--tx-pool-disable-locals` has been deprecated for removal in favor of `--tx-pool-no-local-priority`, no semantic change, only a renaming [#5959](https://github.com/hyperledger/besu/pull/5959)

### Bug Fixes
- Fix regression with t8n tool filling [#5979](https://github.com/hyperledger/besu/pull/5979)
- Fix EOF and EIP-4788 regressions in reference tests  [#6060](https://github.com/hyperledger/besu/pull/6060)

### Download Links
https://hyperledger.jfrog.io/artifactory/besu-binaries/besu/23.10.1/besu-23.10.1.tar.gz / sha256: e27645f345583f3ee447e5418302382c6f8335d2da8707bdd20033aabd86ce4c

https://hyperledger.jfrog.io/artifactory/besu-binaries/besu/23.10.1/besu-23.10.1.zip / sha256: fb173acb93c72fbb74a6542051691ca2d3d5f54ea2f51026467a512f3a22106b

## 23.10.0
### Layered Transaction Pool: the new default transaction pool implementation
With this release the previously experimental Layered txpool is marked stable and enabled by default, so please read the following instructions if you used to tune txpool behaviour,
otherwise you can simply go with the default and enjoy the improved performance of the new txpool.

#### Upgrading to Layered Transaction Pool
If you do not specify any txpool option, then you can skip this section.
If you have tuned the txpool using one of these options: `tx-pool-retention-hours`, `tx-pool-limit-by-account-percentage` or `tx-pool-max-size`,
then you need to update your configuration as described below:
- `tx-pool-retention-hours`: simply remove it, since it is not applicable in the Layered txpool, old transactions will eventually expire when the memory cache is full.
- `tx-pool-limit-by-account-percentage`: replace it with `tx-pool-max-future-by-sender`, which specify the max number of sequential transactions of single sender are kept in the txpool, by default it is 200.
- `tx-pool-max-size`: the Layered txpool is not limited by a max number of transactions, but by the estimated memory size the transactions occupy, so you need to remove this option, and to tune the max amount of memory<sup>*</sup> use the new option `tx-pool-layer-max-capacity` as described below.

You can still opt-out of the Layered txpool, setting `tx-pool=legacy` in config file or via cli argument, but be warned that the Legacy implementation will be deprecated for removal soon, so start testing the new implementation.

#### Configuring the Layered Transaction Pool
By default, the txpool is tuned for mainnet usage, but if you are using private networks or want to otherwise tune it, these are the new options:
- `tx-pool-max-future-by-sender`: specify the max number of sequential transactions of a single sender are kept in the txpool, by default it is 200, increase it to allow a single sender to fit more transactions in a single block. For private networks, this can safely be set in the hundreds or thousands if you want to ensure future transactions (with large nonce gaps) remain in the pool.
- `tx-pool-layer-max-capacity`: set the max amount of memory<sup>*</sup> in bytes, a single memory limited layer can occupy, by default is 12.5MB, keep in mind that there are 2 memory limited layers, so the expected memory consumption is twice the value specified by this option, so 25MB by default. Increase this value if you have spare RAM and the eviction rate is high for your network.
- `tx-pool-max-prioritized`: set the max number of transactions allowed in the first layer, that only contains transactions that are candidate for inclusion in the next block creation task. It makes sense to limit the value to the max number of transactions that fit in a block in your network, by default is 2000.

<sup>*</sup>: the memory used by the txpool is an estimation, we are working to make it always more accurate.

### Breaking Changes
- Removed support for Kotti network (ETC) [#5816](https://github.com/hyperledger/besu/pull/5816)
- Layered transaction pool implementation is now stable and enabled by default, so the following changes to experimental options have been done [#5772](https://github.com/hyperledger/besu/pull/5772):
    - `--Xlayered-tx-pool` is gone, to select the implementation use the new `--tx-pool` option with values `layered` (default) or `legacy`
    - `--Xlayered-tx-pool-layer-max-capacity`, `--Xlayered-tx-pool-max-prioritized` and `--Xlayered-tx-pool-max-future-by-sender` just drop the `Xlayered-` and keep the same behavior

### Additions and Improvements
- Add access to an immutable world view to start/end transaction hooks in the tracing API[#5836](https://github.com/hyperledger/besu/pull/5836)
- Layered transaction pool implementation is now stable and enabled by default. If you want still to use the legacy implementation, use `--tx-pool=legacy`. 
  By default, the new transaction pool is capped at using 25MB of memory, this limit can be raised using `--layered-tx-pool-layer-max-capacity` options  [#5772](https://github.com/hyperledger/besu/pull/5772)
- Tune G1GC to reduce Besu memory footprint, and new `besu-untuned` start scripts to run without any specific G1GC flags [#5879](https://github.com/hyperledger/besu/pull/5879)
- Reduce `engine_forkchoiceUpdatedV?` response time by asynchronously process block added events in the transaction pool [#5909](https://github.com/hyperledger/besu/pull/5909)

### Bug Fixes
- do not create ignorable storage on revert storage-variables subcommand [#5830](https://github.com/hyperledger/besu/pull/5830) 
- fix duplicate key errors in EthScheduler-Transactions [#5857](https://github.com/hyperledger/besu/pull/5857)
- Don't put control characters, escaped or otherwise, in t8n stacktraces [#5910](https://github.com/hyperledger/besu/pull/5910)

### Download Links
https://hyperledger.jfrog.io/artifactory/besu-binaries/besu/23.10.0/besu-23.10.0.tar.gz / sha256: 3c75f3792bfdb0892705b378f0b8bfc14ef6cecf1d8afe711d8d8687ed6687cf
https://hyperledger.jfrog.io/artifactory/besu-binaries/besu/23.10.0/besu-23.10.0.zip / sha256: d5dafff4c3cbf104bf75b34a9f108dcdd7b08d2759de75ec65cd997f38f52866

## 23.7.3

### Additions and Improvements
- Update Holešky config for re-launch [#5890](https://github.com/hyperledger/besu/pull/5890)

### Download Links
https://hyperledger.jfrog.io/artifactory/besu-binaries/besu/23.7.3/besu-23.7.3.tar.gz / sha256: c12ca6a9861557e0bf8f27076f8c8afcce6f1564687e5f02bfdc96c2b18846ff
https://hyperledger.jfrog.io/artifactory/besu-binaries/besu/23.7.3/besu-23.7.3.zip / sha256: 136596454f647c706130e3e2983bdbb4a1cbfaf2bbf6e999466754f9213c11f6


## 23.7.2

### Additions and Improvements
- Add new methods to `OperationTracer` to capture contexts enter/exit [#5756](https://github.com/hyperledger/besu/pull/5756)
- Add Holešky as predefined network name [#5797](https://github.com/hyperledger/besu/pull/5797)

### Breaking Changes
- Add ABI-decoded revert reason to `eth_call` and `eth_estimateGas` responses [#5705](https://github.com/hyperledger/besu/issues/5705)

### Additions and Improvements
- Add missing methods to the `Transaction` interface [#5732](https://github.com/hyperledger/besu/pull/5732)
- Add `benchmark` subcommand to `evmtool` [#5754](https://github.com/hyperledger/besu/issues/5754)
- JSON output is now compact by default. This can be overridden by the new `--json-pretty-print-enabled` CLI option. [#5766](https://github.com/hyperledger/besu/pull/5766)
- New `eth_getBlockReceipts` JSON-RPC method to retrieve all transaction receipts for a block in a single call [#5771](https://github.com/hyperledger/besu/pull/5771) 
- Add new methods to `OperationTracer` to capture contexts enter/exit [#5756](https://github.com/hyperledger/besu/pull/5756)

### Bug Fixes
- Make smart contract permissioning features work with london fork [#5727](https://github.com/hyperledger/besu/pull/5727)
- Add type to PendingTransactionDetail, fix eth_subscribe [#5729](https://github.com/hyperledger/besu/pull/5729)
- EvmTool "run" mode did not reflect contracts created within the transaction. [#5755](https://github.com/hyperledger/besu/pull/5755)
- Fixing snapsync issue with forest during the heal step [#5776](https://github.com/hyperledger/besu/pull/5776)

### Download Links
https://hyperledger.jfrog.io/artifactory/besu-binaries/besu/23.7.2/besu-23.7.2.tar.gz / sha256: f74b32c1a343cbad90a88aa59276b4c5eefea4643ee542aba2bbf898f85ae242
https://hyperledger.jfrog.io/artifactory/besu-binaries/besu/23.7.2/besu-23.7.2.zip / sha256: a233c83591fc277e3d1530c84bb5ea896abad717d796b5e3b856c79199132b75

## 23.7.1

### Breaking Changes
- Removed deprecated GoQuorum permissioning interop [#5607](https://github.com/hyperledger/besu/pull/5607)
- Removed support for version 0 of the database as it is no longer used by any active node. [#5698](https://github.com/hyperledger/besu/pull/5698)

### Additions and Improvements
- `evmtool` launcher binaries now ship as part of the standard distribution. [#5701](https://github.com/hyperledger/besu/pull/5701)
- EvmTool now executes the `execution-spec-tests` via the `t8n` and `b11r`. See the [README](ethereum/evmtool/README.md) in EvmTool for more instructions.
- Improve lifecycle management of the transaction pool [#5634](https://github.com/hyperledger/besu/pull/5634)
- Add extension points in AbstractCreateOperation for EVM libraries to react to contract creations [#5656](https://github.com/hyperledger/besu/pull/5656)
- Update to Tuweni 2.4.2. [#5684](https://github.com/hyperledger/besu/pull/5684)
- Decouple data field from Enum JsonRpcError by creating new enum holder RpcErrorType[#5629](https://github.com/hyperledger/besu/pull/5629)
- Update to bouncycastle 1.75 [#5675](https://github.com/hyperledger/besu/pull/5675)
- Extend OperationTracer with new methods [#5662](https://github.com/hyperledger/besu/pull/5662)
- Eip 6780 selfdestruct [#5430](https://github.com/hyperledger/besu/pull/5430)
- Add new debug_getRawTransaction to the DEBUG engine [#5635](https://github.com/hyperledger/besu/pull/5635)

### Bug Fixes
- Use the node's configuration to determine if DNS enode URLs are allowed in calls to `admin_addPeer` and `admin_removePeer` [#5584](https://github.com/hyperledger/besu/pull/5584)
- Align the implementation of Eth/68 `NewPooledTransactionHashes` to other clients, using unsigned int for encoding size. [#5640](https://github.com/hyperledger/besu/pull/5640)
- Failure at startup when enabling layered txpool before initial sync done [#5636](https://github.com/hyperledger/besu/issues/5636)
- Remove miner-related option warnings if the change isn't using Ethash consensus algorithm [#5669](https://github.com/hyperledger/besu/pull/5669)
- Fix for pending transactions reference leak [#5693](https://github.com/hyperledger/besu/pull/5693)
- Address a performance regression observed in import testing [#5734](https://github.com/hyperledger/besu/pull/5734)
- Update native libraries that have JPMS friendly module names [#5749](https://github.com/hyperledger/besu/pull/5749)

### Download Links
https://hyperledger.jfrog.io/artifactory/besu-binaries/besu/23.7.1/besu-23.7.1.tar.gz / sha256: 85dce66c2dbd21b4e5d3310770434dd373018a046b78d5037f6d4955256793cd
https://hyperledger.jfrog.io/artifactory/besu-binaries/besu/23.7.1/besu-23.7.1.zip / sha256: dfac11b2d6d9e8076ab2f86324d48d563badf76fd2a4aadc4469a97aef374ef5


## 23.7.0

- Was not released (failed burn-in test)


## 23.4.4

### Breaking Changes
- Move blockchain related variables in a dedicated storage, to pave the way to future optimizations [#5471](https://github.com/hyperledger/besu/pull/5471). The migration is performed automatically at startup,
and in case a rollback is needed, before installing a previous version, the migration can be reverted, using the subcommand `storage revert-variables` with the same configuration use to run Besu.
- Remove deprecated Rinkeby named network. [#5540](https://github.com/hyperledger/besu/pull/5540)
- Use BlobDB for blockchain storage to reduce initial sync time and write amplification (PR #5475). This PR reduces sync time by 14 hours on m6a.xlarge VM (1 day 8 hours 27 minutes instead of 1 day 22 hours 4 minutes).
### Additions and Improvements
- Allow Ethstats connection url to specify ws:// or wss:// scheme. [#5494](https://github.com/hyperledger/besu/issues/5494)
- Add support for Shanghai changes to the GraphQL service [#5496](https://github.com/hyperledger/besu/pull/5496)
- Unite the tx-pool CLI options under the same Tx Pool Options group in UX. [#5466](https://github.com/hyperledger/besu/issues/5466)
- Tidy DEBUG logs by moving engine API full logging to TRACE [#5529](https://github.com/hyperledger/besu/pull/5529)
- Remove PoW validation if merge is enabled as it is not needed any more [#5538](https://github.com/hyperledger/besu/pull/5538)
- Use BlobDB for blockchain storage to reduce initial sync time and write amplification [#5475](https://github.com/hyperledger/besu/pull/5475)
- Add healing flat db mechanism with early access CLI options `--Xsnapsync-synchronizer-flat-db-healing-enabled=true` [#5319](https://github.com/hyperledger/besu/pull/5319)
- Add debug_getRawTransaction method to the DEBUG suite [#5635](https://github.com/hyperledger/besu/pull/5635)

### Bug Fixes
- Fix backwards sync bug where chain is rolled back too far, especially when restarting Nimbus [#5497](https://github.com/hyperledger/besu/pull/5497)
- Check to ensure storage and transactions are not closed prior to reading/writing [#5527](https://github.com/hyperledger/besu/pull/5527) 
- Fix the unavailability of account code and storage on GraphQL/Bonsai [#5548](https://github.com/hyperledger/besu/pull/5548)

### Download Links
https://hyperledger.jfrog.io/artifactory/besu-binaries/besu/23.4.4/besu-23.4.4.tar.gz / sha256: bd476d235b6fe1f236a62bc709f41c87deb68b72c47bb5b58e56b9d9283af2c4
https://hyperledger.jfrog.io/artifactory/besu-binaries/besu/23.4.4/besu-23.4.4.zip / sha256: 4575000f4fd21d318e7b77340c9281d496bc800bee5b45a13684319e6f28bf27

## 23.4.3

- Was not released (failed burn-in test)

- ## 23.4.2

- Was not released (failed burn-in test)

## 23.4.1

### Breaking Changes
- Add request content length limit for the JSON-RPC API (5MB) [#5467](https://github.com/hyperledger/besu/pull/5467)
- `min-block-occupancy-ratio` options is now ignored on PoS networks [#5491](https://github.com/hyperledger/besu/pull/5491)

### Additions and Improvements
- Set the retention policy for RocksDB log files to maintain only the logs from the last week [#5428](https://github.com/hyperledger/besu/pull/5428)
- "Big-EOF" (the EOF version initially slotted for Shanghai) has been moved from Cancun to FutureEIPs [#5429](https://github.com/hyperledger/besu/pull/5429)
- EIP-4844: Zero blob transactions are invalid [#5425](https://github.com/hyperledger/besu/pull/5425)
- Transaction pool flag to disable specific behaviors for locally submitted transactions [#5418](https://github.com/hyperledger/besu/pull/5418)
- Added In-Protocol Deposit prototype (EIP-6110) in the experimental eip. [#5005](https://github.com/hyperledger/besu/pull/5055) [#5295](https://github.com/hyperledger/besu/pull/5295)
- New optional feature to save the txpool content to file on shutdown and reloading it on startup [#5434](https://github.com/hyperledger/besu/pull/5434)
- New option to send SNI header in TLS ClientHello message [#5439](https://github.com/hyperledger/besu/pull/5439)
- Early access - layered transaction pool implementation [#5290](https://github.com/hyperledger/besu/pull/5290)
- New RPC method `debug_getRawReceipts` [#5476](https://github.com/hyperledger/besu/pull/5476)
- Add TrieLogFactory plugin support [#5440](https://github.com/hyperledger/besu/pull/5440)
- Ignore `min-block-occupancy-ratio` option when on PoS networks, since in some cases, it prevents to have full blocks even if enough transactions are present [#5491](https://github.com/hyperledger/besu/pull/5491) 

### Bug Fixes
- Fix eth_feeHistory response for the case in which blockCount is higher than highestBlock requested. [#5397](https://github.com/hyperledger/besu/pull/5397)
- Fix Besu Docker image failing to start due to NoClassDefFoundError with org.xerial.snappy.Snappy library. [#5462](https://github.com/hyperledger/besu/pull/5462)

### Download Links

https://hyperledger.jfrog.io/hyperledger/besu-binaries/besu/23.4.1/besu-23.4.1.tar.gz / sha256: 49d3a7a069cae307497093d834f873ce7804a46dd59207d5e8321459532d318e
https://hyperledger.jfrog.io/hyperledger/besu-binaries/besu/23.4.1/besu-23.4.1.zip / sha256: 1d82ed83a816968aa9366d9310b275ca6438100f5d3eb1ec03d3474b2a5f5e76

## 23.4.0

### Breaking Changes
- In `evmtool` (an offline EVM executor tool principally used for reference tests), the `--prestate` and `--genesis` options no longer parse genesis files containing IBFT, QBFT, and Clique network definitions. The same genesis files will work with those json entries removed. [#5192](https://github.com/hyperledger/besu/pull/5192)
- In `--ethstats`, if the port is not specified in the URI, it will default to 443 and 80 for ssl and non-ssl connections respectively instead of 3000. [#5301](https://github.com/hyperledger/besu/pull/5301)
- Remove IBFT 1.0 feature [#5302](https://github.com/hyperledger/besu/pull/5302)
- Remove GoQuorum-compatible privacy feature [#5303](https://github.com/hyperledger/besu/pull/5303)
- Remove launcher command line utility [#5355](https://github.com/hyperledger/besu/pull/5355)
- Remove deprecated `tx-pool-future-max-by-account` option, see instead: `tx-pool-limit-by-account-percentage` [#5361](https://github.com/hyperledger/besu/pull/5361)
- Default configuration for the deprecated ECIP-1049 network has been removed from the CLI network list [#5371](https://github.com/hyperledger/besu/pull/5371)
- Besu now requires glibc 2.32 or later to run. Ubuntu 20.04 users will need to update to a newer version of Ubuntu, 22.04 or later to run Besu

### Additions and Improvements
- An alternate build target for the EVM using GraalVM AOT compilation was added.  [#5192](https://github.com/hyperledger/besu/pull/5192)
- To generate the binary install and use GraalVM 23.3.r17 or higher and run `./gradlew nativeCompile`.  The binary will be located in `ethereum/evmtool/build/native/nativeCompile`
- Upgrade RocksDB version from 7.7.3 to 8.0.0. Besu Team [contributed](https://github.com/facebook/rocksdb/pull/11099) to this release to make disabling checksum verification work. 
- Log an error with stacktrace when RPC responds with internal error [#5288](https://github.com/hyperledger/besu/pull/5288)
- `--ethstats-cacert` to specify root CA of ethstats server (useful for non-production environments). [#5301](https://github.com/hyperledger/besu/pull/5301)
- Update most dependencies to latest version [#5269](https://github.com/hyperledger/besu/pull/5269)
- If jemalloc is used, print its version in the configuration overview [#4738](https://github.com/hyperledger/besu/pull/4738)
- Add metrics for accounts and storage reads (Flat database vs Merkle Patricia Trie) [#5315](https://github.com/hyperledger/besu/pull/5315)
- Offload LogBloom cache generation to computation executor, to avoid interfere with other scheduled tasks [#4530](https://github.com/hyperledger/besu/pull/4530)
- Reference tests are upgraded to use v12.1 of the ethereum tests [#5343](https://github.com/hyperledger/besu/pull/5343)
- Add new sepolia bootnodes, which should improve peering in the testnet. [#5352](https://github.com/hyperledger/besu/pull/5352)
- Renamed --bonsai-maximum-back-layers-to-load option to --bonsai-historical-block-limit for clarity. Removed --Xbonsai-use-snapshots option as it is no longer functional [#5337](https://github.com/hyperledger/besu/pull/5337)
- Change Forest to use TransactionDB instead of OptimisticTransactionDB [#5328](https://github.com/hyperledger/besu/pull/5328)
- Performance: Reduced usage of UInt256 in EVM operations [#5331](https://github.com/hyperledger/besu/pull/5331)
- Changed wrong error message "Invalid params" when private tx is reverted to "Execution reverted" with correct revert reason in data. [#5369](https://github.com/hyperledger/besu/pull/5369)
- Changes to the way gas is estimated to provide an exact gas estimate [#5142](https://github.com/hyperledger/besu/pull/5142)
- Add zero reads to Bonsai TrieLogs [#5317](https://github.com/hyperledger/besu/pull/5317) 
- Bonsai TrieLog serialization interface and default implementation [#5372](https://github.com/hyperledger/besu/pull/5372) 

### Bug Fixes
- Fix eth_getBlockByNumber cache error for latest block when called during syncing [#5292](https://github.com/hyperledger/besu/pull/5292)
- Fix QBFT and IBFT unable to propose blocks on London when zeroBaseFee is used [#5276](https://github.com/hyperledger/besu/pull/5276) 
- Make QBFT validator smart contract mode work with london fork [#5249](https://github.com/hyperledger/besu/issues/5249)
- Try to connect to EthStats server by default with ssl followed by non-ssl. [#5301](https://github.com/hyperledger/besu/pull/5301)
- Allow --miner-extra-data to be used in Proof-of-Stake block production [#5291](https://github.com/hyperledger/besu/pull/5291)
- Add withdrawals to payloadId calculation to avoid collisions [#5321](https://github.com/hyperledger/besu/pull/5321) 
- Re-implement trace_block, trace_filter and trace_replayBlockTransactions RPC endpoints to fix memory issues and improve performance [#5131](https://github.com/hyperledger/besu/pull/5131)

### Download Links
https://hyperledger.jfrog.io/hyperledger/besu-binaries/besu/23.4.0/besu-23.4.0.zip / sha256: 023a267ee07ed6e069cb15020c1c0262efc5ea0a3e32adc6596068cff7fd0be5
https://hyperledger.jfrog.io/hyperledger/besu-binaries/besu/23.4.0/besu-23.4.0.tar.gz / sha256: 821695b3255c9f646f4d527e374219c96416f498231520f2eec2bebedc53f5a0

## 23.1.3 - Nimbus Hotfix
This update is strongly recommended for anyone running Nimbus with Besu. Due to the way Nimbus send request data, this can lead to a missed block proposal in certain circumstances.

### Bug Fixes
Add withdrawals to payloadId calculation to avoid collisions #5321
Download Links
https://hyperledger.jfrog.io/hyperledger/besu-binaries/besu/23.1.3/besu-23.1.3.tar.gz / sha256: 36898932a7535c4d126c1980443b33c9a4971f9354112992a18ee134c1777aa3
https://hyperledger.jfrog.io/hyperledger/besu-binaries/besu/23.1.3/besu-23.1.3.zip / sha256: adb3b17e45217f86a56f07f09faba2e5d8a0eb8a585ad5307696d6cc58ee2f73

## 23.1.2
This update is a mainnet-compatible Shanghai/Capella upgrade and is recommended for all Mainnet users.

### Breaking Changes

### Additions and Improvements
- Schedule Shanghai (Shapella) fork for Mainnet [#5230](https://github.com/hyperledger/besu/pull/5230)
- Increase default from 1000 to 5000 for `--rpc-max-logs-range` [#5209](https://github.com/hyperledger/besu/pull/5209)
- Bonsai-safe refactor [#5123](https://github.com/hyperledger/besu/pull/5123)
- Safe tracing [#5197](https://github.com/hyperledger/besu/pull/5197)

### Bug Fixes
- Persist backward sync status to support resuming across restarts [#5182](https://github.com/hyperledger/besu/pull/5182)

### Download Links
https://hyperledger.jfrog.io/hyperledger/besu-binaries/besu/23.1.2/besu-23.1.2.tar.gz / sha256: 3d3a709a3aab993a0801b412a4719d74e319f942ddc13fb0f30b3c4a54d12538
https://hyperledger.jfrog.io/hyperledger/besu-binaries/besu/23.1.2/besu-23.1.2.zip / sha256: 2a9ff091cb4349fc23625a52089400bb6529a831eb22d15d0221cb27039ab203

## 23.1.1
This update is required for the Goerli Shanghai/Capella upgrade and recommended for all Mainnet users. If you use Besu on Goerli, update to 23.1.1. If you previously used 23.1.1-RC1, update to test 23.1.1 on Goerli. 

### Breaking Changes

### Additions and Improvements
- Add support for Shanghai in Sepolia https://github.com/hyperledger/besu/pull/5088
- Add implementation for engine_getPayloadBodiesByRangeV1 and engine_getPayloadBodiesByHashV1 https://github.com/hyperledger/besu/pull/4980
- If a PoS block creation repetition takes less than a configurable duration, then waits before next repetition https://github.com/hyperledger/besu/pull/5048
- Allow other users to read the /opt/besu dir when using docker https://github.com/hyperledger/besu/pull/5092
- Invalid params - add some error detail #5066
- Added the option --kzg-trusted-setup to pass a custom setup file for custom networks or to override the default one for named networks [#5084](https://github.com/hyperledger/besu/pull/5084)
- Gas accounting for EIP-4844 [#4992](https://github.com/hyperledger/besu/pull/4992)
- Goerli configs for shapella [#5151](https://github.com/hyperledger/besu/pull/5151)

### Bug Fixes
- Fix engine_getPayloadV2 block value calculation [#5040](https://github.com/hyperledger/besu/issues/5040)
- Moves check for init code length before balance check [#5077](https://github.com/hyperledger/besu/pull/5077)
- Address concurrency problems with eth_call [#5179](https://github.com/hyperledger/besu/pull/5179)

### Download Links
https://hyperledger.jfrog.io/hyperledger/besu-binaries/besu/23.1.1/besu-23.1.1.tar.gz / sha256: 11c3e5cdbc06df16a690e7ee9f98eefa46848f9fa280824b6e4c896d88f6b975
https://hyperledger.jfrog.io/hyperledger/besu-binaries/besu/23.1.1/besu-23.1.1.zip / sha256: afcf852f193adb8e82d187aa4f02e4669f12cc680270624d37101b94cf37adec

## 23.1.1-RC1
### Sepolia Shanghai Release aka Sepolia Shapella aka Shapolia

This update is **not recommended for mainnet users**.

Besu 23.1.1-RC1 is a **required update for Sepolia users**

Sepolia Shanghai hardfork scheduled for: **Tue Feb 28 2023 04:04:48 UTC**

---

This release has everything from [23.1.0](https://github.com/hyperledger/besu/releases/tag/23.1.0) and in addition the following:

### Additions and Improvements
- Add support for Shanghai in Sepolia https://github.com/hyperledger/besu/pull/5088
- Add implementation for engine_getPayloadBodiesByRangeV1 and engine_getPayloadBodiesByHashV1 https://github.com/hyperledger/besu/pull/4980
- If a PoS block creation repetition takes less than a configurable duration, then waits before next repetition https://github.com/hyperledger/besu/pull/5048
- Allow other users to read the /opt/besu dir when using docker https://github.com/hyperledger/besu/pull/5092
- Invalid params - add some error detail [#5066](https://github.com/hyperledger/besu/pull/5066)

### Bug fixes
- Fix engine_getPayloadV2 block value calculation https://github.com/hyperledger/besu/issues/5040
- Moves check for init code length before balance check https://github.com/hyperledger/besu/pull/5077

### Download Links
https://hyperledger.jfrog.io/hyperledger/besu-binaries/besu/23.1.1-RC1/besu-23.1.1-RC1.tar.gz / sha256: 82cff41f3eace02006b0e670605848e0e77e045892f8fa9aad66cbd84a88221e
https://hyperledger.jfrog.io/hyperledger/besu-binaries/besu/23.1.1-RC1/besu-23.1.1-RC1.zip / sha256: 469c8d6a8ca9d78ee111ff1128d00bf3bcddacbf5b800ef6047717a2da0cc21d

## 23.1.0
Besu 23.1.0 is a recommended update for Mainnet users. Thank you all for your patience as we crafted this quarterly release.

This is a rather large release with some breaking changes, so please be sure to read these notes carefully before you upgrade any Besu instances. We are including a move to Java 17 LTS. To build and run Besu, please make sure you have Java 17 on the host machine. Additionally, there are a host of spec compliance changes that change existing formats, so please check the specific RPC updates. Lastly, this release formalizes a deprecation notice for GoQuorum privacy modes and IBFT1.0 in Besu. These will be removed in the 23.4 series, unless otherwise stated.

From the improvements and fixes side, we have a host of execution performance improvements and fixes for defects with bonsai storage. We have also included an error detection and auto-heal capability for nodes that encounter state issues. This should keep nodes online and validating that may have previously required a resync.

One final note. 23.1.0 is not a Shanghai ready release. If you intend to test Besu on the long-lived testnets like Zhejiang, please [follow the instructions here](https://notes.ethereum.org/@launchpad/zhejiang). We will have more to share on our official Shanghai releases soon.

### Breaking Changes
- Change JsonRpc http service to return the error -32602 (Invalid params) with a 200 http status code
- Besu requires minimum Java 17 and up to build and run [#3320](https://github.com/hyperledger/besu/issues/3320)
- PKCS11 with nss module (PKCS11 based HSM can be used in DevP2P TLS and QBFT PKI) does not work with RSA keys
  in Java 17. SoftHSM is tested manually and working. (Other PKCS11 HSM are not tested). The relevant unit and acceptance
  tests are updated to use EC private keys instead of RSA keys.
- Change eth_feeHistory parameter `blockCount` to accept hexadecimal string (was accepting plain integer) [#5047](https://github.com/hyperledger/besu/pull/5047)
- Default configurations for the deprecated Ropsten, Kiln, Shandong, and Astor networks have been removed from the CLI network list. These networks can currently be accessed but will require a user-provided genesis configuration. [#4869](https://github.com/hyperledger/besu/pull/4869)
- GoQuorum-compatible privacy is deprecated and will be removed in 23.4
- IBFT 1.0 is deprecated and will be removed in 23.4
- Optimize SSTORE Operation execution time (memoize current and original value) [#4836](https://github.com/hyperledger/besu/pull/4836)

### Additions and Improvements
- Default rpc batch request to 1024 [#5104](https://github.com/hyperledger/besu/pull/5104) [#5108](https://github.com/hyperledger/besu/pull/5108)
- Add a new CLI option to limit the number of requests in a single RPC batch request. [#4965](https://github.com/hyperledger/besu/pull/4965)
- Support for new DATAHASH opcode as part of EIP-4844 [#4823](https://github.com/hyperledger/besu/issues/4823)
- Send only hash announcement for blob transaction type [#4940](https://github.com/hyperledger/besu/pull/4940)
- Add `excess_data_gas` field to block header [#4958](https://github.com/hyperledger/besu/pull/4958)
- Add `max_fee_per_data_gas` field to transaction [#4970](https://github.com/hyperledger/besu/pull/4970)
- Added option to evm CLI tool to allow code execution at specific forks [#4913](https://github.com/hyperledger/besu/pull/4913)
- Improve get account performance by using the world state updater cache [#4897](https://github.com/hyperledger/besu/pull/4897)
- Add new KZG precompile and option to override the trusted setup being used [#4822](https://github.com/hyperledger/besu/issues/4822)
- Add implementation for eth_createAccessList RPC method [#4942](https://github.com/hyperledger/besu/pull/4942)
- Updated reference tests to v11.3 [#4996](https://github.com/hyperledger/besu/pull/4996)
- Add DebugGetRawBlock and DebugGetRawHeader RPC methods [#5011](https://github.com/hyperledger/besu/pull/5011)
- Besu requires minimum Java 17 and up to build and run [#3320](https://github.com/hyperledger/besu/issues/3320)
- Add worldstate auto-heal mechanism [#5059](https://github.com/hyperledger/besu/pull/5059)
- Support for EIP-4895 - Withdrawals for Shanghai fork
- Improve SLOAD and SSTORE performance by caching empty slots [#4874](https://github.com/hyperledger/besu/pull/4874)
- RPC methods that lookup block by hash will now return an error response if no block found [#4582](https://github.com/hyperledger/besu/pull/4582)
- Added support for `safe` and `finalized` strings for the RPC methods using defaultBlock parameter [#4902](https://github.com/hyperledger/besu/pull/4902)
- Added post-execution state logging option to EVM Tool [#4709](https://github.com/hyperledger/besu/pull/4709)
- Add access list to Transaction Call Object [#4802](https://github.com/hyperledger/besu/issues/4801)
- Add timestamp fork support, including shanghaiTime and cancunTime forks [#4743](https://github.com/hyperledger/besu/pull/4743)
- Optimization:  Memoize transaction size and hash at the same time [#4812](https://github.com/hyperledger/besu/pull/4812)
- Add chain data pruning feature with three experimental CLI options: `--Xchain-pruning-enabled`, `--Xchain-pruning-blocks-retained` and `--Xchain-pruning-frequency` [#4686](https://github.com/hyperledger/besu/pull/4686)
  - Note that chain pruning is hidden and disabled by default. Once you choose to enable chain pruning, a new column family will be added to the db and you cannot roll back to a previous versi
    on of Besu.

### Bug Fixes
- Mitigation fix for stale bonsai code storage leading to log rolling issues on contract recreates [#4906](https://github.com/hyperledger/besu/pull/4906)
- Ensure latest cached layered worldstate is subscribed to storage, fix problem with RPC calls using 'latest' [#5076](https://github.com/hyperledger/besu/pull/5076)
- Fix for segmentation faults on worldstate truncation, snap-sync starts [#4786](https://github.com/hyperledger/besu/pull/4786)
- Fix for worldstate mismatch on failed forkchoiceUpdate [#4862](https://github.com/hyperledger/besu/pull/4862)

Download Links
https://hyperledger.jfrog.io/hyperledger/besu-binaries/besu/23.1.0/besu-23.1.0.tar.gz / sha256: 9081da04d47c3ff0a6ecc2256d353c7a02212f9b46f2c867a9365e18026c3a6e
https://hyperledger.jfrog.io/hyperledger/besu-binaries/besu/23.1.0/besu-23.1.0.zip / sha256: e037f5c8f976150af40403311d1c81018f4c3dfbef0ad33324d8c3e708d1fdca

## 23.1.0-RC1

### Breaking Changes
- Default configurations for the deprecated Ropsten, Kiln, Shandong, and Astor networks have been removed from the CLI network list. These networks can currently be accessed but will require a user-provided genesis configuration. [#4869](https://github.com/hyperledger/besu/pull/4869)

### Additions and Improvements

- Improve SLOAD and SSTORE performance by caching empty slots [#4874](https://github.com/hyperledger/besu/pull/4874)
- RPC methods that lookup block by hash will now return an error response if no block found [#4582](https://github.com/hyperledger/besu/pull/4582)
- Added support for `safe` and `finalized` strings for the RPC methods using defaultBlock parameter [#4902](https://github.com/hyperledger/besu/pull/4902)

### Bug Fixes

### Download Links
https://hyperledger.jfrog.io/hyperledger/besu-binaries/besu/23.1.0-RC1/besu-23.1.0-RC1.tar.gz / sha256: 30906891e528b3b4e3ce8e2313550a1da066b31ea10b05456dd0ad026792b46d
https://hyperledger.jfrog.io/hyperledger/besu-binaries/besu/23.1.0-RC1/besu-23.1.0-RC1.zip / sha256: 9067d1929079ae4a7c165e6f1e2bae08834939ed191f976d26544dc93352c306

## 23.1.0-beta

### Breaking Changes
- GoQuorum-compatible privacy is deprecated and will be removed in 23.4
- IBFT 1.0 is deprecated and will be removed in 23.4
- Optimize SSTORE Operation execution time (memoize current and original value) [#4836](https://github.com/hyperledger/besu/pull/4836)

### Additions and Improvements
- Added post-execution state logging option to EVM Tool [#4709](https://github.com/hyperledger/besu/pull/4709)
- Add access list to Transaction Call Object [#4802](https://github.com/hyperledger/besu/issues/4801)
- Add timestamp fork support, including shanghaiTime and cancunTime forks [#4743](https://github.com/hyperledger/besu/pull/4743)
- Optimization:  Memoize transaction size and hash at the same time [#4812](https://github.com/hyperledger/besu/pull/4812)
- Add chain data pruning feature with three experimental CLI options: `--Xchain-pruning-enabled`, `--Xchain-pruning-blocks-retained` and `--Xchain-pruning-frequency` [#4686](https://github.com/hyperledger/besu/pull/4686)
  - Note that chain pruning is hidden and disabled by default. Once you choose to enable chain pruning, a new column family will be added to the db and you cannot roll back to a previous version of Besu.

### Bug Fixes
- Fix for segmentation faults on worldstate truncation, snap-sync starts [#4786](https://github.com/hyperledger/besu/pull/4786)
- Fix for worldstate mismatch on failed forkchoiceUpdate [#4862](https://github.com/hyperledger/besu/pull/4862)

### Download Links

## 22.10.3

### Breaking Changes
- Added `--rpc-max-logs-range` CLI option to allow limiting the number of blocks queried by `eth_getLogs` RPC API. Default value: 1000 [#4597](https://github.com/hyperledger/besu/pull/4597)
- The `graalvm` docker variant no longer meets the performance requirements for Ethereum Mainnet.  The `openjdk-11` and `openjdk-latest` variants are recommended in its place.

### Additions and Improvements
- Implement Eth/68 sub-protocol [#4715](https://github.com/hyperledger/besu/issues/4715)
- Increase the speed of modexp gas execution and execution. [#4780](https://github.com/hyperledger/besu/pull/4780)
- Added experimental CLI options `--Xeth-capability-max` and `--Xeth-capability-min` to specify a range of capabilities to be supported by the Eth protocol. [#4752](https://github.com/hyperledger/besu/pull/4752)
- Set the default curve in the EVMTool, like is done in production operations [#4790](https://github.com/hyperledger/besu/pull/4790)

### Bug Fixes
- Fix storage key format for eth_getProof so that it follows the EIP-1474 spec [#4564](https://github.com/hyperledger/besu/pull/4564)

### Download Links
https://hyperledger.jfrog.io/hyperledger/besu-binaries/besu/22.10.3/besu-22.10.3.tar.gz / sha256: 7213f9445a84a196e94ae1877c6fdb1e51d37bfb19615da02ef5121d4f40e38c
https://hyperledger.jfrog.io/hyperledger/besu-binaries/besu/22.10.3/besu-22.10.3.zip / sha256: 0bf6bc98e01b0c1045f1b7d841a390c575bc5203c2a4e543d922fbc1ea0d3d5d

## 22.10.2
This is a hotfix release to resolve a race condition that results in segfaults, introduced in 22.10.1 release.

### Bug Fixes
- bugfix for async operations on Snapshot worldstates [#4767](https://github.com/hyperledger/besu/pull/4767)

### Download Links
https://hyperledger.jfrog.io/hyperledger/besu-binaries/besu/22.10.2/besu-22.10.2.tar.gz  / sha256: cdb36141e3cba6379d35016e0a2de2edba579d4786124b5f7257b1e4a68867a2
https://hyperledger.jfrog.io/hyperledger/besu-binaries/besu/22.10.2/besu-22.10.2.zip / sha256: 4c9208f684762670cb4f2c6ebfb6930e05e339a7c3c586fe8caa9f26462830aa


## 22.10.1

### Breaking Changes
- Fields `publicKey` and `raw` removed from RPC API `Transaction` result object [#4575](https://github.com/hyperledger/besu/pull/4575)

### Additions and Improvements
- Explain and improve price validation for London and local transactions during block proposal selection [#4602](https://github.com/hyperledger/besu/pull/4602)
- Support for ephemeral testnet Shandong, for EOF testing. [#4599](https://github.com/hyperledger/besu/pull/4599)
- Improve performance of block processing by parallelizing some parts during the "commit" step [#4635](https://github.com/hyperledger/besu/pull/4635)
- Upgrade RocksDB version from 7.6.0 to 7.7.3
- Added new RPC endpoints `debug_setHead` & `debug_replayBlock  [#4580](https://github.com/hyperledger/besu/pull/4580)
- Upgrade OpenTelemetry to version 1.19.0 [#3675](https://github.com/hyperledger/besu/pull/3675)
- Implement Eth/67 sub-protocol [#4596](https://github.com/hyperledger/besu/issues/4596)
- Backward sync log UX improvements [#4655](https://github.com/hyperledger/besu/pull/4655)
- Enable RocksDB Bloom filters to improve read performance [#4682](https://github.com/hyperledger/besu/pull/4682)
- Backward sync: use retry switching peer when fetching data from peers [#4656](https://github.com/hyperledger/besu/pull/4656)
- Shanghai implementation of EIP-3651 Warm coinbase [#4620](https://github.com/hyperledger/besu/pull/4620) 
- Shanghai implementation of EIP-3855 Push0 [#4660](https://github.com/hyperledger/besu/pull/4660)
- Shanghai implementation of EIP-3540 and EIP-3670 Ethereum Object Format and Code Validation [#4644](https://github.com/hyperledger/besu/pull/4644)
- Remove some log statements that are keeping some objects live in heap for a long time, to reduce the amount of memory required during initial sync [#4705](https://github.com/hyperledger/besu/pull/4705)
- Add field `type` to Transaction receipt object (eth_getTransactionReceipt) [#4505](https://github.com/hyperledger/besu/issues/4505)
- Print an overview of configuration and system information at startup [#4451](https://github.com/hyperledger/besu/pull/4451)
- Do not send new payloads to backward sync if initial sync is in progress [#4720](https://github.com/hyperledger/besu/issues/4720)
- Improve the way transaction fee cap validation is done on London fee market to not depend on transient network conditions [#4598](https://github.com/hyperledger/besu/pull/4598) 
- Preload and cache account and storage data from RocksDB to improve performance  [#4737](https://github.com/hyperledger/besu/issues/4737)

### Bug Fixes
- Restore updating chain head and finalized block during backward sync [#4718](https://github.com/hyperledger/besu/pull/4718)

### Download Links
https://hyperledger.jfrog.io/hyperledger/besu-binaries/besu/22.10.1/besu-22.10.1.tar.gz  / sha256: b6757b9fc69b782cdabb95b1e784d31b1effcc2e25c6b198b2f9d6b3786c7a8a
https://hyperledger.jfrog.io/hyperledger/besu-binaries/besu/22.10.1/besu-22.10.1.zip / sha256: 0dbee534620c7cc0fac0596e6df0c7f8a74be9df9cecd9d4f1407016f30fb9a1

## 22.10.0

### Breaking Changes
- Internal and interface APIs relating to storage have migrated from `UInt256` to `Bytes32` [#4562](https://github.com/hyperledger/besu/pull/4562)
- Flexible Privacy Groups (early access) support to Tessera's EC encryptor (contracts modified) [#4282](https://github.com/hyperledger/besu/pull/4282)
  * Before this change, the `bytes32` type was used for the enclave public keys, just supporting encryptors with public keys of that length (like the default NaCl)
  * For the EC encryptor, the encoded public key length is 91
- `--tx-pool-hashes-max-size` option removed (deprecated in 22.1.3)
- `--Xmerge-support` option removed (deprecated in 22.4.2) [#4518](https://github.com/hyperledger/besu/pull/4518)
- Breaking API changes in the `OperationTracer` interface to enable performance work.
  * The `traceExecution` method has been replaced with `tracePreExecution` and `tracePostExecution` methods, called just before and just after operation execution.
  * See `DebugOperationTracer` and `StandardJsonTracer` for migration examples.

### Additions and Improvements
- Updated jackson-databind library to version 2.13.4.2 addressing [CVE-2022-42003](https://nvd.nist.gov/vuln/detail/CVE-2022-42003)
- Update snapsync feature to avoid restarting the download of the world state from scratch when restarting Besu [#4381](https://github.com/hyperledger/besu/pull/4381)
- Added worldstate snapshot isolation to improve the stability of bonsai (`--Xbonsai-use-snapshots=true`) [#4351](https://github.com/hyperledger/besu/pull/4531)
- Reduce the number of runtime exceptions (SecurityModuleException) and unnecessary executions during ECIES handshake, by trying to decrypt EIP-8 formatted messages first [#4508](https://github.com/hyperledger/besu/pull/4508).
- Improved RLP processing of zero-length string as 0x80 [#4283](https://github.com/hyperledger/besu/pull/4283) [#4388](https://github.com/hyperledger/besu/issues/4388)
- Increased level of detail in JSON-RPC parameter error log messages [#4510](https://github.com/hyperledger/besu/pull/4510)
- New unstable configuration options to set the maximum time, in milliseconds, a PoS block creation jobs is allowed to run [#4519](https://github.com/hyperledger/besu/pull/4519)
- Tune EthScheduler thread pools to avoid recreating too many threads [#4529](https://github.com/hyperledger/besu/pull/4529)
- RocksDB snapshot based worldstate and plugin-api addition of Snapshot interfaces [#4409](https://github.com/hyperledger/besu/pull/4409)
- Continuously try to build better block proposals until timeout or GetPayload is called [#4516](https://github.com/hyperledger/besu/pull/4516)
- Upgrade RocksDB database version from 6.29.5 to 7.6.0 [#4517](https://github.com/hyperledger/besu/pull/4517)
- Avoid connecting to self when using static-nodes [#4521](https://github.com/hyperledger/besu/pull/4521)
- EVM performance has increased 20%-100% depending on the particulars of the contract. [#4540](https://github.com/hyperledger/besu/pull/4540)
- Improve calculateRootHash method performance during Block processing [#4568](https://github.com/hyperledger/besu/pull/4568)
- Bring GraphQL into compliance with execution-api specs [#4112](https://github.com/hyperledger/besu/pull/4112)
- Refactor unverified forkchoice event [#4487](https://github.com/hyperledger/besu/pull/4487)
- Improve UX of initial sync logs, pushing not relevant logs to debug level [#4486](https://github.com/hyperledger/besu/pull/4486)
- Optimize pivot block selector on PoS networks [#4488](https://github.com/hyperledger/besu/pull/4488)
- Optimize Snap sync on PoS networks [#4462](https://github.com/hyperledger/besu/pull/4462)

### Bug Fixes
- Fixed default fromBlock value and improved parameter interpretation in eth_getLogs RPC handler [#4513](https://github.com/hyperledger/besu/pull/4513)
- Fix for NoSuchElementException for missing invalid reason when rejecting a local sent transaction [#4569](https://github.com/hyperledger/besu/pull/4569)
- Corrects treating a block as bad on internal error during either validation or processing [#4512](https://github.com/hyperledger/besu/issues/4512)
- Corrects emission of blockadded events when rewinding during a re-org. Fix for [#4495](https://github.com/hyperledger/besu/issues/4495)
- Always return a transaction type for pending transactions [#4364](https://github.com/hyperledger/besu/pull/4364)
- Avoid a cyclic reference while printing EngineExchangeTransitionConfigurationParameter [#4357](https://github.com/hyperledger/besu/pull/4357)
- Corrects treating a block as bad on internal error [#4512](https://github.com/hyperledger/besu/issues/4512)
- In GraphQL update scalar parsing to be variable friendly [#4522](https://github.com/hyperledger/besu/pull/4522)
- Initiate connection to maintained peers soon after startup. [#4469](https://github.com/hyperledger/besu/pull/4469)
- Update apache-commons-text to 1.10.0 to address CVE-2022-42889 [#4542](https://github.com/hyperledger/besu/pull/4542)

### Download Links

https://hyperledger.jfrog.io/hyperledger/besu-binaries/besu/22.10.0/besu-22.10.0.tar.gz  / sha256: 88fb5df567e4ec3547d7d2970cfef00debbd020c0da66b19166d43779b3b2b85
https://hyperledger.jfrog.io/hyperledger/besu-binaries/besu/22.10.0/besu-22.10.0.zip / sha256: c8e39f7c879409cb9b47f4d3de5e9c521249083830a8c9a45e8a14a319fe195d

## 22.10.0-RC2

### Breaking Changes
- Flexible Privacy Groups (early access) support to Tessera's EC encryptor (contracts modified) [#4282](https://github.com/hyperledger/besu/pull/4282)
  * Before this change, the `bytes32` type was used for the enclave public keys, just supporting encryptors with public keys of that length (like the default NaCl)
  * For the EC encryptor, the encoded public key length is 91
- `--tx-pool-hashes-max-size` option removed (deprecated in 22.1.3)
- `--Xmerge-support` option remove (deprecated in 22.4.2) [#4518](https://github.com/hyperledger/besu/pull/4518)
- Breaking API changes in the `OperationTracer` interface to enable performance work.
  * The `traceExecution` method has been replaced with `tracePreExecution` and `tracePostExecution` methods, called just before and just after operation execution. 
  * See `DebugOperationTracer` and `StandardJsonTracer` for migration examples.

### Additions and Improvements
- Reduce the number of runtime exceptions (SecurityModuleException) and unnecessary executions during ECIES handshake, by trying to decrypt EIP-8 formatted messages first [#4508](https://github.com/hyperledger/besu/pull/4508).
- Improved RLP processing of zero-length string as 0x80 [#4283](https://github.com/hyperledger/besu/pull/4283) [#4388](https://github.com/hyperledger/besu/issues/4388)
- Increased level of detail in JSON-RPC parameter error log messages [#4510](https://github.com/hyperledger/besu/pull/4510)
- New experimental configuration options to set the maximum time, in milliseconds, a PoS block creation jobs is allowed to run [#4519](https://github.com/hyperledger/besu/pull/4519)
- Tune EthScheduler thread pools to avoid recreating too many threads [#4529](https://github.com/hyperledger/besu/pull/4529)
- RocksDB snapshot based worldstate and plugin-api addition of Snapshot interfaces [#4409](https://github.com/hyperledger/besu/pull/4409)
- Continuously try to build better block proposals until timeout or GetPayload is called [#4516](https://github.com/hyperledger/besu/pull/4516)
- Upgrade RocksDB database version from 6.29.5 to 7.6.0 [#4517](https://github.com/hyperledger/besu/pull/4517)
- Avoid connecting to self when using static-nodes [#4521](https://github.com/hyperledger/besu/pull/4521)
- EVM performance has increased 20%-100% depending on the particulars of the contract. [#4540](https://github.com/hyperledger/besu/pull/4540)
- Improve calculateRootHash method performance during Block processing [#4568](https://github.com/hyperledger/besu/pull/4568)

### Bug Fixes
- Corrects emission of blockadded events when rewinding during a re-org. Fix for [#4495](https://github.com/hyperledger/besu/issues/4495)
- Always return a transaction type for pending transactions [#4364](https://github.com/hyperledger/besu/pull/4364)
- Avoid a cyclic reference while printing EngineExchangeTransitionConfigurationParameter [#4357](https://github.com/hyperledger/besu/pull/4357)
- Corrects treating a block as bad on internal error [#4512](https://github.com/hyperledger/besu/issues/4512)
- In GraphQL update scalar parsing to be variable friendly [#4522](https://github.com/hyperledger/besu/pull/4522)
- Initiate connection to maintained peers soon after startup. [#4469](https://github.com/hyperledger/besu/pull/4469)
- Update apache-commons-text to 1.10.0 to address CVE-2022-42889 [#4542](https://github.com/hyperledger/besu/pull/4542)

### Download Links


## 22.10.0-RC1

### Additions and Improvements
- Bring GraphQL into compliance with execution-api specs [#4112](https://github.com/hyperledger/besu/pull/4112)
- Refactor unverified forkchoice event [#4487](https://github.com/hyperledger/besu/pull/4487)
- Improve UX of initial sync logs, pushing not relevant logs to debug level [#4486](https://github.com/hyperledger/besu/pull/4486)
- Optimize pivot block selector on PoS networks [#4488](https://github.com/hyperledger/besu/pull/4488)
- Optimize Snap sync on PoS networks [#4462](https://github.com/hyperledger/besu/pull/4462)

### Bug Fixes

### Download Links
https://hyperledger.jfrog.io/artifactory/besu-binaries/besu/22.10.0-RC1/besu-22.10.0-RC1.zip / sha256: 16fd47533aa2986491143e5f4a052c0aa4866ebfa415abbf3ca868e4fbeac6ce
https://hyperledger.jfrog.io/artifactory/besu-binaries/besu/22.10.0-RC1/besu-22.10.0-RC1.tar.gz / sha256: 48fd3480e4380580ed9187302be987e9eca2b445935ec6a509e7269898d8a4a8

## 22.7.7

### Additions and Improvements
- Tune EthScheduler thread pools to avoid recreating too many threads [#4529](https://github.com/hyperledger/besu/issues/4529)
- Reduce the number of runtime exceptions (SecurityModuleException) and unnecessary executions during ECIES handshake, by trying to decrypt EIP-8 formatted messages first [#4508](https://github.com/hyperledger/besu/pull/4508).
- The block variable was keeping too much memory while waiting for future to finish [#4489](https://github.com/hyperledger/besu/issues/4489)

### Bug Fixes
- Corrects treating a block as bad on internal error [#4512](https://github.com/hyperledger/besu/issues/4512)
- update appache-commons-text to 1.10.0 to address CVE-2022-42889 [#4542](https://github.com/hyperledger/besu/pull/4542)
- In GraphQL update scalar parsing to be variable friendly [#4522](https://github.com/hyperledger/besu/pull/4522)

### Download Links
https://hyperledger.jfrog.io/hyperledger/besu-binaries/besu/22.7.7/besu-22.7.7.zip / sha256: 79b2b1518605603d8268f873f2576617ca8340d89c045e0eda6896f40defea0d
https://hyperledger.jfrog.io/hyperledger/besu-binaries/besu/22.7.7/besu-22.7.7.tar.gz / sha256: 161c52ba9be8508767e80dbce796b4ad2cc5b649f7ed15387c6359d1e15753f6

## 22.7.6
Hotfix release of the 22.7.x series to address [#4495](https://github.com/hyperledger/besu/issues/4495) which could result in failed block proposals on merge networks.

### Additions and Improvements
- Bring GraphQL into compliance with execution-api specs [#4112](https://github.com/hyperledger/besu/pull/4112)

### Bug Fixes
- Corrects emission of blockadded events when rewinding during a re-org. [#4497](https://github.com/hyperledger/besu/issues/4497)

### Download Links
https://hyperledger.jfrog.io/hyperledger/besu-binaries/besu/22.7.6/besu-22.7.6.zip / sha256: ae05040027b96ba458a08cfee8577dafe1d85a3afce793f00f798cedb3ab547d
https://hyperledger.jfrog.io/hyperledger/besu-binaries/besu/22.7.6/besu-22.7.6.tar.gz / sha256: 9e538852f16fd39b884c4c342beaad813e33ab24890634c01eee3d37dc1da893

## 22.7.5

### Additions and Improvements
- Avoid sending added block events to transaction pool, and processing incoming transactions during initial sync [#4457](https://github.com/hyperledger/besu/pull/4457)
- When building a new proposal, keep the best block built until now instead of the last one [#4455](https://github.com/hyperledger/besu/pull/4455)
- Add Mainnet to merged networks [#4463](https://github.com/hyperledger/besu/pull/4463)

### Bug Fixes
- Fixed logIndex value returned by eth_getLogs RPC call [#4355](https://github.com/hyperledger/besu/pull/4355)

### Download Links
https://hyperledger.jfrog.io/hyperledger/besu-binaries/besu/22.7.5/besu-22.7.5.zip / sha256: b5d7b255b249beea0f46ec397122823c75f2373083a71a9f7b4c98b2b0f94997
https://hyperledger.jfrog.io/hyperledger/besu-binaries/besu/22.7.5/besu-22.7.5.tar.gz / sha256: 91e3cbc16c46c53f7bf55bdd968553d0fb4087bff1e244cb03ac175ac54cf718


## 22.7.4

### Bug Fixes
- Remove records that track transactions by sender when they are empty to same memory in the transaction pool [#4415](https://github.com/hyperledger/besu/pull/4415)
- Add Toml configuration file support for _--Xplugin-rocksdb-high-spec-enabled_ flag [#4438](https://github.com/hyperledger/besu/pull/4438)

### Download Links
- https://hyperledger.jfrog.io/hyperledger/besu-binaries/besu/22.7.4/besu-22.7.4.zip / sha256: 4f2a0c20bee7f266ec1dcb45fa90ae1ca42f4b22e9b21a601b7705357259aea9
- https://hyperledger.jfrog.io/hyperledger/besu-binaries/besu/22.7.4/besu-22.7.4.tar.gz / sha256: a60efc4d515ac94710bbc6d61a24f409b03fcfc02323bee2a2d75c883fc99dce

## 22.7.3

### Additions and Improvements
- Allow free gas networks in the London fee market [#4061](https://github.com/hyperledger/besu/issues/4061)
- Upgrade besu-native to 0.6.0 and use Blake2bf native implementation if available by default [#4264](https://github.com/hyperledger/besu/pull/4264)
- Resets engine QoS timer with every call to the engine API instead of only when ExchangeTransitionConfiguration is called [#4411](https://github.com/hyperledger/besu/issues/4411)
- ExchangeTransitionConfiguration mismatch will only submit a debug log not a warning anymore [#4411](https://github.com/hyperledger/besu/issues/4411)
- Upgrade besu-native to 0.6.1 and include linux arm64 build of bls12-381 [#4416](https://github.com/hyperledger/besu/pull/4416)
- Create a new flag on RocksDB (_--Xplugin-rocksdb-high-spec-enabled_) for high spec hardware to boost performance
- Transaction pool improvements to avoid filling the pool with not executable transactions, that could result in empty or semi-empty block proposals [#4425](https://github.com/hyperledger/besu/pull/4425)
- Limit Transaction pool consumption by sender to a configurable percentage of the pool size [#4417](https://github.com/hyperledger/besu/pull/4417)

### Bug Fixes
- Retry block creation if there is a transient error and we still have time, to mitigate empty block issue [#4407](https://github.com/hyperledger/besu/pull/4407)
- Fix StacklessClosedChannelException in Besu and resulted timeout errors in CL clients ([#4398](https://github.com/hyperledger/besu/issues/4398), [#4400](https://github.com/hyperledger/besu/issues/4400))
- Return JSON-RPC error code instead of INVALID in engine api when certain storage exceptions are encountered ([#4349](https://github.com/hyperledger/besu/issues/4349))

### Download links
- https://hyperledger.jfrog.io/artifactory/besu-binaries/besu/22.7.3/besu-22.7.3.tar.gz / sha256: `b0863fe2406cab57caf8a02f2bf02632cc5198622ac48b69bc63c128703bbd79`
- https://hyperledger.jfrog.io/artifactory/besu-binaries/besu/22.7.3/besu-22.7.3.zip / sha256: `368c6cb86119f8fe30bb12ab8c63b4d95a0fd8baf9c9414307a0a4033756b709`

## 22.7.2
### Besu 22.7.2 is a recommended release for the Merge and Mainnet users. 22.7.1 remains Merge-ready. This release provides additional robustness before the Merge with some fixes and improvements in sync, peering, and logging.

### Additions and Improvements
- Better management of jemalloc presence/absence in startup script [#4237](https://github.com/hyperledger/besu/pull/4237)
- Retry mechanism when getting a broadcasted block fail on all peers [#4271](https://github.com/hyperledger/besu/pull/4271)
- Filter out disconnected peers when fetching available peers [#4269](https://github.com/hyperledger/besu/pull/4269)
- Updated the default value of fast-sync-min-peers post merge [#4298](https://github.com/hyperledger/besu/pull/4298)
- Log imported block info post merge [#4310](https://github.com/hyperledger/besu/pull/4310)
- Transaction pool eviction by sender from tail of transaction list [#4327](https://github.com/hyperledger/besu/pull/4327)
- Transaction pool sender future nonce limits [#4336](https://github.com/hyperledger/besu/pull/4336)
- Pandas! Pandas now appear in 3 phases: The black bear and polar bear that are preparing? Those will appear when
your client has TTD configured (which is setup by default for mainnet), is in sync, and processing Proof of Work blocks. In the second phase you will see them powering up when the Terminal Total Difficulty block is added to the blockchain.
The final form of the Ethereum Panda will appear when the first finalized block is received from the Consensus Layer.

### Bug Fixes
- Accept wit/80 from Nethermind [#4279](https://github.com/hyperledger/besu/pull/4279)
- Properly shutdown the miner executor, to avoid waiting 30 seconds when stopping [#4353](https://github.com/hyperledger/besu/pull/4353)

### Download links
- https://hyperledger.jfrog.io/artifactory/besu-binaries/besu/22.7.2/besu-22.7.2.tar.gz / sha256: `8030a48f824c7bbc138b38a9e84e5531950bc16f6d21cda8b215232cce334214`
- https://hyperledger.jfrog.io/artifactory/besu-binaries/besu/22.7.2/besu-22.7.2.zip / sha256: `72653171b1ddd910e705fc6f616d7f1f4c120ef0d91718f0376f3ee5f2982c11`


## 22.7.1
### Merge Ready Release. Required update for The Merge on ethereum mainnet!
### Additions and Improvements
- Introduce a cap to reputation score increase [#4230](https://github.com/hyperledger/besu/pull/4230)
- Add experimental CLI option for `--Xp2p-peer-lower-bound` [#4200](https://github.com/hyperledger/besu/pull/4200)
- Improve pending blocks retrieval mechanism [#4227](https://github.com/hyperledger/besu/pull/4227)
- Set mainnet terminal total difficulty [#4260](https://github.com/hyperledger/besu/pull/4260)

### Bug Fixes
- Fixes off-by-one error for mainnet TTD fallback [#4223](https://github.com/hyperledger/besu/pull/4223)
- Fix off-by-one error in AbstractRetryingPeerTask [#4254](https://github.com/hyperledger/besu/pull/4254)
- Refactor and fix retrying get block switching peer [#4256](https://github.com/hyperledger/besu/pull/4256)
- Fix encoding of key (short hex) in eth_getProof [#4261](https://github.com/hyperledger/besu/pull/4261)
- Fix for post-merge networks fast-sync [#4224](https://github.com/hyperledger/besu/pull/4224), [#4276](https://github.com/hyperledger/besu/pull/4276)

### Download links
- https://hyperledger.jfrog.io/artifactory/besu-binaries/besu/22.7.1/besu-22.7.1.tar.gz / sha256: `7cca4c11e1d7525c172f2af9fbf456d134ada60e970d8b6abcfcd6c623b5dd36`
- https://hyperledger.jfrog.io/artifactory/besu-binaries/besu/22.7.1/besu-22.7.1.zip / sha256: `ba6e0b9b65ac36d041a5072392f119ff76e8e9f53a3d7b1e1a658ef1e4705d7a`



## 22.7.0

### Additions and Improvements
- Deprecation warning for Ropsten, Rinkeby, Kiln [#4173](https://github.com/hyperledger/besu/pull/4173)

### Bug Fixes

- Fixes previous known issue [#3890](https://github.com/hyperledger/besu/issues/3890)from RC3 requiring a restart post-merge to continue correct transaction handling.
- Stop producing stack traces when a get headers response only contains the range start header [#4189](https://github.com/hyperledger/besu/pull/4189)
- Upgrade Spotless to 6.8.0 [#4195](https://github.com/hyperledger/besu/pull/4195)
- Upgrade Gradle to 7.5 [#4196](https://github.com/hyperledger/besu/pull/4196)

### Download links
- https://hyperledger.jfrog.io/artifactory/besu-binaries/besu/22.7.0/besu-22.7.0.tar.gz / sha256: `af21104a880c37706b660aa816e1c38b2b3f603a97420ddcbc889324b71aa50e`
- https://hyperledger.jfrog.io/artifactory/besu-binaries/besu/22.7.0/besu-22.7.0.zip / sha256: `5b1586362e6e739c206c25224bb753a372bad70c0b22dbe091f9253024ebdc45`

## 22.7.0-RC3

### Known/Outstanding issues:
- Besu requires a restart post-merge to re-enable remote transaction processing [#3890](https://github.com/hyperledger/besu/issues/3890)

### Additions and Improvements
- Engine API: Change expiration time for JWT tokens to 60s [#4168](https://github.com/hyperledger/besu/pull/4168)
- Sepolia mergeNetSplit block [#4158](https://github.com/hyperledger/besu/pull/4158)
- Goerli TTD [#4160](https://github.com/hyperledger/besu/pull/4160)
- Several logging improvements

### Bug Fixes
- Allow to set any value for baseFeePerGas in the genesis file [#4177](https://github.com/hyperledger/besu/pull/4177)
- Fix for stack overflow when searching for TTD block [#4169](https://github.com/hyperledger/besu/pull/4169)
- Fix for chain stuck issue [#4175](https://github.com/hyperledger/besu/pull/4175)

### Download links
- https://hyperledger.jfrog.io/artifactory/besu-binaries/besu/22.7.0-RC3/besu-22.7.0-RC3.tar.gz / sha256: `6a1ee89c82db9fa782d34733d8a8c726670378bcb71befe013da48d7928490a6`
- https://hyperledger.jfrog.io/artifactory/besu-binaries/besu/22.7.0-RC3/besu-22.7.0-RC3.zip / sha256: `5de22445ab2a270cf33e1850cd28f1946442b7104738f0d1ac253a009c53414e`

## 22.7.0-RC2

### Additions and Improvements
- Add a block to the bad blocks if it did not descend from the terminal block [#4080](https://github.com/hyperledger/besu/pull/4080)
- Backward sync exception improvements [#4092](https://github.com/hyperledger/besu/pull/4092)
- Remove block header checks during backward sync, since they will be always performed during block import phase [#4098](https://github.com/hyperledger/besu/pull/4098)
- Optimize the backward sync retry strategy [#4095](https://github.com/hyperledger/besu/pull/4095)
- Add support for jemalloc library to better handle rocksdb memory consumption [#4126](https://github.com/hyperledger/besu/pull/4126)
- RocksDB configuration changes to improve performance. [#4132](https://github.com/hyperledger/besu/pull/4132)

### Bug Fixes
- Changed max message size in the p2p layer to 16.7MB from 10MB to improve peering performance [#4120](https://github.com/hyperledger/besu/pull/4120)
- Fixes for parent stateroot mismatch when using Bonsai storage mode (please report if you encounter this bug on this version) [#4094](https://github.com/hyperledger/besu/pull/4094)
- Above Bonsai related fixes have addressed situations where the event log was not indexed properly [#3921](https://github.com/hyperledger/besu/pull/3921)
- Fixes related to backward sync and reorgs [#4097](https://github.com/hyperledger/besu/pull/4097)
- Checkpoint sync with more merge friendly checkpoint blocks [#4085](https://github.com/hyperledger/besu/pull/4085)
- Fixes around RocksDB performance and memory usage [#4128](https://github.com/hyperledger/besu/pull/4128)
- Fix for RPC performance parallelization to improve RPC performance under heavy load [#3959](https://github.com/hyperledger/besu/pull/3959)
- Fix for post-Merge peering after PoW is removed in our logic for weighting peers [#4116](https://github.com/hyperledger/besu/pull/4116)
- Various logging changes to improve UX- Return the correct latest valid hash in case of bad block when calling engine methods [#4056](https://github.com/hyperledger/besu/pull/4056)
- Add a PoS block header rule to check that the current block is more recent than its parent [#4066](https://github.com/hyperledger/besu/pull/4066)
- Fixed a trie log layer issue on bonsai during reorg [#4069](https://github.com/hyperledger/besu/pull/4069)
- Fix transition protocol schedule to return the pre Merge schedule when reorg pre TTD [#4078](https://github.com/hyperledger/besu/pull/4078)
- Remove hash to sync from the queue only if the sync step succeeds [#4105](https://github.com/hyperledger/besu/pull/4105)
- The build process runs successfully even though the system language is not English [#4102](https://github.com/hyperledger/besu/pull/4102)
- Avoid starting or stopping the BlockPropagationManager more than once [#4122](https://github.com/hyperledger/besu/pull/4122)

### Download links
- https://hyperledger.jfrog.io/artifactory/besu-binaries/besu/22.7.0-RC2/besu-22.7.0-RC2.tar.gz / sha256: `befe15b893820c9c6451a74fd87b41f555ff28561494b3bebadd5da5c7ce25d3`
- https://hyperledger.jfrog.io/artifactory/besu-binaries/besu/22.7.0-RC2/besu-22.7.0-RC2.zip / sha256: `d56c340f5982b882fbecca2697ca72a5bbefe0e978d2d4504211f012e2242a81`

## 22.7.0-RC1

### Additions and Improvements
- Do not require a minimum block height when downloading headers or blocks [#3911](https://github.com/hyperledger/besu/pull/3911)
- When on PoS the head can be only be updated by ForkchoiceUpdate [#3994](https://github.com/hyperledger/besu/pull/3994)
- Version information available in metrics [#3997](https://github.com/hyperledger/besu/pull/3997)
- Add TTD and DNS to Sepolia config [#4024](https://github.com/hyperledger/besu/pull/4024)
- Return `type` with value `0x0` when serializing legacy transactions [#4027](https://github.com/hyperledger/besu/pull/4027)
- Ignore `ForkchoiceUpdate` if `newHead` is an ancestor of the chain head [#4055](https://github.com/hyperledger/besu/pull/4055)

### Bug Fixes
- Fixed a snapsync issue that can sometimes block the healing step [#3920](https://github.com/hyperledger/besu/pull/3920)
- Support free gas networks in the London fee market [#4003](https://github.com/hyperledger/besu/pull/4003)
- Limit the size of outgoing eth subprotocol messages.  [#4034](https://github.com/hyperledger/besu/pull/4034)
- Fixed a state root mismatch issue on bonsai that may appear occasionally [#4041](https://github.com/hyperledger/besu/pull/4041)

### Download links
- https://hyperledger.jfrog.io/artifactory/besu-binaries/besu/22.7.0-RC1/besu-22.7.0-RC1.tar.gz / sha256: `60ad8b53402beb62c24ad791799d9cfe444623a58f6f6cf1d0728459cb641e63`
- https://hyperledger.jfrog.io/artifactory/besu-binaries/besu/22.7.0-RC1/besu-22.7.0-RC1.zip / sha256: `7acfb3a73382bf70f6337e83cb7e9e472b4e5a9da88c5ed2fbd9e82fcf2046dc`

## 22.4.3

### Additions and Improvements
- \[EXPERIMENTAL\] Add checkpoint sync `--sync-mode="X_CHECKPOINT"` [#3849](https://github.com/hyperledger/besu/pull/3849)
- Support `finalized` and `safe` as tags for the block parameter in RPC APIs [#3950](https://github.com/hyperledger/besu/pull/3950)
- Added verification of payload attributes in ForkchoiceUpdated [#3837](https://github.com/hyperledger/besu/pull/3837)
- Add support for Gray Glacier hardfork [#3961](https://github.com/hyperledger/besu/issues/3961)

### Bug Fixes
- alias engine-rpc-port parameter with the former rpc param name [#3958](https://github.com/hyperledger/besu/pull/3958)

## 22.4.2

### Additions and Improvements
- Engine API Update: Replace deprecated INVALID_TERMINAL_BLOCK with INVALID last valid hash 0x0 [#3882](https://github.com/hyperledger/besu/pull/3882)
- Deprecate experimental merge flag and engine-rpc-enabled flag [#3875](https://github.com/hyperledger/besu/pull/3875)
- Update besu-native dependencies to 0.5.0 for linux arm64 support
- Update ropsten TTD to 100000000000000000000000

### Bug Fixes
- Stop backward sync if genesis block has been reached [#3869](https://github.com/hyperledger/besu/pull/3869)
- Allow to backward sync to request headers back to last finalized block if present or genesis [#3888](https://github.com/hyperledger/besu/pull/3888)

### Download link
- https://hyperledger.jfrog.io/artifactory/besu-binaries/besu/22.4.2/besu-22.4.2.zip / sha256: `e8e9eb7e3f544ecefeec863712fb8d3f6a569c9d70825a4ed2581c596db8fd45`
- https://hyperledger.jfrog.io/artifactory/besu-binaries/besu/22.4.2/besu-22.4.2.tar.gz / sha256: `9db0c37440cb56bcf671b8de13e0ecb6235171a497bdad91020b8c4a9dac2a27`

## 22.4.1

### Additions and Improvements
- GraphQL - allow null log topics in queries which match any topic [#3662](https://github.com/hyperledger/besu/pull/3662)
- multi-arch docker builds for amd64 and arm64 [#2954](https://github.com/hyperledger/besu/pull/2954)
- Filter Netty native lib errors likewise the pure Java implementation [#3807](https://github.com/hyperledger/besu/pull/3807)
- Add ropsten terminal total difficulty config [#3871](https://github.com/hyperledger/besu/pull/3871)

### Bug Fixes
- Stop the BlockPropagationManager when it receives the TTD reached event [#3809](https://github.com/hyperledger/besu/pull/3809)
- Correct getMixHashOrPrevRandao to return the value present in the block header [#3839](https://github.com/hyperledger/besu/pull/3839)

## 22.4.0

### Breaking Changes
- Version 22.4.x will be the last series to support Java 11. Version 22.7.0 will require Java 17 to build and run.
- In the Besu EVM Library all references to SHA3 have been renamed to the more accurate name Keccak256, including class names and comment. [#3749](https://github.com/hyperledger/besu/pull/3749)
- Removed the Gas object and replaced it with a primitive long [#3674](https://github.com/hyperledger/besu/pull/3674)
- Column family added for backward sync [#3638](https://github.com/hyperledger/besu/pull/3638)
  - Note that this added column family makes this a one-way upgrade. That is, once you upgrade your db to this version, you cannot roll back to a previous version of Besu.

### Bug Fixes
- Fix nullpointer on snapsync [#3773](https://github.com/hyperledger/besu/pull/3773)
- Introduce RocksDbSegmentIdentifier to avoid changing the storage plugin [#3755](https://github.com/hyperledger/besu/pull/3755)

## Download Links
- https://hyperledger.jfrog.io/artifactory/besu-binaries/besu/22.4.0/besu-22.4.0.zip / SHA256 d89e102a1941e70be31c176a6dd65cd5f3d69c4c
- https://hyperledger.jfrog.io/artifactory/besu-binaries/besu/22.4.0/besu-22.4.0.tar.gz / SHA256 868e38749dd40debe028624f8267f1fce7587010

## 22.4.0-RC2

### Breaking Changes
- In the Besu EVM Library all references to SHA3 have been renamed to the more accurate name Kecack256, including class names and comment. [#3749](https://github.com/hyperledger/besu/pull/3749)

### Additions and Improvements
- Onchain node permissioning
  - Log the enodeURL that was previously only throwing an IllegalStateException during the isPermitted check [#3697](https://github.com/hyperledger/besu/pull/3697),
  - Fail startup if node permissioning smart contract version does not match [#3765](https://github.com/hyperledger/besu/pull/3765)
- \[EXPERIMENTAL\] Add snapsync `--sync-mode="X_SNAP"` (only as client) [#3710](https://github.com/hyperledger/besu/pull/3710)
- Adapt Fast sync, and Snap sync, to use finalized block, from consensus layer, as pivot after the Merge [#3506](https://github.com/hyperledger/besu/issues/3506)
- Add IPC JSON-RPC interface (BSD/MacOS and Linux only) [#3695](https://github.com/hyperledger/besu/pull/3695)
- Column family added for backward sync [#3638](https://github.com/hyperledger/besu/pull/3638)
  - Note that this added column family makes this a one-way upgrade. That is, once you upgrade your db to this version, you cannot roll back to a previous version of Besu.

## Download Links
- https://hyperledger.jfrog.io/artifactory/besu-binaries/besu/22.4.0-RC2/besu-22.4.0-RC2.zip /  SHA256 5fa7f927c6717ebf503291c058815cd0c5fcfab13245d3b6beb66eb20cf7ac24
- https://hyperledger.jfrog.io/artifactory/besu-binaries/besu/22.4.0-RC2/besu-22.4.0-RC2.tar.gz / SHA256 1c4ecd17552cf5ebf120fc35dad753f45cb951ea0f817381feb2477ec0fff9c9

## 22.4.0-RC1

### Additions and Improvements
- Unit tests are now executed with JUnit5 [#3620](https://github.com/hyperledger/besu/pull/3620)
- Removed the Gas object and replaced it with a primitive long [#3674]

### Bug Fixes
- Flexible Privacy Precompile handles null payload ID [#3664](https://github.com/hyperledger/besu/pull/3664)
- Subcommand blocks import throws exception [#3646](https://github.com/hyperledger/besu/pull/3646)

## Download Links
- https://hyperledger.jfrog.io/artifactory/besu-binaries/besu/22.4.0-RC1/besu-22.4.0-RC1.zip / SHA256 0779082acc20a98eb810eb08778e0c0e1431046c07bc89019a2761fd1baa4c25
- https://hyperledger.jfrog.io/artifactory/besu-binaries/besu/22.4.0-RC1/besu-22.4.0-RC1.tar.gz / SHA256 15d8b0e335f962f95da46864109db9f28ed4f7bc351995b2b8db477c12b94860

## 22.1.3

### Breaking Changes
- Remove the experimental flag for bonsai tries CLI options `--data-storage-format` and `--bonsai-maximum-back-layers-to-load` [#3578](https://github.com/hyperledger/besu/pull/3578)
- Column family added for backward sync [#3532](https://github.com/hyperledger/besu/pull/3532)
  - Note that this added column family makes this a one-way upgrade. That is, once you upgrade your db to this version, you cannot roll back to a previous version of Besu.

### Deprecations
- `--tx-pool-hashes-max-size` is now deprecated and has no more effect, and it will be removed in a future release.

### Additions and Improvements
- Tune transaction synchronization parameter to adapt to mainnet traffic [#3610](https://github.com/hyperledger/besu/pull/3610)
- Improve eth/66 support [#3616](https://github.com/hyperledger/besu/pull/3616)
- Avoid reprocessing remote transactions already seen [#3626](https://github.com/hyperledger/besu/pull/3626)
- Upgraded jackson-databind dependency version [#3647](https://github.com/hyperledger/besu/pull/3647)

## Download Links
- https://hyperledger.jfrog.io/artifactory/besu-binaries/besu/22.1.3/besu-22.1.3.zip /  SHA256 9dafb80f2ec9ce8d732fd9e9894ca2455dd02418971c89cd6ccee94c53354d5d
- https://hyperledger.jfrog.io/artifactory/besu-binaries/besu/22.1.3/besu-22.1.3.tar.gz / SHA256 f9f8d37353aa4b5d12e87c08dd86328c1cffc591c6fc9e076c0f85a1d4663dfe

## 22.1.2

### Additions and Improvements
- Execution layer (The Merge):
  - Execution specific RPC endpoint [#3378](https://github.com/hyperledger/besu/issues/3378)
  - Adds JWT authentication to Engine APIs
  - Supports kiln V2.1 spec
- Tracing APIs
  - new API methods: trace_rawTransaction, trace_get, trace_callMany
  - added revertReason to trace APIs including: trace_transaction, trace_get, trace_call, trace_callMany, and trace_rawTransaction
- Allow mining beneficiary to transition at specific blocks for ibft2 and qbft consensus mechanisms.  [#3115](https://github.com/hyperledger/besu/issues/3115)
- Return richer information from the PrecompiledContract interface. [\#3546](https://github.com/hyperledger/besu/pull/3546)

### Bug Fixes
- Reject locally-sourced transactions below the minimum gas price when not mining. [#3397](https://github.com/hyperledger/besu/pull/3397)
- Fixed bug with contract address supplied to `debug_accountAt` [#3518](https://github.com/hyperledger/besu/pull/3518)

## Download Links
- https://hyperledger.jfrog.io/artifactory/besu-binaries/besu/22.1.2/besu-22.1.2.zip /  SHA256 1b26e3f8982c3a9dbabc72171f83f1cfe89eef84ead45b184ee9101f411c1251
- https://hyperledger.jfrog.io/artifactory/besu-binaries/besu/22.1.2/besu-22.1.2.tar.gz / SHA256 1eca9abddf351eaaf4e6eaa1b9536b8b4fd7d30a81d39f9d44ffeb198627ee7a

## 22.1.1

### Additions and Improvements
- Allow optional RPC methods that bypass authentication [#3382](https://github.com/hyperledger/besu/pull/3382)
- Execution layer (The Merge):
  - Extend block creation and mining to support The Merge [#3412](https://github.com/hyperledger/besu/pull/3412)
  - Backward sync [#3410](https://github.com/hyperledger/besu/pull/3410)
  - Extend validateAndProcessBlock to return an error message in case of failure, so it can be returned to the caller of ExecutePayload API [#3411](https://github.com/hyperledger/besu/pull/3411)
  - Persist latest finalized block [#2913](https://github.com/hyperledger/besu/issues/2913)
  - Add PostMergeContext, and stop syncing after the switch to PoS [#3453](https://github.com/hyperledger/besu/pull/3453)
  - Add header validation rules needed to validate The Merge blocks [#3454](https://github.com/hyperledger/besu/pull/3454)
  - Add core components: controller builder, protocol scheduler, coordinator, block creator and processor. [#3461](https://github.com/hyperledger/besu/pull/3461)
  - Execution specific RPC endpoint [#2914](https://github.com/hyperledger/besu/issues/2914), [#3350](https://github.com/hyperledger/besu/pull/3350)
- QBFT consensus algorithm is production ready

## Download Links
- https://hyperledger.jfrog.io/artifactory/besu-binaries/besu/22.1.1/besu-22.1.1.zip /  SHA256 cfff79e19e5f9a184d0b62886990698b77d019a0745ea63b5f9373870518173e
- https://hyperledger.jfrog.io/artifactory/besu-binaries/besu/22.1.1/besu-22.1.1.tar.gz / SHA256 51cc9d35215f977ac7338e5c611c60f225fd6a8c1c26f188e661624a039e83f3

## 22.1.0

### Breaking Changes
- Plugin API: BlockHeader.getBaseFee() method now returns an optional Wei instead of an optional Long [#3065](https://github.com/hyperledger/besu/issues/3065)
- Removed deprecated hash variable `protected volatile Hash hash;` which was used for private transactions [#3110](https://github.com/hyperledger/besu/pull/3110)

### Additions and Improvements
- Add support for additional JWT authentication algorithms [#3017](https://github.com/hyperledger/besu/pull/3017)
- Represent baseFee as Wei instead of long accordingly to the spec [#2785](https://github.com/hyperledger/besu/issues/2785)
- Implements [EIP-4399](https://eips.ethereum.org/EIPS/eip-4399) to repurpose DIFFICULTY opcode after the merge as a source of entropy from the Beacon chain. [#3081](https://github.com/hyperledger/besu/issues/3081)
- Re-order external services (e.g JsonRpcHttpService) to start before blocks start processing [#3118](https://github.com/hyperledger/besu/pull/3118)
- Stream JSON RPC responses to avoid creating big JSON strings in memory [#3076](https://github.com/hyperledger/besu/pull/3076)
- Ethereum Classic Mystique Hard Fork [#3256](https://github.com/hyperledger/besu/pull/3256)
- Genesis file parameter `blockperiodseconds` is validated as a positive integer on startup to prevent unexpected runtime behaviour [#3186](https://github.com/hyperledger/besu/pull/3186)
- Add option to require replay protection for locally submitted transactions [\#1975](https://github.com/hyperledger/besu/issues/1975)
- Update to block header validation for IBFT and QBFT to support London fork EIP-1559 [#3251](https://github.com/hyperledger/besu/pull/3251)
- Move into SLF4J as logging facade [#3285](https://github.com/hyperledger/besu/pull/3285)
- Changing the order in which we traverse the word state tree during fast sync. This should improve fast sync during subsequent pivot changes.[#3202](https://github.com/hyperledger/besu/pull/3202)
- Updated besu-native to version 0.4.3 [#3331](https://github.com/hyperledger/besu/pull/3331)
- Refactor synchronizer to asynchronously retrieve blocks from peers, and to change peer when retrying to get a block. [#3326](https://github.com/hyperledger/besu/pull/3326)
- Disable RocksDB TTL compactions [#3356](https://github.com/hyperledger/besu/pull/3356)
- add a websocket frame size configuration CLI parameter [#3386](https://github.com/hyperledger/besu/pull/3386)
- Add `--ec-curve` parameter to export/export-address public-key subcommands [#3333](https://github.com/hyperledger/besu/pull/3333)

### Bug Fixes
- Change the base docker image from Debian Buster to Ubuntu 20.04 [#3171](https://github.com/hyperledger/besu/issues/3171) fixes [#3045](https://github.com/hyperledger/besu/issues/3045)
- Make 'to' field optional in eth_call method according to the spec [#3177](https://github.com/hyperledger/besu/pull/3177)
- Update to log4j 2.17.1. Resolves potential vulnerability only exploitable when using custom log4j configurations that are writable by untrusted users.
- Fix regression on cors-origin star value
- Fix for ethFeeHistory accepting hex values for blockCount
- Fix a sync issue, when the chain downloader incorrectly shutdown when a task in the pipeline is cancelled. [#3319](https://github.com/hyperledger/besu/pull/3319)
- add a websocket frame size configuration CLI parameter [3368][https://github.com/hyperledger/besu/pull/3379]
- Prevent node from peering to itself [#3342](https://github.com/hyperledger/besu/pull/3342)
- Fix an `IndexOutOfBoundsException` exception when getting block from peers. [#3304](https://github.com/hyperledger/besu/issues/3304)
- Handle legacy eth64 without throwing null pointer exceptions [#3343](https://github.com/hyperledger/besu/pull/3343)

### Download Links
- https://hyperledger.jfrog.io/artifactory/besu-binaries/besu/22.1.0/besu-22.1.0.tar.gz \ SHA256 232bd7f274691ca14c26289fdc289d3fcdf69426dd96e2fa1601f4d079645c2f
- https://hyperledger.jfrog.io/artifactory/besu-binaries/besu/22.1.0/besu-22.1.0.zip \ SHA256 1b701ff5b647b64aff3d73d6f1fe3fdf73f14adbe31504011eff1660ab56ad2b

## 21.10.9

### Bug Fixes
- Fix regression on cors-origin star value
- Fix for ethFeeHistory accepting hex values for blockCount

 **Full Changelog**: https://github.com/hyperledger/besu/compare/21.10.8...21.10.9

[besu-21.10.9.tar.gz](https://hyperledger.jfrog.io/artifactory/besu-binaries/besu/21.10.9/besu-21.10.9.tar.gz) a4b85ba72ee73017303e4b2f0fdde84a87d376c2c17fdcebfa4e34680f52fc71
[besu-21.10.9.zip](https://hyperledger.jfrog.io/artifactory/besu-binaries/besu/21.10.9/besu-21.10.9.zip) c3ba3f07340fa80064ba7c06f2c0ec081184e000f9a925d132084352d0665ef9

## 21.10.8

### Additions and Improvements
- Ethereum Classic Mystique Hard Fork [#3256](https://github.com/hyperledger/besu/pull/3256)

### Download Links
https://hyperledger.jfrog.io/artifactory/besu-binaries/besu/21.10.8/besu-21.10.8.tar.gz \ SHA256 d325e2e36bc38a707a9eebf92068f5021606a8c6b6464bb4b4d59008ef8014fc
https://hyperledger.jfrog.io/artifactory/besu-binaries/besu/21.10.8/besu-21.10.8.zip \ SHA256 a91da1e82fb378e16437327bba56dd299aafdb0614ba528167a1dae85440c5af

## 21.10.7

### Bug Fixes
- Update dependencies (including vert.x, kubernetes client-java, okhttp, commons-codec)

### Additions and Improvements
- Add support for additional JWT authentication algorithms [#3017](https://github.com/hyperledger/besu/pull/3017)
- Remove Orion ATs

### Download Links
https://hyperledger.jfrog.io/artifactory/besu-binaries/besu/21.10.7/besu-21.10.7.tar.gz \ SHA256 94cee804fcaea366c9575380ef0e30ed04bf2fc7451190a94887f14c07f301ff
https://hyperledger.jfrog.io/artifactory/besu-binaries/besu/21.10.7/besu-21.10.7.zip \ SHA256 faf1ebfb20aa6171aa6ea98d7653339272567c318711d11e350471b5bba62c00

## 21.10.6

### Bug Fixes
- Update log4j to 2.17.1

### Download Links
https://hyperledger.jfrog.io/artifactory/besu-binaries/besu/21.10.6/besu-21.10.6.tar.gz \ SHA256 ef579490031dd4eb3704b4041e352cfb2e7e787fcff7506b69ef88843d4e1220
https://hyperledger.jfrog.io/artifactory/besu-binaries/besu/21.10.6/besu-21.10.6.zip \ SHA256 0fdda65bc993905daa14824840724d0b74e3f16f771f5726f5307f6d9575a719

## 21.10.5

### Bug Fixes
- Update log4j to 2.17.0

### Download Links
https://hyperledger.jfrog.io/artifactory/besu-binaries/besu/21.10.5/besu-21.10.5.tar.gz \ SHA256 0d1b6ed8f3e1325ad0d4acabad63c192385e6dcbefe40dc6b647e8ad106445a8
https://hyperledger.jfrog.io/artifactory/besu-binaries/besu/21.10.5/besu-21.10.5.zip \ SHA256 a1689a8a65c4c6f633b686983a6a1653e7ac86e742ad2ec6351176482d6e0c57

## 21.10.4

### Bug Fixes
- Update log4j to 2.16.0.
- Change the base docker image from Debian Buster to Ubuntu 20.04 [#3171](https://github.com/hyperledger/besu/issues/3171) fixes [#3045](https://github.com/hyperledger/besu/issues/3045)

### Download links
This release is not recommended for production use.

## 21.10.3

### Additions and Improvements
- Updated log4j to 2.15.0 and disabled JNDI message format lookups to improve security.
- Represent baseFee as Wei instead of long accordingly to the spec [#2785](https://github.com/hyperledger/besu/issues/2785)
- Adding support of the NO_COLOR environment variable as described in the [NO_COLOR](https://no-color.org/) standard [#3085](https://github.com/hyperledger/besu/pull/3085)
- Add `privx_findFlexiblePrivacyGroup` RPC Method, `privx_findOnchainPrivacyGroup` will be removed in a future release [#3075](https://github.com/hyperledger/besu/pull/3075)
- The invalid value is now shown when `--bootnodes` cannot parse an item to make it easier to identify which option is invalid.
- Adding two new options to be able to specify desired TLS protocol version and Java cipher suites [#3105](https://github.com/hyperledger/besu/pull/3105)
- Implements [EIP-4399](https://eips.ethereum.org/EIPS/eip-4399) to repurpose DIFFICULTY opcode after the merge as a source of entropy from the Beacon chain. [#3081](https://github.com/hyperledger/besu/issues/3081)

### Bug Fixes
- Change the base docker image from Debian Buster to Ubuntu 20.04 [#3171](https://github.com/hyperledger/besu/issues/3171) fixes [#3045](https://github.com/hyperledger/besu/issues/3045)

### Download Link
This release is not recommended for production use.

## 21.10.2

### Additions and Improvements
- Add discovery options to genesis file [#2944](https://github.com/hyperledger/besu/pull/2944)
- Add validate-config subcommand to perform basic syntax validation of TOML config [#2994](https://github.com/hyperledger/besu/pull/2994)
- Updated Sepolia Nodes [#3034](https://github.com/hyperledger/besu/pull/3034) [#3035](https://github.com/hyperledger/besu/pull/3035)

### Bug Fixes
- Reduce shift calculations to shifts that may have an actual result. [#3039](https://github.com/hyperledger/besu/pull/3039)
- DNS Discovery daemon wasn't started [#3033](https://github.com/hyperledger/besu/pull/3033)

### Download Link
This release is not recommended for production use.

## 21.10.1

### Additions and Improvements
- Add CLI autocomplete scripts. [#2854](https://github.com/hyperledger/besu/pull/2854)
- Add support for PKCS11 keystore on PKI Block Creation. [#2865](https://github.com/hyperledger/besu/pull/2865)
- Optimize EVM Memory for MLOAD Operations [#2917](https://github.com/hyperledger/besu/pull/2917)
- Upgrade CircleCI OpenJDK docker image to version 11.0.12. [#2928](https://github.com/hyperledger/besu/pull/2928)
- Update JDK 11 to latest version in Besu Docker images. [#2925](https://github.com/hyperledger/besu/pull/2925)
- Add Sepolia proof-of-work testnet configurations [#2920](https://github.com/hyperledger/besu/pull/2920)
- Allow block period to be configured for IBFT2 and QBFT using transitions [#2902](https://github.com/hyperledger/besu/pull/2902)
- Add support for binary messages (0x02) for websocket. [#2980](https://github.com/hyperledger/besu/pull/2980)

### Bug Fixes
- Do not change the sender balance, but set gas fee to zero, when simulating a transaction without enforcing balance checks. [#2454](https://github.com/hyperledger/besu/pull/2454)
- Ensure genesis block has the default base fee if london is at block 0 [#2920](https://github.com/hyperledger/besu/pull/2920)
- Fixes the exit condition for loading a BonsaiPersistedWorldState for a sibling block of the last one persisted [#2967](https://github.com/hyperledger/besu/pull/2967)

### Early Access Features
- Enable plugins to expose custom JSON-RPC / WebSocket methods [#1317](https://github.com/hyperledger/besu/issues/1317)

### Download Link
This release is not recommended for production use.

## 21.10.0

### Additions and Improvements
- The EVM has been factored out into a standalone module, suitable for inclusion as a library. [#2790](https://github.com/hyperledger/besu/pull/2790)
- Low level performance improvements changes to cut worst-case EVM performance in half. [#2796](https://github.com/hyperledger/besu/pull/2796)
- Migrate `ExceptionalHaltReason` from an enum to an interface to allow downstream users of the EVM to add new exceptional halt reasons. [#2810](https://github.com/hyperledger/besu/pull/2810)
- reduces need for JUMPDEST analysis via caching [#2607](https://github.com/hyperledger/besu/pull/2821)
- Add support for custom private key file for public-key export and public-key export-address commands [#2801](https://github.com/hyperledger/besu/pull/2801)
- Add CLI autocomplete scripts. [#2854](https://github.com/hyperledger/besu/pull/2854)
- Added support for PKCS11 keystore on PKI Block Creation. [#2865](https://github.com/hyperledger/besu/pull/2865)
- add support for ArrowGlacier hardfork [#2943](https://github.com/hyperledger/besu/issues/2943)

### Bug Fixes
- Allow BESU_CONFIG_FILE environment to specify TOML file [#2455](https://github.com/hyperledger/besu/issues/2455)
- Fix bug with private contracts not able to call public contracts that call public contracts [#2816](https://github.com/hyperledger/besu/pull/2816)
- Fixes the exit condition for loading a BonsaiPersistedWorldState for a sibling block of the last one persisted [#2967](https://github.com/hyperledger/besu/pull/2967)
- Fixes bonsai getMutable regression affecting fast-sync [#2934](https://github.com/hyperledger/besu/pull/2934)
- Regression in RC1 involving LogOperation and frame memory overwrites [#2908](https://github.com/hyperledger/besu/pull/2908)
- Allow `eth_call` and `eth_estimateGas` to accept contract address as sender. [#2891](https://github.com/hyperledger/besu/pull/2891)

### Early Access Features
- Enable plugins to expose custom JSON-RPC / WebSocket methods [#1317](https://github.com/hyperledger/besu/issues/1317)

### Download Link
This release is not recommended for production use. \
SHA256: 71374454753c2ee595f4f34dc6913f731818d50150accbc98088aace313c6935

## 21.10.0-RC4

### Additions and Improvements

### Bug Fixes
- Fixes the exit condition for loading a BonsaiPersistedWorldState for a sibling block of the last one persisted [#2967](https://github.com/hyperledger/besu/pull/2967)
- Fixes bonsai getMutable regression affecting fast-sync [#2934](https://github.com/hyperledger/besu/pull/2934)

### Early Access Features
### Download Link
This release is not recommended for production use. \
SHA256: b16e15764b8bc06c5c3f9f19bc8b99fa48e7894aa5a6ccdad65da49bbf564793

## 21.10.0-RC3

### Bug Fixes
- Regression in RC1 involving LogOperation and frame memory overwrites [#2908](https://github.com/hyperledger/besu/pull/2908)
- Allow `eth_call` and `eth_estimateGas` to accept contract address as sender. [#2891](https://github.com/hyperledger/besu/pull/2891)
- Fix Concurrency issues in Ethpeers. [#2896](https://github.com/hyperledger/besu/pull/2896)

### Download
This release is not recommended for production use. \
SHA256: 3d4857589336717bf5e4e5ef711b9a7f3bc46b49e1cf5b3b6574a00ccc6eda94

## 21.10.0-RC1/RC2
### Additions and Improvements
- The EVM has been factored out into a standalone module, suitable for inclusion as a library. [#2790](https://github.com/hyperledger/besu/pull/2790)
- Low level performance improvements changes to cut worst-case EVM performance in half. [#2796](https://github.com/hyperledger/besu/pull/2796)
- Migrate `ExceptionalHaltReason` from an enum to an interface to allow downstream users of the EVM to add new exceptional halt reasons. [#2810](https://github.com/hyperledger/besu/pull/2810)
- reduces need for JUMPDEST analysis via caching [#2607](https://github.com/hyperledger/besu/pull/2821)
- Add support for custom private key file for public-key export and public-key export-address commands [#2801](https://github.com/hyperledger/besu/pull/2801)

### Bug Fixes
- Allow BESU_CONFIG_FILE environment to specify TOML file [#2455](https://github.com/hyperledger/besu/issues/2455)
- Fix bug with private contracts not able to call public contracts that call public contracts [#2816](https://github.com/hyperledger/besu/pull/2816)

### Early Access Features

### Download
This release is not recommended for production use. \
SHA256: 536612e5e4d7a5e7a582f729f01ba591ba68cc389e8379fea3571ed85322ff51


## 21.7.4
### Additions and Improvements
- Upgrade Gradle to 7.2, which supports building with Java 17 [#2761](https://github.com/hyperledger/besu/pull/2376)

### Bug Fixes
- Set an idle timeout for metrics connections, to clean up ports when no longer used [\#2748](https://github.com/hyperledger/besu/pull/2748)
- Onchain privacy groups can be unlocked after being locked without having to add a participant [\#2693](https://github.com/hyperledger/besu/pull/2693)
- Update Gas Schedule for Ethereum Classic [#2746](https://github.com/hyperledger/besu/pull/2746)

### Early Access Features
- \[EXPERIMENTAL\] Added support for QBFT with PKI-backed Block Creation. [#2647](https://github.com/hyperledger/besu/issues/2647)
- \[EXPERIMENTAL\] Added support for QBFT to use retrieve validators from a smart contract [#2574](https://github.com/hyperledger/besu/pull/2574)

### Download Link
https://hyperledger.jfrog.io/native/besu-binaries/besu/21.7.4/besu-21.7.4.zip \
SHA256: 778d3c42851db11fec9171f77b22662f2baeb9b2ce913d7cfaaf1042ec19b7f9

## 21.7.3
### Additions and Improvements
- Migration to Apache Tuweni 2.0 [\#2376](https://github.com/hyperledger/besu/pull/2376)
- \[EXPERIMENTAL\] Added support for DevP2P-over-TLS [#2536](https://github.com/hyperledger/besu/pull/2536)
- `eth_getWork`, `eth_submitWork` support over the Stratum port [#2581](https://github.com/hyperledger/besu/pull/2581)
- Stratum metrics [#2583](https://github.com/hyperledger/besu/pull/2583)
- Support for mining ommers [#2576](https://github.com/hyperledger/besu/pull/2576)
- Updated onchain permissioning to validate permissions on transaction submission [\#2595](https://github.com/hyperledger/besu/pull/2595)
- Removed deprecated CLI option `--privacy-precompiled-address` [#2605](https://github.com/hyperledger/besu/pull/2605)
- Removed code supporting EIP-1702. [#2657](https://github.com/hyperledger/besu/pull/2657)
- A native library was added for the alternative signature algorithm secp256r1, which will be used by default [#2630](https://github.com/hyperledger/besu/pull/2630)
- The command line option --Xsecp-native-enabled was added as an alias for --Xsecp256k1-native-enabled [#2630](https://github.com/hyperledger/besu/pull/2630)
- Added Labelled gauges for metrics [#2646](https://github.com/hyperledger/besu/pull/2646)
- support for `eth/66` networking protocol [#2365](https://github.com/hyperledger/besu/pull/2365)
- update RPC methods for post london 1559 transaction [#2535](https://github.com/hyperledger/besu/pull/2535)
- \[EXPERIMENTAL\] Added support for using DNS host name in place of IP address in onchain node permissioning rules [#2667](https://github.com/hyperledger/besu/pull/2667)
- Implement EIP-3607 Reject transactions from senders with deployed code. [#2676](https://github.com/hyperledger/besu/pull/2676)
- Ignore all unknown fields when supplied to eth_estimateGas or eth_call. [\#2690](https://github.com/hyperledger/besu/pull/2690)

### Bug Fixes
- Consider effective price and effective priority fee in transaction replacement rules [\#2529](https://github.com/hyperledger/besu/issues/2529)
- GetTransactionCount should return the latest transaction count if it is greater than the transaction pool [\#2633](https://github.com/hyperledger/besu/pull/2633)

### Early Access Features

## 21.7.2

### Additions and Improvements
This release contains improvements and bugfixes for optimum compatibility with other London client versions.

## Bug Fixes
- hotfix for private transaction identification for mainnet transactions [#2609](https://github.com/hyperledger/besu/pull/2609)

## Download Link
https://hyperledger.jfrog.io/artifactory/besu-binaries/besu/21.7.2/besu-21.7.2.zip \
db47fd9ba33b36436ed6798d2474f7621c733353fd04f49d6defffd12e3b6e14


## 21.7.1

### Additions and Improvements
- `priv_call` now uses NO_TRACING OperationTracer implementation which improves memory usage [\#2482](https://github.com/hyperledger/besu/pull/2482)
- Ping and Pong messages now support ENR encoding as scalars or bytes [\#2512](https://github.com/hyperledger/besu/pull/2512)

### Download Link
https://hyperledger.jfrog.io/artifactory/besu-binaries/besu/21.7.1/besu-21.7.1.zip \
sha256sum 83fc44e39a710a95d8b6cbbbf04010dea76122bafcc633a993cd15304905a402

## 21.7.0

### Additions and Improvements
This release contains the activation blocks for London across all supported testnets. They are:
  * Ropsten 10_499_401 (24 Jun 2021)
  * Goerli 5_062_605 (30 Jun 2021)
  * Rinkeby 8_897_988 (7 Jul 2021)
  * Mainnet 12_965_000 (4 Aug 2021)
- eip-1559 changes: accept transactions which have maxFeePerGas below current baseFee [\#2374](https://github.com/hyperledger/besu/pull/2374)
- Introduced transitions for IBFT2 block rewards [\#1977](https://github.com/hyperledger/besu/pull/1977)
- Change Ethstats's status from experimental feature to stable. [\#2405](https://github.com/hyperledger/besu/pull/2405)
- Fixed disabling of native libraries for secp256k1 and altBn128. [\#2163](https://github.com/hyperledger/besu/pull/2163)
- eth_feeHistory API for wallet providers [\#2466](https://github.com/hyperledger/besu/pull/2466)

### Bug Fixes
- Ibft2 could create invalid RoundChange messages in some circumstances containing duplicate prepares [\#2449](https://github.com/hyperledger/besu/pull/2449)
- Updated `eth_sendRawTransaction` to return an error when maxPriorityFeePerGas exceeds maxFeePerGas [\#2424](https://github.com/hyperledger/besu/pull/2424)
- Fixed NoSuchElementException with EIP1559 transaction receipts when using eth_getTransactionReceipt [\#2477](https://github.com/hyperledger/besu/pull/2477)

### Early Access Features
- QBFT is a Byzantine Fault Tolerant consensus algorithm, building on the capabilities of IBFT and IBFT 2.0. It aims to provide performance improvements in cases of excess round change, and provides interoperability with other EEA compliant clients, such as GoQuorum.
  - Note: QBFT currently only supports new networks. Existing networks using IBFT2.0 cannot migrate to QBFT. This will become available in a future release.
  - Note: QBFT is an early access feature pending community feedback. Please make use of QBFT in new development networks and reach out in case of issues or concerns
- GoQuorum-compatible privacy. This mode uses Tessera and is interoperable with GoQuorum.
  - Note: GoQuorum-compatible privacy is an early access feature pending community feedback.

### Download Link
https://hyperledger.jfrog.io/artifactory/besu-binaries/besu/21.7.0/besu-21.7.0.zip
sha256sum 389465fdcc2cc5e5007a02dc2b8a2c43d577198867316bc5cc4392803ed71034

## 21.7.0-RC2

### Additions and Improvements
- eth_feeHistory API for wallet providers [\#2466](https://github.com/hyperledger/besu/pull/2466)
### Bug Fixes
- Ibft2 could create invalid RoundChange messages in some circumstances containing duplicate prepares [\#2449](https://github.com/hyperledger/besu/pull/2449)

## Download Link
https://hyperledger.jfrog.io/artifactory/besu-binaries/besu/21.7.0-RC2/besu-21.7.0-RC2.zip
sha256sum 7bc97c359386cad84d449f786dc0a8ed8728616b6704ce473c63f1d94af3a9ef


## 21.7.0-RC1

### Additions and Improvements
- eip-1559 changes: accept transactions which have maxFeePerGas below current baseFee [\#2374](https://github.com/hyperledger/besu/pull/2374)
- Introduced transitions for IBFT2 block rewards [\#1977](https://github.com/hyperledger/besu/pull/1977)
- Change Ethstats's status from experimental feature to stable. [\#2405](https://github.com/hyperledger/besu/pull/2405)
- Fixed disabling of native libraries for secp256k1 and altBn128. [\#2163](https://github.com/hyperledger/besu/pull/2163)


### Bug Fixes

- Updated `eth_sendRawTransaction` to return an error when maxPriorityFeePerGas exceeds maxFeePerGas [\#2424](https://github.com/hyperledger/besu/pull/2424)

### Early Access Features
This release contains the activation blocks for London across all supported testnets. They are:
  * Ropsten 10_499_401 (24 Jun 2021)
  * Goerli 5_062_605 (30 Jun 2021)
  * Rinkeby 8_897_988 (7 Jul 2021)

## Download Link
https://hyperledger.jfrog.io/artifactory/besu-binaries/besu/21.7.0-RC1/besu-21.7.0-RC1.zip
sha256sum fc959646af65a0e267fc4d695e0af7e87331d774e6e8e890f5cc391549ed175a

## 21.1.7

## Privacy users - Orion Project Deprecation
Tessera is now the recommended Private Transaction Manager for Hyperledger Besu.

Now that all primary Orion functionality has been merged into Tessera, Orion is being deprecated.
We encourage all users with active projects to use the provided migration instructions,
documented [here](https://docs.orion.consensys.net/en/latest/Tutorials/Migrating-from-Orion-to-Tessera/).

We will continue to support Orion users until 30th November 2021. If you have any questions or
concerns, please reach out to the ConsenSys protocol engineering team in the
[#orion channel on Discord](https://discord.gg/hYpHRjK) or by [email](mailto:quorum@consensys.net).


### Additions and Improvements
* Upgrade OpenTelemetry to 1.2.0. [\#2313](https://github.com/hyperledger/besu/pull/2313)

* Ethereum Classic Magneto Hard Fork [\#2315](https://github.com/hyperledger/besu/pull/2315)

* Added support for the upcoming CALAVERAS ephemeral testnet and removed the configuration for the deprecated BAIKAL ephemeral testnet. [\#2343](https://github.com/hyperledger/besu/pull/2343)

### Bug Fixes
* Fix invalid transfer values with the tracing API specifically for CALL operation [\#2319](https://github.com/hyperledger/besu/pull/2319)

### Early Access Features

#### Previously identified known issues

- Fixed issue in discv5 where nonce was incorrectly reused. [\#2075](https://github.com/hyperledger/besu/pull/2075)
- Fixed issues in debug_standardTraceBadBlockToFile and debug_standardTraceBlockToFile. [\#2120](https://github.com/hyperledger/besu/pull/2120)
- Fixed invalid error code in several JSON RPC methods when the requested block is not in the range. [\#2138](https://github.com/hyperledger/besu/pull/2138)

## Download Link
https://hyperledger.jfrog.io/artifactory/besu-binaries/besu/21.1.7/besu-21.1.7.zip

sha256: f415c9b67d26819caeb9940324b2b1b9ce6e872c9181052739438545e84e2531


## 21.1.6

### Additions and Improvements

* Added support for the upcoming BAIKAL ephemeral testnet and removed the configuration for the deprecated YOLOv3 ephemeral testnet. [\#2237](https://github.com/hyperledger/besu/pull/2237)
* Implemented [EIP-3541](https://eips.ethereum.org/EIPS/eip-3541): Reject new contracts starting with the 0xEF byte [\#2243](https://github.com/hyperledger/besu/pull/2243)
* Implemented [EIP-3529](https://eips.ethereum.org/EIPS/eip-3529): Reduction in refunds [\#2238](https://github.com/hyperledger/besu/pull/2238)
* Implemented [EIP-3554](https://eips.ethereum.org/EIPS/eip-3554): Difficulty Bomb Delay [\#2289](https://github.com/hyperledger/besu/pull/2289)
* \[EXPERIMENTAL\] Added support for secp256r1 keys. [#2008](https://github.com/hyperledger/besu/pull/2008)

### Bug Fixes

- Added ACCESS_LIST transactions to the list of transactions using legacy gas pricing for 1559 [\#2239](https://github.com/hyperledger/besu/pull/2239)
- Reduced logging level of public key decoding failure of malformed packets. [\#2143](https://github.com/hyperledger/besu/pull/2143)
- Add 1559 parameters to json-rpc responses.  [\#2222](https://github.com/hyperledger/besu/pull/2222)

### Early Access Features

#### Previously identified known issues

- Fixed issue in discv5 where nonce was incorrectly reused. [\#2075](https://github.com/hyperledger/besu/pull/2075)
- Fixed issues in debug_standardTraceBadBlockToFile and debug_standardTraceBlockToFile. [\#2120](https://github.com/hyperledger/besu/pull/2120)
- Fixed invalid error code in several JSON RPC methods when the requested block is not in the range. [\#2138](https://github.com/hyperledger/besu/pull/2138)

## Download Link
https://hyperledger.jfrog.io/artifactory/besu-binaries/besu/21.1.6/besu-21.1.6.zip

sha256: 3952c69a32bb390ec84ccf4c2c3eb600ea3696af9a05914985d10e1632ef8488

## 21.1.5

### Additions and Improvements

- Ignore `nonce` when supplied to eth_estimateGas or eth_call. [\#2133](https://github.com/hyperledger/besu/pull/2133)
- Ignore `privateFor` for tx estimation. [\#2160](https://github.com/hyperledger/besu/pull/2160)

### Bug Fixes

- Fixed `NullPointerException` when crossing network upgrade blocks when peer discovery is disabled. [\#2140](https://github.com/hyperledger/besu/pull/2140)

### Early Access Features

#### Previously identified known issues

- Fixed issue in discv5 where nonce was incorrectly reused. [\#2075](https://github.com/hyperledger/besu/pull/2075)
- Fixed issues in debug_standardTraceBadBlockToFile and debug_standardTraceBlockToFile. [\#2120](https://github.com/hyperledger/besu/pull/2120)

## Download Link
https://hyperledger.jfrog.io/artifactory/besu-binaries/besu/21.1.5/besu-21.1.5.zip

sha256: edd78fcc772cfa97d11d8ee7b5766e6fac4b31b582f940838a292f2aeb204777

## 21.1.4

### Additions and Improvements

- Adds `--discovery-dns-url` CLI command [\#2088](https://github.com/hyperledger/besu/pull/2088)

### Bug Fixes

- Fixed issue in discv5 where nonce was incorrectly reused. [\#2075](https://github.com/hyperledger/besu/pull/2075)
- Fixed issues in debug_standardTraceBadBlockToFile and debug_standardTraceBlockToFile. [\#2120](https://github.com/hyperledger/besu/pull/2120)

### Early Access Features

#### Previously identified known issues

- [Fast sync when running Besu on cloud providers](KNOWN_ISSUES.md#fast-sync-when-running-besu-on-cloud-providers)
- [Privacy users with private transactions created using v1.3.4 or earlier](KNOWN_ISSUES.md#privacy-users-with-private-transactions-created-using-v134-or-earlier)

## Download Link
https://hyperledger.jfrog.io/artifactory/besu-binaries/besu/21.1.4/besu-21.1.4.zip
58ae55b492680d92aeccfbed477e8b9c25ccc1a97cca71895e27448d754a7d8b

## 21.1.3

### Additions and Improvements
* Increase node diversity when downloading blocks [\#2033](https://github.com/hyperledger/besu/pull/2033)

### Bug Fixes
* Ethereum Node Records are now dynamically recalculated when we pass network upgrade blocks. This allows for better peering through transitions without needing to restart the node. [\#1998](https://github.com/hyperledger/besu/pull/1998)


### Early Access Features

#### Previously identified known issues

- [Fast sync when running Besu on cloud providers](KNOWN_ISSUES.md#fast-sync-when-running-besu-on-cloud-providers)
- [Privacy users with private transactions created using v1.3.4 or earlier](KNOWN_ISSUES.md#privacy-users-with-private-transactions-created-using-v134-or-earlier)

### Download link
https://hyperledger.jfrog.io/artifactory/besu-binaries/besu/21.1.3/besu-21.1.3.zip
38893cae225e5c53036d06adbeccc30aeb86ef08c543fb742941a8c618485c8a

## 21.1.2

### Berlin Network Upgrade

### Important note: the 21.1.1 release contains an outdated version of the Berlin network upgrade. If you are using Besu on public Ethereum networks, you must upgrade to 21.1.2.

This release contains the activation blocks for Berlin across all supported testnets and the Ethereum mainnet. They are:
  * Ropsten 9_812_189 (10 Mar 2021)
  * Goerli 4_460_644 (17 Mar 2021)
  * Rinkeby 8_290_928 (24 Mar 2021)
  * Ethereum 12_244_000 (14 Apr 2021)


### Additions and Improvements
- Added option to set a limit for JSON-RPC connections
  * HTTP connections `--rpc-http-max-active-connections` [\#1996](https://github.com/hyperledger/besu/pull/1996)
  * WS connections `--rpc-ws-max-active-connections` [\#2006](https://github.com/hyperledger/besu/pull/2006)
- Added ASTOR testnet ETC support [\#2017](https://github.com/hyperledger/besu/pull/2017)
### Bug Fixes
* Don't Register BLS12 precompiles for Berlin [\#2015](https://github.com/hyperledger/besu/pull/2015)

#### Previously identified known issues

- [Fast sync when running Besu on cloud providers](KNOWN_ISSUES.md#fast-sync-when-running-besu-on-cloud-providers)
- [Privacy users with private transactions created using v1.3.4 or earlier](KNOWN_ISSUES.md#privacy-users-with-private-transactions-created-using-v134-or-earlier)

### Download link
https://hyperledger.jfrog.io/artifactory/besu-binaries/besu/21.1.2/besu-21.1.2.zip
02f4b6622756b77fed814d8c1bbf986c6178d8f5adb9d61076e061124c3d12aa

## 21.1.1

### Berlin Network Upgrade

### Important note: this release contains an outdated version of the Berlin network upgrade. If you are using Besu on public Ethereum networks, you must upgrade to 21.1.2.

This release contains the activation blocks for Berlin across all supported testnets and the Ethereum mainnet. They are:
  * Ropsten 9_812_189 (10 Mar 2021)
  * Goerli 4_460_644 (17 Mar 2021)
  * Rinkeby 8_290_928 (24 Mar 2021)
  * Ethereum 12_244_000 (14 Apr 2021)

### Additions and Improvements
* Removed EIP-2315 from the Berlin network upgrade [\#1983](https://github.com/hyperledger/besu/pull/1983)
* Added `besu_transaction_pool_transactions` to the reported metrics, counting the mempool size [\#1869](https://github.com/hyperledger/besu/pull/1869)
* Distributions and maven artifacts have been moved off of bintray [\#1886](https://github.com/hyperledger/besu/pull/1886)
* admin_peers json RPC response now includes the remote nodes enode URL
* add support for keccak mining and a ecip1049_dev network [\#1882](https://github.com/hyperledger/besu/pull/1882)
### Bug Fixes
* Fixed incorrect `groupId` in published maven pom files.
* Fixed GraphQL response for missing account, return empty account instead [\#1946](https://github.com/hyperledger/besu/issues/1946)

### Early Access Features

#### Previously identified known issues

- [Fast sync when running Besu on cloud providers](KNOWN_ISSUES.md#fast-sync-when-running-besu-on-cloud-providers)
- [Privacy users with private transactions created using v1.3.4 or earlier](KNOWN_ISSUES.md#privacy-users-with-private-transactions-created-using-v134-or-earlier)

### Download link
sha256: `c22a80a54e9fed864734b9fbd69a0a46840fd27ca5211648a3eaf8a955417218 `


## 21.1.0

### Important note: this release contains an outdated version of the Berlin network upgrade, which was changed on March 5, 2021 ([link](https://github.com/ethereum/pm/issues/263#issuecomment-791473406)). If you are using Besu on public Ethereum networks, you must upgrade to 21.1.2.

## 21.1.0 Features

Features added between 20.10.0 to 21.1.0 include:
* Berlin Network Upgrade: this release contains the activation blocks for Berlin across all supported testnets and the Ethereum mainnet. They are:
  * Ropsten 9_812_189 (10 Mar 2021)
  * Goerli 4_460_644 (17 Mar 2021)
  * Rinkeby 8_290_928 (24 Mar 2021)
  * Ethereum 12_244_000 (14 Apr 2021)
* Besu Launcher: Besu now has support for the [Quorum Mainnet Launcher](https://github.com/ConsenSys/quorum-mainnet-launcher) which makes it easy for users to configure and launch Besu on the Ethereum mainnet.
* Bonsai Tries: A new database format which reduces storage requirements and improves performance for access to recent state. _Note: only full sync is currently supported._
* Miner Data JSON-RPC: The `eth_getMinerDataByBlockHash` and `eth_getMinerDataByBlockNumber` endpoints return miner rewards and coinbase address for a given block.
* EIP-1898 support: [The EIP](https://eips.ethereum.org/EIPS/eip-1898) adds `blockHash` to JSON-RPC methods which accept a default block parameter.

### Early Access Features
* Bonsai Tries: A new database format which reduces storage requirements and improves performance for access to recent state. _Note: only full sync is currently supported._
* QBFT: A new consensus algorithm to support interoperability with other Enterprise Ethereum Alliance compatible clients.

### 21.1.0 Breaking Changes
* `--skip-pow-validation-enabled` is now an error with `block import --format JSON`. This is because the JSON format doesn't include the nonce so the proof of work must be calculated.
* `eth_call` will not return a JSON-RPC result if the call fails, but will return an error instead. If it was for a revert the revert reason will be included.
* `eth_call` will not fail for account balance issues by default. An parameter `"strict": true` can be added to the call parameters (with `to` and `from`) to enforce balance checks.

### Additions and Improvements
* Added `besu_transaction_pool_transactions` to the reported metrics, counting the mempool size [\#1869](https://github.com/hyperledger/besu/pull/1869)
* Added activation blocks for Berlin Network Upgrade [\#1929](https://github.com/hyperledger/besu/pull/1929)

### Bug Fixes
* Fixed representation of access list for access list transactions in JSON-RPC results.

#### Previously identified known issues

- [Fast sync when running Besu on cloud providers](KNOWN_ISSUES.md#fast-sync-when-running-besu-on-cloud-providers)
- [Privacy users with private transactions created using v1.3.4 or earlier](KNOWN_ISSUES.md#privacy-users-with-private-transactions-created-using-v134-or-earlier)

### Download link
sha256: `e4c8fe4007e3e5f7f2528cbf1eeb5457caf06536c974a6ff4305035ff5724476`

## 21.1.0-RC2
### Additions and Improvements
* Support for the Berlin Network Upgrade, although the block number must be set manually with `--override-genesis-config=berlinBlock=<blocknumber>`. This is because the block numbers haven't been determined yet. The next release will include the number in the genesis file so it will support Berlin with no intervention. [\#1898](https://github.com/hyperledger/besu/pull/1898)

## 21.1.0-RC1

### 21.1.0 Breaking Changes
* `--skip-pow-validation-enabled` is now an error with `block import --format JSON`. This is because the JSON format doesn't include the nonce so the proof of work must be calculated.
* `eth_call` will not return a JSON-RPC result if the call fails, but will return an error instead. If it was for a revert the revert reason will be included.
* `eth_call` will not fail for account balance issues by default. An parameter `"strict": true` can be added to the call parameters (with `to` and `from`) to enforce balance checks.

### Additions and Improvements
* Removed unused flags in default genesis configs [\#1812](https://github.com/hyperledger/besu/pull/1812)
* `--skip-pow-validation-enabled` is now an error with `block import --format JSON`. This is because the JSON format doesn't include the nonce so the proof of work must be calculated. [\#1815](https://github.com/hyperledger/besu/pull/1815)
* Added a new CLI option `--Xlauncher` to start a mainnet launcher. It will help to configure Besu easily.
* Return the revert reason from `eth_call` JSON-RPC api calls when the contract causes a revert. [\#1829](https://github.com/hyperledger/besu/pull/1829)
* Added `chainId`, `publicKey`, and `raw` to JSON-RPC api calls returning detailed transaction results. [\#1835](https://github.com/hyperledger/besu/pull/1835)

### Bug Fixes
* Ethereum classic heights will no longer be reported in mainnet metrics. Issue [\#1751](https://github.com/hyperledger/besu/pull/1751) Fix [\#1820](https://github.com/hyperledger/besu/pull/1820)
* Don't enforce balance checks in `eth_call` unless explicitly requested. Issue [\#502](https://github.com/hyperledger/besu/pull/502) Fix [\#1834](https://github.com/hyperledger/besu/pull/1834)

### Early Access Features

#### Previously identified known issues

- [Fast sync when running Besu on cloud providers](KNOWN_ISSUES.md#fast-sync-when-running-besu-on-cloud-providers)
- [Privacy users with private transactions created using v1.3.4 or earlier](KNOWN_ISSUES.md#privacy-users-with-private-transactions-created-using-v134-or-earlier)


### Download link

Link removed because this release contains an outdated version of the Berlin network upgrade, which was changed on March 5, 2021 ([link](https://github.com/ethereum/pm/issues/263#issuecomment-791473406)). If you are using Besu on public Ethereum networks, you must upgrade to 21.1.1. sha256 hash left for reference.

sha256: `b0fe3942052b8fd43fc3025a298a6c701f9edae2e100f0c563a1c5a4ceef71f1`

## 20.10.4

### Additions and Improvements
* Implemented [EIP-778](https://eips.ethereum.org/EIPS/eip-778): Ethereum Node Records (ENR) [\#1680](https://github.com/hyperledger/besu/pull/1680)
* Implemented [EIP-868](https://eips.ethereum.org/EIPS/eip-868): Node Discovery v4 ENR Extension [\#1721](https://github.com/hyperledger/besu/pull/1721)
* Added revert reason to eth_estimateGas RPC call. [\#1730](https://github.com/hyperledger/besu/pull/1730)
* Added command line option --static-nodes-file. [#1644](https://github.com/hyperledger/besu/pull/1644)
* Implemented [EIP-1898](https://eips.ethereum.org/EIPS/eip-1898): Add `blockHash` to JSON-RPC methods which accept a default block parameter [\#1757](https://github.com/hyperledger/besu/pull/1757)

### Bug Fixes
* Accept locally-sourced transactions below the minimum gas price. [#1480](https://github.com/hyperledger/besu/issues/1480) [#1743](https://github.com/hyperledger/besu/pull/1743)

#### Previously identified known issues

- [Fast sync when running Besu on cloud providers](KNOWN_ISSUES.md#fast-sync-when-running-besu-on-cloud-providers)
- [Privacy users with private transactions created using v1.3.4 or earlier](KNOWN_ISSUES.md#privacy-users-with-private-transactions-created-using-v134-or-earlier)

### Download link
https://hyperledger.jfrog.io/artifactory/besu-binaries/besu/20.10.4/besu-20.10.4.zip
sha256: f15cd5243b809659bba1706c1745aecafc012d3fc44a91419522da925493537c

## 20.10.3

### Additions and Improvements
* Added `memory` as an option to `--key-value-storage`.  This ephemeral storage is intended for sync testing and debugging.  [\#1617](https://github.com/hyperledger/besu/pull/1617)
* Fixed gasPrice parameter not always respected when passed to `eth_estimateGas` endpoint [\#1636](https://github.com/hyperledger/besu/pull/1636)
* Enabled eth65 by default [\#1682](https://github.com/hyperledger/besu/pull/1682)
* Warn that bootnodes will be ignored if specified with discovery disabled [\#1717](https://github.com/hyperledger/besu/pull/1717)

### Bug Fixes
* Accept to use default port values if not in use. [#1673](https://github.com/hyperledger/besu/pull/1673)
* Block Validation Errors should be at least INFO level not DEBUG or TRACE.  Bug [\#1568](https://github.com/hyperledger/besu/pull/1568) PR [\#1706](https://github.com/hyperledger/besu/pull/1706)
* Fixed invalid and wrong trace data, especially when calling a precompiled contract [#1710](https://github.com/hyperledger/besu/pull/1710)

#### Previously identified known issues

- [Fast sync when running Besu on cloud providers](KNOWN_ISSUES.md#fast-sync-when-running-besu-on-cloud-providers)
- [Privacy users with private transactions created using v1.3.4 or earlier](KNOWN_ISSUES.md#privacy-users-with-private-transactions-created-using-v134-or-earlier)

### Download link
https://hyperledger.jfrog.io/artifactory/besu-binaries/besu/20.10.3/besu-20.10.3.zip
sha256: `b5f46d945754dedcbbb1e5dd96bf2bfd13272ff09c6a66c0150b979a578f4389`

## 20.10.2

### Additions and Improvements
* Added support for batched requests in WebSockets. [#1583](https://github.com/hyperledger/besu/pull/1583)
* Added protocols section to `admin_peers` to provide info about peer health. [\#1582](https://github.com/hyperledger/besu/pull/1582)
* Added CLI option `--goquorum-compatibility-enabled` to enable GoQuorum compatibility mode. [#1598](https://github.com/hyperledger/besu/pull/1598). Note that this mode is incompatible with Mainnet.

### Bug Fixes

* Ibft2 will discard any received messages targeting a chain height <= current head - this resolves some corner cases in system correctness directly following block import. [#1575](https://github.com/hyperledger/besu/pull/1575)
* EvmTool now throws `UnsupportedForkException` when there is an unknown fork and is YOLOv2 compatible [\#1584](https://github.com/hyperledger/besu/pull/1584)
* `eth_newFilter` now supports `blockHash` parameter as per the spec [\#1548](https://github.com/hyperledger/besu/issues/1540). (`blockhash` is also still supported.)
* Fixed an issue that caused loss of peers and desynchronization when eth65 was enabled [\#1601](https://github.com/hyperledger/besu/pull/1601)

#### Previously identified known issues

- [Fast sync when running Besu on cloud providers](KNOWN_ISSUES.md#fast-sync-when-running-besu-on-cloud-providers)
- [Privacy users with private transactions created using v1.3.4 or earlier](KNOWN_ISSUES.md#privacy-users-with-private-transactions-created-using-v134-or-earlier)

### Download Link

https://hyperledger.jfrog.io/artifactory/besu-binaries/besu/20.10.2/besu-20.10.2.zip
sha256: `710aed228dcbe9b8103aef39e4431b0c63e73c3a708ce88bcd1ecfa1722ad307`

## 20.10.1

### Additions and Improvements
* `--random-peer-priority-enabled` flag added. Allows for incoming connections to be prioritized randomly. This will prevent (typically small, stable) networks from forming impenetrable peer cliques. [#1440](https://github.com/hyperledger/besu/pull/1440)
* `miner_changeTargetGasLimit` RPC added. If a target gas limit is set, allows the node operator to change it at runtime.
* Hide deprecated `--host-whitelist` option. [\#1444](https://github.com/hyperledger/besu/pull/1444)
* Prioritize high gas prices during mining. Previously we ordered only by the order in which the transactions were received. This will increase expected profit when mining. [\#1449](https://github.com/hyperledger/besu/pull/1449)
* Added support for the updated smart contract-based [node permissioning EEA interface](https://entethalliance.github.io/client-spec/spec.html#dfn-connectionallowed). [\#1435](https://github.com/hyperledger/besu/pull/1435) and [\#1496](https://github.com/hyperledger/besu/pull/1496)
* Added EvmTool binary to the distribution.  EvmTool is a CLI that can execute EVM bytecode and execute ethereum state tests. [\#1465](https://github.com/hyperledger/besu/pull/1465)
* Updated the libraries for secp256k1 and AltBN series precompiles. These updates provide significant performance improvements to those areas. [\#1499](https://github.com/hyperledger/besu/pull/1499)
* Provide MegaGas/second measurements in the log when doing a full block import, such as the catch up phase of a fast sync. [\#1512](https://github.com/hyperledger/besu/pull/1512)
* Added new endpoints to get miner data, `eth_getMinerDataByBlockHash` and `eth_getMinerDataByBlockNumber`. [\#1538](https://github.com/hyperledger/besu/pull/1538)
* Added direct support for OpenTelemetry metrics [\#1492](https://github.com/hyperledger/besu/pull/1492)
* Added support for `qip714block` config parameter in genesis file, paving the way towards permissioning interoperability between Besu and GoQuorum. [\#1545](https://github.com/hyperledger/besu/pull/1545)
* Added new CLI option `--compatibility-eth64-forkid-enabled`. [\#1542](https://github.com/hyperledger/besu/pull/1542)

### Bug Fixes

* Fix a bug on `eth_estimateGas` which returned `Internal error` instead of `Execution reverted` in case of reverted transaction. [\#1478](https://github.com/hyperledger/besu/pull/1478)
* Fixed a bug where Local Account Permissioning was being incorrectly enforced on block import/validation. [\#1510](https://github.com/hyperledger/besu/pull/1510)
* Fixed invalid enode URL when discovery is disabled  [\#1521](https://github.com/hyperledger/besu/pull/1521)
* Removed duplicate files from zip and tar.gz distributions. [\#1566](https://github.com/hyperledger/besu/pull/1566)
* Add a more rational value to eth_gasPrice, based on a configurable percentile of prior block's transactions (default: median of last 100 blocks).  [\#1563](https://github.com/hyperledger/besu/pull/1563)

## Deprecated

### --privacy-precompiled-address (Scheduled for removal in _Next_ Release)
Deprecated in 1.5.1
- CLI option `--privacy-precompiled-address` option removed. This address is now derived, based	on `--privacy-onchain-groups-enabled`. [\#1222](https://github.com/hyperledger/besu/pull/1222)

### Besu Sample Network repository

The [Besu Sample Networks repository](https://github.com/ConsenSys/besu-sample-networks) has been replaced by the [Quorum Developer Quickstart](https://besu.hyperledger.org/en/latest/Tutorials/Developer-Quickstart).

#### Previously identified known issues

- [Eth/65 loses peers](KNOWN_ISSUES.md#eth65-loses-peers)
- [Fast sync when running Besu on cloud providers](KNOWN_ISSUES.md#fast-sync-when-running-besu-on-cloud-providers)
- [Privacy users with private transactions created using v1.3.4 or earlier](KNOWN_ISSUES.md#privacy-users-with-private-transactions-created-using-v134-or-earlier)

### Download Link

https://hyperledger.jfrog.io/artifactory/besu-binaries/besu/20.10.1/besu-20.10.1.zip
sha256: `ac4fae310957c176564396f73c0f03c60c41129d43d078560d0dab533a69fd2a`

## 20.10.0

## Release format

Hyperledger Besu is moving its versioning scheme to [CalVer](https://calver.org/) starting with the 20.10.0 (formerly 1.6.0) release. More information about the specific version of CalVer Besu is using can be found on the [wiki](https://wiki.hyperledger.org/display/BESU/Using+CalVer+for+Besu+Releases).

## 20.10 Breaking Changes

When upgrading to 20.10, ensure you've taken into account the following breaking changes.

### JSON-RPC HTTP Error Codes For Valid Calls ([\#1426](https://github.com/hyperledger/besu/pull/1426))

Prior versions of Besu would set the HTTP Status 400 Bad Request for JSON-RPC requests that completed in an error, regardless of the kind of error.  These responses could include a complete JSON-RPC response with an error field.

In Besu version 20.10, properly formatted requests that have valid parameters (count and content) will return a HTTP Status 200 OK, with an error field if an error occurred. For example, requesting an account that does not exist in the chain, or a block by hash that Besu does not have, will now return HTTP 200 OK responses. Unparsable requests, improperly formatted requests, or requests with invalid parameters will continue to return HTTP 400 Bad Request.

Users of Web3J should note that many calls will now return a result with the error field containing the message whereas before a call would throw an exception with the error message as the exception message.

## 20.10.0 Additions and Improvements

* Added support for ECIP-1099 / Classic Thanos Fork: Calibrate Epoch Duration. [\#1421](https://github.com/hyperledger/besu/pull/1421) [\#1441](https://github.com/hyperledger/besu/pull/1441) [\#1462](https://github.com/hyperledger/besu/pull/1462)
* Added the Open Telemetry Java agent to report traces to a remote backend. Added an example to showcase the trace reporting capabilities.
* Added EvmTool binary to the distribution.  EvmTool is a CLI that can execute EVM bytecode and execute ethereum state tests. Documentation for it is available [here](https://besu.hyperledger.org/en/stable/HowTo/Troubleshoot/Use-EVM-Tool/). [\#1465](https://github.com/hyperledger/besu/pull/1465)
* Added support for the upcoming YOLOv2 ephemeral testnet and removed the flag for the deprecated YOLOv1 ephemeral testnet. [#1386](https://github.com/hyperledger/besu/pull/1386)
* Added `debug_standardTraceBlockToFile` JSON-RPC API. This API accepts a block hash and will replay the block. It returns a list of files containing the result of the trace (one file per transaction). [\#1392](https://github.com/hyperledger/besu/pull/1392)
* Added `debug_standardTraceBadBlockToFile` JSON-RPC API. This API is similar to `debug_standardTraceBlockToFile`, but can be used to obtain info about a block which has been rejected as invalid. [\#1403](https://github.com/hyperledger/besu/pull/1403)
* Added support for EIP-2929 to YOLOv2. [#1387](https://github.com/hyperledger/besu/pull/1387)
* Added `--start-block` and `--end-block` to the `blocks import` subcommand [\#1399](https://github.com/hyperledger/besu/pull/1399)
* Added support for multi-tenancy when using the early access feature of [onchain privacy group management](https://besu.hyperledger.org/en/stable/Concepts/Privacy/Onchain-PrivacyGroups/)
* \[Reverted\] Fixed memory leak in eth/65 subprotocol behavior. It is now enabled by default. [\#1420](https://github.com/hyperledger/besu/pull/1420), [#1348](https://github.com/hyperledger/besu/pull/1348), [#1321](https://github.com/hyperledger/besu/pull/1321)

### Bug Fixes

* Log block import rejection reasons at "INFO" level.  Bug [#1412](https://github.com/hyperledger/besu/issues/1412)
* Fixed NPE when executing `eth_estimateGas` with privacy enabled.  Bug [#1404](https://github.com/hyperledger/besu/issues/1404)

#### Previously identified known issues

- [Eth/65 loses peers](KNOWN_ISSUES.md#eth65-loses-peers)
- [Fast sync when running Besu on cloud providers](KNOWN_ISSUES.md#fast-sync-when-running-besu-on-cloud-providers)
- [Privacy users with private transactions created using v1.3.4 or earlier](KNOWN_ISSUES.md#privacy-users-with-private-transactions-created-using-v134-or-earlier)

## Deprecated and Scheduled for removal in _Next_ Release

### --privacy-precompiled-address
Deprecated in 1.5.1
- CLI option `--privacy-precompiled-address` option removed. This address is now derived, based
on `--privacy-onchain-groups-enabled`. [\#1222](https://github.com/hyperledger/besu/pull/1222)

### Download link
https://hyperledger.jfrog.io/artifactory/besu-binaries/besu/20.10.0/besu-20.10.0.zip

sha256sum: `2b50a375aae64b838a2cd9d43747006492cae573f1be11745b7f643646fd5a01`

## 1.5.5

### Additions and Improvements
* The new version of the [web3js-eea library (v0.10)](https://github.com/PegaSysEng/web3js-eea) supports the onchain privacy group management changes made in Besu v1.5.3.

### Bug Fixes
* Added `debug_getBadBlocks` JSON-RPC API to analyze and detect consensus flaws. Even if a block is rejected it will be returned by this method [\#1378](https://github.com/hyperledger/besu/pull/1378)
* Fix logs queries missing results against chain head [\#1351](https://github.com/hyperledger/besu/pull/1351) and [\#1381](https://github.com/hyperledger/besu/pull/1381)

#### Previously identified known issues

- [Eth/65 loses peers](KNOWN_ISSUES.md#eth65-loses-peers)
- [Fast sync when running Besu on cloud providers](KNOWN_ISSUES.md#fast-sync-when-running-besu-on-cloud-providers)
- [Privacy users with private transactions created using v1.3.4 or earlier](KNOWN_ISSUES.md#privacy-users-with-private-transactions-created-using-v134-or-earlier)
- [Changes not saved to database correctly causing inconsistent private states](KNOWN_ISSUES.md#Changes-not-saved-to-database-correctly-causing-inconsistent-private-states)

### Download link

https://hyperledger.jfrog.io/artifactory/besu-binaries/besu/1.5.5/besu-1.5.5.zip

sha256sum: `e67b0a899dc4421054eaa9a8112cb89e1e5f6a56f0d8aa1b0c5111c53dfad2ad`


## 1.5.4

### Additions and Improvements

* Added `priv_debugGetStateRoot` JSON-RPC API to retrieve the state root of a specified privacy group. [\#1326](https://github.com/hyperledger/besu/pull/1326)
* Added reorg logging and `--reorg-logging-threshold` to configure the same. Besu now logs any reorgs where the old or new chain head is more than the threshold away from their common ancestors. The default is 6.
* Added `debug_batchSendRawTransaction` JSON-RPC API to submit multiple signed transactions with a single call. [\#1350](https://github.com/hyperledger/besu/pull/1350)

### Bug Fixes

* The metrics HTTP server no longer rejects requests containing `Accept` header that doesn't precisely match the prometheus text format [\#1345](https://github.com/hyperledger/besu/pull/1345)
* JSON-RPC method `net_version` should return network ID instead of chain ID [\#1355](https://github.com/hyperledger/besu/pull/1355)

#### Previously identified known issues

- [Logs queries missing results against chain head](KNOWN_ISSUES.md#Logs-queries-missing-results-against-chain-head)
- [Eth/65 loses peers](KNOWN_ISSUES.md#eth65-loses-peers)
- [Fast sync when running Besu on cloud providers](KNOWN_ISSUES.md#fast-sync-when-running-besu-on-cloud-providers)
- [Privacy users with private transactions created using v1.3.4 or earlier](KNOWN_ISSUES.md#privacy-users-with-private-transactions-created-using-v134-or-earlier)
- [Changes not saved to database correctly causing inconsistent private states](KNOWN_ISSUES.md#Changes-not-saved-to-database-correctly-causing-inconsistent-private-states)

### Download link
https://hyperledger.jfrog.io/artifactory/besu-binaries/besu/1.5.4/besu-1.5.4.zip

sha256sum: `1f4df8e1c5e3b5b3abf6289ccfe70f302aa7c29a652b2eb713ffbdc507670420`

## 1.5.3

### Additions and Improvements

* The EvmTool now processes State Tests from the Ethereum Reference Tests. [\#1311](https://github.com/hyperledger/besu/pull/1311)
* Early access DNS support added via the `--Xdns-enabled` and `--Xdns-update-enabled` CLI options. [\#1247](https://github.com/hyperledger/besu/pull/1247)
* Add genesis config option `ecip1017EraRounds` for Ethereum Classic chains. [\#1329](https://github.com/hyperledger/besu/pull/1329)

### Bug Fixes

* K8S Permissioning to use of Service IP's rather than pod IP's which can fail [\#1190](https://github.com/hyperledger/besu/issues/1190)

#### Previously identified known issues

- [Logs queries missing results against chain head](KNOWN_ISSUES.md#Logs-queries-missing-results-against-chain-head)
- [Eth/65 loses peers](KNOWN_ISSUES.md#eth65-loses-peers)
- [Fast sync when running Besu on cloud providers](KNOWN_ISSUES.md#fast-sync-when-running-besu-on-cloud-providers)
- [Privacy users with private transactions created using v1.3.4 or earlier](KNOWN_ISSUES.md#privacy-users-with-private-transactions-created-using-v134-or-earlier)
- [Changes not saved to database correctly causing inconsistent private states](KNOWN_ISSUES.md#Changes-not-saved-to-database-correctly-causing-inconsistent-private-states)

### Breaking Change to Onchain Privacy Group Management

This [early access feature](https://besu.hyperledger.org/en/stable/Concepts/Privacy/Onchain-PrivacyGroups/) was changed in a way that makes onchain privacy groups created with previous versions no longer usable.

To enhance control over permissions on the privacy group management contract:

* The enclave key was removed as the first parameter for `addParticipant` and `removeParticipant`.
* The owner of the privacy group management contract is the signer of the private transaction that creates
  the privacy group. In the default onchain privacy group management contract implementation, only the
  owner can add and remove participants, and upgrade the management contract.

The onchain privacy support in the current version of the web3js-eea library (v0.9) will not be compatible with Besu v1.5.3.  We are actively working on an upgrade to webj3-eea that will support these changes.

### Download link
https://hyperledger.jfrog.io/artifactory/besu-binaries/besu/1.5.3/besu-1.5.3.zip

sha256sum: `735cd511e1dae1590f2829d9535cb383aa8c526f059b3451859e5fcfccc48985`

## 1.5.2

### Additions and Improvements

* Experimental offline backup and restore has been added via the `operator x-backup-state` and `operator x-restore-state` CLI commands.  Data formats will be fluid for as long as the `x-` prefix is present in the CLI so it is advised not to rely on these backups for disaster recovery. [\#1235](https://github.com/hyperledger/besu/pull/1235)
* Experimental ethstats support added via the `Xethstats` and `Xethstats-contact` CLI commands. [\#1239](https://github.com/hyperledger/besu/pull/1239)
* Peers added via the JSON-RPC `admin_addPeer` and `admin_removePeer` will be shared or no longer shared via discovery respectively.  Previously they were not shared. [\#1177](https://github.com/hyperledger/besu/pull/1177) contributed by [br0tchain](https://github.com/br0tchain).
* New Docker Images (see below). [\#1277](https://github.com/hyperledger/besu/pull/1277)
* Reworked static peer discovery handling. [\#1292](https://github.com/hyperledger/besu/pull/1292)

### New Java VMs in Docker Image

* New docker images are being generated to use the latest version of OpenJDK (currently 14.0.1) with the tag suffix of `-openjdk-latest`, for example `1.5.2-openjdk-latest`.
* New docker images are being generated to use [GraalVM](https://www.graalvm.org/) with the tag suffix of `-graalvm`, for example `1.5.2-graalvm`.
* The existing images based on Java 11 are also being tagged with the suffix `-openjdk-11`, for example `1.5.2-openjdk-11`, as well as `1.5.2`.

The intent is that the major Java VM version or Java VM type shipped with the default docker images (`latest`, `1.5.x`, etc.) may be changed during future quarterly releases but will remain consistent within quarterly releases.

### Bug Fixes
- Offchain permissioning - fixed bug where sync status check prevented peering if static nodes configured. [\#1252](https://github.com/hyperledger/besu/issues/1252)

- GraphQL queries of `miner` in IBFT networks will no longer return an error.  PR [\#1282](https://github.com/hyperledger/besu/pull/1282) issue [\#1272](https://github.com/hyperledger/besu/issues/1272).

#### Previously identified known issues

- [Logs queries missing results against chain head](KNOWN_ISSUES.md#Logs-queries-missing-results-against-chain-head)
- [Eth/65 loses peers](KNOWN_ISSUES.md#eth65-loses-peers)
- [Fast sync when running Besu on cloud providers](KNOWN_ISSUES.md#fast-sync-when-running-besu-on-cloud-providers)
- [Privacy users with private transactions created using v1.3.4 or earlier](KNOWN_ISSUES.md#privacy-users-with-private-transactions-created-using-v134-or-earlier)
- [Permissioning issues on Kubernetes](KNOWN_ISSUES.md#Kubernetes-permissioning-uses-Service-IPs-rather-than-pod-IPs-which-can-fail)
- [Restarts caused by insufficient memory can cause inconsistent private state](KNOWN_ISSUES.md#Restart-caused-by-insufficient-memory-can-cause-inconsistent-private-state)

### New and Old Maintainer

- [David Mechler](https://github.com/hyperledger/besu/commits?author=davemec) has been added as a [new maintainer](https://github.com/hyperledger/besu/pull/1267).
- [Edward Evans](https://github.com/hyperledger/besu/commits?author=EdJoJob) voluntarily moved to [emeritus status](https://github.com/hyperledger/besu/pull/1270).

### Download link
https://hyperledger.jfrog.io/artifactory/besu-binaries/besu/1.5.2/besu-1.5.2.zip

sha256sum: `629f44e230a635b09f8d82f2196d70d31193233718118a46412f11c50772dc85`

## 1.5.1

### Deprecated
- CLI option `--privacy-precompiled-address` option is deprecated. This address is now derived, based
on `--privacy-onchain-groups-enabled`. [\#1222](https://github.com/hyperledger/besu/pull/1222)

### Additions and Improvements

* In an IBFT2 network, a fixed block reward value and recipient address can be defined in genesis file [\#1132](https://github.com/hyperledger/besu/pull/1132)
* JSON-RPC HTTP API Authorization: exit early when checking user permissions. [\#1144](https://github.com/hyperledger/besu/pull/1144)
* HTTP/2 is enabled for JSON-RPC HTTP API over TLS. [\#1145](https://github.com/hyperledger/besu/pull/1145)
* Color output in consoles. It can be disabled with `--color-enabled=false` [\#1257](https://github.com/hyperledger/besu/pull/1257)
* Add compatibility with ClusterIP services for the Kubernetes Nat Manager  [\#1156](https://github.com/hyperledger/besu/pull/1156)
* In an IBFT2 network; a fixed block reward value and recipient address can be defined in genesis file [\#1132](https://github.com/hyperledger/besu/pull/1132)
* Add fee cap for transactions submitted via RPC. [\#1137](https://github.com/hyperledger/besu/pull/1137)

### Bug fixes

* When the default sync mode was changed to fast sync for named networks, there was one caveat we didn't address. The `dev` network should've been full sync by default. This has now been fixed. [\#1257](https://github.com/hyperledger/besu/pull/1257)
* Fix synchronization timeout issue when the blocks were too large [\#1149](https://github.com/hyperledger/besu/pull/1149)
* Fix missing results from eth_getLogs request. [\#1154](https://github.com/hyperledger/besu/pull/1154)
* Fix issue allowing Besu to be used for DDoS amplification. [\#1146](https://github.com/hyperledger/besu/pull/1146)

### Known Issues

Known issues are open issues categorized as [Very High or High impact](https://wiki.hyperledger.org/display/BESU/Defect+Prioritisation+Policy).

#### Previously identified known issues

- [Scope of logs query causing Besu to hang](KNOWN_ISSUES.md#scope-of-logs-query-causing-besu-to-hang)
- [Eth/65 loses peers](KNOWN_ISSUES.md#eth65-loses-peers)
- [Fast sync when running Besu on cloud providers](KNOWN_ISSUES.md#fast-sync-when-running-besu-on-cloud-providers)
- [Privacy users with private transactions created using v1.3.4 or earlier](KNOWN_ISSUES.md#privacy-users-with-private-transactions-created-using-v134-or-earlier)
- [Permissioning issues on Kubernetes](KNOWN_ISSUES.md#Kubernetes-permissioning-uses-Service-IPs-rather-than-pod-IPs-which-can-fail)
- [Restarts caused by insufficient memory can cause inconsistent private state](KNOWN_ISSUES.md#Restart-caused-by-insufficient-memory-can-cause-inconsistent-private-state)

### Download link
https://hyperledger.jfrog.io/artifactory/besu-binaries/besu/1.5.1/besu-1.5.1.zip

sha256sum: `c17f49b6b8686822417184952487fc135772f0be03514085926a6984fd955b88`

## 1.5 Breaking changes

When upgrading to 1.5, ensure you've taken into account the following breaking changes.

### Docker users with volume mounts

To maintain best security practices, we're changing the `user:group` on the Docker container to `besu`.

What this means for you:

* If you are running Besu as a binary, there is no impact.
* If you are running Besu as a Docker container *and* have a volume mount for data,  ensure that the
permissions on the directory allow other users and groups to r/w. Ideally this should be set to
`besu:besu` as the owner.

Note that the `besu` user only exists within the container not outside it. The same user ID may match
a different user outside the image.

If you’re mounting local folders, it is best to set the user via the Docker `—user` argument. Use the
UID because the username may not exist inside the docker container. Ensure the directory being mounted
is owned by that user.

### Remove Manual NAT method

The NAT manager `MANUAL` method has been removed.
If you have been using the `MANUAL` method, use the `NONE` method instead. The behavior of the
`NONE` method is the same as the previously supported `MANUAL` methods.

### Privacy users

Besu minor version upgrades require upgrading Orion to the latest minor version. That is, for
Besu <> Orion node pairs, when upgrading Besu to v1.5, it is required that Orion is upgraded to
v1.6. Older versions of Orion will no longer work with Besu v1.5.

## 1.5 Features

Features added between from 1.4 to 1.5 include:
* Mining Support
  Besu supports `eth_hashrate` and `eth_submitHashrate` to obtain the hashrate when we mine with a GPU mining worker.
* Tracing
  The [Tracing API](https://besu.hyperledger.org/en/latest/Reference/API-Methods/#trace-methods) is no longer an Early Access feature and now has full support for `trace_replayBlockTransactions`, `trace_Block` and `trace_transaction`.
* Plugin API Block Events
  `BlockAdded` and `BlockReorg` are now exposed via the [Plugin API](https://javadoc.io/doc/org.hyperledger.besu/plugin-api/latest/org/hyperledger/besu/plugin/services/BesuEvents.html).
* [Filters](https://besu.hyperledger.org/en/stable/HowTo/Interact/Filters/Accessing-Logs-Using-JSON-RPC/) and
  [subscriptions](https://besu.hyperledger.org/en/stable/HowTo/Interact/APIs/RPC-PubSub/) for private contracts.
* [SecurityModule Plugin API](https://javadoc.io/doc/org.hyperledger.besu/plugin-api/latest/org/hyperledger/besu/plugin/services/SecurityModuleService.html)
  This allows use of a different [security module](https://besu.hyperledger.org/en/stable/Reference/CLI/CLI-Syntax/#security-module)
  as a plugin to provide cryptographic function that can be used by NodeKey (such as sign, ECDHKeyAgreement etc.).
* [Onchain privacy groups](https://besu.hyperledger.org/en/latest/Concepts/Privacy/Onchain-PrivacyGroups/)
  with add and remove members. This is an early access feature. Early access features are not recommended
  for production networks and may have unstable interfaces.

## 1.5 Additions and Improvements

* Public Networks Default to Fast Sync: The default sync mode for named permissionless networks, such as the Ethereum mainnet and testnets, is now `FAST`.
  * The default is unchanged for private networks. That is, the sync mode defaults to `FULL` for private networks.
  * Use the [`--sync-mode` command line option](https://besu.hyperledger.org/Reference/CLI/CLI-Syntax/#sync-mode) to change the sync mode. [\#384](https://github.com/hyperledger/besu/pull/384)
* Proper Mining Support: Added full support for `eth_hashrate` and `eth_submitHashrate`. It is now possible to have the hashrate when we mine with a GPU mining worker [\#1063](https://github.com/hyperledger/besu/pull/1063)
* Performance Improvements: The addition of native libraries ([\#775](https://github.com/hyperledger/besu/pull/775)) and changes to data structures in the EVM ([\#1089](https://github.com/hyperledger/besu/pull/1089)) have improved Besu sync and EVM execution times.
* Tracing API Improvements: The [Tracing API](https://besu.hyperledger.org/en/latest/Reference/API-Methods/#trace-methods) is no longer an Early Access feature and now has full support for `trace_replayBlockTransactions`, `trace_Block` and `trace_transaction`.
* New Plugin API Block Events: `BlockAdded` and `BlockReorg` are now exposed via the Plugin API [\#637](https://github.com/hyperledger/besu/pull/637).
* Added experimental CLI option `--Xnat-kube-pod-name` to specify the name of the loadbalancer used by the Kubernetes nat manager [\#1078](https://github.com/hyperledger/besu/pull/1078)
- Local permissioning TOML config now supports additional keys (`nodes-allowlist` and `accounts-allowlist`).
Support for `nodes-whitelist` and `accounts-whitelist` will be removed in a future release.
- Add missing `mixHash` field for `eth_getBlockBy*` JSON RPC endpoints. [\#1098](https://github.com/hyperledger/besu/pull/1098)
* Besu now has a strict check on private transactions to ensure the privateFrom in the transaction
matches the sender Orion key that has distributed the payload. Besu 1.5+ requires Orion 1.6+ to work.
[#357](https://github.com/PegaSysEng/orion/issues/357)

### Bug fixes

No bug fixes with [user impact in this release](https://wiki.hyperledger.org/display/BESU/Changelog).

### Known Issues

Known issues are open issues categorized as [Very High or High impact](https://wiki.hyperledger.org/display/BESU/Defect+Prioritisation+Policy).

#### New known issues

- K8S permissioning uses of Service IPs rather than pod IPs which can fail. [\#1190](https://github.com/hyperledger/besu/pull/1190)
Workaround - Do not use permissioning on K8S.

- Restart caused by insufficient memory can cause inconsistent private state. [\#1110](https://github.com/hyperledger/besu/pull/1110)
Workaround - Ensure you allocate enough memory for the Java Runtime Environment that the node does not run out of memory.

#### Previously identified known issues

- [Scope of logs query causing Besu to hang](KNOWN_ISSUES.md#scope-of-logs-query-causing-besu-to-hang)
- [Eth/65 loses peers](KNOWN_ISSUES.md#eth65-loses-peers)
- [Fast sync when running Besu on cloud providers](KNOWN_ISSUES.md#fast-sync-when-running-besu-on-cloud-providers)
- [Privacy users with private transactions created using v1.3.4 or earlier](KNOWN_ISSUES.md#privacy-users-with-private-transactions-created-using-v134-or-earlier)

### Download link
https://hyperledger.jfrog.io/artifactory/besu-binaries/besu/1.5.0/besu-1.5.0.zip

sha256sum: `56929d6a71cc681688351041c919e9630ab6df7de37dd0c4ae9e19a4f44460b2`

**For download links of releases prior to 1.5.0, please visit https://hyperledger.jfrog.io/artifactory/besu-binaries/besu/**

## 1.4.6

### Additions and Improvements

- Print node address on startup. [\#938](https://github.com/hyperledger/besu/pull/938)
- Transaction pool: price bump replacement mechanism configurable through CLI. [\#928](https://github.com/hyperledger/besu/pull/928) [\#930](https://github.com/hyperledger/besu/pull/930)

### Bug Fixes

- Added timeout to queries. [\#986](https://github.com/hyperledger/besu/pull/986)
- Fixed issue where networks using onchain permissioning could stall when the bootnodes were not validators. [\#969](https://github.com/hyperledger/besu/pull/969)
- Update getForks method to ignore ClassicForkBlock chain parameter to fix issue with ETC syncing. [\#1014](https://github.com/hyperledger/besu/pull/1014)

### Known Issues

Known issues are open issues categorized as [Very High or High impact](https://wiki.hyperledger.org/display/BESU/Defect+Prioritisation+Policy).

#### Previously identified known issues

- [Scope of logs query causing Besu to hang](KNOWN_ISSUES.md#scope-of-logs-query-causing-besu-to-hang)
- [Eth/65 loses peers](KNOWN_ISSUES.md#eth65-loses-peers)
- [Fast sync when running Besu on cloud providers](KNOWN_ISSUES.md#fast-sync-when-running-besu-on-cloud-providers)
- [Privacy users with private transactions created using v1.3.4 or earlier](KNOWN_ISSUES.md#privacy-users-with-private-transactions-created-using-v134-or-earlier)

## 1.4.5

### Additions and Improvements

- Implemented WebSocket logs subscription for private contracts (`priv_subscribe`/`priv_unsubscribe`) [\#762](https://github.com/hyperledger/besu/pull/762)
- Introduced SecurityModule plugin API. This allows use of a different security module as a plugin to
  provide cryptographic function that can be used by NodeKey (such as sign, ECDHKeyAgreement etc.). KeyPairSecurityModule
  is registered and used by default. The CLI option `--security-module=<name> (defaults to localfile)` can be used
  to identify the security module plugin name to use instead. [\#713](https://github.com/hyperledger/besu/pull/713)
- Several testing related changes to improve compatibility with [Hive](https://hivetests.ethdevops.io/) and Retesteth.
  [\#806](https://github.com/hyperledger/besu/pull/806) and [#845](https://github.com/hyperledger/besu/pull/845)
- Native libraries for secp256k1 and Altbn128 encryption are enabled by default.  To disable these libraries use
  `--Xsecp256k1-native-enabled=false` and `--Xaltbn128-native-enabled=false`. [\#775](https://github.com/hyperledger/besu/pull/775)

### Bug Fixes

- Fixed `eth_estimateGas` JSON RPC so it no longer returns gas estimates that are too low. [\#842](https://github.com/hyperledger/besu/pull/842)
- Full help not displayed unless explicitly requested. [\#437](https://github.com/hyperledger/besu/pull/437)
- Compatibility with undocumented Geth `eth_subscribe` fields. [\#654](https://github.com/hyperledger/besu/pull/654)
- Current block number included as part of `eth_getWork` response. [\#849](https://github.com/hyperledger/besu/pull/849)

### Known Issues

Known issues are open issues categorized as [Very High or High impact](https://wiki.hyperledger.org/display/BESU/Defect+Prioritisation+Policy).

#### New known issues

* Scope of logs query causing Besu to crash. [\#944](https://github.com/hyperledger/besu/pull/944)

Workaround - Limit the number of blocks queried by each `eth_getLogs` call.

#### Previously identified known issues

- [`Intrinsic gas exceeds gas limit` returned when calling `delete mapping[addr]` or `mapping[addr] = 0`](KNOWN_ISSUES.md#intrinsic-gas-exceeds-gas-limit)
- [Eth/65 not backwards compatible](KNOWN_ISSUES.md#eth65-not-backwards-compatible)
- [Error full syncing with pruning](KNOWN_ISSUES.md#error-full-syncing-with-pruning)
- [Fast sync when running Besu on cloud providers](KNOWN_ISSUES.md#fast-sync-when-running-besu-on-cloud-providers)
- [Bootnodes must be validators when using onchain permissioning](KNOWN_ISSUES.md#bootnodes-must-be-validators-when-using-onchain-permissioning)
- [Privacy users with private transactions created using v1.3.4 or earlier](KNOWN_ISSUES.md#privacy-users-with-private-transactions-created-using-v134-or-earlier)

## 1.4.4

### Additions and Improvements

- Implemented [`priv_getLogs`](https://besu.hyperledger.org/en/latest/Reference/API-Methods/#priv_getlogs). [\#686](https://github.com/hyperledger/besu/pull/686)
- Implemented private contract log filters including JSON-RPC methods to interact with private filters. [\#735](https://github.com/hyperledger/besu/pull/735)
- Implemented EIP-2315: Simple Subroutines for the EVM [\#717](https://github.com/hyperledger/besu/pull/717)
- Implemented Splunk logging. [\#725](https://github.com/hyperledger/besu/pull/725)
- Implemented optional native library encryption. [\#675](https://github.com/hyperledger/besu/pull/675).  To enable add `--Xsecp256k1-native-enabled` (for transaciton signatures) and/or `--Xaltbn128-native-enabled` (for altbn128 precomiled contracts) as command line options.

### Bug Fixes

- Flag added to toggle `eth/65` off by default. `eth/65` will remain toggled off by default until
a fix is completed for the [eth/65 known issue](KNOWN_ISSUES.md). [\#741](https://github.com/hyperledger/besu/pull/741)
- Resolve crashing NAT detectors on GKE. [\#731](https://github.com/hyperledger/besu/pull/731) fixes [\#507](https://github.com/hyperledger/besu/issues/507).
[Besu-Kubernetes Readme](https://github.com/PegaSysEng/besu-kubernetes/blob/master/README.md#network-topology-and-high-availability-requirements)
updated to reflect changes.
- Deal with quick service start failures [\#714](https://github.com/hyperledger/besu/pull/714) fixes [\#662](https://github.com/hyperledger/besu/issues/662)

### Known Issues

Known issues are open issues categorized as [Very High or High impact](https://wiki.hyperledger.org/display/BESU/Defect+Prioritisation+Policy).

#### New known issues

- `Intrinsic gas exceeds gas limit` returned when calling `delete mapping[addr]` or `mapping[addr] = 0` [\#696](https://github.com/hyperledger/besu/issues/696)

Calling delete and set to 0 Solidity mapping in Solidity fail.

#### Previously identified known issues

- [Eth/65 not backwards compatible](KNOWN_ISSUES.md#eth65-not-backwards-compatible)
- [Error full syncing with pruning](KNOWN_ISSUES.md#error-full-syncing-with-pruning)
- [Fast sync when running Besu on cloud providers](KNOWN_ISSUES.md#fast-sync-when-running-besu-on-cloud-providers)
- [Bootnodes must be validators when using onchain permissioning](KNOWN_ISSUES.md#bootnodes-must-be-validators-when-using-onchain-permissioning)
- [Privacy users with private transactions created using v1.3.4 or earlier](KNOWN_ISSUES.md#privacy-users-with-private-transactions-created-using-v134-or-earlier)

## 1.4.3

### Issues identified with 1.4.3 release

The `eth/65` change is not [backwards compatible](https://github.com/hyperledger/besu/issues/723).
This has the following impact:
* In a private network, nodes using the 1.4.3 client cannot interact with nodes using 1.4.2 or earlier
clients.
* On mainnet, synchronizing eventually stalls.

Workaround -> revert to v1.4.2.

A [fix](https://github.com/hyperledger/besu/pull/732) is currently [being tested](https://github.com/hyperledger/besu/pull/733).

### Critical Issue for Privacy Users

A critical issue for privacy users with private transactions created using Hyperledger Besu v1.3.4
or earlier has been identified. If you have a network with private transaction created using v1.3.4
or earlier, please read the following and take the appropriate steps:
https://wiki.hyperledger.org/display/BESU/Critical+Issue+for+Privacy+Users

### Additions and Improvements

- Added `eth/65` support. [\#608](https://github.com/hyperledger/besu/pull/608)
- Added block added and block reorg events. Added revert reason to block added transactions. [\#637](https://github.com/hyperledger/besu/pull/637)

### Deprecated

- Private Transaction `hash` field and `getHash()` method have been deprecated. They will be removed
in 1.5.0 release. [\#639](https://github.com/hyperledger/besu/pull/639)

### Known Issues

#### Fast sync when running Besu on cloud providers

A known [RocksDB issue](https://github.com/facebook/rocksdb/issues/6435) causes fast sync to fail
when running Besu on certain cloud providers. The following error is displayed repeatedly:

```
...
EthScheduler-Services-1 (importBlock) | ERROR | PipelineChainDownloader | Chain download failed. Restarting after short delay.
java.util.concurrent.CompletionException: org.hyperledger.besu.plugin.services.exception.StorageException: org.rocksdb.RocksDBException: block checksum mismatch:
....
```

This behaviour has been seen on AWS and Digital Ocean.

Workaround -> On AWS, a full restart of the AWS VM is required to restart the fast sync.

Fast sync is not currently supported on Digital Ocean. We are investigating options to
[add support for fast sync on Digital Ocean](https://github.com/hyperledger/besu/issues/591).

#### Error full syncing with pruning

- Error syncing with mainnet on Besu 1.3.7 node - MerkleTrieException [\#580](https://github.com/hyperledger/besu/issues/580)
The associated error is `Unable to load trie node value for hash` and is caused by the combination of
full sync and pruning.

Workarounds:
1. Explicitly disable pruning using `--pruning-enabled=false` when using fast sync.
2. If the `MerkleTrieException` occurs, delete the database and resync.

A fix for this issue is being actively worked on.

#### Fast sync reverting to full sync

In some cases of FastSyncException, fast sync reverts back to a full sync before having reached the
pivot block. [\#683](https://github.com/hyperledger/besu/issues/683)

Workaround -> To re-attempt fast syncing rather than continue full syncing, stop Besu, delete your
database, and start again.

#### Bootnodes must be validators when using onchain permissioning

- Onchain permissioning nodes can't peer when using a non-validator bootnode [\#528](https://github.com/hyperledger/besu/issues/528)

Workaround -> When using onchain permissioning, ensure bootnodes are also validators.


## 1.4.2

### Additions and Improvements

- Added `trace_block` JSON RPC API [\#449](https://github.com/hyperledger/besu/pull/449)
- Added `pulledStates` and `knownStates` to the EthQL `syncing` query and `eth_syncing` JSON-RPC api [\#565](https://github.com/hyperledger/besu/pull/565)

### Bug Fixes

- Fixed file parsing behaviour for privacy enclave keystore password file [\#554](https://github.com/hyperledger/besu/pull/554) (thanks to [magooster](https://github.com/magooster))
- Fixed known issue with being unable to re-add members to onchain privacy groups [\#471](https://github.com/hyperledger/besu/pull/471)

### Updated Early Access Features

* [Onchain privacy groups](https://besu.hyperledger.org/en/latest/Concepts/Privacy/Onchain-PrivacyGroups/) with add and remove members. Known issue resolved (see above).
* [TRACE API](https://besu.hyperledger.org/en/latest/Reference/API-Methods/#trace-methods) now includes `trace_block`, `trace_replayBlockTransactions`, and `trace_transaction`.
Fixed some issues on the trace replay block transactions API [\#522](https://github.com/hyperledger/besu/pull/522).

### Known Issues

#### Fast sync defaulting to full sync

-  When fast sync cannot find enough valid peers rapidly enough, Besu defaults to full sync.

Workarounds:
1. To re-attempt fast syncing rather than continue full syncing, stop Besu, delete your database,
and start again.
2. When fast syncing, explicitly disable pruning using `--pruning-enabled=false` to reduce the likelihood
of encountering the pruning bug.

A fix to remove the default to full sync is [in progress](https://github.com/hyperledger/besu/pull/427)
is being actively worked on.

#### Error full syncing with pruning

- Error syncing with mainnet on Besu 1.3.7 node - MerkleTrieException [\#BESU-160](https://jira.hyperledger.org/browse/BESU-160)
The associated error is `Unable to load trie node value for hash` and is caused by the combination of
full sync and pruning.

Workarounds:
1. Explicitly disable pruning using `--pruning-enabled=false` when using fast sync.
2. If the `MerkleTrieException` occurs, delete the database and resync.

A fix for this issue is being actively worked on.

#### Bootnodes must be validators when using onchain permissioning

- Onchain permissioning nodes can't peer when using a non-validator bootnode [\#BESU-181](https://jira.hyperledger.org/browse/BESU-181)

Workaround -> When using onchain permissioning, ensure bootnodes are also validators.

## 1.4.1

### Additions and Improvements

- Added priv_getCode [\#250](https://github.com/hyperledger/besu/pull/408). Gets the bytecode associated with a private address.
- Added `trace_transaction` JSON RPC API [\#441](https://github.com/hyperledger/besu/pull/441)
- Removed -X unstable prefix for pruning options (`--pruning-blocks-retained`, `--pruning-block-confirmations`) [\#440](https://github.com/hyperledger/besu/pull/440)
- Implemented [ECIP-1088](https://ecips.ethereumclassic.org/ECIPs/ecip-1088): Phoenix EVM and Protocol upgrades. [\#434](https://github.com/hyperledger/besu/pull/434)

### Bug Fixes

- [BESU-25](https://jira.hyperledger.org/browse/BESU-25) Use v5 Devp2p when pinging [\#392](https://github.com/hyperledger/besu/pull/392)
- Fixed a bug to manage concurrent access to cache files [\#438](https://github.com/hyperledger/besu/pull/438)
- Fixed configuration file bug: `pruning-blocks-retained` now accepts an integer in the config [\#440](https://github.com/hyperledger/besu/pull/440)
- Specifying RPC credentials file should not force RPC Authentication to be enabled [\#454](https://github.com/hyperledger/besu/pull/454)
- Enhanced estimateGas messages [\#436](https://github.com/hyperledger/besu/pull/436). When a estimateGas request fails a validation check, an improved error message is returned in the response.

### Early Access Features

Early access features are available features that are not recommended for production networks and may
have unstable interfaces.

* [Onchain privacy groups](https://besu.hyperledger.org/en/latest/Concepts/Privacy/Onchain-PrivacyGroups/) with add and remove members.
  Not being able to to re-add a member to an onchain privacy group is a [known issue](https://github.com/hyperledger/besu/issues/455)
  with the add and remove functionality.

### Known Issues

#### Fast sync defaulting to full sync

-  When fast sync cannot find enough valid peers rapidly enough, Besu defaults to full sync.

Workarounds:
1. To re-attempt fast syncing rather than continue full syncing, stop Besu, delete your database,
and start again.
2. When fast syncing, explicitly disable pruning using `--pruning-enabled=false` to reduce the likelihood
of encountering the pruning bug.

A fix to remove the default to full sync is [in progress](https://github.com/hyperledger/besu/pull/427)
and is planned for inclusion in v1.4.1.

#### Error full syncing with pruning

- Error syncing with mainnet on Besu 1.3.7 node - MerkleTrieException [\#BESU-160](https://jira.hyperledger.org/browse/BESU-160)
The associated error is `Unable to load trie node value for hash` and is caused by the combination of
full sync and pruning.

Workarounds:
1. Explicitly disable pruning using `--pruning-enabled=false` when using fast sync.
2. If the `MerkleTrieException` occurs, delete the database and resync.

Investigation of this issue is in progress and a fix is targeted for v1.4.1.

#### Bootnodes must be validators when using onchain permissioning

- Onchain permissioning nodes can't peer when using a non-validator bootnode [\#BESU-181](https://jira.hyperledger.org/browse/BESU-181)

Workaround -> When using onchain permissioning, ensure bootnodes are also validators.

## 1.4.0

### Private State Migration

Hyperledger Besu v1.4 implements a new data structure for private state storage that is not backwards compatible.
A migration will be performed when starting v1.4 for the first time to reprocess existing private transactions
and re-create the private state data in the v1.4 format.

If you have existing private transactions, see [migration details](docs/Private-Txns-Migration.md).

### Additions and Improvements

* [TLS support](https://besu.hyperledger.org/en/latest/Concepts/TLS/) to secure client and server communication.

* [Multi-tenancy](https://besu.hyperledger.org/en/latest/Concepts/Privacy/Multi-Tenancy/) to enable multiple participants to use the same Besu and Orion node.

* [Plugin APIs](https://besu.hyperledger.org/en/latest/Concepts/Plugins/) to enable building of Java plugins to extend Hyperledger Besu.

* Support for additional [NAT methods](https://besu.hyperledger.org/en/latest/HowTo/Find-and-Connect/Specifying-NAT/).

* Added [`priv_call`](https://besu.hyperledger.org/en/latest/Reference/API-Methods/#priv_call) which invokes
a private contract function locally and does not change the private state.

* Besu has moved from an internal Bytes library to the [Apache Tuweni](https://tuweni.apache.org/) Bytes library.
This includes using the library in the Plugins API interfaces. [#295](https://github.com/hyperledger/besu/pull/295) and [#215](https://github.com/hyperledger/besu/pull/215)

### Early Access Features

Early access features are available features that are not recommended for production networks and may
have unstable interfaces.

* [Reorg compatible privacy](https://besu.hyperledger.org/en/latest/Concepts/Privacy/Privacy-Overview/#reorg-compatible-privacy)
to enable private transactions on networks using consensus mechanisms that fork.

* [Tracing API](https://besu.hyperledger.org/en/latest/Concepts/Transactions/Trace-Types) to obtain detailed information about transaction processing.

### Bug Fixes

See RC and Beta sections below.

### Known Issues

#### Fast sync defaulting to full sync

-  When fast sync cannot find enough valid peers rapidly enough, Besu defaults to full sync.

Workarounds:
1. To re-attempt fast syncing rather than continue full syncing, stop Besu, delete your database,
and start again.
2. When fast syncing, explicitly disable pruning using `--pruning-enabled=false` to reduce the likelihood
of encountering the pruning bug.

A fix to remove the default to full sync is [in progress](https://github.com/hyperledger/besu/pull/427)
and is planned for inclusion in v1.4.1.

#### Error full syncing with pruning

- Error syncing with mainnet on Besu 1.3.7 node - MerkleTrieException [\#BESU-160](https://jira.hyperledger.org/browse/BESU-160)
The associated error is `Unable to load trie node value for hash` and is caused by the combination of
full sync and pruning.

Workarounds:
1. Explicitly disable pruning using `--pruning-enabled=false` when using fast sync.
2. If the `MerkleTrieException` occurs, delete the database and resync.

Investigation of this issue is in progress and a fix is targeted for v1.4.1.

#### Bootnodes must be validators when using onchain permissioning

- Onchain permissioning nodes can't peer when using a non-validator bootnode [\#BESU-181](https://jira.hyperledger.org/browse/BESU-181)

Workaround -> When using onchain permissioning, ensure bootnodes are also validators.


## 1.4.0 RC-2

### Private State Migration
Hyperledger Besu v1.4 implements a new data structure for private state storage that is not backwards compatible.
A migration will be performed when starting v1.4 for the first time to reprocess existing private transactions
and re-create the private state data in the v1.4 format.
If you have existing private transactions, see [migration details](docs/Private-Txns-Migration.md).

## 1.4.0 RC-1

### Additions and Improvements

- New`trace_replayBlockTransactions` JSON-RPC API

This can be enabled using the `--rpc-http-api TRACE` CLI flag.  There are some philosophical differences between Besu and other implementations that are outlined in [trace_rpc_apis](docs/trace_rpc_apis.md).

- Ability to automatically detect Docker NAT settings from inside the conainter.

The default NAT method (AUTO) can detect this so no user intervention is required to enable this.

- Added [Multi-tenancy](https://besu.hyperledger.org/en/latest/Concepts/Privacy/Multi-Tenancy/) support which allows multiple participants to use the same Besu node for private transactions.

- Added TLS support for communication with privacy enclave

### Bug Fixes

- Private transactions are now validated before sent to the enclave [\#356](https://github.com/hyperledger/besu/pull/356)

### Known Bugs

- Error syncing with mainnet on Besu 1.3.7 node - MerkleTrieException [\#BESU-160](https://jira.hyperledger.org/browse/BESU-160)

Workaround -> Don't enable pruning when syncing to mainnet.

- Onchain permissioning nodes can't peer when using a non-validator bootnode [\#BESU-181](https://jira.hyperledger.org/browse/BESU-181)

Workaround -> When using onchain permissioning, ensure bootnodes are also validators.

## 1.4 Beta 3

### Additions and Improvements

- CLI option to enable TLS client auth for JSON-RPC HTTP [\#340](https://github.com/hyperledger/besu/pull/340)

Added CLI options to enable TLS client authentication and trusting client certificates:
~~~
--rpc-http-tls-client-auth-enabled - Enable TLS client authentication for the JSON-RPC HTTP service (default: false)
--rpc-http-tls-known-clients-file - Path to file containing client's certificate common name and fingerprint for client authentication.
--rpc-http-tls-ca-clients-enabled - Enable to accept clients certificate signed by a valid CA for client authentication (default: false)
~~~
If client-auth is enabled, user must either enable CA signed clients OR provide a known-clients file. An error is reported
if both CA signed clients is disabled and known-clients file is not specified.

- Stable Plugins APIs [\#346](https://github.com/hyperledger/besu/pull/346)

The `BesuEvents` service and related `data` package have been marked as a stable plugin API.

### Bug Fixes

- Return missing signers from getSignerMetrics [\#343](https://github.com/hyperledger/besu/pull/)

### Experimental Features

- Experimental support for `trace_replayBlockTransactions` - multiple PRs

Added support for the `trace_replayBlockTransactions` JSON-RPC call. To enable this API add
`TRACE` to the `rpc-http-api` options (for example,  `--rpc-http-api TRACE` on the command line).

This is not a production ready API.  There are known bugs relating to traced memory from calls and
returns, and the gas calculation reported in the flat traces does not always match up with the
correct gas calculated for consensus.

## 1.4 Beta 2

### Additions and Improvements

- Enable TLS for JSON-RPC HTTP Service [\#253](https://github.com/hyperledger/besu/pull/253)

Exposes new command line parameters to enable TLS on Ethereum JSON-RPC HTTP interface to allow clients like EthSigner to connect via TLS:
`--rpc-http-tls-enabled=true`
(Optional - Only required if `--rpc-http-enabled` is set to true) Set to `true` to enable TLS. False by default.
`--rpc-http-tls-keystore-file="/path/to/cert.pfx"`
(Must be specified if TLS is enabled) Path to PKCS12 format key store which contains server's certificate and it's private key
`--rpc-http-tls-keystore-password-file="/path/to/cert.passwd"`
(Must be specified if TLS is enabled) Path to the text file containing password for unlocking key store.
`--rpc-http-tls-known-clients-file="/path/to/rpc_tls_clients.txt"`
(Optional) Path to a plain text file containing space separated client’s certificate’s common name and its sha-256 fingerprints when
they are not signed by a known CA. The presence of this file (even empty) enables TLS client authentication. That is, the client
presents the certificate to server on TLS handshake and server establishes that the client certificate is either signed by a
proper/known CA. Otherwise, server trusts client certificate by reading the sha-256 fingerprint from known clients file specified above.

The format of the file is (as an example):
`localhost DF:65:B8:02:08:5E:91:82:0F:91:F5:1C:96:56:92:C4:1A:F6:C6:27:FD:6C:FC:31:F2:BB:90:17:22:59:5B:50`

### Bug Fixes

- TotalDifficulty is a BigInteger [\#253](https://github.com/hyperledger/besu/pull/253).
  Don't try and cast total difficulty down to a long because it will overflow long in a reasonable timeframe.

## 1.4 Beta 1

### Additions and Improvements

- Besu has moved from an internal Bytes library to the [Apache Tuweni](https://tuweni.apache.org/) Bytes library.  This includes using the library in the Plugins API interfaces. [#295](https://github.com/hyperledger/besu/pull/295) and [#215](https://github.com/hyperledger/besu/pull/215)
- Besu stops processing blocks if Orion is unavailable [\#253](https://github.com/hyperledger/besu/pull/253)
- Added priv_call [\#250](https://github.com/hyperledger/besu/pull/250).  Invokes a private contract function locally and does not change the private state.
- Support for [EIP-2124](https://github.com/ethereum/EIPs/blob/master/EIPS/eip-2124.md), which results in faster peer discovery [\#156](https://github.com/hyperledger/besu/pull/156)

## 1.3.8

### Additions and Improvements

- `admin_generateLogBloomCache` JSON-RPC API to generate a cache of the block bloombits that improves performance for log queries [\#262](https://github.com/hyperledger/besu/pull/262)

## Critical Fix in 1.3.7

1.3.7 includes a critical fix for Ethereum MainNet users and the Muir Glacier upgrade. We recommend users of Ethereum public networks
(MainNet, Ropsten, Rinkeby, and Goerli) upgrade immediately. This upgrade is also strongly recommended for users of private networks.

For more details, see [Hyperledger Besu Wiki](https://wiki.hyperledger.org/display/BESU/Mainnet+Consensus+Bug+Identified+and+Resolved+in+Hyperledger+Besu).

## Muir Glacier Compatibility

For compatibility with Ethereum Muir Glacier upgrade, use v1.3.7 or later.

## ETC Agharta Compatibility

For compatibility with ETC Agharta upgrade, use 1.3.7 or later.

### 1.3.7

### Additions and Improvements

- Hard Fork Support: Configures the Agharta activation block for the ETC MainNet configuration [\#251](https://github.com/hyperledger/besu/pull/251) (thanks to [soc1c](https://github.com/soc1c))
- `operator generate-log-bloom-cache` command line option to generate a cache of the block bloombits that improves performance for log queries  [\#245](https://github.com/hyperledger/besu/pull/245)

### Bug Fixes

- Resolves a Mainnet consensus issue [\#254](https://github.com/hyperledger/besu/pull/254)

### New Maintainer

[Edward Mack](https://github.com/hyperledger/besu/commits?author=edwardmack) added as a [new maintainer](https://github.com/hyperledger/besu/pull/219).

### 1.3.6

### Additions and Improvements

- Performance improvements:
  * Multithread Websockets to increase throughput [\#231](https://github.com/hyperledger/besu/pull/231)
  * NewBlockHeaders performance improvement [\#230](https://github.com/hyperledger/besu/pull/230)
- EIP2384 - Ice Age Adustment around Istanbul [\#211](https://github.com/hyperledger/besu/pull/211)
- Documentation updates include:
  * [Configuring mining using the Stratum protocol](https://besu.hyperledger.org/en/latest/HowTo/Configure/Configure-Mining/)
  * [ETC network command line options](https://besu.hyperledger.org/en/latest/Reference/CLI/CLI-Syntax/#network)
- Hard Fork Support:
   * MuirGlacier for Ethereum Mainnet and Ropsten Testnet
   * Agharta for Kotti and Mordor Testnets

### Bug Fixes

- [\#210](https://github.com/hyperledger/besu/pull/210) fixes WebSocket frames handling
  User impact: PING/PONG frames handling in Websocket services was not implemented

### 1.3.5

### Additions and Improvements

- Log Event Streaming for Plugin API [\#186](https://github.com/hyperledger/besu/pull/186)
- Allow use a external JWT public key in authenticated APIs [\#183](https://github.com/hyperledger/besu/pull/183)
- ETC Configuration, classic fork peer validator [\#176](https://github.com/hyperledger/besu/pull/176) (thanks to [edwardmack](https://github.com/edwardmack))
- Allow IBFT validators to be changed at a given block [\#173](https://github.com/hyperledger/besu/pull/173)
- Support external mining using Stratum [\#140](https://github.com/hyperledger/besu/pull/140) (thanks to [atoulme](https://github.com/atoulme))
- Add more fields to private transaction receipt [\#85](https://github.com/hyperledger/besu/pull/85) (thanks to [josh-richardson](https://github.com/josh-richardson))
- [Pruning documentation](https://besu.hyperledger.org/en/latest/Concepts/Pruning/)

### Technical Improvements

- ETC - Cleanup [\#201](https://github.com/hyperledger/besu/pull/201) (thanks to [GregTheGreek](https://github.com/GregTheGreek))
- User specific enclave public key configuration in auth file [\#196](https://github.com/hyperledger/besu/pull/196)
- Change CustomForks -\> Transitions [\#193](https://github.com/hyperledger/besu/pull/193)
- Pass identity information into RpcMethod from Http Service [\#189](https://github.com/hyperledger/besu/pull/189)
- Remove the use of JsonRpcParameters from RpcMethods [\#188](https://github.com/hyperledger/besu/pull/188)
- Repaired Metrics name collision between Privacy and RocksDB [\#187](https://github.com/hyperledger/besu/pull/187)
- Multi-Tenancy: Do not specify a public key anymore when requesting a … [\#185](https://github.com/hyperledger/besu/pull/185)
- Updates to circle building acceptance tests [\#184](https://github.com/hyperledger/besu/pull/184)
- Move Apache Tuweni dependency to official release [\#181](https://github.com/hyperledger/besu/pull/181) (thanks to [atoulme](https://github.com/atoulme))
- Update Gradle to 6.0, support Java 13 [\#180](https://github.com/hyperledger/besu/pull/180)
- ETC Atlantis fork [\#179](https://github.com/hyperledger/besu/pull/179) (thanks to [edwardmack](https://github.com/edwardmack))
- ETC Gotham Fork [\#178](https://github.com/hyperledger/besu/pull/178) (thanks to [edwardmack](https://github.com/edwardmack))
- ETC DieHard fork support [\#177](https://github.com/hyperledger/besu/pull/177) (thanks to [edwardmack](https://github.com/edwardmack))
- Remove 'parentHash', 'number' and 'gasUsed' fields from the genesis d… [\#175](https://github.com/hyperledger/besu/pull/175) (thanks to [SweeXordious](https://github.com/SweeXordious))
- Enable pruning by default for fast sync and validate conflicts with privacy [\#172](https://github.com/hyperledger/besu/pull/172)
- Update RocksDB [\#170](https://github.com/hyperledger/besu/pull/170)
- Vpdate ver to 1.3.5-snapshot [\#169](https://github.com/hyperledger/besu/pull/169)
- Added PoaQueryService method that returns local node signer… [\#163](https://github.com/hyperledger/besu/pull/163)
- Add versioning to privacy storage [\#149](https://github.com/hyperledger/besu/pull/149)
- Update reference tests [\#139](https://github.com/hyperledger/besu/pull/139)

### 1.3.4

- Reverted _Enable pruning by default for fast sync (#135)_ [\#164](https://github.com/hyperledger/besu/pull/164)

### 1.3.3

### Technical Improvements

- Add --identity flag for client identification in node browsers [\#150](https://github.com/hyperledger/besu/pull/150)
- Istanbul Mainnet Block [\#145](https://github.com/hyperledger/besu/pull/150)
- Add priv\_getEeaTransactionCount [\#110](https://github.com/hyperledger/besu/pull/110)

### Additions and Improvements

- Redesign of how JsonRpcMethods are created [\#159](https://github.com/hyperledger/besu/pull/159)
- Moving JsonRpcMethods classes into the same package, prior to refactor [\#154](https://github.com/hyperledger/besu/pull/154)
- Reflect default logging in CLI help [\#148](https://github.com/hyperledger/besu/pull/148)
- Handle zero port better in NAT [\#147](https://github.com/hyperledger/besu/pull/147)
- Rework how filter and log query parameters are created/used [\#146](https://github.com/hyperledger/besu/pull/146)
- Don't generate shutdown tasks in controller [\#141](https://github.com/hyperledger/besu/pull/141)
- Ibft queries [\#138](https://github.com/hyperledger/besu/pull/138)
- Enable pruning by default for fast sync [\#135](https://github.com/hyperledger/besu/pull/135)
- Ensure spotless runs in CI [\#132](https://github.com/hyperledger/besu/pull/132)
- Add more logging around peer disconnects [\#131](https://github.com/hyperledger/besu/pull/131)
- Repair EthGetLogs returning incorrect results [\#128](https://github.com/hyperledger/besu/pull/128)
- Use Bloombits for Logs queries [\#127](https://github.com/hyperledger/besu/pull/127)
- Improve message when extraData missing [\#121](https://github.com/hyperledger/besu/pull/121)
- Fix miner startup logic [\#104](https://github.com/hyperledger/besu/pull/104)
- Support log reordring from reorgs in `LogSubscriptionService` [\#86](https://github.com/hyperledger/besu/pull/86)

### 1.3.2

### Additions and Improvements

- besu -v to print plugin versions[\#123](https://github.com/hyperledger/besu/pull/123)

### Technical Improvements

- Update Governance and Code of Conduct verbiage [\#120](https://github.com/hyperledger/besu/pull/120)
- Fix private transaction root mismatch [\#118](https://github.com/hyperledger/besu/pull/118)
- Programatically enforce plugin CLI variable names [\#117](https://github.com/hyperledger/besu/pull/117)
- Additional unit test for selecting replaced pending transactions [\#116](https://github.com/hyperledger/besu/pull/116)
- Only set sync targets that have an estimated height value [\#115](https://github.com/hyperledger/besu/pull/115)
- Fix rlpx startup [\#114](https://github.com/hyperledger/besu/pull/114)
- Expose getPayload in Transaction plugin-api interface. [\#113](https://github.com/hyperledger/besu/pull/113)
- Dependency Version Upgrades [\#112](https://github.com/hyperledger/besu/pull/112)
- Add hash field in Transaction plugin interface. [\#111](https://github.com/hyperledger/besu/pull/111)
- Rework sync status events [\#106](https://github.com/hyperledger/besu/pull/106)

### 1.3.1

### Additions and Improvements

- Added GraphQL query/logs support [\#94](https://github.com/hyperledger/besu/pull/94)

### Technical Improvements

- Add totalDiffculty to BlockPropagated events. [\#97](https://github.com/hyperledger/besu/pull/97)
- Merge BlockchainQueries classes [\#101](https://github.com/hyperledger/besu/pull/101)
- Fixed casing of dynamic MetricCategorys [\#99](https://github.com/hyperledger/besu/pull/99)
- Fix private transactions breaking evm [\#96](https://github.com/hyperledger/besu/pull/96)
- Make SyncState variables thread-safe [\#95](https://github.com/hyperledger/besu/pull/95)
- Fix transaction tracking by sender [\#93](https://github.com/hyperledger/besu/pull/93)
- Make logic in PersistBlockTask more explicit to fix a LGTM warning [\#92](https://github.com/hyperledger/besu/pull/92)
- Removed Unused methods in the transaction simulator. [\#91](https://github.com/hyperledger/besu/pull/91)
- Fix ThreadBesuNodeRunner BesuConfiguration setup [\#90](https://github.com/hyperledger/besu/pull/90)
- JsonRpc method disabled error condition rewrite and unit test [\#80](https://github.com/hyperledger/besu/pull/80)
- Round trip testing of state trie account values [\#31](https://github.com/hyperledger/besu/pull/31)

### 1.3

### Breaking Change

- Disallow comments in Genesis JSON file. [\#49](https://github.com/hyperledger/besu/pull/49)

### Additions and Improvements

- Add `--required-block` command line option to deal with chain splits [\#79](https://github.com/hyperledger/besu/pull/79)
- Store db metadata file in the root data directory. [\#46](https://github.com/hyperledger/besu/pull/46)
- Add `--target-gas-limit` command line option. [\#24](https://github.com/hyperledger/besu/pull/24)(thanks to new contributor [cfelde](https://github.com/cfelde))
- Allow private contracts to access public state. [\#9](https://github.com/hyperledger/besu/pull/9)
- Documentation updates include:
  - Added [sample load balancer configurations](https://besu.hyperledger.org/en/latest/HowTo/Configure/Configure-HA/Sample-Configuration/)
  - Added [`retesteth`](https://besu.hyperledger.org/en/latest/Reference/CLI/CLI-Subcommands/#retesteth) subcommand
  - Added [`debug_accountRange`](https://besu.hyperledger.org/en/latest/Reference/API-Methods/#debug_accountrange) JSON-RPC API method
  - Clarified purpose of [static nodes](https://besu.hyperledger.org/en/latest/HowTo/Find-and-Connect/Managing-Peers/#static-nodes)
  - Added links [Kubernetes reference implementations](https://besu.hyperledger.org/en/latest/HowTo/Deploy/Kubernetes/)
  - Added content about [access between private and public states](https://besu.hyperledger.org/en/latest/Concepts/Privacy/Privacy-Groups/#access-between-states)
  - Added restriction that [account permissioning cannot be used with random key signing](https://besu.hyperledger.org/en/latest/HowTo/Use-Privacy/Sign-Privacy-Marker-Transactions/).
  - Added high availability requirement for [private transaction manager](https://besu.hyperledger.org/en/latest/Concepts/Privacy/Privacy-Overview/#availability) (ie, Orion)
  - Added [genesis file reference](https://besu.hyperledger.org/en/latest/Reference/Config-Items/)

### Technical Improvements

- Less verbose synching subscriptions [\#59](https://github.com/hyperledger/besu/pull/59)
- Return enclave key instead of private transaction hash [\#53](https://github.com/hyperledger/besu/pull/53)
- Fix mark sweep pruner bugs where nodes that should be kept were being swept  [\#50](https://github.com/hyperledger/besu/pull/50)
- Clean up BesuConfiguration construction [\#51](https://github.com/hyperledger/besu/pull/51)
- Private tx nonce errors return same msg as any tx [\#48](https://github.com/hyperledger/besu/pull/48)
- Fix default logging [\#47](https://github.com/hyperledger/besu/pull/47)
- Introduce virtual operation. [\#45](https://github.com/hyperledger/besu/pull/45)
- Downgrade RocksDBPlugin Logging Levels [\#44](https://github.com/hyperledger/besu/pull/44)
- Infrastructure for exposing PoA metrics for plugins. [\#37](https://github.com/hyperledger/besu/pull/37)
- Refactor privacy storage. [\#7](https://github.com/hyperledger/besu/pull/7)

## 1.2.4

### Additions and Improvements

- Add Istanbul block (5435345) for Rinkeby [\#35](https://github.com/hyperledger/besu/pull/35)
- Add Istanbul block (1561651) for Goerli [\#27](https://github.com/hyperledger/besu/pull/27)
- Add Istanbul block (6485846) for Ropsten [\#26](https://github.com/hyperledger/besu/pull/26)
- Add privDistributeRawTransaction endpoint [\#23](https://github.com/hyperledger/besu/pull/23) (thanks to [josh-richardson](https://github.com/josh-richardson))

### Technical Improvements

- Refactors pantheon private key to signing private key [\#34](https://github.com/hyperledger/besu/pull/34) (thanks to [josh-richardson](https://github.com/josh-richardson))
- Support both BESU\_ and PANTHEON\_ env var prefixes [\#32](https://github.com/hyperledger/besu/pull/32)
- Use only fully validated peers for fast sync pivot selection [\#21](https://github.com/hyperledger/besu/pull/21)
- Support Version Rollbacks for RocksDB \(\#6\) [\#19](https://github.com/hyperledger/besu/pull/19)
- Update Cava library to Tuweni Library [\#18](https://github.com/hyperledger/besu/pull/18)
- StateTrieAccountValue:Version should be written as an int, not a long [\#17](https://github.com/hyperledger/besu/pull/17)
- Handle discovery peers with updated endpoints [\#12](https://github.com/hyperledger/besu/pull/12)
- Change retesteth port [\#11](https://github.com/hyperledger/besu/pull/11)
- Renames eea\_getTransactionReceipt to priv\_getTransactionReceipt [\#10](https://github.com/hyperledger/besu/pull/10) (thanks to [josh-richardson](https://github.com/josh-richardson))
- Support Version Rollbacks for RocksDB [\#6](https://github.com/hyperledger/besu/pull/6)
- Moving AT DSL into its own module [\#3](https://github.com/hyperledger/besu/pull/3)

## 1.2.3

### Additions and Improvements
- Added an override facility for genesis configs [\#1915](https://github.com/PegaSysEng/pantheon/pull/1915)
- Finer grained logging configuration [\#1895](https://github.com/PegaSysEng/pantheon/pull/1895) (thanks to [matkt](https://github.com/matkt))

### Technical Improvements

- Add archiving of docker test reports [\#1921](https://github.com/PegaSysEng/pantheon/pull/1921)
- Events API: Transaction dropped, sync status, and renames [\#1919](https://github.com/PegaSysEng/pantheon/pull/1919)
- Remove metrics from plugin registration [\#1918](https://github.com/PegaSysEng/pantheon/pull/1918)
- Replace uses of Instant.now from within the IBFT module [\#1911](https://github.com/PegaSysEng/pantheon/pull/1911)
- Update plugins-api build script [\#1908](https://github.com/PegaSysEng/pantheon/pull/1908)
- Ignore flaky tracing tests [\#1907](https://github.com/PegaSysEng/pantheon/pull/1907)
- Ensure plugin-api module gets published at the correct maven path [\#1905](https://github.com/PegaSysEng/pantheon/pull/1905)
- Return the plugin-apis to this repo [\#1900](https://github.com/PegaSysEng/pantheon/pull/1900)
- Stop autogenerating BesuInfo.java [\#1899](https://github.com/PegaSysEng/pantheon/pull/1899)
- Extracted Metrics interfaces to plugins-api. [\#1898](https://github.com/PegaSysEng/pantheon/pull/1898)
- Fix key value storage clear so it removes all values [\#1894](https://github.com/PegaSysEng/pantheon/pull/1894)
- Ethsigner test [\#1892](https://github.com/PegaSysEng/pantheon/pull/1892) (thanks to [iikirilov](https://github.com/iikirilov))
- Return null private transaction receipt instead of error [\#1872](https://github.com/PegaSysEng/pantheon/pull/1872) (thanks to [iikirilov](https://github.com/iikirilov))
- Implement trace replay block transactions trace option [\#1886](https://github.com/PegaSysEng/pantheon/pull/1886)
- Use object parameter instead of list of parameters for priv\_createPrivacyGroup [\#1868](https://github.com/PegaSysEng/pantheon/pull/1868) (thanks to [iikirilov](https://github.com/iikirilov))
- Refactor privacy acceptance tests [\#1864](https://github.com/PegaSysEng/pantheon/pull/1864) (thanks to [iikirilov](https://github.com/iikirilov))

## 1.2.2

### Additions and Improvements
- Support large numbers for the `--network-id` option [\#1891](https://github.com/PegaSysEng/pantheon/pull/1891)
- Added eea\_getTransactionCount Json Rpc [\#1861](https://github.com/PegaSysEng/pantheon/pull/1861)
- PrivacyMarkerTransaction to be signed with a randomly generated key [\#1844](https://github.com/PegaSysEng/pantheon/pull/1844)
- Implement eth\_getproof JSON RPC API [\#1824](https://github.com/PegaSysEng/pantheon/pull/1824) (thanks to [matkt](https://github.com/matkt))
- Documentation updates include:
  - [Improved navigation](https://docs.pantheon.pegasys.tech/en/latest/)
  - [Added permissioning diagram](https://docs.pantheon.pegasys.tech/en/latest/Concepts/Permissioning/Permissioning-Overview/#onchain)
  - [Added Responsible Disclosure policy](https://docs.pantheon.pegasys.tech/en/latest/Reference/Responsible-Disclosure/)
  - [Added `blocks export` subcommand](https://besu.hyperledger.org/en/latest/Reference/CLI/CLI-Subcommands/#export)

### Technical Improvements
- Update the `pantheon blocks export` command usage [\#1887](https://github.com/PegaSysEng/pantheon/pull/1887) (thanks to [matkt](https://github.com/matkt))
- Stop Returning null for 'pending' RPC calls [\#1883](https://github.com/PegaSysEng/pantheon/pull/1883)
- Blake validation errors are hard errors [\#1882](https://github.com/PegaSysEng/pantheon/pull/1882)
- Add test cases for trace\_replayBlockTransactions [\#1881](https://github.com/PegaSysEng/pantheon/pull/1881)
- Simplify json rpc spec test setup [\#1880](https://github.com/PegaSysEng/pantheon/pull/1880)
- Tweak JSON import format [\#1878](https://github.com/PegaSysEng/pantheon/pull/1878)
- Transactions listeners should use the subscriber pattern [\#1877](https://github.com/PegaSysEng/pantheon/pull/1877)
- Maven spotless [\#1876](https://github.com/PegaSysEng/pantheon/pull/1876)
- Don't cache for localbalance [\#1875](https://github.com/PegaSysEng/pantheon/pull/1875)
- EIP-1108 - Reprice alt\_bn128  [\#1874](https://github.com/PegaSysEng/pantheon/pull/1874)
- Create stub trace\_replayBlockTransactions json-rpc method  [\#1873](https://github.com/PegaSysEng/pantheon/pull/1873)
- Improve trace log [\#1870](https://github.com/PegaSysEng/pantheon/pull/1870)
- Pruning Command Line Flags [\#1869](https://github.com/PegaSysEng/pantheon/pull/1869)
- Re-enable istanbul [\#1865](https://github.com/PegaSysEng/pantheon/pull/1865)
- Fix logic to disconnect from peers on fork [\#1863](https://github.com/PegaSysEng/pantheon/pull/1863)
- Blake 2b tweaks [\#1862](https://github.com/PegaSysEng/pantheon/pull/1862)
- Sweep state roots before child nodes [\#1854](https://github.com/PegaSysEng/pantheon/pull/1854)
- Update export subcommand to export blocks in rlp format [\#1852](https://github.com/PegaSysEng/pantheon/pull/1852)
- Updating docker tests to make it easier to follow & ensure it listens on the right interface on docker [\#1851](https://github.com/PegaSysEng/pantheon/pull/1851)
- Disable Istanbul block [\#1849](https://github.com/PegaSysEng/pantheon/pull/1849)
- Add read-only blockchain factory method [\#1845](https://github.com/PegaSysEng/pantheon/pull/1845)
- Removing the release plugin in favour of the new process with branches [\#1843](https://github.com/PegaSysEng/pantheon/pull/1843)
- Update Görli bootnodes [\#1842](https://github.com/PegaSysEng/pantheon/pull/1842)
- Upgrade graphql library to version 13.0 [\#1834](https://github.com/PegaSysEng/pantheon/pull/1834)
- Database versioning and enable multi-column database [\#1830](https://github.com/PegaSysEng/pantheon/pull/1830)
- Fixes invalid JsonGetter, comment [\#1811](https://github.com/PegaSysEng/pantheon/pull/1811) (thanks to [josh-richardson](https://github.com/josh-richardson))
- Add EthSigner acceptance test [\#1655](https://github.com/PegaSysEng/pantheon/pull/1655) (thanks to [iikirilov](https://github.com/iikirilov))
- Support plugin Richdata APIs via implementation [\#1581](https://github.com/PegaSysEng/pantheon/pull/1581)

## 1.2.1

### Additions and Improvements

- Removed the release plugin in favour of the new process with branches
[#1841](https://github.com/PegaSysEng/pantheon/pull/1841)
[#1843](https://github.com/PegaSysEng/pantheon/pull/1843)
[#1848](https://github.com/PegaSysEng/pantheon/pull/1848)
[#1855](https://github.com/PegaSysEng/pantheon/pull/1855)
- Updated Görli bootnodes [#1842](https://github.com/PegaSysEng/pantheon/pull/1842)
- Removed unnecessary test dependency [#1839](https://github.com/PegaSysEng/pantheon/pull/1839)
- Added warning when comments are used in genesis file [#1838](https://github.com/PegaSysEng/pantheon/pull/1838)
- Added an experimental flag for disabling timers [#1837](https://github.com/PegaSysEng/pantheon/pull/1837)
- Fixed FlatFileTaskCollection tests [#1833](https://github.com/PegaSysEng/pantheon/pull/1833)
- Added chain json import utility [#1832](https://github.com/PegaSysEng/pantheon/pull/1832)
- Added tests to AllNodesVisitor trie traversal [#1831](https://github.com/PegaSysEng/pantheon/pull/1831)
- Updated privateFrom to be required [#1829](https://github.com/PegaSysEng/pantheon/pull/1829) (thanks to [iikirilov](https://github.com/iikirilov))
- Made explicit that streamed accounts may be missing their address [#1828](https://github.com/PegaSysEng/pantheon/pull/1828)
- Refactored normalizeKeys method [#1826](https://github.com/PegaSysEng/pantheon/pull/1826)
- Removed dead parameters [#1825](https://github.com/PegaSysEng/pantheon/pull/1825)
- Added a nicer name for Corretto [#1819](https://github.com/PegaSysEng/pantheon/pull/1819)
- Changed core JSON-RPC method to support ReTestEth
[#1815](https://github.com/PegaSysEng/pantheon/pull/1815)
[#1818](https://github.com/PegaSysEng/pantheon/pull/1818)
- Added rewind to block functionality [#1814](https://github.com/PegaSysEng/pantheon/pull/1814)
- Added support for NoReward and NoProof seal engines [#1813](https://github.com/PegaSysEng/pantheon/pull/1813)
- Added strict short hex strings for retesteth [#1812](https://github.com/PegaSysEng/pantheon/pull/1812)
- Cleaned up genesis parsing [#1809](https://github.com/PegaSysEng/pantheon/pull/1809)
- Updating Orion to v1.3.2 [#1805](https://github.com/PegaSysEng/pantheon/pull/1805)
- Updaated newHeads subscription to emit events only for canonical blocks [#1798](https://github.com/PegaSysEng/pantheon/pull/1798)
- Repricing for trie-size-dependent opcodes [#1795](https://github.com/PegaSysEng/pantheon/pull/1795)
- Revised Istanbul Versioning assignemnts [#1794](https://github.com/PegaSysEng/pantheon/pull/1794)
- Updated RevertReason to return BytesValue [#1793](https://github.com/PegaSysEng/pantheon/pull/1793)
- Updated way priv_getPrivacyPrecompileAddress source [#1786](https://github.com/PegaSysEng/pantheon/pull/1786) (thanks to [iikirilov](https://github.com/iikirilov))
- Updated Chain ID opcode to return 0 as default [#1785](https://github.com/PegaSysEng/pantheon/pull/1785)
- Allowed fixedDifficulty=1 [#1784](https://github.com/PegaSysEng/pantheon/pull/1784)
- Updated Docker image defaults host interfaces [#1782](https://github.com/PegaSysEng/pantheon/pull/1782)
- Added tracking of world state account key preimages [#1780](https://github.com/PegaSysEng/pantheon/pull/1780)
- Modified PrivGetPrivateTransaction to take public tx hash [#1778](https://github.com/PegaSysEng/pantheon/pull/1778) (thanks to [josh-richardson](https://github.com/josh-richardson))
- Removed enclave public key from parameter
[#1789](https://github.com/PegaSysEng/pantheon/pull/1789)
[#1777](https://github.com/PegaSysEng/pantheon/pull/1777) (thanks to [iikirilov](https://github.com/iikirilov))
- Added storage key preimage tracking [#1772](https://github.com/PegaSysEng/pantheon/pull/1772)
- Updated priv_getPrivacyPrecompileAddress method return [#1766](https://github.com/PegaSysEng/pantheon/pull/1766) (thanks to [iikirilov](https://github.com/iikirilov))
- Added tests for permissioning with static nodes behaviour [#1764](https://github.com/PegaSysEng/pantheon/pull/1764)
- Added integration test for contract creation with privacyGroupId [#1762](https://github.com/PegaSysEng/pantheon/pull/1762) (thanks to [josh-richardson](https://github.com/josh-richardson))
- Added report node local address as the coinbase in Clique and IBFT
[#1758](https://github.com/PegaSysEng/pantheon/pull/1758)
[#1760](https://github.com/PegaSysEng/pantheon/pull/1760)
- Fixed private tx signature validation [#1753](https://github.com/PegaSysEng/pantheon/pull/1753)
- Updated CI configuration
[#1751](https://github.com/PegaSysEng/pantheon/pull/1751)
[#1835](https://github.com/PegaSysEng/pantheon/pull/1835)
- Added CLI flag for setting WorldStateDownloader task cache size [#1749](https://github.com/PegaSysEng/pantheon/pull/1749) (thanks to [matkt](https://github.com/matkt))
- Updated vertx to 2.8.0 [#1748](https://github.com/PegaSysEng/pantheon/pull/1748)
- changed RevertReason to BytesValue [#1746](https://github.com/PegaSysEng/pantheon/pull/1746)
- Added static nodes acceptance test [#1745](https://github.com/PegaSysEng/pantheon/pull/1745)
- Added report 0 hashrate when the mining coordinator doesn't support mining
[#1744](https://github.com/PegaSysEng/pantheon/pull/1744)
[#1757](https://github.com/PegaSysEng/pantheon/pull/1757)
- Implemented EIP-2200 - Net Gas Metering Revised [#1743](https://github.com/PegaSysEng/pantheon/pull/1743)
- Added chainId validation to PrivateTransactionValidator [#1741](https://github.com/PegaSysEng/pantheon/pull/1741)
- Reduced intrinsic gas cost [#1739](https://github.com/PegaSysEng/pantheon/pull/1739)
- De-duplicated test blocks data files [#1737](https://github.com/PegaSysEng/pantheon/pull/1737)
- Renamed various EEA methods to priv methods [#1736](https://github.com/PegaSysEng/pantheon/pull/1736) (thanks to [josh-richardson](https://github.com/josh-richardson))
- Permissioning Acceptance Test [#1735](https://github.com/PegaSysEng/pantheon/pull/1735)
 [#1759](https://github.com/PegaSysEng/pantheon/pull/1759)
- Add nonce handling to GenesisState [#1728](https://github.com/PegaSysEng/pantheon/pull/1728)
- Added 100-continue to HTTP [#1727](https://github.com/PegaSysEng/pantheon/pull/1727)
- Fixed get_signerMetrics [#1725](https://github.com/PegaSysEng/pantheon/pull/1725) (thanks to [matkt](https://github.com/matkt))
- Reworked "in-sync" checks [#1720](https://github.com/PegaSysEng/pantheon/pull/1720)
- Added Accounts Permissioning Acceptance Tests [#1719](https://github.com/PegaSysEng/pantheon/pull/1719)
- Added PrivateTransactionValidator to unify logic [#1713](https://github.com/PegaSysEng/pantheon/pull/1713)
- Added JSON-RPC API to report validator block production information [#1687](https://github.com/PegaSysEng/pantheon/pull/1687) (thanks to [matkt](https://github.com/matkt))
- Added Mark Sweep Pruner [#1638](https://github.com/PegaSysEng/pantheon/pull/1638)
- Added the Blake2b F compression function as a precompile in Besu [#1614](https://github.com/PegaSysEng/pantheon/pull/1614) (thanks to [iikirilov](https://github.com/iikirilov))
- Documentation updates include:
  - Added CPU requirements [#1734](https://github.com/PegaSysEng/pantheon/pull/1734)
  - Added reference to Ansible role [#1733](https://github.com/PegaSysEng/pantheon/pull/1733)
  - Updated revert reason example [#1754](https://github.com/PegaSysEng/pantheon/pull/1754)
  - Added content on deploying for production [#1774](https://github.com/PegaSysEng/pantheon/pull/1774)
  - Updated docker docs for location of data path [#1790](https://github.com/PegaSysEng/pantheon/pull/1790)
  - Updated permissiong documentation
  [#1792](https://github.com/PegaSysEng/pantheon/pull/1792)
  [#1652](https://github.com/PegaSysEng/pantheon/pull/1652)
  - Added permissioning webinar in the resources [#1717](https://github.com/PegaSysEng/pantheon/pull/1717)
  - Add web3.js-eea reference doc [#1617](https://github.com/PegaSysEng/pantheon/pull/1617)
  - Updated privacy documentation
  [#1650](https://github.com/PegaSysEng/pantheon/pull/1650)
  [#1721](https://github.com/PegaSysEng/pantheon/pull/1721)
  [#1722](https://github.com/PegaSysEng/pantheon/pull/1722)
  [#1724](https://github.com/PegaSysEng/pantheon/pull/1724)
  [#1729](https://github.com/PegaSysEng/pantheon/pull/1729)
  [#1730](https://github.com/PegaSysEng/pantheon/pull/1730)
  [#1731](https://github.com/PegaSysEng/pantheon/pull/1731)
  [#1732](https://github.com/PegaSysEng/pantheon/pull/1732)
  [#1740](https://github.com/PegaSysEng/pantheon/pull/1740)
  [#1750](https://github.com/PegaSysEng/pantheon/pull/1750)
  [#1761](https://github.com/PegaSysEng/pantheon/pull/1761)
  [#1765](https://github.com/PegaSysEng/pantheon/pull/1765)
  [#1769](https://github.com/PegaSysEng/pantheon/pull/1769)
  [#1770](https://github.com/PegaSysEng/pantheon/pull/1770)
  [#1771](https://github.com/PegaSysEng/pantheon/pull/1771)
  [#1773](https://github.com/PegaSysEng/pantheon/pull/1773)
  [#1787](https://github.com/PegaSysEng/pantheon/pull/1787)
  [#1788](https://github.com/PegaSysEng/pantheon/pull/1788)
  [#1796](https://github.com/PegaSysEng/pantheon/pull/1796)
  [#1803](https://github.com/PegaSysEng/pantheon/pull/1803)
  [#1810](https://github.com/PegaSysEng/pantheon/pull/1810)
  [#1817](https://github.com/PegaSysEng/pantheon/pull/1817)
  - Added documentation for getSignerMetrics [#1723](https://github.com/PegaSysEng/pantheon/pull/1723) (thanks to [matkt](https://github.com/matkt))
  - Added Java 11+ as a prerequisite for installing Besu using Homebrew. [#1755](https://github.com/PegaSysEng/pantheon/pull/1755)
  - Fixed documentation formatting and typos [#1718](https://github.com/PegaSysEng/pantheon/pull/1718)
  [#1742](https://github.com/PegaSysEng/pantheon/pull/1742)
  [#1763](https://github.com/PegaSysEng/pantheon/pull/1763)
  [#1779](https://github.com/PegaSysEng/pantheon/pull/1779)
  [#1781](https://github.com/PegaSysEng/pantheon/pull/1781)
  [#1827](https://github.com/PegaSysEng/pantheon/pull/1827)
  [#1767](https://github.com/PegaSysEng/pantheon/pull/1767) (thanks to [helderjnpinto](https://github.com/helderjnpinto))
  - Moved the docs to a [new doc repos](https://github.com/PegaSysEng/doc.pantheon) [#1822](https://github.com/PegaSysEng/pantheon/pull/1822)
- Explicitly configure some maven artifactIds [#1853](https://github.com/PegaSysEng/pantheon/pull/1853)
- Update export subcommand to export blocks in rlp format [#1852](https://github.com/PegaSysEng/pantheon/pull/1852)
- Implement `eth_getproof` JSON RPC API [#1824](https://github.com/PegaSysEng/pantheon/pull/1824)
- Database versioning and enable multi-column database [#1830](https://github.com/PegaSysEng/pantheon/pull/1830)
- Disable smoke tests on windows [#1847](https://github.com/PegaSysEng/pantheon/pull/1847)
- Add read-only blockchain factory method [#1845](https://github.com/PegaSysEng/pantheon/pull/1845)

## 1.2

### Additions and Improvements

- Add UPnP Support [\#1334](https://github.com/PegaSysEng/pantheon/pull/1334) (thanks to [notlesh](https://github.com/notlesh))
- Limit the fraction of wire connections initiated by peers [\#1665](https://github.com/PegaSysEng/pantheon/pull/1665)
- EIP-1706 - Disable SSTORE with gasleft lt call stipend  [\#1706](https://github.com/PegaSysEng/pantheon/pull/1706)
- EIP-1108 - Reprice alt\_bn128 [\#1704](https://github.com/PegaSysEng/pantheon/pull/1704)
- EIP-1344 ChainID Opcode [\#1690](https://github.com/PegaSysEng/pantheon/pull/1690)
- New release docker image [\#1664](https://github.com/PegaSysEng/pantheon/pull/1664)
- Support changing log level at runtime [\#1656](https://github.com/PegaSysEng/pantheon/pull/1656) (thanks to [matkt](https://github.com/matkt))
- Implement dump command to dump a specific block from storage [\#1641](https://github.com/PegaSysEng/pantheon/pull/1641) (thanks to [matkt](https://github.com/matkt))
- Add eea\_findPrivacyGroup endpoint to Besu [\#1635](https://github.com/PegaSysEng/pantheon/pull/1635) (thanks to [Puneetha17](https://github.com/Puneetha17))
- Updated eea send raw transaction with privacy group ID [\#1611](https://github.com/PegaSysEng/pantheon/pull/1611) (thanks to [iikirilov](https://github.com/iikirilov))
- Added Revert Reason [\#1603](https://github.com/PegaSysEng/pantheon/pull/1603)
- Documentation updates include:
  - Added [UPnP content](https://besu.hyperledger.org/en/latest/HowTo/Find-and-Connect/Using-UPnP/)
  - Added [load balancer image](https://besu.hyperledger.org/en/stable/)
  - Added [revert reason](https://besu.hyperledger.org/en/latest/HowTo/Send-Transactions/Revert-Reason/)
  - Added [admin\_changeLogLevel](https://besu.hyperledger.org/en/latest/Reference/API-Methods/#admin_changeloglevel) JSON RPC API (thanks to [matkt](https://github.com/matkt))
  - Updated for [new Docker image](https://besu.hyperledger.org/en/stable/)
  - Added [Docker image migration content](https://besu.hyperledger.org/en/latest/HowTo/Get-Started/Migration-Docker/)
  - Added [transaction validation content](https://besu.hyperledger.org/en/latest/Concepts/Transactions/Transaction-Validation/)
  - Updated [permissioning overview](https://besu.hyperledger.org/en/stable/) for onchain account permissioning
  - Updated [quickstart](https://besu.hyperledger.org/en/latest/HowTo/Deploy/Monitoring-Performance/#monitor-node-performance-using-prometheus) to include Prometheus and Grafana
  - Added [remote connections limits options](https://besu.hyperledger.org/en/latest/Reference/CLI/CLI-Syntax/#remote-connections-limit-enabled)
  - Updated [web3.js-eea reference](https://docs.pantheon.pegasys.tech/en/latest/Reference/web3js-eea-Methods/) to include privacy group methods
  - Updated [onchain permissioning to include account permissioning](hhttps://besu.hyperledger.org/en/latest/Concepts/Permissioning/Onchain-Permissioning/) and [Permissioning Management Dapp](https://besu.hyperledger.org/en/latest/Tutorials/Permissioning/Getting-Started-Onchain-Permissioning/#start-the-development-server-for-the-permissioning-management-dapp)
  - Added [deployment procedure for Permissioning Management Dapp](https://besu.hyperledger.org/en/stable/)
  - Added privacy content for [EEA-compliant and Besu-extended privacy](https://besu.hyperledger.org/en/latest/Concepts/Privacy/Privacy-Groups/)
  - Added content on [creating and managing privacy groups](https://besu.hyperledger.org/en/latest/Reference/web3js-eea-Methods/#createprivacygroup)
  - Added content on [accessing private and privacy marker transactions](https://besu.hyperledger.org/en/latest/HowTo/Use-Privacy/Access-Private-Transactions/)
  - Added content on [system requirements](https://besu.hyperledger.org/en/latest/HowTo/Get-Started/System-Requirements/)
  - Added reference to [Besu role on Galaxy to deploy using Ansible](https://besu.hyperledger.org/en/latest/HowTo/Deploy/Ansible/).

### Technical Improvements

- Remove enclave public key from parameter [\#1789](https://github.com/PegaSysEng/pantheon/pull/1789)
- Update defaults host interfaces [\#1782](https://github.com/PegaSysEng/pantheon/pull/1782)
- Modifies PrivGetPrivateTransaction to take public tx hash [\#1778](https://github.com/PegaSysEng/pantheon/pull/1778)
- Remove enclave public key from parameter [\#1777](https://github.com/PegaSysEng/pantheon/pull/1777)
- Return the ethereum address of the privacy precompile from priv_getPrivacyPrecompileAddress [\#1766](https://github.com/PegaSysEng/pantheon/pull/1766)
- Report node local address as the coinbase in Clique and IBFT [\#1760](https://github.com/PegaSysEng/pantheon/pull/1760)
- Additional integration test for contract creation with privacyGroupId [\#1762](https://github.com/PegaSysEng/pantheon/pull/1762)
- Report 0 hashrate when the mining coordinator doesn't support mining [\#1757](https://github.com/PegaSysEng/pantheon/pull/1757)
- Fix private tx signature validation [\#1753](https://github.com/PegaSysEng/pantheon/pull/1753)
- RevertReason changed to BytesValue [\#1746](https://github.com/PegaSysEng/pantheon/pull/1746)
- Renames various eea methods to priv methods [\#1736](https://github.com/PegaSysEng/pantheon/pull/1736)
- Update Orion version [\#1716](https://github.com/PegaSysEng/pantheon/pull/1716)
- Rename CLI flag for better ordering of options [\#1715](https://github.com/PegaSysEng/pantheon/pull/1715)
- Routine dependency updates [\#1712](https://github.com/PegaSysEng/pantheon/pull/1712)
- Fix spelling error in getApplicationPrefix method name [\#1711](https://github.com/PegaSysEng/pantheon/pull/1711)
- Wait and retry if best peer's chain is too short for fast sync [\#1708](https://github.com/PegaSysEng/pantheon/pull/1708)
- Eea get private transaction fix [\#1707](https://github.com/PegaSysEng/pantheon/pull/1707) (thanks to [iikirilov](https://github.com/iikirilov))
- Rework remote connection limit flag defaults [\#1705](https://github.com/PegaSysEng/pantheon/pull/1705)
- Report invalid options from config file [\#1703](https://github.com/PegaSysEng/pantheon/pull/1703)
- Add ERROR to list of CLI log level options [\#1699](https://github.com/PegaSysEng/pantheon/pull/1699)
- Enable onchain account permissioning CLI option [\#1686](https://github.com/PegaSysEng/pantheon/pull/1686)
- Exempt static nodes from all connection limits [\#1685](https://github.com/PegaSysEng/pantheon/pull/1685)
- Enclave refactoring [\#1684](https://github.com/PegaSysEng/pantheon/pull/1684)
- Add opcode and precompiled support for versioning  [\#1683](https://github.com/PegaSysEng/pantheon/pull/1683)
- Use a percentage instead of fraction for the remote connections percentage CLI option. [\#1682](https://github.com/PegaSysEng/pantheon/pull/1682)
- Added error msg for calling eth\_sendTransaction [\#1681](https://github.com/PegaSysEng/pantheon/pull/1681)
- Remove instructions for installing with Chocolatey [\#1680](https://github.com/PegaSysEng/pantheon/pull/1680)
- remove zulu-jdk8 from smoke tests [\#1679](https://github.com/PegaSysEng/pantheon/pull/1679)
- Add new MainNet bootnodes [\#1678](https://github.com/PegaSysEng/pantheon/pull/1678)
- updating smoke tests to use \>= jdk11 [\#1677](https://github.com/PegaSysEng/pantheon/pull/1677)
- Fix handling of remote connection limit [\#1676](https://github.com/PegaSysEng/pantheon/pull/1676)
- Add accountVersion to MessageFrame [\#1675](https://github.com/PegaSysEng/pantheon/pull/1675)
- Change getChildren return type [\#1674](https://github.com/PegaSysEng/pantheon/pull/1674)
- Use Log4J message template instead of String.format [\#1673](https://github.com/PegaSysEng/pantheon/pull/1673)
- Return hashrate of 0 when not mining. [\#1672](https://github.com/PegaSysEng/pantheon/pull/1672)
- Add hooks for validation  [\#1671](https://github.com/PegaSysEng/pantheon/pull/1671)
- Upgrade to pantheon-build:0.0.6-jdk11 which really does include jdk11 [\#1670](https://github.com/PegaSysEng/pantheon/pull/1670)
- Onchain permissioning startup check [\#1669](https://github.com/PegaSysEng/pantheon/pull/1669)
- Update BesuCommand to accept minTransactionGasPriceWei as an integer [\#1668](https://github.com/PegaSysEng/pantheon/pull/1668) (thanks to [matkt](https://github.com/matkt))
- Privacy group id consistent [\#1667](https://github.com/PegaSysEng/pantheon/pull/1667) (thanks to [iikirilov](https://github.com/iikirilov))
- Change eea\_getPrivateTransaction endpoint to accept hex [\#1666](https://github.com/PegaSysEng/pantheon/pull/1666) (thanks to [Puneetha17](https://github.com/Puneetha17))
- Factorise metrics code for KeyValueStorage database [\#1663](https://github.com/PegaSysEng/pantheon/pull/1663))
- Create a metric tracking DB size [\#1662](https://github.com/PegaSysEng/pantheon/pull/1662)
- AT- Removing unused methods on KeyValueStorage [\#1661](https://github.com/PegaSysEng/pantheon/pull/1661)
- Add Prerequisites and Quick-Start [\#1660](https://github.com/PegaSysEng/pantheon/pull/1660) (thanks to [lazaridiscom](https://github.com/lazaridiscom))
- Java 11 updates [\#1658](https://github.com/PegaSysEng/pantheon/pull/1658)
- Make test generated keys deterministic w/in block generator [\#1657](https://github.com/PegaSysEng/pantheon/pull/1657)
- Rename privacyGroupId to createPrivacyGroupId [\#1654](https://github.com/PegaSysEng/pantheon/pull/1654) (thanks to [Puneetha17](https://github.com/Puneetha17))
- Intermittent Test Failures in TransactionsMessageSenderTest [\#1653](https://github.com/PegaSysEng/pantheon/pull/1653)
- Sanity check the generated distribution files before upload [\#1648](https://github.com/PegaSysEng/pantheon/pull/1648)
- Use JDK 11 for release builds [\#1647](https://github.com/PegaSysEng/pantheon/pull/1647)
- Support multiple private marker transactions in a block  [\#1646](https://github.com/PegaSysEng/pantheon/pull/1646)
- Display World State Sync Progress in Logs [\#1645](https://github.com/PegaSysEng/pantheon/pull/1645)
- Remove the docker gradle plugin, handle building docker with shell now [\#1644](https://github.com/PegaSysEng/pantheon/pull/1644)
- Switch to using metric names from EIP-2159 [\#1634](https://github.com/PegaSysEng/pantheon/pull/1634)
- Account versioning [\#1612](https://github.com/PegaSysEng/pantheon/pull/1612)

## 1.1.4

### Additions and Improvements

- \[PAN-2832\] Support setting config options via environment variables [\#1597](https://github.com/PegaSysEng/pantheon/pull/1597)
- Print Besu version when starting [\#1593](https://github.com/PegaSysEng/pantheon/pull/1593)
- \[PAN-2746\] Add eea\_createPrivacyGroup & eea\_deletePrivacyGroup endpoint [\#1560](https://github.com/PegaSysEng/pantheon/pull/1560) (thanks to [Puneetha17](https://github.com/Puneetha17))

Documentation updates include:
- Added [readiness and liveness endpoints](https://besu.hyperledger.org/en/latest/HowTo/Interact/APIs/Using-JSON-RPC-API/#readiness-and-liveness-endpoints)
- Added [high availability content](https://besu.hyperledger.org/en/latest/HowTo/Configure/Configure-HA/High-Availability/)
- Added [web3js-eea client library](https://besu.hyperledger.org/en/latest/Tutorials/Quickstarts/Privacy-Quickstart/#clone-eeajs-libraries)
- Added content on [setting CLI options using environment variables](https://besu.hyperledger.org/en/latest/Reference/CLI/CLI-Syntax/#specifying-options)

### Technical Improvements

- Read config from env vars when no config file specified [\#1639](https://github.com/PegaSysEng/pantheon/pull/1639)
- Upgrade jackson-databind to 2.9.9.1 [\#1636](https://github.com/PegaSysEng/pantheon/pull/1636)
- Update Reference Tests [\#1633](https://github.com/PegaSysEng/pantheon/pull/1633)
- Ignore discport during static node permissioning check [\#1631](https://github.com/PegaSysEng/pantheon/pull/1631)
- Check connections more frequently during acceptance tests [\#1630](https://github.com/PegaSysEng/pantheon/pull/1630)
- Refactor experimental CLI options [\#1629](https://github.com/PegaSysEng/pantheon/pull/1629)
- JSON-RPC api net_services should display the actual ports [\#1628](https://github.com/PegaSysEng/pantheon/pull/1628)
- Refactor CLI [\#1627](https://github.com/PegaSysEng/pantheon/pull/1627)
- Simplify BesuCommand `run` and `parse` methods. [\#1626](https://github.com/PegaSysEng/pantheon/pull/1626)
- PAN-2860: Ignore discport during startup whitelist validation [\#1625](https://github.com/PegaSysEng/pantheon/pull/1625)
- Freeze plugin api version [\#1624](https://github.com/PegaSysEng/pantheon/pull/1624)
- Implement incoming transaction messages CLI option as an unstable command. [\#1622](https://github.com/PegaSysEng/pantheon/pull/1622)
- Update smoke tests docker images for zulu and openjdk to private ones [\#1620](https://github.com/PegaSysEng/pantheon/pull/1620)
- Remove duplication between EeaTransactionCountRpc & PrivateTransactionHandler [\#1619](https://github.com/PegaSysEng/pantheon/pull/1619)
- \[PAN-2709\] - nonce too low error [\#1618](https://github.com/PegaSysEng/pantheon/pull/1618)
- Cache TransactionValidationParams instead of creating new object for each call [\#1616](https://github.com/PegaSysEng/pantheon/pull/1616)
- \[PAN-2850\] Create a transaction pool configuration object [\#1615](https://github.com/PegaSysEng/pantheon/pull/1615)
- Add TransactionValidationParam to TxProcessor [\#1613](https://github.com/PegaSysEng/pantheon/pull/1613)
- Expose a CLI option to configure the life time of transaction messages. [\#1610](https://github.com/PegaSysEng/pantheon/pull/1610)
- Implement Prometheus metric counter for skipped expired transaction messages. [\#1609](https://github.com/PegaSysEng/pantheon/pull/1609)
- Upload jars to bintray as part of releases [\#1608](https://github.com/PegaSysEng/pantheon/pull/1608)
- Avoid publishing docker-pantheon directory to bintray during a release [\#1606](https://github.com/PegaSysEng/pantheon/pull/1606)
- \[PAN-2756\] Istanbul scaffolding [\#1605](https://github.com/PegaSysEng/pantheon/pull/1605)
- Implement a timeout in TransactionMessageProcessor [\#1604](https://github.com/PegaSysEng/pantheon/pull/1604)
- Reject transactions with gas price below the configured minimum [\#1602](https://github.com/PegaSysEng/pantheon/pull/1602)
- Always build the k8s image, only push to dockerhub for master branch [\#1601](https://github.com/PegaSysEng/pantheon/pull/1601)
- Properly validate AltBN128 pairing precompile input [\#1600](https://github.com/PegaSysEng/pantheon/pull/1600)
- \[PAN-2871\] Columnar rocksdb [\#1599](https://github.com/PegaSysEng/pantheon/pull/1599)
- Reverting change to dockerfile [\#1594](https://github.com/PegaSysEng/pantheon/pull/1594)
- Update dependency versions [\#1592](https://github.com/PegaSysEng/pantheon/pull/1592)
- \[PAN-2797\] Clean up failed connections [\#1591](https://github.com/PegaSysEng/pantheon/pull/1591)
- Cleaning up the build process for docker [\#1590](https://github.com/PegaSysEng/pantheon/pull/1590)
- \[PAN-2786\] Stop Transaction Pool Queue from Growing Unbounded [\#1586](https://github.com/PegaSysEng/pantheon/pull/1586)

## 1.1.3

### Additions and Improvements

- \[PAN-2811\] Be more lenient with discovery message deserialization. Completes our support for EIP-8 and enables Besu to work on Rinkeby again. [\#1580](https://github.com/PegaSysEng/pantheon/pull/1580)
- Added liveness and readiness probe stub endpoints [\#1553](https://github.com/PegaSysEng/pantheon/pull/1553)
- Implemented operator tool. \(blockchain network configuration for permissioned networks\) [\#1511](https://github.com/PegaSysEng/pantheon/pull/1511)
- \[PAN-2754\] Added eea\_getPrivacyPrecompileAddress [\#1579](https://github.com/PegaSysEng/pantheon/pull/1579) (thanks to [Puneetha17](https://github.com/Puneetha17))
- Publish the chain head gas used, gas limit, transaction count and ommer metrics [\#1551](https://github.com/PegaSysEng/pantheon/pull/1551)
- Add subscribe and unsubscribe count metrics [\#1541](https://github.com/PegaSysEng/pantheon/pull/1541)
- Add pivot block metrics [\#1537](https://github.com/PegaSysEng/pantheon/pull/1537)

Documentation updates include:

- Updated [IBFT 2.0 tutorial](https://besu.hyperledger.org/en/latest/Tutorials/Private-Network/Create-IBFT-Network/) to use network configuration tool
- Added [debug\_traceBlock\* methods](https://besu.hyperledger.org/en/latest/Reference/API-Methods/#debug_traceblock)
- Reorganised [monitoring documentation](https://besu.hyperledger.org/en/latest/HowTo/Deploy/Monitoring-Performance/)
- Added [link to sample Grafana dashboard](https://besu.hyperledger.org/en/latest/HowTo/Deploy/Monitoring-Performance/#monitor-node-performance-using-prometheus)
- Added [note about replacing transactions in transaction pool](https://besu.hyperledger.org/en/latest/Concepts/Transactions/Transaction-Pool/#replacing-transactions-with-same-nonce)
- Updated [example transaction scripts](https://besu.hyperledger.org/en/latest/HowTo/Send-Transactions/Transactions/#example-javascript-scripts)
- Updated [Alethio Ethstats and Explorer documentation](https://besu.hyperledger.org/en/latest/Concepts/AlethioOverview/)

### Technical Improvements

- PAN-2816: Hiding experimental account permissioning cli options [\#1584](https://github.com/PegaSysEng/pantheon/pull/1584)
- \[PAN-2630\] Synchronizer should disconnect the sync target peer on invalid block data [\#1578](https://github.com/PegaSysEng/pantheon/pull/1578)
- Rename MetricCategory to BesuMetricCategory [\#1574](https://github.com/PegaSysEng/pantheon/pull/1574)
- Convert MetricsConfigiguration to use a builder [\#1572](https://github.com/PegaSysEng/pantheon/pull/1572)
- PAN-2794: Including flag for onchain permissioning check on tx processor [\#1571](https://github.com/PegaSysEng/pantheon/pull/1571)
- Fix behaviour for absent account permissiong smart contract [\#1569](https://github.com/PegaSysEng/pantheon/pull/1569)
- Expand readiness check to check peer count and sync state [\#1568](https://github.com/PegaSysEng/pantheon/pull/1568)
- \[PAN-2798\] Reorganize p2p classes [\#1567](https://github.com/PegaSysEng/pantheon/pull/1567)
- PAN-2729: Account Smart Contract Permissioning ATs [\#1565](https://github.com/PegaSysEng/pantheon/pull/1565)
- Timeout build after 1 hour to prevent it hanging forever. [\#1564](https://github.com/PegaSysEng/pantheon/pull/1564)
- \[PAN-2791\] Make permissions checks for ongoing connections more granular [\#1563](https://github.com/PegaSysEng/pantheon/pull/1563)
- \[PAN-2721\] Fix TopicParameter deserialization [\#1562](https://github.com/PegaSysEng/pantheon/pull/1562)
- \[PAN-2779\] Allow signing private transaction with any key [\#1561](https://github.com/PegaSysEng/pantheon/pull/1561) (thanks to [iikirilov](https://github.com/iikirilov))
- \[PAN-2783\] Invert dependency between permissioning and p2p [\#1557](https://github.com/PegaSysEng/pantheon/pull/1557)
- Removing account filter from TransactionPool [\#1556](https://github.com/PegaSysEng/pantheon/pull/1556)
- \[PAN-1952\] - Remove ignored pending transaction event publish acceptance test [\#1552](https://github.com/PegaSysEng/pantheon/pull/1552)
- Make MetricCategories more flexible [\#1550](https://github.com/PegaSysEng/pantheon/pull/1550)
- Fix encoding for account permissioning check call [\#1549](https://github.com/PegaSysEng/pantheon/pull/1549)
- Discard known remote transactions prior to validation [\#1548](https://github.com/PegaSysEng/pantheon/pull/1548)
- \[PAN-2009\] - Fix cluster clean start after stop in Acceptance tests [\#1546](https://github.com/PegaSysEng/pantheon/pull/1546)
- FilterIdGenerator fixes [\#1544](https://github.com/PegaSysEng/pantheon/pull/1544)
- Only increment the added transaction counter if we actually added the transaction [\#1543](https://github.com/PegaSysEng/pantheon/pull/1543)
- When retrieving transactions by hash, check the pending transactions first [\#1542](https://github.com/PegaSysEng/pantheon/pull/1542)
- Fix thread safety in SubscriptionManager [\#1540](https://github.com/PegaSysEng/pantheon/pull/1540)
- \[PAN-2731\] Extract connection management from P2PNetwork [\#1538](https://github.com/PegaSysEng/pantheon/pull/1538)
- \[PAN-2010\] format filter id as quantity [\#1534](https://github.com/PegaSysEng/pantheon/pull/1534)
- PAN-2445: Onchain account permissioning [\#1507](https://github.com/PegaSysEng/pantheon/pull/1507)
- \[PAN-2672\] Return specific and useful error for enclave issues [\#1455](https://github.com/PegaSysEng/pantheon/pull/1455) (thanks to [Puneetha17](https://github.com/Puneetha17))

## 1.1.2

### Additions and Improvements

Documentation updates include:

- Added [GraphQL options](https://besu.hyperledger.org/en/latest/Reference/CLI/CLI-Syntax/#graphql-http-cors-origins)
- Added [troubleshooting point about illegal reflective access error](https://besu.hyperledger.org/en/latest/HowTo/Troubleshoot/Troubleshooting/#illegal-reflective-access-error-on-startup)
- Added [trusted bootnode behaviour for permissioning](https://besu.hyperledger.org/en/latest/Concepts/Permissioning/Onchain-Permissioning/#bootnodes)
- Added [how to obtain a WS authentication token](https://besu.hyperledger.org/en/latest/HowTo/Interact/APIs/Authentication/#obtaining-an-authentication-token)
- Updated [example scripts and added package.json file for creating signed transactions](https://besu.hyperledger.org/en/latest/HowTo/Send-Transactions/Transactions/)

### Technical Improvements

- Replaced Void datatype with void [\#1530](https://github.com/PegaSysEng/pantheon/pull/1530)
- Fix estimate gas RPC failing for clique when no blocks have been created [\#1528](https://github.com/PegaSysEng/pantheon/pull/1528)
- Avoid auto-boxing for gauge metrics [\#1526](https://github.com/PegaSysEng/pantheon/pull/1526)
- Add AT to ensure 0-miner Clique/IBFT are valid [\#1525](https://github.com/PegaSysEng/pantheon/pull/1525)
- AT DSL - renaming to suffix of Conditions and co-locating with Conditions [\#1524](https://github.com/PegaSysEng/pantheon/pull/1524)
- Set disconnect flag immediately when disconnecting a peer [\#1521](https://github.com/PegaSysEng/pantheon/pull/1521)
- \[PAN-2547\] Modified JSON-RPC subscription processing to avoid blocking [\#1519](https://github.com/PegaSysEng/pantheon/pull/1519)
- Dependency Version Updates [\#1517](https://github.com/PegaSysEng/pantheon/pull/1517)
- AT DSL - renaming ibft to ibft2 [\#1516](https://github.com/PegaSysEng/pantheon/pull/1516)
- \[PIE-1578\] Added local transaction permissioning metrics [\#1515](https://github.com/PegaSysEng/pantheon/pull/1515)
- \[PIE-1577\] Added node local metrics [\#1514](https://github.com/PegaSysEng/pantheon/pull/1514)
- AT DSL - Removing WaitCondition, consistently applying Condition instead [\#1513](https://github.com/PegaSysEng/pantheon/pull/1513)
- Remove usage of deprecated ConcurrentSet [\#1512](https://github.com/PegaSysEng/pantheon/pull/1512)
- Log error if clique or ibft have 0 validators in genesis [\#1509](https://github.com/PegaSysEng/pantheon/pull/1509)
- GraphQL library upgrade changes. [\#1508](https://github.com/PegaSysEng/pantheon/pull/1508)
- Add metrics to assist monitoring and alerting [\#1506](https://github.com/PegaSysEng/pantheon/pull/1506)
- Use external pantheon-plugin-api library [\#1505](https://github.com/PegaSysEng/pantheon/pull/1505)
- Tilde [\#1504](https://github.com/PegaSysEng/pantheon/pull/1504)
- Dependency version updates [\#1503](https://github.com/PegaSysEng/pantheon/pull/1503)
- Simplify text [\#1501](https://github.com/PegaSysEng/pantheon/pull/1501) (thanks to [bgravenorst](https://github.com/bgravenorst))
- \[PAN-1625\] Clique AT mining continues if validator offline [\#1500](https://github.com/PegaSysEng/pantheon/pull/1500)
- Acceptance Test DSL Node refactoring [\#1498](https://github.com/PegaSysEng/pantheon/pull/1498)
- Updated an incorrect command [\#1497](https://github.com/PegaSysEng/pantheon/pull/1497) (thanks to [bgravenorst](https://github.com/bgravenorst))
- Acceptance Test and DSL rename for IBFT2 [\#1493](https://github.com/PegaSysEng/pantheon/pull/1493)
- \[PIE-1580\] Metrics for smart contract permissioning actions [\#1492](https://github.com/PegaSysEng/pantheon/pull/1492)
- Handle RLPException when processing incoming DevP2P messages [\#1491](https://github.com/PegaSysEng/pantheon/pull/1491)
- Limit spotless checks to java classes in expected java  dirs [\#1490](https://github.com/PegaSysEng/pantheon/pull/1490)
- \[PAN-2560\] Add LocalNode class [\#1489](https://github.com/PegaSysEng/pantheon/pull/1489)
- Changed Enode length error String implementation. [\#1486](https://github.com/PegaSysEng/pantheon/pull/1486)
- PAN-2715 - return block not found reasons in error [\#1485](https://github.com/PegaSysEng/pantheon/pull/1485)
- \[PAN-2652\] Refactor Privacy acceptance test and add Privacy Ibft test [\#1483](https://github.com/PegaSysEng/pantheon/pull/1483) (thanks to [iikirilov](https://github.com/iikirilov))
- \[PAN-2603\] Onchain account permissioning support [\#1475](https://github.com/PegaSysEng/pantheon/pull/1475)
- Make CLI options names with hyphen-minus searchable and reduce index size [\#1476](https://github.com/PegaSysEng/pantheon/pull/1476)
- Added warning banner when using latest version [\#1454](https://github.com/PegaSysEng/pantheon/pull/1454)
- Add RTD config file to fix Python version issue [\#1453](https://github.com/PegaSysEng/pantheon/pull/1453)
- \[PAN-2647\] Validate Private Transaction nonce before submitting to Transaction Pool [\#1449](https://github.com/PegaSysEng/pantheon/pull/1449) (thanks to [iikirilov](https://github.com/iikirilov))
- Add placeholders system to have global variables in markdown [\#1425](https://github.com/PegaSysEng/pantheon/pull/1425)

## 1.1.1

### Additions and Improvements

- [GraphQL](https://besu.hyperledger.org/en/latest/HowTo/Interact/APIs/GraphQL/) [\#1311](https://github.com/PegaSysEng/pantheon/pull/1311) (thanks to [zyfrank](https://github.com/zyfrank))
- Added [`--tx-pool-retention-hours`](https://besu.hyperledger.org/en/latest/Reference/CLI/CLI-Syntax/#tx-pool-retention-hours) [\#1333](https://github.com/PegaSysEng/pantheon/pull/1333)
- Added Genesis file support for specifying the maximum stack size. [\#1431](https://github.com/PegaSysEng/pantheon/pull/1431)
- Included transaction details when subscribed to Pending transactions [\#1410](https://github.com/PegaSysEng/pantheon/pull/1410)
- Documentation updates include:
  - [Added configuration items specified in the genesis file](https://besu.hyperledger.org/en/latest/Reference/Config-Items/#configuration-items)
  - [Added pending transaction details subscription](https://besu.hyperledger.org/en/latest/HowTo/Interact/APIs/RPC-PubSub/#pending-transactionss)
  - [Added Troubleshooting content](https://besu.hyperledger.org/en/latest/HowTo/Troubleshoot/Troubleshooting/)
  - [Added Privacy Quickstart](https://besu.hyperledger.org/en/latest/Tutorials/Quickstarts/Privacy-Quickstart/)
  - [Added privacy roadmap](https://github.com/hyperledger/besu/blob/master/ROADMAP.md)


### Technical Improvements

- Create MaintainedPeers class [\#1484](https://github.com/PegaSysEng/pantheon/pull/1484)
- Fix for permissioned network with single bootnode [\#1479](https://github.com/PegaSysEng/pantheon/pull/1479)
- Have ThreadBesuNodeRunner support plugin tests [\#1477](https://github.com/PegaSysEng/pantheon/pull/1477)
- Less pointless plugins errors [\#1473](https://github.com/PegaSysEng/pantheon/pull/1473)
- Rename GraphQLRPC to just GraphQL [\#1472](https://github.com/PegaSysEng/pantheon/pull/1472)
- eth\_protocolVersion is a Quantity, not an Integer [\#1470](https://github.com/PegaSysEng/pantheon/pull/1470)
- Don't require 'to' in 'blocks' queries [\#1464](https://github.com/PegaSysEng/pantheon/pull/1464)
- Events Plugin - Add initial "NewBlock" event message [\#1463](https://github.com/PegaSysEng/pantheon/pull/1463)
- Make restriction field in Private Transaction an enum [\#1462](https://github.com/PegaSysEng/pantheon/pull/1462) (thanks to [iikirilov](https://github.com/iikirilov))
- Helpful graphql error when an account doesn't exist [\#1460](https://github.com/PegaSysEng/pantheon/pull/1460)
- Acceptance Test Cleanup [\#1458](https://github.com/PegaSysEng/pantheon/pull/1458)
- Large chain id support for private transactions [\#1452](https://github.com/PegaSysEng/pantheon/pull/1452)
- Optimise TransactionPool.addRemoteTransaction [\#1448](https://github.com/PegaSysEng/pantheon/pull/1448)
- Reduce synchronization in PendingTransactions [\#1447](https://github.com/PegaSysEng/pantheon/pull/1447)
- Add simple PeerPermissions interface [\#1446](https://github.com/PegaSysEng/pantheon/pull/1446)
- Make sure ThreadBesuNodeRunner is exercised by automation [\#1442](https://github.com/PegaSysEng/pantheon/pull/1442)
- Decode devp2p packets off the event thread [\#1439](https://github.com/PegaSysEng/pantheon/pull/1439)
- Allow config files to specify no bootnodes [\#1438](https://github.com/PegaSysEng/pantheon/pull/1438)
- Capture all logs and errors in the Besu log output [\#1437](https://github.com/PegaSysEng/pantheon/pull/1437)
- Ensure failed Txns are deleted when detected during mining [\#1436](https://github.com/PegaSysEng/pantheon/pull/1436)
- Plugin Framework [\#1435](https://github.com/PegaSysEng/pantheon/pull/1435)
- Equals cleanup [\#1434](https://github.com/PegaSysEng/pantheon/pull/1434)
- Transaction smart contract permissioning controller [\#1433](https://github.com/PegaSysEng/pantheon/pull/1433)
- Renamed AccountPermissioningProver to TransactionPermissio… [\#1432](https://github.com/PegaSysEng/pantheon/pull/1432)
- Refactorings and additions to add Account based Smart Contract permissioning [\#1430](https://github.com/PegaSysEng/pantheon/pull/1430)
- Fix p2p PeerInfo handling [\#1428](https://github.com/PegaSysEng/pantheon/pull/1428)
- IbftProcessor logs when a throwable terminates mining [\#1427](https://github.com/PegaSysEng/pantheon/pull/1427)
- Renamed AccountWhitelistController [\#1424](https://github.com/PegaSysEng/pantheon/pull/1424)
- Unwrap DelegatingBytes32 and prevent Hash from wrapping other Hash instances [\#1423](https://github.com/PegaSysEng/pantheon/pull/1423)
- If nonce is invalid, do not delete during mining [\#1422](https://github.com/PegaSysEng/pantheon/pull/1422)
- Deleting unused windows jenkinsfile [\#1421](https://github.com/PegaSysEng/pantheon/pull/1421)
- Get all our smoke tests for all platforms in 1 jenkins job [\#1420](https://github.com/PegaSysEng/pantheon/pull/1420)
- Add pending object to GraphQL queries [\#1419](https://github.com/PegaSysEng/pantheon/pull/1419)
- Start listening for p2p connections after start\(\) is invoked [\#1418](https://github.com/PegaSysEng/pantheon/pull/1418)
- Improved JSON-RPC responses when EnodeURI parameter has invalid EnodeId [\#1417](https://github.com/PegaSysEng/pantheon/pull/1417)
- Use port 0 when starting a websocket server in tests [\#1416](https://github.com/PegaSysEng/pantheon/pull/1416)
- Windows jdk smoke tests [\#1413](https://github.com/PegaSysEng/pantheon/pull/1413)
- Change AT discard RPC tests to be more reliable by checking discard using proposals [\#1411](https://github.com/PegaSysEng/pantheon/pull/1411)
- Simple account permissioning [\#1409](https://github.com/PegaSysEng/pantheon/pull/1409)
- Fix clique miner to respect changes to vanity data made via JSON-RPC [\#1408](https://github.com/PegaSysEng/pantheon/pull/1408)
- Avoid recomputing the logs bloom filter when reading receipts [\#1407](https://github.com/PegaSysEng/pantheon/pull/1407)
- Remove NodePermissioningLocalConfig external references [\#1406](https://github.com/PegaSysEng/pantheon/pull/1406)
- Add constantinople fix block for Rinkeby [\#1404](https://github.com/PegaSysEng/pantheon/pull/1404)
- Update EnodeURL to support enodes with listening disabled [\#1403](https://github.com/PegaSysEng/pantheon/pull/1403)
- Integration Integration test\(s\) on p2p of 'net\_services'  [\#1402](https://github.com/PegaSysEng/pantheon/pull/1402)
- Reference tests fail on Windows [\#1401](https://github.com/PegaSysEng/pantheon/pull/1401)
- Fix non-deterministic test caused by variable size of generated transactions [\#1399](https://github.com/PegaSysEng/pantheon/pull/1399)
- Start BlockPropagationManager immediately - don't wait for full sync [\#1398](https://github.com/PegaSysEng/pantheon/pull/1398)
- Added error message for RPC method disabled [\#1396](https://github.com/PegaSysEng/pantheon/pull/1396)
- Fix intermittency in FullSyncChainDownloaderTest [\#1394](https://github.com/PegaSysEng/pantheon/pull/1394)
- Add explanatory comment about default port [\#1392](https://github.com/PegaSysEng/pantheon/pull/1392)
- Handle case where peers advertise a listening port of 0 [\#1391](https://github.com/PegaSysEng/pantheon/pull/1391)
- Cache extra data [\#1389](https://github.com/PegaSysEng/pantheon/pull/1389)
- Update Log message in IBFT Controller [\#1387](https://github.com/PegaSysEng/pantheon/pull/1387)
- Remove unnecessary field [\#1384](https://github.com/PegaSysEng/pantheon/pull/1384)
- Add getPeer method to PeerConnection [\#1383](https://github.com/PegaSysEng/pantheon/pull/1383)
- Removing smart quotes [\#1381](https://github.com/PegaSysEng/pantheon/pull/1381) (thanks to [jmcnevin](https://github.com/jmcnevin))
- Use streams and avoid iterating child nodes multiple times [\#1380](https://github.com/PegaSysEng/pantheon/pull/1380)
- Use execute instead of submit so unhandled exceptions get logged [\#1379](https://github.com/PegaSysEng/pantheon/pull/1379)
- Prefer EnodeURL over Endpoint [\#1378](https://github.com/PegaSysEng/pantheon/pull/1378)
- Add flat file based task collection [\#1377](https://github.com/PegaSysEng/pantheon/pull/1377)
- Consolidate local enode representation [\#1376](https://github.com/PegaSysEng/pantheon/pull/1376)
- Rename rocksdDbConfiguration to rocksDbConfiguration [\#1375](https://github.com/PegaSysEng/pantheon/pull/1375)
- Remove EthTaskChainDownloader and supporting code [\#1373](https://github.com/PegaSysEng/pantheon/pull/1373)
- Handle the pipeline being aborted while finalizing an async operation [\#1372](https://github.com/PegaSysEng/pantheon/pull/1372)
- Rename methods that create and return streams away from getX\(\) [\#1368](https://github.com/PegaSysEng/pantheon/pull/1368)
- eea\_getTransactionCount fails if account has not interacted with private state [\#1367](https://github.com/PegaSysEng/pantheon/pull/1367) (thanks to [iikirilov](https://github.com/iikirilov))
- Increase RocksDB settings [\#1364](https://github.com/PegaSysEng/pantheon/pull/1364) ([ajsutton](https://github.com/ajsutton))
- Don't abort in-progress master builds when a new commit is added. [\#1358](https://github.com/PegaSysEng/pantheon/pull/1358)
- Request open ended headers from sync target [\#1355](https://github.com/PegaSysEng/pantheon/pull/1355)
- Enable the pipeline chain downloader by default [\#1344](https://github.com/PegaSysEng/pantheon/pull/1344)
- Create P2PNetwork Builder [\#1343](https://github.com/PegaSysEng/pantheon/pull/1343)
- Include static nodes in permissioning logic [\#1339](https://github.com/PegaSysEng/pantheon/pull/1339)
- JsonRpcError decoding to include message [\#1336](https://github.com/PegaSysEng/pantheon/pull/1336)
- Cache current chain head info [\#1335](https://github.com/PegaSysEng/pantheon/pull/1335)
- Queue pending requests when all peers are busy [\#1331](https://github.com/PegaSysEng/pantheon/pull/1331)
- Fix failed tests on Windows [\#1332](https://github.com/PegaSysEng/pantheon/pull/1332)
- Provide error message when invalid key specified in key file [\#1328](https://github.com/PegaSysEng/pantheon/pull/1328)
- Allow whitespace in file paths loaded from resources directory [\#1329](https://github.com/PegaSysEng/pantheon/pull/1329)
- Allow whitespace in path [\#1327](https://github.com/PegaSysEng/pantheon/pull/1327)
- Require block numbers for debug\_traceBlockByNumber to be in hex [\#1326](https://github.com/PegaSysEng/pantheon/pull/1326)
- Improve logging of chain download errors in the pipeline chain downloader [\#1325](https://github.com/PegaSysEng/pantheon/pull/1325)
- Ensure eth scheduler is stopped in tests [\#1324](https://github.com/PegaSysEng/pantheon/pull/1324)
- Normalize account permissioning addresses in whitelist [\#1321](https://github.com/PegaSysEng/pantheon/pull/1321)
- Allow private contract invocations in multiple privacy groups [\#1318](https://github.com/PegaSysEng/pantheon/pull/1318) (thanks to [iikirilov](https://github.com/iikirilov))
- Fix account permissioning check case matching [\#1315](https://github.com/PegaSysEng/pantheon/pull/1315)
- Use header validation mode for ommers [\#1313](https://github.com/PegaSysEng/pantheon/pull/1313)
- Configure RocksDb max background compaction and thread count [\#1312](https://github.com/PegaSysEng/pantheon/pull/1312)
- Missing p2p info when queried live [\#1310](https://github.com/PegaSysEng/pantheon/pull/1310)
- Tx limit size send peers follow up [\#1308](https://github.com/PegaSysEng/pantheon/pull/1308)
- Remove remnants of the old dev mode [\#1307](https://github.com/PegaSysEng/pantheon/pull/1307)
- Remove duplicate init code from BesuController instances [\#1305](https://github.com/PegaSysEng/pantheon/pull/1305)
- Stop synchronizer prior to stopping the network [\#1302](https://github.com/PegaSysEng/pantheon/pull/1302)
- Evict old transactions [\#1299](https://github.com/PegaSysEng/pantheon/pull/1299)
- Send local transactions to new peers [\#1253](https://github.com/PegaSysEng/pantheon/pull/1253)

## 1.1

### Additions and Improvements

- [Privacy](https://besu.hyperledger.org/en/latest/Concepts/Privacy/Privacy-Overview/)
- [Onchain Permissioning](https://besu.hyperledger.org/en/latest/Concepts/Permissioning/Permissioning-Overview/#onchain)
- [Fastsync](https://besu.hyperledger.org/en/latest/Reference/CLI/CLI-Syntax/#fast-sync-min-peers)
- Documentation updates include:
    - Added JSON-RPC methods:
      - [`txpool_pantheonStatistics`](https://besu.hyperledger.org/en/latest/Reference/API-Methods/#txpool_besustatistics)
      - [`net_services`](https://besu.hyperledger.org/en/latest/Reference/API-Methods/#net_services)
    - [Updated to indicate Docker image doesn't run on Windows](https://besu.hyperledger.org/en/latest/HowTo/Get-Started/Run-Docker-Image/)
    - [Added how to configure a free gas network](https://besu.hyperledger.org/en/latest/HowTo/Configure/FreeGas/)

### Technical Improvements

- priv_getTransactionCount fails if account has not interacted with private state [\#1369](https://github.com/PegaSysEng/pantheon/pull/1369)
- Updating Orion to 0.9.0 [\#1360](https://github.com/PegaSysEng/pantheon/pull/1360)
- Allow use of large chain IDs [\#1357](https://github.com/PegaSysEng/pantheon/pull/1357)
- Allow private contract invocations in multiple privacy groups [\#1340](https://github.com/PegaSysEng/pantheon/pull/1340)
- Missing p2p info when queried live [\#1338](https://github.com/PegaSysEng/pantheon/pull/1338)
- Fix expose transaction statistics [\#1337](https://github.com/PegaSysEng/pantheon/pull/1337)
- Normalize account permissioning addresses in whitelist [\#1321](https://github.com/PegaSysEng/pantheon/pull/1321)
- Update Enclave executePost method [\#1319](https://github.com/PegaSysEng/pantheon/pull/1319)
- Fix account permissioning check case matching [\#1315](https://github.com/PegaSysEng/pantheon/pull/1315)
- Removing 'all' from the help wording for host-whitelist [\#1304](https://github.com/PegaSysEng/pantheon/pull/1304)

## 1.1 RC

### Technical Improvements

- Better errors for when permissioning contract is set up wrong [\#1296](https://github.com/PegaSysEng/pantheon/pull/1296)
- Consolidate p2p node info methods [\#1288](https://github.com/PegaSysEng/pantheon/pull/1288)
- Update permissioning smart contract interface to match updated EEA proposal [\#1287](https://github.com/PegaSysEng/pantheon/pull/1287)
- Switch to new sync target if it exceeds the td threshold [\#1286](https://github.com/PegaSysEng/pantheon/pull/1286)
- Fix running ATs with in-process node runner [\#1285](https://github.com/PegaSysEng/pantheon/pull/1285)
- Simplify enode construction [\#1283](https://github.com/PegaSysEng/pantheon/pull/1283)
- Cleanup PeerConnection interface [\#1282](https://github.com/PegaSysEng/pantheon/pull/1282)
- Undo changes to PendingTransactions method visibility [\#1281](https://github.com/PegaSysEng/pantheon/pull/1281)
- Use default enclave public key to generate eea_getTransactionReceipt [\#1280](https://github.com/PegaSysEng/pantheon/pull/1280) (thanks to [Puneetha17](https://github.com/Puneetha17))
- Rollback to rocksdb 5.15.10 [\#1279](https://github.com/PegaSysEng/pantheon/pull/1279)
- Log error when a JSON decode problem is encountered [\#1278](https://github.com/PegaSysEng/pantheon/pull/1278)
- Create EnodeURL builder [\#1275](https://github.com/PegaSysEng/pantheon/pull/1275)
- Keep enode nodeId stored as a BytesValue [\#1274](https://github.com/PegaSysEng/pantheon/pull/1274)
- Feature/move subclass in pantheon command [\#1272](https://github.com/PegaSysEng/pantheon/pull/1272)
- Expose sync mode option [\#1270](https://github.com/PegaSysEng/pantheon/pull/1270)
- Refactor RocksDBStats [\#1266](https://github.com/PegaSysEng/pantheon/pull/1266)
- Normalize EnodeURLs [\#1264](https://github.com/PegaSysEng/pantheon/pull/1264)
- Build broken in Java 12 [\#1263](https://github.com/PegaSysEng/pantheon/pull/1263)
- Make PeerDiscovertAgentTest less flakey [\#1262](https://github.com/PegaSysEng/pantheon/pull/1262)
- Ignore extra json rpc params [\#1261](https://github.com/PegaSysEng/pantheon/pull/1261)
- Fetch local transactions in isolation [\#1259](https://github.com/PegaSysEng/pantheon/pull/1259)
- Update to debug trace transaction [\#1258](https://github.com/PegaSysEng/pantheon/pull/1258)
- Use labelled timer to differentiate between rocks db metrics [\#1254](https://github.com/PegaSysEng/pantheon/pull/1254) (thanks to [Puneetha17](https://github.com/Puneetha17))
- Migrate TransactionPool (& affiliated test) from 'core' to 'eth' [\#1251](https://github.com/PegaSysEng/pantheon/pull/1251)
- Use single instance of Rocksdb for privacy [\#1247](https://github.com/PegaSysEng/pantheon/pull/1247) (thanks to [Puneetha17](https://github.com/Puneetha17))
- Subscribing to sync events should receive false when in sync [\#1240](https://github.com/PegaSysEng/pantheon/pull/1240)
- Ignore transactions from the network while behind chain head [\#1228](https://github.com/PegaSysEng/pantheon/pull/1228)
- RocksDB Statistics in Metrics [\#1169](https://github.com/PegaSysEng/pantheon/pull/1169)
- Add block trace RPC methods [\#1088](https://github.com/PegaSysEng/pantheon/pull/1088) (thanks to [kziemianek](https://github.com/kziemianek))

## 1.0.3

### Additions and Improvements

- Notify of dropped messages [\#1156](https://github.com/PegaSysEng/pantheon/pull/1156)
- Documentation updates include:
    - Added [Permissioning Overview](https://besu.hyperledger.org/en/latest/Concepts/Permissioning/Permissioning-Overview/)
    - Added content on [Network vs Node Configuration](https://besu.hyperledger.org/en/latest/HowTo/Configure/Using-Configuration-File/)
    - Updated [RAM requirements](https://besu.hyperledger.org/en/latest/HowTo/Get-Started/System-Requirements/#ram)
    - Added [Privacy Overview](https://besu.hyperledger.org/en/latest/Concepts/Privacy/Privacy-Overview/) and [Processing Private Transactions](https://besu.hyperledger.org/en/latest/Concepts/Privacy/Private-Transaction-Processing/)
    - Renaming of Ethstats Lite Explorer to [Ethereum Lite Explorer](https://besu.hyperledger.org/en/latest/HowTo/Deploy/Lite-Block-Explorer/#lite-block-explorer-documentation) (thanks to [tzapu](https://github.com/tzapu))
    - Added content on using [Truffle with Besu](https://besu.hyperledger.org/en/latest/HowTo/Develop-Dapps/Truffle/)
    - Added [`droppedPendingTransactions` RPC Pub/Sub subscription](https://besu.hyperledger.org/en/latest/HowTo/Interact/APIs/RPC-PubSub/#dropped-transactions)
    - Added [`eea_*` JSON-RPC API methods](https://besu.hyperledger.org/en/latest/Reference/API-Methods/#eea-methods)
    - Added [architecture diagram](https://besu.hyperledger.org/en/latest/Concepts/ArchitectureOverview/)
    - Updated [permissioning CLI options](https://besu.hyperledger.org/en/latest/Reference/CLI/CLI-Syntax/#permissions-accounts-config-file-enabled) and [permissioned network tutorial](https://besu.hyperledger.org/en/stable/)

### Technical Improvements

- Choose sync target based on td rather than height [\#1256](https://github.com/PegaSysEng/pantheon/pull/1256)
- CLI ewp options [\#1246](https://github.com/PegaSysEng/pantheon/pull/1246)
- Update BesuCommand.java [\#1245](https://github.com/PegaSysEng/pantheon/pull/1245)
- Reduce memory usage in import [\#1239](https://github.com/PegaSysEng/pantheon/pull/1239)
- Improve eea_sendRawTransaction error messages [\#1238](https://github.com/PegaSysEng/pantheon/pull/1238) (thanks to [Puneetha17](https://github.com/Puneetha17))
- Single topic filter [\#1235](https://github.com/PegaSysEng/pantheon/pull/1235)
- Enable pipeline chain downloader for fast sync [\#1232](https://github.com/PegaSysEng/pantheon/pull/1232)
- Make contract size limit configurable [\#1227](https://github.com/PegaSysEng/pantheon/pull/1227)
- Refactor PrivacyParameters config to use builder pattern [\#1226](https://github.com/PegaSysEng/pantheon/pull/1226) (thanks to [antonydenyer](https://github.com/antonydenyer))
- Different request limits for different request types [\#1224](https://github.com/PegaSysEng/pantheon/pull/1224)
- Finish off fast sync pipeline download [\#1222](https://github.com/PegaSysEng/pantheon/pull/1222)
- Enable fast-sync options on command line [\#1218](https://github.com/PegaSysEng/pantheon/pull/1218)
- Replace filtering headers after the fact with calculating number to request up-front [\#1216](https://github.com/PegaSysEng/pantheon/pull/1216)
- Support async processing while maintaining output order [\#1215](https://github.com/PegaSysEng/pantheon/pull/1215)
- Add Unstable Options to the CLI [\#1213](https://github.com/PegaSysEng/pantheon/pull/1213)
- Add private cluster acceptance tests [\#1211](https://github.com/PegaSysEng/pantheon/pull/1211) (thanks to [Puneetha17](https://github.com/Puneetha17))
- Re-aligned smart contract interface to EEA client spec 477 [\#1209](https://github.com/PegaSysEng/pantheon/pull/1209)
- Count the number of items discarded when a pipe is aborted [\#1208](https://github.com/PegaSysEng/pantheon/pull/1208)
- Pipeline chain download - fetch and import data [\#1207](https://github.com/PegaSysEng/pantheon/pull/1207)
- Permission provider that allows bootnodes if you have no other connections [\#1206](https://github.com/PegaSysEng/pantheon/pull/1206)
- Cancel in-progress async operations when the pipeline is aborted [\#1205](https://github.com/PegaSysEng/pantheon/pull/1205)
- Pipeline chain download - Checkpoints [\#1203](https://github.com/PegaSysEng/pantheon/pull/1203)
- Push development images to public dockerhub [\#1202](https://github.com/PegaSysEng/pantheon/pull/1202)
- Push builds of master as docker development images [\#1200](https://github.com/PegaSysEng/pantheon/pull/1200)
- Doc CI pipeline for build and tests [\#1199](https://github.com/PegaSysEng/pantheon/pull/1199)
- Replace the use of a disconnect listener with EthPeer.isDisconnected [\#1197](https://github.com/PegaSysEng/pantheon/pull/1197)
- Prep chain downloader for branch by abstraction [\#1194](https://github.com/PegaSysEng/pantheon/pull/1194)
- Maintain the state of MessageFrame in private Tx [\#1193](https://github.com/PegaSysEng/pantheon/pull/1193) (thanks to [Puneetha17](https://github.com/Puneetha17))
- Persist private world state only if we are mining [\#1191](https://github.com/PegaSysEng/pantheon/pull/1191) (thanks to [Puneetha17](https://github.com/Puneetha17))
- Remove SyncState from SyncTargetManager [\#1188](https://github.com/PegaSysEng/pantheon/pull/1188)
- Acceptance tests base for smart contract node permissioning [\#1186](https://github.com/PegaSysEng/pantheon/pull/1186)
- Fix metrics breakages [\#1185](https://github.com/PegaSysEng/pantheon/pull/1185)
- Typo [\#1184](https://github.com/PegaSysEng/pantheon/pull/1184) (thanks to [araskachoi](https://github.com/araskachoi))
- StaticNodesParserTest to pass on Windows [\#1183](https://github.com/PegaSysEng/pantheon/pull/1183)
- Don't mark world state as stalled until a minimum time without progress is reached [\#1179](https://github.com/PegaSysEng/pantheon/pull/1179)
- Use header validation policy in DownloadHeaderSequenceTask [\#1172](https://github.com/PegaSysEng/pantheon/pull/1172)
- Bond with bootnodes [\#1160](https://github.com/PegaSysEng/pantheon/pull/1160)

## 1.0.2

### Additions and Improvements

- Removed DB init when using `public-key` subcommand [\#1049](https://github.com/PegaSysEng/pantheon/pull/1049)
- Output enode URL on startup [\#1137](https://github.com/PegaSysEng/pantheon/pull/1137)
- Added Remove Peer JSON-RPC [\#1129](https://github.com/PegaSysEng/pantheon/pull/1129)
- Added `net_enode` JSON-RPC [\#1119](https://github.com/PegaSysEng/pantheon/pull/1119) (thanks to [mbergstrand](https://github.com/mbergstrand))
- Maintain a `staticnodes.json` [\#1106](https://github.com/PegaSysEng/pantheon/pull/1106)
- Added `tx-pool-max-size` command line parameter [\#1078](https://github.com/PegaSysEng/pantheon/pull/1078)
- Added PendingTransactions JSON-RPC [\#1043](https://github.com/PegaSysEng/pantheon/pull/1043) (thanks to [EdwinLeeGreene](https://github.com/EdwinLeeGreene))
- Added `admin_nodeInfo` JSON-RPC [\#1012](https://github.com/PegaSysEng/pantheon/pull/1012)
- Added `--metrics-category` CLI to only enable select metrics [\#969](https://github.com/PegaSysEng/pantheon/pull/969)
- Documentation updates include:
   - Updated endpoints in [Private Network Quickstart](https://besu.hyperledger.org/en/latest/Tutorials/Quickstarts/Private-Network-Quickstart/) (thanks to [laubai](https://github.com/laubai))
   - Updated [documentation contribution guidelines](https://besu.hyperledger.org/en/stable/)
   - Added [`admin_removePeer`](https://besu.hyperledger.org/en/latest/Reference/API-Methods/#admin_removepeer)
   - Updated [tutorials](https://besu.hyperledger.org/en/latest/Tutorials/Private-Network/Create-Private-Clique-Network/) for printing of enode on startup
   - Added [`txpool_pantheonTransactions`](https://besu.hyperledger.org/en/stable/Reference/API-Methods/#txpool_besutransactions)
   - Added [Transaction Pool content](https://besu.hyperledger.org/en/latest/Concepts/Transactions/Transaction-Pool/)
   - Added [`tx-pool-max-size` CLI option](https://besu.hyperledger.org/en/latest/Reference/CLI/CLI-Syntax/#tx-pool-max-size)
   - Updated [developer build instructions to use installDist](https://besu.hyperledger.org/en/stable/)
   - Added [Azure quickstart tutorial](https://besu.hyperledger.org/en/latest/Tutorials/Quickstarts/Azure-Private-Network-Quickstart/)
   - Enabled copy button in code blocks
   - Added [IBFT 1.0](https://besu.hyperledger.org/en/latest/HowTo/Configure/Consensus-Protocols/QuorumIBFT/)
   - Added section on using [Geth attach with Besu](https://besu.hyperledger.org/en/latest/HowTo/Interact/APIs/Using-JSON-RPC-API/#geth-console)
   - Enabled the edit link doc site to ease external doc contributions
   - Added [EthStats docs](https://besu.hyperledger.org/HowTo/Deploy/Lite-Network-Monitor/) (thanks to [baxy](https://github.com/baxy))
   - Updated [Postman collection](https://besu.hyperledger.org/en/latest/HowTo/Interact/APIs/Authentication/#postman)
   - Added [`metrics-category` CLI option](https://besu.hyperledger.org/en/latest/Reference/CLI/CLI-Syntax/#metrics-category)
   - Added information on [block time and timeout settings](https://besu.hyperledger.org/en/latest/HowTo/Configure/Consensus-Protocols/IBFT/#block-time) for IBFT 2.0
   - Added [`admin_nodeInfo`](https://besu.hyperledger.org/en/latest/Reference/API-Methods/#admin_nodeinfo)
   - Added [permissions images](https://besu.hyperledger.org/en/latest/Concepts/Permissioning/Permissioning-Overview/)
   - Added permissioning blog to [Resources](https://besu.hyperledger.org/en/latest/Reference/Resources/)
   - Updated [Create Permissioned Network](https://besu.hyperledger.org/en/latest/Tutorials/Permissioning/Create-Permissioned-Network/) tutorial to use `export-address`
   - Updated [Clique](https://besu.hyperledger.org/en/latest/HowTo/Configure/Consensus-Protocols/Clique/) and [IBFT 2.0](https://besu.hyperledger.org/en/latest/HowTo/Configure/Consensus-Protocols/IBFT/) docs to include complete genesis file
   - Updated [Clique tutorial](https://besu.hyperledger.org/en/latest/Tutorials/Private-Network/Create-Private-Clique-Network/) to use `export-address` subcommand
   - Added IBFT 2.0 [future message configuration options](https://besu.hyperledger.org/en/latest/HowTo/Configure/Consensus-Protocols/IBFT/#optional-configuration-options)

### Technical Improvements
- Fixed so self persists to the whitelist [\#1176](https://github.com/PegaSysEng/pantheon/pull/1176)
- Fixed to add self to permissioning whitelist [\#1175](https://github.com/PegaSysEng/pantheon/pull/1175)
- Fixed permissioning issues [\#1174](https://github.com/PegaSysEng/pantheon/pull/1174)
- AdminAddPeer returns custom Json RPC error code [\#1171](https://github.com/PegaSysEng/pantheon/pull/1171)
- Periodically connect to peers from table [\#1170](https://github.com/PegaSysEng/pantheon/pull/1170)
- Improved bootnodes option error message [\#1092](https://github.com/PegaSysEng/pantheon/pull/1092)
- Automatically restrict trailing peers while syncing [\#1167](https://github.com/PegaSysEng/pantheon/pull/1167)
- Avoid bonding to ourselves [\#1166](https://github.com/PegaSysEng/pantheon/pull/1166)
- Fix Push Metrics [\#1164](https://github.com/PegaSysEng/pantheon/pull/1164)
- Synchroniser waits for new peer if best is up to date [\#1161](https://github.com/PegaSysEng/pantheon/pull/1161)
- Don't attempt to download checkpoint headers if the number of headers is negative [\#1158](https://github.com/PegaSysEng/pantheon/pull/1158)
- Capture metrics on Vertx event loop and worker thread queues [\#1155](https://github.com/PegaSysEng/pantheon/pull/1155)
- Simplify node permissioning ATs [\#1153](https://github.com/PegaSysEng/pantheon/pull/1153)
- Add metrics around discovery process [\#1152](https://github.com/PegaSysEng/pantheon/pull/1152)
- Prevent connecting to self [\#1150](https://github.com/PegaSysEng/pantheon/pull/1150)
- Refactoring permissioning ATs [\#1148](https://github.com/PegaSysEng/pantheon/pull/1148)
- Added two extra Ropsten bootnodes [\#1147](https://github.com/PegaSysEng/pantheon/pull/1147)
- Fixed TCP port handling [\#1144](https://github.com/PegaSysEng/pantheon/pull/1144)
- Better error on bad header [\#1143](https://github.com/PegaSysEng/pantheon/pull/1143)
- Refresh peer table while we have fewer than maxPeers connected [\#1142](https://github.com/PegaSysEng/pantheon/pull/1142)
- Refactor jsonrpc consumption of local node permissioning controller [\#1140](https://github.com/PegaSysEng/pantheon/pull/1140)
- Disconnect peers before the pivot block while fast syncing [\#1139](https://github.com/PegaSysEng/pantheon/pull/1139)
- Reduce the default transaction pool size from 30,000 to 4096 [\#1136](https://github.com/PegaSysEng/pantheon/pull/1136)
- Fail at load if static nodes not whitelisted [\#1135](https://github.com/PegaSysEng/pantheon/pull/1135)
- Fix private transaction acceptance test [\#1134](https://github.com/PegaSysEng/pantheon/pull/1134) (thanks to [Puneetha17](https://github.com/Puneetha17))
- Quieter exceptions when network is unreachable [\#1133](https://github.com/PegaSysEng/pantheon/pull/1133)
- nodepermissioningcontroller used for devp2p connection filtering [\#1132](https://github.com/PegaSysEng/pantheon/pull/1132)
- Remove duplicates from apis specified via CLI [\#1131](https://github.com/PegaSysEng/pantheon/pull/1131)
- Synchronizer returns false if it is in sync [\#1130](https://github.com/PegaSysEng/pantheon/pull/1130)
- Added fromHexStringStrict to check for exactly 20 byte addresses [\#1128](https://github.com/PegaSysEng/pantheon/pull/1128)
- Fix deadlock scenario in AsyncOperationProcessor and re-enable WorldStateDownloaderTest [\#1126](https://github.com/PegaSysEng/pantheon/pull/1126)
- Ignore WorldStateDownloaderTest [\#1125](https://github.com/PegaSysEng/pantheon/pull/1125)
- Updated local config permissioning flags [\#1118](https://github.com/PegaSysEng/pantheon/pull/1118)
- Pipeline Improvements [\#1117](https://github.com/PegaSysEng/pantheon/pull/1117)
- Permissioning cli smart contract [\#1116](https://github.com/PegaSysEng/pantheon/pull/1116)
- Adding default pending transactions value in BesuControllerBuilder [\#1114](https://github.com/PegaSysEng/pantheon/pull/1114)
- Fix intermittency in WorldStateDownloaderTest [\#1113](https://github.com/PegaSysEng/pantheon/pull/1113)
- Reduce number of seen blocks and transactions Besu tracks [\#1112](https://github.com/PegaSysEng/pantheon/pull/1112)
- Timeout long test [\#1111](https://github.com/PegaSysEng/pantheon/pull/1111)
- Errorprone 2.3.3 upgrades [\#1110](https://github.com/PegaSysEng/pantheon/pull/1110)
- Add metric to capture memory used by RocksDB table readers [\#1108](https://github.com/PegaSysEng/pantheon/pull/1108)
- Don't allow creation of multiple gauges with the same name [\#1107](https://github.com/PegaSysEng/pantheon/pull/1107)
- Update Peer Discovery to use NodePermissioningController [\#1105](https://github.com/PegaSysEng/pantheon/pull/1105)
- Move starting world state download process inside WorldDownloadState [\#1104](https://github.com/PegaSysEng/pantheon/pull/1104)
- Enable private Tx capability to Clique [\#1102](https://github.com/PegaSysEng/pantheon/pull/1102) (thanks to [Puneetha17](https://github.com/Puneetha17))
- Enable private Tx capability to IBFT [\#1101](https://github.com/PegaSysEng/pantheon/pull/1101) (thanks to [Puneetha17](https://github.com/Puneetha17))
- Version Upgrades [\#1100](https://github.com/PegaSysEng/pantheon/pull/1100)
- Don't delete completed tasks from RocksDbTaskQueue [\#1099](https://github.com/PegaSysEng/pantheon/pull/1099)
- Support flat mapping with multiple threads [\#1098](https://github.com/PegaSysEng/pantheon/pull/1098)
- Add pipe stage name to thread while executing [\#1097](https://github.com/PegaSysEng/pantheon/pull/1097)
- Use pipeline for world state download [\#1096](https://github.com/PegaSysEng/pantheon/pull/1096)
- TXPool JSON RPC tweaks [\#1095](https://github.com/PegaSysEng/pantheon/pull/1095)
- Add in-memory cache over world state download queue [\#1087](https://github.com/PegaSysEng/pantheon/pull/1087)
- Trim default metrics [\#1086](https://github.com/PegaSysEng/pantheon/pull/1086)
- Improve imported block log line [\#1085](https://github.com/PegaSysEng/pantheon/pull/1085)
- Smart contract permission controller [\#1083](https://github.com/PegaSysEng/pantheon/pull/1083)
- Add timeout when waiting for JSON-RPC, WebSocket RPC and Metrics services to stop [\#1082](https://github.com/PegaSysEng/pantheon/pull/1082)
- Add pipeline framework to make parallel processing simpler [\#1077](https://github.com/PegaSysEng/pantheon/pull/1077)
- Node permissioning controller [\#1075](https://github.com/PegaSysEng/pantheon/pull/1075)
- Smart contract permission controller stub [\#1074](https://github.com/PegaSysEng/pantheon/pull/1074)
- Expose a synchronous start method in Runner [\#1072](https://github.com/PegaSysEng/pantheon/pull/1072)
- Changes in chain head should trigger new permissioning check for active peers [\#1071](https://github.com/PegaSysEng/pantheon/pull/1071)
- Fix exceptions fetching metrics after world state download completes [\#1066](https://github.com/PegaSysEng/pantheon/pull/1066)
- Accept transactions in the pool with nonce above account sender nonce [\#1065](https://github.com/PegaSysEng/pantheon/pull/1065)
- Repair Istanbul to handle Eth/62 & Eth/63 [\#1063](https://github.com/PegaSysEng/pantheon/pull/1063)
- Close Private Storage Provider [\#1059](https://github.com/PegaSysEng/pantheon/pull/1059) (thanks to [Puneetha17](https://github.com/Puneetha17))
- Add labels to Pipelined tasks metrics [\#1057](https://github.com/PegaSysEng/pantheon/pull/1057)
- Re-enable Quorum Synchronisation [\#1056](https://github.com/PegaSysEng/pantheon/pull/1056)
- Don't log expected failures as errors [\#1054](https://github.com/PegaSysEng/pantheon/pull/1054)
- Make findSuitablePeer abstract [\#1053](https://github.com/PegaSysEng/pantheon/pull/1053)
- Track added at in txpool [\#1048](https://github.com/PegaSysEng/pantheon/pull/1048)
- Fix ImportBlocksTask to only request from peers that claim to have the blocks [\#1047](https://github.com/PegaSysEng/pantheon/pull/1047)
- Don't run the dao block validator if dao block is 0 [\#1044](https://github.com/PegaSysEng/pantheon/pull/1044)
- Don't make unnecessary copies of data in RocksDbKeyValueStorage [\#1040](https://github.com/PegaSysEng/pantheon/pull/1040)
- Update discovery logic to trust bootnodes only when out of sync [\#1039](https://github.com/PegaSysEng/pantheon/pull/1039)
- Fix IndexOutOfBoundsException in DetermineCommonAncestorTask [\#1038](https://github.com/PegaSysEng/pantheon/pull/1038)
- Add `rpc_modules` JSON-RPC [\#1036](https://github.com/PegaSysEng/pantheon/pull/1036)
- Simple permissioning smart contract [\#1035](https://github.com/PegaSysEng/pantheon/pull/1035)
- Refactor enodeurl to use inetaddr [\#1032](https://github.com/PegaSysEng/pantheon/pull/1032)
- Update CLI options in mismatched genesis file message [\#1031](https://github.com/PegaSysEng/pantheon/pull/1031)
- Remove dependence of eth.core on eth.permissioning [\#1030](https://github.com/PegaSysEng/pantheon/pull/1030)
- Make alloc optional and provide nicer error messages when genesis config is invalid [\#1029](https://github.com/PegaSysEng/pantheon/pull/1029)
- Handle metrics request closing before response is generated [\#1028](https://github.com/PegaSysEng/pantheon/pull/1028)
- Change EthNetworkConfig bootnodes to always be URIs [\#1027](https://github.com/PegaSysEng/pantheon/pull/1027)
- Avoid port conflicts in acceptance tests [\#1025](https://github.com/PegaSysEng/pantheon/pull/1025)
- Include reference tests in jacoco [\#1024](https://github.com/PegaSysEng/pantheon/pull/1024)
- Acceptance test - configurable gas price [\#1023](https://github.com/PegaSysEng/pantheon/pull/1023)
- Get Internal logs and output [\#1022](https://github.com/PegaSysEng/pantheon/pull/1022) (thanks to [Puneetha17](https://github.com/Puneetha17))
- Fix race condition in WebSocketService [\#1021](https://github.com/PegaSysEng/pantheon/pull/1021)
- Ensure devp2p ports are written to ports file correctly [\#1020](https://github.com/PegaSysEng/pantheon/pull/1020)
- Report the correct tcp port in PING packets when it differs from the UDP port [\#1019](https://github.com/PegaSysEng/pantheon/pull/1019)
- Refactor transient transaction processor [\#1017](https://github.com/PegaSysEng/pantheon/pull/1017)
- Resume world state download from existing queue [\#1016](https://github.com/PegaSysEng/pantheon/pull/1016)
- IBFT Acceptance tests updated with longer timeout on first block [\#1015](https://github.com/PegaSysEng/pantheon/pull/1015)
- Update IBFT acceptances tests to await first block [\#1013](https://github.com/PegaSysEng/pantheon/pull/1013)
- Remove full hashimoto implementation as its never used [\#1011](https://github.com/PegaSysEng/pantheon/pull/1011)
- Created SyncStatus notifications [\#1010](https://github.com/PegaSysEng/pantheon/pull/1010)
- Address acceptance test intermittency [\#1008](https://github.com/PegaSysEng/pantheon/pull/1008)
- Consider a world state download stalled after 100 requests with no progress [\#1007](https://github.com/PegaSysEng/pantheon/pull/1007)
- Reduce log level when block miner is interrupted [\#1006](https://github.com/PegaSysEng/pantheon/pull/1006)
- RunnerTest fail on Windows due to network startup timing issue [\#1005](https://github.com/PegaSysEng/pantheon/pull/1005)
- Generate Private Contract Address [\#1004](https://github.com/PegaSysEng/pantheon/pull/1004) (thanks to [vinistevam](https://github.com/vinistevam))
- Delete the legacy pipelined import code [\#1003](https://github.com/PegaSysEng/pantheon/pull/1003)
- Fix race condition in WebSocket AT [\#1002](https://github.com/PegaSysEng/pantheon/pull/1002)
- Cleanup IBFT logging levels [\#995](https://github.com/PegaSysEng/pantheon/pull/995)
- Integration Test implementation dependency for non-IntelliJ IDE [\#992](https://github.com/PegaSysEng/pantheon/pull/992)
- Ignore fast sync and full sync tests to avoid race condition [\#991](https://github.com/PegaSysEng/pantheon/pull/991)
- Make acceptance tests use the process based runner again [\#990](https://github.com/PegaSysEng/pantheon/pull/990)
- RoundChangeCertificateValidator requires unique authors [\#989](https://github.com/PegaSysEng/pantheon/pull/989)
- Make Rinkeby the benchmark chain.  [\#986](https://github.com/PegaSysEng/pantheon/pull/986)
- Add metrics to Parallel Download pipeline [\#985](https://github.com/PegaSysEng/pantheon/pull/985)
- Change ExpectBlockNumber to require at least the specified block number [\#981](https://github.com/PegaSysEng/pantheon/pull/981)
- Fix benchmark compilation [\#980](https://github.com/PegaSysEng/pantheon/pull/980)
- RPC tests can use 127.0.0.1 loopback rather than localhost [\#974](https://github.com/PegaSysEng/pantheon/pull/974) thanks to [glethuillier](https://github.com/glethuillier) for raising)
- Disable picocli ansi when testing [\#973](https://github.com/PegaSysEng/pantheon/pull/973)
- Add a jmh benchmark for WorldStateDownloader [\#972](https://github.com/PegaSysEng/pantheon/pull/972)
- Gradle dependency for JMH annotation, for IDEs that aren't IntelliJ \(… [\#971](https://github.com/PegaSysEng/pantheon/pull/971)
- Separate download state tracking from WorldStateDownloader [\#967](https://github.com/PegaSysEng/pantheon/pull/967)
- Gradle dependency for JMH annotation, for IDEs that aren't IntelliJ [\#966](https://github.com/PegaSysEng/pantheon/pull/966)
- Truffle HDwallet Web3 1.0 [\#964](https://github.com/PegaSysEng/pantheon/pull/964)
- Add missing JavaDoc tags in JSONToRLP [\#963](https://github.com/PegaSysEng/pantheon/pull/963)
- Only import block if it isn't already on the block chain [\#962](https://github.com/PegaSysEng/pantheon/pull/962)
- CLI stack traces when debugging [\#960](https://github.com/PegaSysEng/pantheon/pull/960)
- Create peer discovery packets on a worker thread [\#955](https://github.com/PegaSysEng/pantheon/pull/955)
- Remove start functionality from IbftController and IbftBlockHeightMan… [\#952](https://github.com/PegaSysEng/pantheon/pull/952)
- Cleanup IBFT executors [\#951](https://github.com/PegaSysEng/pantheon/pull/951)
- Single threaded world state persistence [\#950](https://github.com/PegaSysEng/pantheon/pull/950)
- Fix version number on master [\#946](https://github.com/PegaSysEng/pantheon/pull/946)
- Change automatic benchmark  [\#945](https://github.com/PegaSysEng/pantheon/pull/945)
- Eliminate redundant header validation [\#943](https://github.com/PegaSysEng/pantheon/pull/943)
- RocksDbQueue Threading Tweaks [\#940](https://github.com/PegaSysEng/pantheon/pull/940)
- Validate DAO block [\#939](https://github.com/PegaSysEng/pantheon/pull/939)
- Complete Private Transaction Processor [\#938](https://github.com/PegaSysEng/pantheon/pull/938) (thanks to [iikirilov](https://github.com/iikirilov))
- Add metrics for netty queue length [\#932](https://github.com/PegaSysEng/pantheon/pull/932)
- Update GetNodeDataFromPeerTask to return a map [\#931](https://github.com/PegaSysEng/pantheon/pull/931)

## 1.0.1

Public key address export subcommand was missing in 1.0 release.

### Additions and Improvements
- Added `public-key export-address` subcommand [\#888](https://github.com/PegaSysEng/pantheon/pull/888)
- Documentation update for the [`public-key export-address`](https://besu.hyperledger.org/en/stable/) subcommand.
- Updated [IBFT 2.0 overview](https://besu.hyperledger.org/en/stable/) to include use of `rlp encode` command and information on setting IBFT 2.0 properties to achieve your desired block time.

## 1.0

### Additions and Improvements
- [IBFT 2.0](https://besu.hyperledger.org/en/latest/Tutorials/Private-Network/Create-IBFT-Network/)
- [Permissioning](https://besu.hyperledger.org/en/latest/Concepts/Permissioning/Permissioning-Overview/)
- [JSON-RPC Authentication](https://besu.hyperledger.org/en/latest/HowTo/Interact/APIs/Authentication/)
- Added `rlp encode` subcommand [\#965](https://github.com/PegaSysEng/pantheon/pull/965)
- Method to reload permissions file [\#834](https://github.com/PegaSysEng/pantheon/pull/834)
- Added rebind mitigation for Websockets. [\#905](https://github.com/PegaSysEng/pantheon/pull/905)
- Support genesis contract code [\#749](https://github.com/PegaSysEng/pantheon/pull/749) (thanks to [kziemianek](https://github.com/kziemianek)).
- Documentation updates include:
  - Added details on [port configuration](https://besu.hyperledger.org/en/latest/HowTo/Find-and-Connect/Configuring-Ports/)
  - Added [Resources page](https://besu.hyperledger.org/en/latest/Reference/Resources/) linking to Besu blog posts and webinars
  - Added [JSON-RPC Authentication](https://besu.hyperledger.org/en/latest/HowTo/Interact/APIs/Authentication/)
  - Added [tutorial to create permissioned network](https://besu.hyperledger.org/en/latest/Tutorials/Permissioning/Create-Permissioned-Network/)
  - Added [Permissioning](https://besu.hyperledger.org/en/latest/Concepts/Permissioning/Permissioning-Overview/) content
  - Added [Permissioning API methods](https://besu.hyperledger.org/en/latest/Reference/API-Methods/#permissioning-methods)
  - Added [tutorial to create Clique private network](https://besu.hyperledger.org/en/latest/Tutorials/Private-Network/Create-Private-Clique-Network/)
  - Added [tutorial to create IBFT 2.0 private network](https://besu.hyperledger.org/en/latest/Tutorials/Private-Network/Create-IBFT-Network/)

### Technical Improvements
- RoundChangeCertificateValidator requires unique authors [\#997](https://github.com/PegaSysEng/pantheon/pull/997)
- RPC tests can use 127.0.0.1 loopback rather than localhost [\#979](https://github.com/PegaSysEng/pantheon/pull/979)
- Integration Test implementation dependency for non-IntelliJ IDE [\#978](https://github.com/PegaSysEng/pantheon/pull/978)
- Only import block if it isn't already on the block chain [\#977](https://github.com/PegaSysEng/pantheon/pull/977)
- Disable picocli ansi when testing [\#975](https://github.com/PegaSysEng/pantheon/pull/975)
- Create peer discovery packets on a worker thread [\#961](https://github.com/PegaSysEng/pantheon/pull/961)
- Removed Orion snapshot dependency [\#933](https://github.com/PegaSysEng/pantheon/pull/933)
- Use network ID instead of chain ID in MainnetBesuController. [\#929](https://github.com/PegaSysEng/pantheon/pull/929)
- Propagate new block messages to other clients in a worker thread [\#928](https://github.com/PegaSysEng/pantheon/pull/928)
- Parallel downloader should stop on puts if requested. [\#927](https://github.com/PegaSysEng/pantheon/pull/927)
- Permission config file location and option under docker [\#925](https://github.com/PegaSysEng/pantheon/pull/925)
- Fixed potential stall in world state download [\#922](https://github.com/PegaSysEng/pantheon/pull/922)
- Refactoring to introduce deleteOnExit\(\) for temp files [\#920](https://github.com/PegaSysEng/pantheon/pull/920)
- Reduce "Received transactions message" log from debug to trace [\#919](https://github.com/PegaSysEng/pantheon/pull/919)
- Handle PeerNotConnected exceptions when sending wire keep alives [\#918](https://github.com/PegaSysEng/pantheon/pull/918)
- admin_addpeers: error if node not whitelisted [\#917](https://github.com/PegaSysEng/pantheon/pull/917)
- Expose the Ibft MiningCoordinator [\#916](https://github.com/PegaSysEng/pantheon/pull/916)
- Check perm api against perm cli [\#915](https://github.com/PegaSysEng/pantheon/pull/915)
- Update metrics when completing a world state request with existing data [\#914](https://github.com/PegaSysEng/pantheon/pull/914)
- Improve RocksDBQueue dequeue performance [\#913](https://github.com/PegaSysEng/pantheon/pull/913)
- Error when removing bootnodes from nodes whitelist [\#912](https://github.com/PegaSysEng/pantheon/pull/912)
- Incremental Optimization\(s\) on BlockBroadcaster [\#911](https://github.com/PegaSysEng/pantheon/pull/911)
- Check permissions CLI dependencies [\#909](https://github.com/PegaSysEng/pantheon/pull/909)
- Limit the number of times we retry peer discovery interactions [\#908](https://github.com/PegaSysEng/pantheon/pull/908)
- IBFT to use VoteTallyCache [\#907](https://github.com/PegaSysEng/pantheon/pull/907)
- Add metric to expose number of inflight world state requests [\#906](https://github.com/PegaSysEng/pantheon/pull/906)
- Bootnodes not on whitelist - improve errors [\#904](https://github.com/PegaSysEng/pantheon/pull/904)
- Make chain download cancellable [\#901](https://github.com/PegaSysEng/pantheon/pull/901)
- Enforce accounts must start with 0x [\#900](https://github.com/PegaSysEng/pantheon/pull/900)
- When picking fast sync pivot block, use the peer with the best total difficulty [\#899](https://github.com/PegaSysEng/pantheon/pull/899)
- Process world state download data on a worker thread [\#898](https://github.com/PegaSysEng/pantheon/pull/898)
- CLI mixin help [\#895](https://github.com/PegaSysEng/pantheon/pull/895) ([macfarla](https://github.com/macfarla))
- Use absolute datapath instead of relative. [\#894](https://github.com/PegaSysEng/pantheon/pull/894).
- Fix task queue so that the updated failure count for requests is stored [\#893](https://github.com/PegaSysEng/pantheon/pull/893)
- Fix authentication header [\#891](https://github.com/PegaSysEng/pantheon/pull/891)
- Reorganize eth tasks [\#890](https://github.com/PegaSysEng/pantheon/pull/890)
- Unit tests of BlockBroadcaster [\#887](https://github.com/PegaSysEng/pantheon/pull/887)
- Fix authentication file validation errors [\#886](https://github.com/PegaSysEng/pantheon/pull/886)
- Fixing file locations under docker [\#885](https://github.com/PegaSysEng/pantheon/pull/885)
- Handle exceptions properly in EthScheduler [\#884](https://github.com/PegaSysEng/pantheon/pull/884)
- More bootnodes for goerli [\#880](https://github.com/PegaSysEng/pantheon/pull/880)
- Rename password hash command [\#879](https://github.com/PegaSysEng/pantheon/pull/879)
- Add metrics for EthScheduler executors [\#878](https://github.com/PegaSysEng/pantheon/pull/878)
- Disconnect peer removed from node whitelist [\#877](https://github.com/PegaSysEng/pantheon/pull/877)
- Reduce logging noise from invalid peer discovery packets and handshaking [\#876](https://github.com/PegaSysEng/pantheon/pull/876)
- Detect stalled world state downloads [\#875](https://github.com/PegaSysEng/pantheon/pull/875)
- Limit size of Ibft future message buffer [\#873](https://github.com/PegaSysEng/pantheon/pull/873)
- Ibft2: Replace NewRound with extended Proposal [\#872](https://github.com/PegaSysEng/pantheon/pull/872)
- Fixed admin_addPeer to periodically check maintained connections [\#871](https://github.com/PegaSysEng/pantheon/pull/871)
- WebSocket method permissions [\#870](https://github.com/PegaSysEng/pantheon/pull/870)
- Select new pivot block when world state becomes unavailable [\#869](https://github.com/PegaSysEng/pantheon/pull/869)
- Introduce FutureUtils to reduce duplicated code around CompletableFuture [\#868](https://github.com/PegaSysEng/pantheon/pull/868)
- Implement world state cancel [\#867](https://github.com/PegaSysEng/pantheon/pull/867)
- Renaming authentication configuration file CLI command [\#865](https://github.com/PegaSysEng/pantheon/pull/865)
- Break out RoundChangeCertificate validation [\#864](https://github.com/PegaSysEng/pantheon/pull/864)
- Disconnect peers where the common ancestor is before our fast sync pivot [\#862](https://github.com/PegaSysEng/pantheon/pull/862)
- Initial scaffolding for block propagation [\#860](https://github.com/PegaSysEng/pantheon/pull/860)
- Fix NullPointerException when determining fast sync pivot [\#859](https://github.com/PegaSysEng/pantheon/pull/859)
- Check for invalid token [\#856](https://github.com/PegaSysEng/pantheon/pull/856)
- Moving NodeWhitelistController to permissioning package [\#855](https://github.com/PegaSysEng/pantheon/pull/855)
- Fix state download race condition by creating a TaskQueue API [\#853](https://github.com/PegaSysEng/pantheon/pull/853)
- Changed separator in JSON RPC permissions [\#852](https://github.com/PegaSysEng/pantheon/pull/852)
- WebSocket acceptance tests now can use WebSockets [\#851](https://github.com/PegaSysEng/pantheon/pull/851)
- IBFT notifies EthPeer when remote node has a better block [\#849](https://github.com/PegaSysEng/pantheon/pull/849)
- Support resuming fast-sync downloads [\#848](https://github.com/PegaSysEng/pantheon/pull/848)
- Tweak Fast Sync Config [\#847](https://github.com/PegaSysEng/pantheon/pull/847)
- RPC authentication configuration validation + tests. [\#846](https://github.com/PegaSysEng/pantheon/pull/846)
- Tidy-up FastSyncState persistence [\#845](https://github.com/PegaSysEng/pantheon/pull/845)
- Do parallel extract signatures in the parallel block importer. [\#844](https://github.com/PegaSysEng/pantheon/pull/844)
- Fix 'the Input Is Too Long' Error on Windows [\#843](https://github.com/PegaSysEng/pantheon/pull/843) (thanks to [glethuillier](https://github.com/glethuillier)).
- Remove unnecessary sleep [\#842](https://github.com/PegaSysEng/pantheon/pull/842)
- Shutdown improvements [\#841](https://github.com/PegaSysEng/pantheon/pull/841)
- Speed up shutdown time [\#838](https://github.com/PegaSysEng/pantheon/pull/838)
- Add metrics to world state downloader [\#837](https://github.com/PegaSysEng/pantheon/pull/837)
- Store pivot block header [\#836](https://github.com/PegaSysEng/pantheon/pull/836)
- Clique should use beneficiary of zero on epoch blocks [\#833](https://github.com/PegaSysEng/pantheon/pull/833)
- Clique should ignore proposals for address 0 [\#831](https://github.com/PegaSysEng/pantheon/pull/831)
- Fix intermittency in FullSyncDownloaderTest [\#830](https://github.com/PegaSysEng/pantheon/pull/830)
- Added the authentication service to the WebSocket service [\#829](https://github.com/PegaSysEng/pantheon/pull/829)
- Extract creation and init of ProtocolContext into a re-usable class [\#828](https://github.com/PegaSysEng/pantheon/pull/828)
- Prevent duplicate commit seals in ibft header [\#827](https://github.com/PegaSysEng/pantheon/pull/827)
- Validate Ibft vanity data length [\#826](https://github.com/PegaSysEng/pantheon/pull/826)
- Refactored json rpc authentication to be provided as a service [\#825](https://github.com/PegaSysEng/pantheon/pull/825)
- Handle unavailable world states [\#824](https://github.com/PegaSysEng/pantheon/pull/824)
- Password in JWT payload [\#823](https://github.com/PegaSysEng/pantheon/pull/823)
- Homogenize error messages when required parameters are set [\#822](https://github.com/PegaSysEng/pantheon/pull/822) ([glethuillier](https://github.com/glethuillier)).
- Set remote peer chain head to parent of block received in NEW\_BLOCK\_MESSAGE [\#819](https://github.com/PegaSysEng/pantheon/pull/819)
- Peer disconnects should not result in stack traces [\#818](https://github.com/PegaSysEng/pantheon/pull/818)
- Abort previous builds [\#817](https://github.com/PegaSysEng/pantheon/pull/817)
- Parallel build stages [\#816](https://github.com/PegaSysEng/pantheon/pull/816)
- JWT authentication for JSON-RPC [\#815](https://github.com/PegaSysEng/pantheon/pull/815)
- Log errors that occur while finding a common ancestor [\#814](https://github.com/PegaSysEng/pantheon/pull/814)
- Shuffled log levels [\#813](https://github.com/PegaSysEng/pantheon/pull/813)
- Prevent duplicate IBFT messages being processed by state machine [\#811](https://github.com/PegaSysEng/pantheon/pull/811)
- Fix Orion startup ports [\#810](https://github.com/PegaSysEng/pantheon/pull/810)
- Commit world state continuously [\#809](https://github.com/PegaSysEng/pantheon/pull/809)
- Improve block propagation time [\#808](https://github.com/PegaSysEng/pantheon/pull/808)
- JSON-RPC authentication cli options & acceptance tests [\#807](https://github.com/PegaSysEng/pantheon/pull/807)
- Remove privacy not supported warning [\#806](https://github.com/PegaSysEng/pantheon/pull/806) (thanks to [vinistevam](https://github.com/vinistevam))
- Wire up Private Transaction Processor [\#805](https://github.com/PegaSysEng/pantheon/pull/805) (thanks to [Puneetha17](https://github.com/Puneetha17))
- Apply a limit to the number of responses in RespondingEthPeer.respondWhile [\#803](https://github.com/PegaSysEng/pantheon/pull/803)
- Avoid requesting empty block bodies from the network. [\#802](https://github.com/PegaSysEng/pantheon/pull/802)
- Handle partial responses to get receipts requests [\#801](https://github.com/PegaSysEng/pantheon/pull/801)
- Rename functions in Ibft MessageValidator [\#800](https://github.com/PegaSysEng/pantheon/pull/800)
- Upgrade GoogleJavaFormat to 1.7 [\#795](https://github.com/PegaSysEng/pantheon/pull/795)
- Minor refactorings of IntegrationTest infrastructure [\#786](https://github.com/PegaSysEng/pantheon/pull/786)
- Rework Ibft MessageValidatorFactory [\#785](https://github.com/PegaSysEng/pantheon/pull/785)
- Rework IbftRoundFactory [\#784](https://github.com/PegaSysEng/pantheon/pull/784)
- Rename artefacts to artifacts within IBFT [\#782](https://github.com/PegaSysEng/pantheon/pull/782)
- Rename TerminatedRoundArtefacts to PreparedRoundArtefacts [\#781](https://github.com/PegaSysEng/pantheon/pull/781)
- Rename Ibft MessageFactory methods [\#779](https://github.com/PegaSysEng/pantheon/pull/779)
- Update WorldStateDownloader to only filter out known code requests [\#777](https://github.com/PegaSysEng/pantheon/pull/777)
- Multiple name options only search for the longest one [\#776](https://github.com/PegaSysEng/pantheon/pull/776)
- Move ethTaskTimer to abstract root [\#775](https://github.com/PegaSysEng/pantheon/pull/775)
- Parallel Block importer [\#774](https://github.com/PegaSysEng/pantheon/pull/774)
- Wait for a peer with an estimated chain height before selecting a pivot block [\#772](https://github.com/PegaSysEng/pantheon/pull/772)
- Randomly perform full validation when fast syncing blocks [\#770](https://github.com/PegaSysEng/pantheon/pull/770)
- IBFT Message rework, piggybacking blocks on msgs. [\#769](https://github.com/PegaSysEng/pantheon/pull/769)
- EthScheduler additions [\#767](https://github.com/PegaSysEng/pantheon/pull/767)
- Fixing node whitelist isPermitted check [\#766](https://github.com/PegaSysEng/pantheon/pull/766)
- Eth/63 labels [\#764](https://github.com/PegaSysEng/pantheon/pull/764)
- Permissioning whitelist persistence. [\#763](https://github.com/PegaSysEng/pantheon/pull/763)
- Created message validators for NewRound and RoundChange [\#760](https://github.com/PegaSysEng/pantheon/pull/760)
- Add tests for FastSyncChainDownloader as a whole [\#758](https://github.com/PegaSysEng/pantheon/pull/758)
- Flatten IBFT Message API [\#757](https://github.com/PegaSysEng/pantheon/pull/757)
- Added TerminatedRoundArtefacts [\#756](https://github.com/PegaSysEng/pantheon/pull/756)
- Fix thread names in EthScheduler to include the thread number [\#755](https://github.com/PegaSysEng/pantheon/pull/755)
- Separate round change reception from RoundChangeCertificate [\#754](https://github.com/PegaSysEng/pantheon/pull/754)
- JSON-RPC authentication login [\#753](https://github.com/PegaSysEng/pantheon/pull/753)
- Spilt Ibft MessageValidator into components [\#752](https://github.com/PegaSysEng/pantheon/pull/752)
- Ensure first checkpoint headers is always in local blockchain for FastSyncCheckpointHeaderManager [\#750](https://github.com/PegaSysEng/pantheon/pull/750)
- Refactored permissioning components to be Optional. [\#747](https://github.com/PegaSysEng/pantheon/pull/747)
- Integrate rocksdb-based queue into WorldStateDownloader [\#746](https://github.com/PegaSysEng/pantheon/pull/746)
- Generify orion to enclave [\#745](https://github.com/PegaSysEng/pantheon/pull/745) (thanks to [vinistevam](https://github.com/vinistevam))
- Moved IBFT Message factory to use wrapped message types [\#744](https://github.com/PegaSysEng/pantheon/pull/744)
- Handle timeouts when requesting checkpoint headers correctly [\#743](https://github.com/PegaSysEng/pantheon/pull/743)
- Update RoundChangeManager to use flattened message [\#742](https://github.com/PegaSysEng/pantheon/pull/742)
- Handle validation failures when fast importing blocks [\#741](https://github.com/PegaSysEng/pantheon/pull/741)
- Updated IbftRound and RoundState APIs to use wrapped messages [\#740](https://github.com/PegaSysEng/pantheon/pull/740)
- Exception handling [\#739](https://github.com/PegaSysEng/pantheon/pull/739)
- Upgrade dependency versions and build cleanup [\#738](https://github.com/PegaSysEng/pantheon/pull/738)
- Update IbftBlockHeigntManager to accept new message types. [\#737](https://github.com/PegaSysEng/pantheon/pull/737)
- Error response handling for permissions APIs [\#736](https://github.com/PegaSysEng/pantheon/pull/736)
- IPV6 bootnodes don't work [\#735](https://github.com/PegaSysEng/pantheon/pull/735)
- Updated to use tags of pantheon build rather than another repo [\#734](https://github.com/PegaSysEng/pantheon/pull/734)
- Log milestones at startup and other minor logging improvements [\#733](https://github.com/PegaSysEng/pantheon/pull/733)
- Create wrapper types for Ibft Signed messages [\#731](https://github.com/PegaSysEng/pantheon/pull/731)
- Ibft to uniquely ID messages by their hash [\#730](https://github.com/PegaSysEng/pantheon/pull/730)
- Rename ibftrevised to ibft2 [\#722](https://github.com/PegaSysEng/pantheon/pull/722)
- Limit ibft msg queues [\#704](https://github.com/PegaSysEng/pantheon/pull/704)
- Implement privacy precompiled contract [\#696](https://github.com/PegaSysEng/pantheon/pull/696) (thanks to [Puneetha17](https://github.com/Puneetha17))
- Integration of RecursivePeerRefreshState and PeerDiscoveryController [\#420](https://github.com/PegaSysEng/pantheon/pull/420)

## 0.9.1

Built and compatible with with JDK8.

## 0.9

### Breaking Changes to Command Line

Breaking changes have been made to the command line options in v0.9 to improve usability. Many v0.8 command line options no longer work.

The [documentation](https://docs.pantheon.pegasys.tech/en/latest/) has been updated throughout to use the changed command line options and the [command line reference](https://besu.hyperledger.org/en/stable/) documents the changed options.

| Previous Option                     | New Option                                                                                                                                                                                                                                  | Change                            |
|-------------------------------------|------------------------------------------------------------------------------------------------------------------------------------------------------------------------------------------------------------------------------------------|----------------------------------|
| `--config`                          | [`--config-file`](https://besu.hyperledger.org/en/latest/Reference/CLI/CLI-Syntax/#config-file)                                                                                                                                  | Renamed                          |
| `--datadir`                         | [`--data-path`](https://besu.hyperledger.org/en/latest/Reference/CLI/CLI-Syntax/#data-path)                                                                                                                                      | Renamed                          |
| `--dev-mode`                        | [`--network=dev`](https://besu.hyperledger.org/en/latest/Reference/CLI/CLI-Syntax/#network)                                                                                                                                     | Replaced by `--network` option   |
| `--genesis`                         | [`--genesis-file`](https://besu.hyperledger.org/en/latest/Reference/CLI/CLI-Syntax/#genesis-file)                                                                                                                                | Renamed                          |
| `--goerli`                          | [`--network=goerli`](https://besu.hyperledger.org/en/latest/Reference/CLI/CLI-Syntax/#network)                                                                                                                                  | Replaced by `--network` option   |
| `--metrics-listen=<HOST:PORT>`      | [`--metrics-host=<HOST>`](https://besu.hyperledger.org/en/latest/Reference/CLI/CLI-Syntax/#metrics-host) and [`--metrics-port=<PORT>`](https://besu.hyperledger.org/en/latest/Reference/CLI/CLI-Syntax/#metrics-port) | Split into host and port options |
| `--miner-extraData`                 | [`--miner-extra-data`](https://besu.hyperledger.org/en/latest/Reference/CLI/CLI-Syntax/#miner-extra-data)                                                                                                                       | Renamed                          |
| `--miner-minTransactionGasPriceWei` | [`--min-gas-price`](https://besu.hyperledger.org/en/latest/Reference/CLI/CLI-Syntax/#min-gas-price)                                                                                                                              | Renamed                          |
| `--no-discovery`                    | [`--discovery-enabled`](https://besu.hyperledger.org/en/latest/Reference/CLI/CLI-Syntax/#discovery-enabled)                                                                                                                      | Replaced                         |
| `--node-private-key`                | [`--node-private-key-file`](https://besu.hyperledger.org/en/latest/Reference/CLI/CLI-Syntax/#node-private-key-file)                                                                                                              | Renamed                          |
| `--ottoman`                         | N/A                                                                                                                                                                                                                                         | Removed                          |
| `--p2p-listen=<HOST:PORT>`          | [`--p2p-host=<HOST>`](https://besu.hyperledger.org/en/latest/Reference/CLI/CLI-Syntax/#p2p-hostt) and [`--p2p-port=<PORT>`](https://besu.hyperledger.org/en/latest/Reference/CLI/CLI-Syntax/#p2p-port) | Split into host and port options |
| `--rinkeby`                         | [`--network=rinkeby`](https://besu.hyperledger.org/en/latest/Reference/CLI/CLI-Syntax/#network)                                                                                                                                     | Replaced by `--network` option   |
| `--ropsten`                         | [`--network=ropsten`](https://besu.hyperledger.org/en/latest/Reference/CLI/CLI-Syntax/#network)                                                                                                                                     | Replaced by `--network` option   |
| `--rpc-enabled`                     | [` --rpc-http-enabled`](https://besu.hyperledger.org/en/latest/Reference/CLI/CLI-Syntax/#rpc-http-enabled)| Renamed|
| `--rpc-listen=<HOST:PORT>`          | [`--rpc-http-host=<HOST>`](https://besu.hyperledger.org/en/latest/Reference/CLI/CLI-Syntax/#rpc-http-host) and [`--rpc-http-port=<PORT>`](https://besu.hyperledger.org/en/latest/Reference/CLI/CLI-Syntax/#rpc-http-port) | Split into host and port options |
| `--rpc-api`                         | [`--rpc-http-api`](https://besu.hyperledger.org/en/latest/Reference/CLI/CLI-Syntax/#rpc-http-api)| Renamed |
| `--rpc-cors-origins`                | [`--rpc-http-cors-origins`](https://besu.hyperledger.org/en/latest/Reference/CLI/CLI-Syntax/#rpc-http-cors-origins) | Renamed |
| `--ws-enabled`                      | [`--rpc-ws-enabled`](https://besu.hyperledger.org/en/latest/Reference/CLI/CLI-Syntax/#rpc-ws-enabled)  | Renamed |
| `--ws-api`                          | [`--rpc-ws-api`](https://besu.hyperledger.org/en/latest/Reference/CLI/CLI-Syntax/#rpc-ws-api) | Renamed|
| `--ws-listen=<HOST:PORT>`           | [`--rpc-ws-host=<HOST>`](https://besu.hyperledger.org/en/latest/Reference/CLI/CLI-Syntax/#rpc-ws-host) and [`--rpc-ws-port=<PORT>`](https://besu.hyperledger.org/en/latest/Reference/CLI/CLI-Syntax/#rpc-ws-port) | Split into host and port options |
| `--ws-refresh-delay`                | [`--rpc-ws-refresh-delay`](https://besu.hyperledger.org/en/latest/Reference/CLI/CLI-Syntax/#rpc-ws-refresh-delay)|Renamed|

| Previous Subcommand                 | New Subcommand                                                                                                                                                                                                                  | Change                            |
|-------------------------------------|------------------------------------------------------------------------------------------------------------------------------------------------------------------------------------------------------------------------------------------|----------------------------------|
| `pantheon import <block-file>`      | [`pantheon blocks import --from=<block-file>`](https://besu.hyperledger.org/en/latest/Reference/CLI/CLI-Subcommands/#blocks)                                                                                            | Renamed                          |
| `pantheon export-pub-key <key-file>`| [`pantheon public-key export --to=<key-file>`](https://besu.hyperledger.org/en/latest/Reference/CLI/CLI-Subcommands/#public-key)                                                                                                      | Renamed                          |


### Private Network Quickstart

The Private Network Quickstart has been moved from the `pantheon` repository to the `pantheon-quickstart`
repository. The [Private Network Quickstart tutorial](https://besu.hyperledger.org/en/latest/Tutorials/Quickstarts/Private-Network-Quickstart/)
has been updated to use the moved quickstart.

### Additions and Improvements

- `--network=goerli` supports relaunch of Görli testnet [\#717](https://github.com/PegaSysEng/pantheon/pull/717)
- TOML authentication provider [\#689](https://github.com/PegaSysEng/pantheon/pull/689)
- Metrics Push Gateway Options [\#678](https://github.com/PegaSysEng/pantheon/pull/678)
- Additional logging details for IBFT 2.0 [\#650](https://github.com/PegaSysEng/pantheon/pull/650)
- Permissioning config TOML file [\#643](https://github.com/PegaSysEng/pantheon/pull/643)
- Added metrics Prometheus Push Gateway Support [\#638](https://github.com/PegaSysEng/pantheon/pull/638)
- Clique and IBFT not enabled by default in RPC APIs [\#635](https://github.com/PegaSysEng/pantheon/pull/635)
- Added `admin_addPeer` JSON-RPC API method [\#622](https://github.com/PegaSysEng/pantheon/pull/622)
- Implemented `--p2p-enabled` configuration item [\#619](https://github.com/PegaSysEng/pantheon/pull/619)
- Command options and commands renaming [\#618](https://github.com/PegaSysEng/pantheon/pull/618)
- Added IBFT get pending votes [\#603](https://github.com/PegaSysEng/pantheon/pull/603)
- Implement Petersburg hardfork [\#601](https://github.com/PegaSysEng/pantheon/pull/601)
- Added private transaction abstraction [\#592](https://github.com/PegaSysEng/pantheon/pull/592) (thanks to [iikirilov](https://github.com/iikirilov))
- Added privacy command line commands [\#584](https://github.com/PegaSysEng/pantheon/pull/584) (thanks to [Puneetha17](https://github.com/Puneetha17))
- Documentation updates include:
  - Updated [Private Network Quickstart tutorial](https://besu.hyperledger.org/en/latest/Tutorials/Quickstarts/Private-Network-Quickstart/)
    to use quickstart in `pantheon-quickstart` repository and indicate that the quickstart is not supported on Windows.
  - Added IBFT 2.0 [content](https://besu.hyperledger.org/en/latest/HowTo/Configure/Consensus-Protocols/IBFT/) and [JSON RPC API methods](https://besu.hyperledger.org/en/latest/Reference/API-Methods/#ibft-20-methods).
  - Added [consensus protocols content](https://besu.hyperledger.org/en/latest/Concepts/Consensus-Protocols/Comparing-PoA/).
  - Added content on [events and logs](https://besu.hyperledger.org/en/latest/Concepts/Events-and-Logs/), and [using filters](https://besu.hyperledger.org/en/latest/HowTo/Interact/Filters/Accessing-Logs-Using-JSON-RPC/).
  - Added content on integrating with [Prometheus Push Gateway](https://besu.hyperledger.org/en/latest/HowTo/Deploy/Monitoring-Performance/#running-prometheus-with-besu-in-push-mode)

### Technical Improvements

- Download receipts during fast sync and import without processing transactions [\#701](https://github.com/PegaSysEng/pantheon/pull/701)
- Removed CLI options for `--nodes-whitelist` and `--accounts-whitelist` [\#694](https://github.com/PegaSysEng/pantheon/pull/694)
- Delegate `getRootCause` through to Guava's implementation [\#692](https://github.com/PegaSysEng/pantheon/pull/692)
- Benchmark update [\#691](https://github.com/PegaSysEng/pantheon/pull/691)
- Implement chain download for fast sync [\#690](https://github.com/PegaSysEng/pantheon/pull/690)
- Allow missing accounts to create zero-cost transactions [\#685](https://github.com/PegaSysEng/pantheon/pull/685)
- Node private key location should be fixed under docker [\#684](https://github.com/PegaSysEng/pantheon/pull/684)
- Parallel Processing File Import Performance [\#683](https://github.com/PegaSysEng/pantheon/pull/683)
- Integrate actual `WorldStateDownloader` with the fast sync work flow [\#682](https://github.com/PegaSysEng/pantheon/pull/682)
- Removed `--max-trailing-peers` option [\#680](https://github.com/PegaSysEng/pantheon/pull/680)
- Enabled warning on CLI dependent options [\#679](https://github.com/PegaSysEng/pantheon/pull/679)
- Update WorldStateDownloader run\(\) interface to accept header [\#677](https://github.com/PegaSysEng/pantheon/pull/677)
- Fixed Difficulty calculator [\#663](https://github.com/PegaSysEng/pantheon/pull/663)
- `discovery-enabled` option refactoring [\#661](https://github.com/PegaSysEng/pantheon/pull/661)
- Update orion default port approach [\#660](https://github.com/PegaSysEng/pantheon/pull/660)
- Extract out generic parts of Downloader [\#659](https://github.com/PegaSysEng/pantheon/pull/659)
- Start world downloader [\#658](https://github.com/PegaSysEng/pantheon/pull/658)
- Create a simple `WorldStateDownloader` [\#657](https://github.com/PegaSysEng/pantheon/pull/657)
- Added handling for when p2p is disabled [\#655](https://github.com/PegaSysEng/pantheon/pull/655)
- Enabled command line configuration for privacy precompiled contract address [\#653](https://github.com/PegaSysEng/pantheon/pull/653) (thanks to [Puneetha17](https://github.com/Puneetha17))
- IBFT transmitted packets are logged by gossiper [\#652](https://github.com/PegaSysEng/pantheon/pull/652)
- `admin_addPeer` acceptance test [\#651](https://github.com/PegaSysEng/pantheon/pull/651)
- Added `p2pEnabled` configuration to `ProcessBesuNodeRunner` [\#649](https://github.com/PegaSysEng/pantheon/pull/649)
- Added description to automatic benchmarks [\#646](https://github.com/PegaSysEng/pantheon/pull/646)
- Added `network` option [\#645](https://github.com/PegaSysEng/pantheon/pull/645)
- Remove OrionConfiguration [\#644](https://github.com/PegaSysEng/pantheon/pull/644) (thanks to [Puneetha17](https://github.com/Puneetha17))
- IBFT Json Acceptance tests [\#634](https://github.com/PegaSysEng/pantheon/pull/634)
- Upgraded build image to one that contains libsodium [\#632](https://github.com/PegaSysEng/pantheon/pull/632)
- Command line fixes [\#630](https://github.com/PegaSysEng/pantheon/pull/630)
- Consider peer count insufficient until minimum peers for fast sync are connected [\#629](https://github.com/PegaSysEng/pantheon/pull/629)
- Build tweaks [\#628](https://github.com/PegaSysEng/pantheon/pull/628)
- IBFT ensure non-validator does not partake in consensus [\#627](https://github.com/PegaSysEng/pantheon/pull/627)
- Added ability in acceptance tests to set up a node with `--no-discovery` [\#624](https://github.com/PegaSysEng/pantheon/pull/624)
- Gossip integration test [\#623](https://github.com/PegaSysEng/pantheon/pull/623)
- Removed quickstart code and CI pipeline [\#616](https://github.com/PegaSysEng/pantheon/pull/616)
- IBFT Integration Tests - Spurious Behaviour [\#615](https://github.com/PegaSysEng/pantheon/pull/615)
- Refactoring for more readable IBFT IT [\#614](https://github.com/PegaSysEng/pantheon/pull/614)
- Start of fast sync downloader [\#613](https://github.com/PegaSysEng/pantheon/pull/613)
- Split `IbftProcessor` into looping and event processing [\#612](https://github.com/PegaSysEng/pantheon/pull/612)
- IBFT Int Test - changed `TestContextFactory` to a builder [\#611](https://github.com/PegaSysEng/pantheon/pull/611)
- Discard prior round change msgs [\#610](https://github.com/PegaSysEng/pantheon/pull/610)
- `IbftGetValidatorsByBlockHash` added to json factory [\#607](https://github.com/PegaSysEng/pantheon/pull/607)
- IBFT Validator RPCs to return list of strings [\#606](https://github.com/PegaSysEng/pantheon/pull/606)
- Update Benchmark [\#605](https://github.com/PegaSysEng/pantheon/pull/605)
- Remove db package and move classes to more appropriate locations [\#599](https://github.com/PegaSysEng/pantheon/pull/599)
- Added `GetReceiptsFromPeerTask` [\#598](https://github.com/PegaSysEng/pantheon/pull/598)
- Added `GetNodeDataFromPeerTask` [\#597](https://github.com/PegaSysEng/pantheon/pull/597)
- Fixed deprecation warnings [\#596](https://github.com/PegaSysEng/pantheon/pull/596)
- IBFT Integration Tests - Future Height [\#591](https://github.com/PegaSysEng/pantheon/pull/591)
- Added `getNodeData` to `EthPeer` to enable requesting node data [\#589](https://github.com/PegaSysEng/pantheon/pull/589)
- `Blockcreator` to use `parentblock` specified at constuction [\#588](https://github.com/PegaSysEng/pantheon/pull/588)
- Support responding to `GetNodeData` requests [\#587](https://github.com/PegaSysEng/pantheon/pull/587)
- IBFT validates block on proposal reception [\#583](https://github.com/PegaSysEng/pantheon/pull/583)
- Rework `NewRoundValidator` tests [\#582](https://github.com/PegaSysEng/pantheon/pull/582)
- IBFT split extra data validation rule into components [\#581](https://github.com/PegaSysEng/pantheon/pull/581)
- Allow attached rules to be flagged `light` [\#580](https://github.com/PegaSysEng/pantheon/pull/580)
- Split Block Validation from Importing [\#579](https://github.com/PegaSysEng/pantheon/pull/579)
- Refactor `RoundChangeManager` creation [\#578](https://github.com/PegaSysEng/pantheon/pull/578)
- Add `-SNAPSHOT` postfix to version [\#577](https://github.com/PegaSysEng/pantheon/pull/577)
- IBFT - prevent proposed block being imported twice [\#576](https://github.com/PegaSysEng/pantheon/pull/576)
- Version upgrades [\#571](https://github.com/PegaSysEng/pantheon/pull/571)
- Tests that CLI options are disabled under docker [\#566](https://github.com/PegaSysEng/pantheon/pull/566)
- Renamed IBFT networking classes [\#555](https://github.com/PegaSysEng/pantheon/pull/555)
- Removed dead code from the consensus package [\#554](https://github.com/PegaSysEng/pantheon/pull/554)
- Prepared private transaction support [\#538](https://github.com/PegaSysEng/pantheon/pull/538) (thanks to [iikirilov](https://github.com/iikirilov))

## 0.8.5

Indefinitely delays the roll-out of Constantinople on Ethereum Mainnet due to a [potential security issue](https://blog.ethereum.org/2019/01/15/security-alert-ethereum-constantinople-postponement/) detected.

## Additions and Improvements
- Remove Constantinople fork block [\#574](https://github.com/PegaSysEng/pantheon/pull/574)

## Technical Improvements
- Rename IBFT message packages [\#568](https://github.com/PegaSysEng/pantheon/pull/568)


## 0.8.4

### Docker Image

If you have been running a node using the v0.8.3 Docker image, the node was not saving data to the
specified [data directory](https://besu.hyperledger.org/en/stable/),
or referring to the custom [configuration file](https://besu.hyperledger.org/en/stable/)
or [genesis file](https://besu.hyperledger.org/en/stable/).

To recover the node key and data directory from the Docker container:
`docker cp <container>:/opt/pantheon/key <destination_file>`
`docker cp <container>:/opt/pantheon/database <destination_directory>`

Where `container` is the name or ID of the Docker container containing the Besu node.

The container can be running or stopped when you copy the key and data directory. If your node was
fully synchronized to MainNet, the data directory will be ~2TB.

When restarting your node with the v0.8.4 Docker image:

* Save the node key in the [`key` file](https://besu.hyperledger.org/en/latest/Concepts/Node-Keys/#node-private-key) in the data
    directory or specify the location using the [`--node-private-key` option](https://besu.hyperledger.org/en/stable/).
* Specify the `<destination_directory` as a [volume for the data directory](https://besu.hyperledger.org/en/stable/).

### Bug Fixes
- Fixing default resource locations inside docker [\#529](https://github.com/PegaSysEng/pantheon/pull/529)
- NewRoundMessageValidator ignores Round Number when comparing blocks [\#523](https://github.com/PegaSysEng/pantheon/pull/523)
- Fix Array Configurable command line options [\#514](https://github.com/PegaSysEng/pantheon/pull/514)

## Additions and Improvements
- RocksDB Metrics [\#531](https://github.com/PegaSysEng/pantheon/pull/531)
- Added `ibft_getValidatorsByBlockHash` JSON RPC [\#519](https://github.com/PegaSysEng/pantheon/pull/519)
- Expose metrics to Prometheus [\#506](https://github.com/PegaSysEng/pantheon/pull/506)
- Added `ibft_getValidatorsByBlockNumber` [\#499](https://github.com/PegaSysEng/pantheon/pull/499)
- Added `Roadmap.md` file. [\#494](https://github.com/PegaSysEng/pantheon/pull/494)
- Added JSON RPC `eth hashrate` method. [\#488](https://github.com/PegaSysEng/pantheon/pull/488)
- Account whitelist API [\#487](https://github.com/PegaSysEng/pantheon/pull/487)
- Added nodes whitelist JSON-RPC APIs [\#476](https://github.com/PegaSysEng/pantheon/pull/476)
- Added account whitelisting [\#460](https://github.com/PegaSysEng/pantheon/pull/460)
- Added configurable refresh delay for SyncingSubscriptionService on start up [\#383](https://github.com/PegaSysEng/pantheon/pull/383)
- Added the Command Line Style Guide  [\#530](https://github.com/PegaSysEng/pantheon/pull/530)
- Documentation updates include:
  * Migrated to new [documentation site](https://docs.pantheon.pegasys.tech/en/latest/)
  * Added [configuration file content](https://besu.hyperledger.org/en/stable/)
  * Added [tutorial to create private network](https://besu.hyperledger.org/en/latest/Tutorials/Private-Network/Create-Private-Network/)
  * Added content on [enabling non-default APIs](https://besu.hyperledger.org/en/latest/Reference/API-Methods/)

## Technical Improvements

-  Updated `--bootnodes` command option to take zero arguments [\#548](https://github.com/PegaSysEng/pantheon/pull/548)
- IBFT Integration Testing - Local Node is proposer [\#527](https://github.com/PegaSysEng/pantheon/pull/527)
- Remove vertx from discovery tests [\#539](https://github.com/PegaSysEng/pantheon/pull/539)
- IBFT Integration testing - Round Change [\#537](https://github.com/PegaSysEng/pantheon/pull/537)
- NewRoundMessageValidator creates RoundChangeValidator with correct value [\#518](https://github.com/PegaSysEng/pantheon/pull/518)
- Remove time dependency from BlockTimer tests [\#513](https://github.com/PegaSysEng/pantheon/pull/513)
- Gradle 5.1 [\#512](https://github.com/PegaSysEng/pantheon/pull/512)
- Metrics measurement adjustment [\#511](https://github.com/PegaSysEng/pantheon/pull/511)
- Metrics export for import command. [\#509](https://github.com/PegaSysEng/pantheon/pull/509)
- IBFT Integration test framework [\#502](https://github.com/PegaSysEng/pantheon/pull/502)
- IBFT message gossiping [\#501](https://github.com/PegaSysEng/pantheon/pull/501)
- Remove non-transactional mutation from KeyValueStore [\#500](https://github.com/PegaSysEng/pantheon/pull/500)
- Ensured that the blockchain queries class handles optionals better. [\#486](https://github.com/PegaSysEng/pantheon/pull/486)
- IBFT mining acceptance test [\#483](https://github.com/PegaSysEng/pantheon/pull/483)
- Set base directory name to be lowercase in building.md [\#474](https://github.com/PegaSysEng/pantheon/pull/474) (Thanks to [Matthalp](https://github.com/Matthalp))
- Moved admin\_peers to Admin API group [\#473](https://github.com/PegaSysEng/pantheon/pull/473)
- Nodes whitelist acceptance test [\#472](https://github.com/PegaSysEng/pantheon/pull/472)
- Rework RoundChangeManagerTest to not reuse validators [\#469](https://github.com/PegaSysEng/pantheon/pull/469)
- Ignore node files to support truffle. [\#467](https://github.com/PegaSysEng/pantheon/pull/467)
- IBFT pantheon controller [\#461](https://github.com/PegaSysEng/pantheon/pull/461)
- IBFT Round to update internal state on reception of NewRound Message [\#451](https://github.com/PegaSysEng/pantheon/pull/451)
- Update RoundChangeManager correctly create its message validator [\#450](https://github.com/PegaSysEng/pantheon/pull/450)
- Use seconds for block timer time unit [\#445](https://github.com/PegaSysEng/pantheon/pull/445)
- IBFT controller and future msgs handling [\#431](https://github.com/PegaSysEng/pantheon/pull/431)
- Allow IBFT Round to be created using PreparedCert [\#429](https://github.com/PegaSysEng/pantheon/pull/429)
- Added MessageValidatorFactory [\#425](https://github.com/PegaSysEng/pantheon/pull/425)
- Inround payload [\#423](https://github.com/PegaSysEng/pantheon/pull/423)
- Updated IbftConfig Fields [\#422](https://github.com/PegaSysEng/pantheon/pull/422)
- Repair IbftBlockCreator and add tests [\#421](https://github.com/PegaSysEng/pantheon/pull/421)
- Make Besu behave as a submodule [\#419](https://github.com/PegaSysEng/pantheon/pull/419)
- Ibft Height Manager [\#418](https://github.com/PegaSysEng/pantheon/pull/418)
- Ensure bootnodes are a subset of node whitelist [\#414](https://github.com/PegaSysEng/pantheon/pull/414)
- IBFT Consensus Round Classes [\#405](https://github.com/PegaSysEng/pantheon/pull/405)
- IBFT message payload tests [\#404](https://github.com/PegaSysEng/pantheon/pull/404)
- Validate enodeurl syntax from command line [\#403](https://github.com/PegaSysEng/pantheon/pull/403)
- Update errorprone [\#401](https://github.com/PegaSysEng/pantheon/pull/401)
- IBFT round change manager [\#393](https://github.com/PegaSysEng/pantheon/pull/393)
- IBFT RoundState [\#392](https://github.com/PegaSysEng/pantheon/pull/392)
- Move Block data generator test helper to test support package [\#391](https://github.com/PegaSysEng/pantheon/pull/391)
- IBFT message tests [\#367](https://github.com/PegaSysEng/pantheon/pull/367)

## 0.8.3

### Breaking Change to JSON RPC-API

From v0.8.3, incoming HTTP requests are only accepted from hostnames specified using the `--host-whitelist` command-line option. If not specified, the default value for `--host-whitelist` is `localhost`.

If using the URL `http://127.0.0.1` to make JSON-RPC calls, use `--host-whitelist` to specify the hostname `127.0.0.1` or update the hostname to `localhost`.

If your application publishes RPC ports, specify the hostnames when starting Besu. For example:

```bash
pantheon --host-whitelist=example.com
```

Specify `*` or `all` for `--host-whitelist` to effectively disable host protection and replicate pre-v0.8.3 behavior. This is not recommended for production code.

### Bug Fixes

- Repair Clique Proposer Selection [\#339](https://github.com/PegaSysEng/pantheon/pull/339)
- High TX volume swamps block processing [\#337](https://github.com/PegaSysEng/pantheon/pull/337)
- Check if the connectFuture has completed successfully [\#293](https://github.com/PegaSysEng/pantheon/pull/293)
- Switch back to Xerial Snappy Library [\#284](https://github.com/PegaSysEng/pantheon/pull/284)
- ShortHex of 0 should be '0x0', not '0x' [\#272](https://github.com/PegaSysEng/pantheon/pull/272)
- Fix pantheon CLI default values infinite loop [\#266](https://github.com/PegaSysEng/pantheon/pull/266)

### Additions and Improvements

- Added `--nodes-whitelist` parameter to CLI and NodeWhitelistController [\#346](https://github.com/PegaSysEng/pantheon/pull/346)
- Discovery wiring for `--node-whitelist` [\#365](https://github.com/PegaSysEng/pantheon/pull/365)
- Plumb in three more metrics [\#344](https://github.com/PegaSysEng/pantheon/pull/344)
- `ProposerSelection` to support multiple IBFT implementations [\#307](https://github.com/PegaSysEng/pantheon/pull/307)
- Configuration to support IBFT original and revised [\#306](https://github.com/PegaSysEng/pantheon/pull/306)
- Added host whitelist for JSON-RPC. [**Breaking Change**](#breaking-change-to-json-rpc-api) [\#295](https://github.com/PegaSysEng/pantheon/pull/295)
- Reduce `Block creation processed cancelled` log message to debug [\#294](https://github.com/PegaSysEng/pantheon/pull/294)
- Implement iterative peer search [\#268](https://github.com/PegaSysEng/pantheon/pull/268)
- Added RLP enc/dec for PrePrepare, Commit and NewRound messages [\#200](https://github.com/PegaSysEng/pantheon/pull/200)
- IBFT block mining [\#169](https://github.com/PegaSysEng/pantheon/pull/169)
- Added `--goerli` CLI option [\#370](https://github.com/PegaSysEng/pantheon/pull/370) (Thanks to [@Nashatyrev](https://github.com/Nashatyrev))
- Begin capturing metrics to better understand Besu's behaviour [\#326](https://github.com/PegaSysEng/pantheon/pull/326)
- Documentation updates include:
   * Added Coding Conventions [\#342](https://github.com/PegaSysEng/pantheon/pull/342)
   * Reorganised [Installation documentation](https://github.com/PegaSysEng/pantheon/wiki/Installation) and added [Chocolatey installation](https://github.com/PegaSysEng/pantheon/wiki/Install-Binaries#windows-with-chocolatey) for Windows
   * Reorganised [JSON-RPC API documentation](https://github.com/PegaSysEng/pantheon/wiki/JSON-RPC-API)
   * Updated [RPC Pub/Sub API documentation](https://github.com/PegaSysEng/pantheon/wiki/RPC-PubSub)

### Technical Improvements

- Extracted non-Docker CLI parameters to picoCLI mixin. [\#323](https://github.com/PegaSysEng/pantheon/pull/323)
- IBFT preprepare to validate round matches block [\#329](https://github.com/PegaSysEng/pantheon/pull/329)
- Fix acceptance test [\#324](https://github.com/PegaSysEng/pantheon/pull/324)
- Added the `IbftFinalState` [\#385](https://github.com/PegaSysEng/pantheon/pull/385)
- Constantinople Fork Block [\#382](https://github.com/PegaSysEng/pantheon/pull/382)
- Fix `pantheon.cli.BesuCommandTest` test on Windows [\#380](https://github.com/PegaSysEng/pantheon/pull/380)
- JDK smoke testing is being configured differently now [\#374](https://github.com/PegaSysEng/pantheon/pull/374)
- Re-enable clique AT [\#373](https://github.com/PegaSysEng/pantheon/pull/373)
- Ignoring acceptance test [\#372](https://github.com/PegaSysEng/pantheon/pull/372)
- Changes to support Gradle 5.0 [\#371](https://github.com/PegaSysEng/pantheon/pull/371)
- Clique: Prevent out of turn blocks interrupt in-turn mining [\#364](https://github.com/PegaSysEng/pantheon/pull/364)
- Time all tasks [\#361](https://github.com/PegaSysEng/pantheon/pull/361)
- Rework `VoteTallyCache` to better represent purpose [\#360](https://github.com/PegaSysEng/pantheon/pull/360)
- Add an `UNKNOWN` `DisconnectReason` [\#359](https://github.com/PegaSysEng/pantheon/pull/359)
- New round validation [\#353](https://github.com/PegaSysEng/pantheon/pull/353)
- Update get validators for block hash test to start from block 1 [\#352](https://github.com/PegaSysEng/pantheon/pull/352)
- Idiomatic Builder Pattern [\#345](https://github.com/PegaSysEng/pantheon/pull/345)
- Revert `Repair Clique Proposer Selection` \#339 - Breaks Görli testnet [\#343](https://github.com/PegaSysEng/pantheon/pull/343)
- No fixed ports in tests [\#340](https://github.com/PegaSysEng/pantheon/pull/340)
- Update clique acceptance test genesis file to use correct clique property names [\#338](https://github.com/PegaSysEng/pantheon/pull/338)
- Supporting list of addresses in logs subscription [\#336](https://github.com/PegaSysEng/pantheon/pull/336)
- Render handler exception to `System.err` instead of `.out` [\#334](https://github.com/PegaSysEng/pantheon/pull/334)
- Renamed IBFT message classes [\#333](https://github.com/PegaSysEng/pantheon/pull/333)
- Add additional RLP tests [\#332](https://github.com/PegaSysEng/pantheon/pull/332)
- Downgrading spotless to 3.13.0 to fix threading issues [\#325](https://github.com/PegaSysEng/pantheon/pull/325)
- `eth_getTransactionReceipt` acceptance test [\#322](https://github.com/PegaSysEng/pantheon/pull/322)
- Upgrade vertx to 3.5.4 [\#316](https://github.com/PegaSysEng/pantheon/pull/316)
- Round change validation [\#315](https://github.com/PegaSysEng/pantheon/pull/315)
- Basic IBFT message validators [\#314](https://github.com/PegaSysEng/pantheon/pull/314)
- Minor repairs to clique block scheduling [\#308](https://github.com/PegaSysEng/pantheon/pull/308)
- Dependencies Version upgrade [\#303](https://github.com/PegaSysEng/pantheon/pull/303)
- Build multiple JVM [\#301](https://github.com/PegaSysEng/pantheon/pull/301)
- Smart contract acceptance test [\#296](https://github.com/PegaSysEng/pantheon/pull/296)
- Fixing WebSocket error response [\#292](https://github.com/PegaSysEng/pantheon/pull/292)
- Reword error messages following exceptions during mining [\#291](https://github.com/PegaSysEng/pantheon/pull/291)
- Clique acceptance tests [\#290](https://github.com/PegaSysEng/pantheon/pull/290)
- Delegate creation of additional JSON-RPC methods to the BesuController [\#289](https://github.com/PegaSysEng/pantheon/pull/289)
- Remove unnecessary `RlpInput` and `RlpOutput` classes [\#287](https://github.com/PegaSysEng/pantheon/pull/287)
- Remove `RlpUtils` [\#285](https://github.com/PegaSysEng/pantheon/pull/285)
- Enabling previously ignored acceptance tests [\#282](https://github.com/PegaSysEng/pantheon/pull/282)
- IPv6 peers [\#281](https://github.com/PegaSysEng/pantheon/pull/281)
- IPv6 Bootnode [\#280](https://github.com/PegaSysEng/pantheon/pull/280)
- Acceptance test for `getTransactionReceipt` JSON-RPC method [\#278](https://github.com/PegaSysEng/pantheon/pull/278)
- Inject `StorageProvider` into `BesuController` instances [\#259](https://github.com/PegaSysEng/pantheon/pull/259)

## 0.8.2

### Removed
 - Removed `import-blockchain` command because nothing exports to the required format yet (PR [\#223](https://github.com/PegaSysEng/pantheon/pull/223))

### Bug Fixes
 - `io.netty.util.internal.OutOfDirectMemoryError` errors by removing reference counting from network messages.
 - Log spam: endless loop in `nioEventLoopGroup` thanks to [@5chdn](https://github.com/5chdn) for reporting) (PR [#261](https://github.com/PegaSysEng/pantheon/pull/261))
 - Rinkeby import can stall with too many fragments thanks to [@steffenkux](https://github.com/steffenkux) and [@5chdn](https://github.com/5chdn) for reporting) (PR [#255](https://github.com/PegaSysEng/pantheon/pull/255))
 - Clique incorrectly used the chain ID instead of the network ID in ETH status messages (PR [#209](https://github.com/PegaSysEng/pantheon/pull/209))
 - Gradle deprecation warnings (PR [#246](https://github.com/PegaSysEng/pantheon/pull/246) with thanks to [@jvirtanen](https://github.com/jvirtanen))
 - Consensus issue on Ropsten:
    - Treat output length as a maximum length for CALL operations (PR [#236](https://github.com/PegaSysEng/pantheon/pull/236))
    - ECRec precompile should return empty instead of 32 zero bytes when the input is invalid (PR [#227](https://github.com/PegaSysEng/pantheon/pull/227))
 - File name too long error while building from source thanks to [@5chdn](https://github.com/5chdn) for reporting) (PR [#221](https://github.com/PegaSysEng/pantheon/pull/221))
 - Loop syntax in `runBesuPrivateNetwork.sh` (PR [#237](https://github.com/PegaSysEng/pantheon/pull/237) thanks to [@matt9ucci](https://github.com/matt9ucci))
 - Fix `CompressionException: Snappy decompression failed` errors thanks to [@5chdn](https://github.com/5chdn) for reporting) (PR [#274](https://github.com/PegaSysEng/pantheon/pull/274))

### Additions and Improvements
 - Added `--ropsten` command line argument to make syncing to Ropsten easier (PR [#197](https://github.com/PegaSysEng/pantheon/pull/197) with thanks to [@jvirtanen](https://github.com/jvirtanen))
 - Enabled constantinople in `--dev-mode` (PR [#256](https://github.com/PegaSysEng/pantheon/pull/256))
 - Supported Constantinople with Clique thanks to [@5chdn](https://github.com/5chdn) for reporting) (PR [#250](https://github.com/PegaSysEng/pantheon/pull/250), PR [#247](https://github.com/PegaSysEng/pantheon/pull/247))
 - Implemented `eth_chainId` JSON-RPC method (PR [#219](https://github.com/PegaSysEng/pantheon/pull/219))
 - Updated client version to be ethstats friendly (PR [#258](https://github.com/PegaSysEng/pantheon/pull/258))
 - Added `--node-private-key` option to allow nodekey file to be specified separately to data directory thanks to [@peterbroadhurst](https://github.com/peterbroadhurst) for requesting)  (PR [#234](https://github.com/PegaSysEng/pantheon/pull/234))
 - Added `--banned-nodeids` option to prevent connection to specific nodes (PR [#254](https://github.com/PegaSysEng/pantheon/pull/254))
 - Send client quitting disconnect message to peers on shutdown (PR [#253](https://github.com/PegaSysEng/pantheon/pull/253))
 - Improved error message for port conflict error (PR [#232](https://github.com/PegaSysEng/pantheon/pull/232))
 - Improved documentation by adding the following pages:
    * [Getting Started](https://github.com/PegaSysEng/pantheon/wiki/Getting-Started)
    * [Network ID and Chain ID](https://github.com/PegaSysEng/pantheon/wiki/NetworkID-And-ChainID)
    * [Node Keys](https://github.com/PegaSysEng/pantheon/wiki/Node-Keys)
    * [Networking](https://github.com/PegaSysEng/pantheon/wiki/Networking)
    * [Accounts for Testing](https://github.com/PegaSysEng/pantheon/wiki/Accounts-for-Testing)
    * [Logging](https://github.com/PegaSysEng/pantheon/wiki/Logging)
    * [Proof of Authority](https://github.com/PegaSysEng/pantheon/wiki/Proof-of-Authority)
    * [Passing JVM Options](https://github.com/PegaSysEng/pantheon/wiki/Passing-JVM-Options)


 ### Technical Improvements
 - Upgraded Ethereum reference tests to 6.0 beta 2. (thanks to [@jvirtanen](https://github.com/jvirtanen) for the initial upgrade to beta 1)
 - Set Java compiler default encoding to UTF-8 (PR [#238](https://github.com/PegaSysEng/pantheon/pull/238) thanks to [@matt9ucci](https://github.com/matt9ucci))
 - Removed duplicate code defining default JSON-RPC APIs (PR [#218](https://github.com/PegaSysEng/pantheon/pull/218) thanks to [@matt9ucci](https://github.com/matt9ucci))
 - Improved code for parsing config (PRs [#208](https://github.com/PegaSysEng/pantheon/pull/208), [#209](https://github.com/PegaSysEng/pantheon/pull/209))
 - Use `java.time.Clock` in favour of a custom Clock interface (PR [#220](https://github.com/PegaSysEng/pantheon/pull/220))
 - Improve modularity of storage systems (PR [#211](https://github.com/PegaSysEng/pantheon/pull/211), [#207](https://github.com/PegaSysEng/pantheon/pull/207))
 - Treat JavaDoc warnings as errors (PR [#171](https://github.com/PegaSysEng/pantheon/pull/171))
 - Add benchmark for `BlockHashOperation `as a template for benchmarking other EVM operations (PR [#203](https://github.com/PegaSysEng/pantheon/pull/203))
 - Added unit tests for `EthBlockNumber` (PR [#195](https://github.com/PegaSysEng/pantheon/pull/195) thanks to [@jvirtanen](https://github.com/jvirtanen))
 - Code style improvements (PR [#196](https://github.com/PegaSysEng/pantheon/pull/196) thanks to [@jvirtanen](https://github.com/jvirtanen))
 - Added unit tests for `Web3ClientVersion` (PR [#194](https://github.com/PegaSysEng/pantheon/pull/194) with thanks to [@jvirtanen](https://github.com/jvirtanen))
 - Removed RLPUtils from `RawBlockIterator` (PR [#179](https://github.com/PegaSysEng/pantheon/pull/179))
 - Replace the JNI based snappy library with a pure-Java version (PR [#257](https://github.com/PegaSysEng/pantheon/pull/257))<|MERGE_RESOLUTION|>--- conflicted
+++ resolved
@@ -1,20 +1,5 @@
 # Changelog
 
-<<<<<<< HEAD
-### Breaking Changes
-
-### Deprecations
-
-### Additions and Improvements
-- Introduce the possibility to limit the time spent selecting pending transactions during block creation, using the new experimental option `Xtxs-selection-max-time` (by default set to 5000ms) [#6044](https://github.com/hyperledger/besu/pull/6044)
-- Introduce the possibility to limit the time spent evaluating a single pending transactions during block creation, using the new experimental option `Xtxs-selection-per-tx-max-time` (by default set to the value of `Xtxs-selection-max-time`) [#6089](https://github.com/hyperledger/besu/pull/6089)
-
-### Bug Fixes
-
-### Download Links
-
-=======
->>>>>>> f7650c95
 ## 23.10.2
 
 ### Breaking Changes
@@ -30,6 +15,7 @@
 - New option `--min-priority-fee` that sets the minimum priority fee a transaction must meet to be selected for a block. [#6080](https://github.com/hyperledger/besu/pull/6080) [#6083](https://github.com/hyperledger/besu/pull/6083)
 - Implement new `miner_setMinPriorityFee` and `miner_getMinPriorityFee` RPC methods [#6080](https://github.com/hyperledger/besu/pull/6080)
 - Introduce the possibility to limit the time spent selecting pending transactions during block creation, using the new experimental option `Xtxs-selection-max-time` (by default set to 5000ms) [#6044](https://github.com/hyperledger/besu/pull/6044)
+- Introduce the possibility to limit the time spent evaluating a single pending transactions during block creation, using the new experimental option `Xtxs-selection-per-tx-max-time` (by default set to the value of `Xtxs-selection-max-time`) [#6089](https://github.com/hyperledger/besu/pull/6089)
 
 ### Bug fixes
 
