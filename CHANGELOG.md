# Changelog

## 21.10.0-RC2

### Additions and Improvements
- Add CLI autocomplete scripts. [#2854](https://github.com/hyperledger/besu/pull/2854)

### Bug Fixes

### Early Access Features


## 21.10.0-RC1
### Additions and Improvements
- The EVM has been factored out into a standalone module, suitable for inclusion as a library. [#2790](https://github.com/hyperledger/besu/pull/2790)
- Low level performance improvements changes to cut worst-case EVM performance in half. [#2796](https://github.com/hyperledger/besu/pull/2796)
- Migrate `ExceptionalHaltReason` from an enum to an interface to allow downstream users of the EVM to add new exceptional halt reasons. [#2810](https://github.com/hyperledger/besu/pull/2810)
- reduces need for JUMPDEST analysis via caching [#2607](https://github.com/hyperledger/besu/pull/2821)
- Add support for custom private key file for public-key export and public-key export-address commands [#2801](https://github.com/hyperledger/besu/pull/2801)


### Bug Fixes
- Allow BESU_CONFIG_FILE environment to specify TOML file [#2455](https://github.com/hyperledger/besu/issues/2455)
- Fix bug with private contracts not able to call public contracts that call public contracts [#2816](https://github.com/hyperledger/besu/pull/2816)

### Early Access Features
<<<<<<< HEAD
- Enable plugins to expose custom JSON-RPC / WebSocket methods [#1317](https://github.com/hyperledger/besu/issues/1317)
=======

### Download
https://hyperledger.jfrog.io/native/besu-binaries/besu/21.10.0-RC1/besu-21.10.0-RC1.zip \
SHA256: 536612e5e4d7a5e7a582f729f01ba591ba68cc389e8379fea3571ed85322ff51

>>>>>>> fc687ab1

## 21.7.4
### Additions and Improvements
- Upgrade Gradle to 7.2, which supports building with Java 17 [#2761](https://github.com/hyperledger/besu/pull/2376) 

### Bug Fixes
- Set an idle timeout for metrics connections, to clean up ports when no longer used [\#2748](https://github.com/hyperledger/besu/pull/2748)
- Onchain privacy groups can be unlocked after being locked without having to add a participant [\#2693](https://github.com/hyperledger/besu/pull/2693)
- Update Gas Schedule for Ethereum Classic [#2746](https://github.com/hyperledger/besu/pull/2746)

### Early Access Features
- \[EXPERIMENTAL\] Added support for QBFT with PKI-backed Block Creation. [#2647](https://github.com/hyperledger/besu/issues/2647)
- \[EXPERIMENTAL\] Added support for QBFT to use retrieve validators from a smart contract [#2574](https://github.com/hyperledger/besu/pull/2574)

### Download Link
https://hyperledger.jfrog.io/native/besu-binaries/besu/21.7.4/besu-21.7.4.zip \
SHA256: 778d3c42851db11fec9171f77b22662f2baeb9b2ce913d7cfaaf1042ec19b7f9

## 21.7.3
### Additions and Improvements
- Migration to Apache Tuweni 2.0 [\#2376](https://github.com/hyperledger/besu/pull/2376)
- \[EXPERIMENTAL\] Added support for DevP2P-over-TLS [#2536](https://github.com/hyperledger/besu/pull/2536)
- `eth_getWork`, `eth_submitWork` support over the Stratum port [#2581](https://github.com/hyperledger/besu/pull/2581)
- Stratum metrics [#2583](https://github.com/hyperledger/besu/pull/2583)
- Support for mining ommers [#2576](https://github.com/hyperledger/besu/pull/2576)
- Updated onchain permissioning to validate permissions on transaction submission [\#2595](https://github.com/hyperledger/besu/pull/2595)
- Removed deprecated CLI option `--privacy-precompiled-address` [#2605](https://github.com/hyperledger/besu/pull/2605)
- Removed code supporting EIP-1702. [#2657](https://github.com/hyperledger/besu/pull/2657)
- A native library was added for the alternative signature algorithm secp256r1, which will be used by default [#2630](https://github.com/hyperledger/besu/pull/2630)
- The command line option --Xsecp-native-enabled was added as an alias for --Xsecp256k1-native-enabled [#2630](https://github.com/hyperledger/besu/pull/2630)
- Added Labelled gauges for metrics [#2646](https://github.com/hyperledger/besu/pull/2646)
- support for `eth/66` networking protocol [#2365](https://github.com/hyperledger/besu/pull/2365)
- update RPC methods for post london 1559 transaction [#2535](https://github.com/hyperledger/besu/pull/2535)
- \[EXPERIMENTAL\] Added support for using DNS host name in place of IP address in onchain node permissioning rules [#2667](https://github.com/hyperledger/besu/pull/2667)
- Implement EIP-3607 Reject transactions from senders with deployed code. [#2676](https://github.com/hyperledger/besu/pull/2676)
- Ignore all unknown fields when supplied to eth_estimateGas or eth_call. [\#2690](https://github.com/hyperledger/besu/pull/2690)

### Bug Fixes
- Consider effective price and effective priority fee in transaction replacement rules [\#2529](https://github.com/hyperledger/besu/issues/2529)
- GetTransactionCount should return the latest transaction count if it is greater than the transaction pool [\#2633](https://github.com/hyperledger/besu/pull/2633)

### Early Access Features

## 21.7.2

### Additions and Improvements
This release contains improvements and bugfixes for optimum compatibility with other London client versions.

## Bug Fixes
- hotfix for private transaction identification for mainnet transactions [#2609](https://github.com/hyperledger/besu/pull/2609)

## Download Link
https://hyperledger.jfrog.io/artifactory/besu-binaries/besu/21.7.2/besu-21.7.2.zip \
db47fd9ba33b36436ed6798d2474f7621c733353fd04f49d6defffd12e3b6e14


## 21.7.1

### Additions and Improvements
- `priv_call` now uses NO_TRACING OperationTracer implementation which improves memory usage [\#2482](https://github.com/hyperledger/besu/pull/2482)
- Ping and Pong messages now support ENR encoding as scalars or bytes [\#2512](https://github.com/hyperledger/besu/pull/2512)

### Download Link
https://hyperledger.jfrog.io/artifactory/besu-binaries/besu/21.7.1/besu-21.7.1.zip \
sha256sum 83fc44e39a710a95d8b6cbbbf04010dea76122bafcc633a993cd15304905a402

## 21.7.0

### Additions and Improvements
This release contains the activation blocks for London across all supported testnets. They are: 
  * Ropsten 10_499_401 (24 Jun 2021)
  * Goerli 5_062_605 (30 Jun 2021)
  * Rinkeby 8_897_988 (7 Jul 2021)
  * Mainnet 12_965_000 (4 Aug 2021)
- eip-1559 changes: accept transactions which have maxFeePerGas below current baseFee [\#2374](https://github.com/hyperledger/besu/pull/2374)
- Introduced transitions for IBFT2 block rewards [\#1977](https://github.com/hyperledger/besu/pull/1977) 
- Change Ethstats's status from experimental feature to stable. [\#2405](https://github.com/hyperledger/besu/pull/2405) 
- Fixed disabling of native libraries for secp256k1 and altBn128. [\#2163](https://github.com/hyperledger/besu/pull/2163)
- eth_feeHistory API for wallet providers [\#2466](https://github.com/hyperledger/besu/pull/2466)

### Bug Fixes
- Ibft2 could create invalid RoundChange messages in some circumstances containing duplicate prepares [\#2449](https://github.com/hyperledger/besu/pull/2449)
- Updated `eth_sendRawTransaction` to return an error when maxPriorityFeePerGas exceeds maxFeePerGas [\#2424](https://github.com/hyperledger/besu/pull/2424)
- Fixed NoSuchElementException with EIP1559 transaction receipts when using eth_getTransactionReceipt [\#2477](https://github.com/hyperledger/besu/pull/2477)

### Early Access Features
- QBFT is a Byzantine Fault Tolerant consensus algorithm, building on the capabilities of IBFT and IBFT 2.0. It aims to provide performance improvements in cases of excess round change, and provides interoperability with other EEA compliant clients, such as GoQuorum.
  - Note: QBFT currently only supports new networks. Existing networks using IBFT2.0 cannot migrate to QBFT. This will become available in a future release.
  - Note: QBFT is an early access feature pending community feedback. Please make use of QBFT in new development networks and reach out in case of issues or concerns
- GoQuorum-compatible privacy. This mode uses Tessera and is interoperable with GoQuorum.
  - Note: GoQuorum-compatible privacy is an early access feature pending community feedback.

### Download Link
https://hyperledger.jfrog.io/artifactory/besu-binaries/besu/21.7.0/besu-21.7.0.zip
sha256sum 389465fdcc2cc5e5007a02dc2b8a2c43d577198867316bc5cc4392803ed71034

## 21.7.0-RC2

### Additions and Improvements
- eth_feeHistory API for wallet providers [\#2466](https://github.com/hyperledger/besu/pull/2466)
### Bug Fixes
- Ibft2 could create invalid RoundChange messages in some circumstances containing duplicate prepares [\#2449](https://github.com/hyperledger/besu/pull/2449)

## Download Link
https://hyperledger.jfrog.io/artifactory/besu-binaries/besu/21.7.0-RC2/besu-21.7.0-RC2.zip
sha256sum 7bc97c359386cad84d449f786dc0a8ed8728616b6704ce473c63f1d94af3a9ef


## 21.7.0-RC1

### Additions and Improvements
- eip-1559 changes: accept transactions which have maxFeePerGas below current baseFee [\#2374](https://github.com/hyperledger/besu/pull/2374)
- Introduced transitions for IBFT2 block rewards [\#1977](https://github.com/hyperledger/besu/pull/1977) 
- Change Ethstats's status from experimental feature to stable. [\#2405](https://github.com/hyperledger/besu/pull/2405) 
- Fixed disabling of native libraries for secp256k1 and altBn128. [\#2163](https://github.com/hyperledger/besu/pull/2163)


### Bug Fixes

- Updated `eth_sendRawTransaction` to return an error when maxPriorityFeePerGas exceeds maxFeePerGas [\#2424](https://github.com/hyperledger/besu/pull/2424)

### Early Access Features
This release contains the activation blocks for London across all supported testnets. They are: 
  * Ropsten 10_499_401 (24 Jun 2021)
  * Goerli 5_062_605 (30 Jun 2021)
  * Rinkeby 8_897_988 (7 Jul 2021)

## Download Link
https://hyperledger.jfrog.io/artifactory/besu-binaries/besu/21.7.0-RC1/besu-21.7.0-RC1.zip
sha256sum fc959646af65a0e267fc4d695e0af7e87331d774e6e8e890f5cc391549ed175a

## 21.1.7

## Privacy users - Orion Project Deprecation
Tessera is now the recommended Private Transaction Manager for Hyperledger Besu.

Now that all primary Orion functionality has been merged into Tessera, Orion is being deprecated.
We encourage all users with active projects to use the provided migration instructions,
documented [here](https://docs.orion.consensys.net/en/latest/Tutorials/Migrating-from-Orion-to-Tessera/).

We will continue to support Orion users until 30th November 2021. If you have any questions or
concerns, please reach out to the ConsenSys protocol engineering team in the
[#orion channel on Discord](https://discord.gg/hYpHRjK) or by [email](mailto:quorum@consensys.net).


### Additions and Improvements
* Upgrade OpenTelemetry to 1.2.0. [\#2313](https://github.com/hyperledger/besu/pull/2313)

* Ethereum Classic Magneto Hard Fork [\#2315](https://github.com/hyperledger/besu/pull/2315)

* Added support for the upcoming CALAVERAS ephemeral testnet and removed the configuration for the deprecated BAIKAL ephemeral testnet. [\#2343](https://github.com/hyperledger/besu/pull/2343)

### Bug Fixes
* Fix invalid transfer values with the tracing API specifically for CALL operation [\#2319](https://github.com/hyperledger/besu/pull/2319)

### Early Access Features

#### Previously identified known issues

- Fixed issue in discv5 where nonce was incorrectly reused. [\#2075](https://github.com/hyperledger/besu/pull/2075)
- Fixed issues in debug_standardTraceBadBlockToFile and debug_standardTraceBlockToFile. [\#2120](https://github.com/hyperledger/besu/pull/2120)
- Fixed invalid error code in several JSON RPC methods when the requested block is not in the range. [\#2138](https://github.com/hyperledger/besu/pull/2138)

## Download Link
https://hyperledger.jfrog.io/artifactory/besu-binaries/besu/21.1.7/besu-21.1.7.zip

sha256: f415c9b67d26819caeb9940324b2b1b9ce6e872c9181052739438545e84e2531


## 21.1.6

### Additions and Improvements

* Added support for the upcoming BAIKAL ephemeral testnet and removed the configuration for the deprecated YOLOv3 ephemeral testnet. [\#2237](https://github.com/hyperledger/besu/pull/2237)
* Implemented [EIP-3541](https://eips.ethereum.org/EIPS/eip-3541): Reject new contracts starting with the 0xEF byte [\#2243](https://github.com/hyperledger/besu/pull/2243)
* Implemented [EIP-3529](https://eips.ethereum.org/EIPS/eip-3529): Reduction in refunds [\#2238](https://github.com/hyperledger/besu/pull/2238)
* Implemented [EIP-3554](https://eips.ethereum.org/EIPS/eip-3554): Difficulty Bomb Delay [\#2289](https://github.com/hyperledger/besu/pull/2289)
* \[EXPERIMENTAL\] Added support for secp256r1 keys. [#2008](https://github.com/hyperledger/besu/pull/2008)

### Bug Fixes

- Added ACCESS_LIST transactions to the list of transactions using legacy gas pricing for 1559 [\#2239](https://github.com/hyperledger/besu/pull/2239)
- Reduced logging level of public key decoding failure of malformed packets. [\#2143](https://github.com/hyperledger/besu/pull/2143)
- Add 1559 parameters to json-rpc responses.  [\#2222](https://github.com/hyperledger/besu/pull/2222) 

### Early Access Features

#### Previously identified known issues

- Fixed issue in discv5 where nonce was incorrectly reused. [\#2075](https://github.com/hyperledger/besu/pull/2075)
- Fixed issues in debug_standardTraceBadBlockToFile and debug_standardTraceBlockToFile. [\#2120](https://github.com/hyperledger/besu/pull/2120)
- Fixed invalid error code in several JSON RPC methods when the requested block is not in the range. [\#2138](https://github.com/hyperledger/besu/pull/2138)

## Download Link
https://hyperledger.jfrog.io/artifactory/besu-binaries/besu/21.1.6/besu-21.1.6.zip

sha256: 3952c69a32bb390ec84ccf4c2c3eb600ea3696af9a05914985d10e1632ef8488

## 21.1.5

### Additions and Improvements

- Ignore `nonce` when supplied to eth_estimateGas or eth_call. [\#2133](https://github.com/hyperledger/besu/pull/2133)
- Ignore `privateFor` for tx estimation. [\#2160](https://github.com/hyperledger/besu/pull/2160)

### Bug Fixes

- Fixed `NullPointerException` when crossing network upgrade blocks when peer discovery is disabled. [\#2140](https://github.com/hyperledger/besu/pull/2140)

### Early Access Features

#### Previously identified known issues

- Fixed issue in discv5 where nonce was incorrectly reused. [\#2075](https://github.com/hyperledger/besu/pull/2075)
- Fixed issues in debug_standardTraceBadBlockToFile and debug_standardTraceBlockToFile. [\#2120](https://github.com/hyperledger/besu/pull/2120)

## Download Link
https://hyperledger.jfrog.io/artifactory/besu-binaries/besu/21.1.5/besu-21.1.5.zip

sha256: edd78fcc772cfa97d11d8ee7b5766e6fac4b31b582f940838a292f2aeb204777

## 21.1.4

### Additions and Improvements

- Adds `--discovery-dns-url` CLI command [\#2088](https://github.com/hyperledger/besu/pull/2088)

### Bug Fixes

- Fixed issue in discv5 where nonce was incorrectly reused. [\#2075](https://github.com/hyperledger/besu/pull/2075)
- Fixed issues in debug_standardTraceBadBlockToFile and debug_standardTraceBlockToFile. [\#2120](https://github.com/hyperledger/besu/pull/2120)

### Early Access Features

#### Previously identified known issues

- [Fast sync when running Besu on cloud providers](KNOWN_ISSUES.md#fast-sync-when-running-besu-on-cloud-providers)
- [Privacy users with private transactions created using v1.3.4 or earlier](KNOWN_ISSUES.md#privacy-users-with-private-transactions-created-using-v134-or-earlier)

## Download Link
https://hyperledger.jfrog.io/artifactory/besu-binaries/besu/21.1.4/besu-21.1.4.zip
58ae55b492680d92aeccfbed477e8b9c25ccc1a97cca71895e27448d754a7d8b

## 21.1.3

### Additions and Improvements
* Increase node diversity when downloading blocks [\#2033](https://github.com/hyperledger/besu/pull/2033)

### Bug Fixes
* Ethereum Node Records are now dynamically recalculated when we pass network upgrade blocks. This allows for better peering through transitions without needing to restart the node. [\#1998](https://github.com/hyperledger/besu/pull/1998)


### Early Access Features

#### Previously identified known issues

- [Fast sync when running Besu on cloud providers](KNOWN_ISSUES.md#fast-sync-when-running-besu-on-cloud-providers)
- [Privacy users with private transactions created using v1.3.4 or earlier](KNOWN_ISSUES.md#privacy-users-with-private-transactions-created-using-v134-or-earlier)

### Download link
https://hyperledger.jfrog.io/artifactory/besu-binaries/besu/21.1.3/besu-21.1.3.zip
38893cae225e5c53036d06adbeccc30aeb86ef08c543fb742941a8c618485c8a

## 21.1.2

### Berlin Network Upgrade

### Important note: the 21.1.1 release contains an outdated version of the Berlin network upgrade. If you are using Besu on public Ethereum networks, you must upgrade to 21.1.2.

This release contains the activation blocks for Berlin across all supported testnets and the Ethereum mainnet. They are: 
  * Ropsten 9_812_189 (10 Mar 2021)
  * Goerli 4_460_644 (17 Mar 2021)
  * Rinkeby 8_290_928 (24 Mar 2021)
  * Ethereum 12_244_000 (14 Apr 2021)


### Additions and Improvements
- Added option to set a limit for JSON-RPC connections 
  * HTTP connections `--rpc-http-max-active-connections` [\#1996](https://github.com/hyperledger/besu/pull/1996)
  * WS connections `--rpc-ws-max-active-connections` [\#2006](https://github.com/hyperledger/besu/pull/2006)
- Added ASTOR testnet ETC support [\#2017](https://github.com/hyperledger/besu/pull/2017)
### Bug Fixes
* Don't Register BLS12 precompiles for Berlin [\#2015](https://github.com/hyperledger/besu/pull/2015)

#### Previously identified known issues

- [Fast sync when running Besu on cloud providers](KNOWN_ISSUES.md#fast-sync-when-running-besu-on-cloud-providers)
- [Privacy users with private transactions created using v1.3.4 or earlier](KNOWN_ISSUES.md#privacy-users-with-private-transactions-created-using-v134-or-earlier)

### Download link
https://hyperledger.jfrog.io/artifactory/besu-binaries/besu/21.1.2/besu-21.1.2.zip
02f4b6622756b77fed814d8c1bbf986c6178d8f5adb9d61076e061124c3d12aa

## 21.1.1

### Berlin Network Upgrade

### Important note: this release contains an outdated version of the Berlin network upgrade. If you are using Besu on public Ethereum networks, you must upgrade to 21.1.2.

This release contains the activation blocks for Berlin across all supported testnets and the Ethereum mainnet. They are: 
  * Ropsten 9_812_189 (10 Mar 2021)
  * Goerli 4_460_644 (17 Mar 2021)
  * Rinkeby 8_290_928 (24 Mar 2021)
  * Ethereum 12_244_000 (14 Apr 2021)

### Additions and Improvements
* Removed EIP-2315 from the Berlin network upgrade [\#1983](https://github.com/hyperledger/besu/pull/1983)
* Added `besu_transaction_pool_transactions` to the reported metrics, counting the mempool size [\#1869](https://github.com/hyperledger/besu/pull/1869)
* Distributions and maven artifacts have been moved off of bintray [\#1886](https://github.com/hyperledger/besu/pull/1886)
* admin_peers json RPC response now includes the remote nodes enode URL
* add support for keccak mining and a ecip1049_dev network [\#1882](https://github.com/hyperledger/besu/pull/1882)
### Bug Fixes
* Fixed incorrect `groupId` in published maven pom files.
* Fixed GraphQL response for missing account, return empty account instead [\#1946](https://github.com/hyperledger/besu/issues/1946)

### Early Access Features

#### Previously identified known issues

- [Fast sync when running Besu on cloud providers](KNOWN_ISSUES.md#fast-sync-when-running-besu-on-cloud-providers)
- [Privacy users with private transactions created using v1.3.4 or earlier](KNOWN_ISSUES.md#privacy-users-with-private-transactions-created-using-v134-or-earlier)

### Download link
sha256: `c22a80a54e9fed864734b9fbd69a0a46840fd27ca5211648a3eaf8a955417218 `


## 21.1.0

### Important note: this release contains an outdated version of the Berlin network upgrade, which was changed on March 5, 2021 ([link](https://github.com/ethereum/pm/issues/263#issuecomment-791473406)). If you are using Besu on public Ethereum networks, you must upgrade to 21.1.2.

## 21.1.0 Features

Features added between 20.10.0 to 21.1.0 include:
* Berlin Network Upgrade: this release contains the activation blocks for Berlin across all supported testnets and the Ethereum mainnet. They are: 
  * Ropsten 9_812_189 (10 Mar 2021)
  * Goerli 4_460_644 (17 Mar 2021)
  * Rinkeby 8_290_928 (24 Mar 2021)
  * Ethereum 12_244_000 (14 Apr 2021)
* Besu Launcher: Besu now has support for the [Quorum Mainnet Launcher](https://github.com/ConsenSys/quorum-mainnet-launcher) which makes it easy for users to configure and launch Besu on the Ethereum mainnet.
* Bonsai Tries: A new database format which reduces storage requirements and improves performance for access to recent state. _Note: only full sync is currently supported._
* Miner Data JSON-RPC: The `eth_getMinerDataByBlockHash` and `eth_getMinerDataByBlockNumber` endpoints return miner rewards and coinbase address for a given block. 
* EIP-1898 support: [The EIP](https://eips.ethereum.org/EIPS/eip-1898) adds `blockHash` to JSON-RPC methods which accept a default block parameter.

### Early Access Features
* Bonsai Tries: A new database format which reduces storage requirements and improves performance for access to recent state. _Note: only full sync is currently supported._
* QBFT: A new consensus algorithm to support interoperability with other Enterprise Ethereum Alliance compatible clients.

### 21.1.0 Breaking Changes
* `--skip-pow-validation-enabled` is now an error with `block import --format JSON`. This is because the JSON format doesn't include the nonce so the proof of work must be calculated.
* `eth_call` will not return a JSON-RPC result if the call fails, but will return an error instead. If it was for a revert the revert reason will be included.
* `eth_call` will not fail for account balance issues by default. An parameter `"strict": true` can be added to the call parameters (with `to` and `from`) to enforce balance checks.

### Additions and Improvements
* Added `besu_transaction_pool_transactions` to the reported metrics, counting the mempool size [\#1869](https://github.com/hyperledger/besu/pull/1869)
* Added activation blocks for Berlin Network Upgrade [\#1929](https://github.com/hyperledger/besu/pull/1929)

### Bug Fixes
* Fixed representation of access list for access list transactions in JSON-RPC results.

#### Previously identified known issues

- [Fast sync when running Besu on cloud providers](KNOWN_ISSUES.md#fast-sync-when-running-besu-on-cloud-providers)
- [Privacy users with private transactions created using v1.3.4 or earlier](KNOWN_ISSUES.md#privacy-users-with-private-transactions-created-using-v134-or-earlier)

### Download link
sha256: `e4c8fe4007e3e5f7f2528cbf1eeb5457caf06536c974a6ff4305035ff5724476`

## 21.1.0-RC2
### Additions and Improvements
* Support for the Berlin Network Upgrade, although the block number must be set manually with `--override-genesis-config=berlinBlock=<blocknumber>`. This is because the block numbers haven't been determined yet. The next release will include the number in the genesis file so it will support Berlin with no intervention. [\#1898](https://github.com/hyperledger/besu/pull/1898)

## 21.1.0-RC1

### 21.1.0 Breaking Changes
* `--skip-pow-validation-enabled` is now an error with `block import --format JSON`. This is because the JSON format doesn't include the nonce so the proof of work must be calculated.
* `eth_call` will not return a JSON-RPC result if the call fails, but will return an error instead. If it was for a revert the revert reason will be included.
* `eth_call` will not fail for account balance issues by default. An parameter `"strict": true` can be added to the call parameters (with `to` and `from`) to enforce balance checks.

### Additions and Improvements
* Removed unused flags in default genesis configs [\#1812](https://github.com/hyperledger/besu/pull/1812)
* `--skip-pow-validation-enabled` is now an error with `block import --format JSON`. This is because the JSON format doesn't include the nonce so the proof of work must be calculated. [\#1815](https://github.com/hyperledger/besu/pull/1815)
* Added a new CLI option `--Xlauncher` to start a mainnet launcher. It will help to configure Besu easily.
* Return the revert reason from `eth_call` JSON-RPC api calls when the contract causes a revert. [\#1829](https://github.com/hyperledger/besu/pull/1829)
* Added `chainId`, `publicKey`, and `raw` to JSON-RPC api calls returning detailed transaction results. [\#1835](https://github.com/hyperledger/besu/pull/1835)

### Bug Fixes
* Ethereum classic heights will no longer be reported in mainnet metrics. Issue [\#1751](https://github.com/hyperledger/besu/pull/1751) Fix [\#1820](https://github.com/hyperledger/besu/pull/1820)
* Don't enforce balance checks in `eth_call` unless explicitly requested. Issue [\#502](https://github.com/hyperledger/besu/pull/502) Fix [\#1834](https://github.com/hyperledger/besu/pull/1834)

### Early Access Features

#### Previously identified known issues

- [Fast sync when running Besu on cloud providers](KNOWN_ISSUES.md#fast-sync-when-running-besu-on-cloud-providers)
- [Privacy users with private transactions created using v1.3.4 or earlier](KNOWN_ISSUES.md#privacy-users-with-private-transactions-created-using-v134-or-earlier)


### Download link

Link removed because this release contains an outdated version of the Berlin network upgrade, which was changed on March 5, 2021 ([link](https://github.com/ethereum/pm/issues/263#issuecomment-791473406)). If you are using Besu on public Ethereum networks, you must upgrade to 21.1.1. sha256 hash left for reference. 

sha256: `b0fe3942052b8fd43fc3025a298a6c701f9edae2e100f0c563a1c5a4ceef71f1`

## 20.10.4

### Additions and Improvements
* Implemented [EIP-778](https://eips.ethereum.org/EIPS/eip-778): Ethereum Node Records (ENR) [\#1680](https://github.com/hyperledger/besu/pull/1680)
* Implemented [EIP-868](https://eips.ethereum.org/EIPS/eip-868): Node Discovery v4 ENR Extension [\#1721](https://github.com/hyperledger/besu/pull/1721)
* Added revert reason to eth_estimateGas RPC call. [\#1730](https://github.com/hyperledger/besu/pull/1730)
* Added command line option --static-nodes-file. [#1644](https://github.com/hyperledger/besu/pull/1644)
* Implemented [EIP-1898](https://eips.ethereum.org/EIPS/eip-1898): Add `blockHash` to JSON-RPC methods which accept a default block parameter [\#1757](https://github.com/hyperledger/besu/pull/1757)

### Bug Fixes
* Accept locally-sourced transactions below the minimum gas price. [#1480](https://github.com/hyperledger/besu/issues/1480) [#1743](https://github.com/hyperledger/besu/pull/1743)

#### Previously identified known issues

- [Fast sync when running Besu on cloud providers](KNOWN_ISSUES.md#fast-sync-when-running-besu-on-cloud-providers)
- [Privacy users with private transactions created using v1.3.4 or earlier](KNOWN_ISSUES.md#privacy-users-with-private-transactions-created-using-v134-or-earlier)

### Download link
https://hyperledger.jfrog.io/artifactory/besu-binaries/besu/20.10.4/besu-20.10.4.zip
sha256: f15cd5243b809659bba1706c1745aecafc012d3fc44a91419522da925493537c

## 20.10.3

### Additions and Improvements
* Added `memory` as an option to `--key-value-storage`.  This ephemeral storage is intended for sync testing and debugging.  [\#1617](https://github.com/hyperledger/besu/pull/1617)
* Fixed gasPrice parameter not always respected when passed to `eth_estimateGas` endpoint [\#1636](https://github.com/hyperledger/besu/pull/1636)
* Enabled eth65 by default [\#1682](https://github.com/hyperledger/besu/pull/1682)
* Warn that bootnodes will be ignored if specified with discovery disabled [\#1717](https://github.com/hyperledger/besu/pull/1717)

### Bug Fixes
* Accept to use default port values if not in use. [#1673](https://github.com/hyperledger/besu/pull/1673)
* Block Validation Errors should be at least INFO level not DEBUG or TRACE.  Bug [\#1568](https://github.com/hyperledger/besu/pull/1568) PR [\#1706](https://github.com/hyperledger/besu/pull/1706)
* Fixed invalid and wrong trace data, especially when calling a precompiled contract [#1710](https://github.com/hyperledger/besu/pull/1710)

#### Previously identified known issues

- [Fast sync when running Besu on cloud providers](KNOWN_ISSUES.md#fast-sync-when-running-besu-on-cloud-providers)
- [Privacy users with private transactions created using v1.3.4 or earlier](KNOWN_ISSUES.md#privacy-users-with-private-transactions-created-using-v134-or-earlier)

### Download link
https://hyperledger.jfrog.io/artifactory/besu-binaries/besu/20.10.3/besu-20.10.3.zip
sha256: `b5f46d945754dedcbbb1e5dd96bf2bfd13272ff09c6a66c0150b979a578f4389`

## 20.10.2

### Additions and Improvements
* Added support for batched requests in WebSockets. [#1583](https://github.com/hyperledger/besu/pull/1583)
* Added protocols section to `admin_peers` to provide info about peer health. [\#1582](https://github.com/hyperledger/besu/pull/1582)
* Added CLI option `--goquorum-compatibility-enabled` to enable GoQuorum compatibility mode. [#1598](https://github.com/hyperledger/besu/pull/1598). Note that this mode is incompatible with Mainnet.

### Bug Fixes

* Ibft2 will discard any received messages targeting a chain height <= current head - this resolves some corner cases in system correctness directly following block import. [#1575](https://github.com/hyperledger/besu/pull/1575)
* EvmTool now throws `UnsupportedForkException` when there is an unknown fork and is YOLOv2 compatible [\#1584](https://github.com/hyperledger/besu/pull/1584)
* `eth_newFilter` now supports `blockHash` parameter as per the spec [\#1548](https://github.com/hyperledger/besu/issues/1540). (`blockhash` is also still supported.)
* Fixed an issue that caused loss of peers and desynchronization when eth65 was enabled [\#1601](https://github.com/hyperledger/besu/pull/1601)

#### Previously identified known issues

- [Fast sync when running Besu on cloud providers](KNOWN_ISSUES.md#fast-sync-when-running-besu-on-cloud-providers)
- [Privacy users with private transactions created using v1.3.4 or earlier](KNOWN_ISSUES.md#privacy-users-with-private-transactions-created-using-v134-or-earlier)

### Download Link

https://hyperledger.jfrog.io/artifactory/besu-binaries/besu/20.10.2/besu-20.10.2.zip
sha256: `710aed228dcbe9b8103aef39e4431b0c63e73c3a708ce88bcd1ecfa1722ad307`

## 20.10.1

### Additions and Improvements
* `--random-peer-priority-enabled` flag added. Allows for incoming connections to be prioritized randomly. This will prevent (typically small, stable) networks from forming impenetrable peer cliques. [#1440](https://github.com/hyperledger/besu/pull/1440)
* `miner_changeTargetGasLimit` RPC added. If a target gas limit is set, allows the node operator to change it at runtime.
* Hide deprecated `--host-whitelist` option. [\#1444](https://github.com/hyperledger/besu/pull/1444)
* Prioritize high gas prices during mining. Previously we ordered only by the order in which the transactions were received. This will increase expected profit when mining. [\#1449](https://github.com/hyperledger/besu/pull/1449)
* Added support for the updated smart contract-based [node permissioning EEA interface](https://entethalliance.github.io/client-spec/spec.html#dfn-connectionallowed). [\#1435](https://github.com/hyperledger/besu/pull/1435) and [\#1496](https://github.com/hyperledger/besu/pull/1496)
* Added EvmTool binary to the distribution.  EvmTool is a CLI that can execute EVM bytecode and execute ethereum state tests. [\#1465](https://github.com/hyperledger/besu/pull/1465)
* Updated the libraries for secp256k1 and AltBN series precompiles. These updates provide significant performance improvements to those areas. [\#1499](https://github.com/hyperledger/besu/pull/1499)
* Provide MegaGas/second measurements in the log when doing a full block import, such as the catch up phase of a fast sync. [\#1512](https://github.com/hyperledger/besu/pull/1512)
* Added new endpoints to get miner data, `eth_getMinerDataByBlockHash` and `eth_getMinerDataByBlockNumber`. [\#1538](https://github.com/hyperledger/besu/pull/1538)
* Added direct support for OpenTelemetry metrics [\#1492](https://github.com/hyperledger/besu/pull/1492)
* Added support for `qip714block` config parameter in genesis file, paving the way towards permissioning interoperability between Besu and GoQuorum. [\#1545](https://github.com/hyperledger/besu/pull/1545)
* Added new CLI option `--compatibility-eth64-forkid-enabled`. [\#1542](https://github.com/hyperledger/besu/pull/1542)

### Bug Fixes

* Fix a bug on `eth_estimateGas` which returned `Internal error` instead of `Execution reverted` in case of reverted transaction. [\#1478](https://github.com/hyperledger/besu/pull/1478)
* Fixed a bug where Local Account Permissioning was being incorrectly enforced on block import/validation. [\#1510](https://github.com/hyperledger/besu/pull/1510)
* Fixed invalid enode URL when discovery is disabled  [\#1521](https://github.com/hyperledger/besu/pull/1521)
* Removed duplicate files from zip and tar.gz distributions. [\#1566](https://github.com/hyperledger/besu/pull/1566)
* Add a more rational value to eth_gasPrice, based on a configurable percentile of prior block's transactions (default: median of last 100 blocks).  [\#1563](https://github.com/hyperledger/besu/pull/1563)

## Deprecated

### --privacy-precompiled-address (Scheduled for removal in _Next_ Release)
Deprecated in 1.5.1
- CLI option `--privacy-precompiled-address` option removed. This address is now derived, based	on `--privacy-onchain-groups-enabled`. [\#1222](https://github.com/hyperledger/besu/pull/1222)

### Besu Sample Network repository

The [Besu Sample Networks repository](https://github.com/ConsenSys/besu-sample-networks) has been replaced by the [Quorum Developer Quickstart](https://besu.hyperledger.org/en/latest/Tutorials/Developer-Quickstart).

#### Previously identified known issues

- [Eth/65 loses peers](KNOWN_ISSUES.md#eth65-loses-peers)
- [Fast sync when running Besu on cloud providers](KNOWN_ISSUES.md#fast-sync-when-running-besu-on-cloud-providers)
- [Privacy users with private transactions created using v1.3.4 or earlier](KNOWN_ISSUES.md#privacy-users-with-private-transactions-created-using-v134-or-earlier)

### Download Link

https://hyperledger.jfrog.io/artifactory/besu-binaries/besu/20.10.1/besu-20.10.1.zip
sha256: `ac4fae310957c176564396f73c0f03c60c41129d43d078560d0dab533a69fd2a`

## 20.10.0

## Release format

Hyperledger Besu is moving its versioning scheme to [CalVer](https://calver.org/) starting with the 20.10.0 (formerly 1.6.0) release. More information about the specific version of CalVer Besu is using can be found on the [wiki](https://wiki.hyperledger.org/display/BESU/Using+CalVer+for+Besu+Releases).

## 20.10 Breaking Changes

When upgrading to 20.10, ensure you've taken into account the following breaking changes.

### JSON-RPC HTTP Error Codes For Valid Calls ([\#1426](https://github.com/hyperledger/besu/pull/1426))

Prior versions of Besu would set the HTTP Status 400 Bad Request for JSON-RPC requests that completed in an error, regardless of the kind of error.  These responses could include a complete JSON-RPC response with an error field.

In Besu version 20.10, properly formatted requests that have valid parameters (count and content) will return a HTTP Status 200 OK, with an error field if an error occurred. For example, requesting an account that does not exist in the chain, or a block by hash that Besu does not have, will now return HTTP 200 OK responses. Unparsable requests, improperly formatted requests, or requests with invalid parameters will continue to return HTTP 400 Bad Request.

Users of Web3J should note that many calls will now return a result with the error field containing the message whereas before a call would throw an exception with the error message as the exception message.   

## 20.10.0 Additions and Improvements

* Added support for ECIP-1099 / Classic Thanos Fork: Calibrate Epoch Duration. [\#1421](https://github.com/hyperledger/besu/pull/1421) [\#1441](https://github.com/hyperledger/besu/pull/1441) [\#1462](https://github.com/hyperledger/besu/pull/1462)
* Added the Open Telemetry Java agent to report traces to a remote backend. Added an example to showcase the trace reporting capabilities.
* Added EvmTool binary to the distribution.  EvmTool is a CLI that can execute EVM bytecode and execute ethereum state tests. Documentation for it is available [here](https://besu.hyperledger.org/en/stable/HowTo/Troubleshoot/Use-EVM-Tool/). [\#1465](https://github.com/hyperledger/besu/pull/1465)
* Added support for the upcoming YOLOv2 ephemeral testnet and removed the flag for the deprecated YOLOv1 ephemeral testnet. [#1386](https://github.com/hyperledger/besu/pull/1386)
* Added `debug_standardTraceBlockToFile` JSON-RPC API. This API accepts a block hash and will replay the block. It returns a list of files containing the result of the trace (one file per transaction). [\#1392](https://github.com/hyperledger/besu/pull/1392)
* Added `debug_standardTraceBadBlockToFile` JSON-RPC API. This API is similar to `debug_standardTraceBlockToFile`, but can be used to obtain info about a block which has been rejected as invalid. [\#1403](https://github.com/hyperledger/besu/pull/1403)
* Added support for EIP-2929 to YOLOv2. [#1387](https://github.com/hyperledger/besu/pull/1387)     
* Added `--start-block` and `--end-block` to the `blocks import` subcommand [\#1399](https://github.com/hyperledger/besu/pull/1399)
* Added support for multi-tenancy when using the early access feature of [onchain privacy group management](https://besu.hyperledger.org/en/stable/Concepts/Privacy/Onchain-PrivacyGroups/)
* \[Reverted\] Fixed memory leak in eth/65 subprotocol behavior. It is now enabled by default. [\#1420](https://github.com/hyperledger/besu/pull/1420), [#1348](https://github.com/hyperledger/besu/pull/1348), [#1321](https://github.com/hyperledger/besu/pull/1321)

### Bug Fixes

* Log block import rejection reasons at "INFO" level.  Bug [#1412](https://github.com/hyperledger/besu/issues/1412)
* Fixed NPE when executing `eth_estimateGas` with privacy enabled.  Bug [#1404](https://github.com/hyperledger/besu/issues/1404)

#### Previously identified known issues

- [Eth/65 loses peers](KNOWN_ISSUES.md#eth65-loses-peers)
- [Fast sync when running Besu on cloud providers](KNOWN_ISSUES.md#fast-sync-when-running-besu-on-cloud-providers)
- [Privacy users with private transactions created using v1.3.4 or earlier](KNOWN_ISSUES.md#privacy-users-with-private-transactions-created-using-v134-or-earlier)

## Deprecated and Scheduled for removal in _Next_ Release

### --privacy-precompiled-address
Deprecated in 1.5.1
- CLI option `--privacy-precompiled-address` option removed. This address is now derived, based
on `--privacy-onchain-groups-enabled`. [\#1222](https://github.com/hyperledger/besu/pull/1222)

### Download link
https://hyperledger.jfrog.io/artifactory/besu-binaries/besu/20.10.0/besu-20.10.0.zip

sha256sum: `2b50a375aae64b838a2cd9d43747006492cae573f1be11745b7f643646fd5a01`

## 1.5.5

### Additions and Improvements
* The new version of the [web3js-eea library (v0.10)](https://github.com/PegaSysEng/web3js-eea) supports the onchain privacy group management changes made in Besu v1.5.3.

### Bug Fixes
* Added `debug_getBadBlocks` JSON-RPC API to analyze and detect consensus flaws. Even if a block is rejected it will be returned by this method [\#1378](https://github.com/hyperledger/besu/pull/1378)
* Fix logs queries missing results against chain head [\#1351](https://github.com/hyperledger/besu/pull/1351) and [\#1381](https://github.com/hyperledger/besu/pull/1381)

#### Previously identified known issues

- [Eth/65 loses peers](KNOWN_ISSUES.md#eth65-loses-peers)
- [Fast sync when running Besu on cloud providers](KNOWN_ISSUES.md#fast-sync-when-running-besu-on-cloud-providers)
- [Privacy users with private transactions created using v1.3.4 or earlier](KNOWN_ISSUES.md#privacy-users-with-private-transactions-created-using-v134-or-earlier)
- [Changes not saved to database correctly causing inconsistent private states](KNOWN_ISSUES.md#Changes-not-saved-to-database-correctly-causing-inconsistent-private-states)

### Download link

https://hyperledger.jfrog.io/artifactory/besu-binaries/besu/1.5.5/besu-1.5.5.zip

sha256sum: `e67b0a899dc4421054eaa9a8112cb89e1e5f6a56f0d8aa1b0c5111c53dfad2ad`


## 1.5.4

### Additions and Improvements

* Added `priv_debugGetStateRoot` JSON-RPC API to retrieve the state root of a specified privacy group. [\#1326](https://github.com/hyperledger/besu/pull/1326)
* Added reorg logging and `--reorg-logging-threshold` to configure the same. Besu now logs any reorgs where the old or new chain head is more than the threshold away from their common ancestors. The default is 6.
* Added `debug_batchSendRawTransaction` JSON-RPC API to submit multiple signed transactions with a single call. [\#1350](https://github.com/hyperledger/besu/pull/1350)

### Bug Fixes

* The metrics HTTP server no longer rejects requests containing `Accept` header that doesn't precisely match the prometheus text format [\#1345](https://github.com/hyperledger/besu/pull/1345)
* JSON-RPC method `net_version` should return network ID instead of chain ID [\#1355](https://github.com/hyperledger/besu/pull/1355)

#### Previously identified known issues

- [Logs queries missing results against chain head](KNOWN_ISSUES.md#Logs-queries-missing-results-against-chain-head)
- [Eth/65 loses peers](KNOWN_ISSUES.md#eth65-loses-peers)
- [Fast sync when running Besu on cloud providers](KNOWN_ISSUES.md#fast-sync-when-running-besu-on-cloud-providers)
- [Privacy users with private transactions created using v1.3.4 or earlier](KNOWN_ISSUES.md#privacy-users-with-private-transactions-created-using-v134-or-earlier)
- [Changes not saved to database correctly causing inconsistent private states](KNOWN_ISSUES.md#Changes-not-saved-to-database-correctly-causing-inconsistent-private-states)

### Download link
https://hyperledger.jfrog.io/artifactory/besu-binaries/besu/1.5.4/besu-1.5.4.zip

sha256sum: `1f4df8e1c5e3b5b3abf6289ccfe70f302aa7c29a652b2eb713ffbdc507670420`

## 1.5.3

### Additions and Improvements

* The EvmTool now processes State Tests from the Ethereum Reference Tests. [\#1311](https://github.com/hyperledger/besu/pull/1311)
* Early access DNS support added via the `--Xdns-enabled` and `--Xdns-update-enabled` CLI options. [\#1247](https://github.com/hyperledger/besu/pull/1247)
* Add genesis config option `ecip1017EraRounds` for Ethereum Classic chains. [\#1329](https://github.com/hyperledger/besu/pull/1329)

### Bug Fixes

* K8S Permissioning to use of Service IP's rather than pod IP's which can fail [\#1190](https://github.com/hyperledger/besu/issues/1190)

#### Previously identified known issues

- [Logs queries missing results against chain head](KNOWN_ISSUES.md#Logs-queries-missing-results-against-chain-head)
- [Eth/65 loses peers](KNOWN_ISSUES.md#eth65-loses-peers)
- [Fast sync when running Besu on cloud providers](KNOWN_ISSUES.md#fast-sync-when-running-besu-on-cloud-providers)
- [Privacy users with private transactions created using v1.3.4 or earlier](KNOWN_ISSUES.md#privacy-users-with-private-transactions-created-using-v134-or-earlier)
- [Changes not saved to database correctly causing inconsistent private states](KNOWN_ISSUES.md#Changes-not-saved-to-database-correctly-causing-inconsistent-private-states)

### Breaking Change to Onchain Privacy Group Management

This [early access feature](https://besu.hyperledger.org/en/stable/Concepts/Privacy/Onchain-PrivacyGroups/) was changed in a way that makes onchain privacy groups created with previous versions no longer usable.

To enhance control over permissions on the privacy group management contract:

* The enclave key was removed as the first parameter for `addParticipant` and `removeParticipant`.
* The owner of the privacy group management contract is the signer of the private transaction that creates
  the privacy group. In the default onchain privacy group management contract implementation, only the
  owner can add and remove participants, and upgrade the management contract.

The onchain privacy support in the current version of the web3js-eea library (v0.9) will not be compatible with Besu v1.5.3.  We are actively working on an upgrade to webj3-eea that will support these changes.   

### Download link
https://hyperledger.jfrog.io/artifactory/besu-binaries/besu/1.5.3/besu-1.5.3.zip

sha256sum: `735cd511e1dae1590f2829d9535cb383aa8c526f059b3451859e5fcfccc48985`

## 1.5.2

### Additions and Improvements

* Experimental offline backup and restore has been added via the `operator x-backup-state` and `operator x-restore-state` CLI commands.  Data formats will be fluid for as long as the `x-` prefix is present in the CLI so it is advised not to rely on these backups for disaster recovery. [\#1235](https://github.com/hyperledger/besu/pull/1235)
* Experimental ethstats support added via the `Xethstats` and `Xethstats-contact` CLI commands. [\#1239](https://github.com/hyperledger/besu/pull/1239)
* Peers added via the JSON-RPC `admin_addPeer` and `admin_removePeer` will be shared or no longer shared via discovery respectively.  Previously they were not shared. [\#1177](https://github.com/hyperledger/besu/pull/1177) contributed by [br0tchain](https://github.com/br0tchain).
* New Docker Images (see below). [\#1277](https://github.com/hyperledger/besu/pull/1277)
* Reworked static peer discovery handling. [\#1292](https://github.com/hyperledger/besu/pull/1292)

### New Java VMs in Docker Image

* New docker images are being generated to use the latest version of OpenJDK (currently 14.0.1) with the tag suffix of `-openjdk-latest`, for example `1.5.2-openjdk-latest`.
* New docker images are being generated to use [GraalVM](https://www.graalvm.org/) with the tag suffix of `-graalvm`, for example `1.5.2-graalvm`.
* The existing images based on Java 11 are also being tagged with the suffix `-openjdk-11`, for example `1.5.2-openjdk-11`, as well as `1.5.2`.  

The intent is that the major Java VM version or Java VM type shipped with the default docker images (`latest`, `1.5.x`, etc.) may be changed during future quarterly releases but will remain consistent within quarterly releases.

### Bug Fixes
- Offchain permissioning - fixed bug where sync status check prevented peering if static nodes configured. [\#1252](https://github.com/hyperledger/besu/issues/1252)

- GraphQL queries of `miner` in IBFT networks will no longer return an error.  PR [\#1282](https://github.com/hyperledger/besu/pull/1282) issue [\#1272](https://github.com/hyperledger/besu/issues/1272).

#### Previously identified known issues

- [Logs queries missing results against chain head](KNOWN_ISSUES.md#Logs-queries-missing-results-against-chain-head)
- [Eth/65 loses peers](KNOWN_ISSUES.md#eth65-loses-peers)
- [Fast sync when running Besu on cloud providers](KNOWN_ISSUES.md#fast-sync-when-running-besu-on-cloud-providers)
- [Privacy users with private transactions created using v1.3.4 or earlier](KNOWN_ISSUES.md#privacy-users-with-private-transactions-created-using-v134-or-earlier)
- [Permissioning issues on Kubernetes](KNOWN_ISSUES.md#Kubernetes-permissioning-uses-Service-IPs-rather-than-pod-IPs-which-can-fail)
- [Restarts caused by insufficient memory can cause inconsistent private state](KNOWN_ISSUES.md#Restart-caused-by-insufficient-memory-can-cause-inconsistent-private-state)

### New and Old Maintainer

- [David Mechler](https://github.com/hyperledger/besu/commits?author=davemec) has been added as a [new maintainer](https://github.com/hyperledger/besu/pull/1267).
- [Edward Evans](https://github.com/hyperledger/besu/commits?author=EdJoJob) voluntarily moved to [emeritus status](https://github.com/hyperledger/besu/pull/1270).

### Download link
https://hyperledger.jfrog.io/artifactory/besu-binaries/besu/1.5.2/besu-1.5.2.zip

sha256sum: `629f44e230a635b09f8d82f2196d70d31193233718118a46412f11c50772dc85`

## 1.5.1

### Deprecated
- CLI option `--privacy-precompiled-address` option is deprecated. This address is now derived, based
on `--privacy-onchain-groups-enabled`. [\#1222](https://github.com/hyperledger/besu/pull/1222)

### Additions and Improvements

* In an IBFT2 network, a fixed block reward value and recipient address can be defined in genesis file [\#1132](https://github.com/hyperledger/besu/pull/1132)
* JSON-RPC HTTP API Authorization: exit early when checking user permissions. [\#1144](https://github.com/hyperledger/besu/pull/1144)
* HTTP/2 is enabled for JSON-RPC HTTP API over TLS. [\#1145](https://github.com/hyperledger/besu/pull/1145)
* Color output in consoles. It can be disabled with `--color-enabled=false` [\#1257](https://github.com/hyperledger/besu/pull/1257)
* Add compatibility with ClusterIP services for the Kubernetes Nat Manager  [\#1156](https://github.com/hyperledger/besu/pull/1156)
* In an IBFT2 network; a fixed block reward value and recipient address can be defined in genesis file [\#1132](https://github.com/hyperledger/besu/pull/1132)
* Add fee cap for transactions submitted via RPC. [\#1137](https://github.com/hyperledger/besu/pull/1137)

### Bug fixes

* When the default sync mode was changed to fast sync for named networks, there was one caveat we didn't address. The `dev` network should've been full sync by default. This has now been fixed. [\#1257](https://github.com/hyperledger/besu/pull/1257)
* Fix synchronization timeout issue when the blocks were too large [\#1149](https://github.com/hyperledger/besu/pull/1149)
* Fix missing results from eth_getLogs request. [\#1154](https://github.com/hyperledger/besu/pull/1154)
* Fix issue allowing Besu to be used for DDoS amplification. [\#1146](https://github.com/hyperledger/besu/pull/1146)

### Known Issues

Known issues are open issues categorized as [Very High or High impact](https://wiki.hyperledger.org/display/BESU/Defect+Prioritisation+Policy).

#### Previously identified known issues

- [Scope of logs query causing Besu to hang](KNOWN_ISSUES.md#scope-of-logs-query-causing-besu-to-hang)
- [Eth/65 loses peers](KNOWN_ISSUES.md#eth65-loses-peers)
- [Fast sync when running Besu on cloud providers](KNOWN_ISSUES.md#fast-sync-when-running-besu-on-cloud-providers)
- [Privacy users with private transactions created using v1.3.4 or earlier](KNOWN_ISSUES.md#privacy-users-with-private-transactions-created-using-v134-or-earlier)
- [Permissioning issues on Kubernetes](KNOWN_ISSUES.md#Kubernetes-permissioning-uses-Service-IPs-rather-than-pod-IPs-which-can-fail)
- [Restarts caused by insufficient memory can cause inconsistent private state](KNOWN_ISSUES.md#Restart-caused-by-insufficient-memory-can-cause-inconsistent-private-state)

### Download link
https://hyperledger.jfrog.io/artifactory/besu-binaries/besu/1.5.1/besu-1.5.1.zip

sha256sum: `c17f49b6b8686822417184952487fc135772f0be03514085926a6984fd955b88`

## 1.5 Breaking changes

When upgrading to 1.5, ensure you've taken into account the following breaking changes.

### Docker users with volume mounts

To maintain best security practices, we're changing the `user:group` on the Docker container to `besu`.

What this means for you:

* If you are running Besu as a binary, there is no impact.
* If you are running Besu as a Docker container *and* have a volume mount for data,  ensure that the
permissions on the directory allow other users and groups to r/w. Ideally this should be set to
`besu:besu` as the owner.

Note that the `besu` user only exists within the container not outside it. The same user ID may match
a different user outside the image.

If you’re mounting local folders, it is best to set the user via the Docker `—user` argument. Use the
UID because the username may not exist inside the docker container. Ensure the directory being mounted
is owned by that user.

### Remove Manual NAT method

The NAT manager `MANUAL` method has been removed.
If you have been using the `MANUAL` method, use the `NONE` method instead. The behavior of the
`NONE` method is the same as the previously supported `MANUAL` methods.

### Privacy users

Besu minor version upgrades require upgrading Orion to the latest minor version. That is, for
Besu <> Orion node pairs, when upgrading Besu to v1.5, it is required that Orion is upgraded to
v1.6. Older versions of Orion will no longer work with Besu v1.5.

## 1.5 Features

Features added between from 1.4 to 1.5 include:
* Mining Support
  Besu supports `eth_hashrate` and `eth_submitHashrate` to obtain the hashrate when we mine with a GPU mining worker.
* Tracing
  The [Tracing API](https://besu.hyperledger.org/en/latest/Reference/API-Methods/#trace-methods) is no longer an Early Access feature and now has full support for `trace_replayBlockTransactions`, `trace_Block` and `trace_transaction`.
* Plugin API Block Events
  `BlockAdded` and `BlockReorg` are now exposed via the [Plugin API](https://javadoc.io/doc/org.hyperledger.besu/plugin-api/latest/org/hyperledger/besu/plugin/services/BesuEvents.html).
* [Filters](https://besu.hyperledger.org/en/stable/HowTo/Interact/Filters/Accessing-Logs-Using-JSON-RPC/) and
  [subscriptions](https://besu.hyperledger.org/en/stable/HowTo/Interact/APIs/RPC-PubSub/) for private contracts.
* [SecurityModule Plugin API](https://javadoc.io/doc/org.hyperledger.besu/plugin-api/latest/org/hyperledger/besu/plugin/services/SecurityModuleService.html)
  This allows use of a different [security module](https://besu.hyperledger.org/en/stable/Reference/CLI/CLI-Syntax/#security-module)
  as a plugin to provide cryptographic function that can be used by NodeKey (such as sign, ECDHKeyAgreement etc.).
* [Onchain privacy groups](https://besu.hyperledger.org/en/latest/Concepts/Privacy/Onchain-PrivacyGroups/)
  with add and remove members. This is an early access feature. Early access features are not recommended
  for production networks and may have unstable interfaces.

## 1.5 Additions and Improvements

* Public Networks Default to Fast Sync: The default sync mode for named permissionless networks, such as the Ethereum mainnet and testnets, is now `FAST`.
  * The default is unchanged for private networks. That is, the sync mode defaults to `FULL` for private networks.
  * Use the [`--sync-mode` command line option](https://besu.hyperledger.org/Reference/CLI/CLI-Syntax/#sync-mode) to change the sync mode. [\#384](https://github.com/hyperledger/besu/pull/384)
* Proper Mining Support: Added full support for `eth_hashrate` and `eth_submitHashrate`. It is now possible to have the hashrate when we mine with a GPU mining worker [\#1063](https://github.com/hyperledger/besu/pull/1063)
* Performance Improvements: The addition of native libraries ([\#775](https://github.com/hyperledger/besu/pull/775)) and changes to data structures in the EVM ([\#1089](https://github.com/hyperledger/besu/pull/1089)) have improved Besu sync and EVM execution times.
* Tracing API Improvements: The [Tracing API](https://besu.hyperledger.org/en/latest/Reference/API-Methods/#trace-methods) is no longer an Early Access feature and now has full support for `trace_replayBlockTransactions`, `trace_Block` and `trace_transaction`.
* New Plugin API Block Events: `BlockAdded` and `BlockReorg` are now exposed via the Plugin API [\#637](https://github.com/hyperledger/besu/pull/637).
* Added experimental CLI option `--Xnat-kube-pod-name` to specify the name of the loadbalancer used by the Kubernetes nat manager [\#1078](https://github.com/hyperledger/besu/pull/1078)
- Local permissioning TOML config now supports additional keys (`nodes-allowlist` and `accounts-allowlist`).
Support for `nodes-whitelist` and `accounts-whitelist` will be removed in a future release.
- Add missing `mixHash` field for `eth_getBlockBy*` JSON RPC endpoints. [\#1098](https://github.com/hyperledger/besu/pull/1098)
* Besu now has a strict check on private transactions to ensure the privateFrom in the transaction
matches the sender Orion key that has distributed the payload. Besu 1.5+ requires Orion 1.6+ to work.
[#357](https://github.com/PegaSysEng/orion/issues/357)

### Bug fixes

No bug fixes with [user impact in this release](https://wiki.hyperledger.org/display/BESU/Changelog).

### Known Issues

Known issues are open issues categorized as [Very High or High impact](https://wiki.hyperledger.org/display/BESU/Defect+Prioritisation+Policy).

#### New known issues

- K8S permissioning uses of Service IPs rather than pod IPs which can fail. [\#1190](https://github.com/hyperledger/besu/pull/1190)
Workaround - Do not use permissioning on K8S.

- Restart caused by insufficient memory can cause inconsistent private state. [\#1110](https://github.com/hyperledger/besu/pull/1110)
Workaround - Ensure you allocate enough memory for the Java Runtime Environment that the node does not run out of memory.

#### Previously identified known issues

- [Scope of logs query causing Besu to hang](KNOWN_ISSUES.md#scope-of-logs-query-causing-besu-to-hang)
- [Eth/65 loses peers](KNOWN_ISSUES.md#eth65-loses-peers)
- [Fast sync when running Besu on cloud providers](KNOWN_ISSUES.md#fast-sync-when-running-besu-on-cloud-providers)
- [Privacy users with private transactions created using v1.3.4 or earlier](KNOWN_ISSUES.md#privacy-users-with-private-transactions-created-using-v134-or-earlier)

### Download link
https://hyperledger.jfrog.io/artifactory/besu-binaries/besu/1.5.0/besu-1.5.0.zip

sha256sum: `56929d6a71cc681688351041c919e9630ab6df7de37dd0c4ae9e19a4f44460b2`

**For download links of releases prior to 1.5.0, please visit https://hyperledger.jfrog.io/artifactory/besu-binaries/besu/**

## 1.4.6

### Additions and Improvements

- Print node address on startup. [\#938](https://github.com/hyperledger/besu/pull/938)
- Transaction pool: price bump replacement mechanism configurable through CLI. [\#928](https://github.com/hyperledger/besu/pull/928) [\#930](https://github.com/hyperledger/besu/pull/930)

### Bug Fixes

- Added timeout to queries. [\#986](https://github.com/hyperledger/besu/pull/986)
- Fixed issue where networks using onchain permissioning could stall when the bootnodes were not validators. [\#969](https://github.com/hyperledger/besu/pull/969)
- Update getForks method to ignore ClassicForkBlock chain parameter to fix issue with ETC syncing. [\#1014](https://github.com/hyperledger/besu/pull/1014)

### Known Issues

Known issues are open issues categorized as [Very High or High impact](https://wiki.hyperledger.org/display/BESU/Defect+Prioritisation+Policy).

#### Previously identified known issues

- [Scope of logs query causing Besu to hang](KNOWN_ISSUES.md#scope-of-logs-query-causing-besu-to-hang)
- [Eth/65 loses peers](KNOWN_ISSUES.md#eth65-loses-peers)
- [Fast sync when running Besu on cloud providers](KNOWN_ISSUES.md#fast-sync-when-running-besu-on-cloud-providers)
- [Privacy users with private transactions created using v1.3.4 or earlier](KNOWN_ISSUES.md#privacy-users-with-private-transactions-created-using-v134-or-earlier)

## 1.4.5

### Additions and Improvements

- Implemented WebSocket logs subscription for private contracts (`priv_subscribe`/`priv_unsubscribe`) [\#762](https://github.com/hyperledger/besu/pull/762)
- Introduced SecurityModule plugin API. This allows use of a different security module as a plugin to
  provide cryptographic function that can be used by NodeKey (such as sign, ECDHKeyAgreement etc.). KeyPairSecurityModule
  is registered and used by default. The CLI option `--security-module=<name> (defaults to localfile)` can be used
  to identify the security module plugin name to use instead. [\#713](https://github.com/hyperledger/besu/pull/713)
- Several testing related changes to improve compatibility with [Hive](https://hivetests.ethdevops.io/) and Retesteth.
  [\#806](https://github.com/hyperledger/besu/pull/806) and [#845](https://github.com/hyperledger/besu/pull/845)
- Native libraries for secp256k1 and Altbn128 encryption are enabled by default.  To disable these libraries use
  `--Xsecp256k1-native-enabled=false` and `--Xaltbn128-native-enabled=false`. [\#775](https://github.com/hyperledger/besu/pull/775)

### Bug Fixes

- Fixed `eth_estimateGas` JSON RPC so it no longer returns gas estimates that are too low. [\#842](https://github.com/hyperledger/besu/pull/842)
- Full help not displayed unless explicitly requested. [\#437](https://github.com/hyperledger/besu/pull/437)
- Compatibility with undocumented Geth `eth_subscribe` fields. [\#654](https://github.com/hyperledger/besu/pull/654)
- Current block number included as part of `eth_getWork` response. [\#849](https://github.com/hyperledger/besu/pull/849)

### Known Issues

Known issues are open issues categorized as [Very High or High impact](https://wiki.hyperledger.org/display/BESU/Defect+Prioritisation+Policy).

#### New known issues

* Scope of logs query causing Besu to crash. [\#944](https://github.com/hyperledger/besu/pull/944)

Workaround - Limit the number of blocks queried by each `eth_getLogs` call.

#### Previously identified known issues

- [`Intrinsic gas exceeds gas limit` returned when calling `delete mapping[addr]` or `mapping[addr] = 0`](KNOWN_ISSUES.md#intrinsic-gas-exceeds-gas-limit)
- [Eth/65 not backwards compatible](KNOWN_ISSUES.md#eth65-not-backwards-compatible)
- [Error full syncing with pruning](KNOWN_ISSUES.md#error-full-syncing-with-pruning)
- [Fast sync when running Besu on cloud providers](KNOWN_ISSUES.md#fast-sync-when-running-besu-on-cloud-providers)
- [Bootnodes must be validators when using onchain permissioning](KNOWN_ISSUES.md#bootnodes-must-be-validators-when-using-onchain-permissioning)
- [Privacy users with private transactions created using v1.3.4 or earlier](KNOWN_ISSUES.md#privacy-users-with-private-transactions-created-using-v134-or-earlier)

## 1.4.4

### Additions and Improvements

- Implemented [`priv_getLogs`](https://besu.hyperledger.org/en/latest/Reference/API-Methods/#priv_getlogs). [\#686](https://github.com/hyperledger/besu/pull/686)
- Implemented private contract log filters including JSON-RPC methods to interact with private filters. [\#735](https://github.com/hyperledger/besu/pull/735)
- Implemented EIP-2315: Simple Subroutines for the EVM [\#717](https://github.com/hyperledger/besu/pull/717)
- Implemented Splunk logging. [\#725](https://github.com/hyperledger/besu/pull/725)
- Implemented optional native library encryption. [\#675](https://github.com/hyperledger/besu/pull/675).  To enable add `--Xsecp256k1-native-enabled` (for transaciton signatures) and/or `--Xaltbn128-native-enabled` (for altbn128 precomiled contracts) as command line options.

### Bug Fixes

- Flag added to toggle `eth/65` off by default. `eth/65` will remain toggled off by default until
a fix is completed for the [eth/65 known issue](KNOWN_ISSUES.md). [\#741](https://github.com/hyperledger/besu/pull/741)
- Resolve crashing NAT detectors on GKE. [\#731](https://github.com/hyperledger/besu/pull/731) fixes [\#507](https://github.com/hyperledger/besu/issues/507).
[Besu-Kubernetes Readme](https://github.com/PegaSysEng/besu-kubernetes/blob/master/README.md#network-topology-and-high-availability-requirements)
updated to reflect changes.  
- Deal with quick service start failures [\#714](https://github.com/hyperledger/besu/pull/714) fixes [\#662](https://github.com/hyperledger/besu/issues/662)

### Known Issues

Known issues are open issues categorized as [Very High or High impact](https://wiki.hyperledger.org/display/BESU/Defect+Prioritisation+Policy).

#### New known issues

- `Intrinsic gas exceeds gas limit` returned when calling `delete mapping[addr]` or `mapping[addr] = 0` [\#696](https://github.com/hyperledger/besu/issues/696)

Calling delete and set to 0 Solidity mapping in Solidity fail.

#### Previously identified known issues

- [Eth/65 not backwards compatible](KNOWN_ISSUES.md#eth65-not-backwards-compatible)
- [Error full syncing with pruning](KNOWN_ISSUES.md#error-full-syncing-with-pruning)
- [Fast sync when running Besu on cloud providers](KNOWN_ISSUES.md#fast-sync-when-running-besu-on-cloud-providers)
- [Bootnodes must be validators when using onchain permissioning](KNOWN_ISSUES.md#bootnodes-must-be-validators-when-using-onchain-permissioning)
- [Privacy users with private transactions created using v1.3.4 or earlier](KNOWN_ISSUES.md#privacy-users-with-private-transactions-created-using-v134-or-earlier)

## 1.4.3

### Issues identified with 1.4.3 release

The `eth/65` change is not [backwards compatible](https://github.com/hyperledger/besu/issues/723).
This has the following impact:
* In a private network, nodes using the 1.4.3 client cannot interact with nodes using 1.4.2 or earlier
clients.
* On mainnet, synchronizing eventually stalls.   

Workaround -> revert to v1.4.2.

A [fix](https://github.com/hyperledger/besu/pull/732) is currently [being tested](https://github.com/hyperledger/besu/pull/733).

### Critical Issue for Privacy Users

A critical issue for privacy users with private transactions created using Hyperledger Besu v1.3.4
or earlier has been identified. If you have a network with private transaction created using v1.3.4
or earlier, please read the following and take the appropriate steps:
https://wiki.hyperledger.org/display/BESU/Critical+Issue+for+Privacy+Users

### Additions and Improvements

- Added `eth/65` support. [\#608](https://github.com/hyperledger/besu/pull/608)
- Added block added and block reorg events. Added revert reason to block added transactions. [\#637](https://github.com/hyperledger/besu/pull/637)

### Deprecated

- Private Transaction `hash` field and `getHash()` method have been deprecated. They will be removed
in 1.5.0 release. [\#639](https://github.com/hyperledger/besu/pull/639)

### Known Issues

#### Fast sync when running Besu on cloud providers  

A known [RocksDB issue](https://github.com/facebook/rocksdb/issues/6435) causes fast sync to fail
when running Besu on certain cloud providers. The following error is displayed repeatedly:

```
...
EthScheduler-Services-1 (importBlock) | ERROR | PipelineChainDownloader | Chain download failed. Restarting after short delay.
java.util.concurrent.CompletionException: org.hyperledger.besu.plugin.services.exception.StorageException: org.rocksdb.RocksDBException: block checksum mismatch:
....
```

This behaviour has been seen on AWS and Digital Ocean.

Workaround -> On AWS, a full restart of the AWS VM is required to restart the fast sync.

Fast sync is not currently supported on Digital Ocean. We are investigating options to
[add support for fast sync on Digital Ocean](https://github.com/hyperledger/besu/issues/591).

#### Error full syncing with pruning

- Error syncing with mainnet on Besu 1.3.7 node - MerkleTrieException [\#580](https://github.com/hyperledger/besu/issues/580)
The associated error is `Unable to load trie node value for hash` and is caused by the combination of
full sync and pruning.

Workarounds:
1. Explicitly disable pruning using `--pruning-enabled=false` when using fast sync.
2. If the `MerkleTrieException` occurs, delete the database and resync.

A fix for this issue is being actively worked on.

#### Fast sync reverting to full sync

In some cases of FastSyncException, fast sync reverts back to a full sync before having reached the
pivot block. [\#683](https://github.com/hyperledger/besu/issues/683)

Workaround -> To re-attempt fast syncing rather than continue full syncing, stop Besu, delete your
database, and start again.

#### Bootnodes must be validators when using onchain permissioning

- Onchain permissioning nodes can't peer when using a non-validator bootnode [\#528](https://github.com/hyperledger/besu/issues/528)

Workaround -> When using onchain permissioning, ensure bootnodes are also validators.


## 1.4.2

### Additions and Improvements

- Added `trace_block` JSON RPC API [\#449](https://github.com/hyperledger/besu/pull/449)
- Added `pulledStates` and `knownStates` to the EthQL `syncing` query and `eth_syncing` JSON-RPC api [\#565](https://github.com/hyperledger/besu/pull/565)

### Bug Fixes

- Fixed file parsing behaviour for privacy enclave keystore password file [\#554](https://github.com/hyperledger/besu/pull/554) (thanks to [magooster](https://github.com/magooster))
- Fixed known issue with being unable to re-add members to onchain privacy groups [\#471](https://github.com/hyperledger/besu/pull/471)

### Updated Early Access Features

* [Onchain privacy groups](https://besu.hyperledger.org/en/latest/Concepts/Privacy/Onchain-PrivacyGroups/) with add and remove members. Known issue resolved (see above).
* [TRACE API](https://besu.hyperledger.org/en/latest/Reference/API-Methods/#trace-methods) now includes `trace_block`, `trace_replayBlockTransactions`, and `trace_transaction`.
Fixed some issues on the trace replay block transactions API [\#522](https://github.com/hyperledger/besu/pull/522).

### Known Issues

#### Fast sync defaulting to full sync

-  When fast sync cannot find enough valid peers rapidly enough, Besu defaults to full sync.

Workarounds:
1. To re-attempt fast syncing rather than continue full syncing, stop Besu, delete your database,
and start again.
2. When fast syncing, explicitly disable pruning using `--pruning-enabled=false` to reduce the likelihood
of encountering the pruning bug.

A fix to remove the default to full sync is [in progress](https://github.com/hyperledger/besu/pull/427)
is being actively worked on.

#### Error full syncing with pruning

- Error syncing with mainnet on Besu 1.3.7 node - MerkleTrieException [\#BESU-160](https://jira.hyperledger.org/browse/BESU-160)
The associated error is `Unable to load trie node value for hash` and is caused by the combination of
full sync and pruning.

Workarounds:
1. Explicitly disable pruning using `--pruning-enabled=false` when using fast sync.
2. If the `MerkleTrieException` occurs, delete the database and resync.

A fix for this issue is being actively worked on.

#### Bootnodes must be validators when using onchain permissioning

- Onchain permissioning nodes can't peer when using a non-validator bootnode [\#BESU-181](https://jira.hyperledger.org/browse/BESU-181)

Workaround -> When using onchain permissioning, ensure bootnodes are also validators.

## 1.4.1

### Additions and Improvements

- Added priv_getCode [\#250](https://github.com/hyperledger/besu/pull/408). Gets the bytecode associated with a private address.
- Added `trace_transaction` JSON RPC API [\#441](https://github.com/hyperledger/besu/pull/441)
- Removed -X unstable prefix for pruning options (`--pruning-blocks-retained`, `--pruning-block-confirmations`) [\#440](https://github.com/hyperledger/besu/pull/440)
- Implemented [ECIP-1088](https://ecips.ethereumclassic.org/ECIPs/ecip-1088): Phoenix EVM and Protocol upgrades. [\#434](https://github.com/hyperledger/besu/pull/434)

### Bug Fixes

- [BESU-25](https://jira.hyperledger.org/browse/BESU-25) Use v5 Devp2p when pinging [\#392](https://github.com/hyperledger/besu/pull/392)
- Fixed a bug to manage concurrent access to cache files [\#438](https://github.com/hyperledger/besu/pull/438)
- Fixed configuration file bug: `pruning-blocks-retained` now accepts an integer in the config [\#440](https://github.com/hyperledger/besu/pull/440)
- Specifying RPC credentials file should not force RPC Authentication to be enabled [\#454](https://github.com/hyperledger/besu/pull/454)
- Enhanced estimateGas messages [\#436](https://github.com/hyperledger/besu/pull/436). When a estimateGas request fails a validation check, an improved error message is returned in the response.

### Early Access Features

Early access features are available features that are not recommended for production networks and may
have unstable interfaces.

* [Onchain privacy groups](https://besu.hyperledger.org/en/latest/Concepts/Privacy/Onchain-PrivacyGroups/) with add and remove members.
  Not being able to to re-add a member to an onchain privacy group is a [known issue](https://github.com/hyperledger/besu/issues/455)
  with the add and remove functionality.

### Known Issues

#### Fast sync defaulting to full sync

-  When fast sync cannot find enough valid peers rapidly enough, Besu defaults to full sync.

Workarounds:
1. To re-attempt fast syncing rather than continue full syncing, stop Besu, delete your database,
and start again.
2. When fast syncing, explicitly disable pruning using `--pruning-enabled=false` to reduce the likelihood
of encountering the pruning bug.

A fix to remove the default to full sync is [in progress](https://github.com/hyperledger/besu/pull/427)
and is planned for inclusion in v1.4.1.

#### Error full syncing with pruning

- Error syncing with mainnet on Besu 1.3.7 node - MerkleTrieException [\#BESU-160](https://jira.hyperledger.org/browse/BESU-160)
The associated error is `Unable to load trie node value for hash` and is caused by the combination of
full sync and pruning.

Workarounds:
1. Explicitly disable pruning using `--pruning-enabled=false` when using fast sync.
2. If the `MerkleTrieException` occurs, delete the database and resync.

Investigation of this issue is in progress and a fix is targeted for v1.4.1.

#### Bootnodes must be validators when using onchain permissioning

- Onchain permissioning nodes can't peer when using a non-validator bootnode [\#BESU-181](https://jira.hyperledger.org/browse/BESU-181)

Workaround -> When using onchain permissioning, ensure bootnodes are also validators.

## 1.4.0

### Private State Migration

Hyperledger Besu v1.4 implements a new data structure for private state storage that is not backwards compatible.
A migration will be performed when starting v1.4 for the first time to reprocess existing private transactions
and re-create the private state data in the v1.4 format.

If you have existing private transactions, see [migration details](docs/Private-Txns-Migration.md).

### Additions and Improvements

* [TLS support](https://besu.hyperledger.org/en/latest/Concepts/TLS/) to secure client and server communication.

* [Multi-tenancy](https://besu.hyperledger.org/en/latest/Concepts/Privacy/Multi-Tenancy/) to enable multiple participants to use the same Besu and Orion node.

* [Plugin APIs](https://besu.hyperledger.org/en/latest/Concepts/Plugins/) to enable building of Java plugins to extend Hyperledger Besu.

* Support for additional [NAT methods](https://besu.hyperledger.org/en/latest/HowTo/Find-and-Connect/Specifying-NAT/).

* Added [`priv_call`](https://besu.hyperledger.org/en/latest/Reference/API-Methods/#priv_call) which invokes
a private contract function locally and does not change the private state.

* Besu has moved from an internal Bytes library to the [Apache Tuweni](https://tuweni.apache.org/) Bytes library.  
This includes using the library in the Plugins API interfaces. [#295](https://github.com/hyperledger/besu/pull/295) and [#215](https://github.com/hyperledger/besu/pull/215)

### Early Access Features

Early access features are available features that are not recommended for production networks and may
have unstable interfaces.

* [Reorg compatible privacy](https://besu.hyperledger.org/en/latest/Concepts/Privacy/Privacy-Overview/#reorg-compatible-privacy)
to enable private transactions on networks using consensus mechanisms that fork.

* [Tracing API](https://besu.hyperledger.org/en/latest/Concepts/Transactions/Trace-Types) to obtain detailed information about transaction processing.

### Bug Fixes

See RC and Beta sections below.

### Known Issues

#### Fast sync defaulting to full sync

-  When fast sync cannot find enough valid peers rapidly enough, Besu defaults to full sync.

Workarounds:
1. To re-attempt fast syncing rather than continue full syncing, stop Besu, delete your database,
and start again.
2. When fast syncing, explicitly disable pruning using `--pruning-enabled=false` to reduce the likelihood
of encountering the pruning bug.

A fix to remove the default to full sync is [in progress](https://github.com/hyperledger/besu/pull/427)
and is planned for inclusion in v1.4.1.

#### Error full syncing with pruning

- Error syncing with mainnet on Besu 1.3.7 node - MerkleTrieException [\#BESU-160](https://jira.hyperledger.org/browse/BESU-160)
The associated error is `Unable to load trie node value for hash` and is caused by the combination of
full sync and pruning.

Workarounds:
1. Explicitly disable pruning using `--pruning-enabled=false` when using fast sync.
2. If the `MerkleTrieException` occurs, delete the database and resync.

Investigation of this issue is in progress and a fix is targeted for v1.4.1.

#### Bootnodes must be validators when using onchain permissioning

- Onchain permissioning nodes can't peer when using a non-validator bootnode [\#BESU-181](https://jira.hyperledger.org/browse/BESU-181)

Workaround -> When using onchain permissioning, ensure bootnodes are also validators.


## 1.4.0 RC-2

### Private State Migration
Hyperledger Besu v1.4 implements a new data structure for private state storage that is not backwards compatible.
A migration will be performed when starting v1.4 for the first time to reprocess existing private transactions
and re-create the private state data in the v1.4 format.
If you have existing private transactions, see [migration details](docs/Private-Txns-Migration.md).

## 1.4.0 RC-1

### Additions and Improvements

- New`trace_replayBlockTransactions` JSON-RPC API

This can be enabled using the `--rpc-http-api TRACE` CLI flag.  There are some philosophical differences between Besu and other implementations that are outlined in [trace_rpc_apis](docs/trace_rpc_apis.md).

- Ability to automatically detect Docker NAT settings from inside the conainter.

The default NAT method (AUTO) can detect this so no user intervention is required to enable this.

- Added [Multi-tenancy](https://besu.hyperledger.org/en/latest/Concepts/Privacy/Multi-Tenancy/) support which allows multiple participants to use the same Besu node for private transactions.

- Added TLS support for communication with privacy enclave

### Bug Fixes

- Private transactions are now validated before sent to the enclave [\#356](https://github.com/hyperledger/besu/pull/356)

### Known Bugs

- Error syncing with mainnet on Besu 1.3.7 node - MerkleTrieException [\#BESU-160](https://jira.hyperledger.org/browse/BESU-160)

Workaround -> Don't enable pruning when syncing to mainnet.

- Onchain permissioning nodes can't peer when using a non-validator bootnode [\#BESU-181](https://jira.hyperledger.org/browse/BESU-181)

Workaround -> When using onchain permissioning, ensure bootnodes are also validators.

## 1.4 Beta 3

### Additions and Improvements

- CLI option to enable TLS client auth for JSON-RPC HTTP [\#340](https://github.com/hyperledger/besu/pull/340)

Added CLI options to enable TLS client authentication and trusting client certificates:
~~~
--rpc-http-tls-client-auth-enabled - Enable TLS client authentication for the JSON-RPC HTTP service (default: false)
--rpc-http-tls-known-clients-file - Path to file containing client's certificate common name and fingerprint for client authentication.
--rpc-http-tls-ca-clients-enabled - Enable to accept clients certificate signed by a valid CA for client authentication (default: false)
~~~
If client-auth is enabled, user must either enable CA signed clients OR provide a known-clients file. An error is reported
if both CA signed clients is disabled and known-clients file is not specified.

- Stable Plugins APIs [\#346](https://github.com/hyperledger/besu/pull/346)

The `BesuEvents` service and related `data` package have been marked as a stable plugin API.

### Bug Fixes

- Return missing signers from getSignerMetrics [\#343](https://github.com/hyperledger/besu/pull/)

### Experimental Features

- Experimental support for `trace_replayBlockTransactions` - multiple PRs

Added support for the `trace_replayBlockTransactions` JSON-RPC call. To enable this API add
`TRACE` to the `rpc-http-api` options (for example,  `--rpc-http-api TRACE` on the command line).

This is not a production ready API.  There are known bugs relating to traced memory from calls and
returns, and the gas calculation reported in the flat traces does not always match up with the
correct gas calculated for consensus.

## 1.4 Beta 2

### Additions and Improvements

- Enable TLS for JSON-RPC HTTP Service [\#253](https://github.com/hyperledger/besu/pull/253)

Exposes new command line parameters to enable TLS on Ethereum JSON-RPC HTTP interface to allow clients like EthSigner to connect via TLS:
`--rpc-http-tls-enabled=true`
(Optional - Only required if `--rpc-http-enabled` is set to true) Set to `true` to enable TLS. False by default.
`--rpc-http-tls-keystore-file="/path/to/cert.pfx"`
(Must be specified if TLS is enabled) Path to PKCS12 format key store which contains server's certificate and it's private key
`--rpc-http-tls-keystore-password-file="/path/to/cert.passwd"`
(Must be specified if TLS is enabled) Path to the text file containing password for unlocking key store.
`--rpc-http-tls-known-clients-file="/path/to/rpc_tls_clients.txt"`
(Optional) Path to a plain text file containing space separated client’s certificate’s common name and its sha-256 fingerprints when
they are not signed by a known CA. The presence of this file (even empty) enables TLS client authentication. That is, the client
presents the certificate to server on TLS handshake and server establishes that the client certificate is either signed by a
proper/known CA. Otherwise, server trusts client certificate by reading the sha-256 fingerprint from known clients file specified above.

The format of the file is (as an example):
`localhost DF:65:B8:02:08:5E:91:82:0F:91:F5:1C:96:56:92:C4:1A:F6:C6:27:FD:6C:FC:31:F2:BB:90:17:22:59:5B:50`

### Bug Fixes

- TotalDifficulty is a BigInteger [\#253](https://github.com/hyperledger/besu/pull/253).
  Don't try and cast total difficulty down to a long because it will overflow long in a reasonable timeframe.

## 1.4 Beta 1

### Additions and Improvements

- Besu has moved from an internal Bytes library to the [Apache Tuweni](https://tuweni.apache.org/) Bytes library.  This includes using the library in the Plugins API interfaces. [#295](https://github.com/hyperledger/besu/pull/295) and [#215](https://github.com/hyperledger/besu/pull/215)
- Besu stops processing blocks if Orion is unavailable [\#253](https://github.com/hyperledger/besu/pull/253)
- Added priv_call [\#250](https://github.com/hyperledger/besu/pull/250).  Invokes a private contract function locally and does not change the private state.
- Support for [EIP-2124](https://github.com/ethereum/EIPs/blob/master/EIPS/eip-2124.md), which results in faster peer discovery [\#156](https://github.com/hyperledger/besu/pull/156)

## 1.3.8

### Additions and Improvements

- `admin_generateLogBloomCache` JSON-RPC API to generate a cache of the block bloombits that improves performance for log queries [\#262](https://github.com/hyperledger/besu/pull/262)

## Critical Fix in 1.3.7

1.3.7 includes a critical fix for Ethereum MainNet users and the Muir Glacier upgrade. We recommend users of Ethereum public networks
(MainNet, Ropsten, Rinkeby, and Goerli) upgrade immediately. This upgrade is also strongly recommended for users of private networks.

For more details, see [Hyperledger Besu Wiki](https://wiki.hyperledger.org/display/BESU/Mainnet+Consensus+Bug+Identified+and+Resolved+in+Hyperledger+Besu).

## Muir Glacier Compatibility

For compatibility with Ethereum Muir Glacier upgrade, use v1.3.7 or later.

## ETC Agharta Compatibility

For compatibility with ETC Agharta upgrade, use 1.3.7 or later.

### 1.3.7

### Additions and Improvements

- Hard Fork Support: Configures the Agharta activation block for the ETC MainNet configuration [\#251](https://github.com/hyperledger/besu/pull/251) (thanks to [soc1c](https://github.com/soc1c))
- `operator generate-log-bloom-cache` command line option to generate a cache of the block bloombits that improves performance for log queries  [\#245](https://github.com/hyperledger/besu/pull/245)

### Bug Fixes

- Resolves a Mainnet consensus issue [\#254](https://github.com/hyperledger/besu/pull/254)

### New Maintainer

[Edward Mack](https://github.com/hyperledger/besu/commits?author=edwardmack) added as a [new maintainer](https://github.com/hyperledger/besu/pull/219).

### 1.3.6

### Additions and Improvements

- Performance improvements:
  * Multithread Websockets to increase throughput [\#231](https://github.com/hyperledger/besu/pull/231)
  * NewBlockHeaders performance improvement [\#230](https://github.com/hyperledger/besu/pull/230)
- EIP2384 - Ice Age Adustment around Istanbul [\#211](https://github.com/hyperledger/besu/pull/211)
- Documentation updates include:
  * [Configuring mining using the Stratum protocol](https://besu.hyperledger.org/en/latest/HowTo/Configure/Configure-Mining/)
  * [ETC network command line options](https://besu.hyperledger.org/en/latest/Reference/CLI/CLI-Syntax/#network)
- Hard Fork Support:
   * MuirGlacier for Ethereum Mainnet and Ropsten Testnet
   * Agharta for Kotti and Mordor Testnets

### Bug Fixes

- [\#210](https://github.com/hyperledger/besu/pull/210) fixes WebSocket frames handling
  User impact: PING/PONG frames handling in Websocket services was not implemented

### 1.3.5

### Additions and Improvements

- Log Event Streaming for Plugin API [\#186](https://github.com/hyperledger/besu/pull/186)
- Allow use a external JWT public key in authenticated APIs [\#183](https://github.com/hyperledger/besu/pull/183)
- ETC Configuration, classic fork peer validator [\#176](https://github.com/hyperledger/besu/pull/176) (thanks to [edwardmack](https://github.com/edwardmack))
- Allow IBFT validators to be changed at a given block [\#173](https://github.com/hyperledger/besu/pull/173)
- Support external mining using Stratum [\#140](https://github.com/hyperledger/besu/pull/140) (thanks to [atoulme](https://github.com/atoulme))
- Add more fields to private transaction receipt [\#85](https://github.com/hyperledger/besu/pull/85) (thanks to [josh-richardson](https://github.com/josh-richardson))
- [Pruning documentation](https://besu.hyperledger.org/en/latest/Concepts/Pruning/)

### Technical Improvements

- ETC - Cleanup [\#201](https://github.com/hyperledger/besu/pull/201) (thanks to [GregTheGreek](https://github.com/GregTheGreek))
- User specific enclave public key configuration in auth file [\#196](https://github.com/hyperledger/besu/pull/196)
- Change CustomForks -\> Transitions [\#193](https://github.com/hyperledger/besu/pull/193)
- Pass identity information into RpcMethod from Http Service [\#189](https://github.com/hyperledger/besu/pull/189)
- Remove the use of JsonRpcParameters from RpcMethods [\#188](https://github.com/hyperledger/besu/pull/188)
- Repaired Metrics name collision between Privacy and RocksDB [\#187](https://github.com/hyperledger/besu/pull/187)
- Multi-Tenancy: Do not specify a public key anymore when requesting a … [\#185](https://github.com/hyperledger/besu/pull/185)
- Updates to circle building acceptance tests [\#184](https://github.com/hyperledger/besu/pull/184)
- Move Apache Tuweni dependency to official release [\#181](https://github.com/hyperledger/besu/pull/181) (thanks to [atoulme](https://github.com/atoulme))
- Update Gradle to 6.0, support Java 13 [\#180](https://github.com/hyperledger/besu/pull/180)
- ETC Atlantis fork [\#179](https://github.com/hyperledger/besu/pull/179) (thanks to [edwardmack](https://github.com/edwardmack))
- ETC Gotham Fork [\#178](https://github.com/hyperledger/besu/pull/178) (thanks to [edwardmack](https://github.com/edwardmack))
- ETC DieHard fork support [\#177](https://github.com/hyperledger/besu/pull/177) (thanks to [edwardmack](https://github.com/edwardmack))
- Remove 'parentHash', 'number' and 'gasUsed' fields from the genesis d… [\#175](https://github.com/hyperledger/besu/pull/175) (thanks to [SweeXordious](https://github.com/SweeXordious))
- Enable pruning by default for fast sync and validate conflicts with privacy [\#172](https://github.com/hyperledger/besu/pull/172)
- Update RocksDB [\#170](https://github.com/hyperledger/besu/pull/170)
- Vpdate ver to 1.3.5-snapshot [\#169](https://github.com/hyperledger/besu/pull/169)
- Added PoaQueryService method that returns local node signer… [\#163](https://github.com/hyperledger/besu/pull/163)
- Add versioning to privacy storage [\#149](https://github.com/hyperledger/besu/pull/149)
- Update reference tests [\#139](https://github.com/hyperledger/besu/pull/139)

### 1.3.4

- Reverted _Enable pruning by default for fast sync (#135)_ [\#164](https://github.com/hyperledger/besu/pull/164)

### 1.3.3

### Technical Improvements

- Add --identity flag for client identification in node browsers [\#150](https://github.com/hyperledger/besu/pull/150)
- Istanbul Mainnet Block [\#145](https://github.com/hyperledger/besu/pull/150)
- Add priv\_getEeaTransactionCount [\#110](https://github.com/hyperledger/besu/pull/110)

### Additions and Improvements

- Redesign of how JsonRpcMethods are created [\#159](https://github.com/hyperledger/besu/pull/159)
- Moving JsonRpcMethods classes into the same package, prior to refactor [\#154](https://github.com/hyperledger/besu/pull/154)
- Reflect default logging in CLI help [\#148](https://github.com/hyperledger/besu/pull/148)
- Handle zero port better in NAT [\#147](https://github.com/hyperledger/besu/pull/147)
- Rework how filter and log query parameters are created/used [\#146](https://github.com/hyperledger/besu/pull/146)
- Don't generate shutdown tasks in controller [\#141](https://github.com/hyperledger/besu/pull/141)
- Ibft queries [\#138](https://github.com/hyperledger/besu/pull/138)
- Enable pruning by default for fast sync [\#135](https://github.com/hyperledger/besu/pull/135)
- Ensure spotless runs in CI [\#132](https://github.com/hyperledger/besu/pull/132)
- Add more logging around peer disconnects [\#131](https://github.com/hyperledger/besu/pull/131)
- Repair EthGetLogs returning incorrect results [\#128](https://github.com/hyperledger/besu/pull/128)
- Use Bloombits for Logs queries [\#127](https://github.com/hyperledger/besu/pull/127)
- Improve message when extraData missing [\#121](https://github.com/hyperledger/besu/pull/121)
- Fix miner startup logic [\#104](https://github.com/hyperledger/besu/pull/104)
- Support log reordring from reorgs in `LogSubscriptionService` [\#86](https://github.com/hyperledger/besu/pull/86)

### 1.3.2

### Additions and Improvements

- besu -v to print plugin versions[\#123](https://github.com/hyperledger/besu/pull/123)

### Technical Improvements

- Update Governance and Code of Conduct verbiage [\#120](https://github.com/hyperledger/besu/pull/120)
- Fix private transaction root mismatch [\#118](https://github.com/hyperledger/besu/pull/118)
- Programatically enforce plugin CLI variable names [\#117](https://github.com/hyperledger/besu/pull/117)
- Additional unit test for selecting replaced pending transactions [\#116](https://github.com/hyperledger/besu/pull/116)
- Only set sync targets that have an estimated height value [\#115](https://github.com/hyperledger/besu/pull/115)
- Fix rlpx startup [\#114](https://github.com/hyperledger/besu/pull/114)
- Expose getPayload in Transaction plugin-api interface. [\#113](https://github.com/hyperledger/besu/pull/113)
- Dependency Version Upgrades [\#112](https://github.com/hyperledger/besu/pull/112)
- Add hash field in Transaction plugin interface. [\#111](https://github.com/hyperledger/besu/pull/111)
- Rework sync status events [\#106](https://github.com/hyperledger/besu/pull/106)

### 1.3.1

### Additions and Improvements

- Added GraphQL query/logs support [\#94](https://github.com/hyperledger/besu/pull/94)

### Technical Improvements

- Add totalDiffculty to BlockPropagated events. [\#97](https://github.com/hyperledger/besu/pull/97)
- Merge BlockchainQueries classes [\#101](https://github.com/hyperledger/besu/pull/101)
- Fixed casing of dynamic MetricCategorys [\#99](https://github.com/hyperledger/besu/pull/99)
- Fix private transactions breaking evm [\#96](https://github.com/hyperledger/besu/pull/96)
- Make SyncState variables thread-safe [\#95](https://github.com/hyperledger/besu/pull/95)
- Fix transaction tracking by sender [\#93](https://github.com/hyperledger/besu/pull/93)
- Make logic in PersistBlockTask more explicit to fix a LGTM warning [\#92](https://github.com/hyperledger/besu/pull/92)
- Removed Unused methods in the transaction simulator. [\#91](https://github.com/hyperledger/besu/pull/91)
- Fix ThreadBesuNodeRunner BesuConfiguration setup [\#90](https://github.com/hyperledger/besu/pull/90)
- JsonRpc method disabled error condition rewrite and unit test [\#80](https://github.com/hyperledger/besu/pull/80)
- Round trip testing of state trie account values [\#31](https://github.com/hyperledger/besu/pull/31)

### 1.3

### Breaking Change

- Disallow comments in Genesis JSON file. [\#49](https://github.com/hyperledger/besu/pull/49)

### Additions and Improvements

- Add `--required-block` command line option to deal with chain splits [\#79](https://github.com/hyperledger/besu/pull/79)
- Store db metadata file in the root data directory. [\#46](https://github.com/hyperledger/besu/pull/46)
- Add `--target-gas-limit` command line option. [\#24](https://github.com/hyperledger/besu/pull/24)(thanks to new contributor [cfelde](https://github.com/cfelde))
- Allow private contracts to access public state. [\#9](https://github.com/hyperledger/besu/pull/9)
- Documentation updates include:
  - Added [sample load balancer configurations](https://besu.hyperledger.org/en/latest/HowTo/Configure/Configure-HA/Sample-Configuration/)  
  - Added [`retesteth`](https://besu.hyperledger.org/en/latest/Reference/CLI/CLI-Subcommands/#retesteth) subcommand
  - Added [`debug_accountRange`](https://besu.hyperledger.org/en/latest/Reference/API-Methods/#debug_accountrange) JSON-RPC API method
  - Clarified purpose of [static nodes](https://besu.hyperledger.org/en/latest/HowTo/Find-and-Connect/Managing-Peers/#static-nodes)
  - Added links [Kubernetes reference implementations](https://besu.hyperledger.org/en/latest/HowTo/Deploy/Kubernetes/)
  - Added content about [access between private and public states](https://besu.hyperledger.org/en/latest/Concepts/Privacy/Privacy-Groups/#access-between-states)
  - Added restriction that [account permissioning cannot be used with random key signing](https://besu.hyperledger.org/en/latest/HowTo/Use-Privacy/Sign-Privacy-Marker-Transactions/).
  - Added high availability requirement for [private transaction manager](https://besu.hyperledger.org/en/latest/Concepts/Privacy/Privacy-Overview/#availability) (ie, Orion)
  - Added [genesis file reference](https://besu.hyperledger.org/en/latest/Reference/Config-Items/)

### Technical Improvements

- Less verbose synching subscriptions [\#59](https://github.com/hyperledger/besu/pull/59)
- Return enclave key instead of private transaction hash [\#53](https://github.com/hyperledger/besu/pull/53)
- Fix mark sweep pruner bugs where nodes that should be kept were being swept  [\#50](https://github.com/hyperledger/besu/pull/50)
- Clean up BesuConfiguration construction [\#51](https://github.com/hyperledger/besu/pull/51)
- Private tx nonce errors return same msg as any tx [\#48](https://github.com/hyperledger/besu/pull/48)
- Fix default logging [\#47](https://github.com/hyperledger/besu/pull/47)
- Introduce virtual operation. [\#45](https://github.com/hyperledger/besu/pull/45)
- Downgrade RocksDBPlugin Logging Levels [\#44](https://github.com/hyperledger/besu/pull/44)
- Infrastructure for exposing PoA metrics for plugins. [\#37](https://github.com/hyperledger/besu/pull/37)
- Refactor privacy storage. [\#7](https://github.com/hyperledger/besu/pull/7)

## 1.2.4

### Additions and Improvements

- Add Istanbul block (5435345) for Rinkeby [\#35](https://github.com/hyperledger/besu/pull/35)
- Add Istanbul block (1561651) for Goerli [\#27](https://github.com/hyperledger/besu/pull/27)
- Add Istanbul block (6485846) for Ropsten [\#26](https://github.com/hyperledger/besu/pull/26)
- Add privDistributeRawTransaction endpoint [\#23](https://github.com/hyperledger/besu/pull/23) (thanks to [josh-richardson](https://github.com/josh-richardson))

### Technical Improvements

- Refactors pantheon private key to signing private key [\#34](https://github.com/hyperledger/besu/pull/34) (thanks to [josh-richardson](https://github.com/josh-richardson))
- Support both BESU\_ and PANTHEON\_ env var prefixes [\#32](https://github.com/hyperledger/besu/pull/32)
- Use only fully validated peers for fast sync pivot selection [\#21](https://github.com/hyperledger/besu/pull/21)
- Support Version Rollbacks for RocksDB \(\#6\) [\#19](https://github.com/hyperledger/besu/pull/19)
- Update Cava library to Tuweni Library [\#18](https://github.com/hyperledger/besu/pull/18)
- StateTrieAccountValue:Version should be written as an int, not a long [\#17](https://github.com/hyperledger/besu/pull/17)
- Handle discovery peers with updated endpoints [\#12](https://github.com/hyperledger/besu/pull/12)
- Change retesteth port [\#11](https://github.com/hyperledger/besu/pull/11)
- Renames eea\_getTransactionReceipt to priv\_getTransactionReceipt [\#10](https://github.com/hyperledger/besu/pull/10) (thanks to [josh-richardson](https://github.com/josh-richardson))
- Support Version Rollbacks for RocksDB [\#6](https://github.com/hyperledger/besu/pull/6)
- Moving AT DSL into its own module [\#3](https://github.com/hyperledger/besu/pull/3)

## 1.2.3

### Additions and Improvements
- Added an override facility for genesis configs [\#1915](https://github.com/PegaSysEng/pantheon/pull/1915)
- Finer grained logging configuration [\#1895](https://github.com/PegaSysEng/pantheon/pull/1895) (thanks to [matkt](https://github.com/matkt))

### Technical Improvements

- Add archiving of docker test reports [\#1921](https://github.com/PegaSysEng/pantheon/pull/1921)
- Events API: Transaction dropped, sync status, and renames [\#1919](https://github.com/PegaSysEng/pantheon/pull/1919)
- Remove metrics from plugin registration [\#1918](https://github.com/PegaSysEng/pantheon/pull/1918)
- Replace uses of Instant.now from within the IBFT module [\#1911](https://github.com/PegaSysEng/pantheon/pull/1911)
- Update plugins-api build script [\#1908](https://github.com/PegaSysEng/pantheon/pull/1908)
- Ignore flaky tracing tests [\#1907](https://github.com/PegaSysEng/pantheon/pull/1907)
- Ensure plugin-api module gets published at the correct maven path [\#1905](https://github.com/PegaSysEng/pantheon/pull/1905)
- Return the plugin-apis to this repo [\#1900](https://github.com/PegaSysEng/pantheon/pull/1900)
- Stop autogenerating BesuInfo.java [\#1899](https://github.com/PegaSysEng/pantheon/pull/1899)
- Extracted Metrics interfaces to plugins-api. [\#1898](https://github.com/PegaSysEng/pantheon/pull/1898)
- Fix key value storage clear so it removes all values [\#1894](https://github.com/PegaSysEng/pantheon/pull/1894)
- Ethsigner test [\#1892](https://github.com/PegaSysEng/pantheon/pull/1892) (thanks to [iikirilov](https://github.com/iikirilov))
- Return null private transaction receipt instead of error [\#1872](https://github.com/PegaSysEng/pantheon/pull/1872) (thanks to [iikirilov](https://github.com/iikirilov))
- Implement trace replay block transactions trace option [\#1886](https://github.com/PegaSysEng/pantheon/pull/1886)
- Use object parameter instead of list of parameters for priv\_createPrivacyGroup [\#1868](https://github.com/PegaSysEng/pantheon/pull/1868) (thanks to [iikirilov](https://github.com/iikirilov))
- Refactor privacy acceptance tests [\#1864](https://github.com/PegaSysEng/pantheon/pull/1864) (thanks to [iikirilov](https://github.com/iikirilov))

## 1.2.2

### Additions and Improvements
- Support large numbers for the `--network-id` option [\#1891](https://github.com/PegaSysEng/pantheon/pull/1891)
- Added eea\_getTransactionCount Json Rpc [\#1861](https://github.com/PegaSysEng/pantheon/pull/1861)
- PrivacyMarkerTransaction to be signed with a randomly generated key [\#1844](https://github.com/PegaSysEng/pantheon/pull/1844)
- Implement eth\_getproof JSON RPC API [\#1824](https://github.com/PegaSysEng/pantheon/pull/1824) (thanks to [matkt](https://github.com/matkt))
- Documentation updates include:
  - [Improved navigation](https://docs.pantheon.pegasys.tech/en/latest/)
  - [Added permissioning diagram](https://docs.pantheon.pegasys.tech/en/latest/Concepts/Permissioning/Permissioning-Overview/#onchain)
  - [Added Responsible Disclosure policy](https://docs.pantheon.pegasys.tech/en/latest/Reference/Responsible-Disclosure/)
  - [Added `blocks export` subcommand](https://besu.hyperledger.org/en/latest/Reference/CLI/CLI-Subcommands/#export)

### Technical Improvements  
- Update the `pantheon blocks export` command usage [\#1887](https://github.com/PegaSysEng/pantheon/pull/1887) (thanks to [matkt](https://github.com/matkt))
- Stop Returning null for 'pending' RPC calls [\#1883](https://github.com/PegaSysEng/pantheon/pull/1883)
- Blake validation errors are hard errors [\#1882](https://github.com/PegaSysEng/pantheon/pull/1882)
- Add test cases for trace\_replayBlockTransactions [\#1881](https://github.com/PegaSysEng/pantheon/pull/1881)
- Simplify json rpc spec test setup [\#1880](https://github.com/PegaSysEng/pantheon/pull/1880)
- Tweak JSON import format [\#1878](https://github.com/PegaSysEng/pantheon/pull/1878)
- Transactions listeners should use the subscriber pattern [\#1877](https://github.com/PegaSysEng/pantheon/pull/1877)
- Maven spotless [\#1876](https://github.com/PegaSysEng/pantheon/pull/1876)
- Don't cache for localbalance [\#1875](https://github.com/PegaSysEng/pantheon/pull/1875)
- EIP-1108 - Reprice alt\_bn128  [\#1874](https://github.com/PegaSysEng/pantheon/pull/1874)
- Create stub trace\_replayBlockTransactions json-rpc method  [\#1873](https://github.com/PegaSysEng/pantheon/pull/1873)
- Improve trace log [\#1870](https://github.com/PegaSysEng/pantheon/pull/1870)
- Pruning Command Line Flags [\#1869](https://github.com/PegaSysEng/pantheon/pull/1869)
- Re-enable istanbul [\#1865](https://github.com/PegaSysEng/pantheon/pull/1865)
- Fix logic to disconnect from peers on fork [\#1863](https://github.com/PegaSysEng/pantheon/pull/1863)
- Blake 2b tweaks [\#1862](https://github.com/PegaSysEng/pantheon/pull/1862)
- Sweep state roots before child nodes [\#1854](https://github.com/PegaSysEng/pantheon/pull/1854)
- Update export subcommand to export blocks in rlp format [\#1852](https://github.com/PegaSysEng/pantheon/pull/1852)
- Updating docker tests to make it easier to follow & ensure it listens on the right interface on docker [\#1851](https://github.com/PegaSysEng/pantheon/pull/1851)
- Disable Istanbul block [\#1849](https://github.com/PegaSysEng/pantheon/pull/1849)
- Add read-only blockchain factory method [\#1845](https://github.com/PegaSysEng/pantheon/pull/1845)
- Removing the release plugin in favour of the new process with branches [\#1843](https://github.com/PegaSysEng/pantheon/pull/1843)
- Update Görli bootnodes [\#1842](https://github.com/PegaSysEng/pantheon/pull/1842)
- Upgrade graphql library to version 13.0 [\#1834](https://github.com/PegaSysEng/pantheon/pull/1834)
- Database versioning and enable multi-column database [\#1830](https://github.com/PegaSysEng/pantheon/pull/1830)
- Fixes invalid JsonGetter, comment [\#1811](https://github.com/PegaSysEng/pantheon/pull/1811) (thanks to [josh-richardson](https://github.com/josh-richardson))
- Add EthSigner acceptance test [\#1655](https://github.com/PegaSysEng/pantheon/pull/1655) (thanks to [iikirilov](https://github.com/iikirilov))
- Support plugin Richdata APIs via implementation [\#1581](https://github.com/PegaSysEng/pantheon/pull/1581)

## 1.2.1

### Additions and Improvements

- Removed the release plugin in favour of the new process with branches
[#1841](https://github.com/PegaSysEng/pantheon/pull/1841)
[#1843](https://github.com/PegaSysEng/pantheon/pull/1843)
[#1848](https://github.com/PegaSysEng/pantheon/pull/1848)
[#1855](https://github.com/PegaSysEng/pantheon/pull/1855)
- Updated Görli bootnodes [#1842](https://github.com/PegaSysEng/pantheon/pull/1842)
- Removed unnecessary test dependency [#1839](https://github.com/PegaSysEng/pantheon/pull/1839)
- Added warning when comments are used in genesis file [#1838](https://github.com/PegaSysEng/pantheon/pull/1838)
- Added an experimental flag for disabling timers [#1837](https://github.com/PegaSysEng/pantheon/pull/1837)
- Fixed FlatFileTaskCollection tests [#1833](https://github.com/PegaSysEng/pantheon/pull/1833)
- Added chain json import utility [#1832](https://github.com/PegaSysEng/pantheon/pull/1832)
- Added tests to AllNodesVisitor trie traversal [#1831](https://github.com/PegaSysEng/pantheon/pull/1831)
- Updated privateFrom to be required [#1829](https://github.com/PegaSysEng/pantheon/pull/1829) (thanks to [iikirilov](https://github.com/iikirilov))
- Made explicit that streamed accounts may be missing their address [#1828](https://github.com/PegaSysEng/pantheon/pull/1828)
- Refactored normalizeKeys method [#1826](https://github.com/PegaSysEng/pantheon/pull/1826)
- Removed dead parameters [#1825](https://github.com/PegaSysEng/pantheon/pull/1825)
- Added a nicer name for Corretto [#1819](https://github.com/PegaSysEng/pantheon/pull/1819)
- Changed core JSON-RPC method to support ReTestEth
[#1815](https://github.com/PegaSysEng/pantheon/pull/1815)
[#1818](https://github.com/PegaSysEng/pantheon/pull/1818)
- Added rewind to block functionality [#1814](https://github.com/PegaSysEng/pantheon/pull/1814)
- Added support for NoReward and NoProof seal engines [#1813](https://github.com/PegaSysEng/pantheon/pull/1813)
- Added strict short hex strings for retesteth [#1812](https://github.com/PegaSysEng/pantheon/pull/1812)
- Cleaned up genesis parsing [#1809](https://github.com/PegaSysEng/pantheon/pull/1809)
- Updating Orion to v1.3.2 [#1805](https://github.com/PegaSysEng/pantheon/pull/1805)
- Updaated newHeads subscription to emit events only for canonical blocks [#1798](https://github.com/PegaSysEng/pantheon/pull/1798)
- Repricing for trie-size-dependent opcodes [#1795](https://github.com/PegaSysEng/pantheon/pull/1795)
- Revised Istanbul Versioning assignemnts [#1794](https://github.com/PegaSysEng/pantheon/pull/1794)
- Updated RevertReason to return BytesValue [#1793](https://github.com/PegaSysEng/pantheon/pull/1793)
- Updated way priv_getPrivacyPrecompileAddress source [#1786](https://github.com/PegaSysEng/pantheon/pull/1786) (thanks to [iikirilov](https://github.com/iikirilov))
- Updated Chain ID opcode to return 0 as default [#1785](https://github.com/PegaSysEng/pantheon/pull/1785)
- Allowed fixedDifficulty=1 [#1784](https://github.com/PegaSysEng/pantheon/pull/1784)
- Updated Docker image defaults host interfaces [#1782](https://github.com/PegaSysEng/pantheon/pull/1782)
- Added tracking of world state account key preimages [#1780](https://github.com/PegaSysEng/pantheon/pull/1780)
- Modified PrivGetPrivateTransaction to take public tx hash [#1778](https://github.com/PegaSysEng/pantheon/pull/1778) (thanks to [josh-richardson](https://github.com/josh-richardson))
- Removed enclave public key from parameter
[#1789](https://github.com/PegaSysEng/pantheon/pull/1789)
[#1777](https://github.com/PegaSysEng/pantheon/pull/1777) (thanks to [iikirilov](https://github.com/iikirilov))
- Added storage key preimage tracking [#1772](https://github.com/PegaSysEng/pantheon/pull/1772)
- Updated priv_getPrivacyPrecompileAddress method return [#1766](https://github.com/PegaSysEng/pantheon/pull/1766) (thanks to [iikirilov](https://github.com/iikirilov))
- Added tests for permissioning with static nodes behaviour [#1764](https://github.com/PegaSysEng/pantheon/pull/1764)
- Added integration test for contract creation with privacyGroupId [#1762](https://github.com/PegaSysEng/pantheon/pull/1762) (thanks to [josh-richardson](https://github.com/josh-richardson))
- Added report node local address as the coinbase in Clique and IBFT
[#1758](https://github.com/PegaSysEng/pantheon/pull/1758)
[#1760](https://github.com/PegaSysEng/pantheon/pull/1760)
- Fixed private tx signature validation [#1753](https://github.com/PegaSysEng/pantheon/pull/1753)
- Updated CI configuration
[#1751](https://github.com/PegaSysEng/pantheon/pull/1751)
[#1835](https://github.com/PegaSysEng/pantheon/pull/1835)
- Added CLI flag for setting WorldStateDownloader task cache size [#1749](https://github.com/PegaSysEng/pantheon/pull/1749) (thanks to [matkt](https://github.com/matkt))
- Updated vertx to 2.8.0 [#1748](https://github.com/PegaSysEng/pantheon/pull/1748)
- changed RevertReason to BytesValue [#1746](https://github.com/PegaSysEng/pantheon/pull/1746)
- Added static nodes acceptance test [#1745](https://github.com/PegaSysEng/pantheon/pull/1745)
- Added report 0 hashrate when the mining coordinator doesn't support mining
[#1744](https://github.com/PegaSysEng/pantheon/pull/1744)
[#1757](https://github.com/PegaSysEng/pantheon/pull/1757)
- Implemented EIP-2200 - Net Gas Metering Revised [#1743](https://github.com/PegaSysEng/pantheon/pull/1743)
- Added chainId validation to PrivateTransactionValidator [#1741](https://github.com/PegaSysEng/pantheon/pull/1741)
- Reduced intrinsic gas cost [#1739](https://github.com/PegaSysEng/pantheon/pull/1739)
- De-duplicated test blocks data files [#1737](https://github.com/PegaSysEng/pantheon/pull/1737)
- Renamed various EEA methods to priv methods [#1736](https://github.com/PegaSysEng/pantheon/pull/1736) (thanks to [josh-richardson](https://github.com/josh-richardson))
- Permissioning Acceptance Test [#1735](https://github.com/PegaSysEng/pantheon/pull/1735)
 [#1759](https://github.com/PegaSysEng/pantheon/pull/1759)
- Add nonce handling to GenesisState [#1728](https://github.com/PegaSysEng/pantheon/pull/1728)
- Added 100-continue to HTTP [#1727](https://github.com/PegaSysEng/pantheon/pull/1727)
- Fixed get_signerMetrics [#1725](https://github.com/PegaSysEng/pantheon/pull/1725) (thanks to [matkt](https://github.com/matkt))
- Reworked "in-sync" checks [#1720](https://github.com/PegaSysEng/pantheon/pull/1720)
- Added Accounts Permissioning Acceptance Tests [#1719](https://github.com/PegaSysEng/pantheon/pull/1719)
- Added PrivateTransactionValidator to unify logic [#1713](https://github.com/PegaSysEng/pantheon/pull/1713)
- Added JSON-RPC API to report validator block production information [#1687](https://github.com/PegaSysEng/pantheon/pull/1687) (thanks to [matkt](https://github.com/matkt))
- Added Mark Sweep Pruner [#1638](https://github.com/PegaSysEng/pantheon/pull/1638)
- Added the Blake2b F compression function as a precompile in Besu [#1614](https://github.com/PegaSysEng/pantheon/pull/1614) (thanks to [iikirilov](https://github.com/iikirilov))
- Documentation updates include:
  - Added CPU requirements [#1734](https://github.com/PegaSysEng/pantheon/pull/1734)
  - Added reference to Ansible role [#1733](https://github.com/PegaSysEng/pantheon/pull/1733)
  - Updated revert reason example [#1754](https://github.com/PegaSysEng/pantheon/pull/1754)
  - Added content on deploying for production [#1774](https://github.com/PegaSysEng/pantheon/pull/1774)
  - Updated docker docs for location of data path [#1790](https://github.com/PegaSysEng/pantheon/pull/1790)
  - Updated permissiong documentation
  [#1792](https://github.com/PegaSysEng/pantheon/pull/1792)
  [#1652](https://github.com/PegaSysEng/pantheon/pull/1652)
  - Added permissioning webinar in the resources [#1717](https://github.com/PegaSysEng/pantheon/pull/1717)
  - Add web3.js-eea reference doc [#1617](https://github.com/PegaSysEng/pantheon/pull/1617)
  - Updated privacy documentation
  [#1650](https://github.com/PegaSysEng/pantheon/pull/1650)
  [#1721](https://github.com/PegaSysEng/pantheon/pull/1721)
  [#1722](https://github.com/PegaSysEng/pantheon/pull/1722)
  [#1724](https://github.com/PegaSysEng/pantheon/pull/1724)
  [#1729](https://github.com/PegaSysEng/pantheon/pull/1729)
  [#1730](https://github.com/PegaSysEng/pantheon/pull/1730)
  [#1731](https://github.com/PegaSysEng/pantheon/pull/1731)
  [#1732](https://github.com/PegaSysEng/pantheon/pull/1732)
  [#1740](https://github.com/PegaSysEng/pantheon/pull/1740)
  [#1750](https://github.com/PegaSysEng/pantheon/pull/1750)
  [#1761](https://github.com/PegaSysEng/pantheon/pull/1761)
  [#1765](https://github.com/PegaSysEng/pantheon/pull/1765)
  [#1769](https://github.com/PegaSysEng/pantheon/pull/1769)
  [#1770](https://github.com/PegaSysEng/pantheon/pull/1770)
  [#1771](https://github.com/PegaSysEng/pantheon/pull/1771)
  [#1773](https://github.com/PegaSysEng/pantheon/pull/1773)
  [#1787](https://github.com/PegaSysEng/pantheon/pull/1787)
  [#1788](https://github.com/PegaSysEng/pantheon/pull/1788)
  [#1796](https://github.com/PegaSysEng/pantheon/pull/1796)
  [#1803](https://github.com/PegaSysEng/pantheon/pull/1803)
  [#1810](https://github.com/PegaSysEng/pantheon/pull/1810)
  [#1817](https://github.com/PegaSysEng/pantheon/pull/1817)
  - Added documentation for getSignerMetrics [#1723](https://github.com/PegaSysEng/pantheon/pull/1723) (thanks to [matkt](https://github.com/matkt))
  - Added Java 11+ as a prerequisite for installing Besu using Homebrew. [#1755](https://github.com/PegaSysEng/pantheon/pull/1755)
  - Fixed documentation formatting and typos [#1718](https://github.com/PegaSysEng/pantheon/pull/1718)
  [#1742](https://github.com/PegaSysEng/pantheon/pull/1742)
  [#1763](https://github.com/PegaSysEng/pantheon/pull/1763)
  [#1779](https://github.com/PegaSysEng/pantheon/pull/1779)
  [#1781](https://github.com/PegaSysEng/pantheon/pull/1781)
  [#1827](https://github.com/PegaSysEng/pantheon/pull/1827)
  [#1767](https://github.com/PegaSysEng/pantheon/pull/1767) (thanks to [helderjnpinto](https://github.com/helderjnpinto))
  - Moved the docs to a [new doc repos](https://github.com/PegaSysEng/doc.pantheon) [#1822](https://github.com/PegaSysEng/pantheon/pull/1822)
- Explicitly configure some maven artifactIds [#1853](https://github.com/PegaSysEng/pantheon/pull/1853)
- Update export subcommand to export blocks in rlp format [#1852](https://github.com/PegaSysEng/pantheon/pull/1852)
- Implement `eth_getproof` JSON RPC API [#1824](https://github.com/PegaSysEng/pantheon/pull/1824)
- Database versioning and enable multi-column database [#1830](https://github.com/PegaSysEng/pantheon/pull/1830)
- Disable smoke tests on windows [#1847](https://github.com/PegaSysEng/pantheon/pull/1847)
- Add read-only blockchain factory method [#1845](https://github.com/PegaSysEng/pantheon/pull/1845)

## 1.2

### Additions and Improvements

- Add UPnP Support [\#1334](https://github.com/PegaSysEng/pantheon/pull/1334) (thanks to [notlesh](https://github.com/notlesh))
- Limit the fraction of wire connections initiated by peers [\#1665](https://github.com/PegaSysEng/pantheon/pull/1665)
- EIP-1706 - Disable SSTORE with gasleft lt call stipend  [\#1706](https://github.com/PegaSysEng/pantheon/pull/1706)
- EIP-1108 - Reprice alt\_bn128 [\#1704](https://github.com/PegaSysEng/pantheon/pull/1704)
- EIP-1344 ChainID Opcode [\#1690](https://github.com/PegaSysEng/pantheon/pull/1690)
- New release docker image [\#1664](https://github.com/PegaSysEng/pantheon/pull/1664)
- Support changing log level at runtime [\#1656](https://github.com/PegaSysEng/pantheon/pull/1656) (thanks to [matkt](https://github.com/matkt))
- Implement dump command to dump a specific block from storage [\#1641](https://github.com/PegaSysEng/pantheon/pull/1641) (thanks to [matkt](https://github.com/matkt))
- Add eea\_findPrivacyGroup endpoint to Besu [\#1635](https://github.com/PegaSysEng/pantheon/pull/1635) (thanks to [Puneetha17](https://github.com/Puneetha17))
- Updated eea send raw transaction with privacy group ID [\#1611](https://github.com/PegaSysEng/pantheon/pull/1611) (thanks to [iikirilov](https://github.com/iikirilov))
- Added Revert Reason [\#1603](https://github.com/PegaSysEng/pantheon/pull/1603)
- Documentation updates include:
  - Added [UPnP content](https://besu.hyperledger.org/en/latest/HowTo/Find-and-Connect/Using-UPnP/)
  - Added [load balancer image](https://besu.hyperledger.org/en/stable/)
  - Added [revert reason](https://besu.hyperledger.org/en/latest/HowTo/Send-Transactions/Revert-Reason/)
  - Added [admin\_changeLogLevel](https://besu.hyperledger.org/en/latest/Reference/API-Methods/#admin_changeloglevel) JSON RPC API (thanks to [matkt](https://github.com/matkt))
  - Updated for [new Docker image](https://besu.hyperledger.org/en/stable/)
  - Added [Docker image migration content](https://besu.hyperledger.org/en/latest/HowTo/Get-Started/Migration-Docker/)
  - Added [transaction validation content](https://besu.hyperledger.org/en/latest/Concepts/Transactions/Transaction-Validation/)
  - Updated [permissioning overview](https://besu.hyperledger.org/en/stable/) for onchain account permissioning
  - Updated [quickstart](https://besu.hyperledger.org/en/latest/HowTo/Deploy/Monitoring-Performance/#monitor-node-performance-using-prometheus) to include Prometheus and Grafana
  - Added [remote connections limits options](https://besu.hyperledger.org/en/latest/Reference/CLI/CLI-Syntax/#remote-connections-limit-enabled)
  - Updated [web3.js-eea reference](https://docs.pantheon.pegasys.tech/en/latest/Reference/web3js-eea-Methods/) to include privacy group methods
  - Updated [onchain permissioning to include account permissioning](hhttps://besu.hyperledger.org/en/latest/Concepts/Permissioning/Onchain-Permissioning/) and [Permissioning Management Dapp](https://besu.hyperledger.org/en/latest/Tutorials/Permissioning/Getting-Started-Onchain-Permissioning/#start-the-development-server-for-the-permissioning-management-dapp)
  - Added [deployment procedure for Permissioning Management Dapp](https://besu.hyperledger.org/en/stable/)
  - Added privacy content for [EEA-compliant and Besu-extended privacy](https://besu.hyperledger.org/en/latest/Concepts/Privacy/Privacy-Groups/)
  - Added content on [creating and managing privacy groups](https://besu.hyperledger.org/en/latest/Reference/web3js-eea-Methods/#createprivacygroup)
  - Added content on [accessing private and privacy marker transactions](https://besu.hyperledger.org/en/latest/HowTo/Use-Privacy/Access-Private-Transactions/)
  - Added content on [system requirements](https://besu.hyperledger.org/en/latest/HowTo/Get-Started/System-Requirements/)
  - Added reference to [Besu role on Galaxy to deploy using Ansible](https://besu.hyperledger.org/en/latest/HowTo/Deploy/Ansible/).  

### Technical Improvements

- Remove enclave public key from parameter [\#1789](https://github.com/PegaSysEng/pantheon/pull/1789)
- Update defaults host interfaces [\#1782](https://github.com/PegaSysEng/pantheon/pull/1782)
- Modifies PrivGetPrivateTransaction to take public tx hash [\#1778](https://github.com/PegaSysEng/pantheon/pull/1778)
- Remove enclave public key from parameter [\#1777](https://github.com/PegaSysEng/pantheon/pull/1777)
- Return the ethereum address of the privacy precompile from priv_getPrivacyPrecompileAddress [\#1766](https://github.com/PegaSysEng/pantheon/pull/1766)
- Report node local address as the coinbase in Clique and IBFT [\#1760](https://github.com/PegaSysEng/pantheon/pull/1760)
- Additional integration test for contract creation with privacyGroupId [\#1762](https://github.com/PegaSysEng/pantheon/pull/1762)
- Report 0 hashrate when the mining coordinator doesn't support mining [\#1757](https://github.com/PegaSysEng/pantheon/pull/1757)
- Fix private tx signature validation [\#1753](https://github.com/PegaSysEng/pantheon/pull/1753)
- RevertReason changed to BytesValue [\#1746](https://github.com/PegaSysEng/pantheon/pull/1746)
- Renames various eea methods to priv methods [\#1736](https://github.com/PegaSysEng/pantheon/pull/1736)
- Update Orion version [\#1716](https://github.com/PegaSysEng/pantheon/pull/1716)
- Rename CLI flag for better ordering of options [\#1715](https://github.com/PegaSysEng/pantheon/pull/1715)
- Routine dependency updates [\#1712](https://github.com/PegaSysEng/pantheon/pull/1712)
- Fix spelling error in getApplicationPrefix method name [\#1711](https://github.com/PegaSysEng/pantheon/pull/1711)
- Wait and retry if best peer's chain is too short for fast sync [\#1708](https://github.com/PegaSysEng/pantheon/pull/1708)
- Eea get private transaction fix [\#1707](https://github.com/PegaSysEng/pantheon/pull/1707) (thanks to [iikirilov](https://github.com/iikirilov))
- Rework remote connection limit flag defaults [\#1705](https://github.com/PegaSysEng/pantheon/pull/1705)
- Report invalid options from config file [\#1703](https://github.com/PegaSysEng/pantheon/pull/1703)
- Add ERROR to list of CLI log level options [\#1699](https://github.com/PegaSysEng/pantheon/pull/1699)
- Enable onchain account permissioning CLI option [\#1686](https://github.com/PegaSysEng/pantheon/pull/1686)
- Exempt static nodes from all connection limits [\#1685](https://github.com/PegaSysEng/pantheon/pull/1685)
- Enclave refactoring [\#1684](https://github.com/PegaSysEng/pantheon/pull/1684)
- Add opcode and precompiled support for versioning  [\#1683](https://github.com/PegaSysEng/pantheon/pull/1683)
- Use a percentage instead of fraction for the remote connections percentage CLI option. [\#1682](https://github.com/PegaSysEng/pantheon/pull/1682)
- Added error msg for calling eth\_sendTransaction [\#1681](https://github.com/PegaSysEng/pantheon/pull/1681)
- Remove instructions for installing with Chocolatey [\#1680](https://github.com/PegaSysEng/pantheon/pull/1680)
- remove zulu-jdk8 from smoke tests [\#1679](https://github.com/PegaSysEng/pantheon/pull/1679)
- Add new MainNet bootnodes [\#1678](https://github.com/PegaSysEng/pantheon/pull/1678)
- updating smoke tests to use \>= jdk11 [\#1677](https://github.com/PegaSysEng/pantheon/pull/1677)
- Fix handling of remote connection limit [\#1676](https://github.com/PegaSysEng/pantheon/pull/1676)
- Add accountVersion to MessageFrame [\#1675](https://github.com/PegaSysEng/pantheon/pull/1675)
- Change getChildren return type [\#1674](https://github.com/PegaSysEng/pantheon/pull/1674)
- Use Log4J message template instead of String.format [\#1673](https://github.com/PegaSysEng/pantheon/pull/1673)
- Return hashrate of 0 when not mining. [\#1672](https://github.com/PegaSysEng/pantheon/pull/1672)
- Add hooks for validation  [\#1671](https://github.com/PegaSysEng/pantheon/pull/1671)
- Upgrade to pantheon-build:0.0.6-jdk11 which really does include jdk11 [\#1670](https://github.com/PegaSysEng/pantheon/pull/1670)
- Onchain permissioning startup check [\#1669](https://github.com/PegaSysEng/pantheon/pull/1669)
- Update BesuCommand to accept minTransactionGasPriceWei as an integer [\#1668](https://github.com/PegaSysEng/pantheon/pull/1668) (thanks to [matkt](https://github.com/matkt))
- Privacy group id consistent [\#1667](https://github.com/PegaSysEng/pantheon/pull/1667) (thanks to [iikirilov](https://github.com/iikirilov))
- Change eea\_getPrivateTransaction endpoint to accept hex [\#1666](https://github.com/PegaSysEng/pantheon/pull/1666) (thanks to [Puneetha17](https://github.com/Puneetha17))
- Factorise metrics code for KeyValueStorage database [\#1663](https://github.com/PegaSysEng/pantheon/pull/1663))
- Create a metric tracking DB size [\#1662](https://github.com/PegaSysEng/pantheon/pull/1662)
- AT- Removing unused methods on KeyValueStorage [\#1661](https://github.com/PegaSysEng/pantheon/pull/1661)
- Add Prerequisites and Quick-Start [\#1660](https://github.com/PegaSysEng/pantheon/pull/1660) (thanks to [lazaridiscom](https://github.com/lazaridiscom))
- Java 11 updates [\#1658](https://github.com/PegaSysEng/pantheon/pull/1658)
- Make test generated keys deterministic w/in block generator [\#1657](https://github.com/PegaSysEng/pantheon/pull/1657)
- Rename privacyGroupId to createPrivacyGroupId [\#1654](https://github.com/PegaSysEng/pantheon/pull/1654) (thanks to [Puneetha17](https://github.com/Puneetha17))
- Intermittent Test Failures in TransactionsMessageSenderTest [\#1653](https://github.com/PegaSysEng/pantheon/pull/1653)
- Sanity check the generated distribution files before upload [\#1648](https://github.com/PegaSysEng/pantheon/pull/1648)
- Use JDK 11 for release builds [\#1647](https://github.com/PegaSysEng/pantheon/pull/1647)
- Support multiple private marker transactions in a block  [\#1646](https://github.com/PegaSysEng/pantheon/pull/1646)
- Display World State Sync Progress in Logs [\#1645](https://github.com/PegaSysEng/pantheon/pull/1645)
- Remove the docker gradle plugin, handle building docker with shell now [\#1644](https://github.com/PegaSysEng/pantheon/pull/1644)
- Switch to using metric names from EIP-2159 [\#1634](https://github.com/PegaSysEng/pantheon/pull/1634)
- Account versioning [\#1612](https://github.com/PegaSysEng/pantheon/pull/1612)

## 1.1.4

### Additions and Improvements

- \[PAN-2832\] Support setting config options via environment variables [\#1597](https://github.com/PegaSysEng/pantheon/pull/1597)
- Print Besu version when starting [\#1593](https://github.com/PegaSysEng/pantheon/pull/1593)
- \[PAN-2746\] Add eea\_createPrivacyGroup & eea\_deletePrivacyGroup endpoint [\#1560](https://github.com/PegaSysEng/pantheon/pull/1560) (thanks to [Puneetha17](https://github.com/Puneetha17))

Documentation updates include:
- Added [readiness and liveness endpoints](https://besu.hyperledger.org/en/latest/HowTo/Interact/APIs/Using-JSON-RPC-API/#readiness-and-liveness-endpoints)
- Added [high availability content](https://besu.hyperledger.org/en/latest/HowTo/Configure/Configure-HA/High-Availability/)
- Added [web3js-eea client library](https://besu.hyperledger.org/en/latest/Tutorials/Quickstarts/Privacy-Quickstart/#clone-eeajs-libraries)
- Added content on [setting CLI options using environment variables](https://besu.hyperledger.org/en/latest/Reference/CLI/CLI-Syntax/#specifying-options)

### Technical Improvements

- Read config from env vars when no config file specified [\#1639](https://github.com/PegaSysEng/pantheon/pull/1639)
- Upgrade jackson-databind to 2.9.9.1 [\#1636](https://github.com/PegaSysEng/pantheon/pull/1636)
- Update Reference Tests [\#1633](https://github.com/PegaSysEng/pantheon/pull/1633)
- Ignore discport during static node permissioning check [\#1631](https://github.com/PegaSysEng/pantheon/pull/1631)
- Check connections more frequently during acceptance tests [\#1630](https://github.com/PegaSysEng/pantheon/pull/1630)
- Refactor experimental CLI options [\#1629](https://github.com/PegaSysEng/pantheon/pull/1629)
- JSON-RPC api net_services should display the actual ports [\#1628](https://github.com/PegaSysEng/pantheon/pull/1628)
- Refactor CLI [\#1627](https://github.com/PegaSysEng/pantheon/pull/1627)
- Simplify BesuCommand `run` and `parse` methods. [\#1626](https://github.com/PegaSysEng/pantheon/pull/1626)
- PAN-2860: Ignore discport during startup whitelist validation [\#1625](https://github.com/PegaSysEng/pantheon/pull/1625)
- Freeze plugin api version [\#1624](https://github.com/PegaSysEng/pantheon/pull/1624)
- Implement incoming transaction messages CLI option as an unstable command. [\#1622](https://github.com/PegaSysEng/pantheon/pull/1622)
- Update smoke tests docker images for zulu and openjdk to private ones [\#1620](https://github.com/PegaSysEng/pantheon/pull/1620)
- Remove duplication between EeaTransactionCountRpc & PrivateTransactionHandler [\#1619](https://github.com/PegaSysEng/pantheon/pull/1619)
- \[PAN-2709\] - nonce too low error [\#1618](https://github.com/PegaSysEng/pantheon/pull/1618)
- Cache TransactionValidationParams instead of creating new object for each call [\#1616](https://github.com/PegaSysEng/pantheon/pull/1616)
- \[PAN-2850\] Create a transaction pool configuration object [\#1615](https://github.com/PegaSysEng/pantheon/pull/1615)
- Add TransactionValidationParam to TxProcessor [\#1613](https://github.com/PegaSysEng/pantheon/pull/1613)
- Expose a CLI option to configure the life time of transaction messages. [\#1610](https://github.com/PegaSysEng/pantheon/pull/1610)
- Implement Prometheus metric counter for skipped expired transaction messages. [\#1609](https://github.com/PegaSysEng/pantheon/pull/1609)
- Upload jars to bintray as part of releases [\#1608](https://github.com/PegaSysEng/pantheon/pull/1608)
- Avoid publishing docker-pantheon directory to bintray during a release [\#1606](https://github.com/PegaSysEng/pantheon/pull/1606)
- \[PAN-2756\] Istanbul scaffolding [\#1605](https://github.com/PegaSysEng/pantheon/pull/1605)
- Implement a timeout in TransactionMessageProcessor [\#1604](https://github.com/PegaSysEng/pantheon/pull/1604)
- Reject transactions with gas price below the configured minimum [\#1602](https://github.com/PegaSysEng/pantheon/pull/1602)
- Always build the k8s image, only push to dockerhub for master branch [\#1601](https://github.com/PegaSysEng/pantheon/pull/1601)
- Properly validate AltBN128 pairing precompile input [\#1600](https://github.com/PegaSysEng/pantheon/pull/1600)
- \[PAN-2871\] Columnar rocksdb [\#1599](https://github.com/PegaSysEng/pantheon/pull/1599)
- Reverting change to dockerfile [\#1594](https://github.com/PegaSysEng/pantheon/pull/1594)
- Update dependency versions [\#1592](https://github.com/PegaSysEng/pantheon/pull/1592)
- \[PAN-2797\] Clean up failed connections [\#1591](https://github.com/PegaSysEng/pantheon/pull/1591)
- Cleaning up the build process for docker [\#1590](https://github.com/PegaSysEng/pantheon/pull/1590)
- \[PAN-2786\] Stop Transaction Pool Queue from Growing Unbounded [\#1586](https://github.com/PegaSysEng/pantheon/pull/1586)

## 1.1.3

### Additions and Improvements

- \[PAN-2811\] Be more lenient with discovery message deserialization. Completes our support for EIP-8 and enables Besu to work on Rinkeby again. [\#1580](https://github.com/PegaSysEng/pantheon/pull/1580)
- Added liveness and readiness probe stub endpoints [\#1553](https://github.com/PegaSysEng/pantheon/pull/1553)
- Implemented operator tool. \(blockchain network configuration for permissioned networks\) [\#1511](https://github.com/PegaSysEng/pantheon/pull/1511)
- \[PAN-2754\] Added eea\_getPrivacyPrecompileAddress [\#1579](https://github.com/PegaSysEng/pantheon/pull/1579) (thanks to [Puneetha17](https://github.com/Puneetha17))
- Publish the chain head gas used, gas limit, transaction count and ommer metrics [\#1551](https://github.com/PegaSysEng/pantheon/pull/1551)
- Add subscribe and unsubscribe count metrics [\#1541](https://github.com/PegaSysEng/pantheon/pull/1541)
- Add pivot block metrics [\#1537](https://github.com/PegaSysEng/pantheon/pull/1537)

Documentation updates include:

- Updated [IBFT 2.0 tutorial](https://besu.hyperledger.org/en/latest/Tutorials/Private-Network/Create-IBFT-Network/) to use network configuration tool
- Added [debug\_traceBlock\* methods](https://besu.hyperledger.org/en/latest/Reference/API-Methods/#debug_traceblock)
- Reorganised [monitoring documentation](https://besu.hyperledger.org/en/latest/HowTo/Deploy/Monitoring-Performance/)
- Added [link to sample Grafana dashboard](https://besu.hyperledger.org/en/latest/HowTo/Deploy/Monitoring-Performance/#monitor-node-performance-using-prometheus)
- Added [note about replacing transactions in transaction pool](https://besu.hyperledger.org/en/latest/Concepts/Transactions/Transaction-Pool/#replacing-transactions-with-same-nonce)
- Updated [example transaction scripts](https://besu.hyperledger.org/en/latest/HowTo/Send-Transactions/Transactions/#example-javascript-scripts)
- Updated [Alethio Ethstats and Explorer documentation](https://besu.hyperledger.org/en/latest/Concepts/AlethioOverview/)

### Technical Improvements

- PAN-2816: Hiding experimental account permissioning cli options [\#1584](https://github.com/PegaSysEng/pantheon/pull/1584)
- \[PAN-2630\] Synchronizer should disconnect the sync target peer on invalid block data [\#1578](https://github.com/PegaSysEng/pantheon/pull/1578)
- Rename MetricCategory to BesuMetricCategory [\#1574](https://github.com/PegaSysEng/pantheon/pull/1574)
- Convert MetricsConfigiguration to use a builder [\#1572](https://github.com/PegaSysEng/pantheon/pull/1572)
- PAN-2794: Including flag for onchain permissioning check on tx processor [\#1571](https://github.com/PegaSysEng/pantheon/pull/1571)
- Fix behaviour for absent account permissiong smart contract [\#1569](https://github.com/PegaSysEng/pantheon/pull/1569)
- Expand readiness check to check peer count and sync state [\#1568](https://github.com/PegaSysEng/pantheon/pull/1568)
- \[PAN-2798\] Reorganize p2p classes [\#1567](https://github.com/PegaSysEng/pantheon/pull/1567)
- PAN-2729: Account Smart Contract Permissioning ATs [\#1565](https://github.com/PegaSysEng/pantheon/pull/1565)
- Timeout build after 1 hour to prevent it hanging forever. [\#1564](https://github.com/PegaSysEng/pantheon/pull/1564)
- \[PAN-2791\] Make permissions checks for ongoing connections more granular [\#1563](https://github.com/PegaSysEng/pantheon/pull/1563)
- \[PAN-2721\] Fix TopicParameter deserialization [\#1562](https://github.com/PegaSysEng/pantheon/pull/1562)
- \[PAN-2779\] Allow signing private transaction with any key [\#1561](https://github.com/PegaSysEng/pantheon/pull/1561) (thanks to [iikirilov](https://github.com/iikirilov))
- \[PAN-2783\] Invert dependency between permissioning and p2p [\#1557](https://github.com/PegaSysEng/pantheon/pull/1557)
- Removing account filter from TransactionPool [\#1556](https://github.com/PegaSysEng/pantheon/pull/1556)
- \[PAN-1952\] - Remove ignored pending transaction event publish acceptance test [\#1552](https://github.com/PegaSysEng/pantheon/pull/1552)
- Make MetricCategories more flexible [\#1550](https://github.com/PegaSysEng/pantheon/pull/1550)
- Fix encoding for account permissioning check call [\#1549](https://github.com/PegaSysEng/pantheon/pull/1549)
- Discard known remote transactions prior to validation [\#1548](https://github.com/PegaSysEng/pantheon/pull/1548)
- \[PAN-2009\] - Fix cluster clean start after stop in Acceptance tests [\#1546](https://github.com/PegaSysEng/pantheon/pull/1546)
- FilterIdGenerator fixes [\#1544](https://github.com/PegaSysEng/pantheon/pull/1544)
- Only increment the added transaction counter if we actually added the transaction [\#1543](https://github.com/PegaSysEng/pantheon/pull/1543)
- When retrieving transactions by hash, check the pending transactions first [\#1542](https://github.com/PegaSysEng/pantheon/pull/1542)
- Fix thread safety in SubscriptionManager [\#1540](https://github.com/PegaSysEng/pantheon/pull/1540)
- \[PAN-2731\] Extract connection management from P2PNetwork [\#1538](https://github.com/PegaSysEng/pantheon/pull/1538)
- \[PAN-2010\] format filter id as quantity [\#1534](https://github.com/PegaSysEng/pantheon/pull/1534)
- PAN-2445: Onchain account permissioning [\#1507](https://github.com/PegaSysEng/pantheon/pull/1507)
- \[PAN-2672\] Return specific and useful error for enclave issues [\#1455](https://github.com/PegaSysEng/pantheon/pull/1455) (thanks to [Puneetha17](https://github.com/Puneetha17))

## 1.1.2

### Additions and Improvements

Documentation updates include:

- Added [GraphQL options](https://besu.hyperledger.org/en/latest/Reference/CLI/CLI-Syntax/#graphql-http-cors-origins)
- Added [troubleshooting point about illegal reflective access error](https://besu.hyperledger.org/en/latest/HowTo/Troubleshoot/Troubleshooting/#illegal-reflective-access-error-on-startup)
- Added [trusted bootnode behaviour for permissioning](https://besu.hyperledger.org/en/latest/Concepts/Permissioning/Onchain-Permissioning/#bootnodes)
- Added [how to obtain a WS authentication token](https://besu.hyperledger.org/en/latest/HowTo/Interact/APIs/Authentication/#obtaining-an-authentication-token)
- Updated [example scripts and added package.json file for creating signed transactions](https://besu.hyperledger.org/en/latest/HowTo/Send-Transactions/Transactions/)

### Technical Improvements

- Replaced Void datatype with void [\#1530](https://github.com/PegaSysEng/pantheon/pull/1530)
- Fix estimate gas RPC failing for clique when no blocks have been created [\#1528](https://github.com/PegaSysEng/pantheon/pull/1528)
- Avoid auto-boxing for gauge metrics [\#1526](https://github.com/PegaSysEng/pantheon/pull/1526)
- Add AT to ensure 0-miner Clique/IBFT are valid [\#1525](https://github.com/PegaSysEng/pantheon/pull/1525)
- AT DSL - renaming to suffix of Conditions and co-locating with Conditions [\#1524](https://github.com/PegaSysEng/pantheon/pull/1524)
- Set disconnect flag immediately when disconnecting a peer [\#1521](https://github.com/PegaSysEng/pantheon/pull/1521)
- \[PAN-2547\] Modified JSON-RPC subscription processing to avoid blocking [\#1519](https://github.com/PegaSysEng/pantheon/pull/1519)
- Dependency Version Updates [\#1517](https://github.com/PegaSysEng/pantheon/pull/1517)
- AT DSL - renaming ibft to ibft2 [\#1516](https://github.com/PegaSysEng/pantheon/pull/1516)
- \[PIE-1578\] Added local transaction permissioning metrics [\#1515](https://github.com/PegaSysEng/pantheon/pull/1515)
- \[PIE-1577\] Added node local metrics [\#1514](https://github.com/PegaSysEng/pantheon/pull/1514)
- AT DSL - Removing WaitCondition, consistently applying Condition instead [\#1513](https://github.com/PegaSysEng/pantheon/pull/1513)
- Remove usage of deprecated ConcurrentSet [\#1512](https://github.com/PegaSysEng/pantheon/pull/1512)
- Log error if clique or ibft have 0 validators in genesis [\#1509](https://github.com/PegaSysEng/pantheon/pull/1509)
- GraphQL library upgrade changes. [\#1508](https://github.com/PegaSysEng/pantheon/pull/1508)
- Add metrics to assist monitoring and alerting [\#1506](https://github.com/PegaSysEng/pantheon/pull/1506)
- Use external pantheon-plugin-api library [\#1505](https://github.com/PegaSysEng/pantheon/pull/1505)
- Tilde [\#1504](https://github.com/PegaSysEng/pantheon/pull/1504)
- Dependency version updates [\#1503](https://github.com/PegaSysEng/pantheon/pull/1503)
- Simplify text [\#1501](https://github.com/PegaSysEng/pantheon/pull/1501) (thanks to [bgravenorst](https://github.com/bgravenorst))
- \[PAN-1625\] Clique AT mining continues if validator offline [\#1500](https://github.com/PegaSysEng/pantheon/pull/1500)
- Acceptance Test DSL Node refactoring [\#1498](https://github.com/PegaSysEng/pantheon/pull/1498)
- Updated an incorrect command [\#1497](https://github.com/PegaSysEng/pantheon/pull/1497) (thanks to [bgravenorst](https://github.com/bgravenorst))
- Acceptance Test and DSL rename for IBFT2 [\#1493](https://github.com/PegaSysEng/pantheon/pull/1493)
- \[PIE-1580\] Metrics for smart contract permissioning actions [\#1492](https://github.com/PegaSysEng/pantheon/pull/1492)
- Handle RLPException when processing incoming DevP2P messages [\#1491](https://github.com/PegaSysEng/pantheon/pull/1491)
- Limit spotless checks to java classes in expected java  dirs [\#1490](https://github.com/PegaSysEng/pantheon/pull/1490)
- \[PAN-2560\] Add LocalNode class [\#1489](https://github.com/PegaSysEng/pantheon/pull/1489)
- Changed Enode length error String implementation. [\#1486](https://github.com/PegaSysEng/pantheon/pull/1486)
- PAN-2715 - return block not found reasons in error [\#1485](https://github.com/PegaSysEng/pantheon/pull/1485)
- \[PAN-2652\] Refactor Privacy acceptance test and add Privacy Ibft test [\#1483](https://github.com/PegaSysEng/pantheon/pull/1483) (thanks to [iikirilov](https://github.com/iikirilov))
- \[PAN-2603\] Onchain account permissioning support [\#1475](https://github.com/PegaSysEng/pantheon/pull/1475)
- Make CLI options names with hyphen-minus searchable and reduce index size [\#1476](https://github.com/PegaSysEng/pantheon/pull/1476)
- Added warning banner when using latest version [\#1454](https://github.com/PegaSysEng/pantheon/pull/1454)
- Add RTD config file to fix Python version issue [\#1453](https://github.com/PegaSysEng/pantheon/pull/1453)
- \[PAN-2647\] Validate Private Transaction nonce before submitting to Transaction Pool [\#1449](https://github.com/PegaSysEng/pantheon/pull/1449) (thanks to [iikirilov](https://github.com/iikirilov))
- Add placeholders system to have global variables in markdown [\#1425](https://github.com/PegaSysEng/pantheon/pull/1425)

## 1.1.1

### Additions and Improvements

- [GraphQL](https://besu.hyperledger.org/en/latest/HowTo/Interact/APIs/GraphQL/) [\#1311](https://github.com/PegaSysEng/pantheon/pull/1311) (thanks to [zyfrank](https://github.com/zyfrank))
- Added [`--tx-pool-retention-hours`](https://besu.hyperledger.org/en/latest/Reference/CLI/CLI-Syntax/#tx-pool-retention-hours) [\#1333](https://github.com/PegaSysEng/pantheon/pull/1333)
- Added Genesis file support for specifying the maximum stack size. [\#1431](https://github.com/PegaSysEng/pantheon/pull/1431)
- Included transaction details when subscribed to Pending transactions [\#1410](https://github.com/PegaSysEng/pantheon/pull/1410)
- Documentation updates include:
  - [Added configuration items specified in the genesis file](https://besu.hyperledger.org/en/latest/Reference/Config-Items/#configuration-items)  
  - [Added pending transaction details subscription](https://besu.hyperledger.org/en/latest/HowTo/Interact/APIs/RPC-PubSub/#pending-transactionss)
  - [Added Troubleshooting content](https://besu.hyperledger.org/en/latest/HowTo/Troubleshoot/Troubleshooting/)
  - [Added Privacy Quickstart](https://besu.hyperledger.org/en/latest/Tutorials/Quickstarts/Privacy-Quickstart/)  
  - [Added privacy roadmap](https://github.com/hyperledger/besu/blob/master/ROADMAP.md)  


### Technical Improvements

- Create MaintainedPeers class [\#1484](https://github.com/PegaSysEng/pantheon/pull/1484)
- Fix for permissioned network with single bootnode [\#1479](https://github.com/PegaSysEng/pantheon/pull/1479)
- Have ThreadBesuNodeRunner support plugin tests [\#1477](https://github.com/PegaSysEng/pantheon/pull/1477)
- Less pointless plugins errors [\#1473](https://github.com/PegaSysEng/pantheon/pull/1473)
- Rename GraphQLRPC to just GraphQL [\#1472](https://github.com/PegaSysEng/pantheon/pull/1472)
- eth\_protocolVersion is a Quantity, not an Integer [\#1470](https://github.com/PegaSysEng/pantheon/pull/1470)
- Don't require 'to' in 'blocks' queries [\#1464](https://github.com/PegaSysEng/pantheon/pull/1464)
- Events Plugin - Add initial "NewBlock" event message [\#1463](https://github.com/PegaSysEng/pantheon/pull/1463)
- Make restriction field in Private Transaction an enum [\#1462](https://github.com/PegaSysEng/pantheon/pull/1462) (thanks to [iikirilov](https://github.com/iikirilov))
- Helpful graphql error when an account doesn't exist [\#1460](https://github.com/PegaSysEng/pantheon/pull/1460)
- Acceptance Test Cleanup [\#1458](https://github.com/PegaSysEng/pantheon/pull/1458)
- Large chain id support for private transactions [\#1452](https://github.com/PegaSysEng/pantheon/pull/1452)
- Optimise TransactionPool.addRemoteTransaction [\#1448](https://github.com/PegaSysEng/pantheon/pull/1448)
- Reduce synchronization in PendingTransactions [\#1447](https://github.com/PegaSysEng/pantheon/pull/1447)
- Add simple PeerPermissions interface [\#1446](https://github.com/PegaSysEng/pantheon/pull/1446)
- Make sure ThreadBesuNodeRunner is exercised by automation [\#1442](https://github.com/PegaSysEng/pantheon/pull/1442)
- Decode devp2p packets off the event thread [\#1439](https://github.com/PegaSysEng/pantheon/pull/1439)
- Allow config files to specify no bootnodes [\#1438](https://github.com/PegaSysEng/pantheon/pull/1438)
- Capture all logs and errors in the Besu log output [\#1437](https://github.com/PegaSysEng/pantheon/pull/1437)
- Ensure failed Txns are deleted when detected during mining [\#1436](https://github.com/PegaSysEng/pantheon/pull/1436)
- Plugin Framework [\#1435](https://github.com/PegaSysEng/pantheon/pull/1435)
- Equals cleanup [\#1434](https://github.com/PegaSysEng/pantheon/pull/1434)
- Transaction smart contract permissioning controller [\#1433](https://github.com/PegaSysEng/pantheon/pull/1433)
- Renamed AccountPermissioningProver to TransactionPermissio… [\#1432](https://github.com/PegaSysEng/pantheon/pull/1432)
- Refactorings and additions to add Account based Smart Contract permissioning [\#1430](https://github.com/PegaSysEng/pantheon/pull/1430)
- Fix p2p PeerInfo handling [\#1428](https://github.com/PegaSysEng/pantheon/pull/1428)
- IbftProcessor logs when a throwable terminates mining [\#1427](https://github.com/PegaSysEng/pantheon/pull/1427)
- Renamed AccountWhitelistController [\#1424](https://github.com/PegaSysEng/pantheon/pull/1424)
- Unwrap DelegatingBytes32 and prevent Hash from wrapping other Hash instances [\#1423](https://github.com/PegaSysEng/pantheon/pull/1423)
- If nonce is invalid, do not delete during mining [\#1422](https://github.com/PegaSysEng/pantheon/pull/1422)
- Deleting unused windows jenkinsfile [\#1421](https://github.com/PegaSysEng/pantheon/pull/1421)
- Get all our smoke tests for all platforms in 1 jenkins job [\#1420](https://github.com/PegaSysEng/pantheon/pull/1420)
- Add pending object to GraphQL queries [\#1419](https://github.com/PegaSysEng/pantheon/pull/1419)
- Start listening for p2p connections after start\(\) is invoked [\#1418](https://github.com/PegaSysEng/pantheon/pull/1418)
- Improved JSON-RPC responses when EnodeURI parameter has invalid EnodeId [\#1417](https://github.com/PegaSysEng/pantheon/pull/1417)
- Use port 0 when starting a websocket server in tests [\#1416](https://github.com/PegaSysEng/pantheon/pull/1416)
- Windows jdk smoke tests [\#1413](https://github.com/PegaSysEng/pantheon/pull/1413)
- Change AT discard RPC tests to be more reliable by checking discard using proposals [\#1411](https://github.com/PegaSysEng/pantheon/pull/1411)
- Simple account permissioning [\#1409](https://github.com/PegaSysEng/pantheon/pull/1409)
- Fix clique miner to respect changes to vanity data made via JSON-RPC [\#1408](https://github.com/PegaSysEng/pantheon/pull/1408)
- Avoid recomputing the logs bloom filter when reading receipts [\#1407](https://github.com/PegaSysEng/pantheon/pull/1407)
- Remove NodePermissioningLocalConfig external references [\#1406](https://github.com/PegaSysEng/pantheon/pull/1406)
- Add constantinople fix block for Rinkeby [\#1404](https://github.com/PegaSysEng/pantheon/pull/1404)
- Update EnodeURL to support enodes with listening disabled [\#1403](https://github.com/PegaSysEng/pantheon/pull/1403)
- Integration Integration test\(s\) on p2p of 'net\_services'  [\#1402](https://github.com/PegaSysEng/pantheon/pull/1402)
- Reference tests fail on Windows [\#1401](https://github.com/PegaSysEng/pantheon/pull/1401)
- Fix non-deterministic test caused by variable size of generated transactions [\#1399](https://github.com/PegaSysEng/pantheon/pull/1399)
- Start BlockPropagationManager immediately - don't wait for full sync [\#1398](https://github.com/PegaSysEng/pantheon/pull/1398)
- Added error message for RPC method disabled [\#1396](https://github.com/PegaSysEng/pantheon/pull/1396)
- Fix intermittency in FullSyncChainDownloaderTest [\#1394](https://github.com/PegaSysEng/pantheon/pull/1394)
- Add explanatory comment about default port [\#1392](https://github.com/PegaSysEng/pantheon/pull/1392)
- Handle case where peers advertise a listening port of 0 [\#1391](https://github.com/PegaSysEng/pantheon/pull/1391)
- Cache extra data [\#1389](https://github.com/PegaSysEng/pantheon/pull/1389)
- Update Log message in IBFT Controller [\#1387](https://github.com/PegaSysEng/pantheon/pull/1387)
- Remove unnecessary field [\#1384](https://github.com/PegaSysEng/pantheon/pull/1384)
- Add getPeer method to PeerConnection [\#1383](https://github.com/PegaSysEng/pantheon/pull/1383)
- Removing smart quotes [\#1381](https://github.com/PegaSysEng/pantheon/pull/1381) (thanks to [jmcnevin](https://github.com/jmcnevin))
- Use streams and avoid iterating child nodes multiple times [\#1380](https://github.com/PegaSysEng/pantheon/pull/1380)
- Use execute instead of submit so unhandled exceptions get logged [\#1379](https://github.com/PegaSysEng/pantheon/pull/1379)
- Prefer EnodeURL over Endpoint [\#1378](https://github.com/PegaSysEng/pantheon/pull/1378)
- Add flat file based task collection [\#1377](https://github.com/PegaSysEng/pantheon/pull/1377)
- Consolidate local enode representation [\#1376](https://github.com/PegaSysEng/pantheon/pull/1376)
- Rename rocksdDbConfiguration to rocksDbConfiguration [\#1375](https://github.com/PegaSysEng/pantheon/pull/1375)
- Remove EthTaskChainDownloader and supporting code [\#1373](https://github.com/PegaSysEng/pantheon/pull/1373)
- Handle the pipeline being aborted while finalizing an async operation [\#1372](https://github.com/PegaSysEng/pantheon/pull/1372)
- Rename methods that create and return streams away from getX\(\) [\#1368](https://github.com/PegaSysEng/pantheon/pull/1368)
- eea\_getTransactionCount fails if account has not interacted with private state [\#1367](https://github.com/PegaSysEng/pantheon/pull/1367) (thanks to [iikirilov](https://github.com/iikirilov))
- Increase RocksDB settings [\#1364](https://github.com/PegaSysEng/pantheon/pull/1364) ([ajsutton](https://github.com/ajsutton))
- Don't abort in-progress master builds when a new commit is added. [\#1358](https://github.com/PegaSysEng/pantheon/pull/1358)
- Request open ended headers from sync target [\#1355](https://github.com/PegaSysEng/pantheon/pull/1355)
- Enable the pipeline chain downloader by default [\#1344](https://github.com/PegaSysEng/pantheon/pull/1344)
- Create P2PNetwork Builder [\#1343](https://github.com/PegaSysEng/pantheon/pull/1343)
- Include static nodes in permissioning logic [\#1339](https://github.com/PegaSysEng/pantheon/pull/1339)
- JsonRpcError decoding to include message [\#1336](https://github.com/PegaSysEng/pantheon/pull/1336)
- Cache current chain head info [\#1335](https://github.com/PegaSysEng/pantheon/pull/1335)
- Queue pending requests when all peers are busy [\#1331](https://github.com/PegaSysEng/pantheon/pull/1331)
- Fix failed tests on Windows [\#1332](https://github.com/PegaSysEng/pantheon/pull/1332)
- Provide error message when invalid key specified in key file [\#1328](https://github.com/PegaSysEng/pantheon/pull/1328)
- Allow whitespace in file paths loaded from resources directory [\#1329](https://github.com/PegaSysEng/pantheon/pull/1329)
- Allow whitespace in path [\#1327](https://github.com/PegaSysEng/pantheon/pull/1327)
- Require block numbers for debug\_traceBlockByNumber to be in hex [\#1326](https://github.com/PegaSysEng/pantheon/pull/1326)
- Improve logging of chain download errors in the pipeline chain downloader [\#1325](https://github.com/PegaSysEng/pantheon/pull/1325)
- Ensure eth scheduler is stopped in tests [\#1324](https://github.com/PegaSysEng/pantheon/pull/1324)
- Normalize account permissioning addresses in whitelist [\#1321](https://github.com/PegaSysEng/pantheon/pull/1321)
- Allow private contract invocations in multiple privacy groups [\#1318](https://github.com/PegaSysEng/pantheon/pull/1318) (thanks to [iikirilov](https://github.com/iikirilov))
- Fix account permissioning check case matching [\#1315](https://github.com/PegaSysEng/pantheon/pull/1315)
- Use header validation mode for ommers [\#1313](https://github.com/PegaSysEng/pantheon/pull/1313)
- Configure RocksDb max background compaction and thread count [\#1312](https://github.com/PegaSysEng/pantheon/pull/1312)
- Missing p2p info when queried live [\#1310](https://github.com/PegaSysEng/pantheon/pull/1310)
- Tx limit size send peers follow up [\#1308](https://github.com/PegaSysEng/pantheon/pull/1308)
- Remove remnants of the old dev mode [\#1307](https://github.com/PegaSysEng/pantheon/pull/1307)
- Remove duplicate init code from BesuController instances [\#1305](https://github.com/PegaSysEng/pantheon/pull/1305)
- Stop synchronizer prior to stopping the network [\#1302](https://github.com/PegaSysEng/pantheon/pull/1302)
- Evict old transactions [\#1299](https://github.com/PegaSysEng/pantheon/pull/1299)
- Send local transactions to new peers [\#1253](https://github.com/PegaSysEng/pantheon/pull/1253)

## 1.1

### Additions and Improvements

- [Privacy](https://besu.hyperledger.org/en/latest/Concepts/Privacy/Privacy-Overview/)
- [Onchain Permissioning](https://besu.hyperledger.org/en/latest/Concepts/Permissioning/Permissioning-Overview/#onchain)
- [Fastsync](https://besu.hyperledger.org/en/latest/Reference/CLI/CLI-Syntax/#fast-sync-min-peers)
- Documentation updates include:
    - Added JSON-RPC methods:
      - [`txpool_pantheonStatistics`](https://besu.hyperledger.org/en/latest/Reference/API-Methods/#txpool_besustatistics)
      - [`net_services`](https://besu.hyperledger.org/en/latest/Reference/API-Methods/#net_services)
    - [Updated to indicate Docker image doesn't run on Windows](https://besu.hyperledger.org/en/latest/HowTo/Get-Started/Run-Docker-Image/)
    - [Added how to configure a free gas network](https://besu.hyperledger.org/en/latest/HowTo/Configure/FreeGas/)

### Technical Improvements

- priv_getTransactionCount fails if account has not interacted with private state [\#1369](https://github.com/PegaSysEng/pantheon/pull/1369)
- Updating Orion to 0.9.0 [\#1360](https://github.com/PegaSysEng/pantheon/pull/1360)
- Allow use of large chain IDs [\#1357](https://github.com/PegaSysEng/pantheon/pull/1357)
- Allow private contract invocations in multiple privacy groups [\#1340](https://github.com/PegaSysEng/pantheon/pull/1340)
- Missing p2p info when queried live [\#1338](https://github.com/PegaSysEng/pantheon/pull/1338)
- Fix expose transaction statistics [\#1337](https://github.com/PegaSysEng/pantheon/pull/1337)
- Normalize account permissioning addresses in whitelist [\#1321](https://github.com/PegaSysEng/pantheon/pull/1321)
- Update Enclave executePost method [\#1319](https://github.com/PegaSysEng/pantheon/pull/1319)
- Fix account permissioning check case matching [\#1315](https://github.com/PegaSysEng/pantheon/pull/1315)
- Removing 'all' from the help wording for host-whitelist [\#1304](https://github.com/PegaSysEng/pantheon/pull/1304)

## 1.1 RC

### Technical Improvements

- Better errors for when permissioning contract is set up wrong [\#1296](https://github.com/PegaSysEng/pantheon/pull/1296)
- Consolidate p2p node info methods [\#1288](https://github.com/PegaSysEng/pantheon/pull/1288)
- Update permissioning smart contract interface to match updated EEA proposal [\#1287](https://github.com/PegaSysEng/pantheon/pull/1287)
- Switch to new sync target if it exceeds the td threshold [\#1286](https://github.com/PegaSysEng/pantheon/pull/1286)
- Fix running ATs with in-process node runner [\#1285](https://github.com/PegaSysEng/pantheon/pull/1285)
- Simplify enode construction [\#1283](https://github.com/PegaSysEng/pantheon/pull/1283)
- Cleanup PeerConnection interface [\#1282](https://github.com/PegaSysEng/pantheon/pull/1282)
- Undo changes to PendingTransactions method visibility [\#1281](https://github.com/PegaSysEng/pantheon/pull/1281)
- Use default enclave public key to generate eea_getTransactionReceipt [\#1280](https://github.com/PegaSysEng/pantheon/pull/1280) (thanks to [Puneetha17](https://github.com/Puneetha17))
- Rollback to rocksdb 5.15.10 [\#1279](https://github.com/PegaSysEng/pantheon/pull/1279)
- Log error when a JSON decode problem is encountered [\#1278](https://github.com/PegaSysEng/pantheon/pull/1278)
- Create EnodeURL builder [\#1275](https://github.com/PegaSysEng/pantheon/pull/1275)
- Keep enode nodeId stored as a BytesValue [\#1274](https://github.com/PegaSysEng/pantheon/pull/1274)
- Feature/move subclass in pantheon command [\#1272](https://github.com/PegaSysEng/pantheon/pull/1272)
- Expose sync mode option [\#1270](https://github.com/PegaSysEng/pantheon/pull/1270)
- Refactor RocksDBStats [\#1266](https://github.com/PegaSysEng/pantheon/pull/1266)
- Normalize EnodeURLs [\#1264](https://github.com/PegaSysEng/pantheon/pull/1264)
- Build broken in Java 12 [\#1263](https://github.com/PegaSysEng/pantheon/pull/1263)
- Make PeerDiscovertAgentTest less flakey [\#1262](https://github.com/PegaSysEng/pantheon/pull/1262)
- Ignore extra json rpc params [\#1261](https://github.com/PegaSysEng/pantheon/pull/1261)
- Fetch local transactions in isolation [\#1259](https://github.com/PegaSysEng/pantheon/pull/1259)
- Update to debug trace transaction [\#1258](https://github.com/PegaSysEng/pantheon/pull/1258)
- Use labelled timer to differentiate between rocks db metrics [\#1254](https://github.com/PegaSysEng/pantheon/pull/1254) (thanks to [Puneetha17](https://github.com/Puneetha17))
- Migrate TransactionPool (& affiliated test) from 'core' to 'eth' [\#1251](https://github.com/PegaSysEng/pantheon/pull/1251)
- Use single instance of Rocksdb for privacy [\#1247](https://github.com/PegaSysEng/pantheon/pull/1247) (thanks to [Puneetha17](https://github.com/Puneetha17))
- Subscribing to sync events should receive false when in sync [\#1240](https://github.com/PegaSysEng/pantheon/pull/1240)
- Ignore transactions from the network while behind chain head [\#1228](https://github.com/PegaSysEng/pantheon/pull/1228)
- RocksDB Statistics in Metrics [\#1169](https://github.com/PegaSysEng/pantheon/pull/1169)
- Add block trace RPC methods [\#1088](https://github.com/PegaSysEng/pantheon/pull/1088) (thanks to [kziemianek](https://github.com/kziemianek))

## 1.0.3

### Additions and Improvements

- Notify of dropped messages [\#1156](https://github.com/PegaSysEng/pantheon/pull/1156)
- Documentation updates include:
    - Added [Permissioning Overview](https://besu.hyperledger.org/en/latest/Concepts/Permissioning/Permissioning-Overview/)
    - Added content on [Network vs Node Configuration](https://besu.hyperledger.org/en/latest/HowTo/Configure/Using-Configuration-File/)   
    - Updated [RAM requirements](https://besu.hyperledger.org/en/latest/HowTo/Get-Started/System-Requirements/#ram)  
    - Added [Privacy Overview](https://besu.hyperledger.org/en/latest/Concepts/Privacy/Privacy-Overview/) and [Processing Private Transactions](https://besu.hyperledger.org/en/latest/Concepts/Privacy/Private-Transaction-Processing/)
    - Renaming of Ethstats Lite Explorer to [Ethereum Lite Explorer](https://besu.hyperledger.org/en/latest/HowTo/Deploy/Lite-Block-Explorer/#lite-block-explorer-documentation) (thanks to [tzapu](https://github.com/tzapu))
    - Added content on using [Truffle with Besu](https://besu.hyperledger.org/en/latest/HowTo/Develop-Dapps/Truffle/)
    - Added [`droppedPendingTransactions` RPC Pub/Sub subscription](https://besu.hyperledger.org/en/latest/HowTo/Interact/APIs/RPC-PubSub/#dropped-transactions)
    - Added [`eea_*` JSON-RPC API methods](https://besu.hyperledger.org/en/latest/Reference/API-Methods/#eea-methods)  
    - Added [architecture diagram](https://besu.hyperledger.org/en/latest/Concepts/ArchitectureOverview/)
    - Updated [permissioning CLI options](https://besu.hyperledger.org/en/latest/Reference/CLI/CLI-Syntax/#permissions-accounts-config-file-enabled) and [permissioned network tutorial](https://besu.hyperledger.org/en/stable/)  

### Technical Improvements

- Choose sync target based on td rather than height [\#1256](https://github.com/PegaSysEng/pantheon/pull/1256)
- CLI ewp options [\#1246](https://github.com/PegaSysEng/pantheon/pull/1246)
- Update BesuCommand.java [\#1245](https://github.com/PegaSysEng/pantheon/pull/1245)
- Reduce memory usage in import [\#1239](https://github.com/PegaSysEng/pantheon/pull/1239)
- Improve eea_sendRawTransaction error messages [\#1238](https://github.com/PegaSysEng/pantheon/pull/1238) (thanks to [Puneetha17](https://github.com/Puneetha17))
- Single topic filter [\#1235](https://github.com/PegaSysEng/pantheon/pull/1235)
- Enable pipeline chain downloader for fast sync [\#1232](https://github.com/PegaSysEng/pantheon/pull/1232)
- Make contract size limit configurable [\#1227](https://github.com/PegaSysEng/pantheon/pull/1227)
- Refactor PrivacyParameters config to use builder pattern [\#1226](https://github.com/PegaSysEng/pantheon/pull/1226) (thanks to [antonydenyer](https://github.com/antonydenyer))
- Different request limits for different request types [\#1224](https://github.com/PegaSysEng/pantheon/pull/1224)
- Finish off fast sync pipeline download [\#1222](https://github.com/PegaSysEng/pantheon/pull/1222)
- Enable fast-sync options on command line [\#1218](https://github.com/PegaSysEng/pantheon/pull/1218)
- Replace filtering headers after the fact with calculating number to request up-front [\#1216](https://github.com/PegaSysEng/pantheon/pull/1216)
- Support async processing while maintaining output order [\#1215](https://github.com/PegaSysEng/pantheon/pull/1215)
- Add Unstable Options to the CLI [\#1213](https://github.com/PegaSysEng/pantheon/pull/1213)
- Add private cluster acceptance tests [\#1211](https://github.com/PegaSysEng/pantheon/pull/1211) (thanks to [Puneetha17](https://github.com/Puneetha17))
- Re-aligned smart contract interface to EEA client spec 477 [\#1209](https://github.com/PegaSysEng/pantheon/pull/1209)
- Count the number of items discarded when a pipe is aborted [\#1208](https://github.com/PegaSysEng/pantheon/pull/1208)
- Pipeline chain download - fetch and import data [\#1207](https://github.com/PegaSysEng/pantheon/pull/1207)
- Permission provider that allows bootnodes if you have no other connections [\#1206](https://github.com/PegaSysEng/pantheon/pull/1206)
- Cancel in-progress async operations when the pipeline is aborted [\#1205](https://github.com/PegaSysEng/pantheon/pull/1205)
- Pipeline chain download - Checkpoints [\#1203](https://github.com/PegaSysEng/pantheon/pull/1203)
- Push development images to public dockerhub [\#1202](https://github.com/PegaSysEng/pantheon/pull/1202)
- Push builds of master as docker development images [\#1200](https://github.com/PegaSysEng/pantheon/pull/1200)
- Doc CI pipeline for build and tests [\#1199](https://github.com/PegaSysEng/pantheon/pull/1199)
- Replace the use of a disconnect listener with EthPeer.isDisconnected [\#1197](https://github.com/PegaSysEng/pantheon/pull/1197)
- Prep chain downloader for branch by abstraction [\#1194](https://github.com/PegaSysEng/pantheon/pull/1194)
- Maintain the state of MessageFrame in private Tx [\#1193](https://github.com/PegaSysEng/pantheon/pull/1193) (thanks to [Puneetha17](https://github.com/Puneetha17))
- Persist private world state only if we are mining [\#1191](https://github.com/PegaSysEng/pantheon/pull/1191) (thanks to [Puneetha17](https://github.com/Puneetha17))
- Remove SyncState from SyncTargetManager [\#1188](https://github.com/PegaSysEng/pantheon/pull/1188)
- Acceptance tests base for smart contract node permissioning [\#1186](https://github.com/PegaSysEng/pantheon/pull/1186)
- Fix metrics breakages [\#1185](https://github.com/PegaSysEng/pantheon/pull/1185)
- Typo [\#1184](https://github.com/PegaSysEng/pantheon/pull/1184) (thanks to [araskachoi](https://github.com/araskachoi))
- StaticNodesParserTest to pass on Windows [\#1183](https://github.com/PegaSysEng/pantheon/pull/1183)
- Don't mark world state as stalled until a minimum time without progress is reached [\#1179](https://github.com/PegaSysEng/pantheon/pull/1179)
- Use header validation policy in DownloadHeaderSequenceTask [\#1172](https://github.com/PegaSysEng/pantheon/pull/1172)
- Bond with bootnodes [\#1160](https://github.com/PegaSysEng/pantheon/pull/1160)

## 1.0.2

### Additions and Improvements

- Removed DB init when using `public-key` subcommand [\#1049](https://github.com/PegaSysEng/pantheon/pull/1049)
- Output enode URL on startup [\#1137](https://github.com/PegaSysEng/pantheon/pull/1137)
- Added Remove Peer JSON-RPC [\#1129](https://github.com/PegaSysEng/pantheon/pull/1129)
- Added `net_enode` JSON-RPC [\#1119](https://github.com/PegaSysEng/pantheon/pull/1119) (thanks to [mbergstrand](https://github.com/mbergstrand))
- Maintain a `staticnodes.json` [\#1106](https://github.com/PegaSysEng/pantheon/pull/1106)
- Added `tx-pool-max-size` command line parameter [\#1078](https://github.com/PegaSysEng/pantheon/pull/1078)
- Added PendingTransactions JSON-RPC [\#1043](https://github.com/PegaSysEng/pantheon/pull/1043) (thanks to [EdwinLeeGreene](https://github.com/EdwinLeeGreene))
- Added `admin_nodeInfo` JSON-RPC [\#1012](https://github.com/PegaSysEng/pantheon/pull/1012)
- Added `--metrics-category` CLI to only enable select metrics [\#969](https://github.com/PegaSysEng/pantheon/pull/969)
- Documentation updates include:
   - Updated endpoints in [Private Network Quickstart](https://besu.hyperledger.org/en/latest/Tutorials/Quickstarts/Private-Network-Quickstart/) (thanks to [laubai](https://github.com/laubai))
   - Updated [documentation contribution guidelines](https://besu.hyperledger.org/en/stable/)
   - Added [`admin_removePeer`](https://besu.hyperledger.org/en/latest/Reference/API-Methods/#admin_removepeer)
   - Updated [tutorials](https://besu.hyperledger.org/en/latest/Tutorials/Private-Network/Create-Private-Clique-Network/) for printing of enode on startup
   - Added [`txpool_pantheonTransactions`](https://besu.hyperledger.org/en/stable/Reference/API-Methods/#txpool_besutransactions)
   - Added [Transaction Pool content](https://besu.hyperledger.org/en/latest/Concepts/Transactions/Transaction-Pool/)
   - Added [`tx-pool-max-size` CLI option](https://besu.hyperledger.org/en/latest/Reference/CLI/CLI-Syntax/#tx-pool-max-size)
   - Updated [developer build instructions to use installDist](https://besu.hyperledger.org/en/stable/)
   - Added [Azure quickstart tutorial](https://besu.hyperledger.org/en/latest/Tutorials/Quickstarts/Azure-Private-Network-Quickstart/)
   - Enabled copy button in code blocks
   - Added [IBFT 1.0](https://besu.hyperledger.org/en/latest/HowTo/Configure/Consensus-Protocols/QuorumIBFT/)
   - Added section on using [Geth attach with Besu](https://besu.hyperledger.org/en/latest/HowTo/Interact/APIs/Using-JSON-RPC-API/#geth-console)    
   - Enabled the edit link doc site to ease external doc contributions
   - Added [EthStats docs](https://besu.hyperledger.org/HowTo/Deploy/Lite-Network-Monitor/) (thanks to [baxy](https://github.com/baxy))
   - Updated [Postman collection](https://besu.hyperledger.org/en/latest/HowTo/Interact/APIs/Authentication/#postman)  
   - Added [`metrics-category` CLI option](https://besu.hyperledger.org/en/latest/Reference/CLI/CLI-Syntax/#metrics-category)
   - Added information on [block time and timeout settings](https://besu.hyperledger.org/en/latest/HowTo/Configure/Consensus-Protocols/IBFT/#block-time) for IBFT 2.0
   - Added [`admin_nodeInfo`](https://besu.hyperledger.org/en/latest/Reference/API-Methods/#admin_nodeinfo)
   - Added [permissions images](https://besu.hyperledger.org/en/latest/Concepts/Permissioning/Permissioning-Overview/)
   - Added permissioning blog to [Resources](https://besu.hyperledger.org/en/latest/Reference/Resources/)
   - Updated [Create Permissioned Network](https://besu.hyperledger.org/en/latest/Tutorials/Permissioning/Create-Permissioned-Network/) tutorial to use `export-address`
   - Updated [Clique](https://besu.hyperledger.org/en/latest/HowTo/Configure/Consensus-Protocols/Clique/) and [IBFT 2.0](https://besu.hyperledger.org/en/latest/HowTo/Configure/Consensus-Protocols/IBFT/) docs to include complete genesis file  
   - Updated [Clique tutorial](https://besu.hyperledger.org/en/latest/Tutorials/Private-Network/Create-Private-Clique-Network/) to use `export-address` subcommand  
   - Added IBFT 2.0 [future message configuration options](https://besu.hyperledger.org/en/latest/HowTo/Configure/Consensus-Protocols/IBFT/#optional-configuration-options)

### Technical Improvements
- Fixed so self persists to the whitelist [\#1176](https://github.com/PegaSysEng/pantheon/pull/1176)
- Fixed to add self to permissioning whitelist [\#1175](https://github.com/PegaSysEng/pantheon/pull/1175)
- Fixed permissioning issues [\#1174](https://github.com/PegaSysEng/pantheon/pull/1174)
- AdminAddPeer returns custom Json RPC error code [\#1171](https://github.com/PegaSysEng/pantheon/pull/1171)
- Periodically connect to peers from table [\#1170](https://github.com/PegaSysEng/pantheon/pull/1170)
- Improved bootnodes option error message [\#1092](https://github.com/PegaSysEng/pantheon/pull/1092)
- Automatically restrict trailing peers while syncing [\#1167](https://github.com/PegaSysEng/pantheon/pull/1167)
- Avoid bonding to ourselves [\#1166](https://github.com/PegaSysEng/pantheon/pull/1166)
- Fix Push Metrics [\#1164](https://github.com/PegaSysEng/pantheon/pull/1164)
- Synchroniser waits for new peer if best is up to date [\#1161](https://github.com/PegaSysEng/pantheon/pull/1161)
- Don't attempt to download checkpoint headers if the number of headers is negative [\#1158](https://github.com/PegaSysEng/pantheon/pull/1158)
- Capture metrics on Vertx event loop and worker thread queues [\#1155](https://github.com/PegaSysEng/pantheon/pull/1155)
- Simplify node permissioning ATs [\#1153](https://github.com/PegaSysEng/pantheon/pull/1153)
- Add metrics around discovery process [\#1152](https://github.com/PegaSysEng/pantheon/pull/1152)
- Prevent connecting to self [\#1150](https://github.com/PegaSysEng/pantheon/pull/1150)
- Refactoring permissioning ATs [\#1148](https://github.com/PegaSysEng/pantheon/pull/1148)
- Added two extra Ropsten bootnodes [\#1147](https://github.com/PegaSysEng/pantheon/pull/1147)
- Fixed TCP port handling [\#1144](https://github.com/PegaSysEng/pantheon/pull/1144)
- Better error on bad header [\#1143](https://github.com/PegaSysEng/pantheon/pull/1143)
- Refresh peer table while we have fewer than maxPeers connected [\#1142](https://github.com/PegaSysEng/pantheon/pull/1142)
- Refactor jsonrpc consumption of local node permissioning controller [\#1140](https://github.com/PegaSysEng/pantheon/pull/1140)
- Disconnect peers before the pivot block while fast syncing [\#1139](https://github.com/PegaSysEng/pantheon/pull/1139)
- Reduce the default transaction pool size from 30,000 to 4096 [\#1136](https://github.com/PegaSysEng/pantheon/pull/1136)
- Fail at load if static nodes not whitelisted [\#1135](https://github.com/PegaSysEng/pantheon/pull/1135)
- Fix private transaction acceptance test [\#1134](https://github.com/PegaSysEng/pantheon/pull/1134) (thanks to [Puneetha17](https://github.com/Puneetha17))
- Quieter exceptions when network is unreachable [\#1133](https://github.com/PegaSysEng/pantheon/pull/1133)
- nodepermissioningcontroller used for devp2p connection filtering [\#1132](https://github.com/PegaSysEng/pantheon/pull/1132)
- Remove duplicates from apis specified via CLI [\#1131](https://github.com/PegaSysEng/pantheon/pull/1131)
- Synchronizer returns false if it is in sync [\#1130](https://github.com/PegaSysEng/pantheon/pull/1130)
- Added fromHexStringStrict to check for exactly 20 byte addresses [\#1128](https://github.com/PegaSysEng/pantheon/pull/1128)
- Fix deadlock scenario in AsyncOperationProcessor and re-enable WorldStateDownloaderTest [\#1126](https://github.com/PegaSysEng/pantheon/pull/1126)
- Ignore WorldStateDownloaderTest [\#1125](https://github.com/PegaSysEng/pantheon/pull/1125)
- Updated local config permissioning flags [\#1118](https://github.com/PegaSysEng/pantheon/pull/1118)
- Pipeline Improvements [\#1117](https://github.com/PegaSysEng/pantheon/pull/1117)
- Permissioning cli smart contract [\#1116](https://github.com/PegaSysEng/pantheon/pull/1116)
- Adding default pending transactions value in BesuControllerBuilder [\#1114](https://github.com/PegaSysEng/pantheon/pull/1114)
- Fix intermittency in WorldStateDownloaderTest [\#1113](https://github.com/PegaSysEng/pantheon/pull/1113)
- Reduce number of seen blocks and transactions Besu tracks [\#1112](https://github.com/PegaSysEng/pantheon/pull/1112)
- Timeout long test [\#1111](https://github.com/PegaSysEng/pantheon/pull/1111)
- Errorprone 2.3.3 upgrades [\#1110](https://github.com/PegaSysEng/pantheon/pull/1110)
- Add metric to capture memory used by RocksDB table readers [\#1108](https://github.com/PegaSysEng/pantheon/pull/1108)
- Don't allow creation of multiple gauges with the same name [\#1107](https://github.com/PegaSysEng/pantheon/pull/1107)
- Update Peer Discovery to use NodePermissioningController [\#1105](https://github.com/PegaSysEng/pantheon/pull/1105)
- Move starting world state download process inside WorldDownloadState [\#1104](https://github.com/PegaSysEng/pantheon/pull/1104)
- Enable private Tx capability to Clique [\#1102](https://github.com/PegaSysEng/pantheon/pull/1102) (thanks to [Puneetha17](https://github.com/Puneetha17))
- Enable private Tx capability to IBFT [\#1101](https://github.com/PegaSysEng/pantheon/pull/1101) (thanks to [Puneetha17](https://github.com/Puneetha17))
- Version Upgrades [\#1100](https://github.com/PegaSysEng/pantheon/pull/1100)
- Don't delete completed tasks from RocksDbTaskQueue [\#1099](https://github.com/PegaSysEng/pantheon/pull/1099)
- Support flat mapping with multiple threads [\#1098](https://github.com/PegaSysEng/pantheon/pull/1098)
- Add pipe stage name to thread while executing [\#1097](https://github.com/PegaSysEng/pantheon/pull/1097)
- Use pipeline for world state download [\#1096](https://github.com/PegaSysEng/pantheon/pull/1096)
- TXPool JSON RPC tweaks [\#1095](https://github.com/PegaSysEng/pantheon/pull/1095)
- Add in-memory cache over world state download queue [\#1087](https://github.com/PegaSysEng/pantheon/pull/1087)
- Trim default metrics [\#1086](https://github.com/PegaSysEng/pantheon/pull/1086)
- Improve imported block log line [\#1085](https://github.com/PegaSysEng/pantheon/pull/1085)
- Smart contract permission controller [\#1083](https://github.com/PegaSysEng/pantheon/pull/1083)
- Add timeout when waiting for JSON-RPC, WebSocket RPC and Metrics services to stop [\#1082](https://github.com/PegaSysEng/pantheon/pull/1082)
- Add pipeline framework to make parallel processing simpler [\#1077](https://github.com/PegaSysEng/pantheon/pull/1077)
- Node permissioning controller [\#1075](https://github.com/PegaSysEng/pantheon/pull/1075)
- Smart contract permission controller stub [\#1074](https://github.com/PegaSysEng/pantheon/pull/1074)
- Expose a synchronous start method in Runner [\#1072](https://github.com/PegaSysEng/pantheon/pull/1072)
- Changes in chain head should trigger new permissioning check for active peers [\#1071](https://github.com/PegaSysEng/pantheon/pull/1071)
- Fix exceptions fetching metrics after world state download completes [\#1066](https://github.com/PegaSysEng/pantheon/pull/1066)
- Accept transactions in the pool with nonce above account sender nonce [\#1065](https://github.com/PegaSysEng/pantheon/pull/1065)
- Repair Istanbul to handle Eth/62 & Eth/63 [\#1063](https://github.com/PegaSysEng/pantheon/pull/1063)
- Close Private Storage Provider [\#1059](https://github.com/PegaSysEng/pantheon/pull/1059) (thanks to [Puneetha17](https://github.com/Puneetha17))
- Add labels to Pipelined tasks metrics [\#1057](https://github.com/PegaSysEng/pantheon/pull/1057)
- Re-enable Quorum Synchronisation [\#1056](https://github.com/PegaSysEng/pantheon/pull/1056)
- Don't log expected failures as errors [\#1054](https://github.com/PegaSysEng/pantheon/pull/1054)
- Make findSuitablePeer abstract [\#1053](https://github.com/PegaSysEng/pantheon/pull/1053)
- Track added at in txpool [\#1048](https://github.com/PegaSysEng/pantheon/pull/1048)
- Fix ImportBlocksTask to only request from peers that claim to have the blocks [\#1047](https://github.com/PegaSysEng/pantheon/pull/1047)
- Don't run the dao block validator if dao block is 0 [\#1044](https://github.com/PegaSysEng/pantheon/pull/1044)
- Don't make unnecessary copies of data in RocksDbKeyValueStorage [\#1040](https://github.com/PegaSysEng/pantheon/pull/1040)
- Update discovery logic to trust bootnodes only when out of sync [\#1039](https://github.com/PegaSysEng/pantheon/pull/1039)
- Fix IndexOutOfBoundsException in DetermineCommonAncestorTask [\#1038](https://github.com/PegaSysEng/pantheon/pull/1038)
- Add `rpc_modules` JSON-RPC [\#1036](https://github.com/PegaSysEng/pantheon/pull/1036)
- Simple permissioning smart contract [\#1035](https://github.com/PegaSysEng/pantheon/pull/1035)
- Refactor enodeurl to use inetaddr [\#1032](https://github.com/PegaSysEng/pantheon/pull/1032)
- Update CLI options in mismatched genesis file message [\#1031](https://github.com/PegaSysEng/pantheon/pull/1031)
- Remove dependence of eth.core on eth.permissioning [\#1030](https://github.com/PegaSysEng/pantheon/pull/1030)
- Make alloc optional and provide nicer error messages when genesis config is invalid [\#1029](https://github.com/PegaSysEng/pantheon/pull/1029)
- Handle metrics request closing before response is generated [\#1028](https://github.com/PegaSysEng/pantheon/pull/1028)
- Change EthNetworkConfig bootnodes to always be URIs [\#1027](https://github.com/PegaSysEng/pantheon/pull/1027)
- Avoid port conflicts in acceptance tests [\#1025](https://github.com/PegaSysEng/pantheon/pull/1025)
- Include reference tests in jacoco [\#1024](https://github.com/PegaSysEng/pantheon/pull/1024)
- Acceptance test - configurable gas price [\#1023](https://github.com/PegaSysEng/pantheon/pull/1023)
- Get Internal logs and output [\#1022](https://github.com/PegaSysEng/pantheon/pull/1022) (thanks to [Puneetha17](https://github.com/Puneetha17))
- Fix race condition in WebSocketService [\#1021](https://github.com/PegaSysEng/pantheon/pull/1021)
- Ensure devp2p ports are written to ports file correctly [\#1020](https://github.com/PegaSysEng/pantheon/pull/1020)
- Report the correct tcp port in PING packets when it differs from the UDP port [\#1019](https://github.com/PegaSysEng/pantheon/pull/1019)
- Refactor transient transaction processor [\#1017](https://github.com/PegaSysEng/pantheon/pull/1017)
- Resume world state download from existing queue [\#1016](https://github.com/PegaSysEng/pantheon/pull/1016)
- IBFT Acceptance tests updated with longer timeout on first block [\#1015](https://github.com/PegaSysEng/pantheon/pull/1015)
- Update IBFT acceptances tests to await first block [\#1013](https://github.com/PegaSysEng/pantheon/pull/1013)
- Remove full hashimoto implementation as its never used [\#1011](https://github.com/PegaSysEng/pantheon/pull/1011)
- Created SyncStatus notifications [\#1010](https://github.com/PegaSysEng/pantheon/pull/1010)
- Address acceptance test intermittency [\#1008](https://github.com/PegaSysEng/pantheon/pull/1008)
- Consider a world state download stalled after 100 requests with no progress [\#1007](https://github.com/PegaSysEng/pantheon/pull/1007)
- Reduce log level when block miner is interrupted [\#1006](https://github.com/PegaSysEng/pantheon/pull/1006)
- RunnerTest fail on Windows due to network startup timing issue [\#1005](https://github.com/PegaSysEng/pantheon/pull/1005)
- Generate Private Contract Address [\#1004](https://github.com/PegaSysEng/pantheon/pull/1004) (thanks to [vinistevam](https://github.com/vinistevam))
- Delete the legacy pipelined import code [\#1003](https://github.com/PegaSysEng/pantheon/pull/1003)
- Fix race condition in WebSocket AT [\#1002](https://github.com/PegaSysEng/pantheon/pull/1002)
- Cleanup IBFT logging levels [\#995](https://github.com/PegaSysEng/pantheon/pull/995)
- Integration Test implementation dependency for non-IntelliJ IDE [\#992](https://github.com/PegaSysEng/pantheon/pull/992)
- Ignore fast sync and full sync tests to avoid race condition [\#991](https://github.com/PegaSysEng/pantheon/pull/991)
- Make acceptance tests use the process based runner again [\#990](https://github.com/PegaSysEng/pantheon/pull/990)
- RoundChangeCertificateValidator requires unique authors [\#989](https://github.com/PegaSysEng/pantheon/pull/989)
- Make Rinkeby the benchmark chain.  [\#986](https://github.com/PegaSysEng/pantheon/pull/986)
- Add metrics to Parallel Download pipeline [\#985](https://github.com/PegaSysEng/pantheon/pull/985)
- Change ExpectBlockNumber to require at least the specified block number [\#981](https://github.com/PegaSysEng/pantheon/pull/981)
- Fix benchmark compilation [\#980](https://github.com/PegaSysEng/pantheon/pull/980)
- RPC tests can use 127.0.0.1 loopback rather than localhost [\#974](https://github.com/PegaSysEng/pantheon/pull/974) thanks to [glethuillier](https://github.com/glethuillier) for raising)
- Disable picocli ansi when testing [\#973](https://github.com/PegaSysEng/pantheon/pull/973)
- Add a jmh benchmark for WorldStateDownloader [\#972](https://github.com/PegaSysEng/pantheon/pull/972)
- Gradle dependency for JMH annotation, for IDEs that aren't IntelliJ \(… [\#971](https://github.com/PegaSysEng/pantheon/pull/971)
- Separate download state tracking from WorldStateDownloader [\#967](https://github.com/PegaSysEng/pantheon/pull/967)
- Gradle dependency for JMH annotation, for IDEs that aren't IntelliJ [\#966](https://github.com/PegaSysEng/pantheon/pull/966)
- Truffle HDwallet Web3 1.0 [\#964](https://github.com/PegaSysEng/pantheon/pull/964)
- Add missing JavaDoc tags in JSONToRLP [\#963](https://github.com/PegaSysEng/pantheon/pull/963)
- Only import block if it isn't already on the block chain [\#962](https://github.com/PegaSysEng/pantheon/pull/962)
- CLI stack traces when debugging [\#960](https://github.com/PegaSysEng/pantheon/pull/960)
- Create peer discovery packets on a worker thread [\#955](https://github.com/PegaSysEng/pantheon/pull/955)
- Remove start functionality from IbftController and IbftBlockHeightMan… [\#952](https://github.com/PegaSysEng/pantheon/pull/952)
- Cleanup IBFT executors [\#951](https://github.com/PegaSysEng/pantheon/pull/951)
- Single threaded world state persistence [\#950](https://github.com/PegaSysEng/pantheon/pull/950)
- Fix version number on master [\#946](https://github.com/PegaSysEng/pantheon/pull/946)
- Change automatic benchmark  [\#945](https://github.com/PegaSysEng/pantheon/pull/945)
- Eliminate redundant header validation [\#943](https://github.com/PegaSysEng/pantheon/pull/943)
- RocksDbQueue Threading Tweaks [\#940](https://github.com/PegaSysEng/pantheon/pull/940)
- Validate DAO block [\#939](https://github.com/PegaSysEng/pantheon/pull/939)
- Complete Private Transaction Processor [\#938](https://github.com/PegaSysEng/pantheon/pull/938) (thanks to [iikirilov](https://github.com/iikirilov))
- Add metrics for netty queue length [\#932](https://github.com/PegaSysEng/pantheon/pull/932)
- Update GetNodeDataFromPeerTask to return a map [\#931](https://github.com/PegaSysEng/pantheon/pull/931)

## 1.0.1

Public key address export subcommand was missing in 1.0 release.

### Additions and Improvements
- Added `public-key export-address` subcommand [\#888](https://github.com/PegaSysEng/pantheon/pull/888)
- Documentation update for the [`public-key export-address`](https://besu.hyperledger.org/en/stable/) subcommand.
- Updated [IBFT 2.0 overview](https://besu.hyperledger.org/en/stable/) to include use of `rlp encode` command and information on setting IBFT 2.0 properties to achieve your desired block time.

## 1.0

### Additions and Improvements
- [IBFT 2.0](https://besu.hyperledger.org/en/latest/Tutorials/Private-Network/Create-IBFT-Network/)
- [Permissioning](https://besu.hyperledger.org/en/latest/Concepts/Permissioning/Permissioning-Overview/)
- [JSON-RPC Authentication](https://besu.hyperledger.org/en/latest/HowTo/Interact/APIs/Authentication/)
- Added `rlp encode` subcommand [\#965](https://github.com/PegaSysEng/pantheon/pull/965)
- Method to reload permissions file [\#834](https://github.com/PegaSysEng/pantheon/pull/834)
- Added rebind mitigation for Websockets. [\#905](https://github.com/PegaSysEng/pantheon/pull/905)
- Support genesis contract code [\#749](https://github.com/PegaSysEng/pantheon/pull/749) (thanks to [kziemianek](https://github.com/kziemianek)).
- Documentation updates include:
  - Added details on [port configuration](https://besu.hyperledger.org/en/latest/HowTo/Find-and-Connect/Configuring-Ports/)    
  - Added [Resources page](https://besu.hyperledger.org/en/latest/Reference/Resources/) linking to Besu blog posts and webinars
  - Added [JSON-RPC Authentication](https://besu.hyperledger.org/en/latest/HowTo/Interact/APIs/Authentication/)  
  - Added [tutorial to create permissioned network](https://besu.hyperledger.org/en/latest/Tutorials/Permissioning/Create-Permissioned-Network/)
  - Added [Permissioning](https://besu.hyperledger.org/en/latest/Concepts/Permissioning/Permissioning-Overview/) content
  - Added [Permissioning API methods](https://besu.hyperledger.org/en/latest/Reference/API-Methods/#permissioning-methods)
  - Added [tutorial to create Clique private network](https://besu.hyperledger.org/en/latest/Tutorials/Private-Network/Create-Private-Clique-Network/)
  - Added [tutorial to create IBFT 2.0 private network](https://besu.hyperledger.org/en/latest/Tutorials/Private-Network/Create-IBFT-Network/)

### Technical Improvements
- RoundChangeCertificateValidator requires unique authors [\#997](https://github.com/PegaSysEng/pantheon/pull/997)
- RPC tests can use 127.0.0.1 loopback rather than localhost [\#979](https://github.com/PegaSysEng/pantheon/pull/979)
- Integration Test implementation dependency for non-IntelliJ IDE [\#978](https://github.com/PegaSysEng/pantheon/pull/978)
- Only import block if it isn't already on the block chain [\#977](https://github.com/PegaSysEng/pantheon/pull/977)
- Disable picocli ansi when testing [\#975](https://github.com/PegaSysEng/pantheon/pull/975)
- Create peer discovery packets on a worker thread [\#961](https://github.com/PegaSysEng/pantheon/pull/961)
- Removed Orion snapshot dependency [\#933](https://github.com/PegaSysEng/pantheon/pull/933)
- Use network ID instead of chain ID in MainnetBesuController. [\#929](https://github.com/PegaSysEng/pantheon/pull/929)
- Propagate new block messages to other clients in a worker thread [\#928](https://github.com/PegaSysEng/pantheon/pull/928)
- Parallel downloader should stop on puts if requested. [\#927](https://github.com/PegaSysEng/pantheon/pull/927)
- Permission config file location and option under docker [\#925](https://github.com/PegaSysEng/pantheon/pull/925)
- Fixed potential stall in world state download [\#922](https://github.com/PegaSysEng/pantheon/pull/922)
- Refactoring to introduce deleteOnExit\(\) for temp files [\#920](https://github.com/PegaSysEng/pantheon/pull/920)
- Reduce "Received transactions message" log from debug to trace [\#919](https://github.com/PegaSysEng/pantheon/pull/919)
- Handle PeerNotConnected exceptions when sending wire keep alives [\#918](https://github.com/PegaSysEng/pantheon/pull/918)
- admin_addpeers: error if node not whitelisted [\#917](https://github.com/PegaSysEng/pantheon/pull/917)
- Expose the Ibft MiningCoordinator [\#916](https://github.com/PegaSysEng/pantheon/pull/916)
- Check perm api against perm cli [\#915](https://github.com/PegaSysEng/pantheon/pull/915)
- Update metrics when completing a world state request with existing data [\#914](https://github.com/PegaSysEng/pantheon/pull/914)
- Improve RocksDBQueue dequeue performance [\#913](https://github.com/PegaSysEng/pantheon/pull/913)
- Error when removing bootnodes from nodes whitelist [\#912](https://github.com/PegaSysEng/pantheon/pull/912)
- Incremental Optimization\(s\) on BlockBroadcaster [\#911](https://github.com/PegaSysEng/pantheon/pull/911)
- Check permissions CLI dependencies [\#909](https://github.com/PegaSysEng/pantheon/pull/909)
- Limit the number of times we retry peer discovery interactions [\#908](https://github.com/PegaSysEng/pantheon/pull/908)
- IBFT to use VoteTallyCache [\#907](https://github.com/PegaSysEng/pantheon/pull/907)
- Add metric to expose number of inflight world state requests [\#906](https://github.com/PegaSysEng/pantheon/pull/906)
- Bootnodes not on whitelist - improve errors [\#904](https://github.com/PegaSysEng/pantheon/pull/904)
- Make chain download cancellable [\#901](https://github.com/PegaSysEng/pantheon/pull/901)
- Enforce accounts must start with 0x [\#900](https://github.com/PegaSysEng/pantheon/pull/900)
- When picking fast sync pivot block, use the peer with the best total difficulty [\#899](https://github.com/PegaSysEng/pantheon/pull/899)
- Process world state download data on a worker thread [\#898](https://github.com/PegaSysEng/pantheon/pull/898)
- CLI mixin help [\#895](https://github.com/PegaSysEng/pantheon/pull/895) ([macfarla](https://github.com/macfarla))
- Use absolute datapath instead of relative. [\#894](https://github.com/PegaSysEng/pantheon/pull/894).
- Fix task queue so that the updated failure count for requests is stored [\#893](https://github.com/PegaSysEng/pantheon/pull/893)
- Fix authentication header [\#891](https://github.com/PegaSysEng/pantheon/pull/891)
- Reorganize eth tasks [\#890](https://github.com/PegaSysEng/pantheon/pull/890)
- Unit tests of BlockBroadcaster [\#887](https://github.com/PegaSysEng/pantheon/pull/887)
- Fix authentication file validation errors [\#886](https://github.com/PegaSysEng/pantheon/pull/886)
- Fixing file locations under docker [\#885](https://github.com/PegaSysEng/pantheon/pull/885)
- Handle exceptions properly in EthScheduler [\#884](https://github.com/PegaSysEng/pantheon/pull/884)
- More bootnodes for goerli [\#880](https://github.com/PegaSysEng/pantheon/pull/880)
- Rename password hash command [\#879](https://github.com/PegaSysEng/pantheon/pull/879)
- Add metrics for EthScheduler executors [\#878](https://github.com/PegaSysEng/pantheon/pull/878)
- Disconnect peer removed from node whitelist [\#877](https://github.com/PegaSysEng/pantheon/pull/877)
- Reduce logging noise from invalid peer discovery packets and handshaking [\#876](https://github.com/PegaSysEng/pantheon/pull/876)
- Detect stalled world state downloads [\#875](https://github.com/PegaSysEng/pantheon/pull/875)
- Limit size of Ibft future message buffer [\#873](https://github.com/PegaSysEng/pantheon/pull/873)
- Ibft2: Replace NewRound with extended Proposal [\#872](https://github.com/PegaSysEng/pantheon/pull/872)
- Fixed admin_addPeer to periodically check maintained connections [\#871](https://github.com/PegaSysEng/pantheon/pull/871)
- WebSocket method permissions [\#870](https://github.com/PegaSysEng/pantheon/pull/870)
- Select new pivot block when world state becomes unavailable [\#869](https://github.com/PegaSysEng/pantheon/pull/869)
- Introduce FutureUtils to reduce duplicated code around CompletableFuture [\#868](https://github.com/PegaSysEng/pantheon/pull/868)
- Implement world state cancel [\#867](https://github.com/PegaSysEng/pantheon/pull/867)
- Renaming authentication configuration file CLI command [\#865](https://github.com/PegaSysEng/pantheon/pull/865)
- Break out RoundChangeCertificate validation [\#864](https://github.com/PegaSysEng/pantheon/pull/864)
- Disconnect peers where the common ancestor is before our fast sync pivot [\#862](https://github.com/PegaSysEng/pantheon/pull/862)
- Initial scaffolding for block propagation [\#860](https://github.com/PegaSysEng/pantheon/pull/860)
- Fix NullPointerException when determining fast sync pivot [\#859](https://github.com/PegaSysEng/pantheon/pull/859)
- Check for invalid token [\#856](https://github.com/PegaSysEng/pantheon/pull/856)
- Moving NodeWhitelistController to permissioning package [\#855](https://github.com/PegaSysEng/pantheon/pull/855)
- Fix state download race condition by creating a TaskQueue API [\#853](https://github.com/PegaSysEng/pantheon/pull/853)
- Changed separator in JSON RPC permissions [\#852](https://github.com/PegaSysEng/pantheon/pull/852)
- WebSocket acceptance tests now can use WebSockets [\#851](https://github.com/PegaSysEng/pantheon/pull/851)
- IBFT notifies EthPeer when remote node has a better block [\#849](https://github.com/PegaSysEng/pantheon/pull/849)
- Support resuming fast-sync downloads [\#848](https://github.com/PegaSysEng/pantheon/pull/848)
- Tweak Fast Sync Config [\#847](https://github.com/PegaSysEng/pantheon/pull/847)
- RPC authentication configuration validation + tests. [\#846](https://github.com/PegaSysEng/pantheon/pull/846)
- Tidy-up FastSyncState persistence [\#845](https://github.com/PegaSysEng/pantheon/pull/845)
- Do parallel extract signatures in the parallel block importer. [\#844](https://github.com/PegaSysEng/pantheon/pull/844)
- Fix 'the Input Is Too Long' Error on Windows [\#843](https://github.com/PegaSysEng/pantheon/pull/843) (thanks to [glethuillier](https://github.com/glethuillier)).
- Remove unnecessary sleep [\#842](https://github.com/PegaSysEng/pantheon/pull/842)
- Shutdown improvements [\#841](https://github.com/PegaSysEng/pantheon/pull/841)
- Speed up shutdown time [\#838](https://github.com/PegaSysEng/pantheon/pull/838)
- Add metrics to world state downloader [\#837](https://github.com/PegaSysEng/pantheon/pull/837)
- Store pivot block header [\#836](https://github.com/PegaSysEng/pantheon/pull/836)
- Clique should use beneficiary of zero on epoch blocks [\#833](https://github.com/PegaSysEng/pantheon/pull/833)
- Clique should ignore proposals for address 0 [\#831](https://github.com/PegaSysEng/pantheon/pull/831)
- Fix intermittency in FullSyncDownloaderTest [\#830](https://github.com/PegaSysEng/pantheon/pull/830)
- Added the authentication service to the WebSocket service [\#829](https://github.com/PegaSysEng/pantheon/pull/829)
- Extract creation and init of ProtocolContext into a re-usable class [\#828](https://github.com/PegaSysEng/pantheon/pull/828)
- Prevent duplicate commit seals in ibft header [\#827](https://github.com/PegaSysEng/pantheon/pull/827)
- Validate Ibft vanity data length [\#826](https://github.com/PegaSysEng/pantheon/pull/826)
- Refactored json rpc authentication to be provided as a service [\#825](https://github.com/PegaSysEng/pantheon/pull/825)
- Handle unavailable world states [\#824](https://github.com/PegaSysEng/pantheon/pull/824)
- Password in JWT payload [\#823](https://github.com/PegaSysEng/pantheon/pull/823)
- Homogenize error messages when required parameters are set [\#822](https://github.com/PegaSysEng/pantheon/pull/822) ([glethuillier](https://github.com/glethuillier)).
- Set remote peer chain head to parent of block received in NEW\_BLOCK\_MESSAGE [\#819](https://github.com/PegaSysEng/pantheon/pull/819)
- Peer disconnects should not result in stack traces [\#818](https://github.com/PegaSysEng/pantheon/pull/818)
- Abort previous builds [\#817](https://github.com/PegaSysEng/pantheon/pull/817)
- Parallel build stages [\#816](https://github.com/PegaSysEng/pantheon/pull/816)
- JWT authentication for JSON-RPC [\#815](https://github.com/PegaSysEng/pantheon/pull/815)
- Log errors that occur while finding a common ancestor [\#814](https://github.com/PegaSysEng/pantheon/pull/814)
- Shuffled log levels [\#813](https://github.com/PegaSysEng/pantheon/pull/813)
- Prevent duplicate IBFT messages being processed by state machine [\#811](https://github.com/PegaSysEng/pantheon/pull/811)
- Fix Orion startup ports [\#810](https://github.com/PegaSysEng/pantheon/pull/810)
- Commit world state continuously [\#809](https://github.com/PegaSysEng/pantheon/pull/809)
- Improve block propagation time [\#808](https://github.com/PegaSysEng/pantheon/pull/808)
- JSON-RPC authentication cli options & acceptance tests [\#807](https://github.com/PegaSysEng/pantheon/pull/807)
- Remove privacy not supported warning [\#806](https://github.com/PegaSysEng/pantheon/pull/806) (thanks to [vinistevam](https://github.com/vinistevam))
- Wire up Private Transaction Processor [\#805](https://github.com/PegaSysEng/pantheon/pull/805) (thanks to [Puneetha17](https://github.com/Puneetha17))
- Apply a limit to the number of responses in RespondingEthPeer.respondWhile [\#803](https://github.com/PegaSysEng/pantheon/pull/803)
- Avoid requesting empty block bodies from the network. [\#802](https://github.com/PegaSysEng/pantheon/pull/802)
- Handle partial responses to get receipts requests [\#801](https://github.com/PegaSysEng/pantheon/pull/801)
- Rename functions in Ibft MessageValidator [\#800](https://github.com/PegaSysEng/pantheon/pull/800)
- Upgrade GoogleJavaFormat to 1.7 [\#795](https://github.com/PegaSysEng/pantheon/pull/795)
- Minor refactorings of IntegrationTest infrastructure [\#786](https://github.com/PegaSysEng/pantheon/pull/786)
- Rework Ibft MessageValidatorFactory [\#785](https://github.com/PegaSysEng/pantheon/pull/785)
- Rework IbftRoundFactory [\#784](https://github.com/PegaSysEng/pantheon/pull/784)
- Rename artefacts to artifacts within IBFT [\#782](https://github.com/PegaSysEng/pantheon/pull/782)
- Rename TerminatedRoundArtefacts to PreparedRoundArtefacts [\#781](https://github.com/PegaSysEng/pantheon/pull/781)
- Rename Ibft MessageFactory methods [\#779](https://github.com/PegaSysEng/pantheon/pull/779)
- Update WorldStateDownloader to only filter out known code requests [\#777](https://github.com/PegaSysEng/pantheon/pull/777)
- Multiple name options only search for the longest one [\#776](https://github.com/PegaSysEng/pantheon/pull/776)
- Move ethTaskTimer to abstract root [\#775](https://github.com/PegaSysEng/pantheon/pull/775)
- Parallel Block importer [\#774](https://github.com/PegaSysEng/pantheon/pull/774)
- Wait for a peer with an estimated chain height before selecting a pivot block [\#772](https://github.com/PegaSysEng/pantheon/pull/772)
- Randomly perform full validation when fast syncing blocks [\#770](https://github.com/PegaSysEng/pantheon/pull/770)
- IBFT Message rework, piggybacking blocks on msgs. [\#769](https://github.com/PegaSysEng/pantheon/pull/769)
- EthScheduler additions [\#767](https://github.com/PegaSysEng/pantheon/pull/767)
- Fixing node whitelist isPermitted check [\#766](https://github.com/PegaSysEng/pantheon/pull/766)
- Eth/63 labels [\#764](https://github.com/PegaSysEng/pantheon/pull/764)
- Permissioning whitelist persistence. [\#763](https://github.com/PegaSysEng/pantheon/pull/763)
- Created message validators for NewRound and RoundChange [\#760](https://github.com/PegaSysEng/pantheon/pull/760)
- Add tests for FastSyncChainDownloader as a whole [\#758](https://github.com/PegaSysEng/pantheon/pull/758)
- Flatten IBFT Message API [\#757](https://github.com/PegaSysEng/pantheon/pull/757)
- Added TerminatedRoundArtefacts [\#756](https://github.com/PegaSysEng/pantheon/pull/756)
- Fix thread names in EthScheduler to include the thread number [\#755](https://github.com/PegaSysEng/pantheon/pull/755)
- Separate round change reception from RoundChangeCertificate [\#754](https://github.com/PegaSysEng/pantheon/pull/754)
- JSON-RPC authentication login [\#753](https://github.com/PegaSysEng/pantheon/pull/753)
- Spilt Ibft MessageValidator into components [\#752](https://github.com/PegaSysEng/pantheon/pull/752)
- Ensure first checkpoint headers is always in local blockchain for FastSyncCheckpointHeaderManager [\#750](https://github.com/PegaSysEng/pantheon/pull/750)
- Refactored permissioning components to be Optional. [\#747](https://github.com/PegaSysEng/pantheon/pull/747)
- Integrate rocksdb-based queue into WorldStateDownloader [\#746](https://github.com/PegaSysEng/pantheon/pull/746)
- Generify orion to enclave [\#745](https://github.com/PegaSysEng/pantheon/pull/745) (thanks to [vinistevam](https://github.com/vinistevam))
- Moved IBFT Message factory to use wrapped message types [\#744](https://github.com/PegaSysEng/pantheon/pull/744)
- Handle timeouts when requesting checkpoint headers correctly [\#743](https://github.com/PegaSysEng/pantheon/pull/743)
- Update RoundChangeManager to use flattened message [\#742](https://github.com/PegaSysEng/pantheon/pull/742)
- Handle validation failures when fast importing blocks [\#741](https://github.com/PegaSysEng/pantheon/pull/741)
- Updated IbftRound and RoundState APIs to use wrapped messages [\#740](https://github.com/PegaSysEng/pantheon/pull/740)
- Exception handling [\#739](https://github.com/PegaSysEng/pantheon/pull/739)
- Upgrade dependency versions and build cleanup [\#738](https://github.com/PegaSysEng/pantheon/pull/738)
- Update IbftBlockHeigntManager to accept new message types. [\#737](https://github.com/PegaSysEng/pantheon/pull/737)
- Error response handling for permissions APIs [\#736](https://github.com/PegaSysEng/pantheon/pull/736)
- IPV6 bootnodes don't work [\#735](https://github.com/PegaSysEng/pantheon/pull/735)
- Updated to use tags of pantheon build rather than another repo [\#734](https://github.com/PegaSysEng/pantheon/pull/734)
- Log milestones at startup and other minor logging improvements [\#733](https://github.com/PegaSysEng/pantheon/pull/733)
- Create wrapper types for Ibft Signed messages [\#731](https://github.com/PegaSysEng/pantheon/pull/731)
- Ibft to uniquely ID messages by their hash [\#730](https://github.com/PegaSysEng/pantheon/pull/730)
- Rename ibftrevised to ibft2 [\#722](https://github.com/PegaSysEng/pantheon/pull/722)
- Limit ibft msg queues [\#704](https://github.com/PegaSysEng/pantheon/pull/704)
- Implement privacy precompiled contract [\#696](https://github.com/PegaSysEng/pantheon/pull/696) (thanks to [Puneetha17](https://github.com/Puneetha17))
- Integration of RecursivePeerRefreshState and PeerDiscoveryController [\#420](https://github.com/PegaSysEng/pantheon/pull/420)

## 0.9.1

Built and compatible with with JDK8.

## 0.9

### Breaking Changes to Command Line

Breaking changes have been made to the command line options in v0.9 to improve usability. Many v0.8 command line options no longer work.

The [documentation](https://docs.pantheon.pegasys.tech/en/latest/) has been updated throughout to use the changed command line options and the [command line reference](https://besu.hyperledger.org/en/stable/) documents the changed options.

| Previous Option                     | New Option                                                                                                                                                                                                                                  | Change                            |
|-------------------------------------|------------------------------------------------------------------------------------------------------------------------------------------------------------------------------------------------------------------------------------------|----------------------------------|
| `--config`                          | [`--config-file`](https://besu.hyperledger.org/en/latest/Reference/CLI/CLI-Syntax/#config-file)                                                                                                                                  | Renamed                          |
| `--datadir`                         | [`--data-path`](https://besu.hyperledger.org/en/latest/Reference/CLI/CLI-Syntax/#data-path)                                                                                                                                      | Renamed                          |
| `--dev-mode`                        | [`--network=dev`](https://besu.hyperledger.org/en/latest/Reference/CLI/CLI-Syntax/#network)                                                                                                                                     | Replaced by `--network` option   |
| `--genesis`                         | [`--genesis-file`](https://besu.hyperledger.org/en/latest/Reference/CLI/CLI-Syntax/#genesis-file)                                                                                                                                | Renamed                          |
| `--goerli`                          | [`--network=goerli`](https://besu.hyperledger.org/en/latest/Reference/CLI/CLI-Syntax/#network)                                                                                                                                  | Replaced by `--network` option   |
| `--metrics-listen=<HOST:PORT>`      | [`--metrics-host=<HOST>`](https://besu.hyperledger.org/en/latest/Reference/CLI/CLI-Syntax/#metrics-host) and [`--metrics-port=<PORT>`](https://besu.hyperledger.org/en/latest/Reference/CLI/CLI-Syntax/#metrics-port) | Split into host and port options |
| `--miner-extraData`                 | [`--miner-extra-data`](https://besu.hyperledger.org/en/latest/Reference/CLI/CLI-Syntax/#miner-extra-data)                                                                                                                       | Renamed                          |
| `--miner-minTransactionGasPriceWei` | [`--min-gas-price`](https://besu.hyperledger.org/en/latest/Reference/CLI/CLI-Syntax/#min-gas-price)                                                                                                                              | Renamed                          |
| `--no-discovery`                    | [`--discovery-enabled`](https://besu.hyperledger.org/en/latest/Reference/CLI/CLI-Syntax/#discovery-enabled)                                                                                                                      | Replaced                         |
| `--node-private-key`                | [`--node-private-key-file`](https://besu.hyperledger.org/en/latest/Reference/CLI/CLI-Syntax/#node-private-key-file)                                                                                                              | Renamed                          |
| `--ottoman`                         | N/A                                                                                                                                                                                                                                         | Removed                          |
| `--p2p-listen=<HOST:PORT>`          | [`--p2p-host=<HOST>`](https://besu.hyperledger.org/en/latest/Reference/CLI/CLI-Syntax/#p2p-hostt) and [`--p2p-port=<PORT>`](https://besu.hyperledger.org/en/latest/Reference/CLI/CLI-Syntax/#p2p-port) | Split into host and port options |
| `--rinkeby`                         | [`--network=rinkeby`](https://besu.hyperledger.org/en/latest/Reference/CLI/CLI-Syntax/#network)                                                                                                                                     | Replaced by `--network` option   |
| `--ropsten`                         | [`--network=ropsten`](https://besu.hyperledger.org/en/latest/Reference/CLI/CLI-Syntax/#network)                                                                                                                                     | Replaced by `--network` option   |
| `--rpc-enabled`                     | [` --rpc-http-enabled`](https://besu.hyperledger.org/en/latest/Reference/CLI/CLI-Syntax/#rpc-http-enabled)| Renamed|
| `--rpc-listen=<HOST:PORT>`          | [`--rpc-http-host=<HOST>`](https://besu.hyperledger.org/en/latest/Reference/CLI/CLI-Syntax/#rpc-http-host) and [`--rpc-http-port=<PORT>`](https://besu.hyperledger.org/en/latest/Reference/CLI/CLI-Syntax/#rpc-http-port) | Split into host and port options |
| `--rpc-api`                         | [`--rpc-http-api`](https://besu.hyperledger.org/en/latest/Reference/CLI/CLI-Syntax/#rpc-http-api)| Renamed |
| `--rpc-cors-origins`                | [`--rpc-http-cors-origins`](https://besu.hyperledger.org/en/latest/Reference/CLI/CLI-Syntax/#rpc-http-cors-origins) | Renamed |
| `--ws-enabled`                      | [`--rpc-ws-enabled`](https://besu.hyperledger.org/en/latest/Reference/CLI/CLI-Syntax/#rpc-ws-enabled)  | Renamed |
| `--ws-api`                          | [`--rpc-ws-api`](https://besu.hyperledger.org/en/latest/Reference/CLI/CLI-Syntax/#rpc-ws-api) | Renamed|
| `--ws-listen=<HOST:PORT>`           | [`--rpc-ws-host=<HOST>`](https://besu.hyperledger.org/en/latest/Reference/CLI/CLI-Syntax/#rpc-ws-host) and [`--rpc-ws-port=<PORT>`](https://besu.hyperledger.org/en/latest/Reference/CLI/CLI-Syntax/#rpc-ws-port) | Split into host and port options |
| `--ws-refresh-delay`                | [`--rpc-ws-refresh-delay`](https://besu.hyperledger.org/en/latest/Reference/CLI/CLI-Syntax/#rpc-ws-refresh-delay)|Renamed|

| Previous Subcommand                 | New Subcommand                                                                                                                                                                                                                  | Change                            |
|-------------------------------------|------------------------------------------------------------------------------------------------------------------------------------------------------------------------------------------------------------------------------------------|----------------------------------|
| `pantheon import <block-file>`      | [`pantheon blocks import --from=<block-file>`](https://besu.hyperledger.org/en/latest/Reference/CLI/CLI-Subcommands/#blocks)                                                                                            | Renamed                          |
| `pantheon export-pub-key <key-file>`| [`pantheon public-key export --to=<key-file>`](https://besu.hyperledger.org/en/latest/Reference/CLI/CLI-Subcommands/#public-key)                                                                                                      | Renamed                          |


### Private Network Quickstart

The Private Network Quickstart has been moved from the `pantheon` repository to the `pantheon-quickstart`
repository. The [Private Network Quickstart tutorial](https://besu.hyperledger.org/en/latest/Tutorials/Quickstarts/Private-Network-Quickstart/)
has been updated to use the moved quickstart.

### Additions and Improvements

- `--network=goerli` supports relaunch of Görli testnet [\#717](https://github.com/PegaSysEng/pantheon/pull/717)
- TOML authentication provider [\#689](https://github.com/PegaSysEng/pantheon/pull/689)
- Metrics Push Gateway Options [\#678](https://github.com/PegaSysEng/pantheon/pull/678)
- Additional logging details for IBFT 2.0 [\#650](https://github.com/PegaSysEng/pantheon/pull/650)
- Permissioning config TOML file [\#643](https://github.com/PegaSysEng/pantheon/pull/643)
- Added metrics Prometheus Push Gateway Support [\#638](https://github.com/PegaSysEng/pantheon/pull/638)
- Clique and IBFT not enabled by default in RPC APIs [\#635](https://github.com/PegaSysEng/pantheon/pull/635)
- Added `admin_addPeer` JSON-RPC API method [\#622](https://github.com/PegaSysEng/pantheon/pull/622)
- Implemented `--p2p-enabled` configuration item [\#619](https://github.com/PegaSysEng/pantheon/pull/619)
- Command options and commands renaming [\#618](https://github.com/PegaSysEng/pantheon/pull/618)
- Added IBFT get pending votes [\#603](https://github.com/PegaSysEng/pantheon/pull/603)
- Implement Petersburg hardfork [\#601](https://github.com/PegaSysEng/pantheon/pull/601)
- Added private transaction abstraction [\#592](https://github.com/PegaSysEng/pantheon/pull/592) (thanks to [iikirilov](https://github.com/iikirilov))
- Added privacy command line commands [\#584](https://github.com/PegaSysEng/pantheon/pull/584) (thanks to [Puneetha17](https://github.com/Puneetha17))
- Documentation updates include:
  - Updated [Private Network Quickstart tutorial](https://besu.hyperledger.org/en/latest/Tutorials/Quickstarts/Private-Network-Quickstart/)
    to use quickstart in `pantheon-quickstart` repository and indicate that the quickstart is not supported on Windows.
  - Added IBFT 2.0 [content](https://besu.hyperledger.org/en/latest/HowTo/Configure/Consensus-Protocols/IBFT/) and [JSON RPC API methods](https://besu.hyperledger.org/en/latest/Reference/API-Methods/#ibft-20-methods).
  - Added [consensus protocols content](https://besu.hyperledger.org/en/latest/Concepts/Consensus-Protocols/Comparing-PoA/).
  - Added content on [events and logs](https://besu.hyperledger.org/en/latest/Concepts/Events-and-Logs/), and [using filters](https://besu.hyperledger.org/en/latest/HowTo/Interact/Filters/Accessing-Logs-Using-JSON-RPC/).
  - Added content on integrating with [Prometheus Push Gateway](https://besu.hyperledger.org/en/latest/HowTo/Deploy/Monitoring-Performance/#running-prometheus-with-besu-in-push-mode)

### Technical Improvements

- Download receipts during fast sync and import without processing transactions [\#701](https://github.com/PegaSysEng/pantheon/pull/701)
- Removed CLI options for `--nodes-whitelist` and `--accounts-whitelist` [\#694](https://github.com/PegaSysEng/pantheon/pull/694)
- Delegate `getRootCause` through to Guava's implementation [\#692](https://github.com/PegaSysEng/pantheon/pull/692)
- Benchmark update [\#691](https://github.com/PegaSysEng/pantheon/pull/691)
- Implement chain download for fast sync [\#690](https://github.com/PegaSysEng/pantheon/pull/690)
- Allow missing accounts to create zero-cost transactions [\#685](https://github.com/PegaSysEng/pantheon/pull/685)
- Node private key location should be fixed under docker [\#684](https://github.com/PegaSysEng/pantheon/pull/684)
- Parallel Processing File Import Performance [\#683](https://github.com/PegaSysEng/pantheon/pull/683)
- Integrate actual `WorldStateDownloader` with the fast sync work flow [\#682](https://github.com/PegaSysEng/pantheon/pull/682)
- Removed `--max-trailing-peers` option [\#680](https://github.com/PegaSysEng/pantheon/pull/680)
- Enabled warning on CLI dependent options [\#679](https://github.com/PegaSysEng/pantheon/pull/679)
- Update WorldStateDownloader run\(\) interface to accept header [\#677](https://github.com/PegaSysEng/pantheon/pull/677)
- Fixed Difficulty calculator [\#663](https://github.com/PegaSysEng/pantheon/pull/663)
- `discovery-enabled` option refactoring [\#661](https://github.com/PegaSysEng/pantheon/pull/661)
- Update orion default port approach [\#660](https://github.com/PegaSysEng/pantheon/pull/660)
- Extract out generic parts of Downloader [\#659](https://github.com/PegaSysEng/pantheon/pull/659)
- Start world downloader [\#658](https://github.com/PegaSysEng/pantheon/pull/658)
- Create a simple `WorldStateDownloader` [\#657](https://github.com/PegaSysEng/pantheon/pull/657)
- Added handling for when p2p is disabled [\#655](https://github.com/PegaSysEng/pantheon/pull/655)
- Enabled command line configuration for privacy precompiled contract address [\#653](https://github.com/PegaSysEng/pantheon/pull/653) (thanks to [Puneetha17](https://github.com/Puneetha17))
- IBFT transmitted packets are logged by gossiper [\#652](https://github.com/PegaSysEng/pantheon/pull/652)
- `admin_addPeer` acceptance test [\#651](https://github.com/PegaSysEng/pantheon/pull/651)
- Added `p2pEnabled` configuration to `ProcessBesuNodeRunner` [\#649](https://github.com/PegaSysEng/pantheon/pull/649)
- Added description to automatic benchmarks [\#646](https://github.com/PegaSysEng/pantheon/pull/646)
- Added `network` option [\#645](https://github.com/PegaSysEng/pantheon/pull/645)
- Remove OrionConfiguration [\#644](https://github.com/PegaSysEng/pantheon/pull/644) (thanks to [Puneetha17](https://github.com/Puneetha17))
- IBFT Json Acceptance tests [\#634](https://github.com/PegaSysEng/pantheon/pull/634)
- Upgraded build image to one that contains libsodium [\#632](https://github.com/PegaSysEng/pantheon/pull/632)
- Command line fixes [\#630](https://github.com/PegaSysEng/pantheon/pull/630)
- Consider peer count insufficient until minimum peers for fast sync are connected [\#629](https://github.com/PegaSysEng/pantheon/pull/629)
- Build tweaks [\#628](https://github.com/PegaSysEng/pantheon/pull/628)
- IBFT ensure non-validator does not partake in consensus [\#627](https://github.com/PegaSysEng/pantheon/pull/627)
- Added ability in acceptance tests to set up a node with `--no-discovery` [\#624](https://github.com/PegaSysEng/pantheon/pull/624)
- Gossip integration test [\#623](https://github.com/PegaSysEng/pantheon/pull/623)
- Removed quickstart code and CI pipeline [\#616](https://github.com/PegaSysEng/pantheon/pull/616)
- IBFT Integration Tests - Spurious Behaviour [\#615](https://github.com/PegaSysEng/pantheon/pull/615)
- Refactoring for more readable IBFT IT [\#614](https://github.com/PegaSysEng/pantheon/pull/614)
- Start of fast sync downloader [\#613](https://github.com/PegaSysEng/pantheon/pull/613)
- Split `IbftProcessor` into looping and event processing [\#612](https://github.com/PegaSysEng/pantheon/pull/612)
- IBFT Int Test - changed `TestContextFactory` to a builder [\#611](https://github.com/PegaSysEng/pantheon/pull/611)
- Discard prior round change msgs [\#610](https://github.com/PegaSysEng/pantheon/pull/610)
- `IbftGetValidatorsByBlockHash` added to json factory [\#607](https://github.com/PegaSysEng/pantheon/pull/607)
- IBFT Validator RPCs to return list of strings [\#606](https://github.com/PegaSysEng/pantheon/pull/606)
- Update Benchmark [\#605](https://github.com/PegaSysEng/pantheon/pull/605)
- Remove db package and move classes to more appropriate locations [\#599](https://github.com/PegaSysEng/pantheon/pull/599)
- Added `GetReceiptsFromPeerTask` [\#598](https://github.com/PegaSysEng/pantheon/pull/598)
- Added `GetNodeDataFromPeerTask` [\#597](https://github.com/PegaSysEng/pantheon/pull/597)
- Fixed deprecation warnings [\#596](https://github.com/PegaSysEng/pantheon/pull/596)
- IBFT Integration Tests - Future Height [\#591](https://github.com/PegaSysEng/pantheon/pull/591)
- Added `getNodeData` to `EthPeer` to enable requesting node data [\#589](https://github.com/PegaSysEng/pantheon/pull/589)
- `Blockcreator` to use `parentblock` specified at constuction [\#588](https://github.com/PegaSysEng/pantheon/pull/588)
- Support responding to `GetNodeData` requests [\#587](https://github.com/PegaSysEng/pantheon/pull/587)
- IBFT validates block on proposal reception [\#583](https://github.com/PegaSysEng/pantheon/pull/583)
- Rework `NewRoundValidator` tests [\#582](https://github.com/PegaSysEng/pantheon/pull/582)
- IBFT split extra data validation rule into components [\#581](https://github.com/PegaSysEng/pantheon/pull/581)
- Allow attached rules to be flagged `light` [\#580](https://github.com/PegaSysEng/pantheon/pull/580)
- Split Block Validation from Importing [\#579](https://github.com/PegaSysEng/pantheon/pull/579)
- Refactor `RoundChangeManager` creation [\#578](https://github.com/PegaSysEng/pantheon/pull/578)
- Add `-SNAPSHOT` postfix to version [\#577](https://github.com/PegaSysEng/pantheon/pull/577)
- IBFT - prevent proposed block being imported twice [\#576](https://github.com/PegaSysEng/pantheon/pull/576)
- Version upgrades [\#571](https://github.com/PegaSysEng/pantheon/pull/571)
- Tests that CLI options are disabled under docker [\#566](https://github.com/PegaSysEng/pantheon/pull/566)
- Renamed IBFT networking classes [\#555](https://github.com/PegaSysEng/pantheon/pull/555)
- Removed dead code from the consensus package [\#554](https://github.com/PegaSysEng/pantheon/pull/554)
- Prepared private transaction support [\#538](https://github.com/PegaSysEng/pantheon/pull/538) (thanks to [iikirilov](https://github.com/iikirilov))

## 0.8.5

Indefinitely delays the roll-out of Constantinople on Ethereum Mainnet due to a [potential security issue](https://blog.ethereum.org/2019/01/15/security-alert-ethereum-constantinople-postponement/) detected.

## Additions and Improvements
- Remove Constantinople fork block [\#574](https://github.com/PegaSysEng/pantheon/pull/574)

## Technical Improvements
- Rename IBFT message packages [\#568](https://github.com/PegaSysEng/pantheon/pull/568)


## 0.8.4

### Docker Image

If you have been running a node using the v0.8.3 Docker image, the node was not saving data to the
specified [data directory](https://besu.hyperledger.org/en/stable/),
or referring to the custom [configuration file](https://besu.hyperledger.org/en/stable/)
or [genesis file](https://besu.hyperledger.org/en/stable/).

To recover the node key and data directory from the Docker container:
`docker cp <container>:/opt/pantheon/key <destination_file>`
`docker cp <container>:/opt/pantheon/database <destination_directory>`

Where `container` is the name or ID of the Docker container containing the Besu node.

The container can be running or stopped when you copy the key and data directory. If your node was
fully synchronized to MainNet, the data directory will be ~2TB.  

When restarting your node with the v0.8.4 Docker image:

* Save the node key in the [`key` file](https://besu.hyperledger.org/en/latest/Concepts/Node-Keys/#node-private-key) in the data
    directory or specify the location using the [`--node-private-key` option](https://besu.hyperledger.org/en/stable/).  
* Specify the `<destination_directory` as a [volume for the data directory](https://besu.hyperledger.org/en/stable/).

### Bug Fixes
- Fixing default resource locations inside docker [\#529](https://github.com/PegaSysEng/pantheon/pull/529)
- NewRoundMessageValidator ignores Round Number when comparing blocks [\#523](https://github.com/PegaSysEng/pantheon/pull/523)
- Fix Array Configurable command line options [\#514](https://github.com/PegaSysEng/pantheon/pull/514)

## Additions and Improvements
- RocksDB Metrics [\#531](https://github.com/PegaSysEng/pantheon/pull/531)
- Added `ibft_getValidatorsByBlockHash` JSON RPC [\#519](https://github.com/PegaSysEng/pantheon/pull/519)
- Expose metrics to Prometheus [\#506](https://github.com/PegaSysEng/pantheon/pull/506)
- Added `ibft_getValidatorsByBlockNumber` [\#499](https://github.com/PegaSysEng/pantheon/pull/499)
- Added `Roadmap.md` file. [\#494](https://github.com/PegaSysEng/pantheon/pull/494)
- Added JSON RPC `eth hashrate` method. [\#488](https://github.com/PegaSysEng/pantheon/pull/488)
- Account whitelist API [\#487](https://github.com/PegaSysEng/pantheon/pull/487)
- Added nodes whitelist JSON-RPC APIs [\#476](https://github.com/PegaSysEng/pantheon/pull/476)
- Added account whitelisting [\#460](https://github.com/PegaSysEng/pantheon/pull/460)
- Added configurable refresh delay for SyncingSubscriptionService on start up [\#383](https://github.com/PegaSysEng/pantheon/pull/383)
- Added the Command Line Style Guide  [\#530](https://github.com/PegaSysEng/pantheon/pull/530)
- Documentation updates include:
  * Migrated to new [documentation site](https://docs.pantheon.pegasys.tech/en/latest/)  
  * Added [configuration file content](https://besu.hyperledger.org/en/stable/)
  * Added [tutorial to create private network](https://besu.hyperledger.org/en/latest/Tutorials/Private-Network/Create-Private-Network/)
  * Added content on [enabling non-default APIs](https://besu.hyperledger.org/en/latest/Reference/API-Methods/)

## Technical Improvements

-  Updated `--bootnodes` command option to take zero arguments [\#548](https://github.com/PegaSysEng/pantheon/pull/548)
- IBFT Integration Testing - Local Node is proposer [\#527](https://github.com/PegaSysEng/pantheon/pull/527)
- Remove vertx from discovery tests [\#539](https://github.com/PegaSysEng/pantheon/pull/539)
- IBFT Integration testing - Round Change [\#537](https://github.com/PegaSysEng/pantheon/pull/537)
- NewRoundMessageValidator creates RoundChangeValidator with correct value [\#518](https://github.com/PegaSysEng/pantheon/pull/518)
- Remove time dependency from BlockTimer tests [\#513](https://github.com/PegaSysEng/pantheon/pull/513)
- Gradle 5.1 [\#512](https://github.com/PegaSysEng/pantheon/pull/512)
- Metrics measurement adjustment [\#511](https://github.com/PegaSysEng/pantheon/pull/511)
- Metrics export for import command. [\#509](https://github.com/PegaSysEng/pantheon/pull/509)
- IBFT Integration test framework [\#502](https://github.com/PegaSysEng/pantheon/pull/502)
- IBFT message gossiping [\#501](https://github.com/PegaSysEng/pantheon/pull/501)
- Remove non-transactional mutation from KeyValueStore [\#500](https://github.com/PegaSysEng/pantheon/pull/500)
- Ensured that the blockchain queries class handles optionals better. [\#486](https://github.com/PegaSysEng/pantheon/pull/486)
- IBFT mining acceptance test [\#483](https://github.com/PegaSysEng/pantheon/pull/483)
- Set base directory name to be lowercase in building.md [\#474](https://github.com/PegaSysEng/pantheon/pull/474) (Thanks to [Matthalp](https://github.com/Matthalp))
- Moved admin\_peers to Admin API group [\#473](https://github.com/PegaSysEng/pantheon/pull/473)
- Nodes whitelist acceptance test [\#472](https://github.com/PegaSysEng/pantheon/pull/472)
- Rework RoundChangeManagerTest to not reuse validators [\#469](https://github.com/PegaSysEng/pantheon/pull/469)
- Ignore node files to support truffle. [\#467](https://github.com/PegaSysEng/pantheon/pull/467)
- IBFT pantheon controller [\#461](https://github.com/PegaSysEng/pantheon/pull/461)
- IBFT Round to update internal state on reception of NewRound Message [\#451](https://github.com/PegaSysEng/pantheon/pull/451)
- Update RoundChangeManager correctly create its message validator [\#450](https://github.com/PegaSysEng/pantheon/pull/450)
- Use seconds for block timer time unit [\#445](https://github.com/PegaSysEng/pantheon/pull/445)
- IBFT controller and future msgs handling [\#431](https://github.com/PegaSysEng/pantheon/pull/431)
- Allow IBFT Round to be created using PreparedCert [\#429](https://github.com/PegaSysEng/pantheon/pull/429)
- Added MessageValidatorFactory [\#425](https://github.com/PegaSysEng/pantheon/pull/425)
- Inround payload [\#423](https://github.com/PegaSysEng/pantheon/pull/423)
- Updated IbftConfig Fields [\#422](https://github.com/PegaSysEng/pantheon/pull/422)
- Repair IbftBlockCreator and add tests [\#421](https://github.com/PegaSysEng/pantheon/pull/421)
- Make Besu behave as a submodule [\#419](https://github.com/PegaSysEng/pantheon/pull/419)
- Ibft Height Manager [\#418](https://github.com/PegaSysEng/pantheon/pull/418)
- Ensure bootnodes are a subset of node whitelist [\#414](https://github.com/PegaSysEng/pantheon/pull/414)
- IBFT Consensus Round Classes [\#405](https://github.com/PegaSysEng/pantheon/pull/405)
- IBFT message payload tests [\#404](https://github.com/PegaSysEng/pantheon/pull/404)
- Validate enodeurl syntax from command line [\#403](https://github.com/PegaSysEng/pantheon/pull/403)
- Update errorprone [\#401](https://github.com/PegaSysEng/pantheon/pull/401)
- IBFT round change manager [\#393](https://github.com/PegaSysEng/pantheon/pull/393)
- IBFT RoundState [\#392](https://github.com/PegaSysEng/pantheon/pull/392)
- Move Block data generator test helper to test support package [\#391](https://github.com/PegaSysEng/pantheon/pull/391)
- IBFT message tests [\#367](https://github.com/PegaSysEng/pantheon/pull/367)

## 0.8.3

### Breaking Change to JSON RPC-API

From v0.8.3, incoming HTTP requests are only accepted from hostnames specified using the `--host-whitelist` command-line option. If not specified, the default value for `--host-whitelist` is `localhost`.

If using the URL `http://127.0.0.1` to make JSON-RPC calls, use `--host-whitelist` to specify the hostname `127.0.0.1` or update the hostname to `localhost`.

If your application publishes RPC ports, specify the hostnames when starting Besu. For example:  

```bash
pantheon --host-whitelist=example.com
```

Specify `*` or `all` for `--host-whitelist` to effectively disable host protection and replicate pre-v0.8.3 behavior. This is not recommended for production code.

### Bug Fixes

- Repair Clique Proposer Selection [\#339](https://github.com/PegaSysEng/pantheon/pull/339)
- High TX volume swamps block processing [\#337](https://github.com/PegaSysEng/pantheon/pull/337)
- Check if the connectFuture has completed successfully [\#293](https://github.com/PegaSysEng/pantheon/pull/293)
- Switch back to Xerial Snappy Library [\#284](https://github.com/PegaSysEng/pantheon/pull/284)
- ShortHex of 0 should be '0x0', not '0x' [\#272](https://github.com/PegaSysEng/pantheon/pull/272)
- Fix pantheon CLI default values infinite loop [\#266](https://github.com/PegaSysEng/pantheon/pull/266)

### Additions and Improvements

- Added `--nodes-whitelist` parameter to CLI and NodeWhitelistController [\#346](https://github.com/PegaSysEng/pantheon/pull/346)
- Discovery wiring for `--node-whitelist` [\#365](https://github.com/PegaSysEng/pantheon/pull/365)
- Plumb in three more metrics [\#344](https://github.com/PegaSysEng/pantheon/pull/344)
- `ProposerSelection` to support multiple IBFT implementations [\#307](https://github.com/PegaSysEng/pantheon/pull/307)
- Configuration to support IBFT original and revised [\#306](https://github.com/PegaSysEng/pantheon/pull/306)
- Added host whitelist for JSON-RPC. [**Breaking Change**](#breaking-change-to-json-rpc-api) [\#295](https://github.com/PegaSysEng/pantheon/pull/295)
- Reduce `Block creation processed cancelled` log message to debug [\#294](https://github.com/PegaSysEng/pantheon/pull/294)
- Implement iterative peer search [\#268](https://github.com/PegaSysEng/pantheon/pull/268)
- Added RLP enc/dec for PrePrepare, Commit and NewRound messages [\#200](https://github.com/PegaSysEng/pantheon/pull/200)
- IBFT block mining [\#169](https://github.com/PegaSysEng/pantheon/pull/169)
- Added `--goerli` CLI option [\#370](https://github.com/PegaSysEng/pantheon/pull/370) (Thanks to [@Nashatyrev](https://github.com/Nashatyrev))
- Begin capturing metrics to better understand Besu's behaviour [\#326](https://github.com/PegaSysEng/pantheon/pull/326)
- Documentation updates include:
   * Added Coding Conventions [\#342](https://github.com/PegaSysEng/pantheon/pull/342)
   * Reorganised [Installation documentation](https://github.com/PegaSysEng/pantheon/wiki/Installation) and added [Chocolatey installation](https://github.com/PegaSysEng/pantheon/wiki/Install-Binaries#windows-with-chocolatey) for Windows
   * Reorganised [JSON-RPC API documentation](https://github.com/PegaSysEng/pantheon/wiki/JSON-RPC-API)
   * Updated [RPC Pub/Sub API documentation](https://github.com/PegaSysEng/pantheon/wiki/RPC-PubSub)

### Technical Improvements

- Extracted non-Docker CLI parameters to picoCLI mixin. [\#323](https://github.com/PegaSysEng/pantheon/pull/323)
- IBFT preprepare to validate round matches block [\#329](https://github.com/PegaSysEng/pantheon/pull/329)
- Fix acceptance test [\#324](https://github.com/PegaSysEng/pantheon/pull/324)
- Added the `IbftFinalState` [\#385](https://github.com/PegaSysEng/pantheon/pull/385)
- Constantinople Fork Block [\#382](https://github.com/PegaSysEng/pantheon/pull/382)
- Fix `pantheon.cli.BesuCommandTest` test on Windows [\#380](https://github.com/PegaSysEng/pantheon/pull/380)
- JDK smoke testing is being configured differently now [\#374](https://github.com/PegaSysEng/pantheon/pull/374)
- Re-enable clique AT [\#373](https://github.com/PegaSysEng/pantheon/pull/373)
- Ignoring acceptance test [\#372](https://github.com/PegaSysEng/pantheon/pull/372)
- Changes to support Gradle 5.0 [\#371](https://github.com/PegaSysEng/pantheon/pull/371)
- Clique: Prevent out of turn blocks interrupt in-turn mining [\#364](https://github.com/PegaSysEng/pantheon/pull/364)
- Time all tasks [\#361](https://github.com/PegaSysEng/pantheon/pull/361)
- Rework `VoteTallyCache` to better represent purpose [\#360](https://github.com/PegaSysEng/pantheon/pull/360)
- Add an `UNKNOWN` `DisconnectReason` [\#359](https://github.com/PegaSysEng/pantheon/pull/359)
- New round validation [\#353](https://github.com/PegaSysEng/pantheon/pull/353)
- Update get validators for block hash test to start from block 1 [\#352](https://github.com/PegaSysEng/pantheon/pull/352)
- Idiomatic Builder Pattern [\#345](https://github.com/PegaSysEng/pantheon/pull/345)
- Revert `Repair Clique Proposer Selection` \#339 - Breaks Görli testnet [\#343](https://github.com/PegaSysEng/pantheon/pull/343)
- No fixed ports in tests [\#340](https://github.com/PegaSysEng/pantheon/pull/340)
- Update clique acceptance test genesis file to use correct clique property names [\#338](https://github.com/PegaSysEng/pantheon/pull/338)
- Supporting list of addresses in logs subscription [\#336](https://github.com/PegaSysEng/pantheon/pull/336)
- Render handler exception to `System.err` instead of `.out` [\#334](https://github.com/PegaSysEng/pantheon/pull/334)
- Renamed IBFT message classes [\#333](https://github.com/PegaSysEng/pantheon/pull/333)
- Add additional RLP tests [\#332](https://github.com/PegaSysEng/pantheon/pull/332)
- Downgrading spotless to 3.13.0 to fix threading issues [\#325](https://github.com/PegaSysEng/pantheon/pull/325)
- `eth_getTransactionReceipt` acceptance test [\#322](https://github.com/PegaSysEng/pantheon/pull/322)
- Upgrade vertx to 3.5.4 [\#316](https://github.com/PegaSysEng/pantheon/pull/316)
- Round change validation [\#315](https://github.com/PegaSysEng/pantheon/pull/315)
- Basic IBFT message validators [\#314](https://github.com/PegaSysEng/pantheon/pull/314)
- Minor repairs to clique block scheduling [\#308](https://github.com/PegaSysEng/pantheon/pull/308)
- Dependencies Version upgrade [\#303](https://github.com/PegaSysEng/pantheon/pull/303)
- Build multiple JVM [\#301](https://github.com/PegaSysEng/pantheon/pull/301)
- Smart contract acceptance test [\#296](https://github.com/PegaSysEng/pantheon/pull/296)
- Fixing WebSocket error response [\#292](https://github.com/PegaSysEng/pantheon/pull/292)
- Reword error messages following exceptions during mining [\#291](https://github.com/PegaSysEng/pantheon/pull/291)
- Clique acceptance tests [\#290](https://github.com/PegaSysEng/pantheon/pull/290)
- Delegate creation of additional JSON-RPC methods to the BesuController [\#289](https://github.com/PegaSysEng/pantheon/pull/289)
- Remove unnecessary `RlpInput` and `RlpOutput` classes [\#287](https://github.com/PegaSysEng/pantheon/pull/287)
- Remove `RlpUtils` [\#285](https://github.com/PegaSysEng/pantheon/pull/285)
- Enabling previously ignored acceptance tests [\#282](https://github.com/PegaSysEng/pantheon/pull/282)
- IPv6 peers [\#281](https://github.com/PegaSysEng/pantheon/pull/281)
- IPv6 Bootnode [\#280](https://github.com/PegaSysEng/pantheon/pull/280)
- Acceptance test for `getTransactionReceipt` JSON-RPC method [\#278](https://github.com/PegaSysEng/pantheon/pull/278)
- Inject `StorageProvider` into `BesuController` instances [\#259](https://github.com/PegaSysEng/pantheon/pull/259)

## 0.8.2

### Removed
 - Removed `import-blockchain` command because nothing exports to the required format yet (PR [\#223](https://github.com/PegaSysEng/pantheon/pull/223))

### Bug Fixes
 - `io.netty.util.internal.OutOfDirectMemoryError` errors by removing reference counting from network messages.
 - Log spam: endless loop in `nioEventLoopGroup` thanks to [@5chdn](https://github.com/5chdn) for reporting) (PR [#261](https://github.com/PegaSysEng/pantheon/pull/261))
 - Rinkeby import can stall with too many fragments thanks to [@steffenkux](https://github.com/steffenkux) and [@5chdn](https://github.com/5chdn) for reporting) (PR [#255](https://github.com/PegaSysEng/pantheon/pull/255))
 - Clique incorrectly used the chain ID instead of the network ID in ETH status messages (PR [#209](https://github.com/PegaSysEng/pantheon/pull/209))
 - Gradle deprecation warnings (PR [#246](https://github.com/PegaSysEng/pantheon/pull/246) with thanks to [@jvirtanen](https://github.com/jvirtanen))
 - Consensus issue on Ropsten:
    - Treat output length as a maximum length for CALL operations (PR [#236](https://github.com/PegaSysEng/pantheon/pull/236))
    - ECRec precompile should return empty instead of 32 zero bytes when the input is invalid (PR [#227](https://github.com/PegaSysEng/pantheon/pull/227))
 - File name too long error while building from source thanks to [@5chdn](https://github.com/5chdn) for reporting) (PR [#221](https://github.com/PegaSysEng/pantheon/pull/221))
 - Loop syntax in `runBesuPrivateNetwork.sh` (PR [#237](https://github.com/PegaSysEng/pantheon/pull/237) thanks to [@matt9ucci](https://github.com/matt9ucci))
 - Fix `CompressionException: Snappy decompression failed` errors thanks to [@5chdn](https://github.com/5chdn) for reporting) (PR [#274](https://github.com/PegaSysEng/pantheon/pull/274))

### Additions and Improvements
 - Added `--ropsten` command line argument to make syncing to Ropsten easier (PR [#197](https://github.com/PegaSysEng/pantheon/pull/197) with thanks to [@jvirtanen](https://github.com/jvirtanen))
 - Enabled constantinople in `--dev-mode` (PR [#256](https://github.com/PegaSysEng/pantheon/pull/256))
 - Supported Constantinople with Clique thanks to [@5chdn](https://github.com/5chdn) for reporting) (PR [#250](https://github.com/PegaSysEng/pantheon/pull/250), PR [#247](https://github.com/PegaSysEng/pantheon/pull/247))
 - Implemented `eth_chainId` JSON-RPC method (PR [#219](https://github.com/PegaSysEng/pantheon/pull/219))
 - Updated client version to be ethstats friendly (PR [#258](https://github.com/PegaSysEng/pantheon/pull/258))
 - Added `--node-private-key` option to allow nodekey file to be specified separately to data directory thanks to [@peterbroadhurst](https://github.com/peterbroadhurst) for requesting)  (PR [#234](https://github.com/PegaSysEng/pantheon/pull/234))
 - Added `--banned-nodeids` option to prevent connection to specific nodes (PR [#254](https://github.com/PegaSysEng/pantheon/pull/254))
 - Send client quitting disconnect message to peers on shutdown (PR [#253](https://github.com/PegaSysEng/pantheon/pull/253))
 - Improved error message for port conflict error (PR [#232](https://github.com/PegaSysEng/pantheon/pull/232))
 - Improved documentation by adding the following pages:
    * [Getting Started](https://github.com/PegaSysEng/pantheon/wiki/Getting-Started)
    * [Network ID and Chain ID](https://github.com/PegaSysEng/pantheon/wiki/NetworkID-And-ChainID)
    * [Node Keys](https://github.com/PegaSysEng/pantheon/wiki/Node-Keys)
    * [Networking](https://github.com/PegaSysEng/pantheon/wiki/Networking)
    * [Accounts for Testing](https://github.com/PegaSysEng/pantheon/wiki/Accounts-for-Testing)
    * [Logging](https://github.com/PegaSysEng/pantheon/wiki/Logging)
    * [Proof of Authority](https://github.com/PegaSysEng/pantheon/wiki/Proof-of-Authority)
    * [Passing JVM Options](https://github.com/PegaSysEng/pantheon/wiki/Passing-JVM-Options)


 ### Technical Improvements
 - Upgraded Ethereum reference tests to 6.0 beta 2. (thanks to [@jvirtanen](https://github.com/jvirtanen) for the initial upgrade to beta 1)
 - Set Java compiler default encoding to UTF-8 (PR [#238](https://github.com/PegaSysEng/pantheon/pull/238) thanks to [@matt9ucci](https://github.com/matt9ucci))
 - Removed duplicate code defining default JSON-RPC APIs (PR [#218](https://github.com/PegaSysEng/pantheon/pull/218) thanks to [@matt9ucci](https://github.com/matt9ucci))
 - Improved code for parsing config (PRs [#208](https://github.com/PegaSysEng/pantheon/pull/208), [#209](https://github.com/PegaSysEng/pantheon/pull/209))
 - Use `java.time.Clock` in favour of a custom Clock interface (PR [#220](https://github.com/PegaSysEng/pantheon/pull/220))
 - Improve modularity of storage systems (PR [#211](https://github.com/PegaSysEng/pantheon/pull/211), [#207](https://github.com/PegaSysEng/pantheon/pull/207))
 - Treat JavaDoc warnings as errors (PR [#171](https://github.com/PegaSysEng/pantheon/pull/171))
 - Add benchmark for `BlockHashOperation `as a template for benchmarking other EVM operations (PR [#203](https://github.com/PegaSysEng/pantheon/pull/203))
 - Added unit tests for `EthBlockNumber` (PR [#195](https://github.com/PegaSysEng/pantheon/pull/195) thanks to [@jvirtanen](https://github.com/jvirtanen))
 - Code style improvements (PR [#196](https://github.com/PegaSysEng/pantheon/pull/196) thanks to [@jvirtanen](https://github.com/jvirtanen))
 - Added unit tests for `Web3ClientVersion` (PR [#194](https://github.com/PegaSysEng/pantheon/pull/194) with thanks to [@jvirtanen](https://github.com/jvirtanen))
 - Removed RLPUtils from `RawBlockIterator` (PR [#179](https://github.com/PegaSysEng/pantheon/pull/179))
 - Replace the JNI based snappy library with a pure-Java version (PR [#257](https://github.com/PegaSysEng/pantheon/pull/257))<|MERGE_RESOLUTION|>--- conflicted
+++ resolved
@@ -8,7 +8,7 @@
 ### Bug Fixes
 
 ### Early Access Features
-
+- Enable plugins to expose custom JSON-RPC / WebSocket methods [#1317](https://github.com/hyperledger/besu/issues/1317)
 
 ## 21.10.0-RC1
 ### Additions and Improvements
@@ -24,15 +24,11 @@
 - Fix bug with private contracts not able to call public contracts that call public contracts [#2816](https://github.com/hyperledger/besu/pull/2816)
 
 ### Early Access Features
-<<<<<<< HEAD
-- Enable plugins to expose custom JSON-RPC / WebSocket methods [#1317](https://github.com/hyperledger/besu/issues/1317)
-=======
 
 ### Download
 https://hyperledger.jfrog.io/native/besu-binaries/besu/21.10.0-RC1/besu-21.10.0-RC1.zip \
 SHA256: 536612e5e4d7a5e7a582f729f01ba591ba68cc389e8379fea3571ed85322ff51
 
->>>>>>> fc687ab1
 
 ## 21.7.4
 ### Additions and Improvements
