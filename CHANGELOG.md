--- conflicted
+++ resolved
@@ -12,11 +12,8 @@
 - Add a PoS block header rule to check that the current block is more recent than its parent [#4066](https://github.com/hyperledger/besu/pull/4066)
 - Fixed a trie log layer issue on bonsai during reorg [#4069](https://github.com/hyperledger/besu/pull/4069)
 - Fix transition protocol schedule to return the pre Merge schedule when reorg pre TTD [#4078](https://github.com/hyperledger/besu/pull/4078)
-<<<<<<< HEAD
 - Remove hash to sync from the queue only if the sync step succeeds [#4105](https://github.com/hyperledger/besu/pull/4105)
-=======
 - The build process runs successfully even though the system language is not English  [#4102](https://github.com/hyperledger/besu/pull/4102)
->>>>>>> 94e6541c
 
 ## 22.7.0-RC1
 
