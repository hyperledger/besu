--- conflicted
+++ resolved
@@ -3,13 +3,10 @@
 ## 1.6.0-RC1
 
 ### Additions and Improvements
-<<<<<<< HEAD
-* Added `--start-block` and `--end-block` to the `blocks import` subcommand [\#1399](https://github.com/hyperledger/besu/pull/1399)     
-=======
 * Added support for the upcoming YOLOv2 ephemeral testnet and removed the flag for the deprecated YOLOv1 ephemeral testnet. [#1386](https://github.com/hyperledger/besu/pull/1386)
 * Added `debug_standardTraceBlockToFile` JSON-RPC API. This API accepts a block hash and will replay the block. It returns a list of files containing the result of the trace (one file per transaction). [\#1392](https://github.com/hyperledger/besu/pull/1392)
 * Added support for EIP-2929 to YOLOv2. [#1387](https://github.com/hyperledger/besu/pull/1387)     
->>>>>>> 0f693379
+* Added `--start-block` and `--end-block` to the `blocks import` subcommand [\#1399](https://github.com/hyperledger/besu/pull/1399)     
 
 ### Bug Fixes
 
@@ -23,7 +20,7 @@
 ## 1.5.5
 
 ### Additions and Improvements
-* The new version of the [web3js-eea library (v0.10)](https://github.com/PegaSysEng/web3js-eea) supports the onchain privacy group management changes made in Besu v1.5.3.
+* The new version of the [web3js-eea library (v0.10)](https://github.com/PegaSysEng/web3js-eea) supports the onchain privacy group management changes made in Besu v1.5.3.     
 
 ### Bug Fixes
 * Added `debug_getBadBlocks` JSON-RPC API to analyze and detect consensus flaws. Even if a block is rejected it will be returned by this method [\#1378](https://github.com/hyperledger/besu/pull/1378)
