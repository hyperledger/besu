--- conflicted
+++ resolved
@@ -5,18 +5,12 @@
 ### Additions and Improvements
 - Deprecation warning for Ropsten, Rinkeby, Kiln [#4173](https://github.com/hyperledger/besu/pull/4173)
 
-<<<<<<< HEAD
 ### Bug Fixes 
 
-Fixes previous known issue [#3890](https://github.com/hyperledger/besu/issues/3890)
-from RC3 requiring a restart post-merge to continue correct transaction handling.
-
-=======
-### Bug Fixes
+- Fixes previous known issue [#3890](https://github.com/hyperledger/besu/issues/3890)from RC3 requiring a restart post-merge to continue correct transaction handling.
 - Stop producing stack traces when a get headers response only contains the range start header [#4189](https://github.com/hyperledger/besu/pull/4189)
 - Upgrade Spotless to 6.8.0 [#4195](https://github.com/hyperledger/besu/pull/4195)
 - Upgrade Gradle to 7.5 [#4196](https://github.com/hyperledger/besu/pull/4196)
->>>>>>> 9b2fcde2
 
 ## 22.7.0-RC3
 
