--- conflicted
+++ resolved
@@ -2,6 +2,7 @@
 ## 22.10.1
 
 ### Additions and Improvements
+- RPC methods that lookup block by hash will now return an error response if no block found [#4582](https://github.com/hyperledger/besu/pull/4582)
 
 ### Bug Fixes
 
@@ -10,19 +11,15 @@
 ## 22.10.0
 
 ### Breaking Changes
-<<<<<<< HEAD
 - Internal and interface APIs relating to storage have migrated from `UInt256` to `Bytes32` [#4562](https://github.com/hyperledger/besu/pull/4562)
-- RPC methods that lookup block by hash will now return an error response if no block found [#4582](https://github.com/hyperledger/besu/pull/4582)
-=======
 - Flexible Privacy Groups (early access) support to Tessera's EC encryptor (contracts modified) [#4282](https://github.com/hyperledger/besu/pull/4282)
   * Before this change, the `bytes32` type was used for the enclave public keys, just supporting encryptors with public keys of that length (like the default NaCl)
   * For the EC encryptor, the encoded public key length is 91
 - `--tx-pool-hashes-max-size` option removed (deprecated in 22.1.3)
-- `--Xmerge-support` option remove (deprecated in 22.4.2) [#4518](https://github.com/hyperledger/besu/pull/4518)
+- `--Xmerge-support` option removed (deprecated in 22.4.2) [#4518](https://github.com/hyperledger/besu/pull/4518)
 - Breaking API changes in the `OperationTracer` interface to enable performance work.
   * The `traceExecution` method has been replaced with `tracePreExecution` and `tracePostExecution` methods, called just before and just after operation execution.
   * See `DebugOperationTracer` and `StandardJsonTracer` for migration examples.
->>>>>>> 0d24b22a
 
 ### Additions and Improvements
 - Updated jackson-databind library to version 2.13.4.2 addressing [CVE-2022-42003](https://nvd.nist.gov/vuln/detail/CVE-2022-42003)
