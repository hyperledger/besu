--- conflicted
+++ resolved
@@ -9,7 +9,8 @@
 ### Bug Fixes
 
 - [BESU-25](https://jira.hyperledger.org/browse/BESU-25) Use v5 Devp2p when pinging [\#392](https://github.com/hyperledger/besu/pull/392)
-<<<<<<< HEAD
+- Fixed a bug to manage concurrent access to cache files [\#438](https://github.com/hyperledger/besu/pull/438). 
+- Fixed configuration file bug: `pruning-blocks-retained` now accepts an integer in the config [\#440](https://github.com/hyperledger/besu/pull/440).
 
 ### Early Access Features
 
@@ -21,11 +22,7 @@
   with the add and remove functionality. 
 
 ### Known Issues 
-=======
 - Specifying RPC credentials file should not force RPC Authentication to be enabled [\#454](https://github.com/hyperledger/besu/pull/454) 
-- Fixed a bug to manage concurrent access to cache files [\#438](https://github.com/hyperledger/besu/pull/438). 
-- Fixed configuration file bug: `pruning-blocks-retained` now accepts an integer in the config [\#440](https://github.com/hyperledger/besu/pull/440).
->>>>>>> b59b4900
 
 ## 1.4.0
 
