# Changelog

## 20.10.3

### Additions and Improvements
* Added `memory` as an option to `--key-value-storage`.  This ephemeral storage is intended for sync testing and debugging.  [\#1617](https://github.com/hyperledger/besu/pull/1617)
* Fixed gasPrice parameter not always respected when passed to `eth_estimateGas` endpoint [\#1636](https://github.com/hyperledger/besu/pull/1636)
* Enabled eth65 by default [\#1682](https://github.com/hyperledger/besu/pull/1682)

### Bug Fixes
<<<<<<< HEAD
- Accept to use default port values if not in use. [#1673](https://github.com/hyperledger/besu/pull/1673)
=======
* Block Validation Errors should be at least INFO level not DEBUG or TRACE.  Bug [\#1568](https://github.com/hyperledger/besu/pull/1568) PR [\#1706](https://github.com/hyperledger/besu/pull/1706)
>>>>>>> 422ebf2a

#### Previously identified known issues

- [Fast sync when running Besu on cloud providers](KNOWN_ISSUES.md#fast-sync-when-running-besu-on-cloud-providers)
- [Privacy users with private transactions created using v1.3.4 or earlier](KNOWN_ISSUES.md#privacy-users-with-private-transactions-created-using-v134-or-earlier)

## 20.10.2

### Additions and Improvements
* Added support for batched requests in WebSockets. [#1583](https://github.com/hyperledger/besu/pull/1583)
* Added protocols section to `admin_peers` to provide info about peer health. [\#1582](https://github.com/hyperledger/besu/pull/1582)
* Added CLI option `--goquorum-compatibility-enabled` to enable GoQuorum compatibility mode. [#1598](https://github.com/hyperledger/besu/pull/1598). Note that this mode is incompatible with Mainnet.

### Bug Fixes

* Ibft2 will discard any received messages targeting a chain height <= current head - this resolves some corner cases in system correctness directly following block import. [#1575](https://github.com/hyperledger/besu/pull/1575)
* EvmTool now throws `UnsupportedForkException` when there is an unknown fork and is YOLOv2 compatible [\#1584](https://github.com/hyperledger/besu/pull/1584)
* `eth_newFilter` now supports `blockHash` parameter as per the spec [\#1548](https://github.com/hyperledger/besu/issues/1540). (`blockhash` is also still supported.)
* Fixed an issue that caused loss of peers and desynchronization when eth65 was enabled [\#1601](https://github.com/hyperledger/besu/pull/1601)

#### Previously identified known issues

- [Fast sync when running Besu on cloud providers](KNOWN_ISSUES.md#fast-sync-when-running-besu-on-cloud-providers)
- [Privacy users with private transactions created using v1.3.4 or earlier](KNOWN_ISSUES.md#privacy-users-with-private-transactions-created-using-v134-or-earlier)

### Download Link

https://dl.bintray.com/hyperledger-org/besu-repo/besu-20.10.2.zip
sha256: `710aed228dcbe9b8103aef39e4431b0c63e73c3a708ce88bcd1ecfa1722ad307`

## 20.10.1

### Additions and Improvements
* `--random-peer-priority-enabled` flag added. Allows for incoming connections to be prioritized randomly. This will prevent (typically small, stable) networks from forming impenetrable peer cliques. [#1440](https://github.com/hyperledger/besu/pull/1440)
* `miner_changeTargetGasLimit` RPC added. If a target gas limit is set, allows the node operator to change it at runtime.
* Hide deprecated `--host-whitelist` option. [\#1444](https://github.com/hyperledger/besu/pull/1444)
* Prioritize high gas prices during mining. Previously we ordered only by the order in which the transactions were received. This will increase expected profit when mining. [\#1449](https://github.com/hyperledger/besu/pull/1449)
* Added support for the updated smart contract-based [node permissioning EEA interface](https://entethalliance.github.io/client-spec/spec.html#dfn-connectionallowed). [\#1435](https://github.com/hyperledger/besu/pull/1435) and [\#1496](https://github.com/hyperledger/besu/pull/1496)
* Added EvmTool binary to the distribution.  EvmTool is a CLI that can execute EVM bytecode and execute ethereum state tests. [\#1465](https://github.com/hyperledger/besu/pull/1465)
* Updated the libraries for secp256k1 and AltBN series precompiles. These updates provide significant performance improvements to those areas. [\#1499](https://github.com/hyperledger/besu/pull/1499)
* Provide MegaGas/second measurements in the log when doing a full block import, such as the catch up phase of a fast sync. [\#1512](https://github.com/hyperledger/besu/pull/1512)
* Added new endpoints to get miner data, `eth_getMinerDataByBlockHash` and `eth_getMinerDataByBlockNumber`. [\#1538](https://github.com/hyperledger/besu/pull/1538)
* Added direct support for OpenTelemetry metrics [\#1492](https://github.com/hyperledger/besu/pull/1492)
* Added support for `qip714block` config parameter in genesis file, paving the way towards permissioning interoperability between Besu and GoQuorum. [\#1545](https://github.com/hyperledger/besu/pull/1545)
* Added new CLI option `--compatibility-eth64-forkid-enabled`. [\#1542](https://github.com/hyperledger/besu/pull/1542)

### Bug Fixes

* Fix a bug on `eth_estimateGas` which returned `Internal error` instead of `Execution reverted` in case of reverted transaction. [\#1478](https://github.com/hyperledger/besu/pull/1478)
* Fixed a bug where Local Account Permissioning was being incorrectly enforced on block import/validation. [\#1510](https://github.com/hyperledger/besu/pull/1510)
* Fixed invalid enode URL when discovery is disabled  [\#1521](https://github.com/hyperledger/besu/pull/1521)
* Removed duplicate files from zip and tar.gz distributions. [\#1566](https://github.com/hyperledger/besu/pull/1566)
* Add a more rational value to eth_gasPrice, based on a configurable percentile of prior block's transactions (default: median of last 100 blocks).  [\#1563](https://github.com/hyperledger/besu/pull/1563)

## Deprecated 

### --privacy-precompiled-address (Scheduled for removal in _Next_ Release)
Deprecated in 1.5.1
- CLI option `--privacy-precompiled-address` option removed. This address is now derived, based	on `--privacy-onchain-groups-enabled`. [\#1222](https://github.com/hyperledger/besu/pull/1222)

### Besu Sample Network repository

The [Besu Sample Networks repository](https://github.com/ConsenSys/besu-sample-networks) has been replaced by the [Quorum Developer Quickstart](https://besu.hyperledger.org/en/latest/Tutorials/Developer-Quickstart). 

#### Previously identified known issues

- [Eth/65 loses peers](KNOWN_ISSUES.md#eth65-loses-peers)
- [Fast sync when running Besu on cloud providers](KNOWN_ISSUES.md#fast-sync-when-running-besu-on-cloud-providers)
- [Privacy users with private transactions created using v1.3.4 or earlier](KNOWN_ISSUES.md#privacy-users-with-private-transactions-created-using-v134-or-earlier)

### Download Link

https://dl.bintray.com/hyperledger-org/besu-repo/besu-20.10.1.zip 
sha256: `ac4fae310957c176564396f73c0f03c60c41129d43d078560d0dab533a69fd2a`

## 20.10.0

## Release format

Hyperledger Besu is moving its versioning scheme to [CalVer](https://calver.org/) starting with the 20.10.0 (formerly 1.6.0) release. More information about the specific version of CalVer Besu is using can be found on the [wiki](https://wiki.hyperledger.org/display/BESU/Using+CalVer+for+Besu+Releases). 

## 20.10 Breaking Changes

When upgrading to 20.10, ensure you've taken into account the following breaking changes.

### JSON-RPC HTTP Error Codes For Valid Calls ([\#1426](https://github.com/hyperledger/besu/pull/1426))

Prior versions of Besu would set the HTTP Status 400 Bad Request for JSON-RPC requests that completed in an error, regardless of the kind of error.  These responses could include a complete JSON-RPC response with an error field.

In Besu version 20.10, properly formatted requests that have valid parameters (count and content) will return a HTTP Status 200 OK, with an error field if an error occurred. For example, requesting an account that does not exist in the chain, or a block by hash that Besu does not have, will now return HTTP 200 OK responses. Unparsable requests, improperly formatted requests, or requests with invalid parameters will continue to return HTTP 400 Bad Request.

Users of Web3J should note that many calls will now return a result with the error field containing the message whereas before a call would throw an exception with the error message as the exception message.   

## 20.10.0 Additions and Improvements 

* Added support for ECIP-1099 / Classic Thanos Fork: Calibrate Epoch Duration. [\#1421](https://github.com/hyperledger/besu/pull/1421) [\#1441](https://github.com/hyperledger/besu/pull/1441) [\#1462](https://github.com/hyperledger/besu/pull/1462)
* Added the Open Telemetry Java agent to report traces to a remote backend. Added an example to showcase the trace reporting capabilities.
* Added EvmTool binary to the distribution.  EvmTool is a CLI that can execute EVM bytecode and execute ethereum state tests. Documentation for it is available [here](https://besu.hyperledger.org/en/stable/HowTo/Troubleshoot/Use-EVM-Tool/). [\#1465](https://github.com/hyperledger/besu/pull/1465)
* Added support for the upcoming YOLOv2 ephemeral testnet and removed the flag for the deprecated YOLOv1 ephemeral testnet. [#1386](https://github.com/hyperledger/besu/pull/1386)
* Added `debug_standardTraceBlockToFile` JSON-RPC API. This API accepts a block hash and will replay the block. It returns a list of files containing the result of the trace (one file per transaction). [\#1392](https://github.com/hyperledger/besu/pull/1392)
* Added `debug_standardTraceBadBlockToFile` JSON-RPC API. This API is similar to `debug_standardTraceBlockToFile`, but can be used to obtain info about a block which has been rejected as invalid. [\#1403](https://github.com/hyperledger/besu/pull/1403)
* Added support for EIP-2929 to YOLOv2. [#1387](https://github.com/hyperledger/besu/pull/1387)     
* Added `--start-block` and `--end-block` to the `blocks import` subcommand [\#1399](https://github.com/hyperledger/besu/pull/1399)
* Added support for multi-tenancy when using the early access feature of [onchain privacy group management](https://besu.hyperledger.org/en/stable/Concepts/Privacy/Onchain-PrivacyGroups/) 
* \[Reverted\] Fixed memory leak in eth/65 subprotocol behavior. It is now enabled by default. [\#1420](https://github.com/hyperledger/besu/pull/1420), [#1348](https://github.com/hyperledger/besu/pull/1348), [#1321](https://github.com/hyperledger/besu/pull/1321)

### Bug Fixes

* Log block import rejection reasons at "INFO" level.  Bug [#1412](https://github.com/hyperledger/besu/issues/1412)
* Fixed NPE when executing `eth_estimateGas` with privacy enabled.  Bug [#1404](https://github.com/hyperledger/besu/issues/1404)

#### Previously identified known issues

- [Eth/65 loses peers](KNOWN_ISSUES.md#eth65-loses-peers)
- [Fast sync when running Besu on cloud providers](KNOWN_ISSUES.md#fast-sync-when-running-besu-on-cloud-providers)
- [Privacy users with private transactions created using v1.3.4 or earlier](KNOWN_ISSUES.md#privacy-users-with-private-transactions-created-using-v134-or-earlier)

## Deprecated and Scheduled for removal in _Next_ Release

### --privacy-precompiled-address
Deprecated in 1.5.1
- CLI option `--privacy-precompiled-address` option removed. This address is now derived, based
on `--privacy-onchain-groups-enabled`. [\#1222](https://github.com/hyperledger/besu/pull/1222)

### Download link
https://dl.bintray.com/hyperledger-org/besu-repo/besu-20.10.0.zip

sha256sum: `2b50a375aae64b838a2cd9d43747006492cae573f1be11745b7f643646fd5a01`

## 1.5.5

### Additions and Improvements
* The new version of the [web3js-eea library (v0.10)](https://github.com/PegaSysEng/web3js-eea) supports the onchain privacy group management changes made in Besu v1.5.3.

### Bug Fixes
* Added `debug_getBadBlocks` JSON-RPC API to analyze and detect consensus flaws. Even if a block is rejected it will be returned by this method [\#1378](https://github.com/hyperledger/besu/pull/1378)
* Fix logs queries missing results against chain head [\#1351](https://github.com/hyperledger/besu/pull/1351) and [\#1381](https://github.com/hyperledger/besu/pull/1381) 

#### Previously identified known issues

- [Eth/65 loses peers](KNOWN_ISSUES.md#eth65-loses-peers)
- [Fast sync when running Besu on cloud providers](KNOWN_ISSUES.md#fast-sync-when-running-besu-on-cloud-providers)
- [Privacy users with private transactions created using v1.3.4 or earlier](KNOWN_ISSUES.md#privacy-users-with-private-transactions-created-using-v134-or-earlier)
- [Changes not saved to database correctly causing inconsistent private states](KNOWN_ISSUES.md#Changes-not-saved-to-database-correctly-causing-inconsistent-private-states)

### Download link

https://dl.bintray.com/hyperledger-org/besu-repo/besu-1.5.5.zip

sha256sum: `e67b0a899dc4421054eaa9a8112cb89e1e5f6a56f0d8aa1b0c5111c53dfad2ad`


## 1.5.4

### Additions and Improvements

* Added `priv_debugGetStateRoot` JSON-RPC API to retrieve the state root of a specified privacy group. [\#1326](https://github.com/hyperledger/besu/pull/1326)
* Added reorg logging and `--reorg-logging-threshold` to configure the same. Besu now logs any reorgs where the old or new chain head is more than the threshold away from their common ancestors. The default is 6.
* Added `debug_batchSendRawTransaction` JSON-RPC API to submit multiple signed transactions with a single call. [\#1350](https://github.com/hyperledger/besu/pull/1350)

### Bug Fixes

* The metrics HTTP server no longer rejects requests containing `Accept` header that doesn't precisely match the prometheus text format [\#1345](https://github.com/hyperledger/besu/pull/1345)
* JSON-RPC method `net_version` should return network ID instead of chain ID [\#1355](https://github.com/hyperledger/besu/pull/1355)

#### Previously identified known issues

- [Logs queries missing results against chain head](KNOWN_ISSUES.md#Logs-queries-missing-results-against-chain-head)
- [Eth/65 loses peers](KNOWN_ISSUES.md#eth65-loses-peers)
- [Fast sync when running Besu on cloud providers](KNOWN_ISSUES.md#fast-sync-when-running-besu-on-cloud-providers)
- [Privacy users with private transactions created using v1.3.4 or earlier](KNOWN_ISSUES.md#privacy-users-with-private-transactions-created-using-v134-or-earlier)
- [Changes not saved to database correctly causing inconsistent private states](KNOWN_ISSUES.md#Changes-not-saved-to-database-correctly-causing-inconsistent-private-states)

### Download link
https://dl.bintray.com/hyperledger-org/besu-repo/besu-1.5.4.zip

sha256sum: `1f4df8e1c5e3b5b3abf6289ccfe70f302aa7c29a652b2eb713ffbdc507670420`

## 1.5.3

### Additions and Improvements

* The EvmTool now processes State Tests from the Ethereum Reference Tests. [\#1311](https://github.com/hyperledger/besu/pull/1311)
* Early access DNS support added via the `--Xdns-enabled` and `--Xdns-update-enabled` CLI options. [\#1247](https://github.com/hyperledger/besu/pull/1247)
* Add genesis config option `ecip1017EraRounds` for Ethereum Classic chains. [\#1329](https://github.com/hyperledger/besu/pull/1329)

### Bug Fixes

* K8S Permissioning to use of Service IP's rather than pod IP's which can fail [\#1190](https://github.com/hyperledger/besu/issues/1190)

#### Previously identified known issues

- [Logs queries missing results against chain head](KNOWN_ISSUES.md#Logs-queries-missing-results-against-chain-head)
- [Eth/65 loses peers](KNOWN_ISSUES.md#eth65-loses-peers)
- [Fast sync when running Besu on cloud providers](KNOWN_ISSUES.md#fast-sync-when-running-besu-on-cloud-providers)
- [Privacy users with private transactions created using v1.3.4 or earlier](KNOWN_ISSUES.md#privacy-users-with-private-transactions-created-using-v134-or-earlier)
- [Changes not saved to database correctly causing inconsistent private states](KNOWN_ISSUES.md#Changes-not-saved-to-database-correctly-causing-inconsistent-private-states)

### Breaking Change to Onchain Privacy Group Management

This [early access feature](https://besu.hyperledger.org/en/stable/Concepts/Privacy/Onchain-PrivacyGroups/) was changed in a way that makes onchain privacy groups created with previous versions no longer usable.

To enhance control over permissions on the privacy group management contract:

* The enclave key was removed as the first parameter for `addParticipant` and `removeParticipant`.
* The owner of the privacy group management contract is the signer of the private transaction that creates
  the privacy group. In the default onchain privacy group management contract implementation, only the
  owner can add and remove participants, and upgrade the management contract.

The onchain privacy support in the current version of the web3js-eea library (v0.9) will not be compatible with Besu v1.5.3.  We are actively working on an upgrade to webj3-eea that will support these changes.   

### Download link
https://dl.bintray.com/hyperledger-org/besu-repo/besu-1.5.3.zip

sha256sum: `735cd511e1dae1590f2829d9535cb383aa8c526f059b3451859e5fcfccc48985`

## 1.5.2

### Additions and Improvements

* Experimental offline backup and restore has been added via the `operator x-backup-state` and `operator x-restore-state` CLI commands.  Data formats will be fluid for as long as the `x-` prefix is present in the CLI so it is advised not to rely on these backups for disaster recovery. [\#1235](https://github.com/hyperledger/besu/pull/1235)
* Experimental ethstats support added via the `Xethstats` and `Xethstats-contact` CLI commands. [\#1239](https://github.com/hyperledger/besu/pull/1239)
* Peers added via the JSON-RPC `admin_addPeer` and `admin_removePeer` will be shared or no longer shared via discovery respectively.  Previously they were not shared. [\#1177](https://github.com/hyperledger/besu/pull/1177) contributed by [br0tchain](https://github.com/br0tchain).
* New Docker Images (see below). [\#1277](https://github.com/hyperledger/besu/pull/1277)
* Reworked static peer discovery handling. [\#1292](https://github.com/hyperledger/besu/pull/1292)

### New Java VMs in Docker Image

* New docker images are being generated to use the latest version of OpenJDK (currently 14.0.1) with the tag suffix of `-openjdk-latest`, for example `1.5.2-openjdk-latest`.
* New docker images are being generated to use [GraalVM](https://www.graalvm.org/) with the tag suffix of `-graalvm`, for example `1.5.2-graalvm`.
* The existing images based on Java 11 are also being tagged with the suffix `-openjdk-11`, for example `1.5.2-openjdk-11`, as well as `1.5.2`.  

The intent is that the major Java VM version or Java VM type shipped with the default docker images (`latest`, `1.5.x`, etc.) may be changed during future quarterly releases but will remain consistent within quarterly releases.

### Bug Fixes
- Offchain permissioning - fixed bug where sync status check prevented peering if static nodes configured. [\#1252](https://github.com/hyperledger/besu/issues/1252)

- GraphQL queries of `miner` in IBFT networks will no longer return an error.  PR [\#1282](https://github.com/hyperledger/besu/pull/1282) issue [\#1272](https://github.com/hyperledger/besu/issues/1272).

#### Previously identified known issues

- [Logs queries missing results against chain head](KNOWN_ISSUES.md#Logs-queries-missing-results-against-chain-head)
- [Eth/65 loses peers](KNOWN_ISSUES.md#eth65-loses-peers)
- [Fast sync when running Besu on cloud providers](KNOWN_ISSUES.md#fast-sync-when-running-besu-on-cloud-providers)
- [Privacy users with private transactions created using v1.3.4 or earlier](KNOWN_ISSUES.md#privacy-users-with-private-transactions-created-using-v134-or-earlier)
- [Permissioning issues on Kubernetes](KNOWN_ISSUES.md#Kubernetes-permissioning-uses-Service-IPs-rather-than-pod-IPs-which-can-fail)
- [Restarts caused by insufficient memory can cause inconsistent private state](KNOWN_ISSUES.md#Restart-caused-by-insufficient-memory-can-cause-inconsistent-private-state)

### New and Old Maintainer

- [David Mechler](https://github.com/hyperledger/besu/commits?author=davemec) has been added as a [new maintainer](https://github.com/hyperledger/besu/pull/1267).
- [Edward Evans](https://github.com/hyperledger/besu/commits?author=EdJoJob) voluntarily moved to [emeritus status](https://github.com/hyperledger/besu/pull/1270).

### Download link
https://dl.bintray.com/hyperledger-org/besu-repo/besu-1.5.2.zip

sha256sum: `629f44e230a635b09f8d82f2196d70d31193233718118a46412f11c50772dc85`

## 1.5.1

### Deprecated
- CLI option `--privacy-precompiled-address` option is deprecated. This address is now derived, based
on `--privacy-onchain-groups-enabled`. [\#1222](https://github.com/hyperledger/besu/pull/1222)

### Additions and Improvements

* In an IBFT2 network, a fixed block reward value and recipient address can be defined in genesis file [\#1132](https://github.com/hyperledger/besu/pull/1132)
* JSON-RPC HTTP API Authorization: exit early when checking user permissions. [\#1144](https://github.com/hyperledger/besu/pull/1144)
* HTTP/2 is enabled for JSON-RPC HTTP API over TLS. [\#1145](https://github.com/hyperledger/besu/pull/1145)
* Color output in consoles. It can be disabled with `--color-enabled=false` [\#1257](https://github.com/hyperledger/besu/pull/1257)
* Add compatibility with ClusterIP services for the Kubernetes Nat Manager  [\#1156](https://github.com/hyperledger/besu/pull/1156)
* In an IBFT2 network; a fixed block reward value and recipient address can be defined in genesis file [\#1132](https://github.com/hyperledger/besu/pull/1132)
* Add fee cap for transactions submitted via RPC. [\#1137](https://github.com/hyperledger/besu/pull/1137)

### Bug fixes

* When the default sync mode was changed to fast sync for named networks, there was one caveat we didn't address. The `dev` network should've been full sync by default. This has now been fixed. [\#1257](https://github.com/hyperledger/besu/pull/1257)
* Fix synchronization timeout issue when the blocks were too large [\#1149](https://github.com/hyperledger/besu/pull/1149)
* Fix missing results from eth_getLogs request. [\#1154](https://github.com/hyperledger/besu/pull/1154)
* Fix issue allowing Besu to be used for DDoS amplification. [\#1146](https://github.com/hyperledger/besu/pull/1146)

### Known Issues

Known issues are open issues categorized as [Very High or High impact](https://wiki.hyperledger.org/display/BESU/Defect+Prioritisation+Policy).

#### Previously identified known issues

- [Scope of logs query causing Besu to hang](KNOWN_ISSUES.md#scope-of-logs-query-causing-besu-to-hang)
- [Eth/65 loses peers](KNOWN_ISSUES.md#eth65-loses-peers)
- [Fast sync when running Besu on cloud providers](KNOWN_ISSUES.md#fast-sync-when-running-besu-on-cloud-providers)
- [Privacy users with private transactions created using v1.3.4 or earlier](KNOWN_ISSUES.md#privacy-users-with-private-transactions-created-using-v134-or-earlier)
- [Permissioning issues on Kubernetes](KNOWN_ISSUES.md#Kubernetes-permissioning-uses-Service-IPs-rather-than-pod-IPs-which-can-fail)
- [Restarts caused by insufficient memory can cause inconsistent private state](KNOWN_ISSUES.md#Restart-caused-by-insufficient-memory-can-cause-inconsistent-private-state)

### Download link
https://dl.bintray.com/hyperledger-org/besu-repo/besu-1.5.1.zip

sha256sum: `c17f49b6b8686822417184952487fc135772f0be03514085926a6984fd955b88`

## 1.5 Breaking changes

When upgrading to 1.5, ensure you've taken into account the following breaking changes.

### Docker users with volume mounts

To maintain best security practices, we're changing the `user:group` on the Docker container to `besu`.

What this means for you:

* If you are running Besu as a binary, there is no impact.
* If you are running Besu as a Docker container *and* have a volume mount for data,  ensure that the
permissions on the directory allow other users and groups to r/w. Ideally this should be set to
`besu:besu` as the owner.

Note that the `besu` user only exists within the container not outside it. The same user ID may match
a different user outside the image.

If you’re mounting local folders, it is best to set the user via the Docker `—user` argument. Use the
UID because the username may not exist inside the docker container. Ensure the directory being mounted
is owned by that user.

### Remove Manual NAT method

The NAT manager `MANUAL` method has been removed.
If you have been using the `MANUAL` method, use the `NONE` method instead. The behavior of the
`NONE` method is the same as the previously supported `MANUAL` methods.

### Privacy users

Besu minor version upgrades require upgrading Orion to the latest minor version. That is, for
Besu <> Orion node pairs, when upgrading Besu to v1.5, it is required that Orion is upgraded to
v1.6. Older versions of Orion will no longer work with Besu v1.5.

## 1.5 Features

Features added between from 1.4 to 1.5 include:
* Mining Support
  Besu supports `eth_hashrate` and `eth_submitHashrate` to obtain the hashrate when we mine with a GPU mining worker.
* Tracing
  The [Tracing API](https://besu.hyperledger.org/en/latest/Reference/API-Methods/#trace-methods) is no longer an Early Access feature and now has full support for `trace_replayBlockTransactions`, `trace_Block` and `trace_transaction`.
* Plugin API Block Events
  `BlockAdded` and `BlockReorg` are now exposed via the [Plugin API](https://javadoc.io/doc/org.hyperledger.besu/plugin-api/latest/org/hyperledger/besu/plugin/services/BesuEvents.html).
* [Filters](https://besu.hyperledger.org/en/stable/HowTo/Interact/Filters/Accessing-Logs-Using-JSON-RPC/) and
  [subscriptions](https://besu.hyperledger.org/en/stable/HowTo/Interact/APIs/RPC-PubSub/) for private contracts.
* [SecurityModule Plugin API](https://javadoc.io/doc/org.hyperledger.besu/plugin-api/latest/org/hyperledger/besu/plugin/services/SecurityModuleService.html)
  This allows use of a different [security module](https://besu.hyperledger.org/en/stable/Reference/CLI/CLI-Syntax/#security-module)
  as a plugin to provide cryptographic function that can be used by NodeKey (such as sign, ECDHKeyAgreement etc.).
* [Onchain privacy groups](https://besu.hyperledger.org/en/latest/Concepts/Privacy/Onchain-PrivacyGroups/)
  with add and remove members. This is an early access feature. Early access features are not recommended
  for production networks and may have unstable interfaces.

## 1.5 Additions and Improvements

* Public Networks Default to Fast Sync: The default sync mode for named permissionless networks, such as the Ethereum mainnet and testnets, is now `FAST`.
  * The default is unchanged for private networks. That is, the sync mode defaults to `FULL` for private networks.
  * Use the [`--sync-mode` command line option](https://besu.hyperledger.org/Reference/CLI/CLI-Syntax/#sync-mode) to change the sync mode. [\#384](https://github.com/hyperledger/besu/pull/384)
* Proper Mining Support: Added full support for `eth_hashrate` and `eth_submitHashrate`. It is now possible to have the hashrate when we mine with a GPU mining worker [\#1063](https://github.com/hyperledger/besu/pull/1063)
* Performance Improvements: The addition of native libraries ([\#775](https://github.com/hyperledger/besu/pull/775)) and changes to data structures in the EVM ([\#1089](https://github.com/hyperledger/besu/pull/1089)) have improved Besu sync and EVM execution times.
* Tracing API Improvements: The [Tracing API](https://besu.hyperledger.org/en/latest/Reference/API-Methods/#trace-methods) is no longer an Early Access feature and now has full support for `trace_replayBlockTransactions`, `trace_Block` and `trace_transaction`.
* New Plugin API Block Events: `BlockAdded` and `BlockReorg` are now exposed via the Plugin API [\#637](https://github.com/hyperledger/besu/pull/637).
* Added experimental CLI option `--Xnat-kube-pod-name` to specify the name of the loadbalancer used by the Kubernetes nat manager [\#1078](https://github.com/hyperledger/besu/pull/1078)
- Local permissioning TOML config now supports additional keys (`nodes-allowlist` and `accounts-allowlist`).
Support for `nodes-whitelist` and `accounts-whitelist` will be removed in a future release.
- Add missing `mixHash` field for `eth_getBlockBy*` JSON RPC endpoints. [\#1098](https://github.com/hyperledger/besu/pull/1098)
* Besu now has a strict check on private transactions to ensure the privateFrom in the transaction
matches the sender Orion key that has distributed the payload. Besu 1.5+ requires Orion 1.6+ to work.
[#357](https://github.com/PegaSysEng/orion/issues/357)

### Bug fixes

No bug fixes with [user impact in this release](https://wiki.hyperledger.org/display/BESU/Changelog).

### Known Issues

Known issues are open issues categorized as [Very High or High impact](https://wiki.hyperledger.org/display/BESU/Defect+Prioritisation+Policy).

#### New known issues

- K8S permissioning uses of Service IPs rather than pod IPs which can fail. [\#1190](https://github.com/hyperledger/besu/pull/1190)
Workaround - Do not use permissioning on K8S.

- Restart caused by insufficient memory can cause inconsistent private state. [\#1110](https://github.com/hyperledger/besu/pull/1110)
Workaround - Ensure you allocate enough memory for the Java Runtime Environment that the node does not run out of memory.

#### Previously identified known issues
 
- [Scope of logs query causing Besu to hang](KNOWN_ISSUES.md#scope-of-logs-query-causing-besu-to-hang)
- [Eth/65 loses peers](KNOWN_ISSUES.md#eth65-loses-peers)
- [Fast sync when running Besu on cloud providers](KNOWN_ISSUES.md#fast-sync-when-running-besu-on-cloud-providers)
- [Privacy users with private transactions created using v1.3.4 or earlier](KNOWN_ISSUES.md#privacy-users-with-private-transactions-created-using-v134-or-earlier)

### Download link
https://dl.bintray.com/hyperledger-org/besu-repo/besu-1.5.0.zip

sha256sum: `56929d6a71cc681688351041c919e9630ab6df7de37dd0c4ae9e19a4f44460b2`

**For download links of releases prior to 1.5.0, please visit https://dl.bintray.com/hyperledger-org/besu-repo/**

## 1.4.6

### Additions and Improvements

- Print node address on startup. [\#938](https://github.com/hyperledger/besu/pull/938)
- Transaction pool: price bump replacement mechanism configurable through CLI. [\#928](https://github.com/hyperledger/besu/pull/928) [\#930](https://github.com/hyperledger/besu/pull/930)

### Bug Fixes

- Added timeout to queries. [\#986](https://github.com/hyperledger/besu/pull/986)
- Fixed issue where networks using onchain permissioning could stall when the bootnodes were not validators. [\#969](https://github.com/hyperledger/besu/pull/969)
- Update getForks method to ignore ClassicForkBlock chain parameter to fix issue with ETC syncing. [\#1014](https://github.com/hyperledger/besu/pull/1014)

### Known Issues

Known issues are open issues categorized as [Very High or High impact](https://wiki.hyperledger.org/display/BESU/Defect+Prioritisation+Policy).

#### Previously identified known issues

- [Scope of logs query causing Besu to hang](KNOWN_ISSUES.md#scope-of-logs-query-causing-besu-to-hang)
- [Eth/65 loses peers](KNOWN_ISSUES.md#eth65-loses-peers)
- [Fast sync when running Besu on cloud providers](KNOWN_ISSUES.md#fast-sync-when-running-besu-on-cloud-providers)
- [Privacy users with private transactions created using v1.3.4 or earlier](KNOWN_ISSUES.md#privacy-users-with-private-transactions-created-using-v134-or-earlier)

## 1.4.5

### Additions and Improvements

- Implemented WebSocket logs subscription for private contracts (`priv_subscribe`/`priv_unsubscribe`) [\#762](https://github.com/hyperledger/besu/pull/762)
- Introduced SecurityModule plugin API. This allows use of a different security module as a plugin to
  provide cryptographic function that can be used by NodeKey (such as sign, ECDHKeyAgreement etc.). KeyPairSecurityModule
  is registered and used by default. The CLI option `--security-module=<name> (defaults to localfile)` can be used
  to identify the security module plugin name to use instead. [\#713](https://github.com/hyperledger/besu/pull/713)
- Several testing related changes to improve compatibility with [Hive](https://hivetests.ethdevops.io/) and Retesteth.
  [\#806](https://github.com/hyperledger/besu/pull/806) and [#845](https://github.com/hyperledger/besu/pull/845)
- Native libraries for secp256k1 and Altbn128 encryption are enabled by default.  To disable these libraries use
  `--Xsecp256k1-native-enabled=false` and `--Xaltbn128-native-enabled=false`. [\#775](https://github.com/hyperledger/besu/pull/775)

### Bug Fixes

- Fixed `eth_estimateGas` JSON RPC so it no longer returns gas estimates that are too low. [\#842](https://github.com/hyperledger/besu/pull/842)
- Full help not displayed unless explicitly requested. [\#437](https://github.com/hyperledger/besu/pull/437)
- Compatibility with undocumented Geth `eth_subscribe` fields. [\#654](https://github.com/hyperledger/besu/pull/654)
- Current block number included as part of `eth_getWork` response. [\#849](https://github.com/hyperledger/besu/pull/849)

### Known Issues

Known issues are open issues categorized as [Very High or High impact](https://wiki.hyperledger.org/display/BESU/Defect+Prioritisation+Policy).

#### New known issues

* Scope of logs query causing Besu to crash. [\#944](https://github.com/hyperledger/besu/pull/944)

Workaround - Limit the number of blocks queried by each `eth_getLogs` call.

#### Previously identified known issues

- [`Intrinsic gas exceeds gas limit` returned when calling `delete mapping[addr]` or `mapping[addr] = 0`](KNOWN_ISSUES.md#intrinsic-gas-exceeds-gas-limit)
- [Eth/65 not backwards compatible](KNOWN_ISSUES.md#eth65-not-backwards-compatible)
- [Error full syncing with pruning](KNOWN_ISSUES.md#error-full-syncing-with-pruning)
- [Fast sync when running Besu on cloud providers](KNOWN_ISSUES.md#fast-sync-when-running-besu-on-cloud-providers)
- [Bootnodes must be validators when using onchain permissioning](KNOWN_ISSUES.md#bootnodes-must-be-validators-when-using-onchain-permissioning)
- [Privacy users with private transactions created using v1.3.4 or earlier](KNOWN_ISSUES.md#privacy-users-with-private-transactions-created-using-v134-or-earlier)

## 1.4.4

### Additions and Improvements

- Implemented [`priv_getLogs`](https://besu.hyperledger.org/en/latest/Reference/API-Methods/#priv_getlogs). [\#686](https://github.com/hyperledger/besu/pull/686)
- Implemented private contract log filters including JSON-RPC methods to interact with private filters. [\#735](https://github.com/hyperledger/besu/pull/735)
- Implemented EIP-2315: Simple Subroutines for the EVM [\#717](https://github.com/hyperledger/besu/pull/717)
- Implemented Splunk logging. [\#725](https://github.com/hyperledger/besu/pull/725)
- Implemented optional native library encryption. [\#675](https://github.com/hyperledger/besu/pull/675).  To enable add `--Xsecp256k1-native-enabled` (for transaciton signatures) and/or `--Xaltbn128-native-enabled` (for altbn128 precomiled contracts) as command line options.

### Bug Fixes

- Flag added to toggle `eth/65` off by default. `eth/65` will remain toggled off by default until
a fix is completed for the [eth/65 known issue](KNOWN_ISSUES.md). [\#741](https://github.com/hyperledger/besu/pull/741)
- Resolve crashing NAT detectors on GKE. [\#731](https://github.com/hyperledger/besu/pull/731) fixes [\#507](https://github.com/hyperledger/besu/issues/507).
[Besu-Kubernetes Readme](https://github.com/PegaSysEng/besu-kubernetes/blob/master/README.md#network-topology-and-high-availability-requirements)
updated to reflect changes.  
- Deal with quick service start failures [\#714](https://github.com/hyperledger/besu/pull/714) fixes [\#662](https://github.com/hyperledger/besu/issues/662)

### Known Issues

Known issues are open issues categorized as [Very High or High impact](https://wiki.hyperledger.org/display/BESU/Defect+Prioritisation+Policy).

#### New known issues

- `Intrinsic gas exceeds gas limit` returned when calling `delete mapping[addr]` or `mapping[addr] = 0` [\#696](https://github.com/hyperledger/besu/issues/696)

Calling delete and set to 0 Solidity mapping in Solidity fail.

#### Previously identified known issues

- [Eth/65 not backwards compatible](KNOWN_ISSUES.md#eth65-not-backwards-compatible)
- [Error full syncing with pruning](KNOWN_ISSUES.md#error-full-syncing-with-pruning)
- [Fast sync when running Besu on cloud providers](KNOWN_ISSUES.md#fast-sync-when-running-besu-on-cloud-providers)
- [Bootnodes must be validators when using onchain permissioning](KNOWN_ISSUES.md#bootnodes-must-be-validators-when-using-onchain-permissioning)
- [Privacy users with private transactions created using v1.3.4 or earlier](KNOWN_ISSUES.md#privacy-users-with-private-transactions-created-using-v134-or-earlier)

## 1.4.3

### Issues identified with 1.4.3 release

The `eth/65` change is not [backwards compatible](https://github.com/hyperledger/besu/issues/723).
This has the following impact:
* In a private network, nodes using the 1.4.3 client cannot interact with nodes using 1.4.2 or earlier
clients.
* On mainnet, synchronizing eventually stalls.   

Workaround -> revert to v1.4.2.

A [fix](https://github.com/hyperledger/besu/pull/732) is currently [being tested](https://github.com/hyperledger/besu/pull/733).

### Critical Issue for Privacy Users

A critical issue for privacy users with private transactions created using Hyperledger Besu v1.3.4
or earlier has been identified. If you have a network with private transaction created using v1.3.4
or earlier, please read the following and take the appropriate steps:
https://wiki.hyperledger.org/display/BESU/Critical+Issue+for+Privacy+Users

### Additions and Improvements

- Added `eth/65` support. [\#608](https://github.com/hyperledger/besu/pull/608)
- Added block added and block reorg events. Added revert reason to block added transactions. [\#637](https://github.com/hyperledger/besu/pull/637)

### Deprecated

- Private Transaction `hash` field and `getHash()` method have been deprecated. They will be removed
in 1.5.0 release. [\#639](https://github.com/hyperledger/besu/pull/639)

### Known Issues

#### Fast sync when running Besu on cloud providers  

A known [RocksDB issue](https://github.com/facebook/rocksdb/issues/6435) causes fast sync to fail
when running Besu on certain cloud providers. The following error is displayed repeatedly:

```
...
EthScheduler-Services-1 (importBlock) | ERROR | PipelineChainDownloader | Chain download failed. Restarting after short delay.
java.util.concurrent.CompletionException: org.hyperledger.besu.plugin.services.exception.StorageException: org.rocksdb.RocksDBException: block checksum mismatch:
....
```

This behaviour has been seen on AWS and Digital Ocean.

Workaround -> On AWS, a full restart of the AWS VM is required to restart the fast sync.

Fast sync is not currently supported on Digital Ocean. We are investigating options to
[add support for fast sync on Digital Ocean](https://github.com/hyperledger/besu/issues/591).

#### Error full syncing with pruning

- Error syncing with mainnet on Besu 1.3.7 node - MerkleTrieException [\#580](https://github.com/hyperledger/besu/issues/580)
The associated error is `Unable to load trie node value for hash` and is caused by the combination of
full sync and pruning.

Workarounds:
1. Explicitly disable pruning using `--pruning-enabled=false` when using fast sync.
2. If the `MerkleTrieException` occurs, delete the database and resync.

A fix for this issue is being actively worked on.

#### Fast sync reverting to full sync

In some cases of FastSyncException, fast sync reverts back to a full sync before having reached the
pivot block. [\#683](https://github.com/hyperledger/besu/issues/683)

Workaround -> To re-attempt fast syncing rather than continue full syncing, stop Besu, delete your
database, and start again.

#### Bootnodes must be validators when using onchain permissioning

- Onchain permissioning nodes can't peer when using a non-validator bootnode [\#528](https://github.com/hyperledger/besu/issues/528)

Workaround -> When using onchain permissioning, ensure bootnodes are also validators.


## 1.4.2

### Additions and Improvements

- Added `trace_block` JSON RPC API [\#449](https://github.com/hyperledger/besu/pull/449)
- Added `pulledStates` and `knownStates` to the EthQL `syncing` query and `eth_syncing` JSON-RPC api [\#565](https://github.com/hyperledger/besu/pull/565)

### Bug Fixes

- Fixed file parsing behaviour for privacy enclave keystore password file [\#554](https://github.com/hyperledger/besu/pull/554) (thanks to [magooster](https://github.com/magooster))
- Fixed known issue with being unable to re-add members to onchain privacy groups [\#471](https://github.com/hyperledger/besu/pull/471)

### Updated Early Access Features

* [Onchain privacy groups](https://besu.hyperledger.org/en/latest/Concepts/Privacy/Onchain-PrivacyGroups/) with add and remove members. Known issue resolved (see above).
* [TRACE API](https://besu.hyperledger.org/en/latest/Reference/API-Methods/#trace-methods) now includes `trace_block`, `trace_replayBlockTransactions`, and `trace_transaction`.
Fixed some issues on the trace replay block transactions API [\#522](https://github.com/hyperledger/besu/pull/522).

### Known Issues

#### Fast sync defaulting to full sync

-  When fast sync cannot find enough valid peers rapidly enough, Besu defaults to full sync.

Workarounds:
1. To re-attempt fast syncing rather than continue full syncing, stop Besu, delete your database,
and start again.
2. When fast syncing, explicitly disable pruning using `--pruning-enabled=false` to reduce the likelihood
of encountering the pruning bug.

A fix to remove the default to full sync is [in progress](https://github.com/hyperledger/besu/pull/427)
is being actively worked on.

#### Error full syncing with pruning

- Error syncing with mainnet on Besu 1.3.7 node - MerkleTrieException [\#BESU-160](https://jira.hyperledger.org/browse/BESU-160)
The associated error is `Unable to load trie node value for hash` and is caused by the combination of
full sync and pruning.

Workarounds:
1. Explicitly disable pruning using `--pruning-enabled=false` when using fast sync.
2. If the `MerkleTrieException` occurs, delete the database and resync.

A fix for this issue is being actively worked on.

#### Bootnodes must be validators when using onchain permissioning

- Onchain permissioning nodes can't peer when using a non-validator bootnode [\#BESU-181](https://jira.hyperledger.org/browse/BESU-181)

Workaround -> When using onchain permissioning, ensure bootnodes are also validators.

## 1.4.1

### Additions and Improvements

- Added priv_getCode [\#250](https://github.com/hyperledger/besu/pull/408). Gets the bytecode associated with a private address.
- Added `trace_transaction` JSON RPC API [\#441](https://github.com/hyperledger/besu/pull/441)
- Removed -X unstable prefix for pruning options (`--pruning-blocks-retained`, `--pruning-block-confirmations`) [\#440](https://github.com/hyperledger/besu/pull/440)
- Implemented [ECIP-1088](https://ecips.ethereumclassic.org/ECIPs/ecip-1088): Phoenix EVM and Protocol upgrades. [\#434](https://github.com/hyperledger/besu/pull/434)

### Bug Fixes

- [BESU-25](https://jira.hyperledger.org/browse/BESU-25) Use v5 Devp2p when pinging [\#392](https://github.com/hyperledger/besu/pull/392)
- Fixed a bug to manage concurrent access to cache files [\#438](https://github.com/hyperledger/besu/pull/438)
- Fixed configuration file bug: `pruning-blocks-retained` now accepts an integer in the config [\#440](https://github.com/hyperledger/besu/pull/440)
- Specifying RPC credentials file should not force RPC Authentication to be enabled [\#454](https://github.com/hyperledger/besu/pull/454)
- Enhanced estimateGas messages [\#436](https://github.com/hyperledger/besu/pull/436). When a estimateGas request fails a validation check, an improved error message is returned in the response.

### Early Access Features

Early access features are available features that are not recommended for production networks and may
have unstable interfaces.

* [Onchain privacy groups](https://besu.hyperledger.org/en/latest/Concepts/Privacy/Onchain-PrivacyGroups/) with add and remove members.
  Not being able to to re-add a member to an onchain privacy group is a [known issue](https://github.com/hyperledger/besu/issues/455)
  with the add and remove functionality.

### Known Issues

#### Fast sync defaulting to full sync

-  When fast sync cannot find enough valid peers rapidly enough, Besu defaults to full sync.

Workarounds:
1. To re-attempt fast syncing rather than continue full syncing, stop Besu, delete your database,
and start again.
2. When fast syncing, explicitly disable pruning using `--pruning-enabled=false` to reduce the likelihood
of encountering the pruning bug.

A fix to remove the default to full sync is [in progress](https://github.com/hyperledger/besu/pull/427)
and is planned for inclusion in v1.4.1.

#### Error full syncing with pruning

- Error syncing with mainnet on Besu 1.3.7 node - MerkleTrieException [\#BESU-160](https://jira.hyperledger.org/browse/BESU-160)
The associated error is `Unable to load trie node value for hash` and is caused by the combination of
full sync and pruning.

Workarounds:
1. Explicitly disable pruning using `--pruning-enabled=false` when using fast sync.
2. If the `MerkleTrieException` occurs, delete the database and resync.

Investigation of this issue is in progress and a fix is targeted for v1.4.1.

#### Bootnodes must be validators when using onchain permissioning

- Onchain permissioning nodes can't peer when using a non-validator bootnode [\#BESU-181](https://jira.hyperledger.org/browse/BESU-181)

Workaround -> When using onchain permissioning, ensure bootnodes are also validators.

## 1.4.0

### Private State Migration

Hyperledger Besu v1.4 implements a new data structure for private state storage that is not backwards compatible.
A migration will be performed when starting v1.4 for the first time to reprocess existing private transactions
and re-create the private state data in the v1.4 format.

If you have existing private transactions, see [migration details](docs/Private-Txns-Migration.md).

### Additions and Improvements

* [TLS support](https://besu.hyperledger.org/en/latest/Concepts/TLS/) to secure client and server communication.

* [Multi-tenancy](https://besu.hyperledger.org/en/latest/Concepts/Privacy/Multi-Tenancy/) to enable multiple participants to use the same Besu and Orion node.

* [Plugin APIs](https://besu.hyperledger.org/en/latest/Concepts/Plugins/) to enable building of Java plugins to extend Hyperledger Besu.

* Support for additional [NAT methods](https://besu.hyperledger.org/en/latest/HowTo/Find-and-Connect/Specifying-NAT/).

* Added [`priv_call`](https://besu.hyperledger.org/en/latest/Reference/API-Methods/#priv_call) which invokes
a private contract function locally and does not change the private state.

* Besu has moved from an internal Bytes library to the [Apache Tuweni](https://tuweni.apache.org/) Bytes library.  
This includes using the library in the Plugins API interfaces. [#295](https://github.com/hyperledger/besu/pull/295) and [#215](https://github.com/hyperledger/besu/pull/215)

### Early Access Features

Early access features are available features that are not recommended for production networks and may
have unstable interfaces.

* [Reorg compatible privacy](https://besu.hyperledger.org/en/latest/Concepts/Privacy/Privacy-Overview/#reorg-compatible-privacy)
to enable private transactions on networks using consensus mechanisms that fork.

* [Tracing API](https://besu.hyperledger.org/en/latest/Concepts/Transactions/Trace-Types) to obtain detailed information about transaction processing.

### Bug Fixes

See RC and Beta sections below.

### Known Issues

#### Fast sync defaulting to full sync

-  When fast sync cannot find enough valid peers rapidly enough, Besu defaults to full sync.

Workarounds:
1. To re-attempt fast syncing rather than continue full syncing, stop Besu, delete your database,
and start again.
2. When fast syncing, explicitly disable pruning using `--pruning-enabled=false` to reduce the likelihood
of encountering the pruning bug.

A fix to remove the default to full sync is [in progress](https://github.com/hyperledger/besu/pull/427)
and is planned for inclusion in v1.4.1.

#### Error full syncing with pruning

- Error syncing with mainnet on Besu 1.3.7 node - MerkleTrieException [\#BESU-160](https://jira.hyperledger.org/browse/BESU-160)
The associated error is `Unable to load trie node value for hash` and is caused by the combination of
full sync and pruning.

Workarounds:
1. Explicitly disable pruning using `--pruning-enabled=false` when using fast sync.
2. If the `MerkleTrieException` occurs, delete the database and resync.

Investigation of this issue is in progress and a fix is targeted for v1.4.1.

#### Bootnodes must be validators when using onchain permissioning

- Onchain permissioning nodes can't peer when using a non-validator bootnode [\#BESU-181](https://jira.hyperledger.org/browse/BESU-181)

Workaround -> When using onchain permissioning, ensure bootnodes are also validators.


## 1.4.0 RC-2

### Private State Migration
Hyperledger Besu v1.4 implements a new data structure for private state storage that is not backwards compatible.
A migration will be performed when starting v1.4 for the first time to reprocess existing private transactions
and re-create the private state data in the v1.4 format.
If you have existing private transactions, see [migration details](docs/Private-Txns-Migration.md).

## 1.4.0 RC-1

### Additions and Improvements

- New`trace_replayBlockTransactions` JSON-RPC API

This can be enabled using the `--rpc-http-api TRACE` CLI flag.  There are some philosophical differences between Besu and other implementations that are outlined in [trace_rpc_apis](docs/trace_rpc_apis.md).

- Ability to automatically detect Docker NAT settings from inside the conainter.

The default NAT method (AUTO) can detect this so no user intervention is required to enable this.

- Added [Multi-tenancy](https://besu.hyperledger.org/en/latest/Concepts/Privacy/Multi-Tenancy/) support which allows multiple participants to use the same Besu node for private transactions.

- Added TLS support for communication with privacy enclave

### Bug Fixes

- Private transactions are now validated before sent to the enclave [\#356](https://github.com/hyperledger/besu/pull/356)

### Known Bugs

- Error syncing with mainnet on Besu 1.3.7 node - MerkleTrieException [\#BESU-160](https://jira.hyperledger.org/browse/BESU-160)

Workaround -> Don't enable pruning when syncing to mainnet.

- Onchain permissioning nodes can't peer when using a non-validator bootnode [\#BESU-181](https://jira.hyperledger.org/browse/BESU-181)

Workaround -> When using onchain permissioning, ensure bootnodes are also validators.

## 1.4 Beta 3

### Additions and Improvements

- CLI option to enable TLS client auth for JSON-RPC HTTP [\#340](https://github.com/hyperledger/besu/pull/340)

Added CLI options to enable TLS client authentication and trusting client certificates:
~~~
--rpc-http-tls-client-auth-enabled - Enable TLS client authentication for the JSON-RPC HTTP service (default: false)
--rpc-http-tls-known-clients-file - Path to file containing client's certificate common name and fingerprint for client authentication.
--rpc-http-tls-ca-clients-enabled - Enable to accept clients certificate signed by a valid CA for client authentication (default: false)
~~~
If client-auth is enabled, user must either enable CA signed clients OR provide a known-clients file. An error is reported
if both CA signed clients is disabled and known-clients file is not specified.

- Stable Plugins APIs [\#346](https://github.com/hyperledger/besu/pull/346)

The `BesuEvents` service and related `data` package have been marked as a stable plugin API.

### Bug Fixes

- Return missing signers from getSignerMetrics [\#343](https://github.com/hyperledger/besu/pull/)

### Experimental Features

- Experimental support for `trace_replayBlockTransactions` - multiple PRs

Added support for the `trace_replayBlockTransactions` JSON-RPC call. To enable this API add
`TRACE` to the `rpc-http-api` options (for example,  `--rpc-http-api TRACE` on the command line).

This is not a production ready API.  There are known bugs relating to traced memory from calls and
returns, and the gas calculation reported in the flat traces does not always match up with the
correct gas calculated for consensus.

## 1.4 Beta 2

### Additions and Improvements

- Enable TLS for JSON-RPC HTTP Service [\#253](https://github.com/hyperledger/besu/pull/253)

Exposes new command line parameters to enable TLS on Ethereum JSON-RPC HTTP interface to allow clients like EthSigner to connect via TLS:
`--rpc-http-tls-enabled=true`
(Optional - Only required if `--rpc-http-enabled` is set to true) Set to `true` to enable TLS. False by default.
`--rpc-http-tls-keystore-file="/path/to/cert.pfx"`
(Must be specified if TLS is enabled) Path to PKCS12 format key store which contains server's certificate and it's private key
`--rpc-http-tls-keystore-password-file="/path/to/cert.passwd"`
(Must be specified if TLS is enabled) Path to the text file containing password for unlocking key store.
`--rpc-http-tls-known-clients-file="/path/to/rpc_tls_clients.txt"`
(Optional) Path to a plain text file containing space separated client’s certificate’s common name and its sha-256 fingerprints when
they are not signed by a known CA. The presence of this file (even empty) enables TLS client authentication. That is, the client
presents the certificate to server on TLS handshake and server establishes that the client certificate is either signed by a
proper/known CA. Otherwise, server trusts client certificate by reading the sha-256 fingerprint from known clients file specified above.

The format of the file is (as an example):
`localhost DF:65:B8:02:08:5E:91:82:0F:91:F5:1C:96:56:92:C4:1A:F6:C6:27:FD:6C:FC:31:F2:BB:90:17:22:59:5B:50`

### Bug Fixes

- TotalDifficulty is a BigInteger [\#253](https://github.com/hyperledger/besu/pull/253).
  Don't try and cast total difficulty down to a long because it will overflow long in a reasonable timeframe.

## 1.4 Beta 1

### Additions and Improvements

- Besu has moved from an internal Bytes library to the [Apache Tuweni](https://tuweni.apache.org/) Bytes library.  This includes using the library in the Plugins API interfaces. [#295](https://github.com/hyperledger/besu/pull/295) and [#215](https://github.com/hyperledger/besu/pull/215)
- Besu stops processing blocks if Orion is unavailable [\#253](https://github.com/hyperledger/besu/pull/253)
- Added priv_call [\#250](https://github.com/hyperledger/besu/pull/250).  Invokes a private contract function locally and does not change the private state.
- Support for [EIP-2124](https://github.com/ethereum/EIPs/blob/master/EIPS/eip-2124.md), which results in faster peer discovery [\#156](https://github.com/hyperledger/besu/pull/156)

## 1.3.8

### Additions and Improvements

- `admin_generateLogBloomCache` JSON-RPC API to generate a cache of the block bloombits that improves performance for log queries [\#262](https://github.com/hyperledger/besu/pull/262)

## Critical Fix in 1.3.7

1.3.7 includes a critical fix for Ethereum MainNet users and the Muir Glacier upgrade. We recommend users of Ethereum public networks
(MainNet, Ropsten, Rinkeby, and Goerli) upgrade immediately. This upgrade is also strongly recommended for users of private networks.

For more details, see [Hyperledger Besu Wiki](https://wiki.hyperledger.org/display/BESU/Mainnet+Consensus+Bug+Identified+and+Resolved+in+Hyperledger+Besu).

## Muir Glacier Compatibility

For compatibility with Ethereum Muir Glacier upgrade, use v1.3.7 or later.

## ETC Agharta Compatibility

For compatibility with ETC Agharta upgrade, use 1.3.7 or later.

### 1.3.7

### Additions and Improvements

- Hard Fork Support: Configures the Agharta activation block for the ETC MainNet configuration [\#251](https://github.com/hyperledger/besu/pull/251) (thanks to [soc1c](https://github.com/soc1c))
- `operator generate-log-bloom-cache` command line option to generate a cache of the block bloombits that improves performance for log queries  [\#245](https://github.com/hyperledger/besu/pull/245)

### Bug Fixes

- Resolves a Mainnet consensus issue [\#254](https://github.com/hyperledger/besu/pull/254)

### New Maintainer

[Edward Mack](https://github.com/hyperledger/besu/commits?author=edwardmack) added as a [new maintainer](https://github.com/hyperledger/besu/pull/219).

### 1.3.6

### Additions and Improvements

- Performance improvements:
  * Multithread Websockets to increase throughput [\#231](https://github.com/hyperledger/besu/pull/231)
  * NewBlockHeaders performance improvement [\#230](https://github.com/hyperledger/besu/pull/230)
- EIP2384 - Ice Age Adustment around Istanbul [\#211](https://github.com/hyperledger/besu/pull/211)
- Documentation updates include:
  * [Configuring mining using the Stratum protocol](https://besu.hyperledger.org/en/latest/HowTo/Configure/Configure-Mining/)
  * [ETC network command line options](https://besu.hyperledger.org/en/latest/Reference/CLI/CLI-Syntax/#network)
- Hard Fork Support:
   * MuirGlacier for Ethereum Mainnet and Ropsten Testnet
   * Agharta for Kotti and Mordor Testnets

### Bug Fixes

- [\#210](https://github.com/hyperledger/besu/pull/210) fixes WebSocket frames handling
  User impact: PING/PONG frames handling in Websocket services was not implemented

### 1.3.5

### Additions and Improvements

- Log Event Streaming for Plugin API [\#186](https://github.com/hyperledger/besu/pull/186)
- Allow use a external JWT public key in authenticated APIs [\#183](https://github.com/hyperledger/besu/pull/183)
- ETC Configuration, classic fork peer validator [\#176](https://github.com/hyperledger/besu/pull/176) (thanks to [edwardmack](https://github.com/edwardmack))
- Allow IBFT validators to be changed at a given block [\#173](https://github.com/hyperledger/besu/pull/173)
- Support external mining using Stratum [\#140](https://github.com/hyperledger/besu/pull/140) (thanks to [atoulme](https://github.com/atoulme))
- Add more fields to private transaction receipt [\#85](https://github.com/hyperledger/besu/pull/85) (thanks to [josh-richardson](https://github.com/josh-richardson))
- [Pruning documentation](https://besu.hyperledger.org/en/latest/Concepts/Pruning/)

### Technical Improvements

- ETC - Cleanup [\#201](https://github.com/hyperledger/besu/pull/201) (thanks to [GregTheGreek](https://github.com/GregTheGreek))
- User specific enclave public key configuration in auth file [\#196](https://github.com/hyperledger/besu/pull/196)
- Change CustomForks -\> Transitions [\#193](https://github.com/hyperledger/besu/pull/193)
- Pass identity information into RpcMethod from Http Service [\#189](https://github.com/hyperledger/besu/pull/189)
- Remove the use of JsonRpcParameters from RpcMethods [\#188](https://github.com/hyperledger/besu/pull/188)
- Repaired Metrics name collision between Privacy and RocksDB [\#187](https://github.com/hyperledger/besu/pull/187)
- Multi-Tenancy: Do not specify a public key anymore when requesting a … [\#185](https://github.com/hyperledger/besu/pull/185)
- Updates to circle building acceptance tests [\#184](https://github.com/hyperledger/besu/pull/184)
- Move Apache Tuweni dependency to official release [\#181](https://github.com/hyperledger/besu/pull/181) (thanks to [atoulme](https://github.com/atoulme))
- Update Gradle to 6.0, support Java 13 [\#180](https://github.com/hyperledger/besu/pull/180)
- ETC Atlantis fork [\#179](https://github.com/hyperledger/besu/pull/179) (thanks to [edwardmack](https://github.com/edwardmack))
- ETC Gotham Fork [\#178](https://github.com/hyperledger/besu/pull/178) (thanks to [edwardmack](https://github.com/edwardmack))
- ETC DieHard fork support [\#177](https://github.com/hyperledger/besu/pull/177) (thanks to [edwardmack](https://github.com/edwardmack))
- Remove 'parentHash', 'number' and 'gasUsed' fields from the genesis d… [\#175](https://github.com/hyperledger/besu/pull/175) (thanks to [SweeXordious](https://github.com/SweeXordious))
- Enable pruning by default for fast sync and validate conflicts with privacy [\#172](https://github.com/hyperledger/besu/pull/172)
- Update RocksDB [\#170](https://github.com/hyperledger/besu/pull/170)
- Vpdate ver to 1.3.5-snapshot [\#169](https://github.com/hyperledger/besu/pull/169)
- Added PoaQueryService method that returns local node signer… [\#163](https://github.com/hyperledger/besu/pull/163)
- Add versioning to privacy storage [\#149](https://github.com/hyperledger/besu/pull/149)
- Update reference tests [\#139](https://github.com/hyperledger/besu/pull/139)

### 1.3.4

- Reverted _Enable pruning by default for fast sync (#135)_ [\#164](https://github.com/hyperledger/besu/pull/164)

### 1.3.3

### Technical Improvements

- Add --identity flag for client identification in node browsers [\#150](https://github.com/hyperledger/besu/pull/150)
- Istanbul Mainnet Block [\#145](https://github.com/hyperledger/besu/pull/150)
- Add priv\_getEeaTransactionCount [\#110](https://github.com/hyperledger/besu/pull/110)

### Additions and Improvements

- Redesign of how JsonRpcMethods are created [\#159](https://github.com/hyperledger/besu/pull/159)
- Moving JsonRpcMethods classes into the same package, prior to refactor [\#154](https://github.com/hyperledger/besu/pull/154)
- Reflect default logging in CLI help [\#148](https://github.com/hyperledger/besu/pull/148)
- Handle zero port better in NAT [\#147](https://github.com/hyperledger/besu/pull/147)
- Rework how filter and log query parameters are created/used [\#146](https://github.com/hyperledger/besu/pull/146)
- Don't generate shutdown tasks in controller [\#141](https://github.com/hyperledger/besu/pull/141)
- Ibft queries [\#138](https://github.com/hyperledger/besu/pull/138)
- Enable pruning by default for fast sync [\#135](https://github.com/hyperledger/besu/pull/135)
- Ensure spotless runs in CI [\#132](https://github.com/hyperledger/besu/pull/132)
- Add more logging around peer disconnects [\#131](https://github.com/hyperledger/besu/pull/131)
- Repair EthGetLogs returning incorrect results [\#128](https://github.com/hyperledger/besu/pull/128)
- Use Bloombits for Logs queries [\#127](https://github.com/hyperledger/besu/pull/127)
- Improve message when extraData missing [\#121](https://github.com/hyperledger/besu/pull/121)
- Fix miner startup logic [\#104](https://github.com/hyperledger/besu/pull/104)
- Support log reordring from reorgs in `LogSubscriptionService` [\#86](https://github.com/hyperledger/besu/pull/86)

### 1.3.2

### Additions and Improvements

- besu -v to print plugin versions[\#123](https://github.com/hyperledger/besu/pull/123)

### Technical Improvements

- Update Governance and Code of Conduct verbiage [\#120](https://github.com/hyperledger/besu/pull/120)
- Fix private transaction root mismatch [\#118](https://github.com/hyperledger/besu/pull/118)
- Programatically enforce plugin CLI variable names [\#117](https://github.com/hyperledger/besu/pull/117)
- Additional unit test for selecting replaced pending transactions [\#116](https://github.com/hyperledger/besu/pull/116)
- Only set sync targets that have an estimated height value [\#115](https://github.com/hyperledger/besu/pull/115)
- Fix rlpx startup [\#114](https://github.com/hyperledger/besu/pull/114)
- Expose getPayload in Transaction plugin-api interface. [\#113](https://github.com/hyperledger/besu/pull/113)
- Dependency Version Upgrades [\#112](https://github.com/hyperledger/besu/pull/112)
- Add hash field in Transaction plugin interface. [\#111](https://github.com/hyperledger/besu/pull/111)
- Rework sync status events [\#106](https://github.com/hyperledger/besu/pull/106)

### 1.3.1

### Additions and Improvements

- Added GraphQL query/logs support [\#94](https://github.com/hyperledger/besu/pull/94)

### Technical Improvements

- Add totalDiffculty to BlockPropagated events. [\#97](https://github.com/hyperledger/besu/pull/97)
- Merge BlockchainQueries classes [\#101](https://github.com/hyperledger/besu/pull/101)
- Fixed casing of dynamic MetricCategorys [\#99](https://github.com/hyperledger/besu/pull/99)
- Fix private transactions breaking evm [\#96](https://github.com/hyperledger/besu/pull/96)
- Make SyncState variables thread-safe [\#95](https://github.com/hyperledger/besu/pull/95)
- Fix transaction tracking by sender [\#93](https://github.com/hyperledger/besu/pull/93)
- Make logic in PersistBlockTask more explicit to fix a LGTM warning [\#92](https://github.com/hyperledger/besu/pull/92)
- Removed Unused methods in the transaction simulator. [\#91](https://github.com/hyperledger/besu/pull/91)
- Fix ThreadBesuNodeRunner BesuConfiguration setup [\#90](https://github.com/hyperledger/besu/pull/90)
- JsonRpc method disabled error condition rewrite and unit test [\#80](https://github.com/hyperledger/besu/pull/80)
- Round trip testing of state trie account values [\#31](https://github.com/hyperledger/besu/pull/31)

### 1.3

### Breaking Change

- Disallow comments in Genesis JSON file. [\#49](https://github.com/hyperledger/besu/pull/49)

### Additions and Improvements

- Add `--required-block` command line option to deal with chain splits [\#79](https://github.com/hyperledger/besu/pull/79)
- Store db metadata file in the root data directory. [\#46](https://github.com/hyperledger/besu/pull/46)
- Add `--target-gas-limit` command line option. [\#24](https://github.com/hyperledger/besu/pull/24)(thanks to new contributor [cfelde](https://github.com/cfelde))
- Allow private contracts to access public state. [\#9](https://github.com/hyperledger/besu/pull/9)
- Documentation updates include:
  - Added [sample load balancer configurations](https://besu.hyperledger.org/en/latest/HowTo/Configure/Configure-HA/Sample-Configuration/)  
  - Added [`retesteth`](https://besu.hyperledger.org/en/latest/Reference/CLI/CLI-Subcommands/#retesteth) subcommand
  - Added [`debug_accountRange`](https://besu.hyperledger.org/en/latest/Reference/API-Methods/#debug_accountrange) JSON-RPC API method
  - Clarified purpose of [static nodes](https://besu.hyperledger.org/en/latest/HowTo/Find-and-Connect/Managing-Peers/#static-nodes)
  - Added links [Kubernetes reference implementations](https://besu.hyperledger.org/en/latest/HowTo/Deploy/Kubernetes/)
  - Added content about [access between private and public states](https://besu.hyperledger.org/en/latest/Concepts/Privacy/Privacy-Groups/#access-between-states)
  - Added restriction that [account permissioning cannot be used with random key signing](https://besu.hyperledger.org/en/latest/HowTo/Use-Privacy/Sign-Privacy-Marker-Transactions/).
  - Added high availability requirement for [private transaction manager](https://besu.hyperledger.org/en/latest/Concepts/Privacy/Privacy-Overview/#availability) (ie, Orion)
  - Added [genesis file reference](https://besu.hyperledger.org/en/latest/Reference/Config-Items/)

### Technical Improvements

- Less verbose synching subscriptions [\#59](https://github.com/hyperledger/besu/pull/59)
- Return enclave key instead of private transaction hash [\#53](https://github.com/hyperledger/besu/pull/53)
- Fix mark sweep pruner bugs where nodes that should be kept were being swept  [\#50](https://github.com/hyperledger/besu/pull/50)
- Clean up BesuConfiguration construction [\#51](https://github.com/hyperledger/besu/pull/51)
- Private tx nonce errors return same msg as any tx [\#48](https://github.com/hyperledger/besu/pull/48)
- Fix default logging [\#47](https://github.com/hyperledger/besu/pull/47)
- Introduce virtual operation. [\#45](https://github.com/hyperledger/besu/pull/45)
- Downgrade RocksDBPlugin Logging Levels [\#44](https://github.com/hyperledger/besu/pull/44)
- Infrastructure for exposing PoA metrics for plugins. [\#37](https://github.com/hyperledger/besu/pull/37)
- Refactor privacy storage. [\#7](https://github.com/hyperledger/besu/pull/7)

## 1.2.4

### Additions and Improvements

- Add Istanbul block (5435345) for Rinkeby [\#35](https://github.com/hyperledger/besu/pull/35)
- Add Istanbul block (1561651) for Goerli [\#27](https://github.com/hyperledger/besu/pull/27)
- Add Istanbul block (6485846) for Ropsten [\#26](https://github.com/hyperledger/besu/pull/26)
- Add privDistributeRawTransaction endpoint [\#23](https://github.com/hyperledger/besu/pull/23) (thanks to [josh-richardson](https://github.com/josh-richardson))

### Technical Improvements

- Refactors pantheon private key to signing private key [\#34](https://github.com/hyperledger/besu/pull/34) (thanks to [josh-richardson](https://github.com/josh-richardson))
- Support both BESU\_ and PANTHEON\_ env var prefixes [\#32](https://github.com/hyperledger/besu/pull/32)
- Use only fully validated peers for fast sync pivot selection [\#21](https://github.com/hyperledger/besu/pull/21)
- Support Version Rollbacks for RocksDB \(\#6\) [\#19](https://github.com/hyperledger/besu/pull/19)
- Update Cava library to Tuweni Library [\#18](https://github.com/hyperledger/besu/pull/18)
- StateTrieAccountValue:Version should be written as an int, not a long [\#17](https://github.com/hyperledger/besu/pull/17)
- Handle discovery peers with updated endpoints [\#12](https://github.com/hyperledger/besu/pull/12)
- Change retesteth port [\#11](https://github.com/hyperledger/besu/pull/11)
- Renames eea\_getTransactionReceipt to priv\_getTransactionReceipt [\#10](https://github.com/hyperledger/besu/pull/10) (thanks to [josh-richardson](https://github.com/josh-richardson))
- Support Version Rollbacks for RocksDB [\#6](https://github.com/hyperledger/besu/pull/6)
- Moving AT DSL into its own module [\#3](https://github.com/hyperledger/besu/pull/3)

## 1.2.3

### Additions and Improvements
- Added an override facility for genesis configs [\#1915](https://github.com/PegaSysEng/pantheon/pull/1915)
- Finer grained logging configuration [\#1895](https://github.com/PegaSysEng/pantheon/pull/1895) (thanks to [matkt](https://github.com/matkt))

### Technical Improvements

- Add archiving of docker test reports [\#1921](https://github.com/PegaSysEng/pantheon/pull/1921)
- Events API: Transaction dropped, sync status, and renames [\#1919](https://github.com/PegaSysEng/pantheon/pull/1919)
- Remove metrics from plugin registration [\#1918](https://github.com/PegaSysEng/pantheon/pull/1918)
- Replace uses of Instant.now from within the IBFT module [\#1911](https://github.com/PegaSysEng/pantheon/pull/1911)
- Update plugins-api build script [\#1908](https://github.com/PegaSysEng/pantheon/pull/1908)
- Ignore flaky tracing tests [\#1907](https://github.com/PegaSysEng/pantheon/pull/1907)
- Ensure plugin-api module gets published at the correct maven path [\#1905](https://github.com/PegaSysEng/pantheon/pull/1905)
- Return the plugin-apis to this repo [\#1900](https://github.com/PegaSysEng/pantheon/pull/1900)
- Stop autogenerating BesuInfo.java [\#1899](https://github.com/PegaSysEng/pantheon/pull/1899)
- Extracted Metrics interfaces to plugins-api. [\#1898](https://github.com/PegaSysEng/pantheon/pull/1898)
- Fix key value storage clear so it removes all values [\#1894](https://github.com/PegaSysEng/pantheon/pull/1894)
- Ethsigner test [\#1892](https://github.com/PegaSysEng/pantheon/pull/1892) (thanks to [iikirilov](https://github.com/iikirilov))
- Return null private transaction receipt instead of error [\#1872](https://github.com/PegaSysEng/pantheon/pull/1872) (thanks to [iikirilov](https://github.com/iikirilov))
- Implement trace replay block transactions trace option [\#1886](https://github.com/PegaSysEng/pantheon/pull/1886)
- Use object parameter instead of list of parameters for priv\_createPrivacyGroup [\#1868](https://github.com/PegaSysEng/pantheon/pull/1868) (thanks to [iikirilov](https://github.com/iikirilov))
- Refactor privacy acceptance tests [\#1864](https://github.com/PegaSysEng/pantheon/pull/1864) (thanks to [iikirilov](https://github.com/iikirilov))

## 1.2.2

### Additions and Improvements
- Support large numbers for the `--network-id` option [\#1891](https://github.com/PegaSysEng/pantheon/pull/1891)
- Added eea\_getTransactionCount Json Rpc [\#1861](https://github.com/PegaSysEng/pantheon/pull/1861)
- PrivacyMarkerTransaction to be signed with a randomly generated key [\#1844](https://github.com/PegaSysEng/pantheon/pull/1844)
- Implement eth\_getproof JSON RPC API [\#1824](https://github.com/PegaSysEng/pantheon/pull/1824) (thanks to [matkt](https://github.com/matkt))
- Documentation updates include:
  - [Improved navigation](https://docs.pantheon.pegasys.tech/en/latest/)
  - [Added permissioning diagram](https://docs.pantheon.pegasys.tech/en/latest/Concepts/Permissioning/Permissioning-Overview/#onchain)
  - [Added Responsible Disclosure policy](https://docs.pantheon.pegasys.tech/en/latest/Reference/Responsible-Disclosure/)
  - [Added `blocks export` subcommand](https://besu.hyperledger.org/en/latest/Reference/CLI/CLI-Subcommands/#export)

### Technical Improvements  
- Update the `pantheon blocks export` command usage [\#1887](https://github.com/PegaSysEng/pantheon/pull/1887) (thanks to [matkt](https://github.com/matkt))
- Stop Returning null for 'pending' RPC calls [\#1883](https://github.com/PegaSysEng/pantheon/pull/1883)
- Blake validation errors are hard errors [\#1882](https://github.com/PegaSysEng/pantheon/pull/1882)
- Add test cases for trace\_replayBlockTransactions [\#1881](https://github.com/PegaSysEng/pantheon/pull/1881)
- Simplify json rpc spec test setup [\#1880](https://github.com/PegaSysEng/pantheon/pull/1880)
- Tweak JSON import format [\#1878](https://github.com/PegaSysEng/pantheon/pull/1878)
- Transactions listeners should use the subscriber pattern [\#1877](https://github.com/PegaSysEng/pantheon/pull/1877)
- Maven spotless [\#1876](https://github.com/PegaSysEng/pantheon/pull/1876)
- Don't cache for localbalance [\#1875](https://github.com/PegaSysEng/pantheon/pull/1875)
- EIP-1108 - Reprice alt\_bn128  [\#1874](https://github.com/PegaSysEng/pantheon/pull/1874)
- Create stub trace\_replayBlockTransactions json-rpc method  [\#1873](https://github.com/PegaSysEng/pantheon/pull/1873)
- Improve trace log [\#1870](https://github.com/PegaSysEng/pantheon/pull/1870)
- Pruning Command Line Flags [\#1869](https://github.com/PegaSysEng/pantheon/pull/1869)
- Re-enable istanbul [\#1865](https://github.com/PegaSysEng/pantheon/pull/1865)
- Fix logic to disconnect from peers on fork [\#1863](https://github.com/PegaSysEng/pantheon/pull/1863)
- Blake 2b tweaks [\#1862](https://github.com/PegaSysEng/pantheon/pull/1862)
- Sweep state roots before child nodes [\#1854](https://github.com/PegaSysEng/pantheon/pull/1854)
- Update export subcommand to export blocks in rlp format [\#1852](https://github.com/PegaSysEng/pantheon/pull/1852)
- Updating docker tests to make it easier to follow & ensure it listens on the right interface on docker [\#1851](https://github.com/PegaSysEng/pantheon/pull/1851)
- Disable Istanbul block [\#1849](https://github.com/PegaSysEng/pantheon/pull/1849)
- Add read-only blockchain factory method [\#1845](https://github.com/PegaSysEng/pantheon/pull/1845)
- Removing the release plugin in favour of the new process with branches [\#1843](https://github.com/PegaSysEng/pantheon/pull/1843)
- Update Görli bootnodes [\#1842](https://github.com/PegaSysEng/pantheon/pull/1842)
- Upgrade graphql library to version 13.0 [\#1834](https://github.com/PegaSysEng/pantheon/pull/1834)
- Database versioning and enable multi-column database [\#1830](https://github.com/PegaSysEng/pantheon/pull/1830)
- Fixes invalid JsonGetter, comment [\#1811](https://github.com/PegaSysEng/pantheon/pull/1811) (thanks to [josh-richardson](https://github.com/josh-richardson))
- Add EthSigner acceptance test [\#1655](https://github.com/PegaSysEng/pantheon/pull/1655) (thanks to [iikirilov](https://github.com/iikirilov))
- Support plugin Richdata APIs via implementation [\#1581](https://github.com/PegaSysEng/pantheon/pull/1581)

## 1.2.1

### Additions and Improvements

- Removed the release plugin in favour of the new process with branches
[#1841](https://github.com/PegaSysEng/pantheon/pull/1841)
[#1843](https://github.com/PegaSysEng/pantheon/pull/1843)
[#1848](https://github.com/PegaSysEng/pantheon/pull/1848)
[#1855](https://github.com/PegaSysEng/pantheon/pull/1855)
- Updated Görli bootnodes [#1842](https://github.com/PegaSysEng/pantheon/pull/1842)
- Removed unnecessary test dependency [#1839](https://github.com/PegaSysEng/pantheon/pull/1839)
- Added warning when comments are used in genesis file [#1838](https://github.com/PegaSysEng/pantheon/pull/1838)
- Added an experimental flag for disabling timers [#1837](https://github.com/PegaSysEng/pantheon/pull/1837)
- Fixed FlatFileTaskCollection tests [#1833](https://github.com/PegaSysEng/pantheon/pull/1833)
- Added chain json import utility [#1832](https://github.com/PegaSysEng/pantheon/pull/1832)
- Added tests to AllNodesVisitor trie traversal [#1831](https://github.com/PegaSysEng/pantheon/pull/1831)
- Updated privateFrom to be required [#1829](https://github.com/PegaSysEng/pantheon/pull/1829) (thanks to [iikirilov](https://github.com/iikirilov))
- Made explicit that streamed accounts may be missing their address [#1828](https://github.com/PegaSysEng/pantheon/pull/1828)
- Refactored normalizeKeys method [#1826](https://github.com/PegaSysEng/pantheon/pull/1826)
- Removed dead parameters [#1825](https://github.com/PegaSysEng/pantheon/pull/1825)
- Added a nicer name for Corretto [#1819](https://github.com/PegaSysEng/pantheon/pull/1819)
- Changed core JSON-RPC method to support ReTestEth
[#1815](https://github.com/PegaSysEng/pantheon/pull/1815)
[#1818](https://github.com/PegaSysEng/pantheon/pull/1818)
- Added rewind to block functionality [#1814](https://github.com/PegaSysEng/pantheon/pull/1814)
- Added support for NoReward and NoProof seal engines [#1813](https://github.com/PegaSysEng/pantheon/pull/1813)
- Added strict short hex strings for retesteth [#1812](https://github.com/PegaSysEng/pantheon/pull/1812)
- Cleaned up genesis parsing [#1809](https://github.com/PegaSysEng/pantheon/pull/1809)
- Updating Orion to v1.3.2 [#1805](https://github.com/PegaSysEng/pantheon/pull/1805)
- Updaated newHeads subscription to emit events only for canonical blocks [#1798](https://github.com/PegaSysEng/pantheon/pull/1798)
- Repricing for trie-size-dependent opcodes [#1795](https://github.com/PegaSysEng/pantheon/pull/1795)
- Revised Istanbul Versioning assignemnts [#1794](https://github.com/PegaSysEng/pantheon/pull/1794)
- Updated RevertReason to return BytesValue [#1793](https://github.com/PegaSysEng/pantheon/pull/1793)
- Updated way priv_getPrivacyPrecompileAddress source [#1786](https://github.com/PegaSysEng/pantheon/pull/1786) (thanks to [iikirilov](https://github.com/iikirilov))
- Updated Chain ID opcode to return 0 as default [#1785](https://github.com/PegaSysEng/pantheon/pull/1785)
- Allowed fixedDifficulty=1 [#1784](https://github.com/PegaSysEng/pantheon/pull/1784)
- Updated Docker image defaults host interfaces [#1782](https://github.com/PegaSysEng/pantheon/pull/1782)
- Added tracking of world state account key preimages [#1780](https://github.com/PegaSysEng/pantheon/pull/1780)
- Modified PrivGetPrivateTransaction to take public tx hash [#1778](https://github.com/PegaSysEng/pantheon/pull/1778) (thanks to [josh-richardson](https://github.com/josh-richardson))
- Removed enclave public key from parameter
[#1789](https://github.com/PegaSysEng/pantheon/pull/1789)
[#1777](https://github.com/PegaSysEng/pantheon/pull/1777) (thanks to [iikirilov](https://github.com/iikirilov))
- Added storage key preimage tracking [#1772](https://github.com/PegaSysEng/pantheon/pull/1772)
- Updated priv_getPrivacyPrecompileAddress method return [#1766](https://github.com/PegaSysEng/pantheon/pull/1766) (thanks to [iikirilov](https://github.com/iikirilov))
- Added tests for permissioning with static nodes behaviour [#1764](https://github.com/PegaSysEng/pantheon/pull/1764)
- Added integration test for contract creation with privacyGroupId [#1762](https://github.com/PegaSysEng/pantheon/pull/1762) (thanks to [josh-richardson](https://github.com/josh-richardson))
- Added report node local address as the coinbase in Clique and IBFT
[#1758](https://github.com/PegaSysEng/pantheon/pull/1758)
[#1760](https://github.com/PegaSysEng/pantheon/pull/1760)
- Fixed private tx signature validation [#1753](https://github.com/PegaSysEng/pantheon/pull/1753)
- Updated CI configuration
[#1751](https://github.com/PegaSysEng/pantheon/pull/1751)
[#1835](https://github.com/PegaSysEng/pantheon/pull/1835)
- Added CLI flag for setting WorldStateDownloader task cache size [#1749](https://github.com/PegaSysEng/pantheon/pull/1749) (thanks to [matkt](https://github.com/matkt))
- Updated vertx to 2.8.0 [#1748](https://github.com/PegaSysEng/pantheon/pull/1748)
- changed RevertReason to BytesValue [#1746](https://github.com/PegaSysEng/pantheon/pull/1746)
- Added static nodes acceptance test [#1745](https://github.com/PegaSysEng/pantheon/pull/1745)
- Added report 0 hashrate when the mining coordinator doesn't support mining
[#1744](https://github.com/PegaSysEng/pantheon/pull/1744)
[#1757](https://github.com/PegaSysEng/pantheon/pull/1757)
- Implemented EIP-2200 - Net Gas Metering Revised [#1743](https://github.com/PegaSysEng/pantheon/pull/1743)
- Added chainId validation to PrivateTransactionValidator [#1741](https://github.com/PegaSysEng/pantheon/pull/1741)
- Reduced intrinsic gas cost [#1739](https://github.com/PegaSysEng/pantheon/pull/1739)
- De-duplicated test blocks data files [#1737](https://github.com/PegaSysEng/pantheon/pull/1737)
- Renamed various EEA methods to priv methods [#1736](https://github.com/PegaSysEng/pantheon/pull/1736) (thanks to [josh-richardson](https://github.com/josh-richardson))
- Permissioning Acceptance Test [#1735](https://github.com/PegaSysEng/pantheon/pull/1735)
 [#1759](https://github.com/PegaSysEng/pantheon/pull/1759)
- Add nonce handling to GenesisState [#1728](https://github.com/PegaSysEng/pantheon/pull/1728)
- Added 100-continue to HTTP [#1727](https://github.com/PegaSysEng/pantheon/pull/1727)
- Fixed get_signerMetrics [#1725](https://github.com/PegaSysEng/pantheon/pull/1725) (thanks to [matkt](https://github.com/matkt))
- Reworked "in-sync" checks [#1720](https://github.com/PegaSysEng/pantheon/pull/1720)
- Added Accounts Permissioning Acceptance Tests [#1719](https://github.com/PegaSysEng/pantheon/pull/1719)
- Added PrivateTransactionValidator to unify logic [#1713](https://github.com/PegaSysEng/pantheon/pull/1713)
- Added JSON-RPC API to report validator block production information [#1687](https://github.com/PegaSysEng/pantheon/pull/1687) (thanks to [matkt](https://github.com/matkt))
- Added Mark Sweep Pruner [#1638](https://github.com/PegaSysEng/pantheon/pull/1638)
- Added the Blake2b F compression function as a precompile in Besu [#1614](https://github.com/PegaSysEng/pantheon/pull/1614) (thanks to [iikirilov](https://github.com/iikirilov))
- Documentation updates include:
  - Added CPU requirements [#1734](https://github.com/PegaSysEng/pantheon/pull/1734)
  - Added reference to Ansible role [#1733](https://github.com/PegaSysEng/pantheon/pull/1733)
  - Updated revert reason example [#1754](https://github.com/PegaSysEng/pantheon/pull/1754)
  - Added content on deploying for production [#1774](https://github.com/PegaSysEng/pantheon/pull/1774)
  - Updated docker docs for location of data path [#1790](https://github.com/PegaSysEng/pantheon/pull/1790)
  - Updated permissiong documentation
  [#1792](https://github.com/PegaSysEng/pantheon/pull/1792)
  [#1652](https://github.com/PegaSysEng/pantheon/pull/1652)
  - Added permissioning webinar in the resources [#1717](https://github.com/PegaSysEng/pantheon/pull/1717)
  - Add web3.js-eea reference doc [#1617](https://github.com/PegaSysEng/pantheon/pull/1617)
  - Updated privacy documentation
  [#1650](https://github.com/PegaSysEng/pantheon/pull/1650)
  [#1721](https://github.com/PegaSysEng/pantheon/pull/1721)
  [#1722](https://github.com/PegaSysEng/pantheon/pull/1722)
  [#1724](https://github.com/PegaSysEng/pantheon/pull/1724)
  [#1729](https://github.com/PegaSysEng/pantheon/pull/1729)
  [#1730](https://github.com/PegaSysEng/pantheon/pull/1730)
  [#1731](https://github.com/PegaSysEng/pantheon/pull/1731)
  [#1732](https://github.com/PegaSysEng/pantheon/pull/1732)
  [#1740](https://github.com/PegaSysEng/pantheon/pull/1740)
  [#1750](https://github.com/PegaSysEng/pantheon/pull/1750)
  [#1761](https://github.com/PegaSysEng/pantheon/pull/1761)
  [#1765](https://github.com/PegaSysEng/pantheon/pull/1765)
  [#1769](https://github.com/PegaSysEng/pantheon/pull/1769)
  [#1770](https://github.com/PegaSysEng/pantheon/pull/1770)
  [#1771](https://github.com/PegaSysEng/pantheon/pull/1771)
  [#1773](https://github.com/PegaSysEng/pantheon/pull/1773)
  [#1787](https://github.com/PegaSysEng/pantheon/pull/1787)
  [#1788](https://github.com/PegaSysEng/pantheon/pull/1788)
  [#1796](https://github.com/PegaSysEng/pantheon/pull/1796)
  [#1803](https://github.com/PegaSysEng/pantheon/pull/1803)
  [#1810](https://github.com/PegaSysEng/pantheon/pull/1810)
  [#1817](https://github.com/PegaSysEng/pantheon/pull/1817)
  - Added documentation for getSignerMetrics [#1723](https://github.com/PegaSysEng/pantheon/pull/1723) (thanks to [matkt](https://github.com/matkt))
  - Added Java 11+ as a prerequisite for installing Besu using Homebrew. [#1755](https://github.com/PegaSysEng/pantheon/pull/1755)
  - Fixed documentation formatting and typos [#1718](https://github.com/PegaSysEng/pantheon/pull/1718)
  [#1742](https://github.com/PegaSysEng/pantheon/pull/1742)
  [#1763](https://github.com/PegaSysEng/pantheon/pull/1763)
  [#1779](https://github.com/PegaSysEng/pantheon/pull/1779)
  [#1781](https://github.com/PegaSysEng/pantheon/pull/1781)
  [#1827](https://github.com/PegaSysEng/pantheon/pull/1827)
  [#1767](https://github.com/PegaSysEng/pantheon/pull/1767) (thanks to [helderjnpinto](https://github.com/helderjnpinto))
  - Moved the docs to a [new doc repos](https://github.com/PegaSysEng/doc.pantheon) [#1822](https://github.com/PegaSysEng/pantheon/pull/1822)
- Explicitly configure some maven artifactIds [#1853](https://github.com/PegaSysEng/pantheon/pull/1853)
- Update export subcommand to export blocks in rlp format [#1852](https://github.com/PegaSysEng/pantheon/pull/1852)
- Implement `eth_getproof` JSON RPC API [#1824](https://github.com/PegaSysEng/pantheon/pull/1824)
- Database versioning and enable multi-column database [#1830](https://github.com/PegaSysEng/pantheon/pull/1830)
- Disable smoke tests on windows [#1847](https://github.com/PegaSysEng/pantheon/pull/1847)
- Add read-only blockchain factory method [#1845](https://github.com/PegaSysEng/pantheon/pull/1845)

## 1.2

### Additions and Improvements

- Add UPnP Support [\#1334](https://github.com/PegaSysEng/pantheon/pull/1334) (thanks to [notlesh](https://github.com/notlesh))
- Limit the fraction of wire connections initiated by peers [\#1665](https://github.com/PegaSysEng/pantheon/pull/1665)
- EIP-1706 - Disable SSTORE with gasleft lt call stipend  [\#1706](https://github.com/PegaSysEng/pantheon/pull/1706)
- EIP-1108 - Reprice alt\_bn128 [\#1704](https://github.com/PegaSysEng/pantheon/pull/1704)
- EIP-1344 ChainID Opcode [\#1690](https://github.com/PegaSysEng/pantheon/pull/1690)
- New release docker image [\#1664](https://github.com/PegaSysEng/pantheon/pull/1664)
- Support changing log level at runtime [\#1656](https://github.com/PegaSysEng/pantheon/pull/1656) (thanks to [matkt](https://github.com/matkt))
- Implement dump command to dump a specific block from storage [\#1641](https://github.com/PegaSysEng/pantheon/pull/1641) (thanks to [matkt](https://github.com/matkt))
- Add eea\_findPrivacyGroup endpoint to Besu [\#1635](https://github.com/PegaSysEng/pantheon/pull/1635) (thanks to [Puneetha17](https://github.com/Puneetha17))
- Updated eea send raw transaction with privacy group ID [\#1611](https://github.com/PegaSysEng/pantheon/pull/1611) (thanks to [iikirilov](https://github.com/iikirilov))
- Added Revert Reason [\#1603](https://github.com/PegaSysEng/pantheon/pull/1603)
- Documentation updates include:
  - Added [UPnP content](https://besu.hyperledger.org/en/latest/HowTo/Find-and-Connect/Using-UPnP/)
  - Added [load balancer image](https://besu.hyperledger.org/en/stable/)
  - Added [revert reason](https://besu.hyperledger.org/en/latest/HowTo/Send-Transactions/Revert-Reason/)
  - Added [admin\_changeLogLevel](https://besu.hyperledger.org/en/latest/Reference/API-Methods/#admin_changeloglevel) JSON RPC API (thanks to [matkt](https://github.com/matkt))
  - Updated for [new Docker image](https://besu.hyperledger.org/en/stable/)
  - Added [Docker image migration content](https://besu.hyperledger.org/en/latest/HowTo/Get-Started/Migration-Docker/)
  - Added [transaction validation content](https://besu.hyperledger.org/en/latest/Concepts/Transactions/Transaction-Validation/)
  - Updated [permissioning overview](https://besu.hyperledger.org/en/stable/) for onchain account permissioning
  - Updated [quickstart](https://besu.hyperledger.org/en/latest/HowTo/Deploy/Monitoring-Performance/#monitor-node-performance-using-prometheus) to include Prometheus and Grafana
  - Added [remote connections limits options](https://besu.hyperledger.org/en/latest/Reference/CLI/CLI-Syntax/#remote-connections-limit-enabled)
  - Updated [web3.js-eea reference](https://docs.pantheon.pegasys.tech/en/latest/Reference/web3js-eea-Methods/) to include privacy group methods
  - Updated [onchain permissioning to include account permissioning](hhttps://besu.hyperledger.org/en/latest/Concepts/Permissioning/Onchain-Permissioning/) and [Permissioning Management Dapp](https://besu.hyperledger.org/en/latest/Tutorials/Permissioning/Getting-Started-Onchain-Permissioning/#start-the-development-server-for-the-permissioning-management-dapp)
  - Added [deployment procedure for Permissioning Management Dapp](https://besu.hyperledger.org/en/stable/)
  - Added privacy content for [EEA-compliant and Besu-extended privacy](https://besu.hyperledger.org/en/latest/Concepts/Privacy/Privacy-Groups/)
  - Added content on [creating and managing privacy groups](https://besu.hyperledger.org/en/latest/Reference/web3js-eea-Methods/#createprivacygroup)
  - Added content on [accessing private and privacy marker transactions](https://besu.hyperledger.org/en/latest/HowTo/Use-Privacy/Access-Private-Transactions/)
  - Added content on [system requirements](https://besu.hyperledger.org/en/latest/HowTo/Get-Started/System-Requirements/)
  - Added reference to [Besu role on Galaxy to deploy using Ansible](https://besu.hyperledger.org/en/latest/HowTo/Deploy/Ansible/).  

### Technical Improvements

- Remove enclave public key from parameter [\#1789](https://github.com/PegaSysEng/pantheon/pull/1789)
- Update defaults host interfaces [\#1782](https://github.com/PegaSysEng/pantheon/pull/1782)
- Modifies PrivGetPrivateTransaction to take public tx hash [\#1778](https://github.com/PegaSysEng/pantheon/pull/1778)
- Remove enclave public key from parameter [\#1777](https://github.com/PegaSysEng/pantheon/pull/1777)
- Return the ethereum address of the privacy precompile from priv_getPrivacyPrecompileAddress [\#1766](https://github.com/PegaSysEng/pantheon/pull/1766)
- Report node local address as the coinbase in Clique and IBFT [\#1760](https://github.com/PegaSysEng/pantheon/pull/1760)
- Additional integration test for contract creation with privacyGroupId [\#1762](https://github.com/PegaSysEng/pantheon/pull/1762)
- Report 0 hashrate when the mining coordinator doesn't support mining [\#1757](https://github.com/PegaSysEng/pantheon/pull/1757)
- Fix private tx signature validation [\#1753](https://github.com/PegaSysEng/pantheon/pull/1753)
- RevertReason changed to BytesValue [\#1746](https://github.com/PegaSysEng/pantheon/pull/1746)
- Renames various eea methods to priv methods [\#1736](https://github.com/PegaSysEng/pantheon/pull/1736)
- Update Orion version [\#1716](https://github.com/PegaSysEng/pantheon/pull/1716)
- Rename CLI flag for better ordering of options [\#1715](https://github.com/PegaSysEng/pantheon/pull/1715)
- Routine dependency updates [\#1712](https://github.com/PegaSysEng/pantheon/pull/1712)
- Fix spelling error in getApplicationPrefix method name [\#1711](https://github.com/PegaSysEng/pantheon/pull/1711)
- Wait and retry if best peer's chain is too short for fast sync [\#1708](https://github.com/PegaSysEng/pantheon/pull/1708)
- Eea get private transaction fix [\#1707](https://github.com/PegaSysEng/pantheon/pull/1707) (thanks to [iikirilov](https://github.com/iikirilov))
- Rework remote connection limit flag defaults [\#1705](https://github.com/PegaSysEng/pantheon/pull/1705)
- Report invalid options from config file [\#1703](https://github.com/PegaSysEng/pantheon/pull/1703)
- Add ERROR to list of CLI log level options [\#1699](https://github.com/PegaSysEng/pantheon/pull/1699)
- Enable onchain account permissioning CLI option [\#1686](https://github.com/PegaSysEng/pantheon/pull/1686)
- Exempt static nodes from all connection limits [\#1685](https://github.com/PegaSysEng/pantheon/pull/1685)
- Enclave refactoring [\#1684](https://github.com/PegaSysEng/pantheon/pull/1684)
- Add opcode and precompiled support for versioning  [\#1683](https://github.com/PegaSysEng/pantheon/pull/1683)
- Use a percentage instead of fraction for the remote connections percentage CLI option. [\#1682](https://github.com/PegaSysEng/pantheon/pull/1682)
- Added error msg for calling eth\_sendTransaction [\#1681](https://github.com/PegaSysEng/pantheon/pull/1681)
- Remove instructions for installing with Chocolatey [\#1680](https://github.com/PegaSysEng/pantheon/pull/1680)
- remove zulu-jdk8 from smoke tests [\#1679](https://github.com/PegaSysEng/pantheon/pull/1679)
- Add new MainNet bootnodes [\#1678](https://github.com/PegaSysEng/pantheon/pull/1678)
- updating smoke tests to use \>= jdk11 [\#1677](https://github.com/PegaSysEng/pantheon/pull/1677)
- Fix handling of remote connection limit [\#1676](https://github.com/PegaSysEng/pantheon/pull/1676)
- Add accountVersion to MessageFrame [\#1675](https://github.com/PegaSysEng/pantheon/pull/1675)
- Change getChildren return type [\#1674](https://github.com/PegaSysEng/pantheon/pull/1674)
- Use Log4J message template instead of String.format [\#1673](https://github.com/PegaSysEng/pantheon/pull/1673)
- Return hashrate of 0 when not mining. [\#1672](https://github.com/PegaSysEng/pantheon/pull/1672)
- Add hooks for validation  [\#1671](https://github.com/PegaSysEng/pantheon/pull/1671)
- Upgrade to pantheon-build:0.0.6-jdk11 which really does include jdk11 [\#1670](https://github.com/PegaSysEng/pantheon/pull/1670)
- Onchain permissioning startup check [\#1669](https://github.com/PegaSysEng/pantheon/pull/1669)
- Update BesuCommand to accept minTransactionGasPriceWei as an integer [\#1668](https://github.com/PegaSysEng/pantheon/pull/1668) (thanks to [matkt](https://github.com/matkt))
- Privacy group id consistent [\#1667](https://github.com/PegaSysEng/pantheon/pull/1667) (thanks to [iikirilov](https://github.com/iikirilov))
- Change eea\_getPrivateTransaction endpoint to accept hex [\#1666](https://github.com/PegaSysEng/pantheon/pull/1666) (thanks to [Puneetha17](https://github.com/Puneetha17))
- Factorise metrics code for KeyValueStorage database [\#1663](https://github.com/PegaSysEng/pantheon/pull/1663))
- Create a metric tracking DB size [\#1662](https://github.com/PegaSysEng/pantheon/pull/1662)
- AT- Removing unused methods on KeyValueStorage [\#1661](https://github.com/PegaSysEng/pantheon/pull/1661)
- Add Prerequisites and Quick-Start [\#1660](https://github.com/PegaSysEng/pantheon/pull/1660) (thanks to [lazaridiscom](https://github.com/lazaridiscom))
- Java 11 updates [\#1658](https://github.com/PegaSysEng/pantheon/pull/1658)
- Make test generated keys deterministic w/in block generator [\#1657](https://github.com/PegaSysEng/pantheon/pull/1657)
- Rename privacyGroupId to createPrivacyGroupId [\#1654](https://github.com/PegaSysEng/pantheon/pull/1654) (thanks to [Puneetha17](https://github.com/Puneetha17))
- Intermittent Test Failures in TransactionsMessageSenderTest [\#1653](https://github.com/PegaSysEng/pantheon/pull/1653)
- Sanity check the generated distribution files before upload [\#1648](https://github.com/PegaSysEng/pantheon/pull/1648)
- Use JDK 11 for release builds [\#1647](https://github.com/PegaSysEng/pantheon/pull/1647)
- Support multiple private marker transactions in a block  [\#1646](https://github.com/PegaSysEng/pantheon/pull/1646)
- Display World State Sync Progress in Logs [\#1645](https://github.com/PegaSysEng/pantheon/pull/1645)
- Remove the docker gradle plugin, handle building docker with shell now [\#1644](https://github.com/PegaSysEng/pantheon/pull/1644)
- Switch to using metric names from EIP-2159 [\#1634](https://github.com/PegaSysEng/pantheon/pull/1634)
- Account versioning [\#1612](https://github.com/PegaSysEng/pantheon/pull/1612)

## 1.1.4

### Additions and Improvements

- \[PAN-2832\] Support setting config options via environment variables [\#1597](https://github.com/PegaSysEng/pantheon/pull/1597)
- Print Besu version when starting [\#1593](https://github.com/PegaSysEng/pantheon/pull/1593)
- \[PAN-2746\] Add eea\_createPrivacyGroup & eea\_deletePrivacyGroup endpoint [\#1560](https://github.com/PegaSysEng/pantheon/pull/1560) (thanks to [Puneetha17](https://github.com/Puneetha17))

Documentation updates include:
- Added [readiness and liveness endpoints](https://besu.hyperledger.org/en/latest/HowTo/Interact/APIs/Using-JSON-RPC-API/#readiness-and-liveness-endpoints)
- Added [high availability content](https://besu.hyperledger.org/en/latest/HowTo/Configure/Configure-HA/High-Availability/)
- Added [web3js-eea client library](https://besu.hyperledger.org/en/latest/Tutorials/Quickstarts/Privacy-Quickstart/#clone-eeajs-libraries)
- Added content on [setting CLI options using environment variables](https://besu.hyperledger.org/en/latest/Reference/CLI/CLI-Syntax/#specifying-options)

### Technical Improvements

- Read config from env vars when no config file specified [\#1639](https://github.com/PegaSysEng/pantheon/pull/1639)
- Upgrade jackson-databind to 2.9.9.1 [\#1636](https://github.com/PegaSysEng/pantheon/pull/1636)
- Update Reference Tests [\#1633](https://github.com/PegaSysEng/pantheon/pull/1633)
- Ignore discport during static node permissioning check [\#1631](https://github.com/PegaSysEng/pantheon/pull/1631)
- Check connections more frequently during acceptance tests [\#1630](https://github.com/PegaSysEng/pantheon/pull/1630)
- Refactor experimental CLI options [\#1629](https://github.com/PegaSysEng/pantheon/pull/1629)
- JSON-RPC api net_services should display the actual ports [\#1628](https://github.com/PegaSysEng/pantheon/pull/1628)
- Refactor CLI [\#1627](https://github.com/PegaSysEng/pantheon/pull/1627)
- Simplify BesuCommand `run` and `parse` methods. [\#1626](https://github.com/PegaSysEng/pantheon/pull/1626)
- PAN-2860: Ignore discport during startup whitelist validation [\#1625](https://github.com/PegaSysEng/pantheon/pull/1625)
- Freeze plugin api version [\#1624](https://github.com/PegaSysEng/pantheon/pull/1624)
- Implement incoming transaction messages CLI option as an unstable command. [\#1622](https://github.com/PegaSysEng/pantheon/pull/1622)
- Update smoke tests docker images for zulu and openjdk to private ones [\#1620](https://github.com/PegaSysEng/pantheon/pull/1620)
- Remove duplication between EeaTransactionCountRpc & PrivateTransactionHandler [\#1619](https://github.com/PegaSysEng/pantheon/pull/1619)
- \[PAN-2709\] - nonce too low error [\#1618](https://github.com/PegaSysEng/pantheon/pull/1618)
- Cache TransactionValidationParams instead of creating new object for each call [\#1616](https://github.com/PegaSysEng/pantheon/pull/1616)
- \[PAN-2850\] Create a transaction pool configuration object [\#1615](https://github.com/PegaSysEng/pantheon/pull/1615)
- Add TransactionValidationParam to TxProcessor [\#1613](https://github.com/PegaSysEng/pantheon/pull/1613)
- Expose a CLI option to configure the life time of transaction messages. [\#1610](https://github.com/PegaSysEng/pantheon/pull/1610)
- Implement Prometheus metric counter for skipped expired transaction messages. [\#1609](https://github.com/PegaSysEng/pantheon/pull/1609)
- Upload jars to bintray as part of releases [\#1608](https://github.com/PegaSysEng/pantheon/pull/1608)
- Avoid publishing docker-pantheon directory to bintray during a release [\#1606](https://github.com/PegaSysEng/pantheon/pull/1606)
- \[PAN-2756\] Istanbul scaffolding [\#1605](https://github.com/PegaSysEng/pantheon/pull/1605)
- Implement a timeout in TransactionMessageProcessor [\#1604](https://github.com/PegaSysEng/pantheon/pull/1604)
- Reject transactions with gas price below the configured minimum [\#1602](https://github.com/PegaSysEng/pantheon/pull/1602)
- Always build the k8s image, only push to dockerhub for master branch [\#1601](https://github.com/PegaSysEng/pantheon/pull/1601)
- Properly validate AltBN128 pairing precompile input [\#1600](https://github.com/PegaSysEng/pantheon/pull/1600)
- \[PAN-2871\] Columnar rocksdb [\#1599](https://github.com/PegaSysEng/pantheon/pull/1599)
- Reverting change to dockerfile [\#1594](https://github.com/PegaSysEng/pantheon/pull/1594)
- Update dependency versions [\#1592](https://github.com/PegaSysEng/pantheon/pull/1592)
- \[PAN-2797\] Clean up failed connections [\#1591](https://github.com/PegaSysEng/pantheon/pull/1591)
- Cleaning up the build process for docker [\#1590](https://github.com/PegaSysEng/pantheon/pull/1590)
- \[PAN-2786\] Stop Transaction Pool Queue from Growing Unbounded [\#1586](https://github.com/PegaSysEng/pantheon/pull/1586)

## 1.1.3

### Additions and Improvements

- \[PAN-2811\] Be more lenient with discovery message deserialization. Completes our support for EIP-8 and enables Besu to work on Rinkeby again. [\#1580](https://github.com/PegaSysEng/pantheon/pull/1580)
- Added liveness and readiness probe stub endpoints [\#1553](https://github.com/PegaSysEng/pantheon/pull/1553)
- Implemented operator tool. \(blockchain network configuration for permissioned networks\) [\#1511](https://github.com/PegaSysEng/pantheon/pull/1511)
- \[PAN-2754\] Added eea\_getPrivacyPrecompileAddress [\#1579](https://github.com/PegaSysEng/pantheon/pull/1579) (thanks to [Puneetha17](https://github.com/Puneetha17))
- Publish the chain head gas used, gas limit, transaction count and ommer metrics [\#1551](https://github.com/PegaSysEng/pantheon/pull/1551)
- Add subscribe and unsubscribe count metrics [\#1541](https://github.com/PegaSysEng/pantheon/pull/1541)
- Add pivot block metrics [\#1537](https://github.com/PegaSysEng/pantheon/pull/1537)

Documentation updates include:

- Updated [IBFT 2.0 tutorial](https://besu.hyperledger.org/en/latest/Tutorials/Private-Network/Create-IBFT-Network/) to use network configuration tool
- Added [debug\_traceBlock\* methods](https://besu.hyperledger.org/en/latest/Reference/API-Methods/#debug_traceblock)
- Reorganised [monitoring documentation](https://besu.hyperledger.org/en/latest/HowTo/Deploy/Monitoring-Performance/)
- Added [link to sample Grafana dashboard](https://besu.hyperledger.org/en/latest/HowTo/Deploy/Monitoring-Performance/#monitor-node-performance-using-prometheus)
- Added [note about replacing transactions in transaction pool](https://besu.hyperledger.org/en/latest/Concepts/Transactions/Transaction-Pool/#replacing-transactions-with-same-nonce)
- Updated [example transaction scripts](https://besu.hyperledger.org/en/latest/HowTo/Send-Transactions/Transactions/#example-javascript-scripts)
- Updated [Alethio Ethstats and Explorer documentation](https://besu.hyperledger.org/en/latest/Concepts/AlethioOverview/)

### Technical Improvements

- PAN-2816: Hiding experimental account permissioning cli options [\#1584](https://github.com/PegaSysEng/pantheon/pull/1584)
- \[PAN-2630\] Synchronizer should disconnect the sync target peer on invalid block data [\#1578](https://github.com/PegaSysEng/pantheon/pull/1578)
- Rename MetricCategory to BesuMetricCategory [\#1574](https://github.com/PegaSysEng/pantheon/pull/1574)
- Convert MetricsConfigiguration to use a builder [\#1572](https://github.com/PegaSysEng/pantheon/pull/1572)
- PAN-2794: Including flag for onchain permissioning check on tx processor [\#1571](https://github.com/PegaSysEng/pantheon/pull/1571)
- Fix behaviour for absent account permissiong smart contract [\#1569](https://github.com/PegaSysEng/pantheon/pull/1569)
- Expand readiness check to check peer count and sync state [\#1568](https://github.com/PegaSysEng/pantheon/pull/1568)
- \[PAN-2798\] Reorganize p2p classes [\#1567](https://github.com/PegaSysEng/pantheon/pull/1567)
- PAN-2729: Account Smart Contract Permissioning ATs [\#1565](https://github.com/PegaSysEng/pantheon/pull/1565)
- Timeout build after 1 hour to prevent it hanging forever. [\#1564](https://github.com/PegaSysEng/pantheon/pull/1564)
- \[PAN-2791\] Make permissions checks for ongoing connections more granular [\#1563](https://github.com/PegaSysEng/pantheon/pull/1563)
- \[PAN-2721\] Fix TopicParameter deserialization [\#1562](https://github.com/PegaSysEng/pantheon/pull/1562)
- \[PAN-2779\] Allow signing private transaction with any key [\#1561](https://github.com/PegaSysEng/pantheon/pull/1561) (thanks to [iikirilov](https://github.com/iikirilov))
- \[PAN-2783\] Invert dependency between permissioning and p2p [\#1557](https://github.com/PegaSysEng/pantheon/pull/1557)
- Removing account filter from TransactionPool [\#1556](https://github.com/PegaSysEng/pantheon/pull/1556)
- \[PAN-1952\] - Remove ignored pending transaction event publish acceptance test [\#1552](https://github.com/PegaSysEng/pantheon/pull/1552)
- Make MetricCategories more flexible [\#1550](https://github.com/PegaSysEng/pantheon/pull/1550)
- Fix encoding for account permissioning check call [\#1549](https://github.com/PegaSysEng/pantheon/pull/1549)
- Discard known remote transactions prior to validation [\#1548](https://github.com/PegaSysEng/pantheon/pull/1548)
- \[PAN-2009\] - Fix cluster clean start after stop in Acceptance tests [\#1546](https://github.com/PegaSysEng/pantheon/pull/1546)
- FilterIdGenerator fixes [\#1544](https://github.com/PegaSysEng/pantheon/pull/1544)
- Only increment the added transaction counter if we actually added the transaction [\#1543](https://github.com/PegaSysEng/pantheon/pull/1543)
- When retrieving transactions by hash, check the pending transactions first [\#1542](https://github.com/PegaSysEng/pantheon/pull/1542)
- Fix thread safety in SubscriptionManager [\#1540](https://github.com/PegaSysEng/pantheon/pull/1540)
- \[PAN-2731\] Extract connection management from P2PNetwork [\#1538](https://github.com/PegaSysEng/pantheon/pull/1538)
- \[PAN-2010\] format filter id as quantity [\#1534](https://github.com/PegaSysEng/pantheon/pull/1534)
- PAN-2445: Onchain account permissioning [\#1507](https://github.com/PegaSysEng/pantheon/pull/1507)
- \[PAN-2672\] Return specific and useful error for enclave issues [\#1455](https://github.com/PegaSysEng/pantheon/pull/1455) (thanks to [Puneetha17](https://github.com/Puneetha17))

## 1.1.2

### Additions and Improvements

Documentation updates include:

- Added [GraphQL options](https://besu.hyperledger.org/en/latest/Reference/CLI/CLI-Syntax/#graphql-http-cors-origins)
- Added [troubleshooting point about illegal reflective access error](https://besu.hyperledger.org/en/latest/HowTo/Troubleshoot/Troubleshooting/#illegal-reflective-access-error-on-startup)
- Added [trusted bootnode behaviour for permissioning](https://besu.hyperledger.org/en/latest/Concepts/Permissioning/Onchain-Permissioning/#bootnodes)
- Added [how to obtain a WS authentication token](https://besu.hyperledger.org/en/latest/HowTo/Interact/APIs/Authentication/#obtaining-an-authentication-token)
- Updated [example scripts and added package.json file for creating signed transactions](https://besu.hyperledger.org/en/latest/HowTo/Send-Transactions/Transactions/)

### Technical Improvements

- Replaced Void datatype with void [\#1530](https://github.com/PegaSysEng/pantheon/pull/1530)
- Fix estimate gas RPC failing for clique when no blocks have been created [\#1528](https://github.com/PegaSysEng/pantheon/pull/1528)
- Avoid auto-boxing for gauge metrics [\#1526](https://github.com/PegaSysEng/pantheon/pull/1526)
- Add AT to ensure 0-miner Clique/IBFT are valid [\#1525](https://github.com/PegaSysEng/pantheon/pull/1525)
- AT DSL - renaming to suffix of Conditions and co-locating with Conditions [\#1524](https://github.com/PegaSysEng/pantheon/pull/1524)
- Set disconnect flag immediately when disconnecting a peer [\#1521](https://github.com/PegaSysEng/pantheon/pull/1521)
- \[PAN-2547\] Modified JSON-RPC subscription processing to avoid blocking [\#1519](https://github.com/PegaSysEng/pantheon/pull/1519)
- Dependency Version Updates [\#1517](https://github.com/PegaSysEng/pantheon/pull/1517)
- AT DSL - renaming ibft to ibft2 [\#1516](https://github.com/PegaSysEng/pantheon/pull/1516)
- \[PIE-1578\] Added local transaction permissioning metrics [\#1515](https://github.com/PegaSysEng/pantheon/pull/1515)
- \[PIE-1577\] Added node local metrics [\#1514](https://github.com/PegaSysEng/pantheon/pull/1514)
- AT DSL - Removing WaitCondition, consistently applying Condition instead [\#1513](https://github.com/PegaSysEng/pantheon/pull/1513)
- Remove usage of deprecated ConcurrentSet [\#1512](https://github.com/PegaSysEng/pantheon/pull/1512)
- Log error if clique or ibft have 0 validators in genesis [\#1509](https://github.com/PegaSysEng/pantheon/pull/1509)
- GraphQL library upgrade changes. [\#1508](https://github.com/PegaSysEng/pantheon/pull/1508)
- Add metrics to assist monitoring and alerting [\#1506](https://github.com/PegaSysEng/pantheon/pull/1506)
- Use external pantheon-plugin-api library [\#1505](https://github.com/PegaSysEng/pantheon/pull/1505)
- Tilde [\#1504](https://github.com/PegaSysEng/pantheon/pull/1504)
- Dependency version updates [\#1503](https://github.com/PegaSysEng/pantheon/pull/1503)
- Simplify text [\#1501](https://github.com/PegaSysEng/pantheon/pull/1501) (thanks to [bgravenorst](https://github.com/bgravenorst))
- \[PAN-1625\] Clique AT mining continues if validator offline [\#1500](https://github.com/PegaSysEng/pantheon/pull/1500)
- Acceptance Test DSL Node refactoring [\#1498](https://github.com/PegaSysEng/pantheon/pull/1498)
- Updated an incorrect command [\#1497](https://github.com/PegaSysEng/pantheon/pull/1497) (thanks to [bgravenorst](https://github.com/bgravenorst))
- Acceptance Test and DSL rename for IBFT2 [\#1493](https://github.com/PegaSysEng/pantheon/pull/1493)
- \[PIE-1580\] Metrics for smart contract permissioning actions [\#1492](https://github.com/PegaSysEng/pantheon/pull/1492)
- Handle RLPException when processing incoming DevP2P messages [\#1491](https://github.com/PegaSysEng/pantheon/pull/1491)
- Limit spotless checks to java classes in expected java  dirs [\#1490](https://github.com/PegaSysEng/pantheon/pull/1490)
- \[PAN-2560\] Add LocalNode class [\#1489](https://github.com/PegaSysEng/pantheon/pull/1489)
- Changed Enode length error String implementation. [\#1486](https://github.com/PegaSysEng/pantheon/pull/1486)
- PAN-2715 - return block not found reasons in error [\#1485](https://github.com/PegaSysEng/pantheon/pull/1485)
- \[PAN-2652\] Refactor Privacy acceptance test and add Privacy Ibft test [\#1483](https://github.com/PegaSysEng/pantheon/pull/1483) (thanks to [iikirilov](https://github.com/iikirilov))
- \[PAN-2603\] Onchain account permissioning support [\#1475](https://github.com/PegaSysEng/pantheon/pull/1475)
- Make CLI options names with hyphen-minus searchable and reduce index size [\#1476](https://github.com/PegaSysEng/pantheon/pull/1476)
- Added warning banner when using latest version [\#1454](https://github.com/PegaSysEng/pantheon/pull/1454)
- Add RTD config file to fix Python version issue [\#1453](https://github.com/PegaSysEng/pantheon/pull/1453)
- \[PAN-2647\] Validate Private Transaction nonce before submitting to Transaction Pool [\#1449](https://github.com/PegaSysEng/pantheon/pull/1449) (thanks to [iikirilov](https://github.com/iikirilov))
- Add placeholders system to have global variables in markdown [\#1425](https://github.com/PegaSysEng/pantheon/pull/1425)

## 1.1.1

### Additions and Improvements

- [GraphQL](https://besu.hyperledger.org/en/latest/HowTo/Interact/APIs/GraphQL/) [\#1311](https://github.com/PegaSysEng/pantheon/pull/1311) (thanks to [zyfrank](https://github.com/zyfrank))
- Added [`--tx-pool-retention-hours`](https://besu.hyperledger.org/en/latest/Reference/CLI/CLI-Syntax/#tx-pool-retention-hours) [\#1333](https://github.com/PegaSysEng/pantheon/pull/1333)
- Added Genesis file support for specifying the maximum stack size. [\#1431](https://github.com/PegaSysEng/pantheon/pull/1431)
- Included transaction details when subscribed to Pending transactions [\#1410](https://github.com/PegaSysEng/pantheon/pull/1410)
- Documentation updates include:
  - [Added configuration items specified in the genesis file](https://besu.hyperledger.org/en/latest/Reference/Config-Items/#configuration-items)  
  - [Added pending transaction details subscription](https://besu.hyperledger.org/en/latest/HowTo/Interact/APIs/RPC-PubSub/#pending-transactionss)
  - [Added Troubleshooting content](https://besu.hyperledger.org/en/latest/HowTo/Troubleshoot/Troubleshooting/)
  - [Added Privacy Quickstart](https://besu.hyperledger.org/en/latest/Tutorials/Quickstarts/Privacy-Quickstart/)  
  - [Added privacy roadmap](https://github.com/hyperledger/besu/blob/master/ROADMAP.md)  


### Technical Improvements

- Create MaintainedPeers class [\#1484](https://github.com/PegaSysEng/pantheon/pull/1484)
- Fix for permissioned network with single bootnode [\#1479](https://github.com/PegaSysEng/pantheon/pull/1479)
- Have ThreadBesuNodeRunner support plugin tests [\#1477](https://github.com/PegaSysEng/pantheon/pull/1477)
- Less pointless plugins errors [\#1473](https://github.com/PegaSysEng/pantheon/pull/1473)
- Rename GraphQLRPC to just GraphQL [\#1472](https://github.com/PegaSysEng/pantheon/pull/1472)
- eth\_protocolVersion is a Quantity, not an Integer [\#1470](https://github.com/PegaSysEng/pantheon/pull/1470)
- Don't require 'to' in 'blocks' queries [\#1464](https://github.com/PegaSysEng/pantheon/pull/1464)
- Events Plugin - Add initial "NewBlock" event message [\#1463](https://github.com/PegaSysEng/pantheon/pull/1463)
- Make restriction field in Private Transaction an enum [\#1462](https://github.com/PegaSysEng/pantheon/pull/1462) (thanks to [iikirilov](https://github.com/iikirilov))
- Helpful graphql error when an account doesn't exist [\#1460](https://github.com/PegaSysEng/pantheon/pull/1460)
- Acceptance Test Cleanup [\#1458](https://github.com/PegaSysEng/pantheon/pull/1458)
- Large chain id support for private transactions [\#1452](https://github.com/PegaSysEng/pantheon/pull/1452)
- Optimise TransactionPool.addRemoteTransaction [\#1448](https://github.com/PegaSysEng/pantheon/pull/1448)
- Reduce synchronization in PendingTransactions [\#1447](https://github.com/PegaSysEng/pantheon/pull/1447)
- Add simple PeerPermissions interface [\#1446](https://github.com/PegaSysEng/pantheon/pull/1446)
- Make sure ThreadBesuNodeRunner is exercised by automation [\#1442](https://github.com/PegaSysEng/pantheon/pull/1442)
- Decode devp2p packets off the event thread [\#1439](https://github.com/PegaSysEng/pantheon/pull/1439)
- Allow config files to specify no bootnodes [\#1438](https://github.com/PegaSysEng/pantheon/pull/1438)
- Capture all logs and errors in the Besu log output [\#1437](https://github.com/PegaSysEng/pantheon/pull/1437)
- Ensure failed Txns are deleted when detected during mining [\#1436](https://github.com/PegaSysEng/pantheon/pull/1436)
- Plugin Framework [\#1435](https://github.com/PegaSysEng/pantheon/pull/1435)
- Equals cleanup [\#1434](https://github.com/PegaSysEng/pantheon/pull/1434)
- Transaction smart contract permissioning controller [\#1433](https://github.com/PegaSysEng/pantheon/pull/1433)
- Renamed AccountPermissioningProver to TransactionPermissio… [\#1432](https://github.com/PegaSysEng/pantheon/pull/1432)
- Refactorings and additions to add Account based Smart Contract permissioning [\#1430](https://github.com/PegaSysEng/pantheon/pull/1430)
- Fix p2p PeerInfo handling [\#1428](https://github.com/PegaSysEng/pantheon/pull/1428)
- IbftProcessor logs when a throwable terminates mining [\#1427](https://github.com/PegaSysEng/pantheon/pull/1427)
- Renamed AccountWhitelistController [\#1424](https://github.com/PegaSysEng/pantheon/pull/1424)
- Unwrap DelegatingBytes32 and prevent Hash from wrapping other Hash instances [\#1423](https://github.com/PegaSysEng/pantheon/pull/1423)
- If nonce is invalid, do not delete during mining [\#1422](https://github.com/PegaSysEng/pantheon/pull/1422)
- Deleting unused windows jenkinsfile [\#1421](https://github.com/PegaSysEng/pantheon/pull/1421)
- Get all our smoke tests for all platforms in 1 jenkins job [\#1420](https://github.com/PegaSysEng/pantheon/pull/1420)
- Add pending object to GraphQL queries [\#1419](https://github.com/PegaSysEng/pantheon/pull/1419)
- Start listening for p2p connections after start\(\) is invoked [\#1418](https://github.com/PegaSysEng/pantheon/pull/1418)
- Improved JSON-RPC responses when EnodeURI parameter has invalid EnodeId [\#1417](https://github.com/PegaSysEng/pantheon/pull/1417)
- Use port 0 when starting a websocket server in tests [\#1416](https://github.com/PegaSysEng/pantheon/pull/1416)
- Windows jdk smoke tests [\#1413](https://github.com/PegaSysEng/pantheon/pull/1413)
- Change AT discard RPC tests to be more reliable by checking discard using proposals [\#1411](https://github.com/PegaSysEng/pantheon/pull/1411)
- Simple account permissioning [\#1409](https://github.com/PegaSysEng/pantheon/pull/1409)
- Fix clique miner to respect changes to vanity data made via JSON-RPC [\#1408](https://github.com/PegaSysEng/pantheon/pull/1408)
- Avoid recomputing the logs bloom filter when reading receipts [\#1407](https://github.com/PegaSysEng/pantheon/pull/1407)
- Remove NodePermissioningLocalConfig external references [\#1406](https://github.com/PegaSysEng/pantheon/pull/1406)
- Add constantinople fix block for Rinkeby [\#1404](https://github.com/PegaSysEng/pantheon/pull/1404)
- Update EnodeURL to support enodes with listening disabled [\#1403](https://github.com/PegaSysEng/pantheon/pull/1403)
- Integration Integration test\(s\) on p2p of 'net\_services'  [\#1402](https://github.com/PegaSysEng/pantheon/pull/1402)
- Reference tests fail on Windows [\#1401](https://github.com/PegaSysEng/pantheon/pull/1401)
- Fix non-deterministic test caused by variable size of generated transactions [\#1399](https://github.com/PegaSysEng/pantheon/pull/1399)
- Start BlockPropagationManager immediately - don't wait for full sync [\#1398](https://github.com/PegaSysEng/pantheon/pull/1398)
- Added error message for RPC method disabled [\#1396](https://github.com/PegaSysEng/pantheon/pull/1396)
- Fix intermittency in FullSyncChainDownloaderTest [\#1394](https://github.com/PegaSysEng/pantheon/pull/1394)
- Add explanatory comment about default port [\#1392](https://github.com/PegaSysEng/pantheon/pull/1392)
- Handle case where peers advertise a listening port of 0 [\#1391](https://github.com/PegaSysEng/pantheon/pull/1391)
- Cache extra data [\#1389](https://github.com/PegaSysEng/pantheon/pull/1389)
- Update Log message in IBFT Controller [\#1387](https://github.com/PegaSysEng/pantheon/pull/1387)
- Remove unnecessary field [\#1384](https://github.com/PegaSysEng/pantheon/pull/1384)
- Add getPeer method to PeerConnection [\#1383](https://github.com/PegaSysEng/pantheon/pull/1383)
- Removing smart quotes [\#1381](https://github.com/PegaSysEng/pantheon/pull/1381) (thanks to [jmcnevin](https://github.com/jmcnevin))
- Use streams and avoid iterating child nodes multiple times [\#1380](https://github.com/PegaSysEng/pantheon/pull/1380)
- Use execute instead of submit so unhandled exceptions get logged [\#1379](https://github.com/PegaSysEng/pantheon/pull/1379)
- Prefer EnodeURL over Endpoint [\#1378](https://github.com/PegaSysEng/pantheon/pull/1378)
- Add flat file based task collection [\#1377](https://github.com/PegaSysEng/pantheon/pull/1377)
- Consolidate local enode representation [\#1376](https://github.com/PegaSysEng/pantheon/pull/1376)
- Rename rocksdDbConfiguration to rocksDbConfiguration [\#1375](https://github.com/PegaSysEng/pantheon/pull/1375)
- Remove EthTaskChainDownloader and supporting code [\#1373](https://github.com/PegaSysEng/pantheon/pull/1373)
- Handle the pipeline being aborted while finalizing an async operation [\#1372](https://github.com/PegaSysEng/pantheon/pull/1372)
- Rename methods that create and return streams away from getX\(\) [\#1368](https://github.com/PegaSysEng/pantheon/pull/1368)
- eea\_getTransactionCount fails if account has not interacted with private state [\#1367](https://github.com/PegaSysEng/pantheon/pull/1367) (thanks to [iikirilov](https://github.com/iikirilov))
- Increase RocksDB settings [\#1364](https://github.com/PegaSysEng/pantheon/pull/1364) ([ajsutton](https://github.com/ajsutton))
- Don't abort in-progress master builds when a new commit is added. [\#1358](https://github.com/PegaSysEng/pantheon/pull/1358)
- Request open ended headers from sync target [\#1355](https://github.com/PegaSysEng/pantheon/pull/1355)
- Enable the pipeline chain downloader by default [\#1344](https://github.com/PegaSysEng/pantheon/pull/1344)
- Create P2PNetwork Builder [\#1343](https://github.com/PegaSysEng/pantheon/pull/1343)
- Include static nodes in permissioning logic [\#1339](https://github.com/PegaSysEng/pantheon/pull/1339)
- JsonRpcError decoding to include message [\#1336](https://github.com/PegaSysEng/pantheon/pull/1336)
- Cache current chain head info [\#1335](https://github.com/PegaSysEng/pantheon/pull/1335)
- Queue pending requests when all peers are busy [\#1331](https://github.com/PegaSysEng/pantheon/pull/1331)
- Fix failed tests on Windows [\#1332](https://github.com/PegaSysEng/pantheon/pull/1332)
- Provide error message when invalid key specified in key file [\#1328](https://github.com/PegaSysEng/pantheon/pull/1328)
- Allow whitespace in file paths loaded from resources directory [\#1329](https://github.com/PegaSysEng/pantheon/pull/1329)
- Allow whitespace in path [\#1327](https://github.com/PegaSysEng/pantheon/pull/1327)
- Require block numbers for debug\_traceBlockByNumber to be in hex [\#1326](https://github.com/PegaSysEng/pantheon/pull/1326)
- Improve logging of chain download errors in the pipeline chain downloader [\#1325](https://github.com/PegaSysEng/pantheon/pull/1325)
- Ensure eth scheduler is stopped in tests [\#1324](https://github.com/PegaSysEng/pantheon/pull/1324)
- Normalize account permissioning addresses in whitelist [\#1321](https://github.com/PegaSysEng/pantheon/pull/1321)
- Allow private contract invocations in multiple privacy groups [\#1318](https://github.com/PegaSysEng/pantheon/pull/1318) (thanks to [iikirilov](https://github.com/iikirilov))
- Fix account permissioning check case matching [\#1315](https://github.com/PegaSysEng/pantheon/pull/1315)
- Use header validation mode for ommers [\#1313](https://github.com/PegaSysEng/pantheon/pull/1313)
- Configure RocksDb max background compaction and thread count [\#1312](https://github.com/PegaSysEng/pantheon/pull/1312)
- Missing p2p info when queried live [\#1310](https://github.com/PegaSysEng/pantheon/pull/1310)
- Tx limit size send peers follow up [\#1308](https://github.com/PegaSysEng/pantheon/pull/1308)
- Remove remnants of the old dev mode [\#1307](https://github.com/PegaSysEng/pantheon/pull/1307)
- Remove duplicate init code from BesuController instances [\#1305](https://github.com/PegaSysEng/pantheon/pull/1305)
- Stop synchronizer prior to stopping the network [\#1302](https://github.com/PegaSysEng/pantheon/pull/1302)
- Evict old transactions [\#1299](https://github.com/PegaSysEng/pantheon/pull/1299)
- Send local transactions to new peers [\#1253](https://github.com/PegaSysEng/pantheon/pull/1253)

## 1.1

### Additions and Improvements

- [Privacy](https://besu.hyperledger.org/en/latest/Concepts/Privacy/Privacy-Overview/)
- [Onchain Permissioning](https://besu.hyperledger.org/en/latest/Concepts/Permissioning/Permissioning-Overview/#onchain)
- [Fastsync](https://besu.hyperledger.org/en/latest/Reference/CLI/CLI-Syntax/#fast-sync-min-peers)
- Documentation updates include:
    - Added JSON-RPC methods:
      - [`txpool_pantheonStatistics`](https://besu.hyperledger.org/en/latest/Reference/API-Methods/#txpool_besustatistics)
      - [`net_services`](https://besu.hyperledger.org/en/latest/Reference/API-Methods/#net_services)
    - [Updated to indicate Docker image doesn't run on Windows](https://besu.hyperledger.org/en/latest/HowTo/Get-Started/Run-Docker-Image/)
    - [Added how to configure a free gas network](https://besu.hyperledger.org/en/latest/HowTo/Configure/FreeGas/)

### Technical Improvements

- priv_getTransactionCount fails if account has not interacted with private state [\#1369](https://github.com/PegaSysEng/pantheon/pull/1369)
- Updating Orion to 0.9.0 [\#1360](https://github.com/PegaSysEng/pantheon/pull/1360)
- Allow use of large chain IDs [\#1357](https://github.com/PegaSysEng/pantheon/pull/1357)
- Allow private contract invocations in multiple privacy groups [\#1340](https://github.com/PegaSysEng/pantheon/pull/1340)
- Missing p2p info when queried live [\#1338](https://github.com/PegaSysEng/pantheon/pull/1338)
- Fix expose transaction statistics [\#1337](https://github.com/PegaSysEng/pantheon/pull/1337)
- Normalize account permissioning addresses in whitelist [\#1321](https://github.com/PegaSysEng/pantheon/pull/1321)
- Update Enclave executePost method [\#1319](https://github.com/PegaSysEng/pantheon/pull/1319)
- Fix account permissioning check case matching [\#1315](https://github.com/PegaSysEng/pantheon/pull/1315)
- Removing 'all' from the help wording for host-whitelist [\#1304](https://github.com/PegaSysEng/pantheon/pull/1304)

## 1.1 RC

### Technical Improvements

- Better errors for when permissioning contract is set up wrong [\#1296](https://github.com/PegaSysEng/pantheon/pull/1296)
- Consolidate p2p node info methods [\#1288](https://github.com/PegaSysEng/pantheon/pull/1288)
- Update permissioning smart contract interface to match updated EEA proposal [\#1287](https://github.com/PegaSysEng/pantheon/pull/1287)
- Switch to new sync target if it exceeds the td threshold [\#1286](https://github.com/PegaSysEng/pantheon/pull/1286)
- Fix running ATs with in-process node runner [\#1285](https://github.com/PegaSysEng/pantheon/pull/1285)
- Simplify enode construction [\#1283](https://github.com/PegaSysEng/pantheon/pull/1283)
- Cleanup PeerConnection interface [\#1282](https://github.com/PegaSysEng/pantheon/pull/1282)
- Undo changes to PendingTransactions method visibility [\#1281](https://github.com/PegaSysEng/pantheon/pull/1281)
- Use default enclave public key to generate eea_getTransactionReceipt [\#1280](https://github.com/PegaSysEng/pantheon/pull/1280) (thanks to [Puneetha17](https://github.com/Puneetha17))
- Rollback to rocksdb 5.15.10 [\#1279](https://github.com/PegaSysEng/pantheon/pull/1279)
- Log error when a JSON decode problem is encountered [\#1278](https://github.com/PegaSysEng/pantheon/pull/1278)
- Create EnodeURL builder [\#1275](https://github.com/PegaSysEng/pantheon/pull/1275)
- Keep enode nodeId stored as a BytesValue [\#1274](https://github.com/PegaSysEng/pantheon/pull/1274)
- Feature/move subclass in pantheon command [\#1272](https://github.com/PegaSysEng/pantheon/pull/1272)
- Expose sync mode option [\#1270](https://github.com/PegaSysEng/pantheon/pull/1270)
- Refactor RocksDBStats [\#1266](https://github.com/PegaSysEng/pantheon/pull/1266)
- Normalize EnodeURLs [\#1264](https://github.com/PegaSysEng/pantheon/pull/1264)
- Build broken in Java 12 [\#1263](https://github.com/PegaSysEng/pantheon/pull/1263)
- Make PeerDiscovertAgentTest less flakey [\#1262](https://github.com/PegaSysEng/pantheon/pull/1262)
- Ignore extra json rpc params [\#1261](https://github.com/PegaSysEng/pantheon/pull/1261)
- Fetch local transactions in isolation [\#1259](https://github.com/PegaSysEng/pantheon/pull/1259)
- Update to debug trace transaction [\#1258](https://github.com/PegaSysEng/pantheon/pull/1258)
- Use labelled timer to differentiate between rocks db metrics [\#1254](https://github.com/PegaSysEng/pantheon/pull/1254) (thanks to [Puneetha17](https://github.com/Puneetha17))
- Migrate TransactionPool (& affiliated test) from 'core' to 'eth' [\#1251](https://github.com/PegaSysEng/pantheon/pull/1251)
- Use single instance of Rocksdb for privacy [\#1247](https://github.com/PegaSysEng/pantheon/pull/1247) (thanks to [Puneetha17](https://github.com/Puneetha17))
- Subscribing to sync events should receive false when in sync [\#1240](https://github.com/PegaSysEng/pantheon/pull/1240)
- Ignore transactions from the network while behind chain head [\#1228](https://github.com/PegaSysEng/pantheon/pull/1228)
- RocksDB Statistics in Metrics [\#1169](https://github.com/PegaSysEng/pantheon/pull/1169)
- Add block trace RPC methods [\#1088](https://github.com/PegaSysEng/pantheon/pull/1088) (thanks to [kziemianek](https://github.com/kziemianek))

## 1.0.3

### Additions and Improvements

- Notify of dropped messages [\#1156](https://github.com/PegaSysEng/pantheon/pull/1156)
- Documentation updates include:
    - Added [Permissioning Overview](https://besu.hyperledger.org/en/latest/Concepts/Permissioning/Permissioning-Overview/)
    - Added content on [Network vs Node Configuration](https://besu.hyperledger.org/en/latest/HowTo/Configure/Using-Configuration-File/)   
    - Updated [RAM requirements](https://besu.hyperledger.org/en/latest/HowTo/Get-Started/System-Requirements/#ram)  
    - Added [Privacy Overview](https://besu.hyperledger.org/en/latest/Concepts/Privacy/Privacy-Overview/) and [Processing Private Transactions](https://besu.hyperledger.org/en/latest/Concepts/Privacy/Private-Transaction-Processing/)
    - Renaming of Ethstats Lite Explorer to [Ethereum Lite Explorer](https://besu.hyperledger.org/en/latest/HowTo/Deploy/Lite-Block-Explorer/#lite-block-explorer-documentation) (thanks to [tzapu](https://github.com/tzapu))
    - Added content on using [Truffle with Besu](https://besu.hyperledger.org/en/latest/HowTo/Develop-Dapps/Truffle/)
    - Added [`droppedPendingTransactions` RPC Pub/Sub subscription](https://besu.hyperledger.org/en/latest/HowTo/Interact/APIs/RPC-PubSub/#dropped-transactions)
    - Added [`eea_*` JSON-RPC API methods](https://besu.hyperledger.org/en/latest/Reference/API-Methods/#eea-methods)  
    - Added [architecture diagram](https://besu.hyperledger.org/en/latest/Concepts/ArchitectureOverview/)
    - Updated [permissioning CLI options](https://besu.hyperledger.org/en/latest/Reference/CLI/CLI-Syntax/#permissions-accounts-config-file-enabled) and [permissioned network tutorial](https://besu.hyperledger.org/en/stable/)  

### Technical Improvements

- Choose sync target based on td rather than height [\#1256](https://github.com/PegaSysEng/pantheon/pull/1256)
- CLI ewp options [\#1246](https://github.com/PegaSysEng/pantheon/pull/1246)
- Update BesuCommand.java [\#1245](https://github.com/PegaSysEng/pantheon/pull/1245)
- Reduce memory usage in import [\#1239](https://github.com/PegaSysEng/pantheon/pull/1239)
- Improve eea_sendRawTransaction error messages [\#1238](https://github.com/PegaSysEng/pantheon/pull/1238) (thanks to [Puneetha17](https://github.com/Puneetha17))
- Single topic filter [\#1235](https://github.com/PegaSysEng/pantheon/pull/1235)
- Enable pipeline chain downloader for fast sync [\#1232](https://github.com/PegaSysEng/pantheon/pull/1232)
- Make contract size limit configurable [\#1227](https://github.com/PegaSysEng/pantheon/pull/1227)
- Refactor PrivacyParameters config to use builder pattern [\#1226](https://github.com/PegaSysEng/pantheon/pull/1226) (thanks to [antonydenyer](https://github.com/antonydenyer))
- Different request limits for different request types [\#1224](https://github.com/PegaSysEng/pantheon/pull/1224)
- Finish off fast sync pipeline download [\#1222](https://github.com/PegaSysEng/pantheon/pull/1222)
- Enable fast-sync options on command line [\#1218](https://github.com/PegaSysEng/pantheon/pull/1218)
- Replace filtering headers after the fact with calculating number to request up-front [\#1216](https://github.com/PegaSysEng/pantheon/pull/1216)
- Support async processing while maintaining output order [\#1215](https://github.com/PegaSysEng/pantheon/pull/1215)
- Add Unstable Options to the CLI [\#1213](https://github.com/PegaSysEng/pantheon/pull/1213)
- Add private cluster acceptance tests [\#1211](https://github.com/PegaSysEng/pantheon/pull/1211) (thanks to [Puneetha17](https://github.com/Puneetha17))
- Re-aligned smart contract interface to EEA client spec 477 [\#1209](https://github.com/PegaSysEng/pantheon/pull/1209)
- Count the number of items discarded when a pipe is aborted [\#1208](https://github.com/PegaSysEng/pantheon/pull/1208)
- Pipeline chain download - fetch and import data [\#1207](https://github.com/PegaSysEng/pantheon/pull/1207)
- Permission provider that allows bootnodes if you have no other connections [\#1206](https://github.com/PegaSysEng/pantheon/pull/1206)
- Cancel in-progress async operations when the pipeline is aborted [\#1205](https://github.com/PegaSysEng/pantheon/pull/1205)
- Pipeline chain download - Checkpoints [\#1203](https://github.com/PegaSysEng/pantheon/pull/1203)
- Push development images to public dockerhub [\#1202](https://github.com/PegaSysEng/pantheon/pull/1202)
- Push builds of master as docker development images [\#1200](https://github.com/PegaSysEng/pantheon/pull/1200)
- Doc CI pipeline for build and tests [\#1199](https://github.com/PegaSysEng/pantheon/pull/1199)
- Replace the use of a disconnect listener with EthPeer.isDisconnected [\#1197](https://github.com/PegaSysEng/pantheon/pull/1197)
- Prep chain downloader for branch by abstraction [\#1194](https://github.com/PegaSysEng/pantheon/pull/1194)
- Maintain the state of MessageFrame in private Tx [\#1193](https://github.com/PegaSysEng/pantheon/pull/1193) (thanks to [Puneetha17](https://github.com/Puneetha17))
- Persist private world state only if we are mining [\#1191](https://github.com/PegaSysEng/pantheon/pull/1191) (thanks to [Puneetha17](https://github.com/Puneetha17))
- Remove SyncState from SyncTargetManager [\#1188](https://github.com/PegaSysEng/pantheon/pull/1188)
- Acceptance tests base for smart contract node permissioning [\#1186](https://github.com/PegaSysEng/pantheon/pull/1186)
- Fix metrics breakages [\#1185](https://github.com/PegaSysEng/pantheon/pull/1185)
- Typo [\#1184](https://github.com/PegaSysEng/pantheon/pull/1184) (thanks to [araskachoi](https://github.com/araskachoi))
- StaticNodesParserTest to pass on Windows [\#1183](https://github.com/PegaSysEng/pantheon/pull/1183)
- Don't mark world state as stalled until a minimum time without progress is reached [\#1179](https://github.com/PegaSysEng/pantheon/pull/1179)
- Use header validation policy in DownloadHeaderSequenceTask [\#1172](https://github.com/PegaSysEng/pantheon/pull/1172)
- Bond with bootnodes [\#1160](https://github.com/PegaSysEng/pantheon/pull/1160)

## 1.0.2

### Additions and Improvements

- Removed DB init when using `public-key` subcommand [\#1049](https://github.com/PegaSysEng/pantheon/pull/1049)
- Output enode URL on startup [\#1137](https://github.com/PegaSysEng/pantheon/pull/1137)
- Added Remove Peer JSON-RPC [\#1129](https://github.com/PegaSysEng/pantheon/pull/1129)
- Added `net_enode` JSON-RPC [\#1119](https://github.com/PegaSysEng/pantheon/pull/1119) (thanks to [mbergstrand](https://github.com/mbergstrand))
- Maintain a `staticnodes.json` [\#1106](https://github.com/PegaSysEng/pantheon/pull/1106)
- Added `tx-pool-max-size` command line parameter [\#1078](https://github.com/PegaSysEng/pantheon/pull/1078)
- Added PendingTransactions JSON-RPC [\#1043](https://github.com/PegaSysEng/pantheon/pull/1043) (thanks to [EdwinLeeGreene](https://github.com/EdwinLeeGreene))
- Added `admin_nodeInfo` JSON-RPC [\#1012](https://github.com/PegaSysEng/pantheon/pull/1012)
- Added `--metrics-category` CLI to only enable select metrics [\#969](https://github.com/PegaSysEng/pantheon/pull/969)
- Documentation updates include:
   - Updated endpoints in [Private Network Quickstart](https://besu.hyperledger.org/en/latest/Tutorials/Quickstarts/Private-Network-Quickstart/) (thanks to [laubai](https://github.com/laubai))
   - Updated [documentation contribution guidelines](https://besu.hyperledger.org/en/stable/)
   - Added [`admin_removePeer`](https://besu.hyperledger.org/en/latest/Reference/API-Methods/#admin_removepeer)
   - Updated [tutorials](https://besu.hyperledger.org/en/latest/Tutorials/Private-Network/Create-Private-Clique-Network/) for printing of enode on startup
   - Added [`txpool_pantheonTransactions`](https://besu.hyperledger.org/en/stable/Reference/API-Methods/#txpool_besutransactions)
   - Added [Transaction Pool content](https://besu.hyperledger.org/en/latest/Concepts/Transactions/Transaction-Pool/)
   - Added [`tx-pool-max-size` CLI option](https://besu.hyperledger.org/en/latest/Reference/CLI/CLI-Syntax/#tx-pool-max-size)
   - Updated [developer build instructions to use installDist](https://besu.hyperledger.org/en/stable/)
   - Added [Azure quickstart tutorial](https://besu.hyperledger.org/en/latest/Tutorials/Quickstarts/Azure-Private-Network-Quickstart/)
   - Enabled copy button in code blocks
   - Added [IBFT 1.0](https://besu.hyperledger.org/en/latest/HowTo/Configure/Consensus-Protocols/QuorumIBFT/)
   - Added section on using [Geth attach with Besu](https://besu.hyperledger.org/en/latest/HowTo/Interact/APIs/Using-JSON-RPC-API/#geth-console)    
   - Enabled the edit link doc site to ease external doc contributions
   - Added [EthStats docs](https://besu.hyperledger.org/HowTo/Deploy/Lite-Network-Monitor/) (thanks to [baxy](https://github.com/baxy))
   - Updated [Postman collection](https://besu.hyperledger.org/en/latest/HowTo/Interact/APIs/Authentication/#postman)  
   - Added [`metrics-category` CLI option](https://besu.hyperledger.org/en/latest/Reference/CLI/CLI-Syntax/#metrics-category)
   - Added information on [block time and timeout settings](https://besu.hyperledger.org/en/latest/HowTo/Configure/Consensus-Protocols/IBFT/#block-time) for IBFT 2.0
   - Added [`admin_nodeInfo`](https://besu.hyperledger.org/en/latest/Reference/API-Methods/#admin_nodeinfo)
   - Added [permissions images](https://besu.hyperledger.org/en/latest/Concepts/Permissioning/Permissioning-Overview/)
   - Added permissioning blog to [Resources](https://besu.hyperledger.org/en/latest/Reference/Resources/)
   - Updated [Create Permissioned Network](https://besu.hyperledger.org/en/latest/Tutorials/Permissioning/Create-Permissioned-Network/) tutorial to use `export-address`
   - Updated [Clique](https://besu.hyperledger.org/en/latest/HowTo/Configure/Consensus-Protocols/Clique/) and [IBFT 2.0](https://besu.hyperledger.org/en/latest/HowTo/Configure/Consensus-Protocols/IBFT/) docs to include complete genesis file  
   - Updated [Clique tutorial](https://besu.hyperledger.org/en/latest/Tutorials/Private-Network/Create-Private-Clique-Network/) to use `export-address` subcommand  
   - Added IBFT 2.0 [future message configuration options](https://besu.hyperledger.org/en/latest/HowTo/Configure/Consensus-Protocols/IBFT/#optional-configuration-options)

### Technical Improvements
- Fixed so self persists to the whitelist [\#1176](https://github.com/PegaSysEng/pantheon/pull/1176)
- Fixed to add self to permissioning whitelist [\#1175](https://github.com/PegaSysEng/pantheon/pull/1175)
- Fixed permissioning issues [\#1174](https://github.com/PegaSysEng/pantheon/pull/1174)
- AdminAddPeer returns custom Json RPC error code [\#1171](https://github.com/PegaSysEng/pantheon/pull/1171)
- Periodically connect to peers from table [\#1170](https://github.com/PegaSysEng/pantheon/pull/1170)
- Improved bootnodes option error message [\#1092](https://github.com/PegaSysEng/pantheon/pull/1092)
- Automatically restrict trailing peers while syncing [\#1167](https://github.com/PegaSysEng/pantheon/pull/1167)
- Avoid bonding to ourselves [\#1166](https://github.com/PegaSysEng/pantheon/pull/1166)
- Fix Push Metrics [\#1164](https://github.com/PegaSysEng/pantheon/pull/1164)
- Synchroniser waits for new peer if best is up to date [\#1161](https://github.com/PegaSysEng/pantheon/pull/1161)
- Don't attempt to download checkpoint headers if the number of headers is negative [\#1158](https://github.com/PegaSysEng/pantheon/pull/1158)
- Capture metrics on Vertx event loop and worker thread queues [\#1155](https://github.com/PegaSysEng/pantheon/pull/1155)
- Simplify node permissioning ATs [\#1153](https://github.com/PegaSysEng/pantheon/pull/1153)
- Add metrics around discovery process [\#1152](https://github.com/PegaSysEng/pantheon/pull/1152)
- Prevent connecting to self [\#1150](https://github.com/PegaSysEng/pantheon/pull/1150)
- Refactoring permissioning ATs [\#1148](https://github.com/PegaSysEng/pantheon/pull/1148)
- Added two extra Ropsten bootnodes [\#1147](https://github.com/PegaSysEng/pantheon/pull/1147)
- Fixed TCP port handling [\#1144](https://github.com/PegaSysEng/pantheon/pull/1144)
- Better error on bad header [\#1143](https://github.com/PegaSysEng/pantheon/pull/1143)
- Refresh peer table while we have fewer than maxPeers connected [\#1142](https://github.com/PegaSysEng/pantheon/pull/1142)
- Refactor jsonrpc consumption of local node permissioning controller [\#1140](https://github.com/PegaSysEng/pantheon/pull/1140)
- Disconnect peers before the pivot block while fast syncing [\#1139](https://github.com/PegaSysEng/pantheon/pull/1139)
- Reduce the default transaction pool size from 30,000 to 4096 [\#1136](https://github.com/PegaSysEng/pantheon/pull/1136)
- Fail at load if static nodes not whitelisted [\#1135](https://github.com/PegaSysEng/pantheon/pull/1135)
- Fix private transaction acceptance test [\#1134](https://github.com/PegaSysEng/pantheon/pull/1134) (thanks to [Puneetha17](https://github.com/Puneetha17))
- Quieter exceptions when network is unreachable [\#1133](https://github.com/PegaSysEng/pantheon/pull/1133)
- nodepermissioningcontroller used for devp2p connection filtering [\#1132](https://github.com/PegaSysEng/pantheon/pull/1132)
- Remove duplicates from apis specified via CLI [\#1131](https://github.com/PegaSysEng/pantheon/pull/1131)
- Synchronizer returns false if it is in sync [\#1130](https://github.com/PegaSysEng/pantheon/pull/1130)
- Added fromHexStringStrict to check for exactly 20 byte addresses [\#1128](https://github.com/PegaSysEng/pantheon/pull/1128)
- Fix deadlock scenario in AsyncOperationProcessor and re-enable WorldStateDownloaderTest [\#1126](https://github.com/PegaSysEng/pantheon/pull/1126)
- Ignore WorldStateDownloaderTest [\#1125](https://github.com/PegaSysEng/pantheon/pull/1125)
- Updated local config permissioning flags [\#1118](https://github.com/PegaSysEng/pantheon/pull/1118)
- Pipeline Improvements [\#1117](https://github.com/PegaSysEng/pantheon/pull/1117)
- Permissioning cli smart contract [\#1116](https://github.com/PegaSysEng/pantheon/pull/1116)
- Adding default pending transactions value in BesuControllerBuilder [\#1114](https://github.com/PegaSysEng/pantheon/pull/1114)
- Fix intermittency in WorldStateDownloaderTest [\#1113](https://github.com/PegaSysEng/pantheon/pull/1113)
- Reduce number of seen blocks and transactions Besu tracks [\#1112](https://github.com/PegaSysEng/pantheon/pull/1112)
- Timeout long test [\#1111](https://github.com/PegaSysEng/pantheon/pull/1111)
- Errorprone 2.3.3 upgrades [\#1110](https://github.com/PegaSysEng/pantheon/pull/1110)
- Add metric to capture memory used by RocksDB table readers [\#1108](https://github.com/PegaSysEng/pantheon/pull/1108)
- Don't allow creation of multiple gauges with the same name [\#1107](https://github.com/PegaSysEng/pantheon/pull/1107)
- Update Peer Discovery to use NodePermissioningController [\#1105](https://github.com/PegaSysEng/pantheon/pull/1105)
- Move starting world state download process inside WorldDownloadState [\#1104](https://github.com/PegaSysEng/pantheon/pull/1104)
- Enable private Tx capability to Clique [\#1102](https://github.com/PegaSysEng/pantheon/pull/1102) (thanks to [Puneetha17](https://github.com/Puneetha17))
- Enable private Tx capability to IBFT [\#1101](https://github.com/PegaSysEng/pantheon/pull/1101) (thanks to [Puneetha17](https://github.com/Puneetha17))
- Version Upgrades [\#1100](https://github.com/PegaSysEng/pantheon/pull/1100)
- Don't delete completed tasks from RocksDbTaskQueue [\#1099](https://github.com/PegaSysEng/pantheon/pull/1099)
- Support flat mapping with multiple threads [\#1098](https://github.com/PegaSysEng/pantheon/pull/1098)
- Add pipe stage name to thread while executing [\#1097](https://github.com/PegaSysEng/pantheon/pull/1097)
- Use pipeline for world state download [\#1096](https://github.com/PegaSysEng/pantheon/pull/1096)
- TXPool JSON RPC tweaks [\#1095](https://github.com/PegaSysEng/pantheon/pull/1095)
- Add in-memory cache over world state download queue [\#1087](https://github.com/PegaSysEng/pantheon/pull/1087)
- Trim default metrics [\#1086](https://github.com/PegaSysEng/pantheon/pull/1086)
- Improve imported block log line [\#1085](https://github.com/PegaSysEng/pantheon/pull/1085)
- Smart contract permission controller [\#1083](https://github.com/PegaSysEng/pantheon/pull/1083)
- Add timeout when waiting for JSON-RPC, WebSocket RPC and Metrics services to stop [\#1082](https://github.com/PegaSysEng/pantheon/pull/1082)
- Add pipeline framework to make parallel processing simpler [\#1077](https://github.com/PegaSysEng/pantheon/pull/1077)
- Node permissioning controller [\#1075](https://github.com/PegaSysEng/pantheon/pull/1075)
- Smart contract permission controller stub [\#1074](https://github.com/PegaSysEng/pantheon/pull/1074)
- Expose a synchronous start method in Runner [\#1072](https://github.com/PegaSysEng/pantheon/pull/1072)
- Changes in chain head should trigger new permissioning check for active peers [\#1071](https://github.com/PegaSysEng/pantheon/pull/1071)
- Fix exceptions fetching metrics after world state download completes [\#1066](https://github.com/PegaSysEng/pantheon/pull/1066)
- Accept transactions in the pool with nonce above account sender nonce [\#1065](https://github.com/PegaSysEng/pantheon/pull/1065)
- Repair Istanbul to handle Eth/62 & Eth/63 [\#1063](https://github.com/PegaSysEng/pantheon/pull/1063)
- Close Private Storage Provider [\#1059](https://github.com/PegaSysEng/pantheon/pull/1059) (thanks to [Puneetha17](https://github.com/Puneetha17))
- Add labels to Pipelined tasks metrics [\#1057](https://github.com/PegaSysEng/pantheon/pull/1057)
- Re-enable Quorum Synchronisation [\#1056](https://github.com/PegaSysEng/pantheon/pull/1056)
- Don't log expected failures as errors [\#1054](https://github.com/PegaSysEng/pantheon/pull/1054)
- Make findSuitablePeer abstract [\#1053](https://github.com/PegaSysEng/pantheon/pull/1053)
- Track added at in txpool [\#1048](https://github.com/PegaSysEng/pantheon/pull/1048)
- Fix ImportBlocksTask to only request from peers that claim to have the blocks [\#1047](https://github.com/PegaSysEng/pantheon/pull/1047)
- Don't run the dao block validator if dao block is 0 [\#1044](https://github.com/PegaSysEng/pantheon/pull/1044)
- Don't make unnecessary copies of data in RocksDbKeyValueStorage [\#1040](https://github.com/PegaSysEng/pantheon/pull/1040)
- Update discovery logic to trust bootnodes only when out of sync [\#1039](https://github.com/PegaSysEng/pantheon/pull/1039)
- Fix IndexOutOfBoundsException in DetermineCommonAncestorTask [\#1038](https://github.com/PegaSysEng/pantheon/pull/1038)
- Add `rpc_modules` JSON-RPC [\#1036](https://github.com/PegaSysEng/pantheon/pull/1036)
- Simple permissioning smart contract [\#1035](https://github.com/PegaSysEng/pantheon/pull/1035)
- Refactor enodeurl to use inetaddr [\#1032](https://github.com/PegaSysEng/pantheon/pull/1032)
- Update CLI options in mismatched genesis file message [\#1031](https://github.com/PegaSysEng/pantheon/pull/1031)
- Remove dependence of eth.core on eth.permissioning [\#1030](https://github.com/PegaSysEng/pantheon/pull/1030)
- Make alloc optional and provide nicer error messages when genesis config is invalid [\#1029](https://github.com/PegaSysEng/pantheon/pull/1029)
- Handle metrics request closing before response is generated [\#1028](https://github.com/PegaSysEng/pantheon/pull/1028)
- Change EthNetworkConfig bootnodes to always be URIs [\#1027](https://github.com/PegaSysEng/pantheon/pull/1027)
- Avoid port conflicts in acceptance tests [\#1025](https://github.com/PegaSysEng/pantheon/pull/1025)
- Include reference tests in jacoco [\#1024](https://github.com/PegaSysEng/pantheon/pull/1024)
- Acceptance test - configurable gas price [\#1023](https://github.com/PegaSysEng/pantheon/pull/1023)
- Get Internal logs and output [\#1022](https://github.com/PegaSysEng/pantheon/pull/1022) (thanks to [Puneetha17](https://github.com/Puneetha17))
- Fix race condition in WebSocketService [\#1021](https://github.com/PegaSysEng/pantheon/pull/1021)
- Ensure devp2p ports are written to ports file correctly [\#1020](https://github.com/PegaSysEng/pantheon/pull/1020)
- Report the correct tcp port in PING packets when it differs from the UDP port [\#1019](https://github.com/PegaSysEng/pantheon/pull/1019)
- Refactor transient transaction processor [\#1017](https://github.com/PegaSysEng/pantheon/pull/1017)
- Resume world state download from existing queue [\#1016](https://github.com/PegaSysEng/pantheon/pull/1016)
- IBFT Acceptance tests updated with longer timeout on first block [\#1015](https://github.com/PegaSysEng/pantheon/pull/1015)
- Update IBFT acceptances tests to await first block [\#1013](https://github.com/PegaSysEng/pantheon/pull/1013)
- Remove full hashimoto implementation as its never used [\#1011](https://github.com/PegaSysEng/pantheon/pull/1011)
- Created SyncStatus notifications [\#1010](https://github.com/PegaSysEng/pantheon/pull/1010)
- Address acceptance test intermittency [\#1008](https://github.com/PegaSysEng/pantheon/pull/1008)
- Consider a world state download stalled after 100 requests with no progress [\#1007](https://github.com/PegaSysEng/pantheon/pull/1007)
- Reduce log level when block miner is interrupted [\#1006](https://github.com/PegaSysEng/pantheon/pull/1006)
- RunnerTest fail on Windows due to network startup timing issue [\#1005](https://github.com/PegaSysEng/pantheon/pull/1005)
- Generate Private Contract Address [\#1004](https://github.com/PegaSysEng/pantheon/pull/1004) (thanks to [vinistevam](https://github.com/vinistevam))
- Delete the legacy pipelined import code [\#1003](https://github.com/PegaSysEng/pantheon/pull/1003)
- Fix race condition in WebSocket AT [\#1002](https://github.com/PegaSysEng/pantheon/pull/1002)
- Cleanup IBFT logging levels [\#995](https://github.com/PegaSysEng/pantheon/pull/995)
- Integration Test implementation dependency for non-IntelliJ IDE [\#992](https://github.com/PegaSysEng/pantheon/pull/992)
- Ignore fast sync and full sync tests to avoid race condition [\#991](https://github.com/PegaSysEng/pantheon/pull/991)
- Make acceptance tests use the process based runner again [\#990](https://github.com/PegaSysEng/pantheon/pull/990)
- RoundChangeCertificateValidator requires unique authors [\#989](https://github.com/PegaSysEng/pantheon/pull/989)
- Make Rinkeby the benchmark chain.  [\#986](https://github.com/PegaSysEng/pantheon/pull/986)
- Add metrics to Parallel Download pipeline [\#985](https://github.com/PegaSysEng/pantheon/pull/985)
- Change ExpectBlockNumber to require at least the specified block number [\#981](https://github.com/PegaSysEng/pantheon/pull/981)
- Fix benchmark compilation [\#980](https://github.com/PegaSysEng/pantheon/pull/980)
- RPC tests can use 127.0.0.1 loopback rather than localhost [\#974](https://github.com/PegaSysEng/pantheon/pull/974) thanks to [glethuillier](https://github.com/glethuillier) for raising)
- Disable picocli ansi when testing [\#973](https://github.com/PegaSysEng/pantheon/pull/973)
- Add a jmh benchmark for WorldStateDownloader [\#972](https://github.com/PegaSysEng/pantheon/pull/972)
- Gradle dependency for JMH annotation, for IDEs that aren't IntelliJ \(… [\#971](https://github.com/PegaSysEng/pantheon/pull/971)
- Separate download state tracking from WorldStateDownloader [\#967](https://github.com/PegaSysEng/pantheon/pull/967)
- Gradle dependency for JMH annotation, for IDEs that aren't IntelliJ [\#966](https://github.com/PegaSysEng/pantheon/pull/966)
- Truffle HDwallet Web3 1.0 [\#964](https://github.com/PegaSysEng/pantheon/pull/964)
- Add missing JavaDoc tags in JSONToRLP [\#963](https://github.com/PegaSysEng/pantheon/pull/963)
- Only import block if it isn't already on the block chain [\#962](https://github.com/PegaSysEng/pantheon/pull/962)
- CLI stack traces when debugging [\#960](https://github.com/PegaSysEng/pantheon/pull/960)
- Create peer discovery packets on a worker thread [\#955](https://github.com/PegaSysEng/pantheon/pull/955)
- Remove start functionality from IbftController and IbftBlockHeightMan… [\#952](https://github.com/PegaSysEng/pantheon/pull/952)
- Cleanup IBFT executors [\#951](https://github.com/PegaSysEng/pantheon/pull/951)
- Single threaded world state persistence [\#950](https://github.com/PegaSysEng/pantheon/pull/950)
- Fix version number on master [\#946](https://github.com/PegaSysEng/pantheon/pull/946)
- Change automatic benchmark  [\#945](https://github.com/PegaSysEng/pantheon/pull/945)
- Eliminate redundant header validation [\#943](https://github.com/PegaSysEng/pantheon/pull/943)
- RocksDbQueue Threading Tweaks [\#940](https://github.com/PegaSysEng/pantheon/pull/940)
- Validate DAO block [\#939](https://github.com/PegaSysEng/pantheon/pull/939)
- Complete Private Transaction Processor [\#938](https://github.com/PegaSysEng/pantheon/pull/938) (thanks to [iikirilov](https://github.com/iikirilov))
- Add metrics for netty queue length [\#932](https://github.com/PegaSysEng/pantheon/pull/932)
- Update GetNodeDataFromPeerTask to return a map [\#931](https://github.com/PegaSysEng/pantheon/pull/931)

## 1.0.1

Public key address export subcommand was missing in 1.0 release.

### Additions and Improvements
- Added `public-key export-address` subcommand [\#888](https://github.com/PegaSysEng/pantheon/pull/888)
- Documentation update for the [`public-key export-address`](https://besu.hyperledger.org/en/stable/) subcommand.
- Updated [IBFT 2.0 overview](https://besu.hyperledger.org/en/stable/) to include use of `rlp encode` command and information on setting IBFT 2.0 properties to achieve your desired block time.

## 1.0

### Additions and Improvements
- [IBFT 2.0](https://besu.hyperledger.org/en/latest/Tutorials/Private-Network/Create-IBFT-Network/)
- [Permissioning](https://besu.hyperledger.org/en/latest/Concepts/Permissioning/Permissioning-Overview/)
- [JSON-RPC Authentication](https://besu.hyperledger.org/en/latest/HowTo/Interact/APIs/Authentication/)
- Added `rlp encode` subcommand [\#965](https://github.com/PegaSysEng/pantheon/pull/965)
- Method to reload permissions file [\#834](https://github.com/PegaSysEng/pantheon/pull/834)
- Added rebind mitigation for Websockets. [\#905](https://github.com/PegaSysEng/pantheon/pull/905)
- Support genesis contract code [\#749](https://github.com/PegaSysEng/pantheon/pull/749) (thanks to [kziemianek](https://github.com/kziemianek)).
- Documentation updates include:
  - Added details on [port configuration](https://besu.hyperledger.org/en/latest/HowTo/Find-and-Connect/Configuring-Ports/)    
  - Added [Resources page](https://besu.hyperledger.org/en/latest/Reference/Resources/) linking to Besu blog posts and webinars
  - Added [JSON-RPC Authentication](https://besu.hyperledger.org/en/latest/HowTo/Interact/APIs/Authentication/)  
  - Added [tutorial to create permissioned network](https://besu.hyperledger.org/en/latest/Tutorials/Permissioning/Create-Permissioned-Network/)
  - Added [Permissioning](https://besu.hyperledger.org/en/latest/Concepts/Permissioning/Permissioning-Overview/) content
  - Added [Permissioning API methods](https://besu.hyperledger.org/en/latest/Reference/API-Methods/#permissioning-methods)
  - Added [tutorial to create Clique private network](https://besu.hyperledger.org/en/latest/Tutorials/Private-Network/Create-Private-Clique-Network/)
  - Added [tutorial to create IBFT 2.0 private network](https://besu.hyperledger.org/en/latest/Tutorials/Private-Network/Create-IBFT-Network/)

### Technical Improvements
- RoundChangeCertificateValidator requires unique authors [\#997](https://github.com/PegaSysEng/pantheon/pull/997)
- RPC tests can use 127.0.0.1 loopback rather than localhost [\#979](https://github.com/PegaSysEng/pantheon/pull/979)
- Integration Test implementation dependency for non-IntelliJ IDE [\#978](https://github.com/PegaSysEng/pantheon/pull/978)
- Only import block if it isn't already on the block chain [\#977](https://github.com/PegaSysEng/pantheon/pull/977)
- Disable picocli ansi when testing [\#975](https://github.com/PegaSysEng/pantheon/pull/975)
- Create peer discovery packets on a worker thread [\#961](https://github.com/PegaSysEng/pantheon/pull/961)
- Removed Orion snapshot dependency [\#933](https://github.com/PegaSysEng/pantheon/pull/933)
- Use network ID instead of chain ID in MainnetBesuController. [\#929](https://github.com/PegaSysEng/pantheon/pull/929)
- Propagate new block messages to other clients in a worker thread [\#928](https://github.com/PegaSysEng/pantheon/pull/928)
- Parallel downloader should stop on puts if requested. [\#927](https://github.com/PegaSysEng/pantheon/pull/927)
- Permission config file location and option under docker [\#925](https://github.com/PegaSysEng/pantheon/pull/925)
- Fixed potential stall in world state download [\#922](https://github.com/PegaSysEng/pantheon/pull/922)
- Refactoring to introduce deleteOnExit\(\) for temp files [\#920](https://github.com/PegaSysEng/pantheon/pull/920)
- Reduce "Received transactions message" log from debug to trace [\#919](https://github.com/PegaSysEng/pantheon/pull/919)
- Handle PeerNotConnected exceptions when sending wire keep alives [\#918](https://github.com/PegaSysEng/pantheon/pull/918)
- admin_addpeers: error if node not whitelisted [\#917](https://github.com/PegaSysEng/pantheon/pull/917)
- Expose the Ibft MiningCoordinator [\#916](https://github.com/PegaSysEng/pantheon/pull/916)
- Check perm api against perm cli [\#915](https://github.com/PegaSysEng/pantheon/pull/915)
- Update metrics when completing a world state request with existing data [\#914](https://github.com/PegaSysEng/pantheon/pull/914)
- Improve RocksDBQueue dequeue performance [\#913](https://github.com/PegaSysEng/pantheon/pull/913)
- Error when removing bootnodes from nodes whitelist [\#912](https://github.com/PegaSysEng/pantheon/pull/912)
- Incremental Optimization\(s\) on BlockBroadcaster [\#911](https://github.com/PegaSysEng/pantheon/pull/911)
- Check permissions CLI dependencies [\#909](https://github.com/PegaSysEng/pantheon/pull/909)
- Limit the number of times we retry peer discovery interactions [\#908](https://github.com/PegaSysEng/pantheon/pull/908)
- IBFT to use VoteTallyCache [\#907](https://github.com/PegaSysEng/pantheon/pull/907)
- Add metric to expose number of inflight world state requests [\#906](https://github.com/PegaSysEng/pantheon/pull/906)
- Bootnodes not on whitelist - improve errors [\#904](https://github.com/PegaSysEng/pantheon/pull/904)
- Make chain download cancellable [\#901](https://github.com/PegaSysEng/pantheon/pull/901)
- Enforce accounts must start with 0x [\#900](https://github.com/PegaSysEng/pantheon/pull/900)
- When picking fast sync pivot block, use the peer with the best total difficulty [\#899](https://github.com/PegaSysEng/pantheon/pull/899)
- Process world state download data on a worker thread [\#898](https://github.com/PegaSysEng/pantheon/pull/898)
- CLI mixin help [\#895](https://github.com/PegaSysEng/pantheon/pull/895) ([macfarla](https://github.com/macfarla))
- Use absolute datapath instead of relative. [\#894](https://github.com/PegaSysEng/pantheon/pull/894).
- Fix task queue so that the updated failure count for requests is stored [\#893](https://github.com/PegaSysEng/pantheon/pull/893)
- Fix authentication header [\#891](https://github.com/PegaSysEng/pantheon/pull/891)
- Reorganize eth tasks [\#890](https://github.com/PegaSysEng/pantheon/pull/890)
- Unit tests of BlockBroadcaster [\#887](https://github.com/PegaSysEng/pantheon/pull/887)
- Fix authentication file validation errors [\#886](https://github.com/PegaSysEng/pantheon/pull/886)
- Fixing file locations under docker [\#885](https://github.com/PegaSysEng/pantheon/pull/885)
- Handle exceptions properly in EthScheduler [\#884](https://github.com/PegaSysEng/pantheon/pull/884)
- More bootnodes for goerli [\#880](https://github.com/PegaSysEng/pantheon/pull/880)
- Rename password hash command [\#879](https://github.com/PegaSysEng/pantheon/pull/879)
- Add metrics for EthScheduler executors [\#878](https://github.com/PegaSysEng/pantheon/pull/878)
- Disconnect peer removed from node whitelist [\#877](https://github.com/PegaSysEng/pantheon/pull/877)
- Reduce logging noise from invalid peer discovery packets and handshaking [\#876](https://github.com/PegaSysEng/pantheon/pull/876)
- Detect stalled world state downloads [\#875](https://github.com/PegaSysEng/pantheon/pull/875)
- Limit size of Ibft future message buffer [\#873](https://github.com/PegaSysEng/pantheon/pull/873)
- Ibft2: Replace NewRound with extended Proposal [\#872](https://github.com/PegaSysEng/pantheon/pull/872)
- Fixed admin_addPeer to periodically check maintained connections [\#871](https://github.com/PegaSysEng/pantheon/pull/871)
- WebSocket method permissions [\#870](https://github.com/PegaSysEng/pantheon/pull/870)
- Select new pivot block when world state becomes unavailable [\#869](https://github.com/PegaSysEng/pantheon/pull/869)
- Introduce FutureUtils to reduce duplicated code around CompletableFuture [\#868](https://github.com/PegaSysEng/pantheon/pull/868)
- Implement world state cancel [\#867](https://github.com/PegaSysEng/pantheon/pull/867)
- Renaming authentication configuration file CLI command [\#865](https://github.com/PegaSysEng/pantheon/pull/865)
- Break out RoundChangeCertificate validation [\#864](https://github.com/PegaSysEng/pantheon/pull/864)
- Disconnect peers where the common ancestor is before our fast sync pivot [\#862](https://github.com/PegaSysEng/pantheon/pull/862)
- Initial scaffolding for block propagation [\#860](https://github.com/PegaSysEng/pantheon/pull/860)
- Fix NullPointerException when determining fast sync pivot [\#859](https://github.com/PegaSysEng/pantheon/pull/859)
- Check for invalid token [\#856](https://github.com/PegaSysEng/pantheon/pull/856)
- Moving NodeWhitelistController to permissioning package [\#855](https://github.com/PegaSysEng/pantheon/pull/855)
- Fix state download race condition by creating a TaskQueue API [\#853](https://github.com/PegaSysEng/pantheon/pull/853)
- Changed separator in JSON RPC permissions [\#852](https://github.com/PegaSysEng/pantheon/pull/852)
- WebSocket acceptance tests now can use WebSockets [\#851](https://github.com/PegaSysEng/pantheon/pull/851)
- IBFT notifies EthPeer when remote node has a better block [\#849](https://github.com/PegaSysEng/pantheon/pull/849)
- Support resuming fast-sync downloads [\#848](https://github.com/PegaSysEng/pantheon/pull/848)
- Tweak Fast Sync Config [\#847](https://github.com/PegaSysEng/pantheon/pull/847)
- RPC authentication configuration validation + tests. [\#846](https://github.com/PegaSysEng/pantheon/pull/846)
- Tidy-up FastSyncState persistence [\#845](https://github.com/PegaSysEng/pantheon/pull/845)
- Do parallel extract signatures in the parallel block importer. [\#844](https://github.com/PegaSysEng/pantheon/pull/844)
- Fix 'the Input Is Too Long' Error on Windows [\#843](https://github.com/PegaSysEng/pantheon/pull/843) (thanks to [glethuillier](https://github.com/glethuillier)).
- Remove unnecessary sleep [\#842](https://github.com/PegaSysEng/pantheon/pull/842)
- Shutdown improvements [\#841](https://github.com/PegaSysEng/pantheon/pull/841)
- Speed up shutdown time [\#838](https://github.com/PegaSysEng/pantheon/pull/838)
- Add metrics to world state downloader [\#837](https://github.com/PegaSysEng/pantheon/pull/837)
- Store pivot block header [\#836](https://github.com/PegaSysEng/pantheon/pull/836)
- Clique should use beneficiary of zero on epoch blocks [\#833](https://github.com/PegaSysEng/pantheon/pull/833)
- Clique should ignore proposals for address 0 [\#831](https://github.com/PegaSysEng/pantheon/pull/831)
- Fix intermittency in FullSyncDownloaderTest [\#830](https://github.com/PegaSysEng/pantheon/pull/830)
- Added the authentication service to the WebSocket service [\#829](https://github.com/PegaSysEng/pantheon/pull/829)
- Extract creation and init of ProtocolContext into a re-usable class [\#828](https://github.com/PegaSysEng/pantheon/pull/828)
- Prevent duplicate commit seals in ibft header [\#827](https://github.com/PegaSysEng/pantheon/pull/827)
- Validate Ibft vanity data length [\#826](https://github.com/PegaSysEng/pantheon/pull/826)
- Refactored json rpc authentication to be provided as a service [\#825](https://github.com/PegaSysEng/pantheon/pull/825)
- Handle unavailable world states [\#824](https://github.com/PegaSysEng/pantheon/pull/824)
- Password in JWT payload [\#823](https://github.com/PegaSysEng/pantheon/pull/823)
- Homogenize error messages when required parameters are set [\#822](https://github.com/PegaSysEng/pantheon/pull/822) ([glethuillier](https://github.com/glethuillier)).
- Set remote peer chain head to parent of block received in NEW\_BLOCK\_MESSAGE [\#819](https://github.com/PegaSysEng/pantheon/pull/819)
- Peer disconnects should not result in stack traces [\#818](https://github.com/PegaSysEng/pantheon/pull/818)
- Abort previous builds [\#817](https://github.com/PegaSysEng/pantheon/pull/817)
- Parallel build stages [\#816](https://github.com/PegaSysEng/pantheon/pull/816)
- JWT authentication for JSON-RPC [\#815](https://github.com/PegaSysEng/pantheon/pull/815)
- Log errors that occur while finding a common ancestor [\#814](https://github.com/PegaSysEng/pantheon/pull/814)
- Shuffled log levels [\#813](https://github.com/PegaSysEng/pantheon/pull/813)
- Prevent duplicate IBFT messages being processed by state machine [\#811](https://github.com/PegaSysEng/pantheon/pull/811)
- Fix Orion startup ports [\#810](https://github.com/PegaSysEng/pantheon/pull/810)
- Commit world state continuously [\#809](https://github.com/PegaSysEng/pantheon/pull/809)
- Improve block propagation time [\#808](https://github.com/PegaSysEng/pantheon/pull/808)
- JSON-RPC authentication cli options & acceptance tests [\#807](https://github.com/PegaSysEng/pantheon/pull/807)
- Remove privacy not supported warning [\#806](https://github.com/PegaSysEng/pantheon/pull/806) (thanks to [vinistevam](https://github.com/vinistevam))
- Wire up Private Transaction Processor [\#805](https://github.com/PegaSysEng/pantheon/pull/805) (thanks to [Puneetha17](https://github.com/Puneetha17))
- Apply a limit to the number of responses in RespondingEthPeer.respondWhile [\#803](https://github.com/PegaSysEng/pantheon/pull/803)
- Avoid requesting empty block bodies from the network. [\#802](https://github.com/PegaSysEng/pantheon/pull/802)
- Handle partial responses to get receipts requests [\#801](https://github.com/PegaSysEng/pantheon/pull/801)
- Rename functions in Ibft MessageValidator [\#800](https://github.com/PegaSysEng/pantheon/pull/800)
- Upgrade GoogleJavaFormat to 1.7 [\#795](https://github.com/PegaSysEng/pantheon/pull/795)
- Minor refactorings of IntegrationTest infrastructure [\#786](https://github.com/PegaSysEng/pantheon/pull/786)
- Rework Ibft MessageValidatorFactory [\#785](https://github.com/PegaSysEng/pantheon/pull/785)
- Rework IbftRoundFactory [\#784](https://github.com/PegaSysEng/pantheon/pull/784)
- Rename artefacts to artifacts within IBFT [\#782](https://github.com/PegaSysEng/pantheon/pull/782)
- Rename TerminatedRoundArtefacts to PreparedRoundArtefacts [\#781](https://github.com/PegaSysEng/pantheon/pull/781)
- Rename Ibft MessageFactory methods [\#779](https://github.com/PegaSysEng/pantheon/pull/779)
- Update WorldStateDownloader to only filter out known code requests [\#777](https://github.com/PegaSysEng/pantheon/pull/777)
- Multiple name options only search for the longest one [\#776](https://github.com/PegaSysEng/pantheon/pull/776)
- Move ethTaskTimer to abstract root [\#775](https://github.com/PegaSysEng/pantheon/pull/775)
- Parallel Block importer [\#774](https://github.com/PegaSysEng/pantheon/pull/774)
- Wait for a peer with an estimated chain height before selecting a pivot block [\#772](https://github.com/PegaSysEng/pantheon/pull/772)
- Randomly perform full validation when fast syncing blocks [\#770](https://github.com/PegaSysEng/pantheon/pull/770)
- IBFT Message rework, piggybacking blocks on msgs. [\#769](https://github.com/PegaSysEng/pantheon/pull/769)
- EthScheduler additions [\#767](https://github.com/PegaSysEng/pantheon/pull/767)
- Fixing node whitelist isPermitted check [\#766](https://github.com/PegaSysEng/pantheon/pull/766)
- Eth/63 labels [\#764](https://github.com/PegaSysEng/pantheon/pull/764)
- Permissioning whitelist persistence. [\#763](https://github.com/PegaSysEng/pantheon/pull/763)
- Created message validators for NewRound and RoundChange [\#760](https://github.com/PegaSysEng/pantheon/pull/760)
- Add tests for FastSyncChainDownloader as a whole [\#758](https://github.com/PegaSysEng/pantheon/pull/758)
- Flatten IBFT Message API [\#757](https://github.com/PegaSysEng/pantheon/pull/757)
- Added TerminatedRoundArtefacts [\#756](https://github.com/PegaSysEng/pantheon/pull/756)
- Fix thread names in EthScheduler to include the thread number [\#755](https://github.com/PegaSysEng/pantheon/pull/755)
- Separate round change reception from RoundChangeCertificate [\#754](https://github.com/PegaSysEng/pantheon/pull/754)
- JSON-RPC authentication login [\#753](https://github.com/PegaSysEng/pantheon/pull/753)
- Spilt Ibft MessageValidator into components [\#752](https://github.com/PegaSysEng/pantheon/pull/752)
- Ensure first checkpoint headers is always in local blockchain for FastSyncCheckpointHeaderManager [\#750](https://github.com/PegaSysEng/pantheon/pull/750)
- Refactored permissioning components to be Optional. [\#747](https://github.com/PegaSysEng/pantheon/pull/747)
- Integrate rocksdb-based queue into WorldStateDownloader [\#746](https://github.com/PegaSysEng/pantheon/pull/746)
- Generify orion to enclave [\#745](https://github.com/PegaSysEng/pantheon/pull/745) (thanks to [vinistevam](https://github.com/vinistevam))
- Moved IBFT Message factory to use wrapped message types [\#744](https://github.com/PegaSysEng/pantheon/pull/744)
- Handle timeouts when requesting checkpoint headers correctly [\#743](https://github.com/PegaSysEng/pantheon/pull/743)
- Update RoundChangeManager to use flattened message [\#742](https://github.com/PegaSysEng/pantheon/pull/742)
- Handle validation failures when fast importing blocks [\#741](https://github.com/PegaSysEng/pantheon/pull/741)
- Updated IbftRound and RoundState APIs to use wrapped messages [\#740](https://github.com/PegaSysEng/pantheon/pull/740)
- Exception handling [\#739](https://github.com/PegaSysEng/pantheon/pull/739)
- Upgrade dependency versions and build cleanup [\#738](https://github.com/PegaSysEng/pantheon/pull/738)
- Update IbftBlockHeigntManager to accept new message types. [\#737](https://github.com/PegaSysEng/pantheon/pull/737)
- Error response handling for permissions APIs [\#736](https://github.com/PegaSysEng/pantheon/pull/736)
- IPV6 bootnodes don't work [\#735](https://github.com/PegaSysEng/pantheon/pull/735)
- Updated to use tags of pantheon build rather than another repo [\#734](https://github.com/PegaSysEng/pantheon/pull/734)
- Log milestones at startup and other minor logging improvements [\#733](https://github.com/PegaSysEng/pantheon/pull/733)
- Create wrapper types for Ibft Signed messages [\#731](https://github.com/PegaSysEng/pantheon/pull/731)
- Ibft to uniquely ID messages by their hash [\#730](https://github.com/PegaSysEng/pantheon/pull/730)
- Rename ibftrevised to ibft2 [\#722](https://github.com/PegaSysEng/pantheon/pull/722)
- Limit ibft msg queues [\#704](https://github.com/PegaSysEng/pantheon/pull/704)
- Implement privacy precompiled contract [\#696](https://github.com/PegaSysEng/pantheon/pull/696) (thanks to [Puneetha17](https://github.com/Puneetha17))
- Integration of RecursivePeerRefreshState and PeerDiscoveryController [\#420](https://github.com/PegaSysEng/pantheon/pull/420)

## 0.9.1

Built and compatible with with JDK8.

## 0.9

### Breaking Changes to Command Line

Breaking changes have been made to the command line options in v0.9 to improve usability. Many v0.8 command line options no longer work.

The [documentation](https://docs.pantheon.pegasys.tech/en/latest/) has been updated throughout to use the changed command line options and the [command line reference](https://besu.hyperledger.org/en/stable/) documents the changed options.

| Previous Option                     | New Option                                                                                                                                                                                                                                  | Change                            |
|-------------------------------------|------------------------------------------------------------------------------------------------------------------------------------------------------------------------------------------------------------------------------------------|----------------------------------|
| `--config`                          | [`--config-file`](https://besu.hyperledger.org/en/latest/Reference/CLI/CLI-Syntax/#config-file)                                                                                                                                  | Renamed                          |
| `--datadir`                         | [`--data-path`](https://besu.hyperledger.org/en/latest/Reference/CLI/CLI-Syntax/#data-path)                                                                                                                                      | Renamed                          |
| `--dev-mode`                        | [`--network=dev`](https://besu.hyperledger.org/en/latest/Reference/CLI/CLI-Syntax/#network)                                                                                                                                     | Replaced by `--network` option   |
| `--genesis`                         | [`--genesis-file`](https://besu.hyperledger.org/en/latest/Reference/CLI/CLI-Syntax/#genesis-file)                                                                                                                                | Renamed                          |
| `--goerli`                          | [`--network=goerli`]((https://besu.hyperledger.org/en/latest/Reference/CLI/CLI-Syntax/#network)                                                                                                                                  | Replaced by `--network` option   |
| `--metrics-listen=<HOST:PORT>`      | [`--metrics-host=<HOST>`](https://besu.hyperledger.org/en/latest/Reference/CLI/CLI-Syntax/#metrics-host) and [`--metrics-port=<PORT>`](https://besu.hyperledger.org/en/latest/Reference/CLI/CLI-Syntax/#metrics-port) | Split into host and port options |
| `--miner-extraData`                 | [`--miner-extra-data`](https://besu.hyperledger.org/en/latest/Reference/CLI/CLI-Syntax/#miner-extra-data)                                                                                                                       | Renamed                          |
| `--miner-minTransactionGasPriceWei` | [`--min-gas-price`](https://besu.hyperledger.org/en/latest/Reference/CLI/CLI-Syntax/#min-gas-price)                                                                                                                              | Renamed                          |
| `--no-discovery`                    | [`--discovery-enabled`](https://besu.hyperledger.org/en/latest/Reference/CLI/CLI-Syntax/#discovery-enabled)                                                                                                                      | Replaced                         |
| `--node-private-key`                | [`--node-private-key-file`](https://besu.hyperledger.org/en/latest/Reference/CLI/CLI-Syntax/#node-private-key-file)                                                                                                              | Renamed                          |
| `--ottoman`                         | N/A                                                                                                                                                                                                                                         | Removed                          |
| `--p2p-listen=<HOST:PORT>`          | [`--p2p-host=<HOST>`](https://besu.hyperledger.org/en/latest/Reference/CLI/CLI-Syntax/#p2p-hostt) and [`--p2p-port=<PORT>`](https://besu.hyperledger.org/en/latest/Reference/CLI/CLI-Syntax/#p2p-port) | Split into host and port options |
| `--rinkeby`                         | [`--network=rinkeby`]((https://besu.hyperledger.org/en/latest/Reference/CLI/CLI-Syntax/#network)                                                                                                                                     | Replaced by `--network` option   |
| `--ropsten`                         | [`--network=ropsten`]((https://besu.hyperledger.org/en/latest/Reference/CLI/CLI-Syntax/#network)                                                                                                                                     | Replaced by `--network` option   |
| `--rpc-enabled`                     | [` --rpc-http-enabled`](https://besu.hyperledger.org/en/latest/Reference/CLI/CLI-Syntax/#rpc-http-enabled)| Renamed|
| `--rpc-listen=<HOST:PORT>`          | [`--rpc-http-host=<HOST>`](https://besu.hyperledger.org/en/latest/Reference/CLI/CLI-Syntax/#rpc-http-host) and [`--rpc-http-port=<PORT>`](https://besu.hyperledger.org/en/latest/Reference/CLI/CLI-Syntax/#rpc-http-port) | Split into host and port options |
| `--rpc-api`                         | [`--rpc-http-api`](https://besu.hyperledger.org/en/latest/Reference/CLI/CLI-Syntax/#rpc-http-api)| Renamed |
| `--rpc-cors-origins`                | [`--rpc-http-cors-origins`](https://besu.hyperledger.org/en/latest/Reference/CLI/CLI-Syntax/#rpc-http-cors-origins) | Renamed |
| `--ws-enabled`                      | [`--rpc-ws-enabled`](https://besu.hyperledger.org/en/latest/Reference/CLI/CLI-Syntax/#rpc-ws-enabled)  | Renamed |
| `--ws-api`                          | [`--rpc-ws-api`](https://besu.hyperledger.org/en/latest/Reference/CLI/CLI-Syntax/#rpc-ws-api) | Renamed|
| `--ws-listen=<HOST:PORT>`           | [`--rpc-ws-host=<HOST>`](https://besu.hyperledger.org/en/latest/Reference/CLI/CLI-Syntax/#rpc-ws-host) and [`--rpc-ws-port=<PORT>`](https://besu.hyperledger.org/en/latest/Reference/CLI/CLI-Syntax/#rpc-ws-port) | Split into host and port options |
| `--ws-refresh-delay`                | [`--rpc-ws-refresh-delay`](https://besu.hyperledger.org/en/latest/Reference/CLI/CLI-Syntax/#rpc-ws-refresh-delay)|Renamed|

| Previous Subcommand                 | New Subcommand                                                                                                                                                                                                                  | Change                            |
|-------------------------------------|------------------------------------------------------------------------------------------------------------------------------------------------------------------------------------------------------------------------------------------|----------------------------------|
| `pantheon import <block-file>`      | [`pantheon blocks import --from=<block-file>`](https://besu.hyperledger.org/en/latest/Reference/CLI/CLI-Subcommands/#blocks)                                                                                            | Renamed                          |
| `pantheon export-pub-key <key-file>`| [`pantheon public-key export --to=<key-file>`](https://besu.hyperledger.org/en/latest/Reference/CLI/CLI-Subcommands/#public-key)                                                                                                      | Renamed                          |


### Private Network Quickstart

The Private Network Quickstart has been moved from the `pantheon` repository to the `pantheon-quickstart`
repository. The [Private Network Quickstart tutorial](https://besu.hyperledger.org/en/latest/Tutorials/Quickstarts/Private-Network-Quickstart/)
has been updated to use the moved quickstart.

### Additions and Improvements

- `--network=goerli` supports relaunch of Görli testnet [\#717](https://github.com/PegaSysEng/pantheon/pull/717)
- TOML authentication provider [\#689](https://github.com/PegaSysEng/pantheon/pull/689)
- Metrics Push Gateway Options [\#678](https://github.com/PegaSysEng/pantheon/pull/678)
- Additional logging details for IBFT 2.0 [\#650](https://github.com/PegaSysEng/pantheon/pull/650)
- Permissioning config TOML file [\#643](https://github.com/PegaSysEng/pantheon/pull/643)
- Added metrics Prometheus Push Gateway Support [\#638](https://github.com/PegaSysEng/pantheon/pull/638)
- Clique and IBFT not enabled by default in RPC APIs [\#635](https://github.com/PegaSysEng/pantheon/pull/635)
- Added `admin_addPeer` JSON-RPC API method [\#622](https://github.com/PegaSysEng/pantheon/pull/622)
- Implemented `--p2p-enabled` configuration item [\#619](https://github.com/PegaSysEng/pantheon/pull/619)
- Command options and commands renaming [\#618](https://github.com/PegaSysEng/pantheon/pull/618)
- Added IBFT get pending votes [\#603](https://github.com/PegaSysEng/pantheon/pull/603)
- Implement Petersburg hardfork [\#601](https://github.com/PegaSysEng/pantheon/pull/601)
- Added private transaction abstraction [\#592](https://github.com/PegaSysEng/pantheon/pull/592) (thanks to [iikirilov](https://github.com/iikirilov))
- Added privacy command line commands [\#584](https://github.com/PegaSysEng/pantheon/pull/584) (thanks to [Puneetha17](https://github.com/Puneetha17))
- Documentation updates include:
  - Updated [Private Network Quickstart tutorial](https://besu.hyperledger.org/en/latest/Tutorials/Quickstarts/Private-Network-Quickstart/)
    to use quickstart in `pantheon-quickstart` repository and indicate that the quickstart is not supported on Windows.
  - Added IBFT 2.0 [content](https://besu.hyperledger.org/en/latest/HowTo/Configure/Consensus-Protocols/IBFT/) and [JSON RPC API methods](https://besu.hyperledger.org/en/latest/Reference/API-Methods/#ibft-20-methods).
  - Added [consensus protocols content](https://besu.hyperledger.org/en/latest/Concepts/Consensus-Protocols/Comparing-PoA/).
  - Added content on [events and logs](https://besu.hyperledger.org/en/latest/Concepts/Events-and-Logs/), and [using filters](https://besu.hyperledger.org/en/latest/HowTo/Interact/Filters/Accessing-Logs-Using-JSON-RPC/).
  - Added content on integrating with [Prometheus Push Gateway](https://besu.hyperledger.org/en/latest/HowTo/Deploy/Monitoring-Performance/#running-prometheus-with-besu-in-push-mode)

### Technical Improvements

- Download receipts during fast sync and import without processing transactions [\#701](https://github.com/PegaSysEng/pantheon/pull/701)
- Removed CLI options for `--nodes-whitelist` and `--accounts-whitelist` [\#694](https://github.com/PegaSysEng/pantheon/pull/694)
- Delegate `getRootCause` through to Guava's implementation [\#692](https://github.com/PegaSysEng/pantheon/pull/692)
- Benchmark update [\#691](https://github.com/PegaSysEng/pantheon/pull/691)
- Implement chain download for fast sync [\#690](https://github.com/PegaSysEng/pantheon/pull/690)
- Allow missing accounts to create zero-cost transactions [\#685](https://github.com/PegaSysEng/pantheon/pull/685)
- Node private key location should be fixed under docker [\#684](https://github.com/PegaSysEng/pantheon/pull/684)
- Parallel Processing File Import Performance [\#683](https://github.com/PegaSysEng/pantheon/pull/683)
- Integrate actual `WorldStateDownloader` with the fast sync work flow [\#682](https://github.com/PegaSysEng/pantheon/pull/682)
- Removed `--max-trailing-peers` option [\#680](https://github.com/PegaSysEng/pantheon/pull/680)
- Enabled warning on CLI dependent options [\#679](https://github.com/PegaSysEng/pantheon/pull/679)
- Update WorldStateDownloader run\(\) interface to accept header [\#677](https://github.com/PegaSysEng/pantheon/pull/677)
- Fixed Difficulty calculator [\#663](https://github.com/PegaSysEng/pantheon/pull/663)
- `discovery-enabled` option refactoring [\#661](https://github.com/PegaSysEng/pantheon/pull/661)
- Update orion default port approach [\#660](https://github.com/PegaSysEng/pantheon/pull/660)
- Extract out generic parts of Downloader [\#659](https://github.com/PegaSysEng/pantheon/pull/659)
- Start world downloader [\#658](https://github.com/PegaSysEng/pantheon/pull/658)
- Create a simple `WorldStateDownloader` [\#657](https://github.com/PegaSysEng/pantheon/pull/657)
- Added handling for when p2p is disabled [\#655](https://github.com/PegaSysEng/pantheon/pull/655)
- Enabled command line configuration for privacy precompiled contract address [\#653](https://github.com/PegaSysEng/pantheon/pull/653) (thanks to [Puneetha17](https://github.com/Puneetha17))
- IBFT transmitted packets are logged by gossiper [\#652](https://github.com/PegaSysEng/pantheon/pull/652)
- `admin_addPeer` acceptance test [\#651](https://github.com/PegaSysEng/pantheon/pull/651)
- Added `p2pEnabled` configuration to `ProcessBesuNodeRunner` [\#649](https://github.com/PegaSysEng/pantheon/pull/649)
- Added description to automatic benchmarks [\#646](https://github.com/PegaSysEng/pantheon/pull/646)
- Added `network` option [\#645](https://github.com/PegaSysEng/pantheon/pull/645)
- Remove OrionConfiguration [\#644](https://github.com/PegaSysEng/pantheon/pull/644) (thanks to [Puneetha17](https://github.com/Puneetha17))
- IBFT Json Acceptance tests [\#634](https://github.com/PegaSysEng/pantheon/pull/634)
- Upgraded build image to one that contains libsodium [\#632](https://github.com/PegaSysEng/pantheon/pull/632)
- Command line fixes [\#630](https://github.com/PegaSysEng/pantheon/pull/630)
- Consider peer count insufficient until minimum peers for fast sync are connected [\#629](https://github.com/PegaSysEng/pantheon/pull/629)
- Build tweaks [\#628](https://github.com/PegaSysEng/pantheon/pull/628)
- IBFT ensure non-validator does not partake in consensus [\#627](https://github.com/PegaSysEng/pantheon/pull/627)
- Added ability in acceptance tests to set up a node with `--no-discovery` [\#624](https://github.com/PegaSysEng/pantheon/pull/624)
- Gossip integration test [\#623](https://github.com/PegaSysEng/pantheon/pull/623)
- Removed quickstart code and CI pipeline [\#616](https://github.com/PegaSysEng/pantheon/pull/616)
- IBFT Integration Tests - Spurious Behaviour [\#615](https://github.com/PegaSysEng/pantheon/pull/615)
- Refactoring for more readable IBFT IT [\#614](https://github.com/PegaSysEng/pantheon/pull/614)
- Start of fast sync downloader [\#613](https://github.com/PegaSysEng/pantheon/pull/613)
- Split `IbftProcessor` into looping and event processing [\#612](https://github.com/PegaSysEng/pantheon/pull/612)
- IBFT Int Test - changed `TestContextFactory` to a builder [\#611](https://github.com/PegaSysEng/pantheon/pull/611)
- Discard prior round change msgs [\#610](https://github.com/PegaSysEng/pantheon/pull/610)
- `IbftGetValidatorsByBlockHash` added to json factory [\#607](https://github.com/PegaSysEng/pantheon/pull/607)
- IBFT Validator RPCs to return list of strings [\#606](https://github.com/PegaSysEng/pantheon/pull/606)
- Update Benchmark [\#605](https://github.com/PegaSysEng/pantheon/pull/605)
- Remove db package and move classes to more appropriate locations [\#599](https://github.com/PegaSysEng/pantheon/pull/599)
- Added `GetReceiptsFromPeerTask` [\#598](https://github.com/PegaSysEng/pantheon/pull/598)
- Added `GetNodeDataFromPeerTask` [\#597](https://github.com/PegaSysEng/pantheon/pull/597)
- Fixed deprecation warnings [\#596](https://github.com/PegaSysEng/pantheon/pull/596)
- IBFT Integration Tests - Future Height [\#591](https://github.com/PegaSysEng/pantheon/pull/591)
- Added `getNodeData` to `EthPeer` to enable requesting node data [\#589](https://github.com/PegaSysEng/pantheon/pull/589)
- `Blockcreator` to use `parentblock` specified at constuction [\#588](https://github.com/PegaSysEng/pantheon/pull/588)
- Support responding to `GetNodeData` requests [\#587](https://github.com/PegaSysEng/pantheon/pull/587)
- IBFT validates block on proposal reception [\#583](https://github.com/PegaSysEng/pantheon/pull/583)
- Rework `NewRoundValidator` tests [\#582](https://github.com/PegaSysEng/pantheon/pull/582)
- IBFT split extra data validation rule into components [\#581](https://github.com/PegaSysEng/pantheon/pull/581)
- Allow attached rules to be flagged `light` [\#580](https://github.com/PegaSysEng/pantheon/pull/580)
- Split Block Validation from Importing [\#579](https://github.com/PegaSysEng/pantheon/pull/579)
- Refactor `RoundChangeManager` creation [\#578](https://github.com/PegaSysEng/pantheon/pull/578)
- Add `-SNAPSHOT` postfix to version [\#577](https://github.com/PegaSysEng/pantheon/pull/577)
- IBFT - prevent proposed block being imported twice [\#576](https://github.com/PegaSysEng/pantheon/pull/576)
- Version upgrades [\#571](https://github.com/PegaSysEng/pantheon/pull/571)
- Tests that CLI options are disabled under docker [\#566](https://github.com/PegaSysEng/pantheon/pull/566)
- Renamed IBFT networking classes [\#555](https://github.com/PegaSysEng/pantheon/pull/555)
- Removed dead code from the consensus package [\#554](https://github.com/PegaSysEng/pantheon/pull/554)
- Prepared private transaction support [\#538](https://github.com/PegaSysEng/pantheon/pull/538) (thanks to [iikirilov](https://github.com/iikirilov))

## 0.8.5

Indefinitely delays the roll-out of Constantinople on Ethereum Mainnet due to a [potential security issue](https://blog.ethereum.org/2019/01/15/security-alert-ethereum-constantinople-postponement/) detected.

## Additions and Improvements
- Remove Constantinople fork block [\#574](https://github.com/PegaSysEng/pantheon/pull/574)

## Technical Improvements
- Rename IBFT message packages [\#568](https://github.com/PegaSysEng/pantheon/pull/568)


## 0.8.4

### Docker Image

If you have been running a node using the v0.8.3 Docker image, the node was not saving data to the
specified [data directory](https://besu.hyperledger.org/en/stable/),
or referring to the custom [configuration file](https://besu.hyperledger.org/en/stable/)
or [genesis file](https://besu.hyperledger.org/en/stable/).

To recover the node key and data directory from the Docker container:
`docker cp <container>:/opt/pantheon/key <destination_file>`
`docker cp <container>:/opt/pantheon/database <destination_directory>`

Where `container` is the name or ID of the Docker container containing the Besu node.

The container can be running or stopped when you copy the key and data directory. If your node was
fully synchronized to MainNet, the data directory will be ~2TB.  

When restarting your node with the v0.8.4 Docker image:

* Save the node key in the [`key` file](https://besu.hyperledger.org/en/latest/Concepts/Node-Keys/#node-private-key) in the data
    directory or specify the location using the [`--node-private-key` option](https://besu.hyperledger.org/en/stable/).  
* Specify the `<destination_directory` as a [volume for the data directory](https://besu.hyperledger.org/en/stable/).

### Bug Fixes
- Fixing default resource locations inside docker [\#529](https://github.com/PegaSysEng/pantheon/pull/529)
- NewRoundMessageValidator ignores Round Number when comparing blocks [\#523](https://github.com/PegaSysEng/pantheon/pull/523)
- Fix Array Configurable command line options [\#514](https://github.com/PegaSysEng/pantheon/pull/514)

## Additions and Improvements
- RocksDB Metrics [\#531](https://github.com/PegaSysEng/pantheon/pull/531)
- Added `ibft_getValidatorsByBlockHash` JSON RPC [\#519](https://github.com/PegaSysEng/pantheon/pull/519)
- Expose metrics to Prometheus [\#506](https://github.com/PegaSysEng/pantheon/pull/506)
- Added `ibft_getValidatorsByBlockNumber` [\#499](https://github.com/PegaSysEng/pantheon/pull/499)
- Added `Roadmap.md` file. [\#494](https://github.com/PegaSysEng/pantheon/pull/494)
- Added JSON RPC `eth hashrate` method. [\#488](https://github.com/PegaSysEng/pantheon/pull/488)
- Account whitelist API [\#487](https://github.com/PegaSysEng/pantheon/pull/487)
- Added nodes whitelist JSON-RPC APIs [\#476](https://github.com/PegaSysEng/pantheon/pull/476)
- Added account whitelisting [\#460](https://github.com/PegaSysEng/pantheon/pull/460)
- Added configurable refresh delay for SyncingSubscriptionService on start up [\#383](https://github.com/PegaSysEng/pantheon/pull/383)
- Added the Command Line Style Guide  [\#530](https://github.com/PegaSysEng/pantheon/pull/530)
- Documentation updates include:
  * Migrated to new [documentation site](https://docs.pantheon.pegasys.tech/en/latest/)  
  * Added [configuration file content](https://besu.hyperledger.org/en/stable/)
  * Added [tutorial to create private network](https://besu.hyperledger.org/en/latest/Tutorials/Private-Network/Create-Private-Network/)
  * Added content on [enabling non-default APIs](https://besu.hyperledger.org/en/latest/Reference/API-Methods/)

## Technical Improvements

-  Updated `--bootnodes` command option to take zero arguments [\#548](https://github.com/PegaSysEng/pantheon/pull/548)
- IBFT Integration Testing - Local Node is proposer [\#527](https://github.com/PegaSysEng/pantheon/pull/527)
- Remove vertx from discovery tests [\#539](https://github.com/PegaSysEng/pantheon/pull/539)
- IBFT Integration testing - Round Change [\#537](https://github.com/PegaSysEng/pantheon/pull/537)
- NewRoundMessageValidator creates RoundChangeValidator with correct value [\#518](https://github.com/PegaSysEng/pantheon/pull/518)
- Remove time dependency from BlockTimer tests [\#513](https://github.com/PegaSysEng/pantheon/pull/513)
- Gradle 5.1 [\#512](https://github.com/PegaSysEng/pantheon/pull/512)
- Metrics measurement adjustment [\#511](https://github.com/PegaSysEng/pantheon/pull/511)
- Metrics export for import command. [\#509](https://github.com/PegaSysEng/pantheon/pull/509)
- IBFT Integration test framework [\#502](https://github.com/PegaSysEng/pantheon/pull/502)
- IBFT message gossiping [\#501](https://github.com/PegaSysEng/pantheon/pull/501)
- Remove non-transactional mutation from KeyValueStore [\#500](https://github.com/PegaSysEng/pantheon/pull/500)
- Ensured that the blockchain queries class handles optionals better. [\#486](https://github.com/PegaSysEng/pantheon/pull/486)
- IBFT mining acceptance test [\#483](https://github.com/PegaSysEng/pantheon/pull/483)
- Set base directory name to be lowercase in building.md [\#474](https://github.com/PegaSysEng/pantheon/pull/474) (Thanks to [Matthalp](https://github.com/Matthalp))
- Moved admin\_peers to Admin API group [\#473](https://github.com/PegaSysEng/pantheon/pull/473)
- Nodes whitelist acceptance test [\#472](https://github.com/PegaSysEng/pantheon/pull/472)
- Rework RoundChangeManagerTest to not reuse validators [\#469](https://github.com/PegaSysEng/pantheon/pull/469)
- Ignore node files to support truffle. [\#467](https://github.com/PegaSysEng/pantheon/pull/467)
- IBFT pantheon controller [\#461](https://github.com/PegaSysEng/pantheon/pull/461)
- IBFT Round to update internal state on reception of NewRound Message [\#451](https://github.com/PegaSysEng/pantheon/pull/451)
- Update RoundChangeManager correctly create its message validator [\#450](https://github.com/PegaSysEng/pantheon/pull/450)
- Use seconds for block timer time unit [\#445](https://github.com/PegaSysEng/pantheon/pull/445)
- IBFT controller and future msgs handling [\#431](https://github.com/PegaSysEng/pantheon/pull/431)
- Allow IBFT Round to be created using PreparedCert [\#429](https://github.com/PegaSysEng/pantheon/pull/429)
- Added MessageValidatorFactory [\#425](https://github.com/PegaSysEng/pantheon/pull/425)
- Inround payload [\#423](https://github.com/PegaSysEng/pantheon/pull/423)
- Updated IbftConfig Fields [\#422](https://github.com/PegaSysEng/pantheon/pull/422)
- Repair IbftBlockCreator and add tests [\#421](https://github.com/PegaSysEng/pantheon/pull/421)
- Make Besu behave as a submodule [\#419](https://github.com/PegaSysEng/pantheon/pull/419)
- Ibft Height Manager [\#418](https://github.com/PegaSysEng/pantheon/pull/418)
- Ensure bootnodes are a subset of node whitelist [\#414](https://github.com/PegaSysEng/pantheon/pull/414)
- IBFT Consensus Round Classes [\#405](https://github.com/PegaSysEng/pantheon/pull/405)
- IBFT message payload tests [\#404](https://github.com/PegaSysEng/pantheon/pull/404)
- Validate enodeurl syntax from command line [\#403](https://github.com/PegaSysEng/pantheon/pull/403)
- Update errorprone [\#401](https://github.com/PegaSysEng/pantheon/pull/401)
- IBFT round change manager [\#393](https://github.com/PegaSysEng/pantheon/pull/393)
- IBFT RoundState [\#392](https://github.com/PegaSysEng/pantheon/pull/392)
- Move Block data generator test helper to test support package [\#391](https://github.com/PegaSysEng/pantheon/pull/391)
- IBFT message tests [\#367](https://github.com/PegaSysEng/pantheon/pull/367)

## 0.8.3

### Breaking Change to JSON RPC-API

From v0.8.3, incoming HTTP requests are only accepted from hostnames specified using the `--host-whitelist` command-line option. If not specified, the default value for `--host-whitelist` is `localhost`.

If using the URL `http://127.0.0.1` to make JSON-RPC calls, use `--host-whitelist` to specify the hostname `127.0.0.1` or update the hostname to `localhost`.

If your application publishes RPC ports, specify the hostnames when starting Besu. For example:  

```bash
pantheon --host-whitelist=example.com
```

Specify `*` or `all` for `--host-whitelist` to effectively disable host protection and replicate pre-v0.8.3 behavior. This is not recommended for production code.

### Bug Fixes

- Repair Clique Proposer Selection [\#339](https://github.com/PegaSysEng/pantheon/pull/339)
- High TX volume swamps block processing [\#337](https://github.com/PegaSysEng/pantheon/pull/337)
- Check if the connectFuture has completed successfully [\#293](https://github.com/PegaSysEng/pantheon/pull/293)
- Switch back to Xerial Snappy Library [\#284](https://github.com/PegaSysEng/pantheon/pull/284)
- ShortHex of 0 should be '0x0', not '0x' [\#272](https://github.com/PegaSysEng/pantheon/pull/272)
- Fix pantheon CLI default values infinite loop [\#266](https://github.com/PegaSysEng/pantheon/pull/266)

### Additions and Improvements

- Added `--nodes-whitelist` parameter to CLI and NodeWhitelistController [\#346](https://github.com/PegaSysEng/pantheon/pull/346)
- Discovery wiring for `--node-whitelist` [\#365](https://github.com/PegaSysEng/pantheon/pull/365)
- Plumb in three more metrics [\#344](https://github.com/PegaSysEng/pantheon/pull/344)
- `ProposerSelection` to support multiple IBFT implementations [\#307](https://github.com/PegaSysEng/pantheon/pull/307)
- Configuration to support IBFT original and revised [\#306](https://github.com/PegaSysEng/pantheon/pull/306)
- Added host whitelist for JSON-RPC. [**Breaking Change**](#breaking-change-to-json-rpc-api) [\#295](https://github.com/PegaSysEng/pantheon/pull/295)
- Reduce `Block creation processed cancelled` log message to debug [\#294](https://github.com/PegaSysEng/pantheon/pull/294)
- Implement iterative peer search [\#268](https://github.com/PegaSysEng/pantheon/pull/268)
- Added RLP enc/dec for PrePrepare, Commit and NewRound messages [\#200](https://github.com/PegaSysEng/pantheon/pull/200)
- IBFT block mining [\#169](https://github.com/PegaSysEng/pantheon/pull/169)
- Added `--goerli` CLI option [\#370](https://github.com/PegaSysEng/pantheon/pull/370) (Thanks to [@Nashatyrev](https://github.com/Nashatyrev))
- Begin capturing metrics to better understand Besu's behaviour [\#326](https://github.com/PegaSysEng/pantheon/pull/326)
- Documentation updates include:
   * Added Coding Conventions [\#342](https://github.com/PegaSysEng/pantheon/pull/342)
   * Reorganised [Installation documentation](https://github.com/PegaSysEng/pantheon/wiki/Installation) and added [Chocolatey installation](https://github.com/PegaSysEng/pantheon/wiki/Install-Binaries#windows-with-chocolatey) for Windows
   * Reorganised [JSON-RPC API documentation](https://github.com/PegaSysEng/pantheon/wiki/JSON-RPC-API)
   * Updated [RPC Pub/Sub API documentation](https://github.com/PegaSysEng/pantheon/wiki/RPC-PubSub)

### Technical Improvements

- Extracted non-Docker CLI parameters to picoCLI mixin. [\#323](https://github.com/PegaSysEng/pantheon/pull/323)
- IBFT preprepare to validate round matches block [\#329](https://github.com/PegaSysEng/pantheon/pull/329)
- Fix acceptance test [\#324](https://github.com/PegaSysEng/pantheon/pull/324)
- Added the `IbftFinalState` [\#385](https://github.com/PegaSysEng/pantheon/pull/385)
- Constantinople Fork Block [\#382](https://github.com/PegaSysEng/pantheon/pull/382)
- Fix `pantheon.cli.BesuCommandTest` test on Windows [\#380](https://github.com/PegaSysEng/pantheon/pull/380)
- JDK smoke testing is being configured differently now [\#374](https://github.com/PegaSysEng/pantheon/pull/374)
- Re-enable clique AT [\#373](https://github.com/PegaSysEng/pantheon/pull/373)
- Ignoring acceptance test [\#372](https://github.com/PegaSysEng/pantheon/pull/372)
- Changes to support Gradle 5.0 [\#371](https://github.com/PegaSysEng/pantheon/pull/371)
- Clique: Prevent out of turn blocks interrupt in-turn mining [\#364](https://github.com/PegaSysEng/pantheon/pull/364)
- Time all tasks [\#361](https://github.com/PegaSysEng/pantheon/pull/361)
- Rework `VoteTallyCache` to better represent purpose [\#360](https://github.com/PegaSysEng/pantheon/pull/360)
- Add an `UNKNOWN` `DisconnectReason` [\#359](https://github.com/PegaSysEng/pantheon/pull/359)
- New round validation [\#353](https://github.com/PegaSysEng/pantheon/pull/353)
- Update get validators for block hash test to start from block 1 [\#352](https://github.com/PegaSysEng/pantheon/pull/352)
- Idiomatic Builder Pattern [\#345](https://github.com/PegaSysEng/pantheon/pull/345)
- Revert `Repair Clique Proposer Selection` \#339 - Breaks Görli testnet [\#343](https://github.com/PegaSysEng/pantheon/pull/343)
- No fixed ports in tests [\#340](https://github.com/PegaSysEng/pantheon/pull/340)
- Update clique acceptance test genesis file to use correct clique property names [\#338](https://github.com/PegaSysEng/pantheon/pull/338)
- Supporting list of addresses in logs subscription [\#336](https://github.com/PegaSysEng/pantheon/pull/336)
- Render handler exception to `System.err` instead of `.out` [\#334](https://github.com/PegaSysEng/pantheon/pull/334)
- Renamed IBFT message classes [\#333](https://github.com/PegaSysEng/pantheon/pull/333)
- Add additional RLP tests [\#332](https://github.com/PegaSysEng/pantheon/pull/332)
- Downgrading spotless to 3.13.0 to fix threading issues [\#325](https://github.com/PegaSysEng/pantheon/pull/325)
- `eth_getTransactionReceipt` acceptance test [\#322](https://github.com/PegaSysEng/pantheon/pull/322)
- Upgrade vertx to 3.5.4 [\#316](https://github.com/PegaSysEng/pantheon/pull/316)
- Round change validation [\#315](https://github.com/PegaSysEng/pantheon/pull/315)
- Basic IBFT message validators [\#314](https://github.com/PegaSysEng/pantheon/pull/314)
- Minor repairs to clique block scheduling [\#308](https://github.com/PegaSysEng/pantheon/pull/308)
- Dependencies Version upgrade [\#303](https://github.com/PegaSysEng/pantheon/pull/303)
- Build multiple JVM [\#301](https://github.com/PegaSysEng/pantheon/pull/301)
- Smart contract acceptance test [\#296](https://github.com/PegaSysEng/pantheon/pull/296)
- Fixing WebSocket error response [\#292](https://github.com/PegaSysEng/pantheon/pull/292)
- Reword error messages following exceptions during mining [\#291](https://github.com/PegaSysEng/pantheon/pull/291)
- Clique acceptance tests [\#290](https://github.com/PegaSysEng/pantheon/pull/290)
- Delegate creation of additional JSON-RPC methods to the BesuController [\#289](https://github.com/PegaSysEng/pantheon/pull/289)
- Remove unnecessary `RlpInput` and `RlpOutput` classes [\#287](https://github.com/PegaSysEng/pantheon/pull/287)
- Remove `RlpUtils` [\#285](https://github.com/PegaSysEng/pantheon/pull/285)
- Enabling previously ignored acceptance tests [\#282](https://github.com/PegaSysEng/pantheon/pull/282)
- IPv6 peers [\#281](https://github.com/PegaSysEng/pantheon/pull/281)
- IPv6 Bootnode [\#280](https://github.com/PegaSysEng/pantheon/pull/280)
- Acceptance test for `getTransactionReceipt` JSON-RPC method [\#278](https://github.com/PegaSysEng/pantheon/pull/278)
- Inject `StorageProvider` into `BesuController` instances [\#259](https://github.com/PegaSysEng/pantheon/pull/259)

## 0.8.2

### Removed
 - Removed `import-blockchain` command because nothing exports to the required format yet (PR [\#223](https://github.com/PegaSysEng/pantheon/pull/223))

### Bug Fixes
 - `io.netty.util.internal.OutOfDirectMemoryError` errors by removing reference counting from network messages.
 - Log spam: endless loop in `nioEventLoopGroup` thanks to [@5chdn](https://github.com/5chdn) for reporting) (PR [#261](https://github.com/PegaSysEng/pantheon/pull/261))
 - Rinkeby import can stall with too many fragments thanks to [@steffenkux](https://github.com/steffenkux) and [@5chdn](https://github.com/5chdn) for reporting) (PR [#255](https://github.com/PegaSysEng/pantheon/pull/255))
 - Clique incorrectly used the chain ID instead of the network ID in ETH status messages (PR [#209](https://github.com/PegaSysEng/pantheon/pull/209))
 - Gradle deprecation warnings (PR [#246](https://github.com/PegaSysEng/pantheon/pull/246) with thanks to [@jvirtanen](https://github.com/jvirtanen))
 - Consensus issue on Ropsten:
    - Treat output length as a maximum length for CALL operations (PR [#236](https://github.com/PegaSysEng/pantheon/pull/236))
    - ECRec precompile should return empty instead of 32 zero bytes when the input is invalid (PR [#227](https://github.com/PegaSysEng/pantheon/pull/227))
 - File name too long error while building from source thanks to [@5chdn](https://github.com/5chdn) for reporting) (PR [#221](https://github.com/PegaSysEng/pantheon/pull/221))
 - Loop syntax in `runBesuPrivateNetwork.sh` (PR [#237](https://github.com/PegaSysEng/pantheon/pull/237) thanks to [@matt9ucci](https://github.com/matt9ucci))
 - Fix `CompressionException: Snappy decompression failed` errors thanks to [@5chdn](https://github.com/5chdn) for reporting) (PR [#274](https://github.com/PegaSysEng/pantheon/pull/274))

### Additions and Improvements
 - Added `--ropsten` command line argument to make syncing to Ropsten easier (PR [#197](https://github.com/PegaSysEng/pantheon/pull/197) with thanks to [@jvirtanen](https://github.com/jvirtanen))
 - Enabled constantinople in `--dev-mode` (PR [#256](https://github.com/PegaSysEng/pantheon/pull/256))
 - Supported Constantinople with Clique thanks to [@5chdn](https://github.com/5chdn) for reporting) (PR [#250](https://github.com/PegaSysEng/pantheon/pull/250), PR [#247](https://github.com/PegaSysEng/pantheon/pull/247))
 - Implemented `eth_chainId` JSON-RPC method (PR [#219](https://github.com/PegaSysEng/pantheon/pull/219))
 - Updated client version to be ethstats friendly (PR [#258](https://github.com/PegaSysEng/pantheon/pull/258))
 - Added `--node-private-key` option to allow nodekey file to be specified separately to data directory thanks to [@peterbroadhurst](https://github.com/peterbroadhurst) for requesting)  (PR [#234](https://github.com/PegaSysEng/pantheon/pull/234))
 - Added `--banned-nodeids` option to prevent connection to specific nodes (PR [#254](https://github.com/PegaSysEng/pantheon/pull/254))
 - Send client quitting disconnect message to peers on shutdown (PR [#253](https://github.com/PegaSysEng/pantheon/pull/253))
 - Improved error message for port conflict error (PR [#232](https://github.com/PegaSysEng/pantheon/pull/232))
 - Improved documentation by adding the following pages:
    * [Getting Started](https://github.com/PegaSysEng/pantheon/wiki/Getting-Started)
    * [Network ID and Chain ID](https://github.com/PegaSysEng/pantheon/wiki/NetworkID-And-ChainID)
    * [Node Keys](https://github.com/PegaSysEng/pantheon/wiki/Node-Keys)
    * [Networking](https://github.com/PegaSysEng/pantheon/wiki/Networking)
    * [Accounts for Testing](https://github.com/PegaSysEng/pantheon/wiki/Accounts-for-Testing)
    * [Logging](https://github.com/PegaSysEng/pantheon/wiki/Logging)
    * [Proof of Authority](https://github.com/PegaSysEng/pantheon/wiki/Proof-of-Authority)
    * [Passing JVM Options](https://github.com/PegaSysEng/pantheon/wiki/Passing-JVM-Options)


 ### Technical Improvements
 - Upgraded Ethereum reference tests to 6.0 beta 2. (thanks to [@jvirtanen](https://github.com/jvirtanen) for the initial upgrade to beta 1)
 - Set Java compiler default encoding to UTF-8 (PR [#238](https://github.com/PegaSysEng/pantheon/pull/238) thanks to [@matt9ucci](https://github.com/matt9ucci))
 - Removed duplicate code defining default JSON-RPC APIs (PR [#218](https://github.com/PegaSysEng/pantheon/pull/218) thanks to [@matt9ucci](https://github.com/matt9ucci))
 - Improved code for parsing config (PRs [#208](https://github.com/PegaSysEng/pantheon/pull/208), [#209](https://github.com/PegaSysEng/pantheon/pull/209))
 - Use `java.time.Clock` in favour of a custom Clock interface (PR [#220](https://github.com/PegaSysEng/pantheon/pull/220))
 - Improve modularity of storage systems (PR [#211](https://github.com/PegaSysEng/pantheon/pull/211), [#207](https://github.com/PegaSysEng/pantheon/pull/207))
 - Treat JavaDoc warnings as errors (PR [#171](https://github.com/PegaSysEng/pantheon/pull/171))
 - Add benchmark for `BlockHashOperation `as a template for benchmarking other EVM operations (PR [#203](https://github.com/PegaSysEng/pantheon/pull/203))
 - Added unit tests for `EthBlockNumber` (PR [#195](https://github.com/PegaSysEng/pantheon/pull/195) thanks to [@jvirtanen](https://github.com/jvirtanen))
 - Code style improvements (PR [#196](https://github.com/PegaSysEng/pantheon/pull/196) thanks to [@jvirtanen](https://github.com/jvirtanen))
 - Added unit tests for `Web3ClientVersion` (PR [#194](https://github.com/PegaSysEng/pantheon/pull/194) with thanks to [@jvirtanen](https://github.com/jvirtanen))
 - Removed RLPUtils from `RawBlockIterator` (PR [#179](https://github.com/PegaSysEng/pantheon/pull/179))
 - Replace the JNI based snappy library with a pure-Java version (PR [#257](https://github.com/PegaSysEng/pantheon/pull/257))<|MERGE_RESOLUTION|>--- conflicted
+++ resolved
@@ -8,11 +8,8 @@
 * Enabled eth65 by default [\#1682](https://github.com/hyperledger/besu/pull/1682)
 
 ### Bug Fixes
-<<<<<<< HEAD
-- Accept to use default port values if not in use. [#1673](https://github.com/hyperledger/besu/pull/1673)
-=======
+* Accept to use default port values if not in use. [#1673](https://github.com/hyperledger/besu/pull/1673)
 * Block Validation Errors should be at least INFO level not DEBUG or TRACE.  Bug [\#1568](https://github.com/hyperledger/besu/pull/1568) PR [\#1706](https://github.com/hyperledger/besu/pull/1706)
->>>>>>> 422ebf2a
 
 #### Previously identified known issues
 
