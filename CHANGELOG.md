# Changelog

## 23.4.2

### Breaking Changes

### Additions and Improvements

### Bug Fixes

### Download Links

---

## 23.4.1

### Breaking Changes
- Add request content length limit for the JSON-RPC API (5MB) [#5467](https://github.com/hyperledger/besu/pull/5467)
- `min-block-occupancy-ratio` options is now ignored on PoS networks [#5491](https://github.com/hyperledger/besu/pull/5491)

### Additions and Improvements
- Set the retention policy for RocksDB log files to maintain only the logs from the last week [#5428](https://github.com/hyperledger/besu/pull/5428)
- "Big-EOF" (the EOF version initially slotted for Shanghai) has been moved from Cancun to FutureEIPs [#5429](https://github.com/hyperledger/besu/pull/5429)
- EIP-4844: Zero blob transactions are invalid [#5425](https://github.com/hyperledger/besu/pull/5425)
- Transaction pool flag to disable specific behaviors for locally submitted transactions [#5418](https://github.com/hyperledger/besu/pull/5418)
- New optional feature to save the txpool content to file on shutdown and reloading it on startup [#5434](https://github.com/hyperledger/besu/pull/5434)
- New option to send SNI header in TLS ClientHello message [#5439](https://github.com/hyperledger/besu/pull/5439)
- Early access - layered transaction pool implementation [#5290](https://github.com/hyperledger/besu/pull/5290)
<<<<<<< HEAD
- New RPC method `debug_getRawReceipts`
=======
- New RPC method `debug_getRawReceipts` [#5476](https://github.com/hyperledger/besu/pull/5476)
- Add TrieLogFactory plugin support [#5440](https://github.com/hyperledger/besu/pull/5440)
>>>>>>> 93608383
- Ignore `min-block-occupancy-ratio` option when on PoS networks, since in some cases, it prevents to have full blocks even if enough transactions are present [#5491](https://github.com/hyperledger/besu/pull/5491) 

### Bug Fixes
- Fix eth_feeHistory response for the case in which blockCount is higher than highestBlock requested. [#5397](https://github.com/hyperledger/besu/pull/5397)
- Fix Besu Docker image failing to start due to NoClassDefFoundError with org.xerial.snappy.Snappy library. [#5462](https://github.com/hyperledger/besu/pull/5462)

### Download Links

https://hyperledger.jfrog.io/hyperledger/besu-binaries/besu/23.4.1/besu-23.4.1.tar.gz / sha256: 49d3a7a069cae307497093d834f873ce7804a46dd59207d5e8321459532d318e
https://hyperledger.jfrog.io/hyperledger/besu-binaries/besu/23.4.1/besu-23.4.1.zip / sha256: 1d82ed83a816968aa9366d9310b275ca6438100f5d3eb1ec03d3474b2a5f5e76

## 23.4.0

### Breaking Changes
- In `evmtool` (an offline EVM executor tool principally used for reference tests), the `--prestate` and `--genesis` options no longer parse genesis files containing IBFT, QBFT, and Clique network definitions. The same genesis files will work with those json entries removed. [#5192](https://github.com/hyperledger/besu/pull/5192)
- In `--ethstats`, if the port is not specified in the URI, it will default to 443 and 80 for ssl and non-ssl connections respectively instead of 3000. [#5301](https://github.com/hyperledger/besu/pull/5301)
- Remove IBFT 1.0 feature [#5302](https://github.com/hyperledger/besu/pull/5302)
- Remove GoQuorum-compatible privacy feature [#5303](https://github.com/hyperledger/besu/pull/5303)
- Remove launcher command line utility [#5355](https://github.com/hyperledger/besu/pull/5355)
- Remove deprecated `tx-pool-future-max-by-account` option, see instead: `tx-pool-limit-by-account-percentage` [#5361](https://github.com/hyperledger/besu/pull/5361)
- Default configuration for the deprecated ECIP-1049 network has been removed from the CLI network list [#5371](https://github.com/hyperledger/besu/pull/5371)
- Besu now requires glibc 2.32 or later to run. Ubuntu 20.04 users will need to update to a newer version of Ubuntu, 22.04 or later to run Besu

### Additions and Improvements
- An alternate build target for the EVM using GraalVM AOT compilation was added.  [#5192](https://github.com/hyperledger/besu/pull/5192)
- To generate the binary install and use GraalVM 23.3.r17 or higher and run `./gradlew nativeCompile`.  The binary will be located in `ethereum/evmtool/build/native/nativeCompile`
- Upgrade RocksDB version from 7.7.3 to 8.0.0. Besu Team [contributed](https://github.com/facebook/rocksdb/pull/11099) to this release to make disabling checksum verification work. 
- Log an error with stacktrace when RPC responds with internal error [#5288](https://github.com/hyperledger/besu/pull/5288)
- `--ethstats-cacert` to specify root CA of ethstats server (useful for non-production environments). [#5301](https://github.com/hyperledger/besu/pull/5301)
- Update most dependencies to latest version [#5269](https://github.com/hyperledger/besu/pull/5269)
- If jemalloc is used, print its version in the configuration overview [#4738](https://github.com/hyperledger/besu/pull/4738)
- Add metrics for accounts and storage reads (Flat database vs Merkle Patricia Trie) [#5315](https://github.com/hyperledger/besu/pull/5315)
- Offload LogBloom cache generation to computation executor, to avoid interfere with other scheduled tasks [#4530](https://github.com/hyperledger/besu/pull/4530)
- Reference tests are upgraded to use v12.1 of the ethereum tests [#5343](https://github.com/hyperledger/besu/pull/5343)
- Add new sepolia bootnodes, which should improve peering in the testnet. [#5352](https://github.com/hyperledger/besu/pull/5352)
- Renamed --bonsai-maximum-back-layers-to-load option to --bonsai-historical-block-limit for clarity. Removed --Xbonsai-use-snapshots option as it is no longer functional [#5337](https://github.com/hyperledger/besu/pull/5337)
- Change Forest to use TransactionDB instead of OptimisticTransactionDB [#5328](https://github.com/hyperledger/besu/pull/5328)
- Performance: Reduced usage of UInt256 in EVM operations [#5331](https://github.com/hyperledger/besu/pull/5331)
- Changed wrong error message "Invalid params" when private tx is reverted to "Execution reverted" with correct revert reason in data. [#5369](https://github.com/hyperledger/besu/pull/5369)
- Changes to the way gas is estimated to provide an exact gas estimate [#5142](https://github.com/hyperledger/besu/pull/5142)
- Add zero reads to Bonsai TrieLogs [#5317](https://github.com/hyperledger/besu/pull/5317) 
- Bonsai TrieLog serialization interface and default implementation [#5372](https://github.com/hyperledger/besu/pull/5372) 

### Bug Fixes
- Fix eth_getBlockByNumber cache error for latest block when called during syncing [#5292](https://github.com/hyperledger/besu/pull/5292)
- Fix QBFT and IBFT unable to propose blocks on London when zeroBaseFee is used [#5276](https://github.com/hyperledger/besu/pull/5276) 
- Make QBFT validator smart contract mode work with london fork [#5249](https://github.com/hyperledger/besu/issues/5249)
- Try to connect to EthStats server by default with ssl followed by non-ssl. [#5301](https://github.com/hyperledger/besu/pull/5301)
- Allow --miner-extra-data to be used in Proof-of-Stake block production [#5291](https://github.com/hyperledger/besu/pull/5291)
- Add withdrawals to payloadId calculation to avoid collisions [#5321](https://github.com/hyperledger/besu/pull/5321) 

### Download Links
https://hyperledger.jfrog.io/hyperledger/besu-binaries/besu/23.4.0/besu-23.4.0.zip / sha256: 023a267ee07ed6e069cb15020c1c0262efc5ea0a3e32adc6596068cff7fd0be5
https://hyperledger.jfrog.io/hyperledger/besu-binaries/besu/23.4.0/besu-23.4.0.tar.gz / sha256: 821695b3255c9f646f4d527e374219c96416f498231520f2eec2bebedc53f5a0

## 23.1.3 - Nimbus Hotfix
This update is strongly recommended for anyone running Nimbus with Besu. Due to the way Nimbus send request data, this can lead to a missed block proposal in certain circumstances.

### Bug Fixes
Add withdrawals to payloadId calculation to avoid collisions #5321
Download Links
https://hyperledger.jfrog.io/hyperledger/besu-binaries/besu/23.1.3/besu-23.1.3.tar.gz / sha256: 36898932a7535c4d126c1980443b33c9a4971f9354112992a18ee134c1777aa3
https://hyperledger.jfrog.io/hyperledger/besu-binaries/besu/23.1.3/besu-23.1.3.zip / sha256: adb3b17e45217f86a56f07f09faba2e5d8a0eb8a585ad5307696d6cc58ee2f73

## 23.1.2
This update is a mainnet-compatible Shanghai/Capella upgrade and is recommended for all Mainnet users.

### Breaking Changes

### Additions and Improvements
- Schedule Shanghai (Shapella) fork for Mainnet [#5230](https://github.com/hyperledger/besu/pull/5230)
- Increase default from 1000 to 5000 for `--rpc-max-logs-range` [#5209](https://github.com/hyperledger/besu/pull/5209)
- Bonsai-safe refactor [#5123](https://github.com/hyperledger/besu/pull/5123)
- Safe tracing [#5197](https://github.com/hyperledger/besu/pull/5197)

### Bug Fixes
- Persist backward sync status to support resuming across restarts [#5182](https://github.com/hyperledger/besu/pull/5182)
- Re-implement trace_block, trace_filter and trace_replayBlockTransactions RPC endpoints to fix memory issues and improve performance [#5131](https://github.com/hyperledger/besu/pull/5131) 

### Download Links
https://hyperledger.jfrog.io/hyperledger/besu-binaries/besu/23.1.2/besu-23.1.2.tar.gz / sha256: 3d3a709a3aab993a0801b412a4719d74e319f942ddc13fb0f30b3c4a54d12538
https://hyperledger.jfrog.io/hyperledger/besu-binaries/besu/23.1.2/besu-23.1.2.zip / sha256: 2a9ff091cb4349fc23625a52089400bb6529a831eb22d15d0221cb27039ab203

## 23.1.1
This update is required for the Goerli Shanghai/Capella upgrade and recommended for all Mainnet users. If you use Besu on Goerli, update to 23.1.1. If you previously used 23.1.1-RC1, update to test 23.1.1 on Goerli. 

### Breaking Changes

### Additions and Improvements
- Add support for Shanghai in Sepolia https://github.com/hyperledger/besu/pull/5088
- Add implementation for engine_getPayloadBodiesByRangeV1 and engine_getPayloadBodiesByHashV1 https://github.com/hyperledger/besu/pull/4980
- If a PoS block creation repetition takes less than a configurable duration, then waits before next repetition https://github.com/hyperledger/besu/pull/5048
- Allow other users to read the /opt/besu dir when using docker https://github.com/hyperledger/besu/pull/5092
- Invalid params - add some error detail #5066
- Added the option --kzg-trusted-setup to pass a custom setup file for custom networks or to override the default one for named networks [#5084](https://github.com/hyperledger/besu/pull/5084)
- Gas accounting for EIP-4844 [#4992](https://github.com/hyperledger/besu/pull/4992)
- Goerli configs for shapella [#5151](https://github.com/hyperledger/besu/pull/5151)

### Bug Fixes
- Fix engine_getPayloadV2 block value calculation [#5040](https://github.com/hyperledger/besu/issues/5040)
- Moves check for init code length before balance check [#5077](https://github.com/hyperledger/besu/pull/5077)
- Address concurrency problems with eth_call [#5179](https://github.com/hyperledger/besu/pull/5179)

### Download Links
https://hyperledger.jfrog.io/hyperledger/besu-binaries/besu/23.1.1/besu-23.1.1.tar.gz / sha256: 11c3e5cdbc06df16a690e7ee9f98eefa46848f9fa280824b6e4c896d88f6b975
https://hyperledger.jfrog.io/hyperledger/besu-binaries/besu/23.1.1/besu-23.1.1.zip / sha256: afcf852f193adb8e82d187aa4f02e4669f12cc680270624d37101b94cf37adec

## 23.1.1-RC1
### Sepolia Shanghai Release aka Sepolia Shapella aka Shapolia

This update is **not recommended for mainnet users**.

Besu 23.1.1-RC1 is a **required update for Sepolia users**

Sepolia Shanghai hardfork scheduled for: **Tue Feb 28 2023 04:04:48 UTC**

---

This release has everything from [23.1.0](https://github.com/hyperledger/besu/releases/tag/23.1.0) and in addition the following:

### Additions and Improvements
- Add support for Shanghai in Sepolia https://github.com/hyperledger/besu/pull/5088
- Add implementation for engine_getPayloadBodiesByRangeV1 and engine_getPayloadBodiesByHashV1 https://github.com/hyperledger/besu/pull/4980
- If a PoS block creation repetition takes less than a configurable duration, then waits before next repetition https://github.com/hyperledger/besu/pull/5048
- Allow other users to read the /opt/besu dir when using docker https://github.com/hyperledger/besu/pull/5092
- Invalid params - add some error detail [#5066](https://github.com/hyperledger/besu/pull/5066)

### Bug fixes
- Fix engine_getPayloadV2 block value calculation https://github.com/hyperledger/besu/issues/5040
- Moves check for init code length before balance check https://github.com/hyperledger/besu/pull/5077

### Download Links
https://hyperledger.jfrog.io/hyperledger/besu-binaries/besu/23.1.1-RC1/besu-23.1.1-RC1.tar.gz / sha256: 82cff41f3eace02006b0e670605848e0e77e045892f8fa9aad66cbd84a88221e
https://hyperledger.jfrog.io/hyperledger/besu-binaries/besu/23.1.1-RC1/besu-23.1.1-RC1.zip / sha256: 469c8d6a8ca9d78ee111ff1128d00bf3bcddacbf5b800ef6047717a2da0cc21d

## 23.1.0
Besu 23.1.0 is a recommended update for Mainnet users. Thank you all for your patience as we crafted this quarterly release.

This is a rather large release with some breaking changes, so please be sure to read these notes carefully before you upgrade any Besu instances. We are including a move to Java 17 LTS. To build and run Besu, please make sure you have Java 17 on the host machine. Additionally, there are a host of spec compliance changes that change existing formats, so please check the specific RPC updates. Lastly, this release formalizes a deprecation notice for GoQuorum privacy modes and IBFT1.0 in Besu. These will be removed in the 23.4 series, unless otherwise stated.

From the improvements and fixes side, we have a host of execution performance improvements and fixes for defects with bonsai storage. We have also included an error detection and auto-heal capability for nodes that encounter state issues. This should keep nodes online and validating that may have previously required a resync.

One final note. 23.1.0 is not a Shanghai ready release. If you intend to test Besu on the long-lived testnets like Zhejiang, please [follow the instructions here](https://notes.ethereum.org/@launchpad/zhejiang). We will have more to share on our official Shanghai releases soon.

### Breaking Changes
- Change JsonRpc http service to return the error -32602 (Invalid params) with a 200 http status code
- Besu requires minimum Java 17 and up to build and run [#3320](https://github.com/hyperledger/besu/issues/3320)
- PKCS11 with nss module (PKCS11 based HSM can be used in DevP2P TLS and QBFT PKI) does not work with RSA keys
  in Java 17. SoftHSM is tested manually and working. (Other PKCS11 HSM are not tested). The relevant unit and acceptance
  tests are updated to use EC private keys instead of RSA keys.
- Change eth_feeHistory parameter `blockCount` to accept hexadecimal string (was accepting plain integer) [#5047](https://github.com/hyperledger/besu/pull/5047)
- Default configurations for the deprecated Ropsten, Kiln, Shandong, and Astor networks have been removed from the CLI network list. These networks can currently be accessed but will require a user-provided genesis configuration. [#4869](https://github.com/hyperledger/besu/pull/4869)
- GoQuorum-compatible privacy is deprecated and will be removed in 23.4
- IBFT 1.0 is deprecated and will be removed in 23.4
- Optimize SSTORE Operation execution time (memoize current and original value) [#4836](https://github.com/hyperledger/besu/pull/4836)

### Additions and Improvements
- Default rpc batch request to 1024 [#5104](https://github.com/hyperledger/besu/pull/5104) [#5108](https://github.com/hyperledger/besu/pull/5108)
- Add a new CLI option to limit the number of requests in a single RPC batch request. [#4965](https://github.com/hyperledger/besu/pull/4965)
- Support for new DATAHASH opcode as part of EIP-4844 [#4823](https://github.com/hyperledger/besu/issues/4823)
- Send only hash announcement for blob transaction type [#4940](https://github.com/hyperledger/besu/pull/4940)
- Add `excess_data_gas` field to block header [#4958](https://github.com/hyperledger/besu/pull/4958)
- Add `max_fee_per_data_gas` field to transaction [#4970](https://github.com/hyperledger/besu/pull/4970)
- Added option to evm CLI tool to allow code execution at specific forks [#4913](https://github.com/hyperledger/besu/pull/4913)
- Improve get account performance by using the world state updater cache [#4897](https://github.com/hyperledger/besu/pull/4897)
- Add new KZG precompile and option to override the trusted setup being used [#4822](https://github.com/hyperledger/besu/issues/4822)
- Add implementation for eth_createAccessList RPC method [#4942](https://github.com/hyperledger/besu/pull/4942)
- Updated reference tests to v11.3 [#4996](https://github.com/hyperledger/besu/pull/4996)
- Add DebugGetRawBlock and DebugGetRawHeader RPC methods [#5011](https://github.com/hyperledger/besu/pull/5011)
- Besu requires minimum Java 17 and up to build and run [#3320](https://github.com/hyperledger/besu/issues/3320)
- Add worldstate auto-heal mechanism [#5059](https://github.com/hyperledger/besu/pull/5059)
- Support for EIP-4895 - Withdrawals for Shanghai fork
- Improve SLOAD and SSTORE performance by caching empty slots [#4874](https://github.com/hyperledger/besu/pull/4874)
- RPC methods that lookup block by hash will now return an error response if no block found [#4582](https://github.com/hyperledger/besu/pull/4582)
- Added support for `safe` and `finalized` strings for the RPC methods using defaultBlock parameter [#4902](https://github.com/hyperledger/besu/pull/4902)
- Added post-execution state logging option to EVM Tool [#4709](https://github.com/hyperledger/besu/pull/4709)
- Add access list to Transaction Call Object [#4802](https://github.com/hyperledger/besu/issues/4801)
- Add timestamp fork support, including shanghaiTime and cancunTime forks [#4743](https://github.com/hyperledger/besu/pull/4743)
- Optimization:  Memoize transaction size and hash at the same time [#4812](https://github.com/hyperledger/besu/pull/4812)
- Add chain data pruning feature with three experimental CLI options: `--Xchain-pruning-enabled`, `--Xchain-pruning-blocks-retained` and `--Xchain-pruning-frequency` [#4686](https://github.com/hyperledger/besu/pull/4686)
  - Note that chain pruning is hidden and disabled by default. Once you choose to enable chain pruning, a new column family will be added to the db and you cannot roll back to a previous versi
    on of Besu.

### Bug Fixes
- Mitigation fix for stale bonsai code storage leading to log rolling issues on contract recreates [#4906](https://github.com/hyperledger/besu/pull/4906)
- Ensure latest cached layered worldstate is subscribed to storage, fix problem with RPC calls using 'latest' [#5076](https://github.com/hyperledger/besu/pull/5076)
- Fix for segmentation faults on worldstate truncation, snap-sync starts [#4786](https://github.com/hyperledger/besu/pull/4786)
- Fix for worldstate mismatch on failed forkchoiceUpdate [#4862](https://github.com/hyperledger/besu/pull/4862)

Download Links
https://hyperledger.jfrog.io/hyperledger/besu-binaries/besu/23.1.0/besu-23.1.0.tar.gz / sha256: 9081da04d47c3ff0a6ecc2256d353c7a02212f9b46f2c867a9365e18026c3a6e
https://hyperledger.jfrog.io/hyperledger/besu-binaries/besu/23.1.0/besu-23.1.0.zip / sha256: e037f5c8f976150af40403311d1c81018f4c3dfbef0ad33324d8c3e708d1fdca

## 23.1.0-RC1

### Breaking Changes
- Default configurations for the deprecated Ropsten, Kiln, Shandong, and Astor networks have been removed from the CLI network list. These networks can currently be accessed but will require a user-provided genesis configuration. [#4869](https://github.com/hyperledger/besu/pull/4869)

### Additions and Improvements

- Improve SLOAD and SSTORE performance by caching empty slots [#4874](https://github.com/hyperledger/besu/pull/4874)
- RPC methods that lookup block by hash will now return an error response if no block found [#4582](https://github.com/hyperledger/besu/pull/4582)
- Added support for `safe` and `finalized` strings for the RPC methods using defaultBlock parameter [#4902](https://github.com/hyperledger/besu/pull/4902)

### Bug Fixes

### Download Links
https://hyperledger.jfrog.io/hyperledger/besu-binaries/besu/23.1.0-RC1/besu-23.1.0-RC1.tar.gz / sha256: 30906891e528b3b4e3ce8e2313550a1da066b31ea10b05456dd0ad026792b46d
https://hyperledger.jfrog.io/hyperledger/besu-binaries/besu/23.1.0-RC1/besu-23.1.0-RC1.zip / sha256: 9067d1929079ae4a7c165e6f1e2bae08834939ed191f976d26544dc93352c306

## 23.1.0-beta

### Breaking Changes
- GoQuorum-compatible privacy is deprecated and will be removed in 23.4
- IBFT 1.0 is deprecated and will be removed in 23.4
- Optimize SSTORE Operation execution time (memoize current and original value) [#4836](https://github.com/hyperledger/besu/pull/4836)

### Additions and Improvements
- Added post-execution state logging option to EVM Tool [#4709](https://github.com/hyperledger/besu/pull/4709)
- Add access list to Transaction Call Object [#4802](https://github.com/hyperledger/besu/issues/4801)
- Add timestamp fork support, including shanghaiTime and cancunTime forks [#4743](https://github.com/hyperledger/besu/pull/4743)
- Optimization:  Memoize transaction size and hash at the same time [#4812](https://github.com/hyperledger/besu/pull/4812)
- Add chain data pruning feature with three experimental CLI options: `--Xchain-pruning-enabled`, `--Xchain-pruning-blocks-retained` and `--Xchain-pruning-frequency` [#4686](https://github.com/hyperledger/besu/pull/4686)
  - Note that chain pruning is hidden and disabled by default. Once you choose to enable chain pruning, a new column family will be added to the db and you cannot roll back to a previous version of Besu.

### Bug Fixes
- Fix for segmentation faults on worldstate truncation, snap-sync starts [#4786](https://github.com/hyperledger/besu/pull/4786)
- Fix for worldstate mismatch on failed forkchoiceUpdate [#4862](https://github.com/hyperledger/besu/pull/4862)

### Download Links

## 22.10.3

### Breaking Changes
- Added `--rpc-max-logs-range` CLI option to allow limiting the number of blocks queried by `eth_getLogs` RPC API. Default value: 1000 [#4597](https://github.com/hyperledger/besu/pull/4597)
- The `graalvm` docker variant no longer meets the performance requirements for Ethereum Mainnet.  The `openjdk-11` and `openjdk-latest` variants are recommended in its place.

### Additions and Improvements
- Implement Eth/68 sub-protocol [#4715](https://github.com/hyperledger/besu/issues/4715)
- Increase the speed of modexp gas execution and execution. [#4780](https://github.com/hyperledger/besu/pull/4780)
- Added experimental CLI options `--Xeth-capability-max` and `--Xeth-capability-min` to specify a range of capabilities to be supported by the Eth protocol. [#4752](https://github.com/hyperledger/besu/pull/4752)
- Set the default curve in the EVMTool, like is done in production operations [#4790](https://github.com/hyperledger/besu/pull/4790)

### Bug Fixes
- Fix storage key format for eth_getProof so that it follows the EIP-1474 spec [#4564](https://github.com/hyperledger/besu/pull/4564)

### Download Links
https://hyperledger.jfrog.io/hyperledger/besu-binaries/besu/22.10.3/besu-22.10.3.tar.gz / sha256: 7213f9445a84a196e94ae1877c6fdb1e51d37bfb19615da02ef5121d4f40e38c
https://hyperledger.jfrog.io/hyperledger/besu-binaries/besu/22.10.3/besu-22.10.3.zip / sha256: 0bf6bc98e01b0c1045f1b7d841a390c575bc5203c2a4e543d922fbc1ea0d3d5d

## 22.10.2
This is a hotfix release to resolve a race condition that results in segfaults, introduced in 22.10.1 release.

### Bug Fixes
- bugfix for async operations on Snapshot worldstates [#4767](https://github.com/hyperledger/besu/pull/4767)

### Download Links
https://hyperledger.jfrog.io/hyperledger/besu-binaries/besu/22.10.2/besu-22.10.2.tar.gz  / sha256: cdb36141e3cba6379d35016e0a2de2edba579d4786124b5f7257b1e4a68867a2
https://hyperledger.jfrog.io/hyperledger/besu-binaries/besu/22.10.2/besu-22.10.2.zip / sha256: 4c9208f684762670cb4f2c6ebfb6930e05e339a7c3c586fe8caa9f26462830aa


## 22.10.1

### Breaking Changes
- Fields `publicKey` and `raw` removed from RPC API `Transaction` result object [#4575](https://github.com/hyperledger/besu/pull/4575)

### Additions and Improvements
- Explain and improve price validation for London and local transactions during block proposal selection [#4602](https://github.com/hyperledger/besu/pull/4602)
- Support for ephemeral testnet Shandong, for EOF testing. [#4599](https://github.com/hyperledger/besu/pull/4599)
- Improve performance of block processing by parallelizing some parts during the "commit" step [#4635](https://github.com/hyperledger/besu/pull/4635)
- Upgrade RocksDB version from 7.6.0 to 7.7.3
- Added new RPC endpoints `debug_setHead` & `debug_replayBlock  [#4580](https://github.com/hyperledger/besu/pull/4580)
- Upgrade OpenTelemetry to version 1.19.0 [#3675](https://github.com/hyperledger/besu/pull/3675)
- Implement Eth/67 sub-protocol [#4596](https://github.com/hyperledger/besu/issues/4596)
- Backward sync log UX improvements [#4655](https://github.com/hyperledger/besu/pull/4655)
- Enable RocksDB Bloom filters to improve read performance [#4682](https://github.com/hyperledger/besu/pull/4682)
- Backward sync: use retry switching peer when fetching data from peers [#4656](https://github.com/hyperledger/besu/pull/4656)
- Shanghai implementation of EIP-3651 Warm coinbase [#4620](https://github.com/hyperledger/besu/pull/4620) 
- Shanghai implementation of EIP-3855 Push0 [#4660](https://github.com/hyperledger/besu/pull/4660)
- Shanghai implementation of EIP-3540 and EIP-3670 Ethereum Object Format and Code Validation [#4644](https://github.com/hyperledger/besu/pull/4644)
- Remove some log statements that are keeping some objects live in heap for a long time, to reduce the amount of memory required during initial sync [#4705](https://github.com/hyperledger/besu/pull/4705)
- Add field `type` to Transaction receipt object (eth_getTransactionReceipt) [#4505](https://github.com/hyperledger/besu/issues/4505)
- Print an overview of configuration and system information at startup [#4451](https://github.com/hyperledger/besu/pull/4451)
- Do not send new payloads to backward sync if initial sync is in progress [#4720](https://github.com/hyperledger/besu/issues/4720)
- Improve the way transaction fee cap validation is done on London fee market to not depend on transient network conditions [#4598](https://github.com/hyperledger/besu/pull/4598) 
- Preload and cache account and storage data from RocksDB to improve performance  [#4737](https://github.com/hyperledger/besu/issues/4737)

### Bug Fixes
- Restore updating chain head and finalized block during backward sync [#4718](https://github.com/hyperledger/besu/pull/4718)

### Download Links
https://hyperledger.jfrog.io/hyperledger/besu-binaries/besu/22.10.1/besu-22.10.1.tar.gz  / sha256: b6757b9fc69b782cdabb95b1e784d31b1effcc2e25c6b198b2f9d6b3786c7a8a
https://hyperledger.jfrog.io/hyperledger/besu-binaries/besu/22.10.1/besu-22.10.1.zip / sha256: 0dbee534620c7cc0fac0596e6df0c7f8a74be9df9cecd9d4f1407016f30fb9a1

## 22.10.0

### Breaking Changes
- Internal and interface APIs relating to storage have migrated from `UInt256` to `Bytes32` [#4562](https://github.com/hyperledger/besu/pull/4562)
- Flexible Privacy Groups (early access) support to Tessera's EC encryptor (contracts modified) [#4282](https://github.com/hyperledger/besu/pull/4282)
  * Before this change, the `bytes32` type was used for the enclave public keys, just supporting encryptors with public keys of that length (like the default NaCl)
  * For the EC encryptor, the encoded public key length is 91
- `--tx-pool-hashes-max-size` option removed (deprecated in 22.1.3)
- `--Xmerge-support` option removed (deprecated in 22.4.2) [#4518](https://github.com/hyperledger/besu/pull/4518)
- Breaking API changes in the `OperationTracer` interface to enable performance work.
  * The `traceExecution` method has been replaced with `tracePreExecution` and `tracePostExecution` methods, called just before and just after operation execution.
  * See `DebugOperationTracer` and `StandardJsonTracer` for migration examples.

### Additions and Improvements
- Updated jackson-databind library to version 2.13.4.2 addressing [CVE-2022-42003](https://nvd.nist.gov/vuln/detail/CVE-2022-42003)
- Update snapsync feature to avoid restarting the download of the world state from scratch when restarting Besu [#4381](https://github.com/hyperledger/besu/pull/4381)
- Added worldstate snapshot isolation to improve the stability of bonsai (`--Xbonsai-use-snapshots=true`) [#4351](https://github.com/hyperledger/besu/pull/4531)
- Reduce the number of runtime exceptions (SecurityModuleException) and unnecessary executions during ECIES handshake, by trying to decrypt EIP-8 formatted messages first [#4508](https://github.com/hyperledger/besu/pull/4508).
- Improved RLP processing of zero-length string as 0x80 [#4283](https://github.com/hyperledger/besu/pull/4283) [#4388](https://github.com/hyperledger/besu/issues/4388)
- Increased level of detail in JSON-RPC parameter error log messages [#4510](https://github.com/hyperledger/besu/pull/4510)
- New unstable configuration options to set the maximum time, in milliseconds, a PoS block creation jobs is allowed to run [#4519](https://github.com/hyperledger/besu/pull/4519)
- Tune EthScheduler thread pools to avoid recreating too many threads [#4529](https://github.com/hyperledger/besu/pull/4529)
- RocksDB snapshot based worldstate and plugin-api addition of Snapshot interfaces [#4409](https://github.com/hyperledger/besu/pull/4409)
- Continuously try to build better block proposals until timeout or GetPayload is called [#4516](https://github.com/hyperledger/besu/pull/4516)
- Upgrade RocksDB database version from 6.29.5 to 7.6.0 [#4517](https://github.com/hyperledger/besu/pull/4517)
- Avoid connecting to self when using static-nodes [#4521](https://github.com/hyperledger/besu/pull/4521)
- EVM performance has increased 20%-100% depending on the particulars of the contract. [#4540](https://github.com/hyperledger/besu/pull/4540)
- Improve calculateRootHash method performance during Block processing [#4568](https://github.com/hyperledger/besu/pull/4568)
- Bring GraphQL into compliance with execution-api specs [#4112](https://github.com/hyperledger/besu/pull/4112)
- Refactor unverified forkchoice event [#4487](https://github.com/hyperledger/besu/pull/4487)
- Improve UX of initial sync logs, pushing not relevant logs to debug level [#4486](https://github.com/hyperledger/besu/pull/4486)
- Optimize pivot block selector on PoS networks [#4488](https://github.com/hyperledger/besu/pull/4488)
- Optimize Snap sync on PoS networks [#4462](https://github.com/hyperledger/besu/pull/4462)

### Bug Fixes
- Fixed default fromBlock value and improved parameter interpretation in eth_getLogs RPC handler [#4513](https://github.com/hyperledger/besu/pull/4513)
- Fix for NoSuchElementException for missing invalid reason when rejecting a local sent transaction [#4569](https://github.com/hyperledger/besu/pull/4569)
- Corrects treating a block as bad on internal error during either validation or processing [#4512](https://github.com/hyperledger/besu/issues/4512)
- Corrects emission of blockadded events when rewinding during a re-org. Fix for [#4495](https://github.com/hyperledger/besu/issues/4495)
- Always return a transaction type for pending transactions [#4364](https://github.com/hyperledger/besu/pull/4364)
- Avoid a cyclic reference while printing EngineExchangeTransitionConfigurationParameter [#4357](https://github.com/hyperledger/besu/pull/4357)
- Corrects treating a block as bad on internal error [#4512](https://github.com/hyperledger/besu/issues/4512)
- In GraphQL update scalar parsing to be variable friendly [#4522](https://github.com/hyperledger/besu/pull/4522)
- Initiate connection to maintained peers soon after startup. [#4469](https://github.com/hyperledger/besu/pull/4469)
- Update apache-commons-text to 1.10.0 to address CVE-2022-42889 [#4542](https://github.com/hyperledger/besu/pull/4542)

### Download Links

https://hyperledger.jfrog.io/hyperledger/besu-binaries/besu/22.10.0/besu-22.10.0.tar.gz  / sha256: 88fb5df567e4ec3547d7d2970cfef00debbd020c0da66b19166d43779b3b2b85
https://hyperledger.jfrog.io/hyperledger/besu-binaries/besu/22.10.0/besu-22.10.0.zip / sha256: c8e39f7c879409cb9b47f4d3de5e9c521249083830a8c9a45e8a14a319fe195d

## 22.10.0-RC2

### Breaking Changes
- Flexible Privacy Groups (early access) support to Tessera's EC encryptor (contracts modified) [#4282](https://github.com/hyperledger/besu/pull/4282)
  * Before this change, the `bytes32` type was used for the enclave public keys, just supporting encryptors with public keys of that length (like the default NaCl)
  * For the EC encryptor, the encoded public key length is 91
- `--tx-pool-hashes-max-size` option removed (deprecated in 22.1.3)
- `--Xmerge-support` option remove (deprecated in 22.4.2) [#4518](https://github.com/hyperledger/besu/pull/4518)
- Breaking API changes in the `OperationTracer` interface to enable performance work.
  * The `traceExecution` method has been replaced with `tracePreExecution` and `tracePostExecution` methods, called just before and just after operation execution. 
  * See `DebugOperationTracer` and `StandardJsonTracer` for migration examples.

### Additions and Improvements
- Reduce the number of runtime exceptions (SecurityModuleException) and unnecessary executions during ECIES handshake, by trying to decrypt EIP-8 formatted messages first [#4508](https://github.com/hyperledger/besu/pull/4508).
- Improved RLP processing of zero-length string as 0x80 [#4283](https://github.com/hyperledger/besu/pull/4283) [#4388](https://github.com/hyperledger/besu/issues/4388)
- Increased level of detail in JSON-RPC parameter error log messages [#4510](https://github.com/hyperledger/besu/pull/4510)
- New experimental configuration options to set the maximum time, in milliseconds, a PoS block creation jobs is allowed to run [#4519](https://github.com/hyperledger/besu/pull/4519)
- Tune EthScheduler thread pools to avoid recreating too many threads [#4529](https://github.com/hyperledger/besu/pull/4529)
- RocksDB snapshot based worldstate and plugin-api addition of Snapshot interfaces [#4409](https://github.com/hyperledger/besu/pull/4409)
- Continuously try to build better block proposals until timeout or GetPayload is called [#4516](https://github.com/hyperledger/besu/pull/4516)
- Upgrade RocksDB database version from 6.29.5 to 7.6.0 [#4517](https://github.com/hyperledger/besu/pull/4517)
- Avoid connecting to self when using static-nodes [#4521](https://github.com/hyperledger/besu/pull/4521)
- EVM performance has increased 20%-100% depending on the particulars of the contract. [#4540](https://github.com/hyperledger/besu/pull/4540)
- Improve calculateRootHash method performance during Block processing [#4568](https://github.com/hyperledger/besu/pull/4568)

### Bug Fixes
- Corrects emission of blockadded events when rewinding during a re-org. Fix for [#4495](https://github.com/hyperledger/besu/issues/4495)
- Always return a transaction type for pending transactions [#4364](https://github.com/hyperledger/besu/pull/4364)
- Avoid a cyclic reference while printing EngineExchangeTransitionConfigurationParameter [#4357](https://github.com/hyperledger/besu/pull/4357)
- Corrects treating a block as bad on internal error [#4512](https://github.com/hyperledger/besu/issues/4512)
- In GraphQL update scalar parsing to be variable friendly [#4522](https://github.com/hyperledger/besu/pull/4522)
- Initiate connection to maintained peers soon after startup. [#4469](https://github.com/hyperledger/besu/pull/4469)
- Update apache-commons-text to 1.10.0 to address CVE-2022-42889 [#4542](https://github.com/hyperledger/besu/pull/4542)

### Download Links


## 22.10.0-RC1

### Additions and Improvements
- Bring GraphQL into compliance with execution-api specs [#4112](https://github.com/hyperledger/besu/pull/4112)
- Refactor unverified forkchoice event [#4487](https://github.com/hyperledger/besu/pull/4487)
- Improve UX of initial sync logs, pushing not relevant logs to debug level [#4486](https://github.com/hyperledger/besu/pull/4486)
- Optimize pivot block selector on PoS networks [#4488](https://github.com/hyperledger/besu/pull/4488)
- Optimize Snap sync on PoS networks [#4462](https://github.com/hyperledger/besu/pull/4462)

### Bug Fixes

### Download Links
https://hyperledger.jfrog.io/artifactory/besu-binaries/besu/22.10.0-RC1/besu-22.10.0-RC1.zip / sha256: 16fd47533aa2986491143e5f4a052c0aa4866ebfa415abbf3ca868e4fbeac6ce
https://hyperledger.jfrog.io/artifactory/besu-binaries/besu/22.10.0-RC1/besu-22.10.0-RC1.tar.gz / sha256: 48fd3480e4380580ed9187302be987e9eca2b445935ec6a509e7269898d8a4a8

## 22.7.7

### Additions and Improvements
- Tune EthScheduler thread pools to avoid recreating too many threads [#4529](https://github.com/hyperledger/besu/issues/4529)
- Reduce the number of runtime exceptions (SecurityModuleException) and unnecessary executions during ECIES handshake, by trying to decrypt EIP-8 formatted messages first [#4508](https://github.com/hyperledger/besu/pull/4508).
- The block variable was keeping too much memory while waiting for future to finish [#4489](https://github.com/hyperledger/besu/issues/4489)

### Bug Fixes
- Corrects treating a block as bad on internal error [#4512](https://github.com/hyperledger/besu/issues/4512)
- update appache-commons-text to 1.10.0 to address CVE-2022-42889 [#4542](https://github.com/hyperledger/besu/pull/4542)
- In GraphQL update scalar parsing to be variable friendly [#4522](https://github.com/hyperledger/besu/pull/4522)

### Download Links
https://hyperledger.jfrog.io/hyperledger/besu-binaries/besu/22.7.7/besu-22.7.7.zip / sha256: 79b2b1518605603d8268f873f2576617ca8340d89c045e0eda6896f40defea0d
https://hyperledger.jfrog.io/hyperledger/besu-binaries/besu/22.7.7/besu-22.7.7.tar.gz / sha256: 161c52ba9be8508767e80dbce796b4ad2cc5b649f7ed15387c6359d1e15753f6

## 22.7.6
Hotfix release of the 22.7.x series to address [#4495](https://github.com/hyperledger/besu/issues/4495) which could result in failed block proposals on merge networks.

### Additions and Improvements
- Bring GraphQL into compliance with execution-api specs [#4112](https://github.com/hyperledger/besu/pull/4112)

### Bug Fixes
- Corrects emission of blockadded events when rewinding during a re-org. [#4497](https://github.com/hyperledger/besu/issues/4497)

### Download Links
https://hyperledger.jfrog.io/hyperledger/besu-binaries/besu/22.7.6/besu-22.7.6.zip / sha256: ae05040027b96ba458a08cfee8577dafe1d85a3afce793f00f798cedb3ab547d
https://hyperledger.jfrog.io/hyperledger/besu-binaries/besu/22.7.6/besu-22.7.6.tar.gz / sha256: 9e538852f16fd39b884c4c342beaad813e33ab24890634c01eee3d37dc1da893

## 22.7.5

### Additions and Improvements
- Avoid sending added block events to transaction pool, and processing incoming transactions during initial sync [#4457](https://github.com/hyperledger/besu/pull/4457)
- When building a new proposal, keep the best block built until now instead of the last one [#4455](https://github.com/hyperledger/besu/pull/4455)
- Add Mainnet to merged networks [#4463](https://github.com/hyperledger/besu/pull/4463)

### Bug Fixes
- Fixed logIndex value returned by eth_getLogs RPC call [#4355](https://github.com/hyperledger/besu/pull/4355)

### Download Links
https://hyperledger.jfrog.io/hyperledger/besu-binaries/besu/22.7.5/besu-22.7.5.zip / sha256: b5d7b255b249beea0f46ec397122823c75f2373083a71a9f7b4c98b2b0f94997
https://hyperledger.jfrog.io/hyperledger/besu-binaries/besu/22.7.5/besu-22.7.5.tar.gz / sha256: 91e3cbc16c46c53f7bf55bdd968553d0fb4087bff1e244cb03ac175ac54cf718


## 22.7.4

### Bug Fixes
- Remove records that track transactions by sender when they are empty to same memory in the transaction pool [#4415](https://github.com/hyperledger/besu/pull/4415)
- Add Toml configuration file support for _--Xplugin-rocksdb-high-spec-enabled_ flag [#4438](https://github.com/hyperledger/besu/pull/4438)

### Download Links
- https://hyperledger.jfrog.io/hyperledger/besu-binaries/besu/22.7.4/besu-22.7.4.zip / sha256: 4f2a0c20bee7f266ec1dcb45fa90ae1ca42f4b22e9b21a601b7705357259aea9
- https://hyperledger.jfrog.io/hyperledger/besu-binaries/besu/22.7.4/besu-22.7.4.tar.gz / sha256: a60efc4d515ac94710bbc6d61a24f409b03fcfc02323bee2a2d75c883fc99dce

## 22.7.3

### Additions and Improvements
- Allow free gas networks in the London fee market [#4061](https://github.com/hyperledger/besu/issues/4061)
- Upgrade besu-native to 0.6.0 and use Blake2bf native implementation if available by default [#4264](https://github.com/hyperledger/besu/pull/4264)
- Resets engine QoS timer with every call to the engine API instead of only when ExchangeTransitionConfiguration is called [#4411](https://github.com/hyperledger/besu/issues/4411)
- ExchangeTransitionConfiguration mismatch will only submit a debug log not a warning anymore [#4411](https://github.com/hyperledger/besu/issues/4411)
- Upgrade besu-native to 0.6.1 and include linux arm64 build of bls12-381 [#4416](https://github.com/hyperledger/besu/pull/4416)
- Create a new flag on RocksDB (_--Xplugin-rocksdb-high-spec-enabled_) for high spec hardware to boost performance
- Transaction pool improvements to avoid filling the pool with not executable transactions, that could result in empty or semi-empty block proposals [#4425](https://github.com/hyperledger/besu/pull/4425)
- Limit Transaction pool consumption by sender to a configurable percentage of the pool size [#4417](https://github.com/hyperledger/besu/pull/4417)

### Bug Fixes
- Retry block creation if there is a transient error and we still have time, to mitigate empty block issue [#4407](https://github.com/hyperledger/besu/pull/4407)
- Fix StacklessClosedChannelException in Besu and resulted timeout errors in CL clients ([#4398](https://github.com/hyperledger/besu/issues/4398), [#4400](https://github.com/hyperledger/besu/issues/4400))
- Return JSON-RPC error code instead of INVALID in engine api when certain storage exceptions are encountered ([#4349](https://github.com/hyperledger/besu/issues/4349))

### Download links
- https://hyperledger.jfrog.io/artifactory/besu-binaries/besu/22.7.3/besu-22.7.3.tar.gz / sha256: `b0863fe2406cab57caf8a02f2bf02632cc5198622ac48b69bc63c128703bbd79`
- https://hyperledger.jfrog.io/artifactory/besu-binaries/besu/22.7.3/besu-22.7.3.zip / sha256: `368c6cb86119f8fe30bb12ab8c63b4d95a0fd8baf9c9414307a0a4033756b709`

## 22.7.2
### Besu 22.7.2 is a recommended release for the Merge and Mainnet users. 22.7.1 remains Merge-ready. This release provides additional robustness before the Merge with some fixes and improvements in sync, peering, and logging.

### Additions and Improvements
- Better management of jemalloc presence/absence in startup script [#4237](https://github.com/hyperledger/besu/pull/4237)
- Retry mechanism when getting a broadcasted block fail on all peers [#4271](https://github.com/hyperledger/besu/pull/4271)
- Filter out disconnected peers when fetching available peers [#4269](https://github.com/hyperledger/besu/pull/4269)
- Updated the default value of fast-sync-min-peers post merge [#4298](https://github.com/hyperledger/besu/pull/4298)
- Log imported block info post merge [#4310](https://github.com/hyperledger/besu/pull/4310)
- Transaction pool eviction by sender from tail of transaction list [#4327](https://github.com/hyperledger/besu/pull/4327)
- Transaction pool sender future nonce limits [#4336](https://github.com/hyperledger/besu/pull/4336)
- Pandas! Pandas now appear in 3 phases: The black bear and polar bear that are preparing? Those will appear when
your client has TTD configured (which is setup by default for mainnet), is in sync, and processing Proof of Work blocks. In the second phase you will see them powering up when the Terminal Total Difficulty block is added to the blockchain.
The final form of the Ethereum Panda will appear when the first finalized block is received from the Consensus Layer.

### Bug Fixes
- Accept wit/80 from Nethermind [#4279](https://github.com/hyperledger/besu/pull/4279)
- Properly shutdown the miner executor, to avoid waiting 30 seconds when stopping [#4353](https://github.com/hyperledger/besu/pull/4353)

### Download links
- https://hyperledger.jfrog.io/artifactory/besu-binaries/besu/22.7.2/besu-22.7.2.tar.gz / sha256: `8030a48f824c7bbc138b38a9e84e5531950bc16f6d21cda8b215232cce334214`
- https://hyperledger.jfrog.io/artifactory/besu-binaries/besu/22.7.2/besu-22.7.2.zip / sha256: `72653171b1ddd910e705fc6f616d7f1f4c120ef0d91718f0376f3ee5f2982c11`


## 22.7.1
### Merge Ready Release. Required update for The Merge on ethereum mainnet!
### Additions and Improvements
- Introduce a cap to reputation score increase [#4230](https://github.com/hyperledger/besu/pull/4230)
- Add experimental CLI option for `--Xp2p-peer-lower-bound` [#4200](https://github.com/hyperledger/besu/pull/4200)
- Improve pending blocks retrieval mechanism [#4227](https://github.com/hyperledger/besu/pull/4227)
- Set mainnet terminal total difficulty [#4260](https://github.com/hyperledger/besu/pull/4260)

### Bug Fixes
- Fixes off-by-one error for mainnet TTD fallback [#4223](https://github.com/hyperledger/besu/pull/4223)
- Fix off-by-one error in AbstractRetryingPeerTask [#4254](https://github.com/hyperledger/besu/pull/4254)
- Refactor and fix retrying get block switching peer [#4256](https://github.com/hyperledger/besu/pull/4256)
- Fix encoding of key (short hex) in eth_getProof [#4261](https://github.com/hyperledger/besu/pull/4261)
- Fix for post-merge networks fast-sync [#4224](https://github.com/hyperledger/besu/pull/4224), [#4276](https://github.com/hyperledger/besu/pull/4276)

### Download links
- https://hyperledger.jfrog.io/artifactory/besu-binaries/besu/22.7.1/besu-22.7.1.tar.gz / sha256: `7cca4c11e1d7525c172f2af9fbf456d134ada60e970d8b6abcfcd6c623b5dd36`
- https://hyperledger.jfrog.io/artifactory/besu-binaries/besu/22.7.1/besu-22.7.1.zip / sha256: `ba6e0b9b65ac36d041a5072392f119ff76e8e9f53a3d7b1e1a658ef1e4705d7a`



## 22.7.0

### Additions and Improvements
- Deprecation warning for Ropsten, Rinkeby, Kiln [#4173](https://github.com/hyperledger/besu/pull/4173)

### Bug Fixes

- Fixes previous known issue [#3890](https://github.com/hyperledger/besu/issues/3890)from RC3 requiring a restart post-merge to continue correct transaction handling.
- Stop producing stack traces when a get headers response only contains the range start header [#4189](https://github.com/hyperledger/besu/pull/4189)
- Upgrade Spotless to 6.8.0 [#4195](https://github.com/hyperledger/besu/pull/4195)
- Upgrade Gradle to 7.5 [#4196](https://github.com/hyperledger/besu/pull/4196)

### Download links
- https://hyperledger.jfrog.io/artifactory/besu-binaries/besu/22.7.0/besu-22.7.0.tar.gz / sha256: `af21104a880c37706b660aa816e1c38b2b3f603a97420ddcbc889324b71aa50e`
- https://hyperledger.jfrog.io/artifactory/besu-binaries/besu/22.7.0/besu-22.7.0.zip / sha256: `5b1586362e6e739c206c25224bb753a372bad70c0b22dbe091f9253024ebdc45`

## 22.7.0-RC3

### Known/Outstanding issues:
- Besu requires a restart post-merge to re-enable remote transaction processing [#3890](https://github.com/hyperledger/besu/issues/3890)

### Additions and Improvements
- Engine API: Change expiration time for JWT tokens to 60s [#4168](https://github.com/hyperledger/besu/pull/4168)
- Sepolia mergeNetSplit block [#4158](https://github.com/hyperledger/besu/pull/4158)
- Goerli TTD [#4160](https://github.com/hyperledger/besu/pull/4160)
- Several logging improvements

### Bug Fixes
- Allow to set any value for baseFeePerGas in the genesis file [#4177](https://github.com/hyperledger/besu/pull/4177)
- Fix for stack overflow when searching for TTD block [#4169](https://github.com/hyperledger/besu/pull/4169)
- Fix for chain stuck issue [#4175](https://github.com/hyperledger/besu/pull/4175)

### Download links
- https://hyperledger.jfrog.io/artifactory/besu-binaries/besu/22.7.0-RC3/besu-22.7.0-RC3.tar.gz / sha256: `6a1ee89c82db9fa782d34733d8a8c726670378bcb71befe013da48d7928490a6`
- https://hyperledger.jfrog.io/artifactory/besu-binaries/besu/22.7.0-RC3/besu-22.7.0-RC3.zip / sha256: `5de22445ab2a270cf33e1850cd28f1946442b7104738f0d1ac253a009c53414e`

## 22.7.0-RC2

### Additions and Improvements
- Add a block to the bad blocks if it did not descend from the terminal block [#4080](https://github.com/hyperledger/besu/pull/4080)
- Backward sync exception improvements [#4092](https://github.com/hyperledger/besu/pull/4092)
- Remove block header checks during backward sync, since they will be always performed during block import phase [#4098](https://github.com/hyperledger/besu/pull/4098)
- Optimize the backward sync retry strategy [#4095](https://github.com/hyperledger/besu/pull/4095)
- Add support for jemalloc library to better handle rocksdb memory consumption [#4126](https://github.com/hyperledger/besu/pull/4126)
- RocksDB configuration changes to improve performance. [#4132](https://github.com/hyperledger/besu/pull/4132)

### Bug Fixes
- Changed max message size in the p2p layer to 16.7MB from 10MB to improve peering performance [#4120](https://github.com/hyperledger/besu/pull/4120)
- Fixes for parent stateroot mismatch when using Bonsai storage mode (please report if you encounter this bug on this version) [#4094](https://github.com/hyperledger/besu/pull/4094)
- Above Bonsai related fixes have addressed situations where the event log was not indexed properly [#3921](https://github.com/hyperledger/besu/pull/3921)
- Fixes related to backward sync and reorgs [#4097](https://github.com/hyperledger/besu/pull/4097)
- Checkpoint sync with more merge friendly checkpoint blocks [#4085](https://github.com/hyperledger/besu/pull/4085)
- Fixes around RocksDB performance and memory usage [#4128](https://github.com/hyperledger/besu/pull/4128)
- Fix for RPC performance parallelization to improve RPC performance under heavy load [#3959](https://github.com/hyperledger/besu/pull/3959)
- Fix for post-Merge peering after PoW is removed in our logic for weighting peers [#4116](https://github.com/hyperledger/besu/pull/4116)
- Various logging changes to improve UX- Return the correct latest valid hash in case of bad block when calling engine methods [#4056](https://github.com/hyperledger/besu/pull/4056)
- Add a PoS block header rule to check that the current block is more recent than its parent [#4066](https://github.com/hyperledger/besu/pull/4066)
- Fixed a trie log layer issue on bonsai during reorg [#4069](https://github.com/hyperledger/besu/pull/4069)
- Fix transition protocol schedule to return the pre Merge schedule when reorg pre TTD [#4078](https://github.com/hyperledger/besu/pull/4078)
- Remove hash to sync from the queue only if the sync step succeeds [#4105](https://github.com/hyperledger/besu/pull/4105)
- The build process runs successfully even though the system language is not English [#4102](https://github.com/hyperledger/besu/pull/4102)
- Avoid starting or stopping the BlockPropagationManager more than once [#4122](https://github.com/hyperledger/besu/pull/4122)

### Download links
- https://hyperledger.jfrog.io/artifactory/besu-binaries/besu/22.7.0-RC2/besu-22.7.0-RC2.tar.gz / sha256: `befe15b893820c9c6451a74fd87b41f555ff28561494b3bebadd5da5c7ce25d3`
- https://hyperledger.jfrog.io/artifactory/besu-binaries/besu/22.7.0-RC2/besu-22.7.0-RC2.zip / sha256: `d56c340f5982b882fbecca2697ca72a5bbefe0e978d2d4504211f012e2242a81`

## 22.7.0-RC1

### Additions and Improvements
- Do not require a minimum block height when downloading headers or blocks [#3911](https://github.com/hyperledger/besu/pull/3911)
- When on PoS the head can be only be updated by ForkchoiceUpdate [#3994](https://github.com/hyperledger/besu/pull/3994)
- Version information available in metrics [#3997](https://github.com/hyperledger/besu/pull/3997)
- Add TTD and DNS to Sepolia config [#4024](https://github.com/hyperledger/besu/pull/4024)
- Return `type` with value `0x0` when serializing legacy transactions [#4027](https://github.com/hyperledger/besu/pull/4027)
- Ignore `ForkchoiceUpdate` if `newHead` is an ancestor of the chain head [#4055](https://github.com/hyperledger/besu/pull/4055)

### Bug Fixes
- Fixed a snapsync issue that can sometimes block the healing step [#3920](https://github.com/hyperledger/besu/pull/3920)
- Support free gas networks in the London fee market [#4003](https://github.com/hyperledger/besu/pull/4003)
- Limit the size of outgoing eth subprotocol messages.  [#4034](https://github.com/hyperledger/besu/pull/4034)
- Fixed a state root mismatch issue on bonsai that may appear occasionally [#4041](https://github.com/hyperledger/besu/pull/4041)

### Download links
- https://hyperledger.jfrog.io/artifactory/besu-binaries/besu/22.7.0-RC1/besu-22.7.0-RC1.tar.gz / sha256: `60ad8b53402beb62c24ad791799d9cfe444623a58f6f6cf1d0728459cb641e63`
- https://hyperledger.jfrog.io/artifactory/besu-binaries/besu/22.7.0-RC1/besu-22.7.0-RC1.zip / sha256: `7acfb3a73382bf70f6337e83cb7e9e472b4e5a9da88c5ed2fbd9e82fcf2046dc`

## 22.4.3

### Additions and Improvements
- \[EXPERIMENTAL\] Add checkpoint sync `--sync-mode="X_CHECKPOINT"` [#3849](https://github.com/hyperledger/besu/pull/3849)
- Support `finalized` and `safe` as tags for the block parameter in RPC APIs [#3950](https://github.com/hyperledger/besu/pull/3950)
- Added verification of payload attributes in ForkchoiceUpdated [#3837](https://github.com/hyperledger/besu/pull/3837)
- Add support for Gray Glacier hardfork [#3961](https://github.com/hyperledger/besu/issues/3961)

### Bug Fixes
- alias engine-rpc-port parameter with the former rpc param name [#3958](https://github.com/hyperledger/besu/pull/3958)

## 22.4.2

### Additions and Improvements
- Engine API Update: Replace deprecated INVALID_TERMINAL_BLOCK with INVALID last valid hash 0x0 [#3882](https://github.com/hyperledger/besu/pull/3882)
- Deprecate experimental merge flag and engine-rpc-enabled flag [#3875](https://github.com/hyperledger/besu/pull/3875)
- Update besu-native dependencies to 0.5.0 for linux arm64 support
- Update ropsten TTD to 100000000000000000000000

### Bug Fixes
- Stop backward sync if genesis block has been reached [#3869](https://github.com/hyperledger/besu/pull/3869)
- Allow to backward sync to request headers back to last finalized block if present or genesis [#3888](https://github.com/hyperledger/besu/pull/3888)

### Download link
- https://hyperledger.jfrog.io/artifactory/besu-binaries/besu/22.4.2/besu-22.4.2.zip / sha256: `e8e9eb7e3f544ecefeec863712fb8d3f6a569c9d70825a4ed2581c596db8fd45`
- https://hyperledger.jfrog.io/artifactory/besu-binaries/besu/22.4.2/besu-22.4.2.tar.gz / sha256: `9db0c37440cb56bcf671b8de13e0ecb6235171a497bdad91020b8c4a9dac2a27`

## 22.4.1

### Additions and Improvements
- GraphQL - allow null log topics in queries which match any topic [#3662](https://github.com/hyperledger/besu/pull/3662)
- multi-arch docker builds for amd64 and arm64 [#2954](https://github.com/hyperledger/besu/pull/2954)
- Filter Netty native lib errors likewise the pure Java implementation [#3807](https://github.com/hyperledger/besu/pull/3807)
- Add ropsten terminal total difficulty config [#3871](https://github.com/hyperledger/besu/pull/3871)

### Bug Fixes
- Stop the BlockPropagationManager when it receives the TTD reached event [#3809](https://github.com/hyperledger/besu/pull/3809)
- Correct getMixHashOrPrevRandao to return the value present in the block header [#3839](https://github.com/hyperledger/besu/pull/3839)

## 22.4.0

### Breaking Changes
- Version 22.4.x will be the last series to support Java 11. Version 22.7.0 will require Java 17 to build and run.
- In the Besu EVM Library all references to SHA3 have been renamed to the more accurate name Keccak256, including class names and comment. [#3749](https://github.com/hyperledger/besu/pull/3749)
- Removed the Gas object and replaced it with a primitive long [#3674](https://github.com/hyperledger/besu/pull/3674)
- Column family added for backward sync [#3638](https://github.com/hyperledger/besu/pull/3638)
  - Note that this added column family makes this a one-way upgrade. That is, once you upgrade your db to this version, you cannot roll back to a previous version of Besu.

### Bug Fixes
- Fix nullpointer on snapsync [#3773](https://github.com/hyperledger/besu/pull/3773)
- Introduce RocksDbSegmentIdentifier to avoid changing the storage plugin [#3755](https://github.com/hyperledger/besu/pull/3755)

## Download Links
- https://hyperledger.jfrog.io/artifactory/besu-binaries/besu/22.4.0/besu-22.4.0.zip / SHA256 d89e102a1941e70be31c176a6dd65cd5f3d69c4c
- https://hyperledger.jfrog.io/artifactory/besu-binaries/besu/22.4.0/besu-22.4.0.tar.gz / SHA256 868e38749dd40debe028624f8267f1fce7587010

## 22.4.0-RC2

### Breaking Changes
- In the Besu EVM Library all references to SHA3 have been renamed to the more accurate name Kecack256, including class names and comment. [#3749](https://github.com/hyperledger/besu/pull/3749)

### Additions and Improvements
- Onchain node permissioning
  - Log the enodeURL that was previously only throwing an IllegalStateException during the isPermitted check [#3697](https://github.com/hyperledger/besu/pull/3697),
  - Fail startup if node permissioning smart contract version does not match [#3765](https://github.com/hyperledger/besu/pull/3765)
- \[EXPERIMENTAL\] Add snapsync `--sync-mode="X_SNAP"` (only as client) [#3710](https://github.com/hyperledger/besu/pull/3710)
- Adapt Fast sync, and Snap sync, to use finalized block, from consensus layer, as pivot after the Merge [#3506](https://github.com/hyperledger/besu/issues/3506)
- Add IPC JSON-RPC interface (BSD/MacOS and Linux only) [#3695](https://github.com/hyperledger/besu/pull/3695)
- Column family added for backward sync [#3638](https://github.com/hyperledger/besu/pull/3638)
  - Note that this added column family makes this a one-way upgrade. That is, once you upgrade your db to this version, you cannot roll back to a previous version of Besu.

## Download Links
- https://hyperledger.jfrog.io/artifactory/besu-binaries/besu/22.4.0-RC2/besu-22.4.0-RC2.zip /  SHA256 5fa7f927c6717ebf503291c058815cd0c5fcfab13245d3b6beb66eb20cf7ac24
- https://hyperledger.jfrog.io/artifactory/besu-binaries/besu/22.4.0-RC2/besu-22.4.0-RC2.tar.gz / SHA256 1c4ecd17552cf5ebf120fc35dad753f45cb951ea0f817381feb2477ec0fff9c9

## 22.4.0-RC1

### Additions and Improvements
- Unit tests are now executed with JUnit5 [#3620](https://github.com/hyperledger/besu/pull/3620)
- Removed the Gas object and replaced it with a primitive long [#3674]

### Bug Fixes
- Flexible Privacy Precompile handles null payload ID [#3664](https://github.com/hyperledger/besu/pull/3664)
- Subcommand blocks import throws exception [#3646](https://github.com/hyperledger/besu/pull/3646)

## Download Links
- https://hyperledger.jfrog.io/artifactory/besu-binaries/besu/22.4.0-RC1/besu-22.4.0-RC1.zip / SHA256 0779082acc20a98eb810eb08778e0c0e1431046c07bc89019a2761fd1baa4c25
- https://hyperledger.jfrog.io/artifactory/besu-binaries/besu/22.4.0-RC1/besu-22.4.0-RC1.tar.gz / SHA256 15d8b0e335f962f95da46864109db9f28ed4f7bc351995b2b8db477c12b94860

## 22.1.3

### Breaking Changes
- Remove the experimental flag for bonsai tries CLI options `--data-storage-format` and `--bonsai-maximum-back-layers-to-load` [#3578](https://github.com/hyperledger/besu/pull/3578)
- Column family added for backward sync [#3532](https://github.com/hyperledger/besu/pull/3532)
  - Note that this added column family makes this a one-way upgrade. That is, once you upgrade your db to this version, you cannot roll back to a previous version of Besu.

### Deprecations
- `--tx-pool-hashes-max-size` is now deprecated and has no more effect, and it will be removed in a future release.

### Additions and Improvements
- Tune transaction synchronization parameter to adapt to mainnet traffic [#3610](https://github.com/hyperledger/besu/pull/3610)
- Improve eth/66 support [#3616](https://github.com/hyperledger/besu/pull/3616)
- Avoid reprocessing remote transactions already seen [#3626](https://github.com/hyperledger/besu/pull/3626)
- Upgraded jackson-databind dependency version [#3647](https://github.com/hyperledger/besu/pull/3647)

## Download Links
- https://hyperledger.jfrog.io/artifactory/besu-binaries/besu/22.1.3/besu-22.1.3.zip /  SHA256 9dafb80f2ec9ce8d732fd9e9894ca2455dd02418971c89cd6ccee94c53354d5d
- https://hyperledger.jfrog.io/artifactory/besu-binaries/besu/22.1.3/besu-22.1.3.tar.gz / SHA256 f9f8d37353aa4b5d12e87c08dd86328c1cffc591c6fc9e076c0f85a1d4663dfe

## 22.1.2

### Additions and Improvements
- Execution layer (The Merge):
  - Execution specific RPC endpoint [#3378](https://github.com/hyperledger/besu/issues/3378)
  - Adds JWT authentication to Engine APIs
  - Supports kiln V2.1 spec
- Tracing APIs
  - new API methods: trace_rawTransaction, trace_get, trace_callMany
  - added revertReason to trace APIs including: trace_transaction, trace_get, trace_call, trace_callMany, and trace_rawTransaction
- Allow mining beneficiary to transition at specific blocks for ibft2 and qbft consensus mechanisms.  [#3115](https://github.com/hyperledger/besu/issues/3115)
- Return richer information from the PrecompiledContract interface. [\#3546](https://github.com/hyperledger/besu/pull/3546)

### Bug Fixes
- Reject locally-sourced transactions below the minimum gas price when not mining. [#3397](https://github.com/hyperledger/besu/pull/3397)
- Fixed bug with contract address supplied to `debug_accountAt` [#3518](https://github.com/hyperledger/besu/pull/3518)

## Download Links
- https://hyperledger.jfrog.io/artifactory/besu-binaries/besu/22.1.2/besu-22.1.2.zip /  SHA256 1b26e3f8982c3a9dbabc72171f83f1cfe89eef84ead45b184ee9101f411c1251
- https://hyperledger.jfrog.io/artifactory/besu-binaries/besu/22.1.2/besu-22.1.2.tar.gz / SHA256 1eca9abddf351eaaf4e6eaa1b9536b8b4fd7d30a81d39f9d44ffeb198627ee7a

## 22.1.1

### Additions and Improvements
- Allow optional RPC methods that bypass authentication [#3382](https://github.com/hyperledger/besu/pull/3382)
- Execution layer (The Merge):
  - Extend block creation and mining to support The Merge [#3412](https://github.com/hyperledger/besu/pull/3412)
  - Backward sync [#3410](https://github.com/hyperledger/besu/pull/3410)
  - Extend validateAndProcessBlock to return an error message in case of failure, so it can be returned to the caller of ExecutePayload API [#3411](https://github.com/hyperledger/besu/pull/3411)
  - Persist latest finalized block [#2913](https://github.com/hyperledger/besu/issues/2913)
  - Add PostMergeContext, and stop syncing after the switch to PoS [#3453](https://github.com/hyperledger/besu/pull/3453)
  - Add header validation rules needed to validate The Merge blocks [#3454](https://github.com/hyperledger/besu/pull/3454)
  - Add core components: controller builder, protocol scheduler, coordinator, block creator and processor. [#3461](https://github.com/hyperledger/besu/pull/3461)
  - Execution specific RPC endpoint [#2914](https://github.com/hyperledger/besu/issues/2914), [#3350](https://github.com/hyperledger/besu/pull/3350)
- QBFT consensus algorithm is production ready

## Download Links
- https://hyperledger.jfrog.io/artifactory/besu-binaries/besu/22.1.1/besu-22.1.1.zip /  SHA256 cfff79e19e5f9a184d0b62886990698b77d019a0745ea63b5f9373870518173e
- https://hyperledger.jfrog.io/artifactory/besu-binaries/besu/22.1.1/besu-22.1.1.tar.gz / SHA256 51cc9d35215f977ac7338e5c611c60f225fd6a8c1c26f188e661624a039e83f3

## 22.1.0

### Breaking Changes
- Plugin API: BlockHeader.getBaseFee() method now returns an optional Wei instead of an optional Long [#3065](https://github.com/hyperledger/besu/issues/3065)
- Removed deprecated hash variable `protected volatile Hash hash;` which was used for private transactions [#3110](https://github.com/hyperledger/besu/pull/3110)

### Additions and Improvements
- Add support for additional JWT authentication algorithms [#3017](https://github.com/hyperledger/besu/pull/3017)
- Represent baseFee as Wei instead of long accordingly to the spec [#2785](https://github.com/hyperledger/besu/issues/2785)
- Implements [EIP-4399](https://eips.ethereum.org/EIPS/eip-4399) to repurpose DIFFICULTY opcode after the merge as a source of entropy from the Beacon chain. [#3081](https://github.com/hyperledger/besu/issues/3081)
- Re-order external services (e.g JsonRpcHttpService) to start before blocks start processing [#3118](https://github.com/hyperledger/besu/pull/3118)
- Stream JSON RPC responses to avoid creating big JSON strings in memory [#3076](https://github.com/hyperledger/besu/pull/3076)
- Ethereum Classic Mystique Hard Fork [#3256](https://github.com/hyperledger/besu/pull/3256)
- Genesis file parameter `blockperiodseconds` is validated as a positive integer on startup to prevent unexpected runtime behaviour [#3186](https://github.com/hyperledger/besu/pull/3186)
- Add option to require replay protection for locally submitted transactions [\#1975](https://github.com/hyperledger/besu/issues/1975)
- Update to block header validation for IBFT and QBFT to support London fork EIP-1559 [#3251](https://github.com/hyperledger/besu/pull/3251)
- Move into SLF4J as logging facade [#3285](https://github.com/hyperledger/besu/pull/3285)
- Changing the order in which we traverse the word state tree during fast sync. This should improve fast sync during subsequent pivot changes.[#3202](https://github.com/hyperledger/besu/pull/3202)
- Updated besu-native to version 0.4.3 [#3331](https://github.com/hyperledger/besu/pull/3331)
- Refactor synchronizer to asynchronously retrieve blocks from peers, and to change peer when retrying to get a block. [#3326](https://github.com/hyperledger/besu/pull/3326)
- Disable RocksDB TTL compactions [#3356](https://github.com/hyperledger/besu/pull/3356)
- add a websocket frame size configuration CLI parameter [#3386](https://github.com/hyperledger/besu/pull/3386)
- Add `--ec-curve` parameter to export/export-address public-key subcommands [#3333](https://github.com/hyperledger/besu/pull/3333)

### Bug Fixes
- Change the base docker image from Debian Buster to Ubuntu 20.04 [#3171](https://github.com/hyperledger/besu/issues/3171) fixes [#3045](https://github.com/hyperledger/besu/issues/3045)
- Make 'to' field optional in eth_call method according to the spec [#3177](https://github.com/hyperledger/besu/pull/3177)
- Update to log4j 2.17.1. Resolves potential vulnerability only exploitable when using custom log4j configurations that are writable by untrusted users.
- Fix regression on cors-origin star value
- Fix for ethFeeHistory accepting hex values for blockCount
- Fix a sync issue, when the chain downloader incorrectly shutdown when a task in the pipeline is cancelled. [#3319](https://github.com/hyperledger/besu/pull/3319)
- add a websocket frame size configuration CLI parameter [3368][https://github.com/hyperledger/besu/pull/3379]
- Prevent node from peering to itself [#3342](https://github.com/hyperledger/besu/pull/3342)
- Fix an `IndexOutOfBoundsException` exception when getting block from peers. [#3304](https://github.com/hyperledger/besu/issues/3304)
- Handle legacy eth64 without throwing null pointer exceptions [#3343](https://github.com/hyperledger/besu/pull/3343)

### Download Links
- https://hyperledger.jfrog.io/artifactory/besu-binaries/besu/22.1.0/besu-22.1.0.tar.gz \ SHA256 232bd7f274691ca14c26289fdc289d3fcdf69426dd96e2fa1601f4d079645c2f
- https://hyperledger.jfrog.io/artifactory/besu-binaries/besu/22.1.0/besu-22.1.0.zip \ SHA256 1b701ff5b647b64aff3d73d6f1fe3fdf73f14adbe31504011eff1660ab56ad2b

## 21.10.9

### Bug Fixes
- Fix regression on cors-origin star value
- Fix for ethFeeHistory accepting hex values for blockCount

 **Full Changelog**: https://github.com/hyperledger/besu/compare/21.10.8...21.10.9

[besu-21.10.9.tar.gz](https://hyperledger.jfrog.io/artifactory/besu-binaries/besu/21.10.9/besu-21.10.9.tar.gz) a4b85ba72ee73017303e4b2f0fdde84a87d376c2c17fdcebfa4e34680f52fc71
[besu-21.10.9.zip](https://hyperledger.jfrog.io/artifactory/besu-binaries/besu/21.10.9/besu-21.10.9.zip) c3ba3f07340fa80064ba7c06f2c0ec081184e000f9a925d132084352d0665ef9

## 21.10.8

### Additions and Improvements
- Ethereum Classic Mystique Hard Fork [#3256](https://github.com/hyperledger/besu/pull/3256)

### Download Links
https://hyperledger.jfrog.io/artifactory/besu-binaries/besu/21.10.8/besu-21.10.8.tar.gz \ SHA256 d325e2e36bc38a707a9eebf92068f5021606a8c6b6464bb4b4d59008ef8014fc
https://hyperledger.jfrog.io/artifactory/besu-binaries/besu/21.10.8/besu-21.10.8.zip \ SHA256 a91da1e82fb378e16437327bba56dd299aafdb0614ba528167a1dae85440c5af

## 21.10.7

### Bug Fixes
- Update dependencies (including vert.x, kubernetes client-java, okhttp, commons-codec)

### Additions and Improvements
- Add support for additional JWT authentication algorithms [#3017](https://github.com/hyperledger/besu/pull/3017)
- Remove Orion ATs

### Download Links
https://hyperledger.jfrog.io/artifactory/besu-binaries/besu/21.10.7/besu-21.10.7.tar.gz \ SHA256 94cee804fcaea366c9575380ef0e30ed04bf2fc7451190a94887f14c07f301ff
https://hyperledger.jfrog.io/artifactory/besu-binaries/besu/21.10.7/besu-21.10.7.zip \ SHA256 faf1ebfb20aa6171aa6ea98d7653339272567c318711d11e350471b5bba62c00

## 21.10.6

### Bug Fixes
- Update log4j to 2.17.1

### Download Links
https://hyperledger.jfrog.io/artifactory/besu-binaries/besu/21.10.6/besu-21.10.6.tar.gz \ SHA256 ef579490031dd4eb3704b4041e352cfb2e7e787fcff7506b69ef88843d4e1220
https://hyperledger.jfrog.io/artifactory/besu-binaries/besu/21.10.6/besu-21.10.6.zip \ SHA256 0fdda65bc993905daa14824840724d0b74e3f16f771f5726f5307f6d9575a719

## 21.10.5

### Bug Fixes
- Update log4j to 2.17.0

### Download Links
https://hyperledger.jfrog.io/artifactory/besu-binaries/besu/21.10.5/besu-21.10.5.tar.gz \ SHA256 0d1b6ed8f3e1325ad0d4acabad63c192385e6dcbefe40dc6b647e8ad106445a8
https://hyperledger.jfrog.io/artifactory/besu-binaries/besu/21.10.5/besu-21.10.5.zip \ SHA256 a1689a8a65c4c6f633b686983a6a1653e7ac86e742ad2ec6351176482d6e0c57

## 21.10.4

### Bug Fixes
- Update log4j to 2.16.0.
- Change the base docker image from Debian Buster to Ubuntu 20.04 [#3171](https://github.com/hyperledger/besu/issues/3171) fixes [#3045](https://github.com/hyperledger/besu/issues/3045)

### Download links
This release is not recommended for production use.

## 21.10.3

### Additions and Improvements
- Updated log4j to 2.15.0 and disabled JNDI message format lookups to improve security.
- Represent baseFee as Wei instead of long accordingly to the spec [#2785](https://github.com/hyperledger/besu/issues/2785)
- Adding support of the NO_COLOR environment variable as described in the [NO_COLOR](https://no-color.org/) standard [#3085](https://github.com/hyperledger/besu/pull/3085)
- Add `privx_findFlexiblePrivacyGroup` RPC Method, `privx_findOnchainPrivacyGroup` will be removed in a future release [#3075](https://github.com/hyperledger/besu/pull/3075)
- The invalid value is now shown when `--bootnodes` cannot parse an item to make it easier to identify which option is invalid.
- Adding two new options to be able to specify desired TLS protocol version and Java cipher suites [#3105](https://github.com/hyperledger/besu/pull/3105)
- Implements [EIP-4399](https://eips.ethereum.org/EIPS/eip-4399) to repurpose DIFFICULTY opcode after the merge as a source of entropy from the Beacon chain. [#3081](https://github.com/hyperledger/besu/issues/3081)

### Bug Fixes
- Change the base docker image from Debian Buster to Ubuntu 20.04 [#3171](https://github.com/hyperledger/besu/issues/3171) fixes [#3045](https://github.com/hyperledger/besu/issues/3045)

### Download Link
This release is not recommended for production use.

## 21.10.2

### Additions and Improvements
- Add discovery options to genesis file [#2944](https://github.com/hyperledger/besu/pull/2944)
- Add validate-config subcommand to perform basic syntax validation of TOML config [#2994](https://github.com/hyperledger/besu/pull/2994)
- Updated Sepolia Nodes [#3034](https://github.com/hyperledger/besu/pull/3034) [#3035](https://github.com/hyperledger/besu/pull/3035)

### Bug Fixes
- Reduce shift calculations to shifts that may have an actual result. [#3039](https://github.com/hyperledger/besu/pull/3039)
- DNS Discovery daemon wasn't started [#3033](https://github.com/hyperledger/besu/pull/3033)

### Download Link
This release is not recommended for production use.

## 21.10.1

### Additions and Improvements
- Add CLI autocomplete scripts. [#2854](https://github.com/hyperledger/besu/pull/2854)
- Add support for PKCS11 keystore on PKI Block Creation. [#2865](https://github.com/hyperledger/besu/pull/2865)
- Optimize EVM Memory for MLOAD Operations [#2917](https://github.com/hyperledger/besu/pull/2917)
- Upgrade CircleCI OpenJDK docker image to version 11.0.12. [#2928](https://github.com/hyperledger/besu/pull/2928)
- Update JDK 11 to latest version in Besu Docker images. [#2925](https://github.com/hyperledger/besu/pull/2925)
- Add Sepolia proof-of-work testnet configurations [#2920](https://github.com/hyperledger/besu/pull/2920)
- Allow block period to be configured for IBFT2 and QBFT using transitions [#2902](https://github.com/hyperledger/besu/pull/2902)
- Add support for binary messages (0x02) for websocket. [#2980](https://github.com/hyperledger/besu/pull/2980)

### Bug Fixes
- Do not change the sender balance, but set gas fee to zero, when simulating a transaction without enforcing balance checks. [#2454](https://github.com/hyperledger/besu/pull/2454)
- Ensure genesis block has the default base fee if london is at block 0 [#2920](https://github.com/hyperledger/besu/pull/2920)
- Fixes the exit condition for loading a BonsaiPersistedWorldState for a sibling block of the last one persisted [#2967](https://github.com/hyperledger/besu/pull/2967)

### Early Access Features
- Enable plugins to expose custom JSON-RPC / WebSocket methods [#1317](https://github.com/hyperledger/besu/issues/1317)

### Download Link
This release is not recommended for production use.

## 21.10.0

### Additions and Improvements
- The EVM has been factored out into a standalone module, suitable for inclusion as a library. [#2790](https://github.com/hyperledger/besu/pull/2790)
- Low level performance improvements changes to cut worst-case EVM performance in half. [#2796](https://github.com/hyperledger/besu/pull/2796)
- Migrate `ExceptionalHaltReason` from an enum to an interface to allow downstream users of the EVM to add new exceptional halt reasons. [#2810](https://github.com/hyperledger/besu/pull/2810)
- reduces need for JUMPDEST analysis via caching [#2607](https://github.com/hyperledger/besu/pull/2821)
- Add support for custom private key file for public-key export and public-key export-address commands [#2801](https://github.com/hyperledger/besu/pull/2801)
- Add CLI autocomplete scripts. [#2854](https://github.com/hyperledger/besu/pull/2854)
- Added support for PKCS11 keystore on PKI Block Creation. [#2865](https://github.com/hyperledger/besu/pull/2865)
- add support for ArrowGlacier hardfork [#2943](https://github.com/hyperledger/besu/issues/2943)

### Bug Fixes
- Allow BESU_CONFIG_FILE environment to specify TOML file [#2455](https://github.com/hyperledger/besu/issues/2455)
- Fix bug with private contracts not able to call public contracts that call public contracts [#2816](https://github.com/hyperledger/besu/pull/2816)
- Fixes the exit condition for loading a BonsaiPersistedWorldState for a sibling block of the last one persisted [#2967](https://github.com/hyperledger/besu/pull/2967)
- Fixes bonsai getMutable regression affecting fast-sync [#2934](https://github.com/hyperledger/besu/pull/2934)
- Regression in RC1 involving LogOperation and frame memory overwrites [#2908](https://github.com/hyperledger/besu/pull/2908)
- Allow `eth_call` and `eth_estimateGas` to accept contract address as sender. [#2891](https://github.com/hyperledger/besu/pull/2891)

### Early Access Features
- Enable plugins to expose custom JSON-RPC / WebSocket methods [#1317](https://github.com/hyperledger/besu/issues/1317)

### Download Link
This release is not recommended for production use. \
SHA256: 71374454753c2ee595f4f34dc6913f731818d50150accbc98088aace313c6935

## 21.10.0-RC4

### Additions and Improvements

### Bug Fixes
- Fixes the exit condition for loading a BonsaiPersistedWorldState for a sibling block of the last one persisted [#2967](https://github.com/hyperledger/besu/pull/2967)
- Fixes bonsai getMutable regression affecting fast-sync [#2934](https://github.com/hyperledger/besu/pull/2934)

### Early Access Features
### Download Link
This release is not recommended for production use. \
SHA256: b16e15764b8bc06c5c3f9f19bc8b99fa48e7894aa5a6ccdad65da49bbf564793

## 21.10.0-RC3

### Bug Fixes
- Regression in RC1 involving LogOperation and frame memory overwrites [#2908](https://github.com/hyperledger/besu/pull/2908)
- Allow `eth_call` and `eth_estimateGas` to accept contract address as sender. [#2891](https://github.com/hyperledger/besu/pull/2891)
- Fix Concurrency issues in Ethpeers. [#2896](https://github.com/hyperledger/besu/pull/2896)

### Download
This release is not recommended for production use. \
SHA256: 3d4857589336717bf5e4e5ef711b9a7f3bc46b49e1cf5b3b6574a00ccc6eda94

## 21.10.0-RC1/RC2
### Additions and Improvements
- The EVM has been factored out into a standalone module, suitable for inclusion as a library. [#2790](https://github.com/hyperledger/besu/pull/2790)
- Low level performance improvements changes to cut worst-case EVM performance in half. [#2796](https://github.com/hyperledger/besu/pull/2796)
- Migrate `ExceptionalHaltReason` from an enum to an interface to allow downstream users of the EVM to add new exceptional halt reasons. [#2810](https://github.com/hyperledger/besu/pull/2810)
- reduces need for JUMPDEST analysis via caching [#2607](https://github.com/hyperledger/besu/pull/2821)
- Add support for custom private key file for public-key export and public-key export-address commands [#2801](https://github.com/hyperledger/besu/pull/2801)

### Bug Fixes
- Allow BESU_CONFIG_FILE environment to specify TOML file [#2455](https://github.com/hyperledger/besu/issues/2455)
- Fix bug with private contracts not able to call public contracts that call public contracts [#2816](https://github.com/hyperledger/besu/pull/2816)

### Early Access Features

### Download
This release is not recommended for production use. \
SHA256: 536612e5e4d7a5e7a582f729f01ba591ba68cc389e8379fea3571ed85322ff51


## 21.7.4
### Additions and Improvements
- Upgrade Gradle to 7.2, which supports building with Java 17 [#2761](https://github.com/hyperledger/besu/pull/2376)

### Bug Fixes
- Set an idle timeout for metrics connections, to clean up ports when no longer used [\#2748](https://github.com/hyperledger/besu/pull/2748)
- Onchain privacy groups can be unlocked after being locked without having to add a participant [\#2693](https://github.com/hyperledger/besu/pull/2693)
- Update Gas Schedule for Ethereum Classic [#2746](https://github.com/hyperledger/besu/pull/2746)

### Early Access Features
- \[EXPERIMENTAL\] Added support for QBFT with PKI-backed Block Creation. [#2647](https://github.com/hyperledger/besu/issues/2647)
- \[EXPERIMENTAL\] Added support for QBFT to use retrieve validators from a smart contract [#2574](https://github.com/hyperledger/besu/pull/2574)

### Download Link
https://hyperledger.jfrog.io/native/besu-binaries/besu/21.7.4/besu-21.7.4.zip \
SHA256: 778d3c42851db11fec9171f77b22662f2baeb9b2ce913d7cfaaf1042ec19b7f9

## 21.7.3
### Additions and Improvements
- Migration to Apache Tuweni 2.0 [\#2376](https://github.com/hyperledger/besu/pull/2376)
- \[EXPERIMENTAL\] Added support for DevP2P-over-TLS [#2536](https://github.com/hyperledger/besu/pull/2536)
- `eth_getWork`, `eth_submitWork` support over the Stratum port [#2581](https://github.com/hyperledger/besu/pull/2581)
- Stratum metrics [#2583](https://github.com/hyperledger/besu/pull/2583)
- Support for mining ommers [#2576](https://github.com/hyperledger/besu/pull/2576)
- Updated onchain permissioning to validate permissions on transaction submission [\#2595](https://github.com/hyperledger/besu/pull/2595)
- Removed deprecated CLI option `--privacy-precompiled-address` [#2605](https://github.com/hyperledger/besu/pull/2605)
- Removed code supporting EIP-1702. [#2657](https://github.com/hyperledger/besu/pull/2657)
- A native library was added for the alternative signature algorithm secp256r1, which will be used by default [#2630](https://github.com/hyperledger/besu/pull/2630)
- The command line option --Xsecp-native-enabled was added as an alias for --Xsecp256k1-native-enabled [#2630](https://github.com/hyperledger/besu/pull/2630)
- Added Labelled gauges for metrics [#2646](https://github.com/hyperledger/besu/pull/2646)
- support for `eth/66` networking protocol [#2365](https://github.com/hyperledger/besu/pull/2365)
- update RPC methods for post london 1559 transaction [#2535](https://github.com/hyperledger/besu/pull/2535)
- \[EXPERIMENTAL\] Added support for using DNS host name in place of IP address in onchain node permissioning rules [#2667](https://github.com/hyperledger/besu/pull/2667)
- Implement EIP-3607 Reject transactions from senders with deployed code. [#2676](https://github.com/hyperledger/besu/pull/2676)
- Ignore all unknown fields when supplied to eth_estimateGas or eth_call. [\#2690](https://github.com/hyperledger/besu/pull/2690)

### Bug Fixes
- Consider effective price and effective priority fee in transaction replacement rules [\#2529](https://github.com/hyperledger/besu/issues/2529)
- GetTransactionCount should return the latest transaction count if it is greater than the transaction pool [\#2633](https://github.com/hyperledger/besu/pull/2633)

### Early Access Features

## 21.7.2

### Additions and Improvements
This release contains improvements and bugfixes for optimum compatibility with other London client versions.

## Bug Fixes
- hotfix for private transaction identification for mainnet transactions [#2609](https://github.com/hyperledger/besu/pull/2609)

## Download Link
https://hyperledger.jfrog.io/artifactory/besu-binaries/besu/21.7.2/besu-21.7.2.zip \
db47fd9ba33b36436ed6798d2474f7621c733353fd04f49d6defffd12e3b6e14


## 21.7.1

### Additions and Improvements
- `priv_call` now uses NO_TRACING OperationTracer implementation which improves memory usage [\#2482](https://github.com/hyperledger/besu/pull/2482)
- Ping and Pong messages now support ENR encoding as scalars or bytes [\#2512](https://github.com/hyperledger/besu/pull/2512)

### Download Link
https://hyperledger.jfrog.io/artifactory/besu-binaries/besu/21.7.1/besu-21.7.1.zip \
sha256sum 83fc44e39a710a95d8b6cbbbf04010dea76122bafcc633a993cd15304905a402

## 21.7.0

### Additions and Improvements
This release contains the activation blocks for London across all supported testnets. They are:
  * Ropsten 10_499_401 (24 Jun 2021)
  * Goerli 5_062_605 (30 Jun 2021)
  * Rinkeby 8_897_988 (7 Jul 2021)
  * Mainnet 12_965_000 (4 Aug 2021)
- eip-1559 changes: accept transactions which have maxFeePerGas below current baseFee [\#2374](https://github.com/hyperledger/besu/pull/2374)
- Introduced transitions for IBFT2 block rewards [\#1977](https://github.com/hyperledger/besu/pull/1977)
- Change Ethstats's status from experimental feature to stable. [\#2405](https://github.com/hyperledger/besu/pull/2405)
- Fixed disabling of native libraries for secp256k1 and altBn128. [\#2163](https://github.com/hyperledger/besu/pull/2163)
- eth_feeHistory API for wallet providers [\#2466](https://github.com/hyperledger/besu/pull/2466)

### Bug Fixes
- Ibft2 could create invalid RoundChange messages in some circumstances containing duplicate prepares [\#2449](https://github.com/hyperledger/besu/pull/2449)
- Updated `eth_sendRawTransaction` to return an error when maxPriorityFeePerGas exceeds maxFeePerGas [\#2424](https://github.com/hyperledger/besu/pull/2424)
- Fixed NoSuchElementException with EIP1559 transaction receipts when using eth_getTransactionReceipt [\#2477](https://github.com/hyperledger/besu/pull/2477)

### Early Access Features
- QBFT is a Byzantine Fault Tolerant consensus algorithm, building on the capabilities of IBFT and IBFT 2.0. It aims to provide performance improvements in cases of excess round change, and provides interoperability with other EEA compliant clients, such as GoQuorum.
  - Note: QBFT currently only supports new networks. Existing networks using IBFT2.0 cannot migrate to QBFT. This will become available in a future release.
  - Note: QBFT is an early access feature pending community feedback. Please make use of QBFT in new development networks and reach out in case of issues or concerns
- GoQuorum-compatible privacy. This mode uses Tessera and is interoperable with GoQuorum.
  - Note: GoQuorum-compatible privacy is an early access feature pending community feedback.

### Download Link
https://hyperledger.jfrog.io/artifactory/besu-binaries/besu/21.7.0/besu-21.7.0.zip
sha256sum 389465fdcc2cc5e5007a02dc2b8a2c43d577198867316bc5cc4392803ed71034

## 21.7.0-RC2

### Additions and Improvements
- eth_feeHistory API for wallet providers [\#2466](https://github.com/hyperledger/besu/pull/2466)
### Bug Fixes
- Ibft2 could create invalid RoundChange messages in some circumstances containing duplicate prepares [\#2449](https://github.com/hyperledger/besu/pull/2449)

## Download Link
https://hyperledger.jfrog.io/artifactory/besu-binaries/besu/21.7.0-RC2/besu-21.7.0-RC2.zip
sha256sum 7bc97c359386cad84d449f786dc0a8ed8728616b6704ce473c63f1d94af3a9ef


## 21.7.0-RC1

### Additions and Improvements
- eip-1559 changes: accept transactions which have maxFeePerGas below current baseFee [\#2374](https://github.com/hyperledger/besu/pull/2374)
- Introduced transitions for IBFT2 block rewards [\#1977](https://github.com/hyperledger/besu/pull/1977)
- Change Ethstats's status from experimental feature to stable. [\#2405](https://github.com/hyperledger/besu/pull/2405)
- Fixed disabling of native libraries for secp256k1 and altBn128. [\#2163](https://github.com/hyperledger/besu/pull/2163)


### Bug Fixes

- Updated `eth_sendRawTransaction` to return an error when maxPriorityFeePerGas exceeds maxFeePerGas [\#2424](https://github.com/hyperledger/besu/pull/2424)

### Early Access Features
This release contains the activation blocks for London across all supported testnets. They are:
  * Ropsten 10_499_401 (24 Jun 2021)
  * Goerli 5_062_605 (30 Jun 2021)
  * Rinkeby 8_897_988 (7 Jul 2021)

## Download Link
https://hyperledger.jfrog.io/artifactory/besu-binaries/besu/21.7.0-RC1/besu-21.7.0-RC1.zip
sha256sum fc959646af65a0e267fc4d695e0af7e87331d774e6e8e890f5cc391549ed175a

## 21.1.7

## Privacy users - Orion Project Deprecation
Tessera is now the recommended Private Transaction Manager for Hyperledger Besu.

Now that all primary Orion functionality has been merged into Tessera, Orion is being deprecated.
We encourage all users with active projects to use the provided migration instructions,
documented [here](https://docs.orion.consensys.net/en/latest/Tutorials/Migrating-from-Orion-to-Tessera/).

We will continue to support Orion users until 30th November 2021. If you have any questions or
concerns, please reach out to the ConsenSys protocol engineering team in the
[#orion channel on Discord](https://discord.gg/hYpHRjK) or by [email](mailto:quorum@consensys.net).


### Additions and Improvements
* Upgrade OpenTelemetry to 1.2.0. [\#2313](https://github.com/hyperledger/besu/pull/2313)

* Ethereum Classic Magneto Hard Fork [\#2315](https://github.com/hyperledger/besu/pull/2315)

* Added support for the upcoming CALAVERAS ephemeral testnet and removed the configuration for the deprecated BAIKAL ephemeral testnet. [\#2343](https://github.com/hyperledger/besu/pull/2343)

### Bug Fixes
* Fix invalid transfer values with the tracing API specifically for CALL operation [\#2319](https://github.com/hyperledger/besu/pull/2319)

### Early Access Features

#### Previously identified known issues

- Fixed issue in discv5 where nonce was incorrectly reused. [\#2075](https://github.com/hyperledger/besu/pull/2075)
- Fixed issues in debug_standardTraceBadBlockToFile and debug_standardTraceBlockToFile. [\#2120](https://github.com/hyperledger/besu/pull/2120)
- Fixed invalid error code in several JSON RPC methods when the requested block is not in the range. [\#2138](https://github.com/hyperledger/besu/pull/2138)

## Download Link
https://hyperledger.jfrog.io/artifactory/besu-binaries/besu/21.1.7/besu-21.1.7.zip

sha256: f415c9b67d26819caeb9940324b2b1b9ce6e872c9181052739438545e84e2531


## 21.1.6

### Additions and Improvements

* Added support for the upcoming BAIKAL ephemeral testnet and removed the configuration for the deprecated YOLOv3 ephemeral testnet. [\#2237](https://github.com/hyperledger/besu/pull/2237)
* Implemented [EIP-3541](https://eips.ethereum.org/EIPS/eip-3541): Reject new contracts starting with the 0xEF byte [\#2243](https://github.com/hyperledger/besu/pull/2243)
* Implemented [EIP-3529](https://eips.ethereum.org/EIPS/eip-3529): Reduction in refunds [\#2238](https://github.com/hyperledger/besu/pull/2238)
* Implemented [EIP-3554](https://eips.ethereum.org/EIPS/eip-3554): Difficulty Bomb Delay [\#2289](https://github.com/hyperledger/besu/pull/2289)
* \[EXPERIMENTAL\] Added support for secp256r1 keys. [#2008](https://github.com/hyperledger/besu/pull/2008)

### Bug Fixes

- Added ACCESS_LIST transactions to the list of transactions using legacy gas pricing for 1559 [\#2239](https://github.com/hyperledger/besu/pull/2239)
- Reduced logging level of public key decoding failure of malformed packets. [\#2143](https://github.com/hyperledger/besu/pull/2143)
- Add 1559 parameters to json-rpc responses.  [\#2222](https://github.com/hyperledger/besu/pull/2222)

### Early Access Features

#### Previously identified known issues

- Fixed issue in discv5 where nonce was incorrectly reused. [\#2075](https://github.com/hyperledger/besu/pull/2075)
- Fixed issues in debug_standardTraceBadBlockToFile and debug_standardTraceBlockToFile. [\#2120](https://github.com/hyperledger/besu/pull/2120)
- Fixed invalid error code in several JSON RPC methods when the requested block is not in the range. [\#2138](https://github.com/hyperledger/besu/pull/2138)

## Download Link
https://hyperledger.jfrog.io/artifactory/besu-binaries/besu/21.1.6/besu-21.1.6.zip

sha256: 3952c69a32bb390ec84ccf4c2c3eb600ea3696af9a05914985d10e1632ef8488

## 21.1.5

### Additions and Improvements

- Ignore `nonce` when supplied to eth_estimateGas or eth_call. [\#2133](https://github.com/hyperledger/besu/pull/2133)
- Ignore `privateFor` for tx estimation. [\#2160](https://github.com/hyperledger/besu/pull/2160)

### Bug Fixes

- Fixed `NullPointerException` when crossing network upgrade blocks when peer discovery is disabled. [\#2140](https://github.com/hyperledger/besu/pull/2140)

### Early Access Features

#### Previously identified known issues

- Fixed issue in discv5 where nonce was incorrectly reused. [\#2075](https://github.com/hyperledger/besu/pull/2075)
- Fixed issues in debug_standardTraceBadBlockToFile and debug_standardTraceBlockToFile. [\#2120](https://github.com/hyperledger/besu/pull/2120)

## Download Link
https://hyperledger.jfrog.io/artifactory/besu-binaries/besu/21.1.5/besu-21.1.5.zip

sha256: edd78fcc772cfa97d11d8ee7b5766e6fac4b31b582f940838a292f2aeb204777

## 21.1.4

### Additions and Improvements

- Adds `--discovery-dns-url` CLI command [\#2088](https://github.com/hyperledger/besu/pull/2088)

### Bug Fixes

- Fixed issue in discv5 where nonce was incorrectly reused. [\#2075](https://github.com/hyperledger/besu/pull/2075)
- Fixed issues in debug_standardTraceBadBlockToFile and debug_standardTraceBlockToFile. [\#2120](https://github.com/hyperledger/besu/pull/2120)

### Early Access Features

#### Previously identified known issues

- [Fast sync when running Besu on cloud providers](KNOWN_ISSUES.md#fast-sync-when-running-besu-on-cloud-providers)
- [Privacy users with private transactions created using v1.3.4 or earlier](KNOWN_ISSUES.md#privacy-users-with-private-transactions-created-using-v134-or-earlier)

## Download Link
https://hyperledger.jfrog.io/artifactory/besu-binaries/besu/21.1.4/besu-21.1.4.zip
58ae55b492680d92aeccfbed477e8b9c25ccc1a97cca71895e27448d754a7d8b

## 21.1.3

### Additions and Improvements
* Increase node diversity when downloading blocks [\#2033](https://github.com/hyperledger/besu/pull/2033)

### Bug Fixes
* Ethereum Node Records are now dynamically recalculated when we pass network upgrade blocks. This allows for better peering through transitions without needing to restart the node. [\#1998](https://github.com/hyperledger/besu/pull/1998)


### Early Access Features

#### Previously identified known issues

- [Fast sync when running Besu on cloud providers](KNOWN_ISSUES.md#fast-sync-when-running-besu-on-cloud-providers)
- [Privacy users with private transactions created using v1.3.4 or earlier](KNOWN_ISSUES.md#privacy-users-with-private-transactions-created-using-v134-or-earlier)

### Download link
https://hyperledger.jfrog.io/artifactory/besu-binaries/besu/21.1.3/besu-21.1.3.zip
38893cae225e5c53036d06adbeccc30aeb86ef08c543fb742941a8c618485c8a

## 21.1.2

### Berlin Network Upgrade

### Important note: the 21.1.1 release contains an outdated version of the Berlin network upgrade. If you are using Besu on public Ethereum networks, you must upgrade to 21.1.2.

This release contains the activation blocks for Berlin across all supported testnets and the Ethereum mainnet. They are:
  * Ropsten 9_812_189 (10 Mar 2021)
  * Goerli 4_460_644 (17 Mar 2021)
  * Rinkeby 8_290_928 (24 Mar 2021)
  * Ethereum 12_244_000 (14 Apr 2021)


### Additions and Improvements
- Added option to set a limit for JSON-RPC connections
  * HTTP connections `--rpc-http-max-active-connections` [\#1996](https://github.com/hyperledger/besu/pull/1996)
  * WS connections `--rpc-ws-max-active-connections` [\#2006](https://github.com/hyperledger/besu/pull/2006)
- Added ASTOR testnet ETC support [\#2017](https://github.com/hyperledger/besu/pull/2017)
### Bug Fixes
* Don't Register BLS12 precompiles for Berlin [\#2015](https://github.com/hyperledger/besu/pull/2015)

#### Previously identified known issues

- [Fast sync when running Besu on cloud providers](KNOWN_ISSUES.md#fast-sync-when-running-besu-on-cloud-providers)
- [Privacy users with private transactions created using v1.3.4 or earlier](KNOWN_ISSUES.md#privacy-users-with-private-transactions-created-using-v134-or-earlier)

### Download link
https://hyperledger.jfrog.io/artifactory/besu-binaries/besu/21.1.2/besu-21.1.2.zip
02f4b6622756b77fed814d8c1bbf986c6178d8f5adb9d61076e061124c3d12aa

## 21.1.1

### Berlin Network Upgrade

### Important note: this release contains an outdated version of the Berlin network upgrade. If you are using Besu on public Ethereum networks, you must upgrade to 21.1.2.

This release contains the activation blocks for Berlin across all supported testnets and the Ethereum mainnet. They are:
  * Ropsten 9_812_189 (10 Mar 2021)
  * Goerli 4_460_644 (17 Mar 2021)
  * Rinkeby 8_290_928 (24 Mar 2021)
  * Ethereum 12_244_000 (14 Apr 2021)

### Additions and Improvements
* Removed EIP-2315 from the Berlin network upgrade [\#1983](https://github.com/hyperledger/besu/pull/1983)
* Added `besu_transaction_pool_transactions` to the reported metrics, counting the mempool size [\#1869](https://github.com/hyperledger/besu/pull/1869)
* Distributions and maven artifacts have been moved off of bintray [\#1886](https://github.com/hyperledger/besu/pull/1886)
* admin_peers json RPC response now includes the remote nodes enode URL
* add support for keccak mining and a ecip1049_dev network [\#1882](https://github.com/hyperledger/besu/pull/1882)
### Bug Fixes
* Fixed incorrect `groupId` in published maven pom files.
* Fixed GraphQL response for missing account, return empty account instead [\#1946](https://github.com/hyperledger/besu/issues/1946)

### Early Access Features

#### Previously identified known issues

- [Fast sync when running Besu on cloud providers](KNOWN_ISSUES.md#fast-sync-when-running-besu-on-cloud-providers)
- [Privacy users with private transactions created using v1.3.4 or earlier](KNOWN_ISSUES.md#privacy-users-with-private-transactions-created-using-v134-or-earlier)

### Download link
sha256: `c22a80a54e9fed864734b9fbd69a0a46840fd27ca5211648a3eaf8a955417218 `


## 21.1.0

### Important note: this release contains an outdated version of the Berlin network upgrade, which was changed on March 5, 2021 ([link](https://github.com/ethereum/pm/issues/263#issuecomment-791473406)). If you are using Besu on public Ethereum networks, you must upgrade to 21.1.2.

## 21.1.0 Features

Features added between 20.10.0 to 21.1.0 include:
* Berlin Network Upgrade: this release contains the activation blocks for Berlin across all supported testnets and the Ethereum mainnet. They are:
  * Ropsten 9_812_189 (10 Mar 2021)
  * Goerli 4_460_644 (17 Mar 2021)
  * Rinkeby 8_290_928 (24 Mar 2021)
  * Ethereum 12_244_000 (14 Apr 2021)
* Besu Launcher: Besu now has support for the [Quorum Mainnet Launcher](https://github.com/ConsenSys/quorum-mainnet-launcher) which makes it easy for users to configure and launch Besu on the Ethereum mainnet.
* Bonsai Tries: A new database format which reduces storage requirements and improves performance for access to recent state. _Note: only full sync is currently supported._
* Miner Data JSON-RPC: The `eth_getMinerDataByBlockHash` and `eth_getMinerDataByBlockNumber` endpoints return miner rewards and coinbase address for a given block.
* EIP-1898 support: [The EIP](https://eips.ethereum.org/EIPS/eip-1898) adds `blockHash` to JSON-RPC methods which accept a default block parameter.

### Early Access Features
* Bonsai Tries: A new database format which reduces storage requirements and improves performance for access to recent state. _Note: only full sync is currently supported._
* QBFT: A new consensus algorithm to support interoperability with other Enterprise Ethereum Alliance compatible clients.

### 21.1.0 Breaking Changes
* `--skip-pow-validation-enabled` is now an error with `block import --format JSON`. This is because the JSON format doesn't include the nonce so the proof of work must be calculated.
* `eth_call` will not return a JSON-RPC result if the call fails, but will return an error instead. If it was for a revert the revert reason will be included.
* `eth_call` will not fail for account balance issues by default. An parameter `"strict": true` can be added to the call parameters (with `to` and `from`) to enforce balance checks.

### Additions and Improvements
* Added `besu_transaction_pool_transactions` to the reported metrics, counting the mempool size [\#1869](https://github.com/hyperledger/besu/pull/1869)
* Added activation blocks for Berlin Network Upgrade [\#1929](https://github.com/hyperledger/besu/pull/1929)

### Bug Fixes
* Fixed representation of access list for access list transactions in JSON-RPC results.

#### Previously identified known issues

- [Fast sync when running Besu on cloud providers](KNOWN_ISSUES.md#fast-sync-when-running-besu-on-cloud-providers)
- [Privacy users with private transactions created using v1.3.4 or earlier](KNOWN_ISSUES.md#privacy-users-with-private-transactions-created-using-v134-or-earlier)

### Download link
sha256: `e4c8fe4007e3e5f7f2528cbf1eeb5457caf06536c974a6ff4305035ff5724476`

## 21.1.0-RC2
### Additions and Improvements
* Support for the Berlin Network Upgrade, although the block number must be set manually with `--override-genesis-config=berlinBlock=<blocknumber>`. This is because the block numbers haven't been determined yet. The next release will include the number in the genesis file so it will support Berlin with no intervention. [\#1898](https://github.com/hyperledger/besu/pull/1898)

## 21.1.0-RC1

### 21.1.0 Breaking Changes
* `--skip-pow-validation-enabled` is now an error with `block import --format JSON`. This is because the JSON format doesn't include the nonce so the proof of work must be calculated.
* `eth_call` will not return a JSON-RPC result if the call fails, but will return an error instead. If it was for a revert the revert reason will be included.
* `eth_call` will not fail for account balance issues by default. An parameter `"strict": true` can be added to the call parameters (with `to` and `from`) to enforce balance checks.

### Additions and Improvements
* Removed unused flags in default genesis configs [\#1812](https://github.com/hyperledger/besu/pull/1812)
* `--skip-pow-validation-enabled` is now an error with `block import --format JSON`. This is because the JSON format doesn't include the nonce so the proof of work must be calculated. [\#1815](https://github.com/hyperledger/besu/pull/1815)
* Added a new CLI option `--Xlauncher` to start a mainnet launcher. It will help to configure Besu easily.
* Return the revert reason from `eth_call` JSON-RPC api calls when the contract causes a revert. [\#1829](https://github.com/hyperledger/besu/pull/1829)
* Added `chainId`, `publicKey`, and `raw` to JSON-RPC api calls returning detailed transaction results. [\#1835](https://github.com/hyperledger/besu/pull/1835)

### Bug Fixes
* Ethereum classic heights will no longer be reported in mainnet metrics. Issue [\#1751](https://github.com/hyperledger/besu/pull/1751) Fix [\#1820](https://github.com/hyperledger/besu/pull/1820)
* Don't enforce balance checks in `eth_call` unless explicitly requested. Issue [\#502](https://github.com/hyperledger/besu/pull/502) Fix [\#1834](https://github.com/hyperledger/besu/pull/1834)

### Early Access Features

#### Previously identified known issues

- [Fast sync when running Besu on cloud providers](KNOWN_ISSUES.md#fast-sync-when-running-besu-on-cloud-providers)
- [Privacy users with private transactions created using v1.3.4 or earlier](KNOWN_ISSUES.md#privacy-users-with-private-transactions-created-using-v134-or-earlier)


### Download link

Link removed because this release contains an outdated version of the Berlin network upgrade, which was changed on March 5, 2021 ([link](https://github.com/ethereum/pm/issues/263#issuecomment-791473406)). If you are using Besu on public Ethereum networks, you must upgrade to 21.1.1. sha256 hash left for reference.

sha256: `b0fe3942052b8fd43fc3025a298a6c701f9edae2e100f0c563a1c5a4ceef71f1`

## 20.10.4

### Additions and Improvements
* Implemented [EIP-778](https://eips.ethereum.org/EIPS/eip-778): Ethereum Node Records (ENR) [\#1680](https://github.com/hyperledger/besu/pull/1680)
* Implemented [EIP-868](https://eips.ethereum.org/EIPS/eip-868): Node Discovery v4 ENR Extension [\#1721](https://github.com/hyperledger/besu/pull/1721)
* Added revert reason to eth_estimateGas RPC call. [\#1730](https://github.com/hyperledger/besu/pull/1730)
* Added command line option --static-nodes-file. [#1644](https://github.com/hyperledger/besu/pull/1644)
* Implemented [EIP-1898](https://eips.ethereum.org/EIPS/eip-1898): Add `blockHash` to JSON-RPC methods which accept a default block parameter [\#1757](https://github.com/hyperledger/besu/pull/1757)

### Bug Fixes
* Accept locally-sourced transactions below the minimum gas price. [#1480](https://github.com/hyperledger/besu/issues/1480) [#1743](https://github.com/hyperledger/besu/pull/1743)

#### Previously identified known issues

- [Fast sync when running Besu on cloud providers](KNOWN_ISSUES.md#fast-sync-when-running-besu-on-cloud-providers)
- [Privacy users with private transactions created using v1.3.4 or earlier](KNOWN_ISSUES.md#privacy-users-with-private-transactions-created-using-v134-or-earlier)

### Download link
https://hyperledger.jfrog.io/artifactory/besu-binaries/besu/20.10.4/besu-20.10.4.zip
sha256: f15cd5243b809659bba1706c1745aecafc012d3fc44a91419522da925493537c

## 20.10.3

### Additions and Improvements
* Added `memory` as an option to `--key-value-storage`.  This ephemeral storage is intended for sync testing and debugging.  [\#1617](https://github.com/hyperledger/besu/pull/1617)
* Fixed gasPrice parameter not always respected when passed to `eth_estimateGas` endpoint [\#1636](https://github.com/hyperledger/besu/pull/1636)
* Enabled eth65 by default [\#1682](https://github.com/hyperledger/besu/pull/1682)
* Warn that bootnodes will be ignored if specified with discovery disabled [\#1717](https://github.com/hyperledger/besu/pull/1717)

### Bug Fixes
* Accept to use default port values if not in use. [#1673](https://github.com/hyperledger/besu/pull/1673)
* Block Validation Errors should be at least INFO level not DEBUG or TRACE.  Bug [\#1568](https://github.com/hyperledger/besu/pull/1568) PR [\#1706](https://github.com/hyperledger/besu/pull/1706)
* Fixed invalid and wrong trace data, especially when calling a precompiled contract [#1710](https://github.com/hyperledger/besu/pull/1710)

#### Previously identified known issues

- [Fast sync when running Besu on cloud providers](KNOWN_ISSUES.md#fast-sync-when-running-besu-on-cloud-providers)
- [Privacy users with private transactions created using v1.3.4 or earlier](KNOWN_ISSUES.md#privacy-users-with-private-transactions-created-using-v134-or-earlier)

### Download link
https://hyperledger.jfrog.io/artifactory/besu-binaries/besu/20.10.3/besu-20.10.3.zip
sha256: `b5f46d945754dedcbbb1e5dd96bf2bfd13272ff09c6a66c0150b979a578f4389`

## 20.10.2

### Additions and Improvements
* Added support for batched requests in WebSockets. [#1583](https://github.com/hyperledger/besu/pull/1583)
* Added protocols section to `admin_peers` to provide info about peer health. [\#1582](https://github.com/hyperledger/besu/pull/1582)
* Added CLI option `--goquorum-compatibility-enabled` to enable GoQuorum compatibility mode. [#1598](https://github.com/hyperledger/besu/pull/1598). Note that this mode is incompatible with Mainnet.

### Bug Fixes

* Ibft2 will discard any received messages targeting a chain height <= current head - this resolves some corner cases in system correctness directly following block import. [#1575](https://github.com/hyperledger/besu/pull/1575)
* EvmTool now throws `UnsupportedForkException` when there is an unknown fork and is YOLOv2 compatible [\#1584](https://github.com/hyperledger/besu/pull/1584)
* `eth_newFilter` now supports `blockHash` parameter as per the spec [\#1548](https://github.com/hyperledger/besu/issues/1540). (`blockhash` is also still supported.)
* Fixed an issue that caused loss of peers and desynchronization when eth65 was enabled [\#1601](https://github.com/hyperledger/besu/pull/1601)

#### Previously identified known issues

- [Fast sync when running Besu on cloud providers](KNOWN_ISSUES.md#fast-sync-when-running-besu-on-cloud-providers)
- [Privacy users with private transactions created using v1.3.4 or earlier](KNOWN_ISSUES.md#privacy-users-with-private-transactions-created-using-v134-or-earlier)

### Download Link

https://hyperledger.jfrog.io/artifactory/besu-binaries/besu/20.10.2/besu-20.10.2.zip
sha256: `710aed228dcbe9b8103aef39e4431b0c63e73c3a708ce88bcd1ecfa1722ad307`

## 20.10.1

### Additions and Improvements
* `--random-peer-priority-enabled` flag added. Allows for incoming connections to be prioritized randomly. This will prevent (typically small, stable) networks from forming impenetrable peer cliques. [#1440](https://github.com/hyperledger/besu/pull/1440)
* `miner_changeTargetGasLimit` RPC added. If a target gas limit is set, allows the node operator to change it at runtime.
* Hide deprecated `--host-whitelist` option. [\#1444](https://github.com/hyperledger/besu/pull/1444)
* Prioritize high gas prices during mining. Previously we ordered only by the order in which the transactions were received. This will increase expected profit when mining. [\#1449](https://github.com/hyperledger/besu/pull/1449)
* Added support for the updated smart contract-based [node permissioning EEA interface](https://entethalliance.github.io/client-spec/spec.html#dfn-connectionallowed). [\#1435](https://github.com/hyperledger/besu/pull/1435) and [\#1496](https://github.com/hyperledger/besu/pull/1496)
* Added EvmTool binary to the distribution.  EvmTool is a CLI that can execute EVM bytecode and execute ethereum state tests. [\#1465](https://github.com/hyperledger/besu/pull/1465)
* Updated the libraries for secp256k1 and AltBN series precompiles. These updates provide significant performance improvements to those areas. [\#1499](https://github.com/hyperledger/besu/pull/1499)
* Provide MegaGas/second measurements in the log when doing a full block import, such as the catch up phase of a fast sync. [\#1512](https://github.com/hyperledger/besu/pull/1512)
* Added new endpoints to get miner data, `eth_getMinerDataByBlockHash` and `eth_getMinerDataByBlockNumber`. [\#1538](https://github.com/hyperledger/besu/pull/1538)
* Added direct support for OpenTelemetry metrics [\#1492](https://github.com/hyperledger/besu/pull/1492)
* Added support for `qip714block` config parameter in genesis file, paving the way towards permissioning interoperability between Besu and GoQuorum. [\#1545](https://github.com/hyperledger/besu/pull/1545)
* Added new CLI option `--compatibility-eth64-forkid-enabled`. [\#1542](https://github.com/hyperledger/besu/pull/1542)

### Bug Fixes

* Fix a bug on `eth_estimateGas` which returned `Internal error` instead of `Execution reverted` in case of reverted transaction. [\#1478](https://github.com/hyperledger/besu/pull/1478)
* Fixed a bug where Local Account Permissioning was being incorrectly enforced on block import/validation. [\#1510](https://github.com/hyperledger/besu/pull/1510)
* Fixed invalid enode URL when discovery is disabled  [\#1521](https://github.com/hyperledger/besu/pull/1521)
* Removed duplicate files from zip and tar.gz distributions. [\#1566](https://github.com/hyperledger/besu/pull/1566)
* Add a more rational value to eth_gasPrice, based on a configurable percentile of prior block's transactions (default: median of last 100 blocks).  [\#1563](https://github.com/hyperledger/besu/pull/1563)

## Deprecated

### --privacy-precompiled-address (Scheduled for removal in _Next_ Release)
Deprecated in 1.5.1
- CLI option `--privacy-precompiled-address` option removed. This address is now derived, based	on `--privacy-onchain-groups-enabled`. [\#1222](https://github.com/hyperledger/besu/pull/1222)

### Besu Sample Network repository

The [Besu Sample Networks repository](https://github.com/ConsenSys/besu-sample-networks) has been replaced by the [Quorum Developer Quickstart](https://besu.hyperledger.org/en/latest/Tutorials/Developer-Quickstart).

#### Previously identified known issues

- [Eth/65 loses peers](KNOWN_ISSUES.md#eth65-loses-peers)
- [Fast sync when running Besu on cloud providers](KNOWN_ISSUES.md#fast-sync-when-running-besu-on-cloud-providers)
- [Privacy users with private transactions created using v1.3.4 or earlier](KNOWN_ISSUES.md#privacy-users-with-private-transactions-created-using-v134-or-earlier)

### Download Link

https://hyperledger.jfrog.io/artifactory/besu-binaries/besu/20.10.1/besu-20.10.1.zip
sha256: `ac4fae310957c176564396f73c0f03c60c41129d43d078560d0dab533a69fd2a`

## 20.10.0

## Release format

Hyperledger Besu is moving its versioning scheme to [CalVer](https://calver.org/) starting with the 20.10.0 (formerly 1.6.0) release. More information about the specific version of CalVer Besu is using can be found on the [wiki](https://wiki.hyperledger.org/display/BESU/Using+CalVer+for+Besu+Releases).

## 20.10 Breaking Changes

When upgrading to 20.10, ensure you've taken into account the following breaking changes.

### JSON-RPC HTTP Error Codes For Valid Calls ([\#1426](https://github.com/hyperledger/besu/pull/1426))

Prior versions of Besu would set the HTTP Status 400 Bad Request for JSON-RPC requests that completed in an error, regardless of the kind of error.  These responses could include a complete JSON-RPC response with an error field.

In Besu version 20.10, properly formatted requests that have valid parameters (count and content) will return a HTTP Status 200 OK, with an error field if an error occurred. For example, requesting an account that does not exist in the chain, or a block by hash that Besu does not have, will now return HTTP 200 OK responses. Unparsable requests, improperly formatted requests, or requests with invalid parameters will continue to return HTTP 400 Bad Request.

Users of Web3J should note that many calls will now return a result with the error field containing the message whereas before a call would throw an exception with the error message as the exception message.

## 20.10.0 Additions and Improvements

* Added support for ECIP-1099 / Classic Thanos Fork: Calibrate Epoch Duration. [\#1421](https://github.com/hyperledger/besu/pull/1421) [\#1441](https://github.com/hyperledger/besu/pull/1441) [\#1462](https://github.com/hyperledger/besu/pull/1462)
* Added the Open Telemetry Java agent to report traces to a remote backend. Added an example to showcase the trace reporting capabilities.
* Added EvmTool binary to the distribution.  EvmTool is a CLI that can execute EVM bytecode and execute ethereum state tests. Documentation for it is available [here](https://besu.hyperledger.org/en/stable/HowTo/Troubleshoot/Use-EVM-Tool/). [\#1465](https://github.com/hyperledger/besu/pull/1465)
* Added support for the upcoming YOLOv2 ephemeral testnet and removed the flag for the deprecated YOLOv1 ephemeral testnet. [#1386](https://github.com/hyperledger/besu/pull/1386)
* Added `debug_standardTraceBlockToFile` JSON-RPC API. This API accepts a block hash and will replay the block. It returns a list of files containing the result of the trace (one file per transaction). [\#1392](https://github.com/hyperledger/besu/pull/1392)
* Added `debug_standardTraceBadBlockToFile` JSON-RPC API. This API is similar to `debug_standardTraceBlockToFile`, but can be used to obtain info about a block which has been rejected as invalid. [\#1403](https://github.com/hyperledger/besu/pull/1403)
* Added support for EIP-2929 to YOLOv2. [#1387](https://github.com/hyperledger/besu/pull/1387)
* Added `--start-block` and `--end-block` to the `blocks import` subcommand [\#1399](https://github.com/hyperledger/besu/pull/1399)
* Added support for multi-tenancy when using the early access feature of [onchain privacy group management](https://besu.hyperledger.org/en/stable/Concepts/Privacy/Onchain-PrivacyGroups/)
* \[Reverted\] Fixed memory leak in eth/65 subprotocol behavior. It is now enabled by default. [\#1420](https://github.com/hyperledger/besu/pull/1420), [#1348](https://github.com/hyperledger/besu/pull/1348), [#1321](https://github.com/hyperledger/besu/pull/1321)

### Bug Fixes

* Log block import rejection reasons at "INFO" level.  Bug [#1412](https://github.com/hyperledger/besu/issues/1412)
* Fixed NPE when executing `eth_estimateGas` with privacy enabled.  Bug [#1404](https://github.com/hyperledger/besu/issues/1404)

#### Previously identified known issues

- [Eth/65 loses peers](KNOWN_ISSUES.md#eth65-loses-peers)
- [Fast sync when running Besu on cloud providers](KNOWN_ISSUES.md#fast-sync-when-running-besu-on-cloud-providers)
- [Privacy users with private transactions created using v1.3.4 or earlier](KNOWN_ISSUES.md#privacy-users-with-private-transactions-created-using-v134-or-earlier)

## Deprecated and Scheduled for removal in _Next_ Release

### --privacy-precompiled-address
Deprecated in 1.5.1
- CLI option `--privacy-precompiled-address` option removed. This address is now derived, based
on `--privacy-onchain-groups-enabled`. [\#1222](https://github.com/hyperledger/besu/pull/1222)

### Download link
https://hyperledger.jfrog.io/artifactory/besu-binaries/besu/20.10.0/besu-20.10.0.zip

sha256sum: `2b50a375aae64b838a2cd9d43747006492cae573f1be11745b7f643646fd5a01`

## 1.5.5

### Additions and Improvements
* The new version of the [web3js-eea library (v0.10)](https://github.com/PegaSysEng/web3js-eea) supports the onchain privacy group management changes made in Besu v1.5.3.

### Bug Fixes
* Added `debug_getBadBlocks` JSON-RPC API to analyze and detect consensus flaws. Even if a block is rejected it will be returned by this method [\#1378](https://github.com/hyperledger/besu/pull/1378)
* Fix logs queries missing results against chain head [\#1351](https://github.com/hyperledger/besu/pull/1351) and [\#1381](https://github.com/hyperledger/besu/pull/1381)

#### Previously identified known issues

- [Eth/65 loses peers](KNOWN_ISSUES.md#eth65-loses-peers)
- [Fast sync when running Besu on cloud providers](KNOWN_ISSUES.md#fast-sync-when-running-besu-on-cloud-providers)
- [Privacy users with private transactions created using v1.3.4 or earlier](KNOWN_ISSUES.md#privacy-users-with-private-transactions-created-using-v134-or-earlier)
- [Changes not saved to database correctly causing inconsistent private states](KNOWN_ISSUES.md#Changes-not-saved-to-database-correctly-causing-inconsistent-private-states)

### Download link

https://hyperledger.jfrog.io/artifactory/besu-binaries/besu/1.5.5/besu-1.5.5.zip

sha256sum: `e67b0a899dc4421054eaa9a8112cb89e1e5f6a56f0d8aa1b0c5111c53dfad2ad`


## 1.5.4

### Additions and Improvements

* Added `priv_debugGetStateRoot` JSON-RPC API to retrieve the state root of a specified privacy group. [\#1326](https://github.com/hyperledger/besu/pull/1326)
* Added reorg logging and `--reorg-logging-threshold` to configure the same. Besu now logs any reorgs where the old or new chain head is more than the threshold away from their common ancestors. The default is 6.
* Added `debug_batchSendRawTransaction` JSON-RPC API to submit multiple signed transactions with a single call. [\#1350](https://github.com/hyperledger/besu/pull/1350)

### Bug Fixes

* The metrics HTTP server no longer rejects requests containing `Accept` header that doesn't precisely match the prometheus text format [\#1345](https://github.com/hyperledger/besu/pull/1345)
* JSON-RPC method `net_version` should return network ID instead of chain ID [\#1355](https://github.com/hyperledger/besu/pull/1355)

#### Previously identified known issues

- [Logs queries missing results against chain head](KNOWN_ISSUES.md#Logs-queries-missing-results-against-chain-head)
- [Eth/65 loses peers](KNOWN_ISSUES.md#eth65-loses-peers)
- [Fast sync when running Besu on cloud providers](KNOWN_ISSUES.md#fast-sync-when-running-besu-on-cloud-providers)
- [Privacy users with private transactions created using v1.3.4 or earlier](KNOWN_ISSUES.md#privacy-users-with-private-transactions-created-using-v134-or-earlier)
- [Changes not saved to database correctly causing inconsistent private states](KNOWN_ISSUES.md#Changes-not-saved-to-database-correctly-causing-inconsistent-private-states)

### Download link
https://hyperledger.jfrog.io/artifactory/besu-binaries/besu/1.5.4/besu-1.5.4.zip

sha256sum: `1f4df8e1c5e3b5b3abf6289ccfe70f302aa7c29a652b2eb713ffbdc507670420`

## 1.5.3

### Additions and Improvements

* The EvmTool now processes State Tests from the Ethereum Reference Tests. [\#1311](https://github.com/hyperledger/besu/pull/1311)
* Early access DNS support added via the `--Xdns-enabled` and `--Xdns-update-enabled` CLI options. [\#1247](https://github.com/hyperledger/besu/pull/1247)
* Add genesis config option `ecip1017EraRounds` for Ethereum Classic chains. [\#1329](https://github.com/hyperledger/besu/pull/1329)

### Bug Fixes

* K8S Permissioning to use of Service IP's rather than pod IP's which can fail [\#1190](https://github.com/hyperledger/besu/issues/1190)

#### Previously identified known issues

- [Logs queries missing results against chain head](KNOWN_ISSUES.md#Logs-queries-missing-results-against-chain-head)
- [Eth/65 loses peers](KNOWN_ISSUES.md#eth65-loses-peers)
- [Fast sync when running Besu on cloud providers](KNOWN_ISSUES.md#fast-sync-when-running-besu-on-cloud-providers)
- [Privacy users with private transactions created using v1.3.4 or earlier](KNOWN_ISSUES.md#privacy-users-with-private-transactions-created-using-v134-or-earlier)
- [Changes not saved to database correctly causing inconsistent private states](KNOWN_ISSUES.md#Changes-not-saved-to-database-correctly-causing-inconsistent-private-states)

### Breaking Change to Onchain Privacy Group Management

This [early access feature](https://besu.hyperledger.org/en/stable/Concepts/Privacy/Onchain-PrivacyGroups/) was changed in a way that makes onchain privacy groups created with previous versions no longer usable.

To enhance control over permissions on the privacy group management contract:

* The enclave key was removed as the first parameter for `addParticipant` and `removeParticipant`.
* The owner of the privacy group management contract is the signer of the private transaction that creates
  the privacy group. In the default onchain privacy group management contract implementation, only the
  owner can add and remove participants, and upgrade the management contract.

The onchain privacy support in the current version of the web3js-eea library (v0.9) will not be compatible with Besu v1.5.3.  We are actively working on an upgrade to webj3-eea that will support these changes.

### Download link
https://hyperledger.jfrog.io/artifactory/besu-binaries/besu/1.5.3/besu-1.5.3.zip

sha256sum: `735cd511e1dae1590f2829d9535cb383aa8c526f059b3451859e5fcfccc48985`

## 1.5.2

### Additions and Improvements

* Experimental offline backup and restore has been added via the `operator x-backup-state` and `operator x-restore-state` CLI commands.  Data formats will be fluid for as long as the `x-` prefix is present in the CLI so it is advised not to rely on these backups for disaster recovery. [\#1235](https://github.com/hyperledger/besu/pull/1235)
* Experimental ethstats support added via the `Xethstats` and `Xethstats-contact` CLI commands. [\#1239](https://github.com/hyperledger/besu/pull/1239)
* Peers added via the JSON-RPC `admin_addPeer` and `admin_removePeer` will be shared or no longer shared via discovery respectively.  Previously they were not shared. [\#1177](https://github.com/hyperledger/besu/pull/1177) contributed by [br0tchain](https://github.com/br0tchain).
* New Docker Images (see below). [\#1277](https://github.com/hyperledger/besu/pull/1277)
* Reworked static peer discovery handling. [\#1292](https://github.com/hyperledger/besu/pull/1292)

### New Java VMs in Docker Image

* New docker images are being generated to use the latest version of OpenJDK (currently 14.0.1) with the tag suffix of `-openjdk-latest`, for example `1.5.2-openjdk-latest`.
* New docker images are being generated to use [GraalVM](https://www.graalvm.org/) with the tag suffix of `-graalvm`, for example `1.5.2-graalvm`.
* The existing images based on Java 11 are also being tagged with the suffix `-openjdk-11`, for example `1.5.2-openjdk-11`, as well as `1.5.2`.

The intent is that the major Java VM version or Java VM type shipped with the default docker images (`latest`, `1.5.x`, etc.) may be changed during future quarterly releases but will remain consistent within quarterly releases.

### Bug Fixes
- Offchain permissioning - fixed bug where sync status check prevented peering if static nodes configured. [\#1252](https://github.com/hyperledger/besu/issues/1252)

- GraphQL queries of `miner` in IBFT networks will no longer return an error.  PR [\#1282](https://github.com/hyperledger/besu/pull/1282) issue [\#1272](https://github.com/hyperledger/besu/issues/1272).

#### Previously identified known issues

- [Logs queries missing results against chain head](KNOWN_ISSUES.md#Logs-queries-missing-results-against-chain-head)
- [Eth/65 loses peers](KNOWN_ISSUES.md#eth65-loses-peers)
- [Fast sync when running Besu on cloud providers](KNOWN_ISSUES.md#fast-sync-when-running-besu-on-cloud-providers)
- [Privacy users with private transactions created using v1.3.4 or earlier](KNOWN_ISSUES.md#privacy-users-with-private-transactions-created-using-v134-or-earlier)
- [Permissioning issues on Kubernetes](KNOWN_ISSUES.md#Kubernetes-permissioning-uses-Service-IPs-rather-than-pod-IPs-which-can-fail)
- [Restarts caused by insufficient memory can cause inconsistent private state](KNOWN_ISSUES.md#Restart-caused-by-insufficient-memory-can-cause-inconsistent-private-state)

### New and Old Maintainer

- [David Mechler](https://github.com/hyperledger/besu/commits?author=davemec) has been added as a [new maintainer](https://github.com/hyperledger/besu/pull/1267).
- [Edward Evans](https://github.com/hyperledger/besu/commits?author=EdJoJob) voluntarily moved to [emeritus status](https://github.com/hyperledger/besu/pull/1270).

### Download link
https://hyperledger.jfrog.io/artifactory/besu-binaries/besu/1.5.2/besu-1.5.2.zip

sha256sum: `629f44e230a635b09f8d82f2196d70d31193233718118a46412f11c50772dc85`

## 1.5.1

### Deprecated
- CLI option `--privacy-precompiled-address` option is deprecated. This address is now derived, based
on `--privacy-onchain-groups-enabled`. [\#1222](https://github.com/hyperledger/besu/pull/1222)

### Additions and Improvements

* In an IBFT2 network, a fixed block reward value and recipient address can be defined in genesis file [\#1132](https://github.com/hyperledger/besu/pull/1132)
* JSON-RPC HTTP API Authorization: exit early when checking user permissions. [\#1144](https://github.com/hyperledger/besu/pull/1144)
* HTTP/2 is enabled for JSON-RPC HTTP API over TLS. [\#1145](https://github.com/hyperledger/besu/pull/1145)
* Color output in consoles. It can be disabled with `--color-enabled=false` [\#1257](https://github.com/hyperledger/besu/pull/1257)
* Add compatibility with ClusterIP services for the Kubernetes Nat Manager  [\#1156](https://github.com/hyperledger/besu/pull/1156)
* In an IBFT2 network; a fixed block reward value and recipient address can be defined in genesis file [\#1132](https://github.com/hyperledger/besu/pull/1132)
* Add fee cap for transactions submitted via RPC. [\#1137](https://github.com/hyperledger/besu/pull/1137)

### Bug fixes

* When the default sync mode was changed to fast sync for named networks, there was one caveat we didn't address. The `dev` network should've been full sync by default. This has now been fixed. [\#1257](https://github.com/hyperledger/besu/pull/1257)
* Fix synchronization timeout issue when the blocks were too large [\#1149](https://github.com/hyperledger/besu/pull/1149)
* Fix missing results from eth_getLogs request. [\#1154](https://github.com/hyperledger/besu/pull/1154)
* Fix issue allowing Besu to be used for DDoS amplification. [\#1146](https://github.com/hyperledger/besu/pull/1146)

### Known Issues

Known issues are open issues categorized as [Very High or High impact](https://wiki.hyperledger.org/display/BESU/Defect+Prioritisation+Policy).

#### Previously identified known issues

- [Scope of logs query causing Besu to hang](KNOWN_ISSUES.md#scope-of-logs-query-causing-besu-to-hang)
- [Eth/65 loses peers](KNOWN_ISSUES.md#eth65-loses-peers)
- [Fast sync when running Besu on cloud providers](KNOWN_ISSUES.md#fast-sync-when-running-besu-on-cloud-providers)
- [Privacy users with private transactions created using v1.3.4 or earlier](KNOWN_ISSUES.md#privacy-users-with-private-transactions-created-using-v134-or-earlier)
- [Permissioning issues on Kubernetes](KNOWN_ISSUES.md#Kubernetes-permissioning-uses-Service-IPs-rather-than-pod-IPs-which-can-fail)
- [Restarts caused by insufficient memory can cause inconsistent private state](KNOWN_ISSUES.md#Restart-caused-by-insufficient-memory-can-cause-inconsistent-private-state)

### Download link
https://hyperledger.jfrog.io/artifactory/besu-binaries/besu/1.5.1/besu-1.5.1.zip

sha256sum: `c17f49b6b8686822417184952487fc135772f0be03514085926a6984fd955b88`

## 1.5 Breaking changes

When upgrading to 1.5, ensure you've taken into account the following breaking changes.

### Docker users with volume mounts

To maintain best security practices, we're changing the `user:group` on the Docker container to `besu`.

What this means for you:

* If you are running Besu as a binary, there is no impact.
* If you are running Besu as a Docker container *and* have a volume mount for data,  ensure that the
permissions on the directory allow other users and groups to r/w. Ideally this should be set to
`besu:besu` as the owner.

Note that the `besu` user only exists within the container not outside it. The same user ID may match
a different user outside the image.

If you’re mounting local folders, it is best to set the user via the Docker `—user` argument. Use the
UID because the username may not exist inside the docker container. Ensure the directory being mounted
is owned by that user.

### Remove Manual NAT method

The NAT manager `MANUAL` method has been removed.
If you have been using the `MANUAL` method, use the `NONE` method instead. The behavior of the
`NONE` method is the same as the previously supported `MANUAL` methods.

### Privacy users

Besu minor version upgrades require upgrading Orion to the latest minor version. That is, for
Besu <> Orion node pairs, when upgrading Besu to v1.5, it is required that Orion is upgraded to
v1.6. Older versions of Orion will no longer work with Besu v1.5.

## 1.5 Features

Features added between from 1.4 to 1.5 include:
* Mining Support
  Besu supports `eth_hashrate` and `eth_submitHashrate` to obtain the hashrate when we mine with a GPU mining worker.
* Tracing
  The [Tracing API](https://besu.hyperledger.org/en/latest/Reference/API-Methods/#trace-methods) is no longer an Early Access feature and now has full support for `trace_replayBlockTransactions`, `trace_Block` and `trace_transaction`.
* Plugin API Block Events
  `BlockAdded` and `BlockReorg` are now exposed via the [Plugin API](https://javadoc.io/doc/org.hyperledger.besu/plugin-api/latest/org/hyperledger/besu/plugin/services/BesuEvents.html).
* [Filters](https://besu.hyperledger.org/en/stable/HowTo/Interact/Filters/Accessing-Logs-Using-JSON-RPC/) and
  [subscriptions](https://besu.hyperledger.org/en/stable/HowTo/Interact/APIs/RPC-PubSub/) for private contracts.
* [SecurityModule Plugin API](https://javadoc.io/doc/org.hyperledger.besu/plugin-api/latest/org/hyperledger/besu/plugin/services/SecurityModuleService.html)
  This allows use of a different [security module](https://besu.hyperledger.org/en/stable/Reference/CLI/CLI-Syntax/#security-module)
  as a plugin to provide cryptographic function that can be used by NodeKey (such as sign, ECDHKeyAgreement etc.).
* [Onchain privacy groups](https://besu.hyperledger.org/en/latest/Concepts/Privacy/Onchain-PrivacyGroups/)
  with add and remove members. This is an early access feature. Early access features are not recommended
  for production networks and may have unstable interfaces.

## 1.5 Additions and Improvements

* Public Networks Default to Fast Sync: The default sync mode for named permissionless networks, such as the Ethereum mainnet and testnets, is now `FAST`.
  * The default is unchanged for private networks. That is, the sync mode defaults to `FULL` for private networks.
  * Use the [`--sync-mode` command line option](https://besu.hyperledger.org/Reference/CLI/CLI-Syntax/#sync-mode) to change the sync mode. [\#384](https://github.com/hyperledger/besu/pull/384)
* Proper Mining Support: Added full support for `eth_hashrate` and `eth_submitHashrate`. It is now possible to have the hashrate when we mine with a GPU mining worker [\#1063](https://github.com/hyperledger/besu/pull/1063)
* Performance Improvements: The addition of native libraries ([\#775](https://github.com/hyperledger/besu/pull/775)) and changes to data structures in the EVM ([\#1089](https://github.com/hyperledger/besu/pull/1089)) have improved Besu sync and EVM execution times.
* Tracing API Improvements: The [Tracing API](https://besu.hyperledger.org/en/latest/Reference/API-Methods/#trace-methods) is no longer an Early Access feature and now has full support for `trace_replayBlockTransactions`, `trace_Block` and `trace_transaction`.
* New Plugin API Block Events: `BlockAdded` and `BlockReorg` are now exposed via the Plugin API [\#637](https://github.com/hyperledger/besu/pull/637).
* Added experimental CLI option `--Xnat-kube-pod-name` to specify the name of the loadbalancer used by the Kubernetes nat manager [\#1078](https://github.com/hyperledger/besu/pull/1078)
- Local permissioning TOML config now supports additional keys (`nodes-allowlist` and `accounts-allowlist`).
Support for `nodes-whitelist` and `accounts-whitelist` will be removed in a future release.
- Add missing `mixHash` field for `eth_getBlockBy*` JSON RPC endpoints. [\#1098](https://github.com/hyperledger/besu/pull/1098)
* Besu now has a strict check on private transactions to ensure the privateFrom in the transaction
matches the sender Orion key that has distributed the payload. Besu 1.5+ requires Orion 1.6+ to work.
[#357](https://github.com/PegaSysEng/orion/issues/357)

### Bug fixes

No bug fixes with [user impact in this release](https://wiki.hyperledger.org/display/BESU/Changelog).

### Known Issues

Known issues are open issues categorized as [Very High or High impact](https://wiki.hyperledger.org/display/BESU/Defect+Prioritisation+Policy).

#### New known issues

- K8S permissioning uses of Service IPs rather than pod IPs which can fail. [\#1190](https://github.com/hyperledger/besu/pull/1190)
Workaround - Do not use permissioning on K8S.

- Restart caused by insufficient memory can cause inconsistent private state. [\#1110](https://github.com/hyperledger/besu/pull/1110)
Workaround - Ensure you allocate enough memory for the Java Runtime Environment that the node does not run out of memory.

#### Previously identified known issues

- [Scope of logs query causing Besu to hang](KNOWN_ISSUES.md#scope-of-logs-query-causing-besu-to-hang)
- [Eth/65 loses peers](KNOWN_ISSUES.md#eth65-loses-peers)
- [Fast sync when running Besu on cloud providers](KNOWN_ISSUES.md#fast-sync-when-running-besu-on-cloud-providers)
- [Privacy users with private transactions created using v1.3.4 or earlier](KNOWN_ISSUES.md#privacy-users-with-private-transactions-created-using-v134-or-earlier)

### Download link
https://hyperledger.jfrog.io/artifactory/besu-binaries/besu/1.5.0/besu-1.5.0.zip

sha256sum: `56929d6a71cc681688351041c919e9630ab6df7de37dd0c4ae9e19a4f44460b2`

**For download links of releases prior to 1.5.0, please visit https://hyperledger.jfrog.io/artifactory/besu-binaries/besu/**

## 1.4.6

### Additions and Improvements

- Print node address on startup. [\#938](https://github.com/hyperledger/besu/pull/938)
- Transaction pool: price bump replacement mechanism configurable through CLI. [\#928](https://github.com/hyperledger/besu/pull/928) [\#930](https://github.com/hyperledger/besu/pull/930)

### Bug Fixes

- Added timeout to queries. [\#986](https://github.com/hyperledger/besu/pull/986)
- Fixed issue where networks using onchain permissioning could stall when the bootnodes were not validators. [\#969](https://github.com/hyperledger/besu/pull/969)
- Update getForks method to ignore ClassicForkBlock chain parameter to fix issue with ETC syncing. [\#1014](https://github.com/hyperledger/besu/pull/1014)

### Known Issues

Known issues are open issues categorized as [Very High or High impact](https://wiki.hyperledger.org/display/BESU/Defect+Prioritisation+Policy).

#### Previously identified known issues

- [Scope of logs query causing Besu to hang](KNOWN_ISSUES.md#scope-of-logs-query-causing-besu-to-hang)
- [Eth/65 loses peers](KNOWN_ISSUES.md#eth65-loses-peers)
- [Fast sync when running Besu on cloud providers](KNOWN_ISSUES.md#fast-sync-when-running-besu-on-cloud-providers)
- [Privacy users with private transactions created using v1.3.4 or earlier](KNOWN_ISSUES.md#privacy-users-with-private-transactions-created-using-v134-or-earlier)

## 1.4.5

### Additions and Improvements

- Implemented WebSocket logs subscription for private contracts (`priv_subscribe`/`priv_unsubscribe`) [\#762](https://github.com/hyperledger/besu/pull/762)
- Introduced SecurityModule plugin API. This allows use of a different security module as a plugin to
  provide cryptographic function that can be used by NodeKey (such as sign, ECDHKeyAgreement etc.). KeyPairSecurityModule
  is registered and used by default. The CLI option `--security-module=<name> (defaults to localfile)` can be used
  to identify the security module plugin name to use instead. [\#713](https://github.com/hyperledger/besu/pull/713)
- Several testing related changes to improve compatibility with [Hive](https://hivetests.ethdevops.io/) and Retesteth.
  [\#806](https://github.com/hyperledger/besu/pull/806) and [#845](https://github.com/hyperledger/besu/pull/845)
- Native libraries for secp256k1 and Altbn128 encryption are enabled by default.  To disable these libraries use
  `--Xsecp256k1-native-enabled=false` and `--Xaltbn128-native-enabled=false`. [\#775](https://github.com/hyperledger/besu/pull/775)

### Bug Fixes

- Fixed `eth_estimateGas` JSON RPC so it no longer returns gas estimates that are too low. [\#842](https://github.com/hyperledger/besu/pull/842)
- Full help not displayed unless explicitly requested. [\#437](https://github.com/hyperledger/besu/pull/437)
- Compatibility with undocumented Geth `eth_subscribe` fields. [\#654](https://github.com/hyperledger/besu/pull/654)
- Current block number included as part of `eth_getWork` response. [\#849](https://github.com/hyperledger/besu/pull/849)

### Known Issues

Known issues are open issues categorized as [Very High or High impact](https://wiki.hyperledger.org/display/BESU/Defect+Prioritisation+Policy).

#### New known issues

* Scope of logs query causing Besu to crash. [\#944](https://github.com/hyperledger/besu/pull/944)

Workaround - Limit the number of blocks queried by each `eth_getLogs` call.

#### Previously identified known issues

- [`Intrinsic gas exceeds gas limit` returned when calling `delete mapping[addr]` or `mapping[addr] = 0`](KNOWN_ISSUES.md#intrinsic-gas-exceeds-gas-limit)
- [Eth/65 not backwards compatible](KNOWN_ISSUES.md#eth65-not-backwards-compatible)
- [Error full syncing with pruning](KNOWN_ISSUES.md#error-full-syncing-with-pruning)
- [Fast sync when running Besu on cloud providers](KNOWN_ISSUES.md#fast-sync-when-running-besu-on-cloud-providers)
- [Bootnodes must be validators when using onchain permissioning](KNOWN_ISSUES.md#bootnodes-must-be-validators-when-using-onchain-permissioning)
- [Privacy users with private transactions created using v1.3.4 or earlier](KNOWN_ISSUES.md#privacy-users-with-private-transactions-created-using-v134-or-earlier)

## 1.4.4

### Additions and Improvements

- Implemented [`priv_getLogs`](https://besu.hyperledger.org/en/latest/Reference/API-Methods/#priv_getlogs). [\#686](https://github.com/hyperledger/besu/pull/686)
- Implemented private contract log filters including JSON-RPC methods to interact with private filters. [\#735](https://github.com/hyperledger/besu/pull/735)
- Implemented EIP-2315: Simple Subroutines for the EVM [\#717](https://github.com/hyperledger/besu/pull/717)
- Implemented Splunk logging. [\#725](https://github.com/hyperledger/besu/pull/725)
- Implemented optional native library encryption. [\#675](https://github.com/hyperledger/besu/pull/675).  To enable add `--Xsecp256k1-native-enabled` (for transaciton signatures) and/or `--Xaltbn128-native-enabled` (for altbn128 precomiled contracts) as command line options.

### Bug Fixes

- Flag added to toggle `eth/65` off by default. `eth/65` will remain toggled off by default until
a fix is completed for the [eth/65 known issue](KNOWN_ISSUES.md). [\#741](https://github.com/hyperledger/besu/pull/741)
- Resolve crashing NAT detectors on GKE. [\#731](https://github.com/hyperledger/besu/pull/731) fixes [\#507](https://github.com/hyperledger/besu/issues/507).
[Besu-Kubernetes Readme](https://github.com/PegaSysEng/besu-kubernetes/blob/master/README.md#network-topology-and-high-availability-requirements)
updated to reflect changes.
- Deal with quick service start failures [\#714](https://github.com/hyperledger/besu/pull/714) fixes [\#662](https://github.com/hyperledger/besu/issues/662)

### Known Issues

Known issues are open issues categorized as [Very High or High impact](https://wiki.hyperledger.org/display/BESU/Defect+Prioritisation+Policy).

#### New known issues

- `Intrinsic gas exceeds gas limit` returned when calling `delete mapping[addr]` or `mapping[addr] = 0` [\#696](https://github.com/hyperledger/besu/issues/696)

Calling delete and set to 0 Solidity mapping in Solidity fail.

#### Previously identified known issues

- [Eth/65 not backwards compatible](KNOWN_ISSUES.md#eth65-not-backwards-compatible)
- [Error full syncing with pruning](KNOWN_ISSUES.md#error-full-syncing-with-pruning)
- [Fast sync when running Besu on cloud providers](KNOWN_ISSUES.md#fast-sync-when-running-besu-on-cloud-providers)
- [Bootnodes must be validators when using onchain permissioning](KNOWN_ISSUES.md#bootnodes-must-be-validators-when-using-onchain-permissioning)
- [Privacy users with private transactions created using v1.3.4 or earlier](KNOWN_ISSUES.md#privacy-users-with-private-transactions-created-using-v134-or-earlier)

## 1.4.3

### Issues identified with 1.4.3 release

The `eth/65` change is not [backwards compatible](https://github.com/hyperledger/besu/issues/723).
This has the following impact:
* In a private network, nodes using the 1.4.3 client cannot interact with nodes using 1.4.2 or earlier
clients.
* On mainnet, synchronizing eventually stalls.

Workaround -> revert to v1.4.2.

A [fix](https://github.com/hyperledger/besu/pull/732) is currently [being tested](https://github.com/hyperledger/besu/pull/733).

### Critical Issue for Privacy Users

A critical issue for privacy users with private transactions created using Hyperledger Besu v1.3.4
or earlier has been identified. If you have a network with private transaction created using v1.3.4
or earlier, please read the following and take the appropriate steps:
https://wiki.hyperledger.org/display/BESU/Critical+Issue+for+Privacy+Users

### Additions and Improvements

- Added `eth/65` support. [\#608](https://github.com/hyperledger/besu/pull/608)
- Added block added and block reorg events. Added revert reason to block added transactions. [\#637](https://github.com/hyperledger/besu/pull/637)

### Deprecated

- Private Transaction `hash` field and `getHash()` method have been deprecated. They will be removed
in 1.5.0 release. [\#639](https://github.com/hyperledger/besu/pull/639)

### Known Issues

#### Fast sync when running Besu on cloud providers

A known [RocksDB issue](https://github.com/facebook/rocksdb/issues/6435) causes fast sync to fail
when running Besu on certain cloud providers. The following error is displayed repeatedly:

```
...
EthScheduler-Services-1 (importBlock) | ERROR | PipelineChainDownloader | Chain download failed. Restarting after short delay.
java.util.concurrent.CompletionException: org.hyperledger.besu.plugin.services.exception.StorageException: org.rocksdb.RocksDBException: block checksum mismatch:
....
```

This behaviour has been seen on AWS and Digital Ocean.

Workaround -> On AWS, a full restart of the AWS VM is required to restart the fast sync.

Fast sync is not currently supported on Digital Ocean. We are investigating options to
[add support for fast sync on Digital Ocean](https://github.com/hyperledger/besu/issues/591).

#### Error full syncing with pruning

- Error syncing with mainnet on Besu 1.3.7 node - MerkleTrieException [\#580](https://github.com/hyperledger/besu/issues/580)
The associated error is `Unable to load trie node value for hash` and is caused by the combination of
full sync and pruning.

Workarounds:
1. Explicitly disable pruning using `--pruning-enabled=false` when using fast sync.
2. If the `MerkleTrieException` occurs, delete the database and resync.

A fix for this issue is being actively worked on.

#### Fast sync reverting to full sync

In some cases of FastSyncException, fast sync reverts back to a full sync before having reached the
pivot block. [\#683](https://github.com/hyperledger/besu/issues/683)

Workaround -> To re-attempt fast syncing rather than continue full syncing, stop Besu, delete your
database, and start again.

#### Bootnodes must be validators when using onchain permissioning

- Onchain permissioning nodes can't peer when using a non-validator bootnode [\#528](https://github.com/hyperledger/besu/issues/528)

Workaround -> When using onchain permissioning, ensure bootnodes are also validators.


## 1.4.2

### Additions and Improvements

- Added `trace_block` JSON RPC API [\#449](https://github.com/hyperledger/besu/pull/449)
- Added `pulledStates` and `knownStates` to the EthQL `syncing` query and `eth_syncing` JSON-RPC api [\#565](https://github.com/hyperledger/besu/pull/565)

### Bug Fixes

- Fixed file parsing behaviour for privacy enclave keystore password file [\#554](https://github.com/hyperledger/besu/pull/554) (thanks to [magooster](https://github.com/magooster))
- Fixed known issue with being unable to re-add members to onchain privacy groups [\#471](https://github.com/hyperledger/besu/pull/471)

### Updated Early Access Features

* [Onchain privacy groups](https://besu.hyperledger.org/en/latest/Concepts/Privacy/Onchain-PrivacyGroups/) with add and remove members. Known issue resolved (see above).
* [TRACE API](https://besu.hyperledger.org/en/latest/Reference/API-Methods/#trace-methods) now includes `trace_block`, `trace_replayBlockTransactions`, and `trace_transaction`.
Fixed some issues on the trace replay block transactions API [\#522](https://github.com/hyperledger/besu/pull/522).

### Known Issues

#### Fast sync defaulting to full sync

-  When fast sync cannot find enough valid peers rapidly enough, Besu defaults to full sync.

Workarounds:
1. To re-attempt fast syncing rather than continue full syncing, stop Besu, delete your database,
and start again.
2. When fast syncing, explicitly disable pruning using `--pruning-enabled=false` to reduce the likelihood
of encountering the pruning bug.

A fix to remove the default to full sync is [in progress](https://github.com/hyperledger/besu/pull/427)
is being actively worked on.

#### Error full syncing with pruning

- Error syncing with mainnet on Besu 1.3.7 node - MerkleTrieException [\#BESU-160](https://jira.hyperledger.org/browse/BESU-160)
The associated error is `Unable to load trie node value for hash` and is caused by the combination of
full sync and pruning.

Workarounds:
1. Explicitly disable pruning using `--pruning-enabled=false` when using fast sync.
2. If the `MerkleTrieException` occurs, delete the database and resync.

A fix for this issue is being actively worked on.

#### Bootnodes must be validators when using onchain permissioning

- Onchain permissioning nodes can't peer when using a non-validator bootnode [\#BESU-181](https://jira.hyperledger.org/browse/BESU-181)

Workaround -> When using onchain permissioning, ensure bootnodes are also validators.

## 1.4.1

### Additions and Improvements

- Added priv_getCode [\#250](https://github.com/hyperledger/besu/pull/408). Gets the bytecode associated with a private address.
- Added `trace_transaction` JSON RPC API [\#441](https://github.com/hyperledger/besu/pull/441)
- Removed -X unstable prefix for pruning options (`--pruning-blocks-retained`, `--pruning-block-confirmations`) [\#440](https://github.com/hyperledger/besu/pull/440)
- Implemented [ECIP-1088](https://ecips.ethereumclassic.org/ECIPs/ecip-1088): Phoenix EVM and Protocol upgrades. [\#434](https://github.com/hyperledger/besu/pull/434)

### Bug Fixes

- [BESU-25](https://jira.hyperledger.org/browse/BESU-25) Use v5 Devp2p when pinging [\#392](https://github.com/hyperledger/besu/pull/392)
- Fixed a bug to manage concurrent access to cache files [\#438](https://github.com/hyperledger/besu/pull/438)
- Fixed configuration file bug: `pruning-blocks-retained` now accepts an integer in the config [\#440](https://github.com/hyperledger/besu/pull/440)
- Specifying RPC credentials file should not force RPC Authentication to be enabled [\#454](https://github.com/hyperledger/besu/pull/454)
- Enhanced estimateGas messages [\#436](https://github.com/hyperledger/besu/pull/436). When a estimateGas request fails a validation check, an improved error message is returned in the response.

### Early Access Features

Early access features are available features that are not recommended for production networks and may
have unstable interfaces.

* [Onchain privacy groups](https://besu.hyperledger.org/en/latest/Concepts/Privacy/Onchain-PrivacyGroups/) with add and remove members.
  Not being able to to re-add a member to an onchain privacy group is a [known issue](https://github.com/hyperledger/besu/issues/455)
  with the add and remove functionality.

### Known Issues

#### Fast sync defaulting to full sync

-  When fast sync cannot find enough valid peers rapidly enough, Besu defaults to full sync.

Workarounds:
1. To re-attempt fast syncing rather than continue full syncing, stop Besu, delete your database,
and start again.
2. When fast syncing, explicitly disable pruning using `--pruning-enabled=false` to reduce the likelihood
of encountering the pruning bug.

A fix to remove the default to full sync is [in progress](https://github.com/hyperledger/besu/pull/427)
and is planned for inclusion in v1.4.1.

#### Error full syncing with pruning

- Error syncing with mainnet on Besu 1.3.7 node - MerkleTrieException [\#BESU-160](https://jira.hyperledger.org/browse/BESU-160)
The associated error is `Unable to load trie node value for hash` and is caused by the combination of
full sync and pruning.

Workarounds:
1. Explicitly disable pruning using `--pruning-enabled=false` when using fast sync.
2. If the `MerkleTrieException` occurs, delete the database and resync.

Investigation of this issue is in progress and a fix is targeted for v1.4.1.

#### Bootnodes must be validators when using onchain permissioning

- Onchain permissioning nodes can't peer when using a non-validator bootnode [\#BESU-181](https://jira.hyperledger.org/browse/BESU-181)

Workaround -> When using onchain permissioning, ensure bootnodes are also validators.

## 1.4.0

### Private State Migration

Hyperledger Besu v1.4 implements a new data structure for private state storage that is not backwards compatible.
A migration will be performed when starting v1.4 for the first time to reprocess existing private transactions
and re-create the private state data in the v1.4 format.

If you have existing private transactions, see [migration details](docs/Private-Txns-Migration.md).

### Additions and Improvements

* [TLS support](https://besu.hyperledger.org/en/latest/Concepts/TLS/) to secure client and server communication.

* [Multi-tenancy](https://besu.hyperledger.org/en/latest/Concepts/Privacy/Multi-Tenancy/) to enable multiple participants to use the same Besu and Orion node.

* [Plugin APIs](https://besu.hyperledger.org/en/latest/Concepts/Plugins/) to enable building of Java plugins to extend Hyperledger Besu.

* Support for additional [NAT methods](https://besu.hyperledger.org/en/latest/HowTo/Find-and-Connect/Specifying-NAT/).

* Added [`priv_call`](https://besu.hyperledger.org/en/latest/Reference/API-Methods/#priv_call) which invokes
a private contract function locally and does not change the private state.

* Besu has moved from an internal Bytes library to the [Apache Tuweni](https://tuweni.apache.org/) Bytes library.
This includes using the library in the Plugins API interfaces. [#295](https://github.com/hyperledger/besu/pull/295) and [#215](https://github.com/hyperledger/besu/pull/215)

### Early Access Features

Early access features are available features that are not recommended for production networks and may
have unstable interfaces.

* [Reorg compatible privacy](https://besu.hyperledger.org/en/latest/Concepts/Privacy/Privacy-Overview/#reorg-compatible-privacy)
to enable private transactions on networks using consensus mechanisms that fork.

* [Tracing API](https://besu.hyperledger.org/en/latest/Concepts/Transactions/Trace-Types) to obtain detailed information about transaction processing.

### Bug Fixes

See RC and Beta sections below.

### Known Issues

#### Fast sync defaulting to full sync

-  When fast sync cannot find enough valid peers rapidly enough, Besu defaults to full sync.

Workarounds:
1. To re-attempt fast syncing rather than continue full syncing, stop Besu, delete your database,
and start again.
2. When fast syncing, explicitly disable pruning using `--pruning-enabled=false` to reduce the likelihood
of encountering the pruning bug.

A fix to remove the default to full sync is [in progress](https://github.com/hyperledger/besu/pull/427)
and is planned for inclusion in v1.4.1.

#### Error full syncing with pruning

- Error syncing with mainnet on Besu 1.3.7 node - MerkleTrieException [\#BESU-160](https://jira.hyperledger.org/browse/BESU-160)
The associated error is `Unable to load trie node value for hash` and is caused by the combination of
full sync and pruning.

Workarounds:
1. Explicitly disable pruning using `--pruning-enabled=false` when using fast sync.
2. If the `MerkleTrieException` occurs, delete the database and resync.

Investigation of this issue is in progress and a fix is targeted for v1.4.1.

#### Bootnodes must be validators when using onchain permissioning

- Onchain permissioning nodes can't peer when using a non-validator bootnode [\#BESU-181](https://jira.hyperledger.org/browse/BESU-181)

Workaround -> When using onchain permissioning, ensure bootnodes are also validators.


## 1.4.0 RC-2

### Private State Migration
Hyperledger Besu v1.4 implements a new data structure for private state storage that is not backwards compatible.
A migration will be performed when starting v1.4 for the first time to reprocess existing private transactions
and re-create the private state data in the v1.4 format.
If you have existing private transactions, see [migration details](docs/Private-Txns-Migration.md).

## 1.4.0 RC-1

### Additions and Improvements

- New`trace_replayBlockTransactions` JSON-RPC API

This can be enabled using the `--rpc-http-api TRACE` CLI flag.  There are some philosophical differences between Besu and other implementations that are outlined in [trace_rpc_apis](docs/trace_rpc_apis.md).

- Ability to automatically detect Docker NAT settings from inside the conainter.

The default NAT method (AUTO) can detect this so no user intervention is required to enable this.

- Added [Multi-tenancy](https://besu.hyperledger.org/en/latest/Concepts/Privacy/Multi-Tenancy/) support which allows multiple participants to use the same Besu node for private transactions.

- Added TLS support for communication with privacy enclave

### Bug Fixes

- Private transactions are now validated before sent to the enclave [\#356](https://github.com/hyperledger/besu/pull/356)

### Known Bugs

- Error syncing with mainnet on Besu 1.3.7 node - MerkleTrieException [\#BESU-160](https://jira.hyperledger.org/browse/BESU-160)

Workaround -> Don't enable pruning when syncing to mainnet.

- Onchain permissioning nodes can't peer when using a non-validator bootnode [\#BESU-181](https://jira.hyperledger.org/browse/BESU-181)

Workaround -> When using onchain permissioning, ensure bootnodes are also validators.

## 1.4 Beta 3

### Additions and Improvements

- CLI option to enable TLS client auth for JSON-RPC HTTP [\#340](https://github.com/hyperledger/besu/pull/340)

Added CLI options to enable TLS client authentication and trusting client certificates:
~~~
--rpc-http-tls-client-auth-enabled - Enable TLS client authentication for the JSON-RPC HTTP service (default: false)
--rpc-http-tls-known-clients-file - Path to file containing client's certificate common name and fingerprint for client authentication.
--rpc-http-tls-ca-clients-enabled - Enable to accept clients certificate signed by a valid CA for client authentication (default: false)
~~~
If client-auth is enabled, user must either enable CA signed clients OR provide a known-clients file. An error is reported
if both CA signed clients is disabled and known-clients file is not specified.

- Stable Plugins APIs [\#346](https://github.com/hyperledger/besu/pull/346)

The `BesuEvents` service and related `data` package have been marked as a stable plugin API.

### Bug Fixes

- Return missing signers from getSignerMetrics [\#343](https://github.com/hyperledger/besu/pull/)

### Experimental Features

- Experimental support for `trace_replayBlockTransactions` - multiple PRs

Added support for the `trace_replayBlockTransactions` JSON-RPC call. To enable this API add
`TRACE` to the `rpc-http-api` options (for example,  `--rpc-http-api TRACE` on the command line).

This is not a production ready API.  There are known bugs relating to traced memory from calls and
returns, and the gas calculation reported in the flat traces does not always match up with the
correct gas calculated for consensus.

## 1.4 Beta 2

### Additions and Improvements

- Enable TLS for JSON-RPC HTTP Service [\#253](https://github.com/hyperledger/besu/pull/253)

Exposes new command line parameters to enable TLS on Ethereum JSON-RPC HTTP interface to allow clients like EthSigner to connect via TLS:
`--rpc-http-tls-enabled=true`
(Optional - Only required if `--rpc-http-enabled` is set to true) Set to `true` to enable TLS. False by default.
`--rpc-http-tls-keystore-file="/path/to/cert.pfx"`
(Must be specified if TLS is enabled) Path to PKCS12 format key store which contains server's certificate and it's private key
`--rpc-http-tls-keystore-password-file="/path/to/cert.passwd"`
(Must be specified if TLS is enabled) Path to the text file containing password for unlocking key store.
`--rpc-http-tls-known-clients-file="/path/to/rpc_tls_clients.txt"`
(Optional) Path to a plain text file containing space separated client’s certificate’s common name and its sha-256 fingerprints when
they are not signed by a known CA. The presence of this file (even empty) enables TLS client authentication. That is, the client
presents the certificate to server on TLS handshake and server establishes that the client certificate is either signed by a
proper/known CA. Otherwise, server trusts client certificate by reading the sha-256 fingerprint from known clients file specified above.

The format of the file is (as an example):
`localhost DF:65:B8:02:08:5E:91:82:0F:91:F5:1C:96:56:92:C4:1A:F6:C6:27:FD:6C:FC:31:F2:BB:90:17:22:59:5B:50`

### Bug Fixes

- TotalDifficulty is a BigInteger [\#253](https://github.com/hyperledger/besu/pull/253).
  Don't try and cast total difficulty down to a long because it will overflow long in a reasonable timeframe.

## 1.4 Beta 1

### Additions and Improvements

- Besu has moved from an internal Bytes library to the [Apache Tuweni](https://tuweni.apache.org/) Bytes library.  This includes using the library in the Plugins API interfaces. [#295](https://github.com/hyperledger/besu/pull/295) and [#215](https://github.com/hyperledger/besu/pull/215)
- Besu stops processing blocks if Orion is unavailable [\#253](https://github.com/hyperledger/besu/pull/253)
- Added priv_call [\#250](https://github.com/hyperledger/besu/pull/250).  Invokes a private contract function locally and does not change the private state.
- Support for [EIP-2124](https://github.com/ethereum/EIPs/blob/master/EIPS/eip-2124.md), which results in faster peer discovery [\#156](https://github.com/hyperledger/besu/pull/156)

## 1.3.8

### Additions and Improvements

- `admin_generateLogBloomCache` JSON-RPC API to generate a cache of the block bloombits that improves performance for log queries [\#262](https://github.com/hyperledger/besu/pull/262)

## Critical Fix in 1.3.7

1.3.7 includes a critical fix for Ethereum MainNet users and the Muir Glacier upgrade. We recommend users of Ethereum public networks
(MainNet, Ropsten, Rinkeby, and Goerli) upgrade immediately. This upgrade is also strongly recommended for users of private networks.

For more details, see [Hyperledger Besu Wiki](https://wiki.hyperledger.org/display/BESU/Mainnet+Consensus+Bug+Identified+and+Resolved+in+Hyperledger+Besu).

## Muir Glacier Compatibility

For compatibility with Ethereum Muir Glacier upgrade, use v1.3.7 or later.

## ETC Agharta Compatibility

For compatibility with ETC Agharta upgrade, use 1.3.7 or later.

### 1.3.7

### Additions and Improvements

- Hard Fork Support: Configures the Agharta activation block for the ETC MainNet configuration [\#251](https://github.com/hyperledger/besu/pull/251) (thanks to [soc1c](https://github.com/soc1c))
- `operator generate-log-bloom-cache` command line option to generate a cache of the block bloombits that improves performance for log queries  [\#245](https://github.com/hyperledger/besu/pull/245)

### Bug Fixes

- Resolves a Mainnet consensus issue [\#254](https://github.com/hyperledger/besu/pull/254)

### New Maintainer

[Edward Mack](https://github.com/hyperledger/besu/commits?author=edwardmack) added as a [new maintainer](https://github.com/hyperledger/besu/pull/219).

### 1.3.6

### Additions and Improvements

- Performance improvements:
  * Multithread Websockets to increase throughput [\#231](https://github.com/hyperledger/besu/pull/231)
  * NewBlockHeaders performance improvement [\#230](https://github.com/hyperledger/besu/pull/230)
- EIP2384 - Ice Age Adustment around Istanbul [\#211](https://github.com/hyperledger/besu/pull/211)
- Documentation updates include:
  * [Configuring mining using the Stratum protocol](https://besu.hyperledger.org/en/latest/HowTo/Configure/Configure-Mining/)
  * [ETC network command line options](https://besu.hyperledger.org/en/latest/Reference/CLI/CLI-Syntax/#network)
- Hard Fork Support:
   * MuirGlacier for Ethereum Mainnet and Ropsten Testnet
   * Agharta for Kotti and Mordor Testnets

### Bug Fixes

- [\#210](https://github.com/hyperledger/besu/pull/210) fixes WebSocket frames handling
  User impact: PING/PONG frames handling in Websocket services was not implemented

### 1.3.5

### Additions and Improvements

- Log Event Streaming for Plugin API [\#186](https://github.com/hyperledger/besu/pull/186)
- Allow use a external JWT public key in authenticated APIs [\#183](https://github.com/hyperledger/besu/pull/183)
- ETC Configuration, classic fork peer validator [\#176](https://github.com/hyperledger/besu/pull/176) (thanks to [edwardmack](https://github.com/edwardmack))
- Allow IBFT validators to be changed at a given block [\#173](https://github.com/hyperledger/besu/pull/173)
- Support external mining using Stratum [\#140](https://github.com/hyperledger/besu/pull/140) (thanks to [atoulme](https://github.com/atoulme))
- Add more fields to private transaction receipt [\#85](https://github.com/hyperledger/besu/pull/85) (thanks to [josh-richardson](https://github.com/josh-richardson))
- [Pruning documentation](https://besu.hyperledger.org/en/latest/Concepts/Pruning/)

### Technical Improvements

- ETC - Cleanup [\#201](https://github.com/hyperledger/besu/pull/201) (thanks to [GregTheGreek](https://github.com/GregTheGreek))
- User specific enclave public key configuration in auth file [\#196](https://github.com/hyperledger/besu/pull/196)
- Change CustomForks -\> Transitions [\#193](https://github.com/hyperledger/besu/pull/193)
- Pass identity information into RpcMethod from Http Service [\#189](https://github.com/hyperledger/besu/pull/189)
- Remove the use of JsonRpcParameters from RpcMethods [\#188](https://github.com/hyperledger/besu/pull/188)
- Repaired Metrics name collision between Privacy and RocksDB [\#187](https://github.com/hyperledger/besu/pull/187)
- Multi-Tenancy: Do not specify a public key anymore when requesting a … [\#185](https://github.com/hyperledger/besu/pull/185)
- Updates to circle building acceptance tests [\#184](https://github.com/hyperledger/besu/pull/184)
- Move Apache Tuweni dependency to official release [\#181](https://github.com/hyperledger/besu/pull/181) (thanks to [atoulme](https://github.com/atoulme))
- Update Gradle to 6.0, support Java 13 [\#180](https://github.com/hyperledger/besu/pull/180)
- ETC Atlantis fork [\#179](https://github.com/hyperledger/besu/pull/179) (thanks to [edwardmack](https://github.com/edwardmack))
- ETC Gotham Fork [\#178](https://github.com/hyperledger/besu/pull/178) (thanks to [edwardmack](https://github.com/edwardmack))
- ETC DieHard fork support [\#177](https://github.com/hyperledger/besu/pull/177) (thanks to [edwardmack](https://github.com/edwardmack))
- Remove 'parentHash', 'number' and 'gasUsed' fields from the genesis d… [\#175](https://github.com/hyperledger/besu/pull/175) (thanks to [SweeXordious](https://github.com/SweeXordious))
- Enable pruning by default for fast sync and validate conflicts with privacy [\#172](https://github.com/hyperledger/besu/pull/172)
- Update RocksDB [\#170](https://github.com/hyperledger/besu/pull/170)
- Vpdate ver to 1.3.5-snapshot [\#169](https://github.com/hyperledger/besu/pull/169)
- Added PoaQueryService method that returns local node signer… [\#163](https://github.com/hyperledger/besu/pull/163)
- Add versioning to privacy storage [\#149](https://github.com/hyperledger/besu/pull/149)
- Update reference tests [\#139](https://github.com/hyperledger/besu/pull/139)

### 1.3.4

- Reverted _Enable pruning by default for fast sync (#135)_ [\#164](https://github.com/hyperledger/besu/pull/164)

### 1.3.3

### Technical Improvements

- Add --identity flag for client identification in node browsers [\#150](https://github.com/hyperledger/besu/pull/150)
- Istanbul Mainnet Block [\#145](https://github.com/hyperledger/besu/pull/150)
- Add priv\_getEeaTransactionCount [\#110](https://github.com/hyperledger/besu/pull/110)

### Additions and Improvements

- Redesign of how JsonRpcMethods are created [\#159](https://github.com/hyperledger/besu/pull/159)
- Moving JsonRpcMethods classes into the same package, prior to refactor [\#154](https://github.com/hyperledger/besu/pull/154)
- Reflect default logging in CLI help [\#148](https://github.com/hyperledger/besu/pull/148)
- Handle zero port better in NAT [\#147](https://github.com/hyperledger/besu/pull/147)
- Rework how filter and log query parameters are created/used [\#146](https://github.com/hyperledger/besu/pull/146)
- Don't generate shutdown tasks in controller [\#141](https://github.com/hyperledger/besu/pull/141)
- Ibft queries [\#138](https://github.com/hyperledger/besu/pull/138)
- Enable pruning by default for fast sync [\#135](https://github.com/hyperledger/besu/pull/135)
- Ensure spotless runs in CI [\#132](https://github.com/hyperledger/besu/pull/132)
- Add more logging around peer disconnects [\#131](https://github.com/hyperledger/besu/pull/131)
- Repair EthGetLogs returning incorrect results [\#128](https://github.com/hyperledger/besu/pull/128)
- Use Bloombits for Logs queries [\#127](https://github.com/hyperledger/besu/pull/127)
- Improve message when extraData missing [\#121](https://github.com/hyperledger/besu/pull/121)
- Fix miner startup logic [\#104](https://github.com/hyperledger/besu/pull/104)
- Support log reordring from reorgs in `LogSubscriptionService` [\#86](https://github.com/hyperledger/besu/pull/86)

### 1.3.2

### Additions and Improvements

- besu -v to print plugin versions[\#123](https://github.com/hyperledger/besu/pull/123)

### Technical Improvements

- Update Governance and Code of Conduct verbiage [\#120](https://github.com/hyperledger/besu/pull/120)
- Fix private transaction root mismatch [\#118](https://github.com/hyperledger/besu/pull/118)
- Programatically enforce plugin CLI variable names [\#117](https://github.com/hyperledger/besu/pull/117)
- Additional unit test for selecting replaced pending transactions [\#116](https://github.com/hyperledger/besu/pull/116)
- Only set sync targets that have an estimated height value [\#115](https://github.com/hyperledger/besu/pull/115)
- Fix rlpx startup [\#114](https://github.com/hyperledger/besu/pull/114)
- Expose getPayload in Transaction plugin-api interface. [\#113](https://github.com/hyperledger/besu/pull/113)
- Dependency Version Upgrades [\#112](https://github.com/hyperledger/besu/pull/112)
- Add hash field in Transaction plugin interface. [\#111](https://github.com/hyperledger/besu/pull/111)
- Rework sync status events [\#106](https://github.com/hyperledger/besu/pull/106)

### 1.3.1

### Additions and Improvements

- Added GraphQL query/logs support [\#94](https://github.com/hyperledger/besu/pull/94)

### Technical Improvements

- Add totalDiffculty to BlockPropagated events. [\#97](https://github.com/hyperledger/besu/pull/97)
- Merge BlockchainQueries classes [\#101](https://github.com/hyperledger/besu/pull/101)
- Fixed casing of dynamic MetricCategorys [\#99](https://github.com/hyperledger/besu/pull/99)
- Fix private transactions breaking evm [\#96](https://github.com/hyperledger/besu/pull/96)
- Make SyncState variables thread-safe [\#95](https://github.com/hyperledger/besu/pull/95)
- Fix transaction tracking by sender [\#93](https://github.com/hyperledger/besu/pull/93)
- Make logic in PersistBlockTask more explicit to fix a LGTM warning [\#92](https://github.com/hyperledger/besu/pull/92)
- Removed Unused methods in the transaction simulator. [\#91](https://github.com/hyperledger/besu/pull/91)
- Fix ThreadBesuNodeRunner BesuConfiguration setup [\#90](https://github.com/hyperledger/besu/pull/90)
- JsonRpc method disabled error condition rewrite and unit test [\#80](https://github.com/hyperledger/besu/pull/80)
- Round trip testing of state trie account values [\#31](https://github.com/hyperledger/besu/pull/31)

### 1.3

### Breaking Change

- Disallow comments in Genesis JSON file. [\#49](https://github.com/hyperledger/besu/pull/49)

### Additions and Improvements

- Add `--required-block` command line option to deal with chain splits [\#79](https://github.com/hyperledger/besu/pull/79)
- Store db metadata file in the root data directory. [\#46](https://github.com/hyperledger/besu/pull/46)
- Add `--target-gas-limit` command line option. [\#24](https://github.com/hyperledger/besu/pull/24)(thanks to new contributor [cfelde](https://github.com/cfelde))
- Allow private contracts to access public state. [\#9](https://github.com/hyperledger/besu/pull/9)
- Documentation updates include:
  - Added [sample load balancer configurations](https://besu.hyperledger.org/en/latest/HowTo/Configure/Configure-HA/Sample-Configuration/)
  - Added [`retesteth`](https://besu.hyperledger.org/en/latest/Reference/CLI/CLI-Subcommands/#retesteth) subcommand
  - Added [`debug_accountRange`](https://besu.hyperledger.org/en/latest/Reference/API-Methods/#debug_accountrange) JSON-RPC API method
  - Clarified purpose of [static nodes](https://besu.hyperledger.org/en/latest/HowTo/Find-and-Connect/Managing-Peers/#static-nodes)
  - Added links [Kubernetes reference implementations](https://besu.hyperledger.org/en/latest/HowTo/Deploy/Kubernetes/)
  - Added content about [access between private and public states](https://besu.hyperledger.org/en/latest/Concepts/Privacy/Privacy-Groups/#access-between-states)
  - Added restriction that [account permissioning cannot be used with random key signing](https://besu.hyperledger.org/en/latest/HowTo/Use-Privacy/Sign-Privacy-Marker-Transactions/).
  - Added high availability requirement for [private transaction manager](https://besu.hyperledger.org/en/latest/Concepts/Privacy/Privacy-Overview/#availability) (ie, Orion)
  - Added [genesis file reference](https://besu.hyperledger.org/en/latest/Reference/Config-Items/)

### Technical Improvements

- Less verbose synching subscriptions [\#59](https://github.com/hyperledger/besu/pull/59)
- Return enclave key instead of private transaction hash [\#53](https://github.com/hyperledger/besu/pull/53)
- Fix mark sweep pruner bugs where nodes that should be kept were being swept  [\#50](https://github.com/hyperledger/besu/pull/50)
- Clean up BesuConfiguration construction [\#51](https://github.com/hyperledger/besu/pull/51)
- Private tx nonce errors return same msg as any tx [\#48](https://github.com/hyperledger/besu/pull/48)
- Fix default logging [\#47](https://github.com/hyperledger/besu/pull/47)
- Introduce virtual operation. [\#45](https://github.com/hyperledger/besu/pull/45)
- Downgrade RocksDBPlugin Logging Levels [\#44](https://github.com/hyperledger/besu/pull/44)
- Infrastructure for exposing PoA metrics for plugins. [\#37](https://github.com/hyperledger/besu/pull/37)
- Refactor privacy storage. [\#7](https://github.com/hyperledger/besu/pull/7)

## 1.2.4

### Additions and Improvements

- Add Istanbul block (5435345) for Rinkeby [\#35](https://github.com/hyperledger/besu/pull/35)
- Add Istanbul block (1561651) for Goerli [\#27](https://github.com/hyperledger/besu/pull/27)
- Add Istanbul block (6485846) for Ropsten [\#26](https://github.com/hyperledger/besu/pull/26)
- Add privDistributeRawTransaction endpoint [\#23](https://github.com/hyperledger/besu/pull/23) (thanks to [josh-richardson](https://github.com/josh-richardson))

### Technical Improvements

- Refactors pantheon private key to signing private key [\#34](https://github.com/hyperledger/besu/pull/34) (thanks to [josh-richardson](https://github.com/josh-richardson))
- Support both BESU\_ and PANTHEON\_ env var prefixes [\#32](https://github.com/hyperledger/besu/pull/32)
- Use only fully validated peers for fast sync pivot selection [\#21](https://github.com/hyperledger/besu/pull/21)
- Support Version Rollbacks for RocksDB \(\#6\) [\#19](https://github.com/hyperledger/besu/pull/19)
- Update Cava library to Tuweni Library [\#18](https://github.com/hyperledger/besu/pull/18)
- StateTrieAccountValue:Version should be written as an int, not a long [\#17](https://github.com/hyperledger/besu/pull/17)
- Handle discovery peers with updated endpoints [\#12](https://github.com/hyperledger/besu/pull/12)
- Change retesteth port [\#11](https://github.com/hyperledger/besu/pull/11)
- Renames eea\_getTransactionReceipt to priv\_getTransactionReceipt [\#10](https://github.com/hyperledger/besu/pull/10) (thanks to [josh-richardson](https://github.com/josh-richardson))
- Support Version Rollbacks for RocksDB [\#6](https://github.com/hyperledger/besu/pull/6)
- Moving AT DSL into its own module [\#3](https://github.com/hyperledger/besu/pull/3)

## 1.2.3

### Additions and Improvements
- Added an override facility for genesis configs [\#1915](https://github.com/PegaSysEng/pantheon/pull/1915)
- Finer grained logging configuration [\#1895](https://github.com/PegaSysEng/pantheon/pull/1895) (thanks to [matkt](https://github.com/matkt))

### Technical Improvements

- Add archiving of docker test reports [\#1921](https://github.com/PegaSysEng/pantheon/pull/1921)
- Events API: Transaction dropped, sync status, and renames [\#1919](https://github.com/PegaSysEng/pantheon/pull/1919)
- Remove metrics from plugin registration [\#1918](https://github.com/PegaSysEng/pantheon/pull/1918)
- Replace uses of Instant.now from within the IBFT module [\#1911](https://github.com/PegaSysEng/pantheon/pull/1911)
- Update plugins-api build script [\#1908](https://github.com/PegaSysEng/pantheon/pull/1908)
- Ignore flaky tracing tests [\#1907](https://github.com/PegaSysEng/pantheon/pull/1907)
- Ensure plugin-api module gets published at the correct maven path [\#1905](https://github.com/PegaSysEng/pantheon/pull/1905)
- Return the plugin-apis to this repo [\#1900](https://github.com/PegaSysEng/pantheon/pull/1900)
- Stop autogenerating BesuInfo.java [\#1899](https://github.com/PegaSysEng/pantheon/pull/1899)
- Extracted Metrics interfaces to plugins-api. [\#1898](https://github.com/PegaSysEng/pantheon/pull/1898)
- Fix key value storage clear so it removes all values [\#1894](https://github.com/PegaSysEng/pantheon/pull/1894)
- Ethsigner test [\#1892](https://github.com/PegaSysEng/pantheon/pull/1892) (thanks to [iikirilov](https://github.com/iikirilov))
- Return null private transaction receipt instead of error [\#1872](https://github.com/PegaSysEng/pantheon/pull/1872) (thanks to [iikirilov](https://github.com/iikirilov))
- Implement trace replay block transactions trace option [\#1886](https://github.com/PegaSysEng/pantheon/pull/1886)
- Use object parameter instead of list of parameters for priv\_createPrivacyGroup [\#1868](https://github.com/PegaSysEng/pantheon/pull/1868) (thanks to [iikirilov](https://github.com/iikirilov))
- Refactor privacy acceptance tests [\#1864](https://github.com/PegaSysEng/pantheon/pull/1864) (thanks to [iikirilov](https://github.com/iikirilov))

## 1.2.2

### Additions and Improvements
- Support large numbers for the `--network-id` option [\#1891](https://github.com/PegaSysEng/pantheon/pull/1891)
- Added eea\_getTransactionCount Json Rpc [\#1861](https://github.com/PegaSysEng/pantheon/pull/1861)
- PrivacyMarkerTransaction to be signed with a randomly generated key [\#1844](https://github.com/PegaSysEng/pantheon/pull/1844)
- Implement eth\_getproof JSON RPC API [\#1824](https://github.com/PegaSysEng/pantheon/pull/1824) (thanks to [matkt](https://github.com/matkt))
- Documentation updates include:
  - [Improved navigation](https://docs.pantheon.pegasys.tech/en/latest/)
  - [Added permissioning diagram](https://docs.pantheon.pegasys.tech/en/latest/Concepts/Permissioning/Permissioning-Overview/#onchain)
  - [Added Responsible Disclosure policy](https://docs.pantheon.pegasys.tech/en/latest/Reference/Responsible-Disclosure/)
  - [Added `blocks export` subcommand](https://besu.hyperledger.org/en/latest/Reference/CLI/CLI-Subcommands/#export)

### Technical Improvements
- Update the `pantheon blocks export` command usage [\#1887](https://github.com/PegaSysEng/pantheon/pull/1887) (thanks to [matkt](https://github.com/matkt))
- Stop Returning null for 'pending' RPC calls [\#1883](https://github.com/PegaSysEng/pantheon/pull/1883)
- Blake validation errors are hard errors [\#1882](https://github.com/PegaSysEng/pantheon/pull/1882)
- Add test cases for trace\_replayBlockTransactions [\#1881](https://github.com/PegaSysEng/pantheon/pull/1881)
- Simplify json rpc spec test setup [\#1880](https://github.com/PegaSysEng/pantheon/pull/1880)
- Tweak JSON import format [\#1878](https://github.com/PegaSysEng/pantheon/pull/1878)
- Transactions listeners should use the subscriber pattern [\#1877](https://github.com/PegaSysEng/pantheon/pull/1877)
- Maven spotless [\#1876](https://github.com/PegaSysEng/pantheon/pull/1876)
- Don't cache for localbalance [\#1875](https://github.com/PegaSysEng/pantheon/pull/1875)
- EIP-1108 - Reprice alt\_bn128  [\#1874](https://github.com/PegaSysEng/pantheon/pull/1874)
- Create stub trace\_replayBlockTransactions json-rpc method  [\#1873](https://github.com/PegaSysEng/pantheon/pull/1873)
- Improve trace log [\#1870](https://github.com/PegaSysEng/pantheon/pull/1870)
- Pruning Command Line Flags [\#1869](https://github.com/PegaSysEng/pantheon/pull/1869)
- Re-enable istanbul [\#1865](https://github.com/PegaSysEng/pantheon/pull/1865)
- Fix logic to disconnect from peers on fork [\#1863](https://github.com/PegaSysEng/pantheon/pull/1863)
- Blake 2b tweaks [\#1862](https://github.com/PegaSysEng/pantheon/pull/1862)
- Sweep state roots before child nodes [\#1854](https://github.com/PegaSysEng/pantheon/pull/1854)
- Update export subcommand to export blocks in rlp format [\#1852](https://github.com/PegaSysEng/pantheon/pull/1852)
- Updating docker tests to make it easier to follow & ensure it listens on the right interface on docker [\#1851](https://github.com/PegaSysEng/pantheon/pull/1851)
- Disable Istanbul block [\#1849](https://github.com/PegaSysEng/pantheon/pull/1849)
- Add read-only blockchain factory method [\#1845](https://github.com/PegaSysEng/pantheon/pull/1845)
- Removing the release plugin in favour of the new process with branches [\#1843](https://github.com/PegaSysEng/pantheon/pull/1843)
- Update Görli bootnodes [\#1842](https://github.com/PegaSysEng/pantheon/pull/1842)
- Upgrade graphql library to version 13.0 [\#1834](https://github.com/PegaSysEng/pantheon/pull/1834)
- Database versioning and enable multi-column database [\#1830](https://github.com/PegaSysEng/pantheon/pull/1830)
- Fixes invalid JsonGetter, comment [\#1811](https://github.com/PegaSysEng/pantheon/pull/1811) (thanks to [josh-richardson](https://github.com/josh-richardson))
- Add EthSigner acceptance test [\#1655](https://github.com/PegaSysEng/pantheon/pull/1655) (thanks to [iikirilov](https://github.com/iikirilov))
- Support plugin Richdata APIs via implementation [\#1581](https://github.com/PegaSysEng/pantheon/pull/1581)

## 1.2.1

### Additions and Improvements

- Removed the release plugin in favour of the new process with branches
[#1841](https://github.com/PegaSysEng/pantheon/pull/1841)
[#1843](https://github.com/PegaSysEng/pantheon/pull/1843)
[#1848](https://github.com/PegaSysEng/pantheon/pull/1848)
[#1855](https://github.com/PegaSysEng/pantheon/pull/1855)
- Updated Görli bootnodes [#1842](https://github.com/PegaSysEng/pantheon/pull/1842)
- Removed unnecessary test dependency [#1839](https://github.com/PegaSysEng/pantheon/pull/1839)
- Added warning when comments are used in genesis file [#1838](https://github.com/PegaSysEng/pantheon/pull/1838)
- Added an experimental flag for disabling timers [#1837](https://github.com/PegaSysEng/pantheon/pull/1837)
- Fixed FlatFileTaskCollection tests [#1833](https://github.com/PegaSysEng/pantheon/pull/1833)
- Added chain json import utility [#1832](https://github.com/PegaSysEng/pantheon/pull/1832)
- Added tests to AllNodesVisitor trie traversal [#1831](https://github.com/PegaSysEng/pantheon/pull/1831)
- Updated privateFrom to be required [#1829](https://github.com/PegaSysEng/pantheon/pull/1829) (thanks to [iikirilov](https://github.com/iikirilov))
- Made explicit that streamed accounts may be missing their address [#1828](https://github.com/PegaSysEng/pantheon/pull/1828)
- Refactored normalizeKeys method [#1826](https://github.com/PegaSysEng/pantheon/pull/1826)
- Removed dead parameters [#1825](https://github.com/PegaSysEng/pantheon/pull/1825)
- Added a nicer name for Corretto [#1819](https://github.com/PegaSysEng/pantheon/pull/1819)
- Changed core JSON-RPC method to support ReTestEth
[#1815](https://github.com/PegaSysEng/pantheon/pull/1815)
[#1818](https://github.com/PegaSysEng/pantheon/pull/1818)
- Added rewind to block functionality [#1814](https://github.com/PegaSysEng/pantheon/pull/1814)
- Added support for NoReward and NoProof seal engines [#1813](https://github.com/PegaSysEng/pantheon/pull/1813)
- Added strict short hex strings for retesteth [#1812](https://github.com/PegaSysEng/pantheon/pull/1812)
- Cleaned up genesis parsing [#1809](https://github.com/PegaSysEng/pantheon/pull/1809)
- Updating Orion to v1.3.2 [#1805](https://github.com/PegaSysEng/pantheon/pull/1805)
- Updaated newHeads subscription to emit events only for canonical blocks [#1798](https://github.com/PegaSysEng/pantheon/pull/1798)
- Repricing for trie-size-dependent opcodes [#1795](https://github.com/PegaSysEng/pantheon/pull/1795)
- Revised Istanbul Versioning assignemnts [#1794](https://github.com/PegaSysEng/pantheon/pull/1794)
- Updated RevertReason to return BytesValue [#1793](https://github.com/PegaSysEng/pantheon/pull/1793)
- Updated way priv_getPrivacyPrecompileAddress source [#1786](https://github.com/PegaSysEng/pantheon/pull/1786) (thanks to [iikirilov](https://github.com/iikirilov))
- Updated Chain ID opcode to return 0 as default [#1785](https://github.com/PegaSysEng/pantheon/pull/1785)
- Allowed fixedDifficulty=1 [#1784](https://github.com/PegaSysEng/pantheon/pull/1784)
- Updated Docker image defaults host interfaces [#1782](https://github.com/PegaSysEng/pantheon/pull/1782)
- Added tracking of world state account key preimages [#1780](https://github.com/PegaSysEng/pantheon/pull/1780)
- Modified PrivGetPrivateTransaction to take public tx hash [#1778](https://github.com/PegaSysEng/pantheon/pull/1778) (thanks to [josh-richardson](https://github.com/josh-richardson))
- Removed enclave public key from parameter
[#1789](https://github.com/PegaSysEng/pantheon/pull/1789)
[#1777](https://github.com/PegaSysEng/pantheon/pull/1777) (thanks to [iikirilov](https://github.com/iikirilov))
- Added storage key preimage tracking [#1772](https://github.com/PegaSysEng/pantheon/pull/1772)
- Updated priv_getPrivacyPrecompileAddress method return [#1766](https://github.com/PegaSysEng/pantheon/pull/1766) (thanks to [iikirilov](https://github.com/iikirilov))
- Added tests for permissioning with static nodes behaviour [#1764](https://github.com/PegaSysEng/pantheon/pull/1764)
- Added integration test for contract creation with privacyGroupId [#1762](https://github.com/PegaSysEng/pantheon/pull/1762) (thanks to [josh-richardson](https://github.com/josh-richardson))
- Added report node local address as the coinbase in Clique and IBFT
[#1758](https://github.com/PegaSysEng/pantheon/pull/1758)
[#1760](https://github.com/PegaSysEng/pantheon/pull/1760)
- Fixed private tx signature validation [#1753](https://github.com/PegaSysEng/pantheon/pull/1753)
- Updated CI configuration
[#1751](https://github.com/PegaSysEng/pantheon/pull/1751)
[#1835](https://github.com/PegaSysEng/pantheon/pull/1835)
- Added CLI flag for setting WorldStateDownloader task cache size [#1749](https://github.com/PegaSysEng/pantheon/pull/1749) (thanks to [matkt](https://github.com/matkt))
- Updated vertx to 2.8.0 [#1748](https://github.com/PegaSysEng/pantheon/pull/1748)
- changed RevertReason to BytesValue [#1746](https://github.com/PegaSysEng/pantheon/pull/1746)
- Added static nodes acceptance test [#1745](https://github.com/PegaSysEng/pantheon/pull/1745)
- Added report 0 hashrate when the mining coordinator doesn't support mining
[#1744](https://github.com/PegaSysEng/pantheon/pull/1744)
[#1757](https://github.com/PegaSysEng/pantheon/pull/1757)
- Implemented EIP-2200 - Net Gas Metering Revised [#1743](https://github.com/PegaSysEng/pantheon/pull/1743)
- Added chainId validation to PrivateTransactionValidator [#1741](https://github.com/PegaSysEng/pantheon/pull/1741)
- Reduced intrinsic gas cost [#1739](https://github.com/PegaSysEng/pantheon/pull/1739)
- De-duplicated test blocks data files [#1737](https://github.com/PegaSysEng/pantheon/pull/1737)
- Renamed various EEA methods to priv methods [#1736](https://github.com/PegaSysEng/pantheon/pull/1736) (thanks to [josh-richardson](https://github.com/josh-richardson))
- Permissioning Acceptance Test [#1735](https://github.com/PegaSysEng/pantheon/pull/1735)
 [#1759](https://github.com/PegaSysEng/pantheon/pull/1759)
- Add nonce handling to GenesisState [#1728](https://github.com/PegaSysEng/pantheon/pull/1728)
- Added 100-continue to HTTP [#1727](https://github.com/PegaSysEng/pantheon/pull/1727)
- Fixed get_signerMetrics [#1725](https://github.com/PegaSysEng/pantheon/pull/1725) (thanks to [matkt](https://github.com/matkt))
- Reworked "in-sync" checks [#1720](https://github.com/PegaSysEng/pantheon/pull/1720)
- Added Accounts Permissioning Acceptance Tests [#1719](https://github.com/PegaSysEng/pantheon/pull/1719)
- Added PrivateTransactionValidator to unify logic [#1713](https://github.com/PegaSysEng/pantheon/pull/1713)
- Added JSON-RPC API to report validator block production information [#1687](https://github.com/PegaSysEng/pantheon/pull/1687) (thanks to [matkt](https://github.com/matkt))
- Added Mark Sweep Pruner [#1638](https://github.com/PegaSysEng/pantheon/pull/1638)
- Added the Blake2b F compression function as a precompile in Besu [#1614](https://github.com/PegaSysEng/pantheon/pull/1614) (thanks to [iikirilov](https://github.com/iikirilov))
- Documentation updates include:
  - Added CPU requirements [#1734](https://github.com/PegaSysEng/pantheon/pull/1734)
  - Added reference to Ansible role [#1733](https://github.com/PegaSysEng/pantheon/pull/1733)
  - Updated revert reason example [#1754](https://github.com/PegaSysEng/pantheon/pull/1754)
  - Added content on deploying for production [#1774](https://github.com/PegaSysEng/pantheon/pull/1774)
  - Updated docker docs for location of data path [#1790](https://github.com/PegaSysEng/pantheon/pull/1790)
  - Updated permissiong documentation
  [#1792](https://github.com/PegaSysEng/pantheon/pull/1792)
  [#1652](https://github.com/PegaSysEng/pantheon/pull/1652)
  - Added permissioning webinar in the resources [#1717](https://github.com/PegaSysEng/pantheon/pull/1717)
  - Add web3.js-eea reference doc [#1617](https://github.com/PegaSysEng/pantheon/pull/1617)
  - Updated privacy documentation
  [#1650](https://github.com/PegaSysEng/pantheon/pull/1650)
  [#1721](https://github.com/PegaSysEng/pantheon/pull/1721)
  [#1722](https://github.com/PegaSysEng/pantheon/pull/1722)
  [#1724](https://github.com/PegaSysEng/pantheon/pull/1724)
  [#1729](https://github.com/PegaSysEng/pantheon/pull/1729)
  [#1730](https://github.com/PegaSysEng/pantheon/pull/1730)
  [#1731](https://github.com/PegaSysEng/pantheon/pull/1731)
  [#1732](https://github.com/PegaSysEng/pantheon/pull/1732)
  [#1740](https://github.com/PegaSysEng/pantheon/pull/1740)
  [#1750](https://github.com/PegaSysEng/pantheon/pull/1750)
  [#1761](https://github.com/PegaSysEng/pantheon/pull/1761)
  [#1765](https://github.com/PegaSysEng/pantheon/pull/1765)
  [#1769](https://github.com/PegaSysEng/pantheon/pull/1769)
  [#1770](https://github.com/PegaSysEng/pantheon/pull/1770)
  [#1771](https://github.com/PegaSysEng/pantheon/pull/1771)
  [#1773](https://github.com/PegaSysEng/pantheon/pull/1773)
  [#1787](https://github.com/PegaSysEng/pantheon/pull/1787)
  [#1788](https://github.com/PegaSysEng/pantheon/pull/1788)
  [#1796](https://github.com/PegaSysEng/pantheon/pull/1796)
  [#1803](https://github.com/PegaSysEng/pantheon/pull/1803)
  [#1810](https://github.com/PegaSysEng/pantheon/pull/1810)
  [#1817](https://github.com/PegaSysEng/pantheon/pull/1817)
  - Added documentation for getSignerMetrics [#1723](https://github.com/PegaSysEng/pantheon/pull/1723) (thanks to [matkt](https://github.com/matkt))
  - Added Java 11+ as a prerequisite for installing Besu using Homebrew. [#1755](https://github.com/PegaSysEng/pantheon/pull/1755)
  - Fixed documentation formatting and typos [#1718](https://github.com/PegaSysEng/pantheon/pull/1718)
  [#1742](https://github.com/PegaSysEng/pantheon/pull/1742)
  [#1763](https://github.com/PegaSysEng/pantheon/pull/1763)
  [#1779](https://github.com/PegaSysEng/pantheon/pull/1779)
  [#1781](https://github.com/PegaSysEng/pantheon/pull/1781)
  [#1827](https://github.com/PegaSysEng/pantheon/pull/1827)
  [#1767](https://github.com/PegaSysEng/pantheon/pull/1767) (thanks to [helderjnpinto](https://github.com/helderjnpinto))
  - Moved the docs to a [new doc repos](https://github.com/PegaSysEng/doc.pantheon) [#1822](https://github.com/PegaSysEng/pantheon/pull/1822)
- Explicitly configure some maven artifactIds [#1853](https://github.com/PegaSysEng/pantheon/pull/1853)
- Update export subcommand to export blocks in rlp format [#1852](https://github.com/PegaSysEng/pantheon/pull/1852)
- Implement `eth_getproof` JSON RPC API [#1824](https://github.com/PegaSysEng/pantheon/pull/1824)
- Database versioning and enable multi-column database [#1830](https://github.com/PegaSysEng/pantheon/pull/1830)
- Disable smoke tests on windows [#1847](https://github.com/PegaSysEng/pantheon/pull/1847)
- Add read-only blockchain factory method [#1845](https://github.com/PegaSysEng/pantheon/pull/1845)

## 1.2

### Additions and Improvements

- Add UPnP Support [\#1334](https://github.com/PegaSysEng/pantheon/pull/1334) (thanks to [notlesh](https://github.com/notlesh))
- Limit the fraction of wire connections initiated by peers [\#1665](https://github.com/PegaSysEng/pantheon/pull/1665)
- EIP-1706 - Disable SSTORE with gasleft lt call stipend  [\#1706](https://github.com/PegaSysEng/pantheon/pull/1706)
- EIP-1108 - Reprice alt\_bn128 [\#1704](https://github.com/PegaSysEng/pantheon/pull/1704)
- EIP-1344 ChainID Opcode [\#1690](https://github.com/PegaSysEng/pantheon/pull/1690)
- New release docker image [\#1664](https://github.com/PegaSysEng/pantheon/pull/1664)
- Support changing log level at runtime [\#1656](https://github.com/PegaSysEng/pantheon/pull/1656) (thanks to [matkt](https://github.com/matkt))
- Implement dump command to dump a specific block from storage [\#1641](https://github.com/PegaSysEng/pantheon/pull/1641) (thanks to [matkt](https://github.com/matkt))
- Add eea\_findPrivacyGroup endpoint to Besu [\#1635](https://github.com/PegaSysEng/pantheon/pull/1635) (thanks to [Puneetha17](https://github.com/Puneetha17))
- Updated eea send raw transaction with privacy group ID [\#1611](https://github.com/PegaSysEng/pantheon/pull/1611) (thanks to [iikirilov](https://github.com/iikirilov))
- Added Revert Reason [\#1603](https://github.com/PegaSysEng/pantheon/pull/1603)
- Documentation updates include:
  - Added [UPnP content](https://besu.hyperledger.org/en/latest/HowTo/Find-and-Connect/Using-UPnP/)
  - Added [load balancer image](https://besu.hyperledger.org/en/stable/)
  - Added [revert reason](https://besu.hyperledger.org/en/latest/HowTo/Send-Transactions/Revert-Reason/)
  - Added [admin\_changeLogLevel](https://besu.hyperledger.org/en/latest/Reference/API-Methods/#admin_changeloglevel) JSON RPC API (thanks to [matkt](https://github.com/matkt))
  - Updated for [new Docker image](https://besu.hyperledger.org/en/stable/)
  - Added [Docker image migration content](https://besu.hyperledger.org/en/latest/HowTo/Get-Started/Migration-Docker/)
  - Added [transaction validation content](https://besu.hyperledger.org/en/latest/Concepts/Transactions/Transaction-Validation/)
  - Updated [permissioning overview](https://besu.hyperledger.org/en/stable/) for onchain account permissioning
  - Updated [quickstart](https://besu.hyperledger.org/en/latest/HowTo/Deploy/Monitoring-Performance/#monitor-node-performance-using-prometheus) to include Prometheus and Grafana
  - Added [remote connections limits options](https://besu.hyperledger.org/en/latest/Reference/CLI/CLI-Syntax/#remote-connections-limit-enabled)
  - Updated [web3.js-eea reference](https://docs.pantheon.pegasys.tech/en/latest/Reference/web3js-eea-Methods/) to include privacy group methods
  - Updated [onchain permissioning to include account permissioning](hhttps://besu.hyperledger.org/en/latest/Concepts/Permissioning/Onchain-Permissioning/) and [Permissioning Management Dapp](https://besu.hyperledger.org/en/latest/Tutorials/Permissioning/Getting-Started-Onchain-Permissioning/#start-the-development-server-for-the-permissioning-management-dapp)
  - Added [deployment procedure for Permissioning Management Dapp](https://besu.hyperledger.org/en/stable/)
  - Added privacy content for [EEA-compliant and Besu-extended privacy](https://besu.hyperledger.org/en/latest/Concepts/Privacy/Privacy-Groups/)
  - Added content on [creating and managing privacy groups](https://besu.hyperledger.org/en/latest/Reference/web3js-eea-Methods/#createprivacygroup)
  - Added content on [accessing private and privacy marker transactions](https://besu.hyperledger.org/en/latest/HowTo/Use-Privacy/Access-Private-Transactions/)
  - Added content on [system requirements](https://besu.hyperledger.org/en/latest/HowTo/Get-Started/System-Requirements/)
  - Added reference to [Besu role on Galaxy to deploy using Ansible](https://besu.hyperledger.org/en/latest/HowTo/Deploy/Ansible/).

### Technical Improvements

- Remove enclave public key from parameter [\#1789](https://github.com/PegaSysEng/pantheon/pull/1789)
- Update defaults host interfaces [\#1782](https://github.com/PegaSysEng/pantheon/pull/1782)
- Modifies PrivGetPrivateTransaction to take public tx hash [\#1778](https://github.com/PegaSysEng/pantheon/pull/1778)
- Remove enclave public key from parameter [\#1777](https://github.com/PegaSysEng/pantheon/pull/1777)
- Return the ethereum address of the privacy precompile from priv_getPrivacyPrecompileAddress [\#1766](https://github.com/PegaSysEng/pantheon/pull/1766)
- Report node local address as the coinbase in Clique and IBFT [\#1760](https://github.com/PegaSysEng/pantheon/pull/1760)
- Additional integration test for contract creation with privacyGroupId [\#1762](https://github.com/PegaSysEng/pantheon/pull/1762)
- Report 0 hashrate when the mining coordinator doesn't support mining [\#1757](https://github.com/PegaSysEng/pantheon/pull/1757)
- Fix private tx signature validation [\#1753](https://github.com/PegaSysEng/pantheon/pull/1753)
- RevertReason changed to BytesValue [\#1746](https://github.com/PegaSysEng/pantheon/pull/1746)
- Renames various eea methods to priv methods [\#1736](https://github.com/PegaSysEng/pantheon/pull/1736)
- Update Orion version [\#1716](https://github.com/PegaSysEng/pantheon/pull/1716)
- Rename CLI flag for better ordering of options [\#1715](https://github.com/PegaSysEng/pantheon/pull/1715)
- Routine dependency updates [\#1712](https://github.com/PegaSysEng/pantheon/pull/1712)
- Fix spelling error in getApplicationPrefix method name [\#1711](https://github.com/PegaSysEng/pantheon/pull/1711)
- Wait and retry if best peer's chain is too short for fast sync [\#1708](https://github.com/PegaSysEng/pantheon/pull/1708)
- Eea get private transaction fix [\#1707](https://github.com/PegaSysEng/pantheon/pull/1707) (thanks to [iikirilov](https://github.com/iikirilov))
- Rework remote connection limit flag defaults [\#1705](https://github.com/PegaSysEng/pantheon/pull/1705)
- Report invalid options from config file [\#1703](https://github.com/PegaSysEng/pantheon/pull/1703)
- Add ERROR to list of CLI log level options [\#1699](https://github.com/PegaSysEng/pantheon/pull/1699)
- Enable onchain account permissioning CLI option [\#1686](https://github.com/PegaSysEng/pantheon/pull/1686)
- Exempt static nodes from all connection limits [\#1685](https://github.com/PegaSysEng/pantheon/pull/1685)
- Enclave refactoring [\#1684](https://github.com/PegaSysEng/pantheon/pull/1684)
- Add opcode and precompiled support for versioning  [\#1683](https://github.com/PegaSysEng/pantheon/pull/1683)
- Use a percentage instead of fraction for the remote connections percentage CLI option. [\#1682](https://github.com/PegaSysEng/pantheon/pull/1682)
- Added error msg for calling eth\_sendTransaction [\#1681](https://github.com/PegaSysEng/pantheon/pull/1681)
- Remove instructions for installing with Chocolatey [\#1680](https://github.com/PegaSysEng/pantheon/pull/1680)
- remove zulu-jdk8 from smoke tests [\#1679](https://github.com/PegaSysEng/pantheon/pull/1679)
- Add new MainNet bootnodes [\#1678](https://github.com/PegaSysEng/pantheon/pull/1678)
- updating smoke tests to use \>= jdk11 [\#1677](https://github.com/PegaSysEng/pantheon/pull/1677)
- Fix handling of remote connection limit [\#1676](https://github.com/PegaSysEng/pantheon/pull/1676)
- Add accountVersion to MessageFrame [\#1675](https://github.com/PegaSysEng/pantheon/pull/1675)
- Change getChildren return type [\#1674](https://github.com/PegaSysEng/pantheon/pull/1674)
- Use Log4J message template instead of String.format [\#1673](https://github.com/PegaSysEng/pantheon/pull/1673)
- Return hashrate of 0 when not mining. [\#1672](https://github.com/PegaSysEng/pantheon/pull/1672)
- Add hooks for validation  [\#1671](https://github.com/PegaSysEng/pantheon/pull/1671)
- Upgrade to pantheon-build:0.0.6-jdk11 which really does include jdk11 [\#1670](https://github.com/PegaSysEng/pantheon/pull/1670)
- Onchain permissioning startup check [\#1669](https://github.com/PegaSysEng/pantheon/pull/1669)
- Update BesuCommand to accept minTransactionGasPriceWei as an integer [\#1668](https://github.com/PegaSysEng/pantheon/pull/1668) (thanks to [matkt](https://github.com/matkt))
- Privacy group id consistent [\#1667](https://github.com/PegaSysEng/pantheon/pull/1667) (thanks to [iikirilov](https://github.com/iikirilov))
- Change eea\_getPrivateTransaction endpoint to accept hex [\#1666](https://github.com/PegaSysEng/pantheon/pull/1666) (thanks to [Puneetha17](https://github.com/Puneetha17))
- Factorise metrics code for KeyValueStorage database [\#1663](https://github.com/PegaSysEng/pantheon/pull/1663))
- Create a metric tracking DB size [\#1662](https://github.com/PegaSysEng/pantheon/pull/1662)
- AT- Removing unused methods on KeyValueStorage [\#1661](https://github.com/PegaSysEng/pantheon/pull/1661)
- Add Prerequisites and Quick-Start [\#1660](https://github.com/PegaSysEng/pantheon/pull/1660) (thanks to [lazaridiscom](https://github.com/lazaridiscom))
- Java 11 updates [\#1658](https://github.com/PegaSysEng/pantheon/pull/1658)
- Make test generated keys deterministic w/in block generator [\#1657](https://github.com/PegaSysEng/pantheon/pull/1657)
- Rename privacyGroupId to createPrivacyGroupId [\#1654](https://github.com/PegaSysEng/pantheon/pull/1654) (thanks to [Puneetha17](https://github.com/Puneetha17))
- Intermittent Test Failures in TransactionsMessageSenderTest [\#1653](https://github.com/PegaSysEng/pantheon/pull/1653)
- Sanity check the generated distribution files before upload [\#1648](https://github.com/PegaSysEng/pantheon/pull/1648)
- Use JDK 11 for release builds [\#1647](https://github.com/PegaSysEng/pantheon/pull/1647)
- Support multiple private marker transactions in a block  [\#1646](https://github.com/PegaSysEng/pantheon/pull/1646)
- Display World State Sync Progress in Logs [\#1645](https://github.com/PegaSysEng/pantheon/pull/1645)
- Remove the docker gradle plugin, handle building docker with shell now [\#1644](https://github.com/PegaSysEng/pantheon/pull/1644)
- Switch to using metric names from EIP-2159 [\#1634](https://github.com/PegaSysEng/pantheon/pull/1634)
- Account versioning [\#1612](https://github.com/PegaSysEng/pantheon/pull/1612)

## 1.1.4

### Additions and Improvements

- \[PAN-2832\] Support setting config options via environment variables [\#1597](https://github.com/PegaSysEng/pantheon/pull/1597)
- Print Besu version when starting [\#1593](https://github.com/PegaSysEng/pantheon/pull/1593)
- \[PAN-2746\] Add eea\_createPrivacyGroup & eea\_deletePrivacyGroup endpoint [\#1560](https://github.com/PegaSysEng/pantheon/pull/1560) (thanks to [Puneetha17](https://github.com/Puneetha17))

Documentation updates include:
- Added [readiness and liveness endpoints](https://besu.hyperledger.org/en/latest/HowTo/Interact/APIs/Using-JSON-RPC-API/#readiness-and-liveness-endpoints)
- Added [high availability content](https://besu.hyperledger.org/en/latest/HowTo/Configure/Configure-HA/High-Availability/)
- Added [web3js-eea client library](https://besu.hyperledger.org/en/latest/Tutorials/Quickstarts/Privacy-Quickstart/#clone-eeajs-libraries)
- Added content on [setting CLI options using environment variables](https://besu.hyperledger.org/en/latest/Reference/CLI/CLI-Syntax/#specifying-options)

### Technical Improvements

- Read config from env vars when no config file specified [\#1639](https://github.com/PegaSysEng/pantheon/pull/1639)
- Upgrade jackson-databind to 2.9.9.1 [\#1636](https://github.com/PegaSysEng/pantheon/pull/1636)
- Update Reference Tests [\#1633](https://github.com/PegaSysEng/pantheon/pull/1633)
- Ignore discport during static node permissioning check [\#1631](https://github.com/PegaSysEng/pantheon/pull/1631)
- Check connections more frequently during acceptance tests [\#1630](https://github.com/PegaSysEng/pantheon/pull/1630)
- Refactor experimental CLI options [\#1629](https://github.com/PegaSysEng/pantheon/pull/1629)
- JSON-RPC api net_services should display the actual ports [\#1628](https://github.com/PegaSysEng/pantheon/pull/1628)
- Refactor CLI [\#1627](https://github.com/PegaSysEng/pantheon/pull/1627)
- Simplify BesuCommand `run` and `parse` methods. [\#1626](https://github.com/PegaSysEng/pantheon/pull/1626)
- PAN-2860: Ignore discport during startup whitelist validation [\#1625](https://github.com/PegaSysEng/pantheon/pull/1625)
- Freeze plugin api version [\#1624](https://github.com/PegaSysEng/pantheon/pull/1624)
- Implement incoming transaction messages CLI option as an unstable command. [\#1622](https://github.com/PegaSysEng/pantheon/pull/1622)
- Update smoke tests docker images for zulu and openjdk to private ones [\#1620](https://github.com/PegaSysEng/pantheon/pull/1620)
- Remove duplication between EeaTransactionCountRpc & PrivateTransactionHandler [\#1619](https://github.com/PegaSysEng/pantheon/pull/1619)
- \[PAN-2709\] - nonce too low error [\#1618](https://github.com/PegaSysEng/pantheon/pull/1618)
- Cache TransactionValidationParams instead of creating new object for each call [\#1616](https://github.com/PegaSysEng/pantheon/pull/1616)
- \[PAN-2850\] Create a transaction pool configuration object [\#1615](https://github.com/PegaSysEng/pantheon/pull/1615)
- Add TransactionValidationParam to TxProcessor [\#1613](https://github.com/PegaSysEng/pantheon/pull/1613)
- Expose a CLI option to configure the life time of transaction messages. [\#1610](https://github.com/PegaSysEng/pantheon/pull/1610)
- Implement Prometheus metric counter for skipped expired transaction messages. [\#1609](https://github.com/PegaSysEng/pantheon/pull/1609)
- Upload jars to bintray as part of releases [\#1608](https://github.com/PegaSysEng/pantheon/pull/1608)
- Avoid publishing docker-pantheon directory to bintray during a release [\#1606](https://github.com/PegaSysEng/pantheon/pull/1606)
- \[PAN-2756\] Istanbul scaffolding [\#1605](https://github.com/PegaSysEng/pantheon/pull/1605)
- Implement a timeout in TransactionMessageProcessor [\#1604](https://github.com/PegaSysEng/pantheon/pull/1604)
- Reject transactions with gas price below the configured minimum [\#1602](https://github.com/PegaSysEng/pantheon/pull/1602)
- Always build the k8s image, only push to dockerhub for master branch [\#1601](https://github.com/PegaSysEng/pantheon/pull/1601)
- Properly validate AltBN128 pairing precompile input [\#1600](https://github.com/PegaSysEng/pantheon/pull/1600)
- \[PAN-2871\] Columnar rocksdb [\#1599](https://github.com/PegaSysEng/pantheon/pull/1599)
- Reverting change to dockerfile [\#1594](https://github.com/PegaSysEng/pantheon/pull/1594)
- Update dependency versions [\#1592](https://github.com/PegaSysEng/pantheon/pull/1592)
- \[PAN-2797\] Clean up failed connections [\#1591](https://github.com/PegaSysEng/pantheon/pull/1591)
- Cleaning up the build process for docker [\#1590](https://github.com/PegaSysEng/pantheon/pull/1590)
- \[PAN-2786\] Stop Transaction Pool Queue from Growing Unbounded [\#1586](https://github.com/PegaSysEng/pantheon/pull/1586)

## 1.1.3

### Additions and Improvements

- \[PAN-2811\] Be more lenient with discovery message deserialization. Completes our support for EIP-8 and enables Besu to work on Rinkeby again. [\#1580](https://github.com/PegaSysEng/pantheon/pull/1580)
- Added liveness and readiness probe stub endpoints [\#1553](https://github.com/PegaSysEng/pantheon/pull/1553)
- Implemented operator tool. \(blockchain network configuration for permissioned networks\) [\#1511](https://github.com/PegaSysEng/pantheon/pull/1511)
- \[PAN-2754\] Added eea\_getPrivacyPrecompileAddress [\#1579](https://github.com/PegaSysEng/pantheon/pull/1579) (thanks to [Puneetha17](https://github.com/Puneetha17))
- Publish the chain head gas used, gas limit, transaction count and ommer metrics [\#1551](https://github.com/PegaSysEng/pantheon/pull/1551)
- Add subscribe and unsubscribe count metrics [\#1541](https://github.com/PegaSysEng/pantheon/pull/1541)
- Add pivot block metrics [\#1537](https://github.com/PegaSysEng/pantheon/pull/1537)

Documentation updates include:

- Updated [IBFT 2.0 tutorial](https://besu.hyperledger.org/en/latest/Tutorials/Private-Network/Create-IBFT-Network/) to use network configuration tool
- Added [debug\_traceBlock\* methods](https://besu.hyperledger.org/en/latest/Reference/API-Methods/#debug_traceblock)
- Reorganised [monitoring documentation](https://besu.hyperledger.org/en/latest/HowTo/Deploy/Monitoring-Performance/)
- Added [link to sample Grafana dashboard](https://besu.hyperledger.org/en/latest/HowTo/Deploy/Monitoring-Performance/#monitor-node-performance-using-prometheus)
- Added [note about replacing transactions in transaction pool](https://besu.hyperledger.org/en/latest/Concepts/Transactions/Transaction-Pool/#replacing-transactions-with-same-nonce)
- Updated [example transaction scripts](https://besu.hyperledger.org/en/latest/HowTo/Send-Transactions/Transactions/#example-javascript-scripts)
- Updated [Alethio Ethstats and Explorer documentation](https://besu.hyperledger.org/en/latest/Concepts/AlethioOverview/)

### Technical Improvements

- PAN-2816: Hiding experimental account permissioning cli options [\#1584](https://github.com/PegaSysEng/pantheon/pull/1584)
- \[PAN-2630\] Synchronizer should disconnect the sync target peer on invalid block data [\#1578](https://github.com/PegaSysEng/pantheon/pull/1578)
- Rename MetricCategory to BesuMetricCategory [\#1574](https://github.com/PegaSysEng/pantheon/pull/1574)
- Convert MetricsConfigiguration to use a builder [\#1572](https://github.com/PegaSysEng/pantheon/pull/1572)
- PAN-2794: Including flag for onchain permissioning check on tx processor [\#1571](https://github.com/PegaSysEng/pantheon/pull/1571)
- Fix behaviour for absent account permissiong smart contract [\#1569](https://github.com/PegaSysEng/pantheon/pull/1569)
- Expand readiness check to check peer count and sync state [\#1568](https://github.com/PegaSysEng/pantheon/pull/1568)
- \[PAN-2798\] Reorganize p2p classes [\#1567](https://github.com/PegaSysEng/pantheon/pull/1567)
- PAN-2729: Account Smart Contract Permissioning ATs [\#1565](https://github.com/PegaSysEng/pantheon/pull/1565)
- Timeout build after 1 hour to prevent it hanging forever. [\#1564](https://github.com/PegaSysEng/pantheon/pull/1564)
- \[PAN-2791\] Make permissions checks for ongoing connections more granular [\#1563](https://github.com/PegaSysEng/pantheon/pull/1563)
- \[PAN-2721\] Fix TopicParameter deserialization [\#1562](https://github.com/PegaSysEng/pantheon/pull/1562)
- \[PAN-2779\] Allow signing private transaction with any key [\#1561](https://github.com/PegaSysEng/pantheon/pull/1561) (thanks to [iikirilov](https://github.com/iikirilov))
- \[PAN-2783\] Invert dependency between permissioning and p2p [\#1557](https://github.com/PegaSysEng/pantheon/pull/1557)
- Removing account filter from TransactionPool [\#1556](https://github.com/PegaSysEng/pantheon/pull/1556)
- \[PAN-1952\] - Remove ignored pending transaction event publish acceptance test [\#1552](https://github.com/PegaSysEng/pantheon/pull/1552)
- Make MetricCategories more flexible [\#1550](https://github.com/PegaSysEng/pantheon/pull/1550)
- Fix encoding for account permissioning check call [\#1549](https://github.com/PegaSysEng/pantheon/pull/1549)
- Discard known remote transactions prior to validation [\#1548](https://github.com/PegaSysEng/pantheon/pull/1548)
- \[PAN-2009\] - Fix cluster clean start after stop in Acceptance tests [\#1546](https://github.com/PegaSysEng/pantheon/pull/1546)
- FilterIdGenerator fixes [\#1544](https://github.com/PegaSysEng/pantheon/pull/1544)
- Only increment the added transaction counter if we actually added the transaction [\#1543](https://github.com/PegaSysEng/pantheon/pull/1543)
- When retrieving transactions by hash, check the pending transactions first [\#1542](https://github.com/PegaSysEng/pantheon/pull/1542)
- Fix thread safety in SubscriptionManager [\#1540](https://github.com/PegaSysEng/pantheon/pull/1540)
- \[PAN-2731\] Extract connection management from P2PNetwork [\#1538](https://github.com/PegaSysEng/pantheon/pull/1538)
- \[PAN-2010\] format filter id as quantity [\#1534](https://github.com/PegaSysEng/pantheon/pull/1534)
- PAN-2445: Onchain account permissioning [\#1507](https://github.com/PegaSysEng/pantheon/pull/1507)
- \[PAN-2672\] Return specific and useful error for enclave issues [\#1455](https://github.com/PegaSysEng/pantheon/pull/1455) (thanks to [Puneetha17](https://github.com/Puneetha17))

## 1.1.2

### Additions and Improvements

Documentation updates include:

- Added [GraphQL options](https://besu.hyperledger.org/en/latest/Reference/CLI/CLI-Syntax/#graphql-http-cors-origins)
- Added [troubleshooting point about illegal reflective access error](https://besu.hyperledger.org/en/latest/HowTo/Troubleshoot/Troubleshooting/#illegal-reflective-access-error-on-startup)
- Added [trusted bootnode behaviour for permissioning](https://besu.hyperledger.org/en/latest/Concepts/Permissioning/Onchain-Permissioning/#bootnodes)
- Added [how to obtain a WS authentication token](https://besu.hyperledger.org/en/latest/HowTo/Interact/APIs/Authentication/#obtaining-an-authentication-token)
- Updated [example scripts and added package.json file for creating signed transactions](https://besu.hyperledger.org/en/latest/HowTo/Send-Transactions/Transactions/)

### Technical Improvements

- Replaced Void datatype with void [\#1530](https://github.com/PegaSysEng/pantheon/pull/1530)
- Fix estimate gas RPC failing for clique when no blocks have been created [\#1528](https://github.com/PegaSysEng/pantheon/pull/1528)
- Avoid auto-boxing for gauge metrics [\#1526](https://github.com/PegaSysEng/pantheon/pull/1526)
- Add AT to ensure 0-miner Clique/IBFT are valid [\#1525](https://github.com/PegaSysEng/pantheon/pull/1525)
- AT DSL - renaming to suffix of Conditions and co-locating with Conditions [\#1524](https://github.com/PegaSysEng/pantheon/pull/1524)
- Set disconnect flag immediately when disconnecting a peer [\#1521](https://github.com/PegaSysEng/pantheon/pull/1521)
- \[PAN-2547\] Modified JSON-RPC subscription processing to avoid blocking [\#1519](https://github.com/PegaSysEng/pantheon/pull/1519)
- Dependency Version Updates [\#1517](https://github.com/PegaSysEng/pantheon/pull/1517)
- AT DSL - renaming ibft to ibft2 [\#1516](https://github.com/PegaSysEng/pantheon/pull/1516)
- \[PIE-1578\] Added local transaction permissioning metrics [\#1515](https://github.com/PegaSysEng/pantheon/pull/1515)
- \[PIE-1577\] Added node local metrics [\#1514](https://github.com/PegaSysEng/pantheon/pull/1514)
- AT DSL - Removing WaitCondition, consistently applying Condition instead [\#1513](https://github.com/PegaSysEng/pantheon/pull/1513)
- Remove usage of deprecated ConcurrentSet [\#1512](https://github.com/PegaSysEng/pantheon/pull/1512)
- Log error if clique or ibft have 0 validators in genesis [\#1509](https://github.com/PegaSysEng/pantheon/pull/1509)
- GraphQL library upgrade changes. [\#1508](https://github.com/PegaSysEng/pantheon/pull/1508)
- Add metrics to assist monitoring and alerting [\#1506](https://github.com/PegaSysEng/pantheon/pull/1506)
- Use external pantheon-plugin-api library [\#1505](https://github.com/PegaSysEng/pantheon/pull/1505)
- Tilde [\#1504](https://github.com/PegaSysEng/pantheon/pull/1504)
- Dependency version updates [\#1503](https://github.com/PegaSysEng/pantheon/pull/1503)
- Simplify text [\#1501](https://github.com/PegaSysEng/pantheon/pull/1501) (thanks to [bgravenorst](https://github.com/bgravenorst))
- \[PAN-1625\] Clique AT mining continues if validator offline [\#1500](https://github.com/PegaSysEng/pantheon/pull/1500)
- Acceptance Test DSL Node refactoring [\#1498](https://github.com/PegaSysEng/pantheon/pull/1498)
- Updated an incorrect command [\#1497](https://github.com/PegaSysEng/pantheon/pull/1497) (thanks to [bgravenorst](https://github.com/bgravenorst))
- Acceptance Test and DSL rename for IBFT2 [\#1493](https://github.com/PegaSysEng/pantheon/pull/1493)
- \[PIE-1580\] Metrics for smart contract permissioning actions [\#1492](https://github.com/PegaSysEng/pantheon/pull/1492)
- Handle RLPException when processing incoming DevP2P messages [\#1491](https://github.com/PegaSysEng/pantheon/pull/1491)
- Limit spotless checks to java classes in expected java  dirs [\#1490](https://github.com/PegaSysEng/pantheon/pull/1490)
- \[PAN-2560\] Add LocalNode class [\#1489](https://github.com/PegaSysEng/pantheon/pull/1489)
- Changed Enode length error String implementation. [\#1486](https://github.com/PegaSysEng/pantheon/pull/1486)
- PAN-2715 - return block not found reasons in error [\#1485](https://github.com/PegaSysEng/pantheon/pull/1485)
- \[PAN-2652\] Refactor Privacy acceptance test and add Privacy Ibft test [\#1483](https://github.com/PegaSysEng/pantheon/pull/1483) (thanks to [iikirilov](https://github.com/iikirilov))
- \[PAN-2603\] Onchain account permissioning support [\#1475](https://github.com/PegaSysEng/pantheon/pull/1475)
- Make CLI options names with hyphen-minus searchable and reduce index size [\#1476](https://github.com/PegaSysEng/pantheon/pull/1476)
- Added warning banner when using latest version [\#1454](https://github.com/PegaSysEng/pantheon/pull/1454)
- Add RTD config file to fix Python version issue [\#1453](https://github.com/PegaSysEng/pantheon/pull/1453)
- \[PAN-2647\] Validate Private Transaction nonce before submitting to Transaction Pool [\#1449](https://github.com/PegaSysEng/pantheon/pull/1449) (thanks to [iikirilov](https://github.com/iikirilov))
- Add placeholders system to have global variables in markdown [\#1425](https://github.com/PegaSysEng/pantheon/pull/1425)

## 1.1.1

### Additions and Improvements

- [GraphQL](https://besu.hyperledger.org/en/latest/HowTo/Interact/APIs/GraphQL/) [\#1311](https://github.com/PegaSysEng/pantheon/pull/1311) (thanks to [zyfrank](https://github.com/zyfrank))
- Added [`--tx-pool-retention-hours`](https://besu.hyperledger.org/en/latest/Reference/CLI/CLI-Syntax/#tx-pool-retention-hours) [\#1333](https://github.com/PegaSysEng/pantheon/pull/1333)
- Added Genesis file support for specifying the maximum stack size. [\#1431](https://github.com/PegaSysEng/pantheon/pull/1431)
- Included transaction details when subscribed to Pending transactions [\#1410](https://github.com/PegaSysEng/pantheon/pull/1410)
- Documentation updates include:
  - [Added configuration items specified in the genesis file](https://besu.hyperledger.org/en/latest/Reference/Config-Items/#configuration-items)
  - [Added pending transaction details subscription](https://besu.hyperledger.org/en/latest/HowTo/Interact/APIs/RPC-PubSub/#pending-transactionss)
  - [Added Troubleshooting content](https://besu.hyperledger.org/en/latest/HowTo/Troubleshoot/Troubleshooting/)
  - [Added Privacy Quickstart](https://besu.hyperledger.org/en/latest/Tutorials/Quickstarts/Privacy-Quickstart/)
  - [Added privacy roadmap](https://github.com/hyperledger/besu/blob/master/ROADMAP.md)


### Technical Improvements

- Create MaintainedPeers class [\#1484](https://github.com/PegaSysEng/pantheon/pull/1484)
- Fix for permissioned network with single bootnode [\#1479](https://github.com/PegaSysEng/pantheon/pull/1479)
- Have ThreadBesuNodeRunner support plugin tests [\#1477](https://github.com/PegaSysEng/pantheon/pull/1477)
- Less pointless plugins errors [\#1473](https://github.com/PegaSysEng/pantheon/pull/1473)
- Rename GraphQLRPC to just GraphQL [\#1472](https://github.com/PegaSysEng/pantheon/pull/1472)
- eth\_protocolVersion is a Quantity, not an Integer [\#1470](https://github.com/PegaSysEng/pantheon/pull/1470)
- Don't require 'to' in 'blocks' queries [\#1464](https://github.com/PegaSysEng/pantheon/pull/1464)
- Events Plugin - Add initial "NewBlock" event message [\#1463](https://github.com/PegaSysEng/pantheon/pull/1463)
- Make restriction field in Private Transaction an enum [\#1462](https://github.com/PegaSysEng/pantheon/pull/1462) (thanks to [iikirilov](https://github.com/iikirilov))
- Helpful graphql error when an account doesn't exist [\#1460](https://github.com/PegaSysEng/pantheon/pull/1460)
- Acceptance Test Cleanup [\#1458](https://github.com/PegaSysEng/pantheon/pull/1458)
- Large chain id support for private transactions [\#1452](https://github.com/PegaSysEng/pantheon/pull/1452)
- Optimise TransactionPool.addRemoteTransaction [\#1448](https://github.com/PegaSysEng/pantheon/pull/1448)
- Reduce synchronization in PendingTransactions [\#1447](https://github.com/PegaSysEng/pantheon/pull/1447)
- Add simple PeerPermissions interface [\#1446](https://github.com/PegaSysEng/pantheon/pull/1446)
- Make sure ThreadBesuNodeRunner is exercised by automation [\#1442](https://github.com/PegaSysEng/pantheon/pull/1442)
- Decode devp2p packets off the event thread [\#1439](https://github.com/PegaSysEng/pantheon/pull/1439)
- Allow config files to specify no bootnodes [\#1438](https://github.com/PegaSysEng/pantheon/pull/1438)
- Capture all logs and errors in the Besu log output [\#1437](https://github.com/PegaSysEng/pantheon/pull/1437)
- Ensure failed Txns are deleted when detected during mining [\#1436](https://github.com/PegaSysEng/pantheon/pull/1436)
- Plugin Framework [\#1435](https://github.com/PegaSysEng/pantheon/pull/1435)
- Equals cleanup [\#1434](https://github.com/PegaSysEng/pantheon/pull/1434)
- Transaction smart contract permissioning controller [\#1433](https://github.com/PegaSysEng/pantheon/pull/1433)
- Renamed AccountPermissioningProver to TransactionPermissio… [\#1432](https://github.com/PegaSysEng/pantheon/pull/1432)
- Refactorings and additions to add Account based Smart Contract permissioning [\#1430](https://github.com/PegaSysEng/pantheon/pull/1430)
- Fix p2p PeerInfo handling [\#1428](https://github.com/PegaSysEng/pantheon/pull/1428)
- IbftProcessor logs when a throwable terminates mining [\#1427](https://github.com/PegaSysEng/pantheon/pull/1427)
- Renamed AccountWhitelistController [\#1424](https://github.com/PegaSysEng/pantheon/pull/1424)
- Unwrap DelegatingBytes32 and prevent Hash from wrapping other Hash instances [\#1423](https://github.com/PegaSysEng/pantheon/pull/1423)
- If nonce is invalid, do not delete during mining [\#1422](https://github.com/PegaSysEng/pantheon/pull/1422)
- Deleting unused windows jenkinsfile [\#1421](https://github.com/PegaSysEng/pantheon/pull/1421)
- Get all our smoke tests for all platforms in 1 jenkins job [\#1420](https://github.com/PegaSysEng/pantheon/pull/1420)
- Add pending object to GraphQL queries [\#1419](https://github.com/PegaSysEng/pantheon/pull/1419)
- Start listening for p2p connections after start\(\) is invoked [\#1418](https://github.com/PegaSysEng/pantheon/pull/1418)
- Improved JSON-RPC responses when EnodeURI parameter has invalid EnodeId [\#1417](https://github.com/PegaSysEng/pantheon/pull/1417)
- Use port 0 when starting a websocket server in tests [\#1416](https://github.com/PegaSysEng/pantheon/pull/1416)
- Windows jdk smoke tests [\#1413](https://github.com/PegaSysEng/pantheon/pull/1413)
- Change AT discard RPC tests to be more reliable by checking discard using proposals [\#1411](https://github.com/PegaSysEng/pantheon/pull/1411)
- Simple account permissioning [\#1409](https://github.com/PegaSysEng/pantheon/pull/1409)
- Fix clique miner to respect changes to vanity data made via JSON-RPC [\#1408](https://github.com/PegaSysEng/pantheon/pull/1408)
- Avoid recomputing the logs bloom filter when reading receipts [\#1407](https://github.com/PegaSysEng/pantheon/pull/1407)
- Remove NodePermissioningLocalConfig external references [\#1406](https://github.com/PegaSysEng/pantheon/pull/1406)
- Add constantinople fix block for Rinkeby [\#1404](https://github.com/PegaSysEng/pantheon/pull/1404)
- Update EnodeURL to support enodes with listening disabled [\#1403](https://github.com/PegaSysEng/pantheon/pull/1403)
- Integration Integration test\(s\) on p2p of 'net\_services'  [\#1402](https://github.com/PegaSysEng/pantheon/pull/1402)
- Reference tests fail on Windows [\#1401](https://github.com/PegaSysEng/pantheon/pull/1401)
- Fix non-deterministic test caused by variable size of generated transactions [\#1399](https://github.com/PegaSysEng/pantheon/pull/1399)
- Start BlockPropagationManager immediately - don't wait for full sync [\#1398](https://github.com/PegaSysEng/pantheon/pull/1398)
- Added error message for RPC method disabled [\#1396](https://github.com/PegaSysEng/pantheon/pull/1396)
- Fix intermittency in FullSyncChainDownloaderTest [\#1394](https://github.com/PegaSysEng/pantheon/pull/1394)
- Add explanatory comment about default port [\#1392](https://github.com/PegaSysEng/pantheon/pull/1392)
- Handle case where peers advertise a listening port of 0 [\#1391](https://github.com/PegaSysEng/pantheon/pull/1391)
- Cache extra data [\#1389](https://github.com/PegaSysEng/pantheon/pull/1389)
- Update Log message in IBFT Controller [\#1387](https://github.com/PegaSysEng/pantheon/pull/1387)
- Remove unnecessary field [\#1384](https://github.com/PegaSysEng/pantheon/pull/1384)
- Add getPeer method to PeerConnection [\#1383](https://github.com/PegaSysEng/pantheon/pull/1383)
- Removing smart quotes [\#1381](https://github.com/PegaSysEng/pantheon/pull/1381) (thanks to [jmcnevin](https://github.com/jmcnevin))
- Use streams and avoid iterating child nodes multiple times [\#1380](https://github.com/PegaSysEng/pantheon/pull/1380)
- Use execute instead of submit so unhandled exceptions get logged [\#1379](https://github.com/PegaSysEng/pantheon/pull/1379)
- Prefer EnodeURL over Endpoint [\#1378](https://github.com/PegaSysEng/pantheon/pull/1378)
- Add flat file based task collection [\#1377](https://github.com/PegaSysEng/pantheon/pull/1377)
- Consolidate local enode representation [\#1376](https://github.com/PegaSysEng/pantheon/pull/1376)
- Rename rocksdDbConfiguration to rocksDbConfiguration [\#1375](https://github.com/PegaSysEng/pantheon/pull/1375)
- Remove EthTaskChainDownloader and supporting code [\#1373](https://github.com/PegaSysEng/pantheon/pull/1373)
- Handle the pipeline being aborted while finalizing an async operation [\#1372](https://github.com/PegaSysEng/pantheon/pull/1372)
- Rename methods that create and return streams away from getX\(\) [\#1368](https://github.com/PegaSysEng/pantheon/pull/1368)
- eea\_getTransactionCount fails if account has not interacted with private state [\#1367](https://github.com/PegaSysEng/pantheon/pull/1367) (thanks to [iikirilov](https://github.com/iikirilov))
- Increase RocksDB settings [\#1364](https://github.com/PegaSysEng/pantheon/pull/1364) ([ajsutton](https://github.com/ajsutton))
- Don't abort in-progress master builds when a new commit is added. [\#1358](https://github.com/PegaSysEng/pantheon/pull/1358)
- Request open ended headers from sync target [\#1355](https://github.com/PegaSysEng/pantheon/pull/1355)
- Enable the pipeline chain downloader by default [\#1344](https://github.com/PegaSysEng/pantheon/pull/1344)
- Create P2PNetwork Builder [\#1343](https://github.com/PegaSysEng/pantheon/pull/1343)
- Include static nodes in permissioning logic [\#1339](https://github.com/PegaSysEng/pantheon/pull/1339)
- JsonRpcError decoding to include message [\#1336](https://github.com/PegaSysEng/pantheon/pull/1336)
- Cache current chain head info [\#1335](https://github.com/PegaSysEng/pantheon/pull/1335)
- Queue pending requests when all peers are busy [\#1331](https://github.com/PegaSysEng/pantheon/pull/1331)
- Fix failed tests on Windows [\#1332](https://github.com/PegaSysEng/pantheon/pull/1332)
- Provide error message when invalid key specified in key file [\#1328](https://github.com/PegaSysEng/pantheon/pull/1328)
- Allow whitespace in file paths loaded from resources directory [\#1329](https://github.com/PegaSysEng/pantheon/pull/1329)
- Allow whitespace in path [\#1327](https://github.com/PegaSysEng/pantheon/pull/1327)
- Require block numbers for debug\_traceBlockByNumber to be in hex [\#1326](https://github.com/PegaSysEng/pantheon/pull/1326)
- Improve logging of chain download errors in the pipeline chain downloader [\#1325](https://github.com/PegaSysEng/pantheon/pull/1325)
- Ensure eth scheduler is stopped in tests [\#1324](https://github.com/PegaSysEng/pantheon/pull/1324)
- Normalize account permissioning addresses in whitelist [\#1321](https://github.com/PegaSysEng/pantheon/pull/1321)
- Allow private contract invocations in multiple privacy groups [\#1318](https://github.com/PegaSysEng/pantheon/pull/1318) (thanks to [iikirilov](https://github.com/iikirilov))
- Fix account permissioning check case matching [\#1315](https://github.com/PegaSysEng/pantheon/pull/1315)
- Use header validation mode for ommers [\#1313](https://github.com/PegaSysEng/pantheon/pull/1313)
- Configure RocksDb max background compaction and thread count [\#1312](https://github.com/PegaSysEng/pantheon/pull/1312)
- Missing p2p info when queried live [\#1310](https://github.com/PegaSysEng/pantheon/pull/1310)
- Tx limit size send peers follow up [\#1308](https://github.com/PegaSysEng/pantheon/pull/1308)
- Remove remnants of the old dev mode [\#1307](https://github.com/PegaSysEng/pantheon/pull/1307)
- Remove duplicate init code from BesuController instances [\#1305](https://github.com/PegaSysEng/pantheon/pull/1305)
- Stop synchronizer prior to stopping the network [\#1302](https://github.com/PegaSysEng/pantheon/pull/1302)
- Evict old transactions [\#1299](https://github.com/PegaSysEng/pantheon/pull/1299)
- Send local transactions to new peers [\#1253](https://github.com/PegaSysEng/pantheon/pull/1253)

## 1.1

### Additions and Improvements

- [Privacy](https://besu.hyperledger.org/en/latest/Concepts/Privacy/Privacy-Overview/)
- [Onchain Permissioning](https://besu.hyperledger.org/en/latest/Concepts/Permissioning/Permissioning-Overview/#onchain)
- [Fastsync](https://besu.hyperledger.org/en/latest/Reference/CLI/CLI-Syntax/#fast-sync-min-peers)
- Documentation updates include:
    - Added JSON-RPC methods:
      - [`txpool_pantheonStatistics`](https://besu.hyperledger.org/en/latest/Reference/API-Methods/#txpool_besustatistics)
      - [`net_services`](https://besu.hyperledger.org/en/latest/Reference/API-Methods/#net_services)
    - [Updated to indicate Docker image doesn't run on Windows](https://besu.hyperledger.org/en/latest/HowTo/Get-Started/Run-Docker-Image/)
    - [Added how to configure a free gas network](https://besu.hyperledger.org/en/latest/HowTo/Configure/FreeGas/)

### Technical Improvements

- priv_getTransactionCount fails if account has not interacted with private state [\#1369](https://github.com/PegaSysEng/pantheon/pull/1369)
- Updating Orion to 0.9.0 [\#1360](https://github.com/PegaSysEng/pantheon/pull/1360)
- Allow use of large chain IDs [\#1357](https://github.com/PegaSysEng/pantheon/pull/1357)
- Allow private contract invocations in multiple privacy groups [\#1340](https://github.com/PegaSysEng/pantheon/pull/1340)
- Missing p2p info when queried live [\#1338](https://github.com/PegaSysEng/pantheon/pull/1338)
- Fix expose transaction statistics [\#1337](https://github.com/PegaSysEng/pantheon/pull/1337)
- Normalize account permissioning addresses in whitelist [\#1321](https://github.com/PegaSysEng/pantheon/pull/1321)
- Update Enclave executePost method [\#1319](https://github.com/PegaSysEng/pantheon/pull/1319)
- Fix account permissioning check case matching [\#1315](https://github.com/PegaSysEng/pantheon/pull/1315)
- Removing 'all' from the help wording for host-whitelist [\#1304](https://github.com/PegaSysEng/pantheon/pull/1304)

## 1.1 RC

### Technical Improvements

- Better errors for when permissioning contract is set up wrong [\#1296](https://github.com/PegaSysEng/pantheon/pull/1296)
- Consolidate p2p node info methods [\#1288](https://github.com/PegaSysEng/pantheon/pull/1288)
- Update permissioning smart contract interface to match updated EEA proposal [\#1287](https://github.com/PegaSysEng/pantheon/pull/1287)
- Switch to new sync target if it exceeds the td threshold [\#1286](https://github.com/PegaSysEng/pantheon/pull/1286)
- Fix running ATs with in-process node runner [\#1285](https://github.com/PegaSysEng/pantheon/pull/1285)
- Simplify enode construction [\#1283](https://github.com/PegaSysEng/pantheon/pull/1283)
- Cleanup PeerConnection interface [\#1282](https://github.com/PegaSysEng/pantheon/pull/1282)
- Undo changes to PendingTransactions method visibility [\#1281](https://github.com/PegaSysEng/pantheon/pull/1281)
- Use default enclave public key to generate eea_getTransactionReceipt [\#1280](https://github.com/PegaSysEng/pantheon/pull/1280) (thanks to [Puneetha17](https://github.com/Puneetha17))
- Rollback to rocksdb 5.15.10 [\#1279](https://github.com/PegaSysEng/pantheon/pull/1279)
- Log error when a JSON decode problem is encountered [\#1278](https://github.com/PegaSysEng/pantheon/pull/1278)
- Create EnodeURL builder [\#1275](https://github.com/PegaSysEng/pantheon/pull/1275)
- Keep enode nodeId stored as a BytesValue [\#1274](https://github.com/PegaSysEng/pantheon/pull/1274)
- Feature/move subclass in pantheon command [\#1272](https://github.com/PegaSysEng/pantheon/pull/1272)
- Expose sync mode option [\#1270](https://github.com/PegaSysEng/pantheon/pull/1270)
- Refactor RocksDBStats [\#1266](https://github.com/PegaSysEng/pantheon/pull/1266)
- Normalize EnodeURLs [\#1264](https://github.com/PegaSysEng/pantheon/pull/1264)
- Build broken in Java 12 [\#1263](https://github.com/PegaSysEng/pantheon/pull/1263)
- Make PeerDiscovertAgentTest less flakey [\#1262](https://github.com/PegaSysEng/pantheon/pull/1262)
- Ignore extra json rpc params [\#1261](https://github.com/PegaSysEng/pantheon/pull/1261)
- Fetch local transactions in isolation [\#1259](https://github.com/PegaSysEng/pantheon/pull/1259)
- Update to debug trace transaction [\#1258](https://github.com/PegaSysEng/pantheon/pull/1258)
- Use labelled timer to differentiate between rocks db metrics [\#1254](https://github.com/PegaSysEng/pantheon/pull/1254) (thanks to [Puneetha17](https://github.com/Puneetha17))
- Migrate TransactionPool (& affiliated test) from 'core' to 'eth' [\#1251](https://github.com/PegaSysEng/pantheon/pull/1251)
- Use single instance of Rocksdb for privacy [\#1247](https://github.com/PegaSysEng/pantheon/pull/1247) (thanks to [Puneetha17](https://github.com/Puneetha17))
- Subscribing to sync events should receive false when in sync [\#1240](https://github.com/PegaSysEng/pantheon/pull/1240)
- Ignore transactions from the network while behind chain head [\#1228](https://github.com/PegaSysEng/pantheon/pull/1228)
- RocksDB Statistics in Metrics [\#1169](https://github.com/PegaSysEng/pantheon/pull/1169)
- Add block trace RPC methods [\#1088](https://github.com/PegaSysEng/pantheon/pull/1088) (thanks to [kziemianek](https://github.com/kziemianek))

## 1.0.3

### Additions and Improvements

- Notify of dropped messages [\#1156](https://github.com/PegaSysEng/pantheon/pull/1156)
- Documentation updates include:
    - Added [Permissioning Overview](https://besu.hyperledger.org/en/latest/Concepts/Permissioning/Permissioning-Overview/)
    - Added content on [Network vs Node Configuration](https://besu.hyperledger.org/en/latest/HowTo/Configure/Using-Configuration-File/)
    - Updated [RAM requirements](https://besu.hyperledger.org/en/latest/HowTo/Get-Started/System-Requirements/#ram)
    - Added [Privacy Overview](https://besu.hyperledger.org/en/latest/Concepts/Privacy/Privacy-Overview/) and [Processing Private Transactions](https://besu.hyperledger.org/en/latest/Concepts/Privacy/Private-Transaction-Processing/)
    - Renaming of Ethstats Lite Explorer to [Ethereum Lite Explorer](https://besu.hyperledger.org/en/latest/HowTo/Deploy/Lite-Block-Explorer/#lite-block-explorer-documentation) (thanks to [tzapu](https://github.com/tzapu))
    - Added content on using [Truffle with Besu](https://besu.hyperledger.org/en/latest/HowTo/Develop-Dapps/Truffle/)
    - Added [`droppedPendingTransactions` RPC Pub/Sub subscription](https://besu.hyperledger.org/en/latest/HowTo/Interact/APIs/RPC-PubSub/#dropped-transactions)
    - Added [`eea_*` JSON-RPC API methods](https://besu.hyperledger.org/en/latest/Reference/API-Methods/#eea-methods)
    - Added [architecture diagram](https://besu.hyperledger.org/en/latest/Concepts/ArchitectureOverview/)
    - Updated [permissioning CLI options](https://besu.hyperledger.org/en/latest/Reference/CLI/CLI-Syntax/#permissions-accounts-config-file-enabled) and [permissioned network tutorial](https://besu.hyperledger.org/en/stable/)

### Technical Improvements

- Choose sync target based on td rather than height [\#1256](https://github.com/PegaSysEng/pantheon/pull/1256)
- CLI ewp options [\#1246](https://github.com/PegaSysEng/pantheon/pull/1246)
- Update BesuCommand.java [\#1245](https://github.com/PegaSysEng/pantheon/pull/1245)
- Reduce memory usage in import [\#1239](https://github.com/PegaSysEng/pantheon/pull/1239)
- Improve eea_sendRawTransaction error messages [\#1238](https://github.com/PegaSysEng/pantheon/pull/1238) (thanks to [Puneetha17](https://github.com/Puneetha17))
- Single topic filter [\#1235](https://github.com/PegaSysEng/pantheon/pull/1235)
- Enable pipeline chain downloader for fast sync [\#1232](https://github.com/PegaSysEng/pantheon/pull/1232)
- Make contract size limit configurable [\#1227](https://github.com/PegaSysEng/pantheon/pull/1227)
- Refactor PrivacyParameters config to use builder pattern [\#1226](https://github.com/PegaSysEng/pantheon/pull/1226) (thanks to [antonydenyer](https://github.com/antonydenyer))
- Different request limits for different request types [\#1224](https://github.com/PegaSysEng/pantheon/pull/1224)
- Finish off fast sync pipeline download [\#1222](https://github.com/PegaSysEng/pantheon/pull/1222)
- Enable fast-sync options on command line [\#1218](https://github.com/PegaSysEng/pantheon/pull/1218)
- Replace filtering headers after the fact with calculating number to request up-front [\#1216](https://github.com/PegaSysEng/pantheon/pull/1216)
- Support async processing while maintaining output order [\#1215](https://github.com/PegaSysEng/pantheon/pull/1215)
- Add Unstable Options to the CLI [\#1213](https://github.com/PegaSysEng/pantheon/pull/1213)
- Add private cluster acceptance tests [\#1211](https://github.com/PegaSysEng/pantheon/pull/1211) (thanks to [Puneetha17](https://github.com/Puneetha17))
- Re-aligned smart contract interface to EEA client spec 477 [\#1209](https://github.com/PegaSysEng/pantheon/pull/1209)
- Count the number of items discarded when a pipe is aborted [\#1208](https://github.com/PegaSysEng/pantheon/pull/1208)
- Pipeline chain download - fetch and import data [\#1207](https://github.com/PegaSysEng/pantheon/pull/1207)
- Permission provider that allows bootnodes if you have no other connections [\#1206](https://github.com/PegaSysEng/pantheon/pull/1206)
- Cancel in-progress async operations when the pipeline is aborted [\#1205](https://github.com/PegaSysEng/pantheon/pull/1205)
- Pipeline chain download - Checkpoints [\#1203](https://github.com/PegaSysEng/pantheon/pull/1203)
- Push development images to public dockerhub [\#1202](https://github.com/PegaSysEng/pantheon/pull/1202)
- Push builds of master as docker development images [\#1200](https://github.com/PegaSysEng/pantheon/pull/1200)
- Doc CI pipeline for build and tests [\#1199](https://github.com/PegaSysEng/pantheon/pull/1199)
- Replace the use of a disconnect listener with EthPeer.isDisconnected [\#1197](https://github.com/PegaSysEng/pantheon/pull/1197)
- Prep chain downloader for branch by abstraction [\#1194](https://github.com/PegaSysEng/pantheon/pull/1194)
- Maintain the state of MessageFrame in private Tx [\#1193](https://github.com/PegaSysEng/pantheon/pull/1193) (thanks to [Puneetha17](https://github.com/Puneetha17))
- Persist private world state only if we are mining [\#1191](https://github.com/PegaSysEng/pantheon/pull/1191) (thanks to [Puneetha17](https://github.com/Puneetha17))
- Remove SyncState from SyncTargetManager [\#1188](https://github.com/PegaSysEng/pantheon/pull/1188)
- Acceptance tests base for smart contract node permissioning [\#1186](https://github.com/PegaSysEng/pantheon/pull/1186)
- Fix metrics breakages [\#1185](https://github.com/PegaSysEng/pantheon/pull/1185)
- Typo [\#1184](https://github.com/PegaSysEng/pantheon/pull/1184) (thanks to [araskachoi](https://github.com/araskachoi))
- StaticNodesParserTest to pass on Windows [\#1183](https://github.com/PegaSysEng/pantheon/pull/1183)
- Don't mark world state as stalled until a minimum time without progress is reached [\#1179](https://github.com/PegaSysEng/pantheon/pull/1179)
- Use header validation policy in DownloadHeaderSequenceTask [\#1172](https://github.com/PegaSysEng/pantheon/pull/1172)
- Bond with bootnodes [\#1160](https://github.com/PegaSysEng/pantheon/pull/1160)

## 1.0.2

### Additions and Improvements

- Removed DB init when using `public-key` subcommand [\#1049](https://github.com/PegaSysEng/pantheon/pull/1049)
- Output enode URL on startup [\#1137](https://github.com/PegaSysEng/pantheon/pull/1137)
- Added Remove Peer JSON-RPC [\#1129](https://github.com/PegaSysEng/pantheon/pull/1129)
- Added `net_enode` JSON-RPC [\#1119](https://github.com/PegaSysEng/pantheon/pull/1119) (thanks to [mbergstrand](https://github.com/mbergstrand))
- Maintain a `staticnodes.json` [\#1106](https://github.com/PegaSysEng/pantheon/pull/1106)
- Added `tx-pool-max-size` command line parameter [\#1078](https://github.com/PegaSysEng/pantheon/pull/1078)
- Added PendingTransactions JSON-RPC [\#1043](https://github.com/PegaSysEng/pantheon/pull/1043) (thanks to [EdwinLeeGreene](https://github.com/EdwinLeeGreene))
- Added `admin_nodeInfo` JSON-RPC [\#1012](https://github.com/PegaSysEng/pantheon/pull/1012)
- Added `--metrics-category` CLI to only enable select metrics [\#969](https://github.com/PegaSysEng/pantheon/pull/969)
- Documentation updates include:
   - Updated endpoints in [Private Network Quickstart](https://besu.hyperledger.org/en/latest/Tutorials/Quickstarts/Private-Network-Quickstart/) (thanks to [laubai](https://github.com/laubai))
   - Updated [documentation contribution guidelines](https://besu.hyperledger.org/en/stable/)
   - Added [`admin_removePeer`](https://besu.hyperledger.org/en/latest/Reference/API-Methods/#admin_removepeer)
   - Updated [tutorials](https://besu.hyperledger.org/en/latest/Tutorials/Private-Network/Create-Private-Clique-Network/) for printing of enode on startup
   - Added [`txpool_pantheonTransactions`](https://besu.hyperledger.org/en/stable/Reference/API-Methods/#txpool_besutransactions)
   - Added [Transaction Pool content](https://besu.hyperledger.org/en/latest/Concepts/Transactions/Transaction-Pool/)
   - Added [`tx-pool-max-size` CLI option](https://besu.hyperledger.org/en/latest/Reference/CLI/CLI-Syntax/#tx-pool-max-size)
   - Updated [developer build instructions to use installDist](https://besu.hyperledger.org/en/stable/)
   - Added [Azure quickstart tutorial](https://besu.hyperledger.org/en/latest/Tutorials/Quickstarts/Azure-Private-Network-Quickstart/)
   - Enabled copy button in code blocks
   - Added [IBFT 1.0](https://besu.hyperledger.org/en/latest/HowTo/Configure/Consensus-Protocols/QuorumIBFT/)
   - Added section on using [Geth attach with Besu](https://besu.hyperledger.org/en/latest/HowTo/Interact/APIs/Using-JSON-RPC-API/#geth-console)
   - Enabled the edit link doc site to ease external doc contributions
   - Added [EthStats docs](https://besu.hyperledger.org/HowTo/Deploy/Lite-Network-Monitor/) (thanks to [baxy](https://github.com/baxy))
   - Updated [Postman collection](https://besu.hyperledger.org/en/latest/HowTo/Interact/APIs/Authentication/#postman)
   - Added [`metrics-category` CLI option](https://besu.hyperledger.org/en/latest/Reference/CLI/CLI-Syntax/#metrics-category)
   - Added information on [block time and timeout settings](https://besu.hyperledger.org/en/latest/HowTo/Configure/Consensus-Protocols/IBFT/#block-time) for IBFT 2.0
   - Added [`admin_nodeInfo`](https://besu.hyperledger.org/en/latest/Reference/API-Methods/#admin_nodeinfo)
   - Added [permissions images](https://besu.hyperledger.org/en/latest/Concepts/Permissioning/Permissioning-Overview/)
   - Added permissioning blog to [Resources](https://besu.hyperledger.org/en/latest/Reference/Resources/)
   - Updated [Create Permissioned Network](https://besu.hyperledger.org/en/latest/Tutorials/Permissioning/Create-Permissioned-Network/) tutorial to use `export-address`
   - Updated [Clique](https://besu.hyperledger.org/en/latest/HowTo/Configure/Consensus-Protocols/Clique/) and [IBFT 2.0](https://besu.hyperledger.org/en/latest/HowTo/Configure/Consensus-Protocols/IBFT/) docs to include complete genesis file
   - Updated [Clique tutorial](https://besu.hyperledger.org/en/latest/Tutorials/Private-Network/Create-Private-Clique-Network/) to use `export-address` subcommand
   - Added IBFT 2.0 [future message configuration options](https://besu.hyperledger.org/en/latest/HowTo/Configure/Consensus-Protocols/IBFT/#optional-configuration-options)

### Technical Improvements
- Fixed so self persists to the whitelist [\#1176](https://github.com/PegaSysEng/pantheon/pull/1176)
- Fixed to add self to permissioning whitelist [\#1175](https://github.com/PegaSysEng/pantheon/pull/1175)
- Fixed permissioning issues [\#1174](https://github.com/PegaSysEng/pantheon/pull/1174)
- AdminAddPeer returns custom Json RPC error code [\#1171](https://github.com/PegaSysEng/pantheon/pull/1171)
- Periodically connect to peers from table [\#1170](https://github.com/PegaSysEng/pantheon/pull/1170)
- Improved bootnodes option error message [\#1092](https://github.com/PegaSysEng/pantheon/pull/1092)
- Automatically restrict trailing peers while syncing [\#1167](https://github.com/PegaSysEng/pantheon/pull/1167)
- Avoid bonding to ourselves [\#1166](https://github.com/PegaSysEng/pantheon/pull/1166)
- Fix Push Metrics [\#1164](https://github.com/PegaSysEng/pantheon/pull/1164)
- Synchroniser waits for new peer if best is up to date [\#1161](https://github.com/PegaSysEng/pantheon/pull/1161)
- Don't attempt to download checkpoint headers if the number of headers is negative [\#1158](https://github.com/PegaSysEng/pantheon/pull/1158)
- Capture metrics on Vertx event loop and worker thread queues [\#1155](https://github.com/PegaSysEng/pantheon/pull/1155)
- Simplify node permissioning ATs [\#1153](https://github.com/PegaSysEng/pantheon/pull/1153)
- Add metrics around discovery process [\#1152](https://github.com/PegaSysEng/pantheon/pull/1152)
- Prevent connecting to self [\#1150](https://github.com/PegaSysEng/pantheon/pull/1150)
- Refactoring permissioning ATs [\#1148](https://github.com/PegaSysEng/pantheon/pull/1148)
- Added two extra Ropsten bootnodes [\#1147](https://github.com/PegaSysEng/pantheon/pull/1147)
- Fixed TCP port handling [\#1144](https://github.com/PegaSysEng/pantheon/pull/1144)
- Better error on bad header [\#1143](https://github.com/PegaSysEng/pantheon/pull/1143)
- Refresh peer table while we have fewer than maxPeers connected [\#1142](https://github.com/PegaSysEng/pantheon/pull/1142)
- Refactor jsonrpc consumption of local node permissioning controller [\#1140](https://github.com/PegaSysEng/pantheon/pull/1140)
- Disconnect peers before the pivot block while fast syncing [\#1139](https://github.com/PegaSysEng/pantheon/pull/1139)
- Reduce the default transaction pool size from 30,000 to 4096 [\#1136](https://github.com/PegaSysEng/pantheon/pull/1136)
- Fail at load if static nodes not whitelisted [\#1135](https://github.com/PegaSysEng/pantheon/pull/1135)
- Fix private transaction acceptance test [\#1134](https://github.com/PegaSysEng/pantheon/pull/1134) (thanks to [Puneetha17](https://github.com/Puneetha17))
- Quieter exceptions when network is unreachable [\#1133](https://github.com/PegaSysEng/pantheon/pull/1133)
- nodepermissioningcontroller used for devp2p connection filtering [\#1132](https://github.com/PegaSysEng/pantheon/pull/1132)
- Remove duplicates from apis specified via CLI [\#1131](https://github.com/PegaSysEng/pantheon/pull/1131)
- Synchronizer returns false if it is in sync [\#1130](https://github.com/PegaSysEng/pantheon/pull/1130)
- Added fromHexStringStrict to check for exactly 20 byte addresses [\#1128](https://github.com/PegaSysEng/pantheon/pull/1128)
- Fix deadlock scenario in AsyncOperationProcessor and re-enable WorldStateDownloaderTest [\#1126](https://github.com/PegaSysEng/pantheon/pull/1126)
- Ignore WorldStateDownloaderTest [\#1125](https://github.com/PegaSysEng/pantheon/pull/1125)
- Updated local config permissioning flags [\#1118](https://github.com/PegaSysEng/pantheon/pull/1118)
- Pipeline Improvements [\#1117](https://github.com/PegaSysEng/pantheon/pull/1117)
- Permissioning cli smart contract [\#1116](https://github.com/PegaSysEng/pantheon/pull/1116)
- Adding default pending transactions value in BesuControllerBuilder [\#1114](https://github.com/PegaSysEng/pantheon/pull/1114)
- Fix intermittency in WorldStateDownloaderTest [\#1113](https://github.com/PegaSysEng/pantheon/pull/1113)
- Reduce number of seen blocks and transactions Besu tracks [\#1112](https://github.com/PegaSysEng/pantheon/pull/1112)
- Timeout long test [\#1111](https://github.com/PegaSysEng/pantheon/pull/1111)
- Errorprone 2.3.3 upgrades [\#1110](https://github.com/PegaSysEng/pantheon/pull/1110)
- Add metric to capture memory used by RocksDB table readers [\#1108](https://github.com/PegaSysEng/pantheon/pull/1108)
- Don't allow creation of multiple gauges with the same name [\#1107](https://github.com/PegaSysEng/pantheon/pull/1107)
- Update Peer Discovery to use NodePermissioningController [\#1105](https://github.com/PegaSysEng/pantheon/pull/1105)
- Move starting world state download process inside WorldDownloadState [\#1104](https://github.com/PegaSysEng/pantheon/pull/1104)
- Enable private Tx capability to Clique [\#1102](https://github.com/PegaSysEng/pantheon/pull/1102) (thanks to [Puneetha17](https://github.com/Puneetha17))
- Enable private Tx capability to IBFT [\#1101](https://github.com/PegaSysEng/pantheon/pull/1101) (thanks to [Puneetha17](https://github.com/Puneetha17))
- Version Upgrades [\#1100](https://github.com/PegaSysEng/pantheon/pull/1100)
- Don't delete completed tasks from RocksDbTaskQueue [\#1099](https://github.com/PegaSysEng/pantheon/pull/1099)
- Support flat mapping with multiple threads [\#1098](https://github.com/PegaSysEng/pantheon/pull/1098)
- Add pipe stage name to thread while executing [\#1097](https://github.com/PegaSysEng/pantheon/pull/1097)
- Use pipeline for world state download [\#1096](https://github.com/PegaSysEng/pantheon/pull/1096)
- TXPool JSON RPC tweaks [\#1095](https://github.com/PegaSysEng/pantheon/pull/1095)
- Add in-memory cache over world state download queue [\#1087](https://github.com/PegaSysEng/pantheon/pull/1087)
- Trim default metrics [\#1086](https://github.com/PegaSysEng/pantheon/pull/1086)
- Improve imported block log line [\#1085](https://github.com/PegaSysEng/pantheon/pull/1085)
- Smart contract permission controller [\#1083](https://github.com/PegaSysEng/pantheon/pull/1083)
- Add timeout when waiting for JSON-RPC, WebSocket RPC and Metrics services to stop [\#1082](https://github.com/PegaSysEng/pantheon/pull/1082)
- Add pipeline framework to make parallel processing simpler [\#1077](https://github.com/PegaSysEng/pantheon/pull/1077)
- Node permissioning controller [\#1075](https://github.com/PegaSysEng/pantheon/pull/1075)
- Smart contract permission controller stub [\#1074](https://github.com/PegaSysEng/pantheon/pull/1074)
- Expose a synchronous start method in Runner [\#1072](https://github.com/PegaSysEng/pantheon/pull/1072)
- Changes in chain head should trigger new permissioning check for active peers [\#1071](https://github.com/PegaSysEng/pantheon/pull/1071)
- Fix exceptions fetching metrics after world state download completes [\#1066](https://github.com/PegaSysEng/pantheon/pull/1066)
- Accept transactions in the pool with nonce above account sender nonce [\#1065](https://github.com/PegaSysEng/pantheon/pull/1065)
- Repair Istanbul to handle Eth/62 & Eth/63 [\#1063](https://github.com/PegaSysEng/pantheon/pull/1063)
- Close Private Storage Provider [\#1059](https://github.com/PegaSysEng/pantheon/pull/1059) (thanks to [Puneetha17](https://github.com/Puneetha17))
- Add labels to Pipelined tasks metrics [\#1057](https://github.com/PegaSysEng/pantheon/pull/1057)
- Re-enable Quorum Synchronisation [\#1056](https://github.com/PegaSysEng/pantheon/pull/1056)
- Don't log expected failures as errors [\#1054](https://github.com/PegaSysEng/pantheon/pull/1054)
- Make findSuitablePeer abstract [\#1053](https://github.com/PegaSysEng/pantheon/pull/1053)
- Track added at in txpool [\#1048](https://github.com/PegaSysEng/pantheon/pull/1048)
- Fix ImportBlocksTask to only request from peers that claim to have the blocks [\#1047](https://github.com/PegaSysEng/pantheon/pull/1047)
- Don't run the dao block validator if dao block is 0 [\#1044](https://github.com/PegaSysEng/pantheon/pull/1044)
- Don't make unnecessary copies of data in RocksDbKeyValueStorage [\#1040](https://github.com/PegaSysEng/pantheon/pull/1040)
- Update discovery logic to trust bootnodes only when out of sync [\#1039](https://github.com/PegaSysEng/pantheon/pull/1039)
- Fix IndexOutOfBoundsException in DetermineCommonAncestorTask [\#1038](https://github.com/PegaSysEng/pantheon/pull/1038)
- Add `rpc_modules` JSON-RPC [\#1036](https://github.com/PegaSysEng/pantheon/pull/1036)
- Simple permissioning smart contract [\#1035](https://github.com/PegaSysEng/pantheon/pull/1035)
- Refactor enodeurl to use inetaddr [\#1032](https://github.com/PegaSysEng/pantheon/pull/1032)
- Update CLI options in mismatched genesis file message [\#1031](https://github.com/PegaSysEng/pantheon/pull/1031)
- Remove dependence of eth.core on eth.permissioning [\#1030](https://github.com/PegaSysEng/pantheon/pull/1030)
- Make alloc optional and provide nicer error messages when genesis config is invalid [\#1029](https://github.com/PegaSysEng/pantheon/pull/1029)
- Handle metrics request closing before response is generated [\#1028](https://github.com/PegaSysEng/pantheon/pull/1028)
- Change EthNetworkConfig bootnodes to always be URIs [\#1027](https://github.com/PegaSysEng/pantheon/pull/1027)
- Avoid port conflicts in acceptance tests [\#1025](https://github.com/PegaSysEng/pantheon/pull/1025)
- Include reference tests in jacoco [\#1024](https://github.com/PegaSysEng/pantheon/pull/1024)
- Acceptance test - configurable gas price [\#1023](https://github.com/PegaSysEng/pantheon/pull/1023)
- Get Internal logs and output [\#1022](https://github.com/PegaSysEng/pantheon/pull/1022) (thanks to [Puneetha17](https://github.com/Puneetha17))
- Fix race condition in WebSocketService [\#1021](https://github.com/PegaSysEng/pantheon/pull/1021)
- Ensure devp2p ports are written to ports file correctly [\#1020](https://github.com/PegaSysEng/pantheon/pull/1020)
- Report the correct tcp port in PING packets when it differs from the UDP port [\#1019](https://github.com/PegaSysEng/pantheon/pull/1019)
- Refactor transient transaction processor [\#1017](https://github.com/PegaSysEng/pantheon/pull/1017)
- Resume world state download from existing queue [\#1016](https://github.com/PegaSysEng/pantheon/pull/1016)
- IBFT Acceptance tests updated with longer timeout on first block [\#1015](https://github.com/PegaSysEng/pantheon/pull/1015)
- Update IBFT acceptances tests to await first block [\#1013](https://github.com/PegaSysEng/pantheon/pull/1013)
- Remove full hashimoto implementation as its never used [\#1011](https://github.com/PegaSysEng/pantheon/pull/1011)
- Created SyncStatus notifications [\#1010](https://github.com/PegaSysEng/pantheon/pull/1010)
- Address acceptance test intermittency [\#1008](https://github.com/PegaSysEng/pantheon/pull/1008)
- Consider a world state download stalled after 100 requests with no progress [\#1007](https://github.com/PegaSysEng/pantheon/pull/1007)
- Reduce log level when block miner is interrupted [\#1006](https://github.com/PegaSysEng/pantheon/pull/1006)
- RunnerTest fail on Windows due to network startup timing issue [\#1005](https://github.com/PegaSysEng/pantheon/pull/1005)
- Generate Private Contract Address [\#1004](https://github.com/PegaSysEng/pantheon/pull/1004) (thanks to [vinistevam](https://github.com/vinistevam))
- Delete the legacy pipelined import code [\#1003](https://github.com/PegaSysEng/pantheon/pull/1003)
- Fix race condition in WebSocket AT [\#1002](https://github.com/PegaSysEng/pantheon/pull/1002)
- Cleanup IBFT logging levels [\#995](https://github.com/PegaSysEng/pantheon/pull/995)
- Integration Test implementation dependency for non-IntelliJ IDE [\#992](https://github.com/PegaSysEng/pantheon/pull/992)
- Ignore fast sync and full sync tests to avoid race condition [\#991](https://github.com/PegaSysEng/pantheon/pull/991)
- Make acceptance tests use the process based runner again [\#990](https://github.com/PegaSysEng/pantheon/pull/990)
- RoundChangeCertificateValidator requires unique authors [\#989](https://github.com/PegaSysEng/pantheon/pull/989)
- Make Rinkeby the benchmark chain.  [\#986](https://github.com/PegaSysEng/pantheon/pull/986)
- Add metrics to Parallel Download pipeline [\#985](https://github.com/PegaSysEng/pantheon/pull/985)
- Change ExpectBlockNumber to require at least the specified block number [\#981](https://github.com/PegaSysEng/pantheon/pull/981)
- Fix benchmark compilation [\#980](https://github.com/PegaSysEng/pantheon/pull/980)
- RPC tests can use 127.0.0.1 loopback rather than localhost [\#974](https://github.com/PegaSysEng/pantheon/pull/974) thanks to [glethuillier](https://github.com/glethuillier) for raising)
- Disable picocli ansi when testing [\#973](https://github.com/PegaSysEng/pantheon/pull/973)
- Add a jmh benchmark for WorldStateDownloader [\#972](https://github.com/PegaSysEng/pantheon/pull/972)
- Gradle dependency for JMH annotation, for IDEs that aren't IntelliJ \(… [\#971](https://github.com/PegaSysEng/pantheon/pull/971)
- Separate download state tracking from WorldStateDownloader [\#967](https://github.com/PegaSysEng/pantheon/pull/967)
- Gradle dependency for JMH annotation, for IDEs that aren't IntelliJ [\#966](https://github.com/PegaSysEng/pantheon/pull/966)
- Truffle HDwallet Web3 1.0 [\#964](https://github.com/PegaSysEng/pantheon/pull/964)
- Add missing JavaDoc tags in JSONToRLP [\#963](https://github.com/PegaSysEng/pantheon/pull/963)
- Only import block if it isn't already on the block chain [\#962](https://github.com/PegaSysEng/pantheon/pull/962)
- CLI stack traces when debugging [\#960](https://github.com/PegaSysEng/pantheon/pull/960)
- Create peer discovery packets on a worker thread [\#955](https://github.com/PegaSysEng/pantheon/pull/955)
- Remove start functionality from IbftController and IbftBlockHeightMan… [\#952](https://github.com/PegaSysEng/pantheon/pull/952)
- Cleanup IBFT executors [\#951](https://github.com/PegaSysEng/pantheon/pull/951)
- Single threaded world state persistence [\#950](https://github.com/PegaSysEng/pantheon/pull/950)
- Fix version number on master [\#946](https://github.com/PegaSysEng/pantheon/pull/946)
- Change automatic benchmark  [\#945](https://github.com/PegaSysEng/pantheon/pull/945)
- Eliminate redundant header validation [\#943](https://github.com/PegaSysEng/pantheon/pull/943)
- RocksDbQueue Threading Tweaks [\#940](https://github.com/PegaSysEng/pantheon/pull/940)
- Validate DAO block [\#939](https://github.com/PegaSysEng/pantheon/pull/939)
- Complete Private Transaction Processor [\#938](https://github.com/PegaSysEng/pantheon/pull/938) (thanks to [iikirilov](https://github.com/iikirilov))
- Add metrics for netty queue length [\#932](https://github.com/PegaSysEng/pantheon/pull/932)
- Update GetNodeDataFromPeerTask to return a map [\#931](https://github.com/PegaSysEng/pantheon/pull/931)

## 1.0.1

Public key address export subcommand was missing in 1.0 release.

### Additions and Improvements
- Added `public-key export-address` subcommand [\#888](https://github.com/PegaSysEng/pantheon/pull/888)
- Documentation update for the [`public-key export-address`](https://besu.hyperledger.org/en/stable/) subcommand.
- Updated [IBFT 2.0 overview](https://besu.hyperledger.org/en/stable/) to include use of `rlp encode` command and information on setting IBFT 2.0 properties to achieve your desired block time.

## 1.0

### Additions and Improvements
- [IBFT 2.0](https://besu.hyperledger.org/en/latest/Tutorials/Private-Network/Create-IBFT-Network/)
- [Permissioning](https://besu.hyperledger.org/en/latest/Concepts/Permissioning/Permissioning-Overview/)
- [JSON-RPC Authentication](https://besu.hyperledger.org/en/latest/HowTo/Interact/APIs/Authentication/)
- Added `rlp encode` subcommand [\#965](https://github.com/PegaSysEng/pantheon/pull/965)
- Method to reload permissions file [\#834](https://github.com/PegaSysEng/pantheon/pull/834)
- Added rebind mitigation for Websockets. [\#905](https://github.com/PegaSysEng/pantheon/pull/905)
- Support genesis contract code [\#749](https://github.com/PegaSysEng/pantheon/pull/749) (thanks to [kziemianek](https://github.com/kziemianek)).
- Documentation updates include:
  - Added details on [port configuration](https://besu.hyperledger.org/en/latest/HowTo/Find-and-Connect/Configuring-Ports/)
  - Added [Resources page](https://besu.hyperledger.org/en/latest/Reference/Resources/) linking to Besu blog posts and webinars
  - Added [JSON-RPC Authentication](https://besu.hyperledger.org/en/latest/HowTo/Interact/APIs/Authentication/)
  - Added [tutorial to create permissioned network](https://besu.hyperledger.org/en/latest/Tutorials/Permissioning/Create-Permissioned-Network/)
  - Added [Permissioning](https://besu.hyperledger.org/en/latest/Concepts/Permissioning/Permissioning-Overview/) content
  - Added [Permissioning API methods](https://besu.hyperledger.org/en/latest/Reference/API-Methods/#permissioning-methods)
  - Added [tutorial to create Clique private network](https://besu.hyperledger.org/en/latest/Tutorials/Private-Network/Create-Private-Clique-Network/)
  - Added [tutorial to create IBFT 2.0 private network](https://besu.hyperledger.org/en/latest/Tutorials/Private-Network/Create-IBFT-Network/)

### Technical Improvements
- RoundChangeCertificateValidator requires unique authors [\#997](https://github.com/PegaSysEng/pantheon/pull/997)
- RPC tests can use 127.0.0.1 loopback rather than localhost [\#979](https://github.com/PegaSysEng/pantheon/pull/979)
- Integration Test implementation dependency for non-IntelliJ IDE [\#978](https://github.com/PegaSysEng/pantheon/pull/978)
- Only import block if it isn't already on the block chain [\#977](https://github.com/PegaSysEng/pantheon/pull/977)
- Disable picocli ansi when testing [\#975](https://github.com/PegaSysEng/pantheon/pull/975)
- Create peer discovery packets on a worker thread [\#961](https://github.com/PegaSysEng/pantheon/pull/961)
- Removed Orion snapshot dependency [\#933](https://github.com/PegaSysEng/pantheon/pull/933)
- Use network ID instead of chain ID in MainnetBesuController. [\#929](https://github.com/PegaSysEng/pantheon/pull/929)
- Propagate new block messages to other clients in a worker thread [\#928](https://github.com/PegaSysEng/pantheon/pull/928)
- Parallel downloader should stop on puts if requested. [\#927](https://github.com/PegaSysEng/pantheon/pull/927)
- Permission config file location and option under docker [\#925](https://github.com/PegaSysEng/pantheon/pull/925)
- Fixed potential stall in world state download [\#922](https://github.com/PegaSysEng/pantheon/pull/922)
- Refactoring to introduce deleteOnExit\(\) for temp files [\#920](https://github.com/PegaSysEng/pantheon/pull/920)
- Reduce "Received transactions message" log from debug to trace [\#919](https://github.com/PegaSysEng/pantheon/pull/919)
- Handle PeerNotConnected exceptions when sending wire keep alives [\#918](https://github.com/PegaSysEng/pantheon/pull/918)
- admin_addpeers: error if node not whitelisted [\#917](https://github.com/PegaSysEng/pantheon/pull/917)
- Expose the Ibft MiningCoordinator [\#916](https://github.com/PegaSysEng/pantheon/pull/916)
- Check perm api against perm cli [\#915](https://github.com/PegaSysEng/pantheon/pull/915)
- Update metrics when completing a world state request with existing data [\#914](https://github.com/PegaSysEng/pantheon/pull/914)
- Improve RocksDBQueue dequeue performance [\#913](https://github.com/PegaSysEng/pantheon/pull/913)
- Error when removing bootnodes from nodes whitelist [\#912](https://github.com/PegaSysEng/pantheon/pull/912)
- Incremental Optimization\(s\) on BlockBroadcaster [\#911](https://github.com/PegaSysEng/pantheon/pull/911)
- Check permissions CLI dependencies [\#909](https://github.com/PegaSysEng/pantheon/pull/909)
- Limit the number of times we retry peer discovery interactions [\#908](https://github.com/PegaSysEng/pantheon/pull/908)
- IBFT to use VoteTallyCache [\#907](https://github.com/PegaSysEng/pantheon/pull/907)
- Add metric to expose number of inflight world state requests [\#906](https://github.com/PegaSysEng/pantheon/pull/906)
- Bootnodes not on whitelist - improve errors [\#904](https://github.com/PegaSysEng/pantheon/pull/904)
- Make chain download cancellable [\#901](https://github.com/PegaSysEng/pantheon/pull/901)
- Enforce accounts must start with 0x [\#900](https://github.com/PegaSysEng/pantheon/pull/900)
- When picking fast sync pivot block, use the peer with the best total difficulty [\#899](https://github.com/PegaSysEng/pantheon/pull/899)
- Process world state download data on a worker thread [\#898](https://github.com/PegaSysEng/pantheon/pull/898)
- CLI mixin help [\#895](https://github.com/PegaSysEng/pantheon/pull/895) ([macfarla](https://github.com/macfarla))
- Use absolute datapath instead of relative. [\#894](https://github.com/PegaSysEng/pantheon/pull/894).
- Fix task queue so that the updated failure count for requests is stored [\#893](https://github.com/PegaSysEng/pantheon/pull/893)
- Fix authentication header [\#891](https://github.com/PegaSysEng/pantheon/pull/891)
- Reorganize eth tasks [\#890](https://github.com/PegaSysEng/pantheon/pull/890)
- Unit tests of BlockBroadcaster [\#887](https://github.com/PegaSysEng/pantheon/pull/887)
- Fix authentication file validation errors [\#886](https://github.com/PegaSysEng/pantheon/pull/886)
- Fixing file locations under docker [\#885](https://github.com/PegaSysEng/pantheon/pull/885)
- Handle exceptions properly in EthScheduler [\#884](https://github.com/PegaSysEng/pantheon/pull/884)
- More bootnodes for goerli [\#880](https://github.com/PegaSysEng/pantheon/pull/880)
- Rename password hash command [\#879](https://github.com/PegaSysEng/pantheon/pull/879)
- Add metrics for EthScheduler executors [\#878](https://github.com/PegaSysEng/pantheon/pull/878)
- Disconnect peer removed from node whitelist [\#877](https://github.com/PegaSysEng/pantheon/pull/877)
- Reduce logging noise from invalid peer discovery packets and handshaking [\#876](https://github.com/PegaSysEng/pantheon/pull/876)
- Detect stalled world state downloads [\#875](https://github.com/PegaSysEng/pantheon/pull/875)
- Limit size of Ibft future message buffer [\#873](https://github.com/PegaSysEng/pantheon/pull/873)
- Ibft2: Replace NewRound with extended Proposal [\#872](https://github.com/PegaSysEng/pantheon/pull/872)
- Fixed admin_addPeer to periodically check maintained connections [\#871](https://github.com/PegaSysEng/pantheon/pull/871)
- WebSocket method permissions [\#870](https://github.com/PegaSysEng/pantheon/pull/870)
- Select new pivot block when world state becomes unavailable [\#869](https://github.com/PegaSysEng/pantheon/pull/869)
- Introduce FutureUtils to reduce duplicated code around CompletableFuture [\#868](https://github.com/PegaSysEng/pantheon/pull/868)
- Implement world state cancel [\#867](https://github.com/PegaSysEng/pantheon/pull/867)
- Renaming authentication configuration file CLI command [\#865](https://github.com/PegaSysEng/pantheon/pull/865)
- Break out RoundChangeCertificate validation [\#864](https://github.com/PegaSysEng/pantheon/pull/864)
- Disconnect peers where the common ancestor is before our fast sync pivot [\#862](https://github.com/PegaSysEng/pantheon/pull/862)
- Initial scaffolding for block propagation [\#860](https://github.com/PegaSysEng/pantheon/pull/860)
- Fix NullPointerException when determining fast sync pivot [\#859](https://github.com/PegaSysEng/pantheon/pull/859)
- Check for invalid token [\#856](https://github.com/PegaSysEng/pantheon/pull/856)
- Moving NodeWhitelistController to permissioning package [\#855](https://github.com/PegaSysEng/pantheon/pull/855)
- Fix state download race condition by creating a TaskQueue API [\#853](https://github.com/PegaSysEng/pantheon/pull/853)
- Changed separator in JSON RPC permissions [\#852](https://github.com/PegaSysEng/pantheon/pull/852)
- WebSocket acceptance tests now can use WebSockets [\#851](https://github.com/PegaSysEng/pantheon/pull/851)
- IBFT notifies EthPeer when remote node has a better block [\#849](https://github.com/PegaSysEng/pantheon/pull/849)
- Support resuming fast-sync downloads [\#848](https://github.com/PegaSysEng/pantheon/pull/848)
- Tweak Fast Sync Config [\#847](https://github.com/PegaSysEng/pantheon/pull/847)
- RPC authentication configuration validation + tests. [\#846](https://github.com/PegaSysEng/pantheon/pull/846)
- Tidy-up FastSyncState persistence [\#845](https://github.com/PegaSysEng/pantheon/pull/845)
- Do parallel extract signatures in the parallel block importer. [\#844](https://github.com/PegaSysEng/pantheon/pull/844)
- Fix 'the Input Is Too Long' Error on Windows [\#843](https://github.com/PegaSysEng/pantheon/pull/843) (thanks to [glethuillier](https://github.com/glethuillier)).
- Remove unnecessary sleep [\#842](https://github.com/PegaSysEng/pantheon/pull/842)
- Shutdown improvements [\#841](https://github.com/PegaSysEng/pantheon/pull/841)
- Speed up shutdown time [\#838](https://github.com/PegaSysEng/pantheon/pull/838)
- Add metrics to world state downloader [\#837](https://github.com/PegaSysEng/pantheon/pull/837)
- Store pivot block header [\#836](https://github.com/PegaSysEng/pantheon/pull/836)
- Clique should use beneficiary of zero on epoch blocks [\#833](https://github.com/PegaSysEng/pantheon/pull/833)
- Clique should ignore proposals for address 0 [\#831](https://github.com/PegaSysEng/pantheon/pull/831)
- Fix intermittency in FullSyncDownloaderTest [\#830](https://github.com/PegaSysEng/pantheon/pull/830)
- Added the authentication service to the WebSocket service [\#829](https://github.com/PegaSysEng/pantheon/pull/829)
- Extract creation and init of ProtocolContext into a re-usable class [\#828](https://github.com/PegaSysEng/pantheon/pull/828)
- Prevent duplicate commit seals in ibft header [\#827](https://github.com/PegaSysEng/pantheon/pull/827)
- Validate Ibft vanity data length [\#826](https://github.com/PegaSysEng/pantheon/pull/826)
- Refactored json rpc authentication to be provided as a service [\#825](https://github.com/PegaSysEng/pantheon/pull/825)
- Handle unavailable world states [\#824](https://github.com/PegaSysEng/pantheon/pull/824)
- Password in JWT payload [\#823](https://github.com/PegaSysEng/pantheon/pull/823)
- Homogenize error messages when required parameters are set [\#822](https://github.com/PegaSysEng/pantheon/pull/822) ([glethuillier](https://github.com/glethuillier)).
- Set remote peer chain head to parent of block received in NEW\_BLOCK\_MESSAGE [\#819](https://github.com/PegaSysEng/pantheon/pull/819)
- Peer disconnects should not result in stack traces [\#818](https://github.com/PegaSysEng/pantheon/pull/818)
- Abort previous builds [\#817](https://github.com/PegaSysEng/pantheon/pull/817)
- Parallel build stages [\#816](https://github.com/PegaSysEng/pantheon/pull/816)
- JWT authentication for JSON-RPC [\#815](https://github.com/PegaSysEng/pantheon/pull/815)
- Log errors that occur while finding a common ancestor [\#814](https://github.com/PegaSysEng/pantheon/pull/814)
- Shuffled log levels [\#813](https://github.com/PegaSysEng/pantheon/pull/813)
- Prevent duplicate IBFT messages being processed by state machine [\#811](https://github.com/PegaSysEng/pantheon/pull/811)
- Fix Orion startup ports [\#810](https://github.com/PegaSysEng/pantheon/pull/810)
- Commit world state continuously [\#809](https://github.com/PegaSysEng/pantheon/pull/809)
- Improve block propagation time [\#808](https://github.com/PegaSysEng/pantheon/pull/808)
- JSON-RPC authentication cli options & acceptance tests [\#807](https://github.com/PegaSysEng/pantheon/pull/807)
- Remove privacy not supported warning [\#806](https://github.com/PegaSysEng/pantheon/pull/806) (thanks to [vinistevam](https://github.com/vinistevam))
- Wire up Private Transaction Processor [\#805](https://github.com/PegaSysEng/pantheon/pull/805) (thanks to [Puneetha17](https://github.com/Puneetha17))
- Apply a limit to the number of responses in RespondingEthPeer.respondWhile [\#803](https://github.com/PegaSysEng/pantheon/pull/803)
- Avoid requesting empty block bodies from the network. [\#802](https://github.com/PegaSysEng/pantheon/pull/802)
- Handle partial responses to get receipts requests [\#801](https://github.com/PegaSysEng/pantheon/pull/801)
- Rename functions in Ibft MessageValidator [\#800](https://github.com/PegaSysEng/pantheon/pull/800)
- Upgrade GoogleJavaFormat to 1.7 [\#795](https://github.com/PegaSysEng/pantheon/pull/795)
- Minor refactorings of IntegrationTest infrastructure [\#786](https://github.com/PegaSysEng/pantheon/pull/786)
- Rework Ibft MessageValidatorFactory [\#785](https://github.com/PegaSysEng/pantheon/pull/785)
- Rework IbftRoundFactory [\#784](https://github.com/PegaSysEng/pantheon/pull/784)
- Rename artefacts to artifacts within IBFT [\#782](https://github.com/PegaSysEng/pantheon/pull/782)
- Rename TerminatedRoundArtefacts to PreparedRoundArtefacts [\#781](https://github.com/PegaSysEng/pantheon/pull/781)
- Rename Ibft MessageFactory methods [\#779](https://github.com/PegaSysEng/pantheon/pull/779)
- Update WorldStateDownloader to only filter out known code requests [\#777](https://github.com/PegaSysEng/pantheon/pull/777)
- Multiple name options only search for the longest one [\#776](https://github.com/PegaSysEng/pantheon/pull/776)
- Move ethTaskTimer to abstract root [\#775](https://github.com/PegaSysEng/pantheon/pull/775)
- Parallel Block importer [\#774](https://github.com/PegaSysEng/pantheon/pull/774)
- Wait for a peer with an estimated chain height before selecting a pivot block [\#772](https://github.com/PegaSysEng/pantheon/pull/772)
- Randomly perform full validation when fast syncing blocks [\#770](https://github.com/PegaSysEng/pantheon/pull/770)
- IBFT Message rework, piggybacking blocks on msgs. [\#769](https://github.com/PegaSysEng/pantheon/pull/769)
- EthScheduler additions [\#767](https://github.com/PegaSysEng/pantheon/pull/767)
- Fixing node whitelist isPermitted check [\#766](https://github.com/PegaSysEng/pantheon/pull/766)
- Eth/63 labels [\#764](https://github.com/PegaSysEng/pantheon/pull/764)
- Permissioning whitelist persistence. [\#763](https://github.com/PegaSysEng/pantheon/pull/763)
- Created message validators for NewRound and RoundChange [\#760](https://github.com/PegaSysEng/pantheon/pull/760)
- Add tests for FastSyncChainDownloader as a whole [\#758](https://github.com/PegaSysEng/pantheon/pull/758)
- Flatten IBFT Message API [\#757](https://github.com/PegaSysEng/pantheon/pull/757)
- Added TerminatedRoundArtefacts [\#756](https://github.com/PegaSysEng/pantheon/pull/756)
- Fix thread names in EthScheduler to include the thread number [\#755](https://github.com/PegaSysEng/pantheon/pull/755)
- Separate round change reception from RoundChangeCertificate [\#754](https://github.com/PegaSysEng/pantheon/pull/754)
- JSON-RPC authentication login [\#753](https://github.com/PegaSysEng/pantheon/pull/753)
- Spilt Ibft MessageValidator into components [\#752](https://github.com/PegaSysEng/pantheon/pull/752)
- Ensure first checkpoint headers is always in local blockchain for FastSyncCheckpointHeaderManager [\#750](https://github.com/PegaSysEng/pantheon/pull/750)
- Refactored permissioning components to be Optional. [\#747](https://github.com/PegaSysEng/pantheon/pull/747)
- Integrate rocksdb-based queue into WorldStateDownloader [\#746](https://github.com/PegaSysEng/pantheon/pull/746)
- Generify orion to enclave [\#745](https://github.com/PegaSysEng/pantheon/pull/745) (thanks to [vinistevam](https://github.com/vinistevam))
- Moved IBFT Message factory to use wrapped message types [\#744](https://github.com/PegaSysEng/pantheon/pull/744)
- Handle timeouts when requesting checkpoint headers correctly [\#743](https://github.com/PegaSysEng/pantheon/pull/743)
- Update RoundChangeManager to use flattened message [\#742](https://github.com/PegaSysEng/pantheon/pull/742)
- Handle validation failures when fast importing blocks [\#741](https://github.com/PegaSysEng/pantheon/pull/741)
- Updated IbftRound and RoundState APIs to use wrapped messages [\#740](https://github.com/PegaSysEng/pantheon/pull/740)
- Exception handling [\#739](https://github.com/PegaSysEng/pantheon/pull/739)
- Upgrade dependency versions and build cleanup [\#738](https://github.com/PegaSysEng/pantheon/pull/738)
- Update IbftBlockHeigntManager to accept new message types. [\#737](https://github.com/PegaSysEng/pantheon/pull/737)
- Error response handling for permissions APIs [\#736](https://github.com/PegaSysEng/pantheon/pull/736)
- IPV6 bootnodes don't work [\#735](https://github.com/PegaSysEng/pantheon/pull/735)
- Updated to use tags of pantheon build rather than another repo [\#734](https://github.com/PegaSysEng/pantheon/pull/734)
- Log milestones at startup and other minor logging improvements [\#733](https://github.com/PegaSysEng/pantheon/pull/733)
- Create wrapper types for Ibft Signed messages [\#731](https://github.com/PegaSysEng/pantheon/pull/731)
- Ibft to uniquely ID messages by their hash [\#730](https://github.com/PegaSysEng/pantheon/pull/730)
- Rename ibftrevised to ibft2 [\#722](https://github.com/PegaSysEng/pantheon/pull/722)
- Limit ibft msg queues [\#704](https://github.com/PegaSysEng/pantheon/pull/704)
- Implement privacy precompiled contract [\#696](https://github.com/PegaSysEng/pantheon/pull/696) (thanks to [Puneetha17](https://github.com/Puneetha17))
- Integration of RecursivePeerRefreshState and PeerDiscoveryController [\#420](https://github.com/PegaSysEng/pantheon/pull/420)

## 0.9.1

Built and compatible with with JDK8.

## 0.9

### Breaking Changes to Command Line

Breaking changes have been made to the command line options in v0.9 to improve usability. Many v0.8 command line options no longer work.

The [documentation](https://docs.pantheon.pegasys.tech/en/latest/) has been updated throughout to use the changed command line options and the [command line reference](https://besu.hyperledger.org/en/stable/) documents the changed options.

| Previous Option                     | New Option                                                                                                                                                                                                                                  | Change                            |
|-------------------------------------|------------------------------------------------------------------------------------------------------------------------------------------------------------------------------------------------------------------------------------------|----------------------------------|
| `--config`                          | [`--config-file`](https://besu.hyperledger.org/en/latest/Reference/CLI/CLI-Syntax/#config-file)                                                                                                                                  | Renamed                          |
| `--datadir`                         | [`--data-path`](https://besu.hyperledger.org/en/latest/Reference/CLI/CLI-Syntax/#data-path)                                                                                                                                      | Renamed                          |
| `--dev-mode`                        | [`--network=dev`](https://besu.hyperledger.org/en/latest/Reference/CLI/CLI-Syntax/#network)                                                                                                                                     | Replaced by `--network` option   |
| `--genesis`                         | [`--genesis-file`](https://besu.hyperledger.org/en/latest/Reference/CLI/CLI-Syntax/#genesis-file)                                                                                                                                | Renamed                          |
| `--goerli`                          | [`--network=goerli`](https://besu.hyperledger.org/en/latest/Reference/CLI/CLI-Syntax/#network)                                                                                                                                  | Replaced by `--network` option   |
| `--metrics-listen=<HOST:PORT>`      | [`--metrics-host=<HOST>`](https://besu.hyperledger.org/en/latest/Reference/CLI/CLI-Syntax/#metrics-host) and [`--metrics-port=<PORT>`](https://besu.hyperledger.org/en/latest/Reference/CLI/CLI-Syntax/#metrics-port) | Split into host and port options |
| `--miner-extraData`                 | [`--miner-extra-data`](https://besu.hyperledger.org/en/latest/Reference/CLI/CLI-Syntax/#miner-extra-data)                                                                                                                       | Renamed                          |
| `--miner-minTransactionGasPriceWei` | [`--min-gas-price`](https://besu.hyperledger.org/en/latest/Reference/CLI/CLI-Syntax/#min-gas-price)                                                                                                                              | Renamed                          |
| `--no-discovery`                    | [`--discovery-enabled`](https://besu.hyperledger.org/en/latest/Reference/CLI/CLI-Syntax/#discovery-enabled)                                                                                                                      | Replaced                         |
| `--node-private-key`                | [`--node-private-key-file`](https://besu.hyperledger.org/en/latest/Reference/CLI/CLI-Syntax/#node-private-key-file)                                                                                                              | Renamed                          |
| `--ottoman`                         | N/A                                                                                                                                                                                                                                         | Removed                          |
| `--p2p-listen=<HOST:PORT>`          | [`--p2p-host=<HOST>`](https://besu.hyperledger.org/en/latest/Reference/CLI/CLI-Syntax/#p2p-hostt) and [`--p2p-port=<PORT>`](https://besu.hyperledger.org/en/latest/Reference/CLI/CLI-Syntax/#p2p-port) | Split into host and port options |
| `--rinkeby`                         | [`--network=rinkeby`](https://besu.hyperledger.org/en/latest/Reference/CLI/CLI-Syntax/#network)                                                                                                                                     | Replaced by `--network` option   |
| `--ropsten`                         | [`--network=ropsten`](https://besu.hyperledger.org/en/latest/Reference/CLI/CLI-Syntax/#network)                                                                                                                                     | Replaced by `--network` option   |
| `--rpc-enabled`                     | [` --rpc-http-enabled`](https://besu.hyperledger.org/en/latest/Reference/CLI/CLI-Syntax/#rpc-http-enabled)| Renamed|
| `--rpc-listen=<HOST:PORT>`          | [`--rpc-http-host=<HOST>`](https://besu.hyperledger.org/en/latest/Reference/CLI/CLI-Syntax/#rpc-http-host) and [`--rpc-http-port=<PORT>`](https://besu.hyperledger.org/en/latest/Reference/CLI/CLI-Syntax/#rpc-http-port) | Split into host and port options |
| `--rpc-api`                         | [`--rpc-http-api`](https://besu.hyperledger.org/en/latest/Reference/CLI/CLI-Syntax/#rpc-http-api)| Renamed |
| `--rpc-cors-origins`                | [`--rpc-http-cors-origins`](https://besu.hyperledger.org/en/latest/Reference/CLI/CLI-Syntax/#rpc-http-cors-origins) | Renamed |
| `--ws-enabled`                      | [`--rpc-ws-enabled`](https://besu.hyperledger.org/en/latest/Reference/CLI/CLI-Syntax/#rpc-ws-enabled)  | Renamed |
| `--ws-api`                          | [`--rpc-ws-api`](https://besu.hyperledger.org/en/latest/Reference/CLI/CLI-Syntax/#rpc-ws-api) | Renamed|
| `--ws-listen=<HOST:PORT>`           | [`--rpc-ws-host=<HOST>`](https://besu.hyperledger.org/en/latest/Reference/CLI/CLI-Syntax/#rpc-ws-host) and [`--rpc-ws-port=<PORT>`](https://besu.hyperledger.org/en/latest/Reference/CLI/CLI-Syntax/#rpc-ws-port) | Split into host and port options |
| `--ws-refresh-delay`                | [`--rpc-ws-refresh-delay`](https://besu.hyperledger.org/en/latest/Reference/CLI/CLI-Syntax/#rpc-ws-refresh-delay)|Renamed|

| Previous Subcommand                 | New Subcommand                                                                                                                                                                                                                  | Change                            |
|-------------------------------------|------------------------------------------------------------------------------------------------------------------------------------------------------------------------------------------------------------------------------------------|----------------------------------|
| `pantheon import <block-file>`      | [`pantheon blocks import --from=<block-file>`](https://besu.hyperledger.org/en/latest/Reference/CLI/CLI-Subcommands/#blocks)                                                                                            | Renamed                          |
| `pantheon export-pub-key <key-file>`| [`pantheon public-key export --to=<key-file>`](https://besu.hyperledger.org/en/latest/Reference/CLI/CLI-Subcommands/#public-key)                                                                                                      | Renamed                          |


### Private Network Quickstart

The Private Network Quickstart has been moved from the `pantheon` repository to the `pantheon-quickstart`
repository. The [Private Network Quickstart tutorial](https://besu.hyperledger.org/en/latest/Tutorials/Quickstarts/Private-Network-Quickstart/)
has been updated to use the moved quickstart.

### Additions and Improvements

- `--network=goerli` supports relaunch of Görli testnet [\#717](https://github.com/PegaSysEng/pantheon/pull/717)
- TOML authentication provider [\#689](https://github.com/PegaSysEng/pantheon/pull/689)
- Metrics Push Gateway Options [\#678](https://github.com/PegaSysEng/pantheon/pull/678)
- Additional logging details for IBFT 2.0 [\#650](https://github.com/PegaSysEng/pantheon/pull/650)
- Permissioning config TOML file [\#643](https://github.com/PegaSysEng/pantheon/pull/643)
- Added metrics Prometheus Push Gateway Support [\#638](https://github.com/PegaSysEng/pantheon/pull/638)
- Clique and IBFT not enabled by default in RPC APIs [\#635](https://github.com/PegaSysEng/pantheon/pull/635)
- Added `admin_addPeer` JSON-RPC API method [\#622](https://github.com/PegaSysEng/pantheon/pull/622)
- Implemented `--p2p-enabled` configuration item [\#619](https://github.com/PegaSysEng/pantheon/pull/619)
- Command options and commands renaming [\#618](https://github.com/PegaSysEng/pantheon/pull/618)
- Added IBFT get pending votes [\#603](https://github.com/PegaSysEng/pantheon/pull/603)
- Implement Petersburg hardfork [\#601](https://github.com/PegaSysEng/pantheon/pull/601)
- Added private transaction abstraction [\#592](https://github.com/PegaSysEng/pantheon/pull/592) (thanks to [iikirilov](https://github.com/iikirilov))
- Added privacy command line commands [\#584](https://github.com/PegaSysEng/pantheon/pull/584) (thanks to [Puneetha17](https://github.com/Puneetha17))
- Documentation updates include:
  - Updated [Private Network Quickstart tutorial](https://besu.hyperledger.org/en/latest/Tutorials/Quickstarts/Private-Network-Quickstart/)
    to use quickstart in `pantheon-quickstart` repository and indicate that the quickstart is not supported on Windows.
  - Added IBFT 2.0 [content](https://besu.hyperledger.org/en/latest/HowTo/Configure/Consensus-Protocols/IBFT/) and [JSON RPC API methods](https://besu.hyperledger.org/en/latest/Reference/API-Methods/#ibft-20-methods).
  - Added [consensus protocols content](https://besu.hyperledger.org/en/latest/Concepts/Consensus-Protocols/Comparing-PoA/).
  - Added content on [events and logs](https://besu.hyperledger.org/en/latest/Concepts/Events-and-Logs/), and [using filters](https://besu.hyperledger.org/en/latest/HowTo/Interact/Filters/Accessing-Logs-Using-JSON-RPC/).
  - Added content on integrating with [Prometheus Push Gateway](https://besu.hyperledger.org/en/latest/HowTo/Deploy/Monitoring-Performance/#running-prometheus-with-besu-in-push-mode)

### Technical Improvements

- Download receipts during fast sync and import without processing transactions [\#701](https://github.com/PegaSysEng/pantheon/pull/701)
- Removed CLI options for `--nodes-whitelist` and `--accounts-whitelist` [\#694](https://github.com/PegaSysEng/pantheon/pull/694)
- Delegate `getRootCause` through to Guava's implementation [\#692](https://github.com/PegaSysEng/pantheon/pull/692)
- Benchmark update [\#691](https://github.com/PegaSysEng/pantheon/pull/691)
- Implement chain download for fast sync [\#690](https://github.com/PegaSysEng/pantheon/pull/690)
- Allow missing accounts to create zero-cost transactions [\#685](https://github.com/PegaSysEng/pantheon/pull/685)
- Node private key location should be fixed under docker [\#684](https://github.com/PegaSysEng/pantheon/pull/684)
- Parallel Processing File Import Performance [\#683](https://github.com/PegaSysEng/pantheon/pull/683)
- Integrate actual `WorldStateDownloader` with the fast sync work flow [\#682](https://github.com/PegaSysEng/pantheon/pull/682)
- Removed `--max-trailing-peers` option [\#680](https://github.com/PegaSysEng/pantheon/pull/680)
- Enabled warning on CLI dependent options [\#679](https://github.com/PegaSysEng/pantheon/pull/679)
- Update WorldStateDownloader run\(\) interface to accept header [\#677](https://github.com/PegaSysEng/pantheon/pull/677)
- Fixed Difficulty calculator [\#663](https://github.com/PegaSysEng/pantheon/pull/663)
- `discovery-enabled` option refactoring [\#661](https://github.com/PegaSysEng/pantheon/pull/661)
- Update orion default port approach [\#660](https://github.com/PegaSysEng/pantheon/pull/660)
- Extract out generic parts of Downloader [\#659](https://github.com/PegaSysEng/pantheon/pull/659)
- Start world downloader [\#658](https://github.com/PegaSysEng/pantheon/pull/658)
- Create a simple `WorldStateDownloader` [\#657](https://github.com/PegaSysEng/pantheon/pull/657)
- Added handling for when p2p is disabled [\#655](https://github.com/PegaSysEng/pantheon/pull/655)
- Enabled command line configuration for privacy precompiled contract address [\#653](https://github.com/PegaSysEng/pantheon/pull/653) (thanks to [Puneetha17](https://github.com/Puneetha17))
- IBFT transmitted packets are logged by gossiper [\#652](https://github.com/PegaSysEng/pantheon/pull/652)
- `admin_addPeer` acceptance test [\#651](https://github.com/PegaSysEng/pantheon/pull/651)
- Added `p2pEnabled` configuration to `ProcessBesuNodeRunner` [\#649](https://github.com/PegaSysEng/pantheon/pull/649)
- Added description to automatic benchmarks [\#646](https://github.com/PegaSysEng/pantheon/pull/646)
- Added `network` option [\#645](https://github.com/PegaSysEng/pantheon/pull/645)
- Remove OrionConfiguration [\#644](https://github.com/PegaSysEng/pantheon/pull/644) (thanks to [Puneetha17](https://github.com/Puneetha17))
- IBFT Json Acceptance tests [\#634](https://github.com/PegaSysEng/pantheon/pull/634)
- Upgraded build image to one that contains libsodium [\#632](https://github.com/PegaSysEng/pantheon/pull/632)
- Command line fixes [\#630](https://github.com/PegaSysEng/pantheon/pull/630)
- Consider peer count insufficient until minimum peers for fast sync are connected [\#629](https://github.com/PegaSysEng/pantheon/pull/629)
- Build tweaks [\#628](https://github.com/PegaSysEng/pantheon/pull/628)
- IBFT ensure non-validator does not partake in consensus [\#627](https://github.com/PegaSysEng/pantheon/pull/627)
- Added ability in acceptance tests to set up a node with `--no-discovery` [\#624](https://github.com/PegaSysEng/pantheon/pull/624)
- Gossip integration test [\#623](https://github.com/PegaSysEng/pantheon/pull/623)
- Removed quickstart code and CI pipeline [\#616](https://github.com/PegaSysEng/pantheon/pull/616)
- IBFT Integration Tests - Spurious Behaviour [\#615](https://github.com/PegaSysEng/pantheon/pull/615)
- Refactoring for more readable IBFT IT [\#614](https://github.com/PegaSysEng/pantheon/pull/614)
- Start of fast sync downloader [\#613](https://github.com/PegaSysEng/pantheon/pull/613)
- Split `IbftProcessor` into looping and event processing [\#612](https://github.com/PegaSysEng/pantheon/pull/612)
- IBFT Int Test - changed `TestContextFactory` to a builder [\#611](https://github.com/PegaSysEng/pantheon/pull/611)
- Discard prior round change msgs [\#610](https://github.com/PegaSysEng/pantheon/pull/610)
- `IbftGetValidatorsByBlockHash` added to json factory [\#607](https://github.com/PegaSysEng/pantheon/pull/607)
- IBFT Validator RPCs to return list of strings [\#606](https://github.com/PegaSysEng/pantheon/pull/606)
- Update Benchmark [\#605](https://github.com/PegaSysEng/pantheon/pull/605)
- Remove db package and move classes to more appropriate locations [\#599](https://github.com/PegaSysEng/pantheon/pull/599)
- Added `GetReceiptsFromPeerTask` [\#598](https://github.com/PegaSysEng/pantheon/pull/598)
- Added `GetNodeDataFromPeerTask` [\#597](https://github.com/PegaSysEng/pantheon/pull/597)
- Fixed deprecation warnings [\#596](https://github.com/PegaSysEng/pantheon/pull/596)
- IBFT Integration Tests - Future Height [\#591](https://github.com/PegaSysEng/pantheon/pull/591)
- Added `getNodeData` to `EthPeer` to enable requesting node data [\#589](https://github.com/PegaSysEng/pantheon/pull/589)
- `Blockcreator` to use `parentblock` specified at constuction [\#588](https://github.com/PegaSysEng/pantheon/pull/588)
- Support responding to `GetNodeData` requests [\#587](https://github.com/PegaSysEng/pantheon/pull/587)
- IBFT validates block on proposal reception [\#583](https://github.com/PegaSysEng/pantheon/pull/583)
- Rework `NewRoundValidator` tests [\#582](https://github.com/PegaSysEng/pantheon/pull/582)
- IBFT split extra data validation rule into components [\#581](https://github.com/PegaSysEng/pantheon/pull/581)
- Allow attached rules to be flagged `light` [\#580](https://github.com/PegaSysEng/pantheon/pull/580)
- Split Block Validation from Importing [\#579](https://github.com/PegaSysEng/pantheon/pull/579)
- Refactor `RoundChangeManager` creation [\#578](https://github.com/PegaSysEng/pantheon/pull/578)
- Add `-SNAPSHOT` postfix to version [\#577](https://github.com/PegaSysEng/pantheon/pull/577)
- IBFT - prevent proposed block being imported twice [\#576](https://github.com/PegaSysEng/pantheon/pull/576)
- Version upgrades [\#571](https://github.com/PegaSysEng/pantheon/pull/571)
- Tests that CLI options are disabled under docker [\#566](https://github.com/PegaSysEng/pantheon/pull/566)
- Renamed IBFT networking classes [\#555](https://github.com/PegaSysEng/pantheon/pull/555)
- Removed dead code from the consensus package [\#554](https://github.com/PegaSysEng/pantheon/pull/554)
- Prepared private transaction support [\#538](https://github.com/PegaSysEng/pantheon/pull/538) (thanks to [iikirilov](https://github.com/iikirilov))

## 0.8.5

Indefinitely delays the roll-out of Constantinople on Ethereum Mainnet due to a [potential security issue](https://blog.ethereum.org/2019/01/15/security-alert-ethereum-constantinople-postponement/) detected.

## Additions and Improvements
- Remove Constantinople fork block [\#574](https://github.com/PegaSysEng/pantheon/pull/574)

## Technical Improvements
- Rename IBFT message packages [\#568](https://github.com/PegaSysEng/pantheon/pull/568)


## 0.8.4

### Docker Image

If you have been running a node using the v0.8.3 Docker image, the node was not saving data to the
specified [data directory](https://besu.hyperledger.org/en/stable/),
or referring to the custom [configuration file](https://besu.hyperledger.org/en/stable/)
or [genesis file](https://besu.hyperledger.org/en/stable/).

To recover the node key and data directory from the Docker container:
`docker cp <container>:/opt/pantheon/key <destination_file>`
`docker cp <container>:/opt/pantheon/database <destination_directory>`

Where `container` is the name or ID of the Docker container containing the Besu node.

The container can be running or stopped when you copy the key and data directory. If your node was
fully synchronized to MainNet, the data directory will be ~2TB.

When restarting your node with the v0.8.4 Docker image:

* Save the node key in the [`key` file](https://besu.hyperledger.org/en/latest/Concepts/Node-Keys/#node-private-key) in the data
    directory or specify the location using the [`--node-private-key` option](https://besu.hyperledger.org/en/stable/).
* Specify the `<destination_directory` as a [volume for the data directory](https://besu.hyperledger.org/en/stable/).

### Bug Fixes
- Fixing default resource locations inside docker [\#529](https://github.com/PegaSysEng/pantheon/pull/529)
- NewRoundMessageValidator ignores Round Number when comparing blocks [\#523](https://github.com/PegaSysEng/pantheon/pull/523)
- Fix Array Configurable command line options [\#514](https://github.com/PegaSysEng/pantheon/pull/514)

## Additions and Improvements
- RocksDB Metrics [\#531](https://github.com/PegaSysEng/pantheon/pull/531)
- Added `ibft_getValidatorsByBlockHash` JSON RPC [\#519](https://github.com/PegaSysEng/pantheon/pull/519)
- Expose metrics to Prometheus [\#506](https://github.com/PegaSysEng/pantheon/pull/506)
- Added `ibft_getValidatorsByBlockNumber` [\#499](https://github.com/PegaSysEng/pantheon/pull/499)
- Added `Roadmap.md` file. [\#494](https://github.com/PegaSysEng/pantheon/pull/494)
- Added JSON RPC `eth hashrate` method. [\#488](https://github.com/PegaSysEng/pantheon/pull/488)
- Account whitelist API [\#487](https://github.com/PegaSysEng/pantheon/pull/487)
- Added nodes whitelist JSON-RPC APIs [\#476](https://github.com/PegaSysEng/pantheon/pull/476)
- Added account whitelisting [\#460](https://github.com/PegaSysEng/pantheon/pull/460)
- Added configurable refresh delay for SyncingSubscriptionService on start up [\#383](https://github.com/PegaSysEng/pantheon/pull/383)
- Added the Command Line Style Guide  [\#530](https://github.com/PegaSysEng/pantheon/pull/530)
- Documentation updates include:
  * Migrated to new [documentation site](https://docs.pantheon.pegasys.tech/en/latest/)
  * Added [configuration file content](https://besu.hyperledger.org/en/stable/)
  * Added [tutorial to create private network](https://besu.hyperledger.org/en/latest/Tutorials/Private-Network/Create-Private-Network/)
  * Added content on [enabling non-default APIs](https://besu.hyperledger.org/en/latest/Reference/API-Methods/)

## Technical Improvements

-  Updated `--bootnodes` command option to take zero arguments [\#548](https://github.com/PegaSysEng/pantheon/pull/548)
- IBFT Integration Testing - Local Node is proposer [\#527](https://github.com/PegaSysEng/pantheon/pull/527)
- Remove vertx from discovery tests [\#539](https://github.com/PegaSysEng/pantheon/pull/539)
- IBFT Integration testing - Round Change [\#537](https://github.com/PegaSysEng/pantheon/pull/537)
- NewRoundMessageValidator creates RoundChangeValidator with correct value [\#518](https://github.com/PegaSysEng/pantheon/pull/518)
- Remove time dependency from BlockTimer tests [\#513](https://github.com/PegaSysEng/pantheon/pull/513)
- Gradle 5.1 [\#512](https://github.com/PegaSysEng/pantheon/pull/512)
- Metrics measurement adjustment [\#511](https://github.com/PegaSysEng/pantheon/pull/511)
- Metrics export for import command. [\#509](https://github.com/PegaSysEng/pantheon/pull/509)
- IBFT Integration test framework [\#502](https://github.com/PegaSysEng/pantheon/pull/502)
- IBFT message gossiping [\#501](https://github.com/PegaSysEng/pantheon/pull/501)
- Remove non-transactional mutation from KeyValueStore [\#500](https://github.com/PegaSysEng/pantheon/pull/500)
- Ensured that the blockchain queries class handles optionals better. [\#486](https://github.com/PegaSysEng/pantheon/pull/486)
- IBFT mining acceptance test [\#483](https://github.com/PegaSysEng/pantheon/pull/483)
- Set base directory name to be lowercase in building.md [\#474](https://github.com/PegaSysEng/pantheon/pull/474) (Thanks to [Matthalp](https://github.com/Matthalp))
- Moved admin\_peers to Admin API group [\#473](https://github.com/PegaSysEng/pantheon/pull/473)
- Nodes whitelist acceptance test [\#472](https://github.com/PegaSysEng/pantheon/pull/472)
- Rework RoundChangeManagerTest to not reuse validators [\#469](https://github.com/PegaSysEng/pantheon/pull/469)
- Ignore node files to support truffle. [\#467](https://github.com/PegaSysEng/pantheon/pull/467)
- IBFT pantheon controller [\#461](https://github.com/PegaSysEng/pantheon/pull/461)
- IBFT Round to update internal state on reception of NewRound Message [\#451](https://github.com/PegaSysEng/pantheon/pull/451)
- Update RoundChangeManager correctly create its message validator [\#450](https://github.com/PegaSysEng/pantheon/pull/450)
- Use seconds for block timer time unit [\#445](https://github.com/PegaSysEng/pantheon/pull/445)
- IBFT controller and future msgs handling [\#431](https://github.com/PegaSysEng/pantheon/pull/431)
- Allow IBFT Round to be created using PreparedCert [\#429](https://github.com/PegaSysEng/pantheon/pull/429)
- Added MessageValidatorFactory [\#425](https://github.com/PegaSysEng/pantheon/pull/425)
- Inround payload [\#423](https://github.com/PegaSysEng/pantheon/pull/423)
- Updated IbftConfig Fields [\#422](https://github.com/PegaSysEng/pantheon/pull/422)
- Repair IbftBlockCreator and add tests [\#421](https://github.com/PegaSysEng/pantheon/pull/421)
- Make Besu behave as a submodule [\#419](https://github.com/PegaSysEng/pantheon/pull/419)
- Ibft Height Manager [\#418](https://github.com/PegaSysEng/pantheon/pull/418)
- Ensure bootnodes are a subset of node whitelist [\#414](https://github.com/PegaSysEng/pantheon/pull/414)
- IBFT Consensus Round Classes [\#405](https://github.com/PegaSysEng/pantheon/pull/405)
- IBFT message payload tests [\#404](https://github.com/PegaSysEng/pantheon/pull/404)
- Validate enodeurl syntax from command line [\#403](https://github.com/PegaSysEng/pantheon/pull/403)
- Update errorprone [\#401](https://github.com/PegaSysEng/pantheon/pull/401)
- IBFT round change manager [\#393](https://github.com/PegaSysEng/pantheon/pull/393)
- IBFT RoundState [\#392](https://github.com/PegaSysEng/pantheon/pull/392)
- Move Block data generator test helper to test support package [\#391](https://github.com/PegaSysEng/pantheon/pull/391)
- IBFT message tests [\#367](https://github.com/PegaSysEng/pantheon/pull/367)

## 0.8.3

### Breaking Change to JSON RPC-API

From v0.8.3, incoming HTTP requests are only accepted from hostnames specified using the `--host-whitelist` command-line option. If not specified, the default value for `--host-whitelist` is `localhost`.

If using the URL `http://127.0.0.1` to make JSON-RPC calls, use `--host-whitelist` to specify the hostname `127.0.0.1` or update the hostname to `localhost`.

If your application publishes RPC ports, specify the hostnames when starting Besu. For example:

```bash
pantheon --host-whitelist=example.com
```

Specify `*` or `all` for `--host-whitelist` to effectively disable host protection and replicate pre-v0.8.3 behavior. This is not recommended for production code.

### Bug Fixes

- Repair Clique Proposer Selection [\#339](https://github.com/PegaSysEng/pantheon/pull/339)
- High TX volume swamps block processing [\#337](https://github.com/PegaSysEng/pantheon/pull/337)
- Check if the connectFuture has completed successfully [\#293](https://github.com/PegaSysEng/pantheon/pull/293)
- Switch back to Xerial Snappy Library [\#284](https://github.com/PegaSysEng/pantheon/pull/284)
- ShortHex of 0 should be '0x0', not '0x' [\#272](https://github.com/PegaSysEng/pantheon/pull/272)
- Fix pantheon CLI default values infinite loop [\#266](https://github.com/PegaSysEng/pantheon/pull/266)

### Additions and Improvements

- Added `--nodes-whitelist` parameter to CLI and NodeWhitelistController [\#346](https://github.com/PegaSysEng/pantheon/pull/346)
- Discovery wiring for `--node-whitelist` [\#365](https://github.com/PegaSysEng/pantheon/pull/365)
- Plumb in three more metrics [\#344](https://github.com/PegaSysEng/pantheon/pull/344)
- `ProposerSelection` to support multiple IBFT implementations [\#307](https://github.com/PegaSysEng/pantheon/pull/307)
- Configuration to support IBFT original and revised [\#306](https://github.com/PegaSysEng/pantheon/pull/306)
- Added host whitelist for JSON-RPC. [**Breaking Change**](#breaking-change-to-json-rpc-api) [\#295](https://github.com/PegaSysEng/pantheon/pull/295)
- Reduce `Block creation processed cancelled` log message to debug [\#294](https://github.com/PegaSysEng/pantheon/pull/294)
- Implement iterative peer search [\#268](https://github.com/PegaSysEng/pantheon/pull/268)
- Added RLP enc/dec for PrePrepare, Commit and NewRound messages [\#200](https://github.com/PegaSysEng/pantheon/pull/200)
- IBFT block mining [\#169](https://github.com/PegaSysEng/pantheon/pull/169)
- Added `--goerli` CLI option [\#370](https://github.com/PegaSysEng/pantheon/pull/370) (Thanks to [@Nashatyrev](https://github.com/Nashatyrev))
- Begin capturing metrics to better understand Besu's behaviour [\#326](https://github.com/PegaSysEng/pantheon/pull/326)
- Documentation updates include:
   * Added Coding Conventions [\#342](https://github.com/PegaSysEng/pantheon/pull/342)
   * Reorganised [Installation documentation](https://github.com/PegaSysEng/pantheon/wiki/Installation) and added [Chocolatey installation](https://github.com/PegaSysEng/pantheon/wiki/Install-Binaries#windows-with-chocolatey) for Windows
   * Reorganised [JSON-RPC API documentation](https://github.com/PegaSysEng/pantheon/wiki/JSON-RPC-API)
   * Updated [RPC Pub/Sub API documentation](https://github.com/PegaSysEng/pantheon/wiki/RPC-PubSub)

### Technical Improvements

- Extracted non-Docker CLI parameters to picoCLI mixin. [\#323](https://github.com/PegaSysEng/pantheon/pull/323)
- IBFT preprepare to validate round matches block [\#329](https://github.com/PegaSysEng/pantheon/pull/329)
- Fix acceptance test [\#324](https://github.com/PegaSysEng/pantheon/pull/324)
- Added the `IbftFinalState` [\#385](https://github.com/PegaSysEng/pantheon/pull/385)
- Constantinople Fork Block [\#382](https://github.com/PegaSysEng/pantheon/pull/382)
- Fix `pantheon.cli.BesuCommandTest` test on Windows [\#380](https://github.com/PegaSysEng/pantheon/pull/380)
- JDK smoke testing is being configured differently now [\#374](https://github.com/PegaSysEng/pantheon/pull/374)
- Re-enable clique AT [\#373](https://github.com/PegaSysEng/pantheon/pull/373)
- Ignoring acceptance test [\#372](https://github.com/PegaSysEng/pantheon/pull/372)
- Changes to support Gradle 5.0 [\#371](https://github.com/PegaSysEng/pantheon/pull/371)
- Clique: Prevent out of turn blocks interrupt in-turn mining [\#364](https://github.com/PegaSysEng/pantheon/pull/364)
- Time all tasks [\#361](https://github.com/PegaSysEng/pantheon/pull/361)
- Rework `VoteTallyCache` to better represent purpose [\#360](https://github.com/PegaSysEng/pantheon/pull/360)
- Add an `UNKNOWN` `DisconnectReason` [\#359](https://github.com/PegaSysEng/pantheon/pull/359)
- New round validation [\#353](https://github.com/PegaSysEng/pantheon/pull/353)
- Update get validators for block hash test to start from block 1 [\#352](https://github.com/PegaSysEng/pantheon/pull/352)
- Idiomatic Builder Pattern [\#345](https://github.com/PegaSysEng/pantheon/pull/345)
- Revert `Repair Clique Proposer Selection` \#339 - Breaks Görli testnet [\#343](https://github.com/PegaSysEng/pantheon/pull/343)
- No fixed ports in tests [\#340](https://github.com/PegaSysEng/pantheon/pull/340)
- Update clique acceptance test genesis file to use correct clique property names [\#338](https://github.com/PegaSysEng/pantheon/pull/338)
- Supporting list of addresses in logs subscription [\#336](https://github.com/PegaSysEng/pantheon/pull/336)
- Render handler exception to `System.err` instead of `.out` [\#334](https://github.com/PegaSysEng/pantheon/pull/334)
- Renamed IBFT message classes [\#333](https://github.com/PegaSysEng/pantheon/pull/333)
- Add additional RLP tests [\#332](https://github.com/PegaSysEng/pantheon/pull/332)
- Downgrading spotless to 3.13.0 to fix threading issues [\#325](https://github.com/PegaSysEng/pantheon/pull/325)
- `eth_getTransactionReceipt` acceptance test [\#322](https://github.com/PegaSysEng/pantheon/pull/322)
- Upgrade vertx to 3.5.4 [\#316](https://github.com/PegaSysEng/pantheon/pull/316)
- Round change validation [\#315](https://github.com/PegaSysEng/pantheon/pull/315)
- Basic IBFT message validators [\#314](https://github.com/PegaSysEng/pantheon/pull/314)
- Minor repairs to clique block scheduling [\#308](https://github.com/PegaSysEng/pantheon/pull/308)
- Dependencies Version upgrade [\#303](https://github.com/PegaSysEng/pantheon/pull/303)
- Build multiple JVM [\#301](https://github.com/PegaSysEng/pantheon/pull/301)
- Smart contract acceptance test [\#296](https://github.com/PegaSysEng/pantheon/pull/296)
- Fixing WebSocket error response [\#292](https://github.com/PegaSysEng/pantheon/pull/292)
- Reword error messages following exceptions during mining [\#291](https://github.com/PegaSysEng/pantheon/pull/291)
- Clique acceptance tests [\#290](https://github.com/PegaSysEng/pantheon/pull/290)
- Delegate creation of additional JSON-RPC methods to the BesuController [\#289](https://github.com/PegaSysEng/pantheon/pull/289)
- Remove unnecessary `RlpInput` and `RlpOutput` classes [\#287](https://github.com/PegaSysEng/pantheon/pull/287)
- Remove `RlpUtils` [\#285](https://github.com/PegaSysEng/pantheon/pull/285)
- Enabling previously ignored acceptance tests [\#282](https://github.com/PegaSysEng/pantheon/pull/282)
- IPv6 peers [\#281](https://github.com/PegaSysEng/pantheon/pull/281)
- IPv6 Bootnode [\#280](https://github.com/PegaSysEng/pantheon/pull/280)
- Acceptance test for `getTransactionReceipt` JSON-RPC method [\#278](https://github.com/PegaSysEng/pantheon/pull/278)
- Inject `StorageProvider` into `BesuController` instances [\#259](https://github.com/PegaSysEng/pantheon/pull/259)

## 0.8.2

### Removed
 - Removed `import-blockchain` command because nothing exports to the required format yet (PR [\#223](https://github.com/PegaSysEng/pantheon/pull/223))

### Bug Fixes
 - `io.netty.util.internal.OutOfDirectMemoryError` errors by removing reference counting from network messages.
 - Log spam: endless loop in `nioEventLoopGroup` thanks to [@5chdn](https://github.com/5chdn) for reporting) (PR [#261](https://github.com/PegaSysEng/pantheon/pull/261))
 - Rinkeby import can stall with too many fragments thanks to [@steffenkux](https://github.com/steffenkux) and [@5chdn](https://github.com/5chdn) for reporting) (PR [#255](https://github.com/PegaSysEng/pantheon/pull/255))
 - Clique incorrectly used the chain ID instead of the network ID in ETH status messages (PR [#209](https://github.com/PegaSysEng/pantheon/pull/209))
 - Gradle deprecation warnings (PR [#246](https://github.com/PegaSysEng/pantheon/pull/246) with thanks to [@jvirtanen](https://github.com/jvirtanen))
 - Consensus issue on Ropsten:
    - Treat output length as a maximum length for CALL operations (PR [#236](https://github.com/PegaSysEng/pantheon/pull/236))
    - ECRec precompile should return empty instead of 32 zero bytes when the input is invalid (PR [#227](https://github.com/PegaSysEng/pantheon/pull/227))
 - File name too long error while building from source thanks to [@5chdn](https://github.com/5chdn) for reporting) (PR [#221](https://github.com/PegaSysEng/pantheon/pull/221))
 - Loop syntax in `runBesuPrivateNetwork.sh` (PR [#237](https://github.com/PegaSysEng/pantheon/pull/237) thanks to [@matt9ucci](https://github.com/matt9ucci))
 - Fix `CompressionException: Snappy decompression failed` errors thanks to [@5chdn](https://github.com/5chdn) for reporting) (PR [#274](https://github.com/PegaSysEng/pantheon/pull/274))

### Additions and Improvements
 - Added `--ropsten` command line argument to make syncing to Ropsten easier (PR [#197](https://github.com/PegaSysEng/pantheon/pull/197) with thanks to [@jvirtanen](https://github.com/jvirtanen))
 - Enabled constantinople in `--dev-mode` (PR [#256](https://github.com/PegaSysEng/pantheon/pull/256))
 - Supported Constantinople with Clique thanks to [@5chdn](https://github.com/5chdn) for reporting) (PR [#250](https://github.com/PegaSysEng/pantheon/pull/250), PR [#247](https://github.com/PegaSysEng/pantheon/pull/247))
 - Implemented `eth_chainId` JSON-RPC method (PR [#219](https://github.com/PegaSysEng/pantheon/pull/219))
 - Updated client version to be ethstats friendly (PR [#258](https://github.com/PegaSysEng/pantheon/pull/258))
 - Added `--node-private-key` option to allow nodekey file to be specified separately to data directory thanks to [@peterbroadhurst](https://github.com/peterbroadhurst) for requesting)  (PR [#234](https://github.com/PegaSysEng/pantheon/pull/234))
 - Added `--banned-nodeids` option to prevent connection to specific nodes (PR [#254](https://github.com/PegaSysEng/pantheon/pull/254))
 - Send client quitting disconnect message to peers on shutdown (PR [#253](https://github.com/PegaSysEng/pantheon/pull/253))
 - Improved error message for port conflict error (PR [#232](https://github.com/PegaSysEng/pantheon/pull/232))
 - Improved documentation by adding the following pages:
    * [Getting Started](https://github.com/PegaSysEng/pantheon/wiki/Getting-Started)
    * [Network ID and Chain ID](https://github.com/PegaSysEng/pantheon/wiki/NetworkID-And-ChainID)
    * [Node Keys](https://github.com/PegaSysEng/pantheon/wiki/Node-Keys)
    * [Networking](https://github.com/PegaSysEng/pantheon/wiki/Networking)
    * [Accounts for Testing](https://github.com/PegaSysEng/pantheon/wiki/Accounts-for-Testing)
    * [Logging](https://github.com/PegaSysEng/pantheon/wiki/Logging)
    * [Proof of Authority](https://github.com/PegaSysEng/pantheon/wiki/Proof-of-Authority)
    * [Passing JVM Options](https://github.com/PegaSysEng/pantheon/wiki/Passing-JVM-Options)


 ### Technical Improvements
 - Upgraded Ethereum reference tests to 6.0 beta 2. (thanks to [@jvirtanen](https://github.com/jvirtanen) for the initial upgrade to beta 1)
 - Set Java compiler default encoding to UTF-8 (PR [#238](https://github.com/PegaSysEng/pantheon/pull/238) thanks to [@matt9ucci](https://github.com/matt9ucci))
 - Removed duplicate code defining default JSON-RPC APIs (PR [#218](https://github.com/PegaSysEng/pantheon/pull/218) thanks to [@matt9ucci](https://github.com/matt9ucci))
 - Improved code for parsing config (PRs [#208](https://github.com/PegaSysEng/pantheon/pull/208), [#209](https://github.com/PegaSysEng/pantheon/pull/209))
 - Use `java.time.Clock` in favour of a custom Clock interface (PR [#220](https://github.com/PegaSysEng/pantheon/pull/220))
 - Improve modularity of storage systems (PR [#211](https://github.com/PegaSysEng/pantheon/pull/211), [#207](https://github.com/PegaSysEng/pantheon/pull/207))
 - Treat JavaDoc warnings as errors (PR [#171](https://github.com/PegaSysEng/pantheon/pull/171))
 - Add benchmark for `BlockHashOperation `as a template for benchmarking other EVM operations (PR [#203](https://github.com/PegaSysEng/pantheon/pull/203))
 - Added unit tests for `EthBlockNumber` (PR [#195](https://github.com/PegaSysEng/pantheon/pull/195) thanks to [@jvirtanen](https://github.com/jvirtanen))
 - Code style improvements (PR [#196](https://github.com/PegaSysEng/pantheon/pull/196) thanks to [@jvirtanen](https://github.com/jvirtanen))
 - Added unit tests for `Web3ClientVersion` (PR [#194](https://github.com/PegaSysEng/pantheon/pull/194) with thanks to [@jvirtanen](https://github.com/jvirtanen))
 - Removed RLPUtils from `RawBlockIterator` (PR [#179](https://github.com/PegaSysEng/pantheon/pull/179))
 - Replace the JNI based snappy library with a pure-Java version (PR [#257](https://github.com/PegaSysEng/pantheon/pull/257))<|MERGE_RESOLUTION|>--- conflicted
+++ resolved
@@ -26,12 +26,8 @@
 - New optional feature to save the txpool content to file on shutdown and reloading it on startup [#5434](https://github.com/hyperledger/besu/pull/5434)
 - New option to send SNI header in TLS ClientHello message [#5439](https://github.com/hyperledger/besu/pull/5439)
 - Early access - layered transaction pool implementation [#5290](https://github.com/hyperledger/besu/pull/5290)
-<<<<<<< HEAD
-- New RPC method `debug_getRawReceipts`
-=======
 - New RPC method `debug_getRawReceipts` [#5476](https://github.com/hyperledger/besu/pull/5476)
 - Add TrieLogFactory plugin support [#5440](https://github.com/hyperledger/besu/pull/5440)
->>>>>>> 93608383
 - Ignore `min-block-occupancy-ratio` option when on PoS networks, since in some cases, it prevents to have full blocks even if enough transactions are present [#5491](https://github.com/hyperledger/besu/pull/5491) 
 
 ### Bug Fixes
