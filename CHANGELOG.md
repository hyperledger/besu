# Changelog

<<<<<<< HEAD

## 22.7.1

### Additions and Improvements
- Experimental CLI option for --Xp2p-peer-lower-bound [#4200](https://github.com/hyperledger/besu/pull/4200)
=======
## 22.7.1

### Additions and Improvements

### Bug Fixes
>>>>>>> 49244791

## 22.7.0

### Additions and Improvements
- Deprecation warning for Ropsten, Rinkeby, Kiln [#4173](https://github.com/hyperledger/besu/pull/4173)

### Bug Fixes 

- Fixes previous known issue [#3890](https://github.com/hyperledger/besu/issues/3890)from RC3 requiring a restart post-merge to continue correct transaction handling.
- Stop producing stack traces when a get headers response only contains the range start header [#4189](https://github.com/hyperledger/besu/pull/4189)
- Upgrade Spotless to 6.8.0 [#4195](https://github.com/hyperledger/besu/pull/4195)
- Upgrade Gradle to 7.5 [#4196](https://github.com/hyperledger/besu/pull/4196)

### Download links
- https://hyperledger.jfrog.io/artifactory/besu-binaries/besu/22.7.0/besu-22.7.0.tar.gz / sha256: `af21104a880c37706b660aa816e1c38b2b3f603a97420ddcbc889324b71aa50e`
- https://hyperledger.jfrog.io/artifactory/besu-binaries/besu/22.7.0/besu-22.7.0.zip / sha256: `5b1586362e6e739c206c25224bb753a372bad70c0b22dbe091f9253024ebdc45`

## 22.7.0-RC3

### Known/Outstanding issues:
- Besu requires a restart post-merge to re-enable remote transaction processing [#3890](https://github.com/hyperledger/besu/issues/3890)

### Additions and Improvements
- Engine API: Change expiration time for JWT tokens to 60s [#4168](https://github.com/hyperledger/besu/pull/4168)
- Sepolia mergeNetSplit block [#4158](https://github.com/hyperledger/besu/pull/4158)
- Goerli TTD [#4160](https://github.com/hyperledger/besu/pull/4160) 
- Several logging improvements 

### Bug Fixes
- Allow to set any value for baseFeePerGas in the genesis file [#4177](https://github.com/hyperledger/besu/pull/4177)
- Fix for stack overflow when searching for TTD block [#4169](https://github.com/hyperledger/besu/pull/4169)
- Fix for chain stuck issue [#4175](https://github.com/hyperledger/besu/pull/4175)

### Download links
- https://hyperledger.jfrog.io/artifactory/besu-binaries/besu/22.7.0-RC3/besu-22.7.0-RC3.tar.gz / sha256: `6a1ee89c82db9fa782d34733d8a8c726670378bcb71befe013da48d7928490a6`
- https://hyperledger.jfrog.io/artifactory/besu-binaries/besu/22.7.0-RC3/besu-22.7.0-RC3.zip / sha256: `5de22445ab2a270cf33e1850cd28f1946442b7104738f0d1ac253a009c53414e`

## 22.7.0-RC2

### Additions and Improvements
- Add a block to the bad blocks if it did not descend from the terminal block [#4080](https://github.com/hyperledger/besu/pull/4080)
- Backward sync exception improvements [#4092](https://github.com/hyperledger/besu/pull/4092)
- Remove block header checks during backward sync, since they will be always performed during block import phase [#4098](https://github.com/hyperledger/besu/pull/4098)
- Optimize the backward sync retry strategy [#4095](https://github.com/hyperledger/besu/pull/4095)
- Add support for jemalloc library to better handle rocksdb memory consumption [#4126](https://github.com/hyperledger/besu/pull/4126)
- RocksDB configuration changes to improve performance. [#4132](https://github.com/hyperledger/besu/pull/4132)

### Bug Fixes
- Changed max message size in the p2p layer to 16.7MB from 10MB to improve peering performance [#4120](https://github.com/hyperledger/besu/pull/4120)
- Fixes for parent stateroot mismatch when using Bonsai storage mode (please report if you encounter this bug on this version) [#4094](https://github.com/hyperledger/besu/pull/4094)
- Above Bonsai related fixes have addressed situations where the event log was not indexed properly [#3921](https://github.com/hyperledger/besu/pull/3921)
- Fixes related to backward sync and reorgs [#4097](https://github.com/hyperledger/besu/pull/4097)
- Checkpoint sync with more merge friendly checkpoint blocks [#4085](https://github.com/hyperledger/besu/pull/4085)
- Fixes around RocksDB performance and memory usage [#4128](https://github.com/hyperledger/besu/pull/4128)
- Fix for RPC performance parallelization to improve RPC performance under heavy load [#3959](https://github.com/hyperledger/besu/pull/3959)
- Fix for post-Merge peering after PoW is removed in our logic for weighting peers [#4116](https://github.com/hyperledger/besu/pull/4116)
- Various logging changes to improve UX- Return the correct latest valid hash in case of bad block when calling engine methods [#4056](https://github.com/hyperledger/besu/pull/4056)
- Add a PoS block header rule to check that the current block is more recent than its parent [#4066](https://github.com/hyperledger/besu/pull/4066)
- Fixed a trie log layer issue on bonsai during reorg [#4069](https://github.com/hyperledger/besu/pull/4069)
- Fix transition protocol schedule to return the pre Merge schedule when reorg pre TTD [#4078](https://github.com/hyperledger/besu/pull/4078)
- Remove hash to sync from the queue only if the sync step succeeds [#4105](https://github.com/hyperledger/besu/pull/4105)
- The build process runs successfully even though the system language is not English [#4102](https://github.com/hyperledger/besu/pull/4102)
- Avoid starting or stopping the BlockPropagationManager more than once [#4122](https://github.com/hyperledger/besu/pull/4122)

### Download links
- https://hyperledger.jfrog.io/artifactory/besu-binaries/besu/22.7.0-RC2/besu-22.7.0-RC2.tar.gz / sha256: `befe15b893820c9c6451a74fd87b41f555ff28561494b3bebadd5da5c7ce25d3`
- https://hyperledger.jfrog.io/artifactory/besu-binaries/besu/22.7.0-RC2/besu-22.7.0-RC2.zip / sha256: `d56c340f5982b882fbecca2697ca72a5bbefe0e978d2d4504211f012e2242a81`

## 22.7.0-RC1

### Additions and Improvements
- Do not require a minimum block height when downloading headers or blocks [#3911](https://github.com/hyperledger/besu/pull/3911)
- When on PoS the head can be only be updated by ForkchoiceUpdate [#3994](https://github.com/hyperledger/besu/pull/3994)
- Version information available in metrics [#3997](https://github.com/hyperledger/besu/pull/3997)
- Add TTD and DNS to Sepolia config [#4024](https://github.com/hyperledger/besu/pull/4024)
- Return `type` with value `0x0` when serializing legacy transactions [#4027](https://github.com/hyperledger/besu/pull/4027)
- Ignore `ForkchoiceUpdate` if `newHead` is an ancestor of the chain head [#4055](https://github.com/hyperledger/besu/pull/4055)

### Bug Fixes
- Fixed a snapsync issue that can sometimes block the healing step [#3920](https://github.com/hyperledger/besu/pull/3920)
- Support free gas networks in the London fee market [#4003](https://github.com/hyperledger/besu/pull/4003)
- Limit the size of outgoing eth subprotocol messages.  [#4034](https://github.com/hyperledger/besu/pull/4034)
- Fixed a state root mismatch issue on bonsai that may appear occasionally [#4041](https://github.com/hyperledger/besu/pull/4041)

### Download links
- https://hyperledger.jfrog.io/artifactory/besu-binaries/besu/22.7.0-RC1/besu-22.7.0-RC1.tar.gz / sha256: `60ad8b53402beb62c24ad791799d9cfe444623a58f6f6cf1d0728459cb641e63`
- https://hyperledger.jfrog.io/artifactory/besu-binaries/besu/22.7.0-RC1/besu-22.7.0-RC1.zip / sha256: `7acfb3a73382bf70f6337e83cb7e9e472b4e5a9da88c5ed2fbd9e82fcf2046dc`

## 22.4.3

### Additions and Improvements
- \[EXPERIMENTAL\] Add checkpoint sync `--sync-mode="X_CHECKPOINT"` [#3849](https://github.com/hyperledger/besu/pull/3849)
- Support `finalized` and `safe` as tags for the block parameter in RPC APIs [#3950](https://github.com/hyperledger/besu/pull/3950)
- Added verification of payload attributes in ForkchoiceUpdated [#3837](https://github.com/hyperledger/besu/pull/3837)
- Add support for Gray Glacier hardfork [#3961](https://github.com/hyperledger/besu/issues/3961)

### Bug Fixes
- alias engine-rpc-port parameter with the former rpc param name [#3958](https://github.com/hyperledger/besu/pull/3958)

## 22.4.2

### Additions and Improvements
- Engine API Update: Replace deprecated INVALID_TERMINAL_BLOCK with INVALID last valid hash 0x0 [#3882](https://github.com/hyperledger/besu/pull/3882)
- Deprecate experimental merge flag and engine-rpc-enabled flag [#3875](https://github.com/hyperledger/besu/pull/3875)
- Update besu-native dependencies to 0.5.0 for linux arm64 support
- Update ropsten TTD to 100000000000000000000000

### Bug Fixes
- Stop backward sync if genesis block has been reached [#3869](https://github.com/hyperledger/besu/pull/3869)
- Allow to backward sync to request headers back to last finalized block if present or genesis [#3888](https://github.com/hyperledger/besu/pull/3888)

### Download link
- https://hyperledger.jfrog.io/artifactory/besu-binaries/besu/22.4.2/besu-22.4.2.zip / sha256: `e8e9eb7e3f544ecefeec863712fb8d3f6a569c9d70825a4ed2581c596db8fd45`
- https://hyperledger.jfrog.io/artifactory/besu-binaries/besu/22.4.2/besu-22.4.2.tar.gz / sha256: `9db0c37440cb56bcf671b8de13e0ecb6235171a497bdad91020b8c4a9dac2a27`

## 22.4.1

### Additions and Improvements
- GraphQL - allow null log topics in queries which match any topic [#3662](https://github.com/hyperledger/besu/pull/3662)
- multi-arch docker builds for amd64 and arm64 [#2954](https://github.com/hyperledger/besu/pull/2954)
- Filter Netty native lib errors likewise the pure Java implementation [#3807](https://github.com/hyperledger/besu/pull/3807)
- Add ropsten terminal total difficulty config [#3871](https://github.com/hyperledger/besu/pull/3871)

### Bug Fixes
- Stop the BlockPropagationManager when it receives the TTD reached event [#3809](https://github.com/hyperledger/besu/pull/3809)
- Correct getMixHashOrPrevRandao to return the value present in the block header [#3839](https://github.com/hyperledger/besu/pull/3839)

## 22.4.0

### Breaking Changes
- Version 22.4.x will be the last series to support Java 11. Version 22.7.0 will require Java 17 to build and run.
- In the Besu EVM Library all references to SHA3 have been renamed to the more accurate name Keccak256, including class names and comment. [#3749](https://github.com/hyperledger/besu/pull/3749)
- Removed the Gas object and replaced it with a primitive long [#3674](https://github.com/hyperledger/besu/pull/3674)
- Column family added for backward sync [#3638](https://github.com/hyperledger/besu/pull/3638)
  - Note that this added column family makes this a one-way upgrade. That is, once you upgrade your db to this version, you cannot roll back to a previous version of Besu.

### Bug Fixes
- Fix nullpointer on snapsync [#3773](https://github.com/hyperledger/besu/pull/3773)
- Introduce RocksDbSegmentIdentifier to avoid changing the storage plugin [#3755](https://github.com/hyperledger/besu/pull/3755)

## Download Links
- https://hyperledger.jfrog.io/artifactory/besu-binaries/besu/22.4.0/besu-22.4.0.zip / SHA256 d89e102a1941e70be31c176a6dd65cd5f3d69c4c
- https://hyperledger.jfrog.io/artifactory/besu-binaries/besu/22.4.0/besu-22.4.0.tar.gz / SHA256 868e38749dd40debe028624f8267f1fce7587010

## 22.4.0-RC2

### Breaking Changes
- In the Besu EVM Library all references to SHA3 have been renamed to the more accurate name Kecack256, including class names and comment. [#3749](https://github.com/hyperledger/besu/pull/3749)

### Additions and Improvements
- Onchain node permissioning
  - Log the enodeURL that was previously only throwing an IllegalStateException during the isPermitted check [#3697](https://github.com/hyperledger/besu/pull/3697),
  - Fail startup if node permissioning smart contract version does not match [#3765](https://github.com/hyperledger/besu/pull/3765)
- \[EXPERIMENTAL\] Add snapsync `--sync-mode="X_SNAP"` (only as client) [#3710](https://github.com/hyperledger/besu/pull/3710)
- Adapt Fast sync, and Snap sync, to use finalized block, from consensus layer, as pivot after the Merge [#3506](https://github.com/hyperledger/besu/issues/3506)
- Add IPC JSON-RPC interface (BSD/MacOS and Linux only) [#3695](https://github.com/hyperledger/besu/pull/3695)
- Column family added for backward sync [#3638](https://github.com/hyperledger/besu/pull/3638)
  - Note that this added column family makes this a one-way upgrade. That is, once you upgrade your db to this version, you cannot roll back to a previous version of Besu.

## Download Links
- https://hyperledger.jfrog.io/artifactory/besu-binaries/besu/22.4.0-RC2/besu-22.4.0-RC2.zip /  SHA256 5fa7f927c6717ebf503291c058815cd0c5fcfab13245d3b6beb66eb20cf7ac24
- https://hyperledger.jfrog.io/artifactory/besu-binaries/besu/22.4.0-RC2/besu-22.4.0-RC2.tar.gz / SHA256 1c4ecd17552cf5ebf120fc35dad753f45cb951ea0f817381feb2477ec0fff9c9

## 22.4.0-RC1

### Additions and Improvements
- Unit tests are now executed with JUnit5 [#3620](https://github.com/hyperledger/besu/pull/3620)
- Removed the Gas object and replaced it with a primitive long [#3674]

### Bug Fixes
- Flexible Privacy Precompile handles null payload ID [#3664](https://github.com/hyperledger/besu/pull/3664)
- Subcommand blocks import throws exception [#3646](https://github.com/hyperledger/besu/pull/3646)

## Download Links
- https://hyperledger.jfrog.io/artifactory/besu-binaries/besu/22.4.0-RC1/besu-22.4.0-RC1.zip / SHA256 0779082acc20a98eb810eb08778e0c0e1431046c07bc89019a2761fd1baa4c25
- https://hyperledger.jfrog.io/artifactory/besu-binaries/besu/22.4.0-RC1/besu-22.4.0-RC1.tar.gz / SHA256 15d8b0e335f962f95da46864109db9f28ed4f7bc351995b2b8db477c12b94860

## 22.1.3

### Breaking Changes
- Remove the experimental flag for bonsai tries CLI options `--data-storage-format` and `--bonsai-maximum-back-layers-to-load` [#3578](https://github.com/hyperledger/besu/pull/3578)
- Column family added for backward sync [#3532](https://github.com/hyperledger/besu/pull/3532)
  - Note that this added column family makes this a one-way upgrade. That is, once you upgrade your db to this version, you cannot roll back to a previous version of Besu.

### Deprecations
- `--tx-pool-hashes-max-size` is now deprecated and has no more effect, and it will be removed in a future release.

### Additions and Improvements
- Tune transaction synchronization parameter to adapt to mainnet traffic [#3610](https://github.com/hyperledger/besu/pull/3610)
- Improve eth/66 support [#3616](https://github.com/hyperledger/besu/pull/3616)
- Avoid reprocessing remote transactions already seen [#3626](https://github.com/hyperledger/besu/pull/3626)
- Upgraded jackson-databind dependency version [#3647](https://github.com/hyperledger/besu/pull/3647)

## Download Links
- https://hyperledger.jfrog.io/artifactory/besu-binaries/besu/22.1.3/besu-22.1.3.zip /  SHA256 9dafb80f2ec9ce8d732fd9e9894ca2455dd02418971c89cd6ccee94c53354d5d
- https://hyperledger.jfrog.io/artifactory/besu-binaries/besu/22.1.3/besu-22.1.3.tar.gz / SHA256 f9f8d37353aa4b5d12e87c08dd86328c1cffc591c6fc9e076c0f85a1d4663dfe

## 22.1.2

### Additions and Improvements
- Execution layer (The Merge):
  - Execution specific RPC endpoint [#3378](https://github.com/hyperledger/besu/issues/3378)
  - Adds JWT authentication to Engine APIs
  - Supports kiln V2.1 spec
- Tracing APIs
  - new API methods: trace_rawTransaction, trace_get, trace_callMany
  - added revertReason to trace APIs including: trace_transaction, trace_get, trace_call, trace_callMany, and trace_rawTransaction
- Allow mining beneficiary to transition at specific blocks for ibft2 and qbft consensus mechanisms.  [#3115](https://github.com/hyperledger/besu/issues/3115)
- Return richer information from the PrecompiledContract interface. [\#3546](https://github.com/hyperledger/besu/pull/3546)

### Bug Fixes
- Reject locally-sourced transactions below the minimum gas price when not mining. [#3397](https://github.com/hyperledger/besu/pull/3397)
- Fixed bug with contract address supplied to `debug_accountAt` [#3518](https://github.com/hyperledger/besu/pull/3518)

## Download Links
- https://hyperledger.jfrog.io/artifactory/besu-binaries/besu/22.1.2/besu-22.1.2.zip /  SHA256 1b26e3f8982c3a9dbabc72171f83f1cfe89eef84ead45b184ee9101f411c1251
- https://hyperledger.jfrog.io/artifactory/besu-binaries/besu/22.1.2/besu-22.1.2.tar.gz / SHA256 1eca9abddf351eaaf4e6eaa1b9536b8b4fd7d30a81d39f9d44ffeb198627ee7a

## 22.1.1

### Additions and Improvements
- Allow optional RPC methods that bypass authentication [#3382](https://github.com/hyperledger/besu/pull/3382)
- Execution layer (The Merge):
  - Extend block creation and mining to support The Merge [#3412](https://github.com/hyperledger/besu/pull/3412)
  - Backward sync [#3410](https://github.com/hyperledger/besu/pull/3410)
  - Extend validateAndProcessBlock to return an error message in case of failure, so it can be returned to the caller of ExecutePayload API [#3411](https://github.com/hyperledger/besu/pull/3411)
  - Persist latest finalized block [#2913](https://github.com/hyperledger/besu/issues/2913)
  - Add PostMergeContext, and stop syncing after the switch to PoS [#3453](https://github.com/hyperledger/besu/pull/3453)
  - Add header validation rules needed to validate The Merge blocks [#3454](https://github.com/hyperledger/besu/pull/3454)
  - Add core components: controller builder, protocol scheduler, coordinator, block creator and processor. [#3461](https://github.com/hyperledger/besu/pull/3461)
  - Execution specific RPC endpoint [#2914](https://github.com/hyperledger/besu/issues/2914), [#3350](https://github.com/hyperledger/besu/pull/3350)
- QBFT consensus algorithm is production ready

## Download Links
- https://hyperledger.jfrog.io/artifactory/besu-binaries/besu/22.1.1/besu-22.1.1.zip /  SHA256 cfff79e19e5f9a184d0b62886990698b77d019a0745ea63b5f9373870518173e
- https://hyperledger.jfrog.io/artifactory/besu-binaries/besu/22.1.1/besu-22.1.1.tar.gz / SHA256 51cc9d35215f977ac7338e5c611c60f225fd6a8c1c26f188e661624a039e83f3

## 22.1.0

### Breaking Changes
- Plugin API: BlockHeader.getBaseFee() method now returns an optional Wei instead of an optional Long [#3065](https://github.com/hyperledger/besu/issues/3065)
- Removed deprecated hash variable `protected volatile Hash hash;` which was used for private transactions [#3110](https://github.com/hyperledger/besu/pull/3110)

### Additions and Improvements
- Add support for additional JWT authentication algorithms [#3017](https://github.com/hyperledger/besu/pull/3017)
- Represent baseFee as Wei instead of long accordingly to the spec [#2785](https://github.com/hyperledger/besu/issues/2785)
- Implements [EIP-4399](https://eips.ethereum.org/EIPS/eip-4399) to repurpose DIFFICULTY opcode after the merge as a source of entropy from the Beacon chain. [#3081](https://github.com/hyperledger/besu/issues/3081)
- Re-order external services (e.g JsonRpcHttpService) to start before blocks start processing [#3118](https://github.com/hyperledger/besu/pull/3118)
- Stream JSON RPC responses to avoid creating big JSON strings in memory [#3076](https://github.com/hyperledger/besu/pull/3076)
- Ethereum Classic Mystique Hard Fork [#3256](https://github.com/hyperledger/besu/pull/3256)
- Genesis file parameter `blockperiodseconds` is validated as a positive integer on startup to prevent unexpected runtime behaviour [#3186](https://github.com/hyperledger/besu/pull/3186)
- Add option to require replay protection for locally submitted transactions [\#1975](https://github.com/hyperledger/besu/issues/1975)
- Update to block header validation for IBFT and QBFT to support London fork EIP-1559 [#3251](https://github.com/hyperledger/besu/pull/3251)
- Move into SLF4J as logging facade [#3285](https://github.com/hyperledger/besu/pull/3285)
- Changing the order in which we traverse the word state tree during fast sync. This should improve fast sync during subsequent pivot changes.[#3202](https://github.com/hyperledger/besu/pull/3202)
- Updated besu-native to version 0.4.3 [#3331](https://github.com/hyperledger/besu/pull/3331)
- Refactor synchronizer to asynchronously retrieve blocks from peers, and to change peer when retrying to get a block. [#3326](https://github.com/hyperledger/besu/pull/3326)
- Disable RocksDB TTL compactions [#3356](https://github.com/hyperledger/besu/pull/3356)
- add a websocket frame size configuration CLI parameter [3386][https://github.com/hyperledger/besu/pull/3386]
- Add `--ec-curve` parameter to export/export-address public-key subcommands [#3333](https://github.com/hyperledger/besu/pull/3333)

### Bug Fixes
- Change the base docker image from Debian Buster to Ubuntu 20.04 [#3171](https://github.com/hyperledger/besu/issues/3171) fixes [#3045](https://github.com/hyperledger/besu/issues/3045)
- Make 'to' field optional in eth_call method according to the spec [#3177](https://github.com/hyperledger/besu/pull/3177)
- Update to log4j 2.17.1. Resolves potential vulnerability only exploitable when using custom log4j configurations that are writable by untrusted users.
- Fix regression on cors-origin star value
- Fix for ethFeeHistory accepting hex values for blockCount
- Fix a sync issue, when the chain downloader incorrectly shutdown when a task in the pipeline is cancelled. [#3319](https://github.com/hyperledger/besu/pull/3319)
- add a websocket frame size configuration CLI parameter [3368][https://github.com/hyperledger/besu/pull/3379]
- Prevent node from peering to itself [#3342](https://github.com/hyperledger/besu/pull/3342)
- Fix an `IndexOutOfBoundsException` exception when getting block from peers. [#3304](https://github.com/hyperledger/besu/issues/3304)
- Handle legacy eth64 without throwing null pointer exceptions [#3343](https://github.com/hyperledger/besu/pull/3343)

### Download Links
- https://hyperledger.jfrog.io/artifactory/besu-binaries/besu/22.1.0/besu-22.1.0.tar.gz \ SHA256 232bd7f274691ca14c26289fdc289d3fcdf69426dd96e2fa1601f4d079645c2f
- https://hyperledger.jfrog.io/artifactory/besu-binaries/besu/22.1.0/besu-22.1.0.zip \ SHA256 1b701ff5b647b64aff3d73d6f1fe3fdf73f14adbe31504011eff1660ab56ad2b

## 21.10.9

### Bug Fixes
- Fix regression on cors-origin star value
- Fix for ethFeeHistory accepting hex values for blockCount

 **Full Changelog**: https://github.com/hyperledger/besu/compare/21.10.8...21.10.9

[besu-21.10.9.tar.gz](https://hyperledger.jfrog.io/artifactory/besu-binaries/besu/21.10.9/besu-21.10.9.tar.gz) a4b85ba72ee73017303e4b2f0fdde84a87d376c2c17fdcebfa4e34680f52fc71
[besu-21.10.9.zip](https://hyperledger.jfrog.io/artifactory/besu-binaries/besu/21.10.9/besu-21.10.9.zip) c3ba3f07340fa80064ba7c06f2c0ec081184e000f9a925d132084352d0665ef9

## 21.10.8

### Additions and Improvements
- Ethereum Classic Mystique Hard Fork [#3256](https://github.com/hyperledger/besu/pull/3256)

### Download Links
https://hyperledger.jfrog.io/artifactory/besu-binaries/besu/21.10.8/besu-21.10.8.tar.gz \ SHA256 d325e2e36bc38a707a9eebf92068f5021606a8c6b6464bb4b4d59008ef8014fc
https://hyperledger.jfrog.io/artifactory/besu-binaries/besu/21.10.8/besu-21.10.8.zip \ SHA256 a91da1e82fb378e16437327bba56dd299aafdb0614ba528167a1dae85440c5af

## 21.10.7

### Bug Fixes
- Update dependencies (including vert.x, kubernetes client-java, okhttp, commons-codec)

### Additions and Improvements
- Add support for additional JWT authentication algorithms [#3017](https://github.com/hyperledger/besu/pull/3017)
- Remove Orion ATs

### Download Links
https://hyperledger.jfrog.io/artifactory/besu-binaries/besu/21.10.7/besu-21.10.7.tar.gz \ SHA256 94cee804fcaea366c9575380ef0e30ed04bf2fc7451190a94887f14c07f301ff
https://hyperledger.jfrog.io/artifactory/besu-binaries/besu/21.10.7/besu-21.10.7.zip \ SHA256 faf1ebfb20aa6171aa6ea98d7653339272567c318711d11e350471b5bba62c00

## 21.10.6

### Bug Fixes
- Update log4j to 2.17.1

### Download Links
https://hyperledger.jfrog.io/artifactory/besu-binaries/besu/21.10.6/besu-21.10.6.tar.gz \ SHA256 ef579490031dd4eb3704b4041e352cfb2e7e787fcff7506b69ef88843d4e1220
https://hyperledger.jfrog.io/artifactory/besu-binaries/besu/21.10.6/besu-21.10.6.zip \ SHA256 0fdda65bc993905daa14824840724d0b74e3f16f771f5726f5307f6d9575a719

## 21.10.5

### Bug Fixes
- Update log4j to 2.17.0

### Download Links
https://hyperledger.jfrog.io/artifactory/besu-binaries/besu/21.10.5/besu-21.10.5.tar.gz \ SHA256 0d1b6ed8f3e1325ad0d4acabad63c192385e6dcbefe40dc6b647e8ad106445a8
https://hyperledger.jfrog.io/artifactory/besu-binaries/besu/21.10.5/besu-21.10.5.zip \ SHA256 a1689a8a65c4c6f633b686983a6a1653e7ac86e742ad2ec6351176482d6e0c57

## 21.10.4

### Bug Fixes
- Update log4j to 2.16.0.
- Change the base docker image from Debian Buster to Ubuntu 20.04 [#3171](https://github.com/hyperledger/besu/issues/3171) fixes [#3045](https://github.com/hyperledger/besu/issues/3045)

### Download links
This release is not recommended for production use.

## 21.10.3

### Additions and Improvements
- Updated log4j to 2.15.0 and disabled JNDI message format lookups to improve security.
- Represent baseFee as Wei instead of long accordingly to the spec [#2785](https://github.com/hyperledger/besu/issues/2785)
- Adding support of the NO_COLOR environment variable as described in the [NO_COLOR](https://no-color.org/) standard [#3085](https://github.com/hyperledger/besu/pull/3085)
- Add `privx_findFlexiblePrivacyGroup` RPC Method, `privx_findOnchainPrivacyGroup` will be removed in a future release [#3075](https://github.com/hyperledger/besu/pull/3075)
- The invalid value is now shown when `--bootnodes` cannot parse an item to make it easier to identify which option is invalid.
- Adding two new options to be able to specify desired TLS protocol version and Java cipher suites [#3105](https://github.com/hyperledger/besu/pull/3105)
- Implements [EIP-4399](https://eips.ethereum.org/EIPS/eip-4399) to repurpose DIFFICULTY opcode after the merge as a source of entropy from the Beacon chain. [#3081](https://github.com/hyperledger/besu/issues/3081)

### Bug Fixes
- Change the base docker image from Debian Buster to Ubuntu 20.04 [#3171](https://github.com/hyperledger/besu/issues/3171) fixes [#3045](https://github.com/hyperledger/besu/issues/3045)

### Download Link
This release is not recommended for production use.

## 21.10.2

### Additions and Improvements
- Add discovery options to genesis file [#2944](https://github.com/hyperledger/besu/pull/2944)
- Add validate-config subcommand to perform basic syntax validation of TOML config [#2994](https://github.com/hyperledger/besu/pull/2994)
- Updated Sepolia Nodes [#3034](https://github.com/hyperledger/besu/pull/3034) [#3035](https://github.com/hyperledger/besu/pull/3035)

### Bug Fixes
- Reduce shift calculations to shifts that may have an actual result. [#3039](https://github.com/hyperledger/besu/pull/3039)
- DNS Discovery daemon wasn't started [#3033](https://github.com/hyperledger/besu/pull/3033)

### Download Link
This release is not recommended for production use.

## 21.10.1

### Additions and Improvements
- Add CLI autocomplete scripts. [#2854](https://github.com/hyperledger/besu/pull/2854)
- Add support for PKCS11 keystore on PKI Block Creation. [#2865](https://github.com/hyperledger/besu/pull/2865)
- Optimize EVM Memory for MLOAD Operations [#2917](https://github.com/hyperledger/besu/pull/2917)
- Upgrade CircleCI OpenJDK docker image to version 11.0.12. [#2928](https://github.com/hyperledger/besu/pull/2928)
- Update JDK 11 to latest version in Besu Docker images. [#2925](https://github.com/hyperledger/besu/pull/2925)
- Add Sepolia proof-of-work testnet configurations [#2920](https://github.com/hyperledger/besu/pull/2920)
- Allow block period to be configured for IBFT2 and QBFT using transitions [#2902](https://github.com/hyperledger/besu/pull/2902)
- Add support for binary messages (0x02) for websocket. [#2980](https://github.com/hyperledger/besu/pull/2980)

### Bug Fixes
- Do not change the sender balance, but set gas fee to zero, when simulating a transaction without enforcing balance checks. [#2454](https://github.com/hyperledger/besu/pull/2454)
- Ensure genesis block has the default base fee if london is at block 0 [#2920](https://github.com/hyperledger/besu/pull/2920)
- Fixes the exit condition for loading a BonsaiPersistedWorldState for a sibling block of the last one persisted [#2967](https://github.com/hyperledger/besu/pull/2967)

### Early Access Features
- Enable plugins to expose custom JSON-RPC / WebSocket methods [#1317](https://github.com/hyperledger/besu/issues/1317)

### Download Link
This release is not recommended for production use.

## 21.10.0

### Additions and Improvements
- The EVM has been factored out into a standalone module, suitable for inclusion as a library. [#2790](https://github.com/hyperledger/besu/pull/2790)
- Low level performance improvements changes to cut worst-case EVM performance in half. [#2796](https://github.com/hyperledger/besu/pull/2796)
- Migrate `ExceptionalHaltReason` from an enum to an interface to allow downstream users of the EVM to add new exceptional halt reasons. [#2810](https://github.com/hyperledger/besu/pull/2810)
- reduces need for JUMPDEST analysis via caching [#2607](https://github.com/hyperledger/besu/pull/2821)
- Add support for custom private key file for public-key export and public-key export-address commands [#2801](https://github.com/hyperledger/besu/pull/2801)
- Add CLI autocomplete scripts. [#2854](https://github.com/hyperledger/besu/pull/2854)
- Added support for PKCS11 keystore on PKI Block Creation. [#2865](https://github.com/hyperledger/besu/pull/2865)
- add support for ArrowGlacier hardfork [#2943](https://github.com/hyperledger/besu/issues/2943)

### Bug Fixes
- Allow BESU_CONFIG_FILE environment to specify TOML file [#2455](https://github.com/hyperledger/besu/issues/2455)
- Fix bug with private contracts not able to call public contracts that call public contracts [#2816](https://github.com/hyperledger/besu/pull/2816)
- Fixes the exit condition for loading a BonsaiPersistedWorldState for a sibling block of the last one persisted [#2967](https://github.com/hyperledger/besu/pull/2967)
- Fixes bonsai getMutable regression affecting fast-sync [#2934](https://github.com/hyperledger/besu/pull/2934)
- Regression in RC1 involving LogOperation and frame memory overwrites [#2908](https://github.com/hyperledger/besu/pull/2908)
- Allow `eth_call` and `eth_estimateGas` to accept contract address as sender. [#2891](https://github.com/hyperledger/besu/pull/2891)

### Early Access Features
- Enable plugins to expose custom JSON-RPC / WebSocket methods [#1317](https://github.com/hyperledger/besu/issues/1317)

### Download Link
This release is not recommended for production use. \
SHA256: 71374454753c2ee595f4f34dc6913f731818d50150accbc98088aace313c6935

## 21.10.0-RC4

### Additions and Improvements

### Bug Fixes
- Fixes the exit condition for loading a BonsaiPersistedWorldState for a sibling block of the last one persisted [#2967](https://github.com/hyperledger/besu/pull/2967)
- Fixes bonsai getMutable regression affecting fast-sync [#2934](https://github.com/hyperledger/besu/pull/2934)

### Early Access Features
### Download Link
This release is not recommended for production use. \
SHA256: b16e15764b8bc06c5c3f9f19bc8b99fa48e7894aa5a6ccdad65da49bbf564793

## 21.10.0-RC3

### Bug Fixes
- Regression in RC1 involving LogOperation and frame memory overwrites [#2908](https://github.com/hyperledger/besu/pull/2908)
- Allow `eth_call` and `eth_estimateGas` to accept contract address as sender. [#2891](https://github.com/hyperledger/besu/pull/2891)
- Fix Concurrency issues in Ethpeers. [#2896](https://github.com/hyperledger/besu/pull/2896)

### Download
This release is not recommended for production use. \
SHA256: 3d4857589336717bf5e4e5ef711b9a7f3bc46b49e1cf5b3b6574a00ccc6eda94

## 21.10.0-RC1/RC2
### Additions and Improvements
- The EVM has been factored out into a standalone module, suitable for inclusion as a library. [#2790](https://github.com/hyperledger/besu/pull/2790)
- Low level performance improvements changes to cut worst-case EVM performance in half. [#2796](https://github.com/hyperledger/besu/pull/2796)
- Migrate `ExceptionalHaltReason` from an enum to an interface to allow downstream users of the EVM to add new exceptional halt reasons. [#2810](https://github.com/hyperledger/besu/pull/2810)
- reduces need for JUMPDEST analysis via caching [#2607](https://github.com/hyperledger/besu/pull/2821)
- Add support for custom private key file for public-key export and public-key export-address commands [#2801](https://github.com/hyperledger/besu/pull/2801)

### Bug Fixes
- Allow BESU_CONFIG_FILE environment to specify TOML file [#2455](https://github.com/hyperledger/besu/issues/2455)
- Fix bug with private contracts not able to call public contracts that call public contracts [#2816](https://github.com/hyperledger/besu/pull/2816)

### Early Access Features

### Download
This release is not recommended for production use. \
SHA256: 536612e5e4d7a5e7a582f729f01ba591ba68cc389e8379fea3571ed85322ff51


## 21.7.4
### Additions and Improvements
- Upgrade Gradle to 7.2, which supports building with Java 17 [#2761](https://github.com/hyperledger/besu/pull/2376)

### Bug Fixes
- Set an idle timeout for metrics connections, to clean up ports when no longer used [\#2748](https://github.com/hyperledger/besu/pull/2748)
- Onchain privacy groups can be unlocked after being locked without having to add a participant [\#2693](https://github.com/hyperledger/besu/pull/2693)
- Update Gas Schedule for Ethereum Classic [#2746](https://github.com/hyperledger/besu/pull/2746)

### Early Access Features
- \[EXPERIMENTAL\] Added support for QBFT with PKI-backed Block Creation. [#2647](https://github.com/hyperledger/besu/issues/2647)
- \[EXPERIMENTAL\] Added support for QBFT to use retrieve validators from a smart contract [#2574](https://github.com/hyperledger/besu/pull/2574)

### Download Link
https://hyperledger.jfrog.io/native/besu-binaries/besu/21.7.4/besu-21.7.4.zip \
SHA256: 778d3c42851db11fec9171f77b22662f2baeb9b2ce913d7cfaaf1042ec19b7f9

## 21.7.3
### Additions and Improvements
- Migration to Apache Tuweni 2.0 [\#2376](https://github.com/hyperledger/besu/pull/2376)
- \[EXPERIMENTAL\] Added support for DevP2P-over-TLS [#2536](https://github.com/hyperledger/besu/pull/2536)
- `eth_getWork`, `eth_submitWork` support over the Stratum port [#2581](https://github.com/hyperledger/besu/pull/2581)
- Stratum metrics [#2583](https://github.com/hyperledger/besu/pull/2583)
- Support for mining ommers [#2576](https://github.com/hyperledger/besu/pull/2576)
- Updated onchain permissioning to validate permissions on transaction submission [\#2595](https://github.com/hyperledger/besu/pull/2595)
- Removed deprecated CLI option `--privacy-precompiled-address` [#2605](https://github.com/hyperledger/besu/pull/2605)
- Removed code supporting EIP-1702. [#2657](https://github.com/hyperledger/besu/pull/2657)
- A native library was added for the alternative signature algorithm secp256r1, which will be used by default [#2630](https://github.com/hyperledger/besu/pull/2630)
- The command line option --Xsecp-native-enabled was added as an alias for --Xsecp256k1-native-enabled [#2630](https://github.com/hyperledger/besu/pull/2630)
- Added Labelled gauges for metrics [#2646](https://github.com/hyperledger/besu/pull/2646)
- support for `eth/66` networking protocol [#2365](https://github.com/hyperledger/besu/pull/2365)
- update RPC methods for post london 1559 transaction [#2535](https://github.com/hyperledger/besu/pull/2535)
- \[EXPERIMENTAL\] Added support for using DNS host name in place of IP address in onchain node permissioning rules [#2667](https://github.com/hyperledger/besu/pull/2667)
- Implement EIP-3607 Reject transactions from senders with deployed code. [#2676](https://github.com/hyperledger/besu/pull/2676)
- Ignore all unknown fields when supplied to eth_estimateGas or eth_call. [\#2690](https://github.com/hyperledger/besu/pull/2690)

### Bug Fixes
- Consider effective price and effective priority fee in transaction replacement rules [\#2529](https://github.com/hyperledger/besu/issues/2529)
- GetTransactionCount should return the latest transaction count if it is greater than the transaction pool [\#2633](https://github.com/hyperledger/besu/pull/2633)

### Early Access Features

## 21.7.2

### Additions and Improvements
This release contains improvements and bugfixes for optimum compatibility with other London client versions.

## Bug Fixes
- hotfix for private transaction identification for mainnet transactions [#2609](https://github.com/hyperledger/besu/pull/2609)

## Download Link
https://hyperledger.jfrog.io/artifactory/besu-binaries/besu/21.7.2/besu-21.7.2.zip \
db47fd9ba33b36436ed6798d2474f7621c733353fd04f49d6defffd12e3b6e14


## 21.7.1

### Additions and Improvements
- `priv_call` now uses NO_TRACING OperationTracer implementation which improves memory usage [\#2482](https://github.com/hyperledger/besu/pull/2482)
- Ping and Pong messages now support ENR encoding as scalars or bytes [\#2512](https://github.com/hyperledger/besu/pull/2512)

### Download Link
https://hyperledger.jfrog.io/artifactory/besu-binaries/besu/21.7.1/besu-21.7.1.zip \
sha256sum 83fc44e39a710a95d8b6cbbbf04010dea76122bafcc633a993cd15304905a402

## 21.7.0

### Additions and Improvements
This release contains the activation blocks for London across all supported testnets. They are:
  * Ropsten 10_499_401 (24 Jun 2021)
  * Goerli 5_062_605 (30 Jun 2021)
  * Rinkeby 8_897_988 (7 Jul 2021)
  * Mainnet 12_965_000 (4 Aug 2021)
- eip-1559 changes: accept transactions which have maxFeePerGas below current baseFee [\#2374](https://github.com/hyperledger/besu/pull/2374)
- Introduced transitions for IBFT2 block rewards [\#1977](https://github.com/hyperledger/besu/pull/1977)
- Change Ethstats's status from experimental feature to stable. [\#2405](https://github.com/hyperledger/besu/pull/2405)
- Fixed disabling of native libraries for secp256k1 and altBn128. [\#2163](https://github.com/hyperledger/besu/pull/2163)
- eth_feeHistory API for wallet providers [\#2466](https://github.com/hyperledger/besu/pull/2466)

### Bug Fixes
- Ibft2 could create invalid RoundChange messages in some circumstances containing duplicate prepares [\#2449](https://github.com/hyperledger/besu/pull/2449)
- Updated `eth_sendRawTransaction` to return an error when maxPriorityFeePerGas exceeds maxFeePerGas [\#2424](https://github.com/hyperledger/besu/pull/2424)
- Fixed NoSuchElementException with EIP1559 transaction receipts when using eth_getTransactionReceipt [\#2477](https://github.com/hyperledger/besu/pull/2477)

### Early Access Features
- QBFT is a Byzantine Fault Tolerant consensus algorithm, building on the capabilities of IBFT and IBFT 2.0. It aims to provide performance improvements in cases of excess round change, and provides interoperability with other EEA compliant clients, such as GoQuorum.
  - Note: QBFT currently only supports new networks. Existing networks using IBFT2.0 cannot migrate to QBFT. This will become available in a future release.
  - Note: QBFT is an early access feature pending community feedback. Please make use of QBFT in new development networks and reach out in case of issues or concerns
- GoQuorum-compatible privacy. This mode uses Tessera and is interoperable with GoQuorum.
  - Note: GoQuorum-compatible privacy is an early access feature pending community feedback.

### Download Link
https://hyperledger.jfrog.io/artifactory/besu-binaries/besu/21.7.0/besu-21.7.0.zip
sha256sum 389465fdcc2cc5e5007a02dc2b8a2c43d577198867316bc5cc4392803ed71034

## 21.7.0-RC2

### Additions and Improvements
- eth_feeHistory API for wallet providers [\#2466](https://github.com/hyperledger/besu/pull/2466)
### Bug Fixes
- Ibft2 could create invalid RoundChange messages in some circumstances containing duplicate prepares [\#2449](https://github.com/hyperledger/besu/pull/2449)

## Download Link
https://hyperledger.jfrog.io/artifactory/besu-binaries/besu/21.7.0-RC2/besu-21.7.0-RC2.zip
sha256sum 7bc97c359386cad84d449f786dc0a8ed8728616b6704ce473c63f1d94af3a9ef


## 21.7.0-RC1

### Additions and Improvements
- eip-1559 changes: accept transactions which have maxFeePerGas below current baseFee [\#2374](https://github.com/hyperledger/besu/pull/2374)
- Introduced transitions for IBFT2 block rewards [\#1977](https://github.com/hyperledger/besu/pull/1977)
- Change Ethstats's status from experimental feature to stable. [\#2405](https://github.com/hyperledger/besu/pull/2405)
- Fixed disabling of native libraries for secp256k1 and altBn128. [\#2163](https://github.com/hyperledger/besu/pull/2163)


### Bug Fixes

- Updated `eth_sendRawTransaction` to return an error when maxPriorityFeePerGas exceeds maxFeePerGas [\#2424](https://github.com/hyperledger/besu/pull/2424)

### Early Access Features
This release contains the activation blocks for London across all supported testnets. They are:
  * Ropsten 10_499_401 (24 Jun 2021)
  * Goerli 5_062_605 (30 Jun 2021)
  * Rinkeby 8_897_988 (7 Jul 2021)

## Download Link
https://hyperledger.jfrog.io/artifactory/besu-binaries/besu/21.7.0-RC1/besu-21.7.0-RC1.zip
sha256sum fc959646af65a0e267fc4d695e0af7e87331d774e6e8e890f5cc391549ed175a

## 21.1.7

## Privacy users - Orion Project Deprecation
Tessera is now the recommended Private Transaction Manager for Hyperledger Besu.

Now that all primary Orion functionality has been merged into Tessera, Orion is being deprecated.
We encourage all users with active projects to use the provided migration instructions,
documented [here](https://docs.orion.consensys.net/en/latest/Tutorials/Migrating-from-Orion-to-Tessera/).

We will continue to support Orion users until 30th November 2021. If you have any questions or
concerns, please reach out to the ConsenSys protocol engineering team in the
[#orion channel on Discord](https://discord.gg/hYpHRjK) or by [email](mailto:quorum@consensys.net).


### Additions and Improvements
* Upgrade OpenTelemetry to 1.2.0. [\#2313](https://github.com/hyperledger/besu/pull/2313)

* Ethereum Classic Magneto Hard Fork [\#2315](https://github.com/hyperledger/besu/pull/2315)

* Added support for the upcoming CALAVERAS ephemeral testnet and removed the configuration for the deprecated BAIKAL ephemeral testnet. [\#2343](https://github.com/hyperledger/besu/pull/2343)

### Bug Fixes
* Fix invalid transfer values with the tracing API specifically for CALL operation [\#2319](https://github.com/hyperledger/besu/pull/2319)

### Early Access Features

#### Previously identified known issues

- Fixed issue in discv5 where nonce was incorrectly reused. [\#2075](https://github.com/hyperledger/besu/pull/2075)
- Fixed issues in debug_standardTraceBadBlockToFile and debug_standardTraceBlockToFile. [\#2120](https://github.com/hyperledger/besu/pull/2120)
- Fixed invalid error code in several JSON RPC methods when the requested block is not in the range. [\#2138](https://github.com/hyperledger/besu/pull/2138)

## Download Link
https://hyperledger.jfrog.io/artifactory/besu-binaries/besu/21.1.7/besu-21.1.7.zip

sha256: f415c9b67d26819caeb9940324b2b1b9ce6e872c9181052739438545e84e2531


## 21.1.6

### Additions and Improvements

* Added support for the upcoming BAIKAL ephemeral testnet and removed the configuration for the deprecated YOLOv3 ephemeral testnet. [\#2237](https://github.com/hyperledger/besu/pull/2237)
* Implemented [EIP-3541](https://eips.ethereum.org/EIPS/eip-3541): Reject new contracts starting with the 0xEF byte [\#2243](https://github.com/hyperledger/besu/pull/2243)
* Implemented [EIP-3529](https://eips.ethereum.org/EIPS/eip-3529): Reduction in refunds [\#2238](https://github.com/hyperledger/besu/pull/2238)
* Implemented [EIP-3554](https://eips.ethereum.org/EIPS/eip-3554): Difficulty Bomb Delay [\#2289](https://github.com/hyperledger/besu/pull/2289)
* \[EXPERIMENTAL\] Added support for secp256r1 keys. [#2008](https://github.com/hyperledger/besu/pull/2008)

### Bug Fixes

- Added ACCESS_LIST transactions to the list of transactions using legacy gas pricing for 1559 [\#2239](https://github.com/hyperledger/besu/pull/2239)
- Reduced logging level of public key decoding failure of malformed packets. [\#2143](https://github.com/hyperledger/besu/pull/2143)
- Add 1559 parameters to json-rpc responses.  [\#2222](https://github.com/hyperledger/besu/pull/2222)

### Early Access Features

#### Previously identified known issues

- Fixed issue in discv5 where nonce was incorrectly reused. [\#2075](https://github.com/hyperledger/besu/pull/2075)
- Fixed issues in debug_standardTraceBadBlockToFile and debug_standardTraceBlockToFile. [\#2120](https://github.com/hyperledger/besu/pull/2120)
- Fixed invalid error code in several JSON RPC methods when the requested block is not in the range. [\#2138](https://github.com/hyperledger/besu/pull/2138)

## Download Link
https://hyperledger.jfrog.io/artifactory/besu-binaries/besu/21.1.6/besu-21.1.6.zip

sha256: 3952c69a32bb390ec84ccf4c2c3eb600ea3696af9a05914985d10e1632ef8488

## 21.1.5

### Additions and Improvements

- Ignore `nonce` when supplied to eth_estimateGas or eth_call. [\#2133](https://github.com/hyperledger/besu/pull/2133)
- Ignore `privateFor` for tx estimation. [\#2160](https://github.com/hyperledger/besu/pull/2160)

### Bug Fixes

- Fixed `NullPointerException` when crossing network upgrade blocks when peer discovery is disabled. [\#2140](https://github.com/hyperledger/besu/pull/2140)

### Early Access Features

#### Previously identified known issues

- Fixed issue in discv5 where nonce was incorrectly reused. [\#2075](https://github.com/hyperledger/besu/pull/2075)
- Fixed issues in debug_standardTraceBadBlockToFile and debug_standardTraceBlockToFile. [\#2120](https://github.com/hyperledger/besu/pull/2120)

## Download Link
https://hyperledger.jfrog.io/artifactory/besu-binaries/besu/21.1.5/besu-21.1.5.zip

sha256: edd78fcc772cfa97d11d8ee7b5766e6fac4b31b582f940838a292f2aeb204777

## 21.1.4

### Additions and Improvements

- Adds `--discovery-dns-url` CLI command [\#2088](https://github.com/hyperledger/besu/pull/2088)

### Bug Fixes

- Fixed issue in discv5 where nonce was incorrectly reused. [\#2075](https://github.com/hyperledger/besu/pull/2075)
- Fixed issues in debug_standardTraceBadBlockToFile and debug_standardTraceBlockToFile. [\#2120](https://github.com/hyperledger/besu/pull/2120)

### Early Access Features

#### Previously identified known issues

- [Fast sync when running Besu on cloud providers](KNOWN_ISSUES.md#fast-sync-when-running-besu-on-cloud-providers)
- [Privacy users with private transactions created using v1.3.4 or earlier](KNOWN_ISSUES.md#privacy-users-with-private-transactions-created-using-v134-or-earlier)

## Download Link
https://hyperledger.jfrog.io/artifactory/besu-binaries/besu/21.1.4/besu-21.1.4.zip
58ae55b492680d92aeccfbed477e8b9c25ccc1a97cca71895e27448d754a7d8b

## 21.1.3

### Additions and Improvements
* Increase node diversity when downloading blocks [\#2033](https://github.com/hyperledger/besu/pull/2033)

### Bug Fixes
* Ethereum Node Records are now dynamically recalculated when we pass network upgrade blocks. This allows for better peering through transitions without needing to restart the node. [\#1998](https://github.com/hyperledger/besu/pull/1998)


### Early Access Features

#### Previously identified known issues

- [Fast sync when running Besu on cloud providers](KNOWN_ISSUES.md#fast-sync-when-running-besu-on-cloud-providers)
- [Privacy users with private transactions created using v1.3.4 or earlier](KNOWN_ISSUES.md#privacy-users-with-private-transactions-created-using-v134-or-earlier)

### Download link
https://hyperledger.jfrog.io/artifactory/besu-binaries/besu/21.1.3/besu-21.1.3.zip
38893cae225e5c53036d06adbeccc30aeb86ef08c543fb742941a8c618485c8a

## 21.1.2

### Berlin Network Upgrade

### Important note: the 21.1.1 release contains an outdated version of the Berlin network upgrade. If you are using Besu on public Ethereum networks, you must upgrade to 21.1.2.

This release contains the activation blocks for Berlin across all supported testnets and the Ethereum mainnet. They are:
  * Ropsten 9_812_189 (10 Mar 2021)
  * Goerli 4_460_644 (17 Mar 2021)
  * Rinkeby 8_290_928 (24 Mar 2021)
  * Ethereum 12_244_000 (14 Apr 2021)


### Additions and Improvements
- Added option to set a limit for JSON-RPC connections
  * HTTP connections `--rpc-http-max-active-connections` [\#1996](https://github.com/hyperledger/besu/pull/1996)
  * WS connections `--rpc-ws-max-active-connections` [\#2006](https://github.com/hyperledger/besu/pull/2006)
- Added ASTOR testnet ETC support [\#2017](https://github.com/hyperledger/besu/pull/2017)
### Bug Fixes
* Don't Register BLS12 precompiles for Berlin [\#2015](https://github.com/hyperledger/besu/pull/2015)

#### Previously identified known issues

- [Fast sync when running Besu on cloud providers](KNOWN_ISSUES.md#fast-sync-when-running-besu-on-cloud-providers)
- [Privacy users with private transactions created using v1.3.4 or earlier](KNOWN_ISSUES.md#privacy-users-with-private-transactions-created-using-v134-or-earlier)

### Download link
https://hyperledger.jfrog.io/artifactory/besu-binaries/besu/21.1.2/besu-21.1.2.zip
02f4b6622756b77fed814d8c1bbf986c6178d8f5adb9d61076e061124c3d12aa

## 21.1.1

### Berlin Network Upgrade

### Important note: this release contains an outdated version of the Berlin network upgrade. If you are using Besu on public Ethereum networks, you must upgrade to 21.1.2.

This release contains the activation blocks for Berlin across all supported testnets and the Ethereum mainnet. They are:
  * Ropsten 9_812_189 (10 Mar 2021)
  * Goerli 4_460_644 (17 Mar 2021)
  * Rinkeby 8_290_928 (24 Mar 2021)
  * Ethereum 12_244_000 (14 Apr 2021)

### Additions and Improvements
* Removed EIP-2315 from the Berlin network upgrade [\#1983](https://github.com/hyperledger/besu/pull/1983)
* Added `besu_transaction_pool_transactions` to the reported metrics, counting the mempool size [\#1869](https://github.com/hyperledger/besu/pull/1869)
* Distributions and maven artifacts have been moved off of bintray [\#1886](https://github.com/hyperledger/besu/pull/1886)
* admin_peers json RPC response now includes the remote nodes enode URL
* add support for keccak mining and a ecip1049_dev network [\#1882](https://github.com/hyperledger/besu/pull/1882)
### Bug Fixes
* Fixed incorrect `groupId` in published maven pom files.
* Fixed GraphQL response for missing account, return empty account instead [\#1946](https://github.com/hyperledger/besu/issues/1946)

### Early Access Features

#### Previously identified known issues

- [Fast sync when running Besu on cloud providers](KNOWN_ISSUES.md#fast-sync-when-running-besu-on-cloud-providers)
- [Privacy users with private transactions created using v1.3.4 or earlier](KNOWN_ISSUES.md#privacy-users-with-private-transactions-created-using-v134-or-earlier)

### Download link
sha256: `c22a80a54e9fed864734b9fbd69a0a46840fd27ca5211648a3eaf8a955417218 `


## 21.1.0

### Important note: this release contains an outdated version of the Berlin network upgrade, which was changed on March 5, 2021 ([link](https://github.com/ethereum/pm/issues/263#issuecomment-791473406)). If you are using Besu on public Ethereum networks, you must upgrade to 21.1.2.

## 21.1.0 Features

Features added between 20.10.0 to 21.1.0 include:
* Berlin Network Upgrade: this release contains the activation blocks for Berlin across all supported testnets and the Ethereum mainnet. They are:
  * Ropsten 9_812_189 (10 Mar 2021)
  * Goerli 4_460_644 (17 Mar 2021)
  * Rinkeby 8_290_928 (24 Mar 2021)
  * Ethereum 12_244_000 (14 Apr 2021)
* Besu Launcher: Besu now has support for the [Quorum Mainnet Launcher](https://github.com/ConsenSys/quorum-mainnet-launcher) which makes it easy for users to configure and launch Besu on the Ethereum mainnet.
* Bonsai Tries: A new database format which reduces storage requirements and improves performance for access to recent state. _Note: only full sync is currently supported._
* Miner Data JSON-RPC: The `eth_getMinerDataByBlockHash` and `eth_getMinerDataByBlockNumber` endpoints return miner rewards and coinbase address for a given block.
* EIP-1898 support: [The EIP](https://eips.ethereum.org/EIPS/eip-1898) adds `blockHash` to JSON-RPC methods which accept a default block parameter.

### Early Access Features
* Bonsai Tries: A new database format which reduces storage requirements and improves performance for access to recent state. _Note: only full sync is currently supported._
* QBFT: A new consensus algorithm to support interoperability with other Enterprise Ethereum Alliance compatible clients.

### 21.1.0 Breaking Changes
* `--skip-pow-validation-enabled` is now an error with `block import --format JSON`. This is because the JSON format doesn't include the nonce so the proof of work must be calculated.
* `eth_call` will not return a JSON-RPC result if the call fails, but will return an error instead. If it was for a revert the revert reason will be included.
* `eth_call` will not fail for account balance issues by default. An parameter `"strict": true` can be added to the call parameters (with `to` and `from`) to enforce balance checks.

### Additions and Improvements
* Added `besu_transaction_pool_transactions` to the reported metrics, counting the mempool size [\#1869](https://github.com/hyperledger/besu/pull/1869)
* Added activation blocks for Berlin Network Upgrade [\#1929](https://github.com/hyperledger/besu/pull/1929)

### Bug Fixes
* Fixed representation of access list for access list transactions in JSON-RPC results.

#### Previously identified known issues

- [Fast sync when running Besu on cloud providers](KNOWN_ISSUES.md#fast-sync-when-running-besu-on-cloud-providers)
- [Privacy users with private transactions created using v1.3.4 or earlier](KNOWN_ISSUES.md#privacy-users-with-private-transactions-created-using-v134-or-earlier)

### Download link
sha256: `e4c8fe4007e3e5f7f2528cbf1eeb5457caf06536c974a6ff4305035ff5724476`

## 21.1.0-RC2
### Additions and Improvements
* Support for the Berlin Network Upgrade, although the block number must be set manually with `--override-genesis-config=berlinBlock=<blocknumber>`. This is because the block numbers haven't been determined yet. The next release will include the number in the genesis file so it will support Berlin with no intervention. [\#1898](https://github.com/hyperledger/besu/pull/1898)

## 21.1.0-RC1

### 21.1.0 Breaking Changes
* `--skip-pow-validation-enabled` is now an error with `block import --format JSON`. This is because the JSON format doesn't include the nonce so the proof of work must be calculated.
* `eth_call` will not return a JSON-RPC result if the call fails, but will return an error instead. If it was for a revert the revert reason will be included.
* `eth_call` will not fail for account balance issues by default. An parameter `"strict": true` can be added to the call parameters (with `to` and `from`) to enforce balance checks.

### Additions and Improvements
* Removed unused flags in default genesis configs [\#1812](https://github.com/hyperledger/besu/pull/1812)
* `--skip-pow-validation-enabled` is now an error with `block import --format JSON`. This is because the JSON format doesn't include the nonce so the proof of work must be calculated. [\#1815](https://github.com/hyperledger/besu/pull/1815)
* Added a new CLI option `--Xlauncher` to start a mainnet launcher. It will help to configure Besu easily.
* Return the revert reason from `eth_call` JSON-RPC api calls when the contract causes a revert. [\#1829](https://github.com/hyperledger/besu/pull/1829)
* Added `chainId`, `publicKey`, and `raw` to JSON-RPC api calls returning detailed transaction results. [\#1835](https://github.com/hyperledger/besu/pull/1835)

### Bug Fixes
* Ethereum classic heights will no longer be reported in mainnet metrics. Issue [\#1751](https://github.com/hyperledger/besu/pull/1751) Fix [\#1820](https://github.com/hyperledger/besu/pull/1820)
* Don't enforce balance checks in `eth_call` unless explicitly requested. Issue [\#502](https://github.com/hyperledger/besu/pull/502) Fix [\#1834](https://github.com/hyperledger/besu/pull/1834)

### Early Access Features

#### Previously identified known issues

- [Fast sync when running Besu on cloud providers](KNOWN_ISSUES.md#fast-sync-when-running-besu-on-cloud-providers)
- [Privacy users with private transactions created using v1.3.4 or earlier](KNOWN_ISSUES.md#privacy-users-with-private-transactions-created-using-v134-or-earlier)


### Download link

Link removed because this release contains an outdated version of the Berlin network upgrade, which was changed on March 5, 2021 ([link](https://github.com/ethereum/pm/issues/263#issuecomment-791473406)). If you are using Besu on public Ethereum networks, you must upgrade to 21.1.1. sha256 hash left for reference.

sha256: `b0fe3942052b8fd43fc3025a298a6c701f9edae2e100f0c563a1c5a4ceef71f1`

## 20.10.4

### Additions and Improvements
* Implemented [EIP-778](https://eips.ethereum.org/EIPS/eip-778): Ethereum Node Records (ENR) [\#1680](https://github.com/hyperledger/besu/pull/1680)
* Implemented [EIP-868](https://eips.ethereum.org/EIPS/eip-868): Node Discovery v4 ENR Extension [\#1721](https://github.com/hyperledger/besu/pull/1721)
* Added revert reason to eth_estimateGas RPC call. [\#1730](https://github.com/hyperledger/besu/pull/1730)
* Added command line option --static-nodes-file. [#1644](https://github.com/hyperledger/besu/pull/1644)
* Implemented [EIP-1898](https://eips.ethereum.org/EIPS/eip-1898): Add `blockHash` to JSON-RPC methods which accept a default block parameter [\#1757](https://github.com/hyperledger/besu/pull/1757)

### Bug Fixes
* Accept locally-sourced transactions below the minimum gas price. [#1480](https://github.com/hyperledger/besu/issues/1480) [#1743](https://github.com/hyperledger/besu/pull/1743)

#### Previously identified known issues

- [Fast sync when running Besu on cloud providers](KNOWN_ISSUES.md#fast-sync-when-running-besu-on-cloud-providers)
- [Privacy users with private transactions created using v1.3.4 or earlier](KNOWN_ISSUES.md#privacy-users-with-private-transactions-created-using-v134-or-earlier)

### Download link
https://hyperledger.jfrog.io/artifactory/besu-binaries/besu/20.10.4/besu-20.10.4.zip
sha256: f15cd5243b809659bba1706c1745aecafc012d3fc44a91419522da925493537c

## 20.10.3

### Additions and Improvements
* Added `memory` as an option to `--key-value-storage`.  This ephemeral storage is intended for sync testing and debugging.  [\#1617](https://github.com/hyperledger/besu/pull/1617)
* Fixed gasPrice parameter not always respected when passed to `eth_estimateGas` endpoint [\#1636](https://github.com/hyperledger/besu/pull/1636)
* Enabled eth65 by default [\#1682](https://github.com/hyperledger/besu/pull/1682)
* Warn that bootnodes will be ignored if specified with discovery disabled [\#1717](https://github.com/hyperledger/besu/pull/1717)

### Bug Fixes
* Accept to use default port values if not in use. [#1673](https://github.com/hyperledger/besu/pull/1673)
* Block Validation Errors should be at least INFO level not DEBUG or TRACE.  Bug [\#1568](https://github.com/hyperledger/besu/pull/1568) PR [\#1706](https://github.com/hyperledger/besu/pull/1706)
* Fixed invalid and wrong trace data, especially when calling a precompiled contract [#1710](https://github.com/hyperledger/besu/pull/1710)

#### Previously identified known issues

- [Fast sync when running Besu on cloud providers](KNOWN_ISSUES.md#fast-sync-when-running-besu-on-cloud-providers)
- [Privacy users with private transactions created using v1.3.4 or earlier](KNOWN_ISSUES.md#privacy-users-with-private-transactions-created-using-v134-or-earlier)

### Download link
https://hyperledger.jfrog.io/artifactory/besu-binaries/besu/20.10.3/besu-20.10.3.zip
sha256: `b5f46d945754dedcbbb1e5dd96bf2bfd13272ff09c6a66c0150b979a578f4389`

## 20.10.2

### Additions and Improvements
* Added support for batched requests in WebSockets. [#1583](https://github.com/hyperledger/besu/pull/1583)
* Added protocols section to `admin_peers` to provide info about peer health. [\#1582](https://github.com/hyperledger/besu/pull/1582)
* Added CLI option `--goquorum-compatibility-enabled` to enable GoQuorum compatibility mode. [#1598](https://github.com/hyperledger/besu/pull/1598). Note that this mode is incompatible with Mainnet.

### Bug Fixes

* Ibft2 will discard any received messages targeting a chain height <= current head - this resolves some corner cases in system correctness directly following block import. [#1575](https://github.com/hyperledger/besu/pull/1575)
* EvmTool now throws `UnsupportedForkException` when there is an unknown fork and is YOLOv2 compatible [\#1584](https://github.com/hyperledger/besu/pull/1584)
* `eth_newFilter` now supports `blockHash` parameter as per the spec [\#1548](https://github.com/hyperledger/besu/issues/1540). (`blockhash` is also still supported.)
* Fixed an issue that caused loss of peers and desynchronization when eth65 was enabled [\#1601](https://github.com/hyperledger/besu/pull/1601)

#### Previously identified known issues

- [Fast sync when running Besu on cloud providers](KNOWN_ISSUES.md#fast-sync-when-running-besu-on-cloud-providers)
- [Privacy users with private transactions created using v1.3.4 or earlier](KNOWN_ISSUES.md#privacy-users-with-private-transactions-created-using-v134-or-earlier)

### Download Link

https://hyperledger.jfrog.io/artifactory/besu-binaries/besu/20.10.2/besu-20.10.2.zip
sha256: `710aed228dcbe9b8103aef39e4431b0c63e73c3a708ce88bcd1ecfa1722ad307`

## 20.10.1

### Additions and Improvements
* `--random-peer-priority-enabled` flag added. Allows for incoming connections to be prioritized randomly. This will prevent (typically small, stable) networks from forming impenetrable peer cliques. [#1440](https://github.com/hyperledger/besu/pull/1440)
* `miner_changeTargetGasLimit` RPC added. If a target gas limit is set, allows the node operator to change it at runtime.
* Hide deprecated `--host-whitelist` option. [\#1444](https://github.com/hyperledger/besu/pull/1444)
* Prioritize high gas prices during mining. Previously we ordered only by the order in which the transactions were received. This will increase expected profit when mining. [\#1449](https://github.com/hyperledger/besu/pull/1449)
* Added support for the updated smart contract-based [node permissioning EEA interface](https://entethalliance.github.io/client-spec/spec.html#dfn-connectionallowed). [\#1435](https://github.com/hyperledger/besu/pull/1435) and [\#1496](https://github.com/hyperledger/besu/pull/1496)
* Added EvmTool binary to the distribution.  EvmTool is a CLI that can execute EVM bytecode and execute ethereum state tests. [\#1465](https://github.com/hyperledger/besu/pull/1465)
* Updated the libraries for secp256k1 and AltBN series precompiles. These updates provide significant performance improvements to those areas. [\#1499](https://github.com/hyperledger/besu/pull/1499)
* Provide MegaGas/second measurements in the log when doing a full block import, such as the catch up phase of a fast sync. [\#1512](https://github.com/hyperledger/besu/pull/1512)
* Added new endpoints to get miner data, `eth_getMinerDataByBlockHash` and `eth_getMinerDataByBlockNumber`. [\#1538](https://github.com/hyperledger/besu/pull/1538)
* Added direct support for OpenTelemetry metrics [\#1492](https://github.com/hyperledger/besu/pull/1492)
* Added support for `qip714block` config parameter in genesis file, paving the way towards permissioning interoperability between Besu and GoQuorum. [\#1545](https://github.com/hyperledger/besu/pull/1545)
* Added new CLI option `--compatibility-eth64-forkid-enabled`. [\#1542](https://github.com/hyperledger/besu/pull/1542)

### Bug Fixes

* Fix a bug on `eth_estimateGas` which returned `Internal error` instead of `Execution reverted` in case of reverted transaction. [\#1478](https://github.com/hyperledger/besu/pull/1478)
* Fixed a bug where Local Account Permissioning was being incorrectly enforced on block import/validation. [\#1510](https://github.com/hyperledger/besu/pull/1510)
* Fixed invalid enode URL when discovery is disabled  [\#1521](https://github.com/hyperledger/besu/pull/1521)
* Removed duplicate files from zip and tar.gz distributions. [\#1566](https://github.com/hyperledger/besu/pull/1566)
* Add a more rational value to eth_gasPrice, based on a configurable percentile of prior block's transactions (default: median of last 100 blocks).  [\#1563](https://github.com/hyperledger/besu/pull/1563)

## Deprecated

### --privacy-precompiled-address (Scheduled for removal in _Next_ Release)
Deprecated in 1.5.1
- CLI option `--privacy-precompiled-address` option removed. This address is now derived, based	on `--privacy-onchain-groups-enabled`. [\#1222](https://github.com/hyperledger/besu/pull/1222)

### Besu Sample Network repository

The [Besu Sample Networks repository](https://github.com/ConsenSys/besu-sample-networks) has been replaced by the [Quorum Developer Quickstart](https://besu.hyperledger.org/en/latest/Tutorials/Developer-Quickstart).

#### Previously identified known issues

- [Eth/65 loses peers](KNOWN_ISSUES.md#eth65-loses-peers)
- [Fast sync when running Besu on cloud providers](KNOWN_ISSUES.md#fast-sync-when-running-besu-on-cloud-providers)
- [Privacy users with private transactions created using v1.3.4 or earlier](KNOWN_ISSUES.md#privacy-users-with-private-transactions-created-using-v134-or-earlier)

### Download Link

https://hyperledger.jfrog.io/artifactory/besu-binaries/besu/20.10.1/besu-20.10.1.zip
sha256: `ac4fae310957c176564396f73c0f03c60c41129d43d078560d0dab533a69fd2a`

## 20.10.0

## Release format

Hyperledger Besu is moving its versioning scheme to [CalVer](https://calver.org/) starting with the 20.10.0 (formerly 1.6.0) release. More information about the specific version of CalVer Besu is using can be found on the [wiki](https://wiki.hyperledger.org/display/BESU/Using+CalVer+for+Besu+Releases).

## 20.10 Breaking Changes

When upgrading to 20.10, ensure you've taken into account the following breaking changes.

### JSON-RPC HTTP Error Codes For Valid Calls ([\#1426](https://github.com/hyperledger/besu/pull/1426))

Prior versions of Besu would set the HTTP Status 400 Bad Request for JSON-RPC requests that completed in an error, regardless of the kind of error.  These responses could include a complete JSON-RPC response with an error field.

In Besu version 20.10, properly formatted requests that have valid parameters (count and content) will return a HTTP Status 200 OK, with an error field if an error occurred. For example, requesting an account that does not exist in the chain, or a block by hash that Besu does not have, will now return HTTP 200 OK responses. Unparsable requests, improperly formatted requests, or requests with invalid parameters will continue to return HTTP 400 Bad Request.

Users of Web3J should note that many calls will now return a result with the error field containing the message whereas before a call would throw an exception with the error message as the exception message.

## 20.10.0 Additions and Improvements

* Added support for ECIP-1099 / Classic Thanos Fork: Calibrate Epoch Duration. [\#1421](https://github.com/hyperledger/besu/pull/1421) [\#1441](https://github.com/hyperledger/besu/pull/1441) [\#1462](https://github.com/hyperledger/besu/pull/1462)
* Added the Open Telemetry Java agent to report traces to a remote backend. Added an example to showcase the trace reporting capabilities.
* Added EvmTool binary to the distribution.  EvmTool is a CLI that can execute EVM bytecode and execute ethereum state tests. Documentation for it is available [here](https://besu.hyperledger.org/en/stable/HowTo/Troubleshoot/Use-EVM-Tool/). [\#1465](https://github.com/hyperledger/besu/pull/1465)
* Added support for the upcoming YOLOv2 ephemeral testnet and removed the flag for the deprecated YOLOv1 ephemeral testnet. [#1386](https://github.com/hyperledger/besu/pull/1386)
* Added `debug_standardTraceBlockToFile` JSON-RPC API. This API accepts a block hash and will replay the block. It returns a list of files containing the result of the trace (one file per transaction). [\#1392](https://github.com/hyperledger/besu/pull/1392)
* Added `debug_standardTraceBadBlockToFile` JSON-RPC API. This API is similar to `debug_standardTraceBlockToFile`, but can be used to obtain info about a block which has been rejected as invalid. [\#1403](https://github.com/hyperledger/besu/pull/1403)
* Added support for EIP-2929 to YOLOv2. [#1387](https://github.com/hyperledger/besu/pull/1387)
* Added `--start-block` and `--end-block` to the `blocks import` subcommand [\#1399](https://github.com/hyperledger/besu/pull/1399)
* Added support for multi-tenancy when using the early access feature of [onchain privacy group management](https://besu.hyperledger.org/en/stable/Concepts/Privacy/Onchain-PrivacyGroups/)
* \[Reverted\] Fixed memory leak in eth/65 subprotocol behavior. It is now enabled by default. [\#1420](https://github.com/hyperledger/besu/pull/1420), [#1348](https://github.com/hyperledger/besu/pull/1348), [#1321](https://github.com/hyperledger/besu/pull/1321)

### Bug Fixes

* Log block import rejection reasons at "INFO" level.  Bug [#1412](https://github.com/hyperledger/besu/issues/1412)
* Fixed NPE when executing `eth_estimateGas` with privacy enabled.  Bug [#1404](https://github.com/hyperledger/besu/issues/1404)

#### Previously identified known issues

- [Eth/65 loses peers](KNOWN_ISSUES.md#eth65-loses-peers)
- [Fast sync when running Besu on cloud providers](KNOWN_ISSUES.md#fast-sync-when-running-besu-on-cloud-providers)
- [Privacy users with private transactions created using v1.3.4 or earlier](KNOWN_ISSUES.md#privacy-users-with-private-transactions-created-using-v134-or-earlier)

## Deprecated and Scheduled for removal in _Next_ Release

### --privacy-precompiled-address
Deprecated in 1.5.1
- CLI option `--privacy-precompiled-address` option removed. This address is now derived, based
on `--privacy-onchain-groups-enabled`. [\#1222](https://github.com/hyperledger/besu/pull/1222)

### Download link
https://hyperledger.jfrog.io/artifactory/besu-binaries/besu/20.10.0/besu-20.10.0.zip

sha256sum: `2b50a375aae64b838a2cd9d43747006492cae573f1be11745b7f643646fd5a01`

## 1.5.5

### Additions and Improvements
* The new version of the [web3js-eea library (v0.10)](https://github.com/PegaSysEng/web3js-eea) supports the onchain privacy group management changes made in Besu v1.5.3.

### Bug Fixes
* Added `debug_getBadBlocks` JSON-RPC API to analyze and detect consensus flaws. Even if a block is rejected it will be returned by this method [\#1378](https://github.com/hyperledger/besu/pull/1378)
* Fix logs queries missing results against chain head [\#1351](https://github.com/hyperledger/besu/pull/1351) and [\#1381](https://github.com/hyperledger/besu/pull/1381)

#### Previously identified known issues

- [Eth/65 loses peers](KNOWN_ISSUES.md#eth65-loses-peers)
- [Fast sync when running Besu on cloud providers](KNOWN_ISSUES.md#fast-sync-when-running-besu-on-cloud-providers)
- [Privacy users with private transactions created using v1.3.4 or earlier](KNOWN_ISSUES.md#privacy-users-with-private-transactions-created-using-v134-or-earlier)
- [Changes not saved to database correctly causing inconsistent private states](KNOWN_ISSUES.md#Changes-not-saved-to-database-correctly-causing-inconsistent-private-states)

### Download link

https://hyperledger.jfrog.io/artifactory/besu-binaries/besu/1.5.5/besu-1.5.5.zip

sha256sum: `e67b0a899dc4421054eaa9a8112cb89e1e5f6a56f0d8aa1b0c5111c53dfad2ad`


## 1.5.4

### Additions and Improvements

* Added `priv_debugGetStateRoot` JSON-RPC API to retrieve the state root of a specified privacy group. [\#1326](https://github.com/hyperledger/besu/pull/1326)
* Added reorg logging and `--reorg-logging-threshold` to configure the same. Besu now logs any reorgs where the old or new chain head is more than the threshold away from their common ancestors. The default is 6.
* Added `debug_batchSendRawTransaction` JSON-RPC API to submit multiple signed transactions with a single call. [\#1350](https://github.com/hyperledger/besu/pull/1350)

### Bug Fixes

* The metrics HTTP server no longer rejects requests containing `Accept` header that doesn't precisely match the prometheus text format [\#1345](https://github.com/hyperledger/besu/pull/1345)
* JSON-RPC method `net_version` should return network ID instead of chain ID [\#1355](https://github.com/hyperledger/besu/pull/1355)

#### Previously identified known issues

- [Logs queries missing results against chain head](KNOWN_ISSUES.md#Logs-queries-missing-results-against-chain-head)
- [Eth/65 loses peers](KNOWN_ISSUES.md#eth65-loses-peers)
- [Fast sync when running Besu on cloud providers](KNOWN_ISSUES.md#fast-sync-when-running-besu-on-cloud-providers)
- [Privacy users with private transactions created using v1.3.4 or earlier](KNOWN_ISSUES.md#privacy-users-with-private-transactions-created-using-v134-or-earlier)
- [Changes not saved to database correctly causing inconsistent private states](KNOWN_ISSUES.md#Changes-not-saved-to-database-correctly-causing-inconsistent-private-states)

### Download link
https://hyperledger.jfrog.io/artifactory/besu-binaries/besu/1.5.4/besu-1.5.4.zip

sha256sum: `1f4df8e1c5e3b5b3abf6289ccfe70f302aa7c29a652b2eb713ffbdc507670420`

## 1.5.3

### Additions and Improvements

* The EvmTool now processes State Tests from the Ethereum Reference Tests. [\#1311](https://github.com/hyperledger/besu/pull/1311)
* Early access DNS support added via the `--Xdns-enabled` and `--Xdns-update-enabled` CLI options. [\#1247](https://github.com/hyperledger/besu/pull/1247)
* Add genesis config option `ecip1017EraRounds` for Ethereum Classic chains. [\#1329](https://github.com/hyperledger/besu/pull/1329)

### Bug Fixes

* K8S Permissioning to use of Service IP's rather than pod IP's which can fail [\#1190](https://github.com/hyperledger/besu/issues/1190)

#### Previously identified known issues

- [Logs queries missing results against chain head](KNOWN_ISSUES.md#Logs-queries-missing-results-against-chain-head)
- [Eth/65 loses peers](KNOWN_ISSUES.md#eth65-loses-peers)
- [Fast sync when running Besu on cloud providers](KNOWN_ISSUES.md#fast-sync-when-running-besu-on-cloud-providers)
- [Privacy users with private transactions created using v1.3.4 or earlier](KNOWN_ISSUES.md#privacy-users-with-private-transactions-created-using-v134-or-earlier)
- [Changes not saved to database correctly causing inconsistent private states](KNOWN_ISSUES.md#Changes-not-saved-to-database-correctly-causing-inconsistent-private-states)

### Breaking Change to Onchain Privacy Group Management

This [early access feature](https://besu.hyperledger.org/en/stable/Concepts/Privacy/Onchain-PrivacyGroups/) was changed in a way that makes onchain privacy groups created with previous versions no longer usable.

To enhance control over permissions on the privacy group management contract:

* The enclave key was removed as the first parameter for `addParticipant` and `removeParticipant`.
* The owner of the privacy group management contract is the signer of the private transaction that creates
  the privacy group. In the default onchain privacy group management contract implementation, only the
  owner can add and remove participants, and upgrade the management contract.

The onchain privacy support in the current version of the web3js-eea library (v0.9) will not be compatible with Besu v1.5.3.  We are actively working on an upgrade to webj3-eea that will support these changes.

### Download link
https://hyperledger.jfrog.io/artifactory/besu-binaries/besu/1.5.3/besu-1.5.3.zip

sha256sum: `735cd511e1dae1590f2829d9535cb383aa8c526f059b3451859e5fcfccc48985`

## 1.5.2

### Additions and Improvements

* Experimental offline backup and restore has been added via the `operator x-backup-state` and `operator x-restore-state` CLI commands.  Data formats will be fluid for as long as the `x-` prefix is present in the CLI so it is advised not to rely on these backups for disaster recovery. [\#1235](https://github.com/hyperledger/besu/pull/1235)
* Experimental ethstats support added via the `Xethstats` and `Xethstats-contact` CLI commands. [\#1239](https://github.com/hyperledger/besu/pull/1239)
* Peers added via the JSON-RPC `admin_addPeer` and `admin_removePeer` will be shared or no longer shared via discovery respectively.  Previously they were not shared. [\#1177](https://github.com/hyperledger/besu/pull/1177) contributed by [br0tchain](https://github.com/br0tchain).
* New Docker Images (see below). [\#1277](https://github.com/hyperledger/besu/pull/1277)
* Reworked static peer discovery handling. [\#1292](https://github.com/hyperledger/besu/pull/1292)

### New Java VMs in Docker Image

* New docker images are being generated to use the latest version of OpenJDK (currently 14.0.1) with the tag suffix of `-openjdk-latest`, for example `1.5.2-openjdk-latest`.
* New docker images are being generated to use [GraalVM](https://www.graalvm.org/) with the tag suffix of `-graalvm`, for example `1.5.2-graalvm`.
* The existing images based on Java 11 are also being tagged with the suffix `-openjdk-11`, for example `1.5.2-openjdk-11`, as well as `1.5.2`.

The intent is that the major Java VM version or Java VM type shipped with the default docker images (`latest`, `1.5.x`, etc.) may be changed during future quarterly releases but will remain consistent within quarterly releases.

### Bug Fixes
- Offchain permissioning - fixed bug where sync status check prevented peering if static nodes configured. [\#1252](https://github.com/hyperledger/besu/issues/1252)

- GraphQL queries of `miner` in IBFT networks will no longer return an error.  PR [\#1282](https://github.com/hyperledger/besu/pull/1282) issue [\#1272](https://github.com/hyperledger/besu/issues/1272).

#### Previously identified known issues

- [Logs queries missing results against chain head](KNOWN_ISSUES.md#Logs-queries-missing-results-against-chain-head)
- [Eth/65 loses peers](KNOWN_ISSUES.md#eth65-loses-peers)
- [Fast sync when running Besu on cloud providers](KNOWN_ISSUES.md#fast-sync-when-running-besu-on-cloud-providers)
- [Privacy users with private transactions created using v1.3.4 or earlier](KNOWN_ISSUES.md#privacy-users-with-private-transactions-created-using-v134-or-earlier)
- [Permissioning issues on Kubernetes](KNOWN_ISSUES.md#Kubernetes-permissioning-uses-Service-IPs-rather-than-pod-IPs-which-can-fail)
- [Restarts caused by insufficient memory can cause inconsistent private state](KNOWN_ISSUES.md#Restart-caused-by-insufficient-memory-can-cause-inconsistent-private-state)

### New and Old Maintainer

- [David Mechler](https://github.com/hyperledger/besu/commits?author=davemec) has been added as a [new maintainer](https://github.com/hyperledger/besu/pull/1267).
- [Edward Evans](https://github.com/hyperledger/besu/commits?author=EdJoJob) voluntarily moved to [emeritus status](https://github.com/hyperledger/besu/pull/1270).

### Download link
https://hyperledger.jfrog.io/artifactory/besu-binaries/besu/1.5.2/besu-1.5.2.zip

sha256sum: `629f44e230a635b09f8d82f2196d70d31193233718118a46412f11c50772dc85`

## 1.5.1

### Deprecated
- CLI option `--privacy-precompiled-address` option is deprecated. This address is now derived, based
on `--privacy-onchain-groups-enabled`. [\#1222](https://github.com/hyperledger/besu/pull/1222)

### Additions and Improvements

* In an IBFT2 network, a fixed block reward value and recipient address can be defined in genesis file [\#1132](https://github.com/hyperledger/besu/pull/1132)
* JSON-RPC HTTP API Authorization: exit early when checking user permissions. [\#1144](https://github.com/hyperledger/besu/pull/1144)
* HTTP/2 is enabled for JSON-RPC HTTP API over TLS. [\#1145](https://github.com/hyperledger/besu/pull/1145)
* Color output in consoles. It can be disabled with `--color-enabled=false` [\#1257](https://github.com/hyperledger/besu/pull/1257)
* Add compatibility with ClusterIP services for the Kubernetes Nat Manager  [\#1156](https://github.com/hyperledger/besu/pull/1156)
* In an IBFT2 network; a fixed block reward value and recipient address can be defined in genesis file [\#1132](https://github.com/hyperledger/besu/pull/1132)
* Add fee cap for transactions submitted via RPC. [\#1137](https://github.com/hyperledger/besu/pull/1137)

### Bug fixes

* When the default sync mode was changed to fast sync for named networks, there was one caveat we didn't address. The `dev` network should've been full sync by default. This has now been fixed. [\#1257](https://github.com/hyperledger/besu/pull/1257)
* Fix synchronization timeout issue when the blocks were too large [\#1149](https://github.com/hyperledger/besu/pull/1149)
* Fix missing results from eth_getLogs request. [\#1154](https://github.com/hyperledger/besu/pull/1154)
* Fix issue allowing Besu to be used for DDoS amplification. [\#1146](https://github.com/hyperledger/besu/pull/1146)

### Known Issues

Known issues are open issues categorized as [Very High or High impact](https://wiki.hyperledger.org/display/BESU/Defect+Prioritisation+Policy).

#### Previously identified known issues

- [Scope of logs query causing Besu to hang](KNOWN_ISSUES.md#scope-of-logs-query-causing-besu-to-hang)
- [Eth/65 loses peers](KNOWN_ISSUES.md#eth65-loses-peers)
- [Fast sync when running Besu on cloud providers](KNOWN_ISSUES.md#fast-sync-when-running-besu-on-cloud-providers)
- [Privacy users with private transactions created using v1.3.4 or earlier](KNOWN_ISSUES.md#privacy-users-with-private-transactions-created-using-v134-or-earlier)
- [Permissioning issues on Kubernetes](KNOWN_ISSUES.md#Kubernetes-permissioning-uses-Service-IPs-rather-than-pod-IPs-which-can-fail)
- [Restarts caused by insufficient memory can cause inconsistent private state](KNOWN_ISSUES.md#Restart-caused-by-insufficient-memory-can-cause-inconsistent-private-state)

### Download link
https://hyperledger.jfrog.io/artifactory/besu-binaries/besu/1.5.1/besu-1.5.1.zip

sha256sum: `c17f49b6b8686822417184952487fc135772f0be03514085926a6984fd955b88`

## 1.5 Breaking changes

When upgrading to 1.5, ensure you've taken into account the following breaking changes.

### Docker users with volume mounts

To maintain best security practices, we're changing the `user:group` on the Docker container to `besu`.

What this means for you:

* If you are running Besu as a binary, there is no impact.
* If you are running Besu as a Docker container *and* have a volume mount for data,  ensure that the
permissions on the directory allow other users and groups to r/w. Ideally this should be set to
`besu:besu` as the owner.

Note that the `besu` user only exists within the container not outside it. The same user ID may match
a different user outside the image.

If you’re mounting local folders, it is best to set the user via the Docker `—user` argument. Use the
UID because the username may not exist inside the docker container. Ensure the directory being mounted
is owned by that user.

### Remove Manual NAT method

The NAT manager `MANUAL` method has been removed.
If you have been using the `MANUAL` method, use the `NONE` method instead. The behavior of the
`NONE` method is the same as the previously supported `MANUAL` methods.

### Privacy users

Besu minor version upgrades require upgrading Orion to the latest minor version. That is, for
Besu <> Orion node pairs, when upgrading Besu to v1.5, it is required that Orion is upgraded to
v1.6. Older versions of Orion will no longer work with Besu v1.5.

## 1.5 Features

Features added between from 1.4 to 1.5 include:
* Mining Support
  Besu supports `eth_hashrate` and `eth_submitHashrate` to obtain the hashrate when we mine with a GPU mining worker.
* Tracing
  The [Tracing API](https://besu.hyperledger.org/en/latest/Reference/API-Methods/#trace-methods) is no longer an Early Access feature and now has full support for `trace_replayBlockTransactions`, `trace_Block` and `trace_transaction`.
* Plugin API Block Events
  `BlockAdded` and `BlockReorg` are now exposed via the [Plugin API](https://javadoc.io/doc/org.hyperledger.besu/plugin-api/latest/org/hyperledger/besu/plugin/services/BesuEvents.html).
* [Filters](https://besu.hyperledger.org/en/stable/HowTo/Interact/Filters/Accessing-Logs-Using-JSON-RPC/) and
  [subscriptions](https://besu.hyperledger.org/en/stable/HowTo/Interact/APIs/RPC-PubSub/) for private contracts.
* [SecurityModule Plugin API](https://javadoc.io/doc/org.hyperledger.besu/plugin-api/latest/org/hyperledger/besu/plugin/services/SecurityModuleService.html)
  This allows use of a different [security module](https://besu.hyperledger.org/en/stable/Reference/CLI/CLI-Syntax/#security-module)
  as a plugin to provide cryptographic function that can be used by NodeKey (such as sign, ECDHKeyAgreement etc.).
* [Onchain privacy groups](https://besu.hyperledger.org/en/latest/Concepts/Privacy/Onchain-PrivacyGroups/)
  with add and remove members. This is an early access feature. Early access features are not recommended
  for production networks and may have unstable interfaces.

## 1.5 Additions and Improvements

* Public Networks Default to Fast Sync: The default sync mode for named permissionless networks, such as the Ethereum mainnet and testnets, is now `FAST`.
  * The default is unchanged for private networks. That is, the sync mode defaults to `FULL` for private networks.
  * Use the [`--sync-mode` command line option](https://besu.hyperledger.org/Reference/CLI/CLI-Syntax/#sync-mode) to change the sync mode. [\#384](https://github.com/hyperledger/besu/pull/384)
* Proper Mining Support: Added full support for `eth_hashrate` and `eth_submitHashrate`. It is now possible to have the hashrate when we mine with a GPU mining worker [\#1063](https://github.com/hyperledger/besu/pull/1063)
* Performance Improvements: The addition of native libraries ([\#775](https://github.com/hyperledger/besu/pull/775)) and changes to data structures in the EVM ([\#1089](https://github.com/hyperledger/besu/pull/1089)) have improved Besu sync and EVM execution times.
* Tracing API Improvements: The [Tracing API](https://besu.hyperledger.org/en/latest/Reference/API-Methods/#trace-methods) is no longer an Early Access feature and now has full support for `trace_replayBlockTransactions`, `trace_Block` and `trace_transaction`.
* New Plugin API Block Events: `BlockAdded` and `BlockReorg` are now exposed via the Plugin API [\#637](https://github.com/hyperledger/besu/pull/637).
* Added experimental CLI option `--Xnat-kube-pod-name` to specify the name of the loadbalancer used by the Kubernetes nat manager [\#1078](https://github.com/hyperledger/besu/pull/1078)
- Local permissioning TOML config now supports additional keys (`nodes-allowlist` and `accounts-allowlist`).
Support for `nodes-whitelist` and `accounts-whitelist` will be removed in a future release.
- Add missing `mixHash` field for `eth_getBlockBy*` JSON RPC endpoints. [\#1098](https://github.com/hyperledger/besu/pull/1098)
* Besu now has a strict check on private transactions to ensure the privateFrom in the transaction
matches the sender Orion key that has distributed the payload. Besu 1.5+ requires Orion 1.6+ to work.
[#357](https://github.com/PegaSysEng/orion/issues/357)

### Bug fixes

No bug fixes with [user impact in this release](https://wiki.hyperledger.org/display/BESU/Changelog).

### Known Issues

Known issues are open issues categorized as [Very High or High impact](https://wiki.hyperledger.org/display/BESU/Defect+Prioritisation+Policy).

#### New known issues

- K8S permissioning uses of Service IPs rather than pod IPs which can fail. [\#1190](https://github.com/hyperledger/besu/pull/1190)
Workaround - Do not use permissioning on K8S.

- Restart caused by insufficient memory can cause inconsistent private state. [\#1110](https://github.com/hyperledger/besu/pull/1110)
Workaround - Ensure you allocate enough memory for the Java Runtime Environment that the node does not run out of memory.

#### Previously identified known issues

- [Scope of logs query causing Besu to hang](KNOWN_ISSUES.md#scope-of-logs-query-causing-besu-to-hang)
- [Eth/65 loses peers](KNOWN_ISSUES.md#eth65-loses-peers)
- [Fast sync when running Besu on cloud providers](KNOWN_ISSUES.md#fast-sync-when-running-besu-on-cloud-providers)
- [Privacy users with private transactions created using v1.3.4 or earlier](KNOWN_ISSUES.md#privacy-users-with-private-transactions-created-using-v134-or-earlier)

### Download link
https://hyperledger.jfrog.io/artifactory/besu-binaries/besu/1.5.0/besu-1.5.0.zip

sha256sum: `56929d6a71cc681688351041c919e9630ab6df7de37dd0c4ae9e19a4f44460b2`

**For download links of releases prior to 1.5.0, please visit https://hyperledger.jfrog.io/artifactory/besu-binaries/besu/**

## 1.4.6

### Additions and Improvements

- Print node address on startup. [\#938](https://github.com/hyperledger/besu/pull/938)
- Transaction pool: price bump replacement mechanism configurable through CLI. [\#928](https://github.com/hyperledger/besu/pull/928) [\#930](https://github.com/hyperledger/besu/pull/930)

### Bug Fixes

- Added timeout to queries. [\#986](https://github.com/hyperledger/besu/pull/986)
- Fixed issue where networks using onchain permissioning could stall when the bootnodes were not validators. [\#969](https://github.com/hyperledger/besu/pull/969)
- Update getForks method to ignore ClassicForkBlock chain parameter to fix issue with ETC syncing. [\#1014](https://github.com/hyperledger/besu/pull/1014)

### Known Issues

Known issues are open issues categorized as [Very High or High impact](https://wiki.hyperledger.org/display/BESU/Defect+Prioritisation+Policy).

#### Previously identified known issues

- [Scope of logs query causing Besu to hang](KNOWN_ISSUES.md#scope-of-logs-query-causing-besu-to-hang)
- [Eth/65 loses peers](KNOWN_ISSUES.md#eth65-loses-peers)
- [Fast sync when running Besu on cloud providers](KNOWN_ISSUES.md#fast-sync-when-running-besu-on-cloud-providers)
- [Privacy users with private transactions created using v1.3.4 or earlier](KNOWN_ISSUES.md#privacy-users-with-private-transactions-created-using-v134-or-earlier)

## 1.4.5

### Additions and Improvements

- Implemented WebSocket logs subscription for private contracts (`priv_subscribe`/`priv_unsubscribe`) [\#762](https://github.com/hyperledger/besu/pull/762)
- Introduced SecurityModule plugin API. This allows use of a different security module as a plugin to
  provide cryptographic function that can be used by NodeKey (such as sign, ECDHKeyAgreement etc.). KeyPairSecurityModule
  is registered and used by default. The CLI option `--security-module=<name> (defaults to localfile)` can be used
  to identify the security module plugin name to use instead. [\#713](https://github.com/hyperledger/besu/pull/713)
- Several testing related changes to improve compatibility with [Hive](https://hivetests.ethdevops.io/) and Retesteth.
  [\#806](https://github.com/hyperledger/besu/pull/806) and [#845](https://github.com/hyperledger/besu/pull/845)
- Native libraries for secp256k1 and Altbn128 encryption are enabled by default.  To disable these libraries use
  `--Xsecp256k1-native-enabled=false` and `--Xaltbn128-native-enabled=false`. [\#775](https://github.com/hyperledger/besu/pull/775)

### Bug Fixes

- Fixed `eth_estimateGas` JSON RPC so it no longer returns gas estimates that are too low. [\#842](https://github.com/hyperledger/besu/pull/842)
- Full help not displayed unless explicitly requested. [\#437](https://github.com/hyperledger/besu/pull/437)
- Compatibility with undocumented Geth `eth_subscribe` fields. [\#654](https://github.com/hyperledger/besu/pull/654)
- Current block number included as part of `eth_getWork` response. [\#849](https://github.com/hyperledger/besu/pull/849)

### Known Issues

Known issues are open issues categorized as [Very High or High impact](https://wiki.hyperledger.org/display/BESU/Defect+Prioritisation+Policy).

#### New known issues

* Scope of logs query causing Besu to crash. [\#944](https://github.com/hyperledger/besu/pull/944)

Workaround - Limit the number of blocks queried by each `eth_getLogs` call.

#### Previously identified known issues

- [`Intrinsic gas exceeds gas limit` returned when calling `delete mapping[addr]` or `mapping[addr] = 0`](KNOWN_ISSUES.md#intrinsic-gas-exceeds-gas-limit)
- [Eth/65 not backwards compatible](KNOWN_ISSUES.md#eth65-not-backwards-compatible)
- [Error full syncing with pruning](KNOWN_ISSUES.md#error-full-syncing-with-pruning)
- [Fast sync when running Besu on cloud providers](KNOWN_ISSUES.md#fast-sync-when-running-besu-on-cloud-providers)
- [Bootnodes must be validators when using onchain permissioning](KNOWN_ISSUES.md#bootnodes-must-be-validators-when-using-onchain-permissioning)
- [Privacy users with private transactions created using v1.3.4 or earlier](KNOWN_ISSUES.md#privacy-users-with-private-transactions-created-using-v134-or-earlier)

## 1.4.4

### Additions and Improvements

- Implemented [`priv_getLogs`](https://besu.hyperledger.org/en/latest/Reference/API-Methods/#priv_getlogs). [\#686](https://github.com/hyperledger/besu/pull/686)
- Implemented private contract log filters including JSON-RPC methods to interact with private filters. [\#735](https://github.com/hyperledger/besu/pull/735)
- Implemented EIP-2315: Simple Subroutines for the EVM [\#717](https://github.com/hyperledger/besu/pull/717)
- Implemented Splunk logging. [\#725](https://github.com/hyperledger/besu/pull/725)
- Implemented optional native library encryption. [\#675](https://github.com/hyperledger/besu/pull/675).  To enable add `--Xsecp256k1-native-enabled` (for transaciton signatures) and/or `--Xaltbn128-native-enabled` (for altbn128 precomiled contracts) as command line options.

### Bug Fixes

- Flag added to toggle `eth/65` off by default. `eth/65` will remain toggled off by default until
a fix is completed for the [eth/65 known issue](KNOWN_ISSUES.md). [\#741](https://github.com/hyperledger/besu/pull/741)
- Resolve crashing NAT detectors on GKE. [\#731](https://github.com/hyperledger/besu/pull/731) fixes [\#507](https://github.com/hyperledger/besu/issues/507).
[Besu-Kubernetes Readme](https://github.com/PegaSysEng/besu-kubernetes/blob/master/README.md#network-topology-and-high-availability-requirements)
updated to reflect changes.
- Deal with quick service start failures [\#714](https://github.com/hyperledger/besu/pull/714) fixes [\#662](https://github.com/hyperledger/besu/issues/662)

### Known Issues

Known issues are open issues categorized as [Very High or High impact](https://wiki.hyperledger.org/display/BESU/Defect+Prioritisation+Policy).

#### New known issues

- `Intrinsic gas exceeds gas limit` returned when calling `delete mapping[addr]` or `mapping[addr] = 0` [\#696](https://github.com/hyperledger/besu/issues/696)

Calling delete and set to 0 Solidity mapping in Solidity fail.

#### Previously identified known issues

- [Eth/65 not backwards compatible](KNOWN_ISSUES.md#eth65-not-backwards-compatible)
- [Error full syncing with pruning](KNOWN_ISSUES.md#error-full-syncing-with-pruning)
- [Fast sync when running Besu on cloud providers](KNOWN_ISSUES.md#fast-sync-when-running-besu-on-cloud-providers)
- [Bootnodes must be validators when using onchain permissioning](KNOWN_ISSUES.md#bootnodes-must-be-validators-when-using-onchain-permissioning)
- [Privacy users with private transactions created using v1.3.4 or earlier](KNOWN_ISSUES.md#privacy-users-with-private-transactions-created-using-v134-or-earlier)

## 1.4.3

### Issues identified with 1.4.3 release

The `eth/65` change is not [backwards compatible](https://github.com/hyperledger/besu/issues/723).
This has the following impact:
* In a private network, nodes using the 1.4.3 client cannot interact with nodes using 1.4.2 or earlier
clients.
* On mainnet, synchronizing eventually stalls.

Workaround -> revert to v1.4.2.

A [fix](https://github.com/hyperledger/besu/pull/732) is currently [being tested](https://github.com/hyperledger/besu/pull/733).

### Critical Issue for Privacy Users

A critical issue for privacy users with private transactions created using Hyperledger Besu v1.3.4
or earlier has been identified. If you have a network with private transaction created using v1.3.4
or earlier, please read the following and take the appropriate steps:
https://wiki.hyperledger.org/display/BESU/Critical+Issue+for+Privacy+Users

### Additions and Improvements

- Added `eth/65` support. [\#608](https://github.com/hyperledger/besu/pull/608)
- Added block added and block reorg events. Added revert reason to block added transactions. [\#637](https://github.com/hyperledger/besu/pull/637)

### Deprecated

- Private Transaction `hash` field and `getHash()` method have been deprecated. They will be removed
in 1.5.0 release. [\#639](https://github.com/hyperledger/besu/pull/639)

### Known Issues

#### Fast sync when running Besu on cloud providers

A known [RocksDB issue](https://github.com/facebook/rocksdb/issues/6435) causes fast sync to fail
when running Besu on certain cloud providers. The following error is displayed repeatedly:

```
...
EthScheduler-Services-1 (importBlock) | ERROR | PipelineChainDownloader | Chain download failed. Restarting after short delay.
java.util.concurrent.CompletionException: org.hyperledger.besu.plugin.services.exception.StorageException: org.rocksdb.RocksDBException: block checksum mismatch:
....
```

This behaviour has been seen on AWS and Digital Ocean.

Workaround -> On AWS, a full restart of the AWS VM is required to restart the fast sync.

Fast sync is not currently supported on Digital Ocean. We are investigating options to
[add support for fast sync on Digital Ocean](https://github.com/hyperledger/besu/issues/591).

#### Error full syncing with pruning

- Error syncing with mainnet on Besu 1.3.7 node - MerkleTrieException [\#580](https://github.com/hyperledger/besu/issues/580)
The associated error is `Unable to load trie node value for hash` and is caused by the combination of
full sync and pruning.

Workarounds:
1. Explicitly disable pruning using `--pruning-enabled=false` when using fast sync.
2. If the `MerkleTrieException` occurs, delete the database and resync.

A fix for this issue is being actively worked on.

#### Fast sync reverting to full sync

In some cases of FastSyncException, fast sync reverts back to a full sync before having reached the
pivot block. [\#683](https://github.com/hyperledger/besu/issues/683)

Workaround -> To re-attempt fast syncing rather than continue full syncing, stop Besu, delete your
database, and start again.

#### Bootnodes must be validators when using onchain permissioning

- Onchain permissioning nodes can't peer when using a non-validator bootnode [\#528](https://github.com/hyperledger/besu/issues/528)

Workaround -> When using onchain permissioning, ensure bootnodes are also validators.


## 1.4.2

### Additions and Improvements

- Added `trace_block` JSON RPC API [\#449](https://github.com/hyperledger/besu/pull/449)
- Added `pulledStates` and `knownStates` to the EthQL `syncing` query and `eth_syncing` JSON-RPC api [\#565](https://github.com/hyperledger/besu/pull/565)

### Bug Fixes

- Fixed file parsing behaviour for privacy enclave keystore password file [\#554](https://github.com/hyperledger/besu/pull/554) (thanks to [magooster](https://github.com/magooster))
- Fixed known issue with being unable to re-add members to onchain privacy groups [\#471](https://github.com/hyperledger/besu/pull/471)

### Updated Early Access Features

* [Onchain privacy groups](https://besu.hyperledger.org/en/latest/Concepts/Privacy/Onchain-PrivacyGroups/) with add and remove members. Known issue resolved (see above).
* [TRACE API](https://besu.hyperledger.org/en/latest/Reference/API-Methods/#trace-methods) now includes `trace_block`, `trace_replayBlockTransactions`, and `trace_transaction`.
Fixed some issues on the trace replay block transactions API [\#522](https://github.com/hyperledger/besu/pull/522).

### Known Issues

#### Fast sync defaulting to full sync

-  When fast sync cannot find enough valid peers rapidly enough, Besu defaults to full sync.

Workarounds:
1. To re-attempt fast syncing rather than continue full syncing, stop Besu, delete your database,
and start again.
2. When fast syncing, explicitly disable pruning using `--pruning-enabled=false` to reduce the likelihood
of encountering the pruning bug.

A fix to remove the default to full sync is [in progress](https://github.com/hyperledger/besu/pull/427)
is being actively worked on.

#### Error full syncing with pruning

- Error syncing with mainnet on Besu 1.3.7 node - MerkleTrieException [\#BESU-160](https://jira.hyperledger.org/browse/BESU-160)
The associated error is `Unable to load trie node value for hash` and is caused by the combination of
full sync and pruning.

Workarounds:
1. Explicitly disable pruning using `--pruning-enabled=false` when using fast sync.
2. If the `MerkleTrieException` occurs, delete the database and resync.

A fix for this issue is being actively worked on.

#### Bootnodes must be validators when using onchain permissioning

- Onchain permissioning nodes can't peer when using a non-validator bootnode [\#BESU-181](https://jira.hyperledger.org/browse/BESU-181)

Workaround -> When using onchain permissioning, ensure bootnodes are also validators.

## 1.4.1

### Additions and Improvements

- Added priv_getCode [\#250](https://github.com/hyperledger/besu/pull/408). Gets the bytecode associated with a private address.
- Added `trace_transaction` JSON RPC API [\#441](https://github.com/hyperledger/besu/pull/441)
- Removed -X unstable prefix for pruning options (`--pruning-blocks-retained`, `--pruning-block-confirmations`) [\#440](https://github.com/hyperledger/besu/pull/440)
- Implemented [ECIP-1088](https://ecips.ethereumclassic.org/ECIPs/ecip-1088): Phoenix EVM and Protocol upgrades. [\#434](https://github.com/hyperledger/besu/pull/434)

### Bug Fixes

- [BESU-25](https://jira.hyperledger.org/browse/BESU-25) Use v5 Devp2p when pinging [\#392](https://github.com/hyperledger/besu/pull/392)
- Fixed a bug to manage concurrent access to cache files [\#438](https://github.com/hyperledger/besu/pull/438)
- Fixed configuration file bug: `pruning-blocks-retained` now accepts an integer in the config [\#440](https://github.com/hyperledger/besu/pull/440)
- Specifying RPC credentials file should not force RPC Authentication to be enabled [\#454](https://github.com/hyperledger/besu/pull/454)
- Enhanced estimateGas messages [\#436](https://github.com/hyperledger/besu/pull/436). When a estimateGas request fails a validation check, an improved error message is returned in the response.

### Early Access Features

Early access features are available features that are not recommended for production networks and may
have unstable interfaces.

* [Onchain privacy groups](https://besu.hyperledger.org/en/latest/Concepts/Privacy/Onchain-PrivacyGroups/) with add and remove members.
  Not being able to to re-add a member to an onchain privacy group is a [known issue](https://github.com/hyperledger/besu/issues/455)
  with the add and remove functionality.

### Known Issues

#### Fast sync defaulting to full sync

-  When fast sync cannot find enough valid peers rapidly enough, Besu defaults to full sync.

Workarounds:
1. To re-attempt fast syncing rather than continue full syncing, stop Besu, delete your database,
and start again.
2. When fast syncing, explicitly disable pruning using `--pruning-enabled=false` to reduce the likelihood
of encountering the pruning bug.

A fix to remove the default to full sync is [in progress](https://github.com/hyperledger/besu/pull/427)
and is planned for inclusion in v1.4.1.

#### Error full syncing with pruning

- Error syncing with mainnet on Besu 1.3.7 node - MerkleTrieException [\#BESU-160](https://jira.hyperledger.org/browse/BESU-160)
The associated error is `Unable to load trie node value for hash` and is caused by the combination of
full sync and pruning.

Workarounds:
1. Explicitly disable pruning using `--pruning-enabled=false` when using fast sync.
2. If the `MerkleTrieException` occurs, delete the database and resync.

Investigation of this issue is in progress and a fix is targeted for v1.4.1.

#### Bootnodes must be validators when using onchain permissioning

- Onchain permissioning nodes can't peer when using a non-validator bootnode [\#BESU-181](https://jira.hyperledger.org/browse/BESU-181)

Workaround -> When using onchain permissioning, ensure bootnodes are also validators.

## 1.4.0

### Private State Migration

Hyperledger Besu v1.4 implements a new data structure for private state storage that is not backwards compatible.
A migration will be performed when starting v1.4 for the first time to reprocess existing private transactions
and re-create the private state data in the v1.4 format.

If you have existing private transactions, see [migration details](docs/Private-Txns-Migration.md).

### Additions and Improvements

* [TLS support](https://besu.hyperledger.org/en/latest/Concepts/TLS/) to secure client and server communication.

* [Multi-tenancy](https://besu.hyperledger.org/en/latest/Concepts/Privacy/Multi-Tenancy/) to enable multiple participants to use the same Besu and Orion node.

* [Plugin APIs](https://besu.hyperledger.org/en/latest/Concepts/Plugins/) to enable building of Java plugins to extend Hyperledger Besu.

* Support for additional [NAT methods](https://besu.hyperledger.org/en/latest/HowTo/Find-and-Connect/Specifying-NAT/).

* Added [`priv_call`](https://besu.hyperledger.org/en/latest/Reference/API-Methods/#priv_call) which invokes
a private contract function locally and does not change the private state.

* Besu has moved from an internal Bytes library to the [Apache Tuweni](https://tuweni.apache.org/) Bytes library.
This includes using the library in the Plugins API interfaces. [#295](https://github.com/hyperledger/besu/pull/295) and [#215](https://github.com/hyperledger/besu/pull/215)

### Early Access Features

Early access features are available features that are not recommended for production networks and may
have unstable interfaces.

* [Reorg compatible privacy](https://besu.hyperledger.org/en/latest/Concepts/Privacy/Privacy-Overview/#reorg-compatible-privacy)
to enable private transactions on networks using consensus mechanisms that fork.

* [Tracing API](https://besu.hyperledger.org/en/latest/Concepts/Transactions/Trace-Types) to obtain detailed information about transaction processing.

### Bug Fixes

See RC and Beta sections below.

### Known Issues

#### Fast sync defaulting to full sync

-  When fast sync cannot find enough valid peers rapidly enough, Besu defaults to full sync.

Workarounds:
1. To re-attempt fast syncing rather than continue full syncing, stop Besu, delete your database,
and start again.
2. When fast syncing, explicitly disable pruning using `--pruning-enabled=false` to reduce the likelihood
of encountering the pruning bug.

A fix to remove the default to full sync is [in progress](https://github.com/hyperledger/besu/pull/427)
and is planned for inclusion in v1.4.1.

#### Error full syncing with pruning

- Error syncing with mainnet on Besu 1.3.7 node - MerkleTrieException [\#BESU-160](https://jira.hyperledger.org/browse/BESU-160)
The associated error is `Unable to load trie node value for hash` and is caused by the combination of
full sync and pruning.

Workarounds:
1. Explicitly disable pruning using `--pruning-enabled=false` when using fast sync.
2. If the `MerkleTrieException` occurs, delete the database and resync.

Investigation of this issue is in progress and a fix is targeted for v1.4.1.

#### Bootnodes must be validators when using onchain permissioning

- Onchain permissioning nodes can't peer when using a non-validator bootnode [\#BESU-181](https://jira.hyperledger.org/browse/BESU-181)

Workaround -> When using onchain permissioning, ensure bootnodes are also validators.


## 1.4.0 RC-2

### Private State Migration
Hyperledger Besu v1.4 implements a new data structure for private state storage that is not backwards compatible.
A migration will be performed when starting v1.4 for the first time to reprocess existing private transactions
and re-create the private state data in the v1.4 format.
If you have existing private transactions, see [migration details](docs/Private-Txns-Migration.md).

## 1.4.0 RC-1

### Additions and Improvements

- New`trace_replayBlockTransactions` JSON-RPC API

This can be enabled using the `--rpc-http-api TRACE` CLI flag.  There are some philosophical differences between Besu and other implementations that are outlined in [trace_rpc_apis](docs/trace_rpc_apis.md).

- Ability to automatically detect Docker NAT settings from inside the conainter.

The default NAT method (AUTO) can detect this so no user intervention is required to enable this.

- Added [Multi-tenancy](https://besu.hyperledger.org/en/latest/Concepts/Privacy/Multi-Tenancy/) support which allows multiple participants to use the same Besu node for private transactions.

- Added TLS support for communication with privacy enclave

### Bug Fixes

- Private transactions are now validated before sent to the enclave [\#356](https://github.com/hyperledger/besu/pull/356)

### Known Bugs

- Error syncing with mainnet on Besu 1.3.7 node - MerkleTrieException [\#BESU-160](https://jira.hyperledger.org/browse/BESU-160)

Workaround -> Don't enable pruning when syncing to mainnet.

- Onchain permissioning nodes can't peer when using a non-validator bootnode [\#BESU-181](https://jira.hyperledger.org/browse/BESU-181)

Workaround -> When using onchain permissioning, ensure bootnodes are also validators.

## 1.4 Beta 3

### Additions and Improvements

- CLI option to enable TLS client auth for JSON-RPC HTTP [\#340](https://github.com/hyperledger/besu/pull/340)

Added CLI options to enable TLS client authentication and trusting client certificates:
~~~
--rpc-http-tls-client-auth-enabled - Enable TLS client authentication for the JSON-RPC HTTP service (default: false)
--rpc-http-tls-known-clients-file - Path to file containing client's certificate common name and fingerprint for client authentication.
--rpc-http-tls-ca-clients-enabled - Enable to accept clients certificate signed by a valid CA for client authentication (default: false)
~~~
If client-auth is enabled, user must either enable CA signed clients OR provide a known-clients file. An error is reported
if both CA signed clients is disabled and known-clients file is not specified.

- Stable Plugins APIs [\#346](https://github.com/hyperledger/besu/pull/346)

The `BesuEvents` service and related `data` package have been marked as a stable plugin API.

### Bug Fixes

- Return missing signers from getSignerMetrics [\#343](https://github.com/hyperledger/besu/pull/)

### Experimental Features

- Experimental support for `trace_replayBlockTransactions` - multiple PRs

Added support for the `trace_replayBlockTransactions` JSON-RPC call. To enable this API add
`TRACE` to the `rpc-http-api` options (for example,  `--rpc-http-api TRACE` on the command line).

This is not a production ready API.  There are known bugs relating to traced memory from calls and
returns, and the gas calculation reported in the flat traces does not always match up with the
correct gas calculated for consensus.

## 1.4 Beta 2

### Additions and Improvements

- Enable TLS for JSON-RPC HTTP Service [\#253](https://github.com/hyperledger/besu/pull/253)

Exposes new command line parameters to enable TLS on Ethereum JSON-RPC HTTP interface to allow clients like EthSigner to connect via TLS:
`--rpc-http-tls-enabled=true`
(Optional - Only required if `--rpc-http-enabled` is set to true) Set to `true` to enable TLS. False by default.
`--rpc-http-tls-keystore-file="/path/to/cert.pfx"`
(Must be specified if TLS is enabled) Path to PKCS12 format key store which contains server's certificate and it's private key
`--rpc-http-tls-keystore-password-file="/path/to/cert.passwd"`
(Must be specified if TLS is enabled) Path to the text file containing password for unlocking key store.
`--rpc-http-tls-known-clients-file="/path/to/rpc_tls_clients.txt"`
(Optional) Path to a plain text file containing space separated client’s certificate’s common name and its sha-256 fingerprints when
they are not signed by a known CA. The presence of this file (even empty) enables TLS client authentication. That is, the client
presents the certificate to server on TLS handshake and server establishes that the client certificate is either signed by a
proper/known CA. Otherwise, server trusts client certificate by reading the sha-256 fingerprint from known clients file specified above.

The format of the file is (as an example):
`localhost DF:65:B8:02:08:5E:91:82:0F:91:F5:1C:96:56:92:C4:1A:F6:C6:27:FD:6C:FC:31:F2:BB:90:17:22:59:5B:50`

### Bug Fixes

- TotalDifficulty is a BigInteger [\#253](https://github.com/hyperledger/besu/pull/253).
  Don't try and cast total difficulty down to a long because it will overflow long in a reasonable timeframe.

## 1.4 Beta 1

### Additions and Improvements

- Besu has moved from an internal Bytes library to the [Apache Tuweni](https://tuweni.apache.org/) Bytes library.  This includes using the library in the Plugins API interfaces. [#295](https://github.com/hyperledger/besu/pull/295) and [#215](https://github.com/hyperledger/besu/pull/215)
- Besu stops processing blocks if Orion is unavailable [\#253](https://github.com/hyperledger/besu/pull/253)
- Added priv_call [\#250](https://github.com/hyperledger/besu/pull/250).  Invokes a private contract function locally and does not change the private state.
- Support for [EIP-2124](https://github.com/ethereum/EIPs/blob/master/EIPS/eip-2124.md), which results in faster peer discovery [\#156](https://github.com/hyperledger/besu/pull/156)

## 1.3.8

### Additions and Improvements

- `admin_generateLogBloomCache` JSON-RPC API to generate a cache of the block bloombits that improves performance for log queries [\#262](https://github.com/hyperledger/besu/pull/262)

## Critical Fix in 1.3.7

1.3.7 includes a critical fix for Ethereum MainNet users and the Muir Glacier upgrade. We recommend users of Ethereum public networks
(MainNet, Ropsten, Rinkeby, and Goerli) upgrade immediately. This upgrade is also strongly recommended for users of private networks.

For more details, see [Hyperledger Besu Wiki](https://wiki.hyperledger.org/display/BESU/Mainnet+Consensus+Bug+Identified+and+Resolved+in+Hyperledger+Besu).

## Muir Glacier Compatibility

For compatibility with Ethereum Muir Glacier upgrade, use v1.3.7 or later.

## ETC Agharta Compatibility

For compatibility with ETC Agharta upgrade, use 1.3.7 or later.

### 1.3.7

### Additions and Improvements

- Hard Fork Support: Configures the Agharta activation block for the ETC MainNet configuration [\#251](https://github.com/hyperledger/besu/pull/251) (thanks to [soc1c](https://github.com/soc1c))
- `operator generate-log-bloom-cache` command line option to generate a cache of the block bloombits that improves performance for log queries  [\#245](https://github.com/hyperledger/besu/pull/245)

### Bug Fixes

- Resolves a Mainnet consensus issue [\#254](https://github.com/hyperledger/besu/pull/254)

### New Maintainer

[Edward Mack](https://github.com/hyperledger/besu/commits?author=edwardmack) added as a [new maintainer](https://github.com/hyperledger/besu/pull/219).

### 1.3.6

### Additions and Improvements

- Performance improvements:
  * Multithread Websockets to increase throughput [\#231](https://github.com/hyperledger/besu/pull/231)
  * NewBlockHeaders performance improvement [\#230](https://github.com/hyperledger/besu/pull/230)
- EIP2384 - Ice Age Adustment around Istanbul [\#211](https://github.com/hyperledger/besu/pull/211)
- Documentation updates include:
  * [Configuring mining using the Stratum protocol](https://besu.hyperledger.org/en/latest/HowTo/Configure/Configure-Mining/)
  * [ETC network command line options](https://besu.hyperledger.org/en/latest/Reference/CLI/CLI-Syntax/#network)
- Hard Fork Support:
   * MuirGlacier for Ethereum Mainnet and Ropsten Testnet
   * Agharta for Kotti and Mordor Testnets

### Bug Fixes

- [\#210](https://github.com/hyperledger/besu/pull/210) fixes WebSocket frames handling
  User impact: PING/PONG frames handling in Websocket services was not implemented

### 1.3.5

### Additions and Improvements

- Log Event Streaming for Plugin API [\#186](https://github.com/hyperledger/besu/pull/186)
- Allow use a external JWT public key in authenticated APIs [\#183](https://github.com/hyperledger/besu/pull/183)
- ETC Configuration, classic fork peer validator [\#176](https://github.com/hyperledger/besu/pull/176) (thanks to [edwardmack](https://github.com/edwardmack))
- Allow IBFT validators to be changed at a given block [\#173](https://github.com/hyperledger/besu/pull/173)
- Support external mining using Stratum [\#140](https://github.com/hyperledger/besu/pull/140) (thanks to [atoulme](https://github.com/atoulme))
- Add more fields to private transaction receipt [\#85](https://github.com/hyperledger/besu/pull/85) (thanks to [josh-richardson](https://github.com/josh-richardson))
- [Pruning documentation](https://besu.hyperledger.org/en/latest/Concepts/Pruning/)

### Technical Improvements

- ETC - Cleanup [\#201](https://github.com/hyperledger/besu/pull/201) (thanks to [GregTheGreek](https://github.com/GregTheGreek))
- User specific enclave public key configuration in auth file [\#196](https://github.com/hyperledger/besu/pull/196)
- Change CustomForks -\> Transitions [\#193](https://github.com/hyperledger/besu/pull/193)
- Pass identity information into RpcMethod from Http Service [\#189](https://github.com/hyperledger/besu/pull/189)
- Remove the use of JsonRpcParameters from RpcMethods [\#188](https://github.com/hyperledger/besu/pull/188)
- Repaired Metrics name collision between Privacy and RocksDB [\#187](https://github.com/hyperledger/besu/pull/187)
- Multi-Tenancy: Do not specify a public key anymore when requesting a … [\#185](https://github.com/hyperledger/besu/pull/185)
- Updates to circle building acceptance tests [\#184](https://github.com/hyperledger/besu/pull/184)
- Move Apache Tuweni dependency to official release [\#181](https://github.com/hyperledger/besu/pull/181) (thanks to [atoulme](https://github.com/atoulme))
- Update Gradle to 6.0, support Java 13 [\#180](https://github.com/hyperledger/besu/pull/180)
- ETC Atlantis fork [\#179](https://github.com/hyperledger/besu/pull/179) (thanks to [edwardmack](https://github.com/edwardmack))
- ETC Gotham Fork [\#178](https://github.com/hyperledger/besu/pull/178) (thanks to [edwardmack](https://github.com/edwardmack))
- ETC DieHard fork support [\#177](https://github.com/hyperledger/besu/pull/177) (thanks to [edwardmack](https://github.com/edwardmack))
- Remove 'parentHash', 'number' and 'gasUsed' fields from the genesis d… [\#175](https://github.com/hyperledger/besu/pull/175) (thanks to [SweeXordious](https://github.com/SweeXordious))
- Enable pruning by default for fast sync and validate conflicts with privacy [\#172](https://github.com/hyperledger/besu/pull/172)
- Update RocksDB [\#170](https://github.com/hyperledger/besu/pull/170)
- Vpdate ver to 1.3.5-snapshot [\#169](https://github.com/hyperledger/besu/pull/169)
- Added PoaQueryService method that returns local node signer… [\#163](https://github.com/hyperledger/besu/pull/163)
- Add versioning to privacy storage [\#149](https://github.com/hyperledger/besu/pull/149)
- Update reference tests [\#139](https://github.com/hyperledger/besu/pull/139)

### 1.3.4

- Reverted _Enable pruning by default for fast sync (#135)_ [\#164](https://github.com/hyperledger/besu/pull/164)

### 1.3.3

### Technical Improvements

- Add --identity flag for client identification in node browsers [\#150](https://github.com/hyperledger/besu/pull/150)
- Istanbul Mainnet Block [\#145](https://github.com/hyperledger/besu/pull/150)
- Add priv\_getEeaTransactionCount [\#110](https://github.com/hyperledger/besu/pull/110)

### Additions and Improvements

- Redesign of how JsonRpcMethods are created [\#159](https://github.com/hyperledger/besu/pull/159)
- Moving JsonRpcMethods classes into the same package, prior to refactor [\#154](https://github.com/hyperledger/besu/pull/154)
- Reflect default logging in CLI help [\#148](https://github.com/hyperledger/besu/pull/148)
- Handle zero port better in NAT [\#147](https://github.com/hyperledger/besu/pull/147)
- Rework how filter and log query parameters are created/used [\#146](https://github.com/hyperledger/besu/pull/146)
- Don't generate shutdown tasks in controller [\#141](https://github.com/hyperledger/besu/pull/141)
- Ibft queries [\#138](https://github.com/hyperledger/besu/pull/138)
- Enable pruning by default for fast sync [\#135](https://github.com/hyperledger/besu/pull/135)
- Ensure spotless runs in CI [\#132](https://github.com/hyperledger/besu/pull/132)
- Add more logging around peer disconnects [\#131](https://github.com/hyperledger/besu/pull/131)
- Repair EthGetLogs returning incorrect results [\#128](https://github.com/hyperledger/besu/pull/128)
- Use Bloombits for Logs queries [\#127](https://github.com/hyperledger/besu/pull/127)
- Improve message when extraData missing [\#121](https://github.com/hyperledger/besu/pull/121)
- Fix miner startup logic [\#104](https://github.com/hyperledger/besu/pull/104)
- Support log reordring from reorgs in `LogSubscriptionService` [\#86](https://github.com/hyperledger/besu/pull/86)

### 1.3.2

### Additions and Improvements

- besu -v to print plugin versions[\#123](https://github.com/hyperledger/besu/pull/123)

### Technical Improvements

- Update Governance and Code of Conduct verbiage [\#120](https://github.com/hyperledger/besu/pull/120)
- Fix private transaction root mismatch [\#118](https://github.com/hyperledger/besu/pull/118)
- Programatically enforce plugin CLI variable names [\#117](https://github.com/hyperledger/besu/pull/117)
- Additional unit test for selecting replaced pending transactions [\#116](https://github.com/hyperledger/besu/pull/116)
- Only set sync targets that have an estimated height value [\#115](https://github.com/hyperledger/besu/pull/115)
- Fix rlpx startup [\#114](https://github.com/hyperledger/besu/pull/114)
- Expose getPayload in Transaction plugin-api interface. [\#113](https://github.com/hyperledger/besu/pull/113)
- Dependency Version Upgrades [\#112](https://github.com/hyperledger/besu/pull/112)
- Add hash field in Transaction plugin interface. [\#111](https://github.com/hyperledger/besu/pull/111)
- Rework sync status events [\#106](https://github.com/hyperledger/besu/pull/106)

### 1.3.1

### Additions and Improvements

- Added GraphQL query/logs support [\#94](https://github.com/hyperledger/besu/pull/94)

### Technical Improvements

- Add totalDiffculty to BlockPropagated events. [\#97](https://github.com/hyperledger/besu/pull/97)
- Merge BlockchainQueries classes [\#101](https://github.com/hyperledger/besu/pull/101)
- Fixed casing of dynamic MetricCategorys [\#99](https://github.com/hyperledger/besu/pull/99)
- Fix private transactions breaking evm [\#96](https://github.com/hyperledger/besu/pull/96)
- Make SyncState variables thread-safe [\#95](https://github.com/hyperledger/besu/pull/95)
- Fix transaction tracking by sender [\#93](https://github.com/hyperledger/besu/pull/93)
- Make logic in PersistBlockTask more explicit to fix a LGTM warning [\#92](https://github.com/hyperledger/besu/pull/92)
- Removed Unused methods in the transaction simulator. [\#91](https://github.com/hyperledger/besu/pull/91)
- Fix ThreadBesuNodeRunner BesuConfiguration setup [\#90](https://github.com/hyperledger/besu/pull/90)
- JsonRpc method disabled error condition rewrite and unit test [\#80](https://github.com/hyperledger/besu/pull/80)
- Round trip testing of state trie account values [\#31](https://github.com/hyperledger/besu/pull/31)

### 1.3

### Breaking Change

- Disallow comments in Genesis JSON file. [\#49](https://github.com/hyperledger/besu/pull/49)

### Additions and Improvements

- Add `--required-block` command line option to deal with chain splits [\#79](https://github.com/hyperledger/besu/pull/79)
- Store db metadata file in the root data directory. [\#46](https://github.com/hyperledger/besu/pull/46)
- Add `--target-gas-limit` command line option. [\#24](https://github.com/hyperledger/besu/pull/24)(thanks to new contributor [cfelde](https://github.com/cfelde))
- Allow private contracts to access public state. [\#9](https://github.com/hyperledger/besu/pull/9)
- Documentation updates include:
  - Added [sample load balancer configurations](https://besu.hyperledger.org/en/latest/HowTo/Configure/Configure-HA/Sample-Configuration/)
  - Added [`retesteth`](https://besu.hyperledger.org/en/latest/Reference/CLI/CLI-Subcommands/#retesteth) subcommand
  - Added [`debug_accountRange`](https://besu.hyperledger.org/en/latest/Reference/API-Methods/#debug_accountrange) JSON-RPC API method
  - Clarified purpose of [static nodes](https://besu.hyperledger.org/en/latest/HowTo/Find-and-Connect/Managing-Peers/#static-nodes)
  - Added links [Kubernetes reference implementations](https://besu.hyperledger.org/en/latest/HowTo/Deploy/Kubernetes/)
  - Added content about [access between private and public states](https://besu.hyperledger.org/en/latest/Concepts/Privacy/Privacy-Groups/#access-between-states)
  - Added restriction that [account permissioning cannot be used with random key signing](https://besu.hyperledger.org/en/latest/HowTo/Use-Privacy/Sign-Privacy-Marker-Transactions/).
  - Added high availability requirement for [private transaction manager](https://besu.hyperledger.org/en/latest/Concepts/Privacy/Privacy-Overview/#availability) (ie, Orion)
  - Added [genesis file reference](https://besu.hyperledger.org/en/latest/Reference/Config-Items/)

### Technical Improvements

- Less verbose synching subscriptions [\#59](https://github.com/hyperledger/besu/pull/59)
- Return enclave key instead of private transaction hash [\#53](https://github.com/hyperledger/besu/pull/53)
- Fix mark sweep pruner bugs where nodes that should be kept were being swept  [\#50](https://github.com/hyperledger/besu/pull/50)
- Clean up BesuConfiguration construction [\#51](https://github.com/hyperledger/besu/pull/51)
- Private tx nonce errors return same msg as any tx [\#48](https://github.com/hyperledger/besu/pull/48)
- Fix default logging [\#47](https://github.com/hyperledger/besu/pull/47)
- Introduce virtual operation. [\#45](https://github.com/hyperledger/besu/pull/45)
- Downgrade RocksDBPlugin Logging Levels [\#44](https://github.com/hyperledger/besu/pull/44)
- Infrastructure for exposing PoA metrics for plugins. [\#37](https://github.com/hyperledger/besu/pull/37)
- Refactor privacy storage. [\#7](https://github.com/hyperledger/besu/pull/7)

## 1.2.4

### Additions and Improvements

- Add Istanbul block (5435345) for Rinkeby [\#35](https://github.com/hyperledger/besu/pull/35)
- Add Istanbul block (1561651) for Goerli [\#27](https://github.com/hyperledger/besu/pull/27)
- Add Istanbul block (6485846) for Ropsten [\#26](https://github.com/hyperledger/besu/pull/26)
- Add privDistributeRawTransaction endpoint [\#23](https://github.com/hyperledger/besu/pull/23) (thanks to [josh-richardson](https://github.com/josh-richardson))

### Technical Improvements

- Refactors pantheon private key to signing private key [\#34](https://github.com/hyperledger/besu/pull/34) (thanks to [josh-richardson](https://github.com/josh-richardson))
- Support both BESU\_ and PANTHEON\_ env var prefixes [\#32](https://github.com/hyperledger/besu/pull/32)
- Use only fully validated peers for fast sync pivot selection [\#21](https://github.com/hyperledger/besu/pull/21)
- Support Version Rollbacks for RocksDB \(\#6\) [\#19](https://github.com/hyperledger/besu/pull/19)
- Update Cava library to Tuweni Library [\#18](https://github.com/hyperledger/besu/pull/18)
- StateTrieAccountValue:Version should be written as an int, not a long [\#17](https://github.com/hyperledger/besu/pull/17)
- Handle discovery peers with updated endpoints [\#12](https://github.com/hyperledger/besu/pull/12)
- Change retesteth port [\#11](https://github.com/hyperledger/besu/pull/11)
- Renames eea\_getTransactionReceipt to priv\_getTransactionReceipt [\#10](https://github.com/hyperledger/besu/pull/10) (thanks to [josh-richardson](https://github.com/josh-richardson))
- Support Version Rollbacks for RocksDB [\#6](https://github.com/hyperledger/besu/pull/6)
- Moving AT DSL into its own module [\#3](https://github.com/hyperledger/besu/pull/3)

## 1.2.3

### Additions and Improvements
- Added an override facility for genesis configs [\#1915](https://github.com/PegaSysEng/pantheon/pull/1915)
- Finer grained logging configuration [\#1895](https://github.com/PegaSysEng/pantheon/pull/1895) (thanks to [matkt](https://github.com/matkt))

### Technical Improvements

- Add archiving of docker test reports [\#1921](https://github.com/PegaSysEng/pantheon/pull/1921)
- Events API: Transaction dropped, sync status, and renames [\#1919](https://github.com/PegaSysEng/pantheon/pull/1919)
- Remove metrics from plugin registration [\#1918](https://github.com/PegaSysEng/pantheon/pull/1918)
- Replace uses of Instant.now from within the IBFT module [\#1911](https://github.com/PegaSysEng/pantheon/pull/1911)
- Update plugins-api build script [\#1908](https://github.com/PegaSysEng/pantheon/pull/1908)
- Ignore flaky tracing tests [\#1907](https://github.com/PegaSysEng/pantheon/pull/1907)
- Ensure plugin-api module gets published at the correct maven path [\#1905](https://github.com/PegaSysEng/pantheon/pull/1905)
- Return the plugin-apis to this repo [\#1900](https://github.com/PegaSysEng/pantheon/pull/1900)
- Stop autogenerating BesuInfo.java [\#1899](https://github.com/PegaSysEng/pantheon/pull/1899)
- Extracted Metrics interfaces to plugins-api. [\#1898](https://github.com/PegaSysEng/pantheon/pull/1898)
- Fix key value storage clear so it removes all values [\#1894](https://github.com/PegaSysEng/pantheon/pull/1894)
- Ethsigner test [\#1892](https://github.com/PegaSysEng/pantheon/pull/1892) (thanks to [iikirilov](https://github.com/iikirilov))
- Return null private transaction receipt instead of error [\#1872](https://github.com/PegaSysEng/pantheon/pull/1872) (thanks to [iikirilov](https://github.com/iikirilov))
- Implement trace replay block transactions trace option [\#1886](https://github.com/PegaSysEng/pantheon/pull/1886)
- Use object parameter instead of list of parameters for priv\_createPrivacyGroup [\#1868](https://github.com/PegaSysEng/pantheon/pull/1868) (thanks to [iikirilov](https://github.com/iikirilov))
- Refactor privacy acceptance tests [\#1864](https://github.com/PegaSysEng/pantheon/pull/1864) (thanks to [iikirilov](https://github.com/iikirilov))

## 1.2.2

### Additions and Improvements
- Support large numbers for the `--network-id` option [\#1891](https://github.com/PegaSysEng/pantheon/pull/1891)
- Added eea\_getTransactionCount Json Rpc [\#1861](https://github.com/PegaSysEng/pantheon/pull/1861)
- PrivacyMarkerTransaction to be signed with a randomly generated key [\#1844](https://github.com/PegaSysEng/pantheon/pull/1844)
- Implement eth\_getproof JSON RPC API [\#1824](https://github.com/PegaSysEng/pantheon/pull/1824) (thanks to [matkt](https://github.com/matkt))
- Documentation updates include:
  - [Improved navigation](https://docs.pantheon.pegasys.tech/en/latest/)
  - [Added permissioning diagram](https://docs.pantheon.pegasys.tech/en/latest/Concepts/Permissioning/Permissioning-Overview/#onchain)
  - [Added Responsible Disclosure policy](https://docs.pantheon.pegasys.tech/en/latest/Reference/Responsible-Disclosure/)
  - [Added `blocks export` subcommand](https://besu.hyperledger.org/en/latest/Reference/CLI/CLI-Subcommands/#export)

### Technical Improvements
- Update the `pantheon blocks export` command usage [\#1887](https://github.com/PegaSysEng/pantheon/pull/1887) (thanks to [matkt](https://github.com/matkt))
- Stop Returning null for 'pending' RPC calls [\#1883](https://github.com/PegaSysEng/pantheon/pull/1883)
- Blake validation errors are hard errors [\#1882](https://github.com/PegaSysEng/pantheon/pull/1882)
- Add test cases for trace\_replayBlockTransactions [\#1881](https://github.com/PegaSysEng/pantheon/pull/1881)
- Simplify json rpc spec test setup [\#1880](https://github.com/PegaSysEng/pantheon/pull/1880)
- Tweak JSON import format [\#1878](https://github.com/PegaSysEng/pantheon/pull/1878)
- Transactions listeners should use the subscriber pattern [\#1877](https://github.com/PegaSysEng/pantheon/pull/1877)
- Maven spotless [\#1876](https://github.com/PegaSysEng/pantheon/pull/1876)
- Don't cache for localbalance [\#1875](https://github.com/PegaSysEng/pantheon/pull/1875)
- EIP-1108 - Reprice alt\_bn128  [\#1874](https://github.com/PegaSysEng/pantheon/pull/1874)
- Create stub trace\_replayBlockTransactions json-rpc method  [\#1873](https://github.com/PegaSysEng/pantheon/pull/1873)
- Improve trace log [\#1870](https://github.com/PegaSysEng/pantheon/pull/1870)
- Pruning Command Line Flags [\#1869](https://github.com/PegaSysEng/pantheon/pull/1869)
- Re-enable istanbul [\#1865](https://github.com/PegaSysEng/pantheon/pull/1865)
- Fix logic to disconnect from peers on fork [\#1863](https://github.com/PegaSysEng/pantheon/pull/1863)
- Blake 2b tweaks [\#1862](https://github.com/PegaSysEng/pantheon/pull/1862)
- Sweep state roots before child nodes [\#1854](https://github.com/PegaSysEng/pantheon/pull/1854)
- Update export subcommand to export blocks in rlp format [\#1852](https://github.com/PegaSysEng/pantheon/pull/1852)
- Updating docker tests to make it easier to follow & ensure it listens on the right interface on docker [\#1851](https://github.com/PegaSysEng/pantheon/pull/1851)
- Disable Istanbul block [\#1849](https://github.com/PegaSysEng/pantheon/pull/1849)
- Add read-only blockchain factory method [\#1845](https://github.com/PegaSysEng/pantheon/pull/1845)
- Removing the release plugin in favour of the new process with branches [\#1843](https://github.com/PegaSysEng/pantheon/pull/1843)
- Update Görli bootnodes [\#1842](https://github.com/PegaSysEng/pantheon/pull/1842)
- Upgrade graphql library to version 13.0 [\#1834](https://github.com/PegaSysEng/pantheon/pull/1834)
- Database versioning and enable multi-column database [\#1830](https://github.com/PegaSysEng/pantheon/pull/1830)
- Fixes invalid JsonGetter, comment [\#1811](https://github.com/PegaSysEng/pantheon/pull/1811) (thanks to [josh-richardson](https://github.com/josh-richardson))
- Add EthSigner acceptance test [\#1655](https://github.com/PegaSysEng/pantheon/pull/1655) (thanks to [iikirilov](https://github.com/iikirilov))
- Support plugin Richdata APIs via implementation [\#1581](https://github.com/PegaSysEng/pantheon/pull/1581)

## 1.2.1

### Additions and Improvements

- Removed the release plugin in favour of the new process with branches
[#1841](https://github.com/PegaSysEng/pantheon/pull/1841)
[#1843](https://github.com/PegaSysEng/pantheon/pull/1843)
[#1848](https://github.com/PegaSysEng/pantheon/pull/1848)
[#1855](https://github.com/PegaSysEng/pantheon/pull/1855)
- Updated Görli bootnodes [#1842](https://github.com/PegaSysEng/pantheon/pull/1842)
- Removed unnecessary test dependency [#1839](https://github.com/PegaSysEng/pantheon/pull/1839)
- Added warning when comments are used in genesis file [#1838](https://github.com/PegaSysEng/pantheon/pull/1838)
- Added an experimental flag for disabling timers [#1837](https://github.com/PegaSysEng/pantheon/pull/1837)
- Fixed FlatFileTaskCollection tests [#1833](https://github.com/PegaSysEng/pantheon/pull/1833)
- Added chain json import utility [#1832](https://github.com/PegaSysEng/pantheon/pull/1832)
- Added tests to AllNodesVisitor trie traversal [#1831](https://github.com/PegaSysEng/pantheon/pull/1831)
- Updated privateFrom to be required [#1829](https://github.com/PegaSysEng/pantheon/pull/1829) (thanks to [iikirilov](https://github.com/iikirilov))
- Made explicit that streamed accounts may be missing their address [#1828](https://github.com/PegaSysEng/pantheon/pull/1828)
- Refactored normalizeKeys method [#1826](https://github.com/PegaSysEng/pantheon/pull/1826)
- Removed dead parameters [#1825](https://github.com/PegaSysEng/pantheon/pull/1825)
- Added a nicer name for Corretto [#1819](https://github.com/PegaSysEng/pantheon/pull/1819)
- Changed core JSON-RPC method to support ReTestEth
[#1815](https://github.com/PegaSysEng/pantheon/pull/1815)
[#1818](https://github.com/PegaSysEng/pantheon/pull/1818)
- Added rewind to block functionality [#1814](https://github.com/PegaSysEng/pantheon/pull/1814)
- Added support for NoReward and NoProof seal engines [#1813](https://github.com/PegaSysEng/pantheon/pull/1813)
- Added strict short hex strings for retesteth [#1812](https://github.com/PegaSysEng/pantheon/pull/1812)
- Cleaned up genesis parsing [#1809](https://github.com/PegaSysEng/pantheon/pull/1809)
- Updating Orion to v1.3.2 [#1805](https://github.com/PegaSysEng/pantheon/pull/1805)
- Updaated newHeads subscription to emit events only for canonical blocks [#1798](https://github.com/PegaSysEng/pantheon/pull/1798)
- Repricing for trie-size-dependent opcodes [#1795](https://github.com/PegaSysEng/pantheon/pull/1795)
- Revised Istanbul Versioning assignemnts [#1794](https://github.com/PegaSysEng/pantheon/pull/1794)
- Updated RevertReason to return BytesValue [#1793](https://github.com/PegaSysEng/pantheon/pull/1793)
- Updated way priv_getPrivacyPrecompileAddress source [#1786](https://github.com/PegaSysEng/pantheon/pull/1786) (thanks to [iikirilov](https://github.com/iikirilov))
- Updated Chain ID opcode to return 0 as default [#1785](https://github.com/PegaSysEng/pantheon/pull/1785)
- Allowed fixedDifficulty=1 [#1784](https://github.com/PegaSysEng/pantheon/pull/1784)
- Updated Docker image defaults host interfaces [#1782](https://github.com/PegaSysEng/pantheon/pull/1782)
- Added tracking of world state account key preimages [#1780](https://github.com/PegaSysEng/pantheon/pull/1780)
- Modified PrivGetPrivateTransaction to take public tx hash [#1778](https://github.com/PegaSysEng/pantheon/pull/1778) (thanks to [josh-richardson](https://github.com/josh-richardson))
- Removed enclave public key from parameter
[#1789](https://github.com/PegaSysEng/pantheon/pull/1789)
[#1777](https://github.com/PegaSysEng/pantheon/pull/1777) (thanks to [iikirilov](https://github.com/iikirilov))
- Added storage key preimage tracking [#1772](https://github.com/PegaSysEng/pantheon/pull/1772)
- Updated priv_getPrivacyPrecompileAddress method return [#1766](https://github.com/PegaSysEng/pantheon/pull/1766) (thanks to [iikirilov](https://github.com/iikirilov))
- Added tests for permissioning with static nodes behaviour [#1764](https://github.com/PegaSysEng/pantheon/pull/1764)
- Added integration test for contract creation with privacyGroupId [#1762](https://github.com/PegaSysEng/pantheon/pull/1762) (thanks to [josh-richardson](https://github.com/josh-richardson))
- Added report node local address as the coinbase in Clique and IBFT
[#1758](https://github.com/PegaSysEng/pantheon/pull/1758)
[#1760](https://github.com/PegaSysEng/pantheon/pull/1760)
- Fixed private tx signature validation [#1753](https://github.com/PegaSysEng/pantheon/pull/1753)
- Updated CI configuration
[#1751](https://github.com/PegaSysEng/pantheon/pull/1751)
[#1835](https://github.com/PegaSysEng/pantheon/pull/1835)
- Added CLI flag for setting WorldStateDownloader task cache size [#1749](https://github.com/PegaSysEng/pantheon/pull/1749) (thanks to [matkt](https://github.com/matkt))
- Updated vertx to 2.8.0 [#1748](https://github.com/PegaSysEng/pantheon/pull/1748)
- changed RevertReason to BytesValue [#1746](https://github.com/PegaSysEng/pantheon/pull/1746)
- Added static nodes acceptance test [#1745](https://github.com/PegaSysEng/pantheon/pull/1745)
- Added report 0 hashrate when the mining coordinator doesn't support mining
[#1744](https://github.com/PegaSysEng/pantheon/pull/1744)
[#1757](https://github.com/PegaSysEng/pantheon/pull/1757)
- Implemented EIP-2200 - Net Gas Metering Revised [#1743](https://github.com/PegaSysEng/pantheon/pull/1743)
- Added chainId validation to PrivateTransactionValidator [#1741](https://github.com/PegaSysEng/pantheon/pull/1741)
- Reduced intrinsic gas cost [#1739](https://github.com/PegaSysEng/pantheon/pull/1739)
- De-duplicated test blocks data files [#1737](https://github.com/PegaSysEng/pantheon/pull/1737)
- Renamed various EEA methods to priv methods [#1736](https://github.com/PegaSysEng/pantheon/pull/1736) (thanks to [josh-richardson](https://github.com/josh-richardson))
- Permissioning Acceptance Test [#1735](https://github.com/PegaSysEng/pantheon/pull/1735)
 [#1759](https://github.com/PegaSysEng/pantheon/pull/1759)
- Add nonce handling to GenesisState [#1728](https://github.com/PegaSysEng/pantheon/pull/1728)
- Added 100-continue to HTTP [#1727](https://github.com/PegaSysEng/pantheon/pull/1727)
- Fixed get_signerMetrics [#1725](https://github.com/PegaSysEng/pantheon/pull/1725) (thanks to [matkt](https://github.com/matkt))
- Reworked "in-sync" checks [#1720](https://github.com/PegaSysEng/pantheon/pull/1720)
- Added Accounts Permissioning Acceptance Tests [#1719](https://github.com/PegaSysEng/pantheon/pull/1719)
- Added PrivateTransactionValidator to unify logic [#1713](https://github.com/PegaSysEng/pantheon/pull/1713)
- Added JSON-RPC API to report validator block production information [#1687](https://github.com/PegaSysEng/pantheon/pull/1687) (thanks to [matkt](https://github.com/matkt))
- Added Mark Sweep Pruner [#1638](https://github.com/PegaSysEng/pantheon/pull/1638)
- Added the Blake2b F compression function as a precompile in Besu [#1614](https://github.com/PegaSysEng/pantheon/pull/1614) (thanks to [iikirilov](https://github.com/iikirilov))
- Documentation updates include:
  - Added CPU requirements [#1734](https://github.com/PegaSysEng/pantheon/pull/1734)
  - Added reference to Ansible role [#1733](https://github.com/PegaSysEng/pantheon/pull/1733)
  - Updated revert reason example [#1754](https://github.com/PegaSysEng/pantheon/pull/1754)
  - Added content on deploying for production [#1774](https://github.com/PegaSysEng/pantheon/pull/1774)
  - Updated docker docs for location of data path [#1790](https://github.com/PegaSysEng/pantheon/pull/1790)
  - Updated permissiong documentation
  [#1792](https://github.com/PegaSysEng/pantheon/pull/1792)
  [#1652](https://github.com/PegaSysEng/pantheon/pull/1652)
  - Added permissioning webinar in the resources [#1717](https://github.com/PegaSysEng/pantheon/pull/1717)
  - Add web3.js-eea reference doc [#1617](https://github.com/PegaSysEng/pantheon/pull/1617)
  - Updated privacy documentation
  [#1650](https://github.com/PegaSysEng/pantheon/pull/1650)
  [#1721](https://github.com/PegaSysEng/pantheon/pull/1721)
  [#1722](https://github.com/PegaSysEng/pantheon/pull/1722)
  [#1724](https://github.com/PegaSysEng/pantheon/pull/1724)
  [#1729](https://github.com/PegaSysEng/pantheon/pull/1729)
  [#1730](https://github.com/PegaSysEng/pantheon/pull/1730)
  [#1731](https://github.com/PegaSysEng/pantheon/pull/1731)
  [#1732](https://github.com/PegaSysEng/pantheon/pull/1732)
  [#1740](https://github.com/PegaSysEng/pantheon/pull/1740)
  [#1750](https://github.com/PegaSysEng/pantheon/pull/1750)
  [#1761](https://github.com/PegaSysEng/pantheon/pull/1761)
  [#1765](https://github.com/PegaSysEng/pantheon/pull/1765)
  [#1769](https://github.com/PegaSysEng/pantheon/pull/1769)
  [#1770](https://github.com/PegaSysEng/pantheon/pull/1770)
  [#1771](https://github.com/PegaSysEng/pantheon/pull/1771)
  [#1773](https://github.com/PegaSysEng/pantheon/pull/1773)
  [#1787](https://github.com/PegaSysEng/pantheon/pull/1787)
  [#1788](https://github.com/PegaSysEng/pantheon/pull/1788)
  [#1796](https://github.com/PegaSysEng/pantheon/pull/1796)
  [#1803](https://github.com/PegaSysEng/pantheon/pull/1803)
  [#1810](https://github.com/PegaSysEng/pantheon/pull/1810)
  [#1817](https://github.com/PegaSysEng/pantheon/pull/1817)
  - Added documentation for getSignerMetrics [#1723](https://github.com/PegaSysEng/pantheon/pull/1723) (thanks to [matkt](https://github.com/matkt))
  - Added Java 11+ as a prerequisite for installing Besu using Homebrew. [#1755](https://github.com/PegaSysEng/pantheon/pull/1755)
  - Fixed documentation formatting and typos [#1718](https://github.com/PegaSysEng/pantheon/pull/1718)
  [#1742](https://github.com/PegaSysEng/pantheon/pull/1742)
  [#1763](https://github.com/PegaSysEng/pantheon/pull/1763)
  [#1779](https://github.com/PegaSysEng/pantheon/pull/1779)
  [#1781](https://github.com/PegaSysEng/pantheon/pull/1781)
  [#1827](https://github.com/PegaSysEng/pantheon/pull/1827)
  [#1767](https://github.com/PegaSysEng/pantheon/pull/1767) (thanks to [helderjnpinto](https://github.com/helderjnpinto))
  - Moved the docs to a [new doc repos](https://github.com/PegaSysEng/doc.pantheon) [#1822](https://github.com/PegaSysEng/pantheon/pull/1822)
- Explicitly configure some maven artifactIds [#1853](https://github.com/PegaSysEng/pantheon/pull/1853)
- Update export subcommand to export blocks in rlp format [#1852](https://github.com/PegaSysEng/pantheon/pull/1852)
- Implement `eth_getproof` JSON RPC API [#1824](https://github.com/PegaSysEng/pantheon/pull/1824)
- Database versioning and enable multi-column database [#1830](https://github.com/PegaSysEng/pantheon/pull/1830)
- Disable smoke tests on windows [#1847](https://github.com/PegaSysEng/pantheon/pull/1847)
- Add read-only blockchain factory method [#1845](https://github.com/PegaSysEng/pantheon/pull/1845)

## 1.2

### Additions and Improvements

- Add UPnP Support [\#1334](https://github.com/PegaSysEng/pantheon/pull/1334) (thanks to [notlesh](https://github.com/notlesh))
- Limit the fraction of wire connections initiated by peers [\#1665](https://github.com/PegaSysEng/pantheon/pull/1665)
- EIP-1706 - Disable SSTORE with gasleft lt call stipend  [\#1706](https://github.com/PegaSysEng/pantheon/pull/1706)
- EIP-1108 - Reprice alt\_bn128 [\#1704](https://github.com/PegaSysEng/pantheon/pull/1704)
- EIP-1344 ChainID Opcode [\#1690](https://github.com/PegaSysEng/pantheon/pull/1690)
- New release docker image [\#1664](https://github.com/PegaSysEng/pantheon/pull/1664)
- Support changing log level at runtime [\#1656](https://github.com/PegaSysEng/pantheon/pull/1656) (thanks to [matkt](https://github.com/matkt))
- Implement dump command to dump a specific block from storage [\#1641](https://github.com/PegaSysEng/pantheon/pull/1641) (thanks to [matkt](https://github.com/matkt))
- Add eea\_findPrivacyGroup endpoint to Besu [\#1635](https://github.com/PegaSysEng/pantheon/pull/1635) (thanks to [Puneetha17](https://github.com/Puneetha17))
- Updated eea send raw transaction with privacy group ID [\#1611](https://github.com/PegaSysEng/pantheon/pull/1611) (thanks to [iikirilov](https://github.com/iikirilov))
- Added Revert Reason [\#1603](https://github.com/PegaSysEng/pantheon/pull/1603)
- Documentation updates include:
  - Added [UPnP content](https://besu.hyperledger.org/en/latest/HowTo/Find-and-Connect/Using-UPnP/)
  - Added [load balancer image](https://besu.hyperledger.org/en/stable/)
  - Added [revert reason](https://besu.hyperledger.org/en/latest/HowTo/Send-Transactions/Revert-Reason/)
  - Added [admin\_changeLogLevel](https://besu.hyperledger.org/en/latest/Reference/API-Methods/#admin_changeloglevel) JSON RPC API (thanks to [matkt](https://github.com/matkt))
  - Updated for [new Docker image](https://besu.hyperledger.org/en/stable/)
  - Added [Docker image migration content](https://besu.hyperledger.org/en/latest/HowTo/Get-Started/Migration-Docker/)
  - Added [transaction validation content](https://besu.hyperledger.org/en/latest/Concepts/Transactions/Transaction-Validation/)
  - Updated [permissioning overview](https://besu.hyperledger.org/en/stable/) for onchain account permissioning
  - Updated [quickstart](https://besu.hyperledger.org/en/latest/HowTo/Deploy/Monitoring-Performance/#monitor-node-performance-using-prometheus) to include Prometheus and Grafana
  - Added [remote connections limits options](https://besu.hyperledger.org/en/latest/Reference/CLI/CLI-Syntax/#remote-connections-limit-enabled)
  - Updated [web3.js-eea reference](https://docs.pantheon.pegasys.tech/en/latest/Reference/web3js-eea-Methods/) to include privacy group methods
  - Updated [onchain permissioning to include account permissioning](hhttps://besu.hyperledger.org/en/latest/Concepts/Permissioning/Onchain-Permissioning/) and [Permissioning Management Dapp](https://besu.hyperledger.org/en/latest/Tutorials/Permissioning/Getting-Started-Onchain-Permissioning/#start-the-development-server-for-the-permissioning-management-dapp)
  - Added [deployment procedure for Permissioning Management Dapp](https://besu.hyperledger.org/en/stable/)
  - Added privacy content for [EEA-compliant and Besu-extended privacy](https://besu.hyperledger.org/en/latest/Concepts/Privacy/Privacy-Groups/)
  - Added content on [creating and managing privacy groups](https://besu.hyperledger.org/en/latest/Reference/web3js-eea-Methods/#createprivacygroup)
  - Added content on [accessing private and privacy marker transactions](https://besu.hyperledger.org/en/latest/HowTo/Use-Privacy/Access-Private-Transactions/)
  - Added content on [system requirements](https://besu.hyperledger.org/en/latest/HowTo/Get-Started/System-Requirements/)
  - Added reference to [Besu role on Galaxy to deploy using Ansible](https://besu.hyperledger.org/en/latest/HowTo/Deploy/Ansible/).

### Technical Improvements

- Remove enclave public key from parameter [\#1789](https://github.com/PegaSysEng/pantheon/pull/1789)
- Update defaults host interfaces [\#1782](https://github.com/PegaSysEng/pantheon/pull/1782)
- Modifies PrivGetPrivateTransaction to take public tx hash [\#1778](https://github.com/PegaSysEng/pantheon/pull/1778)
- Remove enclave public key from parameter [\#1777](https://github.com/PegaSysEng/pantheon/pull/1777)
- Return the ethereum address of the privacy precompile from priv_getPrivacyPrecompileAddress [\#1766](https://github.com/PegaSysEng/pantheon/pull/1766)
- Report node local address as the coinbase in Clique and IBFT [\#1760](https://github.com/PegaSysEng/pantheon/pull/1760)
- Additional integration test for contract creation with privacyGroupId [\#1762](https://github.com/PegaSysEng/pantheon/pull/1762)
- Report 0 hashrate when the mining coordinator doesn't support mining [\#1757](https://github.com/PegaSysEng/pantheon/pull/1757)
- Fix private tx signature validation [\#1753](https://github.com/PegaSysEng/pantheon/pull/1753)
- RevertReason changed to BytesValue [\#1746](https://github.com/PegaSysEng/pantheon/pull/1746)
- Renames various eea methods to priv methods [\#1736](https://github.com/PegaSysEng/pantheon/pull/1736)
- Update Orion version [\#1716](https://github.com/PegaSysEng/pantheon/pull/1716)
- Rename CLI flag for better ordering of options [\#1715](https://github.com/PegaSysEng/pantheon/pull/1715)
- Routine dependency updates [\#1712](https://github.com/PegaSysEng/pantheon/pull/1712)
- Fix spelling error in getApplicationPrefix method name [\#1711](https://github.com/PegaSysEng/pantheon/pull/1711)
- Wait and retry if best peer's chain is too short for fast sync [\#1708](https://github.com/PegaSysEng/pantheon/pull/1708)
- Eea get private transaction fix [\#1707](https://github.com/PegaSysEng/pantheon/pull/1707) (thanks to [iikirilov](https://github.com/iikirilov))
- Rework remote connection limit flag defaults [\#1705](https://github.com/PegaSysEng/pantheon/pull/1705)
- Report invalid options from config file [\#1703](https://github.com/PegaSysEng/pantheon/pull/1703)
- Add ERROR to list of CLI log level options [\#1699](https://github.com/PegaSysEng/pantheon/pull/1699)
- Enable onchain account permissioning CLI option [\#1686](https://github.com/PegaSysEng/pantheon/pull/1686)
- Exempt static nodes from all connection limits [\#1685](https://github.com/PegaSysEng/pantheon/pull/1685)
- Enclave refactoring [\#1684](https://github.com/PegaSysEng/pantheon/pull/1684)
- Add opcode and precompiled support for versioning  [\#1683](https://github.com/PegaSysEng/pantheon/pull/1683)
- Use a percentage instead of fraction for the remote connections percentage CLI option. [\#1682](https://github.com/PegaSysEng/pantheon/pull/1682)
- Added error msg for calling eth\_sendTransaction [\#1681](https://github.com/PegaSysEng/pantheon/pull/1681)
- Remove instructions for installing with Chocolatey [\#1680](https://github.com/PegaSysEng/pantheon/pull/1680)
- remove zulu-jdk8 from smoke tests [\#1679](https://github.com/PegaSysEng/pantheon/pull/1679)
- Add new MainNet bootnodes [\#1678](https://github.com/PegaSysEng/pantheon/pull/1678)
- updating smoke tests to use \>= jdk11 [\#1677](https://github.com/PegaSysEng/pantheon/pull/1677)
- Fix handling of remote connection limit [\#1676](https://github.com/PegaSysEng/pantheon/pull/1676)
- Add accountVersion to MessageFrame [\#1675](https://github.com/PegaSysEng/pantheon/pull/1675)
- Change getChildren return type [\#1674](https://github.com/PegaSysEng/pantheon/pull/1674)
- Use Log4J message template instead of String.format [\#1673](https://github.com/PegaSysEng/pantheon/pull/1673)
- Return hashrate of 0 when not mining. [\#1672](https://github.com/PegaSysEng/pantheon/pull/1672)
- Add hooks for validation  [\#1671](https://github.com/PegaSysEng/pantheon/pull/1671)
- Upgrade to pantheon-build:0.0.6-jdk11 which really does include jdk11 [\#1670](https://github.com/PegaSysEng/pantheon/pull/1670)
- Onchain permissioning startup check [\#1669](https://github.com/PegaSysEng/pantheon/pull/1669)
- Update BesuCommand to accept minTransactionGasPriceWei as an integer [\#1668](https://github.com/PegaSysEng/pantheon/pull/1668) (thanks to [matkt](https://github.com/matkt))
- Privacy group id consistent [\#1667](https://github.com/PegaSysEng/pantheon/pull/1667) (thanks to [iikirilov](https://github.com/iikirilov))
- Change eea\_getPrivateTransaction endpoint to accept hex [\#1666](https://github.com/PegaSysEng/pantheon/pull/1666) (thanks to [Puneetha17](https://github.com/Puneetha17))
- Factorise metrics code for KeyValueStorage database [\#1663](https://github.com/PegaSysEng/pantheon/pull/1663))
- Create a metric tracking DB size [\#1662](https://github.com/PegaSysEng/pantheon/pull/1662)
- AT- Removing unused methods on KeyValueStorage [\#1661](https://github.com/PegaSysEng/pantheon/pull/1661)
- Add Prerequisites and Quick-Start [\#1660](https://github.com/PegaSysEng/pantheon/pull/1660) (thanks to [lazaridiscom](https://github.com/lazaridiscom))
- Java 11 updates [\#1658](https://github.com/PegaSysEng/pantheon/pull/1658)
- Make test generated keys deterministic w/in block generator [\#1657](https://github.com/PegaSysEng/pantheon/pull/1657)
- Rename privacyGroupId to createPrivacyGroupId [\#1654](https://github.com/PegaSysEng/pantheon/pull/1654) (thanks to [Puneetha17](https://github.com/Puneetha17))
- Intermittent Test Failures in TransactionsMessageSenderTest [\#1653](https://github.com/PegaSysEng/pantheon/pull/1653)
- Sanity check the generated distribution files before upload [\#1648](https://github.com/PegaSysEng/pantheon/pull/1648)
- Use JDK 11 for release builds [\#1647](https://github.com/PegaSysEng/pantheon/pull/1647)
- Support multiple private marker transactions in a block  [\#1646](https://github.com/PegaSysEng/pantheon/pull/1646)
- Display World State Sync Progress in Logs [\#1645](https://github.com/PegaSysEng/pantheon/pull/1645)
- Remove the docker gradle plugin, handle building docker with shell now [\#1644](https://github.com/PegaSysEng/pantheon/pull/1644)
- Switch to using metric names from EIP-2159 [\#1634](https://github.com/PegaSysEng/pantheon/pull/1634)
- Account versioning [\#1612](https://github.com/PegaSysEng/pantheon/pull/1612)

## 1.1.4

### Additions and Improvements

- \[PAN-2832\] Support setting config options via environment variables [\#1597](https://github.com/PegaSysEng/pantheon/pull/1597)
- Print Besu version when starting [\#1593](https://github.com/PegaSysEng/pantheon/pull/1593)
- \[PAN-2746\] Add eea\_createPrivacyGroup & eea\_deletePrivacyGroup endpoint [\#1560](https://github.com/PegaSysEng/pantheon/pull/1560) (thanks to [Puneetha17](https://github.com/Puneetha17))

Documentation updates include:
- Added [readiness and liveness endpoints](https://besu.hyperledger.org/en/latest/HowTo/Interact/APIs/Using-JSON-RPC-API/#readiness-and-liveness-endpoints)
- Added [high availability content](https://besu.hyperledger.org/en/latest/HowTo/Configure/Configure-HA/High-Availability/)
- Added [web3js-eea client library](https://besu.hyperledger.org/en/latest/Tutorials/Quickstarts/Privacy-Quickstart/#clone-eeajs-libraries)
- Added content on [setting CLI options using environment variables](https://besu.hyperledger.org/en/latest/Reference/CLI/CLI-Syntax/#specifying-options)

### Technical Improvements

- Read config from env vars when no config file specified [\#1639](https://github.com/PegaSysEng/pantheon/pull/1639)
- Upgrade jackson-databind to 2.9.9.1 [\#1636](https://github.com/PegaSysEng/pantheon/pull/1636)
- Update Reference Tests [\#1633](https://github.com/PegaSysEng/pantheon/pull/1633)
- Ignore discport during static node permissioning check [\#1631](https://github.com/PegaSysEng/pantheon/pull/1631)
- Check connections more frequently during acceptance tests [\#1630](https://github.com/PegaSysEng/pantheon/pull/1630)
- Refactor experimental CLI options [\#1629](https://github.com/PegaSysEng/pantheon/pull/1629)
- JSON-RPC api net_services should display the actual ports [\#1628](https://github.com/PegaSysEng/pantheon/pull/1628)
- Refactor CLI [\#1627](https://github.com/PegaSysEng/pantheon/pull/1627)
- Simplify BesuCommand `run` and `parse` methods. [\#1626](https://github.com/PegaSysEng/pantheon/pull/1626)
- PAN-2860: Ignore discport during startup whitelist validation [\#1625](https://github.com/PegaSysEng/pantheon/pull/1625)
- Freeze plugin api version [\#1624](https://github.com/PegaSysEng/pantheon/pull/1624)
- Implement incoming transaction messages CLI option as an unstable command. [\#1622](https://github.com/PegaSysEng/pantheon/pull/1622)
- Update smoke tests docker images for zulu and openjdk to private ones [\#1620](https://github.com/PegaSysEng/pantheon/pull/1620)
- Remove duplication between EeaTransactionCountRpc & PrivateTransactionHandler [\#1619](https://github.com/PegaSysEng/pantheon/pull/1619)
- \[PAN-2709\] - nonce too low error [\#1618](https://github.com/PegaSysEng/pantheon/pull/1618)
- Cache TransactionValidationParams instead of creating new object for each call [\#1616](https://github.com/PegaSysEng/pantheon/pull/1616)
- \[PAN-2850\] Create a transaction pool configuration object [\#1615](https://github.com/PegaSysEng/pantheon/pull/1615)
- Add TransactionValidationParam to TxProcessor [\#1613](https://github.com/PegaSysEng/pantheon/pull/1613)
- Expose a CLI option to configure the life time of transaction messages. [\#1610](https://github.com/PegaSysEng/pantheon/pull/1610)
- Implement Prometheus metric counter for skipped expired transaction messages. [\#1609](https://github.com/PegaSysEng/pantheon/pull/1609)
- Upload jars to bintray as part of releases [\#1608](https://github.com/PegaSysEng/pantheon/pull/1608)
- Avoid publishing docker-pantheon directory to bintray during a release [\#1606](https://github.com/PegaSysEng/pantheon/pull/1606)
- \[PAN-2756\] Istanbul scaffolding [\#1605](https://github.com/PegaSysEng/pantheon/pull/1605)
- Implement a timeout in TransactionMessageProcessor [\#1604](https://github.com/PegaSysEng/pantheon/pull/1604)
- Reject transactions with gas price below the configured minimum [\#1602](https://github.com/PegaSysEng/pantheon/pull/1602)
- Always build the k8s image, only push to dockerhub for master branch [\#1601](https://github.com/PegaSysEng/pantheon/pull/1601)
- Properly validate AltBN128 pairing precompile input [\#1600](https://github.com/PegaSysEng/pantheon/pull/1600)
- \[PAN-2871\] Columnar rocksdb [\#1599](https://github.com/PegaSysEng/pantheon/pull/1599)
- Reverting change to dockerfile [\#1594](https://github.com/PegaSysEng/pantheon/pull/1594)
- Update dependency versions [\#1592](https://github.com/PegaSysEng/pantheon/pull/1592)
- \[PAN-2797\] Clean up failed connections [\#1591](https://github.com/PegaSysEng/pantheon/pull/1591)
- Cleaning up the build process for docker [\#1590](https://github.com/PegaSysEng/pantheon/pull/1590)
- \[PAN-2786\] Stop Transaction Pool Queue from Growing Unbounded [\#1586](https://github.com/PegaSysEng/pantheon/pull/1586)

## 1.1.3

### Additions and Improvements

- \[PAN-2811\] Be more lenient with discovery message deserialization. Completes our support for EIP-8 and enables Besu to work on Rinkeby again. [\#1580](https://github.com/PegaSysEng/pantheon/pull/1580)
- Added liveness and readiness probe stub endpoints [\#1553](https://github.com/PegaSysEng/pantheon/pull/1553)
- Implemented operator tool. \(blockchain network configuration for permissioned networks\) [\#1511](https://github.com/PegaSysEng/pantheon/pull/1511)
- \[PAN-2754\] Added eea\_getPrivacyPrecompileAddress [\#1579](https://github.com/PegaSysEng/pantheon/pull/1579) (thanks to [Puneetha17](https://github.com/Puneetha17))
- Publish the chain head gas used, gas limit, transaction count and ommer metrics [\#1551](https://github.com/PegaSysEng/pantheon/pull/1551)
- Add subscribe and unsubscribe count metrics [\#1541](https://github.com/PegaSysEng/pantheon/pull/1541)
- Add pivot block metrics [\#1537](https://github.com/PegaSysEng/pantheon/pull/1537)

Documentation updates include:

- Updated [IBFT 2.0 tutorial](https://besu.hyperledger.org/en/latest/Tutorials/Private-Network/Create-IBFT-Network/) to use network configuration tool
- Added [debug\_traceBlock\* methods](https://besu.hyperledger.org/en/latest/Reference/API-Methods/#debug_traceblock)
- Reorganised [monitoring documentation](https://besu.hyperledger.org/en/latest/HowTo/Deploy/Monitoring-Performance/)
- Added [link to sample Grafana dashboard](https://besu.hyperledger.org/en/latest/HowTo/Deploy/Monitoring-Performance/#monitor-node-performance-using-prometheus)
- Added [note about replacing transactions in transaction pool](https://besu.hyperledger.org/en/latest/Concepts/Transactions/Transaction-Pool/#replacing-transactions-with-same-nonce)
- Updated [example transaction scripts](https://besu.hyperledger.org/en/latest/HowTo/Send-Transactions/Transactions/#example-javascript-scripts)
- Updated [Alethio Ethstats and Explorer documentation](https://besu.hyperledger.org/en/latest/Concepts/AlethioOverview/)

### Technical Improvements

- PAN-2816: Hiding experimental account permissioning cli options [\#1584](https://github.com/PegaSysEng/pantheon/pull/1584)
- \[PAN-2630\] Synchronizer should disconnect the sync target peer on invalid block data [\#1578](https://github.com/PegaSysEng/pantheon/pull/1578)
- Rename MetricCategory to BesuMetricCategory [\#1574](https://github.com/PegaSysEng/pantheon/pull/1574)
- Convert MetricsConfigiguration to use a builder [\#1572](https://github.com/PegaSysEng/pantheon/pull/1572)
- PAN-2794: Including flag for onchain permissioning check on tx processor [\#1571](https://github.com/PegaSysEng/pantheon/pull/1571)
- Fix behaviour for absent account permissiong smart contract [\#1569](https://github.com/PegaSysEng/pantheon/pull/1569)
- Expand readiness check to check peer count and sync state [\#1568](https://github.com/PegaSysEng/pantheon/pull/1568)
- \[PAN-2798\] Reorganize p2p classes [\#1567](https://github.com/PegaSysEng/pantheon/pull/1567)
- PAN-2729: Account Smart Contract Permissioning ATs [\#1565](https://github.com/PegaSysEng/pantheon/pull/1565)
- Timeout build after 1 hour to prevent it hanging forever. [\#1564](https://github.com/PegaSysEng/pantheon/pull/1564)
- \[PAN-2791\] Make permissions checks for ongoing connections more granular [\#1563](https://github.com/PegaSysEng/pantheon/pull/1563)
- \[PAN-2721\] Fix TopicParameter deserialization [\#1562](https://github.com/PegaSysEng/pantheon/pull/1562)
- \[PAN-2779\] Allow signing private transaction with any key [\#1561](https://github.com/PegaSysEng/pantheon/pull/1561) (thanks to [iikirilov](https://github.com/iikirilov))
- \[PAN-2783\] Invert dependency between permissioning and p2p [\#1557](https://github.com/PegaSysEng/pantheon/pull/1557)
- Removing account filter from TransactionPool [\#1556](https://github.com/PegaSysEng/pantheon/pull/1556)
- \[PAN-1952\] - Remove ignored pending transaction event publish acceptance test [\#1552](https://github.com/PegaSysEng/pantheon/pull/1552)
- Make MetricCategories more flexible [\#1550](https://github.com/PegaSysEng/pantheon/pull/1550)
- Fix encoding for account permissioning check call [\#1549](https://github.com/PegaSysEng/pantheon/pull/1549)
- Discard known remote transactions prior to validation [\#1548](https://github.com/PegaSysEng/pantheon/pull/1548)
- \[PAN-2009\] - Fix cluster clean start after stop in Acceptance tests [\#1546](https://github.com/PegaSysEng/pantheon/pull/1546)
- FilterIdGenerator fixes [\#1544](https://github.com/PegaSysEng/pantheon/pull/1544)
- Only increment the added transaction counter if we actually added the transaction [\#1543](https://github.com/PegaSysEng/pantheon/pull/1543)
- When retrieving transactions by hash, check the pending transactions first [\#1542](https://github.com/PegaSysEng/pantheon/pull/1542)
- Fix thread safety in SubscriptionManager [\#1540](https://github.com/PegaSysEng/pantheon/pull/1540)
- \[PAN-2731\] Extract connection management from P2PNetwork [\#1538](https://github.com/PegaSysEng/pantheon/pull/1538)
- \[PAN-2010\] format filter id as quantity [\#1534](https://github.com/PegaSysEng/pantheon/pull/1534)
- PAN-2445: Onchain account permissioning [\#1507](https://github.com/PegaSysEng/pantheon/pull/1507)
- \[PAN-2672\] Return specific and useful error for enclave issues [\#1455](https://github.com/PegaSysEng/pantheon/pull/1455) (thanks to [Puneetha17](https://github.com/Puneetha17))

## 1.1.2

### Additions and Improvements

Documentation updates include:

- Added [GraphQL options](https://besu.hyperledger.org/en/latest/Reference/CLI/CLI-Syntax/#graphql-http-cors-origins)
- Added [troubleshooting point about illegal reflective access error](https://besu.hyperledger.org/en/latest/HowTo/Troubleshoot/Troubleshooting/#illegal-reflective-access-error-on-startup)
- Added [trusted bootnode behaviour for permissioning](https://besu.hyperledger.org/en/latest/Concepts/Permissioning/Onchain-Permissioning/#bootnodes)
- Added [how to obtain a WS authentication token](https://besu.hyperledger.org/en/latest/HowTo/Interact/APIs/Authentication/#obtaining-an-authentication-token)
- Updated [example scripts and added package.json file for creating signed transactions](https://besu.hyperledger.org/en/latest/HowTo/Send-Transactions/Transactions/)

### Technical Improvements

- Replaced Void datatype with void [\#1530](https://github.com/PegaSysEng/pantheon/pull/1530)
- Fix estimate gas RPC failing for clique when no blocks have been created [\#1528](https://github.com/PegaSysEng/pantheon/pull/1528)
- Avoid auto-boxing for gauge metrics [\#1526](https://github.com/PegaSysEng/pantheon/pull/1526)
- Add AT to ensure 0-miner Clique/IBFT are valid [\#1525](https://github.com/PegaSysEng/pantheon/pull/1525)
- AT DSL - renaming to suffix of Conditions and co-locating with Conditions [\#1524](https://github.com/PegaSysEng/pantheon/pull/1524)
- Set disconnect flag immediately when disconnecting a peer [\#1521](https://github.com/PegaSysEng/pantheon/pull/1521)
- \[PAN-2547\] Modified JSON-RPC subscription processing to avoid blocking [\#1519](https://github.com/PegaSysEng/pantheon/pull/1519)
- Dependency Version Updates [\#1517](https://github.com/PegaSysEng/pantheon/pull/1517)
- AT DSL - renaming ibft to ibft2 [\#1516](https://github.com/PegaSysEng/pantheon/pull/1516)
- \[PIE-1578\] Added local transaction permissioning metrics [\#1515](https://github.com/PegaSysEng/pantheon/pull/1515)
- \[PIE-1577\] Added node local metrics [\#1514](https://github.com/PegaSysEng/pantheon/pull/1514)
- AT DSL - Removing WaitCondition, consistently applying Condition instead [\#1513](https://github.com/PegaSysEng/pantheon/pull/1513)
- Remove usage of deprecated ConcurrentSet [\#1512](https://github.com/PegaSysEng/pantheon/pull/1512)
- Log error if clique or ibft have 0 validators in genesis [\#1509](https://github.com/PegaSysEng/pantheon/pull/1509)
- GraphQL library upgrade changes. [\#1508](https://github.com/PegaSysEng/pantheon/pull/1508)
- Add metrics to assist monitoring and alerting [\#1506](https://github.com/PegaSysEng/pantheon/pull/1506)
- Use external pantheon-plugin-api library [\#1505](https://github.com/PegaSysEng/pantheon/pull/1505)
- Tilde [\#1504](https://github.com/PegaSysEng/pantheon/pull/1504)
- Dependency version updates [\#1503](https://github.com/PegaSysEng/pantheon/pull/1503)
- Simplify text [\#1501](https://github.com/PegaSysEng/pantheon/pull/1501) (thanks to [bgravenorst](https://github.com/bgravenorst))
- \[PAN-1625\] Clique AT mining continues if validator offline [\#1500](https://github.com/PegaSysEng/pantheon/pull/1500)
- Acceptance Test DSL Node refactoring [\#1498](https://github.com/PegaSysEng/pantheon/pull/1498)
- Updated an incorrect command [\#1497](https://github.com/PegaSysEng/pantheon/pull/1497) (thanks to [bgravenorst](https://github.com/bgravenorst))
- Acceptance Test and DSL rename for IBFT2 [\#1493](https://github.com/PegaSysEng/pantheon/pull/1493)
- \[PIE-1580\] Metrics for smart contract permissioning actions [\#1492](https://github.com/PegaSysEng/pantheon/pull/1492)
- Handle RLPException when processing incoming DevP2P messages [\#1491](https://github.com/PegaSysEng/pantheon/pull/1491)
- Limit spotless checks to java classes in expected java  dirs [\#1490](https://github.com/PegaSysEng/pantheon/pull/1490)
- \[PAN-2560\] Add LocalNode class [\#1489](https://github.com/PegaSysEng/pantheon/pull/1489)
- Changed Enode length error String implementation. [\#1486](https://github.com/PegaSysEng/pantheon/pull/1486)
- PAN-2715 - return block not found reasons in error [\#1485](https://github.com/PegaSysEng/pantheon/pull/1485)
- \[PAN-2652\] Refactor Privacy acceptance test and add Privacy Ibft test [\#1483](https://github.com/PegaSysEng/pantheon/pull/1483) (thanks to [iikirilov](https://github.com/iikirilov))
- \[PAN-2603\] Onchain account permissioning support [\#1475](https://github.com/PegaSysEng/pantheon/pull/1475)
- Make CLI options names with hyphen-minus searchable and reduce index size [\#1476](https://github.com/PegaSysEng/pantheon/pull/1476)
- Added warning banner when using latest version [\#1454](https://github.com/PegaSysEng/pantheon/pull/1454)
- Add RTD config file to fix Python version issue [\#1453](https://github.com/PegaSysEng/pantheon/pull/1453)
- \[PAN-2647\] Validate Private Transaction nonce before submitting to Transaction Pool [\#1449](https://github.com/PegaSysEng/pantheon/pull/1449) (thanks to [iikirilov](https://github.com/iikirilov))
- Add placeholders system to have global variables in markdown [\#1425](https://github.com/PegaSysEng/pantheon/pull/1425)

## 1.1.1

### Additions and Improvements

- [GraphQL](https://besu.hyperledger.org/en/latest/HowTo/Interact/APIs/GraphQL/) [\#1311](https://github.com/PegaSysEng/pantheon/pull/1311) (thanks to [zyfrank](https://github.com/zyfrank))
- Added [`--tx-pool-retention-hours`](https://besu.hyperledger.org/en/latest/Reference/CLI/CLI-Syntax/#tx-pool-retention-hours) [\#1333](https://github.com/PegaSysEng/pantheon/pull/1333)
- Added Genesis file support for specifying the maximum stack size. [\#1431](https://github.com/PegaSysEng/pantheon/pull/1431)
- Included transaction details when subscribed to Pending transactions [\#1410](https://github.com/PegaSysEng/pantheon/pull/1410)
- Documentation updates include:
  - [Added configuration items specified in the genesis file](https://besu.hyperledger.org/en/latest/Reference/Config-Items/#configuration-items)
  - [Added pending transaction details subscription](https://besu.hyperledger.org/en/latest/HowTo/Interact/APIs/RPC-PubSub/#pending-transactionss)
  - [Added Troubleshooting content](https://besu.hyperledger.org/en/latest/HowTo/Troubleshoot/Troubleshooting/)
  - [Added Privacy Quickstart](https://besu.hyperledger.org/en/latest/Tutorials/Quickstarts/Privacy-Quickstart/)
  - [Added privacy roadmap](https://github.com/hyperledger/besu/blob/master/ROADMAP.md)


### Technical Improvements

- Create MaintainedPeers class [\#1484](https://github.com/PegaSysEng/pantheon/pull/1484)
- Fix for permissioned network with single bootnode [\#1479](https://github.com/PegaSysEng/pantheon/pull/1479)
- Have ThreadBesuNodeRunner support plugin tests [\#1477](https://github.com/PegaSysEng/pantheon/pull/1477)
- Less pointless plugins errors [\#1473](https://github.com/PegaSysEng/pantheon/pull/1473)
- Rename GraphQLRPC to just GraphQL [\#1472](https://github.com/PegaSysEng/pantheon/pull/1472)
- eth\_protocolVersion is a Quantity, not an Integer [\#1470](https://github.com/PegaSysEng/pantheon/pull/1470)
- Don't require 'to' in 'blocks' queries [\#1464](https://github.com/PegaSysEng/pantheon/pull/1464)
- Events Plugin - Add initial "NewBlock" event message [\#1463](https://github.com/PegaSysEng/pantheon/pull/1463)
- Make restriction field in Private Transaction an enum [\#1462](https://github.com/PegaSysEng/pantheon/pull/1462) (thanks to [iikirilov](https://github.com/iikirilov))
- Helpful graphql error when an account doesn't exist [\#1460](https://github.com/PegaSysEng/pantheon/pull/1460)
- Acceptance Test Cleanup [\#1458](https://github.com/PegaSysEng/pantheon/pull/1458)
- Large chain id support for private transactions [\#1452](https://github.com/PegaSysEng/pantheon/pull/1452)
- Optimise TransactionPool.addRemoteTransaction [\#1448](https://github.com/PegaSysEng/pantheon/pull/1448)
- Reduce synchronization in PendingTransactions [\#1447](https://github.com/PegaSysEng/pantheon/pull/1447)
- Add simple PeerPermissions interface [\#1446](https://github.com/PegaSysEng/pantheon/pull/1446)
- Make sure ThreadBesuNodeRunner is exercised by automation [\#1442](https://github.com/PegaSysEng/pantheon/pull/1442)
- Decode devp2p packets off the event thread [\#1439](https://github.com/PegaSysEng/pantheon/pull/1439)
- Allow config files to specify no bootnodes [\#1438](https://github.com/PegaSysEng/pantheon/pull/1438)
- Capture all logs and errors in the Besu log output [\#1437](https://github.com/PegaSysEng/pantheon/pull/1437)
- Ensure failed Txns are deleted when detected during mining [\#1436](https://github.com/PegaSysEng/pantheon/pull/1436)
- Plugin Framework [\#1435](https://github.com/PegaSysEng/pantheon/pull/1435)
- Equals cleanup [\#1434](https://github.com/PegaSysEng/pantheon/pull/1434)
- Transaction smart contract permissioning controller [\#1433](https://github.com/PegaSysEng/pantheon/pull/1433)
- Renamed AccountPermissioningProver to TransactionPermissio… [\#1432](https://github.com/PegaSysEng/pantheon/pull/1432)
- Refactorings and additions to add Account based Smart Contract permissioning [\#1430](https://github.com/PegaSysEng/pantheon/pull/1430)
- Fix p2p PeerInfo handling [\#1428](https://github.com/PegaSysEng/pantheon/pull/1428)
- IbftProcessor logs when a throwable terminates mining [\#1427](https://github.com/PegaSysEng/pantheon/pull/1427)
- Renamed AccountWhitelistController [\#1424](https://github.com/PegaSysEng/pantheon/pull/1424)
- Unwrap DelegatingBytes32 and prevent Hash from wrapping other Hash instances [\#1423](https://github.com/PegaSysEng/pantheon/pull/1423)
- If nonce is invalid, do not delete during mining [\#1422](https://github.com/PegaSysEng/pantheon/pull/1422)
- Deleting unused windows jenkinsfile [\#1421](https://github.com/PegaSysEng/pantheon/pull/1421)
- Get all our smoke tests for all platforms in 1 jenkins job [\#1420](https://github.com/PegaSysEng/pantheon/pull/1420)
- Add pending object to GraphQL queries [\#1419](https://github.com/PegaSysEng/pantheon/pull/1419)
- Start listening for p2p connections after start\(\) is invoked [\#1418](https://github.com/PegaSysEng/pantheon/pull/1418)
- Improved JSON-RPC responses when EnodeURI parameter has invalid EnodeId [\#1417](https://github.com/PegaSysEng/pantheon/pull/1417)
- Use port 0 when starting a websocket server in tests [\#1416](https://github.com/PegaSysEng/pantheon/pull/1416)
- Windows jdk smoke tests [\#1413](https://github.com/PegaSysEng/pantheon/pull/1413)
- Change AT discard RPC tests to be more reliable by checking discard using proposals [\#1411](https://github.com/PegaSysEng/pantheon/pull/1411)
- Simple account permissioning [\#1409](https://github.com/PegaSysEng/pantheon/pull/1409)
- Fix clique miner to respect changes to vanity data made via JSON-RPC [\#1408](https://github.com/PegaSysEng/pantheon/pull/1408)
- Avoid recomputing the logs bloom filter when reading receipts [\#1407](https://github.com/PegaSysEng/pantheon/pull/1407)
- Remove NodePermissioningLocalConfig external references [\#1406](https://github.com/PegaSysEng/pantheon/pull/1406)
- Add constantinople fix block for Rinkeby [\#1404](https://github.com/PegaSysEng/pantheon/pull/1404)
- Update EnodeURL to support enodes with listening disabled [\#1403](https://github.com/PegaSysEng/pantheon/pull/1403)
- Integration Integration test\(s\) on p2p of 'net\_services'  [\#1402](https://github.com/PegaSysEng/pantheon/pull/1402)
- Reference tests fail on Windows [\#1401](https://github.com/PegaSysEng/pantheon/pull/1401)
- Fix non-deterministic test caused by variable size of generated transactions [\#1399](https://github.com/PegaSysEng/pantheon/pull/1399)
- Start BlockPropagationManager immediately - don't wait for full sync [\#1398](https://github.com/PegaSysEng/pantheon/pull/1398)
- Added error message for RPC method disabled [\#1396](https://github.com/PegaSysEng/pantheon/pull/1396)
- Fix intermittency in FullSyncChainDownloaderTest [\#1394](https://github.com/PegaSysEng/pantheon/pull/1394)
- Add explanatory comment about default port [\#1392](https://github.com/PegaSysEng/pantheon/pull/1392)
- Handle case where peers advertise a listening port of 0 [\#1391](https://github.com/PegaSysEng/pantheon/pull/1391)
- Cache extra data [\#1389](https://github.com/PegaSysEng/pantheon/pull/1389)
- Update Log message in IBFT Controller [\#1387](https://github.com/PegaSysEng/pantheon/pull/1387)
- Remove unnecessary field [\#1384](https://github.com/PegaSysEng/pantheon/pull/1384)
- Add getPeer method to PeerConnection [\#1383](https://github.com/PegaSysEng/pantheon/pull/1383)
- Removing smart quotes [\#1381](https://github.com/PegaSysEng/pantheon/pull/1381) (thanks to [jmcnevin](https://github.com/jmcnevin))
- Use streams and avoid iterating child nodes multiple times [\#1380](https://github.com/PegaSysEng/pantheon/pull/1380)
- Use execute instead of submit so unhandled exceptions get logged [\#1379](https://github.com/PegaSysEng/pantheon/pull/1379)
- Prefer EnodeURL over Endpoint [\#1378](https://github.com/PegaSysEng/pantheon/pull/1378)
- Add flat file based task collection [\#1377](https://github.com/PegaSysEng/pantheon/pull/1377)
- Consolidate local enode representation [\#1376](https://github.com/PegaSysEng/pantheon/pull/1376)
- Rename rocksdDbConfiguration to rocksDbConfiguration [\#1375](https://github.com/PegaSysEng/pantheon/pull/1375)
- Remove EthTaskChainDownloader and supporting code [\#1373](https://github.com/PegaSysEng/pantheon/pull/1373)
- Handle the pipeline being aborted while finalizing an async operation [\#1372](https://github.com/PegaSysEng/pantheon/pull/1372)
- Rename methods that create and return streams away from getX\(\) [\#1368](https://github.com/PegaSysEng/pantheon/pull/1368)
- eea\_getTransactionCount fails if account has not interacted with private state [\#1367](https://github.com/PegaSysEng/pantheon/pull/1367) (thanks to [iikirilov](https://github.com/iikirilov))
- Increase RocksDB settings [\#1364](https://github.com/PegaSysEng/pantheon/pull/1364) ([ajsutton](https://github.com/ajsutton))
- Don't abort in-progress master builds when a new commit is added. [\#1358](https://github.com/PegaSysEng/pantheon/pull/1358)
- Request open ended headers from sync target [\#1355](https://github.com/PegaSysEng/pantheon/pull/1355)
- Enable the pipeline chain downloader by default [\#1344](https://github.com/PegaSysEng/pantheon/pull/1344)
- Create P2PNetwork Builder [\#1343](https://github.com/PegaSysEng/pantheon/pull/1343)
- Include static nodes in permissioning logic [\#1339](https://github.com/PegaSysEng/pantheon/pull/1339)
- JsonRpcError decoding to include message [\#1336](https://github.com/PegaSysEng/pantheon/pull/1336)
- Cache current chain head info [\#1335](https://github.com/PegaSysEng/pantheon/pull/1335)
- Queue pending requests when all peers are busy [\#1331](https://github.com/PegaSysEng/pantheon/pull/1331)
- Fix failed tests on Windows [\#1332](https://github.com/PegaSysEng/pantheon/pull/1332)
- Provide error message when invalid key specified in key file [\#1328](https://github.com/PegaSysEng/pantheon/pull/1328)
- Allow whitespace in file paths loaded from resources directory [\#1329](https://github.com/PegaSysEng/pantheon/pull/1329)
- Allow whitespace in path [\#1327](https://github.com/PegaSysEng/pantheon/pull/1327)
- Require block numbers for debug\_traceBlockByNumber to be in hex [\#1326](https://github.com/PegaSysEng/pantheon/pull/1326)
- Improve logging of chain download errors in the pipeline chain downloader [\#1325](https://github.com/PegaSysEng/pantheon/pull/1325)
- Ensure eth scheduler is stopped in tests [\#1324](https://github.com/PegaSysEng/pantheon/pull/1324)
- Normalize account permissioning addresses in whitelist [\#1321](https://github.com/PegaSysEng/pantheon/pull/1321)
- Allow private contract invocations in multiple privacy groups [\#1318](https://github.com/PegaSysEng/pantheon/pull/1318) (thanks to [iikirilov](https://github.com/iikirilov))
- Fix account permissioning check case matching [\#1315](https://github.com/PegaSysEng/pantheon/pull/1315)
- Use header validation mode for ommers [\#1313](https://github.com/PegaSysEng/pantheon/pull/1313)
- Configure RocksDb max background compaction and thread count [\#1312](https://github.com/PegaSysEng/pantheon/pull/1312)
- Missing p2p info when queried live [\#1310](https://github.com/PegaSysEng/pantheon/pull/1310)
- Tx limit size send peers follow up [\#1308](https://github.com/PegaSysEng/pantheon/pull/1308)
- Remove remnants of the old dev mode [\#1307](https://github.com/PegaSysEng/pantheon/pull/1307)
- Remove duplicate init code from BesuController instances [\#1305](https://github.com/PegaSysEng/pantheon/pull/1305)
- Stop synchronizer prior to stopping the network [\#1302](https://github.com/PegaSysEng/pantheon/pull/1302)
- Evict old transactions [\#1299](https://github.com/PegaSysEng/pantheon/pull/1299)
- Send local transactions to new peers [\#1253](https://github.com/PegaSysEng/pantheon/pull/1253)

## 1.1

### Additions and Improvements

- [Privacy](https://besu.hyperledger.org/en/latest/Concepts/Privacy/Privacy-Overview/)
- [Onchain Permissioning](https://besu.hyperledger.org/en/latest/Concepts/Permissioning/Permissioning-Overview/#onchain)
- [Fastsync](https://besu.hyperledger.org/en/latest/Reference/CLI/CLI-Syntax/#fast-sync-min-peers)
- Documentation updates include:
    - Added JSON-RPC methods:
      - [`txpool_pantheonStatistics`](https://besu.hyperledger.org/en/latest/Reference/API-Methods/#txpool_besustatistics)
      - [`net_services`](https://besu.hyperledger.org/en/latest/Reference/API-Methods/#net_services)
    - [Updated to indicate Docker image doesn't run on Windows](https://besu.hyperledger.org/en/latest/HowTo/Get-Started/Run-Docker-Image/)
    - [Added how to configure a free gas network](https://besu.hyperledger.org/en/latest/HowTo/Configure/FreeGas/)

### Technical Improvements

- priv_getTransactionCount fails if account has not interacted with private state [\#1369](https://github.com/PegaSysEng/pantheon/pull/1369)
- Updating Orion to 0.9.0 [\#1360](https://github.com/PegaSysEng/pantheon/pull/1360)
- Allow use of large chain IDs [\#1357](https://github.com/PegaSysEng/pantheon/pull/1357)
- Allow private contract invocations in multiple privacy groups [\#1340](https://github.com/PegaSysEng/pantheon/pull/1340)
- Missing p2p info when queried live [\#1338](https://github.com/PegaSysEng/pantheon/pull/1338)
- Fix expose transaction statistics [\#1337](https://github.com/PegaSysEng/pantheon/pull/1337)
- Normalize account permissioning addresses in whitelist [\#1321](https://github.com/PegaSysEng/pantheon/pull/1321)
- Update Enclave executePost method [\#1319](https://github.com/PegaSysEng/pantheon/pull/1319)
- Fix account permissioning check case matching [\#1315](https://github.com/PegaSysEng/pantheon/pull/1315)
- Removing 'all' from the help wording for host-whitelist [\#1304](https://github.com/PegaSysEng/pantheon/pull/1304)

## 1.1 RC

### Technical Improvements

- Better errors for when permissioning contract is set up wrong [\#1296](https://github.com/PegaSysEng/pantheon/pull/1296)
- Consolidate p2p node info methods [\#1288](https://github.com/PegaSysEng/pantheon/pull/1288)
- Update permissioning smart contract interface to match updated EEA proposal [\#1287](https://github.com/PegaSysEng/pantheon/pull/1287)
- Switch to new sync target if it exceeds the td threshold [\#1286](https://github.com/PegaSysEng/pantheon/pull/1286)
- Fix running ATs with in-process node runner [\#1285](https://github.com/PegaSysEng/pantheon/pull/1285)
- Simplify enode construction [\#1283](https://github.com/PegaSysEng/pantheon/pull/1283)
- Cleanup PeerConnection interface [\#1282](https://github.com/PegaSysEng/pantheon/pull/1282)
- Undo changes to PendingTransactions method visibility [\#1281](https://github.com/PegaSysEng/pantheon/pull/1281)
- Use default enclave public key to generate eea_getTransactionReceipt [\#1280](https://github.com/PegaSysEng/pantheon/pull/1280) (thanks to [Puneetha17](https://github.com/Puneetha17))
- Rollback to rocksdb 5.15.10 [\#1279](https://github.com/PegaSysEng/pantheon/pull/1279)
- Log error when a JSON decode problem is encountered [\#1278](https://github.com/PegaSysEng/pantheon/pull/1278)
- Create EnodeURL builder [\#1275](https://github.com/PegaSysEng/pantheon/pull/1275)
- Keep enode nodeId stored as a BytesValue [\#1274](https://github.com/PegaSysEng/pantheon/pull/1274)
- Feature/move subclass in pantheon command [\#1272](https://github.com/PegaSysEng/pantheon/pull/1272)
- Expose sync mode option [\#1270](https://github.com/PegaSysEng/pantheon/pull/1270)
- Refactor RocksDBStats [\#1266](https://github.com/PegaSysEng/pantheon/pull/1266)
- Normalize EnodeURLs [\#1264](https://github.com/PegaSysEng/pantheon/pull/1264)
- Build broken in Java 12 [\#1263](https://github.com/PegaSysEng/pantheon/pull/1263)
- Make PeerDiscovertAgentTest less flakey [\#1262](https://github.com/PegaSysEng/pantheon/pull/1262)
- Ignore extra json rpc params [\#1261](https://github.com/PegaSysEng/pantheon/pull/1261)
- Fetch local transactions in isolation [\#1259](https://github.com/PegaSysEng/pantheon/pull/1259)
- Update to debug trace transaction [\#1258](https://github.com/PegaSysEng/pantheon/pull/1258)
- Use labelled timer to differentiate between rocks db metrics [\#1254](https://github.com/PegaSysEng/pantheon/pull/1254) (thanks to [Puneetha17](https://github.com/Puneetha17))
- Migrate TransactionPool (& affiliated test) from 'core' to 'eth' [\#1251](https://github.com/PegaSysEng/pantheon/pull/1251)
- Use single instance of Rocksdb for privacy [\#1247](https://github.com/PegaSysEng/pantheon/pull/1247) (thanks to [Puneetha17](https://github.com/Puneetha17))
- Subscribing to sync events should receive false when in sync [\#1240](https://github.com/PegaSysEng/pantheon/pull/1240)
- Ignore transactions from the network while behind chain head [\#1228](https://github.com/PegaSysEng/pantheon/pull/1228)
- RocksDB Statistics in Metrics [\#1169](https://github.com/PegaSysEng/pantheon/pull/1169)
- Add block trace RPC methods [\#1088](https://github.com/PegaSysEng/pantheon/pull/1088) (thanks to [kziemianek](https://github.com/kziemianek))

## 1.0.3

### Additions and Improvements

- Notify of dropped messages [\#1156](https://github.com/PegaSysEng/pantheon/pull/1156)
- Documentation updates include:
    - Added [Permissioning Overview](https://besu.hyperledger.org/en/latest/Concepts/Permissioning/Permissioning-Overview/)
    - Added content on [Network vs Node Configuration](https://besu.hyperledger.org/en/latest/HowTo/Configure/Using-Configuration-File/)
    - Updated [RAM requirements](https://besu.hyperledger.org/en/latest/HowTo/Get-Started/System-Requirements/#ram)
    - Added [Privacy Overview](https://besu.hyperledger.org/en/latest/Concepts/Privacy/Privacy-Overview/) and [Processing Private Transactions](https://besu.hyperledger.org/en/latest/Concepts/Privacy/Private-Transaction-Processing/)
    - Renaming of Ethstats Lite Explorer to [Ethereum Lite Explorer](https://besu.hyperledger.org/en/latest/HowTo/Deploy/Lite-Block-Explorer/#lite-block-explorer-documentation) (thanks to [tzapu](https://github.com/tzapu))
    - Added content on using [Truffle with Besu](https://besu.hyperledger.org/en/latest/HowTo/Develop-Dapps/Truffle/)
    - Added [`droppedPendingTransactions` RPC Pub/Sub subscription](https://besu.hyperledger.org/en/latest/HowTo/Interact/APIs/RPC-PubSub/#dropped-transactions)
    - Added [`eea_*` JSON-RPC API methods](https://besu.hyperledger.org/en/latest/Reference/API-Methods/#eea-methods)
    - Added [architecture diagram](https://besu.hyperledger.org/en/latest/Concepts/ArchitectureOverview/)
    - Updated [permissioning CLI options](https://besu.hyperledger.org/en/latest/Reference/CLI/CLI-Syntax/#permissions-accounts-config-file-enabled) and [permissioned network tutorial](https://besu.hyperledger.org/en/stable/)

### Technical Improvements

- Choose sync target based on td rather than height [\#1256](https://github.com/PegaSysEng/pantheon/pull/1256)
- CLI ewp options [\#1246](https://github.com/PegaSysEng/pantheon/pull/1246)
- Update BesuCommand.java [\#1245](https://github.com/PegaSysEng/pantheon/pull/1245)
- Reduce memory usage in import [\#1239](https://github.com/PegaSysEng/pantheon/pull/1239)
- Improve eea_sendRawTransaction error messages [\#1238](https://github.com/PegaSysEng/pantheon/pull/1238) (thanks to [Puneetha17](https://github.com/Puneetha17))
- Single topic filter [\#1235](https://github.com/PegaSysEng/pantheon/pull/1235)
- Enable pipeline chain downloader for fast sync [\#1232](https://github.com/PegaSysEng/pantheon/pull/1232)
- Make contract size limit configurable [\#1227](https://github.com/PegaSysEng/pantheon/pull/1227)
- Refactor PrivacyParameters config to use builder pattern [\#1226](https://github.com/PegaSysEng/pantheon/pull/1226) (thanks to [antonydenyer](https://github.com/antonydenyer))
- Different request limits for different request types [\#1224](https://github.com/PegaSysEng/pantheon/pull/1224)
- Finish off fast sync pipeline download [\#1222](https://github.com/PegaSysEng/pantheon/pull/1222)
- Enable fast-sync options on command line [\#1218](https://github.com/PegaSysEng/pantheon/pull/1218)
- Replace filtering headers after the fact with calculating number to request up-front [\#1216](https://github.com/PegaSysEng/pantheon/pull/1216)
- Support async processing while maintaining output order [\#1215](https://github.com/PegaSysEng/pantheon/pull/1215)
- Add Unstable Options to the CLI [\#1213](https://github.com/PegaSysEng/pantheon/pull/1213)
- Add private cluster acceptance tests [\#1211](https://github.com/PegaSysEng/pantheon/pull/1211) (thanks to [Puneetha17](https://github.com/Puneetha17))
- Re-aligned smart contract interface to EEA client spec 477 [\#1209](https://github.com/PegaSysEng/pantheon/pull/1209)
- Count the number of items discarded when a pipe is aborted [\#1208](https://github.com/PegaSysEng/pantheon/pull/1208)
- Pipeline chain download - fetch and import data [\#1207](https://github.com/PegaSysEng/pantheon/pull/1207)
- Permission provider that allows bootnodes if you have no other connections [\#1206](https://github.com/PegaSysEng/pantheon/pull/1206)
- Cancel in-progress async operations when the pipeline is aborted [\#1205](https://github.com/PegaSysEng/pantheon/pull/1205)
- Pipeline chain download - Checkpoints [\#1203](https://github.com/PegaSysEng/pantheon/pull/1203)
- Push development images to public dockerhub [\#1202](https://github.com/PegaSysEng/pantheon/pull/1202)
- Push builds of master as docker development images [\#1200](https://github.com/PegaSysEng/pantheon/pull/1200)
- Doc CI pipeline for build and tests [\#1199](https://github.com/PegaSysEng/pantheon/pull/1199)
- Replace the use of a disconnect listener with EthPeer.isDisconnected [\#1197](https://github.com/PegaSysEng/pantheon/pull/1197)
- Prep chain downloader for branch by abstraction [\#1194](https://github.com/PegaSysEng/pantheon/pull/1194)
- Maintain the state of MessageFrame in private Tx [\#1193](https://github.com/PegaSysEng/pantheon/pull/1193) (thanks to [Puneetha17](https://github.com/Puneetha17))
- Persist private world state only if we are mining [\#1191](https://github.com/PegaSysEng/pantheon/pull/1191) (thanks to [Puneetha17](https://github.com/Puneetha17))
- Remove SyncState from SyncTargetManager [\#1188](https://github.com/PegaSysEng/pantheon/pull/1188)
- Acceptance tests base for smart contract node permissioning [\#1186](https://github.com/PegaSysEng/pantheon/pull/1186)
- Fix metrics breakages [\#1185](https://github.com/PegaSysEng/pantheon/pull/1185)
- Typo [\#1184](https://github.com/PegaSysEng/pantheon/pull/1184) (thanks to [araskachoi](https://github.com/araskachoi))
- StaticNodesParserTest to pass on Windows [\#1183](https://github.com/PegaSysEng/pantheon/pull/1183)
- Don't mark world state as stalled until a minimum time without progress is reached [\#1179](https://github.com/PegaSysEng/pantheon/pull/1179)
- Use header validation policy in DownloadHeaderSequenceTask [\#1172](https://github.com/PegaSysEng/pantheon/pull/1172)
- Bond with bootnodes [\#1160](https://github.com/PegaSysEng/pantheon/pull/1160)

## 1.0.2

### Additions and Improvements

- Removed DB init when using `public-key` subcommand [\#1049](https://github.com/PegaSysEng/pantheon/pull/1049)
- Output enode URL on startup [\#1137](https://github.com/PegaSysEng/pantheon/pull/1137)
- Added Remove Peer JSON-RPC [\#1129](https://github.com/PegaSysEng/pantheon/pull/1129)
- Added `net_enode` JSON-RPC [\#1119](https://github.com/PegaSysEng/pantheon/pull/1119) (thanks to [mbergstrand](https://github.com/mbergstrand))
- Maintain a `staticnodes.json` [\#1106](https://github.com/PegaSysEng/pantheon/pull/1106)
- Added `tx-pool-max-size` command line parameter [\#1078](https://github.com/PegaSysEng/pantheon/pull/1078)
- Added PendingTransactions JSON-RPC [\#1043](https://github.com/PegaSysEng/pantheon/pull/1043) (thanks to [EdwinLeeGreene](https://github.com/EdwinLeeGreene))
- Added `admin_nodeInfo` JSON-RPC [\#1012](https://github.com/PegaSysEng/pantheon/pull/1012)
- Added `--metrics-category` CLI to only enable select metrics [\#969](https://github.com/PegaSysEng/pantheon/pull/969)
- Documentation updates include:
   - Updated endpoints in [Private Network Quickstart](https://besu.hyperledger.org/en/latest/Tutorials/Quickstarts/Private-Network-Quickstart/) (thanks to [laubai](https://github.com/laubai))
   - Updated [documentation contribution guidelines](https://besu.hyperledger.org/en/stable/)
   - Added [`admin_removePeer`](https://besu.hyperledger.org/en/latest/Reference/API-Methods/#admin_removepeer)
   - Updated [tutorials](https://besu.hyperledger.org/en/latest/Tutorials/Private-Network/Create-Private-Clique-Network/) for printing of enode on startup
   - Added [`txpool_pantheonTransactions`](https://besu.hyperledger.org/en/stable/Reference/API-Methods/#txpool_besutransactions)
   - Added [Transaction Pool content](https://besu.hyperledger.org/en/latest/Concepts/Transactions/Transaction-Pool/)
   - Added [`tx-pool-max-size` CLI option](https://besu.hyperledger.org/en/latest/Reference/CLI/CLI-Syntax/#tx-pool-max-size)
   - Updated [developer build instructions to use installDist](https://besu.hyperledger.org/en/stable/)
   - Added [Azure quickstart tutorial](https://besu.hyperledger.org/en/latest/Tutorials/Quickstarts/Azure-Private-Network-Quickstart/)
   - Enabled copy button in code blocks
   - Added [IBFT 1.0](https://besu.hyperledger.org/en/latest/HowTo/Configure/Consensus-Protocols/QuorumIBFT/)
   - Added section on using [Geth attach with Besu](https://besu.hyperledger.org/en/latest/HowTo/Interact/APIs/Using-JSON-RPC-API/#geth-console)
   - Enabled the edit link doc site to ease external doc contributions
   - Added [EthStats docs](https://besu.hyperledger.org/HowTo/Deploy/Lite-Network-Monitor/) (thanks to [baxy](https://github.com/baxy))
   - Updated [Postman collection](https://besu.hyperledger.org/en/latest/HowTo/Interact/APIs/Authentication/#postman)
   - Added [`metrics-category` CLI option](https://besu.hyperledger.org/en/latest/Reference/CLI/CLI-Syntax/#metrics-category)
   - Added information on [block time and timeout settings](https://besu.hyperledger.org/en/latest/HowTo/Configure/Consensus-Protocols/IBFT/#block-time) for IBFT 2.0
   - Added [`admin_nodeInfo`](https://besu.hyperledger.org/en/latest/Reference/API-Methods/#admin_nodeinfo)
   - Added [permissions images](https://besu.hyperledger.org/en/latest/Concepts/Permissioning/Permissioning-Overview/)
   - Added permissioning blog to [Resources](https://besu.hyperledger.org/en/latest/Reference/Resources/)
   - Updated [Create Permissioned Network](https://besu.hyperledger.org/en/latest/Tutorials/Permissioning/Create-Permissioned-Network/) tutorial to use `export-address`
   - Updated [Clique](https://besu.hyperledger.org/en/latest/HowTo/Configure/Consensus-Protocols/Clique/) and [IBFT 2.0](https://besu.hyperledger.org/en/latest/HowTo/Configure/Consensus-Protocols/IBFT/) docs to include complete genesis file
   - Updated [Clique tutorial](https://besu.hyperledger.org/en/latest/Tutorials/Private-Network/Create-Private-Clique-Network/) to use `export-address` subcommand
   - Added IBFT 2.0 [future message configuration options](https://besu.hyperledger.org/en/latest/HowTo/Configure/Consensus-Protocols/IBFT/#optional-configuration-options)

### Technical Improvements
- Fixed so self persists to the whitelist [\#1176](https://github.com/PegaSysEng/pantheon/pull/1176)
- Fixed to add self to permissioning whitelist [\#1175](https://github.com/PegaSysEng/pantheon/pull/1175)
- Fixed permissioning issues [\#1174](https://github.com/PegaSysEng/pantheon/pull/1174)
- AdminAddPeer returns custom Json RPC error code [\#1171](https://github.com/PegaSysEng/pantheon/pull/1171)
- Periodically connect to peers from table [\#1170](https://github.com/PegaSysEng/pantheon/pull/1170)
- Improved bootnodes option error message [\#1092](https://github.com/PegaSysEng/pantheon/pull/1092)
- Automatically restrict trailing peers while syncing [\#1167](https://github.com/PegaSysEng/pantheon/pull/1167)
- Avoid bonding to ourselves [\#1166](https://github.com/PegaSysEng/pantheon/pull/1166)
- Fix Push Metrics [\#1164](https://github.com/PegaSysEng/pantheon/pull/1164)
- Synchroniser waits for new peer if best is up to date [\#1161](https://github.com/PegaSysEng/pantheon/pull/1161)
- Don't attempt to download checkpoint headers if the number of headers is negative [\#1158](https://github.com/PegaSysEng/pantheon/pull/1158)
- Capture metrics on Vertx event loop and worker thread queues [\#1155](https://github.com/PegaSysEng/pantheon/pull/1155)
- Simplify node permissioning ATs [\#1153](https://github.com/PegaSysEng/pantheon/pull/1153)
- Add metrics around discovery process [\#1152](https://github.com/PegaSysEng/pantheon/pull/1152)
- Prevent connecting to self [\#1150](https://github.com/PegaSysEng/pantheon/pull/1150)
- Refactoring permissioning ATs [\#1148](https://github.com/PegaSysEng/pantheon/pull/1148)
- Added two extra Ropsten bootnodes [\#1147](https://github.com/PegaSysEng/pantheon/pull/1147)
- Fixed TCP port handling [\#1144](https://github.com/PegaSysEng/pantheon/pull/1144)
- Better error on bad header [\#1143](https://github.com/PegaSysEng/pantheon/pull/1143)
- Refresh peer table while we have fewer than maxPeers connected [\#1142](https://github.com/PegaSysEng/pantheon/pull/1142)
- Refactor jsonrpc consumption of local node permissioning controller [\#1140](https://github.com/PegaSysEng/pantheon/pull/1140)
- Disconnect peers before the pivot block while fast syncing [\#1139](https://github.com/PegaSysEng/pantheon/pull/1139)
- Reduce the default transaction pool size from 30,000 to 4096 [\#1136](https://github.com/PegaSysEng/pantheon/pull/1136)
- Fail at load if static nodes not whitelisted [\#1135](https://github.com/PegaSysEng/pantheon/pull/1135)
- Fix private transaction acceptance test [\#1134](https://github.com/PegaSysEng/pantheon/pull/1134) (thanks to [Puneetha17](https://github.com/Puneetha17))
- Quieter exceptions when network is unreachable [\#1133](https://github.com/PegaSysEng/pantheon/pull/1133)
- nodepermissioningcontroller used for devp2p connection filtering [\#1132](https://github.com/PegaSysEng/pantheon/pull/1132)
- Remove duplicates from apis specified via CLI [\#1131](https://github.com/PegaSysEng/pantheon/pull/1131)
- Synchronizer returns false if it is in sync [\#1130](https://github.com/PegaSysEng/pantheon/pull/1130)
- Added fromHexStringStrict to check for exactly 20 byte addresses [\#1128](https://github.com/PegaSysEng/pantheon/pull/1128)
- Fix deadlock scenario in AsyncOperationProcessor and re-enable WorldStateDownloaderTest [\#1126](https://github.com/PegaSysEng/pantheon/pull/1126)
- Ignore WorldStateDownloaderTest [\#1125](https://github.com/PegaSysEng/pantheon/pull/1125)
- Updated local config permissioning flags [\#1118](https://github.com/PegaSysEng/pantheon/pull/1118)
- Pipeline Improvements [\#1117](https://github.com/PegaSysEng/pantheon/pull/1117)
- Permissioning cli smart contract [\#1116](https://github.com/PegaSysEng/pantheon/pull/1116)
- Adding default pending transactions value in BesuControllerBuilder [\#1114](https://github.com/PegaSysEng/pantheon/pull/1114)
- Fix intermittency in WorldStateDownloaderTest [\#1113](https://github.com/PegaSysEng/pantheon/pull/1113)
- Reduce number of seen blocks and transactions Besu tracks [\#1112](https://github.com/PegaSysEng/pantheon/pull/1112)
- Timeout long test [\#1111](https://github.com/PegaSysEng/pantheon/pull/1111)
- Errorprone 2.3.3 upgrades [\#1110](https://github.com/PegaSysEng/pantheon/pull/1110)
- Add metric to capture memory used by RocksDB table readers [\#1108](https://github.com/PegaSysEng/pantheon/pull/1108)
- Don't allow creation of multiple gauges with the same name [\#1107](https://github.com/PegaSysEng/pantheon/pull/1107)
- Update Peer Discovery to use NodePermissioningController [\#1105](https://github.com/PegaSysEng/pantheon/pull/1105)
- Move starting world state download process inside WorldDownloadState [\#1104](https://github.com/PegaSysEng/pantheon/pull/1104)
- Enable private Tx capability to Clique [\#1102](https://github.com/PegaSysEng/pantheon/pull/1102) (thanks to [Puneetha17](https://github.com/Puneetha17))
- Enable private Tx capability to IBFT [\#1101](https://github.com/PegaSysEng/pantheon/pull/1101) (thanks to [Puneetha17](https://github.com/Puneetha17))
- Version Upgrades [\#1100](https://github.com/PegaSysEng/pantheon/pull/1100)
- Don't delete completed tasks from RocksDbTaskQueue [\#1099](https://github.com/PegaSysEng/pantheon/pull/1099)
- Support flat mapping with multiple threads [\#1098](https://github.com/PegaSysEng/pantheon/pull/1098)
- Add pipe stage name to thread while executing [\#1097](https://github.com/PegaSysEng/pantheon/pull/1097)
- Use pipeline for world state download [\#1096](https://github.com/PegaSysEng/pantheon/pull/1096)
- TXPool JSON RPC tweaks [\#1095](https://github.com/PegaSysEng/pantheon/pull/1095)
- Add in-memory cache over world state download queue [\#1087](https://github.com/PegaSysEng/pantheon/pull/1087)
- Trim default metrics [\#1086](https://github.com/PegaSysEng/pantheon/pull/1086)
- Improve imported block log line [\#1085](https://github.com/PegaSysEng/pantheon/pull/1085)
- Smart contract permission controller [\#1083](https://github.com/PegaSysEng/pantheon/pull/1083)
- Add timeout when waiting for JSON-RPC, WebSocket RPC and Metrics services to stop [\#1082](https://github.com/PegaSysEng/pantheon/pull/1082)
- Add pipeline framework to make parallel processing simpler [\#1077](https://github.com/PegaSysEng/pantheon/pull/1077)
- Node permissioning controller [\#1075](https://github.com/PegaSysEng/pantheon/pull/1075)
- Smart contract permission controller stub [\#1074](https://github.com/PegaSysEng/pantheon/pull/1074)
- Expose a synchronous start method in Runner [\#1072](https://github.com/PegaSysEng/pantheon/pull/1072)
- Changes in chain head should trigger new permissioning check for active peers [\#1071](https://github.com/PegaSysEng/pantheon/pull/1071)
- Fix exceptions fetching metrics after world state download completes [\#1066](https://github.com/PegaSysEng/pantheon/pull/1066)
- Accept transactions in the pool with nonce above account sender nonce [\#1065](https://github.com/PegaSysEng/pantheon/pull/1065)
- Repair Istanbul to handle Eth/62 & Eth/63 [\#1063](https://github.com/PegaSysEng/pantheon/pull/1063)
- Close Private Storage Provider [\#1059](https://github.com/PegaSysEng/pantheon/pull/1059) (thanks to [Puneetha17](https://github.com/Puneetha17))
- Add labels to Pipelined tasks metrics [\#1057](https://github.com/PegaSysEng/pantheon/pull/1057)
- Re-enable Quorum Synchronisation [\#1056](https://github.com/PegaSysEng/pantheon/pull/1056)
- Don't log expected failures as errors [\#1054](https://github.com/PegaSysEng/pantheon/pull/1054)
- Make findSuitablePeer abstract [\#1053](https://github.com/PegaSysEng/pantheon/pull/1053)
- Track added at in txpool [\#1048](https://github.com/PegaSysEng/pantheon/pull/1048)
- Fix ImportBlocksTask to only request from peers that claim to have the blocks [\#1047](https://github.com/PegaSysEng/pantheon/pull/1047)
- Don't run the dao block validator if dao block is 0 [\#1044](https://github.com/PegaSysEng/pantheon/pull/1044)
- Don't make unnecessary copies of data in RocksDbKeyValueStorage [\#1040](https://github.com/PegaSysEng/pantheon/pull/1040)
- Update discovery logic to trust bootnodes only when out of sync [\#1039](https://github.com/PegaSysEng/pantheon/pull/1039)
- Fix IndexOutOfBoundsException in DetermineCommonAncestorTask [\#1038](https://github.com/PegaSysEng/pantheon/pull/1038)
- Add `rpc_modules` JSON-RPC [\#1036](https://github.com/PegaSysEng/pantheon/pull/1036)
- Simple permissioning smart contract [\#1035](https://github.com/PegaSysEng/pantheon/pull/1035)
- Refactor enodeurl to use inetaddr [\#1032](https://github.com/PegaSysEng/pantheon/pull/1032)
- Update CLI options in mismatched genesis file message [\#1031](https://github.com/PegaSysEng/pantheon/pull/1031)
- Remove dependence of eth.core on eth.permissioning [\#1030](https://github.com/PegaSysEng/pantheon/pull/1030)
- Make alloc optional and provide nicer error messages when genesis config is invalid [\#1029](https://github.com/PegaSysEng/pantheon/pull/1029)
- Handle metrics request closing before response is generated [\#1028](https://github.com/PegaSysEng/pantheon/pull/1028)
- Change EthNetworkConfig bootnodes to always be URIs [\#1027](https://github.com/PegaSysEng/pantheon/pull/1027)
- Avoid port conflicts in acceptance tests [\#1025](https://github.com/PegaSysEng/pantheon/pull/1025)
- Include reference tests in jacoco [\#1024](https://github.com/PegaSysEng/pantheon/pull/1024)
- Acceptance test - configurable gas price [\#1023](https://github.com/PegaSysEng/pantheon/pull/1023)
- Get Internal logs and output [\#1022](https://github.com/PegaSysEng/pantheon/pull/1022) (thanks to [Puneetha17](https://github.com/Puneetha17))
- Fix race condition in WebSocketService [\#1021](https://github.com/PegaSysEng/pantheon/pull/1021)
- Ensure devp2p ports are written to ports file correctly [\#1020](https://github.com/PegaSysEng/pantheon/pull/1020)
- Report the correct tcp port in PING packets when it differs from the UDP port [\#1019](https://github.com/PegaSysEng/pantheon/pull/1019)
- Refactor transient transaction processor [\#1017](https://github.com/PegaSysEng/pantheon/pull/1017)
- Resume world state download from existing queue [\#1016](https://github.com/PegaSysEng/pantheon/pull/1016)
- IBFT Acceptance tests updated with longer timeout on first block [\#1015](https://github.com/PegaSysEng/pantheon/pull/1015)
- Update IBFT acceptances tests to await first block [\#1013](https://github.com/PegaSysEng/pantheon/pull/1013)
- Remove full hashimoto implementation as its never used [\#1011](https://github.com/PegaSysEng/pantheon/pull/1011)
- Created SyncStatus notifications [\#1010](https://github.com/PegaSysEng/pantheon/pull/1010)
- Address acceptance test intermittency [\#1008](https://github.com/PegaSysEng/pantheon/pull/1008)
- Consider a world state download stalled after 100 requests with no progress [\#1007](https://github.com/PegaSysEng/pantheon/pull/1007)
- Reduce log level when block miner is interrupted [\#1006](https://github.com/PegaSysEng/pantheon/pull/1006)
- RunnerTest fail on Windows due to network startup timing issue [\#1005](https://github.com/PegaSysEng/pantheon/pull/1005)
- Generate Private Contract Address [\#1004](https://github.com/PegaSysEng/pantheon/pull/1004) (thanks to [vinistevam](https://github.com/vinistevam))
- Delete the legacy pipelined import code [\#1003](https://github.com/PegaSysEng/pantheon/pull/1003)
- Fix race condition in WebSocket AT [\#1002](https://github.com/PegaSysEng/pantheon/pull/1002)
- Cleanup IBFT logging levels [\#995](https://github.com/PegaSysEng/pantheon/pull/995)
- Integration Test implementation dependency for non-IntelliJ IDE [\#992](https://github.com/PegaSysEng/pantheon/pull/992)
- Ignore fast sync and full sync tests to avoid race condition [\#991](https://github.com/PegaSysEng/pantheon/pull/991)
- Make acceptance tests use the process based runner again [\#990](https://github.com/PegaSysEng/pantheon/pull/990)
- RoundChangeCertificateValidator requires unique authors [\#989](https://github.com/PegaSysEng/pantheon/pull/989)
- Make Rinkeby the benchmark chain.  [\#986](https://github.com/PegaSysEng/pantheon/pull/986)
- Add metrics to Parallel Download pipeline [\#985](https://github.com/PegaSysEng/pantheon/pull/985)
- Change ExpectBlockNumber to require at least the specified block number [\#981](https://github.com/PegaSysEng/pantheon/pull/981)
- Fix benchmark compilation [\#980](https://github.com/PegaSysEng/pantheon/pull/980)
- RPC tests can use 127.0.0.1 loopback rather than localhost [\#974](https://github.com/PegaSysEng/pantheon/pull/974) thanks to [glethuillier](https://github.com/glethuillier) for raising)
- Disable picocli ansi when testing [\#973](https://github.com/PegaSysEng/pantheon/pull/973)
- Add a jmh benchmark for WorldStateDownloader [\#972](https://github.com/PegaSysEng/pantheon/pull/972)
- Gradle dependency for JMH annotation, for IDEs that aren't IntelliJ \(… [\#971](https://github.com/PegaSysEng/pantheon/pull/971)
- Separate download state tracking from WorldStateDownloader [\#967](https://github.com/PegaSysEng/pantheon/pull/967)
- Gradle dependency for JMH annotation, for IDEs that aren't IntelliJ [\#966](https://github.com/PegaSysEng/pantheon/pull/966)
- Truffle HDwallet Web3 1.0 [\#964](https://github.com/PegaSysEng/pantheon/pull/964)
- Add missing JavaDoc tags in JSONToRLP [\#963](https://github.com/PegaSysEng/pantheon/pull/963)
- Only import block if it isn't already on the block chain [\#962](https://github.com/PegaSysEng/pantheon/pull/962)
- CLI stack traces when debugging [\#960](https://github.com/PegaSysEng/pantheon/pull/960)
- Create peer discovery packets on a worker thread [\#955](https://github.com/PegaSysEng/pantheon/pull/955)
- Remove start functionality from IbftController and IbftBlockHeightMan… [\#952](https://github.com/PegaSysEng/pantheon/pull/952)
- Cleanup IBFT executors [\#951](https://github.com/PegaSysEng/pantheon/pull/951)
- Single threaded world state persistence [\#950](https://github.com/PegaSysEng/pantheon/pull/950)
- Fix version number on master [\#946](https://github.com/PegaSysEng/pantheon/pull/946)
- Change automatic benchmark  [\#945](https://github.com/PegaSysEng/pantheon/pull/945)
- Eliminate redundant header validation [\#943](https://github.com/PegaSysEng/pantheon/pull/943)
- RocksDbQueue Threading Tweaks [\#940](https://github.com/PegaSysEng/pantheon/pull/940)
- Validate DAO block [\#939](https://github.com/PegaSysEng/pantheon/pull/939)
- Complete Private Transaction Processor [\#938](https://github.com/PegaSysEng/pantheon/pull/938) (thanks to [iikirilov](https://github.com/iikirilov))
- Add metrics for netty queue length [\#932](https://github.com/PegaSysEng/pantheon/pull/932)
- Update GetNodeDataFromPeerTask to return a map [\#931](https://github.com/PegaSysEng/pantheon/pull/931)

## 1.0.1

Public key address export subcommand was missing in 1.0 release.

### Additions and Improvements
- Added `public-key export-address` subcommand [\#888](https://github.com/PegaSysEng/pantheon/pull/888)
- Documentation update for the [`public-key export-address`](https://besu.hyperledger.org/en/stable/) subcommand.
- Updated [IBFT 2.0 overview](https://besu.hyperledger.org/en/stable/) to include use of `rlp encode` command and information on setting IBFT 2.0 properties to achieve your desired block time.

## 1.0

### Additions and Improvements
- [IBFT 2.0](https://besu.hyperledger.org/en/latest/Tutorials/Private-Network/Create-IBFT-Network/)
- [Permissioning](https://besu.hyperledger.org/en/latest/Concepts/Permissioning/Permissioning-Overview/)
- [JSON-RPC Authentication](https://besu.hyperledger.org/en/latest/HowTo/Interact/APIs/Authentication/)
- Added `rlp encode` subcommand [\#965](https://github.com/PegaSysEng/pantheon/pull/965)
- Method to reload permissions file [\#834](https://github.com/PegaSysEng/pantheon/pull/834)
- Added rebind mitigation for Websockets. [\#905](https://github.com/PegaSysEng/pantheon/pull/905)
- Support genesis contract code [\#749](https://github.com/PegaSysEng/pantheon/pull/749) (thanks to [kziemianek](https://github.com/kziemianek)).
- Documentation updates include:
  - Added details on [port configuration](https://besu.hyperledger.org/en/latest/HowTo/Find-and-Connect/Configuring-Ports/)
  - Added [Resources page](https://besu.hyperledger.org/en/latest/Reference/Resources/) linking to Besu blog posts and webinars
  - Added [JSON-RPC Authentication](https://besu.hyperledger.org/en/latest/HowTo/Interact/APIs/Authentication/)
  - Added [tutorial to create permissioned network](https://besu.hyperledger.org/en/latest/Tutorials/Permissioning/Create-Permissioned-Network/)
  - Added [Permissioning](https://besu.hyperledger.org/en/latest/Concepts/Permissioning/Permissioning-Overview/) content
  - Added [Permissioning API methods](https://besu.hyperledger.org/en/latest/Reference/API-Methods/#permissioning-methods)
  - Added [tutorial to create Clique private network](https://besu.hyperledger.org/en/latest/Tutorials/Private-Network/Create-Private-Clique-Network/)
  - Added [tutorial to create IBFT 2.0 private network](https://besu.hyperledger.org/en/latest/Tutorials/Private-Network/Create-IBFT-Network/)

### Technical Improvements
- RoundChangeCertificateValidator requires unique authors [\#997](https://github.com/PegaSysEng/pantheon/pull/997)
- RPC tests can use 127.0.0.1 loopback rather than localhost [\#979](https://github.com/PegaSysEng/pantheon/pull/979)
- Integration Test implementation dependency for non-IntelliJ IDE [\#978](https://github.com/PegaSysEng/pantheon/pull/978)
- Only import block if it isn't already on the block chain [\#977](https://github.com/PegaSysEng/pantheon/pull/977)
- Disable picocli ansi when testing [\#975](https://github.com/PegaSysEng/pantheon/pull/975)
- Create peer discovery packets on a worker thread [\#961](https://github.com/PegaSysEng/pantheon/pull/961)
- Removed Orion snapshot dependency [\#933](https://github.com/PegaSysEng/pantheon/pull/933)
- Use network ID instead of chain ID in MainnetBesuController. [\#929](https://github.com/PegaSysEng/pantheon/pull/929)
- Propagate new block messages to other clients in a worker thread [\#928](https://github.com/PegaSysEng/pantheon/pull/928)
- Parallel downloader should stop on puts if requested. [\#927](https://github.com/PegaSysEng/pantheon/pull/927)
- Permission config file location and option under docker [\#925](https://github.com/PegaSysEng/pantheon/pull/925)
- Fixed potential stall in world state download [\#922](https://github.com/PegaSysEng/pantheon/pull/922)
- Refactoring to introduce deleteOnExit\(\) for temp files [\#920](https://github.com/PegaSysEng/pantheon/pull/920)
- Reduce "Received transactions message" log from debug to trace [\#919](https://github.com/PegaSysEng/pantheon/pull/919)
- Handle PeerNotConnected exceptions when sending wire keep alives [\#918](https://github.com/PegaSysEng/pantheon/pull/918)
- admin_addpeers: error if node not whitelisted [\#917](https://github.com/PegaSysEng/pantheon/pull/917)
- Expose the Ibft MiningCoordinator [\#916](https://github.com/PegaSysEng/pantheon/pull/916)
- Check perm api against perm cli [\#915](https://github.com/PegaSysEng/pantheon/pull/915)
- Update metrics when completing a world state request with existing data [\#914](https://github.com/PegaSysEng/pantheon/pull/914)
- Improve RocksDBQueue dequeue performance [\#913](https://github.com/PegaSysEng/pantheon/pull/913)
- Error when removing bootnodes from nodes whitelist [\#912](https://github.com/PegaSysEng/pantheon/pull/912)
- Incremental Optimization\(s\) on BlockBroadcaster [\#911](https://github.com/PegaSysEng/pantheon/pull/911)
- Check permissions CLI dependencies [\#909](https://github.com/PegaSysEng/pantheon/pull/909)
- Limit the number of times we retry peer discovery interactions [\#908](https://github.com/PegaSysEng/pantheon/pull/908)
- IBFT to use VoteTallyCache [\#907](https://github.com/PegaSysEng/pantheon/pull/907)
- Add metric to expose number of inflight world state requests [\#906](https://github.com/PegaSysEng/pantheon/pull/906)
- Bootnodes not on whitelist - improve errors [\#904](https://github.com/PegaSysEng/pantheon/pull/904)
- Make chain download cancellable [\#901](https://github.com/PegaSysEng/pantheon/pull/901)
- Enforce accounts must start with 0x [\#900](https://github.com/PegaSysEng/pantheon/pull/900)
- When picking fast sync pivot block, use the peer with the best total difficulty [\#899](https://github.com/PegaSysEng/pantheon/pull/899)
- Process world state download data on a worker thread [\#898](https://github.com/PegaSysEng/pantheon/pull/898)
- CLI mixin help [\#895](https://github.com/PegaSysEng/pantheon/pull/895) ([macfarla](https://github.com/macfarla))
- Use absolute datapath instead of relative. [\#894](https://github.com/PegaSysEng/pantheon/pull/894).
- Fix task queue so that the updated failure count for requests is stored [\#893](https://github.com/PegaSysEng/pantheon/pull/893)
- Fix authentication header [\#891](https://github.com/PegaSysEng/pantheon/pull/891)
- Reorganize eth tasks [\#890](https://github.com/PegaSysEng/pantheon/pull/890)
- Unit tests of BlockBroadcaster [\#887](https://github.com/PegaSysEng/pantheon/pull/887)
- Fix authentication file validation errors [\#886](https://github.com/PegaSysEng/pantheon/pull/886)
- Fixing file locations under docker [\#885](https://github.com/PegaSysEng/pantheon/pull/885)
- Handle exceptions properly in EthScheduler [\#884](https://github.com/PegaSysEng/pantheon/pull/884)
- More bootnodes for goerli [\#880](https://github.com/PegaSysEng/pantheon/pull/880)
- Rename password hash command [\#879](https://github.com/PegaSysEng/pantheon/pull/879)
- Add metrics for EthScheduler executors [\#878](https://github.com/PegaSysEng/pantheon/pull/878)
- Disconnect peer removed from node whitelist [\#877](https://github.com/PegaSysEng/pantheon/pull/877)
- Reduce logging noise from invalid peer discovery packets and handshaking [\#876](https://github.com/PegaSysEng/pantheon/pull/876)
- Detect stalled world state downloads [\#875](https://github.com/PegaSysEng/pantheon/pull/875)
- Limit size of Ibft future message buffer [\#873](https://github.com/PegaSysEng/pantheon/pull/873)
- Ibft2: Replace NewRound with extended Proposal [\#872](https://github.com/PegaSysEng/pantheon/pull/872)
- Fixed admin_addPeer to periodically check maintained connections [\#871](https://github.com/PegaSysEng/pantheon/pull/871)
- WebSocket method permissions [\#870](https://github.com/PegaSysEng/pantheon/pull/870)
- Select new pivot block when world state becomes unavailable [\#869](https://github.com/PegaSysEng/pantheon/pull/869)
- Introduce FutureUtils to reduce duplicated code around CompletableFuture [\#868](https://github.com/PegaSysEng/pantheon/pull/868)
- Implement world state cancel [\#867](https://github.com/PegaSysEng/pantheon/pull/867)
- Renaming authentication configuration file CLI command [\#865](https://github.com/PegaSysEng/pantheon/pull/865)
- Break out RoundChangeCertificate validation [\#864](https://github.com/PegaSysEng/pantheon/pull/864)
- Disconnect peers where the common ancestor is before our fast sync pivot [\#862](https://github.com/PegaSysEng/pantheon/pull/862)
- Initial scaffolding for block propagation [\#860](https://github.com/PegaSysEng/pantheon/pull/860)
- Fix NullPointerException when determining fast sync pivot [\#859](https://github.com/PegaSysEng/pantheon/pull/859)
- Check for invalid token [\#856](https://github.com/PegaSysEng/pantheon/pull/856)
- Moving NodeWhitelistController to permissioning package [\#855](https://github.com/PegaSysEng/pantheon/pull/855)
- Fix state download race condition by creating a TaskQueue API [\#853](https://github.com/PegaSysEng/pantheon/pull/853)
- Changed separator in JSON RPC permissions [\#852](https://github.com/PegaSysEng/pantheon/pull/852)
- WebSocket acceptance tests now can use WebSockets [\#851](https://github.com/PegaSysEng/pantheon/pull/851)
- IBFT notifies EthPeer when remote node has a better block [\#849](https://github.com/PegaSysEng/pantheon/pull/849)
- Support resuming fast-sync downloads [\#848](https://github.com/PegaSysEng/pantheon/pull/848)
- Tweak Fast Sync Config [\#847](https://github.com/PegaSysEng/pantheon/pull/847)
- RPC authentication configuration validation + tests. [\#846](https://github.com/PegaSysEng/pantheon/pull/846)
- Tidy-up FastSyncState persistence [\#845](https://github.com/PegaSysEng/pantheon/pull/845)
- Do parallel extract signatures in the parallel block importer. [\#844](https://github.com/PegaSysEng/pantheon/pull/844)
- Fix 'the Input Is Too Long' Error on Windows [\#843](https://github.com/PegaSysEng/pantheon/pull/843) (thanks to [glethuillier](https://github.com/glethuillier)).
- Remove unnecessary sleep [\#842](https://github.com/PegaSysEng/pantheon/pull/842)
- Shutdown improvements [\#841](https://github.com/PegaSysEng/pantheon/pull/841)
- Speed up shutdown time [\#838](https://github.com/PegaSysEng/pantheon/pull/838)
- Add metrics to world state downloader [\#837](https://github.com/PegaSysEng/pantheon/pull/837)
- Store pivot block header [\#836](https://github.com/PegaSysEng/pantheon/pull/836)
- Clique should use beneficiary of zero on epoch blocks [\#833](https://github.com/PegaSysEng/pantheon/pull/833)
- Clique should ignore proposals for address 0 [\#831](https://github.com/PegaSysEng/pantheon/pull/831)
- Fix intermittency in FullSyncDownloaderTest [\#830](https://github.com/PegaSysEng/pantheon/pull/830)
- Added the authentication service to the WebSocket service [\#829](https://github.com/PegaSysEng/pantheon/pull/829)
- Extract creation and init of ProtocolContext into a re-usable class [\#828](https://github.com/PegaSysEng/pantheon/pull/828)
- Prevent duplicate commit seals in ibft header [\#827](https://github.com/PegaSysEng/pantheon/pull/827)
- Validate Ibft vanity data length [\#826](https://github.com/PegaSysEng/pantheon/pull/826)
- Refactored json rpc authentication to be provided as a service [\#825](https://github.com/PegaSysEng/pantheon/pull/825)
- Handle unavailable world states [\#824](https://github.com/PegaSysEng/pantheon/pull/824)
- Password in JWT payload [\#823](https://github.com/PegaSysEng/pantheon/pull/823)
- Homogenize error messages when required parameters are set [\#822](https://github.com/PegaSysEng/pantheon/pull/822) ([glethuillier](https://github.com/glethuillier)).
- Set remote peer chain head to parent of block received in NEW\_BLOCK\_MESSAGE [\#819](https://github.com/PegaSysEng/pantheon/pull/819)
- Peer disconnects should not result in stack traces [\#818](https://github.com/PegaSysEng/pantheon/pull/818)
- Abort previous builds [\#817](https://github.com/PegaSysEng/pantheon/pull/817)
- Parallel build stages [\#816](https://github.com/PegaSysEng/pantheon/pull/816)
- JWT authentication for JSON-RPC [\#815](https://github.com/PegaSysEng/pantheon/pull/815)
- Log errors that occur while finding a common ancestor [\#814](https://github.com/PegaSysEng/pantheon/pull/814)
- Shuffled log levels [\#813](https://github.com/PegaSysEng/pantheon/pull/813)
- Prevent duplicate IBFT messages being processed by state machine [\#811](https://github.com/PegaSysEng/pantheon/pull/811)
- Fix Orion startup ports [\#810](https://github.com/PegaSysEng/pantheon/pull/810)
- Commit world state continuously [\#809](https://github.com/PegaSysEng/pantheon/pull/809)
- Improve block propagation time [\#808](https://github.com/PegaSysEng/pantheon/pull/808)
- JSON-RPC authentication cli options & acceptance tests [\#807](https://github.com/PegaSysEng/pantheon/pull/807)
- Remove privacy not supported warning [\#806](https://github.com/PegaSysEng/pantheon/pull/806) (thanks to [vinistevam](https://github.com/vinistevam))
- Wire up Private Transaction Processor [\#805](https://github.com/PegaSysEng/pantheon/pull/805) (thanks to [Puneetha17](https://github.com/Puneetha17))
- Apply a limit to the number of responses in RespondingEthPeer.respondWhile [\#803](https://github.com/PegaSysEng/pantheon/pull/803)
- Avoid requesting empty block bodies from the network. [\#802](https://github.com/PegaSysEng/pantheon/pull/802)
- Handle partial responses to get receipts requests [\#801](https://github.com/PegaSysEng/pantheon/pull/801)
- Rename functions in Ibft MessageValidator [\#800](https://github.com/PegaSysEng/pantheon/pull/800)
- Upgrade GoogleJavaFormat to 1.7 [\#795](https://github.com/PegaSysEng/pantheon/pull/795)
- Minor refactorings of IntegrationTest infrastructure [\#786](https://github.com/PegaSysEng/pantheon/pull/786)
- Rework Ibft MessageValidatorFactory [\#785](https://github.com/PegaSysEng/pantheon/pull/785)
- Rework IbftRoundFactory [\#784](https://github.com/PegaSysEng/pantheon/pull/784)
- Rename artefacts to artifacts within IBFT [\#782](https://github.com/PegaSysEng/pantheon/pull/782)
- Rename TerminatedRoundArtefacts to PreparedRoundArtefacts [\#781](https://github.com/PegaSysEng/pantheon/pull/781)
- Rename Ibft MessageFactory methods [\#779](https://github.com/PegaSysEng/pantheon/pull/779)
- Update WorldStateDownloader to only filter out known code requests [\#777](https://github.com/PegaSysEng/pantheon/pull/777)
- Multiple name options only search for the longest one [\#776](https://github.com/PegaSysEng/pantheon/pull/776)
- Move ethTaskTimer to abstract root [\#775](https://github.com/PegaSysEng/pantheon/pull/775)
- Parallel Block importer [\#774](https://github.com/PegaSysEng/pantheon/pull/774)
- Wait for a peer with an estimated chain height before selecting a pivot block [\#772](https://github.com/PegaSysEng/pantheon/pull/772)
- Randomly perform full validation when fast syncing blocks [\#770](https://github.com/PegaSysEng/pantheon/pull/770)
- IBFT Message rework, piggybacking blocks on msgs. [\#769](https://github.com/PegaSysEng/pantheon/pull/769)
- EthScheduler additions [\#767](https://github.com/PegaSysEng/pantheon/pull/767)
- Fixing node whitelist isPermitted check [\#766](https://github.com/PegaSysEng/pantheon/pull/766)
- Eth/63 labels [\#764](https://github.com/PegaSysEng/pantheon/pull/764)
- Permissioning whitelist persistence. [\#763](https://github.com/PegaSysEng/pantheon/pull/763)
- Created message validators for NewRound and RoundChange [\#760](https://github.com/PegaSysEng/pantheon/pull/760)
- Add tests for FastSyncChainDownloader as a whole [\#758](https://github.com/PegaSysEng/pantheon/pull/758)
- Flatten IBFT Message API [\#757](https://github.com/PegaSysEng/pantheon/pull/757)
- Added TerminatedRoundArtefacts [\#756](https://github.com/PegaSysEng/pantheon/pull/756)
- Fix thread names in EthScheduler to include the thread number [\#755](https://github.com/PegaSysEng/pantheon/pull/755)
- Separate round change reception from RoundChangeCertificate [\#754](https://github.com/PegaSysEng/pantheon/pull/754)
- JSON-RPC authentication login [\#753](https://github.com/PegaSysEng/pantheon/pull/753)
- Spilt Ibft MessageValidator into components [\#752](https://github.com/PegaSysEng/pantheon/pull/752)
- Ensure first checkpoint headers is always in local blockchain for FastSyncCheckpointHeaderManager [\#750](https://github.com/PegaSysEng/pantheon/pull/750)
- Refactored permissioning components to be Optional. [\#747](https://github.com/PegaSysEng/pantheon/pull/747)
- Integrate rocksdb-based queue into WorldStateDownloader [\#746](https://github.com/PegaSysEng/pantheon/pull/746)
- Generify orion to enclave [\#745](https://github.com/PegaSysEng/pantheon/pull/745) (thanks to [vinistevam](https://github.com/vinistevam))
- Moved IBFT Message factory to use wrapped message types [\#744](https://github.com/PegaSysEng/pantheon/pull/744)
- Handle timeouts when requesting checkpoint headers correctly [\#743](https://github.com/PegaSysEng/pantheon/pull/743)
- Update RoundChangeManager to use flattened message [\#742](https://github.com/PegaSysEng/pantheon/pull/742)
- Handle validation failures when fast importing blocks [\#741](https://github.com/PegaSysEng/pantheon/pull/741)
- Updated IbftRound and RoundState APIs to use wrapped messages [\#740](https://github.com/PegaSysEng/pantheon/pull/740)
- Exception handling [\#739](https://github.com/PegaSysEng/pantheon/pull/739)
- Upgrade dependency versions and build cleanup [\#738](https://github.com/PegaSysEng/pantheon/pull/738)
- Update IbftBlockHeigntManager to accept new message types. [\#737](https://github.com/PegaSysEng/pantheon/pull/737)
- Error response handling for permissions APIs [\#736](https://github.com/PegaSysEng/pantheon/pull/736)
- IPV6 bootnodes don't work [\#735](https://github.com/PegaSysEng/pantheon/pull/735)
- Updated to use tags of pantheon build rather than another repo [\#734](https://github.com/PegaSysEng/pantheon/pull/734)
- Log milestones at startup and other minor logging improvements [\#733](https://github.com/PegaSysEng/pantheon/pull/733)
- Create wrapper types for Ibft Signed messages [\#731](https://github.com/PegaSysEng/pantheon/pull/731)
- Ibft to uniquely ID messages by their hash [\#730](https://github.com/PegaSysEng/pantheon/pull/730)
- Rename ibftrevised to ibft2 [\#722](https://github.com/PegaSysEng/pantheon/pull/722)
- Limit ibft msg queues [\#704](https://github.com/PegaSysEng/pantheon/pull/704)
- Implement privacy precompiled contract [\#696](https://github.com/PegaSysEng/pantheon/pull/696) (thanks to [Puneetha17](https://github.com/Puneetha17))
- Integration of RecursivePeerRefreshState and PeerDiscoveryController [\#420](https://github.com/PegaSysEng/pantheon/pull/420)

## 0.9.1

Built and compatible with with JDK8.

## 0.9

### Breaking Changes to Command Line

Breaking changes have been made to the command line options in v0.9 to improve usability. Many v0.8 command line options no longer work.

The [documentation](https://docs.pantheon.pegasys.tech/en/latest/) has been updated throughout to use the changed command line options and the [command line reference](https://besu.hyperledger.org/en/stable/) documents the changed options.

| Previous Option                     | New Option                                                                                                                                                                                                                                  | Change                            |
|-------------------------------------|------------------------------------------------------------------------------------------------------------------------------------------------------------------------------------------------------------------------------------------|----------------------------------|
| `--config`                          | [`--config-file`](https://besu.hyperledger.org/en/latest/Reference/CLI/CLI-Syntax/#config-file)                                                                                                                                  | Renamed                          |
| `--datadir`                         | [`--data-path`](https://besu.hyperledger.org/en/latest/Reference/CLI/CLI-Syntax/#data-path)                                                                                                                                      | Renamed                          |
| `--dev-mode`                        | [`--network=dev`](https://besu.hyperledger.org/en/latest/Reference/CLI/CLI-Syntax/#network)                                                                                                                                     | Replaced by `--network` option   |
| `--genesis`                         | [`--genesis-file`](https://besu.hyperledger.org/en/latest/Reference/CLI/CLI-Syntax/#genesis-file)                                                                                                                                | Renamed                          |
| `--goerli`                          | [`--network=goerli`](https://besu.hyperledger.org/en/latest/Reference/CLI/CLI-Syntax/#network)                                                                                                                                  | Replaced by `--network` option   |
| `--metrics-listen=<HOST:PORT>`      | [`--metrics-host=<HOST>`](https://besu.hyperledger.org/en/latest/Reference/CLI/CLI-Syntax/#metrics-host) and [`--metrics-port=<PORT>`](https://besu.hyperledger.org/en/latest/Reference/CLI/CLI-Syntax/#metrics-port) | Split into host and port options |
| `--miner-extraData`                 | [`--miner-extra-data`](https://besu.hyperledger.org/en/latest/Reference/CLI/CLI-Syntax/#miner-extra-data)                                                                                                                       | Renamed                          |
| `--miner-minTransactionGasPriceWei` | [`--min-gas-price`](https://besu.hyperledger.org/en/latest/Reference/CLI/CLI-Syntax/#min-gas-price)                                                                                                                              | Renamed                          |
| `--no-discovery`                    | [`--discovery-enabled`](https://besu.hyperledger.org/en/latest/Reference/CLI/CLI-Syntax/#discovery-enabled)                                                                                                                      | Replaced                         |
| `--node-private-key`                | [`--node-private-key-file`](https://besu.hyperledger.org/en/latest/Reference/CLI/CLI-Syntax/#node-private-key-file)                                                                                                              | Renamed                          |
| `--ottoman`                         | N/A                                                                                                                                                                                                                                         | Removed                          |
| `--p2p-listen=<HOST:PORT>`          | [`--p2p-host=<HOST>`](https://besu.hyperledger.org/en/latest/Reference/CLI/CLI-Syntax/#p2p-hostt) and [`--p2p-port=<PORT>`](https://besu.hyperledger.org/en/latest/Reference/CLI/CLI-Syntax/#p2p-port) | Split into host and port options |
| `--rinkeby`                         | [`--network=rinkeby`](https://besu.hyperledger.org/en/latest/Reference/CLI/CLI-Syntax/#network)                                                                                                                                     | Replaced by `--network` option   |
| `--ropsten`                         | [`--network=ropsten`](https://besu.hyperledger.org/en/latest/Reference/CLI/CLI-Syntax/#network)                                                                                                                                     | Replaced by `--network` option   |
| `--rpc-enabled`                     | [` --rpc-http-enabled`](https://besu.hyperledger.org/en/latest/Reference/CLI/CLI-Syntax/#rpc-http-enabled)| Renamed|
| `--rpc-listen=<HOST:PORT>`          | [`--rpc-http-host=<HOST>`](https://besu.hyperledger.org/en/latest/Reference/CLI/CLI-Syntax/#rpc-http-host) and [`--rpc-http-port=<PORT>`](https://besu.hyperledger.org/en/latest/Reference/CLI/CLI-Syntax/#rpc-http-port) | Split into host and port options |
| `--rpc-api`                         | [`--rpc-http-api`](https://besu.hyperledger.org/en/latest/Reference/CLI/CLI-Syntax/#rpc-http-api)| Renamed |
| `--rpc-cors-origins`                | [`--rpc-http-cors-origins`](https://besu.hyperledger.org/en/latest/Reference/CLI/CLI-Syntax/#rpc-http-cors-origins) | Renamed |
| `--ws-enabled`                      | [`--rpc-ws-enabled`](https://besu.hyperledger.org/en/latest/Reference/CLI/CLI-Syntax/#rpc-ws-enabled)  | Renamed |
| `--ws-api`                          | [`--rpc-ws-api`](https://besu.hyperledger.org/en/latest/Reference/CLI/CLI-Syntax/#rpc-ws-api) | Renamed|
| `--ws-listen=<HOST:PORT>`           | [`--rpc-ws-host=<HOST>`](https://besu.hyperledger.org/en/latest/Reference/CLI/CLI-Syntax/#rpc-ws-host) and [`--rpc-ws-port=<PORT>`](https://besu.hyperledger.org/en/latest/Reference/CLI/CLI-Syntax/#rpc-ws-port) | Split into host and port options |
| `--ws-refresh-delay`                | [`--rpc-ws-refresh-delay`](https://besu.hyperledger.org/en/latest/Reference/CLI/CLI-Syntax/#rpc-ws-refresh-delay)|Renamed|

| Previous Subcommand                 | New Subcommand                                                                                                                                                                                                                  | Change                            |
|-------------------------------------|------------------------------------------------------------------------------------------------------------------------------------------------------------------------------------------------------------------------------------------|----------------------------------|
| `pantheon import <block-file>`      | [`pantheon blocks import --from=<block-file>`](https://besu.hyperledger.org/en/latest/Reference/CLI/CLI-Subcommands/#blocks)                                                                                            | Renamed                          |
| `pantheon export-pub-key <key-file>`| [`pantheon public-key export --to=<key-file>`](https://besu.hyperledger.org/en/latest/Reference/CLI/CLI-Subcommands/#public-key)                                                                                                      | Renamed                          |


### Private Network Quickstart

The Private Network Quickstart has been moved from the `pantheon` repository to the `pantheon-quickstart`
repository. The [Private Network Quickstart tutorial](https://besu.hyperledger.org/en/latest/Tutorials/Quickstarts/Private-Network-Quickstart/)
has been updated to use the moved quickstart.

### Additions and Improvements

- `--network=goerli` supports relaunch of Görli testnet [\#717](https://github.com/PegaSysEng/pantheon/pull/717)
- TOML authentication provider [\#689](https://github.com/PegaSysEng/pantheon/pull/689)
- Metrics Push Gateway Options [\#678](https://github.com/PegaSysEng/pantheon/pull/678)
- Additional logging details for IBFT 2.0 [\#650](https://github.com/PegaSysEng/pantheon/pull/650)
- Permissioning config TOML file [\#643](https://github.com/PegaSysEng/pantheon/pull/643)
- Added metrics Prometheus Push Gateway Support [\#638](https://github.com/PegaSysEng/pantheon/pull/638)
- Clique and IBFT not enabled by default in RPC APIs [\#635](https://github.com/PegaSysEng/pantheon/pull/635)
- Added `admin_addPeer` JSON-RPC API method [\#622](https://github.com/PegaSysEng/pantheon/pull/622)
- Implemented `--p2p-enabled` configuration item [\#619](https://github.com/PegaSysEng/pantheon/pull/619)
- Command options and commands renaming [\#618](https://github.com/PegaSysEng/pantheon/pull/618)
- Added IBFT get pending votes [\#603](https://github.com/PegaSysEng/pantheon/pull/603)
- Implement Petersburg hardfork [\#601](https://github.com/PegaSysEng/pantheon/pull/601)
- Added private transaction abstraction [\#592](https://github.com/PegaSysEng/pantheon/pull/592) (thanks to [iikirilov](https://github.com/iikirilov))
- Added privacy command line commands [\#584](https://github.com/PegaSysEng/pantheon/pull/584) (thanks to [Puneetha17](https://github.com/Puneetha17))
- Documentation updates include:
  - Updated [Private Network Quickstart tutorial](https://besu.hyperledger.org/en/latest/Tutorials/Quickstarts/Private-Network-Quickstart/)
    to use quickstart in `pantheon-quickstart` repository and indicate that the quickstart is not supported on Windows.
  - Added IBFT 2.0 [content](https://besu.hyperledger.org/en/latest/HowTo/Configure/Consensus-Protocols/IBFT/) and [JSON RPC API methods](https://besu.hyperledger.org/en/latest/Reference/API-Methods/#ibft-20-methods).
  - Added [consensus protocols content](https://besu.hyperledger.org/en/latest/Concepts/Consensus-Protocols/Comparing-PoA/).
  - Added content on [events and logs](https://besu.hyperledger.org/en/latest/Concepts/Events-and-Logs/), and [using filters](https://besu.hyperledger.org/en/latest/HowTo/Interact/Filters/Accessing-Logs-Using-JSON-RPC/).
  - Added content on integrating with [Prometheus Push Gateway](https://besu.hyperledger.org/en/latest/HowTo/Deploy/Monitoring-Performance/#running-prometheus-with-besu-in-push-mode)

### Technical Improvements

- Download receipts during fast sync and import without processing transactions [\#701](https://github.com/PegaSysEng/pantheon/pull/701)
- Removed CLI options for `--nodes-whitelist` and `--accounts-whitelist` [\#694](https://github.com/PegaSysEng/pantheon/pull/694)
- Delegate `getRootCause` through to Guava's implementation [\#692](https://github.com/PegaSysEng/pantheon/pull/692)
- Benchmark update [\#691](https://github.com/PegaSysEng/pantheon/pull/691)
- Implement chain download for fast sync [\#690](https://github.com/PegaSysEng/pantheon/pull/690)
- Allow missing accounts to create zero-cost transactions [\#685](https://github.com/PegaSysEng/pantheon/pull/685)
- Node private key location should be fixed under docker [\#684](https://github.com/PegaSysEng/pantheon/pull/684)
- Parallel Processing File Import Performance [\#683](https://github.com/PegaSysEng/pantheon/pull/683)
- Integrate actual `WorldStateDownloader` with the fast sync work flow [\#682](https://github.com/PegaSysEng/pantheon/pull/682)
- Removed `--max-trailing-peers` option [\#680](https://github.com/PegaSysEng/pantheon/pull/680)
- Enabled warning on CLI dependent options [\#679](https://github.com/PegaSysEng/pantheon/pull/679)
- Update WorldStateDownloader run\(\) interface to accept header [\#677](https://github.com/PegaSysEng/pantheon/pull/677)
- Fixed Difficulty calculator [\#663](https://github.com/PegaSysEng/pantheon/pull/663)
- `discovery-enabled` option refactoring [\#661](https://github.com/PegaSysEng/pantheon/pull/661)
- Update orion default port approach [\#660](https://github.com/PegaSysEng/pantheon/pull/660)
- Extract out generic parts of Downloader [\#659](https://github.com/PegaSysEng/pantheon/pull/659)
- Start world downloader [\#658](https://github.com/PegaSysEng/pantheon/pull/658)
- Create a simple `WorldStateDownloader` [\#657](https://github.com/PegaSysEng/pantheon/pull/657)
- Added handling for when p2p is disabled [\#655](https://github.com/PegaSysEng/pantheon/pull/655)
- Enabled command line configuration for privacy precompiled contract address [\#653](https://github.com/PegaSysEng/pantheon/pull/653) (thanks to [Puneetha17](https://github.com/Puneetha17))
- IBFT transmitted packets are logged by gossiper [\#652](https://github.com/PegaSysEng/pantheon/pull/652)
- `admin_addPeer` acceptance test [\#651](https://github.com/PegaSysEng/pantheon/pull/651)
- Added `p2pEnabled` configuration to `ProcessBesuNodeRunner` [\#649](https://github.com/PegaSysEng/pantheon/pull/649)
- Added description to automatic benchmarks [\#646](https://github.com/PegaSysEng/pantheon/pull/646)
- Added `network` option [\#645](https://github.com/PegaSysEng/pantheon/pull/645)
- Remove OrionConfiguration [\#644](https://github.com/PegaSysEng/pantheon/pull/644) (thanks to [Puneetha17](https://github.com/Puneetha17))
- IBFT Json Acceptance tests [\#634](https://github.com/PegaSysEng/pantheon/pull/634)
- Upgraded build image to one that contains libsodium [\#632](https://github.com/PegaSysEng/pantheon/pull/632)
- Command line fixes [\#630](https://github.com/PegaSysEng/pantheon/pull/630)
- Consider peer count insufficient until minimum peers for fast sync are connected [\#629](https://github.com/PegaSysEng/pantheon/pull/629)
- Build tweaks [\#628](https://github.com/PegaSysEng/pantheon/pull/628)
- IBFT ensure non-validator does not partake in consensus [\#627](https://github.com/PegaSysEng/pantheon/pull/627)
- Added ability in acceptance tests to set up a node with `--no-discovery` [\#624](https://github.com/PegaSysEng/pantheon/pull/624)
- Gossip integration test [\#623](https://github.com/PegaSysEng/pantheon/pull/623)
- Removed quickstart code and CI pipeline [\#616](https://github.com/PegaSysEng/pantheon/pull/616)
- IBFT Integration Tests - Spurious Behaviour [\#615](https://github.com/PegaSysEng/pantheon/pull/615)
- Refactoring for more readable IBFT IT [\#614](https://github.com/PegaSysEng/pantheon/pull/614)
- Start of fast sync downloader [\#613](https://github.com/PegaSysEng/pantheon/pull/613)
- Split `IbftProcessor` into looping and event processing [\#612](https://github.com/PegaSysEng/pantheon/pull/612)
- IBFT Int Test - changed `TestContextFactory` to a builder [\#611](https://github.com/PegaSysEng/pantheon/pull/611)
- Discard prior round change msgs [\#610](https://github.com/PegaSysEng/pantheon/pull/610)
- `IbftGetValidatorsByBlockHash` added to json factory [\#607](https://github.com/PegaSysEng/pantheon/pull/607)
- IBFT Validator RPCs to return list of strings [\#606](https://github.com/PegaSysEng/pantheon/pull/606)
- Update Benchmark [\#605](https://github.com/PegaSysEng/pantheon/pull/605)
- Remove db package and move classes to more appropriate locations [\#599](https://github.com/PegaSysEng/pantheon/pull/599)
- Added `GetReceiptsFromPeerTask` [\#598](https://github.com/PegaSysEng/pantheon/pull/598)
- Added `GetNodeDataFromPeerTask` [\#597](https://github.com/PegaSysEng/pantheon/pull/597)
- Fixed deprecation warnings [\#596](https://github.com/PegaSysEng/pantheon/pull/596)
- IBFT Integration Tests - Future Height [\#591](https://github.com/PegaSysEng/pantheon/pull/591)
- Added `getNodeData` to `EthPeer` to enable requesting node data [\#589](https://github.com/PegaSysEng/pantheon/pull/589)
- `Blockcreator` to use `parentblock` specified at constuction [\#588](https://github.com/PegaSysEng/pantheon/pull/588)
- Support responding to `GetNodeData` requests [\#587](https://github.com/PegaSysEng/pantheon/pull/587)
- IBFT validates block on proposal reception [\#583](https://github.com/PegaSysEng/pantheon/pull/583)
- Rework `NewRoundValidator` tests [\#582](https://github.com/PegaSysEng/pantheon/pull/582)
- IBFT split extra data validation rule into components [\#581](https://github.com/PegaSysEng/pantheon/pull/581)
- Allow attached rules to be flagged `light` [\#580](https://github.com/PegaSysEng/pantheon/pull/580)
- Split Block Validation from Importing [\#579](https://github.com/PegaSysEng/pantheon/pull/579)
- Refactor `RoundChangeManager` creation [\#578](https://github.com/PegaSysEng/pantheon/pull/578)
- Add `-SNAPSHOT` postfix to version [\#577](https://github.com/PegaSysEng/pantheon/pull/577)
- IBFT - prevent proposed block being imported twice [\#576](https://github.com/PegaSysEng/pantheon/pull/576)
- Version upgrades [\#571](https://github.com/PegaSysEng/pantheon/pull/571)
- Tests that CLI options are disabled under docker [\#566](https://github.com/PegaSysEng/pantheon/pull/566)
- Renamed IBFT networking classes [\#555](https://github.com/PegaSysEng/pantheon/pull/555)
- Removed dead code from the consensus package [\#554](https://github.com/PegaSysEng/pantheon/pull/554)
- Prepared private transaction support [\#538](https://github.com/PegaSysEng/pantheon/pull/538) (thanks to [iikirilov](https://github.com/iikirilov))

## 0.8.5

Indefinitely delays the roll-out of Constantinople on Ethereum Mainnet due to a [potential security issue](https://blog.ethereum.org/2019/01/15/security-alert-ethereum-constantinople-postponement/) detected.

## Additions and Improvements
- Remove Constantinople fork block [\#574](https://github.com/PegaSysEng/pantheon/pull/574)

## Technical Improvements
- Rename IBFT message packages [\#568](https://github.com/PegaSysEng/pantheon/pull/568)


## 0.8.4

### Docker Image

If you have been running a node using the v0.8.3 Docker image, the node was not saving data to the
specified [data directory](https://besu.hyperledger.org/en/stable/),
or referring to the custom [configuration file](https://besu.hyperledger.org/en/stable/)
or [genesis file](https://besu.hyperledger.org/en/stable/).

To recover the node key and data directory from the Docker container:
`docker cp <container>:/opt/pantheon/key <destination_file>`
`docker cp <container>:/opt/pantheon/database <destination_directory>`

Where `container` is the name or ID of the Docker container containing the Besu node.

The container can be running or stopped when you copy the key and data directory. If your node was
fully synchronized to MainNet, the data directory will be ~2TB.

When restarting your node with the v0.8.4 Docker image:

* Save the node key in the [`key` file](https://besu.hyperledger.org/en/latest/Concepts/Node-Keys/#node-private-key) in the data
    directory or specify the location using the [`--node-private-key` option](https://besu.hyperledger.org/en/stable/).
* Specify the `<destination_directory` as a [volume for the data directory](https://besu.hyperledger.org/en/stable/).

### Bug Fixes
- Fixing default resource locations inside docker [\#529](https://github.com/PegaSysEng/pantheon/pull/529)
- NewRoundMessageValidator ignores Round Number when comparing blocks [\#523](https://github.com/PegaSysEng/pantheon/pull/523)
- Fix Array Configurable command line options [\#514](https://github.com/PegaSysEng/pantheon/pull/514)

## Additions and Improvements
- RocksDB Metrics [\#531](https://github.com/PegaSysEng/pantheon/pull/531)
- Added `ibft_getValidatorsByBlockHash` JSON RPC [\#519](https://github.com/PegaSysEng/pantheon/pull/519)
- Expose metrics to Prometheus [\#506](https://github.com/PegaSysEng/pantheon/pull/506)
- Added `ibft_getValidatorsByBlockNumber` [\#499](https://github.com/PegaSysEng/pantheon/pull/499)
- Added `Roadmap.md` file. [\#494](https://github.com/PegaSysEng/pantheon/pull/494)
- Added JSON RPC `eth hashrate` method. [\#488](https://github.com/PegaSysEng/pantheon/pull/488)
- Account whitelist API [\#487](https://github.com/PegaSysEng/pantheon/pull/487)
- Added nodes whitelist JSON-RPC APIs [\#476](https://github.com/PegaSysEng/pantheon/pull/476)
- Added account whitelisting [\#460](https://github.com/PegaSysEng/pantheon/pull/460)
- Added configurable refresh delay for SyncingSubscriptionService on start up [\#383](https://github.com/PegaSysEng/pantheon/pull/383)
- Added the Command Line Style Guide  [\#530](https://github.com/PegaSysEng/pantheon/pull/530)
- Documentation updates include:
  * Migrated to new [documentation site](https://docs.pantheon.pegasys.tech/en/latest/)
  * Added [configuration file content](https://besu.hyperledger.org/en/stable/)
  * Added [tutorial to create private network](https://besu.hyperledger.org/en/latest/Tutorials/Private-Network/Create-Private-Network/)
  * Added content on [enabling non-default APIs](https://besu.hyperledger.org/en/latest/Reference/API-Methods/)

## Technical Improvements

-  Updated `--bootnodes` command option to take zero arguments [\#548](https://github.com/PegaSysEng/pantheon/pull/548)
- IBFT Integration Testing - Local Node is proposer [\#527](https://github.com/PegaSysEng/pantheon/pull/527)
- Remove vertx from discovery tests [\#539](https://github.com/PegaSysEng/pantheon/pull/539)
- IBFT Integration testing - Round Change [\#537](https://github.com/PegaSysEng/pantheon/pull/537)
- NewRoundMessageValidator creates RoundChangeValidator with correct value [\#518](https://github.com/PegaSysEng/pantheon/pull/518)
- Remove time dependency from BlockTimer tests [\#513](https://github.com/PegaSysEng/pantheon/pull/513)
- Gradle 5.1 [\#512](https://github.com/PegaSysEng/pantheon/pull/512)
- Metrics measurement adjustment [\#511](https://github.com/PegaSysEng/pantheon/pull/511)
- Metrics export for import command. [\#509](https://github.com/PegaSysEng/pantheon/pull/509)
- IBFT Integration test framework [\#502](https://github.com/PegaSysEng/pantheon/pull/502)
- IBFT message gossiping [\#501](https://github.com/PegaSysEng/pantheon/pull/501)
- Remove non-transactional mutation from KeyValueStore [\#500](https://github.com/PegaSysEng/pantheon/pull/500)
- Ensured that the blockchain queries class handles optionals better. [\#486](https://github.com/PegaSysEng/pantheon/pull/486)
- IBFT mining acceptance test [\#483](https://github.com/PegaSysEng/pantheon/pull/483)
- Set base directory name to be lowercase in building.md [\#474](https://github.com/PegaSysEng/pantheon/pull/474) (Thanks to [Matthalp](https://github.com/Matthalp))
- Moved admin\_peers to Admin API group [\#473](https://github.com/PegaSysEng/pantheon/pull/473)
- Nodes whitelist acceptance test [\#472](https://github.com/PegaSysEng/pantheon/pull/472)
- Rework RoundChangeManagerTest to not reuse validators [\#469](https://github.com/PegaSysEng/pantheon/pull/469)
- Ignore node files to support truffle. [\#467](https://github.com/PegaSysEng/pantheon/pull/467)
- IBFT pantheon controller [\#461](https://github.com/PegaSysEng/pantheon/pull/461)
- IBFT Round to update internal state on reception of NewRound Message [\#451](https://github.com/PegaSysEng/pantheon/pull/451)
- Update RoundChangeManager correctly create its message validator [\#450](https://github.com/PegaSysEng/pantheon/pull/450)
- Use seconds for block timer time unit [\#445](https://github.com/PegaSysEng/pantheon/pull/445)
- IBFT controller and future msgs handling [\#431](https://github.com/PegaSysEng/pantheon/pull/431)
- Allow IBFT Round to be created using PreparedCert [\#429](https://github.com/PegaSysEng/pantheon/pull/429)
- Added MessageValidatorFactory [\#425](https://github.com/PegaSysEng/pantheon/pull/425)
- Inround payload [\#423](https://github.com/PegaSysEng/pantheon/pull/423)
- Updated IbftConfig Fields [\#422](https://github.com/PegaSysEng/pantheon/pull/422)
- Repair IbftBlockCreator and add tests [\#421](https://github.com/PegaSysEng/pantheon/pull/421)
- Make Besu behave as a submodule [\#419](https://github.com/PegaSysEng/pantheon/pull/419)
- Ibft Height Manager [\#418](https://github.com/PegaSysEng/pantheon/pull/418)
- Ensure bootnodes are a subset of node whitelist [\#414](https://github.com/PegaSysEng/pantheon/pull/414)
- IBFT Consensus Round Classes [\#405](https://github.com/PegaSysEng/pantheon/pull/405)
- IBFT message payload tests [\#404](https://github.com/PegaSysEng/pantheon/pull/404)
- Validate enodeurl syntax from command line [\#403](https://github.com/PegaSysEng/pantheon/pull/403)
- Update errorprone [\#401](https://github.com/PegaSysEng/pantheon/pull/401)
- IBFT round change manager [\#393](https://github.com/PegaSysEng/pantheon/pull/393)
- IBFT RoundState [\#392](https://github.com/PegaSysEng/pantheon/pull/392)
- Move Block data generator test helper to test support package [\#391](https://github.com/PegaSysEng/pantheon/pull/391)
- IBFT message tests [\#367](https://github.com/PegaSysEng/pantheon/pull/367)

## 0.8.3

### Breaking Change to JSON RPC-API

From v0.8.3, incoming HTTP requests are only accepted from hostnames specified using the `--host-whitelist` command-line option. If not specified, the default value for `--host-whitelist` is `localhost`.

If using the URL `http://127.0.0.1` to make JSON-RPC calls, use `--host-whitelist` to specify the hostname `127.0.0.1` or update the hostname to `localhost`.

If your application publishes RPC ports, specify the hostnames when starting Besu. For example:

```bash
pantheon --host-whitelist=example.com
```

Specify `*` or `all` for `--host-whitelist` to effectively disable host protection and replicate pre-v0.8.3 behavior. This is not recommended for production code.

### Bug Fixes

- Repair Clique Proposer Selection [\#339](https://github.com/PegaSysEng/pantheon/pull/339)
- High TX volume swamps block processing [\#337](https://github.com/PegaSysEng/pantheon/pull/337)
- Check if the connectFuture has completed successfully [\#293](https://github.com/PegaSysEng/pantheon/pull/293)
- Switch back to Xerial Snappy Library [\#284](https://github.com/PegaSysEng/pantheon/pull/284)
- ShortHex of 0 should be '0x0', not '0x' [\#272](https://github.com/PegaSysEng/pantheon/pull/272)
- Fix pantheon CLI default values infinite loop [\#266](https://github.com/PegaSysEng/pantheon/pull/266)

### Additions and Improvements

- Added `--nodes-whitelist` parameter to CLI and NodeWhitelistController [\#346](https://github.com/PegaSysEng/pantheon/pull/346)
- Discovery wiring for `--node-whitelist` [\#365](https://github.com/PegaSysEng/pantheon/pull/365)
- Plumb in three more metrics [\#344](https://github.com/PegaSysEng/pantheon/pull/344)
- `ProposerSelection` to support multiple IBFT implementations [\#307](https://github.com/PegaSysEng/pantheon/pull/307)
- Configuration to support IBFT original and revised [\#306](https://github.com/PegaSysEng/pantheon/pull/306)
- Added host whitelist for JSON-RPC. [**Breaking Change**](#breaking-change-to-json-rpc-api) [\#295](https://github.com/PegaSysEng/pantheon/pull/295)
- Reduce `Block creation processed cancelled` log message to debug [\#294](https://github.com/PegaSysEng/pantheon/pull/294)
- Implement iterative peer search [\#268](https://github.com/PegaSysEng/pantheon/pull/268)
- Added RLP enc/dec for PrePrepare, Commit and NewRound messages [\#200](https://github.com/PegaSysEng/pantheon/pull/200)
- IBFT block mining [\#169](https://github.com/PegaSysEng/pantheon/pull/169)
- Added `--goerli` CLI option [\#370](https://github.com/PegaSysEng/pantheon/pull/370) (Thanks to [@Nashatyrev](https://github.com/Nashatyrev))
- Begin capturing metrics to better understand Besu's behaviour [\#326](https://github.com/PegaSysEng/pantheon/pull/326)
- Documentation updates include:
   * Added Coding Conventions [\#342](https://github.com/PegaSysEng/pantheon/pull/342)
   * Reorganised [Installation documentation](https://github.com/PegaSysEng/pantheon/wiki/Installation) and added [Chocolatey installation](https://github.com/PegaSysEng/pantheon/wiki/Install-Binaries#windows-with-chocolatey) for Windows
   * Reorganised [JSON-RPC API documentation](https://github.com/PegaSysEng/pantheon/wiki/JSON-RPC-API)
   * Updated [RPC Pub/Sub API documentation](https://github.com/PegaSysEng/pantheon/wiki/RPC-PubSub)

### Technical Improvements

- Extracted non-Docker CLI parameters to picoCLI mixin. [\#323](https://github.com/PegaSysEng/pantheon/pull/323)
- IBFT preprepare to validate round matches block [\#329](https://github.com/PegaSysEng/pantheon/pull/329)
- Fix acceptance test [\#324](https://github.com/PegaSysEng/pantheon/pull/324)
- Added the `IbftFinalState` [\#385](https://github.com/PegaSysEng/pantheon/pull/385)
- Constantinople Fork Block [\#382](https://github.com/PegaSysEng/pantheon/pull/382)
- Fix `pantheon.cli.BesuCommandTest` test on Windows [\#380](https://github.com/PegaSysEng/pantheon/pull/380)
- JDK smoke testing is being configured differently now [\#374](https://github.com/PegaSysEng/pantheon/pull/374)
- Re-enable clique AT [\#373](https://github.com/PegaSysEng/pantheon/pull/373)
- Ignoring acceptance test [\#372](https://github.com/PegaSysEng/pantheon/pull/372)
- Changes to support Gradle 5.0 [\#371](https://github.com/PegaSysEng/pantheon/pull/371)
- Clique: Prevent out of turn blocks interrupt in-turn mining [\#364](https://github.com/PegaSysEng/pantheon/pull/364)
- Time all tasks [\#361](https://github.com/PegaSysEng/pantheon/pull/361)
- Rework `VoteTallyCache` to better represent purpose [\#360](https://github.com/PegaSysEng/pantheon/pull/360)
- Add an `UNKNOWN` `DisconnectReason` [\#359](https://github.com/PegaSysEng/pantheon/pull/359)
- New round validation [\#353](https://github.com/PegaSysEng/pantheon/pull/353)
- Update get validators for block hash test to start from block 1 [\#352](https://github.com/PegaSysEng/pantheon/pull/352)
- Idiomatic Builder Pattern [\#345](https://github.com/PegaSysEng/pantheon/pull/345)
- Revert `Repair Clique Proposer Selection` \#339 - Breaks Görli testnet [\#343](https://github.com/PegaSysEng/pantheon/pull/343)
- No fixed ports in tests [\#340](https://github.com/PegaSysEng/pantheon/pull/340)
- Update clique acceptance test genesis file to use correct clique property names [\#338](https://github.com/PegaSysEng/pantheon/pull/338)
- Supporting list of addresses in logs subscription [\#336](https://github.com/PegaSysEng/pantheon/pull/336)
- Render handler exception to `System.err` instead of `.out` [\#334](https://github.com/PegaSysEng/pantheon/pull/334)
- Renamed IBFT message classes [\#333](https://github.com/PegaSysEng/pantheon/pull/333)
- Add additional RLP tests [\#332](https://github.com/PegaSysEng/pantheon/pull/332)
- Downgrading spotless to 3.13.0 to fix threading issues [\#325](https://github.com/PegaSysEng/pantheon/pull/325)
- `eth_getTransactionReceipt` acceptance test [\#322](https://github.com/PegaSysEng/pantheon/pull/322)
- Upgrade vertx to 3.5.4 [\#316](https://github.com/PegaSysEng/pantheon/pull/316)
- Round change validation [\#315](https://github.com/PegaSysEng/pantheon/pull/315)
- Basic IBFT message validators [\#314](https://github.com/PegaSysEng/pantheon/pull/314)
- Minor repairs to clique block scheduling [\#308](https://github.com/PegaSysEng/pantheon/pull/308)
- Dependencies Version upgrade [\#303](https://github.com/PegaSysEng/pantheon/pull/303)
- Build multiple JVM [\#301](https://github.com/PegaSysEng/pantheon/pull/301)
- Smart contract acceptance test [\#296](https://github.com/PegaSysEng/pantheon/pull/296)
- Fixing WebSocket error response [\#292](https://github.com/PegaSysEng/pantheon/pull/292)
- Reword error messages following exceptions during mining [\#291](https://github.com/PegaSysEng/pantheon/pull/291)
- Clique acceptance tests [\#290](https://github.com/PegaSysEng/pantheon/pull/290)
- Delegate creation of additional JSON-RPC methods to the BesuController [\#289](https://github.com/PegaSysEng/pantheon/pull/289)
- Remove unnecessary `RlpInput` and `RlpOutput` classes [\#287](https://github.com/PegaSysEng/pantheon/pull/287)
- Remove `RlpUtils` [\#285](https://github.com/PegaSysEng/pantheon/pull/285)
- Enabling previously ignored acceptance tests [\#282](https://github.com/PegaSysEng/pantheon/pull/282)
- IPv6 peers [\#281](https://github.com/PegaSysEng/pantheon/pull/281)
- IPv6 Bootnode [\#280](https://github.com/PegaSysEng/pantheon/pull/280)
- Acceptance test for `getTransactionReceipt` JSON-RPC method [\#278](https://github.com/PegaSysEng/pantheon/pull/278)
- Inject `StorageProvider` into `BesuController` instances [\#259](https://github.com/PegaSysEng/pantheon/pull/259)

## 0.8.2

### Removed
 - Removed `import-blockchain` command because nothing exports to the required format yet (PR [\#223](https://github.com/PegaSysEng/pantheon/pull/223))

### Bug Fixes
 - `io.netty.util.internal.OutOfDirectMemoryError` errors by removing reference counting from network messages.
 - Log spam: endless loop in `nioEventLoopGroup` thanks to [@5chdn](https://github.com/5chdn) for reporting) (PR [#261](https://github.com/PegaSysEng/pantheon/pull/261))
 - Rinkeby import can stall with too many fragments thanks to [@steffenkux](https://github.com/steffenkux) and [@5chdn](https://github.com/5chdn) for reporting) (PR [#255](https://github.com/PegaSysEng/pantheon/pull/255))
 - Clique incorrectly used the chain ID instead of the network ID in ETH status messages (PR [#209](https://github.com/PegaSysEng/pantheon/pull/209))
 - Gradle deprecation warnings (PR [#246](https://github.com/PegaSysEng/pantheon/pull/246) with thanks to [@jvirtanen](https://github.com/jvirtanen))
 - Consensus issue on Ropsten:
    - Treat output length as a maximum length for CALL operations (PR [#236](https://github.com/PegaSysEng/pantheon/pull/236))
    - ECRec precompile should return empty instead of 32 zero bytes when the input is invalid (PR [#227](https://github.com/PegaSysEng/pantheon/pull/227))
 - File name too long error while building from source thanks to [@5chdn](https://github.com/5chdn) for reporting) (PR [#221](https://github.com/PegaSysEng/pantheon/pull/221))
 - Loop syntax in `runBesuPrivateNetwork.sh` (PR [#237](https://github.com/PegaSysEng/pantheon/pull/237) thanks to [@matt9ucci](https://github.com/matt9ucci))
 - Fix `CompressionException: Snappy decompression failed` errors thanks to [@5chdn](https://github.com/5chdn) for reporting) (PR [#274](https://github.com/PegaSysEng/pantheon/pull/274))

### Additions and Improvements
 - Added `--ropsten` command line argument to make syncing to Ropsten easier (PR [#197](https://github.com/PegaSysEng/pantheon/pull/197) with thanks to [@jvirtanen](https://github.com/jvirtanen))
 - Enabled constantinople in `--dev-mode` (PR [#256](https://github.com/PegaSysEng/pantheon/pull/256))
 - Supported Constantinople with Clique thanks to [@5chdn](https://github.com/5chdn) for reporting) (PR [#250](https://github.com/PegaSysEng/pantheon/pull/250), PR [#247](https://github.com/PegaSysEng/pantheon/pull/247))
 - Implemented `eth_chainId` JSON-RPC method (PR [#219](https://github.com/PegaSysEng/pantheon/pull/219))
 - Updated client version to be ethstats friendly (PR [#258](https://github.com/PegaSysEng/pantheon/pull/258))
 - Added `--node-private-key` option to allow nodekey file to be specified separately to data directory thanks to [@peterbroadhurst](https://github.com/peterbroadhurst) for requesting)  (PR [#234](https://github.com/PegaSysEng/pantheon/pull/234))
 - Added `--banned-nodeids` option to prevent connection to specific nodes (PR [#254](https://github.com/PegaSysEng/pantheon/pull/254))
 - Send client quitting disconnect message to peers on shutdown (PR [#253](https://github.com/PegaSysEng/pantheon/pull/253))
 - Improved error message for port conflict error (PR [#232](https://github.com/PegaSysEng/pantheon/pull/232))
 - Improved documentation by adding the following pages:
    * [Getting Started](https://github.com/PegaSysEng/pantheon/wiki/Getting-Started)
    * [Network ID and Chain ID](https://github.com/PegaSysEng/pantheon/wiki/NetworkID-And-ChainID)
    * [Node Keys](https://github.com/PegaSysEng/pantheon/wiki/Node-Keys)
    * [Networking](https://github.com/PegaSysEng/pantheon/wiki/Networking)
    * [Accounts for Testing](https://github.com/PegaSysEng/pantheon/wiki/Accounts-for-Testing)
    * [Logging](https://github.com/PegaSysEng/pantheon/wiki/Logging)
    * [Proof of Authority](https://github.com/PegaSysEng/pantheon/wiki/Proof-of-Authority)
    * [Passing JVM Options](https://github.com/PegaSysEng/pantheon/wiki/Passing-JVM-Options)


 ### Technical Improvements
 - Upgraded Ethereum reference tests to 6.0 beta 2. (thanks to [@jvirtanen](https://github.com/jvirtanen) for the initial upgrade to beta 1)
 - Set Java compiler default encoding to UTF-8 (PR [#238](https://github.com/PegaSysEng/pantheon/pull/238) thanks to [@matt9ucci](https://github.com/matt9ucci))
 - Removed duplicate code defining default JSON-RPC APIs (PR [#218](https://github.com/PegaSysEng/pantheon/pull/218) thanks to [@matt9ucci](https://github.com/matt9ucci))
 - Improved code for parsing config (PRs [#208](https://github.com/PegaSysEng/pantheon/pull/208), [#209](https://github.com/PegaSysEng/pantheon/pull/209))
 - Use `java.time.Clock` in favour of a custom Clock interface (PR [#220](https://github.com/PegaSysEng/pantheon/pull/220))
 - Improve modularity of storage systems (PR [#211](https://github.com/PegaSysEng/pantheon/pull/211), [#207](https://github.com/PegaSysEng/pantheon/pull/207))
 - Treat JavaDoc warnings as errors (PR [#171](https://github.com/PegaSysEng/pantheon/pull/171))
 - Add benchmark for `BlockHashOperation `as a template for benchmarking other EVM operations (PR [#203](https://github.com/PegaSysEng/pantheon/pull/203))
 - Added unit tests for `EthBlockNumber` (PR [#195](https://github.com/PegaSysEng/pantheon/pull/195) thanks to [@jvirtanen](https://github.com/jvirtanen))
 - Code style improvements (PR [#196](https://github.com/PegaSysEng/pantheon/pull/196) thanks to [@jvirtanen](https://github.com/jvirtanen))
 - Added unit tests for `Web3ClientVersion` (PR [#194](https://github.com/PegaSysEng/pantheon/pull/194) with thanks to [@jvirtanen](https://github.com/jvirtanen))
 - Removed RLPUtils from `RawBlockIterator` (PR [#179](https://github.com/PegaSysEng/pantheon/pull/179))
 - Replace the JNI based snappy library with a pure-Java version (PR [#257](https://github.com/PegaSysEng/pantheon/pull/257))<|MERGE_RESOLUTION|>--- conflicted
+++ resolved
@@ -1,18 +1,11 @@
 # Changelog
 
-<<<<<<< HEAD
-
 ## 22.7.1
 
 ### Additions and Improvements
-- Experimental CLI option for --Xp2p-peer-lower-bound [#4200](https://github.com/hyperledger/besu/pull/4200)
-=======
-## 22.7.1
-
-### Additions and Improvements
-
-### Bug Fixes
->>>>>>> 49244791
+- Add experimental CLI option for `--Xp2p-peer-lower-bound` [#4200](https://github.com/hyperledger/besu/pull/4200)
+
+### Bug Fixes
 
 ## 22.7.0
 
