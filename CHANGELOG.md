--- conflicted
+++ resolved
@@ -3,13 +3,10 @@
 ### Breaking Changes
 ### Upcoming Breaking Changes
 ### Additions and Improvements
-<<<<<<< HEAD
 #### Fusaka Devnet
+- EIP-7825 - Transaction gas limit cap [#8700](https://github.com/hyperledger/besu/pull/8700)
 - EIP-7823 - Modexp upper bounds [#8632](https://github.com/hyperledger/besu/pull/8632)
-=======
-- EIP-7825: Transaction gas limit cap [#8700](https://github.com/hyperledger/besu/pull/8700)
-
->>>>>>> 23c5e464
+
 ### Bug fixes
 
 ## 25.6.0
