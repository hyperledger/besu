--- conflicted
+++ resolved
@@ -4,6 +4,7 @@
 
 ### Additions and Improvements
 - Add discovery options to genesis file [#2944](https://github.com/hyperledger/besu/pull/2944)
+- Add validate-config subcommand to perform basic syntax validation of TOML config [#2994](https://github.com/hyperledger/besu/pull/2994)
 
 ### Bug Fixes
 
@@ -20,11 +21,6 @@
 - Add Sepolia proof-of-work testnet configurations [#2920](https://github.com/hyperledger/besu/pull/2920)
 - Allow block period to be configured for IBFT2 and QBFT using transitions [\#2902](https://github.com/hyperledger/besu/pull/2902)
 - Add support for binary messages (0x02) for websocket. [#2980](https://github.com/hyperledger/besu/pull/2980)
-<<<<<<< HEAD
-- Add validate-config subcommand to perform basic syntax validation of TOML config [#2994](https://github.com/hyperledger/besu/pull/2994)
-- Add discovery options to genesis file [#2944](https://github.com/hyperledger/besu/pull/2944)
-=======
->>>>>>> 65e0373b
 
 ### Bug Fixes
 - Do not change the sender balance, but set gas fee to zero, when simulating a transaction without enforcing balance checks. [#2454](https://github.com/hyperledger/besu/pull/2454)
