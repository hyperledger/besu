--- conflicted
+++ resolved
@@ -9,12 +9,10 @@
 - `--Xmerge-support` option remove (deprecated in 22.4.2) [#4518](https://github.com/hyperledger/besu/pull/4518)
 
 ### Additions and Improvements
-<<<<<<< HEAD
-- Reduce the number of runtime exceptions (SecurityModuleException) and unnecessary executions during ECIES handshake, by trying to decrypt EIP-8 formatted messages first.
-=======
+- Reduce the number of runtime exceptions (SecurityModuleException) and unnecessary executions during ECIES handshake, by trying to decrypt EIP-8 formatted messages first [#4508](https://github.com/hyperledger/besu/pull/4508).
 - Improved RLP processing of zero-length string as 0x80 [#4283](https://github.com/hyperledger/besu/pull/4283) [#4388](https://github.com/hyperledger/besu/issues/4388)
 - Increased level of detail in JSON-RPC parameter error log messages [#4510](https://github.com/hyperledger/besu/pull/4510)
->>>>>>> 5dec71c9
+
 
 ### Bug Fixes
 - Corrects emission of blockadded events when rewinding during a re-org. Fix for [#4495](https://github.com/hyperledger/besu/issues/4495)
