--- conflicted
+++ resolved
@@ -6,7 +6,8 @@
 - Removed Retesteth rpc service and commands [#7833](https://github.com/hyperledger/besu/pull/7783)
 
 ### Upcoming Breaking Changes
-<<<<<<< HEAD
+- Plugin API will be deprecating the BesuContext interface to be replaced with the ServiceManager interface.
+- `MetricSystem::createLabelledGauge` is deprecated and will be removed in a future release, replace it with `MetricSystem::createLabelledSuppliedGauge`
 - k8s (KUBERNETES) Nat method is now deprecated and will be removed in a future release
 - `--host-whitelist` has been deprecated in favor of `--host-allowlist` since 2020 and will be removed in a future release
 - Sunsetting features - for more context on the reasoning behind the deprecation of these features, including alternative options, read [this blog post](https://www.lfdecentralizedtrust.org/blog/sunsetting-tessera-and-simplifying-hyperledger-besu)
@@ -14,10 +15,6 @@
   - Smart-contract-based permissioning
   - Proof of Work consensus
   - Fast Sync
-=======
-- Plugin API will be deprecating the BesuContext interface to be replaced with the ServiceManager interface.
-- `MetricSystem::createLabelledGauge` is deprecated and will be removed in a future release, replace it with `MetricSystem::createLabelledSuppliedGauge`
->>>>>>> c127f9c1
 
 ### Additions and Improvements
 - Fine tune already seen txs tracker when a tx is removed from the pool [#7755](https://github.com/hyperledger/besu/pull/7755)
