--- conflicted
+++ resolved
@@ -7,11 +7,8 @@
 ### Breaking Changes
 
 ### Additions and Improvements
-<<<<<<< HEAD
 - Remove privacy test classes support [#7569](https://github.com/hyperledger/besu/pull/7569)
-=======
 - Update Java and Gradle dependecies [#7571](https://github.com/hyperledger/besu/pull/7571)
->>>>>>> edd3c4f0
 
 ### Bug fixes
 - Layered txpool: do not send notifications when moving tx between layers [#7539](https://github.com/hyperledger/besu/pull/7539)
