--- conflicted
+++ resolved
@@ -7,11 +7,8 @@
 ### Additions and Improvements
 - Explain and improve price validation for London and local transactions during block proposal selection [#4602](https://github.com/hyperledger/besu/pull/4602)
 - Support for ephemeral testnet Shandong.  EIPs are still in flux, besu does not fully sync yet, and the network is subject to restarts. [#//FIXME](https://github.com/hyperledger/besu/pull///FIXME)
-<<<<<<< HEAD
 - Improve the way transaction fee cap validation is done on London fee market to not depend on transient network conditions [#4598](https://github.com/hyperledger/besu/pull/4598) 
-=======
 - Improve performance of block processing by parallelizing some parts during the "commit" step [#4635](https://github.com/hyperledger/besu/pull/4635)
->>>>>>> fcf640a9
 
 ### Bug Fixes
 
