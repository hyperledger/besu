# Changelog

## 23.7.1

### Breaking Changes

<<<<<<< HEAD
- Removed support for version 0 of the database as it is no longer used by any active node.
- Add ABI-decoded revert reason to `eth_call` and `eth_estimateGas` responses [#5705](https://github.com/hyperledger/besu/issues/5705)
=======
### Additions and Improvements

### Bug Fixes

### Download Links


## 23.7.0

### Breaking Changes
- Removed deprecated GoQuorum permissioning interop [#5607](https://github.com/hyperledger/besu/pull/5607)
- Removed support for version 0 of the database as it is no longer used by any active node. [#5698](https://github.com/hyperledger/besu/pull/5698)
>>>>>>> 56768060

### Additions and Improvements
- `evmtool` launcher binaries now ship as part of the standard distribution. [#5701](https://github.com/hyperledger/besu/pull/5701) 
- EvmTool now executes the `execution-spec-tests` via the `t8n` and `b11r`. See the [README](ethereum/evmtool/README.md) in EvmTool for more instructions.
- Improve lifecycle management of the transaction pool [#5634](https://github.com/hyperledger/besu/pull/5634)
- Add extension points in AbstractCreateOperation for EVM libraries to react to contract creations [#5656](https://github.com/hyperledger/besu/pull/5656)
- Update to Tuweni 2.4.2. [#5684](https://github.com/hyperledger/besu/pull/5684)
- Decouple data field from Enum JsonRpcError by creating new enum holder RpcErrorType[#5629](https://github.com/hyperledger/besu/pull/5629)
- Update to bouncycastle 1.75 [#5675](https://github.com/hyperledger/besu/pull/5675) 
- Extend OperationTracer with new methods [#5662](https://github.com/hyperledger/besu/pull/5662)
- Eip 6780 selfdestruct [#5430](https://github.com/hyperledger/besu/pull/5430)
- Add new debug_getRawTransaction to the DEBUG engine [#5635](https://github.com/hyperledger/besu/pull/5635)

### Bug Fixes
- Use the node's configuration to determine if DNS enode URLs are allowed in calls to `admin_addPeer` and `admin_removePeer` [#5584](https://github.com/hyperledger/besu/pull/5584)
- Align the implementation of Eth/68 `NewPooledTransactionHashes` to other clients, using unsigned int for encoding size. [#5640](https://github.com/hyperledger/besu/pull/5640)
- Failure at startup when enabling layered txpool before initial sync done [#5636](https://github.com/hyperledger/besu/issues/5636)
- Remove miner-related option warnings if the change isn't using Ethash consensus algorithm [#5669](https://github.com/hyperledger/besu/pull/5669)
- Fix for pending transactions reference leak [#5693](https://github.com/hyperledger/besu/pull/5693) 

### Download Links
https://hyperledger.jfrog.io/artifactory/besu-binaries/besu/23.7.0/besu-23.7.0.tar.gz / sha256: 083efc26e22fa20bd04c9a6311e50dd93092f001e5d639d023fd7a61173616dd 
https://hyperledger.jfrog.io/artifactory/besu-binaries/besu/23.7.0/besu-23.7.0.zip / sha256: 019a5ce3b7b94e76a6bac08bc23e3fec9880e235928b3c5378541927690046d7


## 23.4.4

### Breaking Changes
- Move blockchain related variables in a dedicated storage, to pave the way to future optimizations [#5471](https://github.com/hyperledger/besu/pull/5471). The migration is performed automatically at startup,
and in case a rollback is needed, before installing a previous version, the migration can be reverted, using the subcommand `storage revert-variables` with the same configuration use to run Besu.
- Remove deprecated Rinkeby named network. [#5540](https://github.com/hyperledger/besu/pull/5540)
- Use BlobDB for blockchain storage to reduce initial sync time and write amplification (PR #5475). This PR reduces sync time by 14 hours on m6a.xlarge VM (1 day 8 hours 27 minutes instead of 1 day 22 hours 4 minutes).
### Additions and Improvements
- Allow Ethstats connection url to specify ws:// or wss:// scheme. [#5494](https://github.com/hyperledger/besu/issues/5494)
- Add support for Shanghai changes to the GraphQL service [#5496](https://github.com/hyperledger/besu/pull/5496)
- Unite the tx-pool CLI options under the same Tx Pool Options group in UX. [#5466](https://github.com/hyperledger/besu/issues/5466)
- Tidy DEBUG logs by moving engine API full logging to TRACE [#5529](https://github.com/hyperledger/besu/pull/5529)
- Remove PoW validation if merge is enabled as it is not needed any more [#5538](https://github.com/hyperledger/besu/pull/5538)
- Use BlobDB for blockchain storage to reduce initial sync time and write amplification [#5475](https://github.com/hyperledger/besu/pull/5475)
- Add healing flat db mechanism with early access CLI options `--Xsnapsync-synchronizer-flat-db-healing-enabled=true` [#5319](https://github.com/hyperledger/besu/pull/5319)
- Add debug_getRawTransaction method to the DEBUG suite [#5635](https://github.com/hyperledger/besu/pull/5635)

### Bug Fixes
- Fix backwards sync bug where chain is rolled back too far, especially when restarting Nimbus [#5497](https://github.com/hyperledger/besu/pull/5497)
- Check to ensure storage and transactions are not closed prior to reading/writing [#5527](https://github.com/hyperledger/besu/pull/5527) 
- Fix the unavailability of account code and storage on GraphQL/Bonsai [#5548](https://github.com/hyperledger/besu/pull/5548)

### Download Links
https://hyperledger.jfrog.io/artifactory/besu-binaries/besu/23.4.4/besu-23.4.4.tar.gz / sha256: bd476d235b6fe1f236a62bc709f41c87deb68b72c47bb5b58e56b9d9283af2c4
https://hyperledger.jfrog.io/artifactory/besu-binaries/besu/23.4.4/besu-23.4.4.zip / sha256: 4575000f4fd21d318e7b77340c9281d496bc800bee5b45a13684319e6f28bf27

## 23.4.3

- Was not released (failed burn-in test)

- ## 23.4.2

- Was not released (failed burn-in test)

## 23.4.1

### Breaking Changes
- Add request content length limit for the JSON-RPC API (5MB) [#5467](https://github.com/hyperledger/besu/pull/5467)
- `min-block-occupancy-ratio` options is now ignored on PoS networks [#5491](https://github.com/hyperledger/besu/pull/5491)

### Additions and Improvements
- Set the retention policy for RocksDB log files to maintain only the logs from the last week [#5428](https://github.com/hyperledger/besu/pull/5428)
- "Big-EOF" (the EOF version initially slotted for Shanghai) has been moved from Cancun to FutureEIPs [#5429](https://github.com/hyperledger/besu/pull/5429)
- EIP-4844: Zero blob transactions are invalid [#5425](https://github.com/hyperledger/besu/pull/5425)
- Transaction pool flag to disable specific behaviors for locally submitted transactions [#5418](https://github.com/hyperledger/besu/pull/5418)
- Added In-Protocol Deposit prototype (EIP-6110) in the experimental eip. [#5005](https://github.com/hyperledger/besu/pull/5055) [#5295](https://github.com/hyperledger/besu/pull/5295)
- New optional feature to save the txpool content to file on shutdown and reloading it on startup [#5434](https://github.com/hyperledger/besu/pull/5434)
- New option to send SNI header in TLS ClientHello message [#5439](https://github.com/hyperledger/besu/pull/5439)
- Early access - layered transaction pool implementation [#5290](https://github.com/hyperledger/besu/pull/5290)
- New RPC method `debug_getRawReceipts` [#5476](https://github.com/hyperledger/besu/pull/5476)
- Add TrieLogFactory plugin support [#5440](https://github.com/hyperledger/besu/pull/5440)
- Ignore `min-block-occupancy-ratio` option when on PoS networks, since in some cases, it prevents to have full blocks even if enough transactions are present [#5491](https://github.com/hyperledger/besu/pull/5491) 

### Bug Fixes
- Fix eth_feeHistory response for the case in which blockCount is higher than highestBlock requested. [#5397](https://github.com/hyperledger/besu/pull/5397)
- Fix Besu Docker image failing to start due to NoClassDefFoundError with org.xerial.snappy.Snappy library. [#5462](https://github.com/hyperledger/besu/pull/5462)

### Download Links

https://hyperledger.jfrog.io/hyperledger/besu-binaries/besu/23.4.1/besu-23.4.1.tar.gz / sha256: 49d3a7a069cae307497093d834f873ce7804a46dd59207d5e8321459532d318e
https://hyperledger.jfrog.io/hyperledger/besu-binaries/besu/23.4.1/besu-23.4.1.zip / sha256: 1d82ed83a816968aa9366d9310b275ca6438100f5d3eb1ec03d3474b2a5f5e76

## 23.4.0

### Breaking Changes
- In `evmtool` (an offline EVM executor tool principally used for reference tests), the `--prestate` and `--genesis` options no longer parse genesis files containing IBFT, QBFT, and Clique network definitions. The same genesis files will work with those json entries removed. [#5192](https://github.com/hyperledger/besu/pull/5192)
- In `--ethstats`, if the port is not specified in the URI, it will default to 443 and 80 for ssl and non-ssl connections respectively instead of 3000. [#5301](https://github.com/hyperledger/besu/pull/5301)
- Remove IBFT 1.0 feature [#5302](https://github.com/hyperledger/besu/pull/5302)
- Remove GoQuorum-compatible privacy feature [#5303](https://github.com/hyperledger/besu/pull/5303)
- Remove launcher command line utility [#5355](https://github.com/hyperledger/besu/pull/5355)
- Remove deprecated `tx-pool-future-max-by-account` option, see instead: `tx-pool-limit-by-account-percentage` [#5361](https://github.com/hyperledger/besu/pull/5361)
- Default configuration for the deprecated ECIP-1049 network has been removed from the CLI network list [#5371](https://github.com/hyperledger/besu/pull/5371)
- Besu now requires glibc 2.32 or later to run. Ubuntu 20.04 users will need to update to a newer version of Ubuntu, 22.04 or later to run Besu

### Additions and Improvements
- An alternate build target for the EVM using GraalVM AOT compilation was added.  [#5192](https://github.com/hyperledger/besu/pull/5192)
- To generate the binary install and use GraalVM 23.3.r17 or higher and run `./gradlew nativeCompile`.  The binary will be located in `ethereum/evmtool/build/native/nativeCompile`
- Upgrade RocksDB version from 7.7.3 to 8.0.0. Besu Team [contributed](https://github.com/facebook/rocksdb/pull/11099) to this release to make disabling checksum verification work. 
- Log an error with stacktrace when RPC responds with internal error [#5288](https://github.com/hyperledger/besu/pull/5288)
- `--ethstats-cacert` to specify root CA of ethstats server (useful for non-production environments). [#5301](https://github.com/hyperledger/besu/pull/5301)
- Update most dependencies to latest version [#5269](https://github.com/hyperledger/besu/pull/5269)
- If jemalloc is used, print its version in the configuration overview [#4738](https://github.com/hyperledger/besu/pull/4738)
- Add metrics for accounts and storage reads (Flat database vs Merkle Patricia Trie) [#5315](https://github.com/hyperledger/besu/pull/5315)
- Offload LogBloom cache generation to computation executor, to avoid interfere with other scheduled tasks [#4530](https://github.com/hyperledger/besu/pull/4530)
- Reference tests are upgraded to use v12.1 of the ethereum tests [#5343](https://github.com/hyperledger/besu/pull/5343)
- Add new sepolia bootnodes, which should improve peering in the testnet. [#5352](https://github.com/hyperledger/besu/pull/5352)
- Renamed --bonsai-maximum-back-layers-to-load option to --bonsai-historical-block-limit for clarity. Removed --Xbonsai-use-snapshots option as it is no longer functional [#5337](https://github.com/hyperledger/besu/pull/5337)
- Change Forest to use TransactionDB instead of OptimisticTransactionDB [#5328](https://github.com/hyperledger/besu/pull/5328)
- Performance: Reduced usage of UInt256 in EVM operations [#5331](https://github.com/hyperledger/besu/pull/5331)
- Changed wrong error message "Invalid params" when private tx is reverted to "Execution reverted" with correct revert reason in data. [#5369](https://github.com/hyperledger/besu/pull/5369)
- Changes to the way gas is estimated to provide an exact gas estimate [#5142](https://github.com/hyperledger/besu/pull/5142)
- Add zero reads to Bonsai TrieLogs [#5317](https://github.com/hyperledger/besu/pull/5317) 
- Bonsai TrieLog serialization interface and default implementation [#5372](https://github.com/hyperledger/besu/pull/5372) 

### Bug Fixes
- Fix eth_getBlockByNumber cache error for latest block when called during syncing [#5292](https://github.com/hyperledger/besu/pull/5292)
- Fix QBFT and IBFT unable to propose blocks on London when zeroBaseFee is used [#5276](https://github.com/hyperledger/besu/pull/5276) 
- Make QBFT validator smart contract mode work with london fork [#5249](https://github.com/hyperledger/besu/issues/5249)
- Try to connect to EthStats server by default with ssl followed by non-ssl. [#5301](https://github.com/hyperledger/besu/pull/5301)
- Allow --miner-extra-data to be used in Proof-of-Stake block production [#5291](https://github.com/hyperledger/besu/pull/5291)
- Add withdrawals to payloadId calculation to avoid collisions [#5321](https://github.com/hyperledger/besu/pull/5321) 
- Re-implement trace_block, trace_filter and trace_replayBlockTransactions RPC endpoints to fix memory issues and improve performance [#5131](https://github.com/hyperledger/besu/pull/5131)

### Download Links
https://hyperledger.jfrog.io/hyperledger/besu-binaries/besu/23.4.0/besu-23.4.0.zip / sha256: 023a267ee07ed6e069cb15020c1c0262efc5ea0a3e32adc6596068cff7fd0be5
https://hyperledger.jfrog.io/hyperledger/besu-binaries/besu/23.4.0/besu-23.4.0.tar.gz / sha256: 821695b3255c9f646f4d527e374219c96416f498231520f2eec2bebedc53f5a0

## 23.1.3 - Nimbus Hotfix
This update is strongly recommended for anyone running Nimbus with Besu. Due to the way Nimbus send request data, this can lead to a missed block proposal in certain circumstances.

### Bug Fixes
Add withdrawals to payloadId calculation to avoid collisions #5321
Download Links
https://hyperledger.jfrog.io/hyperledger/besu-binaries/besu/23.1.3/besu-23.1.3.tar.gz / sha256: 36898932a7535c4d126c1980443b33c9a4971f9354112992a18ee134c1777aa3
https://hyperledger.jfrog.io/hyperledger/besu-binaries/besu/23.1.3/besu-23.1.3.zip / sha256: adb3b17e45217f86a56f07f09faba2e5d8a0eb8a585ad5307696d6cc58ee2f73

## 23.1.2
This update is a mainnet-compatible Shanghai/Capella upgrade and is recommended for all Mainnet users.

### Breaking Changes

### Additions and Improvements
- Schedule Shanghai (Shapella) fork for Mainnet [#5230](https://github.com/hyperledger/besu/pull/5230)
- Increase default from 1000 to 5000 for `--rpc-max-logs-range` [#5209](https://github.com/hyperledger/besu/pull/5209)
- Bonsai-safe refactor [#5123](https://github.com/hyperledger/besu/pull/5123)
- Safe tracing [#5197](https://github.com/hyperledger/besu/pull/5197)

### Bug Fixes
- Persist backward sync status to support resuming across restarts [#5182](https://github.com/hyperledger/besu/pull/5182)

### Download Links
https://hyperledger.jfrog.io/hyperledger/besu-binaries/besu/23.1.2/besu-23.1.2.tar.gz / sha256: 3d3a709a3aab993a0801b412a4719d74e319f942ddc13fb0f30b3c4a54d12538
https://hyperledger.jfrog.io/hyperledger/besu-binaries/besu/23.1.2/besu-23.1.2.zip / sha256: 2a9ff091cb4349fc23625a52089400bb6529a831eb22d15d0221cb27039ab203

## 23.1.1
This update is required for the Goerli Shanghai/Capella upgrade and recommended for all Mainnet users. If you use Besu on Goerli, update to 23.1.1. If you previously used 23.1.1-RC1, update to test 23.1.1 on Goerli. 

### Breaking Changes

### Additions and Improvements
- Add support for Shanghai in Sepolia https://github.com/hyperledger/besu/pull/5088
- Add implementation for engine_getPayloadBodiesByRangeV1 and engine_getPayloadBodiesByHashV1 https://github.com/hyperledger/besu/pull/4980
- If a PoS block creation repetition takes less than a configurable duration, then waits before next repetition https://github.com/hyperledger/besu/pull/5048
- Allow other users to read the /opt/besu dir when using docker https://github.com/hyperledger/besu/pull/5092
- Invalid params - add some error detail #5066
- Added the option --kzg-trusted-setup to pass a custom setup file for custom networks or to override the default one for named networks [#5084](https://github.com/hyperledger/besu/pull/5084)
- Gas accounting for EIP-4844 [#4992](https://github.com/hyperledger/besu/pull/4992)
- Goerli configs for shapella [#5151](https://github.com/hyperledger/besu/pull/5151)

### Bug Fixes
- Fix engine_getPayloadV2 block value calculation [#5040](https://github.com/hyperledger/besu/issues/5040)
- Moves check for init code length before balance check [#5077](https://github.com/hyperledger/besu/pull/5077)
- Address concurrency problems with eth_call [#5179](https://github.com/hyperledger/besu/pull/5179)

### Download Links
https://hyperledger.jfrog.io/hyperledger/besu-binaries/besu/23.1.1/besu-23.1.1.tar.gz / sha256: 11c3e5cdbc06df16a690e7ee9f98eefa46848f9fa280824b6e4c896d88f6b975
https://hyperledger.jfrog.io/hyperledger/besu-binaries/besu/23.1.1/besu-23.1.1.zip / sha256: afcf852f193adb8e82d187aa4f02e4669f12cc680270624d37101b94cf37adec

## 23.1.1-RC1
### Sepolia Shanghai Release aka Sepolia Shapella aka Shapolia

This update is **not recommended for mainnet users**.

Besu 23.1.1-RC1 is a **required update for Sepolia users**

Sepolia Shanghai hardfork scheduled for: **Tue Feb 28 2023 04:04:48 UTC**

---

This release has everything from [23.1.0](https://github.com/hyperledger/besu/releases/tag/23.1.0) and in addition the following:

### Additions and Improvements
- Add support for Shanghai in Sepolia https://github.com/hyperledger/besu/pull/5088
- Add implementation for engine_getPayloadBodiesByRangeV1 and engine_getPayloadBodiesByHashV1 https://github.com/hyperledger/besu/pull/4980
- If a PoS block creation repetition takes less than a configurable duration, then waits before next repetition https://github.com/hyperledger/besu/pull/5048
- Allow other users to read the /opt/besu dir when using docker https://github.com/hyperledger/besu/pull/5092
- Invalid params - add some error detail [#5066](https://github.com/hyperledger/besu/pull/5066)

### Bug fixes
- Fix engine_getPayloadV2 block value calculation https://github.com/hyperledger/besu/issues/5040
- Moves check for init code length before balance check https://github.com/hyperledger/besu/pull/5077

### Download Links
https://hyperledger.jfrog.io/hyperledger/besu-binaries/besu/23.1.1-RC1/besu-23.1.1-RC1.tar.gz / sha256: 82cff41f3eace02006b0e670605848e0e77e045892f8fa9aad66cbd84a88221e
https://hyperledger.jfrog.io/hyperledger/besu-binaries/besu/23.1.1-RC1/besu-23.1.1-RC1.zip / sha256: 469c8d6a8ca9d78ee111ff1128d00bf3bcddacbf5b800ef6047717a2da0cc21d

## 23.1.0
Besu 23.1.0 is a recommended update for Mainnet users. Thank you all for your patience as we crafted this quarterly release.

This is a rather large release with some breaking changes, so please be sure to read these notes carefully before you upgrade any Besu instances. We are including a move to Java 17 LTS. To build and run Besu, please make sure you have Java 17 on the host machine. Additionally, there are a host of spec compliance changes that change existing formats, so please check the specific RPC updates. Lastly, this release formalizes a deprecation notice for GoQuorum privacy modes and IBFT1.0 in Besu. These will be removed in the 23.4 series, unless otherwise stated.

From the improvements and fixes side, we have a host of execution performance improvements and fixes for defects with bonsai storage. We have also included an error detection and auto-heal capability for nodes that encounter state issues. This should keep nodes online and validating that may have previously required a resync.

One final note. 23.1.0 is not a Shanghai ready release. If you intend to test Besu on the long-lived testnets like Zhejiang, please [follow the instructions here](https://notes.ethereum.org/@launchpad/zhejiang). We will have more to share on our official Shanghai releases soon.

### Breaking Changes
- Change JsonRpc http service to return the error -32602 (Invalid params) with a 200 http status code
- Besu requires minimum Java 17 and up to build and run [#3320](https://github.com/hyperledger/besu/issues/3320)
- PKCS11 with nss module (PKCS11 based HSM can be used in DevP2P TLS and QBFT PKI) does not work with RSA keys
  in Java 17. SoftHSM is tested manually and working. (Other PKCS11 HSM are not tested). The relevant unit and acceptance
  tests are updated to use EC private keys instead of RSA keys.
- Change eth_feeHistory parameter `blockCount` to accept hexadecimal string (was accepting plain integer) [#5047](https://github.com/hyperledger/besu/pull/5047)
- Default configurations for the deprecated Ropsten, Kiln, Shandong, and Astor networks have been removed from the CLI network list. These networks can currently be accessed but will require a user-provided genesis configuration. [#4869](https://github.com/hyperledger/besu/pull/4869)
- GoQuorum-compatible privacy is deprecated and will be removed in 23.4
- IBFT 1.0 is deprecated and will be removed in 23.4
- Optimize SSTORE Operation execution time (memoize current and original value) [#4836](https://github.com/hyperledger/besu/pull/4836)

### Additions and Improvements
- Default rpc batch request to 1024 [#5104](https://github.com/hyperledger/besu/pull/5104) [#5108](https://github.com/hyperledger/besu/pull/5108)
- Add a new CLI option to limit the number of requests in a single RPC batch request. [#4965](https://github.com/hyperledger/besu/pull/4965)
- Support for new DATAHASH opcode as part of EIP-4844 [#4823](https://github.com/hyperledger/besu/issues/4823)
- Send only hash announcement for blob transaction type [#4940](https://github.com/hyperledger/besu/pull/4940)
- Add `excess_data_gas` field to block header [#4958](https://github.com/hyperledger/besu/pull/4958)
- Add `max_fee_per_data_gas` field to transaction [#4970](https://github.com/hyperledger/besu/pull/4970)
- Added option to evm CLI tool to allow code execution at specific forks [#4913](https://github.com/hyperledger/besu/pull/4913)
- Improve get account performance by using the world state updater cache [#4897](https://github.com/hyperledger/besu/pull/4897)
- Add new KZG precompile and option to override the trusted setup being used [#4822](https://github.com/hyperledger/besu/issues/4822)
- Add implementation for eth_createAccessList RPC method [#4942](https://github.com/hyperledger/besu/pull/4942)
- Updated reference tests to v11.3 [#4996](https://github.com/hyperledger/besu/pull/4996)
- Add DebugGetRawBlock and DebugGetRawHeader RPC methods [#5011](https://github.com/hyperledger/besu/pull/5011)
- Besu requires minimum Java 17 and up to build and run [#3320](https://github.com/hyperledger/besu/issues/3320)
- Add worldstate auto-heal mechanism [#5059](https://github.com/hyperledger/besu/pull/5059)
- Support for EIP-4895 - Withdrawals for Shanghai fork
- Improve SLOAD and SSTORE performance by caching empty slots [#4874](https://github.com/hyperledger/besu/pull/4874)
- RPC methods that lookup block by hash will now return an error response if no block found [#4582](https://github.com/hyperledger/besu/pull/4582)
- Added support for `safe` and `finalized` strings for the RPC methods using defaultBlock parameter [#4902](https://github.com/hyperledger/besu/pull/4902)
- Added post-execution state logging option to EVM Tool [#4709](https://github.com/hyperledger/besu/pull/4709)
- Add access list to Transaction Call Object [#4802](https://github.com/hyperledger/besu/issues/4801)
- Add timestamp fork support, including shanghaiTime and cancunTime forks [#4743](https://github.com/hyperledger/besu/pull/4743)
- Optimization:  Memoize transaction size and hash at the same time [#4812](https://github.com/hyperledger/besu/pull/4812)
- Add chain data pruning feature with three experimental CLI options: `--Xchain-pruning-enabled`, `--Xchain-pruning-blocks-retained` and `--Xchain-pruning-frequency` [#4686](https://github.com/hyperledger/besu/pull/4686)
  - Note that chain pruning is hidden and disabled by default. Once you choose to enable chain pruning, a new column family will be added to the db and you cannot roll back to a previous versi
    on of Besu.

### Bug Fixes
- Mitigation fix for stale bonsai code storage leading to log rolling issues on contract recreates [#4906](https://github.com/hyperledger/besu/pull/4906)
- Ensure latest cached layered worldstate is subscribed to storage, fix problem with RPC calls using 'latest' [#5076](https://github.com/hyperledger/besu/pull/5076)
- Fix for segmentation faults on worldstate truncation, snap-sync starts [#4786](https://github.com/hyperledger/besu/pull/4786)
- Fix for worldstate mismatch on failed forkchoiceUpdate [#4862](https://github.com/hyperledger/besu/pull/4862)

Download Links
https://hyperledger.jfrog.io/hyperledger/besu-binaries/besu/23.1.0/besu-23.1.0.tar.gz / sha256: 9081da04d47c3ff0a6ecc2256d353c7a02212f9b46f2c867a9365e18026c3a6e
https://hyperledger.jfrog.io/hyperledger/besu-binaries/besu/23.1.0/besu-23.1.0.zip / sha256: e037f5c8f976150af40403311d1c81018f4c3dfbef0ad33324d8c3e708d1fdca

## 23.1.0-RC1

### Breaking Changes
- Default configurations for the deprecated Ropsten, Kiln, Shandong, and Astor networks have been removed from the CLI network list. These networks can currently be accessed but will require a user-provided genesis configuration. [#4869](https://github.com/hyperledger/besu/pull/4869)

### Additions and Improvements

- Improve SLOAD and SSTORE performance by caching empty slots [#4874](https://github.com/hyperledger/besu/pull/4874)
- RPC methods that lookup block by hash will now return an error response if no block found [#4582](https://github.com/hyperledger/besu/pull/4582)
- Added support for `safe` and `finalized` strings for the RPC methods using defaultBlock parameter [#4902](https://github.com/hyperledger/besu/pull/4902)

### Bug Fixes

### Download Links
https://hyperledger.jfrog.io/hyperledger/besu-binaries/besu/23.1.0-RC1/besu-23.1.0-RC1.tar.gz / sha256: 30906891e528b3b4e3ce8e2313550a1da066b31ea10b05456dd0ad026792b46d
https://hyperledger.jfrog.io/hyperledger/besu-binaries/besu/23.1.0-RC1/besu-23.1.0-RC1.zip / sha256: 9067d1929079ae4a7c165e6f1e2bae08834939ed191f976d26544dc93352c306

## 23.1.0-beta

### Breaking Changes
- GoQuorum-compatible privacy is deprecated and will be removed in 23.4
- IBFT 1.0 is deprecated and will be removed in 23.4
- Optimize SSTORE Operation execution time (memoize current and original value) [#4836](https://github.com/hyperledger/besu/pull/4836)

### Additions and Improvements
- Added post-execution state logging option to EVM Tool [#4709](https://github.com/hyperledger/besu/pull/4709)
- Add access list to Transaction Call Object [#4802](https://github.com/hyperledger/besu/issues/4801)
- Add timestamp fork support, including shanghaiTime and cancunTime forks [#4743](https://github.com/hyperledger/besu/pull/4743)
- Optimization:  Memoize transaction size and hash at the same time [#4812](https://github.com/hyperledger/besu/pull/4812)
- Add chain data pruning feature with three experimental CLI options: `--Xchain-pruning-enabled`, `--Xchain-pruning-blocks-retained` and `--Xchain-pruning-frequency` [#4686](https://github.com/hyperledger/besu/pull/4686)
  - Note that chain pruning is hidden and disabled by default. Once you choose to enable chain pruning, a new column family will be added to the db and you cannot roll back to a previous version of Besu.

### Bug Fixes
- Fix for segmentation faults on worldstate truncation, snap-sync starts [#4786](https://github.com/hyperledger/besu/pull/4786)
- Fix for worldstate mismatch on failed forkchoiceUpdate [#4862](https://github.com/hyperledger/besu/pull/4862)

### Download Links

## 22.10.3

### Breaking Changes
- Added `--rpc-max-logs-range` CLI option to allow limiting the number of blocks queried by `eth_getLogs` RPC API. Default value: 1000 [#4597](https://github.com/hyperledger/besu/pull/4597)
- The `graalvm` docker variant no longer meets the performance requirements for Ethereum Mainnet.  The `openjdk-11` and `openjdk-latest` variants are recommended in its place.

### Additions and Improvements
- Implement Eth/68 sub-protocol [#4715](https://github.com/hyperledger/besu/issues/4715)
- Increase the speed of modexp gas execution and execution. [#4780](https://github.com/hyperledger/besu/pull/4780)
- Added experimental CLI options `--Xeth-capability-max` and `--Xeth-capability-min` to specify a range of capabilities to be supported by the Eth protocol. [#4752](https://github.com/hyperledger/besu/pull/4752)
- Set the default curve in the EVMTool, like is done in production operations [#4790](https://github.com/hyperledger/besu/pull/4790)

### Bug Fixes
- Fix storage key format for eth_getProof so that it follows the EIP-1474 spec [#4564](https://github.com/hyperledger/besu/pull/4564)

### Download Links
https://hyperledger.jfrog.io/hyperledger/besu-binaries/besu/22.10.3/besu-22.10.3.tar.gz / sha256: 7213f9445a84a196e94ae1877c6fdb1e51d37bfb19615da02ef5121d4f40e38c
https://hyperledger.jfrog.io/hyperledger/besu-binaries/besu/22.10.3/besu-22.10.3.zip / sha256: 0bf6bc98e01b0c1045f1b7d841a390c575bc5203c2a4e543d922fbc1ea0d3d5d

## 22.10.2
This is a hotfix release to resolve a race condition that results in segfaults, introduced in 22.10.1 release.

### Bug Fixes
- bugfix for async operations on Snapshot worldstates [#4767](https://github.com/hyperledger/besu/pull/4767)

### Download Links
https://hyperledger.jfrog.io/hyperledger/besu-binaries/besu/22.10.2/besu-22.10.2.tar.gz  / sha256: cdb36141e3cba6379d35016e0a2de2edba579d4786124b5f7257b1e4a68867a2
https://hyperledger.jfrog.io/hyperledger/besu-binaries/besu/22.10.2/besu-22.10.2.zip / sha256: 4c9208f684762670cb4f2c6ebfb6930e05e339a7c3c586fe8caa9f26462830aa


## 22.10.1

### Breaking Changes
- Fields `publicKey` and `raw` removed from RPC API `Transaction` result object [#4575](https://github.com/hyperledger/besu/pull/4575)

### Additions and Improvements
- Explain and improve price validation for London and local transactions during block proposal selection [#4602](https://github.com/hyperledger/besu/pull/4602)
- Support for ephemeral testnet Shandong, for EOF testing. [#4599](https://github.com/hyperledger/besu/pull/4599)
- Improve performance of block processing by parallelizing some parts during the "commit" step [#4635](https://github.com/hyperledger/besu/pull/4635)
- Upgrade RocksDB version from 7.6.0 to 7.7.3
- Added new RPC endpoints `debug_setHead` & `debug_replayBlock  [#4580](https://github.com/hyperledger/besu/pull/4580)
- Upgrade OpenTelemetry to version 1.19.0 [#3675](https://github.com/hyperledger/besu/pull/3675)
- Implement Eth/67 sub-protocol [#4596](https://github.com/hyperledger/besu/issues/4596)
- Backward sync log UX improvements [#4655](https://github.com/hyperledger/besu/pull/4655)
- Enable RocksDB Bloom filters to improve read performance [#4682](https://github.com/hyperledger/besu/pull/4682)
- Backward sync: use retry switching peer when fetching data from peers [#4656](https://github.com/hyperledger/besu/pull/4656)
- Shanghai implementation of EIP-3651 Warm coinbase [#4620](https://github.com/hyperledger/besu/pull/4620) 
- Shanghai implementation of EIP-3855 Push0 [#4660](https://github.com/hyperledger/besu/pull/4660)
- Shanghai implementation of EIP-3540 and EIP-3670 Ethereum Object Format and Code Validation [#4644](https://github.com/hyperledger/besu/pull/4644)
- Remove some log statements that are keeping some objects live in heap for a long time, to reduce the amount of memory required during initial sync [#4705](https://github.com/hyperledger/besu/pull/4705)
- Add field `type` to Transaction receipt object (eth_getTransactionReceipt) [#4505](https://github.com/hyperledger/besu/issues/4505)
- Print an overview of configuration and system information at startup [#4451](https://github.com/hyperledger/besu/pull/4451)
- Do not send new payloads to backward sync if initial sync is in progress [#4720](https://github.com/hyperledger/besu/issues/4720)
- Improve the way transaction fee cap validation is done on London fee market to not depend on transient network conditions [#4598](https://github.com/hyperledger/besu/pull/4598) 
- Preload and cache account and storage data from RocksDB to improve performance  [#4737](https://github.com/hyperledger/besu/issues/4737)

### Bug Fixes
- Restore updating chain head and finalized block during backward sync [#4718](https://github.com/hyperledger/besu/pull/4718)

### Download Links
https://hyperledger.jfrog.io/hyperledger/besu-binaries/besu/22.10.1/besu-22.10.1.tar.gz  / sha256: b6757b9fc69b782cdabb95b1e784d31b1effcc2e25c6b198b2f9d6b3786c7a8a
https://hyperledger.jfrog.io/hyperledger/besu-binaries/besu/22.10.1/besu-22.10.1.zip / sha256: 0dbee534620c7cc0fac0596e6df0c7f8a74be9df9cecd9d4f1407016f30fb9a1

## 22.10.0

### Breaking Changes
- Internal and interface APIs relating to storage have migrated from `UInt256` to `Bytes32` [#4562](https://github.com/hyperledger/besu/pull/4562)
- Flexible Privacy Groups (early access) support to Tessera's EC encryptor (contracts modified) [#4282](https://github.com/hyperledger/besu/pull/4282)
  * Before this change, the `bytes32` type was used for the enclave public keys, just supporting encryptors with public keys of that length (like the default NaCl)
  * For the EC encryptor, the encoded public key length is 91
- `--tx-pool-hashes-max-size` option removed (deprecated in 22.1.3)
- `--Xmerge-support` option removed (deprecated in 22.4.2) [#4518](https://github.com/hyperledger/besu/pull/4518)
- Breaking API changes in the `OperationTracer` interface to enable performance work.
  * The `traceExecution` method has been replaced with `tracePreExecution` and `tracePostExecution` methods, called just before and just after operation execution.
  * See `DebugOperationTracer` and `StandardJsonTracer` for migration examples.

### Additions and Improvements
- Updated jackson-databind library to version 2.13.4.2 addressing [CVE-2022-42003](https://nvd.nist.gov/vuln/detail/CVE-2022-42003)
- Update snapsync feature to avoid restarting the download of the world state from scratch when restarting Besu [#4381](https://github.com/hyperledger/besu/pull/4381)
- Added worldstate snapshot isolation to improve the stability of bonsai (`--Xbonsai-use-snapshots=true`) [#4351](https://github.com/hyperledger/besu/pull/4531)
- Reduce the number of runtime exceptions (SecurityModuleException) and unnecessary executions during ECIES handshake, by trying to decrypt EIP-8 formatted messages first [#4508](https://github.com/hyperledger/besu/pull/4508).
- Improved RLP processing of zero-length string as 0x80 [#4283](https://github.com/hyperledger/besu/pull/4283) [#4388](https://github.com/hyperledger/besu/issues/4388)
- Increased level of detail in JSON-RPC parameter error log messages [#4510](https://github.com/hyperledger/besu/pull/4510)
- New unstable configuration options to set the maximum time, in milliseconds, a PoS block creation jobs is allowed to run [#4519](https://github.com/hyperledger/besu/pull/4519)
- Tune EthScheduler thread pools to avoid recreating too many threads [#4529](https://github.com/hyperledger/besu/pull/4529)
- RocksDB snapshot based worldstate and plugin-api addition of Snapshot interfaces [#4409](https://github.com/hyperledger/besu/pull/4409)
- Continuously try to build better block proposals until timeout or GetPayload is called [#4516](https://github.com/hyperledger/besu/pull/4516)
- Upgrade RocksDB database version from 6.29.5 to 7.6.0 [#4517](https://github.com/hyperledger/besu/pull/4517)
- Avoid connecting to self when using static-nodes [#4521](https://github.com/hyperledger/besu/pull/4521)
- EVM performance has increased 20%-100% depending on the particulars of the contract. [#4540](https://github.com/hyperledger/besu/pull/4540)
- Improve calculateRootHash method performance during Block processing [#4568](https://github.com/hyperledger/besu/pull/4568)
- Bring GraphQL into compliance with execution-api specs [#4112](https://github.com/hyperledger/besu/pull/4112)
- Refactor unverified forkchoice event [#4487](https://github.com/hyperledger/besu/pull/4487)
- Improve UX of initial sync logs, pushing not relevant logs to debug level [#4486](https://github.com/hyperledger/besu/pull/4486)
- Optimize pivot block selector on PoS networks [#4488](https://github.com/hyperledger/besu/pull/4488)
- Optimize Snap sync on PoS networks [#4462](https://github.com/hyperledger/besu/pull/4462)

### Bug Fixes
- Fixed default fromBlock value and improved parameter interpretation in eth_getLogs RPC handler [#4513](https://github.com/hyperledger/besu/pull/4513)
- Fix for NoSuchElementException for missing invalid reason when rejecting a local sent transaction [#4569](https://github.com/hyperledger/besu/pull/4569)
- Corrects treating a block as bad on internal error during either validation or processing [#4512](https://github.com/hyperledger/besu/issues/4512)
- Corrects emission of blockadded events when rewinding during a re-org. Fix for [#4495](https://github.com/hyperledger/besu/issues/4495)
- Always return a transaction type for pending transactions [#4364](https://github.com/hyperledger/besu/pull/4364)
- Avoid a cyclic reference while printing EngineExchangeTransitionConfigurationParameter [#4357](https://github.com/hyperledger/besu/pull/4357)
- Corrects treating a block as bad on internal error [#4512](https://github.com/hyperledger/besu/issues/4512)
- In GraphQL update scalar parsing to be variable friendly [#4522](https://github.com/hyperledger/besu/pull/4522)
- Initiate connection to maintained peers soon after startup. [#4469](https://github.com/hyperledger/besu/pull/4469)
- Update apache-commons-text to 1.10.0 to address CVE-2022-42889 [#4542](https://github.com/hyperledger/besu/pull/4542)

### Download Links

https://hyperledger.jfrog.io/hyperledger/besu-binaries/besu/22.10.0/besu-22.10.0.tar.gz  / sha256: 88fb5df567e4ec3547d7d2970cfef00debbd020c0da66b19166d43779b3b2b85
https://hyperledger.jfrog.io/hyperledger/besu-binaries/besu/22.10.0/besu-22.10.0.zip / sha256: c8e39f7c879409cb9b47f4d3de5e9c521249083830a8c9a45e8a14a319fe195d

## 22.10.0-RC2

### Breaking Changes
- Flexible Privacy Groups (early access) support to Tessera's EC encryptor (contracts modified) [#4282](https://github.com/hyperledger/besu/pull/4282)
  * Before this change, the `bytes32` type was used for the enclave public keys, just supporting encryptors with public keys of that length (like the default NaCl)
  * For the EC encryptor, the encoded public key length is 91
- `--tx-pool-hashes-max-size` option removed (deprecated in 22.1.3)
- `--Xmerge-support` option remove (deprecated in 22.4.2) [#4518](https://github.com/hyperledger/besu/pull/4518)
- Breaking API changes in the `OperationTracer` interface to enable performance work.
  * The `traceExecution` method has been replaced with `tracePreExecution` and `tracePostExecution` methods, called just before and just after operation execution. 
  * See `DebugOperationTracer` and `StandardJsonTracer` for migration examples.

### Additions and Improvements
- Reduce the number of runtime exceptions (SecurityModuleException) and unnecessary executions during ECIES handshake, by trying to decrypt EIP-8 formatted messages first [#4508](https://github.com/hyperledger/besu/pull/4508).
- Improved RLP processing of zero-length string as 0x80 [#4283](https://github.com/hyperledger/besu/pull/4283) [#4388](https://github.com/hyperledger/besu/issues/4388)
- Increased level of detail in JSON-RPC parameter error log messages [#4510](https://github.com/hyperledger/besu/pull/4510)
- New experimental configuration options to set the maximum time, in milliseconds, a PoS block creation jobs is allowed to run [#4519](https://github.com/hyperledger/besu/pull/4519)
- Tune EthScheduler thread pools to avoid recreating too many threads [#4529](https://github.com/hyperledger/besu/pull/4529)
- RocksDB snapshot based worldstate and plugin-api addition of Snapshot interfaces [#4409](https://github.com/hyperledger/besu/pull/4409)
- Continuously try to build better block proposals until timeout or GetPayload is called [#4516](https://github.com/hyperledger/besu/pull/4516)
- Upgrade RocksDB database version from 6.29.5 to 7.6.0 [#4517](https://github.com/hyperledger/besu/pull/4517)
- Avoid connecting to self when using static-nodes [#4521](https://github.com/hyperledger/besu/pull/4521)
- EVM performance has increased 20%-100% depending on the particulars of the contract. [#4540](https://github.com/hyperledger/besu/pull/4540)
- Improve calculateRootHash method performance during Block processing [#4568](https://github.com/hyperledger/besu/pull/4568)

### Bug Fixes
- Corrects emission of blockadded events when rewinding during a re-org. Fix for [#4495](https://github.com/hyperledger/besu/issues/4495)
- Always return a transaction type for pending transactions [#4364](https://github.com/hyperledger/besu/pull/4364)
- Avoid a cyclic reference while printing EngineExchangeTransitionConfigurationParameter [#4357](https://github.com/hyperledger/besu/pull/4357)
- Corrects treating a block as bad on internal error [#4512](https://github.com/hyperledger/besu/issues/4512)
- In GraphQL update scalar parsing to be variable friendly [#4522](https://github.com/hyperledger/besu/pull/4522)
- Initiate connection to maintained peers soon after startup. [#4469](https://github.com/hyperledger/besu/pull/4469)
- Update apache-commons-text to 1.10.0 to address CVE-2022-42889 [#4542](https://github.com/hyperledger/besu/pull/4542)

### Download Links


## 22.10.0-RC1

### Additions and Improvements
- Bring GraphQL into compliance with execution-api specs [#4112](https://github.com/hyperledger/besu/pull/4112)
- Refactor unverified forkchoice event [#4487](https://github.com/hyperledger/besu/pull/4487)
- Improve UX of initial sync logs, pushing not relevant logs to debug level [#4486](https://github.com/hyperledger/besu/pull/4486)
- Optimize pivot block selector on PoS networks [#4488](https://github.com/hyperledger/besu/pull/4488)
- Optimize Snap sync on PoS networks [#4462](https://github.com/hyperledger/besu/pull/4462)

### Bug Fixes

### Download Links
https://hyperledger.jfrog.io/artifactory/besu-binaries/besu/22.10.0-RC1/besu-22.10.0-RC1.zip / sha256: 16fd47533aa2986491143e5f4a052c0aa4866ebfa415abbf3ca868e4fbeac6ce
https://hyperledger.jfrog.io/artifactory/besu-binaries/besu/22.10.0-RC1/besu-22.10.0-RC1.tar.gz / sha256: 48fd3480e4380580ed9187302be987e9eca2b445935ec6a509e7269898d8a4a8

## 22.7.7

### Additions and Improvements
- Tune EthScheduler thread pools to avoid recreating too many threads [#4529](https://github.com/hyperledger/besu/issues/4529)
- Reduce the number of runtime exceptions (SecurityModuleException) and unnecessary executions during ECIES handshake, by trying to decrypt EIP-8 formatted messages first [#4508](https://github.com/hyperledger/besu/pull/4508).
- The block variable was keeping too much memory while waiting for future to finish [#4489](https://github.com/hyperledger/besu/issues/4489)

### Bug Fixes
- Corrects treating a block as bad on internal error [#4512](https://github.com/hyperledger/besu/issues/4512)
- update appache-commons-text to 1.10.0 to address CVE-2022-42889 [#4542](https://github.com/hyperledger/besu/pull/4542)
- In GraphQL update scalar parsing to be variable friendly [#4522](https://github.com/hyperledger/besu/pull/4522)

### Download Links
https://hyperledger.jfrog.io/hyperledger/besu-binaries/besu/22.7.7/besu-22.7.7.zip / sha256: 79b2b1518605603d8268f873f2576617ca8340d89c045e0eda6896f40defea0d
https://hyperledger.jfrog.io/hyperledger/besu-binaries/besu/22.7.7/besu-22.7.7.tar.gz / sha256: 161c52ba9be8508767e80dbce796b4ad2cc5b649f7ed15387c6359d1e15753f6

## 22.7.6
Hotfix release of the 22.7.x series to address [#4495](https://github.com/hyperledger/besu/issues/4495) which could result in failed block proposals on merge networks.

### Additions and Improvements
- Bring GraphQL into compliance with execution-api specs [#4112](https://github.com/hyperledger/besu/pull/4112)

### Bug Fixes
- Corrects emission of blockadded events when rewinding during a re-org. [#4497](https://github.com/hyperledger/besu/issues/4497)

### Download Links
https://hyperledger.jfrog.io/hyperledger/besu-binaries/besu/22.7.6/besu-22.7.6.zip / sha256: ae05040027b96ba458a08cfee8577dafe1d85a3afce793f00f798cedb3ab547d
https://hyperledger.jfrog.io/hyperledger/besu-binaries/besu/22.7.6/besu-22.7.6.tar.gz / sha256: 9e538852f16fd39b884c4c342beaad813e33ab24890634c01eee3d37dc1da893

## 22.7.5

### Additions and Improvements
- Avoid sending added block events to transaction pool, and processing incoming transactions during initial sync [#4457](https://github.com/hyperledger/besu/pull/4457)
- When building a new proposal, keep the best block built until now instead of the last one [#4455](https://github.com/hyperledger/besu/pull/4455)
- Add Mainnet to merged networks [#4463](https://github.com/hyperledger/besu/pull/4463)

### Bug Fixes
- Fixed logIndex value returned by eth_getLogs RPC call [#4355](https://github.com/hyperledger/besu/pull/4355)

### Download Links
https://hyperledger.jfrog.io/hyperledger/besu-binaries/besu/22.7.5/besu-22.7.5.zip / sha256: b5d7b255b249beea0f46ec397122823c75f2373083a71a9f7b4c98b2b0f94997
https://hyperledger.jfrog.io/hyperledger/besu-binaries/besu/22.7.5/besu-22.7.5.tar.gz / sha256: 91e3cbc16c46c53f7bf55bdd968553d0fb4087bff1e244cb03ac175ac54cf718


## 22.7.4

### Bug Fixes
- Remove records that track transactions by sender when they are empty to same memory in the transaction pool [#4415](https://github.com/hyperledger/besu/pull/4415)
- Add Toml configuration file support for _--Xplugin-rocksdb-high-spec-enabled_ flag [#4438](https://github.com/hyperledger/besu/pull/4438)

### Download Links
- https://hyperledger.jfrog.io/hyperledger/besu-binaries/besu/22.7.4/besu-22.7.4.zip / sha256: 4f2a0c20bee7f266ec1dcb45fa90ae1ca42f4b22e9b21a601b7705357259aea9
- https://hyperledger.jfrog.io/hyperledger/besu-binaries/besu/22.7.4/besu-22.7.4.tar.gz / sha256: a60efc4d515ac94710bbc6d61a24f409b03fcfc02323bee2a2d75c883fc99dce

## 22.7.3

### Additions and Improvements
- Allow free gas networks in the London fee market [#4061](https://github.com/hyperledger/besu/issues/4061)
- Upgrade besu-native to 0.6.0 and use Blake2bf native implementation if available by default [#4264](https://github.com/hyperledger/besu/pull/4264)
- Resets engine QoS timer with every call to the engine API instead of only when ExchangeTransitionConfiguration is called [#4411](https://github.com/hyperledger/besu/issues/4411)
- ExchangeTransitionConfiguration mismatch will only submit a debug log not a warning anymore [#4411](https://github.com/hyperledger/besu/issues/4411)
- Upgrade besu-native to 0.6.1 and include linux arm64 build of bls12-381 [#4416](https://github.com/hyperledger/besu/pull/4416)
- Create a new flag on RocksDB (_--Xplugin-rocksdb-high-spec-enabled_) for high spec hardware to boost performance
- Transaction pool improvements to avoid filling the pool with not executable transactions, that could result in empty or semi-empty block proposals [#4425](https://github.com/hyperledger/besu/pull/4425)
- Limit Transaction pool consumption by sender to a configurable percentage of the pool size [#4417](https://github.com/hyperledger/besu/pull/4417)

### Bug Fixes
- Retry block creation if there is a transient error and we still have time, to mitigate empty block issue [#4407](https://github.com/hyperledger/besu/pull/4407)
- Fix StacklessClosedChannelException in Besu and resulted timeout errors in CL clients ([#4398](https://github.com/hyperledger/besu/issues/4398), [#4400](https://github.com/hyperledger/besu/issues/4400))
- Return JSON-RPC error code instead of INVALID in engine api when certain storage exceptions are encountered ([#4349](https://github.com/hyperledger/besu/issues/4349))

### Download links
- https://hyperledger.jfrog.io/artifactory/besu-binaries/besu/22.7.3/besu-22.7.3.tar.gz / sha256: `b0863fe2406cab57caf8a02f2bf02632cc5198622ac48b69bc63c128703bbd79`
- https://hyperledger.jfrog.io/artifactory/besu-binaries/besu/22.7.3/besu-22.7.3.zip / sha256: `368c6cb86119f8fe30bb12ab8c63b4d95a0fd8baf9c9414307a0a4033756b709`

## 22.7.2
### Besu 22.7.2 is a recommended release for the Merge and Mainnet users. 22.7.1 remains Merge-ready. This release provides additional robustness before the Merge with some fixes and improvements in sync, peering, and logging.

### Additions and Improvements
- Better management of jemalloc presence/absence in startup script [#4237](https://github.com/hyperledger/besu/pull/4237)
- Retry mechanism when getting a broadcasted block fail on all peers [#4271](https://github.com/hyperledger/besu/pull/4271)
- Filter out disconnected peers when fetching available peers [#4269](https://github.com/hyperledger/besu/pull/4269)
- Updated the default value of fast-sync-min-peers post merge [#4298](https://github.com/hyperledger/besu/pull/4298)
- Log imported block info post merge [#4310](https://github.com/hyperledger/besu/pull/4310)
- Transaction pool eviction by sender from tail of transaction list [#4327](https://github.com/hyperledger/besu/pull/4327)
- Transaction pool sender future nonce limits [#4336](https://github.com/hyperledger/besu/pull/4336)
- Pandas! Pandas now appear in 3 phases: The black bear and polar bear that are preparing? Those will appear when
your client has TTD configured (which is setup by default for mainnet), is in sync, and processing Proof of Work blocks. In the second phase you will see them powering up when the Terminal Total Difficulty block is added to the blockchain.
The final form of the Ethereum Panda will appear when the first finalized block is received from the Consensus Layer.

### Bug Fixes
- Accept wit/80 from Nethermind [#4279](https://github.com/hyperledger/besu/pull/4279)
- Properly shutdown the miner executor, to avoid waiting 30 seconds when stopping [#4353](https://github.com/hyperledger/besu/pull/4353)

### Download links
- https://hyperledger.jfrog.io/artifactory/besu-binaries/besu/22.7.2/besu-22.7.2.tar.gz / sha256: `8030a48f824c7bbc138b38a9e84e5531950bc16f6d21cda8b215232cce334214`
- https://hyperledger.jfrog.io/artifactory/besu-binaries/besu/22.7.2/besu-22.7.2.zip / sha256: `72653171b1ddd910e705fc6f616d7f1f4c120ef0d91718f0376f3ee5f2982c11`


## 22.7.1
### Merge Ready Release. Required update for The Merge on ethereum mainnet!
### Additions and Improvements
- Introduce a cap to reputation score increase [#4230](https://github.com/hyperledger/besu/pull/4230)
- Add experimental CLI option for `--Xp2p-peer-lower-bound` [#4200](https://github.com/hyperledger/besu/pull/4200)
- Improve pending blocks retrieval mechanism [#4227](https://github.com/hyperledger/besu/pull/4227)
- Set mainnet terminal total difficulty [#4260](https://github.com/hyperledger/besu/pull/4260)

### Bug Fixes
- Fixes off-by-one error for mainnet TTD fallback [#4223](https://github.com/hyperledger/besu/pull/4223)
- Fix off-by-one error in AbstractRetryingPeerTask [#4254](https://github.com/hyperledger/besu/pull/4254)
- Refactor and fix retrying get block switching peer [#4256](https://github.com/hyperledger/besu/pull/4256)
- Fix encoding of key (short hex) in eth_getProof [#4261](https://github.com/hyperledger/besu/pull/4261)
- Fix for post-merge networks fast-sync [#4224](https://github.com/hyperledger/besu/pull/4224), [#4276](https://github.com/hyperledger/besu/pull/4276)

### Download links
- https://hyperledger.jfrog.io/artifactory/besu-binaries/besu/22.7.1/besu-22.7.1.tar.gz / sha256: `7cca4c11e1d7525c172f2af9fbf456d134ada60e970d8b6abcfcd6c623b5dd36`
- https://hyperledger.jfrog.io/artifactory/besu-binaries/besu/22.7.1/besu-22.7.1.zip / sha256: `ba6e0b9b65ac36d041a5072392f119ff76e8e9f53a3d7b1e1a658ef1e4705d7a`



## 22.7.0

### Additions and Improvements
- Deprecation warning for Ropsten, Rinkeby, Kiln [#4173](https://github.com/hyperledger/besu/pull/4173)

### Bug Fixes

- Fixes previous known issue [#3890](https://github.com/hyperledger/besu/issues/3890)from RC3 requiring a restart post-merge to continue correct transaction handling.
- Stop producing stack traces when a get headers response only contains the range start header [#4189](https://github.com/hyperledger/besu/pull/4189)
- Upgrade Spotless to 6.8.0 [#4195](https://github.com/hyperledger/besu/pull/4195)
- Upgrade Gradle to 7.5 [#4196](https://github.com/hyperledger/besu/pull/4196)

### Download links
- https://hyperledger.jfrog.io/artifactory/besu-binaries/besu/22.7.0/besu-22.7.0.tar.gz / sha256: `af21104a880c37706b660aa816e1c38b2b3f603a97420ddcbc889324b71aa50e`
- https://hyperledger.jfrog.io/artifactory/besu-binaries/besu/22.7.0/besu-22.7.0.zip / sha256: `5b1586362e6e739c206c25224bb753a372bad70c0b22dbe091f9253024ebdc45`

## 22.7.0-RC3

### Known/Outstanding issues:
- Besu requires a restart post-merge to re-enable remote transaction processing [#3890](https://github.com/hyperledger/besu/issues/3890)

### Additions and Improvements
- Engine API: Change expiration time for JWT tokens to 60s [#4168](https://github.com/hyperledger/besu/pull/4168)
- Sepolia mergeNetSplit block [#4158](https://github.com/hyperledger/besu/pull/4158)
- Goerli TTD [#4160](https://github.com/hyperledger/besu/pull/4160)
- Several logging improvements

### Bug Fixes
- Allow to set any value for baseFeePerGas in the genesis file [#4177](https://github.com/hyperledger/besu/pull/4177)
- Fix for stack overflow when searching for TTD block [#4169](https://github.com/hyperledger/besu/pull/4169)
- Fix for chain stuck issue [#4175](https://github.com/hyperledger/besu/pull/4175)

### Download links
- https://hyperledger.jfrog.io/artifactory/besu-binaries/besu/22.7.0-RC3/besu-22.7.0-RC3.tar.gz / sha256: `6a1ee89c82db9fa782d34733d8a8c726670378bcb71befe013da48d7928490a6`
- https://hyperledger.jfrog.io/artifactory/besu-binaries/besu/22.7.0-RC3/besu-22.7.0-RC3.zip / sha256: `5de22445ab2a270cf33e1850cd28f1946442b7104738f0d1ac253a009c53414e`

## 22.7.0-RC2

### Additions and Improvements
- Add a block to the bad blocks if it did not descend from the terminal block [#4080](https://github.com/hyperledger/besu/pull/4080)
- Backward sync exception improvements [#4092](https://github.com/hyperledger/besu/pull/4092)
- Remove block header checks during backward sync, since they will be always performed during block import phase [#4098](https://github.com/hyperledger/besu/pull/4098)
- Optimize the backward sync retry strategy [#4095](https://github.com/hyperledger/besu/pull/4095)
- Add support for jemalloc library to better handle rocksdb memory consumption [#4126](https://github.com/hyperledger/besu/pull/4126)
- RocksDB configuration changes to improve performance. [#4132](https://github.com/hyperledger/besu/pull/4132)

### Bug Fixes
- Changed max message size in the p2p layer to 16.7MB from 10MB to improve peering performance [#4120](https://github.com/hyperledger/besu/pull/4120)
- Fixes for parent stateroot mismatch when using Bonsai storage mode (please report if you encounter this bug on this version) [#4094](https://github.com/hyperledger/besu/pull/4094)
- Above Bonsai related fixes have addressed situations where the event log was not indexed properly [#3921](https://github.com/hyperledger/besu/pull/3921)
- Fixes related to backward sync and reorgs [#4097](https://github.com/hyperledger/besu/pull/4097)
- Checkpoint sync with more merge friendly checkpoint blocks [#4085](https://github.com/hyperledger/besu/pull/4085)
- Fixes around RocksDB performance and memory usage [#4128](https://github.com/hyperledger/besu/pull/4128)
- Fix for RPC performance parallelization to improve RPC performance under heavy load [#3959](https://github.com/hyperledger/besu/pull/3959)
- Fix for post-Merge peering after PoW is removed in our logic for weighting peers [#4116](https://github.com/hyperledger/besu/pull/4116)
- Various logging changes to improve UX- Return the correct latest valid hash in case of bad block when calling engine methods [#4056](https://github.com/hyperledger/besu/pull/4056)
- Add a PoS block header rule to check that the current block is more recent than its parent [#4066](https://github.com/hyperledger/besu/pull/4066)
- Fixed a trie log layer issue on bonsai during reorg [#4069](https://github.com/hyperledger/besu/pull/4069)
- Fix transition protocol schedule to return the pre Merge schedule when reorg pre TTD [#4078](https://github.com/hyperledger/besu/pull/4078)
- Remove hash to sync from the queue only if the sync step succeeds [#4105](https://github.com/hyperledger/besu/pull/4105)
- The build process runs successfully even though the system language is not English [#4102](https://github.com/hyperledger/besu/pull/4102)
- Avoid starting or stopping the BlockPropagationManager more than once [#4122](https://github.com/hyperledger/besu/pull/4122)

### Download links
- https://hyperledger.jfrog.io/artifactory/besu-binaries/besu/22.7.0-RC2/besu-22.7.0-RC2.tar.gz / sha256: `befe15b893820c9c6451a74fd87b41f555ff28561494b3bebadd5da5c7ce25d3`
- https://hyperledger.jfrog.io/artifactory/besu-binaries/besu/22.7.0-RC2/besu-22.7.0-RC2.zip / sha256: `d56c340f5982b882fbecca2697ca72a5bbefe0e978d2d4504211f012e2242a81`

## 22.7.0-RC1

### Additions and Improvements
- Do not require a minimum block height when downloading headers or blocks [#3911](https://github.com/hyperledger/besu/pull/3911)
- When on PoS the head can be only be updated by ForkchoiceUpdate [#3994](https://github.com/hyperledger/besu/pull/3994)
- Version information available in metrics [#3997](https://github.com/hyperledger/besu/pull/3997)
- Add TTD and DNS to Sepolia config [#4024](https://github.com/hyperledger/besu/pull/4024)
- Return `type` with value `0x0` when serializing legacy transactions [#4027](https://github.com/hyperledger/besu/pull/4027)
- Ignore `ForkchoiceUpdate` if `newHead` is an ancestor of the chain head [#4055](https://github.com/hyperledger/besu/pull/4055)

### Bug Fixes
- Fixed a snapsync issue that can sometimes block the healing step [#3920](https://github.com/hyperledger/besu/pull/3920)
- Support free gas networks in the London fee market [#4003](https://github.com/hyperledger/besu/pull/4003)
- Limit the size of outgoing eth subprotocol messages.  [#4034](https://github.com/hyperledger/besu/pull/4034)
- Fixed a state root mismatch issue on bonsai that may appear occasionally [#4041](https://github.com/hyperledger/besu/pull/4041)

### Download links
- https://hyperledger.jfrog.io/artifactory/besu-binaries/besu/22.7.0-RC1/besu-22.7.0-RC1.tar.gz / sha256: `60ad8b53402beb62c24ad791799d9cfe444623a58f6f6cf1d0728459cb641e63`
- https://hyperledger.jfrog.io/artifactory/besu-binaries/besu/22.7.0-RC1/besu-22.7.0-RC1.zip / sha256: `7acfb3a73382bf70f6337e83cb7e9e472b4e5a9da88c5ed2fbd9e82fcf2046dc`

## 22.4.3

### Additions and Improvements
- \[EXPERIMENTAL\] Add checkpoint sync `--sync-mode="X_CHECKPOINT"` [#3849](https://github.com/hyperledger/besu/pull/3849)
- Support `finalized` and `safe` as tags for the block parameter in RPC APIs [#3950](https://github.com/hyperledger/besu/pull/3950)
- Added verification of payload attributes in ForkchoiceUpdated [#3837](https://github.com/hyperledger/besu/pull/3837)
- Add support for Gray Glacier hardfork [#3961](https://github.com/hyperledger/besu/issues/3961)

### Bug Fixes
- alias engine-rpc-port parameter with the former rpc param name [#3958](https://github.com/hyperledger/besu/pull/3958)

## 22.4.2

### Additions and Improvements
- Engine API Update: Replace deprecated INVALID_TERMINAL_BLOCK with INVALID last valid hash 0x0 [#3882](https://github.com/hyperledger/besu/pull/3882)
- Deprecate experimental merge flag and engine-rpc-enabled flag [#3875](https://github.com/hyperledger/besu/pull/3875)
- Update besu-native dependencies to 0.5.0 for linux arm64 support
- Update ropsten TTD to 100000000000000000000000

### Bug Fixes
- Stop backward sync if genesis block has been reached [#3869](https://github.com/hyperledger/besu/pull/3869)
- Allow to backward sync to request headers back to last finalized block if present or genesis [#3888](https://github.com/hyperledger/besu/pull/3888)

### Download link
- https://hyperledger.jfrog.io/artifactory/besu-binaries/besu/22.4.2/besu-22.4.2.zip / sha256: `e8e9eb7e3f544ecefeec863712fb8d3f6a569c9d70825a4ed2581c596db8fd45`
- https://hyperledger.jfrog.io/artifactory/besu-binaries/besu/22.4.2/besu-22.4.2.tar.gz / sha256: `9db0c37440cb56bcf671b8de13e0ecb6235171a497bdad91020b8c4a9dac2a27`

## 22.4.1

### Additions and Improvements
- GraphQL - allow null log topics in queries which match any topic [#3662](https://github.com/hyperledger/besu/pull/3662)
- multi-arch docker builds for amd64 and arm64 [#2954](https://github.com/hyperledger/besu/pull/2954)
- Filter Netty native lib errors likewise the pure Java implementation [#3807](https://github.com/hyperledger/besu/pull/3807)
- Add ropsten terminal total difficulty config [#3871](https://github.com/hyperledger/besu/pull/3871)

### Bug Fixes
- Stop the BlockPropagationManager when it receives the TTD reached event [#3809](https://github.com/hyperledger/besu/pull/3809)
- Correct getMixHashOrPrevRandao to return the value present in the block header [#3839](https://github.com/hyperledger/besu/pull/3839)

## 22.4.0

### Breaking Changes
- Version 22.4.x will be the last series to support Java 11. Version 22.7.0 will require Java 17 to build and run.
- In the Besu EVM Library all references to SHA3 have been renamed to the more accurate name Keccak256, including class names and comment. [#3749](https://github.com/hyperledger/besu/pull/3749)
- Removed the Gas object and replaced it with a primitive long [#3674](https://github.com/hyperledger/besu/pull/3674)
- Column family added for backward sync [#3638](https://github.com/hyperledger/besu/pull/3638)
  - Note that this added column family makes this a one-way upgrade. That is, once you upgrade your db to this version, you cannot roll back to a previous version of Besu.

### Bug Fixes
- Fix nullpointer on snapsync [#3773](https://github.com/hyperledger/besu/pull/3773)
- Introduce RocksDbSegmentIdentifier to avoid changing the storage plugin [#3755](https://github.com/hyperledger/besu/pull/3755)

## Download Links
- https://hyperledger.jfrog.io/artifactory/besu-binaries/besu/22.4.0/besu-22.4.0.zip / SHA256 d89e102a1941e70be31c176a6dd65cd5f3d69c4c
- https://hyperledger.jfrog.io/artifactory/besu-binaries/besu/22.4.0/besu-22.4.0.tar.gz / SHA256 868e38749dd40debe028624f8267f1fce7587010

## 22.4.0-RC2

### Breaking Changes
- In the Besu EVM Library all references to SHA3 have been renamed to the more accurate name Kecack256, including class names and comment. [#3749](https://github.com/hyperledger/besu/pull/3749)

### Additions and Improvements
- Onchain node permissioning
  - Log the enodeURL that was previously only throwing an IllegalStateException during the isPermitted check [#3697](https://github.com/hyperledger/besu/pull/3697),
  - Fail startup if node permissioning smart contract version does not match [#3765](https://github.com/hyperledger/besu/pull/3765)
- \[EXPERIMENTAL\] Add snapsync `--sync-mode="X_SNAP"` (only as client) [#3710](https://github.com/hyperledger/besu/pull/3710)
- Adapt Fast sync, and Snap sync, to use finalized block, from consensus layer, as pivot after the Merge [#3506](https://github.com/hyperledger/besu/issues/3506)
- Add IPC JSON-RPC interface (BSD/MacOS and Linux only) [#3695](https://github.com/hyperledger/besu/pull/3695)
- Column family added for backward sync [#3638](https://github.com/hyperledger/besu/pull/3638)
  - Note that this added column family makes this a one-way upgrade. That is, once you upgrade your db to this version, you cannot roll back to a previous version of Besu.

## Download Links
- https://hyperledger.jfrog.io/artifactory/besu-binaries/besu/22.4.0-RC2/besu-22.4.0-RC2.zip /  SHA256 5fa7f927c6717ebf503291c058815cd0c5fcfab13245d3b6beb66eb20cf7ac24
- https://hyperledger.jfrog.io/artifactory/besu-binaries/besu/22.4.0-RC2/besu-22.4.0-RC2.tar.gz / SHA256 1c4ecd17552cf5ebf120fc35dad753f45cb951ea0f817381feb2477ec0fff9c9

## 22.4.0-RC1

### Additions and Improvements
- Unit tests are now executed with JUnit5 [#3620](https://github.com/hyperledger/besu/pull/3620)
- Removed the Gas object and replaced it with a primitive long [#3674]

### Bug Fixes
- Flexible Privacy Precompile handles null payload ID [#3664](https://github.com/hyperledger/besu/pull/3664)
- Subcommand blocks import throws exception [#3646](https://github.com/hyperledger/besu/pull/3646)

## Download Links
- https://hyperledger.jfrog.io/artifactory/besu-binaries/besu/22.4.0-RC1/besu-22.4.0-RC1.zip / SHA256 0779082acc20a98eb810eb08778e0c0e1431046c07bc89019a2761fd1baa4c25
- https://hyperledger.jfrog.io/artifactory/besu-binaries/besu/22.4.0-RC1/besu-22.4.0-RC1.tar.gz / SHA256 15d8b0e335f962f95da46864109db9f28ed4f7bc351995b2b8db477c12b94860

## 22.1.3

### Breaking Changes
- Remove the experimental flag for bonsai tries CLI options `--data-storage-format` and `--bonsai-maximum-back-layers-to-load` [#3578](https://github.com/hyperledger/besu/pull/3578)
- Column family added for backward sync [#3532](https://github.com/hyperledger/besu/pull/3532)
  - Note that this added column family makes this a one-way upgrade. That is, once you upgrade your db to this version, you cannot roll back to a previous version of Besu.

### Deprecations
- `--tx-pool-hashes-max-size` is now deprecated and has no more effect, and it will be removed in a future release.

### Additions and Improvements
- Tune transaction synchronization parameter to adapt to mainnet traffic [#3610](https://github.com/hyperledger/besu/pull/3610)
- Improve eth/66 support [#3616](https://github.com/hyperledger/besu/pull/3616)
- Avoid reprocessing remote transactions already seen [#3626](https://github.com/hyperledger/besu/pull/3626)
- Upgraded jackson-databind dependency version [#3647](https://github.com/hyperledger/besu/pull/3647)

## Download Links
- https://hyperledger.jfrog.io/artifactory/besu-binaries/besu/22.1.3/besu-22.1.3.zip /  SHA256 9dafb80f2ec9ce8d732fd9e9894ca2455dd02418971c89cd6ccee94c53354d5d
- https://hyperledger.jfrog.io/artifactory/besu-binaries/besu/22.1.3/besu-22.1.3.tar.gz / SHA256 f9f8d37353aa4b5d12e87c08dd86328c1cffc591c6fc9e076c0f85a1d4663dfe

## 22.1.2

### Additions and Improvements
- Execution layer (The Merge):
  - Execution specific RPC endpoint [#3378](https://github.com/hyperledger/besu/issues/3378)
  - Adds JWT authentication to Engine APIs
  - Supports kiln V2.1 spec
- Tracing APIs
  - new API methods: trace_rawTransaction, trace_get, trace_callMany
  - added revertReason to trace APIs including: trace_transaction, trace_get, trace_call, trace_callMany, and trace_rawTransaction
- Allow mining beneficiary to transition at specific blocks for ibft2 and qbft consensus mechanisms.  [#3115](https://github.com/hyperledger/besu/issues/3115)
- Return richer information from the PrecompiledContract interface. [\#3546](https://github.com/hyperledger/besu/pull/3546)

### Bug Fixes
- Reject locally-sourced transactions below the minimum gas price when not mining. [#3397](https://github.com/hyperledger/besu/pull/3397)
- Fixed bug with contract address supplied to `debug_accountAt` [#3518](https://github.com/hyperledger/besu/pull/3518)

## Download Links
- https://hyperledger.jfrog.io/artifactory/besu-binaries/besu/22.1.2/besu-22.1.2.zip /  SHA256 1b26e3f8982c3a9dbabc72171f83f1cfe89eef84ead45b184ee9101f411c1251
- https://hyperledger.jfrog.io/artifactory/besu-binaries/besu/22.1.2/besu-22.1.2.tar.gz / SHA256 1eca9abddf351eaaf4e6eaa1b9536b8b4fd7d30a81d39f9d44ffeb198627ee7a

## 22.1.1

### Additions and Improvements
- Allow optional RPC methods that bypass authentication [#3382](https://github.com/hyperledger/besu/pull/3382)
- Execution layer (The Merge):
  - Extend block creation and mining to support The Merge [#3412](https://github.com/hyperledger/besu/pull/3412)
  - Backward sync [#3410](https://github.com/hyperledger/besu/pull/3410)
  - Extend validateAndProcessBlock to return an error message in case of failure, so it can be returned to the caller of ExecutePayload API [#3411](https://github.com/hyperledger/besu/pull/3411)
  - Persist latest finalized block [#2913](https://github.com/hyperledger/besu/issues/2913)
  - Add PostMergeContext, and stop syncing after the switch to PoS [#3453](https://github.com/hyperledger/besu/pull/3453)
  - Add header validation rules needed to validate The Merge blocks [#3454](https://github.com/hyperledger/besu/pull/3454)
  - Add core components: controller builder, protocol scheduler, coordinator, block creator and processor. [#3461](https://github.com/hyperledger/besu/pull/3461)
  - Execution specific RPC endpoint [#2914](https://github.com/hyperledger/besu/issues/2914), [#3350](https://github.com/hyperledger/besu/pull/3350)
- QBFT consensus algorithm is production ready

## Download Links
- https://hyperledger.jfrog.io/artifactory/besu-binaries/besu/22.1.1/besu-22.1.1.zip /  SHA256 cfff79e19e5f9a184d0b62886990698b77d019a0745ea63b5f9373870518173e
- https://hyperledger.jfrog.io/artifactory/besu-binaries/besu/22.1.1/besu-22.1.1.tar.gz / SHA256 51cc9d35215f977ac7338e5c611c60f225fd6a8c1c26f188e661624a039e83f3

## 22.1.0

### Breaking Changes
- Plugin API: BlockHeader.getBaseFee() method now returns an optional Wei instead of an optional Long [#3065](https://github.com/hyperledger/besu/issues/3065)
- Removed deprecated hash variable `protected volatile Hash hash;` which was used for private transactions [#3110](https://github.com/hyperledger/besu/pull/3110)

### Additions and Improvements
- Add support for additional JWT authentication algorithms [#3017](https://github.com/hyperledger/besu/pull/3017)
- Represent baseFee as Wei instead of long accordingly to the spec [#2785](https://github.com/hyperledger/besu/issues/2785)
- Implements [EIP-4399](https://eips.ethereum.org/EIPS/eip-4399) to repurpose DIFFICULTY opcode after the merge as a source of entropy from the Beacon chain. [#3081](https://github.com/hyperledger/besu/issues/3081)
- Re-order external services (e.g JsonRpcHttpService) to start before blocks start processing [#3118](https://github.com/hyperledger/besu/pull/3118)
- Stream JSON RPC responses to avoid creating big JSON strings in memory [#3076](https://github.com/hyperledger/besu/pull/3076)
- Ethereum Classic Mystique Hard Fork [#3256](https://github.com/hyperledger/besu/pull/3256)
- Genesis file parameter `blockperiodseconds` is validated as a positive integer on startup to prevent unexpected runtime behaviour [#3186](https://github.com/hyperledger/besu/pull/3186)
- Add option to require replay protection for locally submitted transactions [\#1975](https://github.com/hyperledger/besu/issues/1975)
- Update to block header validation for IBFT and QBFT to support London fork EIP-1559 [#3251](https://github.com/hyperledger/besu/pull/3251)
- Move into SLF4J as logging facade [#3285](https://github.com/hyperledger/besu/pull/3285)
- Changing the order in which we traverse the word state tree during fast sync. This should improve fast sync during subsequent pivot changes.[#3202](https://github.com/hyperledger/besu/pull/3202)
- Updated besu-native to version 0.4.3 [#3331](https://github.com/hyperledger/besu/pull/3331)
- Refactor synchronizer to asynchronously retrieve blocks from peers, and to change peer when retrying to get a block. [#3326](https://github.com/hyperledger/besu/pull/3326)
- Disable RocksDB TTL compactions [#3356](https://github.com/hyperledger/besu/pull/3356)
- add a websocket frame size configuration CLI parameter [#3386](https://github.com/hyperledger/besu/pull/3386)
- Add `--ec-curve` parameter to export/export-address public-key subcommands [#3333](https://github.com/hyperledger/besu/pull/3333)

### Bug Fixes
- Change the base docker image from Debian Buster to Ubuntu 20.04 [#3171](https://github.com/hyperledger/besu/issues/3171) fixes [#3045](https://github.com/hyperledger/besu/issues/3045)
- Make 'to' field optional in eth_call method according to the spec [#3177](https://github.com/hyperledger/besu/pull/3177)
- Update to log4j 2.17.1. Resolves potential vulnerability only exploitable when using custom log4j configurations that are writable by untrusted users.
- Fix regression on cors-origin star value
- Fix for ethFeeHistory accepting hex values for blockCount
- Fix a sync issue, when the chain downloader incorrectly shutdown when a task in the pipeline is cancelled. [#3319](https://github.com/hyperledger/besu/pull/3319)
- add a websocket frame size configuration CLI parameter [3368][https://github.com/hyperledger/besu/pull/3379]
- Prevent node from peering to itself [#3342](https://github.com/hyperledger/besu/pull/3342)
- Fix an `IndexOutOfBoundsException` exception when getting block from peers. [#3304](https://github.com/hyperledger/besu/issues/3304)
- Handle legacy eth64 without throwing null pointer exceptions [#3343](https://github.com/hyperledger/besu/pull/3343)

### Download Links
- https://hyperledger.jfrog.io/artifactory/besu-binaries/besu/22.1.0/besu-22.1.0.tar.gz \ SHA256 232bd7f274691ca14c26289fdc289d3fcdf69426dd96e2fa1601f4d079645c2f
- https://hyperledger.jfrog.io/artifactory/besu-binaries/besu/22.1.0/besu-22.1.0.zip \ SHA256 1b701ff5b647b64aff3d73d6f1fe3fdf73f14adbe31504011eff1660ab56ad2b

## 21.10.9

### Bug Fixes
- Fix regression on cors-origin star value
- Fix for ethFeeHistory accepting hex values for blockCount

 **Full Changelog**: https://github.com/hyperledger/besu/compare/21.10.8...21.10.9

[besu-21.10.9.tar.gz](https://hyperledger.jfrog.io/artifactory/besu-binaries/besu/21.10.9/besu-21.10.9.tar.gz) a4b85ba72ee73017303e4b2f0fdde84a87d376c2c17fdcebfa4e34680f52fc71
[besu-21.10.9.zip](https://hyperledger.jfrog.io/artifactory/besu-binaries/besu/21.10.9/besu-21.10.9.zip) c3ba3f07340fa80064ba7c06f2c0ec081184e000f9a925d132084352d0665ef9

## 21.10.8

### Additions and Improvements
- Ethereum Classic Mystique Hard Fork [#3256](https://github.com/hyperledger/besu/pull/3256)

### Download Links
https://hyperledger.jfrog.io/artifactory/besu-binaries/besu/21.10.8/besu-21.10.8.tar.gz \ SHA256 d325e2e36bc38a707a9eebf92068f5021606a8c6b6464bb4b4d59008ef8014fc
https://hyperledger.jfrog.io/artifactory/besu-binaries/besu/21.10.8/besu-21.10.8.zip \ SHA256 a91da1e82fb378e16437327bba56dd299aafdb0614ba528167a1dae85440c5af

## 21.10.7

### Bug Fixes
- Update dependencies (including vert.x, kubernetes client-java, okhttp, commons-codec)

### Additions and Improvements
- Add support for additional JWT authentication algorithms [#3017](https://github.com/hyperledger/besu/pull/3017)
- Remove Orion ATs

### Download Links
https://hyperledger.jfrog.io/artifactory/besu-binaries/besu/21.10.7/besu-21.10.7.tar.gz \ SHA256 94cee804fcaea366c9575380ef0e30ed04bf2fc7451190a94887f14c07f301ff
https://hyperledger.jfrog.io/artifactory/besu-binaries/besu/21.10.7/besu-21.10.7.zip \ SHA256 faf1ebfb20aa6171aa6ea98d7653339272567c318711d11e350471b5bba62c00

## 21.10.6

### Bug Fixes
- Update log4j to 2.17.1

### Download Links
https://hyperledger.jfrog.io/artifactory/besu-binaries/besu/21.10.6/besu-21.10.6.tar.gz \ SHA256 ef579490031dd4eb3704b4041e352cfb2e7e787fcff7506b69ef88843d4e1220
https://hyperledger.jfrog.io/artifactory/besu-binaries/besu/21.10.6/besu-21.10.6.zip \ SHA256 0fdda65bc993905daa14824840724d0b74e3f16f771f5726f5307f6d9575a719

## 21.10.5

### Bug Fixes
- Update log4j to 2.17.0

### Download Links
https://hyperledger.jfrog.io/artifactory/besu-binaries/besu/21.10.5/besu-21.10.5.tar.gz \ SHA256 0d1b6ed8f3e1325ad0d4acabad63c192385e6dcbefe40dc6b647e8ad106445a8
https://hyperledger.jfrog.io/artifactory/besu-binaries/besu/21.10.5/besu-21.10.5.zip \ SHA256 a1689a8a65c4c6f633b686983a6a1653e7ac86e742ad2ec6351176482d6e0c57

## 21.10.4

### Bug Fixes
- Update log4j to 2.16.0.
- Change the base docker image from Debian Buster to Ubuntu 20.04 [#3171](https://github.com/hyperledger/besu/issues/3171) fixes [#3045](https://github.com/hyperledger/besu/issues/3045)

### Download links
This release is not recommended for production use.

## 21.10.3

### Additions and Improvements
- Updated log4j to 2.15.0 and disabled JNDI message format lookups to improve security.
- Represent baseFee as Wei instead of long accordingly to the spec [#2785](https://github.com/hyperledger/besu/issues/2785)
- Adding support of the NO_COLOR environment variable as described in the [NO_COLOR](https://no-color.org/) standard [#3085](https://github.com/hyperledger/besu/pull/3085)
- Add `privx_findFlexiblePrivacyGroup` RPC Method, `privx_findOnchainPrivacyGroup` will be removed in a future release [#3075](https://github.com/hyperledger/besu/pull/3075)
- The invalid value is now shown when `--bootnodes` cannot parse an item to make it easier to identify which option is invalid.
- Adding two new options to be able to specify desired TLS protocol version and Java cipher suites [#3105](https://github.com/hyperledger/besu/pull/3105)
- Implements [EIP-4399](https://eips.ethereum.org/EIPS/eip-4399) to repurpose DIFFICULTY opcode after the merge as a source of entropy from the Beacon chain. [#3081](https://github.com/hyperledger/besu/issues/3081)

### Bug Fixes
- Change the base docker image from Debian Buster to Ubuntu 20.04 [#3171](https://github.com/hyperledger/besu/issues/3171) fixes [#3045](https://github.com/hyperledger/besu/issues/3045)

### Download Link
This release is not recommended for production use.

## 21.10.2

### Additions and Improvements
- Add discovery options to genesis file [#2944](https://github.com/hyperledger/besu/pull/2944)
- Add validate-config subcommand to perform basic syntax validation of TOML config [#2994](https://github.com/hyperledger/besu/pull/2994)
- Updated Sepolia Nodes [#3034](https://github.com/hyperledger/besu/pull/3034) [#3035](https://github.com/hyperledger/besu/pull/3035)

### Bug Fixes
- Reduce shift calculations to shifts that may have an actual result. [#3039](https://github.com/hyperledger/besu/pull/3039)
- DNS Discovery daemon wasn't started [#3033](https://github.com/hyperledger/besu/pull/3033)

### Download Link
This release is not recommended for production use.

## 21.10.1

### Additions and Improvements
- Add CLI autocomplete scripts. [#2854](https://github.com/hyperledger/besu/pull/2854)
- Add support for PKCS11 keystore on PKI Block Creation. [#2865](https://github.com/hyperledger/besu/pull/2865)
- Optimize EVM Memory for MLOAD Operations [#2917](https://github.com/hyperledger/besu/pull/2917)
- Upgrade CircleCI OpenJDK docker image to version 11.0.12. [#2928](https://github.com/hyperledger/besu/pull/2928)
- Update JDK 11 to latest version in Besu Docker images. [#2925](https://github.com/hyperledger/besu/pull/2925)
- Add Sepolia proof-of-work testnet configurations [#2920](https://github.com/hyperledger/besu/pull/2920)
- Allow block period to be configured for IBFT2 and QBFT using transitions [#2902](https://github.com/hyperledger/besu/pull/2902)
- Add support for binary messages (0x02) for websocket. [#2980](https://github.com/hyperledger/besu/pull/2980)

### Bug Fixes
- Do not change the sender balance, but set gas fee to zero, when simulating a transaction without enforcing balance checks. [#2454](https://github.com/hyperledger/besu/pull/2454)
- Ensure genesis block has the default base fee if london is at block 0 [#2920](https://github.com/hyperledger/besu/pull/2920)
- Fixes the exit condition for loading a BonsaiPersistedWorldState for a sibling block of the last one persisted [#2967](https://github.com/hyperledger/besu/pull/2967)

### Early Access Features
- Enable plugins to expose custom JSON-RPC / WebSocket methods [#1317](https://github.com/hyperledger/besu/issues/1317)

### Download Link
This release is not recommended for production use.

## 21.10.0

### Additions and Improvements
- The EVM has been factored out into a standalone module, suitable for inclusion as a library. [#2790](https://github.com/hyperledger/besu/pull/2790)
- Low level performance improvements changes to cut worst-case EVM performance in half. [#2796](https://github.com/hyperledger/besu/pull/2796)
- Migrate `ExceptionalHaltReason` from an enum to an interface to allow downstream users of the EVM to add new exceptional halt reasons. [#2810](https://github.com/hyperledger/besu/pull/2810)
- reduces need for JUMPDEST analysis via caching [#2607](https://github.com/hyperledger/besu/pull/2821)
- Add support for custom private key file for public-key export and public-key export-address commands [#2801](https://github.com/hyperledger/besu/pull/2801)
- Add CLI autocomplete scripts. [#2854](https://github.com/hyperledger/besu/pull/2854)
- Added support for PKCS11 keystore on PKI Block Creation. [#2865](https://github.com/hyperledger/besu/pull/2865)
- add support for ArrowGlacier hardfork [#2943](https://github.com/hyperledger/besu/issues/2943)

### Bug Fixes
- Allow BESU_CONFIG_FILE environment to specify TOML file [#2455](https://github.com/hyperledger/besu/issues/2455)
- Fix bug with private contracts not able to call public contracts that call public contracts [#2816](https://github.com/hyperledger/besu/pull/2816)
- Fixes the exit condition for loading a BonsaiPersistedWorldState for a sibling block of the last one persisted [#2967](https://github.com/hyperledger/besu/pull/2967)
- Fixes bonsai getMutable regression affecting fast-sync [#2934](https://github.com/hyperledger/besu/pull/2934)
- Regression in RC1 involving LogOperation and frame memory overwrites [#2908](https://github.com/hyperledger/besu/pull/2908)
- Allow `eth_call` and `eth_estimateGas` to accept contract address as sender. [#2891](https://github.com/hyperledger/besu/pull/2891)

### Early Access Features
- Enable plugins to expose custom JSON-RPC / WebSocket methods [#1317](https://github.com/hyperledger/besu/issues/1317)

### Download Link
This release is not recommended for production use. \
SHA256: 71374454753c2ee595f4f34dc6913f731818d50150accbc98088aace313c6935

## 21.10.0-RC4

### Additions and Improvements

### Bug Fixes
- Fixes the exit condition for loading a BonsaiPersistedWorldState for a sibling block of the last one persisted [#2967](https://github.com/hyperledger/besu/pull/2967)
- Fixes bonsai getMutable regression affecting fast-sync [#2934](https://github.com/hyperledger/besu/pull/2934)

### Early Access Features
### Download Link
This release is not recommended for production use. \
SHA256: b16e15764b8bc06c5c3f9f19bc8b99fa48e7894aa5a6ccdad65da49bbf564793

## 21.10.0-RC3

### Bug Fixes
- Regression in RC1 involving LogOperation and frame memory overwrites [#2908](https://github.com/hyperledger/besu/pull/2908)
- Allow `eth_call` and `eth_estimateGas` to accept contract address as sender. [#2891](https://github.com/hyperledger/besu/pull/2891)
- Fix Concurrency issues in Ethpeers. [#2896](https://github.com/hyperledger/besu/pull/2896)

### Download
This release is not recommended for production use. \
SHA256: 3d4857589336717bf5e4e5ef711b9a7f3bc46b49e1cf5b3b6574a00ccc6eda94

## 21.10.0-RC1/RC2
### Additions and Improvements
- The EVM has been factored out into a standalone module, suitable for inclusion as a library. [#2790](https://github.com/hyperledger/besu/pull/2790)
- Low level performance improvements changes to cut worst-case EVM performance in half. [#2796](https://github.com/hyperledger/besu/pull/2796)
- Migrate `ExceptionalHaltReason` from an enum to an interface to allow downstream users of the EVM to add new exceptional halt reasons. [#2810](https://github.com/hyperledger/besu/pull/2810)
- reduces need for JUMPDEST analysis via caching [#2607](https://github.com/hyperledger/besu/pull/2821)
- Add support for custom private key file for public-key export and public-key export-address commands [#2801](https://github.com/hyperledger/besu/pull/2801)

### Bug Fixes
- Allow BESU_CONFIG_FILE environment to specify TOML file [#2455](https://github.com/hyperledger/besu/issues/2455)
- Fix bug with private contracts not able to call public contracts that call public contracts [#2816](https://github.com/hyperledger/besu/pull/2816)

### Early Access Features

### Download
This release is not recommended for production use. \
SHA256: 536612e5e4d7a5e7a582f729f01ba591ba68cc389e8379fea3571ed85322ff51


## 21.7.4
### Additions and Improvements
- Upgrade Gradle to 7.2, which supports building with Java 17 [#2761](https://github.com/hyperledger/besu/pull/2376)

### Bug Fixes
- Set an idle timeout for metrics connections, to clean up ports when no longer used [\#2748](https://github.com/hyperledger/besu/pull/2748)
- Onchain privacy groups can be unlocked after being locked without having to add a participant [\#2693](https://github.com/hyperledger/besu/pull/2693)
- Update Gas Schedule for Ethereum Classic [#2746](https://github.com/hyperledger/besu/pull/2746)

### Early Access Features
- \[EXPERIMENTAL\] Added support for QBFT with PKI-backed Block Creation. [#2647](https://github.com/hyperledger/besu/issues/2647)
- \[EXPERIMENTAL\] Added support for QBFT to use retrieve validators from a smart contract [#2574](https://github.com/hyperledger/besu/pull/2574)

### Download Link
https://hyperledger.jfrog.io/native/besu-binaries/besu/21.7.4/besu-21.7.4.zip \
SHA256: 778d3c42851db11fec9171f77b22662f2baeb9b2ce913d7cfaaf1042ec19b7f9

## 21.7.3
### Additions and Improvements
- Migration to Apache Tuweni 2.0 [\#2376](https://github.com/hyperledger/besu/pull/2376)
- \[EXPERIMENTAL\] Added support for DevP2P-over-TLS [#2536](https://github.com/hyperledger/besu/pull/2536)
- `eth_getWork`, `eth_submitWork` support over the Stratum port [#2581](https://github.com/hyperledger/besu/pull/2581)
- Stratum metrics [#2583](https://github.com/hyperledger/besu/pull/2583)
- Support for mining ommers [#2576](https://github.com/hyperledger/besu/pull/2576)
- Updated onchain permissioning to validate permissions on transaction submission [\#2595](https://github.com/hyperledger/besu/pull/2595)
- Removed deprecated CLI option `--privacy-precompiled-address` [#2605](https://github.com/hyperledger/besu/pull/2605)
- Removed code supporting EIP-1702. [#2657](https://github.com/hyperledger/besu/pull/2657)
- A native library was added for the alternative signature algorithm secp256r1, which will be used by default [#2630](https://github.com/hyperledger/besu/pull/2630)
- The command line option --Xsecp-native-enabled was added as an alias for --Xsecp256k1-native-enabled [#2630](https://github.com/hyperledger/besu/pull/2630)
- Added Labelled gauges for metrics [#2646](https://github.com/hyperledger/besu/pull/2646)
- support for `eth/66` networking protocol [#2365](https://github.com/hyperledger/besu/pull/2365)
- update RPC methods for post london 1559 transaction [#2535](https://github.com/hyperledger/besu/pull/2535)
- \[EXPERIMENTAL\] Added support for using DNS host name in place of IP address in onchain node permissioning rules [#2667](https://github.com/hyperledger/besu/pull/2667)
- Implement EIP-3607 Reject transactions from senders with deployed code. [#2676](https://github.com/hyperledger/besu/pull/2676)
- Ignore all unknown fields when supplied to eth_estimateGas or eth_call. [\#2690](https://github.com/hyperledger/besu/pull/2690)

### Bug Fixes
- Consider effective price and effective priority fee in transaction replacement rules [\#2529](https://github.com/hyperledger/besu/issues/2529)
- GetTransactionCount should return the latest transaction count if it is greater than the transaction pool [\#2633](https://github.com/hyperledger/besu/pull/2633)

### Early Access Features

## 21.7.2

### Additions and Improvements
This release contains improvements and bugfixes for optimum compatibility with other London client versions.

## Bug Fixes
- hotfix for private transaction identification for mainnet transactions [#2609](https://github.com/hyperledger/besu/pull/2609)

## Download Link
https://hyperledger.jfrog.io/artifactory/besu-binaries/besu/21.7.2/besu-21.7.2.zip \
db47fd9ba33b36436ed6798d2474f7621c733353fd04f49d6defffd12e3b6e14


## 21.7.1

### Additions and Improvements
- `priv_call` now uses NO_TRACING OperationTracer implementation which improves memory usage [\#2482](https://github.com/hyperledger/besu/pull/2482)
- Ping and Pong messages now support ENR encoding as scalars or bytes [\#2512](https://github.com/hyperledger/besu/pull/2512)

### Download Link
https://hyperledger.jfrog.io/artifactory/besu-binaries/besu/21.7.1/besu-21.7.1.zip \
sha256sum 83fc44e39a710a95d8b6cbbbf04010dea76122bafcc633a993cd15304905a402

## 21.7.0

### Additions and Improvements
This release contains the activation blocks for London across all supported testnets. They are:
  * Ropsten 10_499_401 (24 Jun 2021)
  * Goerli 5_062_605 (30 Jun 2021)
  * Rinkeby 8_897_988 (7 Jul 2021)
  * Mainnet 12_965_000 (4 Aug 2021)
- eip-1559 changes: accept transactions which have maxFeePerGas below current baseFee [\#2374](https://github.com/hyperledger/besu/pull/2374)
- Introduced transitions for IBFT2 block rewards [\#1977](https://github.com/hyperledger/besu/pull/1977)
- Change Ethstats's status from experimental feature to stable. [\#2405](https://github.com/hyperledger/besu/pull/2405)
- Fixed disabling of native libraries for secp256k1 and altBn128. [\#2163](https://github.com/hyperledger/besu/pull/2163)
- eth_feeHistory API for wallet providers [\#2466](https://github.com/hyperledger/besu/pull/2466)

### Bug Fixes
- Ibft2 could create invalid RoundChange messages in some circumstances containing duplicate prepares [\#2449](https://github.com/hyperledger/besu/pull/2449)
- Updated `eth_sendRawTransaction` to return an error when maxPriorityFeePerGas exceeds maxFeePerGas [\#2424](https://github.com/hyperledger/besu/pull/2424)
- Fixed NoSuchElementException with EIP1559 transaction receipts when using eth_getTransactionReceipt [\#2477](https://github.com/hyperledger/besu/pull/2477)

### Early Access Features
- QBFT is a Byzantine Fault Tolerant consensus algorithm, building on the capabilities of IBFT and IBFT 2.0. It aims to provide performance improvements in cases of excess round change, and provides interoperability with other EEA compliant clients, such as GoQuorum.
  - Note: QBFT currently only supports new networks. Existing networks using IBFT2.0 cannot migrate to QBFT. This will become available in a future release.
  - Note: QBFT is an early access feature pending community feedback. Please make use of QBFT in new development networks and reach out in case of issues or concerns
- GoQuorum-compatible privacy. This mode uses Tessera and is interoperable with GoQuorum.
  - Note: GoQuorum-compatible privacy is an early access feature pending community feedback.

### Download Link
https://hyperledger.jfrog.io/artifactory/besu-binaries/besu/21.7.0/besu-21.7.0.zip
sha256sum 389465fdcc2cc5e5007a02dc2b8a2c43d577198867316bc5cc4392803ed71034

## 21.7.0-RC2

### Additions and Improvements
- eth_feeHistory API for wallet providers [\#2466](https://github.com/hyperledger/besu/pull/2466)
### Bug Fixes
- Ibft2 could create invalid RoundChange messages in some circumstances containing duplicate prepares [\#2449](https://github.com/hyperledger/besu/pull/2449)

## Download Link
https://hyperledger.jfrog.io/artifactory/besu-binaries/besu/21.7.0-RC2/besu-21.7.0-RC2.zip
sha256sum 7bc97c359386cad84d449f786dc0a8ed8728616b6704ce473c63f1d94af3a9ef


## 21.7.0-RC1

### Additions and Improvements
- eip-1559 changes: accept transactions which have maxFeePerGas below current baseFee [\#2374](https://github.com/hyperledger/besu/pull/2374)
- Introduced transitions for IBFT2 block rewards [\#1977](https://github.com/hyperledger/besu/pull/1977)
- Change Ethstats's status from experimental feature to stable. [\#2405](https://github.com/hyperledger/besu/pull/2405)
- Fixed disabling of native libraries for secp256k1 and altBn128. [\#2163](https://github.com/hyperledger/besu/pull/2163)


### Bug Fixes

- Updated `eth_sendRawTransaction` to return an error when maxPriorityFeePerGas exceeds maxFeePerGas [\#2424](https://github.com/hyperledger/besu/pull/2424)

### Early Access Features
This release contains the activation blocks for London across all supported testnets. They are:
  * Ropsten 10_499_401 (24 Jun 2021)
  * Goerli 5_062_605 (30 Jun 2021)
  * Rinkeby 8_897_988 (7 Jul 2021)

## Download Link
https://hyperledger.jfrog.io/artifactory/besu-binaries/besu/21.7.0-RC1/besu-21.7.0-RC1.zip
sha256sum fc959646af65a0e267fc4d695e0af7e87331d774e6e8e890f5cc391549ed175a

## 21.1.7

## Privacy users - Orion Project Deprecation
Tessera is now the recommended Private Transaction Manager for Hyperledger Besu.

Now that all primary Orion functionality has been merged into Tessera, Orion is being deprecated.
We encourage all users with active projects to use the provided migration instructions,
documented [here](https://docs.orion.consensys.net/en/latest/Tutorials/Migrating-from-Orion-to-Tessera/).

We will continue to support Orion users until 30th November 2021. If you have any questions or
concerns, please reach out to the ConsenSys protocol engineering team in the
[#orion channel on Discord](https://discord.gg/hYpHRjK) or by [email](mailto:quorum@consensys.net).


### Additions and Improvements
* Upgrade OpenTelemetry to 1.2.0. [\#2313](https://github.com/hyperledger/besu/pull/2313)

* Ethereum Classic Magneto Hard Fork [\#2315](https://github.com/hyperledger/besu/pull/2315)

* Added support for the upcoming CALAVERAS ephemeral testnet and removed the configuration for the deprecated BAIKAL ephemeral testnet. [\#2343](https://github.com/hyperledger/besu/pull/2343)

### Bug Fixes
* Fix invalid transfer values with the tracing API specifically for CALL operation [\#2319](https://github.com/hyperledger/besu/pull/2319)

### Early Access Features

#### Previously identified known issues

- Fixed issue in discv5 where nonce was incorrectly reused. [\#2075](https://github.com/hyperledger/besu/pull/2075)
- Fixed issues in debug_standardTraceBadBlockToFile and debug_standardTraceBlockToFile. [\#2120](https://github.com/hyperledger/besu/pull/2120)
- Fixed invalid error code in several JSON RPC methods when the requested block is not in the range. [\#2138](https://github.com/hyperledger/besu/pull/2138)

## Download Link
https://hyperledger.jfrog.io/artifactory/besu-binaries/besu/21.1.7/besu-21.1.7.zip

sha256: f415c9b67d26819caeb9940324b2b1b9ce6e872c9181052739438545e84e2531


## 21.1.6

### Additions and Improvements

* Added support for the upcoming BAIKAL ephemeral testnet and removed the configuration for the deprecated YOLOv3 ephemeral testnet. [\#2237](https://github.com/hyperledger/besu/pull/2237)
* Implemented [EIP-3541](https://eips.ethereum.org/EIPS/eip-3541): Reject new contracts starting with the 0xEF byte [\#2243](https://github.com/hyperledger/besu/pull/2243)
* Implemented [EIP-3529](https://eips.ethereum.org/EIPS/eip-3529): Reduction in refunds [\#2238](https://github.com/hyperledger/besu/pull/2238)
* Implemented [EIP-3554](https://eips.ethereum.org/EIPS/eip-3554): Difficulty Bomb Delay [\#2289](https://github.com/hyperledger/besu/pull/2289)
* \[EXPERIMENTAL\] Added support for secp256r1 keys. [#2008](https://github.com/hyperledger/besu/pull/2008)

### Bug Fixes

- Added ACCESS_LIST transactions to the list of transactions using legacy gas pricing for 1559 [\#2239](https://github.com/hyperledger/besu/pull/2239)
- Reduced logging level of public key decoding failure of malformed packets. [\#2143](https://github.com/hyperledger/besu/pull/2143)
- Add 1559 parameters to json-rpc responses.  [\#2222](https://github.com/hyperledger/besu/pull/2222)

### Early Access Features

#### Previously identified known issues

- Fixed issue in discv5 where nonce was incorrectly reused. [\#2075](https://github.com/hyperledger/besu/pull/2075)
- Fixed issues in debug_standardTraceBadBlockToFile and debug_standardTraceBlockToFile. [\#2120](https://github.com/hyperledger/besu/pull/2120)
- Fixed invalid error code in several JSON RPC methods when the requested block is not in the range. [\#2138](https://github.com/hyperledger/besu/pull/2138)

## Download Link
https://hyperledger.jfrog.io/artifactory/besu-binaries/besu/21.1.6/besu-21.1.6.zip

sha256: 3952c69a32bb390ec84ccf4c2c3eb600ea3696af9a05914985d10e1632ef8488

## 21.1.5

### Additions and Improvements

- Ignore `nonce` when supplied to eth_estimateGas or eth_call. [\#2133](https://github.com/hyperledger/besu/pull/2133)
- Ignore `privateFor` for tx estimation. [\#2160](https://github.com/hyperledger/besu/pull/2160)

### Bug Fixes

- Fixed `NullPointerException` when crossing network upgrade blocks when peer discovery is disabled. [\#2140](https://github.com/hyperledger/besu/pull/2140)

### Early Access Features

#### Previously identified known issues

- Fixed issue in discv5 where nonce was incorrectly reused. [\#2075](https://github.com/hyperledger/besu/pull/2075)
- Fixed issues in debug_standardTraceBadBlockToFile and debug_standardTraceBlockToFile. [\#2120](https://github.com/hyperledger/besu/pull/2120)

## Download Link
https://hyperledger.jfrog.io/artifactory/besu-binaries/besu/21.1.5/besu-21.1.5.zip

sha256: edd78fcc772cfa97d11d8ee7b5766e6fac4b31b582f940838a292f2aeb204777

## 21.1.4

### Additions and Improvements

- Adds `--discovery-dns-url` CLI command [\#2088](https://github.com/hyperledger/besu/pull/2088)

### Bug Fixes

- Fixed issue in discv5 where nonce was incorrectly reused. [\#2075](https://github.com/hyperledger/besu/pull/2075)
- Fixed issues in debug_standardTraceBadBlockToFile and debug_standardTraceBlockToFile. [\#2120](https://github.com/hyperledger/besu/pull/2120)

### Early Access Features

#### Previously identified known issues

- [Fast sync when running Besu on cloud providers](KNOWN_ISSUES.md#fast-sync-when-running-besu-on-cloud-providers)
- [Privacy users with private transactions created using v1.3.4 or earlier](KNOWN_ISSUES.md#privacy-users-with-private-transactions-created-using-v134-or-earlier)

## Download Link
https://hyperledger.jfrog.io/artifactory/besu-binaries/besu/21.1.4/besu-21.1.4.zip
58ae55b492680d92aeccfbed477e8b9c25ccc1a97cca71895e27448d754a7d8b

## 21.1.3

### Additions and Improvements
* Increase node diversity when downloading blocks [\#2033](https://github.com/hyperledger/besu/pull/2033)

### Bug Fixes
* Ethereum Node Records are now dynamically recalculated when we pass network upgrade blocks. This allows for better peering through transitions without needing to restart the node. [\#1998](https://github.com/hyperledger/besu/pull/1998)


### Early Access Features

#### Previously identified known issues

- [Fast sync when running Besu on cloud providers](KNOWN_ISSUES.md#fast-sync-when-running-besu-on-cloud-providers)
- [Privacy users with private transactions created using v1.3.4 or earlier](KNOWN_ISSUES.md#privacy-users-with-private-transactions-created-using-v134-or-earlier)

### Download link
https://hyperledger.jfrog.io/artifactory/besu-binaries/besu/21.1.3/besu-21.1.3.zip
38893cae225e5c53036d06adbeccc30aeb86ef08c543fb742941a8c618485c8a

## 21.1.2

### Berlin Network Upgrade

### Important note: the 21.1.1 release contains an outdated version of the Berlin network upgrade. If you are using Besu on public Ethereum networks, you must upgrade to 21.1.2.

This release contains the activation blocks for Berlin across all supported testnets and the Ethereum mainnet. They are:
  * Ropsten 9_812_189 (10 Mar 2021)
  * Goerli 4_460_644 (17 Mar 2021)
  * Rinkeby 8_290_928 (24 Mar 2021)
  * Ethereum 12_244_000 (14 Apr 2021)


### Additions and Improvements
- Added option to set a limit for JSON-RPC connections
  * HTTP connections `--rpc-http-max-active-connections` [\#1996](https://github.com/hyperledger/besu/pull/1996)
  * WS connections `--rpc-ws-max-active-connections` [\#2006](https://github.com/hyperledger/besu/pull/2006)
- Added ASTOR testnet ETC support [\#2017](https://github.com/hyperledger/besu/pull/2017)
### Bug Fixes
* Don't Register BLS12 precompiles for Berlin [\#2015](https://github.com/hyperledger/besu/pull/2015)

#### Previously identified known issues

- [Fast sync when running Besu on cloud providers](KNOWN_ISSUES.md#fast-sync-when-running-besu-on-cloud-providers)
- [Privacy users with private transactions created using v1.3.4 or earlier](KNOWN_ISSUES.md#privacy-users-with-private-transactions-created-using-v134-or-earlier)

### Download link
https://hyperledger.jfrog.io/artifactory/besu-binaries/besu/21.1.2/besu-21.1.2.zip
02f4b6622756b77fed814d8c1bbf986c6178d8f5adb9d61076e061124c3d12aa

## 21.1.1

### Berlin Network Upgrade

### Important note: this release contains an outdated version of the Berlin network upgrade. If you are using Besu on public Ethereum networks, you must upgrade to 21.1.2.

This release contains the activation blocks for Berlin across all supported testnets and the Ethereum mainnet. They are:
  * Ropsten 9_812_189 (10 Mar 2021)
  * Goerli 4_460_644 (17 Mar 2021)
  * Rinkeby 8_290_928 (24 Mar 2021)
  * Ethereum 12_244_000 (14 Apr 2021)

### Additions and Improvements
* Removed EIP-2315 from the Berlin network upgrade [\#1983](https://github.com/hyperledger/besu/pull/1983)
* Added `besu_transaction_pool_transactions` to the reported metrics, counting the mempool size [\#1869](https://github.com/hyperledger/besu/pull/1869)
* Distributions and maven artifacts have been moved off of bintray [\#1886](https://github.com/hyperledger/besu/pull/1886)
* admin_peers json RPC response now includes the remote nodes enode URL
* add support for keccak mining and a ecip1049_dev network [\#1882](https://github.com/hyperledger/besu/pull/1882)
### Bug Fixes
* Fixed incorrect `groupId` in published maven pom files.
* Fixed GraphQL response for missing account, return empty account instead [\#1946](https://github.com/hyperledger/besu/issues/1946)

### Early Access Features

#### Previously identified known issues

- [Fast sync when running Besu on cloud providers](KNOWN_ISSUES.md#fast-sync-when-running-besu-on-cloud-providers)
- [Privacy users with private transactions created using v1.3.4 or earlier](KNOWN_ISSUES.md#privacy-users-with-private-transactions-created-using-v134-or-earlier)

### Download link
sha256: `c22a80a54e9fed864734b9fbd69a0a46840fd27ca5211648a3eaf8a955417218 `


## 21.1.0

### Important note: this release contains an outdated version of the Berlin network upgrade, which was changed on March 5, 2021 ([link](https://github.com/ethereum/pm/issues/263#issuecomment-791473406)). If you are using Besu on public Ethereum networks, you must upgrade to 21.1.2.

## 21.1.0 Features

Features added between 20.10.0 to 21.1.0 include:
* Berlin Network Upgrade: this release contains the activation blocks for Berlin across all supported testnets and the Ethereum mainnet. They are:
  * Ropsten 9_812_189 (10 Mar 2021)
  * Goerli 4_460_644 (17 Mar 2021)
  * Rinkeby 8_290_928 (24 Mar 2021)
  * Ethereum 12_244_000 (14 Apr 2021)
* Besu Launcher: Besu now has support for the [Quorum Mainnet Launcher](https://github.com/ConsenSys/quorum-mainnet-launcher) which makes it easy for users to configure and launch Besu on the Ethereum mainnet.
* Bonsai Tries: A new database format which reduces storage requirements and improves performance for access to recent state. _Note: only full sync is currently supported._
* Miner Data JSON-RPC: The `eth_getMinerDataByBlockHash` and `eth_getMinerDataByBlockNumber` endpoints return miner rewards and coinbase address for a given block.
* EIP-1898 support: [The EIP](https://eips.ethereum.org/EIPS/eip-1898) adds `blockHash` to JSON-RPC methods which accept a default block parameter.

### Early Access Features
* Bonsai Tries: A new database format which reduces storage requirements and improves performance for access to recent state. _Note: only full sync is currently supported._
* QBFT: A new consensus algorithm to support interoperability with other Enterprise Ethereum Alliance compatible clients.

### 21.1.0 Breaking Changes
* `--skip-pow-validation-enabled` is now an error with `block import --format JSON`. This is because the JSON format doesn't include the nonce so the proof of work must be calculated.
* `eth_call` will not return a JSON-RPC result if the call fails, but will return an error instead. If it was for a revert the revert reason will be included.
* `eth_call` will not fail for account balance issues by default. An parameter `"strict": true` can be added to the call parameters (with `to` and `from`) to enforce balance checks.

### Additions and Improvements
* Added `besu_transaction_pool_transactions` to the reported metrics, counting the mempool size [\#1869](https://github.com/hyperledger/besu/pull/1869)
* Added activation blocks for Berlin Network Upgrade [\#1929](https://github.com/hyperledger/besu/pull/1929)

### Bug Fixes
* Fixed representation of access list for access list transactions in JSON-RPC results.

#### Previously identified known issues

- [Fast sync when running Besu on cloud providers](KNOWN_ISSUES.md#fast-sync-when-running-besu-on-cloud-providers)
- [Privacy users with private transactions created using v1.3.4 or earlier](KNOWN_ISSUES.md#privacy-users-with-private-transactions-created-using-v134-or-earlier)

### Download link
sha256: `e4c8fe4007e3e5f7f2528cbf1eeb5457caf06536c974a6ff4305035ff5724476`

## 21.1.0-RC2
### Additions and Improvements
* Support for the Berlin Network Upgrade, although the block number must be set manually with `--override-genesis-config=berlinBlock=<blocknumber>`. This is because the block numbers haven't been determined yet. The next release will include the number in the genesis file so it will support Berlin with no intervention. [\#1898](https://github.com/hyperledger/besu/pull/1898)

## 21.1.0-RC1

### 21.1.0 Breaking Changes
* `--skip-pow-validation-enabled` is now an error with `block import --format JSON`. This is because the JSON format doesn't include the nonce so the proof of work must be calculated.
* `eth_call` will not return a JSON-RPC result if the call fails, but will return an error instead. If it was for a revert the revert reason will be included.
* `eth_call` will not fail for account balance issues by default. An parameter `"strict": true` can be added to the call parameters (with `to` and `from`) to enforce balance checks.

### Additions and Improvements
* Removed unused flags in default genesis configs [\#1812](https://github.com/hyperledger/besu/pull/1812)
* `--skip-pow-validation-enabled` is now an error with `block import --format JSON`. This is because the JSON format doesn't include the nonce so the proof of work must be calculated. [\#1815](https://github.com/hyperledger/besu/pull/1815)
* Added a new CLI option `--Xlauncher` to start a mainnet launcher. It will help to configure Besu easily.
* Return the revert reason from `eth_call` JSON-RPC api calls when the contract causes a revert. [\#1829](https://github.com/hyperledger/besu/pull/1829)
* Added `chainId`, `publicKey`, and `raw` to JSON-RPC api calls returning detailed transaction results. [\#1835](https://github.com/hyperledger/besu/pull/1835)

### Bug Fixes
* Ethereum classic heights will no longer be reported in mainnet metrics. Issue [\#1751](https://github.com/hyperledger/besu/pull/1751) Fix [\#1820](https://github.com/hyperledger/besu/pull/1820)
* Don't enforce balance checks in `eth_call` unless explicitly requested. Issue [\#502](https://github.com/hyperledger/besu/pull/502) Fix [\#1834](https://github.com/hyperledger/besu/pull/1834)

### Early Access Features

#### Previously identified known issues

- [Fast sync when running Besu on cloud providers](KNOWN_ISSUES.md#fast-sync-when-running-besu-on-cloud-providers)
- [Privacy users with private transactions created using v1.3.4 or earlier](KNOWN_ISSUES.md#privacy-users-with-private-transactions-created-using-v134-or-earlier)


### Download link

Link removed because this release contains an outdated version of the Berlin network upgrade, which was changed on March 5, 2021 ([link](https://github.com/ethereum/pm/issues/263#issuecomment-791473406)). If you are using Besu on public Ethereum networks, you must upgrade to 21.1.1. sha256 hash left for reference.

sha256: `b0fe3942052b8fd43fc3025a298a6c701f9edae2e100f0c563a1c5a4ceef71f1`

## 20.10.4

### Additions and Improvements
* Implemented [EIP-778](https://eips.ethereum.org/EIPS/eip-778): Ethereum Node Records (ENR) [\#1680](https://github.com/hyperledger/besu/pull/1680)
* Implemented [EIP-868](https://eips.ethereum.org/EIPS/eip-868): Node Discovery v4 ENR Extension [\#1721](https://github.com/hyperledger/besu/pull/1721)
* Added revert reason to eth_estimateGas RPC call. [\#1730](https://github.com/hyperledger/besu/pull/1730)
* Added command line option --static-nodes-file. [#1644](https://github.com/hyperledger/besu/pull/1644)
* Implemented [EIP-1898](https://eips.ethereum.org/EIPS/eip-1898): Add `blockHash` to JSON-RPC methods which accept a default block parameter [\#1757](https://github.com/hyperledger/besu/pull/1757)

### Bug Fixes
* Accept locally-sourced transactions below the minimum gas price. [#1480](https://github.com/hyperledger/besu/issues/1480) [#1743](https://github.com/hyperledger/besu/pull/1743)

#### Previously identified known issues

- [Fast sync when running Besu on cloud providers](KNOWN_ISSUES.md#fast-sync-when-running-besu-on-cloud-providers)
- [Privacy users with private transactions created using v1.3.4 or earlier](KNOWN_ISSUES.md#privacy-users-with-private-transactions-created-using-v134-or-earlier)

### Download link
https://hyperledger.jfrog.io/artifactory/besu-binaries/besu/20.10.4/besu-20.10.4.zip
sha256: f15cd5243b809659bba1706c1745aecafc012d3fc44a91419522da925493537c

## 20.10.3

### Additions and Improvements
* Added `memory` as an option to `--key-value-storage`.  This ephemeral storage is intended for sync testing and debugging.  [\#1617](https://github.com/hyperledger/besu/pull/1617)
* Fixed gasPrice parameter not always respected when passed to `eth_estimateGas` endpoint [\#1636](https://github.com/hyperledger/besu/pull/1636)
* Enabled eth65 by default [\#1682](https://github.com/hyperledger/besu/pull/1682)
* Warn that bootnodes will be ignored if specified with discovery disabled [\#1717](https://github.com/hyperledger/besu/pull/1717)

### Bug Fixes
* Accept to use default port values if not in use. [#1673](https://github.com/hyperledger/besu/pull/1673)
* Block Validation Errors should be at least INFO level not DEBUG or TRACE.  Bug [\#1568](https://github.com/hyperledger/besu/pull/1568) PR [\#1706](https://github.com/hyperledger/besu/pull/1706)
* Fixed invalid and wrong trace data, especially when calling a precompiled contract [#1710](https://github.com/hyperledger/besu/pull/1710)

#### Previously identified known issues

- [Fast sync when running Besu on cloud providers](KNOWN_ISSUES.md#fast-sync-when-running-besu-on-cloud-providers)
- [Privacy users with private transactions created using v1.3.4 or earlier](KNOWN_ISSUES.md#privacy-users-with-private-transactions-created-using-v134-or-earlier)

### Download link
https://hyperledger.jfrog.io/artifactory/besu-binaries/besu/20.10.3/besu-20.10.3.zip
sha256: `b5f46d945754dedcbbb1e5dd96bf2bfd13272ff09c6a66c0150b979a578f4389`

## 20.10.2

### Additions and Improvements
* Added support for batched requests in WebSockets. [#1583](https://github.com/hyperledger/besu/pull/1583)
* Added protocols section to `admin_peers` to provide info about peer health. [\#1582](https://github.com/hyperledger/besu/pull/1582)
* Added CLI option `--goquorum-compatibility-enabled` to enable GoQuorum compatibility mode. [#1598](https://github.com/hyperledger/besu/pull/1598). Note that this mode is incompatible with Mainnet.

### Bug Fixes

* Ibft2 will discard any received messages targeting a chain height <= current head - this resolves some corner cases in system correctness directly following block import. [#1575](https://github.com/hyperledger/besu/pull/1575)
* EvmTool now throws `UnsupportedForkException` when there is an unknown fork and is YOLOv2 compatible [\#1584](https://github.com/hyperledger/besu/pull/1584)
* `eth_newFilter` now supports `blockHash` parameter as per the spec [\#1548](https://github.com/hyperledger/besu/issues/1540). (`blockhash` is also still supported.)
* Fixed an issue that caused loss of peers and desynchronization when eth65 was enabled [\#1601](https://github.com/hyperledger/besu/pull/1601)

#### Previously identified known issues

- [Fast sync when running Besu on cloud providers](KNOWN_ISSUES.md#fast-sync-when-running-besu-on-cloud-providers)
- [Privacy users with private transactions created using v1.3.4 or earlier](KNOWN_ISSUES.md#privacy-users-with-private-transactions-created-using-v134-or-earlier)

### Download Link

https://hyperledger.jfrog.io/artifactory/besu-binaries/besu/20.10.2/besu-20.10.2.zip
sha256: `710aed228dcbe9b8103aef39e4431b0c63e73c3a708ce88bcd1ecfa1722ad307`

## 20.10.1

### Additions and Improvements
* `--random-peer-priority-enabled` flag added. Allows for incoming connections to be prioritized randomly. This will prevent (typically small, stable) networks from forming impenetrable peer cliques. [#1440](https://github.com/hyperledger/besu/pull/1440)
* `miner_changeTargetGasLimit` RPC added. If a target gas limit is set, allows the node operator to change it at runtime.
* Hide deprecated `--host-whitelist` option. [\#1444](https://github.com/hyperledger/besu/pull/1444)
* Prioritize high gas prices during mining. Previously we ordered only by the order in which the transactions were received. This will increase expected profit when mining. [\#1449](https://github.com/hyperledger/besu/pull/1449)
* Added support for the updated smart contract-based [node permissioning EEA interface](https://entethalliance.github.io/client-spec/spec.html#dfn-connectionallowed). [\#1435](https://github.com/hyperledger/besu/pull/1435) and [\#1496](https://github.com/hyperledger/besu/pull/1496)
* Added EvmTool binary to the distribution.  EvmTool is a CLI that can execute EVM bytecode and execute ethereum state tests. [\#1465](https://github.com/hyperledger/besu/pull/1465)
* Updated the libraries for secp256k1 and AltBN series precompiles. These updates provide significant performance improvements to those areas. [\#1499](https://github.com/hyperledger/besu/pull/1499)
* Provide MegaGas/second measurements in the log when doing a full block import, such as the catch up phase of a fast sync. [\#1512](https://github.com/hyperledger/besu/pull/1512)
* Added new endpoints to get miner data, `eth_getMinerDataByBlockHash` and `eth_getMinerDataByBlockNumber`. [\#1538](https://github.com/hyperledger/besu/pull/1538)
* Added direct support for OpenTelemetry metrics [\#1492](https://github.com/hyperledger/besu/pull/1492)
* Added support for `qip714block` config parameter in genesis file, paving the way towards permissioning interoperability between Besu and GoQuorum. [\#1545](https://github.com/hyperledger/besu/pull/1545)
* Added new CLI option `--compatibility-eth64-forkid-enabled`. [\#1542](https://github.com/hyperledger/besu/pull/1542)

### Bug Fixes

* Fix a bug on `eth_estimateGas` which returned `Internal error` instead of `Execution reverted` in case of reverted transaction. [\#1478](https://github.com/hyperledger/besu/pull/1478)
* Fixed a bug where Local Account Permissioning was being incorrectly enforced on block import/validation. [\#1510](https://github.com/hyperledger/besu/pull/1510)
* Fixed invalid enode URL when discovery is disabled  [\#1521](https://github.com/hyperledger/besu/pull/1521)
* Removed duplicate files from zip and tar.gz distributions. [\#1566](https://github.com/hyperledger/besu/pull/1566)
* Add a more rational value to eth_gasPrice, based on a configurable percentile of prior block's transactions (default: median of last 100 blocks).  [\#1563](https://github.com/hyperledger/besu/pull/1563)

## Deprecated

### --privacy-precompiled-address (Scheduled for removal in _Next_ Release)
Deprecated in 1.5.1
- CLI option `--privacy-precompiled-address` option removed. This address is now derived, based	on `--privacy-onchain-groups-enabled`. [\#1222](https://github.com/hyperledger/besu/pull/1222)

### Besu Sample Network repository

The [Besu Sample Networks repository](https://github.com/ConsenSys/besu-sample-networks) has been replaced by the [Quorum Developer Quickstart](https://besu.hyperledger.org/en/latest/Tutorials/Developer-Quickstart).

#### Previously identified known issues

- [Eth/65 loses peers](KNOWN_ISSUES.md#eth65-loses-peers)
- [Fast sync when running Besu on cloud providers](KNOWN_ISSUES.md#fast-sync-when-running-besu-on-cloud-providers)
- [Privacy users with private transactions created using v1.3.4 or earlier](KNOWN_ISSUES.md#privacy-users-with-private-transactions-created-using-v134-or-earlier)

### Download Link

https://hyperledger.jfrog.io/artifactory/besu-binaries/besu/20.10.1/besu-20.10.1.zip
sha256: `ac4fae310957c176564396f73c0f03c60c41129d43d078560d0dab533a69fd2a`

## 20.10.0

## Release format

Hyperledger Besu is moving its versioning scheme to [CalVer](https://calver.org/) starting with the 20.10.0 (formerly 1.6.0) release. More information about the specific version of CalVer Besu is using can be found on the [wiki](https://wiki.hyperledger.org/display/BESU/Using+CalVer+for+Besu+Releases).

## 20.10 Breaking Changes

When upgrading to 20.10, ensure you've taken into account the following breaking changes.

### JSON-RPC HTTP Error Codes For Valid Calls ([\#1426](https://github.com/hyperledger/besu/pull/1426))

Prior versions of Besu would set the HTTP Status 400 Bad Request for JSON-RPC requests that completed in an error, regardless of the kind of error.  These responses could include a complete JSON-RPC response with an error field.

In Besu version 20.10, properly formatted requests that have valid parameters (count and content) will return a HTTP Status 200 OK, with an error field if an error occurred. For example, requesting an account that does not exist in the chain, or a block by hash that Besu does not have, will now return HTTP 200 OK responses. Unparsable requests, improperly formatted requests, or requests with invalid parameters will continue to return HTTP 400 Bad Request.

Users of Web3J should note that many calls will now return a result with the error field containing the message whereas before a call would throw an exception with the error message as the exception message.

## 20.10.0 Additions and Improvements

* Added support for ECIP-1099 / Classic Thanos Fork: Calibrate Epoch Duration. [\#1421](https://github.com/hyperledger/besu/pull/1421) [\#1441](https://github.com/hyperledger/besu/pull/1441) [\#1462](https://github.com/hyperledger/besu/pull/1462)
* Added the Open Telemetry Java agent to report traces to a remote backend. Added an example to showcase the trace reporting capabilities.
* Added EvmTool binary to the distribution.  EvmTool is a CLI that can execute EVM bytecode and execute ethereum state tests. Documentation for it is available [here](https://besu.hyperledger.org/en/stable/HowTo/Troubleshoot/Use-EVM-Tool/). [\#1465](https://github.com/hyperledger/besu/pull/1465)
* Added support for the upcoming YOLOv2 ephemeral testnet and removed the flag for the deprecated YOLOv1 ephemeral testnet. [#1386](https://github.com/hyperledger/besu/pull/1386)
* Added `debug_standardTraceBlockToFile` JSON-RPC API. This API accepts a block hash and will replay the block. It returns a list of files containing the result of the trace (one file per transaction). [\#1392](https://github.com/hyperledger/besu/pull/1392)
* Added `debug_standardTraceBadBlockToFile` JSON-RPC API. This API is similar to `debug_standardTraceBlockToFile`, but can be used to obtain info about a block which has been rejected as invalid. [\#1403](https://github.com/hyperledger/besu/pull/1403)
* Added support for EIP-2929 to YOLOv2. [#1387](https://github.com/hyperledger/besu/pull/1387)
* Added `--start-block` and `--end-block` to the `blocks import` subcommand [\#1399](https://github.com/hyperledger/besu/pull/1399)
* Added support for multi-tenancy when using the early access feature of [onchain privacy group management](https://besu.hyperledger.org/en/stable/Concepts/Privacy/Onchain-PrivacyGroups/)
* \[Reverted\] Fixed memory leak in eth/65 subprotocol behavior. It is now enabled by default. [\#1420](https://github.com/hyperledger/besu/pull/1420), [#1348](https://github.com/hyperledger/besu/pull/1348), [#1321](https://github.com/hyperledger/besu/pull/1321)

### Bug Fixes

* Log block import rejection reasons at "INFO" level.  Bug [#1412](https://github.com/hyperledger/besu/issues/1412)
* Fixed NPE when executing `eth_estimateGas` with privacy enabled.  Bug [#1404](https://github.com/hyperledger/besu/issues/1404)

#### Previously identified known issues

- [Eth/65 loses peers](KNOWN_ISSUES.md#eth65-loses-peers)
- [Fast sync when running Besu on cloud providers](KNOWN_ISSUES.md#fast-sync-when-running-besu-on-cloud-providers)
- [Privacy users with private transactions created using v1.3.4 or earlier](KNOWN_ISSUES.md#privacy-users-with-private-transactions-created-using-v134-or-earlier)

## Deprecated and Scheduled for removal in _Next_ Release

### --privacy-precompiled-address
Deprecated in 1.5.1
- CLI option `--privacy-precompiled-address` option removed. This address is now derived, based
on `--privacy-onchain-groups-enabled`. [\#1222](https://github.com/hyperledger/besu/pull/1222)

### Download link
https://hyperledger.jfrog.io/artifactory/besu-binaries/besu/20.10.0/besu-20.10.0.zip

sha256sum: `2b50a375aae64b838a2cd9d43747006492cae573f1be11745b7f643646fd5a01`

## 1.5.5

### Additions and Improvements
* The new version of the [web3js-eea library (v0.10)](https://github.com/PegaSysEng/web3js-eea) supports the onchain privacy group management changes made in Besu v1.5.3.

### Bug Fixes
* Added `debug_getBadBlocks` JSON-RPC API to analyze and detect consensus flaws. Even if a block is rejected it will be returned by this method [\#1378](https://github.com/hyperledger/besu/pull/1378)
* Fix logs queries missing results against chain head [\#1351](https://github.com/hyperledger/besu/pull/1351) and [\#1381](https://github.com/hyperledger/besu/pull/1381)

#### Previously identified known issues

- [Eth/65 loses peers](KNOWN_ISSUES.md#eth65-loses-peers)
- [Fast sync when running Besu on cloud providers](KNOWN_ISSUES.md#fast-sync-when-running-besu-on-cloud-providers)
- [Privacy users with private transactions created using v1.3.4 or earlier](KNOWN_ISSUES.md#privacy-users-with-private-transactions-created-using-v134-or-earlier)
- [Changes not saved to database correctly causing inconsistent private states](KNOWN_ISSUES.md#Changes-not-saved-to-database-correctly-causing-inconsistent-private-states)

### Download link

https://hyperledger.jfrog.io/artifactory/besu-binaries/besu/1.5.5/besu-1.5.5.zip

sha256sum: `e67b0a899dc4421054eaa9a8112cb89e1e5f6a56f0d8aa1b0c5111c53dfad2ad`


## 1.5.4

### Additions and Improvements

* Added `priv_debugGetStateRoot` JSON-RPC API to retrieve the state root of a specified privacy group. [\#1326](https://github.com/hyperledger/besu/pull/1326)
* Added reorg logging and `--reorg-logging-threshold` to configure the same. Besu now logs any reorgs where the old or new chain head is more than the threshold away from their common ancestors. The default is 6.
* Added `debug_batchSendRawTransaction` JSON-RPC API to submit multiple signed transactions with a single call. [\#1350](https://github.com/hyperledger/besu/pull/1350)

### Bug Fixes

* The metrics HTTP server no longer rejects requests containing `Accept` header that doesn't precisely match the prometheus text format [\#1345](https://github.com/hyperledger/besu/pull/1345)
* JSON-RPC method `net_version` should return network ID instead of chain ID [\#1355](https://github.com/hyperledger/besu/pull/1355)

#### Previously identified known issues

- [Logs queries missing results against chain head](KNOWN_ISSUES.md#Logs-queries-missing-results-against-chain-head)
- [Eth/65 loses peers](KNOWN_ISSUES.md#eth65-loses-peers)
- [Fast sync when running Besu on cloud providers](KNOWN_ISSUES.md#fast-sync-when-running-besu-on-cloud-providers)
- [Privacy users with private transactions created using v1.3.4 or earlier](KNOWN_ISSUES.md#privacy-users-with-private-transactions-created-using-v134-or-earlier)
- [Changes not saved to database correctly causing inconsistent private states](KNOWN_ISSUES.md#Changes-not-saved-to-database-correctly-causing-inconsistent-private-states)

### Download link
https://hyperledger.jfrog.io/artifactory/besu-binaries/besu/1.5.4/besu-1.5.4.zip

sha256sum: `1f4df8e1c5e3b5b3abf6289ccfe70f302aa7c29a652b2eb713ffbdc507670420`

## 1.5.3

### Additions and Improvements

* The EvmTool now processes State Tests from the Ethereum Reference Tests. [\#1311](https://github.com/hyperledger/besu/pull/1311)
* Early access DNS support added via the `--Xdns-enabled` and `--Xdns-update-enabled` CLI options. [\#1247](https://github.com/hyperledger/besu/pull/1247)
* Add genesis config option `ecip1017EraRounds` for Ethereum Classic chains. [\#1329](https://github.com/hyperledger/besu/pull/1329)

### Bug Fixes

* K8S Permissioning to use of Service IP's rather than pod IP's which can fail [\#1190](https://github.com/hyperledger/besu/issues/1190)

#### Previously identified known issues

- [Logs queries missing results against chain head](KNOWN_ISSUES.md#Logs-queries-missing-results-against-chain-head)
- [Eth/65 loses peers](KNOWN_ISSUES.md#eth65-loses-peers)
- [Fast sync when running Besu on cloud providers](KNOWN_ISSUES.md#fast-sync-when-running-besu-on-cloud-providers)
- [Privacy users with private transactions created using v1.3.4 or earlier](KNOWN_ISSUES.md#privacy-users-with-private-transactions-created-using-v134-or-earlier)
- [Changes not saved to database correctly causing inconsistent private states](KNOWN_ISSUES.md#Changes-not-saved-to-database-correctly-causing-inconsistent-private-states)

### Breaking Change to Onchain Privacy Group Management

This [early access feature](https://besu.hyperledger.org/en/stable/Concepts/Privacy/Onchain-PrivacyGroups/) was changed in a way that makes onchain privacy groups created with previous versions no longer usable.

To enhance control over permissions on the privacy group management contract:

* The enclave key was removed as the first parameter for `addParticipant` and `removeParticipant`.
* The owner of the privacy group management contract is the signer of the private transaction that creates
  the privacy group. In the default onchain privacy group management contract implementation, only the
  owner can add and remove participants, and upgrade the management contract.

The onchain privacy support in the current version of the web3js-eea library (v0.9) will not be compatible with Besu v1.5.3.  We are actively working on an upgrade to webj3-eea that will support these changes.

### Download link
https://hyperledger.jfrog.io/artifactory/besu-binaries/besu/1.5.3/besu-1.5.3.zip

sha256sum: `735cd511e1dae1590f2829d9535cb383aa8c526f059b3451859e5fcfccc48985`

## 1.5.2

### Additions and Improvements

* Experimental offline backup and restore has been added via the `operator x-backup-state` and `operator x-restore-state` CLI commands.  Data formats will be fluid for as long as the `x-` prefix is present in the CLI so it is advised not to rely on these backups for disaster recovery. [\#1235](https://github.com/hyperledger/besu/pull/1235)
* Experimental ethstats support added via the `Xethstats` and `Xethstats-contact` CLI commands. [\#1239](https://github.com/hyperledger/besu/pull/1239)
* Peers added via the JSON-RPC `admin_addPeer` and `admin_removePeer` will be shared or no longer shared via discovery respectively.  Previously they were not shared. [\#1177](https://github.com/hyperledger/besu/pull/1177) contributed by [br0tchain](https://github.com/br0tchain).
* New Docker Images (see below). [\#1277](https://github.com/hyperledger/besu/pull/1277)
* Reworked static peer discovery handling. [\#1292](https://github.com/hyperledger/besu/pull/1292)

### New Java VMs in Docker Image

* New docker images are being generated to use the latest version of OpenJDK (currently 14.0.1) with the tag suffix of `-openjdk-latest`, for example `1.5.2-openjdk-latest`.
* New docker images are being generated to use [GraalVM](https://www.graalvm.org/) with the tag suffix of `-graalvm`, for example `1.5.2-graalvm`.
* The existing images based on Java 11 are also being tagged with the suffix `-openjdk-11`, for example `1.5.2-openjdk-11`, as well as `1.5.2`.

The intent is that the major Java VM version or Java VM type shipped with the default docker images (`latest`, `1.5.x`, etc.) may be changed during future quarterly releases but will remain consistent within quarterly releases.

### Bug Fixes
- Offchain permissioning - fixed bug where sync status check prevented peering if static nodes configured. [\#1252](https://github.com/hyperledger/besu/issues/1252)

- GraphQL queries of `miner` in IBFT networks will no longer return an error.  PR [\#1282](https://github.com/hyperledger/besu/pull/1282) issue [\#1272](https://github.com/hyperledger/besu/issues/1272).

#### Previously identified known issues

- [Logs queries missing results against chain head](KNOWN_ISSUES.md#Logs-queries-missing-results-against-chain-head)
- [Eth/65 loses peers](KNOWN_ISSUES.md#eth65-loses-peers)
- [Fast sync when running Besu on cloud providers](KNOWN_ISSUES.md#fast-sync-when-running-besu-on-cloud-providers)
- [Privacy users with private transactions created using v1.3.4 or earlier](KNOWN_ISSUES.md#privacy-users-with-private-transactions-created-using-v134-or-earlier)
- [Permissioning issues on Kubernetes](KNOWN_ISSUES.md#Kubernetes-permissioning-uses-Service-IPs-rather-than-pod-IPs-which-can-fail)
- [Restarts caused by insufficient memory can cause inconsistent private state](KNOWN_ISSUES.md#Restart-caused-by-insufficient-memory-can-cause-inconsistent-private-state)

### New and Old Maintainer

- [David Mechler](https://github.com/hyperledger/besu/commits?author=davemec) has been added as a [new maintainer](https://github.com/hyperledger/besu/pull/1267).
- [Edward Evans](https://github.com/hyperledger/besu/commits?author=EdJoJob) voluntarily moved to [emeritus status](https://github.com/hyperledger/besu/pull/1270).

### Download link
https://hyperledger.jfrog.io/artifactory/besu-binaries/besu/1.5.2/besu-1.5.2.zip

sha256sum: `629f44e230a635b09f8d82f2196d70d31193233718118a46412f11c50772dc85`

## 1.5.1

### Deprecated
- CLI option `--privacy-precompiled-address` option is deprecated. This address is now derived, based
on `--privacy-onchain-groups-enabled`. [\#1222](https://github.com/hyperledger/besu/pull/1222)

### Additions and Improvements

* In an IBFT2 network, a fixed block reward value and recipient address can be defined in genesis file [\#1132](https://github.com/hyperledger/besu/pull/1132)
* JSON-RPC HTTP API Authorization: exit early when checking user permissions. [\#1144](https://github.com/hyperledger/besu/pull/1144)
* HTTP/2 is enabled for JSON-RPC HTTP API over TLS. [\#1145](https://github.com/hyperledger/besu/pull/1145)
* Color output in consoles. It can be disabled with `--color-enabled=false` [\#1257](https://github.com/hyperledger/besu/pull/1257)
* Add compatibility with ClusterIP services for the Kubernetes Nat Manager  [\#1156](https://github.com/hyperledger/besu/pull/1156)
* In an IBFT2 network; a fixed block reward value and recipient address can be defined in genesis file [\#1132](https://github.com/hyperledger/besu/pull/1132)
* Add fee cap for transactions submitted via RPC. [\#1137](https://github.com/hyperledger/besu/pull/1137)

### Bug fixes

* When the default sync mode was changed to fast sync for named networks, there was one caveat we didn't address. The `dev` network should've been full sync by default. This has now been fixed. [\#1257](https://github.com/hyperledger/besu/pull/1257)
* Fix synchronization timeout issue when the blocks were too large [\#1149](https://github.com/hyperledger/besu/pull/1149)
* Fix missing results from eth_getLogs request. [\#1154](https://github.com/hyperledger/besu/pull/1154)
* Fix issue allowing Besu to be used for DDoS amplification. [\#1146](https://github.com/hyperledger/besu/pull/1146)

### Known Issues

Known issues are open issues categorized as [Very High or High impact](https://wiki.hyperledger.org/display/BESU/Defect+Prioritisation+Policy).

#### Previously identified known issues

- [Scope of logs query causing Besu to hang](KNOWN_ISSUES.md#scope-of-logs-query-causing-besu-to-hang)
- [Eth/65 loses peers](KNOWN_ISSUES.md#eth65-loses-peers)
- [Fast sync when running Besu on cloud providers](KNOWN_ISSUES.md#fast-sync-when-running-besu-on-cloud-providers)
- [Privacy users with private transactions created using v1.3.4 or earlier](KNOWN_ISSUES.md#privacy-users-with-private-transactions-created-using-v134-or-earlier)
- [Permissioning issues on Kubernetes](KNOWN_ISSUES.md#Kubernetes-permissioning-uses-Service-IPs-rather-than-pod-IPs-which-can-fail)
- [Restarts caused by insufficient memory can cause inconsistent private state](KNOWN_ISSUES.md#Restart-caused-by-insufficient-memory-can-cause-inconsistent-private-state)

### Download link
https://hyperledger.jfrog.io/artifactory/besu-binaries/besu/1.5.1/besu-1.5.1.zip

sha256sum: `c17f49b6b8686822417184952487fc135772f0be03514085926a6984fd955b88`

## 1.5 Breaking changes

When upgrading to 1.5, ensure you've taken into account the following breaking changes.

### Docker users with volume mounts

To maintain best security practices, we're changing the `user:group` on the Docker container to `besu`.

What this means for you:

* If you are running Besu as a binary, there is no impact.
* If you are running Besu as a Docker container *and* have a volume mount for data,  ensure that the
permissions on the directory allow other users and groups to r/w. Ideally this should be set to
`besu:besu` as the owner.

Note that the `besu` user only exists within the container not outside it. The same user ID may match
a different user outside the image.

If you’re mounting local folders, it is best to set the user via the Docker `—user` argument. Use the
UID because the username may not exist inside the docker container. Ensure the directory being mounted
is owned by that user.

### Remove Manual NAT method

The NAT manager `MANUAL` method has been removed.
If you have been using the `MANUAL` method, use the `NONE` method instead. The behavior of the
`NONE` method is the same as the previously supported `MANUAL` methods.

### Privacy users

Besu minor version upgrades require upgrading Orion to the latest minor version. That is, for
Besu <> Orion node pairs, when upgrading Besu to v1.5, it is required that Orion is upgraded to
v1.6. Older versions of Orion will no longer work with Besu v1.5.

## 1.5 Features

Features added between from 1.4 to 1.5 include:
* Mining Support
  Besu supports `eth_hashrate` and `eth_submitHashrate` to obtain the hashrate when we mine with a GPU mining worker.
* Tracing
  The [Tracing API](https://besu.hyperledger.org/en/latest/Reference/API-Methods/#trace-methods) is no longer an Early Access feature and now has full support for `trace_replayBlockTransactions`, `trace_Block` and `trace_transaction`.
* Plugin API Block Events
  `BlockAdded` and `BlockReorg` are now exposed via the [Plugin API](https://javadoc.io/doc/org.hyperledger.besu/plugin-api/latest/org/hyperledger/besu/plugin/services/BesuEvents.html).
* [Filters](https://besu.hyperledger.org/en/stable/HowTo/Interact/Filters/Accessing-Logs-Using-JSON-RPC/) and
  [subscriptions](https://besu.hyperledger.org/en/stable/HowTo/Interact/APIs/RPC-PubSub/) for private contracts.
* [SecurityModule Plugin API](https://javadoc.io/doc/org.hyperledger.besu/plugin-api/latest/org/hyperledger/besu/plugin/services/SecurityModuleService.html)
  This allows use of a different [security module](https://besu.hyperledger.org/en/stable/Reference/CLI/CLI-Syntax/#security-module)
  as a plugin to provide cryptographic function that can be used by NodeKey (such as sign, ECDHKeyAgreement etc.).
* [Onchain privacy groups](https://besu.hyperledger.org/en/latest/Concepts/Privacy/Onchain-PrivacyGroups/)
  with add and remove members. This is an early access feature. Early access features are not recommended
  for production networks and may have unstable interfaces.

## 1.5 Additions and Improvements

* Public Networks Default to Fast Sync: The default sync mode for named permissionless networks, such as the Ethereum mainnet and testnets, is now `FAST`.
  * The default is unchanged for private networks. That is, the sync mode defaults to `FULL` for private networks.
  * Use the [`--sync-mode` command line option](https://besu.hyperledger.org/Reference/CLI/CLI-Syntax/#sync-mode) to change the sync mode. [\#384](https://github.com/hyperledger/besu/pull/384)
* Proper Mining Support: Added full support for `eth_hashrate` and `eth_submitHashrate`. It is now possible to have the hashrate when we mine with a GPU mining worker [\#1063](https://github.com/hyperledger/besu/pull/1063)
* Performance Improvements: The addition of native libraries ([\#775](https://github.com/hyperledger/besu/pull/775)) and changes to data structures in the EVM ([\#1089](https://github.com/hyperledger/besu/pull/1089)) have improved Besu sync and EVM execution times.
* Tracing API Improvements: The [Tracing API](https://besu.hyperledger.org/en/latest/Reference/API-Methods/#trace-methods) is no longer an Early Access feature and now has full support for `trace_replayBlockTransactions`, `trace_Block` and `trace_transaction`.
* New Plugin API Block Events: `BlockAdded` and `BlockReorg` are now exposed via the Plugin API [\#637](https://github.com/hyperledger/besu/pull/637).
* Added experimental CLI option `--Xnat-kube-pod-name` to specify the name of the loadbalancer used by the Kubernetes nat manager [\#1078](https://github.com/hyperledger/besu/pull/1078)
- Local permissioning TOML config now supports additional keys (`nodes-allowlist` and `accounts-allowlist`).
Support for `nodes-whitelist` and `accounts-whitelist` will be removed in a future release.
- Add missing `mixHash` field for `eth_getBlockBy*` JSON RPC endpoints. [\#1098](https://github.com/hyperledger/besu/pull/1098)
* Besu now has a strict check on private transactions to ensure the privateFrom in the transaction
matches the sender Orion key that has distributed the payload. Besu 1.5+ requires Orion 1.6+ to work.
[#357](https://github.com/PegaSysEng/orion/issues/357)

### Bug fixes

No bug fixes with [user impact in this release](https://wiki.hyperledger.org/display/BESU/Changelog).

### Known Issues

Known issues are open issues categorized as [Very High or High impact](https://wiki.hyperledger.org/display/BESU/Defect+Prioritisation+Policy).

#### New known issues

- K8S permissioning uses of Service IPs rather than pod IPs which can fail. [\#1190](https://github.com/hyperledger/besu/pull/1190)
Workaround - Do not use permissioning on K8S.

- Restart caused by insufficient memory can cause inconsistent private state. [\#1110](https://github.com/hyperledger/besu/pull/1110)
Workaround - Ensure you allocate enough memory for the Java Runtime Environment that the node does not run out of memory.

#### Previously identified known issues

- [Scope of logs query causing Besu to hang](KNOWN_ISSUES.md#scope-of-logs-query-causing-besu-to-hang)
- [Eth/65 loses peers](KNOWN_ISSUES.md#eth65-loses-peers)
- [Fast sync when running Besu on cloud providers](KNOWN_ISSUES.md#fast-sync-when-running-besu-on-cloud-providers)
- [Privacy users with private transactions created using v1.3.4 or earlier](KNOWN_ISSUES.md#privacy-users-with-private-transactions-created-using-v134-or-earlier)

### Download link
https://hyperledger.jfrog.io/artifactory/besu-binaries/besu/1.5.0/besu-1.5.0.zip

sha256sum: `56929d6a71cc681688351041c919e9630ab6df7de37dd0c4ae9e19a4f44460b2`

**For download links of releases prior to 1.5.0, please visit https://hyperledger.jfrog.io/artifactory/besu-binaries/besu/**

## 1.4.6

### Additions and Improvements

- Print node address on startup. [\#938](https://github.com/hyperledger/besu/pull/938)
- Transaction pool: price bump replacement mechanism configurable through CLI. [\#928](https://github.com/hyperledger/besu/pull/928) [\#930](https://github.com/hyperledger/besu/pull/930)

### Bug Fixes

- Added timeout to queries. [\#986](https://github.com/hyperledger/besu/pull/986)
- Fixed issue where networks using onchain permissioning could stall when the bootnodes were not validators. [\#969](https://github.com/hyperledger/besu/pull/969)
- Update getForks method to ignore ClassicForkBlock chain parameter to fix issue with ETC syncing. [\#1014](https://github.com/hyperledger/besu/pull/1014)

### Known Issues

Known issues are open issues categorized as [Very High or High impact](https://wiki.hyperledger.org/display/BESU/Defect+Prioritisation+Policy).

#### Previously identified known issues

- [Scope of logs query causing Besu to hang](KNOWN_ISSUES.md#scope-of-logs-query-causing-besu-to-hang)
- [Eth/65 loses peers](KNOWN_ISSUES.md#eth65-loses-peers)
- [Fast sync when running Besu on cloud providers](KNOWN_ISSUES.md#fast-sync-when-running-besu-on-cloud-providers)
- [Privacy users with private transactions created using v1.3.4 or earlier](KNOWN_ISSUES.md#privacy-users-with-private-transactions-created-using-v134-or-earlier)

## 1.4.5

### Additions and Improvements

- Implemented WebSocket logs subscription for private contracts (`priv_subscribe`/`priv_unsubscribe`) [\#762](https://github.com/hyperledger/besu/pull/762)
- Introduced SecurityModule plugin API. This allows use of a different security module as a plugin to
  provide cryptographic function that can be used by NodeKey (such as sign, ECDHKeyAgreement etc.). KeyPairSecurityModule
  is registered and used by default. The CLI option `--security-module=<name> (defaults to localfile)` can be used
  to identify the security module plugin name to use instead. [\#713](https://github.com/hyperledger/besu/pull/713)
- Several testing related changes to improve compatibility with [Hive](https://hivetests.ethdevops.io/) and Retesteth.
  [\#806](https://github.com/hyperledger/besu/pull/806) and [#845](https://github.com/hyperledger/besu/pull/845)
- Native libraries for secp256k1 and Altbn128 encryption are enabled by default.  To disable these libraries use
  `--Xsecp256k1-native-enabled=false` and `--Xaltbn128-native-enabled=false`. [\#775](https://github.com/hyperledger/besu/pull/775)

### Bug Fixes

- Fixed `eth_estimateGas` JSON RPC so it no longer returns gas estimates that are too low. [\#842](https://github.com/hyperledger/besu/pull/842)
- Full help not displayed unless explicitly requested. [\#437](https://github.com/hyperledger/besu/pull/437)
- Compatibility with undocumented Geth `eth_subscribe` fields. [\#654](https://github.com/hyperledger/besu/pull/654)
- Current block number included as part of `eth_getWork` response. [\#849](https://github.com/hyperledger/besu/pull/849)

### Known Issues

Known issues are open issues categorized as [Very High or High impact](https://wiki.hyperledger.org/display/BESU/Defect+Prioritisation+Policy).

#### New known issues

* Scope of logs query causing Besu to crash. [\#944](https://github.com/hyperledger/besu/pull/944)

Workaround - Limit the number of blocks queried by each `eth_getLogs` call.

#### Previously identified known issues

- [`Intrinsic gas exceeds gas limit` returned when calling `delete mapping[addr]` or `mapping[addr] = 0`](KNOWN_ISSUES.md#intrinsic-gas-exceeds-gas-limit)
- [Eth/65 not backwards compatible](KNOWN_ISSUES.md#eth65-not-backwards-compatible)
- [Error full syncing with pruning](KNOWN_ISSUES.md#error-full-syncing-with-pruning)
- [Fast sync when running Besu on cloud providers](KNOWN_ISSUES.md#fast-sync-when-running-besu-on-cloud-providers)
- [Bootnodes must be validators when using onchain permissioning](KNOWN_ISSUES.md#bootnodes-must-be-validators-when-using-onchain-permissioning)
- [Privacy users with private transactions created using v1.3.4 or earlier](KNOWN_ISSUES.md#privacy-users-with-private-transactions-created-using-v134-or-earlier)

## 1.4.4

### Additions and Improvements

- Implemented [`priv_getLogs`](https://besu.hyperledger.org/en/latest/Reference/API-Methods/#priv_getlogs). [\#686](https://github.com/hyperledger/besu/pull/686)
- Implemented private contract log filters including JSON-RPC methods to interact with private filters. [\#735](https://github.com/hyperledger/besu/pull/735)
- Implemented EIP-2315: Simple Subroutines for the EVM [\#717](https://github.com/hyperledger/besu/pull/717)
- Implemented Splunk logging. [\#725](https://github.com/hyperledger/besu/pull/725)
- Implemented optional native library encryption. [\#675](https://github.com/hyperledger/besu/pull/675).  To enable add `--Xsecp256k1-native-enabled` (for transaciton signatures) and/or `--Xaltbn128-native-enabled` (for altbn128 precomiled contracts) as command line options.

### Bug Fixes

- Flag added to toggle `eth/65` off by default. `eth/65` will remain toggled off by default until
a fix is completed for the [eth/65 known issue](KNOWN_ISSUES.md). [\#741](https://github.com/hyperledger/besu/pull/741)
- Resolve crashing NAT detectors on GKE. [\#731](https://github.com/hyperledger/besu/pull/731) fixes [\#507](https://github.com/hyperledger/besu/issues/507).
[Besu-Kubernetes Readme](https://github.com/PegaSysEng/besu-kubernetes/blob/master/README.md#network-topology-and-high-availability-requirements)
updated to reflect changes.
- Deal with quick service start failures [\#714](https://github.com/hyperledger/besu/pull/714) fixes [\#662](https://github.com/hyperledger/besu/issues/662)

### Known Issues

Known issues are open issues categorized as [Very High or High impact](https://wiki.hyperledger.org/display/BESU/Defect+Prioritisation+Policy).

#### New known issues

- `Intrinsic gas exceeds gas limit` returned when calling `delete mapping[addr]` or `mapping[addr] = 0` [\#696](https://github.com/hyperledger/besu/issues/696)

Calling delete and set to 0 Solidity mapping in Solidity fail.

#### Previously identified known issues

- [Eth/65 not backwards compatible](KNOWN_ISSUES.md#eth65-not-backwards-compatible)
- [Error full syncing with pruning](KNOWN_ISSUES.md#error-full-syncing-with-pruning)
- [Fast sync when running Besu on cloud providers](KNOWN_ISSUES.md#fast-sync-when-running-besu-on-cloud-providers)
- [Bootnodes must be validators when using onchain permissioning](KNOWN_ISSUES.md#bootnodes-must-be-validators-when-using-onchain-permissioning)
- [Privacy users with private transactions created using v1.3.4 or earlier](KNOWN_ISSUES.md#privacy-users-with-private-transactions-created-using-v134-or-earlier)

## 1.4.3

### Issues identified with 1.4.3 release

The `eth/65` change is not [backwards compatible](https://github.com/hyperledger/besu/issues/723).
This has the following impact:
* In a private network, nodes using the 1.4.3 client cannot interact with nodes using 1.4.2 or earlier
clients.
* On mainnet, synchronizing eventually stalls.

Workaround -> revert to v1.4.2.

A [fix](https://github.com/hyperledger/besu/pull/732) is currently [being tested](https://github.com/hyperledger/besu/pull/733).

### Critical Issue for Privacy Users

A critical issue for privacy users with private transactions created using Hyperledger Besu v1.3.4
or earlier has been identified. If you have a network with private transaction created using v1.3.4
or earlier, please read the following and take the appropriate steps:
https://wiki.hyperledger.org/display/BESU/Critical+Issue+for+Privacy+Users

### Additions and Improvements

- Added `eth/65` support. [\#608](https://github.com/hyperledger/besu/pull/608)
- Added block added and block reorg events. Added revert reason to block added transactions. [\#637](https://github.com/hyperledger/besu/pull/637)

### Deprecated

- Private Transaction `hash` field and `getHash()` method have been deprecated. They will be removed
in 1.5.0 release. [\#639](https://github.com/hyperledger/besu/pull/639)

### Known Issues

#### Fast sync when running Besu on cloud providers

A known [RocksDB issue](https://github.com/facebook/rocksdb/issues/6435) causes fast sync to fail
when running Besu on certain cloud providers. The following error is displayed repeatedly:

```
...
EthScheduler-Services-1 (importBlock) | ERROR | PipelineChainDownloader | Chain download failed. Restarting after short delay.
java.util.concurrent.CompletionException: org.hyperledger.besu.plugin.services.exception.StorageException: org.rocksdb.RocksDBException: block checksum mismatch:
....
```

This behaviour has been seen on AWS and Digital Ocean.

Workaround -> On AWS, a full restart of the AWS VM is required to restart the fast sync.

Fast sync is not currently supported on Digital Ocean. We are investigating options to
[add support for fast sync on Digital Ocean](https://github.com/hyperledger/besu/issues/591).

#### Error full syncing with pruning

- Error syncing with mainnet on Besu 1.3.7 node - MerkleTrieException [\#580](https://github.com/hyperledger/besu/issues/580)
The associated error is `Unable to load trie node value for hash` and is caused by the combination of
full sync and pruning.

Workarounds:
1. Explicitly disable pruning using `--pruning-enabled=false` when using fast sync.
2. If the `MerkleTrieException` occurs, delete the database and resync.

A fix for this issue is being actively worked on.

#### Fast sync reverting to full sync

In some cases of FastSyncException, fast sync reverts back to a full sync before having reached the
pivot block. [\#683](https://github.com/hyperledger/besu/issues/683)

Workaround -> To re-attempt fast syncing rather than continue full syncing, stop Besu, delete your
database, and start again.

#### Bootnodes must be validators when using onchain permissioning

- Onchain permissioning nodes can't peer when using a non-validator bootnode [\#528](https://github.com/hyperledger/besu/issues/528)

Workaround -> When using onchain permissioning, ensure bootnodes are also validators.


## 1.4.2

### Additions and Improvements

- Added `trace_block` JSON RPC API [\#449](https://github.com/hyperledger/besu/pull/449)
- Added `pulledStates` and `knownStates` to the EthQL `syncing` query and `eth_syncing` JSON-RPC api [\#565](https://github.com/hyperledger/besu/pull/565)

### Bug Fixes

- Fixed file parsing behaviour for privacy enclave keystore password file [\#554](https://github.com/hyperledger/besu/pull/554) (thanks to [magooster](https://github.com/magooster))
- Fixed known issue with being unable to re-add members to onchain privacy groups [\#471](https://github.com/hyperledger/besu/pull/471)

### Updated Early Access Features

* [Onchain privacy groups](https://besu.hyperledger.org/en/latest/Concepts/Privacy/Onchain-PrivacyGroups/) with add and remove members. Known issue resolved (see above).
* [TRACE API](https://besu.hyperledger.org/en/latest/Reference/API-Methods/#trace-methods) now includes `trace_block`, `trace_replayBlockTransactions`, and `trace_transaction`.
Fixed some issues on the trace replay block transactions API [\#522](https://github.com/hyperledger/besu/pull/522).

### Known Issues

#### Fast sync defaulting to full sync

-  When fast sync cannot find enough valid peers rapidly enough, Besu defaults to full sync.

Workarounds:
1. To re-attempt fast syncing rather than continue full syncing, stop Besu, delete your database,
and start again.
2. When fast syncing, explicitly disable pruning using `--pruning-enabled=false` to reduce the likelihood
of encountering the pruning bug.

A fix to remove the default to full sync is [in progress](https://github.com/hyperledger/besu/pull/427)
is being actively worked on.

#### Error full syncing with pruning

- Error syncing with mainnet on Besu 1.3.7 node - MerkleTrieException [\#BESU-160](https://jira.hyperledger.org/browse/BESU-160)
The associated error is `Unable to load trie node value for hash` and is caused by the combination of
full sync and pruning.

Workarounds:
1. Explicitly disable pruning using `--pruning-enabled=false` when using fast sync.
2. If the `MerkleTrieException` occurs, delete the database and resync.

A fix for this issue is being actively worked on.

#### Bootnodes must be validators when using onchain permissioning

- Onchain permissioning nodes can't peer when using a non-validator bootnode [\#BESU-181](https://jira.hyperledger.org/browse/BESU-181)

Workaround -> When using onchain permissioning, ensure bootnodes are also validators.

## 1.4.1

### Additions and Improvements

- Added priv_getCode [\#250](https://github.com/hyperledger/besu/pull/408). Gets the bytecode associated with a private address.
- Added `trace_transaction` JSON RPC API [\#441](https://github.com/hyperledger/besu/pull/441)
- Removed -X unstable prefix for pruning options (`--pruning-blocks-retained`, `--pruning-block-confirmations`) [\#440](https://github.com/hyperledger/besu/pull/440)
- Implemented [ECIP-1088](https://ecips.ethereumclassic.org/ECIPs/ecip-1088): Phoenix EVM and Protocol upgrades. [\#434](https://github.com/hyperledger/besu/pull/434)

### Bug Fixes

- [BESU-25](https://jira.hyperledger.org/browse/BESU-25) Use v5 Devp2p when pinging [\#392](https://github.com/hyperledger/besu/pull/392)
- Fixed a bug to manage concurrent access to cache files [\#438](https://github.com/hyperledger/besu/pull/438)
- Fixed configuration file bug: `pruning-blocks-retained` now accepts an integer in the config [\#440](https://github.com/hyperledger/besu/pull/440)
- Specifying RPC credentials file should not force RPC Authentication to be enabled [\#454](https://github.com/hyperledger/besu/pull/454)
- Enhanced estimateGas messages [\#436](https://github.com/hyperledger/besu/pull/436). When a estimateGas request fails a validation check, an improved error message is returned in the response.

### Early Access Features

Early access features are available features that are not recommended for production networks and may
have unstable interfaces.

* [Onchain privacy groups](https://besu.hyperledger.org/en/latest/Concepts/Privacy/Onchain-PrivacyGroups/) with add and remove members.
  Not being able to to re-add a member to an onchain privacy group is a [known issue](https://github.com/hyperledger/besu/issues/455)
  with the add and remove functionality.

### Known Issues

#### Fast sync defaulting to full sync

-  When fast sync cannot find enough valid peers rapidly enough, Besu defaults to full sync.

Workarounds:
1. To re-attempt fast syncing rather than continue full syncing, stop Besu, delete your database,
and start again.
2. When fast syncing, explicitly disable pruning using `--pruning-enabled=false` to reduce the likelihood
of encountering the pruning bug.

A fix to remove the default to full sync is [in progress](https://github.com/hyperledger/besu/pull/427)
and is planned for inclusion in v1.4.1.

#### Error full syncing with pruning

- Error syncing with mainnet on Besu 1.3.7 node - MerkleTrieException [\#BESU-160](https://jira.hyperledger.org/browse/BESU-160)
The associated error is `Unable to load trie node value for hash` and is caused by the combination of
full sync and pruning.

Workarounds:
1. Explicitly disable pruning using `--pruning-enabled=false` when using fast sync.
2. If the `MerkleTrieException` occurs, delete the database and resync.

Investigation of this issue is in progress and a fix is targeted for v1.4.1.

#### Bootnodes must be validators when using onchain permissioning

- Onchain permissioning nodes can't peer when using a non-validator bootnode [\#BESU-181](https://jira.hyperledger.org/browse/BESU-181)

Workaround -> When using onchain permissioning, ensure bootnodes are also validators.

## 1.4.0

### Private State Migration

Hyperledger Besu v1.4 implements a new data structure for private state storage that is not backwards compatible.
A migration will be performed when starting v1.4 for the first time to reprocess existing private transactions
and re-create the private state data in the v1.4 format.

If you have existing private transactions, see [migration details](docs/Private-Txns-Migration.md).

### Additions and Improvements

* [TLS support](https://besu.hyperledger.org/en/latest/Concepts/TLS/) to secure client and server communication.

* [Multi-tenancy](https://besu.hyperledger.org/en/latest/Concepts/Privacy/Multi-Tenancy/) to enable multiple participants to use the same Besu and Orion node.

* [Plugin APIs](https://besu.hyperledger.org/en/latest/Concepts/Plugins/) to enable building of Java plugins to extend Hyperledger Besu.

* Support for additional [NAT methods](https://besu.hyperledger.org/en/latest/HowTo/Find-and-Connect/Specifying-NAT/).

* Added [`priv_call`](https://besu.hyperledger.org/en/latest/Reference/API-Methods/#priv_call) which invokes
a private contract function locally and does not change the private state.

* Besu has moved from an internal Bytes library to the [Apache Tuweni](https://tuweni.apache.org/) Bytes library.
This includes using the library in the Plugins API interfaces. [#295](https://github.com/hyperledger/besu/pull/295) and [#215](https://github.com/hyperledger/besu/pull/215)

### Early Access Features

Early access features are available features that are not recommended for production networks and may
have unstable interfaces.

* [Reorg compatible privacy](https://besu.hyperledger.org/en/latest/Concepts/Privacy/Privacy-Overview/#reorg-compatible-privacy)
to enable private transactions on networks using consensus mechanisms that fork.

* [Tracing API](https://besu.hyperledger.org/en/latest/Concepts/Transactions/Trace-Types) to obtain detailed information about transaction processing.

### Bug Fixes

See RC and Beta sections below.

### Known Issues

#### Fast sync defaulting to full sync

-  When fast sync cannot find enough valid peers rapidly enough, Besu defaults to full sync.

Workarounds:
1. To re-attempt fast syncing rather than continue full syncing, stop Besu, delete your database,
and start again.
2. When fast syncing, explicitly disable pruning using `--pruning-enabled=false` to reduce the likelihood
of encountering the pruning bug.

A fix to remove the default to full sync is [in progress](https://github.com/hyperledger/besu/pull/427)
and is planned for inclusion in v1.4.1.

#### Error full syncing with pruning

- Error syncing with mainnet on Besu 1.3.7 node - MerkleTrieException [\#BESU-160](https://jira.hyperledger.org/browse/BESU-160)
The associated error is `Unable to load trie node value for hash` and is caused by the combination of
full sync and pruning.

Workarounds:
1. Explicitly disable pruning using `--pruning-enabled=false` when using fast sync.
2. If the `MerkleTrieException` occurs, delete the database and resync.

Investigation of this issue is in progress and a fix is targeted for v1.4.1.

#### Bootnodes must be validators when using onchain permissioning

- Onchain permissioning nodes can't peer when using a non-validator bootnode [\#BESU-181](https://jira.hyperledger.org/browse/BESU-181)

Workaround -> When using onchain permissioning, ensure bootnodes are also validators.


## 1.4.0 RC-2

### Private State Migration
Hyperledger Besu v1.4 implements a new data structure for private state storage that is not backwards compatible.
A migration will be performed when starting v1.4 for the first time to reprocess existing private transactions
and re-create the private state data in the v1.4 format.
If you have existing private transactions, see [migration details](docs/Private-Txns-Migration.md).

## 1.4.0 RC-1

### Additions and Improvements

- New`trace_replayBlockTransactions` JSON-RPC API

This can be enabled using the `--rpc-http-api TRACE` CLI flag.  There are some philosophical differences between Besu and other implementations that are outlined in [trace_rpc_apis](docs/trace_rpc_apis.md).

- Ability to automatically detect Docker NAT settings from inside the conainter.

The default NAT method (AUTO) can detect this so no user intervention is required to enable this.

- Added [Multi-tenancy](https://besu.hyperledger.org/en/latest/Concepts/Privacy/Multi-Tenancy/) support which allows multiple participants to use the same Besu node for private transactions.

- Added TLS support for communication with privacy enclave

### Bug Fixes

- Private transactions are now validated before sent to the enclave [\#356](https://github.com/hyperledger/besu/pull/356)

### Known Bugs

- Error syncing with mainnet on Besu 1.3.7 node - MerkleTrieException [\#BESU-160](https://jira.hyperledger.org/browse/BESU-160)

Workaround -> Don't enable pruning when syncing to mainnet.

- Onchain permissioning nodes can't peer when using a non-validator bootnode [\#BESU-181](https://jira.hyperledger.org/browse/BESU-181)

Workaround -> When using onchain permissioning, ensure bootnodes are also validators.

## 1.4 Beta 3

### Additions and Improvements

- CLI option to enable TLS client auth for JSON-RPC HTTP [\#340](https://github.com/hyperledger/besu/pull/340)

Added CLI options to enable TLS client authentication and trusting client certificates:
~~~
--rpc-http-tls-client-auth-enabled - Enable TLS client authentication for the JSON-RPC HTTP service (default: false)
--rpc-http-tls-known-clients-file - Path to file containing client's certificate common name and fingerprint for client authentication.
--rpc-http-tls-ca-clients-enabled - Enable to accept clients certificate signed by a valid CA for client authentication (default: false)
~~~
If client-auth is enabled, user must either enable CA signed clients OR provide a known-clients file. An error is reported
if both CA signed clients is disabled and known-clients file is not specified.

- Stable Plugins APIs [\#346](https://github.com/hyperledger/besu/pull/346)

The `BesuEvents` service and related `data` package have been marked as a stable plugin API.

### Bug Fixes

- Return missing signers from getSignerMetrics [\#343](https://github.com/hyperledger/besu/pull/)

### Experimental Features

- Experimental support for `trace_replayBlockTransactions` - multiple PRs

Added support for the `trace_replayBlockTransactions` JSON-RPC call. To enable this API add
`TRACE` to the `rpc-http-api` options (for example,  `--rpc-http-api TRACE` on the command line).

This is not a production ready API.  There are known bugs relating to traced memory from calls and
returns, and the gas calculation reported in the flat traces does not always match up with the
correct gas calculated for consensus.

## 1.4 Beta 2

### Additions and Improvements

- Enable TLS for JSON-RPC HTTP Service [\#253](https://github.com/hyperledger/besu/pull/253)

Exposes new command line parameters to enable TLS on Ethereum JSON-RPC HTTP interface to allow clients like EthSigner to connect via TLS:
`--rpc-http-tls-enabled=true`
(Optional - Only required if `--rpc-http-enabled` is set to true) Set to `true` to enable TLS. False by default.
`--rpc-http-tls-keystore-file="/path/to/cert.pfx"`
(Must be specified if TLS is enabled) Path to PKCS12 format key store which contains server's certificate and it's private key
`--rpc-http-tls-keystore-password-file="/path/to/cert.passwd"`
(Must be specified if TLS is enabled) Path to the text file containing password for unlocking key store.
`--rpc-http-tls-known-clients-file="/path/to/rpc_tls_clients.txt"`
(Optional) Path to a plain text file containing space separated client’s certificate’s common name and its sha-256 fingerprints when
they are not signed by a known CA. The presence of this file (even empty) enables TLS client authentication. That is, the client
presents the certificate to server on TLS handshake and server establishes that the client certificate is either signed by a
proper/known CA. Otherwise, server trusts client certificate by reading the sha-256 fingerprint from known clients file specified above.

The format of the file is (as an example):
`localhost DF:65:B8:02:08:5E:91:82:0F:91:F5:1C:96:56:92:C4:1A:F6:C6:27:FD:6C:FC:31:F2:BB:90:17:22:59:5B:50`

### Bug Fixes

- TotalDifficulty is a BigInteger [\#253](https://github.com/hyperledger/besu/pull/253).
  Don't try and cast total difficulty down to a long because it will overflow long in a reasonable timeframe.

## 1.4 Beta 1

### Additions and Improvements

- Besu has moved from an internal Bytes library to the [Apache Tuweni](https://tuweni.apache.org/) Bytes library.  This includes using the library in the Plugins API interfaces. [#295](https://github.com/hyperledger/besu/pull/295) and [#215](https://github.com/hyperledger/besu/pull/215)
- Besu stops processing blocks if Orion is unavailable [\#253](https://github.com/hyperledger/besu/pull/253)
- Added priv_call [\#250](https://github.com/hyperledger/besu/pull/250).  Invokes a private contract function locally and does not change the private state.
- Support for [EIP-2124](https://github.com/ethereum/EIPs/blob/master/EIPS/eip-2124.md), which results in faster peer discovery [\#156](https://github.com/hyperledger/besu/pull/156)

## 1.3.8

### Additions and Improvements

- `admin_generateLogBloomCache` JSON-RPC API to generate a cache of the block bloombits that improves performance for log queries [\#262](https://github.com/hyperledger/besu/pull/262)

## Critical Fix in 1.3.7

1.3.7 includes a critical fix for Ethereum MainNet users and the Muir Glacier upgrade. We recommend users of Ethereum public networks
(MainNet, Ropsten, Rinkeby, and Goerli) upgrade immediately. This upgrade is also strongly recommended for users of private networks.

For more details, see [Hyperledger Besu Wiki](https://wiki.hyperledger.org/display/BESU/Mainnet+Consensus+Bug+Identified+and+Resolved+in+Hyperledger+Besu).

## Muir Glacier Compatibility

For compatibility with Ethereum Muir Glacier upgrade, use v1.3.7 or later.

## ETC Agharta Compatibility

For compatibility with ETC Agharta upgrade, use 1.3.7 or later.

### 1.3.7

### Additions and Improvements

- Hard Fork Support: Configures the Agharta activation block for the ETC MainNet configuration [\#251](https://github.com/hyperledger/besu/pull/251) (thanks to [soc1c](https://github.com/soc1c))
- `operator generate-log-bloom-cache` command line option to generate a cache of the block bloombits that improves performance for log queries  [\#245](https://github.com/hyperledger/besu/pull/245)

### Bug Fixes

- Resolves a Mainnet consensus issue [\#254](https://github.com/hyperledger/besu/pull/254)

### New Maintainer

[Edward Mack](https://github.com/hyperledger/besu/commits?author=edwardmack) added as a [new maintainer](https://github.com/hyperledger/besu/pull/219).

### 1.3.6

### Additions and Improvements

- Performance improvements:
  * Multithread Websockets to increase throughput [\#231](https://github.com/hyperledger/besu/pull/231)
  * NewBlockHeaders performance improvement [\#230](https://github.com/hyperledger/besu/pull/230)
- EIP2384 - Ice Age Adustment around Istanbul [\#211](https://github.com/hyperledger/besu/pull/211)
- Documentation updates include:
  * [Configuring mining using the Stratum protocol](https://besu.hyperledger.org/en/latest/HowTo/Configure/Configure-Mining/)
  * [ETC network command line options](https://besu.hyperledger.org/en/latest/Reference/CLI/CLI-Syntax/#network)
- Hard Fork Support:
   * MuirGlacier for Ethereum Mainnet and Ropsten Testnet
   * Agharta for Kotti and Mordor Testnets

### Bug Fixes

- [\#210](https://github.com/hyperledger/besu/pull/210) fixes WebSocket frames handling
  User impact: PING/PONG frames handling in Websocket services was not implemented

### 1.3.5

### Additions and Improvements

- Log Event Streaming for Plugin API [\#186](https://github.com/hyperledger/besu/pull/186)
- Allow use a external JWT public key in authenticated APIs [\#183](https://github.com/hyperledger/besu/pull/183)
- ETC Configuration, classic fork peer validator [\#176](https://github.com/hyperledger/besu/pull/176) (thanks to [edwardmack](https://github.com/edwardmack))
- Allow IBFT validators to be changed at a given block [\#173](https://github.com/hyperledger/besu/pull/173)
- Support external mining using Stratum [\#140](https://github.com/hyperledger/besu/pull/140) (thanks to [atoulme](https://github.com/atoulme))
- Add more fields to private transaction receipt [\#85](https://github.com/hyperledger/besu/pull/85) (thanks to [josh-richardson](https://github.com/josh-richardson))
- [Pruning documentation](https://besu.hyperledger.org/en/latest/Concepts/Pruning/)

### Technical Improvements

- ETC - Cleanup [\#201](https://github.com/hyperledger/besu/pull/201) (thanks to [GregTheGreek](https://github.com/GregTheGreek))
- User specific enclave public key configuration in auth file [\#196](https://github.com/hyperledger/besu/pull/196)
- Change CustomForks -\> Transitions [\#193](https://github.com/hyperledger/besu/pull/193)
- Pass identity information into RpcMethod from Http Service [\#189](https://github.com/hyperledger/besu/pull/189)
- Remove the use of JsonRpcParameters from RpcMethods [\#188](https://github.com/hyperledger/besu/pull/188)
- Repaired Metrics name collision between Privacy and RocksDB [\#187](https://github.com/hyperledger/besu/pull/187)
- Multi-Tenancy: Do not specify a public key anymore when requesting a … [\#185](https://github.com/hyperledger/besu/pull/185)
- Updates to circle building acceptance tests [\#184](https://github.com/hyperledger/besu/pull/184)
- Move Apache Tuweni dependency to official release [\#181](https://github.com/hyperledger/besu/pull/181) (thanks to [atoulme](https://github.com/atoulme))
- Update Gradle to 6.0, support Java 13 [\#180](https://github.com/hyperledger/besu/pull/180)
- ETC Atlantis fork [\#179](https://github.com/hyperledger/besu/pull/179) (thanks to [edwardmack](https://github.com/edwardmack))
- ETC Gotham Fork [\#178](https://github.com/hyperledger/besu/pull/178) (thanks to [edwardmack](https://github.com/edwardmack))
- ETC DieHard fork support [\#177](https://github.com/hyperledger/besu/pull/177) (thanks to [edwardmack](https://github.com/edwardmack))
- Remove 'parentHash', 'number' and 'gasUsed' fields from the genesis d… [\#175](https://github.com/hyperledger/besu/pull/175) (thanks to [SweeXordious](https://github.com/SweeXordious))
- Enable pruning by default for fast sync and validate conflicts with privacy [\#172](https://github.com/hyperledger/besu/pull/172)
- Update RocksDB [\#170](https://github.com/hyperledger/besu/pull/170)
- Vpdate ver to 1.3.5-snapshot [\#169](https://github.com/hyperledger/besu/pull/169)
- Added PoaQueryService method that returns local node signer… [\#163](https://github.com/hyperledger/besu/pull/163)
- Add versioning to privacy storage [\#149](https://github.com/hyperledger/besu/pull/149)
- Update reference tests [\#139](https://github.com/hyperledger/besu/pull/139)

### 1.3.4

- Reverted _Enable pruning by default for fast sync (#135)_ [\#164](https://github.com/hyperledger/besu/pull/164)

### 1.3.3

### Technical Improvements

- Add --identity flag for client identification in node browsers [\#150](https://github.com/hyperledger/besu/pull/150)
- Istanbul Mainnet Block [\#145](https://github.com/hyperledger/besu/pull/150)
- Add priv\_getEeaTransactionCount [\#110](https://github.com/hyperledger/besu/pull/110)

### Additions and Improvements

- Redesign of how JsonRpcMethods are created [\#159](https://github.com/hyperledger/besu/pull/159)
- Moving JsonRpcMethods classes into the same package, prior to refactor [\#154](https://github.com/hyperledger/besu/pull/154)
- Reflect default logging in CLI help [\#148](https://github.com/hyperledger/besu/pull/148)
- Handle zero port better in NAT [\#147](https://github.com/hyperledger/besu/pull/147)
- Rework how filter and log query parameters are created/used [\#146](https://github.com/hyperledger/besu/pull/146)
- Don't generate shutdown tasks in controller [\#141](https://github.com/hyperledger/besu/pull/141)
- Ibft queries [\#138](https://github.com/hyperledger/besu/pull/138)
- Enable pruning by default for fast sync [\#135](https://github.com/hyperledger/besu/pull/135)
- Ensure spotless runs in CI [\#132](https://github.com/hyperledger/besu/pull/132)
- Add more logging around peer disconnects [\#131](https://github.com/hyperledger/besu/pull/131)
- Repair EthGetLogs returning incorrect results [\#128](https://github.com/hyperledger/besu/pull/128)
- Use Bloombits for Logs queries [\#127](https://github.com/hyperledger/besu/pull/127)
- Improve message when extraData missing [\#121](https://github.com/hyperledger/besu/pull/121)
- Fix miner startup logic [\#104](https://github.com/hyperledger/besu/pull/104)
- Support log reordring from reorgs in `LogSubscriptionService` [\#86](https://github.com/hyperledger/besu/pull/86)

### 1.3.2

### Additions and Improvements

- besu -v to print plugin versions[\#123](https://github.com/hyperledger/besu/pull/123)

### Technical Improvements

- Update Governance and Code of Conduct verbiage [\#120](https://github.com/hyperledger/besu/pull/120)
- Fix private transaction root mismatch [\#118](https://github.com/hyperledger/besu/pull/118)
- Programatically enforce plugin CLI variable names [\#117](https://github.com/hyperledger/besu/pull/117)
- Additional unit test for selecting replaced pending transactions [\#116](https://github.com/hyperledger/besu/pull/116)
- Only set sync targets that have an estimated height value [\#115](https://github.com/hyperledger/besu/pull/115)
- Fix rlpx startup [\#114](https://github.com/hyperledger/besu/pull/114)
- Expose getPayload in Transaction plugin-api interface. [\#113](https://github.com/hyperledger/besu/pull/113)
- Dependency Version Upgrades [\#112](https://github.com/hyperledger/besu/pull/112)
- Add hash field in Transaction plugin interface. [\#111](https://github.com/hyperledger/besu/pull/111)
- Rework sync status events [\#106](https://github.com/hyperledger/besu/pull/106)

### 1.3.1

### Additions and Improvements

- Added GraphQL query/logs support [\#94](https://github.com/hyperledger/besu/pull/94)

### Technical Improvements

- Add totalDiffculty to BlockPropagated events. [\#97](https://github.com/hyperledger/besu/pull/97)
- Merge BlockchainQueries classes [\#101](https://github.com/hyperledger/besu/pull/101)
- Fixed casing of dynamic MetricCategorys [\#99](https://github.com/hyperledger/besu/pull/99)
- Fix private transactions breaking evm [\#96](https://github.com/hyperledger/besu/pull/96)
- Make SyncState variables thread-safe [\#95](https://github.com/hyperledger/besu/pull/95)
- Fix transaction tracking by sender [\#93](https://github.com/hyperledger/besu/pull/93)
- Make logic in PersistBlockTask more explicit to fix a LGTM warning [\#92](https://github.com/hyperledger/besu/pull/92)
- Removed Unused methods in the transaction simulator. [\#91](https://github.com/hyperledger/besu/pull/91)
- Fix ThreadBesuNodeRunner BesuConfiguration setup [\#90](https://github.com/hyperledger/besu/pull/90)
- JsonRpc method disabled error condition rewrite and unit test [\#80](https://github.com/hyperledger/besu/pull/80)
- Round trip testing of state trie account values [\#31](https://github.com/hyperledger/besu/pull/31)

### 1.3

### Breaking Change

- Disallow comments in Genesis JSON file. [\#49](https://github.com/hyperledger/besu/pull/49)

### Additions and Improvements

- Add `--required-block` command line option to deal with chain splits [\#79](https://github.com/hyperledger/besu/pull/79)
- Store db metadata file in the root data directory. [\#46](https://github.com/hyperledger/besu/pull/46)
- Add `--target-gas-limit` command line option. [\#24](https://github.com/hyperledger/besu/pull/24)(thanks to new contributor [cfelde](https://github.com/cfelde))
- Allow private contracts to access public state. [\#9](https://github.com/hyperledger/besu/pull/9)
- Documentation updates include:
  - Added [sample load balancer configurations](https://besu.hyperledger.org/en/latest/HowTo/Configure/Configure-HA/Sample-Configuration/)
  - Added [`retesteth`](https://besu.hyperledger.org/en/latest/Reference/CLI/CLI-Subcommands/#retesteth) subcommand
  - Added [`debug_accountRange`](https://besu.hyperledger.org/en/latest/Reference/API-Methods/#debug_accountrange) JSON-RPC API method
  - Clarified purpose of [static nodes](https://besu.hyperledger.org/en/latest/HowTo/Find-and-Connect/Managing-Peers/#static-nodes)
  - Added links [Kubernetes reference implementations](https://besu.hyperledger.org/en/latest/HowTo/Deploy/Kubernetes/)
  - Added content about [access between private and public states](https://besu.hyperledger.org/en/latest/Concepts/Privacy/Privacy-Groups/#access-between-states)
  - Added restriction that [account permissioning cannot be used with random key signing](https://besu.hyperledger.org/en/latest/HowTo/Use-Privacy/Sign-Privacy-Marker-Transactions/).
  - Added high availability requirement for [private transaction manager](https://besu.hyperledger.org/en/latest/Concepts/Privacy/Privacy-Overview/#availability) (ie, Orion)
  - Added [genesis file reference](https://besu.hyperledger.org/en/latest/Reference/Config-Items/)

### Technical Improvements

- Less verbose synching subscriptions [\#59](https://github.com/hyperledger/besu/pull/59)
- Return enclave key instead of private transaction hash [\#53](https://github.com/hyperledger/besu/pull/53)
- Fix mark sweep pruner bugs where nodes that should be kept were being swept  [\#50](https://github.com/hyperledger/besu/pull/50)
- Clean up BesuConfiguration construction [\#51](https://github.com/hyperledger/besu/pull/51)
- Private tx nonce errors return same msg as any tx [\#48](https://github.com/hyperledger/besu/pull/48)
- Fix default logging [\#47](https://github.com/hyperledger/besu/pull/47)
- Introduce virtual operation. [\#45](https://github.com/hyperledger/besu/pull/45)
- Downgrade RocksDBPlugin Logging Levels [\#44](https://github.com/hyperledger/besu/pull/44)
- Infrastructure for exposing PoA metrics for plugins. [\#37](https://github.com/hyperledger/besu/pull/37)
- Refactor privacy storage. [\#7](https://github.com/hyperledger/besu/pull/7)

## 1.2.4

### Additions and Improvements

- Add Istanbul block (5435345) for Rinkeby [\#35](https://github.com/hyperledger/besu/pull/35)
- Add Istanbul block (1561651) for Goerli [\#27](https://github.com/hyperledger/besu/pull/27)
- Add Istanbul block (6485846) for Ropsten [\#26](https://github.com/hyperledger/besu/pull/26)
- Add privDistributeRawTransaction endpoint [\#23](https://github.com/hyperledger/besu/pull/23) (thanks to [josh-richardson](https://github.com/josh-richardson))

### Technical Improvements

- Refactors pantheon private key to signing private key [\#34](https://github.com/hyperledger/besu/pull/34) (thanks to [josh-richardson](https://github.com/josh-richardson))
- Support both BESU\_ and PANTHEON\_ env var prefixes [\#32](https://github.com/hyperledger/besu/pull/32)
- Use only fully validated peers for fast sync pivot selection [\#21](https://github.com/hyperledger/besu/pull/21)
- Support Version Rollbacks for RocksDB \(\#6\) [\#19](https://github.com/hyperledger/besu/pull/19)
- Update Cava library to Tuweni Library [\#18](https://github.com/hyperledger/besu/pull/18)
- StateTrieAccountValue:Version should be written as an int, not a long [\#17](https://github.com/hyperledger/besu/pull/17)
- Handle discovery peers with updated endpoints [\#12](https://github.com/hyperledger/besu/pull/12)
- Change retesteth port [\#11](https://github.com/hyperledger/besu/pull/11)
- Renames eea\_getTransactionReceipt to priv\_getTransactionReceipt [\#10](https://github.com/hyperledger/besu/pull/10) (thanks to [josh-richardson](https://github.com/josh-richardson))
- Support Version Rollbacks for RocksDB [\#6](https://github.com/hyperledger/besu/pull/6)
- Moving AT DSL into its own module [\#3](https://github.com/hyperledger/besu/pull/3)

## 1.2.3

### Additions and Improvements
- Added an override facility for genesis configs [\#1915](https://github.com/PegaSysEng/pantheon/pull/1915)
- Finer grained logging configuration [\#1895](https://github.com/PegaSysEng/pantheon/pull/1895) (thanks to [matkt](https://github.com/matkt))

### Technical Improvements

- Add archiving of docker test reports [\#1921](https://github.com/PegaSysEng/pantheon/pull/1921)
- Events API: Transaction dropped, sync status, and renames [\#1919](https://github.com/PegaSysEng/pantheon/pull/1919)
- Remove metrics from plugin registration [\#1918](https://github.com/PegaSysEng/pantheon/pull/1918)
- Replace uses of Instant.now from within the IBFT module [\#1911](https://github.com/PegaSysEng/pantheon/pull/1911)
- Update plugins-api build script [\#1908](https://github.com/PegaSysEng/pantheon/pull/1908)
- Ignore flaky tracing tests [\#1907](https://github.com/PegaSysEng/pantheon/pull/1907)
- Ensure plugin-api module gets published at the correct maven path [\#1905](https://github.com/PegaSysEng/pantheon/pull/1905)
- Return the plugin-apis to this repo [\#1900](https://github.com/PegaSysEng/pantheon/pull/1900)
- Stop autogenerating BesuInfo.java [\#1899](https://github.com/PegaSysEng/pantheon/pull/1899)
- Extracted Metrics interfaces to plugins-api. [\#1898](https://github.com/PegaSysEng/pantheon/pull/1898)
- Fix key value storage clear so it removes all values [\#1894](https://github.com/PegaSysEng/pantheon/pull/1894)
- Ethsigner test [\#1892](https://github.com/PegaSysEng/pantheon/pull/1892) (thanks to [iikirilov](https://github.com/iikirilov))
- Return null private transaction receipt instead of error [\#1872](https://github.com/PegaSysEng/pantheon/pull/1872) (thanks to [iikirilov](https://github.com/iikirilov))
- Implement trace replay block transactions trace option [\#1886](https://github.com/PegaSysEng/pantheon/pull/1886)
- Use object parameter instead of list of parameters for priv\_createPrivacyGroup [\#1868](https://github.com/PegaSysEng/pantheon/pull/1868) (thanks to [iikirilov](https://github.com/iikirilov))
- Refactor privacy acceptance tests [\#1864](https://github.com/PegaSysEng/pantheon/pull/1864) (thanks to [iikirilov](https://github.com/iikirilov))

## 1.2.2

### Additions and Improvements
- Support large numbers for the `--network-id` option [\#1891](https://github.com/PegaSysEng/pantheon/pull/1891)
- Added eea\_getTransactionCount Json Rpc [\#1861](https://github.com/PegaSysEng/pantheon/pull/1861)
- PrivacyMarkerTransaction to be signed with a randomly generated key [\#1844](https://github.com/PegaSysEng/pantheon/pull/1844)
- Implement eth\_getproof JSON RPC API [\#1824](https://github.com/PegaSysEng/pantheon/pull/1824) (thanks to [matkt](https://github.com/matkt))
- Documentation updates include:
  - [Improved navigation](https://docs.pantheon.pegasys.tech/en/latest/)
  - [Added permissioning diagram](https://docs.pantheon.pegasys.tech/en/latest/Concepts/Permissioning/Permissioning-Overview/#onchain)
  - [Added Responsible Disclosure policy](https://docs.pantheon.pegasys.tech/en/latest/Reference/Responsible-Disclosure/)
  - [Added `blocks export` subcommand](https://besu.hyperledger.org/en/latest/Reference/CLI/CLI-Subcommands/#export)

### Technical Improvements
- Update the `pantheon blocks export` command usage [\#1887](https://github.com/PegaSysEng/pantheon/pull/1887) (thanks to [matkt](https://github.com/matkt))
- Stop Returning null for 'pending' RPC calls [\#1883](https://github.com/PegaSysEng/pantheon/pull/1883)
- Blake validation errors are hard errors [\#1882](https://github.com/PegaSysEng/pantheon/pull/1882)
- Add test cases for trace\_replayBlockTransactions [\#1881](https://github.com/PegaSysEng/pantheon/pull/1881)
- Simplify json rpc spec test setup [\#1880](https://github.com/PegaSysEng/pantheon/pull/1880)
- Tweak JSON import format [\#1878](https://github.com/PegaSysEng/pantheon/pull/1878)
- Transactions listeners should use the subscriber pattern [\#1877](https://github.com/PegaSysEng/pantheon/pull/1877)
- Maven spotless [\#1876](https://github.com/PegaSysEng/pantheon/pull/1876)
- Don't cache for localbalance [\#1875](https://github.com/PegaSysEng/pantheon/pull/1875)
- EIP-1108 - Reprice alt\_bn128  [\#1874](https://github.com/PegaSysEng/pantheon/pull/1874)
- Create stub trace\_replayBlockTransactions json-rpc method  [\#1873](https://github.com/PegaSysEng/pantheon/pull/1873)
- Improve trace log [\#1870](https://github.com/PegaSysEng/pantheon/pull/1870)
- Pruning Command Line Flags [\#1869](https://github.com/PegaSysEng/pantheon/pull/1869)
- Re-enable istanbul [\#1865](https://github.com/PegaSysEng/pantheon/pull/1865)
- Fix logic to disconnect from peers on fork [\#1863](https://github.com/PegaSysEng/pantheon/pull/1863)
- Blake 2b tweaks [\#1862](https://github.com/PegaSysEng/pantheon/pull/1862)
- Sweep state roots before child nodes [\#1854](https://github.com/PegaSysEng/pantheon/pull/1854)
- Update export subcommand to export blocks in rlp format [\#1852](https://github.com/PegaSysEng/pantheon/pull/1852)
- Updating docker tests to make it easier to follow & ensure it listens on the right interface on docker [\#1851](https://github.com/PegaSysEng/pantheon/pull/1851)
- Disable Istanbul block [\#1849](https://github.com/PegaSysEng/pantheon/pull/1849)
- Add read-only blockchain factory method [\#1845](https://github.com/PegaSysEng/pantheon/pull/1845)
- Removing the release plugin in favour of the new process with branches [\#1843](https://github.com/PegaSysEng/pantheon/pull/1843)
- Update Görli bootnodes [\#1842](https://github.com/PegaSysEng/pantheon/pull/1842)
- Upgrade graphql library to version 13.0 [\#1834](https://github.com/PegaSysEng/pantheon/pull/1834)
- Database versioning and enable multi-column database [\#1830](https://github.com/PegaSysEng/pantheon/pull/1830)
- Fixes invalid JsonGetter, comment [\#1811](https://github.com/PegaSysEng/pantheon/pull/1811) (thanks to [josh-richardson](https://github.com/josh-richardson))
- Add EthSigner acceptance test [\#1655](https://github.com/PegaSysEng/pantheon/pull/1655) (thanks to [iikirilov](https://github.com/iikirilov))
- Support plugin Richdata APIs via implementation [\#1581](https://github.com/PegaSysEng/pantheon/pull/1581)

## 1.2.1

### Additions and Improvements

- Removed the release plugin in favour of the new process with branches
[#1841](https://github.com/PegaSysEng/pantheon/pull/1841)
[#1843](https://github.com/PegaSysEng/pantheon/pull/1843)
[#1848](https://github.com/PegaSysEng/pantheon/pull/1848)
[#1855](https://github.com/PegaSysEng/pantheon/pull/1855)
- Updated Görli bootnodes [#1842](https://github.com/PegaSysEng/pantheon/pull/1842)
- Removed unnecessary test dependency [#1839](https://github.com/PegaSysEng/pantheon/pull/1839)
- Added warning when comments are used in genesis file [#1838](https://github.com/PegaSysEng/pantheon/pull/1838)
- Added an experimental flag for disabling timers [#1837](https://github.com/PegaSysEng/pantheon/pull/1837)
- Fixed FlatFileTaskCollection tests [#1833](https://github.com/PegaSysEng/pantheon/pull/1833)
- Added chain json import utility [#1832](https://github.com/PegaSysEng/pantheon/pull/1832)
- Added tests to AllNodesVisitor trie traversal [#1831](https://github.com/PegaSysEng/pantheon/pull/1831)
- Updated privateFrom to be required [#1829](https://github.com/PegaSysEng/pantheon/pull/1829) (thanks to [iikirilov](https://github.com/iikirilov))
- Made explicit that streamed accounts may be missing their address [#1828](https://github.com/PegaSysEng/pantheon/pull/1828)
- Refactored normalizeKeys method [#1826](https://github.com/PegaSysEng/pantheon/pull/1826)
- Removed dead parameters [#1825](https://github.com/PegaSysEng/pantheon/pull/1825)
- Added a nicer name for Corretto [#1819](https://github.com/PegaSysEng/pantheon/pull/1819)
- Changed core JSON-RPC method to support ReTestEth
[#1815](https://github.com/PegaSysEng/pantheon/pull/1815)
[#1818](https://github.com/PegaSysEng/pantheon/pull/1818)
- Added rewind to block functionality [#1814](https://github.com/PegaSysEng/pantheon/pull/1814)
- Added support for NoReward and NoProof seal engines [#1813](https://github.com/PegaSysEng/pantheon/pull/1813)
- Added strict short hex strings for retesteth [#1812](https://github.com/PegaSysEng/pantheon/pull/1812)
- Cleaned up genesis parsing [#1809](https://github.com/PegaSysEng/pantheon/pull/1809)
- Updating Orion to v1.3.2 [#1805](https://github.com/PegaSysEng/pantheon/pull/1805)
- Updaated newHeads subscription to emit events only for canonical blocks [#1798](https://github.com/PegaSysEng/pantheon/pull/1798)
- Repricing for trie-size-dependent opcodes [#1795](https://github.com/PegaSysEng/pantheon/pull/1795)
- Revised Istanbul Versioning assignemnts [#1794](https://github.com/PegaSysEng/pantheon/pull/1794)
- Updated RevertReason to return BytesValue [#1793](https://github.com/PegaSysEng/pantheon/pull/1793)
- Updated way priv_getPrivacyPrecompileAddress source [#1786](https://github.com/PegaSysEng/pantheon/pull/1786) (thanks to [iikirilov](https://github.com/iikirilov))
- Updated Chain ID opcode to return 0 as default [#1785](https://github.com/PegaSysEng/pantheon/pull/1785)
- Allowed fixedDifficulty=1 [#1784](https://github.com/PegaSysEng/pantheon/pull/1784)
- Updated Docker image defaults host interfaces [#1782](https://github.com/PegaSysEng/pantheon/pull/1782)
- Added tracking of world state account key preimages [#1780](https://github.com/PegaSysEng/pantheon/pull/1780)
- Modified PrivGetPrivateTransaction to take public tx hash [#1778](https://github.com/PegaSysEng/pantheon/pull/1778) (thanks to [josh-richardson](https://github.com/josh-richardson))
- Removed enclave public key from parameter
[#1789](https://github.com/PegaSysEng/pantheon/pull/1789)
[#1777](https://github.com/PegaSysEng/pantheon/pull/1777) (thanks to [iikirilov](https://github.com/iikirilov))
- Added storage key preimage tracking [#1772](https://github.com/PegaSysEng/pantheon/pull/1772)
- Updated priv_getPrivacyPrecompileAddress method return [#1766](https://github.com/PegaSysEng/pantheon/pull/1766) (thanks to [iikirilov](https://github.com/iikirilov))
- Added tests for permissioning with static nodes behaviour [#1764](https://github.com/PegaSysEng/pantheon/pull/1764)
- Added integration test for contract creation with privacyGroupId [#1762](https://github.com/PegaSysEng/pantheon/pull/1762) (thanks to [josh-richardson](https://github.com/josh-richardson))
- Added report node local address as the coinbase in Clique and IBFT
[#1758](https://github.com/PegaSysEng/pantheon/pull/1758)
[#1760](https://github.com/PegaSysEng/pantheon/pull/1760)
- Fixed private tx signature validation [#1753](https://github.com/PegaSysEng/pantheon/pull/1753)
- Updated CI configuration
[#1751](https://github.com/PegaSysEng/pantheon/pull/1751)
[#1835](https://github.com/PegaSysEng/pantheon/pull/1835)
- Added CLI flag for setting WorldStateDownloader task cache size [#1749](https://github.com/PegaSysEng/pantheon/pull/1749) (thanks to [matkt](https://github.com/matkt))
- Updated vertx to 2.8.0 [#1748](https://github.com/PegaSysEng/pantheon/pull/1748)
- changed RevertReason to BytesValue [#1746](https://github.com/PegaSysEng/pantheon/pull/1746)
- Added static nodes acceptance test [#1745](https://github.com/PegaSysEng/pantheon/pull/1745)
- Added report 0 hashrate when the mining coordinator doesn't support mining
[#1744](https://github.com/PegaSysEng/pantheon/pull/1744)
[#1757](https://github.com/PegaSysEng/pantheon/pull/1757)
- Implemented EIP-2200 - Net Gas Metering Revised [#1743](https://github.com/PegaSysEng/pantheon/pull/1743)
- Added chainId validation to PrivateTransactionValidator [#1741](https://github.com/PegaSysEng/pantheon/pull/1741)
- Reduced intrinsic gas cost [#1739](https://github.com/PegaSysEng/pantheon/pull/1739)
- De-duplicated test blocks data files [#1737](https://github.com/PegaSysEng/pantheon/pull/1737)
- Renamed various EEA methods to priv methods [#1736](https://github.com/PegaSysEng/pantheon/pull/1736) (thanks to [josh-richardson](https://github.com/josh-richardson))
- Permissioning Acceptance Test [#1735](https://github.com/PegaSysEng/pantheon/pull/1735)
 [#1759](https://github.com/PegaSysEng/pantheon/pull/1759)
- Add nonce handling to GenesisState [#1728](https://github.com/PegaSysEng/pantheon/pull/1728)
- Added 100-continue to HTTP [#1727](https://github.com/PegaSysEng/pantheon/pull/1727)
- Fixed get_signerMetrics [#1725](https://github.com/PegaSysEng/pantheon/pull/1725) (thanks to [matkt](https://github.com/matkt))
- Reworked "in-sync" checks [#1720](https://github.com/PegaSysEng/pantheon/pull/1720)
- Added Accounts Permissioning Acceptance Tests [#1719](https://github.com/PegaSysEng/pantheon/pull/1719)
- Added PrivateTransactionValidator to unify logic [#1713](https://github.com/PegaSysEng/pantheon/pull/1713)
- Added JSON-RPC API to report validator block production information [#1687](https://github.com/PegaSysEng/pantheon/pull/1687) (thanks to [matkt](https://github.com/matkt))
- Added Mark Sweep Pruner [#1638](https://github.com/PegaSysEng/pantheon/pull/1638)
- Added the Blake2b F compression function as a precompile in Besu [#1614](https://github.com/PegaSysEng/pantheon/pull/1614) (thanks to [iikirilov](https://github.com/iikirilov))
- Documentation updates include:
  - Added CPU requirements [#1734](https://github.com/PegaSysEng/pantheon/pull/1734)
  - Added reference to Ansible role [#1733](https://github.com/PegaSysEng/pantheon/pull/1733)
  - Updated revert reason example [#1754](https://github.com/PegaSysEng/pantheon/pull/1754)
  - Added content on deploying for production [#1774](https://github.com/PegaSysEng/pantheon/pull/1774)
  - Updated docker docs for location of data path [#1790](https://github.com/PegaSysEng/pantheon/pull/1790)
  - Updated permissiong documentation
  [#1792](https://github.com/PegaSysEng/pantheon/pull/1792)
  [#1652](https://github.com/PegaSysEng/pantheon/pull/1652)
  - Added permissioning webinar in the resources [#1717](https://github.com/PegaSysEng/pantheon/pull/1717)
  - Add web3.js-eea reference doc [#1617](https://github.com/PegaSysEng/pantheon/pull/1617)
  - Updated privacy documentation
  [#1650](https://github.com/PegaSysEng/pantheon/pull/1650)
  [#1721](https://github.com/PegaSysEng/pantheon/pull/1721)
  [#1722](https://github.com/PegaSysEng/pantheon/pull/1722)
  [#1724](https://github.com/PegaSysEng/pantheon/pull/1724)
  [#1729](https://github.com/PegaSysEng/pantheon/pull/1729)
  [#1730](https://github.com/PegaSysEng/pantheon/pull/1730)
  [#1731](https://github.com/PegaSysEng/pantheon/pull/1731)
  [#1732](https://github.com/PegaSysEng/pantheon/pull/1732)
  [#1740](https://github.com/PegaSysEng/pantheon/pull/1740)
  [#1750](https://github.com/PegaSysEng/pantheon/pull/1750)
  [#1761](https://github.com/PegaSysEng/pantheon/pull/1761)
  [#1765](https://github.com/PegaSysEng/pantheon/pull/1765)
  [#1769](https://github.com/PegaSysEng/pantheon/pull/1769)
  [#1770](https://github.com/PegaSysEng/pantheon/pull/1770)
  [#1771](https://github.com/PegaSysEng/pantheon/pull/1771)
  [#1773](https://github.com/PegaSysEng/pantheon/pull/1773)
  [#1787](https://github.com/PegaSysEng/pantheon/pull/1787)
  [#1788](https://github.com/PegaSysEng/pantheon/pull/1788)
  [#1796](https://github.com/PegaSysEng/pantheon/pull/1796)
  [#1803](https://github.com/PegaSysEng/pantheon/pull/1803)
  [#1810](https://github.com/PegaSysEng/pantheon/pull/1810)
  [#1817](https://github.com/PegaSysEng/pantheon/pull/1817)
  - Added documentation for getSignerMetrics [#1723](https://github.com/PegaSysEng/pantheon/pull/1723) (thanks to [matkt](https://github.com/matkt))
  - Added Java 11+ as a prerequisite for installing Besu using Homebrew. [#1755](https://github.com/PegaSysEng/pantheon/pull/1755)
  - Fixed documentation formatting and typos [#1718](https://github.com/PegaSysEng/pantheon/pull/1718)
  [#1742](https://github.com/PegaSysEng/pantheon/pull/1742)
  [#1763](https://github.com/PegaSysEng/pantheon/pull/1763)
  [#1779](https://github.com/PegaSysEng/pantheon/pull/1779)
  [#1781](https://github.com/PegaSysEng/pantheon/pull/1781)
  [#1827](https://github.com/PegaSysEng/pantheon/pull/1827)
  [#1767](https://github.com/PegaSysEng/pantheon/pull/1767) (thanks to [helderjnpinto](https://github.com/helderjnpinto))
  - Moved the docs to a [new doc repos](https://github.com/PegaSysEng/doc.pantheon) [#1822](https://github.com/PegaSysEng/pantheon/pull/1822)
- Explicitly configure some maven artifactIds [#1853](https://github.com/PegaSysEng/pantheon/pull/1853)
- Update export subcommand to export blocks in rlp format [#1852](https://github.com/PegaSysEng/pantheon/pull/1852)
- Implement `eth_getproof` JSON RPC API [#1824](https://github.com/PegaSysEng/pantheon/pull/1824)
- Database versioning and enable multi-column database [#1830](https://github.com/PegaSysEng/pantheon/pull/1830)
- Disable smoke tests on windows [#1847](https://github.com/PegaSysEng/pantheon/pull/1847)
- Add read-only blockchain factory method [#1845](https://github.com/PegaSysEng/pantheon/pull/1845)

## 1.2

### Additions and Improvements

- Add UPnP Support [\#1334](https://github.com/PegaSysEng/pantheon/pull/1334) (thanks to [notlesh](https://github.com/notlesh))
- Limit the fraction of wire connections initiated by peers [\#1665](https://github.com/PegaSysEng/pantheon/pull/1665)
- EIP-1706 - Disable SSTORE with gasleft lt call stipend  [\#1706](https://github.com/PegaSysEng/pantheon/pull/1706)
- EIP-1108 - Reprice alt\_bn128 [\#1704](https://github.com/PegaSysEng/pantheon/pull/1704)
- EIP-1344 ChainID Opcode [\#1690](https://github.com/PegaSysEng/pantheon/pull/1690)
- New release docker image [\#1664](https://github.com/PegaSysEng/pantheon/pull/1664)
- Support changing log level at runtime [\#1656](https://github.com/PegaSysEng/pantheon/pull/1656) (thanks to [matkt](https://github.com/matkt))
- Implement dump command to dump a specific block from storage [\#1641](https://github.com/PegaSysEng/pantheon/pull/1641) (thanks to [matkt](https://github.com/matkt))
- Add eea\_findPrivacyGroup endpoint to Besu [\#1635](https://github.com/PegaSysEng/pantheon/pull/1635) (thanks to [Puneetha17](https://github.com/Puneetha17))
- Updated eea send raw transaction with privacy group ID [\#1611](https://github.com/PegaSysEng/pantheon/pull/1611) (thanks to [iikirilov](https://github.com/iikirilov))
- Added Revert Reason [\#1603](https://github.com/PegaSysEng/pantheon/pull/1603)
- Documentation updates include:
  - Added [UPnP content](https://besu.hyperledger.org/en/latest/HowTo/Find-and-Connect/Using-UPnP/)
  - Added [load balancer image](https://besu.hyperledger.org/en/stable/)
  - Added [revert reason](https://besu.hyperledger.org/en/latest/HowTo/Send-Transactions/Revert-Reason/)
  - Added [admin\_changeLogLevel](https://besu.hyperledger.org/en/latest/Reference/API-Methods/#admin_changeloglevel) JSON RPC API (thanks to [matkt](https://github.com/matkt))
  - Updated for [new Docker image](https://besu.hyperledger.org/en/stable/)
  - Added [Docker image migration content](https://besu.hyperledger.org/en/latest/HowTo/Get-Started/Migration-Docker/)
  - Added [transaction validation content](https://besu.hyperledger.org/en/latest/Concepts/Transactions/Transaction-Validation/)
  - Updated [permissioning overview](https://besu.hyperledger.org/en/stable/) for onchain account permissioning
  - Updated [quickstart](https://besu.hyperledger.org/en/latest/HowTo/Deploy/Monitoring-Performance/#monitor-node-performance-using-prometheus) to include Prometheus and Grafana
  - Added [remote connections limits options](https://besu.hyperledger.org/en/latest/Reference/CLI/CLI-Syntax/#remote-connections-limit-enabled)
  - Updated [web3.js-eea reference](https://docs.pantheon.pegasys.tech/en/latest/Reference/web3js-eea-Methods/) to include privacy group methods
  - Updated [onchain permissioning to include account permissioning](hhttps://besu.hyperledger.org/en/latest/Concepts/Permissioning/Onchain-Permissioning/) and [Permissioning Management Dapp](https://besu.hyperledger.org/en/latest/Tutorials/Permissioning/Getting-Started-Onchain-Permissioning/#start-the-development-server-for-the-permissioning-management-dapp)
  - Added [deployment procedure for Permissioning Management Dapp](https://besu.hyperledger.org/en/stable/)
  - Added privacy content for [EEA-compliant and Besu-extended privacy](https://besu.hyperledger.org/en/latest/Concepts/Privacy/Privacy-Groups/)
  - Added content on [creating and managing privacy groups](https://besu.hyperledger.org/en/latest/Reference/web3js-eea-Methods/#createprivacygroup)
  - Added content on [accessing private and privacy marker transactions](https://besu.hyperledger.org/en/latest/HowTo/Use-Privacy/Access-Private-Transactions/)
  - Added content on [system requirements](https://besu.hyperledger.org/en/latest/HowTo/Get-Started/System-Requirements/)
  - Added reference to [Besu role on Galaxy to deploy using Ansible](https://besu.hyperledger.org/en/latest/HowTo/Deploy/Ansible/).

### Technical Improvements

- Remove enclave public key from parameter [\#1789](https://github.com/PegaSysEng/pantheon/pull/1789)
- Update defaults host interfaces [\#1782](https://github.com/PegaSysEng/pantheon/pull/1782)
- Modifies PrivGetPrivateTransaction to take public tx hash [\#1778](https://github.com/PegaSysEng/pantheon/pull/1778)
- Remove enclave public key from parameter [\#1777](https://github.com/PegaSysEng/pantheon/pull/1777)
- Return the ethereum address of the privacy precompile from priv_getPrivacyPrecompileAddress [\#1766](https://github.com/PegaSysEng/pantheon/pull/1766)
- Report node local address as the coinbase in Clique and IBFT [\#1760](https://github.com/PegaSysEng/pantheon/pull/1760)
- Additional integration test for contract creation with privacyGroupId [\#1762](https://github.com/PegaSysEng/pantheon/pull/1762)
- Report 0 hashrate when the mining coordinator doesn't support mining [\#1757](https://github.com/PegaSysEng/pantheon/pull/1757)
- Fix private tx signature validation [\#1753](https://github.com/PegaSysEng/pantheon/pull/1753)
- RevertReason changed to BytesValue [\#1746](https://github.com/PegaSysEng/pantheon/pull/1746)
- Renames various eea methods to priv methods [\#1736](https://github.com/PegaSysEng/pantheon/pull/1736)
- Update Orion version [\#1716](https://github.com/PegaSysEng/pantheon/pull/1716)
- Rename CLI flag for better ordering of options [\#1715](https://github.com/PegaSysEng/pantheon/pull/1715)
- Routine dependency updates [\#1712](https://github.com/PegaSysEng/pantheon/pull/1712)
- Fix spelling error in getApplicationPrefix method name [\#1711](https://github.com/PegaSysEng/pantheon/pull/1711)
- Wait and retry if best peer's chain is too short for fast sync [\#1708](https://github.com/PegaSysEng/pantheon/pull/1708)
- Eea get private transaction fix [\#1707](https://github.com/PegaSysEng/pantheon/pull/1707) (thanks to [iikirilov](https://github.com/iikirilov))
- Rework remote connection limit flag defaults [\#1705](https://github.com/PegaSysEng/pantheon/pull/1705)
- Report invalid options from config file [\#1703](https://github.com/PegaSysEng/pantheon/pull/1703)
- Add ERROR to list of CLI log level options [\#1699](https://github.com/PegaSysEng/pantheon/pull/1699)
- Enable onchain account permissioning CLI option [\#1686](https://github.com/PegaSysEng/pantheon/pull/1686)
- Exempt static nodes from all connection limits [\#1685](https://github.com/PegaSysEng/pantheon/pull/1685)
- Enclave refactoring [\#1684](https://github.com/PegaSysEng/pantheon/pull/1684)
- Add opcode and precompiled support for versioning  [\#1683](https://github.com/PegaSysEng/pantheon/pull/1683)
- Use a percentage instead of fraction for the remote connections percentage CLI option. [\#1682](https://github.com/PegaSysEng/pantheon/pull/1682)
- Added error msg for calling eth\_sendTransaction [\#1681](https://github.com/PegaSysEng/pantheon/pull/1681)
- Remove instructions for installing with Chocolatey [\#1680](https://github.com/PegaSysEng/pantheon/pull/1680)
- remove zulu-jdk8 from smoke tests [\#1679](https://github.com/PegaSysEng/pantheon/pull/1679)
- Add new MainNet bootnodes [\#1678](https://github.com/PegaSysEng/pantheon/pull/1678)
- updating smoke tests to use \>= jdk11 [\#1677](https://github.com/PegaSysEng/pantheon/pull/1677)
- Fix handling of remote connection limit [\#1676](https://github.com/PegaSysEng/pantheon/pull/1676)
- Add accountVersion to MessageFrame [\#1675](https://github.com/PegaSysEng/pantheon/pull/1675)
- Change getChildren return type [\#1674](https://github.com/PegaSysEng/pantheon/pull/1674)
- Use Log4J message template instead of String.format [\#1673](https://github.com/PegaSysEng/pantheon/pull/1673)
- Return hashrate of 0 when not mining. [\#1672](https://github.com/PegaSysEng/pantheon/pull/1672)
- Add hooks for validation  [\#1671](https://github.com/PegaSysEng/pantheon/pull/1671)
- Upgrade to pantheon-build:0.0.6-jdk11 which really does include jdk11 [\#1670](https://github.com/PegaSysEng/pantheon/pull/1670)
- Onchain permissioning startup check [\#1669](https://github.com/PegaSysEng/pantheon/pull/1669)
- Update BesuCommand to accept minTransactionGasPriceWei as an integer [\#1668](https://github.com/PegaSysEng/pantheon/pull/1668) (thanks to [matkt](https://github.com/matkt))
- Privacy group id consistent [\#1667](https://github.com/PegaSysEng/pantheon/pull/1667) (thanks to [iikirilov](https://github.com/iikirilov))
- Change eea\_getPrivateTransaction endpoint to accept hex [\#1666](https://github.com/PegaSysEng/pantheon/pull/1666) (thanks to [Puneetha17](https://github.com/Puneetha17))
- Factorise metrics code for KeyValueStorage database [\#1663](https://github.com/PegaSysEng/pantheon/pull/1663))
- Create a metric tracking DB size [\#1662](https://github.com/PegaSysEng/pantheon/pull/1662)
- AT- Removing unused methods on KeyValueStorage [\#1661](https://github.com/PegaSysEng/pantheon/pull/1661)
- Add Prerequisites and Quick-Start [\#1660](https://github.com/PegaSysEng/pantheon/pull/1660) (thanks to [lazaridiscom](https://github.com/lazaridiscom))
- Java 11 updates [\#1658](https://github.com/PegaSysEng/pantheon/pull/1658)
- Make test generated keys deterministic w/in block generator [\#1657](https://github.com/PegaSysEng/pantheon/pull/1657)
- Rename privacyGroupId to createPrivacyGroupId [\#1654](https://github.com/PegaSysEng/pantheon/pull/1654) (thanks to [Puneetha17](https://github.com/Puneetha17))
- Intermittent Test Failures in TransactionsMessageSenderTest [\#1653](https://github.com/PegaSysEng/pantheon/pull/1653)
- Sanity check the generated distribution files before upload [\#1648](https://github.com/PegaSysEng/pantheon/pull/1648)
- Use JDK 11 for release builds [\#1647](https://github.com/PegaSysEng/pantheon/pull/1647)
- Support multiple private marker transactions in a block  [\#1646](https://github.com/PegaSysEng/pantheon/pull/1646)
- Display World State Sync Progress in Logs [\#1645](https://github.com/PegaSysEng/pantheon/pull/1645)
- Remove the docker gradle plugin, handle building docker with shell now [\#1644](https://github.com/PegaSysEng/pantheon/pull/1644)
- Switch to using metric names from EIP-2159 [\#1634](https://github.com/PegaSysEng/pantheon/pull/1634)
- Account versioning [\#1612](https://github.com/PegaSysEng/pantheon/pull/1612)

## 1.1.4

### Additions and Improvements

- \[PAN-2832\] Support setting config options via environment variables [\#1597](https://github.com/PegaSysEng/pantheon/pull/1597)
- Print Besu version when starting [\#1593](https://github.com/PegaSysEng/pantheon/pull/1593)
- \[PAN-2746\] Add eea\_createPrivacyGroup & eea\_deletePrivacyGroup endpoint [\#1560](https://github.com/PegaSysEng/pantheon/pull/1560) (thanks to [Puneetha17](https://github.com/Puneetha17))

Documentation updates include:
- Added [readiness and liveness endpoints](https://besu.hyperledger.org/en/latest/HowTo/Interact/APIs/Using-JSON-RPC-API/#readiness-and-liveness-endpoints)
- Added [high availability content](https://besu.hyperledger.org/en/latest/HowTo/Configure/Configure-HA/High-Availability/)
- Added [web3js-eea client library](https://besu.hyperledger.org/en/latest/Tutorials/Quickstarts/Privacy-Quickstart/#clone-eeajs-libraries)
- Added content on [setting CLI options using environment variables](https://besu.hyperledger.org/en/latest/Reference/CLI/CLI-Syntax/#specifying-options)

### Technical Improvements

- Read config from env vars when no config file specified [\#1639](https://github.com/PegaSysEng/pantheon/pull/1639)
- Upgrade jackson-databind to 2.9.9.1 [\#1636](https://github.com/PegaSysEng/pantheon/pull/1636)
- Update Reference Tests [\#1633](https://github.com/PegaSysEng/pantheon/pull/1633)
- Ignore discport during static node permissioning check [\#1631](https://github.com/PegaSysEng/pantheon/pull/1631)
- Check connections more frequently during acceptance tests [\#1630](https://github.com/PegaSysEng/pantheon/pull/1630)
- Refactor experimental CLI options [\#1629](https://github.com/PegaSysEng/pantheon/pull/1629)
- JSON-RPC api net_services should display the actual ports [\#1628](https://github.com/PegaSysEng/pantheon/pull/1628)
- Refactor CLI [\#1627](https://github.com/PegaSysEng/pantheon/pull/1627)
- Simplify BesuCommand `run` and `parse` methods. [\#1626](https://github.com/PegaSysEng/pantheon/pull/1626)
- PAN-2860: Ignore discport during startup whitelist validation [\#1625](https://github.com/PegaSysEng/pantheon/pull/1625)
- Freeze plugin api version [\#1624](https://github.com/PegaSysEng/pantheon/pull/1624)
- Implement incoming transaction messages CLI option as an unstable command. [\#1622](https://github.com/PegaSysEng/pantheon/pull/1622)
- Update smoke tests docker images for zulu and openjdk to private ones [\#1620](https://github.com/PegaSysEng/pantheon/pull/1620)
- Remove duplication between EeaTransactionCountRpc & PrivateTransactionHandler [\#1619](https://github.com/PegaSysEng/pantheon/pull/1619)
- \[PAN-2709\] - nonce too low error [\#1618](https://github.com/PegaSysEng/pantheon/pull/1618)
- Cache TransactionValidationParams instead of creating new object for each call [\#1616](https://github.com/PegaSysEng/pantheon/pull/1616)
- \[PAN-2850\] Create a transaction pool configuration object [\#1615](https://github.com/PegaSysEng/pantheon/pull/1615)
- Add TransactionValidationParam to TxProcessor [\#1613](https://github.com/PegaSysEng/pantheon/pull/1613)
- Expose a CLI option to configure the life time of transaction messages. [\#1610](https://github.com/PegaSysEng/pantheon/pull/1610)
- Implement Prometheus metric counter for skipped expired transaction messages. [\#1609](https://github.com/PegaSysEng/pantheon/pull/1609)
- Upload jars to bintray as part of releases [\#1608](https://github.com/PegaSysEng/pantheon/pull/1608)
- Avoid publishing docker-pantheon directory to bintray during a release [\#1606](https://github.com/PegaSysEng/pantheon/pull/1606)
- \[PAN-2756\] Istanbul scaffolding [\#1605](https://github.com/PegaSysEng/pantheon/pull/1605)
- Implement a timeout in TransactionMessageProcessor [\#1604](https://github.com/PegaSysEng/pantheon/pull/1604)
- Reject transactions with gas price below the configured minimum [\#1602](https://github.com/PegaSysEng/pantheon/pull/1602)
- Always build the k8s image, only push to dockerhub for master branch [\#1601](https://github.com/PegaSysEng/pantheon/pull/1601)
- Properly validate AltBN128 pairing precompile input [\#1600](https://github.com/PegaSysEng/pantheon/pull/1600)
- \[PAN-2871\] Columnar rocksdb [\#1599](https://github.com/PegaSysEng/pantheon/pull/1599)
- Reverting change to dockerfile [\#1594](https://github.com/PegaSysEng/pantheon/pull/1594)
- Update dependency versions [\#1592](https://github.com/PegaSysEng/pantheon/pull/1592)
- \[PAN-2797\] Clean up failed connections [\#1591](https://github.com/PegaSysEng/pantheon/pull/1591)
- Cleaning up the build process for docker [\#1590](https://github.com/PegaSysEng/pantheon/pull/1590)
- \[PAN-2786\] Stop Transaction Pool Queue from Growing Unbounded [\#1586](https://github.com/PegaSysEng/pantheon/pull/1586)

## 1.1.3

### Additions and Improvements

- \[PAN-2811\] Be more lenient with discovery message deserialization. Completes our support for EIP-8 and enables Besu to work on Rinkeby again. [\#1580](https://github.com/PegaSysEng/pantheon/pull/1580)
- Added liveness and readiness probe stub endpoints [\#1553](https://github.com/PegaSysEng/pantheon/pull/1553)
- Implemented operator tool. \(blockchain network configuration for permissioned networks\) [\#1511](https://github.com/PegaSysEng/pantheon/pull/1511)
- \[PAN-2754\] Added eea\_getPrivacyPrecompileAddress [\#1579](https://github.com/PegaSysEng/pantheon/pull/1579) (thanks to [Puneetha17](https://github.com/Puneetha17))
- Publish the chain head gas used, gas limit, transaction count and ommer metrics [\#1551](https://github.com/PegaSysEng/pantheon/pull/1551)
- Add subscribe and unsubscribe count metrics [\#1541](https://github.com/PegaSysEng/pantheon/pull/1541)
- Add pivot block metrics [\#1537](https://github.com/PegaSysEng/pantheon/pull/1537)

Documentation updates include:

- Updated [IBFT 2.0 tutorial](https://besu.hyperledger.org/en/latest/Tutorials/Private-Network/Create-IBFT-Network/) to use network configuration tool
- Added [debug\_traceBlock\* methods](https://besu.hyperledger.org/en/latest/Reference/API-Methods/#debug_traceblock)
- Reorganised [monitoring documentation](https://besu.hyperledger.org/en/latest/HowTo/Deploy/Monitoring-Performance/)
- Added [link to sample Grafana dashboard](https://besu.hyperledger.org/en/latest/HowTo/Deploy/Monitoring-Performance/#monitor-node-performance-using-prometheus)
- Added [note about replacing transactions in transaction pool](https://besu.hyperledger.org/en/latest/Concepts/Transactions/Transaction-Pool/#replacing-transactions-with-same-nonce)
- Updated [example transaction scripts](https://besu.hyperledger.org/en/latest/HowTo/Send-Transactions/Transactions/#example-javascript-scripts)
- Updated [Alethio Ethstats and Explorer documentation](https://besu.hyperledger.org/en/latest/Concepts/AlethioOverview/)

### Technical Improvements

- PAN-2816: Hiding experimental account permissioning cli options [\#1584](https://github.com/PegaSysEng/pantheon/pull/1584)
- \[PAN-2630\] Synchronizer should disconnect the sync target peer on invalid block data [\#1578](https://github.com/PegaSysEng/pantheon/pull/1578)
- Rename MetricCategory to BesuMetricCategory [\#1574](https://github.com/PegaSysEng/pantheon/pull/1574)
- Convert MetricsConfigiguration to use a builder [\#1572](https://github.com/PegaSysEng/pantheon/pull/1572)
- PAN-2794: Including flag for onchain permissioning check on tx processor [\#1571](https://github.com/PegaSysEng/pantheon/pull/1571)
- Fix behaviour for absent account permissiong smart contract [\#1569](https://github.com/PegaSysEng/pantheon/pull/1569)
- Expand readiness check to check peer count and sync state [\#1568](https://github.com/PegaSysEng/pantheon/pull/1568)
- \[PAN-2798\] Reorganize p2p classes [\#1567](https://github.com/PegaSysEng/pantheon/pull/1567)
- PAN-2729: Account Smart Contract Permissioning ATs [\#1565](https://github.com/PegaSysEng/pantheon/pull/1565)
- Timeout build after 1 hour to prevent it hanging forever. [\#1564](https://github.com/PegaSysEng/pantheon/pull/1564)
- \[PAN-2791\] Make permissions checks for ongoing connections more granular [\#1563](https://github.com/PegaSysEng/pantheon/pull/1563)
- \[PAN-2721\] Fix TopicParameter deserialization [\#1562](https://github.com/PegaSysEng/pantheon/pull/1562)
- \[PAN-2779\] Allow signing private transaction with any key [\#1561](https://github.com/PegaSysEng/pantheon/pull/1561) (thanks to [iikirilov](https://github.com/iikirilov))
- \[PAN-2783\] Invert dependency between permissioning and p2p [\#1557](https://github.com/PegaSysEng/pantheon/pull/1557)
- Removing account filter from TransactionPool [\#1556](https://github.com/PegaSysEng/pantheon/pull/1556)
- \[PAN-1952\] - Remove ignored pending transaction event publish acceptance test [\#1552](https://github.com/PegaSysEng/pantheon/pull/1552)
- Make MetricCategories more flexible [\#1550](https://github.com/PegaSysEng/pantheon/pull/1550)
- Fix encoding for account permissioning check call [\#1549](https://github.com/PegaSysEng/pantheon/pull/1549)
- Discard known remote transactions prior to validation [\#1548](https://github.com/PegaSysEng/pantheon/pull/1548)
- \[PAN-2009\] - Fix cluster clean start after stop in Acceptance tests [\#1546](https://github.com/PegaSysEng/pantheon/pull/1546)
- FilterIdGenerator fixes [\#1544](https://github.com/PegaSysEng/pantheon/pull/1544)
- Only increment the added transaction counter if we actually added the transaction [\#1543](https://github.com/PegaSysEng/pantheon/pull/1543)
- When retrieving transactions by hash, check the pending transactions first [\#1542](https://github.com/PegaSysEng/pantheon/pull/1542)
- Fix thread safety in SubscriptionManager [\#1540](https://github.com/PegaSysEng/pantheon/pull/1540)
- \[PAN-2731\] Extract connection management from P2PNetwork [\#1538](https://github.com/PegaSysEng/pantheon/pull/1538)
- \[PAN-2010\] format filter id as quantity [\#1534](https://github.com/PegaSysEng/pantheon/pull/1534)
- PAN-2445: Onchain account permissioning [\#1507](https://github.com/PegaSysEng/pantheon/pull/1507)
- \[PAN-2672\] Return specific and useful error for enclave issues [\#1455](https://github.com/PegaSysEng/pantheon/pull/1455) (thanks to [Puneetha17](https://github.com/Puneetha17))

## 1.1.2

### Additions and Improvements

Documentation updates include:

- Added [GraphQL options](https://besu.hyperledger.org/en/latest/Reference/CLI/CLI-Syntax/#graphql-http-cors-origins)
- Added [troubleshooting point about illegal reflective access error](https://besu.hyperledger.org/en/latest/HowTo/Troubleshoot/Troubleshooting/#illegal-reflective-access-error-on-startup)
- Added [trusted bootnode behaviour for permissioning](https://besu.hyperledger.org/en/latest/Concepts/Permissioning/Onchain-Permissioning/#bootnodes)
- Added [how to obtain a WS authentication token](https://besu.hyperledger.org/en/latest/HowTo/Interact/APIs/Authentication/#obtaining-an-authentication-token)
- Updated [example scripts and added package.json file for creating signed transactions](https://besu.hyperledger.org/en/latest/HowTo/Send-Transactions/Transactions/)

### Technical Improvements

- Replaced Void datatype with void [\#1530](https://github.com/PegaSysEng/pantheon/pull/1530)
- Fix estimate gas RPC failing for clique when no blocks have been created [\#1528](https://github.com/PegaSysEng/pantheon/pull/1528)
- Avoid auto-boxing for gauge metrics [\#1526](https://github.com/PegaSysEng/pantheon/pull/1526)
- Add AT to ensure 0-miner Clique/IBFT are valid [\#1525](https://github.com/PegaSysEng/pantheon/pull/1525)
- AT DSL - renaming to suffix of Conditions and co-locating with Conditions [\#1524](https://github.com/PegaSysEng/pantheon/pull/1524)
- Set disconnect flag immediately when disconnecting a peer [\#1521](https://github.com/PegaSysEng/pantheon/pull/1521)
- \[PAN-2547\] Modified JSON-RPC subscription processing to avoid blocking [\#1519](https://github.com/PegaSysEng/pantheon/pull/1519)
- Dependency Version Updates [\#1517](https://github.com/PegaSysEng/pantheon/pull/1517)
- AT DSL - renaming ibft to ibft2 [\#1516](https://github.com/PegaSysEng/pantheon/pull/1516)
- \[PIE-1578\] Added local transaction permissioning metrics [\#1515](https://github.com/PegaSysEng/pantheon/pull/1515)
- \[PIE-1577\] Added node local metrics [\#1514](https://github.com/PegaSysEng/pantheon/pull/1514)
- AT DSL - Removing WaitCondition, consistently applying Condition instead [\#1513](https://github.com/PegaSysEng/pantheon/pull/1513)
- Remove usage of deprecated ConcurrentSet [\#1512](https://github.com/PegaSysEng/pantheon/pull/1512)
- Log error if clique or ibft have 0 validators in genesis [\#1509](https://github.com/PegaSysEng/pantheon/pull/1509)
- GraphQL library upgrade changes. [\#1508](https://github.com/PegaSysEng/pantheon/pull/1508)
- Add metrics to assist monitoring and alerting [\#1506](https://github.com/PegaSysEng/pantheon/pull/1506)
- Use external pantheon-plugin-api library [\#1505](https://github.com/PegaSysEng/pantheon/pull/1505)
- Tilde [\#1504](https://github.com/PegaSysEng/pantheon/pull/1504)
- Dependency version updates [\#1503](https://github.com/PegaSysEng/pantheon/pull/1503)
- Simplify text [\#1501](https://github.com/PegaSysEng/pantheon/pull/1501) (thanks to [bgravenorst](https://github.com/bgravenorst))
- \[PAN-1625\] Clique AT mining continues if validator offline [\#1500](https://github.com/PegaSysEng/pantheon/pull/1500)
- Acceptance Test DSL Node refactoring [\#1498](https://github.com/PegaSysEng/pantheon/pull/1498)
- Updated an incorrect command [\#1497](https://github.com/PegaSysEng/pantheon/pull/1497) (thanks to [bgravenorst](https://github.com/bgravenorst))
- Acceptance Test and DSL rename for IBFT2 [\#1493](https://github.com/PegaSysEng/pantheon/pull/1493)
- \[PIE-1580\] Metrics for smart contract permissioning actions [\#1492](https://github.com/PegaSysEng/pantheon/pull/1492)
- Handle RLPException when processing incoming DevP2P messages [\#1491](https://github.com/PegaSysEng/pantheon/pull/1491)
- Limit spotless checks to java classes in expected java  dirs [\#1490](https://github.com/PegaSysEng/pantheon/pull/1490)
- \[PAN-2560\] Add LocalNode class [\#1489](https://github.com/PegaSysEng/pantheon/pull/1489)
- Changed Enode length error String implementation. [\#1486](https://github.com/PegaSysEng/pantheon/pull/1486)
- PAN-2715 - return block not found reasons in error [\#1485](https://github.com/PegaSysEng/pantheon/pull/1485)
- \[PAN-2652\] Refactor Privacy acceptance test and add Privacy Ibft test [\#1483](https://github.com/PegaSysEng/pantheon/pull/1483) (thanks to [iikirilov](https://github.com/iikirilov))
- \[PAN-2603\] Onchain account permissioning support [\#1475](https://github.com/PegaSysEng/pantheon/pull/1475)
- Make CLI options names with hyphen-minus searchable and reduce index size [\#1476](https://github.com/PegaSysEng/pantheon/pull/1476)
- Added warning banner when using latest version [\#1454](https://github.com/PegaSysEng/pantheon/pull/1454)
- Add RTD config file to fix Python version issue [\#1453](https://github.com/PegaSysEng/pantheon/pull/1453)
- \[PAN-2647\] Validate Private Transaction nonce before submitting to Transaction Pool [\#1449](https://github.com/PegaSysEng/pantheon/pull/1449) (thanks to [iikirilov](https://github.com/iikirilov))
- Add placeholders system to have global variables in markdown [\#1425](https://github.com/PegaSysEng/pantheon/pull/1425)

## 1.1.1

### Additions and Improvements

- [GraphQL](https://besu.hyperledger.org/en/latest/HowTo/Interact/APIs/GraphQL/) [\#1311](https://github.com/PegaSysEng/pantheon/pull/1311) (thanks to [zyfrank](https://github.com/zyfrank))
- Added [`--tx-pool-retention-hours`](https://besu.hyperledger.org/en/latest/Reference/CLI/CLI-Syntax/#tx-pool-retention-hours) [\#1333](https://github.com/PegaSysEng/pantheon/pull/1333)
- Added Genesis file support for specifying the maximum stack size. [\#1431](https://github.com/PegaSysEng/pantheon/pull/1431)
- Included transaction details when subscribed to Pending transactions [\#1410](https://github.com/PegaSysEng/pantheon/pull/1410)
- Documentation updates include:
  - [Added configuration items specified in the genesis file](https://besu.hyperledger.org/en/latest/Reference/Config-Items/#configuration-items)
  - [Added pending transaction details subscription](https://besu.hyperledger.org/en/latest/HowTo/Interact/APIs/RPC-PubSub/#pending-transactionss)
  - [Added Troubleshooting content](https://besu.hyperledger.org/en/latest/HowTo/Troubleshoot/Troubleshooting/)
  - [Added Privacy Quickstart](https://besu.hyperledger.org/en/latest/Tutorials/Quickstarts/Privacy-Quickstart/)
  - [Added privacy roadmap](https://github.com/hyperledger/besu/blob/master/ROADMAP.md)


### Technical Improvements

- Create MaintainedPeers class [\#1484](https://github.com/PegaSysEng/pantheon/pull/1484)
- Fix for permissioned network with single bootnode [\#1479](https://github.com/PegaSysEng/pantheon/pull/1479)
- Have ThreadBesuNodeRunner support plugin tests [\#1477](https://github.com/PegaSysEng/pantheon/pull/1477)
- Less pointless plugins errors [\#1473](https://github.com/PegaSysEng/pantheon/pull/1473)
- Rename GraphQLRPC to just GraphQL [\#1472](https://github.com/PegaSysEng/pantheon/pull/1472)
- eth\_protocolVersion is a Quantity, not an Integer [\#1470](https://github.com/PegaSysEng/pantheon/pull/1470)
- Don't require 'to' in 'blocks' queries [\#1464](https://github.com/PegaSysEng/pantheon/pull/1464)
- Events Plugin - Add initial "NewBlock" event message [\#1463](https://github.com/PegaSysEng/pantheon/pull/1463)
- Make restriction field in Private Transaction an enum [\#1462](https://github.com/PegaSysEng/pantheon/pull/1462) (thanks to [iikirilov](https://github.com/iikirilov))
- Helpful graphql error when an account doesn't exist [\#1460](https://github.com/PegaSysEng/pantheon/pull/1460)
- Acceptance Test Cleanup [\#1458](https://github.com/PegaSysEng/pantheon/pull/1458)
- Large chain id support for private transactions [\#1452](https://github.com/PegaSysEng/pantheon/pull/1452)
- Optimise TransactionPool.addRemoteTransaction [\#1448](https://github.com/PegaSysEng/pantheon/pull/1448)
- Reduce synchronization in PendingTransactions [\#1447](https://github.com/PegaSysEng/pantheon/pull/1447)
- Add simple PeerPermissions interface [\#1446](https://github.com/PegaSysEng/pantheon/pull/1446)
- Make sure ThreadBesuNodeRunner is exercised by automation [\#1442](https://github.com/PegaSysEng/pantheon/pull/1442)
- Decode devp2p packets off the event thread [\#1439](https://github.com/PegaSysEng/pantheon/pull/1439)
- Allow config files to specify no bootnodes [\#1438](https://github.com/PegaSysEng/pantheon/pull/1438)
- Capture all logs and errors in the Besu log output [\#1437](https://github.com/PegaSysEng/pantheon/pull/1437)
- Ensure failed Txns are deleted when detected during mining [\#1436](https://github.com/PegaSysEng/pantheon/pull/1436)
- Plugin Framework [\#1435](https://github.com/PegaSysEng/pantheon/pull/1435)
- Equals cleanup [\#1434](https://github.com/PegaSysEng/pantheon/pull/1434)
- Transaction smart contract permissioning controller [\#1433](https://github.com/PegaSysEng/pantheon/pull/1433)
- Renamed AccountPermissioningProver to TransactionPermissio… [\#1432](https://github.com/PegaSysEng/pantheon/pull/1432)
- Refactorings and additions to add Account based Smart Contract permissioning [\#1430](https://github.com/PegaSysEng/pantheon/pull/1430)
- Fix p2p PeerInfo handling [\#1428](https://github.com/PegaSysEng/pantheon/pull/1428)
- IbftProcessor logs when a throwable terminates mining [\#1427](https://github.com/PegaSysEng/pantheon/pull/1427)
- Renamed AccountWhitelistController [\#1424](https://github.com/PegaSysEng/pantheon/pull/1424)
- Unwrap DelegatingBytes32 and prevent Hash from wrapping other Hash instances [\#1423](https://github.com/PegaSysEng/pantheon/pull/1423)
- If nonce is invalid, do not delete during mining [\#1422](https://github.com/PegaSysEng/pantheon/pull/1422)
- Deleting unused windows jenkinsfile [\#1421](https://github.com/PegaSysEng/pantheon/pull/1421)
- Get all our smoke tests for all platforms in 1 jenkins job [\#1420](https://github.com/PegaSysEng/pantheon/pull/1420)
- Add pending object to GraphQL queries [\#1419](https://github.com/PegaSysEng/pantheon/pull/1419)
- Start listening for p2p connections after start\(\) is invoked [\#1418](https://github.com/PegaSysEng/pantheon/pull/1418)
- Improved JSON-RPC responses when EnodeURI parameter has invalid EnodeId [\#1417](https://github.com/PegaSysEng/pantheon/pull/1417)
- Use port 0 when starting a websocket server in tests [\#1416](https://github.com/PegaSysEng/pantheon/pull/1416)
- Windows jdk smoke tests [\#1413](https://github.com/PegaSysEng/pantheon/pull/1413)
- Change AT discard RPC tests to be more reliable by checking discard using proposals [\#1411](https://github.com/PegaSysEng/pantheon/pull/1411)
- Simple account permissioning [\#1409](https://github.com/PegaSysEng/pantheon/pull/1409)
- Fix clique miner to respect changes to vanity data made via JSON-RPC [\#1408](https://github.com/PegaSysEng/pantheon/pull/1408)
- Avoid recomputing the logs bloom filter when reading receipts [\#1407](https://github.com/PegaSysEng/pantheon/pull/1407)
- Remove NodePermissioningLocalConfig external references [\#1406](https://github.com/PegaSysEng/pantheon/pull/1406)
- Add constantinople fix block for Rinkeby [\#1404](https://github.com/PegaSysEng/pantheon/pull/1404)
- Update EnodeURL to support enodes with listening disabled [\#1403](https://github.com/PegaSysEng/pantheon/pull/1403)
- Integration Integration test\(s\) on p2p of 'net\_services'  [\#1402](https://github.com/PegaSysEng/pantheon/pull/1402)
- Reference tests fail on Windows [\#1401](https://github.com/PegaSysEng/pantheon/pull/1401)
- Fix non-deterministic test caused by variable size of generated transactions [\#1399](https://github.com/PegaSysEng/pantheon/pull/1399)
- Start BlockPropagationManager immediately - don't wait for full sync [\#1398](https://github.com/PegaSysEng/pantheon/pull/1398)
- Added error message for RPC method disabled [\#1396](https://github.com/PegaSysEng/pantheon/pull/1396)
- Fix intermittency in FullSyncChainDownloaderTest [\#1394](https://github.com/PegaSysEng/pantheon/pull/1394)
- Add explanatory comment about default port [\#1392](https://github.com/PegaSysEng/pantheon/pull/1392)
- Handle case where peers advertise a listening port of 0 [\#1391](https://github.com/PegaSysEng/pantheon/pull/1391)
- Cache extra data [\#1389](https://github.com/PegaSysEng/pantheon/pull/1389)
- Update Log message in IBFT Controller [\#1387](https://github.com/PegaSysEng/pantheon/pull/1387)
- Remove unnecessary field [\#1384](https://github.com/PegaSysEng/pantheon/pull/1384)
- Add getPeer method to PeerConnection [\#1383](https://github.com/PegaSysEng/pantheon/pull/1383)
- Removing smart quotes [\#1381](https://github.com/PegaSysEng/pantheon/pull/1381) (thanks to [jmcnevin](https://github.com/jmcnevin))
- Use streams and avoid iterating child nodes multiple times [\#1380](https://github.com/PegaSysEng/pantheon/pull/1380)
- Use execute instead of submit so unhandled exceptions get logged [\#1379](https://github.com/PegaSysEng/pantheon/pull/1379)
- Prefer EnodeURL over Endpoint [\#1378](https://github.com/PegaSysEng/pantheon/pull/1378)
- Add flat file based task collection [\#1377](https://github.com/PegaSysEng/pantheon/pull/1377)
- Consolidate local enode representation [\#1376](https://github.com/PegaSysEng/pantheon/pull/1376)
- Rename rocksdDbConfiguration to rocksDbConfiguration [\#1375](https://github.com/PegaSysEng/pantheon/pull/1375)
- Remove EthTaskChainDownloader and supporting code [\#1373](https://github.com/PegaSysEng/pantheon/pull/1373)
- Handle the pipeline being aborted while finalizing an async operation [\#1372](https://github.com/PegaSysEng/pantheon/pull/1372)
- Rename methods that create and return streams away from getX\(\) [\#1368](https://github.com/PegaSysEng/pantheon/pull/1368)
- eea\_getTransactionCount fails if account has not interacted with private state [\#1367](https://github.com/PegaSysEng/pantheon/pull/1367) (thanks to [iikirilov](https://github.com/iikirilov))
- Increase RocksDB settings [\#1364](https://github.com/PegaSysEng/pantheon/pull/1364) ([ajsutton](https://github.com/ajsutton))
- Don't abort in-progress master builds when a new commit is added. [\#1358](https://github.com/PegaSysEng/pantheon/pull/1358)
- Request open ended headers from sync target [\#1355](https://github.com/PegaSysEng/pantheon/pull/1355)
- Enable the pipeline chain downloader by default [\#1344](https://github.com/PegaSysEng/pantheon/pull/1344)
- Create P2PNetwork Builder [\#1343](https://github.com/PegaSysEng/pantheon/pull/1343)
- Include static nodes in permissioning logic [\#1339](https://github.com/PegaSysEng/pantheon/pull/1339)
- JsonRpcError decoding to include message [\#1336](https://github.com/PegaSysEng/pantheon/pull/1336)
- Cache current chain head info [\#1335](https://github.com/PegaSysEng/pantheon/pull/1335)
- Queue pending requests when all peers are busy [\#1331](https://github.com/PegaSysEng/pantheon/pull/1331)
- Fix failed tests on Windows [\#1332](https://github.com/PegaSysEng/pantheon/pull/1332)
- Provide error message when invalid key specified in key file [\#1328](https://github.com/PegaSysEng/pantheon/pull/1328)
- Allow whitespace in file paths loaded from resources directory [\#1329](https://github.com/PegaSysEng/pantheon/pull/1329)
- Allow whitespace in path [\#1327](https://github.com/PegaSysEng/pantheon/pull/1327)
- Require block numbers for debug\_traceBlockByNumber to be in hex [\#1326](https://github.com/PegaSysEng/pantheon/pull/1326)
- Improve logging of chain download errors in the pipeline chain downloader [\#1325](https://github.com/PegaSysEng/pantheon/pull/1325)
- Ensure eth scheduler is stopped in tests [\#1324](https://github.com/PegaSysEng/pantheon/pull/1324)
- Normalize account permissioning addresses in whitelist [\#1321](https://github.com/PegaSysEng/pantheon/pull/1321)
- Allow private contract invocations in multiple privacy groups [\#1318](https://github.com/PegaSysEng/pantheon/pull/1318) (thanks to [iikirilov](https://github.com/iikirilov))
- Fix account permissioning check case matching [\#1315](https://github.com/PegaSysEng/pantheon/pull/1315)
- Use header validation mode for ommers [\#1313](https://github.com/PegaSysEng/pantheon/pull/1313)
- Configure RocksDb max background compaction and thread count [\#1312](https://github.com/PegaSysEng/pantheon/pull/1312)
- Missing p2p info when queried live [\#1310](https://github.com/PegaSysEng/pantheon/pull/1310)
- Tx limit size send peers follow up [\#1308](https://github.com/PegaSysEng/pantheon/pull/1308)
- Remove remnants of the old dev mode [\#1307](https://github.com/PegaSysEng/pantheon/pull/1307)
- Remove duplicate init code from BesuController instances [\#1305](https://github.com/PegaSysEng/pantheon/pull/1305)
- Stop synchronizer prior to stopping the network [\#1302](https://github.com/PegaSysEng/pantheon/pull/1302)
- Evict old transactions [\#1299](https://github.com/PegaSysEng/pantheon/pull/1299)
- Send local transactions to new peers [\#1253](https://github.com/PegaSysEng/pantheon/pull/1253)

## 1.1

### Additions and Improvements

- [Privacy](https://besu.hyperledger.org/en/latest/Concepts/Privacy/Privacy-Overview/)
- [Onchain Permissioning](https://besu.hyperledger.org/en/latest/Concepts/Permissioning/Permissioning-Overview/#onchain)
- [Fastsync](https://besu.hyperledger.org/en/latest/Reference/CLI/CLI-Syntax/#fast-sync-min-peers)
- Documentation updates include:
    - Added JSON-RPC methods:
      - [`txpool_pantheonStatistics`](https://besu.hyperledger.org/en/latest/Reference/API-Methods/#txpool_besustatistics)
      - [`net_services`](https://besu.hyperledger.org/en/latest/Reference/API-Methods/#net_services)
    - [Updated to indicate Docker image doesn't run on Windows](https://besu.hyperledger.org/en/latest/HowTo/Get-Started/Run-Docker-Image/)
    - [Added how to configure a free gas network](https://besu.hyperledger.org/en/latest/HowTo/Configure/FreeGas/)

### Technical Improvements

- priv_getTransactionCount fails if account has not interacted with private state [\#1369](https://github.com/PegaSysEng/pantheon/pull/1369)
- Updating Orion to 0.9.0 [\#1360](https://github.com/PegaSysEng/pantheon/pull/1360)
- Allow use of large chain IDs [\#1357](https://github.com/PegaSysEng/pantheon/pull/1357)
- Allow private contract invocations in multiple privacy groups [\#1340](https://github.com/PegaSysEng/pantheon/pull/1340)
- Missing p2p info when queried live [\#1338](https://github.com/PegaSysEng/pantheon/pull/1338)
- Fix expose transaction statistics [\#1337](https://github.com/PegaSysEng/pantheon/pull/1337)
- Normalize account permissioning addresses in whitelist [\#1321](https://github.com/PegaSysEng/pantheon/pull/1321)
- Update Enclave executePost method [\#1319](https://github.com/PegaSysEng/pantheon/pull/1319)
- Fix account permissioning check case matching [\#1315](https://github.com/PegaSysEng/pantheon/pull/1315)
- Removing 'all' from the help wording for host-whitelist [\#1304](https://github.com/PegaSysEng/pantheon/pull/1304)

## 1.1 RC

### Technical Improvements

- Better errors for when permissioning contract is set up wrong [\#1296](https://github.com/PegaSysEng/pantheon/pull/1296)
- Consolidate p2p node info methods [\#1288](https://github.com/PegaSysEng/pantheon/pull/1288)
- Update permissioning smart contract interface to match updated EEA proposal [\#1287](https://github.com/PegaSysEng/pantheon/pull/1287)
- Switch to new sync target if it exceeds the td threshold [\#1286](https://github.com/PegaSysEng/pantheon/pull/1286)
- Fix running ATs with in-process node runner [\#1285](https://github.com/PegaSysEng/pantheon/pull/1285)
- Simplify enode construction [\#1283](https://github.com/PegaSysEng/pantheon/pull/1283)
- Cleanup PeerConnection interface [\#1282](https://github.com/PegaSysEng/pantheon/pull/1282)
- Undo changes to PendingTransactions method visibility [\#1281](https://github.com/PegaSysEng/pantheon/pull/1281)
- Use default enclave public key to generate eea_getTransactionReceipt [\#1280](https://github.com/PegaSysEng/pantheon/pull/1280) (thanks to [Puneetha17](https://github.com/Puneetha17))
- Rollback to rocksdb 5.15.10 [\#1279](https://github.com/PegaSysEng/pantheon/pull/1279)
- Log error when a JSON decode problem is encountered [\#1278](https://github.com/PegaSysEng/pantheon/pull/1278)
- Create EnodeURL builder [\#1275](https://github.com/PegaSysEng/pantheon/pull/1275)
- Keep enode nodeId stored as a BytesValue [\#1274](https://github.com/PegaSysEng/pantheon/pull/1274)
- Feature/move subclass in pantheon command [\#1272](https://github.com/PegaSysEng/pantheon/pull/1272)
- Expose sync mode option [\#1270](https://github.com/PegaSysEng/pantheon/pull/1270)
- Refactor RocksDBStats [\#1266](https://github.com/PegaSysEng/pantheon/pull/1266)
- Normalize EnodeURLs [\#1264](https://github.com/PegaSysEng/pantheon/pull/1264)
- Build broken in Java 12 [\#1263](https://github.com/PegaSysEng/pantheon/pull/1263)
- Make PeerDiscovertAgentTest less flakey [\#1262](https://github.com/PegaSysEng/pantheon/pull/1262)
- Ignore extra json rpc params [\#1261](https://github.com/PegaSysEng/pantheon/pull/1261)
- Fetch local transactions in isolation [\#1259](https://github.com/PegaSysEng/pantheon/pull/1259)
- Update to debug trace transaction [\#1258](https://github.com/PegaSysEng/pantheon/pull/1258)
- Use labelled timer to differentiate between rocks db metrics [\#1254](https://github.com/PegaSysEng/pantheon/pull/1254) (thanks to [Puneetha17](https://github.com/Puneetha17))
- Migrate TransactionPool (& affiliated test) from 'core' to 'eth' [\#1251](https://github.com/PegaSysEng/pantheon/pull/1251)
- Use single instance of Rocksdb for privacy [\#1247](https://github.com/PegaSysEng/pantheon/pull/1247) (thanks to [Puneetha17](https://github.com/Puneetha17))
- Subscribing to sync events should receive false when in sync [\#1240](https://github.com/PegaSysEng/pantheon/pull/1240)
- Ignore transactions from the network while behind chain head [\#1228](https://github.com/PegaSysEng/pantheon/pull/1228)
- RocksDB Statistics in Metrics [\#1169](https://github.com/PegaSysEng/pantheon/pull/1169)
- Add block trace RPC methods [\#1088](https://github.com/PegaSysEng/pantheon/pull/1088) (thanks to [kziemianek](https://github.com/kziemianek))

## 1.0.3

### Additions and Improvements

- Notify of dropped messages [\#1156](https://github.com/PegaSysEng/pantheon/pull/1156)
- Documentation updates include:
    - Added [Permissioning Overview](https://besu.hyperledger.org/en/latest/Concepts/Permissioning/Permissioning-Overview/)
    - Added content on [Network vs Node Configuration](https://besu.hyperledger.org/en/latest/HowTo/Configure/Using-Configuration-File/)
    - Updated [RAM requirements](https://besu.hyperledger.org/en/latest/HowTo/Get-Started/System-Requirements/#ram)
    - Added [Privacy Overview](https://besu.hyperledger.org/en/latest/Concepts/Privacy/Privacy-Overview/) and [Processing Private Transactions](https://besu.hyperledger.org/en/latest/Concepts/Privacy/Private-Transaction-Processing/)
    - Renaming of Ethstats Lite Explorer to [Ethereum Lite Explorer](https://besu.hyperledger.org/en/latest/HowTo/Deploy/Lite-Block-Explorer/#lite-block-explorer-documentation) (thanks to [tzapu](https://github.com/tzapu))
    - Added content on using [Truffle with Besu](https://besu.hyperledger.org/en/latest/HowTo/Develop-Dapps/Truffle/)
    - Added [`droppedPendingTransactions` RPC Pub/Sub subscription](https://besu.hyperledger.org/en/latest/HowTo/Interact/APIs/RPC-PubSub/#dropped-transactions)
    - Added [`eea_*` JSON-RPC API methods](https://besu.hyperledger.org/en/latest/Reference/API-Methods/#eea-methods)
    - Added [architecture diagram](https://besu.hyperledger.org/en/latest/Concepts/ArchitectureOverview/)
    - Updated [permissioning CLI options](https://besu.hyperledger.org/en/latest/Reference/CLI/CLI-Syntax/#permissions-accounts-config-file-enabled) and [permissioned network tutorial](https://besu.hyperledger.org/en/stable/)

### Technical Improvements

- Choose sync target based on td rather than height [\#1256](https://github.com/PegaSysEng/pantheon/pull/1256)
- CLI ewp options [\#1246](https://github.com/PegaSysEng/pantheon/pull/1246)
- Update BesuCommand.java [\#1245](https://github.com/PegaSysEng/pantheon/pull/1245)
- Reduce memory usage in import [\#1239](https://github.com/PegaSysEng/pantheon/pull/1239)
- Improve eea_sendRawTransaction error messages [\#1238](https://github.com/PegaSysEng/pantheon/pull/1238) (thanks to [Puneetha17](https://github.com/Puneetha17))
- Single topic filter [\#1235](https://github.com/PegaSysEng/pantheon/pull/1235)
- Enable pipeline chain downloader for fast sync [\#1232](https://github.com/PegaSysEng/pantheon/pull/1232)
- Make contract size limit configurable [\#1227](https://github.com/PegaSysEng/pantheon/pull/1227)
- Refactor PrivacyParameters config to use builder pattern [\#1226](https://github.com/PegaSysEng/pantheon/pull/1226) (thanks to [antonydenyer](https://github.com/antonydenyer))
- Different request limits for different request types [\#1224](https://github.com/PegaSysEng/pantheon/pull/1224)
- Finish off fast sync pipeline download [\#1222](https://github.com/PegaSysEng/pantheon/pull/1222)
- Enable fast-sync options on command line [\#1218](https://github.com/PegaSysEng/pantheon/pull/1218)
- Replace filtering headers after the fact with calculating number to request up-front [\#1216](https://github.com/PegaSysEng/pantheon/pull/1216)
- Support async processing while maintaining output order [\#1215](https://github.com/PegaSysEng/pantheon/pull/1215)
- Add Unstable Options to the CLI [\#1213](https://github.com/PegaSysEng/pantheon/pull/1213)
- Add private cluster acceptance tests [\#1211](https://github.com/PegaSysEng/pantheon/pull/1211) (thanks to [Puneetha17](https://github.com/Puneetha17))
- Re-aligned smart contract interface to EEA client spec 477 [\#1209](https://github.com/PegaSysEng/pantheon/pull/1209)
- Count the number of items discarded when a pipe is aborted [\#1208](https://github.com/PegaSysEng/pantheon/pull/1208)
- Pipeline chain download - fetch and import data [\#1207](https://github.com/PegaSysEng/pantheon/pull/1207)
- Permission provider that allows bootnodes if you have no other connections [\#1206](https://github.com/PegaSysEng/pantheon/pull/1206)
- Cancel in-progress async operations when the pipeline is aborted [\#1205](https://github.com/PegaSysEng/pantheon/pull/1205)
- Pipeline chain download - Checkpoints [\#1203](https://github.com/PegaSysEng/pantheon/pull/1203)
- Push development images to public dockerhub [\#1202](https://github.com/PegaSysEng/pantheon/pull/1202)
- Push builds of master as docker development images [\#1200](https://github.com/PegaSysEng/pantheon/pull/1200)
- Doc CI pipeline for build and tests [\#1199](https://github.com/PegaSysEng/pantheon/pull/1199)
- Replace the use of a disconnect listener with EthPeer.isDisconnected [\#1197](https://github.com/PegaSysEng/pantheon/pull/1197)
- Prep chain downloader for branch by abstraction [\#1194](https://github.com/PegaSysEng/pantheon/pull/1194)
- Maintain the state of MessageFrame in private Tx [\#1193](https://github.com/PegaSysEng/pantheon/pull/1193) (thanks to [Puneetha17](https://github.com/Puneetha17))
- Persist private world state only if we are mining [\#1191](https://github.com/PegaSysEng/pantheon/pull/1191) (thanks to [Puneetha17](https://github.com/Puneetha17))
- Remove SyncState from SyncTargetManager [\#1188](https://github.com/PegaSysEng/pantheon/pull/1188)
- Acceptance tests base for smart contract node permissioning [\#1186](https://github.com/PegaSysEng/pantheon/pull/1186)
- Fix metrics breakages [\#1185](https://github.com/PegaSysEng/pantheon/pull/1185)
- Typo [\#1184](https://github.com/PegaSysEng/pantheon/pull/1184) (thanks to [araskachoi](https://github.com/araskachoi))
- StaticNodesParserTest to pass on Windows [\#1183](https://github.com/PegaSysEng/pantheon/pull/1183)
- Don't mark world state as stalled until a minimum time without progress is reached [\#1179](https://github.com/PegaSysEng/pantheon/pull/1179)
- Use header validation policy in DownloadHeaderSequenceTask [\#1172](https://github.com/PegaSysEng/pantheon/pull/1172)
- Bond with bootnodes [\#1160](https://github.com/PegaSysEng/pantheon/pull/1160)

## 1.0.2

### Additions and Improvements

- Removed DB init when using `public-key` subcommand [\#1049](https://github.com/PegaSysEng/pantheon/pull/1049)
- Output enode URL on startup [\#1137](https://github.com/PegaSysEng/pantheon/pull/1137)
- Added Remove Peer JSON-RPC [\#1129](https://github.com/PegaSysEng/pantheon/pull/1129)
- Added `net_enode` JSON-RPC [\#1119](https://github.com/PegaSysEng/pantheon/pull/1119) (thanks to [mbergstrand](https://github.com/mbergstrand))
- Maintain a `staticnodes.json` [\#1106](https://github.com/PegaSysEng/pantheon/pull/1106)
- Added `tx-pool-max-size` command line parameter [\#1078](https://github.com/PegaSysEng/pantheon/pull/1078)
- Added PendingTransactions JSON-RPC [\#1043](https://github.com/PegaSysEng/pantheon/pull/1043) (thanks to [EdwinLeeGreene](https://github.com/EdwinLeeGreene))
- Added `admin_nodeInfo` JSON-RPC [\#1012](https://github.com/PegaSysEng/pantheon/pull/1012)
- Added `--metrics-category` CLI to only enable select metrics [\#969](https://github.com/PegaSysEng/pantheon/pull/969)
- Documentation updates include:
   - Updated endpoints in [Private Network Quickstart](https://besu.hyperledger.org/en/latest/Tutorials/Quickstarts/Private-Network-Quickstart/) (thanks to [laubai](https://github.com/laubai))
   - Updated [documentation contribution guidelines](https://besu.hyperledger.org/en/stable/)
   - Added [`admin_removePeer`](https://besu.hyperledger.org/en/latest/Reference/API-Methods/#admin_removepeer)
   - Updated [tutorials](https://besu.hyperledger.org/en/latest/Tutorials/Private-Network/Create-Private-Clique-Network/) for printing of enode on startup
   - Added [`txpool_pantheonTransactions`](https://besu.hyperledger.org/en/stable/Reference/API-Methods/#txpool_besutransactions)
   - Added [Transaction Pool content](https://besu.hyperledger.org/en/latest/Concepts/Transactions/Transaction-Pool/)
   - Added [`tx-pool-max-size` CLI option](https://besu.hyperledger.org/en/latest/Reference/CLI/CLI-Syntax/#tx-pool-max-size)
   - Updated [developer build instructions to use installDist](https://besu.hyperledger.org/en/stable/)
   - Added [Azure quickstart tutorial](https://besu.hyperledger.org/en/latest/Tutorials/Quickstarts/Azure-Private-Network-Quickstart/)
   - Enabled copy button in code blocks
   - Added [IBFT 1.0](https://besu.hyperledger.org/en/latest/HowTo/Configure/Consensus-Protocols/QuorumIBFT/)
   - Added section on using [Geth attach with Besu](https://besu.hyperledger.org/en/latest/HowTo/Interact/APIs/Using-JSON-RPC-API/#geth-console)
   - Enabled the edit link doc site to ease external doc contributions
   - Added [EthStats docs](https://besu.hyperledger.org/HowTo/Deploy/Lite-Network-Monitor/) (thanks to [baxy](https://github.com/baxy))
   - Updated [Postman collection](https://besu.hyperledger.org/en/latest/HowTo/Interact/APIs/Authentication/#postman)
   - Added [`metrics-category` CLI option](https://besu.hyperledger.org/en/latest/Reference/CLI/CLI-Syntax/#metrics-category)
   - Added information on [block time and timeout settings](https://besu.hyperledger.org/en/latest/HowTo/Configure/Consensus-Protocols/IBFT/#block-time) for IBFT 2.0
   - Added [`admin_nodeInfo`](https://besu.hyperledger.org/en/latest/Reference/API-Methods/#admin_nodeinfo)
   - Added [permissions images](https://besu.hyperledger.org/en/latest/Concepts/Permissioning/Permissioning-Overview/)
   - Added permissioning blog to [Resources](https://besu.hyperledger.org/en/latest/Reference/Resources/)
   - Updated [Create Permissioned Network](https://besu.hyperledger.org/en/latest/Tutorials/Permissioning/Create-Permissioned-Network/) tutorial to use `export-address`
   - Updated [Clique](https://besu.hyperledger.org/en/latest/HowTo/Configure/Consensus-Protocols/Clique/) and [IBFT 2.0](https://besu.hyperledger.org/en/latest/HowTo/Configure/Consensus-Protocols/IBFT/) docs to include complete genesis file
   - Updated [Clique tutorial](https://besu.hyperledger.org/en/latest/Tutorials/Private-Network/Create-Private-Clique-Network/) to use `export-address` subcommand
   - Added IBFT 2.0 [future message configuration options](https://besu.hyperledger.org/en/latest/HowTo/Configure/Consensus-Protocols/IBFT/#optional-configuration-options)

### Technical Improvements
- Fixed so self persists to the whitelist [\#1176](https://github.com/PegaSysEng/pantheon/pull/1176)
- Fixed to add self to permissioning whitelist [\#1175](https://github.com/PegaSysEng/pantheon/pull/1175)
- Fixed permissioning issues [\#1174](https://github.com/PegaSysEng/pantheon/pull/1174)
- AdminAddPeer returns custom Json RPC error code [\#1171](https://github.com/PegaSysEng/pantheon/pull/1171)
- Periodically connect to peers from table [\#1170](https://github.com/PegaSysEng/pantheon/pull/1170)
- Improved bootnodes option error message [\#1092](https://github.com/PegaSysEng/pantheon/pull/1092)
- Automatically restrict trailing peers while syncing [\#1167](https://github.com/PegaSysEng/pantheon/pull/1167)
- Avoid bonding to ourselves [\#1166](https://github.com/PegaSysEng/pantheon/pull/1166)
- Fix Push Metrics [\#1164](https://github.com/PegaSysEng/pantheon/pull/1164)
- Synchroniser waits for new peer if best is up to date [\#1161](https://github.com/PegaSysEng/pantheon/pull/1161)
- Don't attempt to download checkpoint headers if the number of headers is negative [\#1158](https://github.com/PegaSysEng/pantheon/pull/1158)
- Capture metrics on Vertx event loop and worker thread queues [\#1155](https://github.com/PegaSysEng/pantheon/pull/1155)
- Simplify node permissioning ATs [\#1153](https://github.com/PegaSysEng/pantheon/pull/1153)
- Add metrics around discovery process [\#1152](https://github.com/PegaSysEng/pantheon/pull/1152)
- Prevent connecting to self [\#1150](https://github.com/PegaSysEng/pantheon/pull/1150)
- Refactoring permissioning ATs [\#1148](https://github.com/PegaSysEng/pantheon/pull/1148)
- Added two extra Ropsten bootnodes [\#1147](https://github.com/PegaSysEng/pantheon/pull/1147)
- Fixed TCP port handling [\#1144](https://github.com/PegaSysEng/pantheon/pull/1144)
- Better error on bad header [\#1143](https://github.com/PegaSysEng/pantheon/pull/1143)
- Refresh peer table while we have fewer than maxPeers connected [\#1142](https://github.com/PegaSysEng/pantheon/pull/1142)
- Refactor jsonrpc consumption of local node permissioning controller [\#1140](https://github.com/PegaSysEng/pantheon/pull/1140)
- Disconnect peers before the pivot block while fast syncing [\#1139](https://github.com/PegaSysEng/pantheon/pull/1139)
- Reduce the default transaction pool size from 30,000 to 4096 [\#1136](https://github.com/PegaSysEng/pantheon/pull/1136)
- Fail at load if static nodes not whitelisted [\#1135](https://github.com/PegaSysEng/pantheon/pull/1135)
- Fix private transaction acceptance test [\#1134](https://github.com/PegaSysEng/pantheon/pull/1134) (thanks to [Puneetha17](https://github.com/Puneetha17))
- Quieter exceptions when network is unreachable [\#1133](https://github.com/PegaSysEng/pantheon/pull/1133)
- nodepermissioningcontroller used for devp2p connection filtering [\#1132](https://github.com/PegaSysEng/pantheon/pull/1132)
- Remove duplicates from apis specified via CLI [\#1131](https://github.com/PegaSysEng/pantheon/pull/1131)
- Synchronizer returns false if it is in sync [\#1130](https://github.com/PegaSysEng/pantheon/pull/1130)
- Added fromHexStringStrict to check for exactly 20 byte addresses [\#1128](https://github.com/PegaSysEng/pantheon/pull/1128)
- Fix deadlock scenario in AsyncOperationProcessor and re-enable WorldStateDownloaderTest [\#1126](https://github.com/PegaSysEng/pantheon/pull/1126)
- Ignore WorldStateDownloaderTest [\#1125](https://github.com/PegaSysEng/pantheon/pull/1125)
- Updated local config permissioning flags [\#1118](https://github.com/PegaSysEng/pantheon/pull/1118)
- Pipeline Improvements [\#1117](https://github.com/PegaSysEng/pantheon/pull/1117)
- Permissioning cli smart contract [\#1116](https://github.com/PegaSysEng/pantheon/pull/1116)
- Adding default pending transactions value in BesuControllerBuilder [\#1114](https://github.com/PegaSysEng/pantheon/pull/1114)
- Fix intermittency in WorldStateDownloaderTest [\#1113](https://github.com/PegaSysEng/pantheon/pull/1113)
- Reduce number of seen blocks and transactions Besu tracks [\#1112](https://github.com/PegaSysEng/pantheon/pull/1112)
- Timeout long test [\#1111](https://github.com/PegaSysEng/pantheon/pull/1111)
- Errorprone 2.3.3 upgrades [\#1110](https://github.com/PegaSysEng/pantheon/pull/1110)
- Add metric to capture memory used by RocksDB table readers [\#1108](https://github.com/PegaSysEng/pantheon/pull/1108)
- Don't allow creation of multiple gauges with the same name [\#1107](https://github.com/PegaSysEng/pantheon/pull/1107)
- Update Peer Discovery to use NodePermissioningController [\#1105](https://github.com/PegaSysEng/pantheon/pull/1105)
- Move starting world state download process inside WorldDownloadState [\#1104](https://github.com/PegaSysEng/pantheon/pull/1104)
- Enable private Tx capability to Clique [\#1102](https://github.com/PegaSysEng/pantheon/pull/1102) (thanks to [Puneetha17](https://github.com/Puneetha17))
- Enable private Tx capability to IBFT [\#1101](https://github.com/PegaSysEng/pantheon/pull/1101) (thanks to [Puneetha17](https://github.com/Puneetha17))
- Version Upgrades [\#1100](https://github.com/PegaSysEng/pantheon/pull/1100)
- Don't delete completed tasks from RocksDbTaskQueue [\#1099](https://github.com/PegaSysEng/pantheon/pull/1099)
- Support flat mapping with multiple threads [\#1098](https://github.com/PegaSysEng/pantheon/pull/1098)
- Add pipe stage name to thread while executing [\#1097](https://github.com/PegaSysEng/pantheon/pull/1097)
- Use pipeline for world state download [\#1096](https://github.com/PegaSysEng/pantheon/pull/1096)
- TXPool JSON RPC tweaks [\#1095](https://github.com/PegaSysEng/pantheon/pull/1095)
- Add in-memory cache over world state download queue [\#1087](https://github.com/PegaSysEng/pantheon/pull/1087)
- Trim default metrics [\#1086](https://github.com/PegaSysEng/pantheon/pull/1086)
- Improve imported block log line [\#1085](https://github.com/PegaSysEng/pantheon/pull/1085)
- Smart contract permission controller [\#1083](https://github.com/PegaSysEng/pantheon/pull/1083)
- Add timeout when waiting for JSON-RPC, WebSocket RPC and Metrics services to stop [\#1082](https://github.com/PegaSysEng/pantheon/pull/1082)
- Add pipeline framework to make parallel processing simpler [\#1077](https://github.com/PegaSysEng/pantheon/pull/1077)
- Node permissioning controller [\#1075](https://github.com/PegaSysEng/pantheon/pull/1075)
- Smart contract permission controller stub [\#1074](https://github.com/PegaSysEng/pantheon/pull/1074)
- Expose a synchronous start method in Runner [\#1072](https://github.com/PegaSysEng/pantheon/pull/1072)
- Changes in chain head should trigger new permissioning check for active peers [\#1071](https://github.com/PegaSysEng/pantheon/pull/1071)
- Fix exceptions fetching metrics after world state download completes [\#1066](https://github.com/PegaSysEng/pantheon/pull/1066)
- Accept transactions in the pool with nonce above account sender nonce [\#1065](https://github.com/PegaSysEng/pantheon/pull/1065)
- Repair Istanbul to handle Eth/62 & Eth/63 [\#1063](https://github.com/PegaSysEng/pantheon/pull/1063)
- Close Private Storage Provider [\#1059](https://github.com/PegaSysEng/pantheon/pull/1059) (thanks to [Puneetha17](https://github.com/Puneetha17))
- Add labels to Pipelined tasks metrics [\#1057](https://github.com/PegaSysEng/pantheon/pull/1057)
- Re-enable Quorum Synchronisation [\#1056](https://github.com/PegaSysEng/pantheon/pull/1056)
- Don't log expected failures as errors [\#1054](https://github.com/PegaSysEng/pantheon/pull/1054)
- Make findSuitablePeer abstract [\#1053](https://github.com/PegaSysEng/pantheon/pull/1053)
- Track added at in txpool [\#1048](https://github.com/PegaSysEng/pantheon/pull/1048)
- Fix ImportBlocksTask to only request from peers that claim to have the blocks [\#1047](https://github.com/PegaSysEng/pantheon/pull/1047)
- Don't run the dao block validator if dao block is 0 [\#1044](https://github.com/PegaSysEng/pantheon/pull/1044)
- Don't make unnecessary copies of data in RocksDbKeyValueStorage [\#1040](https://github.com/PegaSysEng/pantheon/pull/1040)
- Update discovery logic to trust bootnodes only when out of sync [\#1039](https://github.com/PegaSysEng/pantheon/pull/1039)
- Fix IndexOutOfBoundsException in DetermineCommonAncestorTask [\#1038](https://github.com/PegaSysEng/pantheon/pull/1038)
- Add `rpc_modules` JSON-RPC [\#1036](https://github.com/PegaSysEng/pantheon/pull/1036)
- Simple permissioning smart contract [\#1035](https://github.com/PegaSysEng/pantheon/pull/1035)
- Refactor enodeurl to use inetaddr [\#1032](https://github.com/PegaSysEng/pantheon/pull/1032)
- Update CLI options in mismatched genesis file message [\#1031](https://github.com/PegaSysEng/pantheon/pull/1031)
- Remove dependence of eth.core on eth.permissioning [\#1030](https://github.com/PegaSysEng/pantheon/pull/1030)
- Make alloc optional and provide nicer error messages when genesis config is invalid [\#1029](https://github.com/PegaSysEng/pantheon/pull/1029)
- Handle metrics request closing before response is generated [\#1028](https://github.com/PegaSysEng/pantheon/pull/1028)
- Change EthNetworkConfig bootnodes to always be URIs [\#1027](https://github.com/PegaSysEng/pantheon/pull/1027)
- Avoid port conflicts in acceptance tests [\#1025](https://github.com/PegaSysEng/pantheon/pull/1025)
- Include reference tests in jacoco [\#1024](https://github.com/PegaSysEng/pantheon/pull/1024)
- Acceptance test - configurable gas price [\#1023](https://github.com/PegaSysEng/pantheon/pull/1023)
- Get Internal logs and output [\#1022](https://github.com/PegaSysEng/pantheon/pull/1022) (thanks to [Puneetha17](https://github.com/Puneetha17))
- Fix race condition in WebSocketService [\#1021](https://github.com/PegaSysEng/pantheon/pull/1021)
- Ensure devp2p ports are written to ports file correctly [\#1020](https://github.com/PegaSysEng/pantheon/pull/1020)
- Report the correct tcp port in PING packets when it differs from the UDP port [\#1019](https://github.com/PegaSysEng/pantheon/pull/1019)
- Refactor transient transaction processor [\#1017](https://github.com/PegaSysEng/pantheon/pull/1017)
- Resume world state download from existing queue [\#1016](https://github.com/PegaSysEng/pantheon/pull/1016)
- IBFT Acceptance tests updated with longer timeout on first block [\#1015](https://github.com/PegaSysEng/pantheon/pull/1015)
- Update IBFT acceptances tests to await first block [\#1013](https://github.com/PegaSysEng/pantheon/pull/1013)
- Remove full hashimoto implementation as its never used [\#1011](https://github.com/PegaSysEng/pantheon/pull/1011)
- Created SyncStatus notifications [\#1010](https://github.com/PegaSysEng/pantheon/pull/1010)
- Address acceptance test intermittency [\#1008](https://github.com/PegaSysEng/pantheon/pull/1008)
- Consider a world state download stalled after 100 requests with no progress [\#1007](https://github.com/PegaSysEng/pantheon/pull/1007)
- Reduce log level when block miner is interrupted [\#1006](https://github.com/PegaSysEng/pantheon/pull/1006)
- RunnerTest fail on Windows due to network startup timing issue [\#1005](https://github.com/PegaSysEng/pantheon/pull/1005)
- Generate Private Contract Address [\#1004](https://github.com/PegaSysEng/pantheon/pull/1004) (thanks to [vinistevam](https://github.com/vinistevam))
- Delete the legacy pipelined import code [\#1003](https://github.com/PegaSysEng/pantheon/pull/1003)
- Fix race condition in WebSocket AT [\#1002](https://github.com/PegaSysEng/pantheon/pull/1002)
- Cleanup IBFT logging levels [\#995](https://github.com/PegaSysEng/pantheon/pull/995)
- Integration Test implementation dependency for non-IntelliJ IDE [\#992](https://github.com/PegaSysEng/pantheon/pull/992)
- Ignore fast sync and full sync tests to avoid race condition [\#991](https://github.com/PegaSysEng/pantheon/pull/991)
- Make acceptance tests use the process based runner again [\#990](https://github.com/PegaSysEng/pantheon/pull/990)
- RoundChangeCertificateValidator requires unique authors [\#989](https://github.com/PegaSysEng/pantheon/pull/989)
- Make Rinkeby the benchmark chain.  [\#986](https://github.com/PegaSysEng/pantheon/pull/986)
- Add metrics to Parallel Download pipeline [\#985](https://github.com/PegaSysEng/pantheon/pull/985)
- Change ExpectBlockNumber to require at least the specified block number [\#981](https://github.com/PegaSysEng/pantheon/pull/981)
- Fix benchmark compilation [\#980](https://github.com/PegaSysEng/pantheon/pull/980)
- RPC tests can use 127.0.0.1 loopback rather than localhost [\#974](https://github.com/PegaSysEng/pantheon/pull/974) thanks to [glethuillier](https://github.com/glethuillier) for raising)
- Disable picocli ansi when testing [\#973](https://github.com/PegaSysEng/pantheon/pull/973)
- Add a jmh benchmark for WorldStateDownloader [\#972](https://github.com/PegaSysEng/pantheon/pull/972)
- Gradle dependency for JMH annotation, for IDEs that aren't IntelliJ \(… [\#971](https://github.com/PegaSysEng/pantheon/pull/971)
- Separate download state tracking from WorldStateDownloader [\#967](https://github.com/PegaSysEng/pantheon/pull/967)
- Gradle dependency for JMH annotation, for IDEs that aren't IntelliJ [\#966](https://github.com/PegaSysEng/pantheon/pull/966)
- Truffle HDwallet Web3 1.0 [\#964](https://github.com/PegaSysEng/pantheon/pull/964)
- Add missing JavaDoc tags in JSONToRLP [\#963](https://github.com/PegaSysEng/pantheon/pull/963)
- Only import block if it isn't already on the block chain [\#962](https://github.com/PegaSysEng/pantheon/pull/962)
- CLI stack traces when debugging [\#960](https://github.com/PegaSysEng/pantheon/pull/960)
- Create peer discovery packets on a worker thread [\#955](https://github.com/PegaSysEng/pantheon/pull/955)
- Remove start functionality from IbftController and IbftBlockHeightMan… [\#952](https://github.com/PegaSysEng/pantheon/pull/952)
- Cleanup IBFT executors [\#951](https://github.com/PegaSysEng/pantheon/pull/951)
- Single threaded world state persistence [\#950](https://github.com/PegaSysEng/pantheon/pull/950)
- Fix version number on master [\#946](https://github.com/PegaSysEng/pantheon/pull/946)
- Change automatic benchmark  [\#945](https://github.com/PegaSysEng/pantheon/pull/945)
- Eliminate redundant header validation [\#943](https://github.com/PegaSysEng/pantheon/pull/943)
- RocksDbQueue Threading Tweaks [\#940](https://github.com/PegaSysEng/pantheon/pull/940)
- Validate DAO block [\#939](https://github.com/PegaSysEng/pantheon/pull/939)
- Complete Private Transaction Processor [\#938](https://github.com/PegaSysEng/pantheon/pull/938) (thanks to [iikirilov](https://github.com/iikirilov))
- Add metrics for netty queue length [\#932](https://github.com/PegaSysEng/pantheon/pull/932)
- Update GetNodeDataFromPeerTask to return a map [\#931](https://github.com/PegaSysEng/pantheon/pull/931)

## 1.0.1

Public key address export subcommand was missing in 1.0 release.

### Additions and Improvements
- Added `public-key export-address` subcommand [\#888](https://github.com/PegaSysEng/pantheon/pull/888)
- Documentation update for the [`public-key export-address`](https://besu.hyperledger.org/en/stable/) subcommand.
- Updated [IBFT 2.0 overview](https://besu.hyperledger.org/en/stable/) to include use of `rlp encode` command and information on setting IBFT 2.0 properties to achieve your desired block time.

## 1.0

### Additions and Improvements
- [IBFT 2.0](https://besu.hyperledger.org/en/latest/Tutorials/Private-Network/Create-IBFT-Network/)
- [Permissioning](https://besu.hyperledger.org/en/latest/Concepts/Permissioning/Permissioning-Overview/)
- [JSON-RPC Authentication](https://besu.hyperledger.org/en/latest/HowTo/Interact/APIs/Authentication/)
- Added `rlp encode` subcommand [\#965](https://github.com/PegaSysEng/pantheon/pull/965)
- Method to reload permissions file [\#834](https://github.com/PegaSysEng/pantheon/pull/834)
- Added rebind mitigation for Websockets. [\#905](https://github.com/PegaSysEng/pantheon/pull/905)
- Support genesis contract code [\#749](https://github.com/PegaSysEng/pantheon/pull/749) (thanks to [kziemianek](https://github.com/kziemianek)).
- Documentation updates include:
  - Added details on [port configuration](https://besu.hyperledger.org/en/latest/HowTo/Find-and-Connect/Configuring-Ports/)
  - Added [Resources page](https://besu.hyperledger.org/en/latest/Reference/Resources/) linking to Besu blog posts and webinars
  - Added [JSON-RPC Authentication](https://besu.hyperledger.org/en/latest/HowTo/Interact/APIs/Authentication/)
  - Added [tutorial to create permissioned network](https://besu.hyperledger.org/en/latest/Tutorials/Permissioning/Create-Permissioned-Network/)
  - Added [Permissioning](https://besu.hyperledger.org/en/latest/Concepts/Permissioning/Permissioning-Overview/) content
  - Added [Permissioning API methods](https://besu.hyperledger.org/en/latest/Reference/API-Methods/#permissioning-methods)
  - Added [tutorial to create Clique private network](https://besu.hyperledger.org/en/latest/Tutorials/Private-Network/Create-Private-Clique-Network/)
  - Added [tutorial to create IBFT 2.0 private network](https://besu.hyperledger.org/en/latest/Tutorials/Private-Network/Create-IBFT-Network/)

### Technical Improvements
- RoundChangeCertificateValidator requires unique authors [\#997](https://github.com/PegaSysEng/pantheon/pull/997)
- RPC tests can use 127.0.0.1 loopback rather than localhost [\#979](https://github.com/PegaSysEng/pantheon/pull/979)
- Integration Test implementation dependency for non-IntelliJ IDE [\#978](https://github.com/PegaSysEng/pantheon/pull/978)
- Only import block if it isn't already on the block chain [\#977](https://github.com/PegaSysEng/pantheon/pull/977)
- Disable picocli ansi when testing [\#975](https://github.com/PegaSysEng/pantheon/pull/975)
- Create peer discovery packets on a worker thread [\#961](https://github.com/PegaSysEng/pantheon/pull/961)
- Removed Orion snapshot dependency [\#933](https://github.com/PegaSysEng/pantheon/pull/933)
- Use network ID instead of chain ID in MainnetBesuController. [\#929](https://github.com/PegaSysEng/pantheon/pull/929)
- Propagate new block messages to other clients in a worker thread [\#928](https://github.com/PegaSysEng/pantheon/pull/928)
- Parallel downloader should stop on puts if requested. [\#927](https://github.com/PegaSysEng/pantheon/pull/927)
- Permission config file location and option under docker [\#925](https://github.com/PegaSysEng/pantheon/pull/925)
- Fixed potential stall in world state download [\#922](https://github.com/PegaSysEng/pantheon/pull/922)
- Refactoring to introduce deleteOnExit\(\) for temp files [\#920](https://github.com/PegaSysEng/pantheon/pull/920)
- Reduce "Received transactions message" log from debug to trace [\#919](https://github.com/PegaSysEng/pantheon/pull/919)
- Handle PeerNotConnected exceptions when sending wire keep alives [\#918](https://github.com/PegaSysEng/pantheon/pull/918)
- admin_addpeers: error if node not whitelisted [\#917](https://github.com/PegaSysEng/pantheon/pull/917)
- Expose the Ibft MiningCoordinator [\#916](https://github.com/PegaSysEng/pantheon/pull/916)
- Check perm api against perm cli [\#915](https://github.com/PegaSysEng/pantheon/pull/915)
- Update metrics when completing a world state request with existing data [\#914](https://github.com/PegaSysEng/pantheon/pull/914)
- Improve RocksDBQueue dequeue performance [\#913](https://github.com/PegaSysEng/pantheon/pull/913)
- Error when removing bootnodes from nodes whitelist [\#912](https://github.com/PegaSysEng/pantheon/pull/912)
- Incremental Optimization\(s\) on BlockBroadcaster [\#911](https://github.com/PegaSysEng/pantheon/pull/911)
- Check permissions CLI dependencies [\#909](https://github.com/PegaSysEng/pantheon/pull/909)
- Limit the number of times we retry peer discovery interactions [\#908](https://github.com/PegaSysEng/pantheon/pull/908)
- IBFT to use VoteTallyCache [\#907](https://github.com/PegaSysEng/pantheon/pull/907)
- Add metric to expose number of inflight world state requests [\#906](https://github.com/PegaSysEng/pantheon/pull/906)
- Bootnodes not on whitelist - improve errors [\#904](https://github.com/PegaSysEng/pantheon/pull/904)
- Make chain download cancellable [\#901](https://github.com/PegaSysEng/pantheon/pull/901)
- Enforce accounts must start with 0x [\#900](https://github.com/PegaSysEng/pantheon/pull/900)
- When picking fast sync pivot block, use the peer with the best total difficulty [\#899](https://github.com/PegaSysEng/pantheon/pull/899)
- Process world state download data on a worker thread [\#898](https://github.com/PegaSysEng/pantheon/pull/898)
- CLI mixin help [\#895](https://github.com/PegaSysEng/pantheon/pull/895) ([macfarla](https://github.com/macfarla))
- Use absolute datapath instead of relative. [\#894](https://github.com/PegaSysEng/pantheon/pull/894).
- Fix task queue so that the updated failure count for requests is stored [\#893](https://github.com/PegaSysEng/pantheon/pull/893)
- Fix authentication header [\#891](https://github.com/PegaSysEng/pantheon/pull/891)
- Reorganize eth tasks [\#890](https://github.com/PegaSysEng/pantheon/pull/890)
- Unit tests of BlockBroadcaster [\#887](https://github.com/PegaSysEng/pantheon/pull/887)
- Fix authentication file validation errors [\#886](https://github.com/PegaSysEng/pantheon/pull/886)
- Fixing file locations under docker [\#885](https://github.com/PegaSysEng/pantheon/pull/885)
- Handle exceptions properly in EthScheduler [\#884](https://github.com/PegaSysEng/pantheon/pull/884)
- More bootnodes for goerli [\#880](https://github.com/PegaSysEng/pantheon/pull/880)
- Rename password hash command [\#879](https://github.com/PegaSysEng/pantheon/pull/879)
- Add metrics for EthScheduler executors [\#878](https://github.com/PegaSysEng/pantheon/pull/878)
- Disconnect peer removed from node whitelist [\#877](https://github.com/PegaSysEng/pantheon/pull/877)
- Reduce logging noise from invalid peer discovery packets and handshaking [\#876](https://github.com/PegaSysEng/pantheon/pull/876)
- Detect stalled world state downloads [\#875](https://github.com/PegaSysEng/pantheon/pull/875)
- Limit size of Ibft future message buffer [\#873](https://github.com/PegaSysEng/pantheon/pull/873)
- Ibft2: Replace NewRound with extended Proposal [\#872](https://github.com/PegaSysEng/pantheon/pull/872)
- Fixed admin_addPeer to periodically check maintained connections [\#871](https://github.com/PegaSysEng/pantheon/pull/871)
- WebSocket method permissions [\#870](https://github.com/PegaSysEng/pantheon/pull/870)
- Select new pivot block when world state becomes unavailable [\#869](https://github.com/PegaSysEng/pantheon/pull/869)
- Introduce FutureUtils to reduce duplicated code around CompletableFuture [\#868](https://github.com/PegaSysEng/pantheon/pull/868)
- Implement world state cancel [\#867](https://github.com/PegaSysEng/pantheon/pull/867)
- Renaming authentication configuration file CLI command [\#865](https://github.com/PegaSysEng/pantheon/pull/865)
- Break out RoundChangeCertificate validation [\#864](https://github.com/PegaSysEng/pantheon/pull/864)
- Disconnect peers where the common ancestor is before our fast sync pivot [\#862](https://github.com/PegaSysEng/pantheon/pull/862)
- Initial scaffolding for block propagation [\#860](https://github.com/PegaSysEng/pantheon/pull/860)
- Fix NullPointerException when determining fast sync pivot [\#859](https://github.com/PegaSysEng/pantheon/pull/859)
- Check for invalid token [\#856](https://github.com/PegaSysEng/pantheon/pull/856)
- Moving NodeWhitelistController to permissioning package [\#855](https://github.com/PegaSysEng/pantheon/pull/855)
- Fix state download race condition by creating a TaskQueue API [\#853](https://github.com/PegaSysEng/pantheon/pull/853)
- Changed separator in JSON RPC permissions [\#852](https://github.com/PegaSysEng/pantheon/pull/852)
- WebSocket acceptance tests now can use WebSockets [\#851](https://github.com/PegaSysEng/pantheon/pull/851)
- IBFT notifies EthPeer when remote node has a better block [\#849](https://github.com/PegaSysEng/pantheon/pull/849)
- Support resuming fast-sync downloads [\#848](https://github.com/PegaSysEng/pantheon/pull/848)
- Tweak Fast Sync Config [\#847](https://github.com/PegaSysEng/pantheon/pull/847)
- RPC authentication configuration validation + tests. [\#846](https://github.com/PegaSysEng/pantheon/pull/846)
- Tidy-up FastSyncState persistence [\#845](https://github.com/PegaSysEng/pantheon/pull/845)
- Do parallel extract signatures in the parallel block importer. [\#844](https://github.com/PegaSysEng/pantheon/pull/844)
- Fix 'the Input Is Too Long' Error on Windows [\#843](https://github.com/PegaSysEng/pantheon/pull/843) (thanks to [glethuillier](https://github.com/glethuillier)).
- Remove unnecessary sleep [\#842](https://github.com/PegaSysEng/pantheon/pull/842)
- Shutdown improvements [\#841](https://github.com/PegaSysEng/pantheon/pull/841)
- Speed up shutdown time [\#838](https://github.com/PegaSysEng/pantheon/pull/838)
- Add metrics to world state downloader [\#837](https://github.com/PegaSysEng/pantheon/pull/837)
- Store pivot block header [\#836](https://github.com/PegaSysEng/pantheon/pull/836)
- Clique should use beneficiary of zero on epoch blocks [\#833](https://github.com/PegaSysEng/pantheon/pull/833)
- Clique should ignore proposals for address 0 [\#831](https://github.com/PegaSysEng/pantheon/pull/831)
- Fix intermittency in FullSyncDownloaderTest [\#830](https://github.com/PegaSysEng/pantheon/pull/830)
- Added the authentication service to the WebSocket service [\#829](https://github.com/PegaSysEng/pantheon/pull/829)
- Extract creation and init of ProtocolContext into a re-usable class [\#828](https://github.com/PegaSysEng/pantheon/pull/828)
- Prevent duplicate commit seals in ibft header [\#827](https://github.com/PegaSysEng/pantheon/pull/827)
- Validate Ibft vanity data length [\#826](https://github.com/PegaSysEng/pantheon/pull/826)
- Refactored json rpc authentication to be provided as a service [\#825](https://github.com/PegaSysEng/pantheon/pull/825)
- Handle unavailable world states [\#824](https://github.com/PegaSysEng/pantheon/pull/824)
- Password in JWT payload [\#823](https://github.com/PegaSysEng/pantheon/pull/823)
- Homogenize error messages when required parameters are set [\#822](https://github.com/PegaSysEng/pantheon/pull/822) ([glethuillier](https://github.com/glethuillier)).
- Set remote peer chain head to parent of block received in NEW\_BLOCK\_MESSAGE [\#819](https://github.com/PegaSysEng/pantheon/pull/819)
- Peer disconnects should not result in stack traces [\#818](https://github.com/PegaSysEng/pantheon/pull/818)
- Abort previous builds [\#817](https://github.com/PegaSysEng/pantheon/pull/817)
- Parallel build stages [\#816](https://github.com/PegaSysEng/pantheon/pull/816)
- JWT authentication for JSON-RPC [\#815](https://github.com/PegaSysEng/pantheon/pull/815)
- Log errors that occur while finding a common ancestor [\#814](https://github.com/PegaSysEng/pantheon/pull/814)
- Shuffled log levels [\#813](https://github.com/PegaSysEng/pantheon/pull/813)
- Prevent duplicate IBFT messages being processed by state machine [\#811](https://github.com/PegaSysEng/pantheon/pull/811)
- Fix Orion startup ports [\#810](https://github.com/PegaSysEng/pantheon/pull/810)
- Commit world state continuously [\#809](https://github.com/PegaSysEng/pantheon/pull/809)
- Improve block propagation time [\#808](https://github.com/PegaSysEng/pantheon/pull/808)
- JSON-RPC authentication cli options & acceptance tests [\#807](https://github.com/PegaSysEng/pantheon/pull/807)
- Remove privacy not supported warning [\#806](https://github.com/PegaSysEng/pantheon/pull/806) (thanks to [vinistevam](https://github.com/vinistevam))
- Wire up Private Transaction Processor [\#805](https://github.com/PegaSysEng/pantheon/pull/805) (thanks to [Puneetha17](https://github.com/Puneetha17))
- Apply a limit to the number of responses in RespondingEthPeer.respondWhile [\#803](https://github.com/PegaSysEng/pantheon/pull/803)
- Avoid requesting empty block bodies from the network. [\#802](https://github.com/PegaSysEng/pantheon/pull/802)
- Handle partial responses to get receipts requests [\#801](https://github.com/PegaSysEng/pantheon/pull/801)
- Rename functions in Ibft MessageValidator [\#800](https://github.com/PegaSysEng/pantheon/pull/800)
- Upgrade GoogleJavaFormat to 1.7 [\#795](https://github.com/PegaSysEng/pantheon/pull/795)
- Minor refactorings of IntegrationTest infrastructure [\#786](https://github.com/PegaSysEng/pantheon/pull/786)
- Rework Ibft MessageValidatorFactory [\#785](https://github.com/PegaSysEng/pantheon/pull/785)
- Rework IbftRoundFactory [\#784](https://github.com/PegaSysEng/pantheon/pull/784)
- Rename artefacts to artifacts within IBFT [\#782](https://github.com/PegaSysEng/pantheon/pull/782)
- Rename TerminatedRoundArtefacts to PreparedRoundArtefacts [\#781](https://github.com/PegaSysEng/pantheon/pull/781)
- Rename Ibft MessageFactory methods [\#779](https://github.com/PegaSysEng/pantheon/pull/779)
- Update WorldStateDownloader to only filter out known code requests [\#777](https://github.com/PegaSysEng/pantheon/pull/777)
- Multiple name options only search for the longest one [\#776](https://github.com/PegaSysEng/pantheon/pull/776)
- Move ethTaskTimer to abstract root [\#775](https://github.com/PegaSysEng/pantheon/pull/775)
- Parallel Block importer [\#774](https://github.com/PegaSysEng/pantheon/pull/774)
- Wait for a peer with an estimated chain height before selecting a pivot block [\#772](https://github.com/PegaSysEng/pantheon/pull/772)
- Randomly perform full validation when fast syncing blocks [\#770](https://github.com/PegaSysEng/pantheon/pull/770)
- IBFT Message rework, piggybacking blocks on msgs. [\#769](https://github.com/PegaSysEng/pantheon/pull/769)
- EthScheduler additions [\#767](https://github.com/PegaSysEng/pantheon/pull/767)
- Fixing node whitelist isPermitted check [\#766](https://github.com/PegaSysEng/pantheon/pull/766)
- Eth/63 labels [\#764](https://github.com/PegaSysEng/pantheon/pull/764)
- Permissioning whitelist persistence. [\#763](https://github.com/PegaSysEng/pantheon/pull/763)
- Created message validators for NewRound and RoundChange [\#760](https://github.com/PegaSysEng/pantheon/pull/760)
- Add tests for FastSyncChainDownloader as a whole [\#758](https://github.com/PegaSysEng/pantheon/pull/758)
- Flatten IBFT Message API [\#757](https://github.com/PegaSysEng/pantheon/pull/757)
- Added TerminatedRoundArtefacts [\#756](https://github.com/PegaSysEng/pantheon/pull/756)
- Fix thread names in EthScheduler to include the thread number [\#755](https://github.com/PegaSysEng/pantheon/pull/755)
- Separate round change reception from RoundChangeCertificate [\#754](https://github.com/PegaSysEng/pantheon/pull/754)
- JSON-RPC authentication login [\#753](https://github.com/PegaSysEng/pantheon/pull/753)
- Spilt Ibft MessageValidator into components [\#752](https://github.com/PegaSysEng/pantheon/pull/752)
- Ensure first checkpoint headers is always in local blockchain for FastSyncCheckpointHeaderManager [\#750](https://github.com/PegaSysEng/pantheon/pull/750)
- Refactored permissioning components to be Optional. [\#747](https://github.com/PegaSysEng/pantheon/pull/747)
- Integrate rocksdb-based queue into WorldStateDownloader [\#746](https://github.com/PegaSysEng/pantheon/pull/746)
- Generify orion to enclave [\#745](https://github.com/PegaSysEng/pantheon/pull/745) (thanks to [vinistevam](https://github.com/vinistevam))
- Moved IBFT Message factory to use wrapped message types [\#744](https://github.com/PegaSysEng/pantheon/pull/744)
- Handle timeouts when requesting checkpoint headers correctly [\#743](https://github.com/PegaSysEng/pantheon/pull/743)
- Update RoundChangeManager to use flattened message [\#742](https://github.com/PegaSysEng/pantheon/pull/742)
- Handle validation failures when fast importing blocks [\#741](https://github.com/PegaSysEng/pantheon/pull/741)
- Updated IbftRound and RoundState APIs to use wrapped messages [\#740](https://github.com/PegaSysEng/pantheon/pull/740)
- Exception handling [\#739](https://github.com/PegaSysEng/pantheon/pull/739)
- Upgrade dependency versions and build cleanup [\#738](https://github.com/PegaSysEng/pantheon/pull/738)
- Update IbftBlockHeigntManager to accept new message types. [\#737](https://github.com/PegaSysEng/pantheon/pull/737)
- Error response handling for permissions APIs [\#736](https://github.com/PegaSysEng/pantheon/pull/736)
- IPV6 bootnodes don't work [\#735](https://github.com/PegaSysEng/pantheon/pull/735)
- Updated to use tags of pantheon build rather than another repo [\#734](https://github.com/PegaSysEng/pantheon/pull/734)
- Log milestones at startup and other minor logging improvements [\#733](https://github.com/PegaSysEng/pantheon/pull/733)
- Create wrapper types for Ibft Signed messages [\#731](https://github.com/PegaSysEng/pantheon/pull/731)
- Ibft to uniquely ID messages by their hash [\#730](https://github.com/PegaSysEng/pantheon/pull/730)
- Rename ibftrevised to ibft2 [\#722](https://github.com/PegaSysEng/pantheon/pull/722)
- Limit ibft msg queues [\#704](https://github.com/PegaSysEng/pantheon/pull/704)
- Implement privacy precompiled contract [\#696](https://github.com/PegaSysEng/pantheon/pull/696) (thanks to [Puneetha17](https://github.com/Puneetha17))
- Integration of RecursivePeerRefreshState and PeerDiscoveryController [\#420](https://github.com/PegaSysEng/pantheon/pull/420)

## 0.9.1

Built and compatible with with JDK8.

## 0.9

### Breaking Changes to Command Line

Breaking changes have been made to the command line options in v0.9 to improve usability. Many v0.8 command line options no longer work.

The [documentation](https://docs.pantheon.pegasys.tech/en/latest/) has been updated throughout to use the changed command line options and the [command line reference](https://besu.hyperledger.org/en/stable/) documents the changed options.

| Previous Option                     | New Option                                                                                                                                                                                                                                  | Change                            |
|-------------------------------------|------------------------------------------------------------------------------------------------------------------------------------------------------------------------------------------------------------------------------------------|----------------------------------|
| `--config`                          | [`--config-file`](https://besu.hyperledger.org/en/latest/Reference/CLI/CLI-Syntax/#config-file)                                                                                                                                  | Renamed                          |
| `--datadir`                         | [`--data-path`](https://besu.hyperledger.org/en/latest/Reference/CLI/CLI-Syntax/#data-path)                                                                                                                                      | Renamed                          |
| `--dev-mode`                        | [`--network=dev`](https://besu.hyperledger.org/en/latest/Reference/CLI/CLI-Syntax/#network)                                                                                                                                     | Replaced by `--network` option   |
| `--genesis`                         | [`--genesis-file`](https://besu.hyperledger.org/en/latest/Reference/CLI/CLI-Syntax/#genesis-file)                                                                                                                                | Renamed                          |
| `--goerli`                          | [`--network=goerli`](https://besu.hyperledger.org/en/latest/Reference/CLI/CLI-Syntax/#network)                                                                                                                                  | Replaced by `--network` option   |
| `--metrics-listen=<HOST:PORT>`      | [`--metrics-host=<HOST>`](https://besu.hyperledger.org/en/latest/Reference/CLI/CLI-Syntax/#metrics-host) and [`--metrics-port=<PORT>`](https://besu.hyperledger.org/en/latest/Reference/CLI/CLI-Syntax/#metrics-port) | Split into host and port options |
| `--miner-extraData`                 | [`--miner-extra-data`](https://besu.hyperledger.org/en/latest/Reference/CLI/CLI-Syntax/#miner-extra-data)                                                                                                                       | Renamed                          |
| `--miner-minTransactionGasPriceWei` | [`--min-gas-price`](https://besu.hyperledger.org/en/latest/Reference/CLI/CLI-Syntax/#min-gas-price)                                                                                                                              | Renamed                          |
| `--no-discovery`                    | [`--discovery-enabled`](https://besu.hyperledger.org/en/latest/Reference/CLI/CLI-Syntax/#discovery-enabled)                                                                                                                      | Replaced                         |
| `--node-private-key`                | [`--node-private-key-file`](https://besu.hyperledger.org/en/latest/Reference/CLI/CLI-Syntax/#node-private-key-file)                                                                                                              | Renamed                          |
| `--ottoman`                         | N/A                                                                                                                                                                                                                                         | Removed                          |
| `--p2p-listen=<HOST:PORT>`          | [`--p2p-host=<HOST>`](https://besu.hyperledger.org/en/latest/Reference/CLI/CLI-Syntax/#p2p-hostt) and [`--p2p-port=<PORT>`](https://besu.hyperledger.org/en/latest/Reference/CLI/CLI-Syntax/#p2p-port) | Split into host and port options |
| `--rinkeby`                         | [`--network=rinkeby`](https://besu.hyperledger.org/en/latest/Reference/CLI/CLI-Syntax/#network)                                                                                                                                     | Replaced by `--network` option   |
| `--ropsten`                         | [`--network=ropsten`](https://besu.hyperledger.org/en/latest/Reference/CLI/CLI-Syntax/#network)                                                                                                                                     | Replaced by `--network` option   |
| `--rpc-enabled`                     | [` --rpc-http-enabled`](https://besu.hyperledger.org/en/latest/Reference/CLI/CLI-Syntax/#rpc-http-enabled)| Renamed|
| `--rpc-listen=<HOST:PORT>`          | [`--rpc-http-host=<HOST>`](https://besu.hyperledger.org/en/latest/Reference/CLI/CLI-Syntax/#rpc-http-host) and [`--rpc-http-port=<PORT>`](https://besu.hyperledger.org/en/latest/Reference/CLI/CLI-Syntax/#rpc-http-port) | Split into host and port options |
| `--rpc-api`                         | [`--rpc-http-api`](https://besu.hyperledger.org/en/latest/Reference/CLI/CLI-Syntax/#rpc-http-api)| Renamed |
| `--rpc-cors-origins`                | [`--rpc-http-cors-origins`](https://besu.hyperledger.org/en/latest/Reference/CLI/CLI-Syntax/#rpc-http-cors-origins) | Renamed |
| `--ws-enabled`                      | [`--rpc-ws-enabled`](https://besu.hyperledger.org/en/latest/Reference/CLI/CLI-Syntax/#rpc-ws-enabled)  | Renamed |
| `--ws-api`                          | [`--rpc-ws-api`](https://besu.hyperledger.org/en/latest/Reference/CLI/CLI-Syntax/#rpc-ws-api) | Renamed|
| `--ws-listen=<HOST:PORT>`           | [`--rpc-ws-host=<HOST>`](https://besu.hyperledger.org/en/latest/Reference/CLI/CLI-Syntax/#rpc-ws-host) and [`--rpc-ws-port=<PORT>`](https://besu.hyperledger.org/en/latest/Reference/CLI/CLI-Syntax/#rpc-ws-port) | Split into host and port options |
| `--ws-refresh-delay`                | [`--rpc-ws-refresh-delay`](https://besu.hyperledger.org/en/latest/Reference/CLI/CLI-Syntax/#rpc-ws-refresh-delay)|Renamed|

| Previous Subcommand                 | New Subcommand                                                                                                                                                                                                                  | Change                            |
|-------------------------------------|------------------------------------------------------------------------------------------------------------------------------------------------------------------------------------------------------------------------------------------|----------------------------------|
| `pantheon import <block-file>`      | [`pantheon blocks import --from=<block-file>`](https://besu.hyperledger.org/en/latest/Reference/CLI/CLI-Subcommands/#blocks)                                                                                            | Renamed                          |
| `pantheon export-pub-key <key-file>`| [`pantheon public-key export --to=<key-file>`](https://besu.hyperledger.org/en/latest/Reference/CLI/CLI-Subcommands/#public-key)                                                                                                      | Renamed                          |


### Private Network Quickstart

The Private Network Quickstart has been moved from the `pantheon` repository to the `pantheon-quickstart`
repository. The [Private Network Quickstart tutorial](https://besu.hyperledger.org/en/latest/Tutorials/Quickstarts/Private-Network-Quickstart/)
has been updated to use the moved quickstart.

### Additions and Improvements

- `--network=goerli` supports relaunch of Görli testnet [\#717](https://github.com/PegaSysEng/pantheon/pull/717)
- TOML authentication provider [\#689](https://github.com/PegaSysEng/pantheon/pull/689)
- Metrics Push Gateway Options [\#678](https://github.com/PegaSysEng/pantheon/pull/678)
- Additional logging details for IBFT 2.0 [\#650](https://github.com/PegaSysEng/pantheon/pull/650)
- Permissioning config TOML file [\#643](https://github.com/PegaSysEng/pantheon/pull/643)
- Added metrics Prometheus Push Gateway Support [\#638](https://github.com/PegaSysEng/pantheon/pull/638)
- Clique and IBFT not enabled by default in RPC APIs [\#635](https://github.com/PegaSysEng/pantheon/pull/635)
- Added `admin_addPeer` JSON-RPC API method [\#622](https://github.com/PegaSysEng/pantheon/pull/622)
- Implemented `--p2p-enabled` configuration item [\#619](https://github.com/PegaSysEng/pantheon/pull/619)
- Command options and commands renaming [\#618](https://github.com/PegaSysEng/pantheon/pull/618)
- Added IBFT get pending votes [\#603](https://github.com/PegaSysEng/pantheon/pull/603)
- Implement Petersburg hardfork [\#601](https://github.com/PegaSysEng/pantheon/pull/601)
- Added private transaction abstraction [\#592](https://github.com/PegaSysEng/pantheon/pull/592) (thanks to [iikirilov](https://github.com/iikirilov))
- Added privacy command line commands [\#584](https://github.com/PegaSysEng/pantheon/pull/584) (thanks to [Puneetha17](https://github.com/Puneetha17))
- Documentation updates include:
  - Updated [Private Network Quickstart tutorial](https://besu.hyperledger.org/en/latest/Tutorials/Quickstarts/Private-Network-Quickstart/)
    to use quickstart in `pantheon-quickstart` repository and indicate that the quickstart is not supported on Windows.
  - Added IBFT 2.0 [content](https://besu.hyperledger.org/en/latest/HowTo/Configure/Consensus-Protocols/IBFT/) and [JSON RPC API methods](https://besu.hyperledger.org/en/latest/Reference/API-Methods/#ibft-20-methods).
  - Added [consensus protocols content](https://besu.hyperledger.org/en/latest/Concepts/Consensus-Protocols/Comparing-PoA/).
  - Added content on [events and logs](https://besu.hyperledger.org/en/latest/Concepts/Events-and-Logs/), and [using filters](https://besu.hyperledger.org/en/latest/HowTo/Interact/Filters/Accessing-Logs-Using-JSON-RPC/).
  - Added content on integrating with [Prometheus Push Gateway](https://besu.hyperledger.org/en/latest/HowTo/Deploy/Monitoring-Performance/#running-prometheus-with-besu-in-push-mode)

### Technical Improvements

- Download receipts during fast sync and import without processing transactions [\#701](https://github.com/PegaSysEng/pantheon/pull/701)
- Removed CLI options for `--nodes-whitelist` and `--accounts-whitelist` [\#694](https://github.com/PegaSysEng/pantheon/pull/694)
- Delegate `getRootCause` through to Guava's implementation [\#692](https://github.com/PegaSysEng/pantheon/pull/692)
- Benchmark update [\#691](https://github.com/PegaSysEng/pantheon/pull/691)
- Implement chain download for fast sync [\#690](https://github.com/PegaSysEng/pantheon/pull/690)
- Allow missing accounts to create zero-cost transactions [\#685](https://github.com/PegaSysEng/pantheon/pull/685)
- Node private key location should be fixed under docker [\#684](https://github.com/PegaSysEng/pantheon/pull/684)
- Parallel Processing File Import Performance [\#683](https://github.com/PegaSysEng/pantheon/pull/683)
- Integrate actual `WorldStateDownloader` with the fast sync work flow [\#682](https://github.com/PegaSysEng/pantheon/pull/682)
- Removed `--max-trailing-peers` option [\#680](https://github.com/PegaSysEng/pantheon/pull/680)
- Enabled warning on CLI dependent options [\#679](https://github.com/PegaSysEng/pantheon/pull/679)
- Update WorldStateDownloader run\(\) interface to accept header [\#677](https://github.com/PegaSysEng/pantheon/pull/677)
- Fixed Difficulty calculator [\#663](https://github.com/PegaSysEng/pantheon/pull/663)
- `discovery-enabled` option refactoring [\#661](https://github.com/PegaSysEng/pantheon/pull/661)
- Update orion default port approach [\#660](https://github.com/PegaSysEng/pantheon/pull/660)
- Extract out generic parts of Downloader [\#659](https://github.com/PegaSysEng/pantheon/pull/659)
- Start world downloader [\#658](https://github.com/PegaSysEng/pantheon/pull/658)
- Create a simple `WorldStateDownloader` [\#657](https://github.com/PegaSysEng/pantheon/pull/657)
- Added handling for when p2p is disabled [\#655](https://github.com/PegaSysEng/pantheon/pull/655)
- Enabled command line configuration for privacy precompiled contract address [\#653](https://github.com/PegaSysEng/pantheon/pull/653) (thanks to [Puneetha17](https://github.com/Puneetha17))
- IBFT transmitted packets are logged by gossiper [\#652](https://github.com/PegaSysEng/pantheon/pull/652)
- `admin_addPeer` acceptance test [\#651](https://github.com/PegaSysEng/pantheon/pull/651)
- Added `p2pEnabled` configuration to `ProcessBesuNodeRunner` [\#649](https://github.com/PegaSysEng/pantheon/pull/649)
- Added description to automatic benchmarks [\#646](https://github.com/PegaSysEng/pantheon/pull/646)
- Added `network` option [\#645](https://github.com/PegaSysEng/pantheon/pull/645)
- Remove OrionConfiguration [\#644](https://github.com/PegaSysEng/pantheon/pull/644) (thanks to [Puneetha17](https://github.com/Puneetha17))
- IBFT Json Acceptance tests [\#634](https://github.com/PegaSysEng/pantheon/pull/634)
- Upgraded build image to one that contains libsodium [\#632](https://github.com/PegaSysEng/pantheon/pull/632)
- Command line fixes [\#630](https://github.com/PegaSysEng/pantheon/pull/630)
- Consider peer count insufficient until minimum peers for fast sync are connected [\#629](https://github.com/PegaSysEng/pantheon/pull/629)
- Build tweaks [\#628](https://github.com/PegaSysEng/pantheon/pull/628)
- IBFT ensure non-validator does not partake in consensus [\#627](https://github.com/PegaSysEng/pantheon/pull/627)
- Added ability in acceptance tests to set up a node with `--no-discovery` [\#624](https://github.com/PegaSysEng/pantheon/pull/624)
- Gossip integration test [\#623](https://github.com/PegaSysEng/pantheon/pull/623)
- Removed quickstart code and CI pipeline [\#616](https://github.com/PegaSysEng/pantheon/pull/616)
- IBFT Integration Tests - Spurious Behaviour [\#615](https://github.com/PegaSysEng/pantheon/pull/615)
- Refactoring for more readable IBFT IT [\#614](https://github.com/PegaSysEng/pantheon/pull/614)
- Start of fast sync downloader [\#613](https://github.com/PegaSysEng/pantheon/pull/613)
- Split `IbftProcessor` into looping and event processing [\#612](https://github.com/PegaSysEng/pantheon/pull/612)
- IBFT Int Test - changed `TestContextFactory` to a builder [\#611](https://github.com/PegaSysEng/pantheon/pull/611)
- Discard prior round change msgs [\#610](https://github.com/PegaSysEng/pantheon/pull/610)
- `IbftGetValidatorsByBlockHash` added to json factory [\#607](https://github.com/PegaSysEng/pantheon/pull/607)
- IBFT Validator RPCs to return list of strings [\#606](https://github.com/PegaSysEng/pantheon/pull/606)
- Update Benchmark [\#605](https://github.com/PegaSysEng/pantheon/pull/605)
- Remove db package and move classes to more appropriate locations [\#599](https://github.com/PegaSysEng/pantheon/pull/599)
- Added `GetReceiptsFromPeerTask` [\#598](https://github.com/PegaSysEng/pantheon/pull/598)
- Added `GetNodeDataFromPeerTask` [\#597](https://github.com/PegaSysEng/pantheon/pull/597)
- Fixed deprecation warnings [\#596](https://github.com/PegaSysEng/pantheon/pull/596)
- IBFT Integration Tests - Future Height [\#591](https://github.com/PegaSysEng/pantheon/pull/591)
- Added `getNodeData` to `EthPeer` to enable requesting node data [\#589](https://github.com/PegaSysEng/pantheon/pull/589)
- `Blockcreator` to use `parentblock` specified at constuction [\#588](https://github.com/PegaSysEng/pantheon/pull/588)
- Support responding to `GetNodeData` requests [\#587](https://github.com/PegaSysEng/pantheon/pull/587)
- IBFT validates block on proposal reception [\#583](https://github.com/PegaSysEng/pantheon/pull/583)
- Rework `NewRoundValidator` tests [\#582](https://github.com/PegaSysEng/pantheon/pull/582)
- IBFT split extra data validation rule into components [\#581](https://github.com/PegaSysEng/pantheon/pull/581)
- Allow attached rules to be flagged `light` [\#580](https://github.com/PegaSysEng/pantheon/pull/580)
- Split Block Validation from Importing [\#579](https://github.com/PegaSysEng/pantheon/pull/579)
- Refactor `RoundChangeManager` creation [\#578](https://github.com/PegaSysEng/pantheon/pull/578)
- Add `-SNAPSHOT` postfix to version [\#577](https://github.com/PegaSysEng/pantheon/pull/577)
- IBFT - prevent proposed block being imported twice [\#576](https://github.com/PegaSysEng/pantheon/pull/576)
- Version upgrades [\#571](https://github.com/PegaSysEng/pantheon/pull/571)
- Tests that CLI options are disabled under docker [\#566](https://github.com/PegaSysEng/pantheon/pull/566)
- Renamed IBFT networking classes [\#555](https://github.com/PegaSysEng/pantheon/pull/555)
- Removed dead code from the consensus package [\#554](https://github.com/PegaSysEng/pantheon/pull/554)
- Prepared private transaction support [\#538](https://github.com/PegaSysEng/pantheon/pull/538) (thanks to [iikirilov](https://github.com/iikirilov))

## 0.8.5

Indefinitely delays the roll-out of Constantinople on Ethereum Mainnet due to a [potential security issue](https://blog.ethereum.org/2019/01/15/security-alert-ethereum-constantinople-postponement/) detected.

## Additions and Improvements
- Remove Constantinople fork block [\#574](https://github.com/PegaSysEng/pantheon/pull/574)

## Technical Improvements
- Rename IBFT message packages [\#568](https://github.com/PegaSysEng/pantheon/pull/568)


## 0.8.4

### Docker Image

If you have been running a node using the v0.8.3 Docker image, the node was not saving data to the
specified [data directory](https://besu.hyperledger.org/en/stable/),
or referring to the custom [configuration file](https://besu.hyperledger.org/en/stable/)
or [genesis file](https://besu.hyperledger.org/en/stable/).

To recover the node key and data directory from the Docker container:
`docker cp <container>:/opt/pantheon/key <destination_file>`
`docker cp <container>:/opt/pantheon/database <destination_directory>`

Where `container` is the name or ID of the Docker container containing the Besu node.

The container can be running or stopped when you copy the key and data directory. If your node was
fully synchronized to MainNet, the data directory will be ~2TB.

When restarting your node with the v0.8.4 Docker image:

* Save the node key in the [`key` file](https://besu.hyperledger.org/en/latest/Concepts/Node-Keys/#node-private-key) in the data
    directory or specify the location using the [`--node-private-key` option](https://besu.hyperledger.org/en/stable/).
* Specify the `<destination_directory` as a [volume for the data directory](https://besu.hyperledger.org/en/stable/).

### Bug Fixes
- Fixing default resource locations inside docker [\#529](https://github.com/PegaSysEng/pantheon/pull/529)
- NewRoundMessageValidator ignores Round Number when comparing blocks [\#523](https://github.com/PegaSysEng/pantheon/pull/523)
- Fix Array Configurable command line options [\#514](https://github.com/PegaSysEng/pantheon/pull/514)

## Additions and Improvements
- RocksDB Metrics [\#531](https://github.com/PegaSysEng/pantheon/pull/531)
- Added `ibft_getValidatorsByBlockHash` JSON RPC [\#519](https://github.com/PegaSysEng/pantheon/pull/519)
- Expose metrics to Prometheus [\#506](https://github.com/PegaSysEng/pantheon/pull/506)
- Added `ibft_getValidatorsByBlockNumber` [\#499](https://github.com/PegaSysEng/pantheon/pull/499)
- Added `Roadmap.md` file. [\#494](https://github.com/PegaSysEng/pantheon/pull/494)
- Added JSON RPC `eth hashrate` method. [\#488](https://github.com/PegaSysEng/pantheon/pull/488)
- Account whitelist API [\#487](https://github.com/PegaSysEng/pantheon/pull/487)
- Added nodes whitelist JSON-RPC APIs [\#476](https://github.com/PegaSysEng/pantheon/pull/476)
- Added account whitelisting [\#460](https://github.com/PegaSysEng/pantheon/pull/460)
- Added configurable refresh delay for SyncingSubscriptionService on start up [\#383](https://github.com/PegaSysEng/pantheon/pull/383)
- Added the Command Line Style Guide  [\#530](https://github.com/PegaSysEng/pantheon/pull/530)
- Documentation updates include:
  * Migrated to new [documentation site](https://docs.pantheon.pegasys.tech/en/latest/)
  * Added [configuration file content](https://besu.hyperledger.org/en/stable/)
  * Added [tutorial to create private network](https://besu.hyperledger.org/en/latest/Tutorials/Private-Network/Create-Private-Network/)
  * Added content on [enabling non-default APIs](https://besu.hyperledger.org/en/latest/Reference/API-Methods/)

## Technical Improvements

-  Updated `--bootnodes` command option to take zero arguments [\#548](https://github.com/PegaSysEng/pantheon/pull/548)
- IBFT Integration Testing - Local Node is proposer [\#527](https://github.com/PegaSysEng/pantheon/pull/527)
- Remove vertx from discovery tests [\#539](https://github.com/PegaSysEng/pantheon/pull/539)
- IBFT Integration testing - Round Change [\#537](https://github.com/PegaSysEng/pantheon/pull/537)
- NewRoundMessageValidator creates RoundChangeValidator with correct value [\#518](https://github.com/PegaSysEng/pantheon/pull/518)
- Remove time dependency from BlockTimer tests [\#513](https://github.com/PegaSysEng/pantheon/pull/513)
- Gradle 5.1 [\#512](https://github.com/PegaSysEng/pantheon/pull/512)
- Metrics measurement adjustment [\#511](https://github.com/PegaSysEng/pantheon/pull/511)
- Metrics export for import command. [\#509](https://github.com/PegaSysEng/pantheon/pull/509)
- IBFT Integration test framework [\#502](https://github.com/PegaSysEng/pantheon/pull/502)
- IBFT message gossiping [\#501](https://github.com/PegaSysEng/pantheon/pull/501)
- Remove non-transactional mutation from KeyValueStore [\#500](https://github.com/PegaSysEng/pantheon/pull/500)
- Ensured that the blockchain queries class handles optionals better. [\#486](https://github.com/PegaSysEng/pantheon/pull/486)
- IBFT mining acceptance test [\#483](https://github.com/PegaSysEng/pantheon/pull/483)
- Set base directory name to be lowercase in building.md [\#474](https://github.com/PegaSysEng/pantheon/pull/474) (Thanks to [Matthalp](https://github.com/Matthalp))
- Moved admin\_peers to Admin API group [\#473](https://github.com/PegaSysEng/pantheon/pull/473)
- Nodes whitelist acceptance test [\#472](https://github.com/PegaSysEng/pantheon/pull/472)
- Rework RoundChangeManagerTest to not reuse validators [\#469](https://github.com/PegaSysEng/pantheon/pull/469)
- Ignore node files to support truffle. [\#467](https://github.com/PegaSysEng/pantheon/pull/467)
- IBFT pantheon controller [\#461](https://github.com/PegaSysEng/pantheon/pull/461)
- IBFT Round to update internal state on reception of NewRound Message [\#451](https://github.com/PegaSysEng/pantheon/pull/451)
- Update RoundChangeManager correctly create its message validator [\#450](https://github.com/PegaSysEng/pantheon/pull/450)
- Use seconds for block timer time unit [\#445](https://github.com/PegaSysEng/pantheon/pull/445)
- IBFT controller and future msgs handling [\#431](https://github.com/PegaSysEng/pantheon/pull/431)
- Allow IBFT Round to be created using PreparedCert [\#429](https://github.com/PegaSysEng/pantheon/pull/429)
- Added MessageValidatorFactory [\#425](https://github.com/PegaSysEng/pantheon/pull/425)
- Inround payload [\#423](https://github.com/PegaSysEng/pantheon/pull/423)
- Updated IbftConfig Fields [\#422](https://github.com/PegaSysEng/pantheon/pull/422)
- Repair IbftBlockCreator and add tests [\#421](https://github.com/PegaSysEng/pantheon/pull/421)
- Make Besu behave as a submodule [\#419](https://github.com/PegaSysEng/pantheon/pull/419)
- Ibft Height Manager [\#418](https://github.com/PegaSysEng/pantheon/pull/418)
- Ensure bootnodes are a subset of node whitelist [\#414](https://github.com/PegaSysEng/pantheon/pull/414)
- IBFT Consensus Round Classes [\#405](https://github.com/PegaSysEng/pantheon/pull/405)
- IBFT message payload tests [\#404](https://github.com/PegaSysEng/pantheon/pull/404)
- Validate enodeurl syntax from command line [\#403](https://github.com/PegaSysEng/pantheon/pull/403)
- Update errorprone [\#401](https://github.com/PegaSysEng/pantheon/pull/401)
- IBFT round change manager [\#393](https://github.com/PegaSysEng/pantheon/pull/393)
- IBFT RoundState [\#392](https://github.com/PegaSysEng/pantheon/pull/392)
- Move Block data generator test helper to test support package [\#391](https://github.com/PegaSysEng/pantheon/pull/391)
- IBFT message tests [\#367](https://github.com/PegaSysEng/pantheon/pull/367)

## 0.8.3

### Breaking Change to JSON RPC-API

From v0.8.3, incoming HTTP requests are only accepted from hostnames specified using the `--host-whitelist` command-line option. If not specified, the default value for `--host-whitelist` is `localhost`.

If using the URL `http://127.0.0.1` to make JSON-RPC calls, use `--host-whitelist` to specify the hostname `127.0.0.1` or update the hostname to `localhost`.

If your application publishes RPC ports, specify the hostnames when starting Besu. For example:

```bash
pantheon --host-whitelist=example.com
```

Specify `*` or `all` for `--host-whitelist` to effectively disable host protection and replicate pre-v0.8.3 behavior. This is not recommended for production code.

### Bug Fixes

- Repair Clique Proposer Selection [\#339](https://github.com/PegaSysEng/pantheon/pull/339)
- High TX volume swamps block processing [\#337](https://github.com/PegaSysEng/pantheon/pull/337)
- Check if the connectFuture has completed successfully [\#293](https://github.com/PegaSysEng/pantheon/pull/293)
- Switch back to Xerial Snappy Library [\#284](https://github.com/PegaSysEng/pantheon/pull/284)
- ShortHex of 0 should be '0x0', not '0x' [\#272](https://github.com/PegaSysEng/pantheon/pull/272)
- Fix pantheon CLI default values infinite loop [\#266](https://github.com/PegaSysEng/pantheon/pull/266)

### Additions and Improvements

- Added `--nodes-whitelist` parameter to CLI and NodeWhitelistController [\#346](https://github.com/PegaSysEng/pantheon/pull/346)
- Discovery wiring for `--node-whitelist` [\#365](https://github.com/PegaSysEng/pantheon/pull/365)
- Plumb in three more metrics [\#344](https://github.com/PegaSysEng/pantheon/pull/344)
- `ProposerSelection` to support multiple IBFT implementations [\#307](https://github.com/PegaSysEng/pantheon/pull/307)
- Configuration to support IBFT original and revised [\#306](https://github.com/PegaSysEng/pantheon/pull/306)
- Added host whitelist for JSON-RPC. [**Breaking Change**](#breaking-change-to-json-rpc-api) [\#295](https://github.com/PegaSysEng/pantheon/pull/295)
- Reduce `Block creation processed cancelled` log message to debug [\#294](https://github.com/PegaSysEng/pantheon/pull/294)
- Implement iterative peer search [\#268](https://github.com/PegaSysEng/pantheon/pull/268)
- Added RLP enc/dec for PrePrepare, Commit and NewRound messages [\#200](https://github.com/PegaSysEng/pantheon/pull/200)
- IBFT block mining [\#169](https://github.com/PegaSysEng/pantheon/pull/169)
- Added `--goerli` CLI option [\#370](https://github.com/PegaSysEng/pantheon/pull/370) (Thanks to [@Nashatyrev](https://github.com/Nashatyrev))
- Begin capturing metrics to better understand Besu's behaviour [\#326](https://github.com/PegaSysEng/pantheon/pull/326)
- Documentation updates include:
   * Added Coding Conventions [\#342](https://github.com/PegaSysEng/pantheon/pull/342)
   * Reorganised [Installation documentation](https://github.com/PegaSysEng/pantheon/wiki/Installation) and added [Chocolatey installation](https://github.com/PegaSysEng/pantheon/wiki/Install-Binaries#windows-with-chocolatey) for Windows
   * Reorganised [JSON-RPC API documentation](https://github.com/PegaSysEng/pantheon/wiki/JSON-RPC-API)
   * Updated [RPC Pub/Sub API documentation](https://github.com/PegaSysEng/pantheon/wiki/RPC-PubSub)

### Technical Improvements

- Extracted non-Docker CLI parameters to picoCLI mixin. [\#323](https://github.com/PegaSysEng/pantheon/pull/323)
- IBFT preprepare to validate round matches block [\#329](https://github.com/PegaSysEng/pantheon/pull/329)
- Fix acceptance test [\#324](https://github.com/PegaSysEng/pantheon/pull/324)
- Added the `IbftFinalState` [\#385](https://github.com/PegaSysEng/pantheon/pull/385)
- Constantinople Fork Block [\#382](https://github.com/PegaSysEng/pantheon/pull/382)
- Fix `pantheon.cli.BesuCommandTest` test on Windows [\#380](https://github.com/PegaSysEng/pantheon/pull/380)
- JDK smoke testing is being configured differently now [\#374](https://github.com/PegaSysEng/pantheon/pull/374)
- Re-enable clique AT [\#373](https://github.com/PegaSysEng/pantheon/pull/373)
- Ignoring acceptance test [\#372](https://github.com/PegaSysEng/pantheon/pull/372)
- Changes to support Gradle 5.0 [\#371](https://github.com/PegaSysEng/pantheon/pull/371)
- Clique: Prevent out of turn blocks interrupt in-turn mining [\#364](https://github.com/PegaSysEng/pantheon/pull/364)
- Time all tasks [\#361](https://github.com/PegaSysEng/pantheon/pull/361)
- Rework `VoteTallyCache` to better represent purpose [\#360](https://github.com/PegaSysEng/pantheon/pull/360)
- Add an `UNKNOWN` `DisconnectReason` [\#359](https://github.com/PegaSysEng/pantheon/pull/359)
- New round validation [\#353](https://github.com/PegaSysEng/pantheon/pull/353)
- Update get validators for block hash test to start from block 1 [\#352](https://github.com/PegaSysEng/pantheon/pull/352)
- Idiomatic Builder Pattern [\#345](https://github.com/PegaSysEng/pantheon/pull/345)
- Revert `Repair Clique Proposer Selection` \#339 - Breaks Görli testnet [\#343](https://github.com/PegaSysEng/pantheon/pull/343)
- No fixed ports in tests [\#340](https://github.com/PegaSysEng/pantheon/pull/340)
- Update clique acceptance test genesis file to use correct clique property names [\#338](https://github.com/PegaSysEng/pantheon/pull/338)
- Supporting list of addresses in logs subscription [\#336](https://github.com/PegaSysEng/pantheon/pull/336)
- Render handler exception to `System.err` instead of `.out` [\#334](https://github.com/PegaSysEng/pantheon/pull/334)
- Renamed IBFT message classes [\#333](https://github.com/PegaSysEng/pantheon/pull/333)
- Add additional RLP tests [\#332](https://github.com/PegaSysEng/pantheon/pull/332)
- Downgrading spotless to 3.13.0 to fix threading issues [\#325](https://github.com/PegaSysEng/pantheon/pull/325)
- `eth_getTransactionReceipt` acceptance test [\#322](https://github.com/PegaSysEng/pantheon/pull/322)
- Upgrade vertx to 3.5.4 [\#316](https://github.com/PegaSysEng/pantheon/pull/316)
- Round change validation [\#315](https://github.com/PegaSysEng/pantheon/pull/315)
- Basic IBFT message validators [\#314](https://github.com/PegaSysEng/pantheon/pull/314)
- Minor repairs to clique block scheduling [\#308](https://github.com/PegaSysEng/pantheon/pull/308)
- Dependencies Version upgrade [\#303](https://github.com/PegaSysEng/pantheon/pull/303)
- Build multiple JVM [\#301](https://github.com/PegaSysEng/pantheon/pull/301)
- Smart contract acceptance test [\#296](https://github.com/PegaSysEng/pantheon/pull/296)
- Fixing WebSocket error response [\#292](https://github.com/PegaSysEng/pantheon/pull/292)
- Reword error messages following exceptions during mining [\#291](https://github.com/PegaSysEng/pantheon/pull/291)
- Clique acceptance tests [\#290](https://github.com/PegaSysEng/pantheon/pull/290)
- Delegate creation of additional JSON-RPC methods to the BesuController [\#289](https://github.com/PegaSysEng/pantheon/pull/289)
- Remove unnecessary `RlpInput` and `RlpOutput` classes [\#287](https://github.com/PegaSysEng/pantheon/pull/287)
- Remove `RlpUtils` [\#285](https://github.com/PegaSysEng/pantheon/pull/285)
- Enabling previously ignored acceptance tests [\#282](https://github.com/PegaSysEng/pantheon/pull/282)
- IPv6 peers [\#281](https://github.com/PegaSysEng/pantheon/pull/281)
- IPv6 Bootnode [\#280](https://github.com/PegaSysEng/pantheon/pull/280)
- Acceptance test for `getTransactionReceipt` JSON-RPC method [\#278](https://github.com/PegaSysEng/pantheon/pull/278)
- Inject `StorageProvider` into `BesuController` instances [\#259](https://github.com/PegaSysEng/pantheon/pull/259)

## 0.8.2

### Removed
 - Removed `import-blockchain` command because nothing exports to the required format yet (PR [\#223](https://github.com/PegaSysEng/pantheon/pull/223))

### Bug Fixes
 - `io.netty.util.internal.OutOfDirectMemoryError` errors by removing reference counting from network messages.
 - Log spam: endless loop in `nioEventLoopGroup` thanks to [@5chdn](https://github.com/5chdn) for reporting) (PR [#261](https://github.com/PegaSysEng/pantheon/pull/261))
 - Rinkeby import can stall with too many fragments thanks to [@steffenkux](https://github.com/steffenkux) and [@5chdn](https://github.com/5chdn) for reporting) (PR [#255](https://github.com/PegaSysEng/pantheon/pull/255))
 - Clique incorrectly used the chain ID instead of the network ID in ETH status messages (PR [#209](https://github.com/PegaSysEng/pantheon/pull/209))
 - Gradle deprecation warnings (PR [#246](https://github.com/PegaSysEng/pantheon/pull/246) with thanks to [@jvirtanen](https://github.com/jvirtanen))
 - Consensus issue on Ropsten:
    - Treat output length as a maximum length for CALL operations (PR [#236](https://github.com/PegaSysEng/pantheon/pull/236))
    - ECRec precompile should return empty instead of 32 zero bytes when the input is invalid (PR [#227](https://github.com/PegaSysEng/pantheon/pull/227))
 - File name too long error while building from source thanks to [@5chdn](https://github.com/5chdn) for reporting) (PR [#221](https://github.com/PegaSysEng/pantheon/pull/221))
 - Loop syntax in `runBesuPrivateNetwork.sh` (PR [#237](https://github.com/PegaSysEng/pantheon/pull/237) thanks to [@matt9ucci](https://github.com/matt9ucci))
 - Fix `CompressionException: Snappy decompression failed` errors thanks to [@5chdn](https://github.com/5chdn) for reporting) (PR [#274](https://github.com/PegaSysEng/pantheon/pull/274))

### Additions and Improvements
 - Added `--ropsten` command line argument to make syncing to Ropsten easier (PR [#197](https://github.com/PegaSysEng/pantheon/pull/197) with thanks to [@jvirtanen](https://github.com/jvirtanen))
 - Enabled constantinople in `--dev-mode` (PR [#256](https://github.com/PegaSysEng/pantheon/pull/256))
 - Supported Constantinople with Clique thanks to [@5chdn](https://github.com/5chdn) for reporting) (PR [#250](https://github.com/PegaSysEng/pantheon/pull/250), PR [#247](https://github.com/PegaSysEng/pantheon/pull/247))
 - Implemented `eth_chainId` JSON-RPC method (PR [#219](https://github.com/PegaSysEng/pantheon/pull/219))
 - Updated client version to be ethstats friendly (PR [#258](https://github.com/PegaSysEng/pantheon/pull/258))
 - Added `--node-private-key` option to allow nodekey file to be specified separately to data directory thanks to [@peterbroadhurst](https://github.com/peterbroadhurst) for requesting)  (PR [#234](https://github.com/PegaSysEng/pantheon/pull/234))
 - Added `--banned-nodeids` option to prevent connection to specific nodes (PR [#254](https://github.com/PegaSysEng/pantheon/pull/254))
 - Send client quitting disconnect message to peers on shutdown (PR [#253](https://github.com/PegaSysEng/pantheon/pull/253))
 - Improved error message for port conflict error (PR [#232](https://github.com/PegaSysEng/pantheon/pull/232))
 - Improved documentation by adding the following pages:
    * [Getting Started](https://github.com/PegaSysEng/pantheon/wiki/Getting-Started)
    * [Network ID and Chain ID](https://github.com/PegaSysEng/pantheon/wiki/NetworkID-And-ChainID)
    * [Node Keys](https://github.com/PegaSysEng/pantheon/wiki/Node-Keys)
    * [Networking](https://github.com/PegaSysEng/pantheon/wiki/Networking)
    * [Accounts for Testing](https://github.com/PegaSysEng/pantheon/wiki/Accounts-for-Testing)
    * [Logging](https://github.com/PegaSysEng/pantheon/wiki/Logging)
    * [Proof of Authority](https://github.com/PegaSysEng/pantheon/wiki/Proof-of-Authority)
    * [Passing JVM Options](https://github.com/PegaSysEng/pantheon/wiki/Passing-JVM-Options)


 ### Technical Improvements
 - Upgraded Ethereum reference tests to 6.0 beta 2. (thanks to [@jvirtanen](https://github.com/jvirtanen) for the initial upgrade to beta 1)
 - Set Java compiler default encoding to UTF-8 (PR [#238](https://github.com/PegaSysEng/pantheon/pull/238) thanks to [@matt9ucci](https://github.com/matt9ucci))
 - Removed duplicate code defining default JSON-RPC APIs (PR [#218](https://github.com/PegaSysEng/pantheon/pull/218) thanks to [@matt9ucci](https://github.com/matt9ucci))
 - Improved code for parsing config (PRs [#208](https://github.com/PegaSysEng/pantheon/pull/208), [#209](https://github.com/PegaSysEng/pantheon/pull/209))
 - Use `java.time.Clock` in favour of a custom Clock interface (PR [#220](https://github.com/PegaSysEng/pantheon/pull/220))
 - Improve modularity of storage systems (PR [#211](https://github.com/PegaSysEng/pantheon/pull/211), [#207](https://github.com/PegaSysEng/pantheon/pull/207))
 - Treat JavaDoc warnings as errors (PR [#171](https://github.com/PegaSysEng/pantheon/pull/171))
 - Add benchmark for `BlockHashOperation `as a template for benchmarking other EVM operations (PR [#203](https://github.com/PegaSysEng/pantheon/pull/203))
 - Added unit tests for `EthBlockNumber` (PR [#195](https://github.com/PegaSysEng/pantheon/pull/195) thanks to [@jvirtanen](https://github.com/jvirtanen))
 - Code style improvements (PR [#196](https://github.com/PegaSysEng/pantheon/pull/196) thanks to [@jvirtanen](https://github.com/jvirtanen))
 - Added unit tests for `Web3ClientVersion` (PR [#194](https://github.com/PegaSysEng/pantheon/pull/194) with thanks to [@jvirtanen](https://github.com/jvirtanen))
 - Removed RLPUtils from `RawBlockIterator` (PR [#179](https://github.com/PegaSysEng/pantheon/pull/179))
 - Replace the JNI based snappy library with a pure-Java version (PR [#257](https://github.com/PegaSysEng/pantheon/pull/257))<|MERGE_RESOLUTION|>--- conflicted
+++ resolved
@@ -1,13 +1,12 @@
+
 # Changelog
 
 ## 23.7.1
 
 ### Breaking Changes
 
-<<<<<<< HEAD
-- Removed support for version 0 of the database as it is no longer used by any active node.
 - Add ABI-decoded revert reason to `eth_call` and `eth_estimateGas` responses [#5705](https://github.com/hyperledger/besu/issues/5705)
-=======
+
 ### Additions and Improvements
 
 ### Bug Fixes
@@ -20,7 +19,6 @@
 ### Breaking Changes
 - Removed deprecated GoQuorum permissioning interop [#5607](https://github.com/hyperledger/besu/pull/5607)
 - Removed support for version 0 of the database as it is no longer used by any active node. [#5698](https://github.com/hyperledger/besu/pull/5698)
->>>>>>> 56768060
 
 ### Additions and Improvements
 - `evmtool` launcher binaries now ship as part of the standard distribution. [#5701](https://github.com/hyperledger/besu/pull/5701) 
